;;; fns-tests.el --- tests for src/fns.c  -*- lexical-binding:t -*-

;; Copyright (C) 2014-2026 Free Software Foundation, Inc.

;; This file is part of GNU Emacs.

;; GNU Emacs is free software: you can redistribute it and/or modify
;; it under the terms of the GNU General Public License as published by
;; the Free Software Foundation, either version 3 of the License, or
;; (at your option) any later version.

;; GNU Emacs is distributed in the hope that it will be useful,
;; but WITHOUT ANY WARRANTY; without even the implied warranty of
;; MERCHANTABILITY or FITNESS FOR A PARTICULAR PURPOSE.  See the
;; GNU General Public License for more details.

;; You should have received a copy of the GNU General Public License
;; along with GNU Emacs.  If not, see <https://www.gnu.org/licenses/>.

;;; Commentary:

;;; Code:

(require 'cl-lib)
(require 'ert)

(ert-deftest fns-tests-identity ()
  (let ((num 12345)) (should (eq (identity num) num)))
  (let ((str "foo")) (should (eq (identity str) str)))
  (let ((lst '(11))) (should (eq (identity lst) lst))))

(ert-deftest fns-tests-random ()
  (unwind-protect
      (progn
        (should-error (random -1) :type 'args-out-of-range)
        (should-error (random 0) :type 'args-out-of-range)
        (should (integerp (random)))
        (should (= (random 1) 0))
        (should (>= (random 10) 0))
        (should (< (random 10) 10))
        ;; On OpenBSD random is non-deterministic.
        (if (and (eq system-type 'berkeley-unix)
                 (string-match-p "openbsd" system-configuration))
            (should (not (equal (random "seed") (random "seed"))))
          (should (equal (random "seed") (random "seed"))))
        ;; The probability of four calls being the same is low.
        ;; This makes sure that the value isn't constant.
        (should (not (= (random t) (random t) (random t) (random t))))
        ;; Handle bignums.
        (should (integerp (random (1+ most-positive-fixnum)))))
    ;; Reset the PRNG seed after testing.
    (random t)))

(ert-deftest fns-tests-length ()
  (should (= (length nil) 0))
  (should (= (length '(1 2 3)) 3))
  (should (= (length '[1 2 3]) 3))
  (should (= (length "foo") 3))
  (should-error (length t))
  (should (= (length (make-char-table 'fns-tests)) (1+ (max-char)))))

(ert-deftest fns-tests-safe-length ()
  (should (= (safe-length '(1 2 3)) 3)))

(ert-deftest fns-tests-string-bytes ()
  (should (= (string-bytes "abc") 3)))

;; Test that equality predicates work correctly on NaNs when combined
;; with hash tables based on those predicates.  This was not the case
;; for eql in Emacs 26.
(ert-deftest fns-tests-equality-nan ()
  (dolist (test (list #'eq #'eql #'equal))
    (let* ((h (make-hash-table :test test))
           (nan 0.0e+NaN)
           (-nan (- nan)))
      (puthash nan t h)
      (should (eq (funcall test nan -nan) (gethash -nan h))))))

(ert-deftest fns-tests-equal-including-properties ()
  (should (equal-including-properties "" ""))
  (should (equal-including-properties "foo" "foo"))
  (should (equal-including-properties #("foo" 0 3 (a b))
                                      (propertize "foo" 'a 'b)))
  (should (equal-including-properties #("foo" 0 3 (a b c d))
                                      (propertize "foo" 'a 'b 'c 'd)))
  (should (equal-including-properties #("a" 0 1 (k v))
                                      #("a" 0 1 (k v))))
  (should-not (equal-including-properties #("a" 0 1 (k v))
                                          #("a" 0 1 (k x))))
  (should-not (equal-including-properties #("a" 0 1 (k v))
                                          #("b" 0 1 (k v))))
  (should-not (equal-including-properties #("foo" 0 3 (a b c e))
                                          (propertize "foo" 'a 'b 'c 'd))))

(ert-deftest fns-tests-equal-including-properties/string-prop-vals ()
  "Handle string property values.  (Bug#6581)"
  (should (equal-including-properties #("a" 0 1 (k "v"))
                                      #("a" 0 1 (k "v"))))
  (should (equal-including-properties #("foo" 0 3 (a (t)))
                                      (propertize "foo" 'a (list t))))
  (should-not (equal-including-properties #("a" 0 1 (k "v"))
                                          #("a" 0 1 (k "x"))))
  (should-not (equal-including-properties #("a" 0 1 (k "v"))
                                          #("b" 0 1 (k "v")))))

(ert-deftest fns-tests-equal-symbols-with-position ()
  "Test `eq' and `equal' on symbols with position."
  (let ((foo1 (position-symbol 'foo 42))
        (foo2 (position-symbol 'foo 666))
        (foo3 (position-symbol 'foo 42)))
    (let (symbols-with-pos-enabled)
      (should (eq foo1 foo1))
      (should (equal foo1 foo1))
      (should-not (eq foo1 foo2))
      (should-not (equal foo1 foo2))
      (should-not (eq foo1 foo3))
      (should (equal foo1 foo3)))
    (let ((symbols-with-pos-enabled t))
      (should (eq foo1 foo1))
      (should (equal foo1 foo1))
      (should (eq foo1 foo2))
      (should (equal foo1 foo2))
      (should (eq foo1 foo3))
      (should (equal foo1 foo3)))))

(ert-deftest fns-tests-reverse ()
  (should-error (reverse))
  (should-error (reverse 1))
  (should-error (reverse (make-char-table 'foo)))
  (should (equal [] (reverse [])))
  (should (equal [0] (reverse [0])))
  (should (equal [1 2 3 4] (reverse (reverse [1 2 3 4]))))
  (should (equal '(a b c d) (reverse (reverse '(a b c d)))))
  (should (equal "xyzzy" (reverse (reverse "xyzzy"))))
  (should (equal "こんにちは / ｺﾝﾆﾁﾊ" (reverse (reverse "こんにちは / ｺﾝﾆﾁﾊ")))))

(ert-deftest fns-tests-nreverse ()
  (should-error (nreverse))
  (should-error (nreverse 1))
  (should-error (nreverse (make-char-table 'foo)))
  (should (equal (nreverse (copy-sequence "xyzzy")) "yzzyx"))
  (let* ((A (vector))
         (B (nreverse A)))
    (should (equal A []))
    (should (eq B A)))
  (let* ((A (vector 0))
         (B (nreverse A)))
    (should (equal A [0]))
    (should (eq B A)))
  (let* ((A (vector 1 2 3 4))
         (B (nreverse A)))
    (should (equal A [4 3 2 1]))
    (should (eq B A)))
  (let* ((A (vector 1 2 3 4))
         (B (nreverse A))
         (C (nreverse A)))
    (should (equal A [1 2 3 4]))
    (should (eq B A))
    (should (eq C A))))

(ert-deftest fns-tests-reverse-bool-vector ()
  (let ((A (make-bool-vector 10 nil)))
    (dotimes (i 5) (aset A i t))
    (should (equal [nil nil nil nil nil t t t t t] (vconcat (reverse A))))
    (should (equal A (reverse (reverse A))))))

(ert-deftest fns-tests-nreverse-bool-vector ()
  (let ((A (make-bool-vector 10 nil)))
    (dotimes (i 5) (aset A i t))
    (let ((B (nreverse A)))
      (should (eq B A))
      (should (equal [nil nil nil nil nil t t t t t] (vconcat A)))
      (should (equal [t t t t t nil nil nil nil nil] (vconcat (nreverse A)))))))

(defconst fns-tests--string-lessp-cases
  `(("abc" < "abd")
    (abc < "abd")
    (abc < abd)
    ("" = "")
    ("" < " ")
    ("abc" < "abcd")
    ("abc" = "abc")
    (abc = abc)
    ("" < "\0")
    ("~" < "\x80")
    ("\x80" = "\x80")
    ("\xfe" < "\xff")
    ("Munchen" < "München")
    ("München" = "München")
    ("Ré" < "Réunion")
    ("abc" = ,(string-to-multibyte "abc"))
    (,(string-to-multibyte "abc") = ,(string-to-multibyte "abc"))
    ("abc" < ,(string-to-multibyte "abd"))
    (,(string-to-multibyte "abc") < "abd")
    (,(string-to-multibyte "abc") < ,(string-to-multibyte "abd"))
    (,(string-to-multibyte "\x80") = ,(string-to-multibyte "\x80"))
    ("Liberté, Égalité, Fraternité" = "Liberté, Égalité, Fraternité")
    ("Liberté, Égalité, Fraternité" < "Liberté, Égalité, Sororité")

    ;; Cases concerning the ordering of raw bytes: these are
    ;; troublesome because the current `string<' order is not very useful as
    ;; it equates unibyte 80..FF with multibyte U+0080..00FF, and is also
    ;; inconsistent with `string=' (see bug#58168).
    ;;("\x80" < ,(string-to-multibyte "\x80"))
    ;;("\xff" < ,(string-to-multibyte "\x80"))
    ;;("ü" < "\xfc")
    ;;("ü" < ,(string-to-multibyte "\xfc"))
    )
  "List of (A REL B) where REL is the relation (`<' or `=') between A and B.")

(ert-deftest fns-tests-string-lessp ()
  ;; Exercise both `string-lessp' and its alias `string<', both directly
  ;; and in a function (exercising its bytecode).
  (dolist (fun (list #'string-lessp #'string<
                     (lambda (a b) (string-lessp a b))
                     (lambda (a b) (string< a b))))
    (ert-info ((prin1-to-string fun) :prefix "function: ")
      (should-error (funcall fun 'a 97))
      (should-error (funcall fun 97 "a"))
      (dolist (case fns-tests--string-lessp-cases)
        (ert-info ((prin1-to-string case) :prefix "case: ")
          (pcase-let ((`(,x ,rel ,y) case))
            (cl-assert (memq rel '(< =)))
            (should (equal (funcall fun x y) (eq rel '<)))
            (should (equal (funcall fun y x) nil))))))))

(ert-deftest fns-tests-compare-strings ()
  (should-error (compare-strings))
  (should-error (compare-strings "xyzzy" "xyzzy"))
  (should (= (compare-strings "xyzzy" 0 10 "zyxxy" 0 5) -1))
  (should-error (compare-strings "xyzzy" 0 5 "zyxxy" -1 2))
  (should-error (compare-strings "xyzzy" 'foo nil "zyxxy" 0 1))
  (should-error (compare-strings "xyzzy" 0 'foo "zyxxy" 2 3))
  (should-error (compare-strings "xyzzy" 0 2 "zyxxy" 'foo 3))
  (should-error (compare-strings "xyzzy" nil 3 "zyxxy" 4 'foo))
  (should (eq (compare-strings "" nil nil "" nil nil) t))
  (should (eq (compare-strings "" 0 0 "" 0 0) t))
  (should (eq (compare-strings "test" nil nil "test" nil nil) t))
  (should (eq (compare-strings "test" nil nil "test" nil nil t) t))
  (should (eq (compare-strings "test" nil nil "test" nil nil nil) t))
  (should (eq (compare-strings "Test" nil nil "test" nil nil t) t))
  (should (= (compare-strings "Test" nil nil "test" nil nil) -1))
  (should (= (compare-strings "Test" nil nil "test" nil nil) -1))
  (should (= (compare-strings "test" nil nil "Test" nil nil) 1))
  (should (= (compare-strings "foobaz" nil nil "barbaz" nil nil) 1))
  (should (= (compare-strings "barbaz" nil nil "foobar" nil nil) -1))
  (should (= (compare-strings "foobaz" nil nil "farbaz" nil nil) 2))
  (should (= (compare-strings "farbaz" nil nil "foobar" nil nil) -2))
  (should (eq (compare-strings "abcxyz" 0 2 "abcprq" 0 2) t))
  (should (eq (compare-strings "abcxyz" 0 -3 "abcprq" 0 -3) t))
  (should (= (compare-strings "abcxyz" 0 6 "abcprq" 0 6) 4))
  (should (= (compare-strings "abcprq" 0 6 "abcxyz" 0 6) -4))
  (should (eq (compare-strings "xyzzy" -3 4 "azza" -3 3) t))
  (should (eq (compare-strings "こんにちはｺﾝﾆﾁﾊ" nil nil "こんにちはｺﾝﾆﾁﾊ" nil nil) t))
  (should (= (compare-strings "んにちはｺﾝﾆﾁﾊこ" nil nil "こんにちはｺﾝﾆﾁﾊ" nil nil) 1))
  (should (= (compare-strings "こんにちはｺﾝﾆﾁﾊ" nil nil "んにちはｺﾝﾆﾁﾊこ" nil nil) -1)))

(defun fns-tests--collate-enabled-p ()
  "Check whether collation functions are enabled."
  (and
   ;; When there is no collation library, collation functions fall back
   ;; to their lexicographic counterparts.  We don't need to test then.
   (not (ignore-errors (string-collate-equalp "" "" t)))
   ;; We use a locale, which might not be installed.  Check it.
   (ignore-errors
     (string-collate-equalp
      "" "" (if (eq system-type 'windows-nt) "enu_USA" "en_US.UTF-8")))))

(ert-deftest fns-tests-collate-strings ()
  (skip-unless (fns-tests--collate-enabled-p))

  (should (string-collate-equalp "xyzzy" "xyzzy"))
  (should-not (string-collate-equalp "xyzzy" "XYZZY"))

  ;; In POSIX or C locales, collation order is lexicographic.
  (should (string-collate-lessp "XYZZY" "xyzzy" "POSIX"))
  ;; In a language specific locale on MS-Windows, collation order is different.
  (when (eq system-type 'windows-nt)
    (should (string-collate-lessp "xyzzy" "XYZZY" "enu_USA")))

  ;; Ignore case.
  (should (string-collate-equalp "xyzzy" "XYZZY" nil t))

  ;; Locale must be valid.
  (should-error (string-collate-equalp "xyzzy" "xyzzy" 'not-a-locale)))

;; There must be a check for valid codepoints.  (Check not implemented yet)
;  (should-error
;   (string-collate-equalp (string ?\x00110000) (string ?\x00110000)))
;; Invalid UTF-8 sequences shall be indicated.  How to create such strings?

(ert-deftest fns-tests-sort ()
  (should (equal (sort (list 9 5 2 -1 5 3 8 7 4) (lambda (x y) (< x y)))
		 '(-1 2 3 4 5 5 7 8 9)))
  (should (equal (sort (list 9 5 2 -1 5 3 8 7 4) (lambda (x y) (> x y)))
		 '(9 8 7 5 5 4 3 2 -1)))
  (should (equal (sort (vector 9 5 2 -1 5 3 8 7 4) (lambda (x y) (< x y)))
		 [-1 2 3 4 5 5 7 8 9]))
  (should (equal (sort (vector 9 5 2 -1 5 3 8 7 4) (lambda (x y) (> x y)))
		 [9 8 7 5 5 4 3 2 -1]))
  ;; Sort a reversed list and vector.
  (should (equal
	 (sort (reverse (number-sequence 1 1000)) (lambda (x y) (< x y)))
	 (number-sequence 1 1000)))
  (should (equal
	   (sort (reverse (vconcat (number-sequence 1 1000)))
                 (lambda (x y) (< x y)))
	 (vconcat (number-sequence 1 1000))))
  ;; Sort a constant list and vector.
  (should (equal
           (sort (make-vector 100 1) (lambda (x y) (> x y)))
           (make-vector 100 1)))
  (should (equal
           (sort (append (make-vector 100 1) nil) (lambda (x y) (> x y)))
           (append (make-vector 100 1) nil)))
  ;; Sort a long list and vector with every pair reversed.
  (let ((vec (make-vector 100000 nil))
        (logxor-vec (make-vector 100000 nil)))
    (dotimes (i 100000)
      (aset logxor-vec i  (logxor i 1))
      (aset vec i i))
    (should (equal
             (sort logxor-vec (lambda (x y) (< x y)))
             vec))
    (should (equal
             (sort (append logxor-vec nil) (lambda (x y) (< x y)))
             (append vec nil))))
  ;; Sort a list and vector with seven swaps.
  (let ((vec (make-vector 100 nil))
        (swap-vec (make-vector 100 nil)))
    (dotimes (i 100)
      (aset vec i (- i 50))
      (aset swap-vec i (- i 50)))
    (mapc (lambda (p)
	(let ((tmp (elt swap-vec (car p))))
	  (aset swap-vec (car p) (elt swap-vec (cdr p)))
	  (aset swap-vec (cdr p) tmp)))
          '((48 . 94) (75 . 77) (33 . 41) (92 . 52)
            (10 . 96) (1 . 14) (43 . 81)))
    (should (equal
             (sort (copy-sequence swap-vec) (lambda (x y) (< x y)))
             vec))
    (should (equal
             (sort (append swap-vec nil) (lambda (x y) (< x y)))
             (append vec nil))))
  ;; Check for possible corruption after GC.
  (let* ((size 3000)
         (complex-vec (make-vector size nil))
         (vec (make-vector size nil))
         (counter 0)
         (my-counter (lambda ()
                       (if (< counter 500)
                           (incf counter)
                         (setq counter 0)
                         (garbage-collect))))
         (rand 1)
         (generate-random
	  (lambda () (setq rand
                           (logand (+ (* rand 1103515245) 12345)  2147483647)))))
    ;; Make a complex vector and its sorted version.
    (dotimes (i size)
      (let ((r (funcall generate-random)))
        (aset complex-vec i (cons r "a"))
        (aset vec i (cons r "a"))))
    ;; Sort it.
    (should (equal
             (sort complex-vec
                   (lambda (x y) (funcall my-counter) (< (car x) (car y))))
             (sort vec 'car-less-than-car))))
  ;; Check for sorting stability.
  (should (equal
	   (sort
	    (vector
	     '(8 . "xxx") '(9 . "aaa") '(8 . "bbb") '(9 . "zzz")
	     '(9 . "ppp") '(8 . "ttt") '(8 . "eee") '(9 . "fff"))
	    (lambda (x y) (< (car x) (car y))))
	   [(8 . "xxx") (8 . "bbb") (8 . "ttt") (8 . "eee")
	    (9 . "aaa") (9 . "zzz") (9 . "ppp") (9 . "fff")]))
  ;; Bug#34104
  (should (equal (should-error (sort "cba" #'<) :type 'wrong-type-argument)
                 '(wrong-type-argument list-or-vector-p "cba"))))

(defun fns-tests--shuffle-vector (vect)
  "Shuffle VECT in place."
  (let ((n (length vect)))
    (dotimes (i (1- n))
      (let* ((j (+ i (random (- n i))))
             (vi (aref vect i)))
        (aset vect i (aref vect j))
        (aset vect j vi)))))

(ert-deftest fns-tests-sort-kw ()
  ;; Test the `sort' keyword calling convention by comparing with
  ;; the results from using the old (positional) style tested above.
  (random "my seed")
  (dolist (size '(0 1 2 3 10 100 1000))
    ;; Use a vector with both positive and negative numbers (asymmetric).
    (let ((numbers (vconcat
                    (number-sequence (- (/ size 3)) (- size 1 (/ size 3))))))
      (fns-tests--shuffle-vector numbers)
      ;; Test both list and vector input.
      (dolist (input (list (append numbers nil) numbers))
        (dolist (in-place '(nil t))
          (dolist (reverse '(nil t))
            (dolist (key '(nil abs))
              (dolist (lessp '(nil >))
                (let* ((seq (copy-sequence input))
                       (res (sort seq :key key :lessp lessp
                                  :in-place in-place :reverse reverse))
                       (pred (or lessp #'value<))
                       (exp-in (copy-sequence input))
                       (exp-out
                        (sort (if reverse (reverse exp-in) exp-in)
                              (if key
                                  (lambda (a b)
                                    (funcall pred
                                             (funcall key a) (funcall key b)))
                                pred)))
                       (expected (if reverse (reverse exp-out) exp-out)))
                  (should (equal res expected))
                  (if in-place
                      (should (eq res seq))
                    (should-not (and (> size 0) (eq res seq)))
                    (should (equal seq input))))))))))))

(ert-deftest fns-tests-sort-gc ()
  ;; Make sure our temporary storage is traversed by the GC.
  (let* ((n 1000)
         (a (mapcar #'number-to-string (number-sequence 1 n)))
         (i 0)
         ;; Force frequent GCs in both the :key and :lessp functions.
         (s (sort a
                  :key (lambda (x)
                         (setq i (1+ i))
                         (when (> i 300)
                           (garbage-collect)
                           (setq i 0))
                         (copy-sequence x))
                  :lessp (lambda (a b)
                           (setq i (1+ i))
                           (when (> i 300)
                             (garbage-collect)
                             (setq i 0))
                           (string< a b)))))
    (should (equal (length s) (length a)))))

(defvar w32-collate-ignore-punctuation)

(ert-deftest fns-tests-collate-sort ()
  (skip-unless (fns-tests--collate-enabled-p))

  ;; Punctuation and whitespace characters are relevant for POSIX.
  (should
   (equal
    (sort (list "11" "12" "1 1" "1 2" "1.1" "1.2")
	  (lambda (a b) (string-collate-lessp a b "POSIX")))
    '("1 1" "1 2" "1.1" "1.2" "11" "12")))
  ;; Punctuation and whitespace characters are not taken into account
  ;; for collation in other locales, on MS-Windows systems.
  (when (eq system-type 'windows-nt)
    (should
     (equal
      (sort (list "11" "12" "1 1" "1 2" "1.1" "1.2")
            (lambda (a b)
              (let ((w32-collate-ignore-punctuation t))
                (string-collate-lessp
                 a b "enu_USA"))))
      '("11" "1 1" "1.1" "12" "1 2" "1.2"))))

  ;; Diacritics are different letters for POSIX, they sort lexicographical.
  (should
   (equal
    (sort (list "Ævar" "Agustín" "Adrian" "Eli")
	  (lambda (a b) (string-collate-lessp a b "POSIX")))
    '("Adrian" "Agustín" "Eli" "Ævar")))
  ;; Diacritics are sorted between similar letters for other locales,
  ;; on MS-Windows systems.
  (when (eq system-type 'windows-nt)
    (should
     (equal
      (sort (list "Ævar" "Agustín" "Adrian" "Eli")
            (lambda (a b)
              (let ((w32-collate-ignore-punctuation t))
                (string-collate-lessp
                 a b "enu_USA"))))
      '("Adrian" "Ævar" "Agustín" "Eli")))))

(ert-deftest fns-tests-string-version-lessp ()
  (should (string-version-lessp "foo2.png" "foo12.png"))
  (should (not (string-version-lessp "foo12.png" "foo2.png")))
  (should (string-version-lessp "foo12.png" "foo20000.png"))
  (should (not (string-version-lessp "foo20000.png" "foo12.png")))
  (should (string-version-lessp "foo.png" "foo2.png"))
  (should (not (string-version-lessp "foo2.png" "foo.png")))
  (should (equal (sort (list "foo12.png" "foo2.png" "foo1.png")
                       'string-version-lessp)
                 '("foo1.png" "foo2.png" "foo12.png")))
  (should (string-version-lessp "foo2" "foo1234"))
  (should (not (string-version-lessp "foo1234" "foo2")))
  (should (string-version-lessp "foo.png" "foo2"))
  (should (string-version-lessp "foo1.25.5.png" "foo1.125.5"))
  (should (string-version-lessp "2" "1245"))
  (should (not (string-version-lessp "1245" "2"))))

(ert-deftest fns-tests-func-arity ()
  (should (equal (func-arity 'car) '(1 . 1)))
  (should (equal (func-arity 'caar) '(1 . 1)))
  (should (equal (func-arity 'format) '(1 . many)))
  (require 'info)
  (should (equal (func-arity 'Info-goto-node) '(1 . 3)))
  (should (equal (func-arity (lambda (&rest _x))) '(0 . many)))
  (should (equal (func-arity (eval '(lambda (_x &optional y)) nil)) '(1 . 2)))
  (should (equal (func-arity (eval '(lambda (_x &optional y)) t)) '(1 . 2)))
  (should (equal (func-arity 'let) '(1 . unevalled))))

(defun fns-tests--string-repeat (s o)
  (apply 'concat (make-list o s)))

(defmacro fns-tests--with-region (funcname string &rest args)
  "Apply FUNCNAME in a temp buffer on the region produced by STRING."
  (declare (indent 1))
  `(with-temp-buffer
     (insert ,string)
     (,funcname (point-min) (point-max) ,@args)
     (buffer-string)))

(ert-deftest fns-tests-base64-encode-region ()
  ;; standard variant RFC2045
  (should (equal (fns-tests--with-region base64-encode-region "") ""))
  (should (equal (fns-tests--with-region base64-encode-region "f") "Zg=="))
  (should (equal (fns-tests--with-region base64-encode-region "fo") "Zm8="))
  (should (equal (fns-tests--with-region base64-encode-region "foo") "Zm9v"))
  (should (equal (fns-tests--with-region base64-encode-region "foob") "Zm9vYg=="))
  (should (equal (fns-tests--with-region base64-encode-region "fooba") "Zm9vYmE="))
  (should (equal (fns-tests--with-region base64-encode-region "foobar") "Zm9vYmFy"))
  (should (equal (fns-tests--with-region base64-encode-region "\x14\xfb\x9c\x03\xd9\x7e") "FPucA9l+"))
  (should (equal (fns-tests--with-region base64-encode-region "\x14\xfb\x9c\x03\xd9\x7f") "FPucA9l/")))

(ert-deftest fns-tests-base64-encode-string ()
  ;; standard variant RFC2045
  (should (equal (base64-encode-string "") ""))
  (should (equal (base64-encode-string "f") "Zg=="))
  (should (equal (base64-encode-string "fo") "Zm8="))
  (should (equal (base64-encode-string "foo") "Zm9v"))
  (should (equal (base64-encode-string "foob") "Zm9vYg=="))
  (should (equal (base64-encode-string "fooba") "Zm9vYmE="))
  (should (equal (base64-encode-string "foobar") "Zm9vYmFy"))
  (should (equal (base64-encode-string "\x14\xfb\x9c\x03\xd9\x7e") "FPucA9l+"))
  (should (equal (base64-encode-string "\x14\xfb\x9c\x03\xd9\x7f") "FPucA9l/"))

  (should-error (base64-encode-string "ƒ"))
  (should-error (base64-encode-string "ü")))

(ert-deftest fns-test-base64url-encode-region ()
  ;; url variant with padding
  (should (equal (fns-tests--with-region base64url-encode-region "") ""))
  (should (equal (fns-tests--with-region base64url-encode-region "f") "Zg=="))
  (should (equal (fns-tests--with-region base64url-encode-region "fo") "Zm8="))
  (should (equal (fns-tests--with-region base64url-encode-region "foo") "Zm9v"))
  (should (equal (fns-tests--with-region base64url-encode-region "foob") "Zm9vYg=="))
  (should (equal (fns-tests--with-region base64url-encode-region "fooba") "Zm9vYmE="))
  (should (equal (fns-tests--with-region base64url-encode-region "foobar") "Zm9vYmFy"))
  (should (equal (fns-tests--with-region base64url-encode-region "\x14\xfb\x9c\x03\xd9\x7e") "FPucA9l-"))
  (should (equal (fns-tests--with-region base64url-encode-region "\x14\xfb\x9c\x03\xd9\x7f") "FPucA9l_"))

  ;; url variant no padding
  (should (equal (fns-tests--with-region base64url-encode-region "" t) ""))
  (should (equal (fns-tests--with-region base64url-encode-region "f" t) "Zg"))
  (should (equal (fns-tests--with-region base64url-encode-region "fo" t) "Zm8"))
  (should (equal (fns-tests--with-region base64url-encode-region "foo" t) "Zm9v"))
  (should (equal (fns-tests--with-region base64url-encode-region "foob" t) "Zm9vYg"))
  (should (equal (fns-tests--with-region base64url-encode-region "fooba" t) "Zm9vYmE"))
  (should (equal (fns-tests--with-region base64url-encode-region "foobar" t) "Zm9vYmFy"))
  (should (equal (fns-tests--with-region base64url-encode-region "\x14\xfb\x9c\x03\xd9\x7e" t) "FPucA9l-"))
  (should (equal (fns-tests--with-region base64url-encode-region "\x14\xfb\x9c\x03\xd9\x7f" t) "FPucA9l_"))


  ;; url variant no line break no padding
  (should (equal (fns-tests--with-region base64url-encode-region (fns-tests--string-repeat "f" 100) t)
                 (concat (fns-tests--string-repeat "Zm" 66) "Zg")))
  (should (equal (fns-tests--with-region base64url-encode-region (fns-tests--string-repeat "fo" 50) t)
                 (concat (fns-tests--string-repeat "Zm9mb2Zv" 16) "Zm9mbw")))
  (should (equal (fns-tests--with-region base64url-encode-region (fns-tests--string-repeat "foo" 25) t)
                 (fns-tests--string-repeat "Zm9v" 25)))
  (should (equal (fns-tests--with-region base64url-encode-region (fns-tests--string-repeat "foob" 15) t)
                 (fns-tests--string-repeat "Zm9vYmZvb2Jmb29i" 5)))
  (should (equal (fns-tests--with-region base64url-encode-region (fns-tests--string-repeat "fooba" 15) t)
                 (fns-tests--string-repeat "Zm9vYmFmb29iYWZvb2Jh" 5)))
  (should (equal (fns-tests--with-region base64url-encode-region (fns-tests--string-repeat "foobar" 15) t)
                 (concat (fns-tests--string-repeat "Zm9vYmFyZm9vYmFy" 7) "Zm9vYmFy")))
  (should (equal (fns-tests--with-region base64url-encode-region (fns-tests--string-repeat "\x14\xfb\x9c\x03\xd9\x7e" 10) t)
                 (fns-tests--string-repeat "FPucA9l-" 10)))
  (should (equal (fns-tests--with-region base64url-encode-region (fns-tests--string-repeat "\x14\xfb\x9c\x03\xd9\x7f" 10) t)
                 (fns-tests--string-repeat "FPucA9l_" 10)))

  (should-error (fns-tests--with-region base64url-encode-region "ƒ"))
  (should-error (fns-tests--with-region base64url-encode-region "ü")))


(ert-deftest fns-test-base64url-encode-string ()
  ;; url variant with padding
  (should (equal (base64url-encode-string "") ""))
  (should (equal (base64url-encode-string "f") "Zg=="))
  (should (equal (base64url-encode-string "fo") "Zm8="))
  (should (equal (base64url-encode-string "foo") "Zm9v"))
  (should (equal (base64url-encode-string "foob") "Zm9vYg=="))
  (should (equal (base64url-encode-string "fooba") "Zm9vYmE="))
  (should (equal (base64url-encode-string "foobar") "Zm9vYmFy"))
  (should (equal (base64url-encode-string "\x14\xfb\x9c\x03\xd9\x7e") "FPucA9l-"))
  (should (equal (base64url-encode-string "\x14\xfb\x9c\x03\xd9\x7f") "FPucA9l_"))

  ;; url variant no padding
  (should (equal (base64url-encode-string "" t) ""))
  (should (equal (base64url-encode-string "f" t) "Zg"))
  (should (equal (base64url-encode-string "fo" t) "Zm8"))
  (should (equal (base64url-encode-string "foo" t) "Zm9v"))
  (should (equal (base64url-encode-string "foob" t) "Zm9vYg"))
  (should (equal (base64url-encode-string "fooba" t) "Zm9vYmE"))
  (should (equal (base64url-encode-string "foobar" t) "Zm9vYmFy"))
  (should (equal (base64url-encode-string "\x14\xfb\x9c\x03\xd9\x7e" t) "FPucA9l-"))
  (should (equal (base64url-encode-string "\x14\xfb\x9c\x03\xd9\x7f" t) "FPucA9l_"))


  ;; url variant no line break no padding
  (should (equal (base64url-encode-string (fns-tests--string-repeat "f" 100) t) (concat (fns-tests--string-repeat "Zm" 66) "Zg")))
  (should (equal (base64url-encode-string (fns-tests--string-repeat "fo" 50) t) (concat (fns-tests--string-repeat "Zm9mb2Zv" 16) "Zm9mbw")))
  (should (equal (base64url-encode-string (fns-tests--string-repeat "foo" 25) t) (fns-tests--string-repeat "Zm9v" 25)))
  (should (equal (base64url-encode-string (fns-tests--string-repeat "foob" 15) t) (fns-tests--string-repeat "Zm9vYmZvb2Jmb29i" 5)))
  (should (equal (base64url-encode-string (fns-tests--string-repeat "fooba" 15) t) (fns-tests--string-repeat "Zm9vYmFmb29iYWZvb2Jh" 5)))
  (should (equal (base64url-encode-string (fns-tests--string-repeat "foobar" 15) t) (concat (fns-tests--string-repeat "Zm9vYmFyZm9vYmFy" 7) "Zm9vYmFy")))
  (should (equal (base64url-encode-string (fns-tests--string-repeat "\x14\xfb\x9c\x03\xd9\x7e" 10) t) (fns-tests--string-repeat "FPucA9l-" 10)))
  (should (equal (base64url-encode-string (fns-tests--string-repeat "\x14\xfb\x9c\x03\xd9\x7f" 10) t) (fns-tests--string-repeat "FPucA9l_" 10)))

  (should-error (base64url-encode-string "ƒ"))
  (should-error (base64url-encode-string "ü")))

(ert-deftest fns-tests-base64-decode-string ()
  ;; standard variant RFC2045
  (should (equal (base64-decode-string "") ""))
  (should (equal (base64-decode-string "Zg==") "f"))
  (should (equal (base64-decode-string "Zm8=") "fo"))
  (should (equal (base64-decode-string "Zm9v") "foo"))
  (should (equal (base64-decode-string "Zm9vYg==") "foob"))
  (should (equal (base64-decode-string "Zm9vYmE=") "fooba"))
  (should (equal (base64-decode-string "Zm9vYmFy") "foobar"))
  (should (equal (base64-decode-string "FPucA9l+") "\x14\xfb\x9c\x03\xd9\x7e"))
  (should (equal (base64-decode-string "FPucA9l/") "\x14\xfb\x9c\x03\xd9\x7f"))

  ;; no padding
  (should (equal (base64-decode-string "" t) ""))
  (should (equal (base64-decode-string "Zg" t) "f"))
  (should (equal (base64-decode-string "Zm8" t) "fo"))
  (should (equal (base64-decode-string "Zm9v" t) "foo"))
  (should (equal (base64-decode-string "Zm9vYg" t) "foob"))
  (should (equal (base64-decode-string "Zm9vYmE" t) "fooba"))
  (should (equal (base64-decode-string "Zm9vYmFy" t) "foobar"))

  ;; url variant with padding
  (should (equal (base64-decode-string "") ""))
  (should (equal (base64-decode-string "Zg==" t) "f") )
  (should (equal (base64-decode-string "Zm8=" t) "fo"))
  (should (equal (base64-decode-string "Zm9v" t) "foo"))
  (should (equal (base64-decode-string "Zm9vYg==" t) "foob"))
  (should (equal (base64-decode-string "Zm9vYmE=" t) "fooba"))
  (should (equal (base64-decode-string "Zm9vYmFy" t) "foobar"))
  (should (equal (base64-decode-string "FPucA9l-" t) "\x14\xfb\x9c\x03\xd9\x7e"))
  (should (equal (base64-decode-string "FPucA9l_" t) "\x14\xfb\x9c\x03\xd9\x7f"))

  ;; url variant no padding
  (should (equal (base64-decode-string "") ""))
  (should (equal (base64-decode-string "Zg" t) "f"))
  (should (equal (base64-decode-string "Zm8" t) "fo"))
  (should (equal (base64-decode-string "Zm9v" t) "foo"))
  (should (equal (base64-decode-string "Zm9vYg" t) "foob"))
  (should (equal (base64-decode-string "Zm9vYmE" t) "fooba"))
  (should (equal (base64-decode-string "Zm9vYmFy" t) "foobar"))
  (should (equal (base64-decode-string "FPucA9l-" t) "\x14\xfb\x9c\x03\xd9\x7e"))
  (should (equal (base64-decode-string "FPucA9l_" t) "\x14\xfb\x9c\x03\xd9\x7f"))


  ;; url variant no line break no padding
  (should (equal (base64-decode-string (concat (fns-tests--string-repeat "Zm" 66) "Zg") t)
                 (fns-tests--string-repeat "f" 100)))
  (should (equal (base64-decode-string (concat (fns-tests--string-repeat "Zm9mb2Zv" 16) "Zm9mbw") t)
                 (fns-tests--string-repeat "fo" 50)))
  (should (equal (base64-decode-string (fns-tests--string-repeat "Zm9v" 25) t)
                 (fns-tests--string-repeat "foo" 25)))
  (should (equal (base64-decode-string (fns-tests--string-repeat "Zm9vYmZvb2Jmb29i" 5) t)
                 (fns-tests--string-repeat "foob" 15)))
  (should (equal (base64-decode-string (fns-tests--string-repeat "Zm9vYmFmb29iYWZvb2Jh" 5) t)
                 (fns-tests--string-repeat "fooba" 15)))
  (should (equal (base64-decode-string (concat (fns-tests--string-repeat "Zm9vYmFyZm9vYmFy" 7) "Zm9vYmFy") t)
                 (fns-tests--string-repeat "foobar" 15)))
  (should (equal (base64-decode-string (fns-tests--string-repeat "FPucA9l-" 10) t)
                 (fns-tests--string-repeat "\x14\xfb\x9c\x03\xd9\x7e" 10)))
  (should (equal (base64-decode-string (fns-tests--string-repeat "FPucA9l_" 10) t)
                 (fns-tests--string-repeat "\x14\xfb\x9c\x03\xd9\x7f" 10)))

  ;; errors check
  (should (eq :got-error (condition-case () (base64-decode-string "Zg=") (error :got-error))))
  (should (eq :got-error (condition-case () (base64-decode-string "Zm9vYmE") (error :got-error))))
  (should (eq :got-error (condition-case () (base64-decode-string "Zm9vYmFy=") (error :got-error))))
  (should (eq :got-error (condition-case () (base64-decode-string "Zg=Zg=") (error :got-error)))))

(ert-deftest fns-tests-hash-buffer ()
  (should (equal (sha1 "foo") "0beec7b5ea3f0fdbc95d0dd47f3c5bc275da8a33"))
  (should (equal (with-temp-buffer
                   (insert "foo")
                   (buffer-hash))
                 (sha1 "foo")))
  ;; This tests whether the presence of a gap in the middle of the
  ;; buffer is handled correctly.
  (should (equal (with-temp-buffer
                   (insert "foo")
                   (goto-char 2)
                   (insert " ")
                   (delete-char -1)
                   (buffer-hash))
                 (sha1 "foo"))))

(ert-deftest fns-tests-mapconcat ()
  (should (string= (mapconcat #'identity '()) ""))
  (should (string= (mapconcat #'identity '("a" "b")) "ab"))
  (should (string= (mapconcat #'identity '() "_") ""))
  (should (string= (mapconcat #'identity '("A") "_") "A"))
  (should (string= (mapconcat #'identity '("A" "B") "_") "A_B"))
  (should (string= (mapconcat #'identity '("A" "B" "C") "_") "A_B_C"))
  ;; non-ASCII strings
  (should (string= (mapconcat #'identity '("Ä" "ø" "☭" "தமிழ்") "_漢字_")
                   "Ä_漢字_ø_漢字_☭_漢字_தமிழ்"))
  ;; vector
  (should (string= (mapconcat #'identity ["a" "b"]) "ab"))
  ;; bool-vector
  (should (string= (mapconcat #'identity [nil nil]) ""))
  (should-error (mapconcat #'identity [nil nil t])
                :type 'wrong-type-argument))

(ert-deftest fns-tests-mapcan ()
  (should-error (mapcan))
  (should-error (mapcan #'identity))
  (should-error (mapcan #'identity (make-char-table 'foo)))
  (should (equal (mapcan #'list (list 1 2 3)) '(1 2 3)))
  ;; `mapcan' is destructive
  (let ((data (list (list 'foo) (list 'bar))))
    (should (equal (mapcan #'identity data) '(foo bar)))
    (should (equal data                     '((foo bar) (bar))))))

;; Test handling of cyclic and dotted lists.

(defun cyc1 (a)
  (let ((ls (make-list 10 a)))
    (nconc ls ls)
    ls))

(defun cyc2 (a b)
  (let ((ls1 (make-list 10 a))
        (ls2 (make-list 1000 b)))
    (nconc ls2 ls2)
    (nconc ls1 ls2)
    ls1))

(defun dot1 (a)
  (let ((ls (make-list 10 a)))
    (nconc ls 'tail)
    ls))

(defun dot2 (a b)
  (let ((ls1 (make-list 10 a))
        (ls2 (make-list 10 b)))
    (nconc ls1 ls2)
    (nconc ls2 'tail)
    ls1))

(ert-deftest test-cycle-length ()
  (should-error (length (cyc1 1)) :type 'circular-list)
  (should-error (length (cyc2 1 2)) :type 'circular-list)
  (should-error (length (dot1 1)) :type 'wrong-type-argument)
  (should-error (length (dot2 1 2)) :type 'wrong-type-argument))

(ert-deftest test-cycle-safe-length ()
  (should (<= 10 (safe-length (cyc1 1))))
  (should (<= 1010 (safe-length (cyc2 1 2))))
  (should (= 10 (safe-length (dot1 1))))
  (should (= 20 (safe-length (dot2 1 2)))))

(ert-deftest test-cycle-member ()
  (let ((c1 (cyc1 1))
        (c2 (cyc2 1 2))
        (d1 (dot1 1))
        (d2 (dot2 1 2)))
    (should (member 1 c1))
    (should (member 1 c2))
    (should (member 1 d1))
    (should (member 1 d2))
    (should-error (member 2 c1) :type 'circular-list)
    (should (member 2 c2))
    (should-error (member 2 d1) :type 'wrong-type-argument)
    (should (member 2 d2))
    (should-error (member 3 c1) :type 'circular-list)
    (should-error (member 3 c2) :type 'circular-list)
    (should-error (member 3 d1) :type 'wrong-type-argument)
    (should-error (member 3 d2) :type 'wrong-type-argument)))

(ert-deftest test-cycle-memq ()
  (let ((c1 (cyc1 1))
        (c2 (cyc2 1 2))
        (d1 (dot1 1))
        (d2 (dot2 1 2)))
    (should (memq 1 c1))
    (should (memq 1 c2))
    (should (memq 1 d1))
    (should (memq 1 d2))
    (should-error (memq 2 c1) :type 'circular-list)
    (should (memq 2 c2))
    (should-error (memq 2 d1) :type 'wrong-type-argument)
    (should (memq 2 d2))
    (should-error (memq 3 c1) :type 'circular-list)
    (should-error (memq 3 c2) :type 'circular-list)
    (should-error (memq 3 d1) :type 'wrong-type-argument)
    (should-error (memq 3 d2) :type 'wrong-type-argument)))

(ert-deftest test-cycle-memql ()
  (let ((c1 (cyc1 1))
        (c2 (cyc2 1 2))
        (d1 (dot1 1))
        (d2 (dot2 1 2)))
    (should (memql 1 c1))
    (should (memql 1 c2))
    (should (memql 1 d1))
    (should (memql 1 d2))
    (should-error (memql 2 c1) :type 'circular-list)
    (should (memql 2 c2))
    (should-error (memql 2 d1) :type 'wrong-type-argument)
    (should (memql 2 d2))
    (should-error (memql 3 c1) :type 'circular-list)
    (should-error (memql 3 c2) :type 'circular-list)
    (should-error (memql 3 d1) :type 'wrong-type-argument)
    (should-error (memql 3 d2) :type 'wrong-type-argument)))

(ert-deftest test-cycle-assq ()
  (let ((c1 (cyc1 '(1)))
        (c2 (cyc2 '(1) '(2)))
        (d1 (dot1 '(1)))
        (d2 (dot2 '(1) '(2))))
    (should (assq 1 c1))
    (should (assq 1 c2))
    (should (assq 1 d1))
    (should (assq 1 d2))
    (should-error (assq 2 c1) :type 'circular-list)
    (should (assq 2 c2))
    (should-error (assq 2 d1) :type 'wrong-type-argument)
    (should (assq 2 d2))
    (should-error (assq 3 c1) :type 'circular-list)
    (should-error (assq 3 c2) :type 'circular-list)
    (should-error (assq 3 d1) :type 'wrong-type-argument)
    (should-error (assq 3 d2) :type 'wrong-type-argument)))

(ert-deftest test-cycle-assoc ()
  (let ((c1 (cyc1 '(1)))
        (c2 (cyc2 '(1) '(2)))
        (d1 (dot1 '(1)))
        (d2 (dot2 '(1) '(2))))
    (should (assoc 1 c1))
    (should (assoc 1 c2))
    (should (assoc 1 d1))
    (should (assoc 1 d2))
    (should-error (assoc 2 c1) :type 'circular-list)
    (should (assoc 2 c2))
    (should-error (assoc 2 d1) :type 'wrong-type-argument)
    (should (assoc 2 d2))
    (should-error (assoc 3 c1) :type 'circular-list)
    (should-error (assoc 3 c2) :type 'circular-list)
    (should-error (assoc 3 d1) :type 'wrong-type-argument)
    (should-error (assoc 3 d2) :type 'wrong-type-argument)))

(ert-deftest test-assoc-testfn ()
  (let ((alist '(("a" . 1) ("b" . 2))))
    (should-not (assoc "a" alist #'ignore))
    (should (eq (assoc "b" alist #'string-equal) (cadr alist)))
    (should-not (assoc "b" alist #'eq))))

(ert-deftest test-cycle-rassq ()
  (let ((c1 (cyc1 '(0 . 1)))
        (c2 (cyc2 '(0 . 1) '(0 . 2)))
        (d1 (dot1 '(0 . 1)))
        (d2 (dot2 '(0 . 1) '(0 . 2))))
    (should (rassq 1 c1))
    (should (rassq 1 c2))
    (should (rassq 1 d1))
    (should (rassq 1 d2))
    (should-error (rassq 2 c1) :type 'circular-list)
    (should (rassq 2 c2))
    (should-error (rassq 2 d1) :type 'wrong-type-argument)
    (should (rassq 2 d2))
    (should-error (rassq 3 c1) :type 'circular-list)
    (should-error (rassq 3 c2) :type 'circular-list)
    (should-error (rassq 3 d1) :type 'wrong-type-argument)
    (should-error (rassq 3 d2) :type 'wrong-type-argument)))

(ert-deftest test-cycle-rassoc ()
  (let ((c1 (cyc1 '(0 . 1)))
        (c2 (cyc2 '(0 . 1) '(0 . 2)))
        (d1 (dot1 '(0 . 1)))
        (d2 (dot2 '(0 . 1) '(0 . 2))))
    (should (rassoc 1 c1))
    (should (rassoc 1 c2))
    (should (rassoc 1 d1))
    (should (rassoc 1 d2))
    (should-error (rassoc 2 c1) :type 'circular-list)
    (should (rassoc 2 c2))
    (should-error (rassoc 2 d1) :type 'wrong-type-argument)
    (should (rassoc 2 d2))
    (should-error (rassoc 3 c1) :type 'circular-list)
    (should-error (rassoc 3 c2) :type 'circular-list)
    (should-error (rassoc 3 d1) :type 'wrong-type-argument)
    (should-error (rassoc 3 d2) :type 'wrong-type-argument)))

(ert-deftest test-cycle-delq ()
  (should-error (delq 1 (cyc1 1)) :type 'circular-list)
  (should-error (delq 1 (cyc2 1 2)) :type 'circular-list)
  (should-error (delq 1 (dot1 1)) :type 'wrong-type-argument)
  (should-error (delq 1 (dot2 1 2)) :type 'wrong-type-argument)
  (should-error (delq 2 (cyc1 1)) :type 'circular-list)
  (should-error (delq 2 (cyc2 1 2)) :type 'circular-list)
  (should-error (delq 2 (dot1 1)) :type 'wrong-type-argument)
  (should-error (delq 2 (dot2 1 2)) :type 'wrong-type-argument)
  (should-error (delq 3 (cyc1 1)) :type 'circular-list)
  (should-error (delq 3 (cyc2 1 2)) :type 'circular-list)
  (should-error (delq 3 (dot1 1)) :type 'wrong-type-argument)
  (should-error (delq 3 (dot2 1 2)) :type 'wrong-type-argument))

(ert-deftest test-cycle-delete ()
  (should-error (delete 1 (cyc1 1)) :type 'circular-list)
  (should-error (delete 1 (cyc2 1 2)) :type 'circular-list)
  (should-error (delete 1 (dot1 1)) :type 'wrong-type-argument)
  (should-error (delete 1 (dot2 1 2)) :type 'wrong-type-argument)
  (should-error (delete 2 (cyc1 1)) :type 'circular-list)
  (should-error (delete 2 (cyc2 1 2)) :type 'circular-list)
  (should-error (delete 2 (dot1 1)) :type 'wrong-type-argument)
  (should-error (delete 2 (dot2 1 2)) :type 'wrong-type-argument)
  (should-error (delete 3 (cyc1 1)) :type 'circular-list)
  (should-error (delete 3 (cyc2 1 2)) :type 'circular-list)
  (should-error (delete 3 (dot1 1)) :type 'wrong-type-argument)
  (should-error (delete 3 (dot2 1 2)) :type 'wrong-type-argument))

(ert-deftest test-cycle-reverse ()
  (should-error (reverse (cyc1 1)) :type 'circular-list)
  (should-error (reverse (cyc2 1 2)) :type 'circular-list)
  (should-error (reverse (dot1 1)) :type 'wrong-type-argument)
  (should-error (reverse (dot2 1 2)) :type 'wrong-type-argument))

(ert-deftest test-cycle-equal ()
  (should-error (equal (cyc1 1) (cyc1 1)))
  (should-error (equal (cyc2 1 2) (cyc2 1 2))))

(ert-deftest test-cycle-nconc ()
  (should-error (nconc (cyc1 1) 'tail) :type 'circular-list)
  (should-error (nconc (cyc2 1 2) 'tail) :type 'circular-list))

(ert-deftest test-cycle-plist-get ()
  (let ((c1 (cyc1 1))
        (c2 (cyc2 1 2))
        (d1 (dot1 1))
        (d2 (dot2 1 2)))
    (should (plist-get c1 1))
    (should (plist-get c2 1))
    (should (plist-get d1 1))
    (should (plist-get d2 1))
    (should-not (plist-get c1 2))
    (should (plist-get c2 2))
    (should-not (plist-get d1 2))
    (should (plist-get d2 2))
    (should-not (plist-get c1 3))
    (should-not (plist-get c2 3))
    (should-not (plist-get d1 3))
    (should-not (plist-get d2 3))))

(ert-deftest test-cycle-plist-member ()
  (let ((c1 (cyc1 1))
        (c2 (cyc2 1 2))
        (d1 (dot1 1))
        (d2 (dot2 1 2)))
    (should (plist-member c1 1))
    (should (plist-member c2 1))
    (should (plist-member d1 1))
    (should (plist-member d2 1))
    (should-error (plist-member c1 2) :type 'circular-list)
    (should (plist-member c2 2))
    (should-error (plist-member d1 2) :type 'wrong-type-argument)
    (should (plist-member d2 2))
    (should-error (plist-member c1 3) :type 'circular-list)
    (should-error (plist-member c2 3) :type 'circular-list)
    (should-error (plist-member d1 3) :type 'wrong-type-argument)
    (should-error (plist-member d2 3) :type 'wrong-type-argument)))

(ert-deftest test-cycle-plist-put ()
  (let ((c1 (cyc1 1))
        (c2 (cyc2 1 2))
        (d1 (dot1 1))
        (d2 (dot2 1 2)))
    (should (plist-put c1 1 1))
    (should (plist-put c2 1 1))
    (should (plist-put d1 1 1))
    (should (plist-put d2 1 1))
    (should-error (plist-put c1 2 2) :type 'circular-list)
    (should (plist-put c2 2 2))
    (should-error (plist-put d1 2 2) :type 'wrong-type-argument)
    (should (plist-put d2 2 2))
    (should-error (plist-put c1 3 3) :type 'circular-list)
    (should-error (plist-put c2 3 3) :type 'circular-list)
    (should-error (plist-put d1 3 3) :type 'wrong-type-argument)
    (should-error (plist-put d2 3 3) :type 'wrong-type-argument)))

(ert-deftest plist-get/odd-number-of-elements ()
  "Test that `plist-get' doesn't signal an error on degenerate plists."
  (should-not (plist-get '(:foo 1 :bar) :bar)))

(ert-deftest plist-put/odd-number-of-elements ()
  "Check for bug#27726."
  (should (equal (should-error (plist-put (list :foo 1 :bar) :zot 2))
                 '(wrong-type-argument plistp (:foo 1 :bar)))))

(ert-deftest plist-member/improper-list ()
  "Check for bug#27726."
  (should (equal (should-error (plist-member '(:foo 1 . :bar) :qux))
                 '(wrong-type-argument plistp (:foo 1 . :bar)))))

(ert-deftest test-plist ()
  (let ((plist (list :a "b")))
    (setq plist (plist-put plist :b "c"))
    (should (equal (plist-get plist :b) "c"))
    (should (equal (plist-member plist :b) '(:b "c"))))

  (let ((plist (list "1" "2" "a" "b")))
    (setq plist (plist-put plist (string ?a) "c"))
    (should (equal plist '("1" "2" "a" "b" "a" "c")))
    (should-not (plist-get plist (string ?a)))
    (should-not (plist-member plist (string ?a))))

  (let ((plist (list "1" "2" "a" "b")))
    (setq plist (plist-put plist (string ?a) "c" #'equal))
    (should (equal plist '("1" "2" "a" "c")))
    (should (equal (plist-get plist (string ?a) #'equal) "c"))
    (should (equal (plist-member plist (string ?a) #'equal) '("a" "c"))))

;;; PKG-FIXME Some tests commented out becasue they assume that
;;; symbol-names of keywords contain colons.  I think this tests an
;;; unrealistic use-case.  Too unrealistic to deal with now.
    '(let ((plist (list :a 1 :b 2 :c 3)))
       (setq plist (plist-put plist ":a" 4 #'string>))
       (should (equal plist '(:a 1 :b 4 :c 3)))
       (should (equal (plist-get plist ":b" #'string>) 3))
       (should (equal (plist-member plist ":c" #'string<) plist))
      (dolist (fn '(plist-get plist-member))
        (should-not (funcall fn plist ":a" #'string<))
        (should-not (funcall fn plist ":c" #'string>)))))

(ert-deftest test-string-distance ()
  "Test `string-distance' behavior."
  ;; ASCII characters are always fine
  (should (equal 1 (string-distance "heelo" "hello")))
  (should (equal 2 (string-distance "aeelo" "hello")))
  (should (equal 0 (string-distance "ab" "ab" t)))
  (should (equal 1 (string-distance "ab" "abc" t)))

  ;; string containing hanzi character, compare by byte
  (should (equal 6 (string-distance "ab" "ab我她" t)))
  (should (equal 3 (string-distance "ab" "a我b" t)))
  (should (equal 3 (string-distance "我" "她" t)))

  ;; string containing hanzi character, compare by character
  (should (equal 2 (string-distance "ab" "ab我她")))
  (should (equal 1 (string-distance "ab" "a我b")))
  (should (equal 1 (string-distance "我" "她")))

  ;; correct behavior with empty strings
  (should (equal 0 (string-distance "" "")))
  (should (equal 0 (string-distance "" "" t)))
  (should (equal 1 (string-distance "x" "")))
  (should (equal 1 (string-distance "x" "" t)))
  (should (equal 1 (string-distance "" "x")))
  (should (equal 1 (string-distance "" "x" t))))

(ert-deftest test-bignum-eql ()
  "Test that `eql' works for bignums."
  (let ((x (+ most-positive-fixnum 1))
        (y (+ most-positive-fixnum 1)))
    (should (eq x x))
    (should (eql x y))
    (should (equal x y))
    (should-not (eql x 0.0e+NaN))
    (should (memql x (list y)))))

(ert-deftest test-bignum-hash ()
  "Test that hash tables work for bignums."
  ;; Make two bignums that are eql but not eq.
  (let ((b1 (1+ most-positive-fixnum))
        (b2 (1+ most-positive-fixnum)))
    (dolist (test '(eq eql equal))
      (let ((hash (make-hash-table :test test)))
        (puthash b1 t hash)
        (should (eq (gethash b2 hash)
                    (funcall test b1 b2)))))))

(ert-deftest test-nthcdr-simple ()
  (should (eq (nthcdr 0 'x) 'x))
  (should (eq (nthcdr 1 '(x . y)) 'y))
  (should (eq (nthcdr 2 '(x y . z)) 'z)))

(ert-deftest test-nthcdr-circular ()
  (dolist (len '(1 2 5 37 120 997 1024))
    (let ((cycle (make-list len nil)))
      (setcdr (last cycle) cycle)
      (dolist (n (list (1- most-negative-fixnum) most-negative-fixnum
                       -1 0 1
                       (1- len) len (1+ len)
                       most-positive-fixnum (1+ most-positive-fixnum)
                       (* 2 most-positive-fixnum)
                       (* most-positive-fixnum most-positive-fixnum)
                       (ash 1 12345)))
        (let ((a (nthcdr n cycle))
              (b (if (<= n 0) cycle (nthcdr (mod n len) cycle))))
          (should (equal (list (eq a b) n len)
                         (list t n len))))))))

(ert-deftest test-proper-list-p ()
  "Test `proper-list-p' behavior."
  (dotimes (length 4)
    ;; Proper and dotted lists.
    (let ((list (make-list length 0)))
      (should (= (proper-list-p list) length))
      (should (not (proper-list-p (nconc list 0)))))
    ;; Circular lists.
    (dotimes (n (1+ length))
      (let ((circle (make-list (1+ length) 0)))
        (should (not (proper-list-p (nconc circle (nthcdr n circle))))))))
  ;; Atoms.
  (should (not (proper-list-p 0)))
  (should (not (proper-list-p "")))
  (should (not (proper-list-p [])))
  (should (not (proper-list-p (make-bool-vector 0 nil))))
  (should (not (proper-list-p (make-symbol "a")))))

(ert-deftest test-hash-table ()
  (let ((h (make-hash-table))
        (val "anything"))
    (puthash 123 val h)
    (should (eq (gethash 123 h) val)))
  (let ((h (make-hash-table :test 'equal))
        (val "anything"))
    (puthash '("hello" 123) val h)
    (should (eq (gethash '("hello" 123) h) val))))

(ert-deftest test-hash-table-wrong-keywords ()
  (should (make-hash-table :purecopy t))      ; obsolete and ignored
  (should (make-hash-table :rehash-size 123)) ; obsolete and ignored
  (should (make-hash-table :rehash-threshold 123)) ; obsolete and ignored
  (should-error (make-hash-table :some-random-keyword 123)))

(ert-deftest test-remhash ()
  (let ((h (make-hash-table))
        (val "anything"))
    (puthash 'foo val h)
    (remhash 'foo h)
    (should-not (gethash 'foo h))))

(ert-deftest test-clrhash ()
  (let ((h (make-hash-table)))
    (puthash 'foo1 'bar1 h)
    (puthash 'foo2 'bar2 h)
    (puthash 'foo3 'bar3 h)
    (puthash 'foo4 'bar4 h)
    (clrhash h)
    (should-not (gethash 'foo h))))

(ert-deftest test-hash-table-p ()
  (let ((h (make-hash-table)))
    (should (hash-table-p h)))
  (should-not (hash-table-p 123))
  (should-not (hash-table-p "foo"))
  (should-not (hash-table-p [foo]))
  (should-not (hash-table-p (list 'foo))))

(ert-deftest test-hash-table-count ()
  (let ((h (make-hash-table)))
    (puthash 'foo1 'bar1 h)
    (should (= (hash-table-count h) 1))
    (puthash 'foo2 'bar2 h)
    (should (= (hash-table-count h) 2))
    (puthash 'foo3 'bar3 h)
    (should (= (hash-table-count h) 3))
    (puthash 'foo4 'bar4 h)
    (should (= (hash-table-count h) 4))
    (clrhash h)
    (should (= (hash-table-count h) 0))))

(ert-deftest test-maphash ()
  (let ((h (make-hash-table))
        (sum 0))
    (puthash 'foo1 1 h)
    (puthash 'foo2 22 h)
    (puthash 'foo3 333 h)
    (puthash 'foo4 4444 h)
    (maphash (lambda (_key value) (incf sum value)) h)
    (should (= sum 4800))))

(ert-deftest test-copy-hash-table ()
  (let* ((h1 (make-hash-table))
         h2)
    (puthash 'foo '(bar baz) h1)
    (setq h2 (copy-hash-table h1))
    (should-not (eq h1 h2))
    (should (equal (gethash 'foo h2) '(bar baz)))))

(ert-deftest ft-hash-table-weakness ()
  (dolist (w '(nil key value key-or-value key-and-value t))
    (let* ((h (make-hash-table :weakness w))
           (w2 (hash-table-weakness h)))
      (cond ((eq w t)
             (should (eq w2 'key-and-value)))
            (t
             (should (eq w2 w)))))))


;;; Weak hashtable tests

(defun ft--init-rng () (random "weak-hashtable-tests"))
(defun ft--nentries () 50)

(defun ft--format-component (num key? dead?)
  (format "%02d-%s-%s" num (if key? "key" "val") (if dead? "dead" "alive")))

(defun ft--parse-component (string)
  (or (string-match "^\\([0-9]+\\)-\\(key\\|val\\)-\\(dead\\|alive\\)$"
                    string)
      (error "Invalid argument: %S" string))
  (vector (string-to-number (match-string 1 string))
          (equal (match-string 2 string) "key")
          (equal (match-string 3 string) "dead")))

(defun ft--component-num (string) (aref (ft--parse-component string) 0))

(defun ft--dead-component (string key?)
  (ft--format-component (ft--component-num string) key? t))

;; Create NENTRIES pairs of strings and put them into TABLE.  Randomly
;; select a subset of the strings as "dead".  Return the list of pairs
;; where the "dead" strings are replaced the with nil.
(defun ft--populate-hashtable (table nentries)
  (let ((pairs '()))
    (dotimes (i nentries)
      (let* ((r (random 4))
             (key (cl-ecase r
                    ((0 2) (ft--format-component i t nil))
                    ((1 3) (ft--format-component i t t))))
             (val (cl-ecase r
                    ((0 1) (ft--format-component i nil nil))
                    ((2 3) (ft--format-component i nil t)))))
        (puthash key val table)
        (cl-ecase r
          (0 (push (cons key val) pairs))
          (1 (push (cons nil val) pairs))
          (2 (push (cons key nil) pairs))
          (3 ))))
    (nreverse pairs)))

(defun ft--hash-table-entries (table)
  (let ((entries '()))
    (maphash (lambda (k v) (push (cons k v) entries))
             table)
    entries))

(defun ft--check-entry (weakness key1 val1 key2 val2)
  (cl-ecase weakness
    (key
     (should (eq key1 key2))
     (cond (val1 (should (eq val1 val2)))
           (t (should (equal (ft--dead-component key1 nil)
                             val2)))))
    (value
     (should (eq val1 val2))
     (cond (key1 (should (eq key1 key2)))
           (t (should (equal (ft--dead-component val1 t)
                             key2)))))
    (key-and-value
     (should (eq key1 key2))
     (should (eq val1 val2)))
    (key-or-value
     (cond (key1 (should (eq key1 key2)))
           (t (should (equal (ft--dead-component val1 t)
                             key2))))
     (cond (val1 (should (eq val1 val2)))
           (t (should (equal (ft--dead-component key1 nil)
                             val2)))))))

(defun ft--check-entries (table pairs)
  (let* ((w (hash-table-weakness table))
         (expected (cl-ecase w
                     (key (cl-remove nil pairs :key #'car))
                     (value (cl-remove nil pairs :key #'cdr))
                     (key-and-value
                      (cl-remove-if (lambda (e)
                                      (not (and (car e) (cdr e))))
                                    pairs))
                     (key-or-value
                      (cl-remove-if (lambda (e)
                                      (not (or (car e) (cdr e))))
                                    pairs))))
         (actual (sort (ft--hash-table-entries table)
                       :key #'car :lessp #'string<)))
    (cl-loop for (k1 . v1) in expected
             for (k2 . v2) in actual
             do (ft--check-entry w k1 v1 k2 v2))
    (should (= (length expected) (length actual)))))

(defun ft--gc (weakness)
  (cond ((fboundp 'igc--collect)
         (igc--collect)
         (cl-ecase weakness
           (key-or-value
            (igc--process-messages)
            (igc--collect))
           ((key value key-and-value))))
        (t
         (garbage-collect))))

;; Test that weakly held objects are no longer in a hash table after a
;; GC cycle.
(defun ft--test-weak-removal (weakness)
  ;; Use a separate thread to avoid stray references on the stack.
  (unless (featurep 'threads)
    (ert-skip '(not (featurep 'threads))))
  (let* ((_ (ft--init-rng))
         (table (make-hash-table :weakness weakness))
         (f (lambda () (ft--populate-hashtable table (ft--nentries))))
         (pairs (thread-join (make-thread f))))
    (ft--gc weakness)
    (ft--check-entries table pairs)))

(ert-deftest ft-weak-key-removal () (ft--test-weak-removal 'key))
(ert-deftest ft-weak-value-removal () (ft--test-weak-removal 'value))
(ert-deftest ft-weak-and-removal () (ft--test-weak-removal 'key-and-value))
(ert-deftest ft-weak-or-removal () (ft--test-weak-removal 'key-or-value))

(defun ft--test-puthash (weakness)
  (let ((h (make-hash-table :weakness weakness))
        (a (string ?a))
        (b (string ?b))
        (c (string ?c)))
    (puthash a a h)
    (should (eq (gethash a h) a))
    (puthash a b h)
    (should (eq (gethash a h) b))
    (puthash a c h)
    (should (eq (gethash a h) c))))

(ert-deftest ft-puthash-weak ()
  (dolist (w '(nil key value key-and-value key-or-value))
    (ft--test-puthash w)))

(defun ft--test-puthash-types (weakness test)
  (let ((objects
         (list 0 1 0.0
               (cons nil nil) '(nil . nil) '#1=(#1# . #1#)
               (make-symbol "uninterned") 'ft--test-puthash-types
               nil t 'error
               [] [1] (vector 2) (ash 1 128)
               "" "a" (string ?a) (make-string 10 255 t)))
        (ht (make-hash-table :weakness weakness :test test)))
    (dolist (key objects)
      (dolist (value objects)
        (puthash key value ht)
        (should (eq (gethash key ht 'test) value))
        (should (= (hash-table-count ht) 1))
        (remhash key ht)
        (should (eq (gethash key ht 'test) 'test))
        (should (= (hash-table-count ht) 0))))))

(ert-deftest ft-puthash-types-weak ()
  (dolist (w '(nil key value key-and-value key-or-value))
    (dolist (test '(eq eql equal))
      (ft--test-puthash-types w test))))

(defun ft--test-weak-fixnums (weakness test)
  (let ((h (make-hash-table :weakness weakness :test test)))
    (dotimes (i 32)
      (puthash i (lognot 2) h))
    (ft--gc weakness)))

(ert-deftest ft-weak-fixnums ()
  (dolist (w '(key value key-and-value key-or-value))
    (dolist (test '(eq eql equal))
      (ft--test-weak-fixnums w test))))

<<<<<<< HEAD
;; Emacs's weak hash tables work like ephemerons: if an object is only
;; reachable through a weak hash table, then the object should be
;; collected.
=======
>>>>>>> 6d43f25c
(defun ft--test-ephemeron-table (weakness)
  (let* ((h (make-hash-table :weakness weakness :test 'eq))
         (n 1000))
    (dotimes (i n)
      (let* ((obj (cons 'a i)))
        (puthash obj obj h)))
    (ft--gc weakness)
    (should (< (hash-table-count h) n))))

(ert-deftest ft-ephemeron-table ()
  (dolist (w '(key value key-and-value key-or-value))
    (ft--test-ephemeron-table w)))



(ert-deftest test-hash-function-that-mutates-hash-table ()
  (define-hash-table-test 'badeq 'eq 'bad-hash)
  (let ((h (make-hash-table :test 'badeq :size 1 :rehash-size 1)))
    (defun bad-hash (k)
      (if (eq k 100)
	  (clrhash h))
      (sxhash-eq k))
    (should-error
     (dotimes (k 200)
       (puthash k k h)))
    (should (= 100 (hash-table-count h)))))

(ert-deftest test-sxhash-equal ()
  (should (= (sxhash-equal (* most-positive-fixnum most-negative-fixnum))
	     (sxhash-equal (* most-positive-fixnum most-negative-fixnum))))
  (should (= (sxhash-equal (make-string 1000 ?a))
	     (sxhash-equal (make-string 1000 ?a))))
  (should (= (sxhash-equal (point-marker))
	     (sxhash-equal (point-marker))))
  (should (= (sxhash-equal (make-marker))
	     (sxhash-equal (make-marker))))
  (should (= (sxhash-equal (make-vector 1000 (make-string 10 ?a)))
	     (sxhash-equal (make-vector 1000 (make-string 10 ?a)))))
  (should (= (sxhash-equal (make-bool-vector 1000 t))
	     (sxhash-equal (make-bool-vector 1000 t))))
  (should (= (sxhash-equal (make-char-table nil (make-string 10 ?a)))
	     (sxhash-equal (make-char-table nil (make-string 10 ?a)))))
  (should (= (sxhash-equal (record 'a (make-string 10 ?a)))
	     (sxhash-equal (record 'a (make-string 10 ?a))))))

(ert-deftest fns--define-hash-table-test ()
  ;; Check that we can have two differently-named tests using the
  ;; same functions (bug#68668).
  (define-hash-table-test 'fns-tests--1 'my-cmp 'my-hash)
  (define-hash-table-test 'fns-tests--2 'my-cmp 'my-hash)
  (let ((h1 (make-hash-table :test 'fns-tests--1))
        (h2 (make-hash-table :test 'fns-tests--2)))
    (should (eq (hash-table-test h1) 'fns-tests--1))
    (should (eq (hash-table-test h2) 'fns-tests--2))))

(ert-deftest test-secure-hash ()
  (should (equal (secure-hash 'md5    "foobar")
                 "3858f62230ac3c915f300c664312c63f"))
  (should (equal (secure-hash 'sha1   "foobar")
                 "8843d7f92416211de9ebb963ff4ce28125932878"))
  (should (equal (secure-hash 'sha224 "foobar")
                 "de76c3e567fca9d246f5f8d3b2e704a38c3c5e258988ab525f941db8"))
  (should (equal (secure-hash 'sha256 "foobar")
                 (concat "c3ab8ff13720e8ad9047dd39466b3c89"
                         "74e592c2fa383d4a3960714caef0c4f2")))
  (should (equal (secure-hash 'sha384 "foobar")
                 (concat "3c9c30d9f665e74d515c842960d4a451c83a0125fd3de739"
                         "2d7b37231af10c72ea58aedfcdf89a5765bf902af93ecf06")))
  (should (equal (secure-hash 'sha512 "foobar")
                 (concat "0a50261ebd1a390fed2bf326f2673c145582a6342d5"
                         "23204973d0219337f81616a8069b012587cf5635f69"
                         "25f1b56c360230c19b273500ee013e030601bf2425")))
  ;; Test that a call to getrandom returns the right format.
  ;; This does not test randomness; it's merely a format check.
  (should (string-match "\\`[0-9a-f]\\{128\\}\\'"
                        (secure-hash 'sha512 'iv-auto 100))))

(ert-deftest test-vector-delete ()
  (let ((v1 (make-vector 1000 1)))
    (should (equal (delete t (vector nil t)) [nil]))
    (should (equal (delete 1 v1) (vector)))
    (should (equal (delete 2 v1) v1))))

(ert-deftest string-search ()
  (should (equal (string-search "zot" "foobarzot") 6))
  (should (equal (string-search "foo" "foobarzot") 0))
  (should (not (string-search "fooz" "foobarzot")))
  (should (not (string-search "zot" "foobarzo")))
  (should (equal (string-search "ab" "ab") 0))
  (should (equal (string-search "ab\0" "ab") nil))
  (should (equal (string-search "ab" "abababab" 3) 4))
  (should (equal (string-search "ab" "ababac" 3) nil))
  (should (equal (string-search "aaa" "aa") nil))
  (let ((case-fold-search t))
    (should (equal (string-search "ab" "AB") nil)))

  (should (equal
           (string-search (make-string 2 130)
	                  (concat "helló" (make-string 5 130 t) "bár"))
           5))
  (should (equal
           (string-search (make-string 2 127)
	                  (concat "helló" (make-string 5 127 t) "bár"))
           5))

  (should (equal (string-search "\377" "a\377ø") 1))
  (should (equal (string-search "\377" "a\377a") 1))

  (should (not (string-search (make-string 1 255) "a\377ø")))
  (should (not (string-search (make-string 1 255) "a\377a")))

  (should (equal (string-search "fóo" "zotfóo") 3))

  (should (equal (string-search (string-to-multibyte "\377") "ab\377c") 2))
  (should (equal (string-search "\303" "aøb") nil))
  (should (equal (string-search "\270" "aøb") nil))
  (should (equal (string-search "ø" "\303\270") nil))
  (should (equal (string-search "ø" (make-string 32 ?a)) nil))
  (should (equal (string-search "ø" (string-to-multibyte (make-string 32 ?a)))
                 nil))
  (should (equal (string-search "o" (string-to-multibyte
                                     (apply #'string
                                            (number-sequence ?a ?z))))
                 14))

  (should (equal (string-search "a\U00010f98z" "a\U00010f98a\U00010f98z") 2))

  (should-error (string-search "a" "abc" -1))
  (should-error (string-search "a" "abc" 4))
  (should-error (string-search "a" "abc" 100000000000))

  (should (equal (string-search "a" "aaa" 3) nil))
  (should (equal (string-search "aa" "aa" 1) nil))
  (should (equal (string-search "\0" "") nil))

  (should (equal (string-search "" "") 0))
  (should-error (string-search "" "" 1))
  (should (equal (string-search "" "abc") 0))
  (should (equal (string-search "" "abc" 2) 2))
  (should (equal (string-search "" "abc" 3) 3))
  (should-error (string-search "" "abc" 4))
  (should-error (string-search "" "abc" -1))

  (should-not (string-search "ø" "foo\303\270"))
  (should-not (string-search "\303\270" "ø"))
  (should-not (string-search "\370" "ø"))
  (should-not (string-search (string-to-multibyte "\370") "ø"))
  (should-not (string-search "ø" "\370"))
  (should-not (string-search "ø" (string-to-multibyte "\370")))
  (should-not (string-search "\303\270" "\370"))
  (should-not (string-search (string-to-multibyte "\303\270") "\370"))
  (should-not (string-search "\303\270" (string-to-multibyte "\370")))
  (should-not (string-search (string-to-multibyte "\303\270")
                             (string-to-multibyte "\370")))
  (should-not (string-search "\370" "\303\270"))
  (should-not (string-search (string-to-multibyte "\370") "\303\270"))
  (should-not (string-search "\370" (string-to-multibyte "\303\270")))
  (should-not (string-search (string-to-multibyte "\370")
                             (string-to-multibyte "\303\270")))
  (should (equal (string-search (string-to-multibyte "o\303\270") "foo\303\270")
                 2))
  (should (equal (string-search "\303\270" "foo\303\270") 3)))

(ert-deftest object-intervals ()
  (should (equal (object-intervals (propertize "foo" 'bar 'zot))
                 '((0 3 (bar zot)))))
  (should (equal (object-intervals (concat (propertize "foo" 'bar 'zot)
                                           (propertize "foo" 'gazonk "gazonk")))
                 '((0 3 (bar zot)) (3 6 (gazonk "gazonk")))))
  (should (equal
           (with-temp-buffer
             (insert "foobar")
             (put-text-property 1 3 'foo 1)
             (put-text-property 3 6 'bar 2)
             (put-text-property 2 5 'zot 3)
             (object-intervals (current-buffer)))
           '((0 1 (foo 1)) (1 2 (zot 3 foo 1)) (2 4 (zot 3 bar 2))
             (4 5 (bar 2)) (5 6 nil)))))

(ert-deftest length-equals-tests ()
  (should-not (length< (list 1 2 3) 2))
  (should-not (length< (list 1 2 3) 3))
  (should (length< (list 1 2 3) 4))

  (should-not (length< "abc" 2))
  (should-not (length< "abc" 3))
  (should (length< "abc" 4))

  (should (length> (list 1 2 3) 2))
  (should-not (length> (list 1 2 3) 3))
  (should-not (length> (list 1 2 3) 4))

  (should (length> "abc" 2))
  (should-not (length> "abc" 3))
  (should-not (length> "abc" 4))

  (should-not (length= (list 1 2 3) 2))
  (should (length= (list 1 2 3) 3))
  (should-not (length= (list 1 2 3) 4))

  (should-not (length= "abc" 2))
  (should (length= "abc" 3))
  (should-not (length= "abc" 4))

  (should-not (length< (list 1 2 3) -1))
  (should-not (length< (list 1 2 3) 0))
  (should-not (length< (list 1 2 3) -10))

  (should (length> (list 1 2 3) -1))
  (should (length> (list 1 2 3) 0))

  (should-not (length= (list 1 2 3) -1))
  (should-not (length= (list 1 2 3) 0))
  (should-not (length= (list 1 2 3) 1))

  (should-error
   (let ((list (list 1)))
     (setcdr list list)
     (length< list #x1fffe))))

(defun approx-equal (list1 list2)
  (and (equal (length list1) (length list2))
       (cl-loop for v1 in list1
                for v2 in list2
                when (not (or (= v1 v2)
                              (< (abs (- v1 v2)) 0.1)))
                return nil
                finally return t)))

(ert-deftest test-buffer-line-stats-nogap ()
  (with-temp-buffer
    (insert "")
    (should (approx-equal (buffer-line-statistics) '(0 0 0))))
  (with-temp-buffer
    (insert "123\n")
    (should (approx-equal (buffer-line-statistics) '(1 3 3))))
  (with-temp-buffer
    (insert "123\n12345\n123\n")
    (should (approx-equal (buffer-line-statistics) '(3 5 3.66))))
  (with-temp-buffer
    (insert "123\n12345\n123")
    (should (approx-equal (buffer-line-statistics) '(3 5 3.66))))
  (with-temp-buffer
    (insert "123\n12345")
    (should (approx-equal (buffer-line-statistics) '(2 5 4))))

  (with-temp-buffer
    (insert "123\n12é45\n123\n")
    (should (approx-equal (buffer-line-statistics) '(3 6 4))))

  (with-temp-buffer
    (insert "\n\n\n")
    (should (approx-equal (buffer-line-statistics) '(3 0 0)))))

(ert-deftest test-buffer-line-stats-gap ()
  (with-temp-buffer
    (dotimes (_ 1000)
      (insert "12345678901234567890123456789012345678901234567890\n"))
    (goto-char (point-min))
    ;; This should make a gap appear.
    (insert "123\n")
    (delete-region (point-min) (point))
    (should (approx-equal (buffer-line-statistics) '(1000 50 50.0))))
  (with-temp-buffer
    (dotimes (_ 1000)
      (insert "12345678901234567890123456789012345678901234567890\n"))
    (goto-char (point-min))
    (insert "123\n")
    (should (approx-equal (buffer-line-statistics) '(1001 50 49.9))))
  (with-temp-buffer
    (dotimes (_ 1000)
      (insert "12345678901234567890123456789012345678901234567890\n"))
    (goto-char (point-min))
    (insert "123\n")
    (goto-char (point-max))
    (insert "fóo")
    (should (approx-equal (buffer-line-statistics) '(1002 50 49.9)))))

(ert-deftest test-line-number-at-position ()
  (with-temp-buffer
    (insert (make-string 10 ?\n))
    (should (= (line-number-at-pos (point)) 11))
    (should (= (line-number-at-pos nil) 11))
    (should-error (line-number-at-pos -1))
    (should-error (line-number-at-pos 100))))

(defun fns-tests-concat (&rest args)
  ;; Dodge the byte-compiler's partial evaluation of `concat' with
  ;; constant arguments.
  (apply #'concat args))

(ert-deftest fns-concat ()
  (should (equal (fns-tests-concat) ""))
  (should (equal (fns-tests-concat "") ""))
  (should (equal (fns-tests-concat nil) ""))
  (should (equal (fns-tests-concat []) ""))
  (should (equal (fns-tests-concat [97 98]) "ab"))
  (should (equal (fns-tests-concat '(97 98)) "ab"))
  (should (equal (fns-tests-concat "ab" '(99 100) nil [101 102] "gh")
                 "abcdefgh"))
  (should (equal (fns-tests-concat "Ab" "\200" "cd") "Ab\200cd"))
  (should (equal (fns-tests-concat "aB" "\200" "çd") "aB\200çd"))
  (should (equal (fns-tests-concat "AB" (string-to-multibyte "\200") "cd")
                 (string-to-multibyte "AB\200cd")))
  (should (equal (fns-tests-concat "ab" '(#xe5) [255] "cd") "abåÿcd"))
  (should (equal (fns-tests-concat '(#x3fffff) [#x3fff80] "xy") "\377\200xy"))
  (should (equal (fns-tests-concat '(#x3fffff) [#x3fff80] "xy§") "\377\200xy§"))
  (should (equal-including-properties
           (fns-tests-concat #("abc" 0 3 (a 1)) #("de" 0 2 (a 1)))
           #("abcde" 0 5 (a 1))))
  (should (equal-including-properties
           (fns-tests-concat #("abc" 0 3 (a 1)) "§ü" #("çå" 0 2 (b 2)))
           #("abc§üçå" 0 3 (a 1) 5 7 (b 2))))
  (should-error (fns-tests-concat "a" '(98 . 99))
                :type 'wrong-type-argument)
  (let ((loop (list 66 67)))
    (setcdr (cdr loop) loop)
    (should-error (fns-tests-concat "A" loop)
                  :type 'circular-list)))

(ert-deftest fns-vconcat ()
  (should (equal (vconcat) []))
  (should (equal (vconcat nil) []))
  (should (equal (vconcat "") []))
  (should (equal (vconcat [1 2 3]) [1 2 3]))
  (should (equal (vconcat '(1 2 3)) [1 2 3]))
  (should (equal (vconcat "ABC") [65 66 67]))
  (should (equal (vconcat "ü§") [252 167]))
  (should (equal (vconcat [1 2 3] nil '(4 5) "AB" "å"
                          "\377" (string-to-multibyte "\377")
                          (bool-vector t nil nil t nil))
                 [1 2 3 4 5 65 66 #xe5 255 #x3fffff t nil nil t nil]))
  (should-error (vconcat [1] '(2 . 3))
                :type 'wrong-type-argument)
  (let ((loop (list 1 2)))
    (setcdr (cdr loop) loop)
    (should-error (vconcat [1] loop)
                  :type 'circular-list)))

(ert-deftest fns-append ()
  (should (equal (append) nil))
  (should (equal (append 'tail) 'tail))
  (should (equal (append [1 2 3] nil '(4 5) "AB" "å"
                         "\377" (string-to-multibyte "\377")
                          (bool-vector t nil nil t nil)
                         '(9 10))
                 '(1 2 3 4 5 65 66 #xe5 255 #x3fffff t nil nil t nil 9 10)))
  (should (equal (append '(1 2) '(3 4) 'tail)
                 '(1 2 3 4 . tail)))
  (should-error (append '(1 . 2) '(3))
                :type 'wrong-type-argument)
  (let ((loop (list 1 2)))
    (setcdr (cdr loop) loop)
    (should-error (append loop '(end))
                  :type 'circular-list)))

(ert-deftest fns--string-to-unibyte-multibyte ()
  (dolist (str (list "" "a" "abc" "a\x00\x7fz" "a\xaa\xbbz" "\x80\xdd\xff"
                     (apply #'unibyte-string (number-sequence 0 255))))
    (ert-info ((prin1-to-string str) :prefix "str: ")
      (should-not (multibyte-string-p str))
      (let* ((u (string-to-unibyte str))   ; should be identity
             (m (string-to-multibyte u))   ; lossless conversion
             (mm (string-to-multibyte m))  ; should be identity
             (uu (string-to-unibyte m))    ; also lossless
             (ml (mapcar (lambda (c) (if (<= c #x7f) c (+ c #x3fff00))) u)))
        (should-not (multibyte-string-p u))
        (should (multibyte-string-p m))
        (should (multibyte-string-p mm))
        (should-not (multibyte-string-p uu))
        (should (equal str u))
        (should (equal m mm))
        (should (equal str uu))
        (should (equal (append m nil) ml)))))
  (should-error (string-to-unibyte "å"))
  (should-error (string-to-unibyte "ABC∀BC")))

(defun fns-tests--take-ref (n list)
  "Reference implementation of `take'."
  (named-let loop ((m n) (tail list) (ac nil))
    (if (and (> m 0) tail)
        (loop (1- m) (cdr tail) (cons (car tail) ac))
      (nreverse ac))))

(ert-deftest fns--take-ntake ()
  "Test `take' and `ntake'."
  ;; Check errors and edge cases.
  (should-error (take 'x '(a)))
  (should-error (ntake 'x '(a)))
  (should-error (take 1 'a))
  (should-error (ntake 1 'a))
  (should-error (take 2 '(a . b)))
  (should-error (ntake 2 '(a . b)))
  ;; Tolerate non-lists for a count of zero.
  (should (equal (take 0 'a) nil))
  (should (equal (ntake 0 'a) nil))
  ;; But not non-numbers for empty lists.
  (should-error (take 'x nil))
  (should-error (ntake 'x nil))

  (dolist (list '(nil (a) (a b) (a b c) (a b c d) (a . b) (a b . c)))
    (ert-info ((prin1-to-string list) :prefix "list: ")
      (let ((max (if (proper-list-p list)
                     (+ 2 (length list))
                   (safe-length list))))
        (dolist (n (number-sequence -1 max))
          (ert-info ((prin1-to-string n) :prefix "n: ")
            (let* ((l (copy-tree list))
                   (ref (fns-tests--take-ref n l)))
              (should (equal (take n l) ref))
              (should (equal l list))
              (should (equal (ntake n l) ref))))))))

  ;; Circular list.
  (let ((list (list 'a 'b 'c)))
    (setcdr (nthcdr 2 list) (cdr list)) ; list now (a b c b c b c ...)
    (should (equal (take 0 list) nil))
    (should (equal (take 1 list) '(a)))
    (should (equal (take 2 list) '(a b)))
    (should (equal (take 3 list) '(a b c)))
    (should (equal (take 4 list) '(a b c b)))
    (should (equal (take 5 list) '(a b c b c)))
    (should (equal (take 10 list) '(a b c b c b c b c b)))

    (should (equal (ntake 10 list) '(a b))))

  ;; Bignum N argument.
  (let ((list (list 'a 'b 'c)))
    (should (equal (take (+ most-positive-fixnum 1) list) '(a b c)))
    (should (equal (take (- most-negative-fixnum 1) list) nil))
    (should (equal (ntake (+ most-positive-fixnum 1) list) '(a b c)))
    (should (equal (ntake (- most-negative-fixnum 1) list) nil))
    (should (equal list '(a b c)))))

(ert-deftest fns--copy-alist ()
  (dolist (orig '(nil
                  ((a . 1) (b . 2) (a . 3))
                  (a (b . 3) ((c) (d)))))
    (ert-info ((prin1-to-string orig) :prefix "orig: ")
      (let ((copy (copy-alist orig)))
        (should (equal orig copy))
        (while orig
          (should-not (eq orig copy))
          ;; Check that cons pairs are copied but nothing else.
          (let ((orig-elt (car orig))
                (copy-elt (car copy)))
            (if (atom orig-elt)
                (should (eq orig-elt copy-elt))
              (should-not (eq orig-elt copy-elt))
              (should (eq (car orig-elt) (car copy-elt)))
              (should (eq (cdr orig-elt) (cdr copy-elt)))))
          (setq orig (cdr orig))
          (setq copy (cdr copy))))))

  (should-error (copy-alist 'a)
                :type 'wrong-type-argument)
  (should-error (copy-alist [(a . 1) (b . 2) (a . 3)])
                :type 'wrong-type-argument)
  (should-error (copy-alist "abc")
                :type 'wrong-type-argument))

(ert-deftest fns-value<-ordered ()
  ;; values (X . Y) where X<Y
  (let* ((big (* 10 most-positive-fixnum))
         (buf1 (get-buffer-create " *one*"))
         (buf2 (get-buffer-create " *two*"))
         (buf3 (get-buffer-create " *three*"))
         (_ (progn (with-current-buffer buf1 (insert (make-string 20 ?a)))
                   (with-current-buffer buf2 (insert (make-string 20 ?b)))))
         (mark1 (set-marker (make-marker) 12 buf1))
         (mark2 (set-marker (make-marker) 13 buf1))
         (mark3 (set-marker (make-marker) 12 buf2))
         (mark4 (set-marker (make-marker) 13 buf2))
         (proc1 (make-pipe-process :name " *proc one*"))
         (proc2 (make-pipe-process :name " *proc two*")))
    (kill-buffer buf3)
    (unwind-protect
        (dolist (c
                 `(
                   ;; fixnums
                   (1 . 2)  (-2 . -1) (-2 . 1) (-1 . 2)
                   ;; bignums
                   (,big . ,(1+ big)) (,(- big) . ,big)
                   (,(- -1 big) . ,(- big))
                   ;; fixnums/bignums
                   (1 . ,big) (-1 . ,big) (,(- big) . -1) (,(- big) . 1)
                   ;; floats
                   (1.5 . 1.6) (-1.3 . -1.2) (-13.0 . 12.0)
                   ;; floats/fixnums
                   (1 . 1.1) (1.9 . 2) (-2.0 . 1) (-2 . 1.0)
                   ;; fixnums that can't be represented as floats
                   (72057594037927935 . 72057594037927936.0)
                   (72057594037927936.0 . 72057594037927937)
                   (-72057594037927936.0 . -72057594037927935)
                   (-72057594037927937 . -72057594037927936.0)
                   (2305843009213693951 . 2305843009213693952.0)

                   ;; floats/bignums
                   (,big . ,(float (* 2 big))) (,(float big) . ,(* 2 big))
                   ;; symbols
                   (a . b) (nil . nix) (b . ba) (## . a) (A . a)
                   (#:a . #:b) (a . #:b) (#:a . b)
                   ;; strings
                   ("" . "a") ("a" . "b") ("A" . "a") ("abc" . "abd")
                   ("b" . "ba")
                   ;; strings again, but in a context where 3-way comparison
                   ;; matters
                   (("" . 2) . ("a" . 1))
                   (("å" . 2) . ("åü" . 1))
                   (("a" . 2) . ("aå" . 1))
                   (("\x80" . 2) . ("\x80å" . 1))

                   ;; lists
                   ((1 2 3) . (2 3 4)) ((2) . (2 1)) (() . (0))
                   ((1 2 3) . (1 3)) ((1 2 3) . (1 3 2))
                   (((b a) (c d) e) . ((b a) (c d) f))
                   (((b a) (c D) e) . ((b a) (c d) e))
                   (((b a) (c d () x) e) . ((b a) (c d (1) x) e))
                   ((1 . 2) . (1 . 3)) ((1 2 . 3) . (1 2 . 4))

                   ;; vectors
                   ([1 2 3] . [2 3 4]) ([2] . [2 1]) ([] . [0])
                   ([1 2 3] . [1 3]) ([1 2 3] . [1 3 2])
                   ([[b a] [c d] e] . [[b a] [c d] f])
                   ([[b a] [c D] e] . [[b a] [c d] e])
                   ([[b a] [c d [] x] e] . [[b a] [c d [1] x] e])

                   ;; bool-vectors
                   (,(bool-vector) . ,(bool-vector nil))
                   (,(bool-vector nil) . ,(bool-vector t))
                   (,(bool-vector t nil t nil) . ,(bool-vector t nil t t))
                   (,(bool-vector t nil t) . ,(bool-vector t nil t nil))

                   ;; records
                   (#s(a 2 3) . #s(b 3 4)) (#s(b) . #s(b a))
                   (#s(a 2 3) . #s(a 3)) (#s(a 2 3) . #s(a 3 2))
                   (#s(#s(b a) #s(c d) e) . #s(#s(b a) #s(c d) f))
                   (#s(#s(b a) #s(c D) e) . #s(#s(b a) #s(c d) e))
                   (#s(#s(b a) #s(c d #s(u) x) e)
                    . #s(#s(b a) #s(c d #s(v) x) e))

                   ;; markers
                   (,mark1 . ,mark2) (,mark1 . ,mark3) (,mark1 . ,mark4)
                   (,mark2 . ,mark3) (,mark2 . ,mark4) (,mark3 . ,mark4)

                   ;; buffers
                   (,buf1 . ,buf2) (,buf3 . ,buf1) (,buf3 . ,buf2)

                   ;; processes
                   (,proc1 . ,proc2)
                   ))
          (let ((x (car c))
                (y (cdr c)))
            (should (value< x y))
            (should-not (value< y x))
            (should-not (value< x x))
            (should-not (value< y y))
            (should (value< (vector x 2) (vector y 1)))
            (should-not (value< (vector y 1) (vector x 2)))
            (should (value< (vector x 1) (vector x 2)))
            (should (value< (vector y 1) (vector y 2)))))

      (delete-process proc2)
      (delete-process proc1)
      (kill-buffer buf2)
      (kill-buffer buf1))))

(ert-deftest fns-value<-unordered ()
  ;; values (X . Y) where neither X<Y nor Y<X

  (let ((buf1 (get-buffer-create " *one*"))
        (buf2 (get-buffer-create " *two*")))
    (kill-buffer buf2)
    (kill-buffer buf1)
    (dolist (c `(
                 ;; numbers
                 (0 . 0.0) (0 . -0.0) (0.0 . -0.0)

                 (72057594037927936 . 72057594037927936.0)
                 (1 . 0.0e+NaN)

                 ;; symbols
                 (a . #:a)

                 ;; (dead) buffers
                 (,buf1 . ,buf2)

                 ;; unordered types
                 (,(make-hash-table) . ,(make-hash-table))
                 (,(obarray-make) . ,(obarray-make))
                 ;; FIXME: more?
                 ))
      (let ((x (car c))
            (y (cdr c)))
        (should-not (value< x y))
        (should-not (value< y x))
        (should (value< (cons x 1) (cons y 2)))
        (should-not (value< (cons x 2) (cons y 1)))))))

(ert-deftest fns-value<-type-mismatch ()
  ;; values of disjoint (incomparable) types
  (let ((incomparable
         `( 1 a "a" (a b) [a b] ,(bool-vector nil t) #s(a b)
            ,(make-char-table 'test)
            ,(make-hash-table)
            ,(obarray-make)
            ;; FIXME: more?
            )))
    (let ((tail incomparable))
      (while tail
        (let ((x (car tail)))
          (dolist (y (cdr tail))
            (should-error (value< x y) :type 'type-mismatch)
            (should-error (value< y x) :type 'type-mismatch)))
        (setq tail (cdr tail))))))

(ert-deftest fns-value<-symbol-with-pos ()
  ;; values (X . Y) where X<Y
  (let* ((a-sp-1 (position-symbol 'a 1))
         (a-sp-2 (position-symbol 'a 2))
         (b-sp-1 (position-symbol 'b 1))
         (b-sp-2 (position-symbol 'b 2)))

    (dolist (swp '(nil t))
      (let ((symbols-with-pos-enabled swp))
        ;; Enabled or not, they compare by name.
        (dolist (c `((,a-sp-1 . ,b-sp-1) (,a-sp-1 . ,b-sp-2)
                     (,a-sp-2 . ,b-sp-1) (,a-sp-2 . ,b-sp-2)))
          (let ((x (car c))
                (y (cdr c)))
            (should (value< x y))
            (should-not (value< y x))
            (should-not (value< x x))
            (should-not (value< y y))))
        (should-not (value< a-sp-1 a-sp-2))
        (should-not (value< a-sp-2 a-sp-1))))

    ;; When disabled, symbol-with-pos and symbols do not compare.
    (should-error (value< a-sp-1 'a) :type 'type-mismatch)
    (should-error (value< 'a a-sp-1) :type 'type-mismatch)

    (let ((symbols-with-pos-enabled t))
      ;; When enabled, a symbol-with-pos compares as a plain symbol.
      (dolist (c `((,a-sp-1 . b) (a . ,b-sp-1)))
        (let ((x (car c))
              (y (cdr c)))
          (should (value< x y))
          (should-not (value< y x))
          (should-not (value< x x))
          (should-not (value< y y))))
      (should-not (value< a-sp-1 'a))
      (should-not (value< 'a a-sp-1)))))

(ert-deftest fns-value<-circle ()
  ;; Check that we at least don't hang when comparing two circular lists.
  (let ((a (number-sequence 1 5))
        (b (number-sequence 1 5)))
    (setcdr (last a) (nthcdr 2 a))
    (setcdr (last b) (nthcdr 2 b))
    (should-error (value< a b :type 'circular))
    (should-error (value< b a :type 'circular))))

(ert-deftest fns-value<-bool-vector ()
  ;; More thorough test of `value<' for bool-vectors.
  (random "my seed")
  (dolist (na '(0 1 5 8 9 32 63 64 65 200 1001 1024))
    (let ((a (make-bool-vector na nil)))
      (dotimes (i na)
        (aset a i (zerop (random 2))))
      (dolist (nb '(0 1 5 8 9 32 63 64 65 200 1001 1024))
        (when (<= nb na)
          (let ((b (make-bool-vector nb nil)))
            (dotimes (i nb)
              (aset b i (aref a i)))
            ;; `b' is now a prefix of `a'.
            (should-not (value< a b))
            (cond ((= nb na)
                   (should (equal a b))
                   (should-not (value< b a)))
                  (t
                   (should-not (equal a b))
                   (should (value< b a))))
            (unless (zerop nb)
              ;; Flip random bits in `b' and check how it affects the order.
              (dotimes (_ 3)
                (let ((i (random nb)))
                  (let ((val (aref b i)))
                    (aset b i (not val))
                    (should-not (equal a b))
                    (cond
                     (val
                      ;; t -> nil: `b' is now always a proper prefix of `a'.
                      (should-not (value< a b))
                      (should (value< b a)))
                     (t
                      ;; nil -> t: `a' is now less than `b'.
                      (should (value< a b))
                      (should-not (value< b a))))
                    ;; Undo the flip.
                    (aset b i val)))))))))))

;; Local Variables:
;; read-symbol-shorthands: (("ft-" . "fns-tests-"))
;; End:

;;; fns-tests.el ends here<|MERGE_RESOLUTION|>--- conflicted
+++ resolved
@@ -1393,12 +1393,6 @@
     (dolist (test '(eq eql equal))
       (ft--test-weak-fixnums w test))))
 
-<<<<<<< HEAD
-;; Emacs's weak hash tables work like ephemerons: if an object is only
-;; reachable through a weak hash table, then the object should be
-;; collected.
-=======
->>>>>>> 6d43f25c
 (defun ft--test-ephemeron-table (weakness)
   (let* ((h (make-hash-table :weakness weakness :test 'eq))
          (n 1000))
