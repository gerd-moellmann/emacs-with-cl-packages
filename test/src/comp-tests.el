--- conflicted
+++ resolved
@@ -597,14 +597,11 @@
   "<https://lists.gnu.org/archive/html/bug-gnu-emacs/2024-09/msg00794.html>"
   (should (eq (comp-test-73270-1-f (make-comp-test-73270-child4)) 'child4)))
 
-<<<<<<< HEAD
-=======
 (comp-deftest comp-test-78606-1 ()
   "<https://lists.gnu.org/archive/html/bug-gnu-emacs/2025-05/msg01270.html>"
   (should (let ((x 1.0))
             (eq (comp-test-78606-1-f x) x))))
 
->>>>>>> 48b3363a
  
 ;;;;;;;;;;;;;;;;;;;;;
