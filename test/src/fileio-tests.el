;;; fileio-tests.el --- unit tests for src/fileio.c      -*- lexical-binding: t; -*-

;; Copyright 2017-2025 Free Software Foundation, Inc.

;; This file is part of GNU Emacs.

;; GNU Emacs is free software: you can redistribute it and/or modify
;; it under the terms of the GNU General Public License as published by
;; the Free Software Foundation, either version 3 of the License, or
;; (at your option) any later version.

;; GNU Emacs is distributed in the hope that it will be useful,
;; but WITHOUT ANY WARRANTY; without even the implied warranty of
;; MERCHANTABILITY or FITNESS FOR A PARTICULAR PURPOSE.  See the
;; GNU General Public License for more details.

;; You should have received a copy of the GNU General Public License
;; along with GNU Emacs.  If not, see <https://www.gnu.org/licenses/>.

;;; Code:

(require 'ert)
(require 'ert-x)

(defun try-link (target link)
  (make-symbolic-link target link)
  (let* ((read-link (file-symlink-p link))
         (failure (unless (string-equal target read-link)
                    (list 'string-equal target read-link))))
    (delete-file link)
    failure))

(defun fileio-tests--symlink-failure ()
  (ert-with-temp-directory dir
    (let* ((link (expand-file-name "link" dir)))
      (let (failure
            (char 0))
        (while (and (not failure) (< char 127))
          (setq char (1+ char))
          (when (and (eq system-type 'cygwin) (eq char 92))
            (setq char (1+ char)))
          (setq failure (try-link (string char) link)))
        (or failure
            (try-link "/:" link))))))

(ert-deftest fileio-tests--odd-symlink-chars ()
  "Check that any non-NULL ASCII character can appear in a symlink.
Also check that an encoding error can appear in a symlink."
  ;; Some Windows versions don't support symlinks, and those which do
  ;; will pop up UAC elevation prompts, so we disable this test on
  ;; MS-Windows.
  (skip-when (eq system-type 'windows-nt))
  (should (equal nil (fileio-tests--symlink-failure))))

(ert-deftest fileio-tests--directory-file-name ()
  (should (equal (directory-file-name "/") "/"))
  (should (equal (directory-file-name "//") "//"))
  (should (equal (directory-file-name "///") "/"))
  (should (equal (directory-file-name "////") "/"))
  (should (equal (directory-file-name "/abc") "/abc"))
  (should (equal (directory-file-name "/abc/") "/abc"))
  (should (equal (directory-file-name "/abc//") "/abc")))

(ert-deftest fileio-tests--directory-file-name-dos-nt ()
  "Like fileio-tests--directory-file-name, but for DOS_NT systems."
  (skip-unless (memq system-type '(ms-dos windows-nt)))
  (should (equal (directory-file-name "d:/") "d:/"))
  (should (equal (directory-file-name "d://") "d:/"))
  (should (equal (directory-file-name "d:///") "d:/"))
  (should (equal (directory-file-name "d:////") "d:/"))
  (should (equal (directory-file-name "d:/abc") "d:/abc"))
  (should (equal (directory-file-name "d:/abc/") "d:/abc"))
  (should (equal (directory-file-name "d:/abc//") "d:/abc")))

(ert-deftest fileio-tests--file-name-as-directory ()
  (should (equal (file-name-as-directory "") "./"))
  (should (equal (file-name-as-directory "/") "/"))
  (should (equal (file-name-as-directory "//") "//"))
  (should (equal (file-name-as-directory "///") "///"))
  (should (equal (file-name-as-directory "////") "////"))
  (should (equal (file-name-as-directory "/abc") "/abc/"))
  (should (equal (file-name-as-directory "/abc/") "/abc/"))
  (should (equal (file-name-as-directory "/abc//") "/abc//")))

(ert-deftest fileio-tests--file-name-as-directory-dos-nt ()
  "Like fileio-tests--file-name-as-directory, but for DOS_NT systems."
  (skip-unless (memq system-type '(ms-dos windows-nt)))
  (should (equal (file-name-as-directory "d:/") "d:/"))
  (should (equal (file-name-as-directory "d:\\") "d:/"))
  (should (equal (file-name-as-directory "d://") "d://"))
  (should (equal (file-name-as-directory "d:///") "d:///"))
  (should (equal (file-name-as-directory "d:////") "d:////"))
  (should (equal (file-name-as-directory "d:\\\\\\\\") "d:////"))
  (should (equal (file-name-as-directory "d:/abc") "d:/abc/"))
  (should (equal (file-name-as-directory "D:\\abc") "d:/abc/"))
  (should (equal (file-name-as-directory "d:/abc/") "d:/abc/"))
  (should (equal (file-name-as-directory "D:\\abc/") "d:/abc/"))
  (should (equal (file-name-as-directory "D:/abc//") "d:/abc//")))

(ert-deftest fileio-tests--relative-HOME ()
  "Test that `expand-file-name' works even when HOME is relative."
  (with-environment-variables (("HOME" "a/b/c"))
    (should (equal (expand-file-name "~/foo")
                   (expand-file-name "a/b/c/foo")))
    (when (memq system-type '(ms-dos windows-nt))
      ;; Test expansion of drive-relative file names.
      (setenv "HOME" "x:foo")
      (should (equal (expand-file-name "~/bar") "x:/foo/bar")))))

(ert-deftest fileio-tests--insert-file-interrupt ()
  (ert-with-temp-file f
    (let ((text "-*- coding: binary -*-\n\xc3\xc3help"))
      (write-region text nil f nil 'silent)
      (with-temp-buffer
        (catch 'toto
          (let ((set-auto-coding-function (lambda (&rest _) (throw 'toto nil))))
            (insert-file-contents f)))
        (goto-char (point-min))
        (unless (eobp)
          (forward-line 1)
          (let ((c1 (char-after)))
            (forward-char 1)
            (should (equal c1 (char-before)))
            (should (equal c1 (char-after)))))))))

(ert-deftest fileio-tests--relative-default-directory ()
  "Test `expand-file-name' when `default-directory' is relative."
  (let ((default-directory "some/relative/name"))
    (should (file-name-absolute-p (expand-file-name "foo"))))
  (let* ((default-directory "~foo")
         (name (expand-file-name "bar")))
    (should (and (file-name-absolute-p name)
                 (not (eq (aref name 0) ?~))))))

(ert-deftest fileio-tests--expand-file-name-null-bytes ()
  "Test that `expand-file-name' checks for null bytes in filenames."
  (should-error (expand-file-name (concat "file" (char-to-string ?\0) ".txt"))
                :type 'wrong-type-argument)
  (should-error (expand-file-name "file.txt" (concat "dir" (char-to-string ?\0)))
                :type 'wrong-type-argument)
  (let ((default-directory (concat "dir" (char-to-string ?\0))))
    (should-error (expand-file-name "file.txt") :type 'wrong-type-argument)))

(ert-deftest fileio-tests--file-name-absolute-p ()
  "Test `file-name-absolute-p'."
  (dolist (suffix '("" "/" "//" "/foo" "/foo/" "/foo//" "/foo/bar"))
    (unless (string-equal suffix "")
      (should (file-name-absolute-p suffix)))
    (should (file-name-absolute-p (concat "~" suffix)))
    (when (user-full-name user-login-name)
      (should (file-name-absolute-p (concat "~" user-login-name suffix))))
    (unless (user-full-name "nosuchuser")
      (should (not (file-name-absolute-p (concat "~nosuchuser" suffix)))))))

(ert-deftest fileio-tests--circular-after-insert-file-functions ()
  "Test `after-insert-file-functions' as a circular list."
  (ert-with-temp-file f
    :suffix "fileio"
    (let ((after-insert-file-functions (list 'identity)))
      (setcdr after-insert-file-functions after-insert-file-functions)
      (write-region "hello\n" nil f nil 'silent)
      (should-error (insert-file-contents f) :type 'circular-list))))

(ert-deftest fileio-tests/null-character ()
  (should-error (file-exists-p "/foo\0bar")
                :type 'wrong-type-argument))

(ert-deftest fileio-tests/file-name-concat ()
  (should (equal (file-name-concat "foo" "bar") "foo/bar"))
  (should (equal (file-name-concat "foo" "bar") "foo/bar"))
  (should (equal (file-name-concat "foo" "bar" "zot") "foo/bar/zot"))
  (should (equal (file-name-concat "foo/" "bar") "foo/bar"))
  (should (equal (file-name-concat "foo//" "bar") "foo//bar"))
  (should (equal (file-name-concat "foo/" "bar/" "zot") "foo/bar/zot"))
  (should (equal (file-name-concat "fóo" "bar") "fóo/bar"))
  (should (equal (file-name-concat "foo" "bár") "foo/bár"))
  (should (equal (file-name-concat "fóo" "bár") "fóo/bár"))
  (let ((string (make-string 5 ?a)))
    (should (not (multibyte-string-p string)))
    (aset string 2 255)
    (should (not (multibyte-string-p string)))
    (should (equal (file-name-concat "fóo" string) "fóo/aa\377aa")))
  (should (equal (file-name-concat "foo") "foo"))
  (should (equal (file-name-concat "foo/") "foo/"))
  (should (equal (file-name-concat "foo" "") "foo"))
  (should (equal (file-name-concat "foo" "" "" "" nil) "foo"))
  (should (equal (file-name-concat "" "bar") "bar"))
  (should (equal (file-name-concat "" "") "")))

(ert-deftest fileio-tests--non-regular-insert ()
  (skip-unless (file-exists-p "/dev/urandom"))
  (with-temp-buffer
    (set-buffer-multibyte nil)
    (should-error (insert-file-contents "/dev/urandom" nil 5 10))
    (insert-file-contents "/dev/urandom" nil nil 10)
    (should (= (buffer-size) 10))))

(defun fileio-tests--identity-expand-handler (_ file &rest _)
  file)
(put 'fileio-tests--identity-expand-handler 'operations '(expand-file-name))

(ert-deftest fileio--file-name-case-insensitive-p ()
  ;; Check that we at least don't crash if given nonexisting files
  ;; without a directory (bug#56443).

  ;; Use an identity file-name handler, as if called by `ffap'.
  (let* ((file-name-handler-alist
          '(("^mailto:" . fileio-tests--identity-expand-handler)))
         (file "mailto:snowball@hell.com"))
    ;; Check that `expand-file-name' is identity for this name.
    (should (equal (expand-file-name file nil) file))
    (file-name-case-insensitive-p file)))

(ert-deftest fileio-tests-invalid-UNC ()
  (skip-unless (eq system-type 'windows-nt))
  ;; These should not crash, see bug#70914.
  (should-not (file-exists-p "//"))
  (should (file-attributes "//")))

(ert-deftest fileio-tests-w32-time-stamp-granularity ()
  "Test 100-nsec granularity of file time stamps on MS-Windows."
  (skip-unless (eq system-type 'windows-nt))
  ;; FIXME: This only works on NTFS volumes, so should skip the test if
  ;; not NTFS.  But we don't expose the filesystem type to Lisp.
  (let ((tfile (make-temp-file "tstamp")))
    (unwind-protect
        (progn
          (set-file-times tfile (encode-time '(59.123456789 15 23 01 02 2025)))
          (should
           (equal (format-time-string "%Y/%m/%d %H:%M:%S.%N"
		                      (file-attribute-modification-time
                                       (file-attributes tfile)))
                  ;; Last 2 digits of seconds must be zero due to
                  ;; 100-nsec resolution of Windows file time stamps.
                  "2025/02/01 23:15:59.123456700")))
      (delete-file tfile))))

<<<<<<< HEAD
=======
(defconst ert--tests-dir
  (file-name-directory (macroexp-file-name)))

(ert-deftest fileio-tests--insert-file-contents-supersession ()
  (ert-with-temp-file file
    (write-region "foo" nil file)
    (let* ((asked nil)
           (buf (find-file-noselect file))
           (auast (lambda (&rest _) (setq asked t))))
      (unwind-protect
          (with-current-buffer buf
            ;; Pretend someone else edited the file.
            (write-region "bar" nil file 'append)
            ;; Use `advice-add' rather than `cl-letf' because the function
            ;; may not be defined yet.
            (advice-add 'ask-user-about-supersession-threat :override auast)
            ;; Modify the local buffer via `insert-file-contents'.
            (insert-file-contents
             (expand-file-name "lread-resources/somelib.el"
                               ert--tests-dir)
             nil nil nil 'replace))
        (advice-remove 'ask-user-about-supersession-threat auast)
        (kill-buffer buf))
      ;; We should have prompted about the supersession threat.
      (should asked))))

>>>>>>> 48b3363a

;;; fileio-tests.el ends here<|MERGE_RESOLUTION|>--- conflicted
+++ resolved
@@ -235,8 +235,6 @@
                   "2025/02/01 23:15:59.123456700")))
       (delete-file tfile))))
 
-<<<<<<< HEAD
-=======
 (defconst ert--tests-dir
   (file-name-directory (macroexp-file-name)))
 
@@ -263,6 +261,5 @@
       ;; We should have prompted about the supersession threat.
       (should asked))))
 
->>>>>>> 48b3363a
 
 ;;; fileio-tests.el ends here