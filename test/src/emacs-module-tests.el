;;; emacs-module-tests.el --- Test GNU Emacs modules.  -*- lexical-binding: t; -*-

;; Copyright 2015-2025 Free Software Foundation, Inc.

;; This file is part of GNU Emacs.

;; GNU Emacs is free software: you can redistribute it and/or modify
;; it under the terms of the GNU General Public License as published by
;; the Free Software Foundation, either version 3 of the License, or
;; (at your option) any later version.

;; GNU Emacs is distributed in the hope that it will be useful,
;; but WITHOUT ANY WARRANTY; without even the implied warranty of
;; MERCHANTABILITY or FITNESS FOR A PARTICULAR PURPOSE.  See the
;; GNU General Public License for more details.

;; You should have received a copy of the GNU General Public License
;; along with GNU Emacs.  If not, see <https://www.gnu.org/licenses/>.  */

;;; Commentary:

;; Unit tests for the dynamic module facility.  See Info node `(elisp)
;; Writing Dynamic Modules'.  These tests make use of a small test
;; module in the "emacs-module-resources" directory.

;;; Code:
;;; Prelude

(require 'cl-lib)
(require 'ert)
(require 'ert-x)
(require 'help-fns)
(require 'subr-x)

;; Catch information for bug#50902.
(when (getenv "EMACS_EMBA_CI")
  (start-process-shell-command
   "*timeout*" nil (format "sleep 60; kill -ABRT %d" (emacs-pid))))

(defconst mod-test-emacs
  (expand-file-name invocation-name invocation-directory)
  "File name of the Emacs binary currently running.")

(eval-and-compile
  (defconst mod-test-file
    (expand-file-name "../test/src/emacs-module-resources/mod-test"
                      invocation-directory)
    "File name of the module test file."))

(require 'mod-test mod-test-file)

(cl-defgeneric emacs-module-tests--generic (_))

(cl-defmethod emacs-module-tests--generic ((_ module-function))
  'module-function)

(cl-defmethod emacs-module-tests--generic ((_ user-ptr))
  'user-ptr)

;;; Basic tests

(ert-deftest mod-test-sum-test ()
  (should (= (mod-test-sum 1 2) 3))
  (let ((descr (should-error (mod-test-sum 1 2 3))))
    (should (eq (car descr) 'wrong-number-of-arguments))
    (should (module-function-p (nth 1 descr)))
    (should (eq 0
                (string-match
                 (concat "#<module function "
                         "\\(at \\(0x\\)?[[:xdigit:]]+ "
                         "with data 0x1234\\( from .*\\)?"
                         "\\|Fmod_test_sum with data 0x1234 from .*\\)>")
                 (prin1-to-string (nth 1 descr)))))
    (should (= (nth 2 descr) 3)))
  (should-error (mod-test-sum "1" 2) :type 'wrong-type-argument)
  (should-error (mod-test-sum 1 "2") :type 'wrong-type-argument)
  ;; The following tests are for 32-bit build --with-wide-int.
  (should (= (mod-test-sum -1 most-positive-fixnum)
             (1- most-positive-fixnum)))
  (should (= (mod-test-sum 1 most-negative-fixnum)
             (1+ most-negative-fixnum)))
  (when (< #x1fffffff most-positive-fixnum)
    (should (= (mod-test-sum 1 #x1fffffff)
               (1+ #x1fffffff)))
    (should (= (mod-test-sum -1 (1+ #x1fffffff))
               #x1fffffff)))
  (should (= (mod-test-sum 1 most-positive-fixnum)
             (1+ most-positive-fixnum)))
  (should (= (mod-test-sum -1 most-negative-fixnum)
             (1- most-negative-fixnum))))

(ert-deftest mod-test-sum-docstring ()
  (should (string= (documentation 'mod-test-sum) "Return A + B\n\n(fn a b)")))

(ert-deftest module-function-object ()
  "Extract and test the implementation of a module function.
This test needs to be changed whenever the implementation
changes."
  (let ((func (symbol-function #'mod-test-sum)))
    (should (module-function-p func))
    (should (functionp func))
    (should (equal (type-of func) 'module-function))
    (should (eq (emacs-module-tests--generic func) 'module-function))
    (should (string-match-p
             (rx bos "#<module function "
                 (or "Fmod_test_sum"
                     (and "at 0x" (+ hex-digit)))
                 " with data 0x1234"
                 (? " from " (* nonl) "mod-test" (* nonl) )
                 ">" eos)
             (prin1-to-string func)))))

;;; Non-local exists (throw, signal)

(ert-deftest mod-test-non-local-exit-signal-test ()
  (should-error (mod-test-signal))
  (let (handler-err backtrace)
    (should-error
     (handler-bind
         ((error (lambda (err)
                   (setq handler-err err
                         backtrace (with-output-to-string (backtrace))))))
       (mod-test-signal)))
    (should (equal handler-err '(error . 56)))
    (should (string-match-p
             (rx bol "  mod-test-signal()" eol)
             backtrace))))

(ert-deftest mod-test-non-local-exit-throw-test ()
  (should (equal
           (catch 'tag
             (mod-test-throw)
             (ert-fail "expected throw"))
           65)))

(ert-deftest mod-test-non-local-exit-funcall-normal ()
  (should (equal (mod-test-non-local-exit-funcall (lambda () 23))
                 23)))

(ert-deftest mod-test-non-local-exit-funcall-signal ()
  (should (equal (mod-test-non-local-exit-funcall
                  (lambda () (signal 'error '(32))))
                 '(signal error (32)))))

(ert-deftest mod-test-non-local-exit-funcall-throw ()
  (should (equal (mod-test-non-local-exit-funcall (lambda () (throw 'tag 32)))
                 '(throw tag 32))))

;;; String tests

(defun multiply-string (s n)
  "Return N copies of S concatenated together."
  (let ((res ""))
    (dotimes (_ n)
      (setq res (concat res s)))
    res))

(ert-deftest mod-test-globref-make-test ()
  (let ((mod-str (mod-test-globref-make))
        (ref-str (multiply-string "abcdefghijklmnopqrstuvwxyz" 100)))
    (garbage-collect) ;; XXX: not enough to really test but it's something..
    (should (string= ref-str mod-str))))

(ert-deftest mod-test-globref-free-test ()
  (should (eq (mod-test-globref-free 1 'a "test" 'b) 'ok)))

(ert-deftest mod-test-globref-reordered ()
  (should (equal (mod-test-globref-reordered) '(t t t nil))))

(ert-deftest mod-test-string-a-to-b-test ()
  (should (string= (mod-test-string-a-to-b "aaa") "bbb")))

;;; User-pointer tests

(ert-deftest mod-test-userptr-fun-test ()
  (let* ((n 42)
         (v (mod-test-userptr-make n))
         (r (mod-test-userptr-get v)))

    (should (eq (type-of v) 'user-ptr))
    (should (eq (emacs-module-tests--generic v) 'user-ptr))
    (should (integerp r))
    (should (= r n))))

;; TODO: try to test finalizer

;;; Vector tests

(ert-deftest mod-test-vector-test ()
  (dolist (s '(2 10 100 1000))
    (dolist (e '(42 foo "foo"))
      (let* ((v-ref (make-vector 2 e))
             (eq-ref (eq (aref v-ref 0) (aref v-ref 1)))
             (v-test (make-vector s nil)))

        (should (eq (mod-test-vector-fill v-test e) t))
        (should (eq (mod-test-vector-eq v-test e) eq-ref))))))

(ert-deftest module--func-arity ()
  (should (equal (func-arity #'mod-test-return-t) '(1 . 1)))
  (should (equal (func-arity #'mod-test-sum) '(2 . 2))))

(ert-deftest module--help-function-arglist ()
  (should (equal (help-function-arglist #'mod-test-return-t :preserve-names)
                 '(arg1)))
  (should (equal (help-function-arglist #'mod-test-return-t)
                 '(arg1)))
  (should (equal (help-function-arglist #'mod-test-sum :preserve-names)
                 '(a b)))
  (should (equal (help-function-arglist #'mod-test-sum)
                 '(arg1 arg2))))

(defmacro module--test-assertion (pattern &rest body)
  "Test that PATTERN matches the assertion triggered by BODY.
Run Emacs as a subprocess, load the test module `mod-test-file',
and evaluate BODY.  Verify that Emacs aborts and prints a module
assertion message that matches PATTERN.  PATTERN is evaluated and
must evaluate to a regular expression string."
  (declare (indent 1))
  ;; To contain any core dumps.
  `(ert-with-temp-directory tempdir
     (with-temp-buffer
       (let* ((default-directory tempdir)
              (status (call-process mod-test-emacs nil t nil
                                    "-batch" "-Q" "-module-assertions"
                                    "-eval" "(setq w32-disable-abort-dialog t)"
                                    "-eval"
                                    ,(prin1-to-string
                                      `(progn
                                         (require 'mod-test ,mod-test-file)
                                         ,@body)))))
         ;; Aborting doesn't raise a signal on MS-DOS/Windows, but
         ;; rather exits with a non-zero status: 2 on MS-DOS (see
         ;; msdos.c:msdos_abort), 3 on Windows, per MSDN documentation
         ;; of 'abort'.
         (if (memq system-type '(ms-dos windows-nt))
             (should (>= status 2))
           (should (stringp status))
           ;; eg "Aborted" or "Abort trap: 6"
           (should (string-prefix-p "Abort" status)))
         (search-backward "Emacs module assertion: ")
         (goto-char (match-end 0))
         (should (string-match-p ,pattern
                                 (buffer-substring-no-properties
                                  (point) (point-max))))))))

(ert-deftest module--test-assertions--load-non-live-object ()
  "Check that -module-assertions verify that non-live objects aren't accessed."
  :tags (if (getenv "EMACS_EMBA_CI") '(:unstable))
  (skip-unless (or (file-executable-p mod-test-emacs)
                   (and (eq system-type 'windows-nt)
                        (file-executable-p (concat mod-test-emacs ".exe")))))
  ;; This doesn't yet cause undefined behavior.
  (should (eq (mod-test-invalid-store) 123))
  (module--test-assertion (rx "Emacs value not found in "
                              (+ digit) " values of "
                              (+ digit) " environments\n")
    ;; Storing and reloading a local value causes undefined behavior,
    ;; which should be detected by the module assertions.
    (mod-test-invalid-store)
    (mod-test-invalid-load)))

(ert-deftest module--test-assertions--load-non-live-object-with-global-copy ()
  "Check that -module-assertions verify that non-live objects aren't accessed.
This differs from `module--test-assertions--load-non-live-object'
in that it stows away a global reference.  The module assertions
should nevertheless detect the invalid load."
  :tags (if (getenv "EMACS_EMBA_CI") '(:unstable))
  (skip-unless (or (file-executable-p mod-test-emacs)
                   (and (eq system-type 'windows-nt)
                        (file-executable-p (concat mod-test-emacs ".exe")))))
  ;; This doesn't yet cause undefined behavior.
  (should (eq (mod-test-invalid-store-copy) 123))
  (module--test-assertion (rx "Emacs value not found in "
                              (+ digit) " values of "
                              (+ digit) " environments\n")
    ;; Storing and reloading a local value causes undefined behavior,
    ;; which should be detected by the module assertions.
    (mod-test-invalid-store-copy)
    (mod-test-invalid-load)))

(ert-deftest module--test-assertions--call-emacs-from-gc ()
  "Check that -module-assertions prevents calling Emacs functions
during garbage collection."
<<<<<<< HEAD
  ;; I'm marking this test as unstable for symbol-packages because I
  ;; only get the expected "Abort" with --enable-checking.  Without, I
  ;; get a segfault.  No idea what the reason for that is, but
  ;; something is definitely fishy here, and I do think some module
  ;; guy should take a closer look if this test is correct.
  :tags (if (or (getenv "EMACS_EMBA_CI")
                (featurep 'symbol-packages))
            '(:unstable))
  (skip-unless (or (file-executable-p mod-test-emacs)
                   (and (eq system-type 'windows-nt)
                        (file-executable-p (concat mod-test-emacs ".exe")))))
=======
  :tags (if (getenv "EMACS_EMBA_CI") '(:unstable))
  (skip-unless (and
                (not (fboundp 'igc--collect))
                (or (file-executable-p mod-test-emacs)
                    (and (eq system-type 'windows-nt)
                         (file-executable-p (concat mod-test-emacs ".exe"))))))
>>>>>>> 151cf74c
  (module--test-assertion
      (rx "Module function called during garbage collection\n")
    (mod-test-invalid-finalizer)
    (garbage-collect)))

(ert-deftest module--test-assertions--globref-invalid-free ()
  "Check that -module-assertions detects invalid freeing of a
local reference."
  :tags (if (getenv "EMACS_EMBA_CI") '(:unstable))
  (skip-unless (or (file-executable-p mod-test-emacs)
                   (and (eq system-type 'windows-nt)
                        (file-executable-p (concat mod-test-emacs ".exe")))))
  (module--test-assertion
      (rx "Global value was not found in list of " (+ digit) " globals")
    (mod-test-globref-invalid-free)
    (garbage-collect)))

(ert-deftest module/describe-function-1 ()
  "Check that Bug#30163 is fixed."
  (with-temp-buffer
    (let ((standard-output (current-buffer))
          (text-quoting-style 'grave)
          (fill-column 200))            ; prevent line breaks when filling
      (describe-function-1 #'mod-test-sum)
      (goto-char (point-min))
      (while (re-search-forward "`[^']*/src/emacs-module-resources/" nil t)
        (replace-match "`src/emacs-module-resources/"))
      (should (equal
               (buffer-substring-no-properties 1 (point-max))
               (format "a module-function in `src/emacs-module-resources/mod-test%s'.

(mod-test-sum a b)

Return A + B

"
                       module-file-suffix))))))

(ert-deftest module/load-history ()
  "Check that Bug#30164 is fixed."
  (load mod-test-file)
  (cl-destructuring-bind (file &rest entries) (car load-history)
    (should (equal (file-name-sans-extension file) mod-test-file))
    (should (member '(provide . mod-test) entries))
    (should (member '(defun . mod-test-sum) entries))))

(ert-deftest mod-test-sleep-until ()
  "Check that `mod-test-sleep-until' either returns normally or quits.
Interactively, you can try hitting \\[keyboard-quit] to quit."
  (skip-unless (fboundp 'mod-test-sleep-until))
  (dolist (arg '(nil t))
    ;; Guard against some caller setting `inhibit-quit'.
    (with-local-quit
      (condition-case nil
          (should (eq (with-local-quit
                        ;; Because `inhibit-quit' is nil here, the next
                        ;; form either quits or returns `finished'.
                        (mod-test-sleep-until
                         ;; Interactively, run for 5 seconds to give the
                         ;; user time to quit.  In batch mode, run only
                         ;; briefly since the user can't quit.
                         (time-add nil (if noninteractive 0.1 5))
                         ;; should_quit or process_input
                         arg))
                      'finished))
        (quit)))))

(ert-deftest mod-test-add-nanosecond/valid ()
  (dolist (input (list
                  ;; Some realistic examples.
                  (current-time) (time-to-seconds)
                  (encode-time 12 34 5 6 7 2019 t)
                  ;; Various legacy timestamp forms.
                  '(123 456) '(123 456 789) '(123 456 789 6000)
                  ;; Corner case: this will result in a nanosecond
                  ;; value of 1000000000 after addition.  The module
                  ;; code should handle this correctly.
                  '(123 65535 999999 999000)
                  ;; Seconds since the epoch.
                  123 123.45
                  ;; New (TICKS . HZ) format.
                  '(123456789 . 1000000000)))
    (ert-info ((format "input: %s" input))
      (let ((result (mod-test-add-nanosecond input))
	    (desired-result
	     (let ((hz 1000000000))
	       (time-add (time-convert input hz) (cons 1 hz)))))
        (should (consp result))
        (should (integerp (car result)))
        (should (integerp (cdr result)))
        (should (plusp (cdr result)))
        (should (time-equal-p result desired-result))))))

(ert-deftest mod-test-add-nanosecond/nil ()
  (should (<= (float-time (mod-test-add-nanosecond nil))
              (+ (float-time) 1e-9))))

(ert-deftest mod-test-add-nanosecond/invalid ()
  (dolist (input '(1.0e+INF 1.0e-INF 0.0e+NaN (123) (123.45 6 7) "foo" [1 2]))
    (ert-info ((format "input: %s" input))
      (should-error (mod-test-add-nanosecond input)))))

(ert-deftest mod-test-nanoseconds ()
  "Test truncation when converting to `struct timespec'."
  (skip-unless (fboundp 'mod-test-nanoseconds))
  (dolist (test-case '((0 . 0)
                       (-1 . -1000000000)
                       ((1 . 1000000000) . 1)
                       ((-1 . 1000000000) . -1)
                       ((1 . 1000000000000) . 0)
                       ((-1 . 1000000000000) . -1)
                       ((999 . 1000000000000) . 0)
                       ((-999 . 1000000000000) . -1)
                       ((1000 . 1000000000000) . 1)
                       ((-1000 . 1000000000000) . -1)
                       ((0 0 0 1) . 0)
                       ((0 0 0 -1) . -1)))
    (let ((input (car test-case))
          (expected (cdr test-case)))
      (ert-info ((format "input: %S, expected result: %d" input expected))
        (should (= (mod-test-nanoseconds input) expected))))))

(ert-deftest mod-test-double ()
  (skip-unless (fboundp 'mod-test-double))
  (dolist (input (list 0 1 2 -1 42 12345678901234567890
                       most-positive-fixnum (1+ most-positive-fixnum)
                       most-negative-fixnum (1- most-negative-fixnum)))
    (ert-info ((format "input: %d" input))
      (should (= (mod-test-double input) (* 2 input))))))

(ert-deftest module-darwin-secondary-suffix ()
  "Check that on Darwin, both .so and .dylib suffixes work.
See Bug#36226."
  (skip-unless (eq system-type 'darwin))
  (should (member ".dylib" load-suffixes))
  (should (member ".so" load-suffixes))
  ;; Preserve the old `load-history'.  This is needed for some of the
  ;; other unit tests that indirectly rely on `load-history'.
  (let ((load-history load-history)
        (dylib (concat mod-test-file ".dylib"))
        (so (concat mod-test-file ".so")))
    (should (file-regular-p dylib))
    (should-not (file-exists-p so))
    (add-name-to-file dylib so)
    (unwind-protect
        (load so nil nil :nosuffix :must-suffix)
      (delete-file so))))

(ert-deftest module/function-finalizer ()
  :expected-result (if (featurep 'mps) :failed :passed)
  "Test that module function finalizers are properly called."
  ;; We create and leak a couple of module functions with attached
  ;; finalizer.  Creating only one function risks spilling it to the
  ;; stack, where it wouldn't be garbage-collected.  However, with one
  ;; hundred functions, there should be at least one that's
  ;; unreachable.
  (dotimes (_ 100)
    (mod-test-make-function-with-finalizer))
  (cl-destructuring-bind (valid-before invalid-before)
      (mod-test-function-finalizer-calls)
    (should (zerop invalid-before))
    (garbage-collect)
    (cl-destructuring-bind (valid-after invalid-after)
        (mod-test-function-finalizer-calls)
      (should (zerop invalid-after))
      ;; We don't require exactly 100 invocations of the finalizer,
      ;; but at least one.
      (should (> valid-after valid-before)))))

(ert-deftest module/async-pipe ()
  "Check that writing data from another thread works."
  (skip-when (eq system-type 'windows-nt)) ; FIXME!
  (with-temp-buffer
    (let ((process (make-pipe-process :name "module/async-pipe"
                                      :buffer (current-buffer)
                                      :coding 'utf-8-unix
                                      :noquery t)))
      (unwind-protect
          (progn
            (mod-test-async-pipe process)
            (should (accept-process-output process 1))
            ;; The string below must be identical to what
            ;; mod-test.c:write_to_pipe produces.
            (should (equal (buffer-string) "data from thread")))
        (delete-process process)))))

(ert-deftest module/interactive/return-t ()
  (should (functionp (symbol-function #'mod-test-return-t)))
  (should (module-function-p (symbol-function #'mod-test-return-t)))
  (should-not (commandp #'mod-test-return-t))
  (should-not (commandp (symbol-function #'mod-test-return-t)))
  (should-not (interactive-form #'mod-test-return-t))
  (should-not (interactive-form (symbol-function #'mod-test-return-t)))
  (should-error (call-interactively #'mod-test-return-t)
                :type 'wrong-type-argument))

(ert-deftest module/interactive/return-t-int ()
  (should (functionp (symbol-function #'mod-test-return-t-int)))
  (should (module-function-p (symbol-function #'mod-test-return-t-int)))
  (should (commandp #'mod-test-return-t-int))
  (should (commandp (symbol-function #'mod-test-return-t-int)))
  (should (equal (interactive-form #'mod-test-return-t-int) '(interactive)))
  (should (equal (interactive-form (symbol-function #'mod-test-return-t-int))
                 '(interactive)))
  (should (eq (mod-test-return-t-int) t))
  (should (eq (call-interactively #'mod-test-return-t-int) t)))

(ert-deftest module/interactive/identity ()
  (should (functionp (symbol-function #'mod-test-identity)))
  (should (module-function-p (symbol-function #'mod-test-identity)))
  (should (commandp #'mod-test-identity))
  (should (commandp (symbol-function #'mod-test-identity)))
  (should (equal (interactive-form #'mod-test-identity) '(interactive "i")))
  (should (equal (interactive-form (symbol-function #'mod-test-identity))
                 '(interactive "i")))
  (should (eq (mod-test-identity 123) 123))
  (should-not (call-interactively #'mod-test-identity)))

(ert-deftest module/unibyte ()
  (let ((result (mod-test-return-unibyte)))
    (should (stringp result))
    (should (not (multibyte-string-p (mod-test-return-unibyte))))
    (should (equal result "foo\x00zot"))))

(cl-defstruct (emacs-module-tests--variable
               (:constructor nil)
               (:constructor emacs-module-tests--make-variable
                             (name
                              &aux
                              (mutex (make-mutex name))
                              (condvar (make-condition-variable mutex name))))
               (:copier nil))
  "A variable that's protected by a mutex."
  value
  (mutex nil :read-only t :type mutex)
  (condvar nil :read-only t :type condition-variable))

(defun emacs-module-tests--wait-for-variable (variable desired)
  (with-mutex (emacs-module-tests--variable-mutex variable)
    (while (not (eq (emacs-module-tests--variable-value variable) desired))
      (condition-wait (emacs-module-tests--variable-condvar variable)))))

(defun emacs-module-tests--change-variable (variable new)
  (with-mutex (emacs-module-tests--variable-mutex variable)
    (setf (emacs-module-tests--variable-value variable) new)
    (condition-notify (emacs-module-tests--variable-condvar variable) :all)))

(ert-deftest emacs-module-tests/interleaved-threads ()
  (let* ((state-1 (emacs-module-tests--make-variable "1"))
         (state-2 (emacs-module-tests--make-variable "2"))
         (thread-1
          (make-thread
           (lambda ()
             (emacs-module-tests--change-variable state-1 'before-module)
             (mod-test-funcall
              (lambda ()
                (emacs-module-tests--change-variable state-1 'in-module)
                (emacs-module-tests--wait-for-variable state-2 'in-module)))
             (emacs-module-tests--change-variable state-1 'after-module))
           "thread 1"))
         (thread-2
          (make-thread
           (lambda ()
             (emacs-module-tests--change-variable state-2 'before-module)
             (emacs-module-tests--wait-for-variable state-1 'in-module)
             (mod-test-funcall
              (lambda ()
                (emacs-module-tests--change-variable state-2 'in-module)
                (emacs-module-tests--wait-for-variable state-1 'after-module)))
             (emacs-module-tests--change-variable state-2 'after-module))
           "thread 2")))
    (thread-join thread-1)
    (thread-join thread-2)))

(ert-deftest mod-test-make-string/empty ()
  (dolist (multibyte '(nil t))
    (ert-info ((format "Multibyte: %s" multibyte))
      (let ((got (mod-test-make-string 0 multibyte)))
        (should (stringp got))
        (should (string-empty-p got))
        (should (eq (multibyte-string-p got) multibyte))))))

(ert-deftest mod-test-make-string/nonempty ()
  (dolist (multibyte '(nil t))
    (ert-info ((format "Multibyte: %s" multibyte))
      (let ((first (mod-test-make-string 1 multibyte))
            (second (mod-test-make-string 1 multibyte)))
        (should (stringp first))
        (should (eql (length first) 1))
        (should (eq (multibyte-string-p first) multibyte))
        (should (string-equal first second))
        (should-not (eq first second))))))

;;; emacs-module-tests.el ends here<|MERGE_RESOLUTION|>--- conflicted
+++ resolved
@@ -282,26 +282,12 @@
 (ert-deftest module--test-assertions--call-emacs-from-gc ()
   "Check that -module-assertions prevents calling Emacs functions
 during garbage collection."
-<<<<<<< HEAD
-  ;; I'm marking this test as unstable for symbol-packages because I
-  ;; only get the expected "Abort" with --enable-checking.  Without, I
-  ;; get a segfault.  No idea what the reason for that is, but
-  ;; something is definitely fishy here, and I do think some module
-  ;; guy should take a closer look if this test is correct.
-  :tags (if (or (getenv "EMACS_EMBA_CI")
-                (featurep 'symbol-packages))
-            '(:unstable))
-  (skip-unless (or (file-executable-p mod-test-emacs)
-                   (and (eq system-type 'windows-nt)
-                        (file-executable-p (concat mod-test-emacs ".exe")))))
-=======
   :tags (if (getenv "EMACS_EMBA_CI") '(:unstable))
   (skip-unless (and
                 (not (fboundp 'igc--collect))
                 (or (file-executable-p mod-test-emacs)
                     (and (eq system-type 'windows-nt)
                          (file-executable-p (concat mod-test-emacs ".exe"))))))
->>>>>>> 151cf74c
   (module--test-assertion
       (rx "Module function called during garbage collection\n")
     (mod-test-invalid-finalizer)
