;;; cl-extra-tests.el --- tests for emacs-lisp/cl-extra.el  -*- lexical-binding:t -*-

;; Copyright (C) 2013-2025 Free Software Foundation, Inc.

;; This file is part of GNU Emacs.

;; GNU Emacs is free software: you can redistribute it and/or modify
;; it under the terms of the GNU General Public License as published by
;; the Free Software Foundation, either version 3 of the License, or
;; (at your option) any later version.

;; GNU Emacs is distributed in the hope that it will be useful,
;; but WITHOUT ANY WARRANTY; without even the implied warranty of
;; MERCHANTABILITY or FITNESS FOR A PARTICULAR PURPOSE.  See the
;; GNU General Public License for more details.

;; You should have received a copy of the GNU General Public License
;; along with GNU Emacs.  If not, see <https://www.gnu.org/licenses/>.

;;; Code:

(require 'cl-lib)
(require 'ert)

(ert-deftest cl-lib-test-remprop ()
  (cl-with-gensyms (x)
    (should (equal (symbol-plist x) '()))
    ;; Remove nonexistent property on empty plist.
    (cl-remprop x 'b)
    (should (equal (symbol-plist x) '()))
    (put x 'a 1)
    (should (equal (symbol-plist x) '(a 1)))
    ;; Remove nonexistent property on nonempty plist.
    (cl-remprop x 'b)
    (should (equal (symbol-plist x) '(a 1)))
    (put x 'b 2)
    (put x 'c 3)
    (put x 'd 4)
    (should (equal (symbol-plist x) '(a 1 b 2 c 3 d 4)))
    ;; Remove property that is neither first nor last.
    (cl-remprop x 'c)
    (should (equal (symbol-plist x) '(a 1 b 2 d 4)))
    ;; Remove last property from a plist of length >1.
    (cl-remprop x 'd)
    (should (equal (symbol-plist x) '(a 1 b 2)))
    ;; Remove first property from a plist of length >1.
    (cl-remprop x 'a)
    (should (equal (symbol-plist x) '(b 2)))
    ;; Remove property when there is only one.
    (cl-remprop x 'b)
    (should (equal (symbol-plist x) '()))))

(ert-deftest cl-get ()
  (put 'cl-get-test 'x 1)
  (put 'cl-get-test 'y nil)
  (should (eq (cl-get 'cl-get-test 'x) 1))
  (should (eq (cl-get 'cl-get-test 'y :none) nil))
  (should (eq (cl-get 'cl-get-test 'z :none) :none))
  (let ((sym (make-symbol "test")))
    (put sym 'foo 'bar)
    (should (equal (cl-get sym 'foo) 'bar))
    (cl-remprop sym 'foo)
    (should (equal (cl-get sym 'foo 'default) 'default))))

(ert-deftest cl-lib-test-coerce-to-vector ()
  (let* ((a (vector))
         (b (vector 1 a 3))
         (c (list))
         (d (list b a)))
    (should (eql (cl-coerce a 'vector) a))
    (should (eql (cl-coerce b 'vector) b))
    (should (equal (cl-coerce c 'vector) (vector)))
    (should (equal (cl-coerce d 'vector) (vector b a)))))

(ert-deftest cl-extra-test-coerce ()
  (should (equal (cl-coerce "abc" 'list) '(?a ?b ?c)))
  (should (equal (cl-coerce ["a" "b" "c"] 'list) '("a" "b" "c")))
  (should (equal (cl-coerce "abc" 'vector) [97 98 99]))
  (should (equal (cl-coerce '("a" "b" "c") 'vector) ["a" "b" "c"]))
  (should (equal (cl-coerce '(3 4) 'bool-vector) #&2""))
  (should (equal (cl-coerce "abc" 'bool-vector) #&3""))
  (should (equal (cl-coerce [1] 'string) (char-to-string 1)))
  (should (equal (cl-coerce '(1) 'string) (char-to-string 1)))
  (should (equal (cl-coerce '(1 2 3) 'array) [1 2 3]))
  (should (equal (cl-coerce "abc" 'array) "abc"))
  (should-error (cl-coerce (list 1 2 3) 'character))
  (should-error (cl-coerce [1 2 3] 'character))
  (should-error (cl-coerce "abc" 'character))
  (should (equal (cl-coerce "a" 'character) 97))
  (should (equal (cl-coerce 'a 'character) 97)))

(ert-deftest cl-extra-test-equalp ()
  (should (cl-equalp "Test" "test"))
  (should (cl-equalp 1 1.0))
  (should (cl-equalp '(1 2 3) '(1 2 3)))
  (should (cl-equalp [1 2 3] [1 2 3]))
  (should-not (cl-equalp "Test1" "Test2"))
  (should-not (cl-equalp 1 2))
  (should-not (cl-equalp '(1 2 3) '(4 5 6)))
  (should-not (cl-equalp [1 2 3] [4 5 6])))

(ert-deftest cl-getf ()
  (let ((plist '(x 1 y nil)))
    (should (eq (cl-getf plist 'x) 1))
    (should-not (cl-getf plist 'y :none))
    (should (eq (cl-getf plist 'z :none) :none))
    (should (eq (incf (cl-getf plist 'x 10) 2) 3))
    (should (equal plist '(x 3 y nil)))
    (should-error (incf (cl-getf plist 'y 10) 4) :type 'wrong-type-argument)
    (should (equal plist '(x 3 y nil)))
    (should (eq (incf (cl-getf plist 'z 10) 5) 15))
    (should (equal plist '(z 15 x 3 y nil))))
  (let ((plist '(x 1 y)))
    (should (eq (cl-getf plist 'x) 1))
    (should (eq (cl-getf plist 'y :none) :none))
    (should (eq (cl-getf plist 'z :none) :none))
    (should (eq (incf (cl-getf plist 'x 10) 2) 3))
    (should (equal plist '(x 3 y)))
    (should (eq (incf (cl-getf plist 'y 10) 4) 14))
    (should (equal plist '(y 14 x 3 y))))
  (let ((plist '(x 1 y . 2)))
    (should (eq (cl-getf plist 'x) 1))
    (should (eq (incf (cl-getf plist 'x 10) 2) 3))
    (should (equal plist '(x 3 y . 2)))
    (should-error (cl-getf plist 'y :none) :type 'wrong-type-argument)
    (should-error (cl-getf plist 'z :none) :type 'wrong-type-argument)))

(ert-deftest cl-extra-test-mapc ()
  (let ((lst '(a b c))
        (lst2 '(d e f))
        (lst3 '(1 2 3))
        (fn1 (lambda (_x) nil))
        (fn2 (lambda (_x _y) nil))
        (fn3 (lambda (_x _y _z) nil)))
    (should (equal lst (cl-mapc fn1 lst)))
    (should (equal lst (cl-mapc fn2 lst lst2)))
    (should (equal lst (cl-mapc fn3 lst lst2 lst3)))))

(ert-deftest cl-extra-test-mapl ()
  (let ((lst '(a b c))
        (lst2 '(d e f))
        (lst3 '(1 2 3))
        (fn1 (lambda (x) (should (consp x))))
        (fn2 (lambda (x y) (should (and (consp x) (consp y)))))
        (fn3 (lambda (x y z) (should (and (consp x) (consp y) (consp z))))))
    (should (equal lst (cl-mapl fn1 lst)))
    (should (equal lst (cl-mapl fn2 lst lst2)))
    (should (equal lst (cl-mapl fn3 lst lst2 lst3)))))

(ert-deftest cl-extra-test-mapcar ()
  (let ((lst '(a b c))
        (lst2 '(d e f))
        (lst3 '(1 2 3))
        (fn1 (lambda (x) x))
        (fn2 (lambda (_x y) y))
        (fn3 (lambda (_x _y z) z)))
    (should (equal lst (cl-mapcar fn1 lst)))
    (should (equal lst2 (cl-mapcar fn2 lst lst2)))
    (should (equal lst3 (cl-mapcar fn3 lst lst2 lst3)))))

(ert-deftest cl-extra-test-map ()
  (let ((lst '(a b c))
        (lst2 '(d e f))
        (lst3 '(1 2 3))
        (fn1 (lambda (x) x))
        (fn2 (lambda (_x y) y))
        (fn3 (lambda (x _y _z) (string-to-char (format "%S" x)))))
    (should (equal lst (cl-map 'list fn1 lst)))
    (should (equal (vconcat lst2) (cl-map 'vector fn2 lst lst2)))
    (should (equal (mapconcat (lambda (x) (format "%S" x)) lst)
                   (cl-map 'string fn3 lst lst2 lst3)))))

(ert-deftest cl-extra-test-maplist ()
  (let ((lst '(a b c))
        (lst2 '(d e f))
        (lst3 '(1 2 3))
        (fn1 (lambda (x) (should (consp x)) x))
        (fn2 (lambda (x y) (should (and (consp x) (consp y))) y))
        (fn3 (lambda (x y z) (should (and (consp x) (consp y) (consp z))) z)))
    (should (equal (list lst (cdr lst) (cddr lst))
                   (cl-maplist fn1 lst)))
    (should (equal (list lst2 (cdr lst2) (cddr lst2))
                   (cl-maplist fn2 lst lst2)))
    (should (equal (list lst3 (cdr lst3) (cddr lst3))
                   (cl-maplist fn3 lst lst2 lst3)))))

(ert-deftest cl-extra-test-cl-make-random-state ()
  (let ((s (cl-make-random-state)))
    ;; Test for Bug#33731.
    (should-not (eq s (cl-make-random-state s)))))

(ert-deftest cl-concatenate ()
  (should (equal (cl-concatenate 'list '(1 2 3) '(4 5 6))
                 '(1 2 3 4 5 6)))
  (should (equal (cl-concatenate 'vector [1 2 3] [4 5 6])
                 [1 2 3 4 5 6]))
  (should (equal (cl-concatenate 'string "123" "456")
                 "123456"))
  (should (equal (cl-concatenate 'list '(1 2) '(3 4) '(5 6)) '(1 2 3 4 5 6))))

(ert-deftest cl-extra-test-mapcan ()
  (should (equal (cl-mapcan #'list '(1 2 3)) '(1 2 3)))
  (should (equal (cl-mapcan #'list '(1 2 3) '(4 5 6)) '(1 4 2 5 3 6)))
  (should (equal (cl-mapcan #'list '(1 2) '(3 4 5)) '(1 3 2 4)))
  (should (equal (cl-mapcan #'list '(1 2 3) "#$%") '(1 ?# 2 ?$ 3 ?%)))
  (should (equal (cl-mapcan #'list '()) '()))
  (should (equal (cl-mapcan #'list '() '()) '())))

(ert-deftest cl-extra-test-mapcon ()
  (should (equal (cl-mapcon #'list '(1 2 3)) '((1 2 3) (2 3) (3))))
  (should (equal (cl-mapcon #'list '()) nil))
  (should (equal (cl-mapcon #'list '() '()) nil)))

(ert-deftest cl-extra-test-some ()
  (should (equal (cl-some #'identity (list nil nil "foo")) "foo"))
  (should (equal (cl-some #'identity [nil nil nil]) nil))
  (should (equal (cl-some (lambda (a b) (> (+ a b) 198)) (list ?a ?b ?c) "abcz") nil))
  (should (equal (cl-some (lambda (a b) (> (+ a b) 198)) (list ?a ?b ?c) "abz") t)))

(ert-deftest cl-extra-test-every ()
  (should (equal (cl-every #'identity (list t 42 "foo")) t))
  (should (equal (cl-every #'identity [t nil "foo"]) nil))
  (should (equal (cl-every (lambda (a b) (<= (+ a b) 198))
                           (list ?a ?b ?c) "abcz")
                 t))
  (should (equal (cl-every (lambda (a b) (<= (+ a b) 198))
                           (list ?a ?b ?c) "abz")
                 nil)))

(ert-deftest cl-extra-test-notany ()
  (should (equal (cl-notany #'oddp '(1 3 5)) nil))
  (should (equal (cl-notany #'oddp '(2 4 6)) t))
  (should (equal (cl-notany #'oddp '(1 2 3 4 5)) nil)))

(ert-deftest cl-extra-test-notevery ()
  (should (equal (cl-notevery #'oddp '(1 3 5)) nil))
  (should (equal (cl-notevery #'oddp '(2 4 6)) t))
  (should (equal (cl-notevery #'oddp '(1 2 3 4 5)) t)))

(ert-deftest cl-extra-test-gcd ()
  (should (equal (cl-gcd 4) 4))
  (should (equal (cl-gcd 3 5) 1))
  (should (equal (cl-gcd 4 8) 4))
  (should (equal (cl-gcd 3 5 7) 1))
  (should (equal (cl-gcd 4 8 12) 4))
  (should (equal (cl-gcd 0) 0))
  (should (equal (cl-gcd 4 0) 4))
  (should (equal (cl-gcd 0 0) 0)))

(ert-deftest cl-extra-test-lcm ()
  (should (equal (cl-lcm 4) 4))
  (should (equal (cl-lcm 3 5) 15))
  (should (equal (cl-lcm 4 8) 8))
  (should (equal (cl-lcm 3 5 7) 105))
  (should (equal (cl-lcm 4 8 12) 24))
  (should (equal (cl-lcm 0 4) 0))
  (should (equal (cl-lcm 0 0) 0))
  (should (equal (cl-lcm) 1)))

(ert-deftest cl-extra-test-isqrt ()
  (should (equal (cl-isqrt 4) 2))
  (should (equal (cl-isqrt 100) 10))
  (should (equal (cl-isqrt 1) 1))
  (should (equal (cl-isqrt 0) 0))
  (should (equal (cl-isqrt 3) 1))
  (should (equal (cl-isqrt 10) 3))
  (should-error (cl-isqrt -4) :type 'arith-error)
  (should-error (cl-isqrt 2.5) :type 'arith-error))

(ert-deftest cl-extra-test-floor ()
  (should (equal (cl-floor 4.5) '(4 0.5)))
  (should (equal (cl-floor 10 3) '(3 1))))

(ert-deftest cl-extra-test-ceiling ()
  (should (equal (cl-ceiling 4.5) '(5 -0.5)))
  (should (equal (cl-ceiling 10 3) '(4 -2))))

(ert-deftest cl-extra-test-truncate ()
  (should (equal (cl-truncate 4.5) '(4 0.5)))
  (should (equal (cl-truncate 10 3) '(3 1))))

(ert-deftest cl-extra-test-round ()
  (should (equal (cl-round 4.5) '(4 0.5)))
  (should (equal (cl-round 10 3) '(3 1)))
  (should (equal (cl-round 1.5) '(2 -0.5)))
  (should (equal (cl-round 2.5) '(2 0.5))))

(ert-deftest cl-extra-test-mod ()
  (should (equal (cl-mod 10 3) 1))
  (should (equal (cl-mod -10 -3) -1))
  (should (equal (cl-mod -10 3) 2))
  (should (equal (cl-mod 10 -3) -2)))

(ert-deftest cl-extra-test-rem ()
  (should (equal (cl-rem 10 3) 1))
  (should (equal (cl-rem -10 -3) -1))
  (should (equal (cl-rem -10 3) -1))
  (should (equal (cl-rem 10 -3) 1)))

(ert-deftest cl-extra-test-signum ()
  (should (equal (cl-signum 10) 1))
  (should (equal (cl-signum -10) -1))
  (should (equal (cl-signum 0) 0)))

(ert-deftest cl-parse-integer ()
  (should-error (cl-parse-integer "abc"))
  (should (null (cl-parse-integer "abc" :junk-allowed t)))
  (should (null (cl-parse-integer "" :junk-allowed t)))
  (should (= 342391 (cl-parse-integer "0123456789" :radix 8 :junk-allowed t)))
  (should-error (cl-parse-integer "0123456789" :radix 8))
  (should (= -239 (cl-parse-integer "-efz" :radix 16 :junk-allowed t)))
  (should-error (cl-parse-integer "efz" :radix 16))
  (should (= 239 (cl-parse-integer "zzef" :radix 16 :start 2)))
  (should (= -123 (cl-parse-integer "	-123  "))))

(ert-deftest cl-extra-test-parse-integer ()
  (should (equal (cl-parse-integer "10") 10))
  (should (equal (cl-parse-integer "-10") -10))
  (should (equal (cl-parse-integer "+10") 10))
  (should (equal (cl-parse-integer "ff" :radix 16) 255))
  (should (equal (cl-parse-integer "11" :start 1) 1))
  (should (equal (cl-parse-integer "abc def" :end 3 :junk-allowed t) nil)))

(ert-deftest cl-extra-test-subseq ()
  (should (equal (cl-subseq "hello" 1) "ello"))
  (should (equal (cl-subseq "hello" 1 4) "ell"))
  (should (equal (cl-subseq "hello" -1) "o"))
  (should (equal (cl-subseq "hello world" -5 -1) "worl"))
  (should (equal (cl-subseq '(1 2 3 4 5) 2) '(3 4 5)))
  (should (equal (cl-subseq '(1 2 3 4 5) 1 3) '(2 3))))

(ert-deftest cl-extra-test-revappend ()
  (should (equal (cl-revappend '(1 2 3) '(4 5 6)) '(3 2 1 4 5 6))))

(ert-deftest cl-extra-test-nreconc ()
  (should (equal (cl-nreconc (list 1 2 3) '(4 5 6)) '(3 2 1 4 5 6))))

(ert-deftest cl-extra-test-list-length ()
  (should (equal (cl-list-length '(1 2 3)) 3))
  (should (equal (cl-list-length '()) 0))
  (let ((xl (number-sequence 1 100)))
    (nconc xl xl)
    (should (equal (cl-list-length xl) nil))))

(ert-deftest cl-extra-test-tailp ()
  (let ((l '(1 2 3 4 5)))
    (should (cl-tailp (nthcdr 2 l) l))
    (should (cl-tailp l l))
    (should (not (cl-tailp '(4 5) l)))))

;;;; Method dispatch for derived types.

(cl-deftype multiples-of (&optional m)
  (let ((multiplep (if (memq m '(nil *))
                       #'ignore
		     (lambda (n) (= 0 (% n m))))))
    `(and integer (satisfies ,multiplep))))

(cl-deftype multiples-of-2 ()
  '(multiples-of 2))

(cl-deftype multiples-of-3 ()
  '(multiples-of 3))

(cl-deftype multiples-of-4 ()
  (declare (parents multiples-of-2))
  '(and multiples-of-2 (multiples-of 4)))

(cl-deftype unsigned-byte (&optional bits)
  "Unsigned integer."
  `(integer 0 ,(if (memq bits '(nil *)) bits (1- (ash 1 bits)))))

(cl-deftype unsigned-16bits ()
  "Unsigned 16-bits integer."
  (declare (parents unsigned-byte))
  '(unsigned-byte 16))

(cl-deftype unsigned-8bits ()
  "Unsigned 8-bits integer."
  (declare (parents unsigned-16bits))
  '(unsigned-byte 8))

(cl-defmethod my-foo ((_n unsigned-byte))
  (format "unsigned"))

(cl-defmethod my-foo ((_n unsigned-16bits))
  (format "unsigned 16bits - also %s"
          (cl-call-next-method)))

(cl-defmethod my-foo ((_n unsigned-8bits))
  (format "unsigned 8bits - also %s"
          (cl-call-next-method)))

(ert-deftest cl-types-test ()
  "Test types definition, cl-types-of and method dispatching."

  ;; Invalid DAG error
  ;; FIXME: We don't test that any more.
  ;; (should-error
  ;;  (eval
  ;;   '(cl-deftype unsigned-16bits ()
  ;;      "Unsigned 16-bits integer."
  ;;      (declare (parents unsigned-8bits))
  ;;      '(unsigned-byte 16))
  ;;   lexical-binding
  ;;   ))

  ;; Test that (cl-types-of 4) is (multiples-of-4 multiples-of-2 ...)
  ;; Test that (cl-types-of 6) is (multiples-of-3 multiples-of-2 ...)
  ;; Test that (cl-types-of 12) is (multiples-of-4 multiples-of-3 multiples-of-2 ...)
  (let ((types '(multiples-of-2 multiples-of-3 multiples-of-4)))
    (should (equal '(multiples-of-2)
		   (seq-intersection (cl-types-of 2) types)))

    (should (equal '(multiples-of-4 multiples-of-2)
		   (seq-intersection (cl-types-of 4) types)))

    (should (equal '(multiples-of-3 multiples-of-2)
		   (seq-intersection (cl-types-of 6) types)))

    (should (member (seq-intersection (cl-types-of 12) types)
		    ;; Order between 3 and 4/2 is undefined.
		    '((multiples-of-3 multiples-of-4 multiples-of-2)
		      (multiples-of-4 multiples-of-2 multiples-of-3))))

    (should (equal '()
		   (seq-intersection (cl-types-of 5) types)))
    )

  ;;; Method dispatching.
  (should (equal "unsigned 8bits - also unsigned 16bits - also unsigned"
		 (my-foo 100)))

  (should (equal "unsigned 16bits - also unsigned"
		 (my-foo 256)))

  (should (equal "unsigned"
		 (my-foo most-positive-fixnum)))
  )

<<<<<<< HEAD
=======
(ert-deftest cl-extra-test-random ()
  (should-error (cl-random -1))
  (should-error (cl-random -0.5))
  (should-error (cl-random -1.0e+INF))
  (should-error (cl-random 0))
  (should-error (cl-random 0.0))
  (should-error (cl-random -0.0))
  (should-error (cl-random 1.0e+INF))
  (should (eql (cl-random 1) 0)))
>>>>>>> 48b3363a


;;; cl-extra-tests.el ends here<|MERGE_RESOLUTION|>--- conflicted
+++ resolved
@@ -438,8 +438,6 @@
 		 (my-foo most-positive-fixnum)))
   )
 
-<<<<<<< HEAD
-=======
 (ert-deftest cl-extra-test-random ()
   (should-error (cl-random -1))
   (should-error (cl-random -0.5))
@@ -449,7 +447,6 @@
   (should-error (cl-random -0.0))
   (should-error (cl-random 1.0e+INF))
   (should (eql (cl-random 1) 0)))
->>>>>>> 48b3363a
 
 
 ;;; cl-extra-tests.el ends here