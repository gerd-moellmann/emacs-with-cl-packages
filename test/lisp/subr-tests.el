--- conflicted
+++ resolved
@@ -1303,15 +1303,7 @@
         (should (eq (function-get 'subr-tests--some-fun 'prop) 'value))
         ;; With an alias.
         (should (eq (function-get 'subr-tests--some-alias 'prop) 'value))
-<<<<<<< HEAD
-        (function-put 'subr-tests--some-alias 'prop 'value)
-        (should-error (function-get "non-symbol" 'prop)
-                      :type 'wrong-type-argument)
-        (should-error (function-put "non-symbol" 'prop 'val)
-                      :type 'wrong-type-argument))
-=======
         (function-put 'subr-tests--some-alias 'prop 'value))
->>>>>>> 48b3363a
     (function-put 'subr-tests--some-fun 'prop nil)))
 
 (defun subr-tests--butlast-ref (list &optional n)
@@ -1514,8 +1506,6 @@
     (should (hash-table-contains-p 'cookie h))
     (should (hash-table-contains-p 'milk h))))
 
-<<<<<<< HEAD
-=======
 (ert-deftest subr-test-split-string ()
   (let ((text "-*- lexical-binding: t; -*-")
         (seps "-\\*-")
@@ -1527,6 +1517,5 @@
     (should (equal (split-string text "[ \t\n\r-]*-\\*-[ \t\n\r-]*")
                    '("" "lexical-binding: t;" "")))))
 
->>>>>>> 48b3363a
 (provide 'subr-tests)
 ;;; subr-tests.el ends here