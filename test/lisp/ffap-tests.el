--- conflicted
+++ resolved
@@ -290,8 +290,6 @@
     (should (member (expand-file-name "/Applications/Xcode.app/Contents/Developer/Toolchains/XcodeDefault.xctoolchain/usr/lib/clang/15.0.0/include")
                     (ffap--c-path)))))
 
-<<<<<<< HEAD
-=======
 (ert-deftest ffap-test-remote ()
   (skip-unless
    (ignore-errors
@@ -313,7 +311,6 @@
       (delete-file test-file)
       (should (equal (ffap-file-at-point) default-directory)))))
 
->>>>>>> 48b3363a
 (provide 'ffap-tests)
 
 ;;; ffap-tests.el ends here