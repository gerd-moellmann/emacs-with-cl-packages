--- conflicted
+++ resolved
@@ -68,18 +68,16 @@
 
     make TEST_LOAD_EL=no ...
 
-<<<<<<< HEAD
 Some tests might take long time to run.  In order to summarize the
 <nn> tests with the longest duration, call
 
     make SUMMARIZE_TESTS=<nn> ...
-=======
+
 The tests are run in batch mode by default; sometimes it's useful to
 get precisely the same environment but run in interactive mode for
 debugging.  To do that, use
 
     make TEST_INTERACTIVE=yes ...
->>>>>>> 5bdc3447
 
  
