;;; which-key.el --- Display available keybindings in popup

;; Copyright (C) 2015 Justin Burkett

;; Author: Justin Burkett <justin@burkett.cc>
;; URL: https://github.com/justbur/which-key/
;; Version: 0.1
;; Keywords:
;; Package-Requires: ((emacs "24.3") (s "1.9.0") (dash "2.11.0"))

;;; Commentary:
;;
;;  This is a rewrite of guide-key https://github.com/kai2nenobu/guide-key
;;  with the following goals:
;;
;;    1. Remove polling function for performance reasons
;;    2. Try to simplify code as much as possible
;;    3. Switch away from using popwin (planned)
;;    4. Add replacement strings to create "aliases" for functions.
;;

;;; Code:

(require 'cl-lib)
(require 's)
(require 'dash)

(defgroup which-key nil "Customization options for which-key-mode")
(defcustom which-key-idle-delay 1.0
  "Delay (in seconds) for which-key buffer to popup."
  :group 'which-key
  :type 'float)
(defcustom which-key-echo-keystrokes
  (min echo-keystrokes (/ (float which-key-idle-delay) 4))
  "Value to use for echo-keystrokes. This only applies when
`which-key-popup-type' is minibuffer. It needs to be less than
`which-key-idle-delay' or else the echo will erase the which-key
popup."
  :group 'which-key
  :type 'float)
(defcustom which-key-max-description-length 27
  "Truncate the description of keys to this length.  Also adds
\"..\"."
  :group 'which-key
  :type 'integer)
(defcustom which-key-separator "→"
  "Separator to use between key and description."
  :group 'which-key
  :type 'string)
(defcustom which-key-key-replacement-alist
  '(("<\\(\\(C-\\|M-\\)*.+\\)>" . "\\1") ("left" . "←") ("right" . "→"))
  "The strings in the car of each cons are replaced with the
strings in the cdr for each key. Elisp regexp can be used as
in the first example."
  :group 'which-key
  :type '(alist :key-type regexp :value-type string))
(defcustom which-key-description-replacement-alist
  '(("Prefix Command" . "prefix") (".+/\\(.+\\)" . "\\1"))
  "See `which-key-key-replacement-alist'. This is a list of lists
for replacing descriptions. The second one removes \"namespace/\"
from \"namespace/function\". This is a convention for naming
functions but not a rule, so remove this replacement if it
becomes problematic."
  :group 'which-key
  :type '(alist :key-type regexp :value-type string))
(defcustom which-key-key-based-description-replacement-alist '()
  "Each item in the list is a cons cell. The car of each cons
cell is either a string like \"C-c\", in which case it's
interpreted as a key sequence or a value of `major-mode'. Here
are two examples:

(\"SPC f f\" . \"find files\")
(emacs-lisp-mode . ((\"SPC m d\" . \"debug\")))

In the first case the description of the key sequence \"SPC f f\"
is overwritten with \"find files\". The second case works the
same way using the alist matched when `major-mode' is
emacs-lisp-mode."
:group 'which-key)
(defcustom which-key-special-keys '("SPC" "TAB" "RET" "ESC" "DEL")
  "These keys will automatically be truncated to one character
and have `which-key-special-key-face' applied to them."
  :group 'which-key
  :type '(repeat string))
(defcustom which-key-buffer-name "*which-key*"
  "Name of which-key buffer."
  :group 'which-key
  :type 'string)
(defcustom which-key-show-prefix 'left
  "Whether to and where to display the current prefix sequence.
Possible choices are left (the default), top and nil. Nil turns
the feature off."
  :group 'which-key
  :type '(radio (const :tag "Left of keys" left)
                (const :tag "In first line" top)
                (const  :tag "Hide" nil)))
(defcustom which-key-popup-type 'minibuffer
  "Supported types are minibuffer, side-window and frame."
  :group 'which-key
  :type '(radio (const :tag "Show in minibuffer" minibuffer)
                (const :tag "Show in side window" side-window)
                (const :tag "Show in popup frame" frame)))
(defcustom which-key-side-window-location 'right
  "Location of which-key popup when `which-key-popup-type' is
side-window.  Should be one of top, bottom, left or right."
  :group 'which-key
  :type '(radio (const right)
                (const bottom)
                (const left)
                (const top)))
(defcustom which-key-side-window-max-width 0.333
  "Maximum width of which-key popup when type is side-window and
location is left or right.
This variable can also be a number between 0 and 1. In that case, it denotes
a percentage out of the frame's width."
  :group 'which-key
  :type 'float)
(defcustom which-key-side-window-max-height 0.25
  "Maximum height of which-key popup when type is side-window and
location is top or bottom.
This variable can also be a number between 0 and 1. In that case, it denotes
a percentage out of the frame's height."
  :group 'which-key
  :type 'float)
(defcustom which-key-frame-max-width 60
  "Maximum width of which-key popup when type is frame."
  :group 'which-key
  :type 'integer)
(defcustom which-key-frame-max-height 20
  "Maximum height of which-key popup when type is frame."
  :group 'which-key
  :type 'integer)
(defcustom which-key-show-page-number t
  "Show page number and remaining keys in last slot, when keys
are hidden?"
  :group 'which-key
  :type '(radio (const :tag "Yes" t)
                (const :tag "No" nil)))

;; Faces
(defface which-key-key-face
  '((t . (:inherit font-lock-constant-face)))
  "Face for which-key keys"
  :group 'which-key)
(defface which-key-separator-face
  '((t . (:inherit font-lock-comment-face)))
  "Face for the separator (default separator is an arrow)"
  :group 'which-key)
(defface which-key-command-description-face
  '((t . (:inherit font-lock-function-name-face)))
  "Face for the key description when it is a command"
  :group 'which-key)
(defface which-key-group-description-face
  '((t . (:inherit font-lock-keyword-face)))
  "Face for the key description when it is a group or prefix"
  :group 'which-key)
(defface which-key-special-key-face
  '((t . (:inherit which-key-key-face :inverse-video t :weight bold)))
  "Face for special keys (SPC, TAB, RET)"
  :group 'which-key)

;; Internal Vars
;; (defvar popwin:popup-buffer nil)
(defvar which-key--buffer nil
  "Internal: Holds reference to which-key buffer.")
(defvar which-key--window nil
  "Internal: Holds reference to which-key window.")
(defvar which-key--open-timer nil
  "Internal: Holds reference to open window timer.")
(defvar which-key--setup-p nil
  "Internal: Non-nil if which-key buffer has been setup.")
(defvar which-key--frame nil
  "Internal: Holds reference to which-key frame.
Used when `which-key-popup-type' is frame.")
(defvar which-key--echo-keystrokes-backup echo-keystrokes
  "Internal: Backup the initial value of echo-keystrokes.")

;;;###autoload
(define-minor-mode which-key-mode
  "Toggle which-key-mode."
  :global t
  :lighter " WK"
  (if which-key-mode
      (progn
        (unless which-key--setup-p (which-key/setup))
        ;; reduce echo-keystrokes for minibuffer popup
        ;; (it can interfer if it's too slow)
        (when (and (> echo-keystrokes 0)
                   (eq which-key-popup-type 'minibuffer))
          (setq echo-keystrokes which-key-echo-keystrokes)
          (message "Which-key-mode enabled (note echo-keystrokes changed from %s to %s)"
                   which-key--echo-keystrokes-backup echo-keystrokes))
        (add-hook 'pre-command-hook #'which-key/hide-popup)
        (add-hook 'focus-out-hook #'which-key/stop-open-timer)
        (add-hook 'focus-in-hook #'which-key/start-open-timer)
        (which-key/start-open-timer))
    ;; make sure echo-keystrokes returns to original value
    (setq echo-keystrokes which-key--echo-keystrokes-backup)
    (remove-hook 'pre-command-hook #'which-key/hide-popup)
    (remove-hook 'focus-out-hook #'which-key/stop-open-timer)
    (remove-hook 'focus-in-hook #'which-key/start-open-timer)
    (which-key/stop-open-timer)))

(defun which-key/setup ()
  "Create buffer for which-key."
  (setq which-key--buffer (get-buffer-create which-key-buffer-name))
  (with-current-buffer which-key--buffer
    (toggle-truncate-lines 1)
    (setq-local cursor-type nil)
    (setq-local cursor-in-non-selected-windows nil)
    (setq-local mode-line-format nil))
  (setq which-key--setup-p t))

;; Default configuration functions for use by users. Should be the "best"
;; configurations

;;;###autoload
(defun which-key/setup-side-window-right ()
  "Apply suggested settings for side-window that opens on right."
  (interactive)
  (setq which-key-popup-type 'side-window
        which-key-side-window-location 'right
        which-key-show-prefix 'top))

;;;###autoload
(defun which-key/setup-side-window-bottom ()
  "Apply suggested settings for side-window that opens on
bottom."
  (interactive)
  (setq which-key-popup-type 'side-window
        which-key-side-window-location 'bottom
        which-key-show-prefix nil))

;;;###autoload
(defun which-key/setup-minibuffer ()
  "Apply suggested settings for minibuffer."
  (interactive)
  (setq which-key-popup-type 'minibuffer
        which-key-show-prefix 'left))


;; Helper functions to modify replacement lists.

(defun which-key//add-key-based-replacements (alist key repl)
  (when (or (not (stringp key)) (not (stringp repl)))
    (error "KEY and REPL should be strings"))
  (cl-pushnew (cons key repl) alist
              :test (lambda (x y)
                      (let ((cx (car x)) (cy (car y)))
                        (or (and (stringp cx) (stringp cy) (string-equal cx cy))
                            (and (symbolp cx) (symbolp cy) (eq cx cy))))))
  alist)

(defun which-key/add-key-based-replacements (key repl &rest more)
  ;; TODO: Make interactive
  (while key
    (setq which-key-key-based-description-replacement-alist
          (which-key//add-key-based-replacements
           which-key-key-based-description-replacement-alist key repl))
    (setq key (pop more) repl (pop more))))

(defun which-key/add-major-mode-key-based-replacements (mode key repl &rest more)
  ;; TODO: Make interactive
  (when (not (symbolp mode))
    (error "MODE should be a symbol corresponding to a value of major-mode"))
  (let ((mode-alist (cdr (assq mode which-key-key-based-description-replacement-alist))))
    (while key
      (setq mode-alist (which-key//add-key-based-replacements
                        mode-alist key repl))
      (setq key (pop more) repl (pop more)))
    (setq which-key-key-based-description-replacement-alist
          (assq-delete-all mode which-key-key-based-description-replacement-alist)
          which-key-key-based-description-replacement-alist
          (push (cons mode mode-alist)
                which-key-key-based-description-replacement-alist))))

;;;;;;;;;;;;;;;;;;;;;;;;;;;;;;;;;;;;;;;;;;;;;;;;;;;;;;;;;;;;;;;;;;;;;;;;;;;;;;;;
;; Functions for computing window sizes

(defun which-key/text-width-to-total (text-width)
  "Convert window text-width to window total-width.
TEXT-WIDTH is the desired text width of the window. The function calculates what
total width is required for a window in the selected to have a text-width of
TEXT-WIDTH columns. The calculation considers possible fringes and scroll bars.
This function assumes that the desired window has the same character width as
the frame."
  (let ((char-width (frame-char-width)))
    (+ text-width
       (/ (frame-fringe-width) char-width)
       (/ (frame-scroll-bar-width) char-width)
       (if (which-key/char-enlarged-p) 1 0)
       ;; add padding to account for possible wide (unicode) characters
       3)))

(defun which-key/total-width-to-text (total-width)
  "Convert window total-width to window text-width.
TOTAL-WIDTH is the desired total width of the window. The function calculates
what text width fits such a window. The calculation considers possible fringes
and scroll bars. This function assumes that the desired window has the same
character width as the frame."
  (let ((char-width (frame-char-width)))
    (- total-width
       (/ (frame-fringe-width) char-width)
       (/ (frame-scroll-bar-width) char-width)
       (if (which-key/char-enlarged-p) 1 0)
       ;; add padding to account for possible wide (unicode) characters
       3)))

(defun which-key/char-enlarged-p (&optional frame)
  (> (frame-char-width) (/ (float (frame-pixel-width)) (window-total-width (frame-root-window)))))

(defun which-key/char-reduced-p (&optional frame)
  (< (frame-char-width) (/ (float (frame-pixel-width)) (window-total-width (frame-root-window)))))

(defun which-key/char-exact-p (&optional frame)
  (= (frame-char-width) (/ (float (frame-pixel-width)) (window-total-width (frame-root-window)))))

(defun which-key/width-or-percentage-to-width (width-or-percentage)
  "Return window total width.
If WIDTH-OR-PERCENTAGE is a whole number, return it unchanged. Otherwise, it
should be a percentage (a number between 0 and 1) out of the frame's width.
More precisely, it should be a percentage out of the frame's root window's
total width."
  (if (wholenump width-or-percentage)
      width-or-percentage
    (round (* width-or-percentage (window-total-width (frame-root-window))))))

(defun which-key/height-or-percentage-to-height (height-or-percentage)
  "Return window total height.
If HEIGHT-OR-PERCENTAGE is a whole number, return it unchanged. Otherwise, it
should be a percentage (a number between 0 and 1) out of the frame's height.
More precisely, it should be a percentage out of the frame's root window's
total height."
  (if (wholenump height-or-percentage)
      height-or-percentage
    (round (* height-or-percentage (window-total-height (frame-root-window))))))

;;;;;;;;;;;;;;;;;;;;;;;;;;;;;;;;;;;;;;;;;;;;;;;;;;;;;;;;;;;;;;;;;;;;;;;;;;;;;;;;
;; Show/hide guide buffer

(defun which-key/hide-popup ()
  (cl-case which-key-popup-type
    (minibuffer (which-key/hide-buffer-minibuffer))
    (side-window (which-key/hide-buffer-side-window))
    (frame (which-key/hide-buffer-frame))))

(defun which-key/hide-buffer-minibuffer ()
  nil)

(defun which-key/hide-buffer-side-window ()
  (when (buffer-live-p which-key--buffer)
    ;; in case which-key buffer was shown in an existing window, `quit-window'
    ;; will re-show the previous buffer, instead of closing the window
    (quit-windows-on which-key--buffer)))

(defun which-key/hide-buffer-frame ()
  (when (frame-live-p which-key--frame)
    (delete-frame which-key--frame)))

(defun which-key/show-popup (act-popup-dim)
  "Show guide window. ACT-POPUP-DIM includes the
dimensions, (height . width) of the buffer text to be displayed
in the popup.  Return nil if no window is shown, or if there is no
need to start the closing timer."
  (when (and (> (car act-popup-dim) 0) (> (cdr act-popup-dim) 0))
    (cl-case which-key-popup-type
      (minibuffer (which-key/show-buffer-minibuffer act-popup-dim))
      (side-window (which-key/show-buffer-side-window act-popup-dim))
      (frame (which-key/show-buffer-frame act-popup-dim)))))

(defun which-key/show-buffer-minibuffer (act-popup-dim)
  nil)

;; &rest params because `fit-buffer-to-window' has a different call signature
;; in different emacs versions
(defun which-key/fit-buffer-to-window-horizontally (&optional window &rest params)
  (let ((fit-window-to-buffer-horizontally t))
    (apply #'fit-window-to-buffer window params)))

(defun which-key/show-buffer-side-window (_act-popup-dim)
  (let* ((side which-key-side-window-location)
         (alist '((window-width . which-key/fit-buffer-to-window-horizontally)
                  (window-height . fit-window-to-buffer))))
    ;; Note: `display-buffer-in-side-window' and `display-buffer-in-major-side-window'
    ;; were added in Emacs 24.3

    ;; If two side windows exist in the same side, `display-buffer-in-side-window'
    ;; will use on of them, which isn't desirable. `display-buffer-in-major-side-window'
    ;; will pop a new window, so we use that.
    ;; +-------------------------+         +-------------------------+
    ;; |     regular window      |         |     regular window      |
    ;; |                         |         +------------+------------+
    ;; +------------+------------+   -->   | side-win 1 | side-win 2 |
    ;; | side-win 1 | side-win 2 |         |------------+------------|
    ;; |            |            |         |     which-key window    |
    ;; +------------+------------+         +------------+------------+
    ;; (display-buffer which-key--buffer (cons 'display-buffer-in-side-window alist))
    ;; side defaults to bottom
    (if (get-buffer-window which-key--buffer)
        (display-buffer-reuse-window which-key--buffer alist)
      (display-buffer-in-major-side-window which-key--buffer side 0 alist))))

(defun which-key/show-buffer-frame (act-popup-dim)
  (let* ((orig-window (selected-window))
         (frame-height (+ (car act-popup-dim)
                          (if (with-current-buffer which-key--buffer
                                mode-line-format)
                              1
                            0)))
         ;; without adding 2, frame sometimes isn't wide enough for the buffer.
         ;; this is probably because of the fringes. however, setting fringes
         ;; sizes to 0 (instead of adding 2) didn't always make the frame wide
         ;; enough. don't know why it is so.
         (frame-width (+ (cdr act-popup-dim) 2))
         (new-window (if (and (frame-live-p which-key--frame)
                              (eq which-key--buffer
                                  (window-buffer (frame-root-window which-key--frame))))
                         (which-key/show-buffer-reuse-frame frame-height frame-width)
                       (which-key/show-buffer-new-frame frame-height frame-width))))
    (when new-window
      ;; display successful
      (setq which-key--frame (window-frame new-window))
      new-window)))

(defun which-key/show-buffer-new-frame (frame-height frame-width)
  (let* ((frame-params `((height . ,frame-height)
                         (width . ,frame-width)
                         ;; tell the window manager to respect the given sizes
                         (user-size . t)
                         ;; which-key frame doesn't need a minibuffer
                         (minibuffer . nil)
                         (name . "which-key")
                         ;; no need for scroll bars in which-key frame
                         (vertical-scroll-bars . nil)
                         ;; (left-fringe . 0)
                         ;; (right-fringe . 0)
                         ;; (right-divider-width . 0)
                         ;; make sure frame is visible
                         (visibility . t)))
         (alist `((pop-up-frame-parameters . ,frame-params)))
         (orig-frame (selected-frame))
         (new-window (display-buffer-pop-up-frame which-key--buffer alist)))
    (when new-window
      ;; display successful
      (redirect-frame-focus (window-frame new-window) orig-frame)
      new-window)))

(defun which-key/show-buffer-reuse-frame (frame-height frame-width)
  (let ((window
         (display-buffer-reuse-window which-key--buffer
                                      `((reusable-frames . ,which-key--frame)))))
    (when window
      ;; display successful
      (set-frame-size (window-frame window) frame-width frame-height)
      window)))

;; Keep for popwin maybe (Used to work)
;; (defun which-key/show-buffer-popwin (height width)
;;   "Using popwin popup buffer with dimensions HEIGHT and WIDTH."
;;   (popwin:popup-buffer which-key-buffer-name
;;                        :height height
;;                        :width width
;;                        :noselect t
;;                        :position which-key-side-window-location))

;; (defun which-key/hide-buffer-popwin ()
;;   "Hide popwin buffer."
;;   (when (eq popwin:popup-buffer (get-buffer which-key--buffer))
;;     (popwin:close-popup-window)))

;;;;;;;;;;;;;;;;;;;;;;;;;;;;;;;;;;;;;;;;;;;;;;;;;;;;;;;;;;;;;;;;;;;;;;;;;;;;;;;;
;; Max dimension of available window functions

(defun which-key/popup-max-dimensions (selected-window-width)
  "Dimesion functions should return the maximum possible (height . width)
of the intended popup."
  (cl-case which-key-popup-type
    (minibuffer (which-key/minibuffer-max-dimensions))
    (side-window (which-key/side-window-max-dimensions))
    (frame (which-key/frame-max-dimensions))))

(defun which-key/minibuffer-max-dimensions ()
  (cons
   ;; height
   (if (floatp max-mini-window-height)
       (floor (* (frame-text-lines)
                 max-mini-window-height))
     max-mini-window-height)
   ;; width
   (frame-text-cols)))

(defun which-key/side-window-max-dimensions ()
  (cons
   ;; height
   (if (member which-key-side-window-location '(left right))
       (- (frame-height) (window-text-height (minibuffer-window)) 1) ;; 1 is a kludge to make sure there is no overlap
     ;; (window-mode-line-height which-key--window))
     ;; FIXME: change to something like (min which-*-height (calculate-max-height))
     (which-key/height-or-percentage-to-height which-key-side-window-max-height))
   ;; width
   (if (member which-key-side-window-location '(left right))
       (which-key/total-width-to-text (which-key/width-or-percentage-to-width
                                       which-key-side-window-max-width))
     (frame-width))))

(defun which-key/frame-max-dimensions ()
  (cons which-key-frame-max-height which-key-frame-max-width))

;;;;;;;;;;;;;;;;;;;;;;;;;;;;;;;;;;;;;;;;;;;;;;;;;;;;;;;;;;;;;;;;;;;;;;;;;;;;;;;;
;; Functions for retrieving and formatting keys

(defun which-key/maybe-replace (string repl-alist &optional literal)
  "Perform replacements on STRING.
REPL-ALIST is an alist where the car of each element is the text
to replace and the cdr is the replacement text. Unless LITERAL is
non-nil regexp is used in the replacements."
  (save-match-data
    (let ((new-string string))
      (dolist (repl repl-alist)
        (when (string-match (car repl) new-string)
          (setq new-string
                (replace-match (cdr repl) t literal new-string))))
      new-string)))

(defun which-key/maybe-replace-key-based (string keys)
  (let* ((alist which-key-key-based-description-replacement-alist)
         (str-res (assoc-string keys alist))
         (mode-alist (assq major-mode alist))
         (mode-res (when mode-alist (assoc-string keys mode-alist))))
    (cond (mode-res (cdr mode-res))
          (str-res (cdr str-res))
          (t string))))

(defun which-key/propertize-key (key)
  (let ((key-w-face (propertize key 'face 'which-key-key-face))
        (regexp (concat "\\("
                        (mapconcat 'identity which-key-special-keys
                                   "\\|") "\\)")))
    (save-match-data
      (if (string-match regexp key)
          (let ((beg (match-beginning 0)) (end (match-end 0)))
            (concat (substring key-w-face 0 beg)
                    (propertize (substring key-w-face beg (1+ beg))
                                'face 'which-key-special-key-face)
                    (substring key-w-face end (length key-w-face))))
        key-w-face))))

(defsubst which-key/truncate-description (desc)
  "Truncate DESC description to `which-key-max-description-length'."
  (if (> (length desc) which-key-max-description-length)
      (concat (substring desc 0 which-key-max-description-length) "..")
    desc))

(defun which-key/format-and-replace (unformatted prefix-keys)
  "Turn each key-desc-cons in UNFORMATTED into formatted
strings (including text properties), and pad with spaces so that
all are a uniform length. Replacements are performed using the
key and description replacement alists."
  (let ((max-key-width 0)
        (sep-w-face (propertize which-key-separator 'face 'which-key-separator-face))) ;(max-desc-width 0)
    ;; first replace and apply faces
    (mapcar
     (lambda (key-desc-cons)
       (let* ((key (car key-desc-cons))
              (desc (cdr key-desc-cons))
              (keys (concat prefix-keys " " key))
              (key (which-key/maybe-replace
                    key which-key-key-replacement-alist))
              (desc (which-key/maybe-replace
                     desc which-key-description-replacement-alist))
              (desc (which-key/maybe-replace-key-based desc keys))
              (group (string-match-p "^group:" desc))
              (desc (if group (substring desc 6) desc))
              (prefix (string-match-p "^Prefix" desc))
              (desc (if (or prefix group) (concat "+" desc) desc))
              (desc-face (if (or prefix group)
                             'which-key-group-description-face
                           'which-key-command-description-face))
              (desc (which-key/truncate-description desc))
              (key-w-face (which-key/propertize-key key))
              (desc-w-face (propertize desc 'face desc-face))
              (key-width (length (substring-no-properties key-w-face))))
         ;; (desc-width (length (substring-no-properties desc-w-face))))
         (setq max-key-width (max key-width max-key-width))
         ;; (setq max-desc-width (max desc-width max-desc-width))
         (list key-w-face sep-w-face desc-w-face)))
     unformatted)))
;; pad to max key-width and max desc-width

(defun which-key/get-formatted-key-bindings (buffer key)
  (let ((key-str-qt (regexp-quote (key-description key)))
        key-match desc-match unformatted format-res
        formatted column-width)
    (with-temp-buffer
      (describe-buffer-bindings buffer key)
      (goto-char (point-max)) ; want to put last keys in first
      (while (re-search-backward
              (format "^%s \\([^ \t]+\\)[ \t]+\\(\\(?:[^ \t\n]+ ?\\)+\\)$"
                      key-str-qt)
              nil t)
        (setq key-match (match-string 1)
              desc-match (match-string 2))
        (cl-pushnew (cons key-match desc-match) unformatted
                    :test (lambda (x y) (string-equal (car x) (car y))))))
    (which-key/format-and-replace unformatted (key-description key))))

;;;;;;;;;;;;;;;;;;;;;;;;;;;;;;;;;;;;;;;;;;;;;;;;;;;;;;;;;;;;;;;;;;;;;;;;;;;;;;;;
;; Functions for laying out which-key buffer pages

(defsubst which-key//max-len (keys index)
  (cl-reduce
   (lambda (x y) (max x (if (eq (car y) 'status)
                            0 (length (substring-no-properties (nth index y))))))
   keys :initial-value 0))

(defun which-key/create-page-vertical (keys max-lines max-width prefix-width)
  "Format KEYS into string representing a single page of text.
N-COLUMNS is the number of text columns to use and MAX-LINES is
the maximum number of lines availabel in the target buffer."
  (let* ((n-keys (length keys))
         (avl-lines max-lines)
         (avl-width (- (+ 1 max-width) prefix-width)); we get 1 back for not putting a space after the last column
         (rem-keys keys)
         (n-col-lines (min avl-lines n-keys))
         (act-n-lines n-col-lines) ; n-col-lines in first column
         (all-columns (list
                       (mapcar (lambda (i)
                                 (if (> i 1) (s-repeat prefix-width " ") ""))
                               (number-sequence 1 n-col-lines))))
         (act-width prefix-width)
<<<<<<< HEAD
         (sep-w-face (propertize which-key-separator
                                 'face 'which-key-separator-face))
         (max-iter 100)
         (iter-n 0)
         col-key-cns col-key-width col-desc-width col-width col-split done
         n-columns new-column page)
    (while (and (<= iter-n max-iter) (not done))
      (setq iter-n         (1+ iter-n)
            col-split      (-split-at n-col-lines rem-key-cns)
            col-key-cns    (car col-split)
            rem-key-cns    (cadr col-split)
            n-col-lines    (min avl-lines (length rem-key-cns))
            col-key-width  (cl-reduce (lambda (x y)
                                        (max x (length (substring-no-properties (car y)))))
                                      col-key-cns :initial-value 0)
            col-desc-width (cl-reduce (lambda (x y)
                                        (max x (length (substring-no-properties (cdr y)))))
                                      col-key-cns :initial-value 0)
            col-width      (+ 3 (length (substring-no-properties sep-w-face))
                              col-key-width col-desc-width)
=======
         (max-iter 100)
         (iter-n 0)
         col-keys col-key-width col-desc-width col-width col-split done
         n-columns new-column page col-sep-width prev-rem-keys)
    (while (and (<= iter-n max-iter) (not done))
      (setq iter-n         (1+ iter-n)
            col-split      (-split-at n-col-lines rem-keys)
            col-keys       (car col-split)
            prev-rem-keys  rem-keys
            rem-keys       (cadr col-split)
            n-col-lines    (min avl-lines (length rem-keys))
            col-key-width  (which-key//max-len col-keys 0)
            col-sep-width  (which-key//max-len col-keys 1)
            col-desc-width (which-key//max-len col-keys 2)
            col-width      (+ 3 col-key-width col-sep-width col-desc-width)
>>>>>>> 3c4f30df
            new-column     (mapcar
                            (lambda (k)
                              (if (eq (car k) 'status)
                                  (concat (s-repeat (+ col-key-width col-sep-width) " ") "  " (cdr k))
                                (concat (s-repeat (- col-key-width
                                                     (length (substring-no-properties (nth 0 k)))) " ")
                                        (nth 0 k) " " (nth 1 k) " " (nth 2 k)
                                        (s-repeat (- col-desc-width
                                                     (length (substring-no-properties (nth 2 k)))) " "))))
                            col-keys))
      (if (<= col-width avl-width)
          (setq all-columns (push new-column all-columns)
                act-width   (+ act-width col-width)
                avl-width   (- avl-width col-width)) 
        (setq done t
              rem-keys prev-rem-keys))
      (when (<= (length rem-keys) 0) (setq done t)))
    (setq all-columns (reverse all-columns)
          n-columns (length all-columns))
    (dotimes (i act-n-lines)
      (dotimes (j n-columns)
        (setq page (concat page (nth i (nth j all-columns))
                           (if (not (= j (- n-columns 1))) " "
                             (when (not (= i (- act-n-lines 1))) "\n"))))))
    (list page act-n-lines act-width rem-keys (- n-keys (length rem-keys)))))

(defun which-key/create-page (keys max-lines max-width prefix-width vertical use-status-key page-n)
  (let* ((n-keys (length keys))
         (first-try (which-key/create-page-vertical keys max-lines max-width prefix-width))
         (n-rem-keys (length (nth 3 first-try)))
         (status-key-i (- n-keys n-rem-keys 1))
         (next-try-lines max-lines)
         (iter-n 0)
<<<<<<< HEAD
         (max-iter max-lines)
         prev-try prev-n-rem-keys next-try found)
    (if (or vertical (> n-rem-keys 0) (= max-lines 1))
        first-try
      ;; do a simple search for now (TODO: Implement binary search)
      (while (and (<= iter-n max-iter) (not found))
        (setq iter-n (1+ iter-n)
              prev-try next-try
              next-try-lines (- next-try-lines 1)
              next-try (which-key/create-page-vertical next-try-lines max-width prefix-width key-cns)
              n-rem-keys (length (nth 3 next-try))
              found (or (= next-try-lines 0) (> n-rem-keys 0))))
      prev-try)))
=======
         (max-iter (+ 1 max-lines))
         prev-try prev-n-rem-keys next-try found status-key)
    (cond ((and (> n-rem-keys 0) use-status-key)
           (setq status-key
                 (cons 'status (propertize
                                (format "%s keys not shown" (1+ n-rem-keys))
                                'face 'font-lock-comment-face)))
           (which-key/create-page-vertical (-insert-at status-key-i status-key keys)
                                           max-lines max-width prefix-width))
          ((or vertical (> n-rem-keys 0) (= 1 max-lines))
           first-try)
          ;; do a simple search for the smallest number of lines (TODO: Implement binary search)
          (t (while (and (<= iter-n max-iter) (not found))
               (setq iter-n (1+ iter-n)
                     prev-try next-try
                     next-try-lines (- next-try-lines 1)
                     next-try (which-key/create-page-vertical
                               keys next-try-lines max-width prefix-width)
                     n-rem-keys (length (nth 3 next-try))
                     found (or (= next-try-lines 0) (> n-rem-keys 0))))
             prev-try))))
>>>>>>> 3c4f30df

(defun which-key/populate-buffer (prefix-keys formatted-keys sel-win-width)
  "Insert FORMATTED-STRINGS into which-key buffer, breaking after BUFFER-WIDTH."
  (let* ((vertical (and (eq which-key-popup-type 'side-window)
                        (member which-key-side-window-location '(left right))))
         (prefix-w-face (which-key/propertize-key prefix-keys))
         (prefix-len (+ 2 (length (substring-no-properties prefix-w-face))))
         (prefix-string (when which-key-show-prefix
                          (if (eq which-key-show-prefix 'left)
                              (concat prefix-w-face "  ")
                            (concat prefix-w-face "-\n"))))
         (max-dims (which-key/popup-max-dimensions sel-win-width))
         (max-lines (when (car max-dims) (car max-dims)))
         (prefix-width (if (eq which-key-show-prefix 'left) prefix-len 0))
         (avl-width (when (cdr max-dims) (- (cdr max-dims) prefix-width)))
         (keys-rem formatted-keys)
<<<<<<< HEAD
         (max-iter (+ 1 n-keys))
         (iter-n 0)
         keys-per-page pages first-page first-page-str page-res)
    (while (and (<= iter-n max-iter) keys-rem)
      (setq iter-n (1+ iter-n)
            page-res (which-key/create-page vertical max-height avl-width prefix-width keys-rem)
=======
         (max-pages (+ 1 (length keys-rem)))
         (page-n 0)
         keys-per-page pages first-page first-page-str page-res no-room
         max-pages-reached)
    (while (and keys-rem (not max-pages-reached) (not no-room))
      (setq page-n (1+ page-n)
            page-res (which-key/create-page keys-rem
                                            max-lines avl-width prefix-width
                                            vertical which-key-show-page-number page-n)
>>>>>>> 3c4f30df
            pages (push page-res pages)
            keys-per-page (push (if (nth 4 page-res) (nth 4 page-res) 0) keys-per-page)
            keys-rem (nth 3 page-res)
            no-room (<= (car keys-per-page) 0)
            max-pages-reached (>= page-n max-pages)))
    ;; not doing anything with other pages for now
    (setq keys-per-page (reverse keys-per-page)
          pages (reverse pages)
          first-page (car pages)
          first-page-str (concat prefix-string (car first-page)))
    (cond (no-room
           (message "which-key can't show keys: The settings and/or frame size are too restrictive.")
           (cons 0 0))
          (max-pages-reached
           (error "error: which-key reached the maximum number of pages")
           (cons 0 0))
          ((<= (length formatted-keys) 0)
           (error "error: which-key: no keys to display")
           (cons 0 0))
          (t
           (if (eq which-key-popup-type 'minibuffer)
               (let (message-log-max) (message "%s" first-page-str))
             (with-current-buffer which-key--buffer
               (erase-buffer)
               (insert first-page-str)
               (goto-char (point-min))))
           (cons (nth 1 first-page) (nth 2 first-page))))))

;;;;;;;;;;;;;;;;;;;;;;;;;;;;;;;;;;;;;;;;;;;;;;;;;;;;;;;;;;;;;;;;;;;;;;;;;;;;;;;;
;; Update

(defun which-key/update ()
  "Fill which-key--buffer with key descriptions and reformat.
Finally, show the buffer."
  (let ((prefix-keys (this-single-command-keys)))
    ;; (when (> (length prefix-keys) 0)
    ;;  (message "key: %s" (key-description prefix-keys)))
    ;; (when (> (length prefix-keys) 0)
    ;;  (message "key binding: %s" (key-binding prefix-keys)))
    (when (and (> (length prefix-keys) 0)
               (keymapp (key-binding prefix-keys)))
      (let* ((buf (current-buffer))
             ;; get formatted key bindings
             (formatted-keys (which-key/get-formatted-key-bindings
                              buf prefix-keys))
             ;; populate target buffer
             (popup-act-dim (which-key/populate-buffer
                             (key-description prefix-keys)
                             formatted-keys (window-width))))
        ;; show buffer
        (which-key/show-popup popup-act-dim)))))

;; Timers

(defun which-key/start-open-timer ()
  "Activate idle timer."
  (which-key/stop-open-timer) ; start over
  (setq which-key--open-timer
        (run-with-idle-timer which-key-idle-delay t 'which-key/update)))

(defun which-key/stop-open-timer ()
  "Deactivate idle timer."
  (when which-key--open-timer (cancel-timer which-key--open-timer)))
(provide 'which-key)

;;; which-key.el ends here<|MERGE_RESOLUTION|>--- conflicted
+++ resolved
@@ -628,28 +628,6 @@
                                  (if (> i 1) (s-repeat prefix-width " ") ""))
                                (number-sequence 1 n-col-lines))))
          (act-width prefix-width)
-<<<<<<< HEAD
-         (sep-w-face (propertize which-key-separator
-                                 'face 'which-key-separator-face))
-         (max-iter 100)
-         (iter-n 0)
-         col-key-cns col-key-width col-desc-width col-width col-split done
-         n-columns new-column page)
-    (while (and (<= iter-n max-iter) (not done))
-      (setq iter-n         (1+ iter-n)
-            col-split      (-split-at n-col-lines rem-key-cns)
-            col-key-cns    (car col-split)
-            rem-key-cns    (cadr col-split)
-            n-col-lines    (min avl-lines (length rem-key-cns))
-            col-key-width  (cl-reduce (lambda (x y)
-                                        (max x (length (substring-no-properties (car y)))))
-                                      col-key-cns :initial-value 0)
-            col-desc-width (cl-reduce (lambda (x y)
-                                        (max x (length (substring-no-properties (cdr y)))))
-                                      col-key-cns :initial-value 0)
-            col-width      (+ 3 (length (substring-no-properties sep-w-face))
-                              col-key-width col-desc-width)
-=======
          (max-iter 100)
          (iter-n 0)
          col-keys col-key-width col-desc-width col-width col-split done
@@ -665,7 +643,6 @@
             col-sep-width  (which-key//max-len col-keys 1)
             col-desc-width (which-key//max-len col-keys 2)
             col-width      (+ 3 col-key-width col-sep-width col-desc-width)
->>>>>>> 3c4f30df
             new-column     (mapcar
                             (lambda (k)
                               (if (eq (car k) 'status)
@@ -699,21 +676,6 @@
          (status-key-i (- n-keys n-rem-keys 1))
          (next-try-lines max-lines)
          (iter-n 0)
-<<<<<<< HEAD
-         (max-iter max-lines)
-         prev-try prev-n-rem-keys next-try found)
-    (if (or vertical (> n-rem-keys 0) (= max-lines 1))
-        first-try
-      ;; do a simple search for now (TODO: Implement binary search)
-      (while (and (<= iter-n max-iter) (not found))
-        (setq iter-n (1+ iter-n)
-              prev-try next-try
-              next-try-lines (- next-try-lines 1)
-              next-try (which-key/create-page-vertical next-try-lines max-width prefix-width key-cns)
-              n-rem-keys (length (nth 3 next-try))
-              found (or (= next-try-lines 0) (> n-rem-keys 0))))
-      prev-try)))
-=======
          (max-iter (+ 1 max-lines))
          prev-try prev-n-rem-keys next-try found status-key)
     (cond ((and (> n-rem-keys 0) use-status-key)
@@ -735,7 +697,6 @@
                      n-rem-keys (length (nth 3 next-try))
                      found (or (= next-try-lines 0) (> n-rem-keys 0))))
              prev-try))))
->>>>>>> 3c4f30df
 
 (defun which-key/populate-buffer (prefix-keys formatted-keys sel-win-width)
   "Insert FORMATTED-STRINGS into which-key buffer, breaking after BUFFER-WIDTH."
@@ -752,15 +713,7 @@
          (prefix-width (if (eq which-key-show-prefix 'left) prefix-len 0))
          (avl-width (when (cdr max-dims) (- (cdr max-dims) prefix-width)))
          (keys-rem formatted-keys)
-<<<<<<< HEAD
-         (max-iter (+ 1 n-keys))
-         (iter-n 0)
-         keys-per-page pages first-page first-page-str page-res)
-    (while (and (<= iter-n max-iter) keys-rem)
-      (setq iter-n (1+ iter-n)
-            page-res (which-key/create-page vertical max-height avl-width prefix-width keys-rem)
-=======
-         (max-pages (+ 1 (length keys-rem)))
+         (max-pages (+ 1 (length formatted-keys)))
          (page-n 0)
          keys-per-page pages first-page first-page-str page-res no-room
          max-pages-reached)
@@ -769,7 +722,6 @@
             page-res (which-key/create-page keys-rem
                                             max-lines avl-width prefix-width
                                             vertical which-key-show-page-number page-n)
->>>>>>> 3c4f30df
             pages (push page-res pages)
             keys-per-page (push (if (nth 4 page-res) (nth 4 page-res) 0) keys-per-page)
             keys-rem (nth 3 page-res)
@@ -787,7 +739,7 @@
            (error "error: which-key reached the maximum number of pages")
            (cons 0 0))
           ((<= (length formatted-keys) 0)
-           (error "error: which-key: no keys to display")
+           (message "which-key: no keys to display")
            (cons 0 0))
           (t
            (if (eq which-key-popup-type 'minibuffer)
