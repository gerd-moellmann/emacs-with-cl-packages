--- conflicted
+++ resolved
@@ -1305,10 +1305,7 @@
   passthrough="$passthrough --with-threads=$with_threads"
   passthrough="$passthrough --with-rsvg=$with_rsvg"
   passthrough="$passthrough --with-mps=$with_mps"
-<<<<<<< HEAD
   passthrough="$passthrough --with-dtrace=$with_dtrace"
-=======
->>>>>>> bd483c99
 
   # Now pass through some checking-related options.
   emacs_val="--enable-check-lisp-object-type=$enable_check_lisp_object_type"
@@ -5642,35 +5639,6 @@
 fi
 AC_SUBST([LIBGPM])
 
-<<<<<<< HEAD
-### Use -lmps if available, unless '--with-mps=no'.
-AC_SUBST([HAVE_MPS])
-HAVE_MPS=no
-LIBMPS=
-IGCOBJ=
-MPS_CFLAGS=
-if test "${with_mps}" != "no"; then
-  AC_CHECK_HEADER([mps.h],
-    [AC_CHECK_LIB([mps], [mps_arena_create], [HAVE_MPS=yes], [], [$LIB_PTHREAD])])
-
-  if test "${HAVE_MPS}" = "yes"; then
-    IGCOBJ="igc.o"
-    AC_DEFINE([HAVE_MPS], [1],
-      [Define to 1 if you have the mps library (-lmps).])
-    if test "${with_mps}" = "debug"; then
-      LIBMPS="-lmps-debug $LIB_PTHREAD"
-    else
-      LIBMPS="-lmps $LIB_PTHREAD"
-    fi
-    # Force -fno-omit-frame-pointer to avoid register scanning bug:
-    # https://github.com/Ravenbrook/mps/pull/38
-    MPS_CFLAGS="-fno-omit-frame-pointer"
-  else
-    AC_MSG_ERROR([The MPS library libmps is missing]):
-  fi
-fi
-
-=======
 AC_SUBST([HAVE_MPS])
 HAVE_MPS=no
 MPSOBJ=
@@ -5693,7 +5661,6 @@
 fi
 
 # FIXME: update for in-tree MPS
->>>>>>> bd483c99
 if test "$REALLY_ANDROID" = "yes" && test "$with_mps" != "no"; then
   HAVE_MPS=no
   ndk_SEARCH_MODULE([mps], [MPS], [HAVE_MPS=yes])
@@ -5711,9 +5678,9 @@
   fi
 fi
 AC_SUBST([MPS_CFLAGS])
-<<<<<<< HEAD
-AC_SUBST([LIBMPS])
+AC_SUBST([MPSOBJ])
 AC_SUBST([IGCOBJ])
+AC_SUBST([MPS_CONFIG])
 
 ### Use DTrace if available, unless '--with-dtrace=no'.
 AC_SUBST([DTRACE])
@@ -5738,11 +5705,6 @@
     DTRACE_OBJ=emacs-dtrace.o
   fi
 fi
-=======
-AC_SUBST([MPSOBJ])
-AC_SUBST([IGCOBJ])
-AC_SUBST([MPS_CONFIG])
->>>>>>> bd483c99
 
 dnl Check for malloc/malloc.h on darwin
 AC_CHECK_HEADERS_ONCE([malloc/malloc.h])
