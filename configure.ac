--- conflicted
+++ resolved
@@ -552,7 +552,6 @@
   *) gameuser=${with_gameuser} ;;
 esac
 
-<<<<<<< HEAD
 AC_ARG_ENABLE(mac-app,
 [AS_HELP_STRING([--enable-mac-app@<:@=DIR@:>@],
                 [specify install directory for Emacs.app on macOS
@@ -564,10 +563,7 @@
                 [enable self contained build under mac])],
                 EN_MAC_SELF_CONTAINED=$enableval)
 
-AC_ARG_WITH([gnustep-conf],dnl
-=======
 AC_ARG_WITH([gnustep-conf],
->>>>>>> a9b28224
 [AS_HELP_STRING([--with-gnustep-conf=FILENAME],
    [name of GNUstep configuration file to use on systems where the command
     'gnustep-config' does not work; default $GNUSTEP_CONFIG_FILE, or
@@ -2853,13 +2849,9 @@
 
 ### Use -lrsvg-2 if available, unless '--with-rsvg=no' is specified.
 HAVE_RSVG=no
-<<<<<<< HEAD
-if test "${HAVE_X11}" = "yes" || test "${HAVE_MACGUI}" = "yes" || test "${HAVE_NS}" = "yes" || test "${opsys}" = "mingw32"; then
-=======
-if test "${HAVE_X11}" = "yes" || test "${HAVE_NS}" = "yes" \
+if test "${HAVE_X11}" = "yes" || test "${HAVE_MACGUI}" = "yes" || test "${HAVE_NS}" = "yes" \
    || test "${opsys}" = "mingw32" || test "${HAVE_BE_APP}" = "yes" \
    || test "${window_system}" = "pgtk"; then
->>>>>>> a9b28224
   if test "${with_rsvg}" != "no"; then
     RSVG_REQUIRED=2.14.0
     RSVG_MODULE="librsvg-2.0 >= $RSVG_REQUIRED"
@@ -2883,7 +2875,7 @@
 HAVE_WEBP=no
 if test "${with_webp}" != "no"; then
    if test "${HAVE_X11}" = "yes" || test "${opsys}" = "mingw32" \
-   || test "${HAVE_W32}" = "yes" || test "${HAVE_NS}" = "yes" \
+   || test "${HAVE_W32}" = "yes" || test "${HAVE_MACGUI}" = "yes" || test "${HAVE_NS}" = "yes" \
    || test "${HAVE_BE_APP}" = "yes" || test "${HAVE_PGTK}" = "yes"; then
       WEBP_REQUIRED=0.6.0
       WEBP_MODULE="libwebpdemux >= $WEBP_REQUIRED"
@@ -2948,12 +2940,8 @@
 fi
 
 HAVE_IMAGEMAGICK=no
-<<<<<<< HEAD
-if test "${HAVE_X11}" = "yes" || test "${HAVE_MACGUI}" = "yes" || test "${HAVE_NS}" = "yes" || test "${HAVE_W32}" = "yes"; then
-=======
-if test "${HAVE_X11}" = "yes" || test "${HAVE_NS}" = "yes" || test "${HAVE_W32}" = "yes" || \
+if test "${HAVE_X11}" = "yes" || test "${HAVE_MACGUI}" = "yes" || test "${HAVE_NS}" = "yes" || test "${HAVE_W32}" = "yes" || \
    test "${HAVE_BE_APP}" = "yes" || test "${window_system}" = "pgtk"; then
->>>>>>> a9b28224
   if test "${with_imagemagick}" != "no"; then
     if test -n "$BREW"; then
       # Homebrew doesn't link ImageMagick 6 by default, so make sure
@@ -3150,50 +3138,11 @@
 CFLAGS=$OLD_CFLAGS
 LIBS=$OLD_LIBS
 
-<<<<<<< HEAD
-dnl Enable xwidgets if GTK3 and WebKitGTK+ are available.
-dnl Enable xwidgets if macOS Cocoa and WebKit framework are available.
-HAVE_XWIDGETS=no
-XWIDGETS_OBJ=
-if test "$with_xwidgets" != "no"; then
-  if test "$USE_GTK_TOOLKIT" = "GTK3" && test "$window_system" != "none"; then
-    WEBKIT_REQUIRED=2.12
-    WEBKIT_MODULES="webkit2gtk-4.0 >= $WEBKIT_REQUIRED"
-    EMACS_CHECK_MODULES([WEBKIT], [$WEBKIT_MODULES])
-    HAVE_XWIDGETS=$HAVE_WEBKIT
-    XWIDGETS_OBJ="xwidget.o"
-  elif test "${HAVE_MACGUI}" = "yes" || test "${NS_IMPL_COCOA}" = "yes"; then
-    dnl FIXME: Check framework WebKit2
-    dnl WEBKIT_REQUIRED=M.m.p
-    WEBKIT_LIBS="-Wl,-framework -Wl,WebKit"
-    WEBKIT_CFLAGS="-I/System/Library/Frameworks/WebKit.framework/Headers"
-    HAVE_WEBKIT="yes"
-    HAVE_XWIDGETS=$HAVE_WEBKIT
-    XWIDGETS_OBJ="xwidget.o"
-    if test "${HAVE_MACGUI}" = "yes"; then
-      MAC_OBJC_OBJ="$MAC_OBJC_OBJ nsxwidget.o"
-      dnl Update MAC_OBJC_OBJ with added nsxwidget.o
-      AC_SUBST(MAC_OBJC_OBJ)
-    else
-      NS_OBJC_OBJ="$NS_OBJC_OBJ nsxwidget.o"
-      dnl Update NS_OBJC_OBJ with added nsxwidget.o
-      AC_SUBST(NS_OBJC_OBJ)
-    fi
-  else
-    AC_MSG_ERROR([xwidgets requested, it requires GTK3 as X window toolkit or macOS Cocoa as window system.])
-  fi
-
-  test $HAVE_XWIDGETS = yes ||
-    AC_MSG_ERROR([xwidgets requested but WebKitGTK+ or WebKit framework not found.])
-
-  AC_DEFINE([HAVE_XWIDGETS], 1, [Define to 1 if you have xwidgets support.])
-=======
 PGTK_OBJ=
 PGTK_LIBS=
 if test "$window_system" = "pgtk"; then
   PGTK_OBJ="pgtkfns.o pgtkterm.o pgtkselect.o pgtkmenu.o pgtkim.o xsettings.o"
   PGTK_LIBS="$GTK_LIBS"
->>>>>>> a9b28224
 fi
 AC_SUBST([PGTK_OBJ])
 AC_SUBST([PGTK_LIBS])
@@ -3781,7 +3730,7 @@
         AC_MSG_ERROR([xwidgets requested, but a suitable cairo installation wasn't found])
       fi
     fi
-  elif test "${NS_IMPL_COCOA}" = "yes"; then
+  elif test "${HAVE_MACGUI}" = "yes" || test "${NS_IMPL_COCOA}" = "yes"; then
     dnl FIXME: Check framework WebKit2
     dnl WEBKIT_REQUIRED=M.m.p
     WEBKIT_LIBS="-Wl,-framework -Wl,WebKit"
@@ -3789,9 +3738,15 @@
     HAVE_WEBKIT="yes"
     HAVE_XWIDGETS=$HAVE_WEBKIT
     XWIDGETS_OBJ="xwidget.o"
-    NS_OBJC_OBJ="$NS_OBJC_OBJ nsxwidget.o"
-    dnl Update NS_OBJC_OBJ with added nsxwidget.o
-    AC_SUBST([NS_OBJC_OBJ])
+    if test "${HAVE_MACGUI}" = "yes"; then
+      MAC_OBJC_OBJ="$MAC_OBJC_OBJ nsxwidget.o"
+      dnl Update MAC_OBJC_OBJ with added nsxwidget.o
+      AC_SUBST(MAC_OBJC_OBJ)
+    else
+      NS_OBJC_OBJ="$NS_OBJC_OBJ nsxwidget.o"
+      dnl Update NS_OBJC_OBJ with added nsxwidget.o
+      AC_SUBST(NS_OBJC_OBJ)
+    fi
   else
     AC_MSG_ERROR([xwidgets requested, it requires GTK3 as X window toolkit or macOS Cocoa as window system.])
   fi
@@ -6345,34 +6300,18 @@
 ## FIXME? Nothing uses @LD_SWITCH_X_SITE@.
 ## src/Makefile.in did add LD_SWITCH_X_SITE (as a cpp define) to the
 ## end of LIBX_BASE, but nothing ever set it.
-<<<<<<< HEAD
-AC_SUBST(LD_SWITCH_X_SITE)
-AC_SUBST(C_SWITCH_X_SITE)
-AC_SUBST(MAC_CFLAGS)
-AC_SUBST(GNUSTEP_CFLAGS)
-AC_SUBST(CFLAGS)
-## Used in lwlib/Makefile.in.
-AC_SUBST(X_TOOLKIT_TYPE)
-AC_SUBST(mac_appdir)
-AC_SUBST(mac_appbindir)
-AC_SUBST(mac_applibexecdir)
-AC_SUBST(mac_applibdir)
-AC_SUBST(mac_appresdir)
-AC_SUBST(ns_appdir)
-AC_SUBST(ns_appbindir)
-AC_SUBST(ns_applibexecdir)
-AC_SUBST(ns_applibdir)
-AC_SUBST(ns_appresdir)
-AC_SUBST(ns_appsrc)
-AC_SUBST(GNU_OBJC_CFLAGS)
-AC_SUBST(OTHER_FILES)
-=======
 AC_SUBST([LD_SWITCH_X_SITE])
 AC_SUBST([C_SWITCH_X_SITE])
+AC_SUBST([MAC_CFLAGS])
 AC_SUBST([GNUSTEP_CFLAGS])
 AC_SUBST([CFLAGS])
 ## Used in lwlib/Makefile.in.
 AC_SUBST([X_TOOLKIT_TYPE])
+AC_SUBST([mac_appdir])
+AC_SUBST([mac_appbindir])
+AC_SUBST([mac_applibexecdir])
+AC_SUBST([mac_applibdir])
+AC_SUBST([mac_appresdir])
 AC_SUBST([ns_appdir])
 AC_SUBST([ns_appbindir])
 AC_SUBST([ns_applibexecdir])
@@ -6381,7 +6320,6 @@
 AC_SUBST([ns_appsrc])
 AC_SUBST([GNU_OBJC_CFLAGS])
 AC_SUBST([OTHER_FILES])
->>>>>>> a9b28224
 
 if test -n "${term_header}"; then
     AC_DEFINE_UNQUOTED([TERM_HEADER], ["${term_header}"],
