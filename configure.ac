--- conflicted
+++ resolved
@@ -23,11 +23,7 @@
 
 AC_PREREQ(2.65)
 dnl Note this is parsed by (at least) make-dist and lisp/cedet/ede/emacs.el.
-<<<<<<< HEAD
-AC_INIT(GNU Emacs, 25.3, bug-gnu-emacs@gnu.org)
-=======
 AC_INIT(GNU Emacs, 26.1, bug-gnu-emacs@gnu.org)
->>>>>>> c2674216
 
 dnl Set emacs_config_options to the options of 'configure', quoted for the shell,
 dnl and then quoted again for a C string.  Separate options with spaces.
@@ -5554,27 +5550,10 @@
 dnl config.status treats $srcdir specially, so I think this is ok...
 AC_CONFIG_FILES([$srcdir/doc/man/emacs.1])
 
-<<<<<<< HEAD
-dnl Obviously there is duplication here wrt $SUBDIR_MAKEFILES.
-dnl You _can_ use that variable in AC_CONFIG_FILES, so long as any directory
-dnl using automake (ie lib/) is explicitly listed and not "hidden" in a variable
-dnl (else you get "no 'Makefile.am' found for any configure output").
-dnl This will work, but you get a config.status that is not quite right
-dnl (see http://lists.gnu.org/archive/html/bug-autoconf/2008-08/msg00028.html).
-dnl That doesn't have any obvious consequences for Emacs, but on the whole
-dnl it seems better to just live with the duplication.
-SUBDIR_MAKEFILES="lib/Makefile lib-src/Makefile oldXMenu/Makefile doc/emacs/Makefile doc/misc/Makefile doc/lispintro/Makefile doc/lispref/Makefile src/Makefile lwlib/Makefile lisp/Makefile leim/Makefile mac/Makefile nextstep/Makefile nt/Makefile"
-
-AC_CONFIG_FILES([Makefile lib/Makefile lib-src/Makefile oldXMenu/Makefile \
-       doc/emacs/Makefile doc/misc/Makefile doc/lispintro/Makefile \
-       doc/lispref/Makefile src/Makefile lwlib/Makefile lisp/Makefile \
-       leim/Makefile mac/Makefile nextstep/Makefile nt/Makefile])
-=======
 m4_define([subdir_makefiles],
-  [lib/Makefile lib-src/Makefile oldXMenu/Makefile doc/emacs/Makefile doc/misc/Makefile doc/lispintro/Makefile doc/lispref/Makefile src/Makefile lwlib/Makefile lisp/Makefile leim/Makefile nextstep/Makefile nt/Makefile])
+  [lib/Makefile lib-src/Makefile oldXMenu/Makefile doc/emacs/Makefile doc/misc/Makefile doc/lispintro/Makefile doc/lispref/Makefile src/Makefile lwlib/Makefile lisp/Makefile leim/Makefile mac/Makefile nextstep/Makefile nt/Makefile])
 SUBDIR_MAKEFILES="subdir_makefiles"
 AC_CONFIG_FILES(subdir_makefiles)
->>>>>>> c2674216
 
 dnl test/ is not present in release tarfiles.
 opt_makefile=test/Makefile
