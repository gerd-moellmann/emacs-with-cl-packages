--- conflicted
+++ resolved
@@ -341,16 +341,10 @@
 OPTION_DEFAULT_ON([toolkit-scroll-bars],[don't use Motif or Xaw3d scroll bars])
 OPTION_DEFAULT_ON([xaw3d],[don't use Xaw3d])
 OPTION_DEFAULT_ON([xim],[don't use X11 XIM])
-<<<<<<< HEAD
 AC_ARG_WITH([mac],[AS_HELP_STRING([--with-mac],
-[use GUI on Mac OS X.
-On by default on Mac OS X.])],[],[with_mac=maybe])
-OPTION_DEFAULT_OFF([ns],[use Nextstep (OS X Cocoa or GNUstep) windowing system.])
-=======
-AC_ARG_WITH([ns],[AS_HELP_STRING([--with-ns],
-[use Nextstep (macOS Cocoa or GNUstep) windowing system.
-On by default on macOS.])],[],[with_ns=maybe])
->>>>>>> 5e921112
+[use GUI on macOS.
+On by default on macOS.])],[],[with_mac=maybe])
+OPTION_DEFAULT_OFF([ns],[use Nextstep (macOS Cocoa or GNUstep) windowing system.])
 OPTION_DEFAULT_OFF([w32], [use native MS Windows GUI in a Cygwin build])
 
 OPTION_DEFAULT_ON([gpm],[don't use -lgpm for mouse support on a GNU/Linux console])
@@ -419,7 +413,7 @@
 
 AC_ARG_ENABLE(mac-app,
 [AS_HELP_STRING([--enable-mac-app@<:@=DIR@:>@],
-                [specify install directory for Emacs.app on Mac OS X
+                [specify install directory for Emacs.app on macOS
 		 [DIR=/Application]])],
 [ mac_appdir_x=${enableval}])
 
@@ -3594,11 +3588,10 @@
 AC_CHECK_HEADERS_ONCE(malloc/malloc.h)
 
 MAC_CFLAGS=
-### Use Mac OS X GUI.
+### Use macOS GUI.
 if test "${HAVE_MACGUI}" = "yes"; then
-  AC_DEFINE(HAVE_MACGUI, 1, [Define to 1 if you are using GUI on Mac OS X.])
+  AC_DEFINE(HAVE_MACGUI, 1, [Define to 1 if you are using GUI on macOS.])
   AC_DEFINE(HAVE_SOUND, 1, [Define to 1 if you have sound support.])
-  AC_CHECK_HEADERS(AvailabilityMacros.h)
   MAC_CFLAGS="-fconstant-cfstrings"
   ## Specify the install directory
   mac_appdir=
@@ -3610,7 +3603,7 @@
   fi
   # We also have mouse menus.
   HAVE_MENUS=yes
-  # Tell src/Makefile.in to create files in the Mac OS X application
+  # Tell src/Makefile.in to create files in the macOS application
   # bundle mac/Emacs.app.
   OTHER_FILES=macosx-app
 fi
@@ -5176,27 +5169,7 @@
    ## only costs about 1.5K of wasted binary space.
    headerpad_extra=1000
    if test "$HAVE_MACGUI" = "yes"; then
-     # Check if the Quartz Core framework is necessary and always
-     # available at runtime.
-     AC_MSG_CHECKING(Mac OS X version max allowed >= 10.5)
-     AC_CACHE_VAL(emacs_cv_mac_os_x_max_allowed_10_5,
-     [AC_LINK_IFELSE([AC_LANG_PROGRAM([[
-#ifdef HAVE_AVAILABILITYMACROS_H
-#include <AvailabilityMacros.h>
-#endif]],
-[[#if MAC_OS_X_VERSION_MAX_ALLOWED >= 1050 && MAC_OS_X_VERSION_MIN_REQUIRED > 1020
-fail;
-#endif
-]])], emacs_cv_mac_os_x_max_allowed_10_5=no, emacs_cv_mac_os_x_max_allowed_10_5=yes)])
-     if test $emacs_cv_mac_os_x_max_allowed_10_5 = yes; then
-       AC_MSG_RESULT(10.5 or later)
-       libs_quartz_core="-framework QuartzCore"
-     else
-       AC_MSG_RESULT(before 10.5)
-       libs_quartz_core=
-     fi
-     # Whether to use the Cocoa framework.
-     libs_macgui="-framework Carbon -framework WebKit -framework Quartz $libs_quartz_core -framework IOKit -framework OSAKit -framework Cocoa"
+     libs_macgui="-framework Carbon -framework WebKit -framework Quartz -framework QuartzCore -framework IOKit -framework OSAKit -framework Cocoa"
      headerpad_extra=BD0
    elif test "$HAVE_NS" = "yes"; then
      libs_macgui="-framework AppKit"
