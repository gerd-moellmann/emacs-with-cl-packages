--- conflicted
+++ resolved
@@ -23,11 +23,7 @@
 
 AC_PREREQ([2.65])
 dnl Note this is parsed by (at least) make-dist and lisp/cedet/ede/emacs.el.
-<<<<<<< HEAD
-AC_INIT([GNU Emacs], [30.1.90], [bug-gnu-emacs@gnu.org], [],
-=======
 AC_INIT([GNU Emacs], [31.0.50], [bug-gnu-emacs@gnu.org], [],
->>>>>>> 08a7477d
   [https://www.gnu.org/software/emacs/])
 
 if test "$XCONFIGURE" = "android"; then
@@ -7542,7 +7538,6 @@
    ## about 14 to about 34. Setting it high gets us plenty of slop and
    ## only costs about 1.5K of wasted binary space.
    headerpad_extra=1000
-<<<<<<< HEAD
    if test "$HAVE_MACGUI" = "yes"; then
      AC_MSG_CHECKING(Mac OS X version max allowed >= 10.11)
      AC_CACHE_VAL(emacs_cv_mac_os_x_max_allowed_10_11,
@@ -7592,8 +7587,6 @@
    if test "$with_unexec" = yes; then
      LD_SWITCH_SYSTEM_TEMACS="-fno-pie $LD_SWITCH_SYSTEM_TEMACS -Xlinker -headerpad -Xlinker $headerpad_extra"
    fi
-=======
->>>>>>> 08a7477d
 
    ## This is here because src/Makefile.in did some extra fiddling around
    ## with LD_SWITCH_SYSTEM.  It seems cleaner to put this in
