--- conflicted
+++ resolved
@@ -341,16 +341,10 @@
 OPTION_DEFAULT_ON([toolkit-scroll-bars],[don't use Motif or Xaw3d scroll bars])
 OPTION_DEFAULT_ON([xaw3d],[don't use Xaw3d])
 OPTION_DEFAULT_ON([xim],[don't use X11 XIM])
-<<<<<<< HEAD
 AC_ARG_WITH([mac],[AS_HELP_STRING([--with-mac],
 [use GUI on Mac OS X.
 On by default on Mac OS X.])],[],[with_mac=maybe])
-OPTION_DEFAULT_OFF([ns],[use Nextstep (OS X Cocoa or GNUstep) windowing system.])
-=======
-AC_ARG_WITH([ns],[AS_HELP_STRING([--with-ns],
-[use Nextstep (macOS Cocoa or GNUstep) windowing system.
-On by default on macOS.])],[],[with_ns=maybe])
->>>>>>> 39809036
+OPTION_DEFAULT_OFF([ns],[use Nextstep (macOS Cocoa or GNUstep) windowing system.])
 OPTION_DEFAULT_OFF([w32], [use native MS Windows GUI in a Cygwin build])
 
 OPTION_DEFAULT_ON([gpm],[don't use -lgpm for mouse support on a GNU/Linux console])
