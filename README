--- conflicted
+++ resolved
@@ -2,11 +2,7 @@
 See the end of the file for license conditions.
 
 
-<<<<<<< HEAD
-This directory tree holds version 30.1.90 of GNU Emacs, the extensible,
-=======
 This directory tree holds version 31.0.50 of GNU Emacs, the extensible,
->>>>>>> 08a7477d
 customizable, self-documenting real-time display editor.
 
 The file INSTALL in this directory says how to build and install GNU
