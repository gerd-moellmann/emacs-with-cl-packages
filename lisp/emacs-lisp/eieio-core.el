--- conflicted
+++ resolved
@@ -68,11 +68,7 @@
   "If nil, drop support for some behaviors of older versions of EIEIO.
 Currently under control of this var:
 - Define every class as a var whose value is the class symbol.
-<<<<<<< HEAD
-- Define <class>-child-p and <class>-list-p predicates.
-=======
 - Define <class>-child-p predicate.
->>>>>>> 48b3363a
 - Allow object names in constructors.
 When `warn', also emit warnings at run-time when code uses those
 deprecated features.")
@@ -358,34 +354,6 @@
       (make-obsolete-variable cname (format "use '%s instead" cname)
                               "25.1"))
 
-<<<<<<< HEAD
-    ;; Create a handy list of the class test too
-    (when eieio-backward-compatibility
-      (let ((csym (intern (concat (symbol-name cname) "-list-p"))))
-        (defalias csym
-          (lambda (obj)
-            (:documentation
-             (internal--format-docstring-line
-              "Test OBJ to see if it a list of objects which are a child of type `%s'."
-              cname))
-            (when (eq eieio-backward-compatibility 'warn)
-              (message "Use of obsolete function %S" csym))
-            (when (listp obj)
-              (let ((ans t)) ;; nil is valid
-                ;; Loop over all the elements of the input list, test
-                ;; each to make sure it is a child of the desired object class.
-                (while (and obj ans)
-                  (setq ans (and (eieio-object-p (car obj))
-                                 (object-of-class-p (car obj) 'cname)))
-                  (setq obj (cdr obj)))
-                ans))))
-        (make-obsolete csym (format
-                             "use (cl-typep ... '(list-of %s)) instead"
-                             cname)
-                       "25.1")))
-
-=======
->>>>>>> 48b3363a
     ;; Store the new class vector definition into the symbol.  We need to
     ;; do this first so that we can call defmethod for the accessor.
     ;; The vector will be updated by the following while loop and will not
