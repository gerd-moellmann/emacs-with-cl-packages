--- conflicted
+++ resolved
@@ -223,10 +223,7 @@
                    define-overloadable-function
                    transient-define-prefix transient-define-suffix
                    transient-define-infix transient-define-argument
-<<<<<<< HEAD
-=======
                    transient-define-group
->>>>>>> 48b3363a
                    ;; Obsolete; keep until the alias is removed.
                    easy-mmode-define-global-mode
                    easy-mmode-define-minor-mode
@@ -263,10 +260,7 @@
                                    transient-define-suffix
                                    transient-define-infix
                                    transient-define-argument
-<<<<<<< HEAD
-=======
                                    transient-define-group
->>>>>>> 48b3363a
                                    ;; Obsolete; keep until the alias is removed.
                                    easy-mmode-define-global-mode
                                    easy-mmode-define-minor-mode
