--- conflicted
+++ resolved
@@ -1,10 +1,6 @@
 ;;; timer.el --- run a function with args at some time in future -*- lexical-binding: t -*-
 
-<<<<<<< HEAD
-;; Copyright (C) 1996-2023 Free Software Foundation, Inc.
-=======
 ;; Copyright (C) 1996, 2001-2024 Free Software Foundation, Inc.
->>>>>>> dc4e6b13
 
 ;; Maintainer: emacs-devel@gnu.org
 ;; Package: emacs
