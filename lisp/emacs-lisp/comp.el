--- conflicted
+++ resolved
@@ -3687,9 +3687,6 @@
                             (or native-comp-function string))))
   (comp--native-compile function-or-file nil output))
 
-<<<<<<< HEAD
-(defun batch-native-compile-1 (&optional for-tarball)
-=======
 ;;;###autoload
 (defun native-compile-directory (directory)
   "Native compile if necessary all the .el files present in DIRECTORY.
@@ -3701,18 +3698,7 @@
 	    (native-compile file)))
 	(directory-files-recursively directory ".+\\.el\\'")))
 
-;;;###autoload
-(defun batch-native-compile (&optional for-tarball)
-  "Perform batch native compilation of remaining command-line arguments.
-
-Native compilation equivalent of `batch-byte-compile'.
-Use this from the command line, with `-batch'; it won't work
-in an interactive Emacs session.
-Optional argument FOR-TARBALL non-nil means the file being compiled
-as part of building the source tarball, in which case the .eln file
-will be placed under the native-lisp/ directory (actually, in the
-last directory in `native-comp-eln-load-path')."
->>>>>>> 601a1f1f
+(defun batch-native-compile-1 (&optional for-tarball)
   (comp-ensure-native-compiler)
   (let ((comp-running-batch-compilation t)
         (native-compile-target-directory
