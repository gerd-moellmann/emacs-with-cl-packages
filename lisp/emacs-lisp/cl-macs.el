;;;   -*- lexical-binding: t; symbol-packages: t -*-
;;; cl-macs.el --- Common Lisp macros

;; Copyright (C) 1993, 2001-2025 Free Software Foundation, Inc.

;; Author: Dave Gillespie <daveg@synaptics.com>
;; Old-Version: 2.02
;; Keywords: extensions
;; Package: emacs

;; This file is part of GNU Emacs.

;; GNU Emacs is free software: you can redistribute it and/or modify
;; it under the terms of the GNU General Public License as published by
;; the Free Software Foundation, either version 3 of the License, or
;; (at your option) any later version.

;; GNU Emacs is distributed in the hope that it will be useful,
;; but WITHOUT ANY WARRANTY; without even the implied warranty of
;; MERCHANTABILITY or FITNESS FOR A PARTICULAR PURPOSE.  See the
;; GNU General Public License for more details.

;; You should have received a copy of the GNU General Public License
;; along with GNU Emacs.  If not, see <https://www.gnu.org/licenses/>.

;;; Commentary:

;; These are extensions to Emacs Lisp that provide a degree of
;; Common Lisp compatibility, beyond what is already built-in
;; in Emacs Lisp.
;;
;; This package was written by Dave Gillespie; it is a complete
;; rewrite of Cesar Quiroz's original cl.el package of December 1986.
;;
;; Bug reports, comments, and suggestions are welcome!

;; This file contains the portions of the Common Lisp extensions
;; package which should be autoloaded, but need only be present
;; if the compiler or interpreter is used---this file is not
;; necessary for executing compiled code.

;; See cl.el for Change Log.


;;; Code:

(require 'cl-lib)
(require 'macroexp)
;; `gv' is required here because cl-macs can be loaded before loaddefs.el.
(require 'gv)

(defmacro cl--pop2 (place)
  (declare (debug edebug-sexps))
  `(prog1 (car (cdr ,place))
     (setq ,place (cdr (cdr ,place)))))

(defvar cl--optimize-safety)
(defvar cl--optimize-speed)

;;; Initialization.

;; Place compiler macros at the beginning, otherwise uses of the corresponding
;; functions can lead to recursive-loads that prevent the calls from
;; being optimized.

;;;###autoload
(defun cl--compiler-macro-list* (_form arg &rest others)
  (let* ((args (reverse (cons arg others)))
	 (form (car args)))
    (while (setq args (cdr args))
      (setq form `(cons ,(car args) ,form)))
    form))

;;;###autoload
(define-obsolete-function-alias 'cl--compiler-macro-cXXr
  #'internal--compiler-macro-cXXr "25.1")

;;; Some predicates for analyzing Lisp forms.
;; These are used by various
;; macro expanders to optimize the results in certain common cases.

(defconst cl--simple-funcs '(car cdr nth aref elt if and or + - 1+ 1- min max
			    car-safe cdr-safe progn prog1 prog2))
(defconst cl--safe-funcs '(* / % length memq list vector vectorp
			  < > <= >= = error))

(defun cl--simple-expr-p (x &optional size)
  "Check if no side effects, and executes quickly."
  (or size (setq size 10))
  (if (and (consp x) (not (memq (car x) '(quote function cl-function))))
      (and (symbolp (car x))
	   (or (memq (car x) cl--simple-funcs)
	       (get (car x) 'side-effect-free))
	   (progn
	     (setq size (1- size))
	     (while (and (setq x (cdr x))
			 (setq size (cl--simple-expr-p (car x) size))))
	     (and (null x) (>= size 0) size)))
    (and (> size 0) (1- size))))

(defun cl--simple-exprs-p (xs)
  "Map `cl--simple-expr-p' to each element of list XS."
  (while (and xs (cl--simple-expr-p (car xs)))
    (setq xs (cdr xs)))
  (not xs))

(defun cl--safe-expr-p (x)
  "Check if no side effects."
  (or (not (and (consp x) (not (memq (car x) '(quote function cl-function)))))
      (and (symbolp (car x))
	   (or (memq (car x) cl--simple-funcs)
	       (memq (car x) cl--safe-funcs)
	       (get (car x) 'side-effect-free))
	   (progn
	     (while (and (setq x (cdr x)) (cl--safe-expr-p (car x))))
	     (null x)))))

(defun cl--const-expr-p (x)
  "Check if X is constant (i.e., no side effects or dependencies).

See `macroexp-const-p' for similar functionality without cl-lib dependency."
  (cond ((consp x)
	 (or (eq (car x) 'quote)
	     (and (memq (car x) '(function cl-function))
		  (or (symbolp (nth 1 x))
		      (and (eq (car-safe (nth 1 x)) 'lambda) 'func)))))
	((symbolp x) (and (memq x '(nil t)) t))
	(t t)))

(defun cl--const-expr-val (x)
  "Return the value of X known at compile-time.
If X is not known at compile time, return nil.  Before testing
whether X is known at compile time, macroexpand it completely in
`macroexpand-all-environment'."
  (let ((x (macroexpand-all x macroexpand-all-environment)))
    (if (macroexp-const-p x)
        (if (consp x) (nth 1 x) x))))

(defun cl--expr-contains (x y)
  "Count number of times X refers to Y.  Return nil for 0 times."
  ;; FIXME: This is naive, and it will cl-count Y as referred twice in
  ;; (let ((Y 1)) Y) even though it should be 0.  Also it is often called on
  ;; non-macroexpanded code, so it may also miss some occurrences that would
  ;; only appear in the expanded code.
  (cond ((equal y x) 1)
	((and (consp x) (not (memq (car x) '(quote function cl-function))))
	 (let ((sum 0))
	   (while (consp x)
	     (setq sum (+ sum (or (cl--expr-contains (pop x) y) 0))))
	   (setq sum (+ sum (or (cl--expr-contains x y) 0)))
	   (and (> sum 0) sum)))
	(t nil)))

(defun cl--expr-contains-any (x y)
  (while (and y (not (cl--expr-contains x (car y)))) (pop y))
  y)

(defun cl--expr-depends-p (x y)
  "Check whether X may depend on any of the symbols in Y."
  (and (not (macroexp-const-p x))
       (or (not (cl--safe-expr-p x)) (cl--expr-contains-any x y))))

;;; Symbols.

(defvar cl--gensym-counter 0)
;;;###autoload
(defun cl-gensym (&optional prefix)
  "Generate a new uninterned symbol.
The name is made by appending a number to PREFIX, default \"G\"."
  (declare (obsolete gensym "31.1"))
  (let ((pfix (if (stringp prefix) prefix "G"))
	(num (if (integerp prefix) prefix
	       (prog1 cl--gensym-counter
		 (setq cl--gensym-counter (1+ cl--gensym-counter))))))
    (make-symbol (format "%s%d" pfix num))))

(defvar cl--gentemp-counter 0)
;;;###autoload
(defun cl-gentemp (&optional prefix)
  "Generate a new interned symbol with a unique name.
The name is made by appending a number to PREFIX, default \"T\"."
  (let ((pfix (if (stringp prefix) prefix "T"))
	name)
    (while (intern-soft (setq name (format "%s%d" pfix cl--gentemp-counter)))
      (setq cl--gentemp-counter (1+ cl--gentemp-counter)))
    (intern name)))


;;; Program structure.

(def-edebug-elem-spec 'cl-declarations
  '(&rest ("cl-declare" &rest sexp)))

(def-edebug-elem-spec 'cl-declarations-or-string
  '(lambda-doc &or ("declare" def-declarations) cl-declarations))

(def-edebug-elem-spec 'cl-lambda-list
  '(([&rest cl-lambda-arg]
    [&optional ["&optional" cl-&optional-arg &rest cl-&optional-arg]]
    [&optional ["&rest" cl-lambda-arg]]
    [&optional ["&key" [cl-&key-arg &rest cl-&key-arg]
		&optional "&allow-other-keys"]]
    [&optional ["&aux" &rest
		&or (cl-lambda-arg &optional def-form) arg]]
    . [&or arg nil])))

(def-edebug-elem-spec 'cl-&optional-arg
  '(&or (cl-lambda-arg &optional def-form arg) arg))

(def-edebug-elem-spec 'cl-&key-arg
  '(&or ([&or (symbolp cl-lambda-arg) arg] &optional def-form arg) arg))

(def-edebug-elem-spec 'cl-lambda-arg
  '(&or arg cl-lambda-list1))

(def-edebug-elem-spec 'cl-lambda-list1
  '(([&optional ["&whole" arg]] ;; only allowed at lower levels
     [&rest cl-lambda-arg]
     [&optional ["&optional" cl-&optional-arg &rest cl-&optional-arg]]
     [&optional ["&rest" cl-lambda-arg]]
     [&optional ["&key" cl-&key-arg &rest cl-&key-arg
                 &optional "&allow-other-keys"]]
     [&optional ["&aux" &rest
                 &or (cl-lambda-arg &optional def-form) arg]]
     . [&or arg nil])))

(def-edebug-elem-spec 'cl-type-spec '(sexp))

(defconst cl--lambda-list-keywords
  '(&optional &rest &key &allow-other-keys &aux &whole &body &environment))

;; Internal hacks used in formal arg lists:
;; - &cl-quote: Added to formal-arglists to mean that any default value
;;   mentioned in the formal arglist should be considered as implicitly
;;   quoted rather than evaluated.  This is used in `cl-defsubst' when
;;   performing compiler-macro-expansion, since at that time the
;;   arguments hold expressions rather than values.
;; - &cl-defs (DEF . DEFS): Gives the default value to use for missing
;;   optional arguments which don't have an explicit default value.
;;   DEFS is an alist mapping vars to their default default value.
;;   and DEF is the default default to use for all other vars.

(defvar cl--bind-block) ;Name of surrounding block, only use for `signal' data.
(defvar cl--bind-defs) ;(DEF . DEFS) giving the "default default" for optargs.
(defvar cl--bind-enquote)      ;Non-nil if &cl-quote was in the formal arglist!
(defvar cl--bind-lets) (defvar cl--bind-forms)

(defun cl--slet (bindings body &optional nowarn)
  "Like `cl--slet*' but for \"parallel let\"."
  (let ((dyns nil)) ;Vars declared as dynbound among the bindings?
    (when lexical-binding
      (dolist (binding bindings) ;; `seq-some' lead to bootstrap problems.
        (when (macroexp--dynamic-variable-p (car binding))
          (push (car binding) dyns))))
    (cond
     (dyns
      (let ((form `(funcall (lambda (,@(mapcar #'car bindings))
                              ,@(macroexp-unprogn body))
                            ,@(mapcar #'cadr bindings))))
        (if (not nowarn) form
          `(with-suppressed-warnings ((lexical ,@dyns)) ,form))))
     ((null (cdr bindings))
      (macroexp-let* bindings body))
     (t `(let ,bindings ,@(macroexp-unprogn body))))))

(defun cl--slet* (bindings body)
  "Like `macroexp-let*' but uses static scoping for all the BINDINGS."
  (if (null bindings) body
    (cl--slet `(,(car bindings)) (cl--slet* (cdr bindings) body))))

(defun cl--transform-lambda (form bind-block)
  "Transform a function form FORM of name BIND-BLOCK.
BIND-BLOCK is the name of the symbol to which the function will be bound,
and which will be used for the name of the `cl-block' surrounding the
function's body.
FORM is of the form (ARGS . BODY)."
  (let* ((args (car form)) (body (cdr form)) (orig-args args)
	 (cl--bind-block bind-block) (cl--bind-defs nil) (cl--bind-enquote nil)
         (parsed-body (macroexp-parse-body body))
	 (header (car parsed-body)) (simple-args nil))
    (setq body (cdr parsed-body))
    ;; "(. X) to (&rest X)" conversion already done in cl--do-arglist, but we
    ;; do it here as well, so as to be able to see if we can avoid
    ;; cl--do-arglist.
    (setq args (if (listp args) (cl-copy-list args) (list '&rest args)))
    (let ((p (last args))) (if (cdr p) (setcdr p (list '&rest (cdr p)))))
    (let ((cl-defs (memq '&cl-defs args)))
      (when cl-defs
        (setq cl--bind-defs (cadr cl-defs))
	;; Remove "&cl-defs DEFS" from args.
        (setcdr cl-defs (cddr cl-defs))
	(setq args (delq '&cl-defs args))))
    (if (setq cl--bind-enquote (memq '&cl-quote args))
	(setq args (delq '&cl-quote args)))
    (if (memq '&whole args) (error "&whole not currently implemented"))
    (let* ((p (memq '&environment args))
           (v (cadr p)))
      (if p (setq args (nconc (delq (car p) (delq v args))
                              `(&aux (,v macroexpand-all-environment))))))
    ;; Take away all the simple args whose parsing can be handled more
    ;; efficiently by a plain old `lambda' than the manual parsing generated
    ;; by `cl--do-arglist'.
    (let ((optional nil))
      (while (and args (symbolp (car args))
                  (not (memq (car args) '(nil &rest &body &key &aux)))
                  (or (not optional)
                      ;; Optional args whose default is nil are simple.
                      (null (nth 1 (assq (car args) (cdr cl--bind-defs)))))
                  (not (and (eq (car args) '&optional) (setq optional t)
                            (car cl--bind-defs))))
        (push (pop args) simple-args))
      (when optional
        (if args (push '&optional args))
        ;; Don't keep a dummy trailing &optional without actual optional args.
        (if (eq '&optional (car simple-args)) (pop simple-args))))
    (or (eq cl--bind-block 'cl-none)
	(setq body (list `(cl-block ,cl--bind-block ,@body))))
    (let* ((cl--bind-lets nil) (cl--bind-forms nil)
           (rest-args
            (cond
             ((null args) nil)
             ((eq (car args) '&aux)
              (cl--do-&aux args)
              (setq cl--bind-lets (nreverse cl--bind-lets))
              nil)
             (t ;; `simple-args' doesn't handle all the parsing that we need,
              ;; so we pass the rest to cl--do-arglist which will do
              ;; "manual" parsing.
              (let ((slen (length simple-args))
                    (usage-str
                      ;; Macro expansion can take place in the middle of
                      ;; apparently harmless computation, so it should not
                      ;; touch the match-data.
                      (save-match-data
                        (help--docstring-quote
                         (let ((print-gensym nil) (print-quoted t)
                               (print-escape-newlines t))
                           (format "%S" (cons 'fn (cl--make-usage-args
                                                   orig-args))))))))
                (when (memq '&optional simple-args)
                  (decf slen))
                (setq header
                      (cons
                       (if (eq :documentation (car-safe (car header)))
                           `(:documentation (help-add-fundoc-usage
                                             ,(cadr (pop header))
                                             ,usage-str))
                         (help-add-fundoc-usage
                          (if (stringp (car header)) (pop header))
                          ;; Be careful with make-symbol and (back)quote,
                          ;; see bug#12884.
                          usage-str))
                       header))
                ;; FIXME: we'd want to choose an arg name for the &rest param
                ;; and pass that as `expr' to cl--do-arglist, but that ends up
                ;; generating code with a redundant let-binding, so we instead
                ;; pass a dummy and then look in cl--bind-lets to find what var
                ;; this was bound to.
                (cl--do-arglist args :dummy slen)
                (setq cl--bind-lets (nreverse cl--bind-lets))
                ;; (cl-assert (eq :dummy (nth 1 (car cl--bind-lets))))
                (list '&rest (car (pop cl--bind-lets))))))))
      `((,@(nreverse simple-args) ,@rest-args)
        ,@header
        ;; Function arguments are unconditionally statically scoped (bug#47552).
        ,(cl--slet* cl--bind-lets
                    (macroexp-progn
                     `(,@(nreverse cl--bind-forms)
                       ,@body)))))))

;;;###autoload
(defmacro cl-defun (name args &rest body)
  "Define NAME as a function.
Like normal `defun', except ARGLIST allows full Common Lisp conventions,
and BODY is implicitly surrounded by (cl-block NAME ...).

The full form of a Common Lisp function argument list is

   (VAR...
    [&optional (VAR [INITFORM [SVAR]])...]
    [&rest|&body VAR]
    [&key (([KEYWORD] VAR) [INITFORM [SVAR]])... [&allow-other-keys]]
    [&aux (VAR [INITFORM])...])

VAR may be replaced recursively with an argument list for
destructuring, `&whole' is supported within these sublists.  If
SVAR, INITFORM, and KEYWORD are all omitted, then `(VAR)' may be
written simply `VAR'.  See the Info node `(cl)Argument Lists' for
more details.

\(fn NAME ARGLIST [DOCSTRING] BODY...)"
  (declare (debug
            ;; Same as defun but use cl-lambda-list.
            (&define [&name symbolp]
                     cl-lambda-list
                     cl-declarations-or-string
                     [&optional ("interactive" interactive)]
                     def-body))
           (doc-string 3)
           (indent 2))
  `(defun ,name ,@(cl--transform-lambda (cons args body) name)))

;;;###autoload
(defmacro cl-iter-defun (name args &rest body)
  "Define NAME as a generator function.
Like normal `iter-defun', except ARGLIST allows full Common Lisp conventions,
and BODY is implicitly surrounded by (cl-block NAME ...).

\(fn NAME ARGLIST [DOCSTRING] BODY...)"
  (declare (debug
            ;; Same as iter-defun but use cl-lambda-list.
            (&define [&name sexp]   ;Allow (setf ...) additionally to symbols.
                     cl-lambda-list
                     cl-declarations-or-string
                     [&optional ("interactive" interactive)]
                     def-body))
           (doc-string 3)
           (indent 2))
  (require 'generator)
  `(iter-defun ,name ,@(cl--transform-lambda (cons args body) name)))

;; The lambda list for macros is different from that of normal lambdas.

;; `cl-macro-list' is shared between a few different use cases that
;; don't all support exactly the same set of special keywords: the
;; debug spec accepts hence a superset of what the macros
;; actually support.
;; For example &environment is only allowed as first or last items in the
;; top level list.

(def-edebug-elem-spec 'cl-macro-list
  '(([&optional "&whole" arg] ; Only for compiler-macros or at lower levels.
     [&optional "&environment" arg]     ; Only at top-level.
     [&rest cl-macro-arg]
     [&optional ["&optional" &rest
		 &or (cl-macro-arg &optional def-form cl-macro-arg) arg]]
     [&optional [[&or "&rest" "&body"] cl-macro-arg]]
     [&optional ["&key" [&rest
			 [&or ([&or (symbolp cl-macro-arg) arg]
			       &optional def-form cl-macro-arg)
			      arg]]
		 &optional "&allow-other-keys"]]
     [&optional ["&aux" &rest
		 &or (cl-macro-arg &optional def-form) arg]]
     [&optional "&environment" arg]     ; Only at top-level.
     . [&or arg nil]                    ; Only allowed at lower levels.
     )))

(def-edebug-elem-spec 'cl-macro-arg
  '(&or arg cl-macro-list))

;;;###autoload
(defmacro cl-defmacro (name args &rest body)
  "Define NAME as a macro.
Like normal `defmacro', except ARGLIST allows full Common Lisp conventions,
and BODY is implicitly surrounded by (cl-block NAME ...).

The full form of a Common Lisp macro argument list is

   (VAR...
    [&optional (VAR [INITFORM [SVAR]])...]
    [&rest|&body VAR]
    [&key (([KEYWORD] VAR) [INITFORM [SVAR]])... [&allow-other-keys]]
    [&aux (VAR [INITFORM])...]
    [&environment VAR])

VAR may be replaced recursively with an argument list for
destructuring, `&whole' is supported within these sublists.  If
SVAR, INITFORM, and KEYWORD are all omitted, then `(VAR)' may be
written simply `VAR'.  See the Info node `(cl)Argument Lists' for
more details.

\(fn NAME ARGLIST [DOCSTRING] BODY...)"
  (declare (debug
            (&define name cl-macro-list cl-declarations-or-string def-body))
           (doc-string 3)
           (indent 2))
  `(defmacro ,name ,@(cl--transform-lambda (cons args body) name)))

(def-edebug-elem-spec 'cl-lambda-expr
  '(&define ("lambda" cl-lambda-list
	     cl-declarations-or-string
	     [&optional ("interactive" interactive)]
	     def-body)))

;; Redefine function-form to also match cl-function
(def-edebug-elem-spec 'function-form
  ;; form at the end could also handle "function",
  ;; but recognize it specially to avoid wrapping function forms.
  '(&or ([&or "quote" "function"] &or symbolp lambda-expr)
        ("cl-function" cl-function)
        form))

;;;###autoload
(defmacro cl-function (func)
  "Introduce a function.
Like normal `function', except that if argument is a lambda form,
its argument list allows full Common Lisp conventions."
  (declare (debug (&or symbolp cl-lambda-expr)))
  (if (eq (car-safe func) 'lambda)
      `(function (lambda . ,(cl--transform-lambda (cdr func) 'cl-none)))
    `(function ,func)))

(defun cl--make-usage-var (x)
  "X can be a var or a (destructuring) lambda-list."
  (cond
   ((symbolp x) (make-symbol (upcase (symbol-name x))))
   ((consp x) (cl--make-usage-args x))
   (t x)))

(defun cl--make-usage-args (arglist)
  (let ((aux (ignore-errors (cl-position '&aux arglist))))
    (when aux
      ;; `&aux' args aren't arguments, so let's just drop them from the
      ;; usage info.
      (setq arglist (cl-subseq arglist 0 aux))))
  (if (not (proper-list-p arglist))
      (let* ((last (last arglist))
             (tail (cdr last)))
        (unwind-protect
            (progn
              (setcdr last nil)
              (nconc (cl--make-usage-args arglist) (cl--make-usage-var tail)))
          (setcdr last tail)))
    ;; `orig-args' can contain &cl-defs.
    (let ((x (memq '&cl-defs arglist)))
      (when x (setq arglist (delq (car x) (remq (cadr x) arglist)))))
    (let ((state nil))
      (mapcar (lambda (x)
                (cond
                 ((symbolp x)
                  (let ((first (aref (symbol-name x) 0)))
                    (if (eq ?\& first)
                        (setq state x)
                      ;; Strip a leading underscore, since it only
                      ;; means that this argument is unused.
                      (make-symbol (upcase (if (eq ?_ first)
                                               (substring (symbol-name x) 1)
                                             (symbol-name x)))))))
                 ((not (consp x)) x)
                 ((memq state '(nil &rest)) (cl--make-usage-args x))
                 (t      ;(VAR INITFORM SVAR) or ((KEYWORD VAR) INITFORM SVAR).
                  (cl-list*
                   (if (and (consp (car x)) (eq state '&key))
                       (list (caar x) (cl--make-usage-var (nth 1 (car x))))
                     (cl--make-usage-var (car x)))
                   (nth 1 x)                        ;INITFORM.
                   (cl--make-usage-args (nthcdr 2 x)) ;SVAR.
                   ))))
              arglist))))

(defun cl--do-&aux (args)
  (while (and (eq (car args) '&aux) (pop args))
    (while (and args (not (memq (car args) cl--lambda-list-keywords)))
      (if (consp (car args))
          (if (and cl--bind-enquote (cadar args))
              (cl--do-arglist (caar args)
                              `',(cadr (pop args)))
            (cl--do-arglist (caar args) (cadr (pop args))))
        (cl--do-arglist (pop args) nil))))
  (if args (error "Malformed argument list ends with: %S" args)))

(defun cl--do-arglist (args expr &optional num)   ; uses cl--bind-*
  (if (nlistp args)
      (if (or (memq args cl--lambda-list-keywords) (not (symbolp args)))
	  (error "Invalid argument name: %s" args)
	(push (list args expr) cl--bind-lets))
    (setq args (cl-copy-list args))
    (let ((p (last args))) (if (cdr p) (setcdr p (list '&rest (cdr p)))))
    (let ((p (memq '&body args))) (if p (setcar p '&rest)))
    (if (memq '&environment args) (error "&environment used incorrectly"))
    (let ((restarg (memq '&rest args))
	  (safety (if (macroexp-compiling-p) cl--optimize-safety 3))
	  (keys t)
	  (laterarg nil) (exactarg nil) minarg)
      (or num (setq num 0))
      (setq restarg (if (listp (cadr restarg))
                        (make-symbol "--cl-rest--")
                      (cadr restarg)))
      (push (list restarg expr) cl--bind-lets)
      (if (eq (car args) '&whole)
	  (push (list (cl--pop2 args) restarg) cl--bind-lets))
      (let ((p args))
	(setq minarg restarg)
	(while (and p (not (memq (car p) cl--lambda-list-keywords)))
	  (or (eq p args) (setq minarg (list 'cdr minarg)))
	  (setq p (cdr p)))
	(if (memq (car p) '(nil &aux))
	    (setq minarg `(= (length ,restarg)
                             ,(length (cl-ldiff args p)))
		  exactarg (not (eq args p)))))
      (while (and args (not (memq (car args) cl--lambda-list-keywords)))
	(let ((poparg (list (if (or (cdr args) (not exactarg)) 'pop 'car-safe)
			    restarg)))
	  (cl--do-arglist
	   (pop args)
	   (if (or laterarg (= safety 0)) poparg
	     `(if ,minarg ,poparg
                (signal 'wrong-number-of-arguments
                        (list ,(and (not (eq cl--bind-block 'cl-none))
                                    `',cl--bind-block)
                              (length ,restarg)))))))
	(setq num (1+ num) laterarg t))
      (while (and (eq (car args) '&optional) (pop args))
	(while (and args (not (memq (car args) cl--lambda-list-keywords)))
	  (let ((arg (pop args)))
	    (or (consp arg) (setq arg (list arg)))
	    (if (cddr arg) (cl--do-arglist (nth 2 arg) `(and ,restarg t)))
	    (let ((def (if (cdr arg) (nth 1 arg)
			 (or (car cl--bind-defs)
			     (nth 1 (assq (car arg) cl--bind-defs)))))
		  (poparg `(pop ,restarg)))
	      (and def cl--bind-enquote (setq def `',def))
	      (cl--do-arglist (car arg)
			     (if def `(if ,restarg ,poparg ,def) poparg))
	      (setq num (1+ num))))))
      (if (eq (car args) '&rest)
	  (let ((arg (cl--pop2 args)))
	    (if (consp arg) (cl--do-arglist arg restarg)))
	(or (eq (car args) '&key) (= safety 0) exactarg
	    (push `(if ,restarg
                       (signal 'wrong-number-of-arguments
                               (list
                                ,(and (not (eq cl--bind-block 'cl-none))
                                      `',cl--bind-block)
                                (+ ,num (length ,restarg)))))
                  cl--bind-forms)))
      (while (and (eq (car args) '&key) (pop args))
        (unless (listp keys) (setq keys nil))
	(while (and args (not (memq (car args) cl--lambda-list-keywords)))
	  (let ((arg (pop args)))
	    (or (consp arg) (setq arg (list arg)))
	    (let* ((karg (if (consp (car arg)) (caar arg)
                           (let ((name (symbol-name (car arg))))
                             ;; Strip a leading underscore, since it only
                             ;; means that this argument is unused, but
                             ;; shouldn't affect the key's name (bug#12367).
                             (if (eq ?_ (aref name 0))
                                 (setq name (substring name 1)))
                             (intern (format ":%s" name)))))
                   (varg (if (consp (car arg)) (cadar arg) (car arg)))
		   (def (if (cdr arg) (cadr arg)
                          ;; The ordering between those two or clauses is
                          ;; irrelevant, since in practice only one of the two
                          ;; is ever non-nil (the car is only used for
                          ;; cl-deftype which doesn't use the cdr).
			  (or (car cl--bind-defs)
                              (cadr (assq varg cl--bind-defs)))))
                   (look `(plist-member ,restarg ',karg)))
	      (and def cl--bind-enquote (setq def `',def))
	      (if (cddr arg)
		  (let* ((temp (or (nth 2 arg) (make-symbol "--cl-var--")))
			 (val `(car (cdr ,temp))))
		    (cl--do-arglist temp look)
		    (cl--do-arglist varg
				   `(if ,temp
                                        (prog1 ,val (setq ,temp t))
                                      ,def)))
		(cl--do-arglist
		 varg
		 `(car (cdr ,(if (null def)
				 look
			       `(or ,look
                                    ,(if (eq (cl--const-expr-p def) t)
					 `'(nil ,(cl--const-expr-val def))
				       `(list nil ,def))))))))
	      (push karg keys)))))
      (when (consp keys) (setq keys (nreverse keys)))
      (or (and (eq (car args) '&allow-other-keys) (pop args))
	  (= safety 0)
          (cond
           ((eq keys t) nil)            ;No &keys at all
           ((null keys)                 ;A &key but no actual keys specified.
            (push `(when ,restarg
                     (error ,(format "Keyword argument %%s not one of %s"
                                     keys)
                            (car ,restarg)))
                  cl--bind-forms))
           (t
	    (let* ((var (make-symbol "--cl-keys--"))
		   (allow '(:allow-other-keys))
		   (check `(while ,var
                             (cond
                              ((memq (car ,var) ',(append keys allow))
                               (unless (cdr ,var)
                                 (error "Missing argument for %s" (car ,var)))
                               (setq ,var (cdr (cdr ,var))))
                              ((car (cdr (memq (quote ,@allow) ,restarg)))
                               (setq ,var nil))
                              (t
                               (error
                                ,(format "Keyword argument %%s not one of %s"
                                         keys)
                                (car ,var)))))))
	      (push `(let ((,var ,restarg)) ,check) cl--bind-forms)))))
      (cl--do-&aux args)
      nil)))

(defun cl--arglist-args (args)
  (if (nlistp args) (list args)
    (let ((res nil) (kind nil) arg)
      (while (consp args)
	(setq arg (pop args))
	(if (memq arg cl--lambda-list-keywords) (setq kind arg)
	  (if (eq arg '&cl-defs) (pop args)
	    (and (consp arg) kind (setq arg (car arg)))
	    (and (consp arg) (cdr arg) (eq kind '&key) (setq arg (cadr arg)))
	    (setq res (nconc res (cl--arglist-args arg))))))
      (nconc res (and args (list args))))))

;;;###autoload
(defmacro cl-destructuring-bind (args expr &rest body)
  "Bind the variables in ARGS to the result of EXPR and execute BODY."
  (declare (indent 2)
           (debug (&define cl-macro-list def-form cl-declarations def-body)))
  (let* ((cl--bind-lets nil)
         (cl--bind-forms nil)
	 (cl--bind-defs nil)
         (cl--bind-block args)
         (cl--bind-enquote nil))
    (cl--do-arglist (or args '(&aux)) expr)
    (macroexp-let* (nreverse cl--bind-lets)
                   (macroexp-progn (append (nreverse cl--bind-forms) body)))))


;;; The `cl-eval-when' form.

(defvar cl--not-toplevel nil)

;;;###autoload
(defmacro cl-eval-when (when &rest body)
  "Control when BODY is evaluated.
If `compile' is in WHEN, BODY is evaluated when compiled at top-level.
If `load' is in WHEN, BODY is evaluated when loaded after top-level compile.
If `eval' is in WHEN, BODY is evaluated when interpreted or at non-top-level.

\(fn (WHEN...) BODY...)"
  (declare (indent 1) (debug (sexp body)))
  (if (and (macroexp-compiling-p)
	   (not cl--not-toplevel) (not (boundp 'for-effect))) ;Horrible kludge.
      (let ((comp (or (memq 'compile when) (memq :compile-toplevel when)))
	    (cl--not-toplevel t))
	(if (or (memq 'load when) (memq :load-toplevel when))
	    (if comp (cons 'progn (mapcar #'cl--compile-time-too body))
	      `(if nil nil ,@body))
	  (progn (if comp (eval (cons 'progn body) lexical-binding)) nil)))
    (and (or (memq 'eval when) (memq :execute when))
	 (cons 'progn body))))

(defun cl--compile-time-too (form)
  (or (and (symbolp (car-safe form)) (get (car-safe form) 'byte-hunk-handler))
      (setq form (macroexpand
		  form (cons '(cl-eval-when) macroexpand-all-environment))))
  (cond ((eq (car-safe form) 'progn)
	 (cons 'progn (mapcar #'cl--compile-time-too (cdr form))))
	((eq (car-safe form) 'cl-eval-when)
	 (let ((when (nth 1 form)))
	   (if (or (memq 'eval when) (memq :execute when))
	       `(cl-eval-when (compile ,@when) ,@(cddr form))
	     form)))
	(t (eval form lexical-binding) form)))

;;;###autoload
(defmacro cl-load-time-value (form &optional _read-only)
  "Like `progn', but evaluates the body at load time.
The result of the body appears to the compiler as a quoted constant."
  (declare (debug (form &optional sexp)))
  (if (macroexp-compiling-p)
      (let* ((temp (cl-gentemp "--cl-load-time--"))
	     (set `(setq ,temp ,form)))
	(if (and (fboundp 'byte-compile-file-form-defmumble)
		 (boundp 'this-kind) (boundp 'that-one))
            ;; Else, we can't output right away, so we have to delay it to the
            ;; next time we're at the top-level.
            ;; FIXME: Use advice-add/remove.
            (fset 'byte-compile-file-form
                  (let ((old (symbol-function 'byte-compile-file-form)))
                    (lambda (form)
                      (fset 'byte-compile-file-form old)
                      (byte-compile-file-form set)
                      (byte-compile-file-form form))))
          ;; If we're not in the middle of compiling something, we can
          ;; output directly to byte-compile-outbuffer, to make sure
          ;; temp is set before we use it.
          (print set byte-compile--outbuffer))
	temp)
    `',(eval form lexical-binding)))


;;; Conditional control structures.

;;;###autoload
(defmacro cl-case (expr &rest clauses)
  "Eval EXPR and choose among clauses on that value.
Each clause looks like (KEYLIST BODY...).  EXPR is evaluated and
compared against each key in each KEYLIST; the corresponding BODY
is evaluated.  If no clause succeeds, this macro returns nil.  A
single non-nil atom may be used in place of a KEYLIST of one
atom.  A KEYLIST of t or `otherwise' is allowed only in the final
clause, and matches if no other keys match.  Key values are
compared by `eql'.

\(fn EXPR (KEYLIST BODY...)...)"
  (declare (indent 1) (debug (form &rest (sexp body))))
  (macroexp-let2 macroexp-copyable-p temp expr
    (let* ((head-list nil)
           (has-otherwise nil))
      `(cond
        ,@(mapcar
           (lambda (c)
             (cons (cond (has-otherwise
                          (error "Misplaced t or `otherwise' clause"))
                         ((memq (car c) '(t otherwise))
                          (setq has-otherwise t)
                          t)
                         ((eq (car c) 'cl--ecase-error-flag)
                          `(error "cl-ecase failed: %s, %s"
                                  ,temp ',(reverse head-list)))
                         ((null (car c))
                          (macroexp-warn-and-return
                           "Case nil will never match"
                           nil 'suspicious))
                         ((and (consp (car c)) (cdar c) (not (cddar c))
                               (memq (caar c) '(quote function)))
                          (macroexp-warn-and-return
                           (format-message
                            (concat "Case %s will match `%s'.  If "
                                    "that's intended, write %s "
                                    "instead.  Otherwise, don't "
                                    "quote `%s'.")
                            (car c) (caar c) (list (cadar c) (caar c))
                            (cadar c))
                           `(cl-member ,temp ',(car c)) 'suspicious))
                         ((listp (car c))
                          (setq head-list (append (car c) head-list))
                          `(cl-member ,temp ',(car c)))
                         (t
                          (if (memq (car c) head-list)
                              (error "Duplicate key in case: %s"
                                     (car c)))
                          (push (car c) head-list)
                          `(eql ,temp ',(car c))))
                   (or (cdr c) '(nil))))
           clauses)))))

;;;###autoload
(defmacro cl-ecase (expr &rest clauses)
  "Like `cl-case', but error if no case fits.
`otherwise'-clauses are not allowed.
\n(fn EXPR (KEYLIST BODY...)...)"
  (declare (indent 1) (debug cl-case))
  `(cl-case ,expr ,@clauses (cl--ecase-error-flag)))

;;;###autoload
(defmacro cl-typecase (expr &rest clauses)
  "Eval EXPR and choose among clauses on that value.
Each clause looks like (TYPE BODY...).  EXPR is evaluated and, if it
satisfies TYPE, the corresponding BODY is evaluated.  If no clause succeeds,
this macro returns nil.  A TYPE of t or `otherwise' is allowed only in the
final clause, and matches if no other keys match.
\n(fn EXPR (TYPE BODY...)...)"
  (declare (indent 1)
           (debug (form &rest ([&or cl-type-spec "otherwise"] body))))
  (macroexp-let2 macroexp-copyable-p temp expr
    (let* ((type-list nil))
      (cons
       'cond
       (mapcar
        (lambda (c)
          (cons (cond ((eq (car c) 'otherwise) t)
                      ((eq (car c) 'cl--ecase-error-flag)
                       `(error "cl-etypecase failed: %s, %s"
                               ,temp ',(reverse type-list)))
                      (t
                       (push (car c) type-list)
                       `(cl-typep ,temp ',(car c))))
                (or (cdr c) '(nil))))
        clauses)))))

;;;###autoload
(defmacro cl-etypecase (expr &rest clauses)
  "Like `cl-typecase', but error if no case fits.
`otherwise'-clauses are not allowed.
\n(fn EXPR (TYPE BODY...)...)"
  (declare (indent 1) (debug cl-typecase))
  `(cl-typecase ,expr ,@clauses (cl--ecase-error-flag)))


;;; Blocks and exits.

;;;###autoload
(defmacro cl-block (name &rest body)
  "Define a lexically-scoped block named NAME.
NAME may be any symbol.  Code inside the BODY forms can call `cl-return-from'
to jump prematurely out of the block.  This differs from `catch' and `throw'
in two respects:  First, the NAME is an unevaluated symbol rather than a
quoted symbol or other form; and second, NAME is lexically rather than
dynamically scoped:  Only references to it within BODY will work.  These
references may appear inside macro expansions, but not inside functions
called from BODY."
  (declare (indent 1) (debug (symbolp body)))
  (if (cl--safe-expr-p `(progn ,@body)) `(progn ,@body)
    (let ((var (intern (format "--cl-block-%s--" name))))
      `(cl--block-wrapper
        ;; Build a unique "tag" in the form of a fresh cons.
        ;; We include `var' in the cons, just in case it help debugging.
        (let ((,var (cons ',var nil)))
         (catch ,var
           ,@body))))))

;;;###autoload
(defmacro cl-return (&optional result)
  "Return from the block named nil.
This is equivalent to `(cl-return-from nil RESULT)'."
  (declare (debug (&optional form)))
  `(cl-return-from nil ,result))

;;;###autoload
(defmacro cl-return-from (name &optional result)
  "Return from the block named NAME.
This jumps out to the innermost enclosing `(cl-block NAME ...)' form,
returning RESULT from that form (or nil if RESULT is omitted).
This is compatible with Common Lisp, but note that `defun' and
`defmacro' do not create implicit blocks as they do in Common Lisp."
  (declare (indent 1) (debug (symbolp &optional form)))
  (let ((name2 (intern (format "--cl-block-%s--" name))))
    `(cl--block-throw ,name2 ,result)))


;;; The "cl-loop" macro.

(defvar cl--loop-args) (defvar cl--loop-accum-var) (defvar cl--loop-accum-vars)
(defvar cl--loop-bindings) (defvar cl--loop-body) (defvar cl--loop-conditions)
(defvar cl--loop-finally)
(defvar cl--loop-finish-flag)           ;Symbol set to nil to exit the loop?
(defvar cl--loop-first-flag)
(defvar cl--loop-initially) (defvar cl--loop-iterator-function)
(defvar cl--loop-name)
(defvar cl--loop-result) (defvar cl--loop-result-explicit)
(defvar cl--loop-result-var) (defvar cl--loop-steps)
(defvar cl--loop-symbol-macs)

(defun cl--normalize (word)
  (if (and word (symbolp word) (not (keywordp word)))
      (intern (symbol-name word) *keyword-package*)
    word))

(defun cl--loop-set-iterator-function (kind iterator)
  (if cl--loop-iterator-function
      ;; FIXME: Of course, we could make it work, but why bother.
      (error "Iteration on %S does not support this combination" kind)
    (setq cl--loop-iterator-function iterator)))

;;;###autoload
(defmacro cl-loop (&rest loop-args)
  "The Common Lisp `loop' macro.
Valid clauses include:
  For clauses:
    for VAR from/upfrom/downfrom EXPR1 to/upto/downto/above/below EXPR2
        [by EXPR3]
    for VAR = EXPR1 then EXPR2
    for VAR in/on/in-ref LIST [by FUNC]
    for VAR across/across-ref ARRAY
    for VAR being:
      the elements of/of-ref SEQUENCE [using (index VAR2)]
      the symbols [of OBARRAY]
      the hash-keys/hash-values of HASH-TABLE [using (hash-values/hash-keys V2)]
      the key-codes/key-bindings/key-seqs of KEYMAP [using (key-bindings VAR2)]
      the overlays/intervals [of BUFFER] [from POS1] [to POS2]
      the frames/buffers
      the windows [of FRAME]
  Iteration clauses:
    repeat INTEGER
    while/until/always/never/thereis CONDITION
  Accumulation clauses:
    collect/append/nconc/concat/vconcat/count/sum/maximize/minimize FORM
      [into VAR]
  Miscellaneous clauses:
    with VAR = INIT
    if/when/unless COND CLAUSE [and CLAUSE]... else CLAUSE [and CLAUSE...]
    named NAME
    initially/finally [do] EXPRS...
    do EXPRS...
    [finally] return EXPR

For more details, see Info node `(cl)Loop Facility'.

\(fn CLAUSE...)"
  (declare (debug (&rest &or
                         ;; These are usually followed by a symbol, but it can
                         ;; actually be any destructuring-bind pattern, which
                         ;; would erroneously match `form'.
                         [[&or "for" "as" "with" "and"] sexp]
                         ;; These are followed by expressions which could
                         ;; erroneously match `symbolp'.
                         [[&or "from" "upfrom" "downfrom" "to" "upto" "downto"
                               "above" "below" "by" "in" "on" "=" "across"
                               "repeat" "while" "until" "always" "never"
                               "thereis" "collect" "append" "nconc" "sum"
                               "count" "maximize" "minimize"
                               "if" "when" "unless"
                               "return"]
                          form]
                         ["using" (symbolp symbolp)]
                         ;; Simple default, which covers 99% of the cases.
                         symbolp form)))
  (if (not (memq t (mapcar #'symbolp
                           (delq nil (delq t (cl-copy-list loop-args))))))
      `(cl-block nil (while t ,@loop-args))
    (let ((cl--loop-args loop-args) (cl--loop-name nil) (cl--loop-bindings nil)
	  (cl--loop-body nil)		(cl--loop-steps nil)
	  (cl--loop-result nil)		(cl--loop-result-explicit nil)
	  (cl--loop-result-var nil)	(cl--loop-finish-flag nil)
	  (cl--loop-accum-var nil)	(cl--loop-accum-vars nil)
	  (cl--loop-initially nil)	(cl--loop-finally nil)
	  (cl--loop-iterator-function nil) (cl--loop-first-flag nil)
          (cl--loop-symbol-macs nil)
          (cl--loop-conditions nil))
      ;; Here is more or less how those dynbind vars are used after looping
      ;; over cl--parse-loop-clause:
      ;;
      ;; (cl-block ,cl--loop-name
      ;;   (cl-symbol-macrolet ,cl--loop-symbol-macs
      ;;     (foldl #'cl--loop-let
      ;;            `((,cl--loop-result-var)
      ;;              ((,cl--loop-first-flag t))
      ;;              ((,cl--loop-finish-flag t))
      ;;              ,@cl--loop-bindings)
      ;;           ,@(nreverse cl--loop-initially)
      ;;           (while                   ;(well: cl--loop-iterator-function)
      ;;               ,(car (cl--loop-build-ands (nreverse cl--loop-body)))
      ;;             ,@(cadr (cl--loop-build-ands (nreverse cl--loop-body)))
      ;;             ,@(nreverse cl--loop-steps)
      ;;             (setq ,cl--loop-first-flag nil))
      ;;           (if (not ,cl--loop-finish-flag) ;FIXME: Why `if' vs `progn'?
      ;;               ,cl--loop-result-var
      ;;             ,@(nreverse cl--loop-finally)
      ;;             ,(or cl--loop-result-explicit
      ;;                  cl--loop-result)))))
      ;;
      (setq cl--loop-args (append cl--loop-args '(cl-end-loop)))
      (while (not (eq (car cl--loop-args) 'cl-end-loop))
        (cl--parse-loop-clause))
      (if cl--loop-finish-flag
	  (push `((,cl--loop-finish-flag t)) cl--loop-bindings))
      (if cl--loop-first-flag
	  (progn (push `((,cl--loop-first-flag t)) cl--loop-bindings)
		 (push `(setq ,cl--loop-first-flag nil) cl--loop-steps)))
      (let* ((epilogue (nconc (nreverse cl--loop-finally)
			      (list (or cl--loop-result-explicit
                                        cl--loop-result))))
	     (ands (cl--loop-build-ands (nreverse cl--loop-body)))
	     (while-body (nconc (cadr ands) (nreverse cl--loop-steps)))
	     (body (append
		    (nreverse cl--loop-initially)
		    (list (if cl--loop-iterator-function
			      `(cl-block --cl-finish--
                                 ,(funcall cl--loop-iterator-function
                                           (if (eq (car ands) t) while-body
                                             (cons `(or ,(car ands)
                                                        (cl-return-from
                                                            --cl-finish--
                                                          nil))
                                                   while-body))))
			    `(while ,(car ands) ,@while-body)))
		    (if cl--loop-finish-flag
			(if (equal epilogue '(nil)) (list cl--loop-result-var)
			  `((if ,cl--loop-finish-flag
				(progn ,@epilogue) ,cl--loop-result-var)))
		      epilogue))))
	(if cl--loop-result-var
            (push (list cl--loop-result-var) cl--loop-bindings))
	(while cl--loop-bindings
	  (if (cdar cl--loop-bindings)
	      (setq body (list (cl--loop-let (pop cl--loop-bindings) body t)))
	    (let ((lets nil))
	      (while (and cl--loop-bindings
			  (not (cdar cl--loop-bindings)))
		(push (car (pop cl--loop-bindings)) lets))
	      (setq body (list (cl--loop-let lets body nil))))))
	(if cl--loop-symbol-macs
	    (setq body
                  (list `(cl-symbol-macrolet ,cl--loop-symbol-macs ,@body))))
	`(cl-block ,cl--loop-name ,@body)))))

(defmacro cl--push-clause-loop-body (clause)
  "Apply CLAUSE to both `cl--loop-conditions' and `cl--loop-body'."
  (macroexp-let2 nil sym clause
    `(progn
       (push ,sym cl--loop-conditions)
       (push ,sym cl--loop-body))))

;; Below is a complete spec for cl-loop, in several parts that correspond
;; to the syntax given in CLtL2.  The specs do more than specify where
;; the forms are; it also specifies, as much as Edebug allows, all the
;; syntactically valid cl-loop clauses.  The disadvantage of this
;; completeness is rigidity, but the "for ... being" clause allows
;; arbitrary extensions of the form: [symbolp &rest &or symbolp form].

;; (def-edebug-spec cl-loop
;;   ([&optional ["named" symbolp]]
;;    [&rest
;;     &or
;;     ["repeat" form]
;;     loop-for-as
;;     loop-with
;;     loop-initial-final]
;;    [&rest loop-clause]
;;    ))

;; (def-edebug-elem-spec 'loop-with
;;  '("with" loop-var
;;    loop-type-spec
;;    [&optional ["=" form]]
;;    &rest ["and" loop-var
;; 	  loop-type-spec
;; 	  [&optional ["=" form]]]))

;; (def-edebug-elem-spec 'loop-for-as
;;  '([&or "for" "as"] loop-for-as-subclause
;;    &rest ["and" loop-for-as-subclause]))

;; (def-edebug-elem-spec 'loop-for-as-subclause
;;  '(loop-var
;;    loop-type-spec
;;    &or
;;    [[&or "in" "on" "in-ref" "across-ref"]
;;     form &optional ["by" function-form]]

;;    ["=" form &optional ["then" form]]
;;    ["across" form]
;;    ["being"
;;     [&or "the" "each"]
;;     &or
;;     [[&or "element" "elements"]
;;      [&or "of" "in" "of-ref"] form
;;      &optional "using" ["index" symbolp]];; is this right?
;;     [[&or "hash-key" "hash-keys"
;; 	  "hash-value" "hash-values"]
;;      [&or "of" "in"]
;;      hash-table-p &optional ["using" ([&or "hash-value" "hash-values"
;; 					   "hash-key" "hash-keys"] sexp)]]

;;     [[&or "symbol" "present-symbol" "external-symbol"
;; 	  "symbols" "present-symbols" "external-symbols"]
;;      [&or "in" "of"] package-p]

;;     ;; Extensions for Emacs Lisp, including Lucid Emacs.
;;     [[&or "frame" "frames"
;; 	  "screen" "screens"
;; 	  "buffer" "buffers"]]

;;     [[&or "window" "windows"]
;;      [&or "of" "in"] form]

;;     [[&or "overlay" "overlays"
;; 	  "extent" "extents"]
;;      [&or "of" "in"] form
;;      &optional [[&or "from" "to"] form]]

;;     [[&or "interval" "intervals"]
;;      [&or "in" "of"] form
;;      &optional [[&or "from" "to"] form]
;;      ["property" form]]

;;     [[&or "key-code" "key-codes"
;; 	  "key-seq" "key-seqs"
;; 	  "key-binding" "key-bindings"]
;;      [&or "in" "of"] form
;;      &optional ["using" ([&or "key-code" "key-codes"
;; 			      "key-seq" "key-seqs"
;; 			      "key-binding" "key-bindings"]
;; 			 sexp)]]
;;     ;; For arbitrary extensions, recognize anything else.
;;     [symbolp &rest &or symbolp form]
;;     ]

;;    ;; arithmetic - must be last since all parts are optional.
;;    [[&optional [[&or "from" "downfrom" "upfrom"] form]]
;;     [&optional [[&or "to" "downto" "upto" "below" "above"] form]]
;;     [&optional ["by" form]]
;;     ]))

;; (def-edebug-elem-spec 'loop-initial-final
;;  '(&or ["initially"
;; 	;; [&optional &or "do" "doing"]  ;; CLtL2 doesn't allow this.
;; 	&rest loop-non-atomic-expr]
;;        ["finally" &or
;; 	[[&optional &or "do" "doing"] &rest loop-non-atomic-expr]
;; 	["return" form]]))

;; (def-edebug-elem-spec 'loop-and-clause
;;   '(loop-clause &rest ["and" loop-clause]))

;; (def-edebug-elem-spec 'loop-clause
;;  '(&or
;;    [[&or "while" "until" "always" "never" "thereis"] form]

;;    [[&or "collect" "collecting"
;; 	 "append" "appending"
;; 	 "nconc" "nconcing"
;; 	 "concat" "vconcat"] form
;; 	 [&optional ["into" loop-var]]]

;;    [[&or "count" "counting"
;; 	 "sum" "summing"
;; 	 "maximize" "maximizing"
;; 	 "minimize" "minimizing"] form
;; 	 [&optional ["into" loop-var]]
;; 	 loop-type-spec]

;;    [[&or "if" "when" "unless"]
;;     form loop-and-clause
;;     [&optional ["else" loop-and-clause]]
;;     [&optional "end"]]

;;    [[&or "do" "doing"] &rest loop-non-atomic-expr]

;;    ["return" form]
;;    loop-initial-final
;;    ))

;; (def-edebug-elem-spec 'loop-non-atomic-expr
;;   '([&not atom] form))

;; (def-edebug-elem-spec 'loop-var
;;   ;; The symbolp must be last alternative to recognize e.g. (a b . c)
;;   ;; loop-var =>
;;   ;; (loop-var . [&or nil loop-var])
;;   ;; (symbolp . [&or nil loop-var])
;;   ;; (symbolp . loop-var)
;;   ;; (symbolp . (symbolp . [&or nil loop-var]))
;;   ;; (symbolp . (symbolp . loop-var))
;;   ;; (symbolp . (symbolp . symbolp)) == (symbolp symbolp . symbolp)
;;   '(&or (loop-var . [&or nil loop-var]) [gate symbolp]))

;; (def-edebug-elem-spec 'loop-type-spec
;;   '(&optional ["of-type" loop-d-type-spec]))

;; (def-edebug-elem-spec 'loop-d-type-spec
;;   '(&or (loop-d-type-spec . [&or nil loop-d-type-spec]) cl-type-spec))

(defun cl--parse-loop-clause ()		; uses loop-*
  (let ((word (cl--normalize (pop cl--loop-args)))
	(hash-types '(:hash-key :hash-keys :hash-value :hash-values))
	(key-types '(:key-code :key-codes :key-seq :key-seqs
		     :key-binding :key-bindings)))
    (cond

     ((null cl--loop-args)
      (error "Malformed `cl-loop' macro"))

     ((eq word :named)
      (setq cl--loop-name (pop cl--loop-args)))

     ((eq word :initially)
      (if (memq (cl--normalize (car cl--loop-args)) '(:do :doing))
          (pop cl--loop-args))
      (or (consp (car cl--loop-args))
          (error "Syntax error on `initially' clause"))
      (while (consp (car cl--loop-args))
	(push (pop cl--loop-args) cl--loop-initially)))

     ((eq word :finally)
      (if (eq (cl--normalize (car cl--loop-args)) :return)
	  (setq cl--loop-result-explicit
                (or (cl--pop2 cl--loop-args) '(quote nil)))
	(if (memq (cl--normalize (car cl--loop-args)) '(:do :doing))
            (pop cl--loop-args))
	(or (consp (car cl--loop-args))
            (error "Syntax error on `finally' clause"))
	(if (and (eq (cl--normalize (caar cl--loop-args)) :return)
                 (null cl--loop-name))
	    (setq cl--loop-result-explicit
                  (or (nth 1 (pop cl--loop-args)) '(quote nil)))
	  (while (consp (car cl--loop-args))
	    (push (pop cl--loop-args) cl--loop-finally)))))

     ((memq word '(:for :as))
      (let ((loop-for-bindings nil) (loop-for-sets nil) (loop-for-steps nil)
	    (ands nil))
	(while
            ;; Use `gensym' rather than `make-symbol'.  It's important that
	    ;; (not (eq (symbol-name var1) (symbol-name var2))) because
	    ;; these vars get added to the macro-environment.
<<<<<<< HEAD
	    (let ((var (or (pop cl--loop-args) (cl-gensym "--cl-var--"))))
	      (setq word (cl--normalize (pop cl--loop-args)))
	      (if (eq word :being) (setq word (cl--normalize (pop cl--loop-args))))
	      (if (memq word '(:the :each)) (setq word (cl--normalize (pop cl--loop-args))))
	      (if (memq word '(:buffer :buffers))
		  (setq word :in
=======
            (let ((var (or (pop cl--loop-args) (gensym "--cl-var--"))))
	      (setq word (pop cl--loop-args))
	      (if (eq word 'being) (setq word (pop cl--loop-args)))
	      (if (memq word '(the each)) (setq word (pop cl--loop-args)))
	      (if (memq word '(buffer buffers))
		  (setq word 'in
>>>>>>> 53eec34d
                        cl--loop-args (cons '(buffer-list) cl--loop-args)))
	      (cond

	       ((memq word '(:from :downfrom :upfrom :to :downto :upto
			     :above :below :by))
		(push word cl--loop-args)
		(if (memq (cl--normalize (car cl--loop-args)) '(:downto :above))
		    (error "Must specify `from' value for downward cl-loop"))
		(let* ((down (or (eq (cl--normalize (car cl--loop-args)) :downfrom)
				 (memq (cl--normalize (nth 2 cl--loop-args))
                                       '(:downto :above))))
		       (excl (or (memq (cl--normalize (car cl--loop-args)) '(:above :below))
				 (memq (cl--normalize (nth 2 cl--loop-args))
                                       '(:above :below))))
		       (start (and (memq (cl--normalize (car cl--loop-args))
                                         '(:from :upfrom :downfrom))
				   (cl--pop2 cl--loop-args)))
		       (end (and (memq (cl--normalize (car cl--loop-args))
				       '(:to :upto :downto :above :below))
				 (cl--pop2 cl--loop-args)))
		       (step (and (eq (cl--normalize (car cl--loop-args)) :by)
                                  (cl--pop2 cl--loop-args)))
		       (end-var (and (not (macroexp-const-p end))
				     (make-symbol "--cl-var--")))
		       (step-var (and (not (macroexp-const-p step))
				      (make-symbol "--cl-var--"))))
		  (and step (numberp step) (<= step 0)
		       (error "Loop `by' value is not positive: %s" step))
		  (push (list var (or start 0)) loop-for-bindings)
		  (if end-var (push (list end-var end) loop-for-bindings))
		  (if step-var (push (list step-var step)
				     loop-for-bindings))
		  (when end
                    (cl--push-clause-loop-body
                     (list
                      (if down (if excl '> '>=) (if excl '< '<=))
                      var (or end-var end))))
		  (push (list var (list (if down '- '+) var
					(or step-var step 1)))
			loop-for-steps)))

	       ((memq word '(:in :in-ref :on))
		(let* ((on (eq word :on))
		       (temp (if (and on (symbolp var))
				 var (make-symbol "--cl-var--"))))
		  (push (list temp (pop cl--loop-args)) loop-for-bindings)
                  (cl--push-clause-loop-body `(consp ,temp))
		  (if (eq word :in-ref)
		      (push (list var `(car ,temp)) cl--loop-symbol-macs)
		    (or (eq temp var)
			(progn
			  (push (list var nil) loop-for-bindings)
			  (push (list var (if on temp `(car ,temp)))
				loop-for-sets))))
		  (push (list temp
			      (if (eq (cl--normalize (car cl--loop-args)) :by)
				  (let ((step (cl--pop2 cl--loop-args)))
				    (if (and (memq (car-safe step)
						   '(quote function
							   cl-function))
					     (symbolp (nth 1 step)))
					(list (nth 1 step) temp)
				      `(funcall ,step ,temp)))
				`(cdr ,temp)))
			loop-for-steps)))

	       ((eq word :=)
		(let* ((start (pop cl--loop-args))
		       (then (if (eq (cl--normalize (car cl--loop-args)) :then)
                                 (cl--pop2 cl--loop-args) start))
                       (first-assign (or cl--loop-first-flag
					 (setq cl--loop-first-flag
					       (make-symbol "--cl-var--")))))
		  (push (list var nil) loop-for-bindings)
		  (if (or ands (eq (car cl--loop-args) 'and))
		      (progn
			(push `(,var (if ,first-assign ,start ,var)) loop-for-sets)
			(push `(,var (if ,(car (cl--loop-build-ands
                                                (nreverse cl--loop-conditions)))
                                         ,then ,var))
                              loop-for-steps))
                    (push (if (eq start then)
		              `(,var ,then)
                            `(,var (if ,first-assign ,start ,then)))
                          loop-for-sets))))

	       ((memq word '(:across :across-ref))
		(let ((temp-vec (make-symbol "--cl-vec--"))
		      (temp-idx (make-symbol "--cl-idx--")))
		  (push (list temp-vec (pop cl--loop-args)) loop-for-bindings)
		  (push (list temp-idx -1) loop-for-bindings)
                  (push `(setq ,temp-idx (1+ ,temp-idx)) cl--loop-body)
		  (cl--push-clause-loop-body
                   `(< ,temp-idx (length ,temp-vec)))
		  (if (eq word :across-ref)
		      (push (list var `(aref ,temp-vec ,temp-idx))
			    cl--loop-symbol-macs)
		    (push (list var nil) loop-for-bindings)
		    (push (list var `(aref ,temp-vec ,temp-idx))
			  loop-for-sets))))

	       ((memq word '(:element :elements))
		(let ((ref (or (memq (cl--normalize (car cl--loop-args)) '(:in-ref :of-ref))
			       (and (not (memq (cl--normalize (car cl--loop-args)) '(:in :of)))
				    (error "Expected `of'"))))
		      (seq (cl--pop2 cl--loop-args))
		      (temp-seq (make-symbol "--cl-seq--"))
		      (temp-idx
                       (if (eq (cl--normalize (car cl--loop-args)) :using)
                           (if (and (= (length (cadr cl--loop-args)) 2)
                                    (eq (caadr cl--loop-args) 'index))
                               (cadr (cl--pop2 cl--loop-args))
                             (error "Bad `using' clause"))
                         (make-symbol "--cl-idx--"))))
		  (push (list temp-seq seq) loop-for-bindings)
		  (push (list temp-idx 0) loop-for-bindings)
		  (if ref
                      (let ((temp-len (make-symbol "--cl-len--")))
			(push (list temp-len `(length ,temp-seq))
			      loop-for-bindings)
			(push (list var `(elt ,temp-seq ,temp-idx))
			      cl--loop-symbol-macs)
                        (cl--push-clause-loop-body `(< ,temp-idx ,temp-len)))
		    (push (list var nil) loop-for-bindings)
		    (cl--push-clause-loop-body `(and ,temp-seq
                                                     (or (consp ,temp-seq)
                                                         (< ,temp-idx (length ,temp-seq)))))
		    (push (list var `(if (consp ,temp-seq)
                                         (pop ,temp-seq)
                                       (aref ,temp-seq ,temp-idx)))
			  loop-for-sets))
		  (push (list temp-idx `(1+ ,temp-idx))
			loop-for-steps)))

	       ((memq word hash-types)
		(or (memq (cl--normalize (car cl--loop-args)) '(:in :of))
                    (error "Expected `of'"))
		(let* ((table (cl--pop2 cl--loop-args))
		       (other
                        (if (eq (cl--normalize (car cl--loop-args)) :using)
                            (if (and (= (length (cadr cl--loop-args)) 2)
                                     (memq (cl--normalize (caadr cl--loop-args)) hash-types)
                                     (not (eq (caadr cl--loop-args) word)))
                                (cadr (cl--pop2 cl--loop-args))
                              (error "Bad `using' clause"))
                          (make-symbol "--cl-var--"))))
		  (if (memq word '(:hash-value :hash-values))
		      (setq var (prog1 other (setq other var))))
		  (cl--loop-set-iterator-function
                   'hash-tables (lambda (body)
                                  `(maphash (lambda (,var ,other) . ,body)
                                            ,table)))))

	       ((memq word '(:symbol :present-symbol :external-symbol
			     :symbols :present-symbols :external-symbols))
		(let ((ob (and (memq (cl--normalize (car cl--loop-args)) '(:in :of))
                               (cl--pop2 cl--loop-args))))
		  (cl--loop-set-iterator-function
                   'symbols (lambda (body)
                              `(mapatoms (lambda (,var) . ,body) ,ob)))))

	       ((memq word '(:overlay :overlays :extent :extents))
		(let ((buf nil) (from nil) (to nil))
		  (while (memq (cl--normalize (car cl--loop-args)) '(:in :of :from :to))
		    (cond ((eq (cl--normalize (car cl--loop-args)) :from)
                           (setq from (cl--pop2 cl--loop-args)))
			  ((eq (cl--normalize (car cl--loop-args)) :to)
                           (setq to (cl--pop2 cl--loop-args)))
			  (t (setq buf (cl--pop2 cl--loop-args)))))
		  (cl--loop-set-iterator-function
                   'overlays (lambda (body)
                               `(cl--map-overlays
                                 (lambda (,var ,(make-symbol "--cl-var--"))
                                   (progn . ,body) nil)
                                 ,buf ,from ,to)))))

	       ((memq word '(:interval :intervals))
		(let ((buf nil) (prop nil) (from nil) (to nil)
		      (var1 (make-symbol "--cl-var1--"))
		      (var2 (make-symbol "--cl-var2--")))
		  (while (memq (cl--normalize (car cl--loop-args)) '(:in :of :property :from :to))
		    (cond ((eq (cl--normalize (car cl--loop-args)) :from)
                           (setq from (cl--pop2 cl--loop-args)))
			  ((eq (cl--normalize (car cl--loop-args)) :to)
                           (setq to (cl--pop2 cl--loop-args)))
			  ((eq (cl--normalize (car cl--loop-args)) :property)
			   (setq prop (cl--pop2 cl--loop-args)))
			  (t (setq buf (cl--pop2 cl--loop-args)))))
		  (if (and (consp var) (symbolp (car var)) (symbolp (cdr var)))
		      (setq var1 (car var) var2 (cdr var))
		    (push (list var nil) loop-for-bindings)
		    (push (list var `(cons ,var1 ,var2)) loop-for-sets))
		  (cl--loop-set-iterator-function
                   'intervals (lambda (body)
                                `(cl--map-intervals
                                  (lambda (,var1 ,var2) . ,body)
                                  ,buf ,prop ,from ,to)))))

	       ((memq word key-types)
		(or (memq (cl--normalize (car cl--loop-args)) '(:in :of))
                    (error "Expected `of'"))
		(let ((cl-map (cl--pop2 cl--loop-args))
		      (other
                       (if (eq (cl--normalize (car cl--loop-args)) :using)
                           (if (and (= (length (cadr cl--loop-args)) 2)
                                    (memq (cl--normalize (caadr cl--loop-args)) key-types)
                                    (not (eq (cl--normalize (caadr cl--loop-args)) word)))
                               (cadr (cl--pop2 cl--loop-args))
                             (error "Bad `using' clause"))
                         (make-symbol "--cl-var--"))))
		  (if (memq word '(:key-binding :key-bindings))
		      (setq var (prog1 other (setq other var))))
		  (cl--loop-set-iterator-function
                   'keys (lambda (body)
                           `(,(if (memq word '(:key-seq :key-seqs))
                                  'cl--map-keymap-recursively 'map-keymap)
                             (lambda (,var ,other) . ,body) ,cl-map)))))

	       ((memq word '(:frame :frames :screen :screens))
		(let ((temp (make-symbol "--cl-var--")))
		  (push (list var  '(selected-frame))
			loop-for-bindings)
		  (push (list temp nil) loop-for-bindings)
		  (cl--push-clause-loop-body `(prog1 (not (eq ,var ,temp))
                                                (or ,temp (setq ,temp ,var))))
		  (push (list var `(next-frame ,var))
			loop-for-steps)))

	       ((memq word '(:window :windows))
		(let ((scr (and (memq (cl--normalize (car cl--loop-args)) '(:in :of))
                                (cl--pop2 cl--loop-args)))
		      (temp (make-symbol "--cl-var--"))
		      (minip (make-symbol "--cl-minip--")))
		  (push (list var (if scr
				      `(frame-selected-window ,scr)
				    '(selected-window)))
			loop-for-bindings)
		  ;; If we started in the minibuffer, we need to
		  ;; ensure that next-window will bring us back there
		  ;; at some point.  (Bug#7492).
		  ;; (Consider using walk-windows instead of cl-loop if
		  ;; you care about such things.)
		  (push (list minip `(minibufferp (window-buffer ,var)))
			loop-for-bindings)
		  (push (list temp nil) loop-for-bindings)
		  (cl--push-clause-loop-body `(prog1 (not (eq ,var ,temp))
                                                (or ,temp (setq ,temp ,var))))
		  (push (list var `(next-window ,var ,minip))
			loop-for-steps)))

	       (t
		;; This is an advertised interface: (info "(cl)Other Clauses").
		(let ((handler (and (symbolp word)
				    (get word 'cl-loop-for-handler))))
		  (if handler
		      (funcall handler var)
		    (error "Expected a `for' preposition, found %s" word)))))
	      (eq (car cl--loop-args) 'and))
	  (setq ands t)
	  (pop cl--loop-args))
	(if (and ands loop-for-bindings)
	    (push (nreverse loop-for-bindings) cl--loop-bindings)
	  (setq cl--loop-bindings (nconc (mapcar #'list loop-for-bindings)
				         cl--loop-bindings)))
	(if loop-for-sets
	    (push `(progn
                     ,(cl--loop-let (nreverse loop-for-sets) 'setq ands)
                     t)
                  cl--loop-body))
	(when loop-for-steps
	  (push (cons (if ands 'cl-psetq 'setq)
		      (apply #'append (nreverse loop-for-steps)))
		cl--loop-steps))))

     ((eq word :repeat)
      (let ((temp (make-symbol "--cl-var--")))
	(push (list (list temp (pop cl--loop-args))) cl--loop-bindings)
	(push `(>= (setq ,temp (1- ,temp)) 0) cl--loop-body)))

     ((memq word '(:collect :collecting))
      (let ((what (pop cl--loop-args))
	    (var (cl--loop-handle-accum nil 'nreverse)))
	(if (eq var cl--loop-accum-var)
	    (push `(progn (push ,what ,var) t) cl--loop-body)
	  (push `(progn
                   (setq ,var (nconc ,var (list ,what)))
                   t)
                cl--loop-body))))

     ((memq word '(:nconc :nconcing :append :appending))
      (let ((what (pop cl--loop-args))
	    (var (cl--loop-handle-accum nil 'nreverse)))
	(push `(progn
                 (setq ,var
                       ,(if (eq var cl--loop-accum-var)
                            `(nconc
                              (,(if (memq word '(nconc nconcing))
                                    #'nreverse #'reverse)
                               ,what)
                              ,var)
                          `(,(if (memq word '(nconc nconcing))
                                 #'nconc #'append)
                            ,var ,what)))
                 t)
              cl--loop-body)))

     ((memq word '(:concat :concating))
      (let ((what (pop cl--loop-args))
	    (var (cl--loop-handle-accum "")))
	(push `(progn (cl-callf concat ,var ,what) t) cl--loop-body)))

     ((memq word '(:vconcat :vconcating))
      (let ((what (pop cl--loop-args))
	    (var (cl--loop-handle-accum [])))
	(push `(progn (cl-callf vconcat ,var ,what) t) cl--loop-body)))

     ((memq word '(:sum :summing))
      (let ((what (pop cl--loop-args))
	    (var (cl--loop-handle-accum 0)))
        (push `(progn (incf ,var ,what) t) cl--loop-body)))

     ((memq word '(:count :counting))
      (let ((what (pop cl--loop-args))
	    (var (cl--loop-handle-accum 0)))
        (push `(progn (if ,what (incf ,var)) t) cl--loop-body)))

     ((memq word '(:minimize :minimizing :maximize :maximizing))
      (push `(progn ,(macroexp-let2 macroexp-copyable-p temp
                                    (pop cl--loop-args)
                       (let* ((var (cl--loop-handle-accum nil))
                              (func (if (memq word '(:minimize
                                                     :minimizing))
                                        'min 'max)))
                         `(setq ,var (if ,var (,func ,var ,temp) ,temp))))
                    t)
            cl--loop-body))

     ((eq word :with)
      (let ((bindings nil))
	(while (progn (push (list (pop cl--loop-args)
				  (and (eq (cl--normalize (car cl--loop-args)) :=)
                                       (cl--pop2 cl--loop-args)))
			    bindings)
		      (eq (cl--normalize (car cl--loop-args)) :and))
	  (pop cl--loop-args))
	(push (nreverse bindings) cl--loop-bindings)))

     ((eq word :while)
      (push (pop cl--loop-args) cl--loop-body))

     ((eq word :until)
      (push `(not ,(pop cl--loop-args)) cl--loop-body))

     ((eq word :always)
      (or cl--loop-finish-flag
          (setq cl--loop-finish-flag (make-symbol "--cl-flag--")))
      (push `(setq ,cl--loop-finish-flag ,(pop cl--loop-args)) cl--loop-body)
      (setq cl--loop-result t))

     ((eq word :never)
      (or cl--loop-finish-flag
          (setq cl--loop-finish-flag (make-symbol "--cl-flag--")))
      (push `(setq ,cl--loop-finish-flag (not ,(pop cl--loop-args)))
	    cl--loop-body)
      (setq cl--loop-result t))

     ((eq word :thereis)
      (or cl--loop-finish-flag
          (setq cl--loop-finish-flag (make-symbol "--cl-flag--")))
      (or cl--loop-result-var
          (setq cl--loop-result-var (make-symbol "--cl-var--")))
      (push `(setq ,cl--loop-finish-flag
                   (not (setq ,cl--loop-result-var ,(pop cl--loop-args))))
	    cl--loop-body))

     ((memq word '(:if :when :unless))
      (let* ((cond (pop cl--loop-args))
	     (then (let ((cl--loop-body nil))
		     (cl--parse-loop-clause)
		     (cl--loop-build-ands (nreverse cl--loop-body))))
	     (else (let ((cl--loop-body nil))
		     (if (eq (cl--normalize (car cl--loop-args)) :else)
			 (progn (pop cl--loop-args) (cl--parse-loop-clause)))
		     (cl--loop-build-ands (nreverse cl--loop-body))))
	     (simple (and (eq (car then) t) (eq (car else) t))))
	(if (eq (cl--normalize (car cl--loop-args)) :end) (pop cl--loop-args))
	(if (eq word :unless) (setq then (prog1 else (setq else then))))
	(let ((form (cons (if simple (cons 'progn (nth 1 then)) (nth 2 then))
			  (if simple (nth 1 else) (list (nth 2 else))))))
	  (setq form (if (cl--expr-contains form 'it)
                         `(let ((it ,cond)) (if it ,@form))
                       `(if ,cond ,@form)))
	  (push (if simple `(progn ,form t) form) cl--loop-body))))

     ((memq word '(:do :doing))
      (let ((body nil))
	(or (consp (car cl--loop-args)) (error "Syntax error on `do' clause"))
	(while (consp (car cl--loop-args)) (push (pop cl--loop-args) body))
	(push (cons 'progn (nreverse (cons t body))) cl--loop-body)))

     ((eq word :return)
      (or cl--loop-finish-flag
          (setq cl--loop-finish-flag (make-symbol "--cl-var--")))
      (or cl--loop-result-var
          (setq cl--loop-result-var (make-symbol "--cl-var--")))
      (push `(setq ,cl--loop-result-var ,(pop cl--loop-args)
                   ,cl--loop-finish-flag nil)
            cl--loop-body))

     (t
      ;; This is an advertised interface: (info "(cl)Other Clauses").
      (let ((handler (and (symbolp word) (get word 'cl-loop-handler))))
	(or handler (error "Expected a cl-loop keyword, found %s" word))
	(funcall handler))))
    (if (eq (car cl--loop-args) 'and)
	(progn (pop cl--loop-args) (cl--parse-loop-clause)))))

(defun cl--unused-var-p (sym)
  (or (null sym) (eq ?_ (aref (symbol-name sym) 0))))

(defun cl--loop-let (specs body par)    ; modifies cl--loop-bindings
  "Build an expression equivalent to (let SPECS BODY).
SPECS can include bindings using `cl-loop's destructuring (not to be
confused with the patterns of `cl-destructuring-bind').
If PAR is nil, do the bindings step by step, like `let*'.
If BODY is `setq', then use SPECS for assignments rather than for bindings."
  (let ((temps nil) (new nil))
    (when par
      (let ((p specs))
        (while (and p (or (symbolp (car-safe (car p))) (null (cadar p))))
          (setq p (cdr p)))
        (when p
          (setq par nil)
          (dolist (spec specs)
            (or (macroexp-const-p (cadr spec))
                (let ((temp (make-symbol "--cl-var--")))
                  (push (list temp (cadr spec)) temps)
                  (setcar (cdr spec) temp)))))))
    (while specs
      (let* ((binding (pop specs))
             (spec (car-safe binding)))
        (if (and (consp binding) (or (consp spec) (cl--unused-var-p spec)))
            (let* ((nspecs nil)
                   (expr (car (cdr-safe binding)))
                   (temp (last spec 0)))
              (if (and (cl--unused-var-p temp) (null expr))
                  nil ;; Don't bother declaring/setting `temp' since it won't
		      ;; be used when `expr' is nil, anyway.
		(when (or (null temp)
                          (and (eq body 'setq) (cl--unused-var-p temp)))
                  ;; Prefer a fresh uninterned symbol over "_to", to avoid
                  ;; warnings that we set an unused variable.
                  (setq temp (make-symbol "--cl-var--"))
                  ;; Make sure this temp variable is locally declared.
                  (when (eq body 'setq)
                    (push (list (list temp)) cl--loop-bindings)))
                (push (list temp expr) new))
              (while (consp spec)
                (push (list (pop spec)
                            (and expr (list (if spec 'pop 'car) temp)))
                      nspecs))
              (setq specs (nconc (nreverse nspecs) specs)))
          (push binding new))))
    (if (eq body 'setq)
	(let ((set (cons (if par 'cl-psetq 'setq)
                         (apply #'nconc (nreverse new)))))
	  (if temps `(let* ,(nreverse temps) ,set) set))
      `(,(if par 'let 'let*)
        ,(nconc (nreverse temps) (nreverse new)) ,@body))))

(defun cl--loop-handle-accum (def &optional func) ; uses loop-*
  (if (eq (car cl--loop-args) 'into)
      (let ((var (cl--pop2 cl--loop-args)))
	(or (memq var cl--loop-accum-vars)
	    (progn (push (list (list var def)) cl--loop-bindings)
		   (push var cl--loop-accum-vars)))
	var)
    (or cl--loop-accum-var
	(progn
	  (push (list (list
                       (setq cl--loop-accum-var (make-symbol "--cl-var--"))
                       def))
                cl--loop-bindings)
	  (setq cl--loop-result (if func (list func cl--loop-accum-var)
                                  cl--loop-accum-var))
	  cl--loop-accum-var))))

(defun cl--loop-build-ands (clauses)
  "Return various representations of (and . CLAUSES).
CLAUSES is a list of Elisp expressions, where clauses of the form
\(progn E1 E2 E3 .. t) are the focus of particular optimizations.
The return value has shape (COND BODY COMBO)
such that COMBO is equivalent to (and . CLAUSES)."
  (let ((ands nil)
	(body nil))
    ;; Look through `clauses', trying to optimize (progn ,@A t) (progn ,@B) ,@C
    ;; into (progn ,@A ,@B) ,@C.
    (while clauses
      (if (and (eq (car-safe (car clauses)) 'progn)
	       (eq (car (last (car clauses))) t))
	  (if (cdr clauses)
	      (setq clauses (cons (nconc (butlast (car clauses))
					 (if (eq (car-safe (cadr clauses))
						 'progn)
                                             (cdadr clauses)
					   (list (cadr clauses))))
				  (cddr clauses)))
            ;; A final (progn ,@A t) is moved outside of the `and'.
	    (setq body (cdr (butlast (pop clauses)))))
	(push (pop clauses) ands)))
    (setq ands (or (nreverse ands) (list t)))
    (list (if (cdr ands) (cons 'and ands) (car ands))
	  body
	  (let ((full (if body
			  (append ands (list (cons 'progn (append body '(t)))))
			ands)))
	    (if (cdr full) (cons 'and full) (car full))))))


;;; Other iteration control structures.

;;;###autoload
(defmacro cl-do (steps endtest &rest body)
  "Bind variables and run BODY forms until END-TEST returns non-nil.
First, each VAR is bound to the associated INIT value as if by a `let' form.
Then, in each iteration of the loop, the END-TEST is evaluated; if true,
the loop is finished.  Otherwise, the BODY forms are evaluated, then each
VAR is set to the associated STEP expression (as if by a `cl-psetq' form)
and the next iteration begins.

Once the END-TEST becomes true, the RESULT forms are evaluated (with
the VARs still bound to their values) to produce the result
returned by `cl-do'.

Note that the entire loop is enclosed in an implicit nil block, so
that you can use `cl-return' to exit at any time.

Also note that END-TEST is checked before evaluating BODY.  If END-TEST
is initially non-nil, `cl-do' will exit without running BODY.

For more details, see `cl-do' description in Info node `(cl) Iteration'.

\(fn ((VAR INIT [STEP])...) (END-TEST [RESULT...]) BODY...)"
  (declare (indent 2)
           (debug
            ((&rest &or symbolp (symbolp &optional form form))
             (form body)
             cl-declarations body)))
  (cl--expand-do-loop steps endtest body nil))

;;;###autoload
(defmacro cl-do* (steps endtest &rest body)
  "Bind variables and run BODY forms until END-TEST returns non-nil.
First, each VAR is bound to the associated INIT value as if by a `let*' form.
Then, in each iteration of the loop, the END-TEST is evaluated; if true,
the loop is finished.  Otherwise, the BODY forms are evaluated, then each
VAR is set to the associated STEP expression (as if by a `setq'
form) and the next iteration begins.

Once the END-TEST becomes true, the RESULT forms are evaluated (with
the VARs still bound to their values) to produce the result
returned by `cl-do*'.

Note that the entire loop is enclosed in an implicit nil block, so
that you can use `cl-return' to exit at any time.

Also note that END-TEST is checked before evaluating BODY.  If END-TEST
is initially non-nil, `cl-do*' will exit without running BODY.

This is to `cl-do' what `let*' is to `let'.
For more details, see `cl-do*' description in Info node `(cl) Iteration'.

\(fn ((VAR INIT [STEP])...) (END-TEST [RESULT...]) BODY...)"
  (declare (indent 2) (debug cl-do))
  (cl--expand-do-loop steps endtest body t))

(defun cl--expand-do-loop (steps endtest body star)
  `(cl-block nil
     (,(if star 'let* 'let)
      ,(mapcar (lambda (c) (if (consp c) (list (car c) (nth 1 c)) c))
               steps)
      (while (not ,(car endtest))
        ,@body
        ,@(let ((sets (mapcar (lambda (c)
                                (and (consp c) (cdr (cdr c))
                                     (list (car c) (nth 2 c))))
                              steps)))
            (setq sets (delq nil sets))
            (and sets
                 (list (cons (if (or star (not (cdr sets)))
                                 'setq 'cl-psetq)
                             (apply #'append sets))))))
      ,@(or (cdr endtest) '(nil)))))

;;;###autoload
(defmacro cl-dolist (spec &rest body)
  "Loop over a list.
Evaluate BODY with VAR bound to each `car' from LIST, in turn.
Then evaluate RESULT to get return value, default nil.
An implicit nil block is established around the loop.

\(fn (VAR LIST [RESULT]) BODY...)"
  (declare (debug ((symbolp form &optional form) cl-declarations body))
           (indent 1))
  (let ((loop `(dolist ,spec ,@body)))
    (if (advice-member-p 'cl--wrap-in-nil-block 'dolist)
        loop `(cl-block nil ,loop))))

;;;###autoload
(defmacro cl-dotimes (spec &rest body)
  "Loop a certain number of times.
Evaluate BODY with VAR bound to successive integers from 0, inclusive,
to COUNT, exclusive.  Then evaluate RESULT to get return value, default
nil.

\(fn (VAR COUNT [RESULT]) BODY...)"
  (declare (debug cl-dolist) (indent 1))
  (let ((loop `(dotimes ,spec ,@body)))
    (if (advice-member-p 'cl--wrap-in-nil-block 'dotimes)
        loop `(cl-block nil ,loop))))

(defvar cl--tagbody-alist nil)

;;;###autoload
(defmacro cl-tagbody (&rest labels-or-stmts)
  "Execute statements while providing for control transfers to labels.
Each element of LABELS-OR-STMTS can be either a label (integer or symbol)
or a `cons' cell, in which case it's taken to be a statement.
This distinction is made before performing macroexpansion.
Statements are executed in sequence left to right, discarding any return value,
stopping only when reaching the end of LABELS-OR-STMTS.
Any statement can transfer control at any time to the statements that follow
one of the labels with the special form (go LABEL).
Labels have lexical scope and dynamic extent."
  (let ((blocks '())
        (first-label (if (consp (car labels-or-stmts))
                       'cl--preamble (pop labels-or-stmts))))
    (let ((block (list first-label)))
      (dolist (label-or-stmt labels-or-stmts)
        (if (consp label-or-stmt) (push label-or-stmt block)
          ;; Add a "go to next block" to implement the fallthrough.
          (unless (eq 'go (car-safe (car-safe block)))
            (push `(go ,label-or-stmt) block))
          (push (nreverse block) blocks)
          (setq block (list label-or-stmt))))
      (unless (eq 'go (car-safe (car-safe block)))
        (push '(go cl--exit) block))
      (push (nreverse block) blocks))
    (let ((catch-tag (make-symbol "cl--tagbody-tag"))
          (cl--tagbody-alist cl--tagbody-alist))
      (push (cons 'cl--exit catch-tag) cl--tagbody-alist)
      (dolist (block blocks)
        (push (cons (car block) catch-tag) cl--tagbody-alist))
      (macroexpand-all
       `(let ((next-label ',first-label))
          (while
              (not (eq (setq next-label
                             (catch ',catch-tag
                               (cl-case next-label
                                 ,@blocks)))
                       'cl--exit))))
       `((go . ,(lambda (label)
                  (let ((catch-tag (cdr (assq label cl--tagbody-alist))))
                    (unless catch-tag
                      (error "Unknown cl-tagbody go label `%S'" label))
                    `(throw ',catch-tag ',label))))
         ,@macroexpand-all-environment)))))

(defun cl--prog (binder bindings body)
  (let (decls)
    (while (eq 'declare (car-safe (car body)))
      (push (pop body) decls))
    `(cl-block nil
       (,binder ,bindings
         ,@(nreverse decls)
         (cl-tagbody . ,body)))))

;;;###autoload
(defmacro cl-prog (bindings &rest body)
  "Run BODY like a `cl-tagbody' after setting up the BINDINGS.
Shorthand for (cl-block nil (let BINDINGS (cl-tagbody BODY)))"
  (cl--prog 'let bindings body))

;;;###autoload
(defmacro cl-prog* (bindings &rest body)
  "Run BODY like a `cl-tagbody' after setting up the BINDINGS.
Shorthand for (cl-block nil (let* BINDINGS (cl-tagbody BODY)))"
  (cl--prog 'let* bindings body))

;;;###autoload
(defmacro cl-do-symbols (spec &rest body)
  "Loop over all symbols.
Evaluate BODY with VAR bound to each interned symbol, or to each symbol
from OBARRAY.

\(fn (VAR [OBARRAY [RESULT]]) BODY...)"
  (declare (indent 1)
           (debug ((symbolp &optional form form) cl-declarations
                   def-body)))
  ;; Apparently this doesn't have an implicit block.
  `(cl-block nil
     (let (,(car spec))
       (mapatoms #'(lambda (,(car spec)) ,@body)
                 ,@(and (cadr spec) (list (cadr spec))))
       ,(nth 2 spec))))

;;;###autoload
(defmacro cl-do-all-symbols (spec &rest body)
  "Like `cl-do-symbols', but use the default obarray.

\(fn (VAR [RESULT]) BODY...)"
  (declare (indent 1) (debug ((symbolp &optional form) cl-declarations body)))
  `(cl-do-symbols (,(car spec) nil ,(cadr spec)) ,@body))


;;; Assignments.

;;;###autoload
(defmacro cl-psetq (&rest args)
  "Set SYMs to the values VALs in parallel.
This is like `setq', except that all VAL forms are evaluated (in order)
before assigning any symbols SYM to the corresponding values.

\(fn SYM VAL SYM VAL ...)"
  (declare (debug setq))
  (cons 'cl-psetf args))


;;; Binding control structures.

;;;###autoload
(defmacro cl-progv (symbols values &rest body)
  "Bind SYMBOLS to VALUES dynamically in BODY.
The forms SYMBOLS and VALUES are evaluated, and must evaluate to lists.
Each symbol in the first list is bound to the corresponding value in the
second list (or to nil if VALUES is shorter than SYMBOLS); then the
BODY forms are executed and their result is returned.  This is much like
a `let' form, except that the list of symbols can be computed at run-time."
  (declare (indent 2) (debug (form form def-body)))
  (let ((bodyfun (make-symbol "body"))
        (binds (make-symbol "binds"))
        (syms (make-symbol "syms"))
        (vals (make-symbol "vals")))
    `(progn
       (let* ((,syms ,symbols)
              (,vals ,values)
              (,bodyfun (lambda () ,@body))
              (,binds ()))
         (while ,syms
           (push (list (pop ,syms) (list 'quote (pop ,vals))) ,binds))
         (eval (list 'let (nreverse ,binds)
                     (list 'funcall (list 'quote ,bodyfun))))))))

(defconst cl--labels-magic (make-symbol "cl--labels-magic"))

(defvar cl--labels-convert-cache nil)

(defun cl--labels-convert (f)
  "Special macro-expander to rename (function F) references in `cl-labels'."
  (cond
   ;; ¡¡Big Ugly Hack!! We can't use a compiler-macro because those are checked
   ;; *after* handling `function', but we want to stop macroexpansion from
   ;; being applied infinitely, so we use a cache to return the exact `form'
   ;; being expanded even though we don't receive it.
   ;; In Common Lisp, we'd use the `&whole' arg instead (see
   ;; "Macro Lambda Lists" in the CLHS).
   ((let ((symbols-with-pos-enabled nil)) ;Don't rewrite #'<X@5> => #'<X@3>
      (eq f (car cl--labels-convert-cache)))
    ;; This value should be `eq' to the `&whole' form.
    ;; If this is not the case, we have a bug.
    (prog1 (cdr cl--labels-convert-cache)
      ;; Drop it, so it can't accidentally interfere with some
      ;; unrelated subsequent use of `function' with the same symbol.
      (setq cl--labels-convert-cache nil)))
   (t
    (let* ((found (assq f macroexpand-all-environment))
           (replacement (and found
                             (ignore-errors
                               (funcall (cdr found) cl--labels-magic)))))
      (if (and replacement (eq cl--labels-magic (car replacement)))
          (nth 1 replacement)
        ;; FIXME: Here, we'd like to return the `&whole' form, but since ELisp
        ;; doesn't have that, we approximate it via `cl--labels-convert-cache'.
        (let ((res `(function ,f)))
          (setq cl--labels-convert-cache (cons f res))
          res))))))

;;;###autoload
(defmacro cl-flet (bindings &rest body)
  "Make local function definitions.
Each definition can take the form (FUNC EXP) where
FUNC is the function name, and EXP is an expression that returns the
function value to which it should be bound, or it can take the more common
form (FUNC ARGLIST BODY...) which is a shorthand
for (FUNC (lambda ARGLIST BODY)) where BODY is wrapped in
a `cl-block' named FUNC.

FUNC is defined only within FORM, not BODY, so you can't write
recursive function definitions.  Use `cl-labels' for that.  See
info node `(cl) Function Bindings' for details.

\(fn ((FUNC ARGLIST BODY...) ...) FORM...)"
  (declare (indent 1)
           ;; The first (symbolp form) case doesn't use `&name' because
           ;; it's hard to associate this name with the body of the function
           ;; that `form' will return (bug#65344).
           ;; We could try and use a `&name' for those cases where the
           ;; body of the function can be found, (e.g. the form wraps
           ;; some `prog1/progn/let' around the final `lambda'), but it's
           ;; not clear it's worth the trouble.
           (debug ((&rest [&or (symbolp form)
                               (&define [&name symbolp "@cl-flet@"]
                                        [&name [] gensym] ;Make it unique!
                                        cl-lambda-list
                                        cl-declarations-or-string
                                        [&optional ("interactive" interactive)]
                                        def-body)])
                   cl-declarations body)))
  (let ((binds ()) (newenv macroexpand-all-environment))
    (dolist (binding bindings)
      (let* ((var (make-symbol (format "--cl-%s--" (car binding))))
             (args-and-body (cdr binding))
             (args (car args-and-body))
             (body (cdr args-and-body)))
        (if (and (null body)
                 (macroexp-copyable-p args))
            ;; Optimize (cl-flet ((fun var)) body).
            (setq var args)
          (push (list var (if (null body)
                              args
                            (let ((parsed-body (macroexp-parse-body body)))
                              `(cl-function
                                (lambda ,args
                                  ,@(car parsed-body)
                                  (cl-block ,(car binding)
                                    ,@(cdr parsed-body)))))))
                binds))
	(push (cons (car binding)
                    (lambda (&rest args)
                      (if (eq (car args) cl--labels-magic)
                          (list cl--labels-magic var)
                        `(funcall ,var ,@args))))
              newenv)))
    ;; FIXME: Eliminate those functions which aren't referenced.
    (macroexp-let* (nreverse binds)
                   (macroexpand-all
                    `(progn ,@body)
                    ;; Don't override lexical-let's macro-expander.
                    (if (assq 'function newenv) newenv
                      (cons (cons 'function #'cl--labels-convert) newenv))))))

;;;###autoload
(defmacro cl-flet* (bindings &rest body)
  "Make local function definitions.
Like `cl-flet' but the definitions can refer to previous ones.

\(fn ((FUNC ARGLIST BODY...) ...) FORM...)"
  (declare (indent 1) (debug cl-flet))
  (cond
   ((null bindings) (macroexp-progn body))
   ((null (cdr bindings)) `(cl-flet ,bindings ,@body))
   (t `(cl-flet (,(pop bindings)) (cl-flet* ,bindings ,@body)))))

(defun cl--self-tco (var fargs body)
  ;; This tries to "optimize" tail calls for the specific case
  ;; of recursive self-calls by replacing them with a `while' loop.
  ;; It is quite far from a general tail-call optimization, since it doesn't
  ;; even handle mutually recursive functions.
  (letrec
      ((done nil) ;; Non-nil if some TCO happened.
       ;; This var always holds the value nil until (just before) we
       ;; exit the loop.
       (retvar (make-symbol "retval"))
       (ofargs (mapcar (lambda (s) (if (memq s cl--lambda-list-keywords) s
                                (make-symbol (symbol-name s))))
                       fargs))
       (opt-exps (lambda (exps) ;; `exps' is in tail position!
                   (append (butlast exps)
                           (list (funcall opt (car (last exps)))))))
       (opt
        (lambda (exp) ;; `exp' is in tail position!
          (pcase exp
            ;; FIXME: Optimize `apply'?
            (`(funcall ,(pred (eq var)) . ,aargs)
             ;; This is a self-recursive call in tail position.
             (let ((sets nil)
                   (fargs ofargs))
               (while fargs
                 (pcase (pop fargs)
                   ('&rest
                    (push (pop fargs) sets)
                    (push `(list . ,aargs) sets)
                    ;; (cl-assert (null fargs))
                    )
                   ('&optional nil)
                   (farg
                    (push farg sets)
                    (push (pop aargs) sets))))
               (setq done t)
               `(progn (setq . ,(nreverse sets))
                       :recurse)))
            (`(progn . ,exps) `(progn . ,(funcall opt-exps exps)))
            (`(if ,cond ,then . ,else)
             `(if ,cond ,(funcall opt then) . ,(funcall opt-exps else)))
            (`(and  . ,exps) `(and . ,(funcall opt-exps exps)))
            (`(or ,arg) (funcall opt arg))
            (`(or ,arg . ,args)
             (let ((val (make-symbol "val")))
               `(let ((,val ,arg))
                  (if ,val ,(funcall opt val) ,(funcall opt `(or . ,args))))))
            (`(cond . ,conds)
             (let ((cs '()))
               (while conds
                 (pcase (pop conds)
                   (`(,exp)
                    (push (if conds
                              ;; This returns the value of `exp' but it's
                              ;; only in tail position if it's the
                              ;; last condition.
                              ;; Note: This may set the var before we
                              ;; actually exit the loop, but luckily it's
                              ;; only the case if we set the var to nil,
                              ;; so it does preserve the invariant that
                              ;; the var is nil until we exit the loop.
                              `((setq ,retvar ,exp) nil)
                            `(,(funcall opt exp)))
                          cs))
                   (exps
                    (push (funcall opt-exps exps) cs))))
               ;; No need to set `retvar' to return nil.
               `(cond . ,(nreverse cs))))
            ((and `(,(or 'let 'let*) ,bindings . ,exps)
                  (guard
                   ;; Note: it's OK for this `let' to shadow any
                   ;; of the formal arguments since we will only
                   ;; setq the fresh new `ofargs' vars instead ;-)
                   (let ((shadowings
                          (mapcar (lambda (b) (if (consp b) (car b) b)) bindings)))
                     (and
                      ;; If `var' is shadowed, then it clearly can't be
                      ;; tail-called any more.
                      (not (memq var shadowings))
                      ;; If any of the new bindings is a dynamic
                      ;; variable, the body is not in tail position.
                      (not (delq nil (mapcar #'macroexp--dynamic-variable-p
                                             shadowings)))))))
             `(,(car exp) ,bindings . ,(funcall opt-exps exps)))
            ((and `(condition-case ,err-var ,bodyform . ,handlers)
                  (guard (not (eq err-var var))))
             `(condition-case ,err-var
                  ,(if (assq :success handlers)
                       bodyform
                     `(progn (setq ,retvar ,bodyform) nil))
                . ,(mapcar (lambda (h)
                             (cons (car h) (funcall opt-exps (cdr h))))
                           handlers)))
            ('nil nil)  ;No need to set `retvar' to return nil.
            (_ `(progn (setq ,retvar ,exp) nil))))))

    (let ((optimized-body (funcall opt-exps body)))
      (if (not done)
          (cons fargs body)
        ;; We use two sets of vars: `ofargs' and `fargs' because we need
        ;; to be careful that if a closure captures a formal argument
        ;; in one iteration, it needs to capture a different binding
        ;; then that of other iterations, e.g.
        (cons
         ofargs
         `((let (,retvar)
             (while (let ,(delq nil
                                (cl-mapcar
                                 (lambda (a oa)
                                   (unless (memq a cl--lambda-list-keywords)
                                     (list a oa)))
                                 fargs ofargs))
                      . ,optimized-body))
             ,retvar)))))))

(defun cl--self-tco-on-form (var form)
  ;; Apply self-tco to the function returned by FORM, assuming that
  ;; it will be bound to VAR.
  (pcase form
    (`(function (lambda ,fargs . ,ebody)) form
     (pcase-let* ((`(,decls . ,body) (macroexp-parse-body ebody))
                  (`(,ofargs . ,obody) (cl--self-tco var fargs body)))
       `(function (lambda ,ofargs ,@decls . ,obody))))
    (`(let ,bindings ,form)
     `(let ,bindings ,(cl--self-tco-on-form var form)))
    (`(if ,cond ,exp1 ,exp2)
     `(if ,cond ,(cl--self-tco-on-form var exp1)
        ,(cl--self-tco-on-form var exp2)))
    (`(oclosure--fix-type ,exp1 ,exp2)
     `(oclosure--fix-type ,exp1 ,(cl--self-tco-on-form var exp2)))
    (_ form)))

;;;###autoload
(defmacro cl-labels (bindings &rest body)
  "Make local (recursive) function definitions.
BINDINGS is a list of definitions of the form either (FUNC EXP)
where EXP is a form that should return the function to bind to the
function name FUNC, or (FUNC ARGLIST BODY...) where
FUNC is the function name, ARGLIST its arguments, and BODY the
forms of the function body.  BODY is wrapped in a `cl-block' named FUNC.
FUNC is in scope in any BODY or EXP, as well as in FORM, so you can write
recursive and mutually recursive function definitions, with the caveat
that EXPs are evaluated in sequence and you cannot call a FUNC before its
EXP has been evaluated.
See info node `(cl) Function Bindings' for details.

\(fn ((FUNC ARGLIST BODY...) ...) FORM...)"
  (declare (indent 1) (debug cl-flet))
  (let ((binds ()) (newenv macroexpand-all-environment))
    (dolist (binding bindings)
      (let ((var (make-symbol (format "--cl-%s--" (car binding)))))
	(push (cons var binding) binds)
	(push (cons (car binding)
                    (lambda (&rest args)
                      (if (eq (car args) cl--labels-magic)
                          (list cl--labels-magic var)
                        (cl-list* 'funcall var args))))
              newenv)))
    ;; Don't override lexical-let's macro-expander.
    (unless (assq 'function newenv)
      (push (cons 'function #'cl--labels-convert) newenv))
    ;; Perform self-tail call elimination.
    `(letrec ,(mapcar
               (lambda (bind)
                 (pcase-let* ((`(,var ,fun ,sargs . ,sbody) bind))
                   `(,var ,(cl--self-tco-on-form
                            var (macroexpand-all
                                 (if (null sbody)
                                     sargs ;A (FUNC EXP) definition.
                                   (let ((parsed-body
                                          (macroexp-parse-body sbody)))
                                     `(cl-function
                                       (lambda ,sargs
                                         ,@(car parsed-body)
                                         (cl-block ,fun
                                           ,@(cdr parsed-body))))))
                                 newenv)))))
               (nreverse binds))
       . ,(macroexp-unprogn
           (macroexpand-all
            (macroexp-progn body)
            newenv)))))

(defvar edebug-lexical-macro-ctx)

(defun cl--edebug-macrolet-interposer (bindings pf &rest specs)
  ;; (cl-assert (null (cdr bindings)))
  (setq bindings (car bindings))
  (let ((edebug-lexical-macro-ctx
         (nconc (mapcar (lambda (binding)
                          (cons (car binding)
                                (when (eq 'declare (car-safe (nth 2 binding)))
                                  (nth 1 (assq 'debug (cdr (nth 2 binding)))))))
                        bindings)
                edebug-lexical-macro-ctx)))
    (funcall pf specs)))

;; The following ought to have a better definition for use with newer
;; byte compilers.
;;;###autoload
(defmacro cl-macrolet (bindings &rest body)
  "Make temporary macro definitions.
This is like `cl-flet', but for macros instead of functions.

\(fn ((NAME ARGLIST BODY...) ...) FORM...)"
  (declare (indent 1)
           (debug (&interpose (&rest (&define [&name symbolp "@cl-macrolet@"]
                                              [&name [] gensym] ;Make it unique!
                                              cl-macro-list
                                              cl-declarations-or-string
                                              def-body))
                              cl--edebug-macrolet-interposer
                              cl-declarations body)))
  (if (cdr bindings)
      `(cl-macrolet (,(car bindings)) (cl-macrolet ,(cdr bindings) ,@body))
    (if (null bindings) (macroexp-progn body)
      (let* ((name (caar bindings))
	     (res (cl--transform-lambda (cdar bindings) name)))
	(macroexpand-all (macroexp-progn body)
			 (cons (cons name
                                     (eval `(function (lambda ,@res)) t))
			       macroexpand-all-environment))))))

(defun cl--sm-macroexpand (exp &optional env)
  "Special macro expander used inside `cl-symbol-macrolet'."
  ;; FIXME: Arguably, this should be the official definition of `macroexpand'.
  (while (not (eq exp (setq exp (macroexpand-1 exp env)))))
  exp)

(defun cl--sm-macroexpand-1 (orig-fun exp &optional env)
  "Special macro expander advice used inside `cl-symbol-macrolet'.
This function extends `macroexpand-1' during macro expansion
of `cl-symbol-macrolet' to additionally expand symbol macros."
  (let ((exp (funcall orig-fun exp env))
        (venv (alist-get :cl-symbol-macros env)))
    (pcase exp
      ((pred symbolp)
       ;; Try symbol-macro expansion.
       (let ((symval (assq exp venv)))
         (if symval (cadr symval) exp)))
      (`(setq . ,args)
       ;; Convert setq to setf if required by symbol-macro expansion.
       (let ((convert nil))
         (while args
           (let* ((place (pop args))
                  ;; Here, we know `place' should be a symbol.
                  (symval (assq place venv)))
             (pop args)
             (when symval
               (setq convert t))))
         (if convert
             (cons 'setf (cdr exp))
           exp)))
      ;; CL's symbol-macrolet used to treat re-bindings as candidates for
      ;; expansion (turning the let into a letf if needed), contrary to
      ;; Common-Lisp where such re-bindings hide the symbol-macro.
      ;; Not sure if there actually is code out there which depends
      ;; on this behavior (haven't found any yet).
      ;; Such code should explicitly use `cl-letf' instead, I think.
      ;;
      ;; (`(,(or `let `let*) . ,(or `(,bindings . ,body) pcase--dontcare))
      ;;  (let ((letf nil) (found nil) (nbs ()))
      ;;    (dolist (binding bindings)
      ;;      (let* ((var (if (symbolp binding) binding (car binding)))
      ;;             (sm (assq var venv)))
      ;;        (push (if (not (cdr sm))
      ;;                  binding
      ;;                (let ((nexp (cadr sm)))
      ;;                  (setq found t)
      ;;                  (unless (symbolp nexp) (setq letf t))
      ;;                  (cons nexp (cdr-safe binding))))
      ;;              nbs)))
      ;;    (when found
      ;;      (setq exp `(,(if letf
      ;;                       (if (eq (car exp) 'let) 'cl-letf 'cl-letf*)
      ;;                     (car exp))
      ;;                  ,(nreverse nbs)
      ;;                  ,@body)))))
      ;;
      ;; We implement the Common-Lisp behavior, instead (see bug#26073):
      ;; The behavior of CL made sense in a dynamically scoped
      ;; language, but nowadays, lexical scoping semantics is more often
      ;; expected.
      (`(,(or 'let 'let*) . ,(or `(,bindings . ,body) pcase--dontcare))
       (let ((nbs ()) (found nil))
         (dolist (binding bindings)
           (let* ((var (if (symbolp binding) binding (car binding)))
                  (val (and found (consp binding) (eq 'let* (car exp))
                            (list (macroexpand-all (cadr binding)
                                                   env)))))
             (push (if (assq var venv)
                       ;; This binding should hide "its" surrounding
                       ;; symbol-macro, but given the way macroexpand-all
                       ;; works (i.e. the `env' we receive as input will
                       ;; be (re)applied to the code we return), we can't
                       ;; prevent application of `env' to the
                       ;; sub-expressions, so we need to α-rename this
                       ;; variable instead.
                       (let ((nvar (make-symbol (symbol-name var))))
                         (setq found t)
                         (push (list var nvar) venv)
                         (push (cons :cl-symbol-macros venv) env)
                         (cons nvar (or val (cdr-safe binding))))
                     (if val (cons var val) binding))
                   nbs)))
         (if found
             `(,(car exp)
               ,(nreverse nbs)
               ,@(macroexp-unprogn
                  (macroexpand-all (macroexp-progn body)
                                   env)))
           exp)))
      ;; Do the same as for `let' but for variables introduced
      ;; via other means, such as `lambda' and `condition-case'.
      (`(function (lambda ,args . ,body))
       (let ((nargs ()) (found nil))
         (dolist (var args)
           (push (cond
                  ((memq var '(&optional &rest)) var)
                  ((assq var venv)
                   (let ((nvar (make-symbol (symbol-name var))))
                     (setq found t)
                     (push (list var nvar) venv)
                     (push (cons :cl-symbol-macros venv) env)
                     nvar))
                  (t var))
                 nargs))
         (if found
             `(function
               (lambda ,(nreverse nargs)
                 . ,(mapcar (lambda (exp)
                              (macroexpand-all exp env))
                            body)))
           exp)))
      ((and `(condition-case ,var ,exp . ,clauses)
            (guard (assq var venv)))
       (let ((nvar (make-symbol (symbol-name var))))
         (push (list var nvar) venv)
         (push (cons :cl-symbol-macros venv) env)
         `(condition-case ,nvar ,(macroexpand-all exp env)
            . ,(mapcar
                (lambda (clause)
                  `(,(car clause)
                    . ,(mapcar (lambda (exp)
                                 (macroexpand-all exp env))
                               (cdr clause))))
                clauses))))
      (_ exp))))

;;;###autoload
(defmacro cl-symbol-macrolet (bindings &rest body)
  "Make symbol macro definitions.
Within the body FORMs, references to the variable NAME will be replaced
by EXPANSION, and (setq NAME ...) will act like (setf EXPANSION ...).

\(fn ((NAME EXPANSION) ...) FORM...)"
  (declare (indent 1) (debug ((&rest (symbolp sexp)) cl-declarations body)))
  (let ((malformed-bindings nil)
        (advised (advice-member-p #'cl--sm-macroexpand 'macroexpand)))
    (dolist (binding bindings)
      (unless (and (consp binding) (symbolp (car binding))
                   (consp (cdr binding)) (null (cddr binding)))
        (push binding malformed-bindings)))
    (unwind-protect
        (progn
          (unless advised
            (advice-add 'macroexpand :override #'cl--sm-macroexpand)
            (advice-add 'macroexpand-1 :around #'cl--sm-macroexpand-1))
          (let* ((venv (cdr (assq :cl-symbol-macros
                                  macroexpand-all-environment)))
                 (expansion
                  (macroexpand-all (macroexp-progn body)
                                   (cons (cons :cl-symbol-macros
                                               (append bindings venv))
                                         macroexpand-all-environment))))
            (if malformed-bindings
                (let ((rev-malformed-bindings (nreverse malformed-bindings)))
                  (macroexp-warn-and-return
                   (format-message "Malformed `cl-symbol-macrolet' binding(s): %S"
                                   rev-malformed-bindings)
                   expansion nil nil rev-malformed-bindings))
              expansion)))
      (unless advised
        (advice-remove 'macroexpand   #'cl--sm-macroexpand)
        (advice-remove 'macroexpand-1 #'cl--sm-macroexpand-1)))))

;;;###autoload
(defmacro cl-with-gensyms (names &rest body)
  "Bind each of NAMES to an uninterned symbol and evaluate BODY."
  (declare (debug (sexp body)) (indent 1))
  `(let ,(cl-loop for name in names collect
                  `(,name (gensym (symbol-name ',name))))
     ,@body))

;;;###autoload
(defmacro cl-once-only (names &rest body)
  "Generate code to evaluate each of NAMES just once in BODY.

This macro helps with writing other macros.  Each of NAMES is
either (NAME FORM) or NAME, which latter means (NAME NAME).
During macroexpansion, each NAME is bound to an uninterned
symbol.  The expansion evaluates each FORM and binds it to the
corresponding uninterned symbol.

For example, consider this macro:

    (defmacro my-cons (x)
      (cl-once-only (x)
        \\=`(cons ,x ,x)))

The call (my-cons (pop y)) will expand to something like this:

    (let ((g1 (pop y)))
      (cons g1 g1))

The use of `cl-once-only' ensures that the pop is performed only
once, as intended.

See also `macroexp-let2'."
  (declare (debug (sexp body)) (indent 1))
  (setq names (mapcar #'ensure-list names))
  (let ((our-gensyms (cl-loop for _ in names collect (gensym))))
    ;; During macroexpansion, obtain a gensym for each NAME.
    `(let ,(cl-loop for sym in our-gensyms collect `(,sym (gensym)))
       ;; Evaluate each FORM and bind to the corresponding gensym.
       ;;
       ;; We require this explicit call to `list' rather than using
       ;; (,,@(cl-loop ...)) due to a limitation of Elisp's backquote.
       `(let ,(list
               ,@(cl-loop for name in names for gensym in our-gensyms
                          for to-eval = (or (cadr name) (car name))
                          collect ``(,,gensym ,,to-eval)))
          ;; During macroexpansion, bind each NAME to its gensym.
          ,(let ,(cl-loop for name in names for gensym in our-gensyms
                          collect `(,(car name) ,gensym))
             ,@body)))))

;;; Multiple values.

;;;###autoload
(defmacro cl-multiple-value-bind (vars form &rest body)
  "Collect multiple return values.
FORM must return a list; the BODY is then executed with the first N elements
of this list bound (`let'-style) to each of the symbols SYM in turn.  This
is analogous to the Common Lisp `multiple-value-bind' macro, using lists to
simulate true multiple return values.  For compatibility, (cl-values A B C) is
a synonym for (list A B C).

\(fn (SYM...) FORM BODY)"
  (declare (indent 2) (debug ((&rest symbolp) form body)))
  (let ((temp (make-symbol "--cl-var--")) (n -1))
    `(let* ((,temp ,form)
            ,@(mapcar (lambda (v)
                        (list v `(nth ,(setq n (1+ n)) ,temp)))
                      vars))
       ,@body)))

;;;###autoload
(defmacro cl-multiple-value-setq (vars form)
  "Collect multiple return values.
FORM must return a list; the first N elements of this list are stored in
each of the symbols SYM in turn.  This is analogous to the Common Lisp
`multiple-value-setq' macro, using lists to simulate true multiple return
values.  For compatibility, (cl-values A B C) is a synonym for (list A B C).

\(fn (SYM...) FORM)"
  (declare (indent 1) (debug ((&rest symbolp) form)))
  (cond ((null vars) `(progn ,form nil))
	((null (cdr vars)) `(setq ,(car vars) (car ,form)))
	(t
	 (let* ((temp (make-symbol "--cl-var--")) (n 0))
	   `(let ((,temp ,form))
              (prog1 (setq ,(pop vars) (car ,temp))
                (setq ,@(apply #'nconc
                               (mapcar (lambda (v)
                                         (list v `(nth ,(setq n (1+ n))
                                                       ,temp)))
                                       vars)))))))))


;;; Declarations.

;;;###autoload
(define-obsolete-function-alias 'cl-locally #'progn "31.1")

;;;###autoload
(defmacro cl-the (type form)
  "Return FORM.  If type-checking is enabled, assert that it is of TYPE."
  (declare (indent 1) (debug (cl-type-spec form)))
  ;; When native compiling possibly add the appropriate type hint.
  (when (and (boundp 'byte-native-compiling)
             byte-native-compiling)
    (setf form
          (cl-case type
            (fixnum `(comp-hint-fixnum ,form))
            (cons `(comp-hint-cons ,form))
            (otherwise form))))
  (if (not (or (not (macroexp-compiling-p))
               (< cl--optimize-speed 3)
               (= cl--optimize-safety 3)))
      form
    (macroexp-let2 macroexp-copyable-p temp form
      `(progn (unless (cl-typep ,temp ',type)
                (signal 'wrong-type-argument
                        (list ',type ,temp ',form)))
              ,temp))))

;;;###autoload
(or (assq 'cl-optimize defun-declarations-alist)
    (let ((x (list 'cl-optimize #'cl--optimize)))
      (push x macro-declarations-alist)
      (push x defun-declarations-alist)))

;;;###cl-autoload
(defun cl--optimize (f _args &rest qualities)
  "Serve `cl-optimize' in function declarations.
Example:
  (defun foo (x)
    (declare (cl-optimize (speed 3) (safety 0)))
    x)"
  ;; FIXME this should make use of `cl--declare-stack' but I suspect
  ;; this mechanism should be reviewed first.
  (cl-loop for (qly val) in qualities
           do (cl-ecase qly
                (speed
                 (setf cl--optimize-speed val)
                 (byte-run--set-speed f nil val))
                (safety
                 (setf cl--optimize-safety val)))))

(defvar cl--proclaim-history t)    ; for future compilers
(defvar cl--declare-stack t)       ; for future compilers

(defun cl--do-proclaim (spec hist)
  (and hist (listp cl--proclaim-history) (push spec cl--proclaim-history))
  (cond ((eq (car-safe spec) 'special)
	 (if (boundp 'byte-compile-bound-variables)
	     (setq byte-compile-bound-variables
		   (append (cdr spec) byte-compile-bound-variables))))

	((eq (car-safe spec) 'inline)
	 (while (setq spec (cdr spec))
	   (or (memq (get (car spec) 'byte-optimizer)
		     '(nil byte-compile-inline-expand))
	       (error "%s already has a byte-optimizer, can't make it inline"
		      (car spec)))
	   (put (car spec) 'byte-optimizer #'byte-compile-inline-expand)))

	((eq (car-safe spec) 'notinline)
	 (while (setq spec (cdr spec))
	   (if (eq (get (car spec) 'byte-optimizer)
		   #'byte-compile-inline-expand)
	       (put (car spec) 'byte-optimizer nil))))

	((eq (car-safe spec) 'optimize)
	 (let ((speed (assq (nth 1 (assq 'speed (cdr spec)))
			    '((0 nil) (1 t) (2 t) (3 t))))
	       (safety (assq (nth 1 (assq 'safety (cdr spec)))
			     '((0 t) (1 nil) (2 nil) (3 nil)))))
	   (if speed (setq cl--optimize-speed (car speed)
			   byte-optimize (nth 1 speed)))
	   (if safety (setq cl--optimize-safety (car safety)
			    byte-compile-delete-errors (nth 1 safety)))))

	((and (eq (car-safe spec) 'warn) (boundp 'byte-compile-warnings))
	 (while (setq spec (cdr spec))
	   (if (consp (car spec))
               (if (eq (cadar spec) 0)
                   (byte-compile-disable-warning (caar spec))
                 (byte-compile-enable-warning (caar spec)))))))
  nil)

;;; Process any proclamations made before cl-macs was loaded.
(defvar cl--proclaims-deferred)
(let ((p (reverse cl--proclaims-deferred)))
  (while p (cl--do-proclaim (pop p) t))
  (setq cl--proclaims-deferred nil))

;;;###autoload
(defmacro cl-declare (&rest specs)
  "Declare SPECS about the current function while compiling.
For instance

  (cl-declare (warn 0))

will turn off byte-compile warnings in the function.
See Info node `(cl)Declarations' for details."
  (declare (obsolete defvar "31.1"))
  (if (macroexp-compiling-p)
      (while specs
	(if (listp cl--declare-stack) (push (car specs) cl--declare-stack))
	(cl--do-proclaim (pop specs) nil)))
  nil)

;;; The standard modify macros.

;; `setf' is now part of core Elisp, defined in gv.el.

;;;###autoload
(defmacro cl-psetf (&rest args)
  "Set PLACEs to the values VALs in parallel.
This is like `setf', except that all VAL forms are evaluated (in order)
before assigning any PLACEs to the corresponding values.

\(fn PLACE VAL PLACE VAL ...)"
  (declare (debug setf))
  (let ((p args) (simple t) (vars nil))
    (while p
      (if (or (not (symbolp (car p))) (cl--expr-depends-p (nth 1 p) vars))
	  (setq simple nil))
      (if (memq (car p) vars)
	  (error "Destination duplicated in psetf: %s" (car p)))
      (push (pop p) vars)
      (or p (error "Odd number of arguments to cl-psetf"))
      (pop p))
    (if simple
	`(progn (setq ,@args) nil)
      (setq args (reverse args))
      (let ((expr `(setf ,(cadr args) ,(car args))))
	(while (setq args (cddr args))
	  (setq expr `(setf ,(cadr args) (prog1 ,(car args) ,expr))))
	`(progn ,expr nil)))))

;;;###autoload
(defmacro cl-remf (place tag)
  "Remove TAG from property list PLACE.
PLACE may be a symbol, or any generalized variable allowed by `setf'.
The form returns true if TAG was found and removed, nil otherwise."
  (declare (debug (place form)))
  (gv-letplace (tval setter) place
    (macroexp-let2 macroexp-copyable-p ttag tag
      `(if (eq ,ttag (car ,tval))
           (progn ,(funcall setter `(cddr ,tval))
                  t)
         (cl--do-remf ,tval ,ttag)))))

;;;###autoload
(defmacro cl-shiftf (place &rest args)
  "Shift left among PLACEs.
Example: (cl-shiftf A B C) sets A to B, B to C, and returns the old A.
Each PLACE may be a symbol, or any generalized variable allowed by `setf'.

\(fn PLACE... VAL)"
  (declare (debug (&rest place)))
  (cond
   ((null args) place)
   ((symbolp place) `(prog1 ,place (setq ,place (cl-shiftf ,@args))))
   (t
    (gv-letplace (getter setter) place
      `(prog1 ,getter
         ,(funcall setter `(cl-shiftf ,@args)))))))

;;;###autoload
(defmacro cl-rotatef (&rest args)
  "Rotate left among PLACEs.
Example: (cl-rotatef A B C) sets A to B, B to C, and C to A.  It returns nil.
Each PLACE may be a symbol, or any generalized variable allowed by `setf'.

\(fn PLACE...)"
  (declare (debug (&rest place)))
  (if (not (memq nil (mapcar #'symbolp args)))
      (and (cdr args)
	   (let ((sets nil)
		 (first (car args)))
	     (while (cdr args)
	       (setq sets (nconc sets (list (pop args) (car args)))))
	     `(cl-psetf ,@sets ,(car args) ,first)))
    (let* ((places (reverse args))
	   (temp (make-symbol "--cl-rotatef--"))
	   (form temp))
      (while (cdr places)
        (setq form
              (gv-letplace (getter setter) (pop places)
                `(prog1 ,getter ,(funcall setter form)))))
      (gv-letplace (getter setter) (car places)
	(macroexp-let* `((,temp ,getter))
                       `(progn ,(funcall setter form) nil))))))

;; FIXME: `letf' is unsatisfactory because it does not really "restore" the
;; previous state.  If the getter/setter loses information, that info is
;; not recovered.

(defun cl--letf (bindings simplebinds binds body)
  ;; It's not quite clear what the semantics of cl-letf should be.
  ;; E.g. in (cl-letf ((PLACE1 VAL1) (PLACE2 VAL2)) BODY), while it's clear
  ;; that the actual assignments ("bindings") should only happen after
  ;; evaluating VAL1 and VAL2, it's not clear when the sub-expressions of
  ;; PLACE1 and PLACE2 should be evaluated.  Should we have
  ;;    PLACE1; VAL1; PLACE2; VAL2; bind1; bind2
  ;; or
  ;;    VAL1; VAL2; PLACE1; PLACE2; bind1; bind2
  ;; or
  ;;    VAL1; VAL2; PLACE1; bind1; PLACE2; bind2
  ;; Common-Lisp's `psetf' does the first, so we'll do the same.
  (if (null bindings)
      (if (and (null binds) (null simplebinds)) (macroexp-progn body)
        (let ((body-form
               (macroexp-progn
                (append
                 (delq nil
                       (mapcar (lambda (x)
                                 (pcase x
                                   ;; If there's no vnew, do nothing.
                                   (`(,_vold ,_getter ,setter ,vnew)
                                    (funcall setter vnew))))
                               binds))
                 body))))
        `(let* (,@(mapcar (lambda (x)
                            (pcase-let ((`(,vold ,getter ,_setter ,_vnew) x))
                              (list vold getter)))
                          binds)
                ,@simplebinds)
           ,(if binds
                `(unwind-protect ,body-form
                   ,@(mapcar (lambda (x)
                               (pcase-let ((`(,vold ,_getter ,setter ,_vnew) x))
                                 (funcall setter vold)))
                             binds))
              body-form))))
    (let* ((binding (car bindings))
           (place (car binding)))
      (gv-letplace (getter setter) place
        (macroexp-let2 nil vnew (cadr binding)
          (if (and (symbolp place)
                   ;; `place' could be some symbol-macro.
                   (eq place getter))
              ;; Special-case for simple variables.
              ;; FIXME: We currently only use this special case when `place'
              ;; is a simple var.  Should we also use it when the
              ;; macroexpansion of `place' is a simple var (i.e. when
              ;; getter+setter is the same as that of a simple var)?
              (cl--letf (cdr bindings)
                        (cons `(,getter ,(if (cdr binding) vnew getter))
                              simplebinds)
                        binds body)
            (cl--letf (cdr bindings) simplebinds
                      (cons `(,(make-symbol "old") ,getter ,setter
                              ,@(if (cdr binding) (list vnew)))
                            binds)
                      body)))))))

;;;###autoload
(defmacro cl-letf (bindings &rest body)
  "Temporarily bind to PLACEs.
This is the analogue of `let', but with generalized variables (in the
sense of `setf') for the PLACEs.  Each PLACE is set to the corresponding
VALUE, then the BODY forms are executed.  On exit, either normally or
because of a `throw' or error, the PLACEs are set back to their original
values.  Note that this macro is *not* available in Common Lisp.
As a special case, if `(PLACE)' is used instead of `(PLACE VALUE)',
the PLACE is not modified before executing BODY.

See info node `(cl) Modify Macros' for details.

\(fn ((PLACE VALUE) ...) BODY...)"
  (declare (indent 1) (debug ((&rest [&or (symbolp form)
                                          (gate gv-place &optional form)])
                              body)))
  (if (and (not (cdr bindings)) (cdar bindings) (symbolp (caar bindings))
           (not (assq (caar bindings)
                      (alist-get :cl-symbol-macros macroexpand-all-environment))))
      `(let ,bindings ,@body)
    (cl--letf bindings () () body)))

;;;###autoload
(defmacro cl-letf* (bindings &rest body)
  "Temporarily bind to PLACEs.
Like `cl-letf' but where the bindings are performed one at a time,
rather than all at the end (i.e. like `let*' rather than like `let')."
  (declare (indent 1) (debug cl-letf))
  (dolist (binding (reverse bindings))
    (setq body (list `(cl-letf (,binding) ,@body))))
  (macroexp-progn body))

;;;###autoload
(defmacro cl-callf (func place &rest args)
  "Set PLACE to (FUNC PLACE ARGS...).
FUNC should be an unquoted function name or a lambda expression.
PLACE may be a symbol, or any generalized variable allowed by
`setf'."
  (declare (indent 2) (debug (cl-function place &rest form)))
  (gv-letplace (getter setter) place
    (let* ((rargs (cons getter args)))
      (funcall setter
               (if (symbolp func) (cons func rargs)
                 `(funcall #',func ,@rargs))))))

;;;###autoload
(defmacro cl-callf2 (func arg1 place &rest args)
  "Set PLACE to (FUNC ARG1 PLACE ARGS...).
Like `cl-callf', but PLACE is the second argument of FUNC, not the first.

\(fn FUNC ARG1 PLACE ARGS...)"
  (declare (indent 3) (debug (cl-function form place &rest form)))
  (if (and (cl--safe-expr-p arg1) (cl--simple-expr-p place) (symbolp func))
      `(setf ,place (,func ,arg1 ,place ,@args))
    (macroexp-let2 nil a1 arg1
      (gv-letplace (getter setter) place
        (let* ((rargs (cl-list* a1 getter args)))
          (funcall setter
                   (if (symbolp func) (cons func rargs)
                     `(funcall #',func ,@rargs))))))))

;;;###autoload
(defmacro cl-defsubst (name args &rest body)
  "Define NAME as a function.
Like `defun', except the function is automatically declared `inline' and
the arguments are immutable.
ARGLIST allows full Common Lisp conventions, and BODY is implicitly
surrounded by (cl-block NAME ...).
The function's arguments should be treated as immutable.

\(fn NAME ARGLIST [DOCSTRING] BODY...)"
  (declare (debug cl-defun) (indent 2))
  (let* ((argns (cl--arglist-args args))
	 (real-args (if (eq '&cl-defs (car args)) (cddr args) args))
         (p argns)
         ;; (pbody (cons 'progn body))
         )
    (while (and p (eq (cl--expr-contains real-args (car p)) 1)) (pop p))
    `(progn
       ,(if p nil   ; give up if defaults refer to earlier args
          `(cl-define-compiler-macro ,name
             ,(if (memq '&key args)
                  `(&whole cl-whole &cl-quote ,@args)
                (cons '&cl-quote args))
             ;; NB.  This will produce incorrect results in some
             ;; cases, as our coding conventions says that the first
             ;; line must be a full sentence.  However, if we don't
             ;; word wrap we will have byte-compiler warnings about
             ;; overly long docstrings.  So we can't have a perfect
             ;; result here, and choose to avoid the byte-compiler
             ;; warnings.
             ,(internal--format-docstring-line "compiler-macro for `%s'." name)
             (cl--defsubst-expand
              ',argns '(cl-block ,name ,@(cdr (macroexp-parse-body body)))
              nil
              ,(and (memq '&key args) 'cl-whole) nil ,@argns)))
       (cl-defun ,name ,args ,@body))))

(defun cl--defsubst-expand (argns body _simple whole _unsafe &rest argvs)
  (if (and whole (not (cl--safe-expr-p (macroexp-progn argvs))))
      whole
    ;; Function arguments are unconditionally statically scoped (bug#47552).
    (cl--slet (cl-mapcar #'list argns argvs) body 'nowarn)))

;;; Structures.

(defmacro cl--find-class (type)
  `(get ,type 'cl--class))

;; Rather than hard code cl-structure-object, we indirect through this variable
;; for bootstrapping reasons.
(defvar cl--struct-default-parent nil)

(defvar cl--struct-inline t
  "If non-nil, `cl-defstruct' will define inlinable functions.")

;;;###autoload
(defmacro cl-defstruct (struct &rest descs)
  "Define a struct type.
This macro defines a new data type called NAME that stores data
in SLOTs.  It defines a `make-NAME' constructor, a `copy-NAME'
copier, a `NAME-p' predicate, and slot accessors named `NAME-SLOT'.
You can use the accessors to set the corresponding slots, via `setf'.

NAME is usually a symbol, but may instead take the form (NAME
OPTIONS...), where each OPTION is either a single keyword
or (KEYWORD VALUE) where KEYWORD can be one of `:conc-name',
`:constructor', `:copier', `:predicate', `:type', `:named',
`:initial-offset', `:print-function', `:noinline', or `:include'.
See Info node `(cl)Structures' for the description of the
options.

The first element in SLOTS can be a doc string.

The rest of the elements in SLOTS is a list of SLOT elements,
each of which should either be a symbol, or take the form (SNAME
SDEFAULT SOPTIONS...), where SDEFAULT is the default value of
that slot and SOPTIONS are keyword-value pairs for that slot.

Supported keywords for slots are:
- `:read-only': If this has a non-nil value, that slot cannot be set via `setf'.
- `:documentation': this is a docstring describing the slot.
- `:type': the type of the field; currently only used for documentation.

To see the documentation for a defined struct type, use
\\[describe-symbol] or \\[cl-describe-type].

\(fn NAME &optional DOCSTRING &rest SLOTS)"
  (declare (doc-string 2) (indent 1)
           (debug
            (&define                    ;Makes top-level form not be wrapped.
             [&or symbolp
                  (gate ;; FIXME: Why?
                   symbolp &rest
                   [&or (":constructor" &define name &optional cl-lambda-list)
                        sexp])]
             [&optional stringp]
             ;; All the above is for the following def-form.
             &rest &or symbolp (symbolp &optional def-form &rest sexp))))
  (let* ((name (if (consp struct) (car struct) struct))
	 (warning nil)
	 (opts (cdr-safe struct))
	 (slots nil)
	 (defaults nil)
	 (conc-name (concat (symbol-name name) "-"))
	 (constructor (intern (format "make-%s" name)))
	 (constrs nil)
	 (copier (intern (format "copy-%s" name)))
	 (predicate (intern (format "%s-p" name)))
	 (print-func nil) (print-auto nil)
	 (safety (if (macroexp-compiling-p) cl--optimize-safety 3))
	 (include nil)
         ;; There are 4 types of structs:
         ;; - `vector' type: means we should use a vector, which can come
         ;;   with or without a tag `name', which is usually in slot 0
         ;;   but obeys :initial-offset.
         ;; - `list' type: same as `vector' but using lists.
         ;; - `record' type: means we should use a record, which necessarily
         ;;   comes tagged in slot 0.  Currently we'll use the `name' as
         ;;   the tag, but we may want to change it so that the class object
         ;;   is used as the tag.
         ;; - nil type: this is the "pre-record default", which uses a vector
         ;;   with a tag in slot 0 which is a symbol of the form
         ;;   `cl-struct-NAME'.  We need to still support this for backward
         ;;   compatibility with old .elc files.
	 (tag name)
	 (tag-symbol (intern (format "cl-struct-%s-tags" name)))
	 (include-descs nil)
	 (include-name nil)
	 (type nil)         ;nil here means not specified explicitly.
	 (named nil)
         (cldefsym (if cl--struct-inline 'cl-defsubst 'cl-defun))
         (defsym (if cl--struct-inline 'cl-defsubst 'defun))
	 (forms nil)
         (docstring (if (stringp (car descs)) (pop descs)))
         (dynbound-slotnames '())
	 pred-form pred-check)
    ;; Can't use `cl-check-type' yet.
    (unless (cl--struct-name-p name)
      (signal 'wrong-type-argument (list 'cl-struct-name-p name 'name)))
    (setq descs (cons '(cl-tag-slot)
                      (mapcar (lambda (x) (if (consp x) x (list x)))
			      descs)))
    (while opts
      (let ((opt (if (consp (car opts)) (caar opts) (car opts)))
	    (args (cdr-safe (pop opts))))
	(cond ((eq opt :conc-name)
	       (if args
		   (setq conc-name (if (car args)
				       (symbol-name (car args)) ""))))
	      ((eq opt :constructor)
	       (if (cdr args)
                   (progn
                     ;; If this defines a constructor of the same name as
                     ;; the default one, don't define the default.
                     (if (eq (car args) constructor)
                         (setq constructor nil))
                     (push args constrs))
		 (if args (setq constructor (car args)))))
	      ((eq opt :copier)
	       (if args (setq copier (car args))))
	      ((eq opt :predicate)
	       (if args (setq predicate (car args))))
	      ((eq opt :include)
               ;; FIXME: Actually, we can include more than once as long as
               ;; we include EIEIO classes rather than cl-structs!
               (when include-name (error "Can't :include more than once"))
               (setq include-name (car args))
               (setq include-descs (mapcar (lambda (x)
                                             (if (consp x) x (list x)))
                                           (cdr args))))
	      ((eq opt :print-function)
	       (setq print-func (car args)))
	      ((eq opt :type)
	       (setq type (car args))
               (unless (memq type '(vector list))
                 (error "Invalid :type specifier: %s" type)))
	      ((eq opt :named)
	       (setq named t))
	      ((eq opt :noinline)
	       (setq defsym 'defun) (setq cldefsym 'cl-defun))
	      ((eq opt :initial-offset)
	       (setq descs (nconc (make-list (car args) '(cl-skip-slot))
				  descs)))
	      (t
	       (setq warning
	             (macroexp-warn-and-return
	              (format "Structure option %S unrecognized" opt)
	              warning nil nil (list opt struct)))))))
    (unless (or include-name type
                ;; Don't create a bogus parent to `cl-structure-object'
                ;; while compiling the (cl-defstruct cl-structure-object ..)
                ;; in `cl-preloaded.el'.
                (eq name cl--struct-default-parent))
      (setq include-name cl--struct-default-parent))
    (when include-name (setq include (cl--struct-get-class include-name)))
    (if print-func
	(setq print-func
              `(progn (funcall #',print-func cl-x cl-s cl-n) t))
      (or type (and include (not (cl--struct-class-print include)))
	  (setq print-auto t
		print-func (and (or (not (or include type)) (null print-func))
				`(progn
                                   (princ ,(format "#S(%s" name) cl-s))))))
    (if include
	(let* ((inc-type (cl--struct-class-type include))
               (old-descs (cl-struct-slot-info include)))
	  (and type (not (eq inc-type type))
	       (error ":type disagrees with :include for %s" name))
	  (while include-descs
	    (setcar (memq (or (assq (caar include-descs) old-descs)
			      (error "No slot %s in included struct %s"
				     (caar include-descs) include))
			  old-descs)
		    (pop include-descs)))
	  (setq descs (append old-descs (delq (assq 'cl-tag-slot descs) descs))
		type inc-type
		named (if (memq type '(vector list))
                          (assq 'cl-tag-slot descs)
                        'true))
	  (if (cl--struct-class-named include) (setq named t)))
      (unless type
	(setq named 'true)))
    (or named (setq descs (delq (assq 'cl-tag-slot descs) descs)))
    (when (and (null predicate) named)
      (setq predicate (intern (format "cl--struct-%s-p" name))))
    (setq pred-form (and named
			 (let ((pos (- (length descs)
				       (length (memq (assq 'cl-tag-slot descs)
						     descs)))))
			   (cond
                            ((null type) ;Record type.
                             `(memq (type-of cl-x) ,tag-symbol))
                            ((eq type 'vector)
                             `(and (vectorp cl-x)
                                   (>= (length cl-x) ,(length descs))
                                   (memq (aref cl-x ,pos) ,tag-symbol)))
                            ((= pos 0) `(memq (car-safe cl-x) ,tag-symbol))
                            (t `(and (consp cl-x)
				     (memq (nth ,pos cl-x) ,tag-symbol))))))
	  pred-check (and pred-form (> safety 0)
                          (if (and (eq (caadr pred-form) 'vectorp)
				   (= safety 1))
                              (cons 'and (cdddr pred-form))
                            `(,predicate cl-x))))
    (when pred-form
      (push `(eval-and-compile
               ;; Define the predicate to be effective at compile time
               ;; as native comp relies on `cl-typep' that relies on
               ;; predicates to be defined as they are registered in
               ;; cl-deftype-satisfies.
               (,defsym ,predicate (cl-x)
               (declare (side-effect-free error-free) (pure t))
               ,(if (eq (car pred-form) 'and)
                    (append pred-form '(t))
                  `(and ,pred-form t)))
               (define-symbol-prop ',name 'cl-deftype-satisfies ',predicate))
            forms))
    (let ((pos 0) (descp descs))
      (while descp
	(let* ((desc (pop descp))
	       (slot (pop desc)))
	  (when (macroexp--dynamic-variable-p slot)
	    (push slot dynbound-slotnames))
	  (if (memq slot '(cl-tag-slot cl-skip-slot))
	      (progn
		(push nil slots)
		(push (and (eq slot 'cl-tag-slot) `',tag)
			 defaults))
	    (if (assq slot descp)
		(error "Duplicate slots named %s in %s" slot name))
	    (let ((accessor (intern (format "%s%s" conc-name slot)))
                  (default-value (pop desc))
                  (doc (plist-get desc :documentation))
                  (access-body
                   `(progn
                      ,@(and pred-check
			     (list `(or ,pred-check
                                        (signal 'wrong-type-argument
                                                (list ',name cl-x)))))
                      ,(if (memq type '(nil vector)) `(aref cl-x ,pos)
                         (if (= pos 0) '(car cl-x)
                           `(nth ,pos cl-x))))))
	      (push slot slots)
	      (push default-value defaults)
              ;; The arg "cl-x" is referenced by name in e.g. pred-form
	      ;; and pred-check, so changing it is not straightforward.
	      (push `(,defsym ,accessor (cl-x)
                       ,(let ((long-docstring
                               (format "Access slot \"%s\" of `%s' struct CL-X." slot name)))
                          (concat
                           ;; NB.  This will produce incorrect results
                           ;; in some cases, as our coding conventions
                           ;; says that the first line must be a full
                           ;; sentence.  However, if we don't word
                           ;; wrap we will have byte-compiler warnings
                           ;; about overly long docstrings.  So we
                           ;; can't have a perfect result here, and
                           ;; choose to avoid the byte-compiler
                           ;; warnings.
                           (if (>= (length long-docstring)
                                   (or (bound-and-true-p
                                        byte-compile-docstring-max-column)
                                       80))
                               (concat
                                (internal--format-docstring-line
                                 "Access slot \"%s\" of CL-X." slot)
                                "\n"
                                (internal--format-docstring-line
                                 "Struct CL-X is a `%s'." name))
                             (internal--format-docstring-line long-docstring))
                           (if doc (concat "\n" doc) "")))
                       (declare (side-effect-free t))
                       ,access-body)
                    forms)
              (when (oddp (length desc))
                (push
                 (macroexp-warn-and-return
                  (format-message
                   "Missing value for option `%S' of slot `%s' in struct %s!"
                   (car (last desc)) slot name)
                  nil nil nil (car (last desc)))
                 forms)
                (when (and (keywordp (car defaults))
                           (not (keywordp (car desc))))
                  (let ((kw (car defaults)))
                    (push
                     (macroexp-warn-and-return
                      (format-message
                       "  I'll take `%s' to be an option rather than a default value."
                       kw)
                      nil nil nil kw)
                     forms)
                    (push kw desc)
                    (setcar defaults nil))))
              (cond
               ((eq defsym 'defun)
                (unless (plist-get desc ':read-only)
                  (push `(defun ,(gv-setter accessor) (val cl-x)
                           (setf ,access-body val))
                        forms)))
               ((plist-get desc ':read-only)
                (push `(gv-define-expander ,accessor
                         (lambda (_cl-do _cl-x)
                           (error "%s is a read-only slot" ',accessor)))
                      forms))
               (t
                ;; For normal slots, we don't need to define a setf-expander,
                ;; since gv-get can use the compiler macro to get the
                ;; same result.
                ;; (push `(gv-define-setter ,accessor (cl-val cl-x)
                ;;          ;; If cl is loaded only for compilation,
                ;;          ;; the call to cl--struct-setf-expander would
                ;;          ;; cause a warning because it may not be
                ;;          ;; defined at run time.  Suppress that warning.
                ;;          (progn
                ;;            (declare-function
                ;;             cl--struct-setf-expander "cl-macs"
                ;;             (x name accessor pred-form pos))
                ;;            (cl--struct-setf-expander
                ;;             cl-val cl-x ',name ',accessor
                ;;             ,(and pred-check `',pred-check)
                ;;             ,pos)))
                ;;       forms)
                ))
	      (if print-auto
		  (nconc print-func
			 (list `(princ ,(format " %s" slot) cl-s)
			       `(prin1 (,accessor cl-x) cl-s)))))))
	(setq pos (1+ pos))))
    (setq slots (nreverse slots)
	  defaults (nreverse defaults))
    (and copier
         (push `(defalias ',copier #'copy-sequence)
               forms))
    (if constructor
	(push (list constructor
                    (cons '&key (delq nil (copy-sequence slots))))
              constrs))
    (pcase-dolist (`(,cname ,args ,doc) constrs)
      (let* ((anames (cl--arglist-args args))
             (make (cl-mapcar (lambda (s d) (if (memq s anames) s d))
			      slots defaults))
	     (con-fun (or type #'record)))
	(push `(,cldefsym ,cname
                   (&cl-defs (nil ,@descs) ,@args)
                 ,(if (stringp doc) doc
                    ;; NB.  This will produce incorrect results in
                    ;; some cases, as our coding conventions says that
                    ;; the first line must be a full sentence.
                    ;; However, if we don't word wrap we will have
                    ;; byte-compiler warnings about overly long
                    ;; docstrings.  So we can't have a perfect result
                    ;; here, and choose to avoid the byte-compiler
                    ;; warnings.
                    (internal--format-docstring-line
                     "Constructor for objects of type `%s'." name))
                 ,@(if (cl--safe-expr-p `(progn ,@(mapcar #'cl-second descs)))
                       '((declare (side-effect-free t))))
                 (,con-fun ,@make))
              forms)))
    (if print-auto (nconc print-func (list '(princ ")" cl-s) t)))
    ;; Don't bother adding to cl-custom-print-functions since it's not used
    ;; by anything anyway!
    ;;(if print-func
    ;;    (push `(if (boundp 'cl-custom-print-functions)
    ;;               (push
    ;;                ;; The auto-generated function does not pay attention to
    ;;                ;; the depth argument cl-n.
    ;;                (lambda (cl-x cl-s ,(if print-auto '_cl-n 'cl-n))
    ;;                  (and ,pred-form ,print-func))
    ;;                cl-custom-print-functions))
    ;;          forms))
    `(progn
       (defvar ,tag-symbol)
       ,@(if (null dynbound-slotnames)
             (nreverse forms)
           `((with-suppressed-warnings ((lexical . ,dynbound-slotnames))
               ,@(nreverse forms))))
       :autoload-end
       ;; Call cl-struct-define during compilation as well, so that
       ;; a subsequent cl-defstruct in the same file can correctly include this
       ;; struct as a parent.
       (eval-and-compile
         (cl-struct-define ',name ,docstring ',include-name
                           ',(or type 'record) ,(eq named t) ',descs
                           ',tag-symbol ',tag ',print-auto))
       ,warning
       ',name)))

;;; Add cl-struct support to pcase

;;;###autoload
(pcase-defmacro cl-struct (type &rest fields)
  "Pcase patterns that match cl-struct EXPVAL of type TYPE.
Elements of FIELDS can be of the form (NAME PAT) in which case the
contents of field NAME is matched against PAT, or they can be of
the form NAME which is a shorthand for (NAME NAME)."
  (declare (debug (sexp &rest [&or (sexp pcase-PAT) sexp])))
  `(and (pred (cl-typep _ ',type))
        ,@(mapcar
           (lambda (field)
             (let* ((name (if (consp field) (car field) field))
                    (pat (if (consp field) (cadr field) field)))
               `(app ,(if (eq (cl-struct-sequence-type type) 'list)
                          `(nth ,(cl-struct-slot-offset type name))
                        `(aref _ ,(cl-struct-slot-offset type name)))
                     ,pat)))
           fields)))

(defun cl--defstruct-predicate (type)
  (let ((cons (assq (cl-struct-sequence-type type)
                    '((list . consp)
                      (vector . vectorp)
                      (nil . recordp)))))
    (if cons
        (cdr cons)
      'recordp)))

(defun cl--pcase-mutually-exclusive-p (orig pred1 pred2)
  "Extra special cases for `cl-typep' predicates."
  (let* ((x1 pred1) (x2 pred2)
         (t1
          (and (eq 'cl-typep (car-safe x1))    (setq x1 (cdr x1))
               (eq '_ (car-safe x1))           (setq x1 (cdr x1))
               (null (cdr-safe x1))            (setq x1 (car x1))
               (eq 'quote (car-safe x1))       (cadr x1)))
         (t2
          (and (eq 'cl-typep (car-safe x2))    (setq x2 (cdr x2))
               (eq '_ (car-safe x2))           (setq x2 (cdr x2))
               (null (cdr-safe x2))            (setq x2 (car x2))
               (eq 'quote (car-safe x2))       (cadr x2))))
    (or
     (and (symbolp t1) (symbolp t2)
          (let ((c1 (cl--find-class t1))
                (c2 (cl--find-class t2)))
            (and c1 c2
                 (not (or (memq t1 (cl--class-allparents c2))
                          (memq t2 (cl--class-allparents c1)))))))
     (let ((c1 (and (symbolp t1) (cl--find-class t1))))
       (and c1 (cl--struct-class-p c1)
            (funcall orig (cl--defstruct-predicate t1)
                     pred2)))
     (let ((c2 (and (symbolp t2) (cl--find-class t2))))
       (and c2 (cl--struct-class-p c2)
            (funcall orig pred1
                     (cl--defstruct-predicate t2))))
     (funcall orig pred1 pred2))))
(when (fboundp 'advice-add)           ;Not available during bootstrap.
  (advice-add 'pcase--mutually-exclusive-p
              :around #'cl--pcase-mutually-exclusive-p))


;;;###cl-autoload
(defun cl-struct-sequence-type (struct-type)
  "Return the sequence used to build STRUCT-TYPE.
STRUCT-TYPE is a symbol naming a struct type.  Return values are
either `vector', `list' or nil (and the latter indicates a
`record' struct type."
  (declare (side-effect-free t) (pure t))
  (cl--struct-class-type (cl--struct-get-class struct-type)))

(defun cl--alist-to-plist (alist)
  (let ((res '()))
    (dolist (x alist)
      (push (car x) res)
      (push (cdr x) res))
    (nreverse res)))

;;;###autoload
(defun cl-struct-slot-info (struct-type)
  "Return a list of slot names of struct STRUCT-TYPE.
Each entry is a list (SLOT-NAME . OPTS), where SLOT-NAME is a
slot name symbol and OPTS is a list of slot options given to
`cl-defstruct'.  Dummy slots that represent the struct name and
slots skipped by :initial-offset may appear in the list."
  (declare (side-effect-free t) (pure t))
  (let* ((class (cl--struct-get-class struct-type))
         (slots (cl--struct-class-slots class))
         (type (cl--struct-class-type class))
         (descs (if type () (list '(cl-tag-slot)))))
    (dotimes (i (length slots))
      (let ((slot (aref slots i)))
        (push `(,(cl--slot-descriptor-name slot)
                ,(cl--slot-descriptor-initform slot)
                ,@(if (not (eq (cl--slot-descriptor-type slot) t))
                      `(:type ,(cl--slot-descriptor-type slot)))
                ,@(cl--alist-to-plist (cl--slot-descriptor-props slot)))
              descs)))
    (nreverse descs)))

(define-error 'cl-struct-unknown-slot "struct has no slot")

;;;###cl-autoload
(defun cl-struct-slot-offset (struct-type slot-name)
  "Return the offset of slot SLOT-NAME in STRUCT-TYPE.
The returned zero-based slot index is relative to the start of
the structure data type and is adjusted for any structure name
and :initial-offset slots.  Signal error if struct STRUCT-TYPE
does not contain SLOT-NAME."
  (declare (side-effect-free t) (pure t))
  (or (gethash slot-name
               (cl--class-index-table (cl--struct-get-class struct-type)))
      (signal 'cl-struct-unknown-slot (list struct-type slot-name))))

(defvar byte-compile-function-environment)

(defun cl--macroexp-fboundp (sym)
  "Return non-nil if SYM will be bound when we run the code.
Of course, we really can't know that for sure, so it's just a heuristic."
  (or (fboundp sym)
      (and (macroexp-compiling-p)
           (or (cdr (assq sym byte-compile-function-environment))
               (cdr (assq sym macroexpand-all-environment))))))

;; Please keep it in sync with `comp-known-predicates'.
(pcase-dolist (`(,type . ,pred)
               ;; Mostly kept in alphabetical order.
               ;; These aren't defined via `cl--define-built-in-type'.
               '((base-char	. characterp) ;Could be subtype of `fixnum'.
                 (character	. natnump)    ;Could be subtype of `fixnum'.
                 (command	. commandp)   ;Subtype of closure & subr.
                 (keyword	. keywordp)   ;Would need `keyword-with-pos`.
                 (natnum	. natnump)    ;Subtype of fixnum & bignum.
                 (real		. numberp)    ;Not clear where it would fit.
                 ;; This one is redundant, but we keep it to silence a
                 ;; warning during the early bootstrap when `cl-seq.el' gets
                 ;; loaded before `cl-preloaded.el' is defined.
                 (list		. listp)
                 ))
  (put type 'cl-deftype-satisfies pred))

;;;###autoload
(define-inline cl-typep (val type)
  "Return t if VAL is of type TYPE, nil otherwise."
  (inline-letevals (val)
    (pcase (inline-const-val type)
      ((and `(,name . ,args) (guard (get name 'cl-deftype-handler)))
       (inline-quote
        (cl-typep ,val ',(apply (get name 'cl-deftype-handler) args))))
      (`(,(and name (or 'integer 'float 'real 'number))
         . ,(or `(,min ,max) pcase--dontcare))
       (inline-quote
        (and (cl-typep ,val ',name)
             ,(if (memq min '(* nil)) t
                (if (consp min)
                    (inline-quote (> ,val ',(car min)))
                  (inline-quote (>= ,val ',min))))
             ,(if (memq max '(* nil)) t
                (if (consp max)
                    (inline-quote (< ,val ',(car max)))
                  (inline-quote (<= ,val ',max)))))))
      (`(not ,type) (inline-quote (not (cl-typep ,val ',type))))
      (`(,(and name (or 'and 'or)) . ,types)
       (cond
        ((null types) (inline-quote ',(eq name 'and)))
        ((null (cdr types))
         (inline-quote (cl-typep ,val ',(car types))))
        (t
         (let ((head (car types))
               (rest `(,name . ,(cdr types))))
           (cond
            ((eq name 'and)
             (inline-quote (and (cl-typep ,val ',head)
                             (cl-typep ,val ',rest))))
            (t
             (inline-quote (or (cl-typep ,val ',head)
                            (cl-typep ,val ',rest)))))))))
      (`(eql ,v)          (inline-quote (and (eql ,val ',v) t)))
      (`(member . ,args)  (inline-quote (and (memql ,val ',args) t)))
      (`(satisfies ,pred) (inline-quote (funcall #',pred ,val)))
      ((and (pred symbolp) type (guard (get type 'cl-deftype-handler)))
       (inline-quote
        (cl-typep ,val ',(funcall (get type 'cl-deftype-handler)))))
      ((and (pred symbolp) type (guard (get type 'cl-deftype-satisfies)))
       (inline-quote (funcall #',(get type 'cl-deftype-satisfies) ,val)))
      ((and (or 'nil 't) type) (inline-quote ',type))
      ((and (pred symbolp) type)
       (macroexp-warn-and-return
        (format-message "Unknown type: %S" type)
        (let* ((name (symbol-name type))
               (namep (intern (concat name "p"))))
          (cond
           ((cl--macroexp-fboundp namep) (inline-quote (funcall #',namep ,val)))
           ((cl--macroexp-fboundp
             (setq namep (intern (concat name "-p"))))
            (inline-quote (funcall #',namep ,val)))
           ((cl--macroexp-fboundp type) (inline-quote (funcall #',type ,val)))
           (t (error "Unknown type %S" type))))
        nil nil type))
      (type (error "Bad type spec: %S" type)))))


;;;###autoload
(defmacro cl-check-type (form type &optional string)
  "Verify that FORM is of type TYPE; signal an error if not.
STRING is an optional description of the desired type."
  (declare (debug (place cl-type-spec &optional stringp)))
  (and (or (not (macroexp-compiling-p))
	   (< cl--optimize-speed 3) (= cl--optimize-safety 3))
       (macroexp-let2 macroexp-copyable-p temp form
         `(progn (or (cl-typep ,temp ',type)
                     (signal 'wrong-type-argument
                             (list ,(or string `',(if (eq 'satisfies
                                                          (car-safe type))
                                                      (cadr type) type))
                                   ,temp ',form)))
                 nil))))

;;;###autoload
(defmacro cl-assert (form &optional show-args string &rest args)
  ;; FIXME: This is actually not compatible with Common-Lisp's `assert'.
  "Verify that FORM returns non-nil; signal an error if not.
Second arg SHOW-ARGS means to include arguments of FORM in message.
Other args STRING and ARGS... are arguments to be passed to `error'.
They are not evaluated unless the assertion fails.  If STRING is
omitted, a default message listing FORM itself is used."
  (declare (debug (form &rest form)))
  (and (or (not (macroexp-compiling-p))
	   (< cl--optimize-speed 3) (= cl--optimize-safety 3))
       (let ((sargs (and show-args
                         (delq nil (mapcar (lambda (x)
                                             (unless (macroexp-const-p x)
                                               x))
                                           (cdr-safe form))))))
	 `(progn
            (or ,form
                (cl--assertion-failed
                 ',form ,@(if (or string sargs args)
                              `(,string (list ,@sargs) (list ,@args)))))
            nil))))

;;; Compiler macros.

;;;###autoload
(defmacro cl-define-compiler-macro (func args &rest body)
  "Define a compiler-only macro.
This is like `defmacro', but macro expansion occurs only if the call to
FUNC is compiled (i.e., not interpreted).  Compiler macros should be used
for optimizing the way calls to FUNC are compiled; the form returned by
BODY should do the same thing as a call to the normal function called
FUNC, though possibly more efficiently.  Note that, like regular macros,
compiler macros are expanded repeatedly until no further expansions are
possible.  Unlike regular macros, BODY can decide to \"punt\" and leave the
original function call alone by declaring an initial `&whole foo' parameter
and then returning foo."
  ;; Like `cl-defmacro', but with the `&whole' special case.
  (declare (debug (&define [&name symbolp "@cl-compiler-macro"]
                           cl-macro-list
                           cl-declarations-or-string def-body))
           (indent 2))
  (let ((p args) (res nil))
    (while (consp p) (push (pop p) res))
    (setq args (nconc (nreverse res) (and p (list '&rest p)))))
  ;; FIXME: The code in bytecomp mishandles top-level expressions that define
  ;; uninterned functions.  E.g. it would generate code like:
  ;;    (defalias '#1=#:foo--cmacro #[514 ...])
  ;;    (put 'foo 'compiler-macro '#:foo--cmacro)
  ;; So we circumvent this by using an interned name.
  (let ((fname (intern (concat (symbol-name func) "--cmacro"))))
    `(eval-and-compile
       ;; Name the compiler-macro function, so that `symbol-file' can find it.
       (cl-defun ,fname ,(if (memq '&whole args) (delq '&whole args)
                           (cons '_cl-whole-arg args))
         ,@body)
       (define-symbol-prop ',func 'compiler-macro #',fname))))

;;;###autoload
(defun cl-compiler-macroexpand (form)
  "Like `macroexpand', but for compiler macros.
Expands FORM repeatedly until no further expansion is possible.
Returns FORM unchanged if it has no compiler macro, or if it has a
macro that returns its `&whole' argument."
  (while
      (let ((func (car-safe form)) (handler nil))
	(while (and (symbolp func)
		    (not (setq handler (get func 'compiler-macro)))
		    (fboundp func)
		    (or (not (autoloadp (symbol-function func)))
			(autoload-do-load (symbol-function func) func)))
	  (setq func (symbol-function func)))
	(and handler
	     (not (eq form (setq form (apply handler form (cdr form))))))))
  form)

;; Optimize away unused block-wrappers.

(defvar cl--active-block-names nil)

(cl-define-compiler-macro cl--block-wrapper (form)
  (pcase form
    (`(let ((,var . ,val)) (catch ,var . ,body))
     (let* ((cl-entry (cons var nil))
            (cl--active-block-names (cons cl-entry cl--active-block-names))
            (cl-body (macroexpand-all      ;Performs compiler-macro expansions.
                      (macroexp-progn body)
                      macroexpand-all-environment)))
       ;; FIXME: To avoid re-applying macroexpand-all, we'd like to be able
       ;; to indicate that this return value is already fully expanded.
       (if (cdr cl-entry)
           `(let ((,var . ,val)) (catch ,var ,@(macroexp-unprogn cl-body)))
           cl-body)))
    ;; `form' was somehow mangled, god knows what happened, let's not touch it.
    (_ form)))

(cl-define-compiler-macro cl--block-throw (cl-tag cl-value)
  (let ((cl-found (and (symbolp cl-tag) (assq cl-tag cl--active-block-names))))
    (if cl-found (setcdr cl-found t)))
  `(throw ,cl-tag ,cl-value))

;; Compile-time optimizations for some functions defined in this package.

(defun cl--compiler-macro-member (form a list &rest keys)
  (let ((test (and (= (length keys) 2) (eq (car keys) :test)
		   (cl--const-expr-val (nth 1 keys)))))
    (cond ((eq test 'eq) `(memq ,a ,list))
	  ((eq test 'equal) `(member ,a ,list))
	  ((or (null keys) (eq test 'eql)) `(memql ,a ,list))
	  (t form))))

(defun cl--compiler-macro-assoc (form a list &rest keys)
  (let ((test (and (= (length keys) 2) (eq (car keys) :test)
		   (cl--const-expr-val (nth 1 keys)))))
    (cond ((eq test 'eq) `(assq ,a ,list))
	  ((eq test 'equal) `(assoc ,a ,list))
	  ((and (macroexp-const-p a) (or (null keys) (eq test 'eql)))
	   (if (floatp (cl--const-expr-val a))
	       `(assoc ,a ,list) `(assq ,a ,list)))
	  (t form))))

;;;###autoload
(defun cl--compiler-macro-adjoin (form a list &rest keys)
  (if (memq :key keys) form
    (macroexp-let2* macroexp-copyable-p ((va a) (vlist list))
      `(if (cl-member ,va ,vlist ,@keys) ,vlist (cons ,va ,vlist)))))

(defun cl--compiler-macro-get (_form sym prop &optional def)
  (if def
      `(cl-getf (symbol-plist ,sym) ,prop ,def)
    `(get ,sym ,prop)))

;;; Types and assertions.

;;;###autoload
(defmacro cl-deftype (name arglist &rest body)
  "Define NAME as a new data type.
The type name can then be used in `cl-typecase', `cl-check-type', etc."
  (declare (debug cl-defmacro) (doc-string 3) (indent 2))
  `(cl-eval-when (compile load eval)
     (define-symbol-prop ',name 'cl-deftype-handler
                         (cl-function (lambda (&cl-defs ('*) ,@arglist) ,@body)))))

(cl-deftype extended-char () '(and character (not base-char)))
;; Define fixnum so `cl-typep' recognize it and the type check emitted
;; by `cl-the' is effective.

;;; Additional functions that we can now define because we've defined
;;; `cl-defsubst' and `cl-typep'.

(define-inline cl-struct-slot-value (struct-type slot-name inst)
  "Return the value of slot SLOT-NAME in INST of STRUCT-TYPE.
STRUCT-TYPE and SLOT-NAME are symbols.  INST is a structure instance."
  (declare (side-effect-free t))
  (inline-letevals (struct-type slot-name inst)
    (inline-quote
     (progn
       (unless (cl-typep ,inst ,struct-type)
         (signal 'wrong-type-argument (list ,struct-type ,inst)))
       ;; We could use `elt', but since the byte compiler will resolve the
       ;; branch below at compile time, it's more efficient to use the
       ;; type-specific accessor.
       (if (eq (cl-struct-sequence-type ,struct-type) 'list)
           (nth (cl-struct-slot-offset ,struct-type ,slot-name) ,inst)
         (aref ,inst (cl-struct-slot-offset ,struct-type ,slot-name)))))))

(make-obsolete-variable 'cl-macs-load-hook
                        "use `with-eval-after-load' instead." "28.1")
(run-hooks 'cl-macs-load-hook)

;;; Pcase type pattern.

;;;###autoload
(pcase-defmacro cl-type (type)
  "Pcase pattern that matches objects of TYPE.
TYPE is a type descriptor as accepted by `cl-typep', which see."
  `(pred (cl-typep _ ',type)))


;; Local variables:
;; generated-autoload-file: "cl-loaddefs.el"
;; End:

(provide 'cl-macs)

;;; cl-macs.el ends here<|MERGE_RESOLUTION|>--- conflicted
+++ resolved
@@ -1283,21 +1283,12 @@
             ;; Use `gensym' rather than `make-symbol'.  It's important that
 	    ;; (not (eq (symbol-name var1) (symbol-name var2))) because
 	    ;; these vars get added to the macro-environment.
-<<<<<<< HEAD
-	    (let ((var (or (pop cl--loop-args) (cl-gensym "--cl-var--"))))
+	    (let ((var (or (pop cl--loop-args) (gensym "--cl-var--"))))
 	      (setq word (cl--normalize (pop cl--loop-args)))
 	      (if (eq word :being) (setq word (cl--normalize (pop cl--loop-args))))
 	      (if (memq word '(:the :each)) (setq word (cl--normalize (pop cl--loop-args))))
 	      (if (memq word '(:buffer :buffers))
 		  (setq word :in
-=======
-            (let ((var (or (pop cl--loop-args) (gensym "--cl-var--"))))
-	      (setq word (pop cl--loop-args))
-	      (if (eq word 'being) (setq word (pop cl--loop-args)))
-	      (if (memq word '(the each)) (setq word (pop cl--loop-args)))
-	      (if (memq word '(buffer buffers))
-		  (setq word 'in
->>>>>>> 53eec34d
                         cl--loop-args (cons '(buffer-list) cl--loop-args)))
 	      (cond
 
