--- conflicted
+++ resolved
@@ -923,16 +923,6 @@
 interactively), DIR must be an absolute file name."
   (interactive (let ((dir (expand-file-name (read-directory-name "Directory: "))))
                  (list dir (and current-prefix-arg
-<<<<<<< HEAD
-                                (read-string
-                                 (format-prompt "Package name" base)
-                                 nil nil base)))))
-  (package-vc--archives-initialize)
-  (let* ((name (or name (file-name-base (directory-file-name dir))))
-         (pkg-dir (expand-file-name name package-user-dir))
-         (package-vc-selected-packages
-          (cons (list name :lisp-dir (expand-file-name dir))
-=======
                                 (let ((base (file-name-base
                                              (directory-file-name
                                               dir))))
@@ -946,7 +936,6 @@
          (pkg-dir (file-name-concat package-user-dir name))
          (package-vc-selected-packages
           (cons (list name :lisp-dir dir)
->>>>>>> 48b3363a
                 package-vc-selected-packages)))
     (when (file-exists-p pkg-dir)
       (if (yes-or-no-p (format "Overwrite previous checkout for package `%s'?" name))
