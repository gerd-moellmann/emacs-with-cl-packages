--- conflicted
+++ resolved
@@ -397,12 +397,7 @@
 (defun rx--reduce-to-char-alt (form)
   "Transform FORM into (INTERVALS . CLASSES) or nil if not possible.
 Process `or', `intersection' and `not'.
-<<<<<<< HEAD
-FORM must be normalised (from `rx--normalise-char-pattern')."
-  (setq form (rx--normalize form))
-=======
 FORM must be normalized (from `rx--normalize-char-pattern')."
->>>>>>> 67fdbefc
   (cond
    ((stringp form)
     (and (= (length form) 1)
@@ -516,13 +511,8 @@
           ;; All branches are strings: use `regexp-opt'.
           (cons (list (regexp-opt (rx--collect-or-strings args) nil))
                 t)
-<<<<<<< HEAD
-        (let ((form (rx--optimise-or-args args)))
+        (let ((form (rx--optimize-or-args args)))
           (if (eq (rx--normalize (car-safe form)) 'or)
-=======
-        (let ((form (rx--optimize-or-args args)))
-          (if (eq (car-safe form) 'or)
->>>>>>> 67fdbefc
               (let ((branches (cdr form)))
                 (cons (append (car (rx--translate (car branches)))
                               (mapcan (lambda (item)
