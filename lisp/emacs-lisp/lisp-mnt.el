;;; lisp-mnt.el --- utility functions for Emacs Lisp maintainers  -*- lexical-binding:t -*-

<<<<<<< HEAD
;; Copyright (C) 1992-2023 Free Software Foundation, Inc.
=======
;; Copyright (C) 1992, 1994, 1997, 2000-2024 Free Software Foundation,
;; Inc.
>>>>>>> dc4e6b13

;; Author: Eric S. Raymond <esr@thyrsus.com>
;; Maintainer: emacs-devel@gnu.org
;; Created: 14 Jul 1992
;; Keywords: docs
;; X-Bogus-Bureaucratic-Cruft: Gruad will get you if you don't watch out!

;; This file is part of GNU Emacs.

;; GNU Emacs is free software: you can redistribute it and/or modify
;; it under the terms of the GNU General Public License as published by
;; the Free Software Foundation, either version 3 of the License, or
;; (at your option) any later version.

;; GNU Emacs is distributed in the hope that it will be useful,
;; but WITHOUT ANY WARRANTY; without even the implied warranty of
;; MERCHANTABILITY or FITNESS FOR A PARTICULAR PURPOSE.  See the
;; GNU General Public License for more details.

;; You should have received a copy of the GNU General Public License
;; along with GNU Emacs.  If not, see <https://www.gnu.org/licenses/>.

;;; Commentary:

;; This library adds some services to Emacs-Lisp editing mode.
;;
;; First, it knows about the header conventions for library packages.
;; One entry point supports generating synopses from a library directory.
;; Another can be used to check for missing headers in library files.
;;
;; Another entry point automatically addresses bug mail to a package's
;; maintainer or author.

;; This file can be loaded by your emacs-lisp-mode-hook.  Have it
;; (require 'lisp-mnt)

;; This file is an example of the header conventions.  Note the following
;; features:
;;
;;    * Header line --- makes it possible to extract a one-line summary of
;; the package's uses automatically for use in library synopses, KWIC
;; indexes and the like.
;;
;;    Format is three semicolons, followed by the filename, followed by
;; three dashes, followed by the summary.  All fields space-separated.
;;
;;    * A blank line
;;
;;    * Copyright line, which looks more or less like this:
;;
;;       ;; Copyright (C) 1999-2001 Free Software Foundation, Inc.
;;
;;    * A blank line
;;
;;    * Author line --- contains the name and net address of at least
;; the principal author.
;;
;;    If there are multiple authors, they should be listed on continuation
;; lines led by ;;<TAB>, like this:
;;
;; ;; Author: Ashwin Ram <Ram-Ashwin@cs.yale.edu>
;; ;;	Dave Sill <de5@ornl.gov>
;; ;;	David Lawrence <tale@pawl.rpi.edu>
;; ;;	Noah Friedman <friedman@ai.mit.edu>
;; ;;	Joe Wells <jbw@maverick.uswest.com>
;; ;;	Dave Brennan <brennan@hal.com>
;; ;;	Eric S. Raymond <esr@thyrsus.com>
;;
;;    * Maintainer line --- should be a single name/address as in the Author
;; line, or an address only.  If there is no maintainer
;; line, the person(s) in the Author field are presumed to be it.
;;    The idea behind these two fields is to be able to write a Lisp function
;; that does "send mail to the author" without having to mine the name out by
;; hand.  Please be careful about surrounding the network address with <> if
;; there's also a name in the field.
;;
;;    * Created line --- optional, gives the original creation date of the
;; file.  For historical interest, basically.
;;
;;    * Version line --- intended to give the reader a clue if they're looking
;; at a different version of the file than the one they're accustomed to.  This
;; may be an RCS or SCCS header.
;;
;;    * Adapted-By line --- this was used historically when some files
;; were added to Emacs.  The person named in this field installed and
;; (possibly adapted) the package in the Emacs distribution.
;;
;;    * Keywords line --- used by the finder code for finding Emacs
;; Lisp code related to a topic.
;;
;;    * X-Bogus-Bureaucratic-Cruft line --- this is a joke and an example
;; of a comment header.  Headers starting with `X-' should never be used
;; for any real purpose; this is the way to safely add random headers
;; without invoking the wrath of any program.
;;
;;    * Commentary line --- enables Lisp code to find the developer's and
;; maintainers' explanations of the package internals.
;;
;;    * Change log line --- optional, exists to terminate the commentary
;; section and start a change-log part, if one exists.
;;
;;    * Code line --- exists so Lisp can know where commentary and/or
;; change-log sections end.
;;
;;    * Footer line --- marks end-of-file so it can be distinguished from
;; an expanded formfeed or the results of truncation.

;;; Code:

;;; Variables:

(defgroup lisp-mnt nil
  "Utility functions for Emacs Lisp maintainers."
  :prefix "lm-"
  :group 'maint)

;; At least some of these defcustoms should probably be defconsts,
;; since they define, or are defined by, the header format.  -- fx

(defcustom lm-header-prefix "^;+[ \t]+\\(@(#)\\)?[ \t]*\\$?"
  "Prefix that is ignored before the tag.
For example, you can write the 1st line synopsis string and headers like this
in your Lisp package:

   ;; @(#) package.el -- package description
   ;;
   ;; @(#) $Maintainer:   Person Foo Bar $

The @(#) construct is used by unix what(1) and
then $identifier: doc string $ is used by GNU ident(1)"
  :type 'regexp)

(defcustom lm-copyright-prefix "^\\(;+[ \t]\\)+Copyright (C) "
  "Prefix that is ignored before the dates in a copyright.
Leading comment characters and whitespace should be in regexp group 1."
  :type 'regexp)

(defcustom lm-comment-column 16
  "Column used for placing formatted output."
  :type 'integer)

(defcustom lm-any-header ".*"
  "Regexp which matches start of any section."
  :type 'regexp)

(defcustom lm-commentary-header "Commentary\\|Documentation"
  "Regexp which matches start of documentation section."
  :type 'regexp)

(defcustom lm-history-header "Change ?Log\\|History"
  "Regexp which matches the start of code log section."
  :type 'regexp)

;;; Functions:

;; These functions all parse the headers of the current buffer

(defun lm-get-header-re (header &optional mode)
  "Return regexp for matching HEADER.
If called with optional MODE and with value `section',
return section regexp instead."
  (if (eq mode 'section)
      (concat "^;;;;* \\(" header "\\):[ \t]*$")
    (concat lm-header-prefix "\\(" header "\\)[ \t]*:[ \t]*")))

(defun lm-get-package-name ()
  "Return package name by looking at the first line."
  (save-excursion
    (goto-char (point-min))
    (if (and (looking-at (concat lm-header-prefix))
	     (progn (goto-char (match-end 0))
		    (looking-at "\\([^\t ]+\\)")
		    (match-end 1)))
	(match-string-no-properties 1))))

(defun lm-section-start (header &optional after)
  "Return the buffer location of a given section start marker.
The HEADER is the section mark string to search for.
If AFTER is non-nil, return the location of the next line.
If the given section does not exist, return nil."
  (save-excursion
    (let ((case-fold-search t))
      (goto-char (point-min))
      (if (re-search-forward (lm-get-header-re header 'section) nil t)
          (line-beginning-position (if after 2))))))

(defun lm-section-end (header)
  "Return the buffer location of the end of a given section.
The HEADER is the section string marking the beginning of the
section.  If the given section does not exist, return nil.

The section ends before the first non-comment text or the next
section of the same level or lower; whatever comes first.  The
function `lisp-outline-level' is used to compute the level of
a section."
  (require 'outline)   ;; for outline-regexp.
  (let ((start (lm-section-start header)))
    (when start
      (save-excursion
        (goto-char start)
        (looking-at outline-regexp)
        (let ((level (lisp-outline-level))
              (case-fold-search t)
              next-section-found)
          (beginning-of-line 2)
          (while (and (setq next-section-found
                            (re-search-forward
                             (lm-get-header-re lm-any-header 'section)
                             nil t))
                      (> (save-excursion
                           (beginning-of-line)
                           (looking-at outline-regexp)
                           (lisp-outline-level))
                         level)))
	  (min (if next-section-found
		   (progn (beginning-of-line 0)
			  (unless (looking-at "")
			    (beginning-of-line 2))
			  (point))
		 (point-max))
	       (progn (goto-char start)
		      (while (forward-comment 1))
		      (point))))))))

(defun lm-code-start ()
  "Return the buffer location of the `Code' start marker."
  (lm-section-start "Code"))

(defun lm-commentary-start ()
  "Return the buffer location of the `Commentary' start marker."
  (lm-section-start lm-commentary-header))

(defun lm-commentary-end ()
  "Return the buffer location of the `Commentary' section end."
  (lm-section-end lm-commentary-header))

(defun lm-history-start ()
  "Return the buffer location of the `History' start marker."
  (lm-section-start lm-history-header))

(defun lm-copyright-mark ()
  "Return the buffer location of the `Copyright' line."
  (save-excursion
    (let ((case-fold-search t))
      (goto-char (point-min))
      (if (re-search-forward lm-copyright-prefix nil t)
	  (point)))))

(defun lm-header (header)
  "Return the contents of the header named HEADER."
  (goto-char (point-min))
  (let ((case-fold-search t))
    (when (and (re-search-forward (lm-get-header-re header) (lm-code-start) t)
	       ;;   RCS ident likes format "$identifier: data$"
	       (looking-at
		(if (save-excursion
		      (skip-chars-backward "^$" (match-beginning 0))
		      (= (point) (match-beginning 0)))
		    "[^\n]+" "[^$\n]+")))
      (match-string-no-properties 0))))

(defun lm-header-multiline (header)
  "Return the contents of the header named HEADER, with continuation lines.
The returned value is a list of strings, one per line."
  (save-excursion
    (goto-char (point-min))
    (let ((res (lm-header header)))
      (when res
	(setq res (list res))
	(forward-line 1)
	(while (looking-at "^;+\\(\t\\|[\t\s]\\{2,\\}\\)\\(.+\\)")
	  (push (match-string-no-properties 2) res)
	  (forward-line 1)))
      (nreverse res))))

;; These give us smart access to the header fields and commentary

(defmacro lm-with-file (file &rest body)
  "Execute BODY in a buffer containing the contents of FILE.
If FILE is nil, execute BODY in the current buffer."
  (declare (indent 1) (debug t))
  (let ((filesym (make-symbol "file")))
    `(let ((,filesym ,file))
       (if ,filesym
	   (with-temp-buffer
	     (insert-file-contents ,filesym)
	     (emacs-lisp-mode)
	     ,@body)
	 (save-excursion
           (save-restriction
             (widen)
             (goto-char (point-min))
             ;; Switching major modes is too drastic, so just switch
             ;; temporarily to the Emacs Lisp mode syntax table.
             (with-syntax-table emacs-lisp-mode-syntax-table
               ,@body)))))))

;; Fixme: Probably this should be amalgamated with copyright.el; also
;; we need a check for ranges in copyright years.

(defun lm-crack-copyright (&optional file)
  "Return the copyright holder, and a list of copyright years.
Use the current buffer if FILE is nil.
Return argument is of the form (\"HOLDER\" \"YEAR1\" ... \"YEARN\")"
  (lm-with-file file
    (goto-char (lm-copyright-mark))
    (let ((holder nil)
	  (years nil)
	  (start (point))
	  (end (line-end-position)))
      ;; Cope with multi-line copyright `lines'.  Assume the second
      ;; line is indented at least as much as the original, with the
      ;; same commenting style.
      (save-excursion
	(beginning-of-line 2)
	(let ((str (match-string-no-properties 1)))
	  (beginning-of-line)
	  (while (and (looking-at str) (not (looking-at lm-copyright-prefix)))
	    (setq end (line-end-position))
	    (beginning-of-line 2))))
      ;; Make a single line and parse that.
      (let ((buff (current-buffer)))
	(with-temp-buffer
	  (insert-buffer-substring buff start end)
	  (goto-char (point-min))
	  (while (re-search-forward "^;+[ \t]+" nil t)
	    (replace-match ""))
	  (goto-char (point-min))
	  (while (re-search-forward " *\n" nil t)
	    (replace-match " "))
	  (goto-char (point-min))
	  (while (re-search-forward "\\([0-9]+\\),? +" nil t)
	    (setq years (cons (match-string-no-properties 1) years)))
	  (if (looking-at ".*$")
	      (setq holder (match-string-no-properties 0)))))
      (cons holder (nreverse years)))))

(defun lm-summary (&optional file)
  "Return the one-line summary of file FILE, or current buffer if FILE is nil."
  (lm-with-file file
    (goto-char (point-min))
    (if (and (looking-at lm-header-prefix)
	     (progn (goto-char (match-end 0))
		    (looking-at "[^ ]+[ \t]+--+[ \t]+\\(.*\\)")))
	(let ((summary (match-string-no-properties 1)))
	  ;; Strip off -*- specifications.
	  (if (string-match "[ \t]*-\\*-.*-\\*-" summary)
	      (substring summary 0 (match-beginning 0))
	    summary)))))

(defun lm-crack-address (x)
  "Split up email address(es) X into full name and real email address.
The value is a list of elements of the form (FULLNAME . ADDRESS)."
  (require 'mail-parse)
  (declare-function mail-header-parse-addresses-lax "mail-parse" (string))
  (mapcar (lambda (elem)
            (cons (cdr elem) (car elem)))
          (mail-header-parse-addresses-lax x)))

(defun lm-authors (&optional file)
  "Return the author list of file FILE, or current buffer if FILE is nil.
Each element of the list is a cons; the car is the full name,
the cdr is an email address."
  (lm-with-file file
    (let ((authorlist (lm-header-multiline "author")))
      (mapcan #'lm-crack-address authorlist))))

(defun lm-maintainers (&optional file)
  "Return the maintainer list of file FILE, or current buffer if FILE is nil.
If the maintainers are unspecified, then return the authors.
Each element of the list is a cons; the car is the full name,
the cdr is an email address."
  (lm-with-file file
    (mapcan #'lm-crack-address
            (or (lm-header-multiline "maintainer")
                (lm-header-multiline "author")))))

(defun lm-maintainer (&optional file)
  "Return the maintainer of file FILE, or current buffer if FILE is nil.
If the maintainer is unspecified, then return the author.
The return value has the form (NAME . ADDRESS)."
  (declare (obsolete lm-maintainers "28.1"))
  (car (lm-maintainers file)))

(defun lm-creation-date (&optional file)
  "Return the created date given in file FILE, or current buffer if FILE is nil."
  (lm-with-file file
    (lm-header "created")))

(defun lm-last-modified-date (&optional file iso-date)
  "Return the modify-date given in file FILE, or current buffer if FILE is nil.
ISO-DATE non-nil means return the date in ISO 8601 format."
  (lm-with-file file
    (when (progn (goto-char (point-min))
		 (re-search-forward
		  "\\$[I]d: [^ ]+ [^ ]+ \\([^/]+\\)/\\([^/]+\\)/\\([^ ]+\\) "
                  (lm-code-start) t))
      (let ((dd (match-string 3))
	    (mm (match-string 2))
	    (yyyy (match-string 1)))
	(if iso-date
	    (format "%s-%s-%s" yyyy mm dd)
	  (format "%s %s %s"
		  dd
		  (nth (string-to-number mm)
		       '("" "Jan" "Feb" "Mar" "Apr" "May" "Jun"
			 "Jul" "Aug" "Sep" "Oct" "Nov" "Dec"))
		  yyyy))))))

(defun lm-version (&optional file)
  "Return the version listed in file FILE, or current buffer if FILE is nil.
This can be found in an RCS or SCCS header."
  (lm-with-file file
    (or (lm-header "version")
        (let ((header-max (lm-code-start)))
	  (goto-char (point-min))
	  (cond
	   ;; Look for an RCS header
	   ((re-search-forward "\\$[I]d: [^ ]+ \\([^ ]+\\) " header-max t)
	    (match-string-no-properties 1))
	   ((re-search-forward "\\$Revision: +\\([^ ]+\\) " header-max t)
	    (match-string-no-properties 1))
	   ;; Look for an SCCS header
	   ((re-search-forward
	     (concat
	      "@(#)"
              (if buffer-file-name
                  (regexp-quote (file-name-nondirectory buffer-file-name))
                "[^\t\n]+")
	      "\t\\([012345679.]*\\)")
	     header-max t)
	    (match-string-no-properties 1)))))))

(defun lm--prepare-package-dependencies (deps)
  "Turn DEPS into an acceptable list of dependencies.

Any parts missing a version string get a default version string
of \"0\" (meaning any version) and an appropriate level of lists
is wrapped around any parts requiring it."
  (cond
   ((not (listp deps))
    (error "Invalid requirement specifier: %S" deps))
   (t (mapcar (lambda (dep)
                (cond
                 ((symbolp dep) `(,dep "0"))
                 ((stringp dep)
                  (error "Invalid requirement specifier: %S" dep))
                 ((and (listp dep) (null (cdr dep)))
                  (list (car dep) "0"))
                 (t dep)))
              deps))))

(declare-function package-read-from-string "package" (str))

(defun lm-package-requires (&optional file)
  "Return dependencies listed in file FILE, or current buffer if FILE is nil.
The return value is a list of elements of the form (PACKAGE VERSION)
where PACKAGE is the package name (a symbol) and VERSION is the
package version (a string)."
  (require 'package)
  (lm-with-file file
    (and-let* ((require-lines (lm-header-multiline "package-requires")))
      (lm--prepare-package-dependencies
       (package-read-from-string (mapconcat #'identity require-lines " "))))))

(defun lm-keywords (&optional file)
  "Return the keywords given in file FILE, or current buffer if FILE is nil.
The return is a `downcase'-ed string, or nil if no keywords
header.  Multi-line keywords are joined up with a space between
each line."
  (lm-with-file file
    (let ((keywords (lm-header-multiline "keywords")))
      (and keywords
	   (mapconcat #'downcase keywords " ")))))

(defun lm-keywords-list (&optional file)
  "Return list of keywords given in file FILE."
  (let ((keywords (lm-keywords file)))
    (if keywords
	(if (string-search "," keywords)
	    (split-string keywords ",[ \t\n]*" t "[ ]+")
	  (split-string keywords "[ \t\n]+" t "[ ]+")))))

(defvar finder-known-keywords)
(defun lm-keywords-finder-p (&optional file)
  "Return non-nil if any keywords in FILE are known to finder."
  (require 'finder)
  (let ((keys (lm-keywords-list file)))
    (catch 'keyword-found
      (while keys
	(if (assoc (intern (car keys)) finder-known-keywords)
	    (throw 'keyword-found t))
	(setq keys (cdr keys)))
      nil)))

(defun lm-adapted-by (&optional file)
  "Return the adapted-by names in file FILE, or current buffer if FILE is nil.
This is the name of the person who cleaned up this package for
distribution."
  (lm-with-file file
    (lm-header "adapted-by")))

(defun lm-commentary (&optional file)
  "Return the commentary in file FILE, or current buffer if FILE is nil.
Return the value as a string.  In the file, the commentary
section starts with the tag `Commentary' or `Documentation' and
ends just before the next section.  If the commentary section is
absent, return nil."
  (lm-with-file file
    (let ((start (lm-commentary-start)))
      (when start
        (replace-regexp-in-string       ; Get rid of...
         "[[:blank:]]*$" ""             ; trailing white-space
         (replace-regexp-in-string
          (format "%s\\|%s\\|%s"
                  ;; commentary header
                  (concat "^;;;[[:blank:]]*\\("
                          lm-commentary-header
                          "\\):[[:blank:]\n]*")
                  "^;;[[:blank:]]?"     ; double semicolon prefix
                  "[[:blank:]\n]*\\'")  ; trailing new-lines
          "" (buffer-substring-no-properties
              start (lm-commentary-end))))))))

(defun lm-website (&optional file)
  "Return the website in file FILE, or current buffer if FILE is nil."
  (let ((page (lm-with-file file
                (lm-header (rx (? "x-") (or "url" "homepage"))))))
    (if (and page (string-match (rx bol "<" (+ nonl) ">" eol) page))
        (substring page 1 -1)
      page)))
(defalias 'lm-homepage #'lm-website) ; for backwards-compatibility

;;; Verification and synopses

(defun lm-insert-at-column (col &rest strings)
  "Insert, at column COL, list of STRINGS."
  (if (> (current-column) col) (insert "\n"))
  (move-to-column col t)
  (apply #'insert strings))

(defun lm-verify (&optional file showok verbose non-fsf-ok)
  "Check that the current buffer (or FILE if given) is in proper format.
If FILE is a directory, recurse on its files and generate a report in a
temporary buffer.  In that case, the optional argument SHOWOK
says display \"OK\" in temp buffer for files that have no problems.

Optional argument VERBOSE specifies verbosity level.
Optional argument NON-FSF-OK if non-nil means a non-FSF
copyright notice is allowed."
  ;; FIXME: Make obsolete in favor of checkdoc?
  (interactive (list nil nil t))
  (let* ((ret (and verbose "Ok"))
	 name)
    (if (and file (file-directory-p file))
	(setq ret
	      (with-temp-buffer
		(dolist (f (directory-files file nil "\\.el\\'")
			   (buffer-string))
		  (when (file-regular-p f)
		    (let ((status (lm-verify f)))
		      (insert f ":")
		      (if status
			  (lm-insert-at-column lm-comment-column status
					       "\n")
			(if showok
			    (lm-insert-at-column lm-comment-column
						 "OK\n"))))))))
      (lm-with-file file
	(setq name (lm-get-package-name))
	(setq ret
	      (cond
	       ((null name)
		"Can't find package name")
	       ((not (lm-authors))
		"`Author:' tag missing")
	       ((not (lm-maintainers))
		"`Maintainer:' tag missing")
	       ((not (lm-summary))
		"Can't find the one-line summary description")
	       ((not (lm-keywords))
		"`Keywords:' tag missing")
	       ((not (lm-keywords-finder-p))
		"`Keywords:' has no valid finder keywords (see `finder-known-keywords')")
               ((not (lm-commentary-start))
		"Can't find a `Commentary' section marker")
               ((not (lm-history-start))
		"Can't find a `History' section marker")
               ((not (lm-code-start))
		"Can't find a `Code' section marker")
	       ((progn
		  (goto-char (point-max))
		  (not
		   (re-search-backward
                    (rx bol ";;; " (regexp name) " ends here")
                    nil t)))
		"Can't find the footer line")
	       ((not (and (lm-copyright-mark) (lm-crack-copyright)))
		"Can't find a valid copyright notice")
	       ((not (or non-fsf-ok
			 (string-match "Free Software Foundation"
				       (car (lm-crack-copyright)))))
		"Copyright holder is not the Free Software Foundation")
	       (t
		ret)))))
    (if verbose
	(message "%s" ret))
    ret))

(defun lm-synopsis (&optional file showall)
  "Generate a synopsis listing for the buffer or the given FILE if given.
If FILE is a directory, recurse on its files and generate a report in
a temporary buffer.  If SHOWALL is non-nil, also generate a line for files
which do not include a recognizable synopsis."
  (interactive
   (list
    (read-file-name "Synopsis for (file or dir): ")))

  (if (and file (file-directory-p file))
      (with-output-to-temp-buffer "*Synopsis*"
        (set-buffer standard-output)
        (dolist (f (directory-files file nil ".*\\.el\\'"))
          (let ((syn (lm-synopsis (expand-file-name f file))))
            (when (or syn showall)
              (insert f ":")
              (lm-insert-at-column lm-comment-column (or syn "NA") "\n")))))
    (save-excursion
      (let ((must-kill (and file (not (get-file-buffer file)))))
        (when file (find-file file))
        (prog1
            (if (called-interactively-p 'interactive)
                (message "%s" (lm-summary))
              (lm-summary))
          (when must-kill (kill-buffer (current-buffer))))))))

(defvar report-emacs-bug-address)

(defun lm-report-bug (topic)
  "Report a bug in the package currently being visited to its maintainer.
Prompts for bug subject TOPIC.  Leaves you in a mail buffer."
  (interactive "sBug Subject: ")
  (require 'emacsbug)
  (let ((package (lm-get-package-name))
	(addr (car (lm-maintainers)))
	(version (lm-version)))
    (compose-mail (if addr
		      (concat (car addr) " <" (cdr addr) ">")
		    report-emacs-bug-address)
		  topic)
    (goto-char (point-max))
    (insert "\nIn " package)
    (if version
	(insert " version " version))
    (newline 2)
    (message "%s"
     (substitute-command-keys "Type \\[mail-send] to send bug report."))))

(define-obsolete-function-alias 'lm-section-mark #'lm-section-start "30.1")
(define-obsolete-function-alias 'lm-code-mark #'lm-code-start "30.1")
(define-obsolete-function-alias 'lm-commentary-mark #'lm-commentary-start "30.1")
(define-obsolete-function-alias 'lm-history-mark #'lm-history-start "30.1")

(provide 'lisp-mnt)

;;; lisp-mnt.el ends here<|MERGE_RESOLUTION|>--- conflicted
+++ resolved
@@ -1,11 +1,7 @@
 ;;; lisp-mnt.el --- utility functions for Emacs Lisp maintainers  -*- lexical-binding:t -*-
 
-<<<<<<< HEAD
-;; Copyright (C) 1992-2023 Free Software Foundation, Inc.
-=======
 ;; Copyright (C) 1992, 1994, 1997, 2000-2024 Free Software Foundation,
 ;; Inc.
->>>>>>> dc4e6b13
 
 ;; Author: Eric S. Raymond <esr@thyrsus.com>
 ;; Maintainer: emacs-devel@gnu.org
