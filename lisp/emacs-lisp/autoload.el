--- conflicted
+++ resolved
@@ -741,8 +741,7 @@
                                ;; last-time is the time-stamp (specifying
                                ;; the last time we looked at the file) and
                                ;; the file hasn't been changed since.
-<<<<<<< HEAD
-                               ((listp last-time)
+                               ((listp last-time) (= (length last-time) 2)
                                 (not (time-less-p last-time file-time)))
                                ;; FIXME? Arguably we should throw a
                                ;; user error, or some kind of warning,
@@ -754,10 +753,6 @@
                                ;; contributing to the output.
                                ((and output-time (eq t last-time))
                                 (not (time-less-p output-time file-time)))
-=======
-                               (and (listp last-time)
-                                    (not (time-less-p last-time file-time)))
->>>>>>> ce4a0524
                                ;; last-time is an MD5 checksum instead.
                                ((stringp last-time)
                                 (equal last-time
