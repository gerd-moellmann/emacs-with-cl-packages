--- conflicted
+++ resolved
@@ -95,12 +95,7 @@
 
 ;; Define the macOS-specific Window menu and add it to the global menu-bar map
 (defvar-keymap mac-window-menu-map :name "Window")
-<<<<<<< HEAD
-(define-key global-map [menu-bar window]
-  (cons "Window" mac-window-menu-map))
-=======
 (define-key global-map [menu-bar window] (cons "Window" mac-window-menu-map))
->>>>>>> 67b46867
 
  
