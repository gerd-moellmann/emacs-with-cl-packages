--- conflicted
+++ resolved
@@ -581,7 +581,7 @@
 
 ;;; Core functions:
 
-(defun org-protocol-check-filename-for-protocol (fname restoffiles _client)
+(defun org-protocol-check-filename-for-protocol (fname restoffiles client)
   "Check if `org-protocol-the-protocol' and a valid protocol are used in FNAME.
 Sub-protocols are registered in `org-protocol-protocol-alist' and
 `org-protocol-protocol-alist-default'.  This is how the matching is done:
@@ -620,17 +620,12 @@
                 (let* ((func (plist-get (cdr prolist) :function))
                        (greedy (plist-get (cdr prolist) :greedy))
                        (split (split-string fname proto))
-<<<<<<< HEAD
-                       (result (if greedy restoffiles (cadr split))))
+                       (result (if greedy restoffiles (cadr split)))
+		       (new-style (string= (match-string 1 fname) "?")))
 		  ;; Emacs Mac port directly handles `org-protocol'
 		  ;; URLs without the help of external commands or
 		  ;; apps.  In this case, `client' is set to nil.
                   (when (and client (plist-get (cdr prolist) :kill-client))
-=======
-                       (result (if greedy restoffiles (cadr split)))
-		       (new-style (string= (match-string 1 fname) "?")))
-                  (when (plist-get (cdr prolist) :kill-client)
->>>>>>> c2674216
 		    (message "Greedy org-protocol handler.  Killing client.")
 		    (server-edit))
                   (when (fboundp func)
