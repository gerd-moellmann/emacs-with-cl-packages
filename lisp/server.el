--- conflicted
+++ resolved
@@ -1269,13 +1269,10 @@
                  (when (or (and (eq system-type 'windows-nt)
                                 (or (daemonp)
                                     (eq window-system 'w32)))
-<<<<<<< HEAD
-                           (eq window-system 'mac))
-=======
+                           (eq window-system 'mac)
                            ;; Client runs on Windows, but the server
                            ;; runs on a Posix host.
                            (equal tty-name "CONOUT$"))
->>>>>>> 6a299b3c
                    (push "-window-system" args-left)))
 
                 ;; -position +LINE[:COLUMN]:  Set point to the given
