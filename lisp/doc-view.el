;;; doc-view.el --- Document viewer for Emacs -*- lexical-binding: t -*-

;; Copyright (C) 2007-2023 Free Software Foundation, Inc.
;;
;; Author: Tassilo Horn <tsdh@gnu.org>
;; Keywords: files, pdf, ps, dvi, djvu, epub, cbz, fb2, xps, openxps

;; This file is part of GNU Emacs.

;; GNU Emacs is free software: you can redistribute it and/or modify
;; it under the terms of the GNU General Public License as published by
;; the Free Software Foundation, either version 3 of the License, or
;; (at your option) any later version.

;; GNU Emacs is distributed in the hope that it will be useful,
;; but WITHOUT ANY WARRANTY; without even the implied warranty of
;; MERCHANTABILITY or FITNESS FOR A PARTICULAR PURPOSE.  See the
;; GNU General Public License for more details.

;; You should have received a copy of the GNU General Public License
;; along with GNU Emacs.  If not, see <https://www.gnu.org/licenses/>.

;;; Requirements:

;; Viewing PS/PDF/DVI files requires Ghostscript, `dvipdf' (comes with
;; Ghostscript) or `dvipdfm' (comes with teTeX or TeXLive) and
;; `pdftotext', which comes with xpdf (https://www.foolabs.com/xpdf/)
;; or poppler (https://poppler.freedesktop.org/). EPUB, CBZ, FB2, XPS
;; and OXPS documents require `mutool' which comes with mupdf
;; (https://mupdf.com/index.html). Djvu documents require `ddjvu'
;; (from DjVuLibre).  ODF files require `soffice' (from LibreOffice).

;;; Commentary:

;; DocView is a document viewer for Emacs.  It converts a number of
;; document formats (including PDF, PS, DVI, Djvu, ODF, EPUB, CBZ,
;; FB2, XPS and OXPS files) to a set of PNG (or TIFF for djvu) files,
;; one image for each page, and displays the images inside an Emacs
;; buffer.  This buffer uses `doc-view-mode' which provides convenient
;; key bindings for browsing the document.
;;
;; To use it simply open a document file with
;;
;;     C-x C-f ~/path/to/document RET
;;
;; and the document will be converted and displayed, if your Emacs supports PNG
;; images.  With `C-c C-c' you can toggle between the rendered images
;; representation and the source text representation of the document.
;;
;; Since conversion may take some time all the PNG images are cached in a
;; subdirectory of `doc-view-cache-directory' and reused when you want to view
;; that file again.  To reconvert a document hit `g' (`doc-view-reconvert-doc')
;; when displaying the document.  To delete all cached files use
;; `doc-view-clear-cache'.  To open the cache with dired, so that you can tidy
;; it out use `doc-view-dired-cache'.
;;
;; When conversion is underway the first page will be displayed as soon as it
;; is available and the available pages are refreshed every
;; `doc-view-conversion-refresh-interval' seconds.  If that variable is nil the
;; pages won't be displayed before conversion of the document finished
;; completely.
;;
;; DocView lets you select a slice of the displayed pages.  This slice
;; will be remembered and applied to all pages of the current
;; document.  This enables you to cut away the margins of a document
;; to save some space.  To select a slice you can use
;; `doc-view-set-slice' (bound to `c s') which will query you for the
;; coordinates of the slice's top-left corner and its width and
;; height.  A much more convenient way to do the same is offered by
;; the command `doc-view-set-slice-using-mouse' (bound to `c m').
;; After invocation you only have to press mouse-1 at the top-left
;; corner and drag it to the bottom-right corner of the desired slice.
;; Even more accurate and convenient is to use
;; `doc-view-set-slice-from-bounding-box' (bound to `c b') which uses
;; the BoundingBox information of the current page to set an optimal
;; slice.  To reset the slice use `doc-view-reset-slice' (bound to `c
;; r').
;;
;; You can also search within the document.  The command `doc-view-search'
;; (bound to `C-s') queries for a search regexp and initializes a list of all
;; matching pages and messages how many match-pages were found.  After that you
;; can jump to the next page containing a match with an additional `C-s'.  With
;; `C-r' you can do the same, but backwards.  To search for a new regexp give a
;; prefix arg to one of the search functions, e.g. by typing `C-u C-s'.  The
;; searching works by using a plain text representation of the document.  If
;; that doesn't already exist the first invocation of `doc-view-search' (or
;; `doc-view-search-backward') starts the conversion.  When that finishes and
;; you're still viewing the document (i.e. you didn't switch to another buffer)
;; you're queried for the regexp then.
;;
;; Dired users can simply hit `v' on a document file.  If it's a PS, PDF or DVI
;; it will be opened using `doc-view-mode'.
;;

;;; Configuration:

;; If the images are too small or too big you should set the "-rXXX" option in
;; `doc-view-ghostscript-options' to another value.  (The bigger your screen,
;; the higher the value.)
;;
;; This and all other options can be set with the customization interface.
;; Simply do
;;
;;     M-x customize-group RET doc-view RET
;;
;; and modify them to your needs.

;;; Todo:

;; - add print command.
;; - share more code with image-mode.
;; - better menu.
;; - Bind slicing to a drag event.
;; - zoom the region around the cursor (like xdvi).
;; - get rid of the silly arrow in the fringe.
;; - improve anti-aliasing (pdf-utils gets it better).

;;;; About isearch support

;; I tried implementing isearch by setting
;; `isearch-search-fun-function' buffer-locally, but that didn't
;; work too good.  The function doing the real search was called
;; endlessly somehow.  But even if we'd get that working no real
;; isearch feeling comes up due to the missing match highlighting.
;; Currently I display all lines containing a match in a tooltip and
;; each C-s or C-r jumps directly to the next/previous page with a
;; match.  With isearch we could only display the current match.  So
;; we had to decide if another C-s jumps to the next page with a
;; match (thus only the first match in a page will be displayed in a
;; tooltip) or to the next match, which would do nothing visible
;; (except the tooltip) if the next match is on the same page.

;; And it's much slower than the current search facility, because
;; isearch really searches for each step forward or backward whereas
;; the current approach searches once and then it knows to which
;; pages to jump.

;; Anyway, if someone with better isearch knowledge wants to give it a try,
;; feel free to do it.  --Tassilo

;;; Code:

(require 'cl-lib)
(require 'dired)
(require 'image-mode)
(require 'jka-compr)
(require 'filenotify)
(eval-when-compile (require 'subr-x))

;;;; Customization Options

(defgroup doc-view nil
  "In-buffer document viewer.
The viewer handles PDF, PostScript, DVI, DJVU, ODF, EPUB, CBZ,
FB2, XPS and OXPS files, if the appropriate converter programs
are available (see Info node `(emacs)Document View')."
  :link '(function-link doc-view)
  :version "22.2"
  :group 'applications
  :group 'data
  :group 'multimedia
  :prefix "doc-view-")

(defcustom doc-view-ghostscript-program
  (cond
   ((memq system-type '(windows-nt ms-dos))
    (cond
     ;; Windows Ghostscript
     ((executable-find "gswin64c") "gswin64c")
     ((executable-find "gswin32c") "gswin32c")
     ;; The GS wrapper coming with TeX Live
     ((executable-find "rungs") "rungs")
     ;; The MikTeX builtin GS Check if mgs is functional for external
     ;; non-MikTeX apps.  Was available under:
     ;; http://blog.miktex.org/post/2005/04/07/Starting-mgsexe-at-the-DOS-Prompt.aspx
     ((and (executable-find "mgs")
           (= 0 (shell-command "mgs -q -dNODISPLAY -c quit")))
      "mgs")))
   (t "gs"))
  "Program to convert PS and PDF files to PNG."
  :type 'file
  :version "27.1")

(defcustom doc-view-pdfdraw-program
  (cond
   ((executable-find "pdfdraw") "pdfdraw")
   ((executable-find "mudraw") "mudraw")
   ((executable-find "mutool") "mutool")
   (t "mudraw"))
  "Name of MuPDF's program to convert PDF files to PNG."
  :type 'file
  :version "24.4")

(defcustom doc-view-pdftotext-program-args '("-raw")
  "Parameters to give to the pdftotext command."
  :version "27.1"
  :type '(repeat string))

(defcustom doc-view-pdf->png-converter-function
  (if (executable-find doc-view-pdfdraw-program)
      #'doc-view-pdf->png-converter-mupdf
    #'doc-view-pdf->png-converter-ghostscript)
  "Function to call to convert a PDF file into a PNG file."
  :type '(radio
          (function-item doc-view-pdf->png-converter-ghostscript
                         :doc "Use ghostscript")
          (function-item doc-view-pdf->png-converter-mupdf
                         :doc "Use mupdf")
          function)
  :version "24.4")

(defcustom doc-view-mupdf-use-svg nil
  "Whether to use SVG images for PDF files."
  :type 'boolean
  :version "29.1")

(defcustom doc-view-imenu-enabled (and (executable-find "mutool") t)
  "Whether to generate an imenu outline when \"mutool\" is available."
  :type 'boolean
  :version "29.1")

(defcustom doc-view-imenu-title-format "%t (%p)"
  "Format spec for imenu's display of section titles from docview documents.

The special markers '%t' and '%p' are replaced by the section
title and page number in this format string, which uses
`format-spec'.

For instance, setting this variable to \"%t\" will produce items
showing only titles and no page number."
  :type 'string
  :version "29.1")

(defcustom doc-view-imenu-flatten nil
  "Whether to flatten the list of sections in an imenu or show it nested."
  :type 'boolean
  :version "29.1")

(defcustom doc-view-svg-background "white"
  "Background color for svg images.
See `doc-view-mupdf-use-svg'."
  :type 'color
  :version "29.1")

(defcustom doc-view-svg-foreground "black"
  "Foreground color for svg images.
See `doc-view-mupdf-use-svg'."
  :type 'color
  :version "29.1")

(defcustom doc-view-ghostscript-options
  '("-dSAFER" ;; Avoid security problems when rendering files from untrusted
    ;; sources.
    "-dNOPAUSE" "-dTextAlphaBits=4"
    "-dBATCH" "-dGraphicsAlphaBits=4" "-dQUIET")
  "A list of options to give to ghostscript."
  :type '(repeat string))

(defcustom doc-view-ghostscript-device "png16m"
  "Output device to give to ghostscript."
  :type 'string
  :version "27.1")

(defcustom doc-view-resolution 100
  "Dots per inch resolution used to render the documents.
Higher values result in larger images."
  :type 'natnum)

(defvar doc-view-doc-type nil
  "The type of document in the current buffer.
Can be `dvi', `pdf', `ps', `djvu', `odf', `epub', `cbz', `fb2',
`xps' or `oxps'.")

(defvar doc-view--epub-stylesheet-watcher nil
  "File watcher for `doc-view-epub-user-stylesheet'.")

(defun doc-view--epub-reconvert (&optional _event)
  "Reconvert all epub buffers.

EVENT is unused, but necessary to work with the filenotify API."
  (dolist (x (buffer-list))
    (with-current-buffer x
      (when (eq doc-view-doc-type 'epub)
        (doc-view-reconvert-doc)))))

(defun doc-view-custom-set-epub-user-stylesheet (option-name new-value)
  "Setter for `doc-view-epub-user-stylesheet'.

Reconverts existing epub buffers when the file used as a user
stylesheet is switched, or its contents modified."
  (set-default option-name new-value)
  (file-notify-rm-watch doc-view--epub-stylesheet-watcher)
  (doc-view--epub-reconvert)
  (setq doc-view--epub-stylesheet-watcher
         (when new-value
           (file-notify-add-watch new-value '(change) #'doc-view--epub-reconvert))))

(defcustom doc-view-epub-user-stylesheet nil
  "User stylesheet to use when converting EPUB documents to PDF."
  :type '(choice (const nil)
                 (file :must-match t))
  :version "29.1"
  :set #'doc-view-custom-set-epub-user-stylesheet)

(defvar-local doc-view--current-cache-dir nil
  "Only used internally.")

(defun doc-view-custom-set-epub-font-size (option-name new-value)
  (set-default option-name new-value)
  (doc-view--epub-reconvert))

;; FIXME: The doc-view-current-* definitions below are macros because they
;; map to accessors which we want to use via `setf' as well!
(defmacro doc-view-current-page (&optional win)
  `(image-mode-window-get 'page ,win))
(defmacro doc-view-current-info () '(image-mode-window-get 'info))
(defmacro doc-view-current-overlay () '(image-mode-window-get 'overlay))
(defmacro doc-view-current-image () '(image-mode-window-get 'image))
(defmacro doc-view-current-slice () '(image-mode-window-get 'slice))

(defvar-local doc-view--current-cache-dir nil
  "Only used internally.")

(defcustom doc-view-epub-font-size nil
  "Font size in points for EPUB layout."
  :type '(choice (const nil) integer)
  :set #'doc-view-custom-set-epub-font-size
  :version "29.1")

(defcustom doc-view-scale-internally t
  "Whether we should try to rescale images ourselves.
If nil, the document is re-rendered every time the scaling factor is modified.
This only has an effect if the image libraries linked with Emacs support
scaling."
  :version "24.4"
  :type 'boolean)

(defcustom doc-view-image-width 850
  "Default image width.
Has only an effect if `doc-view-scale-internally' is non-nil and support for
scaling is compiled into Emacs."
  :version "24.1"
  :type 'natnum)

(defcustom doc-view-dvipdfm-program "dvipdfm"
  "Program to convert DVI files to PDF.

DVI file will be converted to PDF before the resulting PDF is
converted to PNG.

If this and `doc-view-dvipdf-program' are set,
`doc-view-dvipdf-program' will be preferred."
  :type 'file)

(defcustom doc-view-dvipdf-program "dvipdf"
  "Program to convert DVI files to PDF.

DVI file will be converted to PDF before the resulting PDF is
converted to PNG.

If this and `doc-view-dvipdfm-program' are set,
`doc-view-dvipdf-program' will be preferred."
  :type 'file)

(define-obsolete-variable-alias 'doc-view-unoconv-program 'doc-view-odf->pdf-converter-program "24.4")

(defcustom doc-view-odf->pdf-converter-program
  (cond
   ((executable-find "soffice") "soffice")
   ((executable-find "unoconv") "unoconv")
   (t "soffice"))
  "Program to convert any file type readable by OpenOffice.org to PDF.

Needed for viewing OpenOffice.org (and MS Office) files."
  :version "24.4"
  :type 'file)

(defcustom doc-view-odf->pdf-converter-function
  (cond
   ((string-match "unoconv\\'" doc-view-odf->pdf-converter-program)
    #'doc-view-odf->pdf-converter-unoconv)
   ((string-match "soffice\\'" doc-view-odf->pdf-converter-program)
    #'doc-view-odf->pdf-converter-soffice))
  "Function to call to convert a ODF file into a PDF file."
  :type '(radio
          (function-item doc-view-odf->pdf-converter-unoconv
                         :doc "Use unoconv")
          (function-item doc-view-odf->pdf-converter-soffice
                         :doc "Use LibreOffice")
          function)
  :version "24.4")

(defcustom doc-view-ps2pdf-program "ps2pdf"
  "Program to convert PS files to PDF.

PS files will be converted to PDF before searching is possible."
  :type 'file)

(defcustom doc-view-pdftotext-program "pdftotext"
  "Program to convert PDF files to plain text.

Needed for searching."
  :type 'file)

(defcustom doc-view-cache-directory
  (expand-file-name (format "docview%d" (user-uid))
		    temporary-file-directory)
  "The base directory, where the PNG images will be saved."
  :type 'directory)

(defvar doc-view-conversion-buffer " *doc-view conversion output*"
  "The buffer where messages from the converter programs go to.")

(defcustom doc-view-conversion-refresh-interval 1
  "Interval in seconds between refreshes of the DocView buffer while converting.
After such a refresh newly converted pages will be available for
viewing.  If set to nil there won't be any refreshes and the
pages won't be displayed before conversion of the whole document
has finished."
  :type '(choice natnum
                 (const :value nil :tag "No refreshes")))

(defcustom doc-view-continuous nil
  "In Continuous mode reaching the page edge advances to next/previous page.
When non-nil, scrolling a line upward at the bottom edge of the page
moves to the next page, and scrolling a line downward at the top edge
of the page moves to the previous page."
  :type 'boolean
  :version "23.2")

;;;; Internal Variables

(defvar-local doc-view--current-converter-processes nil
  "Only used internally.")

(defun doc-view-new-window-function (winprops)
  ;; (message "New window %s for buf %s" (car winprops) (current-buffer))
  (cl-assert (or (eq t (car winprops))
                 (eq (window-buffer (car winprops)) (current-buffer))))
  (let ((ol (image-mode-window-get 'overlay winprops)))
    (if ol
        (progn
          (setq ol (copy-overlay ol))
          ;; `ol' might actually be dead.
          (move-overlay ol (point-min) (point-max)))
      (setq ol (make-overlay (point-min) (point-max) nil t))
      (overlay-put ol 'doc-view t))
    (overlay-put ol 'window (car winprops))
    (unless (windowp (car winprops))
      ;; It's a pseudo entry.  Let's make sure it's not displayed (the
      ;; `window' property is only effective if its value is a window).
      (cl-assert (eq t (car winprops)))
      (delete-overlay ol))
    (image-mode-window-put 'overlay ol winprops)
    (when (and (windowp (car winprops))
               (stringp (overlay-get ol 'display))
               (null doc-view--current-converter-processes))
      ;; We're not displaying an image yet, so let's do so.  This happens when
      ;; the buffer is displayed for the first time.
      ;; Don't do it if there's a conversion is running, since in that case, it
      ;; will be done later.
      (with-selected-window (car winprops)
        (doc-view-goto-page (image-mode-window-get 'page t))))))

(defvar-local doc-view--current-files nil
  "Only used internally.")

(defvar-local doc-view--current-timer nil
  "Only used internally.")

(defvar-local doc-view--current-search-matches nil
  "Only used internally.")

(defvar doc-view--pending-cache-flush nil
  "Only used internally.")

(defvar doc-view--buffer-file-name nil
  "Only used internally.
The file name used for conversion.  Normally it's the same as
`buffer-file-name', but for remote files, compressed files and
files inside an archive it is a temporary copy of
the (uncompressed, extracted) file residing in
`doc-view-cache-directory'.")

(defvar doc-view-single-page-converter-function nil
  "Function to call to convert a single page of the document to a bitmap file.
May operate on the source document or on some intermediate (typically PDF)
conversion of it.")

(defvar-local doc-view--image-type nil
  "The type of image in the current buffer.
Can be `png' or `tiff'.")

(defvar-local doc-view--image-file-pattern nil
  "The `format' pattern of image file names.
Typically \"page-%s.png\".")

;;;; DocView Keymaps

(defvar-keymap doc-view-mode-map
  :doc "Keymap used by `doc-view-mode' when displaying a doc as a set of images."
  :parent image-mode-map
  ;; Navigation in the document
  "n"       #'doc-view-next-page
  "p"       #'doc-view-previous-page
  "<next>"  #'forward-page
  "<prior>" #'backward-page
  "<remap> <forward-page>"  #'doc-view-next-page
  "<remap> <backward-page>" #'doc-view-previous-page
  "SPC"     #'doc-view-scroll-up-or-next-page
  "S-SPC"   #'doc-view-scroll-down-or-previous-page
  "DEL"     #'doc-view-scroll-down-or-previous-page
  "C-n"     #'doc-view-next-line-or-next-page
  "<down>"  #'doc-view-next-line-or-next-page
  "C-p"     #'doc-view-previous-line-or-previous-page
  "<up>"    #'doc-view-previous-line-or-previous-page
  "M-<"     #'doc-view-first-page
  "M->"     #'doc-view-last-page
  "<remap> <goto-line>" #'doc-view-goto-page
  "RET"     #'image-next-line
  ;; Zoom in/out.
  "+"       #'doc-view-enlarge
  "="       #'doc-view-enlarge
  "-"       #'doc-view-shrink
  "0"       #'doc-view-scale-reset
  "<remap> <text-scale-adjust>" #'doc-view-scale-adjust
  ;; Fit the image to the window
  "W"       #'doc-view-fit-width-to-window
  "H"       #'doc-view-fit-height-to-window
  "P"       #'doc-view-fit-page-to-window
  "F"       #'doc-view-fit-window-to-page ;F = frame
  ;; Killing the buffer (and the process)
  "k"       #'image-kill-buffer
  "K"       #'doc-view-kill-proc
  ;; Slicing the image
  "c s"     #'doc-view-set-slice
  "c m"     #'doc-view-set-slice-using-mouse
  "c b"     #'doc-view-set-slice-from-bounding-box
  "c r"     #'doc-view-reset-slice
  ;; Centering the image
  "c h"     #'doc-view-center-page-horizontally
  "c v"     #'doc-view-center-page-vertically
  ;; Searching
  "C-s"     #'doc-view-search
  "<find>"  #'doc-view-search
  "C-r"     #'doc-view-search-backward
  ;; Show the tooltip
  "C-t"     #'doc-view-show-tooltip
  ;; Toggle between text and image display or editing
  "C-c C-c" #'doc-view-toggle-display
  ;; Open a new buffer with doc's text contents
  "C-c C-t" #'doc-view-open-text
  "r"       #'revert-buffer)

(define-obsolete-function-alias 'doc-view-revert-buffer #'revert-buffer "27.1")
(defvar revert-buffer-preserve-modes)
(defun doc-view--revert-buffer (orig-fun &rest args)
  "Preserve the buffer's current mode and check PDF sanity."
  (if (< undo-outer-limit (* 2 (buffer-size)))
      ;; It's normal for this operation to result in a very large undo entry.
      (setq-local undo-outer-limit (* 2 (buffer-size))))
  (cl-labels ((revert ()
                (let ((revert-buffer-preserve-modes t))
                  (apply orig-fun args)
                  ;; Update the cached version of the pdf file,
                  ;; too.  This is the one that's used when
                  ;; rendering (bug#26996).
                  (unless (equal buffer-file-name
                                 doc-view--buffer-file-name)
                    ;; FIXME: Lars says he needed to recreate
                    ;; the dir, we should figure out why.
                    (doc-view-make-safe-dir doc-view-cache-directory)
                    (write-region nil nil doc-view--buffer-file-name)))))
    (if (and (eq 'pdf doc-view-doc-type)
             (executable-find "pdfinfo"))
        ;; We don't want to revert if the PDF file is corrupted which
        ;; might happen when it is currently recompiled from a tex
        ;; file.  (TODO: We'd like to have something like that also
        ;; for other types, at least PS, but I don't know a good way
        ;; to test if a PS file is complete.)
        (if (= 0 (call-process "pdfinfo" nil nil nil
                               doc-view--buffer-file-name))
            (revert)
          (when (called-interactively-p 'interactive)
            (message "Can't revert right now because the file is corrupted.")))
      (revert))))


(easy-menu-define doc-view-menu doc-view-mode-map
  "Menu for Doc View mode."
  '("DocView"
    ["Next page"                doc-view-next-page
     :help                      "Go to the next page"]
    ["Previous page"            doc-view-previous-page
     :help                      "Go to the previous page"]
    ("Other Navigation"
     ["Go to page..."           doc-view-goto-page
      :help                     "Go to specific page"]
     "---"
     ["First page"              doc-view-first-page
      :help                     "View the first page"]
     ["Last page"               doc-view-last-page
      :help                     "View the last page"]
     "---"
     ["Move forward"            doc-view-scroll-up-or-next-page
      :help                     "Scroll page up or go to next page"]
     ["Move backward"           doc-view-scroll-down-or-previous-page
      :help                     "Scroll page down or go to previous page"])
    ("Continuous Scrolling"
     ["Off"                     (setq doc-view-continuous nil)
      :style radio :selected    (eq doc-view-continuous nil)
      :help                     "Scrolling stops at page beginning and end"]
     ["On"		        (setq doc-view-continuous t)
      :style radio :selected    (eq doc-view-continuous t)
      :help                     "Scrolling continues to next or previous page"]
     "---"
     ["Save as Default"         (customize-save-variable 'doc-view-continuous doc-view-continuous)
      :help                     "Save current continuous scrolling option as default"]
     )
    "---"
    ("Toggle edit/display"
     ["Edit document"           doc-view-toggle-display
      :style radio :selected    (eq major-mode 'doc-view--text-view-mode)]
     ["Display document"        (lambda ()) ; ignore but show no keybinding
      :style radio :selected    (eq major-mode 'doc-view-mode)])
    ("Adjust Display"
     ["Fit to window"           doc-view-fit-page-to-window
      :help                     "Fit the image to the window"]
     ["Fit width"               doc-view-fit-width-to-window
      :help                     "Fit the image width to the window width"]
     ["Fit height"              doc-view-fit-height-to-window
      :help                     "Fit the image height to the window height"]
     "---"
     ["Enlarge"                 doc-view-enlarge
      :help                     "Enlarge the document"]
     ["Shrink"                  doc-view-shrink
      :help                     "Shrink the document"]
     "---"
     ["Set Slice"               doc-view-set-slice-using-mouse
      :help                     "Set the slice of the images that should be displayed"]
     ["Set Slice (BoundingBox)" doc-view-set-slice-from-bounding-box
      :help                     "Set the slice from the document's BoundingBox information"]
     ["Set Slice (manual)"	doc-view-set-slice
      :help                     "Set the slice of the images that should be displayed"]
     ["Reset Slice"		doc-view-reset-slice
      :help                     "Reset the current slice"
      :enabled                  (image-mode-window-get 'slice)])
    "---"
    ["New Search"               (doc-view-search t)
     :help                      "Initiate a new search"]
    ["Search Forward"           doc-view-search
     :help                      "Jump to the next match or initiate a new search"]
    ["Search Backward"          doc-view-search-backward
     :help                      "Jump to the previous match or initiate a new search"]
    ))

(defvar-keymap doc-view-minor-mode-map
  :doc "Keymap used by `doc-view-minor-mode'."
  ;; Toggle between text and image display or editing
  "C-c C-c" #'doc-view-toggle-display)

(easy-menu-define doc-view-minor-mode-menu doc-view-minor-mode-map
  "Menu for Doc View minor mode."
  '("DocView (edit)"
    ("Toggle edit/display"
     ["Edit document"           (lambda ()) ; ignore but show no keybinding
      :style radio :selected    (eq major-mode 'doc-view--text-view-mode)]
     ["Display document"        doc-view-toggle-display
      :style radio :selected    (eq major-mode 'doc-view-mode)])
    ["Exit DocView Mode" doc-view-minor-mode]))

;;;; Navigation Commands

(defun doc-view-last-page-number ()
  (length doc-view--current-files))

(defun doc-view-goto-page (page)
  "View the page given by PAGE."
  (interactive "nPage: ")
  (let ((len (doc-view-last-page-number)))
    (if (< page 1)
	(setq page 1)
      (when (and (> page len)
                 ;; As long as the converter is running, we don't know
                 ;; how many pages will be available.
                 (null doc-view--current-converter-processes))
	(setq page len)))
    (force-mode-line-update)            ;To update `current-page'.
    (setf (doc-view-current-page) page
	  (doc-view-current-info)
	  (concat
	   (propertize
	    (format "Page %d of %d." page len) 'face 'bold)
	   ;; Tell user if converting isn't finished yet
           (and doc-view--current-converter-processes
                " (still converting...)")
           ;; Display context infos if this page matches the last search
           (when (and doc-view--current-search-matches
                      (assq page doc-view--current-search-matches))
             (concat "\n" (propertize "Search matches:" 'face 'bold)
		     (let ((contexts ""))
		       (dolist (m (cdr (assq page
					     doc-view--current-search-matches)))
			 (setq contexts (concat contexts "\n  - \"" m "\"")))
		       contexts)))))
    ;; Update the buffer
    ;; We used to find the file name from doc-view--current-files but
    ;; that's not right if the pages are not generated sequentially
    ;; or if the page isn't in doc-view--current-files yet.
    (let ((file (expand-file-name
                 (format doc-view--image-file-pattern page)
                 (doc-view--current-cache-dir))))
      (doc-view-insert-image file :pointer 'arrow)
      (when (and (not (file-exists-p file))
                 doc-view--current-converter-processes)
        ;; The PNG file hasn't been generated yet.
        (funcall doc-view-single-page-converter-function
		 doc-view--buffer-file-name file page
		 (let ((win (selected-window)))
		   (lambda ()
		     (and (eq (current-buffer) (window-buffer win))
			  ;; If we changed page in the mean
			  ;; time, don't mess things up.
			  (eq (doc-view-current-page win) page)
			  ;; Make sure we don't infloop.
			  (file-readable-p file)
			  (with-selected-window win
			    (doc-view-goto-page page))))))))
    (overlay-put (doc-view-current-overlay)
		 'help-echo (doc-view-current-info))))

(defun doc-view-next-page (&optional arg)
  "Browse ARG pages forward."
  (interactive "p")
  (doc-view-goto-page (+ (doc-view-current-page) (or arg 1))))

(defun doc-view-previous-page (&optional arg)
  "Browse ARG pages backward."
  (interactive "p")
  (doc-view-goto-page (- (doc-view-current-page) (or arg 1))))

(defun doc-view-first-page ()
  "View the first page."
  (interactive)
  (doc-view-goto-page 1))

(defun doc-view-last-page ()
  "View the last page."
  (interactive)
  (doc-view-goto-page (doc-view-last-page-number)))

(defun doc-view-scroll-up-or-next-page (&optional arg)
  "Scroll page up ARG lines if possible, else goto next page.
When `doc-view-continuous' is non-nil, scrolling upward
at the bottom edge of the page moves to the next page.
Otherwise, goto next page only on typing SPC (ARG is nil)."
  (interactive "P")
  (if (or doc-view-continuous (null arg))
      (let ((hscroll (window-hscroll))
	    (cur-page (doc-view-current-page)))
	(when (= (window-vscroll nil t) (image-scroll-up arg))
	  (doc-view-next-page)
	  (when (/= cur-page (doc-view-current-page))
	    (image-bob)
	    (image-bol 1))
	  (set-window-hscroll (selected-window) hscroll)))
    (image-scroll-up arg)))

(defun doc-view-scroll-down-or-previous-page (&optional arg)
  "Scroll page down ARG lines if possible, else goto previous page.
When `doc-view-continuous' is non-nil, scrolling downward
at the top edge of the page moves to the previous page.
Otherwise, goto previous page only on typing DEL (ARG is nil)."
  (interactive "P")
  (if (or doc-view-continuous (null arg))
      (let ((hscroll (window-hscroll))
	    (cur-page (doc-view-current-page)))
	(when (= (window-vscroll nil t) (image-scroll-down arg))
	  (doc-view-previous-page)
	  (when (/= cur-page (doc-view-current-page))
	    (image-eob)
	    (image-bol 1))
	  (set-window-hscroll (selected-window) hscroll)))
    (image-scroll-down arg)))

(defun doc-view-next-line-or-next-page (&optional arg)
  "Scroll upward by ARG lines if possible, else goto next page.
When `doc-view-continuous' is non-nil, scrolling a line upward
at the bottom edge of the page moves to the next page."
  (interactive "p")
  (if doc-view-continuous
      (let ((hscroll (window-hscroll))
	    (cur-page (doc-view-current-page)))
	(when (= (window-vscroll nil t) (image-next-line arg))
	  (doc-view-next-page)
	  (when (/= cur-page (doc-view-current-page))
	    (image-bob)
	    (image-bol 1))
	  (set-window-hscroll (selected-window) hscroll)))
    (image-next-line arg)))

(defun doc-view-previous-line-or-previous-page (&optional arg)
  "Scroll downward by ARG lines if possible, else goto previous page.
When `doc-view-continuous' is non-nil, scrolling a line downward
at the top edge of the page moves to the previous page."
  (interactive "p")
  (if doc-view-continuous
      (let ((hscroll (window-hscroll))
	    (cur-page (doc-view-current-page)))
	(when (= (window-vscroll nil t) (image-previous-line arg))
	  (doc-view-previous-page)
	  (when (/= cur-page (doc-view-current-page))
	    (image-eob)
	    (image-bol 1))
	  (set-window-hscroll (selected-window) hscroll)))
    (image-previous-line arg)))

;;;; Utility Functions

(defun doc-view-kill-proc ()
  "Kill the current converter process(es)."
  (interactive)
  (while (consp doc-view--current-converter-processes)
    (ignore-errors ;; Some entries might not be processes, and maybe
                    ; some are dead already?
      (kill-process (pop doc-view--current-converter-processes))))
  (when doc-view--current-timer
    (cancel-timer doc-view--current-timer)
    (setq doc-view--current-timer nil))
  (setq mode-line-process nil))

(define-obsolete-function-alias 'doc-view-kill-proc-and-buffer
  #'image-kill-buffer "25.1")

(defun doc-view-make-safe-dir (dir)
  (condition-case nil
      ;; Create temp files with strict access rights.  It's easy to
      ;; loosen them later, whereas it's impossible to close the
      ;; time-window of loose permissions otherwise.
      (with-file-modes #o0700 (make-directory dir))
    (file-already-exists
     ;; In case it was created earlier with looser rights.
     ;; We could check the mode info returned by file-attributes, but it's
     ;; a pain to parse and it may not tell you what we want under
     ;; non-standard file-systems.  So let's just say what we want and let
     ;; the underlying C code and file-system figure it out.
     ;; This also ends up checking a bunch of useful conditions: it makes
     ;; sure we have write-access to the directory and that we own it, thus
     ;; closing a bunch of security holes.
     (condition-case error
	 (set-file-modes dir #o0700 'nofollow)
       (file-error
	(error
	 (format "Unable to use temporary directory %s: %s"
		 dir (mapconcat #'identity (cdr error) " "))))))))

(defun doc-view--current-cache-dir ()
  "Return the directory where the png files of the current doc should be saved.
It's a subdirectory of `doc-view-cache-directory'."
  (if doc-view--current-cache-dir
      doc-view--current-cache-dir
    ;; Try and make sure doc-view-cache-directory exists and is safe.
    (doc-view-make-safe-dir doc-view-cache-directory)
    ;; Now compute the subdirectory to use.
    (setq doc-view--current-cache-dir
	  (file-name-as-directory
	   (expand-file-name
	    (concat (thread-last
                      (file-name-nondirectory doc-view--buffer-file-name)
                      ;; bug#13679
                      (subst-char-in-string ?% ?_)
                      ;; arc-mode concatenates archive name and file name
                      ;; with colon, which isn't allowed on MS-Windows.
                      (subst-char-in-string ?: ?_))
                    "-"
                    (let ((file doc-view--buffer-file-name))
                      (with-temp-buffer
                        (set-buffer-multibyte nil)
                        (insert-file-contents-literally file)
                        (md5 (current-buffer)))))
            doc-view-cache-directory)))))

;;;###autoload
(defun doc-view-mode-p (type)
  "Return non-nil if document type TYPE is available for `doc-view'.
Document types are symbols like `dvi', `ps', `pdf', `epub',
`cbz', `fb2', `xps', `oxps', or`odf' (any OpenDocument format)."
  (and (display-graphic-p)
       (image-type-available-p 'png)
       (cond
	((eq type 'dvi)
	 (and (doc-view-mode-p 'pdf)
	      (or (and doc-view-dvipdf-program
		       (executable-find doc-view-dvipdf-program))
		  (and doc-view-dvipdfm-program
		       (executable-find doc-view-dvipdfm-program)))))
	((memq type '(postscript ps eps pdf))
         (or (and doc-view-ghostscript-program
	          (executable-find doc-view-ghostscript-program))
             ;; for pdf also check for `doc-view-pdfdraw-program'
             (when (eq type 'pdf)
               (and doc-view-pdfdraw-program
                    (executable-find doc-view-pdfdraw-program)))))
	((eq type 'odf)
	 (and doc-view-odf->pdf-converter-program
	      (executable-find doc-view-odf->pdf-converter-program)
	      (doc-view-mode-p 'pdf)))
	((eq type 'djvu)
	 (executable-find "ddjvu"))
        ((memq type '(epub cbz fb2 xps oxps))
         ;; first check if `doc-view-pdfdraw-program' is set to mutool
         (and (string= doc-view-pdfdraw-program "mutool")
              (executable-find "mutool")))
	(t ;; unknown image type
	 nil))))

;;;; Conversion Functions

(defvar doc-view-shrink-factor 1.125)

(defun doc-view-enlarge (factor)
  "Enlarge the document by FACTOR."
  (interactive (list doc-view-shrink-factor))
  (if doc-view-scale-internally
      (let ((new (ceiling (* factor doc-view-image-width))))
        (unless (equal new doc-view-image-width)
          (setq-local doc-view-image-width new)
          (doc-view-insert-image
           (plist-get (cdr (doc-view-current-image)) :file)
           :width doc-view-image-width)))
    (let ((new (ceiling (* factor doc-view-resolution))))
      (unless (equal new doc-view-resolution)
        (setq-local doc-view-resolution new)
        (doc-view-reconvert-doc)))))

(defun doc-view-shrink (factor)
  "Shrink the document by FACTOR."
  (interactive (list doc-view-shrink-factor))
  (doc-view-enlarge (/ 1.0 factor)))

(defun doc-view-scale-reset ()
  "Reset the document size/zoom level to the initial one."
  (interactive)
  (if doc-view-scale-internally
      (progn
	(kill-local-variable 'doc-view-image-width)
	(doc-view-insert-image
	 (plist-get (cdr (doc-view-current-image)) :file)
	 :width doc-view-image-width))
    (kill-local-variable 'doc-view-resolution)
    (doc-view-reconvert-doc)))

(defun doc-view-scale-adjust (factor)
  "Adjust the scale of the DocView page images by FACTOR.
FACTOR defaults to `doc-view-shrink-factor'.

The actual adjustment made depends on the final component of the
keybinding used to invoke the command, with all modifiers removed:

   +, =   Increase the image scale by FACTOR
   -      Decrease the image scale by FACTOR
   0      Reset the image scale to the initial scale"
  (interactive (list doc-view-shrink-factor))
  (let ((ev last-command-event)
	(echo-keystrokes nil))
    (pcase (event-basic-type ev)
      ((or ?+ ?=) (doc-view-enlarge factor))
      (?-         (doc-view-shrink factor))
      (?0         (doc-view-scale-reset)))))

(defun doc-view-fit-width-to-window ()
  "Fit the image width to the window width."
  (interactive)
  (let ((win-width (- (nth 2 (window-inside-pixel-edges))
                      (nth 0 (window-inside-pixel-edges))))
        (slice (doc-view-current-slice)))
    (if (not slice)
        (let ((img-width (car (image-display-size
                               (image-get-display-property) t))))
          (doc-view-enlarge (/ (float win-width) (float img-width))))

      ;; If slice is set
      (let* ((slice-width (nth 2 slice))
             (scale-factor (/ (float win-width) (float slice-width)))
             (new-slice (mapcar (lambda (x) (ceiling (* scale-factor x))) slice)))

        (doc-view-enlarge scale-factor)
        (setf (doc-view-current-slice) new-slice)
        (doc-view-goto-page (doc-view-current-page))))))

(defun doc-view-fit-height-to-window ()
  "Fit the image height to the window height."
  (interactive)
  (let ((win-height (- (nth 3 (window-inside-pixel-edges))
                       (nth 1 (window-inside-pixel-edges))))
        (slice (doc-view-current-slice)))
    (if (not slice)
        (let ((img-height (cdr (image-display-size
                                (image-get-display-property) t))))
          ;; When users call 'doc-view-fit-height-to-window',
          ;; they might want to go to next page by typing SPC
          ;; ONLY once. So I used '(- win-height 1)' instead of
          ;; 'win-height'
          (doc-view-enlarge (/ (float (- win-height 1)) (float img-height))))

      ;; If slice is set
      (let* ((slice-height (nth 3 slice))
             (scale-factor (/ (float (- win-height 1)) (float slice-height)))
             (new-slice (mapcar (lambda (x) (ceiling (* scale-factor x))) slice)))

        (doc-view-enlarge scale-factor)
        (setf (doc-view-current-slice) new-slice)
        (doc-view-goto-page (doc-view-current-page))))))

(defun doc-view-fit-page-to-window ()
  "Fit the image to the window.
More specifically, this function enlarges image by:

min {(window-width / image-width), (window-height / image-height)} times."
  (interactive)
  (let ((win-width (- (nth 2 (window-inside-pixel-edges))
                      (nth 0 (window-inside-pixel-edges))))
        (win-height (- (nth 3 (window-inside-pixel-edges))
                       (nth 1 (window-inside-pixel-edges))))
        (slice (doc-view-current-slice)))
    (if (not slice)
        (let ((img-width (car (image-display-size
                               (image-get-display-property) t)))
              (img-height (cdr (image-display-size
                                (image-get-display-property) t))))
          (doc-view-enlarge (min (/ (float win-width) (float img-width))
                                 (/ (float (- win-height 1))
                                    (float img-height)))))
      ;; If slice is set
      (let* ((slice-width (nth 2 slice))
             (slice-height (nth 3 slice))
             (scale-factor (min (/ (float win-width) (float slice-width))
                                (/ (float (- win-height 1))
                                   (float slice-height))))
             (new-slice (mapcar (lambda (x) (ceiling (* scale-factor x))) slice)))
        (doc-view-enlarge scale-factor)
        (setf (doc-view-current-slice) new-slice)
        (doc-view-goto-page (doc-view-current-page))))))

(defun doc-view-fit-window-to-page ()
  "Resize selected window so it just fits the current page.
Resize the containing frame if needed."
  (interactive)
  (let* ((slice (doc-view-current-slice))
         (img-width  (if slice (nth 2 slice)
                       (car (image-display-size
                             (image-get-display-property) t))))
         (img-height (if slice (nth 3 slice)
                       (cdr (image-display-size
                             (image-get-display-property) t))))
         (win-width  (- (nth 2 (window-inside-pixel-edges))
                        (nth 0 (window-inside-pixel-edges))))
         (win-height (- (nth 3 (window-inside-pixel-edges))
                        (nth 1 (window-inside-pixel-edges))))
         (width-diff  (- img-width  win-width))
         (height-diff (- img-height win-height))
         (new-frame-params
          ;; If we can't resize the window, try and resize the frame.
          ;; We used to compare the `window-width/height` and the
          ;; `frame-width/height` instead of catching the errors, but
          ;; it's too fiddly (e.g. in the presence of the miniwindow,
          ;; the height the frame should be equal to the height of the
          ;; root window +1).
          (append
           (condition-case nil
               (progn
                 (enlarge-window (/ width-diff (frame-char-width)) 'horiz)
                 nil)
             (error
              `((width  . (text-pixels
                           . ,(+ (frame-text-width) width-diff))))))
           (condition-case nil
               (progn
                 (enlarge-window (/ height-diff (frame-char-height)) nil)
                 nil)
             (error
              `((height  . (text-pixels
                            . ,(+ (frame-text-height) height-diff)))))))))
    (when new-frame-params
      (modify-frame-parameters (selected-frame) new-frame-params))))

(defun doc-view-center-page-horizontally ()
  "Center page horizontally when page is wider than window."
  (interactive)
  (let ((page-width (car (image-size (doc-view-current-image) 'pixel)))
        (window-width (window-body-width nil 'pixel))
        ;; How much do we scroll in order to center the page?
        (pixel-hscroll 0)
        ;; How many pixels are there in a column?
        (col-in-pixel (/ (window-body-width nil 'pixel)
                         (window-body-width nil))))
    (when (> page-width window-width)
      (setq pixel-hscroll (/ (- page-width window-width) 2))
      (set-window-hscroll (selected-window)
                          (/ pixel-hscroll col-in-pixel)))))

(defun doc-view-center-page-vertically ()
  "Center page vertically when page is wider than window."
  (interactive)
  (let ((page-height (cdr (image-size (doc-view-current-image) 'pixel)))
        (window-height (window-body-height nil 'pixel))
        ;; How much do we scroll in order to center the page?
        (pixel-scroll 0))
    (when (> page-height window-height)
      (setq pixel-scroll (/ (- page-height window-height) 2))
      (set-window-vscroll (selected-window) pixel-scroll 'pixel))))

(defun doc-view-reconvert-doc ()
  "Reconvert the current document.
Should be invoked when the cached images aren't up-to-date."
  (interactive)
  (doc-view-kill-proc)
  ;; Clear the old cached files
  (when (file-exists-p (doc-view--current-cache-dir))
    (delete-directory (doc-view--current-cache-dir) 'recursive))
  (kill-local-variable 'doc-view-last-page-number)
  (doc-view-initiate-display))

(defun doc-view-sentinel (proc event)
  "Generic sentinel for doc-view conversion processes."
  (if (not (string-match "finished" event))
      (message "DocView: process %s changed status to %s."
               (process-name proc)
	       (if (string-match "\\(.+\\)\n?\\'" event)
		   (match-string 1 event)
		 event))
    (when (buffer-live-p (process-get proc 'buffer))
      (with-current-buffer (process-get proc 'buffer)
        (setq doc-view--current-converter-processes
              (delq proc doc-view--current-converter-processes))
        (setq mode-line-process
              (if doc-view--current-converter-processes
                  (format ":%s" (car doc-view--current-converter-processes))))
        (funcall (process-get proc 'callback))))))

(defun doc-view-start-process (name program args callback)
  ;; Make sure the process is started in an existing directory, (rather than
  ;; some file-name-handler-managed dir, for example).
  (let* ((default-directory (or (unhandled-file-name-directory
                                 default-directory)
			        (expand-file-name "~/")))
         (proc (apply #'start-process name doc-view-conversion-buffer
                      program args)))
    (push proc doc-view--current-converter-processes)
    (setq mode-line-process (list (format ":%s" proc)))
    (set-process-sentinel proc 'doc-view-sentinel)
    (process-put proc 'buffer   (current-buffer))
    (process-put proc 'callback callback)))

(defun doc-view-dvi->pdf (dvi pdf callback)
  "Convert DVI to PDF asynchronously and call CALLBACK when finished."
  ;; Prefer dvipdf over dvipdfm, because the latter has problems if the DVI
  ;; references and includes other PS files.
  (if (and doc-view-dvipdf-program
	   (executable-find doc-view-dvipdf-program))
      (doc-view-start-process "dvi->pdf" doc-view-dvipdf-program
			      (list dvi pdf)
			      callback)
    (doc-view-start-process "dvi->pdf" doc-view-dvipdfm-program
			    (list "-o" pdf dvi)
			    callback)))

(declare-function mac-possibly-use-high-resolution-monitors-p
		  "term/mac-win" ())
(declare-function mac-high-resolution-image-file-name
		  "term/mac-win" (filename &optional scale))
(defun doc-view-additional-conversion-targets-mac-2x (target resolution)
  (list (cons (mac-high-resolution-image-file-name target) (* resolution 2))))

(defvar doc-view-additional-conversion-targets-function
  (if (and (fboundp 'mac-high-resolution-image-file-name)
	   (mac-possibly-use-high-resolution-monitors-p))
      'doc-view-additional-conversion-targets-mac-2x)
  "Function called to get additional conversion targets.
The value nil means there are no additional conversion targets.
If non-nil, it should take two arguments TARGET and RESOLUTION
representing the base target file name and the base resolution
value respectively, and return a list of pairs (TARGET
. RESOLUTION) where TARGET is an additional target file name and
RESOLUTION is the corresponding resolution value.
This variable is added by Emacs Mac port for high-resolution
support.")

(defun doc-view-multiplex-conversion (converter target callback)
  "Call CONVERTER taking account of additional conversion targets.
The function CONVERTER is called with the TARGET and nil
resolution arguments as a base, and additionally called with the
target and resolution arguments given by
`doc-view-additional-conversion-targets-function' as additional
conversion targets.  The callback argument passed to CONVERTER is
made from CALLBACK so it is called once when all the conversions
are finished."
  (if (null doc-view-additional-conversion-targets-function)
      (funcall converter target callback nil)
    (let* ((all-targets
	    (cons (cons target nil)
		  (funcall doc-view-additional-conversion-targets-function
			   target doc-view-resolution)))
	   (count (length all-targets))
	   (callback-once (lambda () (if (= (setq count (1- count)) 0)
					 (funcall callback)))))
      (dolist (target-resolution all-targets)
	(funcall converter (car target-resolution) callback-once
		 (cdr target-resolution))))))

(defun doc-view-pdf-password-protected-ghostscript-p (pdf)
  "Return non-nil if a PDF file is password-protected.
The test is performed using `doc-view-ghostscript-program'."
  (with-temp-buffer
    (apply #'call-process doc-view-ghostscript-program nil (current-buffer)
           nil `(,@doc-view-ghostscript-options
                 "-sNODISPLAY"
                 ,pdf))
    (goto-char (point-min))
    (search-forward "This file requires a password for access." nil t)))

(defun doc-view-pdf->png-converter-ghostscript (pdf png page callback)
  (let ((pdf-passwd (if (doc-view-pdf-password-protected-ghostscript-p pdf)
                        (read-passwd "Enter password for PDF file: "))))
    (doc-view-multiplex-conversion
     (lambda (png callback &optional resolution)
       (doc-view-start-process
        "pdf/ps->png" doc-view-ghostscript-program
        `(,@doc-view-ghostscript-options
          ,(concat "-sDEVICE=" doc-view-ghostscript-device)
          ,(format "-r%d" (round (or resolution doc-view-resolution)))
          ,@(if page `(,(format "-dFirstPage=%d" page)))
          ,@(if page `(,(format "-dLastPage=%d" page)))
          ,@(if pdf-passwd `(,(format "-sPDFPassword=%s" pdf-passwd)))
          ,(concat "-sOutputFile=" png)
          ,pdf)
        callback))
     png callback)))

(defalias 'doc-view-ps->png-converter-ghostscript
  'doc-view-pdf->png-converter-ghostscript)

(defun doc-view-djvu->tiff-converter-ddjvu (djvu tiff page callback)
  "Convert PAGE of a DJVU file to bitmap(s) asynchronously.
Call CALLBACK with no arguments when done.
If PAGE is nil, convert the whole document."
  (doc-view-multiplex-conversion
   (lambda (tiff callback &optional resolution)
     (doc-view-start-process
      "djvu->tiff" "ddjvu"
      `("-format=tiff"
        ;; ddjvu only accepts the range 1-999.
        ,(format "-scale=%d" (round (or resolution doc-view-resolution)))
        ;; -eachpage was only added after djvulibre-3.5.25.3!
        ,@(unless page '("-eachpage"))
        ,@(if page `(,(format "-page=%d" page)))
        ,djvu
        ,tiff)
      callback))
   tiff callback))

(defun doc-view-pdfdraw-program-subcommand ()
  "Return the mutool subcommand replacing mudraw.
Recent MuPDF distributions replaced `mudraw' with `mutool draw'."
  (when (string-match "mutool[^/\\]*$" doc-view-pdfdraw-program)
    '("draw")))

(defun doc-view-pdf-password-protected-pdfdraw-p (pdf)
  "Return non-nil if a PDF file is password-protected.
The test is performed using `doc-view-pdfdraw-program'."
  (with-temp-buffer
    (apply #'call-process doc-view-pdfdraw-program nil (current-buffer) nil
           `(,@(doc-view-pdfdraw-program-subcommand)
             ,(concat "-o" null-device)
             ;; In case PDF isn't password-protected, "draw" only one page.
             ,pdf "1"))
    (goto-char (point-min))
    (search-forward "error: cannot authenticate password" nil t)))

(defun doc-view-pdf->png-converter-mupdf (pdf png page callback)
<<<<<<< HEAD
  (let ((pdf-passwd (if (doc-view-pdf-password-protected-pdfdraw-p pdf)
                        (read-passwd "Enter password for PDF file: "))))
    (doc-view-multiplex-conversion
     (lambda (png callback &optional resolution)
       (doc-view-start-process
        "pdf->png" doc-view-pdfdraw-program
        `(,@(doc-view-pdfdraw-program-subcommand)
          ,(concat "-o" png)
          ,(format "-r%d" (round (or resolution doc-view-resolution)))
          ,@(if pdf-passwd `("-p" ,pdf-passwd))
          ,pdf
          ,@(if page `(,(format "%d" page))))
        callback))
     png callback)))
=======
  (let* ((pdf-passwd (if (doc-view-pdf-password-protected-pdfdraw-p pdf)
                         (read-passwd "Enter password for PDF file: ")))
         (options `(,(concat "-o" png)
                    ,(format "-r%d" (round doc-view-resolution))
                    ,@(if pdf-passwd `("-p" ,pdf-passwd)))))
    (when (eq doc-view-doc-type 'epub)
      (when doc-view-epub-font-size
        (setq options (append options
                              (list (format "-S%s" doc-view-epub-font-size)))))
      (when doc-view-epub-user-stylesheet
        (setq options
              (append options
                      (list (format "-U%s"
                                    (expand-file-name
                                     doc-view-epub-user-stylesheet)))))))
    (doc-view-start-process
     "pdf->png" doc-view-pdfdraw-program
     `(,@(doc-view-pdfdraw-program-subcommand)
       ,@options
       ,pdf
       ,@(if page `(,(format "%d" page))))
     callback)))
>>>>>>> a9b28224

(defun doc-view-odf->pdf-converter-unoconv (odf callback)
  "Convert ODF to PDF asynchronously and call CALLBACK when finished.
The converted PDF is put into the current cache directory, and it
is named like ODF with the extension turned to pdf."
  (doc-view-start-process "odf->pdf" doc-view-odf->pdf-converter-program
			  (list "-f" "pdf" "-o" (doc-view--current-cache-dir) odf)
			  callback))

(defun doc-view-odf->pdf-converter-soffice (odf callback)
  "Convert ODF to PDF asynchronously and call CALLBACK when finished.
The converted PDF is put into the current cache directory, and it
is named like ODF with the extension turned to pdf."
  ;; FIXME: soffice doesn't work when there's another running
  ;; LibreOffice instance, in which case it returns success without
  ;; actually doing anything.  See LibreOffice bug
  ;; https://bugs.freedesktop.org/show_bug.cgi?id=37531.  A workaround
  ;; is to start soffice with a separate UserInstallation directory.
  (let ((tmp-user-install-dir (make-temp-file "libreoffice-docview" t)))
    (doc-view-start-process "odf->pdf" doc-view-odf->pdf-converter-program
			    (list
			     (concat "-env:UserInstallation=file://"
                                     ;; The URL must be
                                     ;; file:///C:/tmp/dir on Windows.
                                     ;; https://wiki.documentfoundation.org/UserProfile.
                                     (when (eq system-type 'windows-nt)
                                       "/")
				     tmp-user-install-dir)
			     "--headless" "--convert-to" "pdf"
			     "--outdir" (doc-view--current-cache-dir) odf)
			    (lambda ()
			      (delete-directory tmp-user-install-dir t)
			      (funcall callback)))))

(defun doc-view-pdf/ps->png (pdf-ps png)
  ;; FIXME: Fix name and docstring to account for djvu&tiff.
  "Convert PDF-PS to PNG asynchronously."
  (funcall
   (pcase doc-view-doc-type
     ((or 'pdf 'odf 'epub 'cbz 'fb2 'xps 'oxps)
      doc-view-pdf->png-converter-function)
     ('djvu #'doc-view-djvu->tiff-converter-ddjvu)
     (_ #'doc-view-ps->png-converter-ghostscript))
   pdf-ps png nil
   (let ((resolution doc-view-resolution))
     (lambda ()
       ;; Only create the resolution file when it's all done, so it also
       ;; serves as a witness that the conversion is complete.
       (write-region (prin1-to-string resolution) nil
                     (expand-file-name "resolution.el"
                                       (doc-view--current-cache-dir))
                     nil 'silently)
       (when doc-view--current-timer
         (cancel-timer doc-view--current-timer)
         (setq doc-view--current-timer nil))
       (doc-view-display (current-buffer) 'force))))

  ;; Update the displayed pages as soon as they're done generating.
  (when doc-view-conversion-refresh-interval
    (setq doc-view--current-timer
          (run-at-time "1 secs" doc-view-conversion-refresh-interval
                       'doc-view-display
                       (current-buffer)))))

(declare-function clear-image-cache "image.c" (&optional filter))

(defun doc-view-document->bitmap (pdf png pages)
  "Convert a document file to bitmap images asynchronously.
Start by converting PAGES, and then the rest."
  (if (null pages)
      (doc-view-pdf/ps->png pdf png)
    ;; We could render several `pages' with a single process if they're
    ;; (almost) consecutive, but since in 99% of the cases, there'll be only
    ;; a single page anyway, and of the remaining 1%, few cases will have
    ;; consecutive pages, it's not worth the trouble.
    (let ((rest (cdr pages)))
      (funcall doc-view-single-page-converter-function
	       pdf (format png (car pages)) (car pages)
               (lambda ()
                 (if rest
                     (doc-view-document->bitmap pdf png rest)
                   ;; Yippie, the important pages are done, update the display.
                   (clear-image-cache)
                   ;; For the windows that have a message (like "Welcome to
                   ;; DocView") display property, clearing the image cache is
                   ;; not sufficient.
                   (dolist (win (get-buffer-window-list (current-buffer) nil 'visible))
                     (with-selected-window win
	               (when (stringp (overlay-get (doc-view-current-overlay) 'display))
		         (doc-view-goto-page (doc-view-current-page)))))
                   ;; Convert the rest of the pages.
                   (doc-view-pdf/ps->png pdf png)))))))

(defun doc-view-pdf->txt (pdf txt callback)
  "Convert PDF to TXT asynchronously and call CALLBACK when finished."
  (or (executable-find doc-view-pdftotext-program)
      (error "You need the `pdftotext' program to convert a PDF to text"))
  (doc-view-start-process "pdf->txt" doc-view-pdftotext-program
                          (append doc-view-pdftotext-program-args
                                  (list pdf txt))
                          callback))

(defun doc-view-current-cache-doc-pdf ()
  "Return the name of the doc.pdf in the current cache dir.
This file exists only if the current document isn't a PDF or PS file already."
  (expand-file-name "doc.pdf" (doc-view--current-cache-dir)))

(defun doc-view-doc->txt (txt callback)
  "Convert the current document to text and call CALLBACK when done."
  (make-directory (doc-view--current-cache-dir) t)
  (pcase doc-view-doc-type
    ('pdf
     ;; Doc is a PDF, so convert it to TXT
     (doc-view-pdf->txt doc-view--buffer-file-name txt callback))
    ('ps
     ;; Doc is a PS, so convert it to PDF (which will be converted to
     ;; TXT thereafter).
     (let ((pdf (doc-view-current-cache-doc-pdf)))
       (doc-view-ps->pdf doc-view--buffer-file-name pdf
                         (lambda () (doc-view-pdf->txt pdf txt callback)))))
    ('dvi
     ;; Doc is a DVI.  This means that a doc.pdf already exists in its
     ;; cache subdirectory.
     (doc-view-pdf->txt (doc-view-current-cache-doc-pdf) txt callback))
    ('odf
     ;; Doc is some ODF (or MS Office) doc.  This means that a doc.pdf
     ;; already exists in its cache subdirectory.
     (doc-view-pdf->txt (doc-view-current-cache-doc-pdf) txt callback))
    (_ (error "DocView doesn't know what to do"))))

(defun doc-view-ps->pdf (ps pdf callback)
  "Convert PS to PDF asynchronously and call CALLBACK when finished."
  (or (executable-find doc-view-ps2pdf-program)
      (error "You need the `ps2pdf' program to convert PS to PDF"))
  (doc-view-start-process "ps->pdf" doc-view-ps2pdf-program
                          (list
                           ;; Avoid security problems when rendering files from
                           ;; untrusted sources.
                           "-dSAFER"
                           ;; in-file and out-file
                           ps pdf)
                          callback))

(defun doc-view-active-pages ()
  (let ((pages ()))
    (dolist (win (get-buffer-window-list (current-buffer) nil 'visible))
      (let ((page (image-mode-window-get 'page win)))
        (unless (memq page pages) (push page pages))))
    pages))

(defun doc-view-convert-current-doc ()
  "Convert `doc-view--buffer-file-name' to a set of png files, one file per page.
Those files are saved in the directory given by the function
`doc-view--current-cache-dir'."
  ;; Let stale files still display while we recompute the new ones, so only
  ;; flush the cache when the conversion is over.  One of the reasons why it
  ;; is important to keep displaying the stale page is so that revert-buffer
  ;; preserves the horizontal/vertical scroll settings (which are otherwise
  ;; reset during the redisplay).
  (setq doc-view--pending-cache-flush t)
  (let ((png-file (expand-file-name
                   (format doc-view--image-file-pattern "%d")
                   (doc-view--current-cache-dir))))
    (make-directory (doc-view--current-cache-dir) t)
    (pcase doc-view-doc-type
      ('dvi
       ;; DVI files have to be converted to PDF before Ghostscript can process
       ;; it.
       (let ((pdf (doc-view-current-cache-doc-pdf)))
         (doc-view-dvi->pdf doc-view--buffer-file-name pdf
                            (lambda () (doc-view-pdf/ps->png pdf png-file)))))
      ('odf
       ;; ODF files have to be converted to PDF before Ghostscript can
       ;; process it.
       (let ((pdf (doc-view-current-cache-doc-pdf))
             (opdf (expand-file-name
                    (concat (file-name-base doc-view--buffer-file-name)
                            ".pdf")
                    doc-view--current-cache-dir))
             (png-file png-file))
	 ;; The unoconv tool only supports an output directory, but no
	 ;; file name.  It's named like the input file with the
	 ;; extension replaced by pdf.
         (funcall doc-view-odf->pdf-converter-function doc-view--buffer-file-name
                  (lambda ()
		    ;; Rename to doc.pdf
		    (rename-file opdf pdf)
		    (doc-view-pdf/ps->png pdf png-file)))))
      ;; The doc-view-mode-p check ensures that epub, cbz, fb2 and
      ;; (o)xps are handled with mutool
      ((or 'pdf 'djvu 'epub 'cbz 'fb2 'xps 'oxps)
       (let ((pages (doc-view-active-pages)))
         ;; Convert doc to bitmap images starting with the active pages.
         (doc-view-document->bitmap doc-view--buffer-file-name png-file pages)))
      (_
       ;; Convert to PNG images.
       (doc-view-pdf/ps->png doc-view--buffer-file-name png-file)))))

;;;; Slicing

(declare-function image-size "image.c" (spec &optional pixels frame))

(defun doc-view-set-slice (x y width height)
  "Set the slice of the images that should be displayed.
You can use this function to tell doc-view not to display the
margins of the document.  It prompts for the top-left corner (X
and Y) of the slice to display and its WIDTH and HEIGHT.

See `doc-view-set-slice-using-mouse' and
`doc-view-set-slice-from-bounding-box' for more convenient ways
to do that.  To reset the slice use `doc-view-reset-slice'."
  (interactive
   (let* ((size (image-size (doc-view-current-image) t))
	  (a (read-number (format "Top-left X (0..%d): " (car size))))
	  (b (read-number (format "Top-left Y (0..%d): " (cdr size))))
	  (c (read-number (format "Width (0..%d): " (- (car size) a))))
	  (d (read-number (format "Height (0..%d): " (- (cdr size) b)))))
     (list a b c d)))
  (setf (doc-view-current-slice) (list x y width height))
  ;; Redisplay
  (doc-view-goto-page (doc-view-current-page)))

(defun doc-view-set-slice-using-mouse ()
  "Set the slice of the images that should be displayed.
You set the slice by pressing mouse-1 at its top-left corner and
dragging it to its bottom-right corner.  See also
`doc-view-set-slice' and `doc-view-reset-slice'."
  (interactive)
  (let (x y w h done)
    (while (not done)
      (let ((e (read-event
		(concat "Press mouse-1 at the top-left corner and "
			"drag it to the bottom-right corner!"))))
	(when (eq (car e) 'drag-mouse-1)
	  (setq x (car (posn-object-x-y (event-start e))))
	  (setq y (cdr (posn-object-x-y (event-start e))))
	  (setq w (- (car (posn-object-x-y (event-end e))) x))
	  (setq h (- (cdr (posn-object-x-y (event-end e))) y))
	  (setq done t))))
    (doc-view-set-slice x y w h)))

(defun doc-view-get-bounding-box ()
  "Get the BoundingBox information of the current page."
  (let ((page (doc-view-current-page))
	(doc (let ((cache-doc (doc-view-current-cache-doc-pdf)))
	       (if (file-exists-p cache-doc)
		   cache-doc
		 doc-view--buffer-file-name))))
    (with-temp-buffer
      (when (eq 0 (ignore-errors
		    (process-file doc-view-ghostscript-program nil t
				  nil "-dSAFER" "-dBATCH" "-dNOPAUSE" "-q"
				  "-sDEVICE=bbox"
				  (format "-dFirstPage=%s" page)
				  (format "-dLastPage=%s" page)
				  doc)))
	(goto-char (point-min))
	(save-match-data
	  (when (re-search-forward
		 (concat "%%BoundingBox: "
			 "\\([[:digit:]]+\\) \\([[:digit:]]+\\) "
			 "\\([[:digit:]]+\\) \\([[:digit:]]+\\)")
                 nil t)
	    (mapcar #'string-to-number
		    (list (match-string 1)
			  (match-string 2)
			  (match-string 3)
			  (match-string 4)))))))))

(defvar doc-view-paper-sizes
  '((a4 595 842)
    (a4-landscape 842 595)
    (letter 612 792)
    (letter-landscape 792 612)
    (legal 612 1008)
    (legal-landscape 1008 612)
    (a3 842 1191)
    (a3-landscape 1191 842)
    (tabloid 792 1224)
    (ledger 1224 792))
  "An alist from paper size names to dimensions.")

(defun doc-view-guess-paper-size (iw ih)
  "Guess the paper size according to the aspect ratio."
  (cl-labels ((div (x y)
		(round (/ (* 100.0 x) y))))
    (let ((ar (div iw ih))
	  (al (mapcar (lambda (l)
			(list (div (nth 1 l) (nth 2 l)) (car l)))
		      doc-view-paper-sizes)))
      (cadr (assoc ar al)))))

(defun doc-view-scale-bounding-box (ps iw ih bb)
  (list (/ (* (nth 0 bb) iw) (nth 1 (assoc ps doc-view-paper-sizes)))
	(/ (* (nth 1 bb) ih) (nth 2 (assoc ps doc-view-paper-sizes)))
	(/ (* (nth 2 bb) iw) (nth 1 (assoc ps doc-view-paper-sizes)))
	(/ (* (nth 3 bb) ih) (nth 2 (assoc ps doc-view-paper-sizes)))))

(defun doc-view-set-slice-from-bounding-box (&optional force-paper-size)
  "Set the slice from the document's BoundingBox information.
The result is that the margins are almost completely cropped,
much more accurate than could be done manually using
`doc-view-set-slice-using-mouse'."
  (interactive "P")
  (let ((bb (doc-view-get-bounding-box)))
    (if (not bb)
	(message "BoundingBox couldn't be determined")
      (let* ((is (image-size (doc-view-current-image) t))
	     (iw (car is))
	     (ih (cdr is))
	     (ps (or (and (null force-paper-size)
                          (doc-view-guess-paper-size iw ih))
		     (intern (completing-read "Paper size: "
                                              doc-view-paper-sizes
					      nil t))))
	     (bb (doc-view-scale-bounding-box ps iw ih bb))
	     (x1 (nth 0 bb))
	     (y1 (nth 1 bb))
	     (x2 (nth 2 bb))
	     (y2 (nth 3 bb)))
	;; We keep a 2 pixel margin.
	(doc-view-set-slice (- x1 2) (- ih y2 2)
			    (+ (- x2 x1) 4) (+ (- y2 y1) 4))))))

(defun doc-view-reset-slice ()
  "Reset the current slice.
After calling this function whole pages will be visible again."
  (interactive)
  (setf (doc-view-current-slice) nil)
  ;; Redisplay
  (doc-view-goto-page (doc-view-current-page)))

;;;; Display

(defun doc-view-insert-image (file &rest args)
  "Insert the given png FILE.
ARGS is a list of image descriptors."
  (when doc-view--pending-cache-flush
    (clear-image-cache)
    (setq doc-view--pending-cache-flush nil))
  (let ((ol (doc-view-current-overlay)))
    ;; Only insert the image if the buffer is visible.
    (when (window-live-p (overlay-get ol 'window))
      (let* ((image (if (and file (file-readable-p file))
			(if (not doc-view-scale-internally)
			    (apply #'create-image file doc-view--image-type nil args)
			  (unless (member :width args)
			    (setq args `(,@args :width ,doc-view-image-width)))
                          (unless (member :transform-smoothing args)
                            (setq args `(,@args :transform-smoothing t)))
                          (when (eq doc-view--image-type 'svg)
                            (setq args `(,@args :background ,doc-view-svg-background
                                               :foreground ,doc-view-svg-foreground)))
			  (apply #'create-image file doc-view--image-type nil args))))
	     (slice (doc-view-current-slice))
	     (img-width (and image (car (image-size image))))
	     (displayed-img-width (if (and image slice)
				      (* (/ (float (nth 2 slice))
					    (car (image-size image 'pixels)))
					 img-width)
				    img-width))
	     (window-width (window-width)))
	(setf (doc-view-current-image) image)
	(move-overlay ol (point-min) (point-max))
	;; In case the window is wider than the image, center the image
	;; horizontally.
	(overlay-put ol 'before-string
		     (when (and image (> window-width displayed-img-width))
		       (propertize " " 'display
				   `(space :align-to (+ center (-0.5 . ,displayed-img-width))))))
	(overlay-put ol 'display
		     (cond
		      (image
		       (if slice
			   (list (cons 'slice slice) image)
			 image))
		      ;; We're trying to display a page that doesn't exist.
		      (doc-view--current-converter-processes
		       ;; Maybe the page doesn't exist *yet*.
		       "Cannot display this page (yet)!")
		      (t
		       ;; Typically happens if the conversion process somehow
		       ;; failed.  Better not signal an error here because it
		       ;; could prevent a subsequent reconversion from fixing
		       ;; the problem.
		       (concat "Cannot display this page!\n"
			       "Maybe because of a conversion failure!"))))
	(let ((win (overlay-get ol 'window)))
	  (if (stringp (overlay-get ol 'display))
	      (progn            ;Make sure the text is not scrolled out of view.
		(set-window-hscroll win 0)
		(set-window-vscroll win 0))
	    (let ((hscroll (image-mode-window-get 'hscroll win))
		  (vscroll (image-mode-window-get 'vscroll win)))
	      ;; Reset scroll settings, in case they were changed.
	      (if hscroll (set-window-hscroll win hscroll))
	      (if vscroll (set-window-vscroll win vscroll t)))))))))

(defun doc-view-sort (a b)
  "Return non-nil if A should be sorted before B.
Predicate for sorting `doc-view--current-files'."
  (or (< (length a) (length b))
      (and (= (length a) (length b))
           (string< a b))))

(defun doc-view-display (buffer &optional force)
  "Start viewing the document in BUFFER.
If FORCE is non-nil, start viewing even if the document does not
have the page we want to view."
  (with-current-buffer buffer
    (let ((prev-pages doc-view--current-files))
      (setq doc-view--current-files
            (sort (directory-files (doc-view--current-cache-dir) t
                                   (format doc-view--image-file-pattern
                                           "[0-9]+")
                                   t)
                  'doc-view-sort))
      (unless (eq (length prev-pages) (length doc-view--current-files))
	(force-mode-line-update))
      (dolist (win (or (get-buffer-window-list buffer nil t)
		       (list t)))
	(let* ((page (doc-view-current-page win))
	       (pagefile (expand-file-name
                          (format doc-view--image-file-pattern page)
                          (doc-view--current-cache-dir))))
	  (when (or force
		    (and (not (member pagefile prev-pages))
			 (member pagefile doc-view--current-files)))
	    (if (windowp win)
		(with-selected-window win
		  (cl-assert (eq (current-buffer) buffer) t)
		  (doc-view-goto-page page))
	      (doc-view-goto-page page))))))))

(defun doc-view-buffer-message ()
  ;; Only show this message initially, not when refreshing the buffer (in which
  ;; case it's better to keep displaying the "stale" page while computing
  ;; the fresh new ones).
  (unless (overlay-get (doc-view-current-overlay) 'display)
    (overlay-put (doc-view-current-overlay) 'display
                 (concat (propertize "Welcome to DocView!" 'face 'bold)
                         "\n"
                         (substitute-command-keys "
If you see this buffer it means that the document you want to view is being
converted to PNG and the conversion of the first page hasn't finished yet or
`doc-view-conversion-refresh-interval' is set to nil.

For now these keys are useful:
\\<doc-view-mode-map>
\\[quit-window] : Bury this buffer.  Conversion will go on in background.
\\[image-kill-buffer] : Kill the conversion process and this buffer.
\\[doc-view-kill-proc] : Kill the conversion process.\n")))))

(declare-function tooltip-show "tooltip" (text &optional use-echo-area
                                               text-face default-face))

(defun doc-view-show-tooltip ()
  (interactive)
  (tooltip-show (doc-view-current-info)))

;; We define an own major mode for DocView's text display so that we
;; can easily distinguish when we want to toggle back because
;; text-mode is a likely candidate for a default major-mode
;; (bug#34451).
(define-derived-mode doc-view--text-view-mode text-mode "DV/Text"
  "View mode used in DocView's text buffers."
  (view-mode))

(defun doc-view-open-text ()
  "Display the current doc's contents as text."
  (interactive)
  (if doc-view--current-converter-processes
      (message "DocView: please wait till conversion finished.")
    (let ((txt (expand-file-name "doc.txt" (doc-view--current-cache-dir)))
          (page (doc-view-current-page)))
      (if (file-readable-p txt)
	  (let ((inhibit-read-only t)
		(buffer-undo-list t)
		(dv-bfn doc-view--buffer-file-name))
	    (erase-buffer)
            ;; FIXME: Replacing the buffer's PDF content with its txt rendering
            ;; is pretty risky.  We should probably use *another*
            ;; buffer instead, so there's much less risk of
            ;; overwriting the PDF file with some text rendering.
	    (set-buffer-multibyte t)
	    (insert-file-contents txt)
	    (doc-view--text-view-mode)
	    (setq-local doc-view--buffer-file-name dv-bfn)
	    (set-buffer-modified-p nil)
	    (doc-view-minor-mode)
            (goto-char (point-min))
            ;; Put point at the start of the page the user was
            ;; reading.  Pages are separated by Control-L characters.
            (re-search-forward page-delimiter nil t (1- page))
	    (add-hook 'write-file-functions
		      (lambda ()
                        ;; FIXME: If the user changes major mode and then
                        ;; saves the buffer, the PDF file will be clobbered
                        ;; with its txt rendering!
			(when (eq major-mode 'doc-view--text-view-mode)
			  (error "Cannot save text contents of document %s"
				 buffer-file-name)))
		      nil t))
	(doc-view-doc->txt txt 'doc-view-open-text)))))

;;;;; Toggle between editing and viewing

(defvar-local doc-view-saved-settings nil
  "Doc-view settings saved while in some other mode.")
(put 'doc-view-saved-settings 'permanent-local t)

(defun doc-view-toggle-display ()
  "Toggle between editing a document as text or viewing it."
  (interactive)
  (cond
   ((eq major-mode 'doc-view-mode)
    ;; Switch to editing mode
    (doc-view-kill-proc)
    (setq buffer-read-only nil)
    ;; Switch to the previously used major mode or fall back to
    ;; normal mode.
    (doc-view-fallback-mode)
    (doc-view-minor-mode 1))
   ((eq major-mode 'doc-view--text-view-mode)
    (let ((buffer-undo-list t))
      ;; We're currently viewing the document's text contents, so switch
      ;; back to .
      (setq buffer-read-only nil)
      (insert-file-contents doc-view--buffer-file-name nil nil nil t)
      (doc-view-fallback-mode)
      (doc-view-minor-mode 1)
      (set-buffer-modified-p nil)))
   (t
    ;; Switch to doc-view-mode
    (when (and (buffer-modified-p)
	       (y-or-n-p "The buffer has been modified.  Save the changes? "))
      (save-buffer))
    (doc-view-mode))))

;;;; Searching


(defun doc-view-search-internal (regexp file)
  "Return a list of FILE's pages that contain text matching REGEXP.
The value is an alist of the form (PAGE CONTEXTS) where PAGE is
the pagenumber and CONTEXTS are all lines of text containing a match."
  (with-temp-buffer
    (insert-file-contents file)
    (let ((page 1)
	  (lastpage 1)
	  matches)
      (while (re-search-forward (concat "\\(?:\\([]\\)\\|\\("
					regexp "\\)\\)") nil t)
	(when (match-string 1) (setq page (1+ page)))
	(when (match-string 2)
	  (if (/= page lastpage)
	      (push (cons page
			  (list (buffer-substring
				 (line-beginning-position)
				 (line-end-position))))
		    matches)
	    (setq matches (cons
			   (append
			    (or
			     ;; This page already is a match.
			     (car matches)
			     ;; This is the first match on page.
			     (list page))
			    (list (buffer-substring
				   (line-beginning-position)
				   (line-end-position))))
			   (cdr matches))))
	  (setq lastpage page)))
      (nreverse matches))))

(defun doc-view-search-no-of-matches (list)
  "Extract the number of matches from the search result LIST."
  (let ((no 0))
    (dolist (p list)
      (setq no (+ no (1- (length p)))))
    no))

(defun doc-view-search-backward (new-query)
  "Call `doc-view-search' for backward search.
If prefix NEW-QUERY is given, ask for a new regexp."
  (interactive "P")
  (doc-view-search new-query t))

(defun doc-view-search (new-query &optional backward)
  "Jump to the next match or initiate a new search if NEW-QUERY is given.
If the current document hasn't been transformed to plain text
till now do that first.
If BACKWARD is non-nil, jump to the previous match."
  (interactive "P")
  (if (and (not new-query)
	   doc-view--current-search-matches)
      (if backward
	  (doc-view-search-previous-match 1)
	(doc-view-search-next-match 1))
    ;; New search, so forget the old results.
    (setq doc-view--current-search-matches nil)
    (let ((txt (expand-file-name "doc.txt"
				 (doc-view--current-cache-dir))))
      (if (file-readable-p txt)
	  (progn
	    (setq doc-view--current-search-matches
		  (doc-view-search-internal
		   (read-from-minibuffer "Regexp: ")
		   txt))
	    (message "DocView: search yielded %d matches."
		     (doc-view-search-no-of-matches
		      doc-view--current-search-matches)))
	;; We must convert to TXT first!
	(if doc-view--current-converter-processes
	    (message "DocView: please wait till conversion finished.")
	  (doc-view-doc->txt txt (lambda () (doc-view-search nil))))))))

(defun doc-view-search-next-match (arg)
  "Go to the ARGth next matching page."
  (interactive "p")
  (let* ((next-pages (cl-remove-if
		      (lambda (i) (<= (car i) (doc-view-current-page)))
		      doc-view--current-search-matches))
	 (page (car (nth (1- arg) next-pages))))
    (if page
	(doc-view-goto-page page)
      (when (and
	     doc-view--current-search-matches
	     (y-or-n-p "No more matches after current page.  Wrap to first match? "))
	(doc-view-goto-page (caar doc-view--current-search-matches))))))

(defun doc-view-search-previous-match (arg)
  "Go to the ARGth previous matching page."
  (interactive "p")
  (let* ((prev-pages (cl-remove-if
		      (lambda (i) (>= (car i) (doc-view-current-page)))
		      doc-view--current-search-matches))
	 (page (car (nth (1- arg) (nreverse prev-pages)))))
    (if page
	(doc-view-goto-page page)
      (when (and
	     doc-view--current-search-matches
	     (y-or-n-p "No more matches before current page.  Wrap to last match? "))
	(doc-view-goto-page (caar (last doc-view--current-search-matches)))))))

;;;; Imenu support
(defconst doc-view--outline-rx
  "[^\t]+\\(\t+\\)\"\\(.+\\)\"\t#\\(?:page=\\)?\\([0-9]+\\)")

(defvar-local doc-view--outline nil
  "Cached PDF outline, so that it is only computed once per document.")

(defun doc-view--pdf-outline (&optional file-name)
  "Return a list describing the outline of FILE-NAME.
Return a list describing the current file if FILE-NAME is nil.

Each element in the returned list contains information about a section's
title, nesting level and page number.  The list is flat: its tree
structure is extracted by `doc-view--imenu-subtree'."
  (let ((fn (or file-name (buffer-file-name))))
    (when fn
      (let ((outline nil)
            (fn (shell-quote-argument (expand-file-name fn))))
        (with-temp-buffer
          (insert (shell-command-to-string (format "mutool show %s outline" fn)))
          (goto-char (point-min))
          (while (re-search-forward doc-view--outline-rx nil t)
            (push `((level . ,(length (match-string 1)))
                    (title . ,(replace-regexp-in-string "\\\\[rt]" " "
                                                        (match-string 2)))
                    (page . ,(string-to-number (match-string 3))))
                  outline)))
        (nreverse outline)))))

(defun doc-view--imenu-subtree (outline act)
  "Construct a tree of imenu items for the given outline list and action.

This auxliary function constructs recursively all the items for
the first node in the outline and all its siblings at the same
level.  Returns that imenu alist together with any other pending outline
entries at an upper level."
  (let ((level (alist-get 'level (car outline)))
        (nested (not doc-view-imenu-flatten))
        (index nil))
    (while (and (car outline)
                (or (not nested)
                    (<= level (alist-get 'level (car outline)))))
      (let-alist (car outline)
        (let ((title (format-spec doc-view-imenu-title-format
                                  `((?t . ,.title) (?p . ,.page)))))
          (if (and nested (> .level level))
              (let ((sub (doc-view--imenu-subtree outline act))
                    (fst (car index)))
                (setq index (cdr index))
                (push (cons (car fst) (cons fst (car sub))) index)
                (setq outline (cdr sub)))
            (push `(,title 0 ,act ,.page) index)
            (setq outline (cdr outline))))))
    (cons (nreverse index) outline)))

(defun doc-view-imenu-index (&optional file-name goto-page-fn)
  "Create an imenu index using \"mutool\" to extract its outline.

For extensibility, callers can specify a FILE-NAME to indicate
the buffer other than the current buffer, and a jumping function
GOTO-PAGE-FN other than `doc-view-goto-page'."
  (let* ((goto (or goto-page-fn 'doc-view-goto-page))
         (act (lambda (_name _pos page) (funcall goto page)))
         (outline (or doc-view--outline (doc-view--pdf-outline file-name))))
    (car (doc-view--imenu-subtree outline act))))

(defun doc-view-imenu-setup ()
  "Set up local state in the current buffer for imenu, if needed."
  (when (and doc-view-imenu-enabled (executable-find "mutool"))
    (setq-local imenu-create-index-function #'doc-view-imenu-index
                imenu-submenus-on-top nil
                imenu-sort-function nil
                doc-view--outline (doc-view--pdf-outline))
    (when doc-view--outline (imenu-add-to-menubar "Outline"))))

;;;; User interface commands and the mode

(put 'doc-view-mode 'mode-class 'special)

(defun doc-view-already-converted-p ()
  "Return non-nil if the current doc was already converted."
  (and (file-exists-p (doc-view--current-cache-dir))
       ;; Check that the resolution info is there, otherwise it means
       ;; the conversion is incomplete.
       (file-readable-p (expand-file-name "resolution.el"
                                          (doc-view--current-cache-dir)))
       (> (length (directory-files
                   (doc-view--current-cache-dir)
                   nil (format doc-view--image-file-pattern "[0-9]+")))
          0)))

(defun doc-view-initiate-display ()
  ;; Switch to image display if possible.
  (if (doc-view-mode-p doc-view-doc-type)
      (progn
	(doc-view-buffer-message)
	(setf (doc-view-current-page) (or (doc-view-current-page) 1))
	(if (doc-view-already-converted-p)
	    (progn
	      (message "DocView: using cached files!")
	      ;; Load the saved resolution.
	      (let* ((res-file
                      (expand-file-name "resolution.el"
                                        (doc-view--current-cache-dir)))
                     (res
                      (with-temp-buffer
                        (when (file-readable-p res-file)
                          (insert-file-contents res-file)
                          (read (current-buffer))))))
                (when (numberp res)
		  (setq-local doc-view-resolution res)))
	      (doc-view-display (current-buffer) 'force))
	  (doc-view-convert-current-doc))
	(message
	 "%s"
	 (substitute-command-keys
	  (concat "Type \\[doc-view-toggle-display] to toggle between "
		  "editing or viewing the document."))))
    (if (image-type-available-p 'png)
        (message "Conversion utility \"%s\" not available for %s"
                 doc-view-ghostscript-program
	         (file-name-extension doc-view--buffer-file-name))
      (message "PNG support not available; can't view document"))
    (if (and (executable-find doc-view-pdftotext-program)
	     (y-or-n-p
	      "Unable to render file.  View extracted text instead? "))
	(doc-view-open-text)
      (doc-view-toggle-display))))

(defvar bookmark-make-record-function)

(defun doc-view-clone-buffer-hook ()
  ;; FIXME: There are several potential problems linked with reconversion
  ;; and auto-revert when we have indirect buffers because they share their
  ;; /tmp cache directory.  This sharing is good (you'd rather not reconvert
  ;; for each clone), but that means that clones need to collaborate a bit.
  ;; I guess it mostly means: detect when a reconversion process is already
  ;; running, and run the sentinel in all clones.
  ;;
  ;; Maybe the clones should really have a separate /tmp directory
  ;; so they could have a different resolution and you could use clones
  ;; for zooming.
  (remove-overlays (point-min) (point-max) 'doc-view t)
  (if (consp image-mode-winprops-alist) (setq image-mode-winprops-alist nil)))

(defun doc-view-set-doc-type ()
  "Figure out the current document type (`doc-view-doc-type')."
  (let ((name-types
	 (when buffer-file-name
	   (cdr (assoc-string
                 (file-name-extension buffer-file-name)
                 '(
                   ;; DVI
                   ("dvi" dvi)
                   ;; PDF
                   ("pdf" pdf) ("epdf" pdf)
                   ;; EPUB
                   ("epub" epub)
                   ;; PostScript
                   ("ps" ps) ("eps" ps)
                   ;; DjVu
                   ("djvu" djvu)
                   ;; OpenDocument formats.
                   ("odt" odf) ("ods" odf) ("odp" odf) ("odg" odf)
                   ("odc" odf) ("odi" odf) ("odm" odf) ("ott" odf)
                   ("ots" odf) ("otp" odf) ("otg" odf)
                   ;; Microsoft Office formats (also handled by the odf
                   ;; conversion chain).
                   ("doc" odf) ("docx" odf) ("xls" odf) ("xlsx" odf)
                   ("ppt" odf) ("pps" odf) ("pptx" odf) ("rtf" odf)
                   ;; CBZ
                   ("cbz" cbz)
                   ;; FB2
                   ("fb2" fb2)
                   ;; (Open)XPS
                   ("xps" xps) ("oxps" oxps))
		 t))))
	(content-types
	 (save-excursion
	   (goto-char (point-min))
	   (cond
	    ((looking-at "%!") '(ps))
	    ((looking-at "%PDF") '(pdf))
	    ((looking-at "\367\002") '(dvi))
	    ((looking-at "AT&TFORM") '(djvu))
            ;; The following pattern actually is for recognizing
            ;; zip-archives, so that this same association is used for
            ;; cbz files. This is fine, as cbz files should be handled
            ;; like epub anyway.
            ((looking-at "PK") '(epub odf))))))
    (setq-local
     doc-view-doc-type
     (car (or (nreverse (seq-intersection name-types content-types #'eq))
              (when (and name-types content-types)
                (error "Conflicting types: name says %s but content says %s"
                       name-types content-types))
              name-types content-types
              (error "Cannot determine the document type"))))))

(defun doc-view-set-up-single-converter ()
  "Find the right single-page converter for the current document type."
  (pcase-let ((`(,conv-function ,type ,extension)
               (pcase doc-view-doc-type
                 ('djvu (list #'doc-view-djvu->tiff-converter-ddjvu 'tiff "tif"))
                 (_ (if (and (eq doc-view-pdf->png-converter-function
                                 #'doc-view-pdf->png-converter-mupdf)
                             doc-view-mupdf-use-svg)
                        (list doc-view-pdf->png-converter-function 'svg "svg")
                      (list doc-view-pdf->png-converter-function 'png "png"))))))
    (setq-local doc-view-single-page-converter-function conv-function)
    (setq-local doc-view--image-type type)
    (setq-local doc-view--image-file-pattern (concat "page-%s." extension))))

;; desktop.el integration

(defun doc-view-desktop-save-buffer (_desktop-dirname)
  ;; FIXME: This is wrong, since this info is per-window but we only do it once
  ;; here for the buffer.  IOW it should be saved via something like
  ;; `window-persistent-parameters'.
  `((page . ,(doc-view-current-page))
    (slice . ,(doc-view-current-slice))))

(declare-function desktop-restore-file-buffer "desktop"
                  (buffer-filename buffer-name buffer-misc))

(defun doc-view-restore-desktop-buffer (file name misc)
  (let ((page  (cdr (assq 'page misc)))
	(slice (cdr (assq 'slice misc))))
    (desktop-restore-file-buffer file name misc)
    ;; FIXME: We need to run this code after displaying the buffer.
    (with-selected-window (or (get-buffer-window (current-buffer) 0)
			      (selected-window))
      ;; FIXME: This should be done for all windows restored that show
      ;; this buffer.  Basically, the page/slice should be saved as
      ;; window-parameters in the window-state(s) and then restoring this
      ;; window-state should call us back (to interpret/use those parameters).
      (doc-view-goto-page page)
      (when slice (apply #'doc-view-set-slice slice))
      (current-buffer))))

(add-to-list 'desktop-buffer-mode-handlers
	     '(doc-view-mode . doc-view-restore-desktop-buffer))

;;;###autoload
(defun doc-view-mode ()
  "Major mode in DocView buffers.

DocView Mode is an Emacs document viewer.  It displays PDF, PS
and DVI files (as PNG or SVG images) in Emacs buffers.

You can use \\<doc-view-mode-map>\\[doc-view-toggle-display] to
toggle between displaying the document or editing it as text.
\\{doc-view-mode-map}"
  (interactive)

  (if (= (point-min) (point-max))
      ;; The doc is empty or doesn't exist at all, so fallback to
      ;; another mode.  We used to also check file-exists-p, but this
      ;; returns nil for tar members.
      (doc-view-fallback-mode)

    (major-mode-suspend)

    (dolist (var doc-view-saved-settings)
      (set (make-local-variable (car var)) (cdr var)))

    ;; Figure out the document type.
    (unless doc-view-doc-type
      (doc-view-set-doc-type))
    (doc-view-set-up-single-converter)
    (unless (memq doc-view-doc-type '(ps))
      (setq-local require-final-newline nil))

    ;; These modes will just display "1", so they're not very useful
    ;; in this mode.
    (setq-local global-linum-mode nil
                display-line-numbers-mode nil)

    (doc-view-make-safe-dir doc-view-cache-directory)
    ;; Handle compressed files, remote files, files inside archives
    (setq-local doc-view--buffer-file-name
		(convert-standard-filename
                 (cond
                  (jka-compr-really-do-compress
                   ;; FIXME: there's a risk of name conflicts here.
                   (expand-file-name
                    (file-name-nondirectory
                     (file-name-sans-extension buffer-file-name))
                    doc-view-cache-directory))
                  ;; Is the file readable by local processes?
                  ;; We used to use `file-remote-p' but it's unclear what it's
                  ;; supposed to return nil for things like local files accessed
                  ;; via `su' or via file://...
                  ((let ((file-name-handler-alist nil))
                     (not (and buffer-file-name
                               (file-readable-p buffer-file-name))))
                   ;; FIXME: there's a risk of name conflicts here.
                   (expand-file-name
                    (if buffer-file-name
			(file-name-nondirectory buffer-file-name)
                      (buffer-name))
                    doc-view-cache-directory))
                  (t buffer-file-name))))
    (when (not (string= doc-view--buffer-file-name buffer-file-name))
      (write-region nil nil doc-view--buffer-file-name))

    (add-function :around (local 'revert-buffer-function) #'doc-view--revert-buffer)

    (add-hook 'change-major-mode-hook
	      (lambda ()
		(doc-view-kill-proc)
		(remove-overlays (point-min) (point-max) 'doc-view t))
	      nil t)
    (add-hook 'clone-indirect-buffer-hook #'doc-view-clone-buffer-hook nil t)
    (add-hook 'kill-buffer-hook #'doc-view-kill-proc nil t)
    (setq-local desktop-save-buffer #'doc-view-desktop-save-buffer)

    (remove-overlays (point-min) (point-max) 'doc-view t) ;Just in case.
    ;; Keep track of display info ([vh]scroll, page number, overlay,
    ;; ...)  for each window in which this document is shown.
    (add-hook 'image-mode-new-window-functions
	      #'doc-view-new-window-function nil t)
    (image-mode-setup-winprops)

    (setq-local mode-line-position
                '(" P" (:eval (number-to-string (doc-view-current-page)))
                  "/" (:eval (number-to-string (doc-view-last-page-number)))))
    ;; Don't scroll unless the user specifically asked for it.
    (setq-local auto-hscroll-mode nil)
    (if (boundp 'mwheel-scroll-up-function) ; not --without-x build
        (setq-local mwheel-scroll-up-function
                    #'doc-view-scroll-up-or-next-page))
    (if (boundp 'mwheel-scroll-down-function)
        (setq-local mwheel-scroll-down-function
                    #'doc-view-scroll-down-or-previous-page))
    (setq-local cursor-type nil)
    (use-local-map doc-view-mode-map)
    (add-hook 'after-revert-hook #'doc-view-reconvert-doc nil t)
    (setq-local bookmark-make-record-function
                #'doc-view-bookmark-make-record)
    (setq mode-name "DocView"
	  buffer-read-only t
	  major-mode 'doc-view-mode)
    (doc-view-imenu-setup)
    (doc-view-initiate-display)
    ;; Switch off view-mode explicitly, because doc-view-mode is the
    ;; canonical view mode for PDF/PS/DVI files.  This could be
    ;; switched on automatically depending on the value of
    ;; `view-read-only'.
    (setq-local view-read-only nil)
    (run-mode-hooks 'doc-view-mode-hook)))

(defun doc-view-fallback-mode ()
  "Fallback to the previous or next best major mode."
  (let ((vars (if (derived-mode-p 'doc-view-mode)
                  (mapcar (lambda (var) (cons var (symbol-value var)))
                          '(doc-view-resolution
                            image-mode-winprops-alist)))))
    (remove-overlays (point-min) (point-max) 'doc-view t)
    (major-mode-restore '(doc-view-mode-maybe doc-view-mode))
    (when vars
      (setq-local doc-view-saved-settings vars))))

;;;###autoload
(defun doc-view-mode-maybe ()
  "Switch to `doc-view-mode' if possible.
If the required external tools are not available, then fallback
to the next best mode."
  (condition-case nil
      (doc-view-set-doc-type)
    (error (doc-view-fallback-mode)))
  (if (doc-view-mode-p doc-view-doc-type)
      (doc-view-mode)
    (doc-view-fallback-mode)))

;;;###autoload
(define-minor-mode doc-view-minor-mode
  "Toggle displaying buffer via Doc View (Doc View minor mode).

See the command `doc-view-mode' for more information on this mode."
  :lighter " DocView"
  (when doc-view-minor-mode
    (add-hook 'change-major-mode-hook (lambda () (doc-view-minor-mode -1)) nil t)
    (message
     "%s"
     (substitute-command-keys
      "Type \\[doc-view-toggle-display] to toggle between editing or viewing the document."))))

(defun doc-view-clear-cache ()
  "Delete the whole cache (`doc-view-cache-directory')."
  (interactive)
  (dired-delete-file doc-view-cache-directory 'always))

(defun doc-view-dired-cache ()
  "Open `dired' in `doc-view-cache-directory'."
  (interactive)
  (dired doc-view-cache-directory))

;;;; Presentation mode

(defvar-keymap doc-view-presentation-mode-map
  "ESC"  #'doc-view-presentation-exit
  "q"    #'doc-view-presentation-exit
  ;; "C" #'doc-view-convert-all-pages
  )

(defvar-local doc-view-presentation--src-data nil)

(defun doc-view-presentation-exit ()
  "Leave Doc-View's presentation mode."
  (interactive)
  (doc-view-presentation-mode -1))

(define-minor-mode doc-view-presentation-mode
  "Minor mode used while in presentation mode."
  :init-value nil :keymap doc-view-presentation-mode-map
  (if doc-view-presentation-mode
      (progn
        (setq-local mode-line-format nil)
        (doc-view-fit-page-to-window)
        ;; (doc-view-convert-all-pages)
        )
    (kill-local-variable 'mode-line-format)
    (let ((pn (doc-view-current-page))
          (win (selected-window)))
      (doc-view-presentation--propagate-pn doc-view-presentation--src-data pn)
      (setq doc-view-presentation--src-data nil)
      (with-selected-window win
        (if (and (one-window-p) (window-dedicated-p))
            (delete-frame))))))

(defun doc-view-presentation--propagate-pn (src-data pn)
  (when src-data
    (let ((win (car src-data)))
      (when (and (window-live-p win)
                 (eq (current-buffer) (window-buffer win)))
        (select-window win))
      (when (eq (doc-view-current-page) (cdr src-data))
        (doc-view-goto-page pn)))))

(defun doc-view-presentation ()
  "Put Doc-View in presentation mode."
  (interactive)
  (let* ((src-data (cons (selected-window) (doc-view-current-page)))
         (mal (display-monitor-attributes-list))
         (monitor-top 0)
         (monitor-left 0)
         (monitor-height (display-pixel-height))
         (monitor-width (display-pixel-width)))
    (dolist (attrs mal)
      (when (memq (selected-frame) (alist-get 'frames attrs))
        (let ((geom (alist-get 'geometry attrs)))
          (when geom
            (setq monitor-left (nth 0 geom))
            (setq monitor-top (nth 1 geom))
            (setq monitor-width (nth 2 geom))
            (setq monitor-height (nth 3 geom))))))
    (let ((frame (make-frame
                  `((minibuffer . nil)
                    (fullscreen . fullboth)
                    (height . ,(ceiling monitor-height (frame-char-height)))
                    ;; Don't use `ceiling' here since doc-view will center the
                    ;; image instead.
                    (width . ,(ceiling monitor-width (frame-char-width)))
                    (name . "Doc-View-Presentation")
                    (top . ,monitor-top) (left . ,monitor-left) (user-position . t)
                    (vertical-scroll-bars . nil)
                    (left-fringe . 0) (right-fringe . 0)
                    (menu-bar-lines . 0)
                    (tool-bar-lines . 0)))))
      (select-window (frame-root-window frame))
      (setq doc-view-presentation--src-data src-data)
      (set-window-dedicated-p (selected-window) t)
      (doc-view-presentation-mode 1))))


;;;; Bookmark integration

(declare-function bookmark-make-record-default
                  "bookmark" (&optional no-file no-context posn))
(declare-function bookmark-prop-get "bookmark" (bookmark prop))
(declare-function bookmark-default-handler "bookmark" (bmk))

(defun doc-view-bookmark-make-record ()
  (nconc (bookmark-make-record-default)
         `((page     . ,(doc-view-current-page))
           (handler  . doc-view-bookmark-jump))))

;;;###autoload
(defun doc-view-bookmark-jump (bmk)
  ;; This implements the `handler' function interface for record type
  ;; returned by `doc-view-bookmark-make-record', which see.
  (let ((page (bookmark-prop-get bmk 'page))
	(show-fn-sym (make-symbol "doc-view-bookmark-after-jump-hook")))
    (fset show-fn-sym
	  (lambda ()
	    (remove-hook 'bookmark-after-jump-hook show-fn-sym)
	    (when (not (eq major-mode 'doc-view-mode))
	      (doc-view-toggle-display))
	    (with-selected-window
		(or (get-buffer-window (current-buffer) 0)
		    (selected-window))
	      (doc-view-goto-page page))))
    (add-hook 'bookmark-after-jump-hook show-fn-sym)
    (bookmark-default-handler bmk)))

(put 'doc-view-bookmark-jump 'bookmark-handler-type "DocView")

;; Obsolete.

(defun doc-view-intersection (l1 l2)
  (declare (obsolete seq-intersection "28.1"))
  (nreverse (seq-intersection l1 l2 #'eq)))

(provide 'doc-view)

;; Local Variables:
;; eval: (outline-minor-mode 1)
;; End:

;;; doc-view.el ends here<|MERGE_RESOLUTION|>--- conflicted
+++ resolved
@@ -1278,27 +1278,10 @@
     (search-forward "error: cannot authenticate password" nil t)))
 
 (defun doc-view-pdf->png-converter-mupdf (pdf png page callback)
-<<<<<<< HEAD
-  (let ((pdf-passwd (if (doc-view-pdf-password-protected-pdfdraw-p pdf)
-                        (read-passwd "Enter password for PDF file: "))))
-    (doc-view-multiplex-conversion
-     (lambda (png callback &optional resolution)
-       (doc-view-start-process
-        "pdf->png" doc-view-pdfdraw-program
-        `(,@(doc-view-pdfdraw-program-subcommand)
-          ,(concat "-o" png)
-          ,(format "-r%d" (round (or resolution doc-view-resolution)))
-          ,@(if pdf-passwd `("-p" ,pdf-passwd))
-          ,pdf
-          ,@(if page `(,(format "%d" page))))
-        callback))
-     png callback)))
-=======
   (let* ((pdf-passwd (if (doc-view-pdf-password-protected-pdfdraw-p pdf)
                          (read-passwd "Enter password for PDF file: ")))
-         (options `(,(concat "-o" png)
-                    ,(format "-r%d" (round doc-view-resolution))
-                    ,@(if pdf-passwd `("-p" ,pdf-passwd)))))
+         (options0 `(,(concat "-o" png)))
+         (options `(,@(if pdf-passwd `("-p" ,pdf-passwd)))))
     (when (eq doc-view-doc-type 'epub)
       (when doc-view-epub-font-size
         (setq options (append options
@@ -1309,14 +1292,18 @@
                       (list (format "-U%s"
                                     (expand-file-name
                                      doc-view-epub-user-stylesheet)))))))
-    (doc-view-start-process
-     "pdf->png" doc-view-pdfdraw-program
-     `(,@(doc-view-pdfdraw-program-subcommand)
-       ,@options
-       ,pdf
-       ,@(if page `(,(format "%d" page))))
-     callback)))
->>>>>>> a9b28224
+    (doc-view-multiplex-conversion
+     (lambda (png callback &optional resolution)
+       (doc-view-start-process
+        "pdf->png" doc-view-pdfdraw-program
+        `(,@(doc-view-pdfdraw-program-subcommand)
+          ,@options0
+          ,(format "-r%d" (round (or resolution doc-view-resolution)))
+          ,@options
+          ,pdf
+          ,@(if page `(,(format "%d" page))))
+        callback))
+     png callback)))
 
 (defun doc-view-odf->pdf-converter-unoconv (odf callback)
   "Convert ODF to PDF asynchronously and call CALLBACK when finished.
