--- conflicted
+++ resolved
@@ -213,11 +213,7 @@
 
 ldefs-boot.el: autoloads-force
 	sed '/^;; Local Variables:/a\
-<<<<<<< HEAD
-;; no-byte-compile: t' \
-=======
 ;; no-byte-compile: t'\
->>>>>>> c6bf09d5
 		< $(lisp)/loaddefs.el > $(lisp)/ldefs-boot.el
 
 # This is required by the bootstrap-emacs target in ../src/Makefile, so
