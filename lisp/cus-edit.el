--- conflicted
+++ resolved
@@ -2216,11 +2216,7 @@
 ;;; The `custom' Widget.
 
 (defface custom-button
-<<<<<<< HEAD
-  '((((type x w32 mac ns) (class color))	; Like default mode line
-=======
-  '((((type x w32 ns haiku pgtk) (class color))	; Like default mode line
->>>>>>> a9b28224
+  '((((type x w32 mac ns haiku pgtk) (class color)) ; Like default mode line
      :box (:line-width 2 :style released-button)
      :background "lightgrey" :foreground "black"))
   "Face for custom buffer buttons if `custom-raised-buttons' is non-nil."
@@ -2228,11 +2224,7 @@
   :group 'custom-faces)
 
 (defface custom-button-mouse
-<<<<<<< HEAD
-  '((((type x w32 mac ns) (class color))
-=======
-  '((((type x w32 ns haiku pgtk) (class color))
->>>>>>> a9b28224
+  '((((type x w32 mac ns haiku pgtk) (class color))
      :box (:line-width 2 :style released-button)
      :background "grey90" :foreground "black")
     (t
@@ -2257,11 +2249,7 @@
       (if custom-raised-buttons 'custom-button-mouse 'highlight))
 
 (defface custom-button-pressed
-<<<<<<< HEAD
-  '((((type x w32 mac ns) (class color))
-=======
-  '((((type x w32 ns haiku pgtk) (class color))
->>>>>>> a9b28224
+  '((((type x w32 mac ns haiku pgtk) (class color))
      :box (:line-width 2 :style pressed-button)
      :background "lightgrey" :foreground "black")
     (t :inverse-video t))
