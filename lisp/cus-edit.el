;;; cus-edit.el --- tools for customizing Emacs and Lisp packages -*- lexical-binding:t -*-

;; Copyright (C) 1996-2025 Free Software Foundation, Inc.

;; Author: Per Abrahamsen <abraham@dina.kvl.dk>
;; Maintainer: emacs-devel@gnu.org
;; Keywords: help, faces
;; Package: emacs

;; This file is part of GNU Emacs.

;; GNU Emacs is free software: you can redistribute it and/or modify
;; it under the terms of the GNU General Public License as published by
;; the Free Software Foundation, either version 3 of the License, or
;; (at your option) any later version.

;; GNU Emacs is distributed in the hope that it will be useful,
;; but WITHOUT ANY WARRANTY; without even the implied warranty of
;; MERCHANTABILITY or FITNESS FOR A PARTICULAR PURPOSE.  See the
;; GNU General Public License for more details.

;; You should have received a copy of the GNU General Public License
;; along with GNU Emacs.  If not, see <https://www.gnu.org/licenses/>.

;;; Commentary:

;; This file implements the code to create and edit customize buffers.
;;
;; See `custom.el'.

;; No commands should have names starting with `custom-' because
;; that interferes with completion.  Use `customize-' for commands
;; that the user will run with M-x, and `Custom-' for interactive commands.

;; The identity of a customize option is represented by a Lisp symbol.
;; The following values are associated with an option.

;; 0. The current value.

;;    This is the value of the option as seen by "the rest of Emacs".

;;    Usually extracted by 'default-value', but can be extracted with
;;    different means if the option symbol has the 'custom-get'
;;    property.  Similarly, set-default (or the 'custom-set' property)
;;    can set it.

;; 1. The widget value.

;;    This is the value shown in the widget in a customize buffer.

;; 2. The customized value.

;;    This is the last value given to the option through customize.

;;    It is stored in the 'customized-value' property of the option, in a
;;    cons-cell whose car evaluates to the customized value.

;; 3. The saved value.

;;    This is last value saved from customize.

;;    It is stored in the 'saved-value' property of the option, in a
;;    cons-cell whose car evaluates to the saved value.

;; 4. The standard value.

;;    This is the value given in the 'defcustom' declaration.

;;    It is stored in the 'standard-value' property of the option, in a
;;    cons-cell whose car evaluates to the standard value.

;; 5. The "think" value.

;;    This is what customize thinks the current value should be.

;;    This is the customized value, if any such value exists, otherwise
;;    the saved value, if that exists, and as a last resort the standard
;;    value.

;; The reason for storing values unevaluated: This is so you can have
;; values that depend on the environment.  For example, you can have a
;; variable that has one value when Emacs is running under a window
;; system, and another value on a tty.  Since the evaluation is only done
;; when the variable is first initialized, this is only relevant for the
;; saved (and standard) values, but affect others values for
;; compatibility.

;; You can see (and modify and save) this unevaluated value by selecting
;; "Show Saved Lisp Expression" from the Lisp interface.  This will
;; give you the unevaluated saved value, if any, otherwise the
;; unevaluated standard value.

;; The possible states for a customize widget are:

;; 0. unknown

;;    The state has not been determined yet.

;; 1. modified

;;    The widget value is different from the current value.

;; 2. changed

;;    The current value is different from the "think" value.

;; 3. set

;;    The "think" value is the customized value.

;; 4. saved

;;    The "think" value is the saved value.

;; 5. standard

;;    The "think" value is the standard value.

;; 6. rogue

;;    There is no standard value.  This means that the variable was
;;    not defined with defcustom, nor handled in cus-start.el.  Most
;;    standard interactive Custom commands do not let you create a
;;    Custom buffer containing such variables.  However, such Custom
;;    buffers can be created, for instance, by calling
;;    `customize-apropos' with a prefix arg or by calling
;;    `customize-option' non-interactively.

;; 7. hidden

;;    There is no widget value.

;; 8. mismatch

;;    The widget value is not valid member of the :type specified for the
;;    option.

;;; Code:

(require 'cus-face)
(require 'wid-edit)
(require 'icons)

(defvar custom-versions-load-alist)	; from cus-load
(defvar recentf-exclude)		; from recentf.el

(condition-case nil
    (require 'cus-load)
  (error nil))

(condition-case nil
    (require 'cus-start)
  (error nil))

(put 'custom-define-hook 'custom-type 'hook)
(put 'custom-define-hook 'standard-value '(nil))
(custom-add-to-group 'customize 'custom-define-hook 'custom-variable)

;;; Customization Groups.

(defgroup emacs nil
  "Customization of the One True Editor."
  :link '(custom-manual "(emacs)Top"))

;; Most of these groups are stolen from `finder.el',
(defgroup editing nil
  "Basic text editing facilities."
  :group 'emacs)

(defgroup convenience nil
  "Convenience features for faster editing."
  :group 'emacs)

(defgroup files nil
  "Support for editing files."
  :group 'emacs)

(defgroup wp nil
  "Support for editing text files.
Use group `text' for this instead.  This group is obsolete."
  :group 'emacs)

(defgroup text nil
  "Support for editing text files."
  :group 'emacs
  ;; Inherit from deprecated `wp' for compatibility, for now.
  :group 'wp)

(defgroup data nil
  "Support for editing binary data files."
  :group 'emacs)

(defgroup abbrev nil
  "Abbreviation handling, typing shortcuts, macros."
  :tag "Abbreviations"
  :group 'convenience)

(defgroup matching nil
  "Various sorts of searching and matching."
  :group 'editing)

(defgroup emulations nil
  "Emulations of other editors."
  :link '(custom-manual "(emacs)Emulation")
  :group 'editing)

(defgroup external nil
  "Interfacing to external utilities."
  :group 'emacs)

(defgroup comm nil
  "Communications, networking, and remote access to files."
  :tag "Communication"
  :group 'emacs)

(defgroup processes nil
  "Process, subshell, compilation, and job control support."
  :group 'external)

(defgroup programming nil
  "Support for programming in other languages."
  :group 'emacs)

(defgroup languages nil
  "Modes for editing programming languages."
  :group 'programming)

(defgroup lisp nil
  "Lisp support, including Emacs Lisp."
  :link '(custom-group-link :tag "Font Lock Faces group" font-lock-faces)
  :group 'languages
  :group 'development)

(defgroup c nil
  "Support for the C language and related languages."
  :link '(custom-group-link :tag "Font Lock Faces group" font-lock-faces)
  :link '(custom-manual "(ccmode)")
  :group 'languages)

(defgroup tools nil
  "Programming tools."
  :group 'programming)

(defgroup applications nil
  "Applications written in Emacs."
  :group 'emacs)

(defgroup calendar nil
  "Calendar and time management support."
  :group 'applications)

(defgroup mail nil
  "Modes for electronic-mail handling."
  :group 'applications)

(defgroup news nil
  "Reading and posting to newsgroups."
  :link '(custom-manual "(gnus)")
  :group 'applications)

(defgroup games nil
  "Games, jokes and amusements."
  :group 'applications)

(defgroup development nil
  "Support for further development of Emacs."
  :group 'emacs)

(defgroup docs nil
  "Support for Emacs documentation."
  :group 'development)

(defgroup extensions nil
  "Emacs Lisp language extensions."
  :group 'development)

(defgroup internal nil
  "Code for Emacs internals, build process, defaults."
  :group 'development)

(defgroup maint nil
  "Maintenance aids for the Emacs development group."
  :tag "Maintenance"
  :group 'development)

(defgroup environment nil
  "Fitting Emacs with its environment."
  :group 'emacs)

(defgroup hardware nil
  "Support for interfacing with miscellaneous hardware."
  :group 'environment)

(defgroup terminals nil
  "Support for terminal types."
  :group 'environment)

(defgroup unix nil
  "Interfaces, assistants, and emulators for UNIX features."
  :group 'environment)

(defgroup i18n nil
  "Internationalization and alternate character-set support."
  :link '(custom-manual "(emacs)International")
  :group 'environment
  :group 'editing)

(defgroup x nil
  "The X Window system."
  :group 'environment)

(defgroup frames nil
  "Support for Emacs frames and window systems."
  :group 'environment)

(defgroup tex nil
  "Code related to the TeX formatter."
  :link '(custom-group-link :tag "Font Lock Faces group" font-lock-faces)
  :group 'text)

(defgroup faces nil
  "Support for multiple fonts."
  :group 'emacs)

(defgroup help nil
  "Support for Emacs help systems."
  :group 'emacs)

(defgroup multimedia nil
  "Non-textual support, specifically images and sound."
  :group 'emacs)

(defgroup local nil
  "Code local to your site."
  :group 'emacs)

(defgroup customize '((widgets custom-group))
  "Customization of the Customization support."
  :prefix "custom-"
  :group 'help)

(defgroup custom-faces nil
  "Faces used by customize."
  :group 'customize
  :group 'faces)

(defgroup custom-browse nil
  "Control customize browser."
  :prefix "custom-"
  :group 'customize)

(defgroup custom-buffer nil
  "Control customize buffers."
  :prefix "custom-"
  :group 'customize)

(defgroup custom-menu nil
  "Control customize menus."
  :prefix "custom-"
  :group 'customize)

(defgroup alloc nil
  "Storage allocation and gc for GNU Emacs Lisp interpreter."
  :tag "Storage Allocation"
  :group 'internal)

(defgroup undo nil
  "Undoing changes in buffers."
  :link '(custom-manual "(emacs)Undo")
  :group 'editing)

(defgroup mode-line nil
  "Contents of the mode line."
  :group 'environment)

(defgroup editing-basics nil
  "Most basic editing facilities."
  :group 'editing)

(defgroup display nil
  "How characters are displayed in buffers."
  :group 'environment)

(defgroup execute nil
  "Executing external commands."
  :group 'processes)

(defgroup installation nil
  "The Emacs installation."
  :group 'environment)

(defgroup dired nil
  "Directory editing."
  :group 'environment)

(defgroup limits nil
  "Internal Emacs limits."
  :group 'internal)

(defgroup debug nil
  "Debugging Emacs itself."
  :group 'development)

(defgroup keyboard nil
  "Input from the keyboard."
  :group 'environment)

(defgroup menu nil
  "Input from the menus."
  :group 'environment)

(defgroup auto-save nil
  "Preventing accidental loss of data."
  :group 'files)

(defgroup processes-basics nil
  "Basic stuff dealing with processes."
  :group 'processes)

(defgroup mule nil
  "MULE Emacs internationalization."
  :group 'i18n)

(defgroup windows nil
  "Windows within a frame."
  :link '(custom-manual "(emacs)Windows")
  :group 'environment)

(defgroup mac nil
  "Mac specific features."
  :link '(custom-manual "(emacs)Mac Port")
  :group 'environment
  :version "22.1"
  :prefix "mac-")

;;; Custom mode keymaps

(defvar-keymap custom-mode-map
  :doc "Keymap for `Custom-mode'."
  :full t
  :parent widget-keymap
  "<remap> <self-insert-command>" #'Custom-no-edit
  "RET"     #'Custom-newline
  "SPC"     #'scroll-up-command
  "S-SPC"   #'scroll-down-command
  "DEL"     #'scroll-down-command
  "C-c C-c" #'Custom-set
  "C-x C-s" #'Custom-save
  "q"       #'Custom-buffer-done
  "u"       #'Custom-goto-parent
  "n"       #'widget-forward
  "p"       #'widget-backward
  "H"       #'custom-toggle-hide-all-widgets)

(defvar-keymap custom-mode-link-map
  :doc "Local keymap for links in `Custom-mode'."
  :full t
  :parent custom-mode-map
  "<down-mouse-2>" nil
  "<down-mouse-1>" #'mouse-drag-region
  "<mouse-2>"      #'widget-move-and-invoke)

(defvar custom-field-keymap
  (let ((map (copy-keymap widget-field-keymap)))
    (define-key map "\C-c\C-c" 'Custom-set)
    (define-key map "\C-x\C-s" 'Custom-save)
    map)
  "Keymap used inside editable fields in customization buffers.")

(widget-put (get 'editable-field 'widget-type) :keymap custom-field-keymap)

;;; Utilities.

(defun custom-split-regexp-maybe (regexp)
  "If REGEXP is a string, split it to a list at `\\|'.
You can get the original back from the result with:
  (mapconcat \\='identity result \"\\|\")

IF REGEXP is not a string, return it unchanged."
  (if (stringp regexp)
      (split-string regexp "\\\\|")
    regexp))

(defun custom-variable-prompt ()
  "Prompt for a custom variable, defaulting to the variable at point.
Return a list suitable for use in `interactive'."
   (let* ((v (variable-at-point))
	  (default (and (symbolp v) (custom-variable-p v) (symbol-name v)))
	  (enable-recursive-minibuffers t)
	  val)
     (setq val (completing-read (format-prompt "Customize variable" default)
		                obarray 'custom-variable-p t nil nil default))
     (list (if (equal val "")
	       (if (symbolp v) v nil)
	     (intern val)))))

(defvar custom-actioned-widget nil
  "Widget for which to show the menu of available actions.

When showing a menu for a custom-variable, custom-face or custom-group widget,
the respective custom-*-action functions bind this variable to that widget, and
the respective custom-*-menu menus use the binding in their :enable and
:selected forms.")

(defun custom-menu-filter (menu widget)
  "Convert MENU to the form used by `widget-choose'.
MENU should be in the same format as `custom-variable-menu'.
WIDGET is the widget to apply the filter entries of MENU on."
  (let ((result nil)
	current name action filter)
    (while menu
      (setq current (car menu)
	    name (nth 0 current)
	    action (nth 1 current)
	    filter (nth 2 current)
	    menu (cdr menu))
      (if (or (null filter) (funcall filter widget))
	  (push (cons name action) result)
	(push name result)))
    (nreverse result)))

(defun custom--editable-field-p (widget)
  "Non-nil if WIDGET is an editable-field widget, or inherits from it."
  (let ((type (widget-type widget)))
    (while (and type (not (eq type 'editable-field)))
      (setq type (widget-type (get type 'widget-type))))
    type))

;;; Unlispify.

(defvar custom-prefix-list nil
  "List of prefixes that should be ignored by `custom-unlispify'.")

(defcustom custom-unlispify-menu-entries t
  "Display menu entries as words instead of symbols if non-nil."
  :group 'custom-menu
  :type 'boolean)

(defcustom custom-unlispify-remove-prefixes nil
  "Non-nil means remove group prefixes from option names in buffer.
Discarding prefixes often leads to confusing names for options
and faces in Customize buffers, so do not set this to a non-nil
value unless you are sure you know what it does."
  :group 'custom-menu
  :group 'custom-buffer
  :type 'boolean)

(defun custom-unlispify-menu-entry (symbol &optional no-suffix)
  "Convert SYMBOL into a menu entry."
  (cond ((not custom-unlispify-menu-entries)
	 (symbol-name symbol))
	((get symbol 'custom-tag)
	 (if no-suffix
	     (get symbol 'custom-tag)
	   (concat (get symbol 'custom-tag) "...")))
	(t
	 (with-current-buffer (get-buffer-create " *Custom-Work*")
	   (erase-buffer)
	   (princ symbol (current-buffer))
	   (goto-char (point-min))
	   (if custom-unlispify-remove-prefixes
	       (let ((prefixes custom-prefix-list)
		     prefix)
		 (while prefixes
		   (setq prefix (car prefixes))
		   (if (search-forward prefix (+ (point) (length prefix)) t)
		       (progn
			 (setq prefixes nil)
			 (delete-region (point-min) (point)))
		     (setq prefixes (cdr prefixes))))))
	   (goto-char (point-min))
           ;; Translate characters commonly used as delimiters between
           ;; words in symbols into space; e.g. foo:bar-zot/thing.
	   (while (re-search-forward "[-:/]+" nil t)
	     (replace-match " "))
	   (capitalize-region (point-min) (point-max))
	   (unless no-suffix
	     (goto-char (point-max))
	     (insert "..."))
	   (propertize (buffer-string) 'custom-data symbol)))))

(defcustom custom-unlispify-tag-names t
  "Display tag names as words instead of symbols if non-nil."
  :group 'custom-buffer
  :type 'boolean)

(defun custom-unlispify-tag-name (symbol)
  "Convert SYMBOL into a menu entry."
  (let ((custom-unlispify-menu-entries custom-unlispify-tag-names))
    (custom-unlispify-menu-entry symbol t)))

(defun custom-prefix-add (symbol prefixes)
  "Add SYMBOL to list of ignored PREFIXES."
  (cons (or (get symbol 'custom-prefix)
	    (concat (symbol-name symbol) "-"))
	prefixes))

;;; Guess.

(defcustom custom-guess-name-alist
  '(("-p\\'" boolean)
    ("-flag\\'" boolean)
    ("-hook\\'" hook)
    ("-face\\'" face)
    ("-file\\'" file)
    ("-function\\'" function)
    ("-functions\\'" (repeat function))
    ("-list\\'" (repeat sexp))
    ("-alist\\'" (alist :key-type sexp :value-type sexp)))
  "Alist of (MATCH TYPE).

MATCH should be a regexp matching the name of a symbol, and TYPE should
be a widget suitable for editing the value of that symbol.  The TYPE
of the first entry where MATCH matches the name of the symbol will be
used.

This is used for guessing the type of variables not declared with
customize."
  :type '(repeat (group (regexp :tag "Match") (sexp :tag "Type")))
  :group 'custom-buffer)

(defcustom custom-guess-doc-alist
  '(("\\`\\*?Non-nil " boolean))
  "Alist of (MATCH TYPE).

MATCH should be a regexp matching a documentation string, and TYPE
should be a widget suitable for editing the value of a variable with
that documentation string.  The TYPE of the first entry where MATCH
matches the name of the symbol will be used.

This is used for guessing the type of variables not declared with
customize."
  :type '(repeat (group (regexp :tag "Match") (sexp :tag "Type")))
  :group 'custom-buffer)

(defun custom-guess-type (symbol)
  "Guess a widget suitable for editing the value of SYMBOL.
This is done by matching SYMBOL with `custom-guess-name-alist' and
if that fails, the doc string with `custom-guess-doc-alist'."
  (let ((name (symbol-name symbol))
	(names custom-guess-name-alist)
	current found)
    (while names
      (setq current (car names)
	    names (cdr names))
      (when (string-match-p (nth 0 current) name)
	(setq found (nth 1 current)
	      names nil)))
    (unless found
      (let ((doc (documentation-property symbol 'variable-documentation t))
	    (docs custom-guess-doc-alist))
	(when doc
	  (while docs
	    (setq current (car docs)
		  docs (cdr docs))
	    (when (string-match-p (nth 0 current) doc)
	      (setq found (nth 1 current)
		    docs nil))))))
    found))

;;; Sorting.

;;;###autoload
(defcustom custom-browse-sort-alphabetically nil
  "If non-nil, sort customization group alphabetically in `custom-browse'."
  :type 'boolean
  :group 'custom-browse)

(defcustom custom-browse-order-groups nil
  "If non-nil, order group members within each customization group.
If `first', order groups before non-groups.
If `last', order groups after non-groups."
  :type '(choice (const first)
		 (const last)
		 (const :tag "none" nil))
  :group 'custom-browse)

(defcustom custom-browse-only-groups nil
  "If non-nil, show group members only within each customization group."
  :type 'boolean
  :group 'custom-browse)

;;;###autoload
(defcustom custom-buffer-sort-alphabetically t
  "Whether to sort customization groups alphabetically in Custom buffer."
  :type 'boolean
  :group 'custom-buffer
  :version "24.1")

(defcustom custom-buffer-order-groups 'last
  "If non-nil, order group members within each customization group.
If `first', order groups before non-groups.
If `last', order groups after non-groups."
  :type '(choice (const first)
		 (const last)
		 (const :tag "none" nil))
  :group 'custom-buffer)

;;;###autoload
(defcustom custom-menu-sort-alphabetically nil
  "If non-nil, sort each customization group alphabetically in menus."
  :type 'boolean
  :group 'custom-menu)

(defcustom custom-menu-order-groups 'first
  "If non-nil, order group members within each customization group.
If `first', order groups before non-groups.
If `last', order groups after non-groups."
  :type '(choice (const first)
		 (const last)
		 (const :tag "none" nil))
  :group 'custom-menu)

(defun custom-sort-items (items sort-alphabetically order-groups)
  "Return a sorted copy of ITEMS.
ITEMS should be a list of `custom-group' properties.
If SORT-ALPHABETICALLY non-nil, sort alphabetically.
If ORDER-GROUPS is `first' order groups before non-groups, if `last' order
groups after non-groups, if nil do not order groups at all."
  (sort (copy-sequence items)
   (lambda (a b)
     (let ((typea (nth 1 a)) (typeb (nth 1 b))
	   (namea (nth 0 a)) (nameb (nth 0 b)))
       (cond ((not order-groups)
	      ;; Since we don't care about A and B order, maybe sort.
	      (when sort-alphabetically
		(string-lessp namea nameb)))
	     ((eq typea 'custom-group)
	      ;; If B is also a group, maybe sort.  Otherwise, order A and B.
	      (if (eq typeb 'custom-group)
		  (when sort-alphabetically
		    (string-lessp namea nameb))
		(eq order-groups 'first)))
	     ((eq typeb 'custom-group)
	      ;; Since A cannot be a group, order A and B.
	      (eq order-groups 'last))
	     (sort-alphabetically
	      ;; Since A and B cannot be groups, sort.
	      (string-lessp namea nameb)))))))

;;; Custom Mode Commands.

;; This variable is used by `custom-tool-bar-map', or directly by
;; `custom-buffer-create-internal' if `custom-buffer-verbose-help' is non-nil.

(defvar custom-commands
  '((" Apply " Custom-set t "Apply settings (for the current session only)."
     "index" "Apply" (modified))
    (" Apply and Save " Custom-save (or custom-file user-init-file)
     "Apply settings and save for future sessions." "save" "Save"
     (modified set changed rogue))
    (" Undo Edits " Custom-reset-current t
     "Restore customization buffer to reflect existing settings."
     "refresh" "Undo" (modified))
    (" Reset Customizations " Custom-reset-saved t
     "Undo any settings applied only for the current session." "undo" "Reset"
     (modified set changed rogue))
    (" Erase Customizations " Custom-reset-standard
     (or custom-file user-init-file)
     "Un-customize settings in this and future sessions." "delete" "Uncustomize"
     (modified set changed rogue saved))
    (" Toggle hiding all values " custom-toggle-hide-all-widgets
     t "Toggle hiding all values."
     "hide" "Hide" t)
    (" Help for Customize " Custom-help t "Get help for using Customize."
     "help" "Help" t)
    (" Exit " Custom-buffer-done t "Exit Customize." "exit" "Exit" t))
  "Alist of specifications for Customize menu items, tool bar icons and buttons.
Each member has the format (TAG COMMAND VISIBLE HELP ICON LABEL ENABLE).
TAG is a string, used as the :tag property of a widget.
COMMAND is the command that the item or button runs.
VISIBLE should be a form, suitable to pass as the :visible property for menu
or tool bar items.
HELP should be a string that can be used as the help echo property for tooltips
and the like.
ICON is a string that names the image to use for the tool bar item, like in the
first argument of `tool-bar-local-item'.
LABEL should be a string, used as the name of the menu items.
ENABLE should be a list of custom states or t.  When ENABLE is t, the item is
always enabled.  Otherwise, it is enabled only if at least one option displayed
in the Custom buffer is in a state present in ENABLE.")

(defvar-local custom-command-buttons nil
  "A list that holds the buttons that act on all settings in a Custom buffer.
`custom-buffer-create-internal' adds the buttons to this list.
Changes in the state of the custom options should notify the buttons via the
:notify property, so buttons can be enabled/disabled correctly at all times.")

(defun Custom-help ()
  "Read the node on Easy Customization in the Emacs manual."
  (interactive)
  (info "(emacs)Easy Customization"))

(defvar custom-reset-menu nil
  "If non-nil, an alist of actions for the `Reset' button.

This variable is kept for backward compatibility reasons, please use
`custom-reset-extended-menu' instead.

The key is a string containing the name of the action, the value is a
Lisp function taking the widget as an element which will be called
when the action is chosen.")

(defvar custom-reset-extended-menu
  (let ((map (make-sparse-keymap)))
    (define-key-after map [Custom-reset-current]
      '(menu-item "Undo Edits in Customization Buffer" Custom-reset-current
                  :enable (seq-some (lambda (option)
                                      (eq (widget-get option :custom-state)
                                          'modified))
                                    custom-options)))
    (define-key-after map [Custom-reset-saved]
      '(menu-item "Revert This Session's Customizations" Custom-reset-saved
                  :enable (seq-some (lambda (option)
                                      (memq (widget-get option :custom-state)
                                          '(modified set changed rogue)))
                                    custom-options)))
    (when (or custom-file user-init-file)
      (define-key-after map [Custom-reset-standard]
        '(menu-item "Erase Customizations" Custom-reset-standard
                    :enable (seq-some
                             (lambda (option)
                               (memq (widget-get option :custom-state)
                                     '(modified set changed rogue saved)))
                             custom-options))))
    map)
  "A menu for the \"Revert...\" button.
Used in `custom-reset' to show a menu to the user.")

(defvar custom-options nil
  "Customization widgets in the current buffer.")

(defun custom-command-apply (fun query &optional strong-query)
  "Call function FUN on all widgets in `custom-options'.
If there is more than one widget, ask user for confirmation using
the query string QUERY, using `y-or-n-p' if STRONG-QUERY is nil,
and `yes-or-no-p' otherwise.  Return non-nil if the functionality
has been executed, nil otherwise."
  (if (or (and (= 1 (length custom-options))
	       (memq (widget-type (car custom-options))
		     '(custom-variable custom-face)))
	  (funcall (if strong-query 'yes-or-no-p 'y-or-n-p) query))
      (progn (mapc fun custom-options) t)
    (message "Aborted")
    nil))

(defun Custom-set (&rest _ignore)
  "Set the current value of all edited settings in the buffer."
  (interactive)
  (custom-command-apply
   (lambda (child)
     (when (eq (widget-get child :custom-state) 'modified)
       (widget-apply child :custom-set)))
   "Set all values according to this buffer? "))

(defun Custom-save (&rest _ignore)
  "Set all edited settings, then save all settings that have been set.
If a setting was edited and set before, this saves it.  If a
setting was merely edited before, this sets it then saves it."
  (interactive)
  (let (edited-widgets)
    (when (custom-command-apply
	   (lambda (child)
	     (when (memq (widget-get child :custom-state)
		         '(modified set changed rogue))
               (push child edited-widgets)
	       (widget-apply child :custom-mark-to-save)))
	   "Save all settings in this buffer? " t)
      ;; Save changes to buffer.
      (custom-save-all)
      ;; Redraw and recalculate the state when necessary.
      (dolist (widget edited-widgets)
        (widget-apply widget :custom-state-set-and-redraw)))))

(defun custom-reset (_widget &optional event)
  "Select item from reset menu."
  (let* ((completion-ignore-case t)
	 (answer (widget-choose "Reset settings"
                                (or custom-reset-menu
                                    custom-reset-extended-menu)
				event)))
    (if answer
	(funcall answer))))

(defun Custom-reset-current (&rest _ignore)
  "Reset all edited settings in the buffer to show their current values."
  (interactive)
  (custom-command-apply
   (lambda (widget)
     (if (memq (widget-get widget :custom-state) '(modified changed))
	 (widget-apply widget :custom-reset-current)))
   "Reset all settings' buffer text to show current values? "))

(defun Custom-reset-saved (&rest _ignore)
  "Reset all edited or set settings in the buffer to their saved value.
This also shows the saved values in the buffer."
  (interactive)
  (custom-command-apply
   (lambda (widget)
     (if (memq (widget-get widget :custom-state) '(modified set changed rogue))
	 (widget-apply widget :custom-reset-saved)))
   "Reset all settings (current values and buffer text) to saved values? "))

;; The next two variables are bound to '(t) by `Custom-reset-standard'
;; and `custom-group-reset-standard'.  If these variables are nil, both
;; `custom-variable-reset-standard' and `custom-face-reset-standard'
;; save, reset and redraw the handled widget immediately.  Otherwise,
;; they add the widget to the corresponding list and leave it to
;; `custom-reset-standard-save-and-update' to save, reset and redraw it.
(defvar custom-reset-standard-variables-list nil)
(defvar custom-reset-standard-faces-list nil)

;; The next function was excerpted from `custom-variable-reset-standard'
;; and `custom-face-reset-standard' and is used to avoid calling
;; `custom-save-all' repeatedly (and thus saving settings to file one by
;; one) when erasing all customizations.
(defun custom-reset-standard-save-and-update ()
  "Save settings and redraw after erasing customizations."
  (when (or (and custom-reset-standard-variables-list
		 (not (equal custom-reset-standard-variables-list  '(t))))
	    (and custom-reset-standard-faces-list
		 (not (equal custom-reset-standard-faces-list '(t)))))
    ;; Save settings to file.
    (custom-save-all)
    ;; Set state of and redraw variables.
    (dolist (widget custom-reset-standard-variables-list)
      (unless (eq widget t)
	(widget-put widget :custom-state 'unknown)
	(custom-redraw widget)))
    ;; Set state of and redraw faces.
    (dolist (widget custom-reset-standard-faces-list)
      (unless (eq widget t)
	(let* ((symbol (widget-value widget))
	       (child (car (widget-get widget :children)))
	       (comment-widget (widget-get widget :comment-widget)))
	  (put symbol 'face-comment nil)
	  (widget-value-set child
			    (custom-pre-filter-face-spec
			     (list (list t (custom-face-attributes-get
					    symbol nil)))))
	  ;; This call manages the comment visibility
	  (widget-value-set comment-widget "")
	  (custom-face-state-set widget)
	  (custom-redraw-magic widget))))))

(defun Custom-reset-standard (&rest _ignore)
  "Erase all customizations (either current or saved) in current buffer.
The immediate result is to restore them to their standard values.
This operation eliminates any saved values for the group members,
making them as if they had never been customized at all."
  (interactive)
  ;; Bind these temporarily.
  (let ((custom-reset-standard-variables-list '(t))
	(custom-reset-standard-faces-list '(t)))
    (if (custom-command-apply
	 (lambda (widget)
	   (and (or (null (widget-get widget :custom-standard-value))
		    (widget-apply widget :custom-standard-value))
		(memq (widget-get widget :custom-state)
		      '(modified set changed saved rogue))
		(widget-apply widget :custom-mark-to-reset-standard)))
	 "The settings will revert to their default values, in this
and future sessions.  Really erase customizations? " t)
	(custom-reset-standard-save-and-update))))

;;; The Customize Commands

(defun custom-prompt-variable (prompt-var prompt-val &optional comment)
  "Prompt for a variable and a value and return them as a list.
PROMPT-VAR is the prompt for the variable, and PROMPT-VAL is the
prompt for the value.  The %s escape in PROMPT-VAL is replaced with
the name of the variable.

If the variable has a `variable-interactive' property, that is used as if
it were the arg to `interactive' (which see) to interactively read the value.

If the variable has a `custom-type' property, it must be a widget and the
`:prompt-value' property of that widget will be used for reading the value.
If the variable also has a `custom-get' property, that is used for finding
the current value of the variable, otherwise `symbol-value' is used.

If optional COMMENT argument is non-nil, also prompt for a comment and return
it as the third element in the list."
  (let* ((var (read-variable prompt-var))
	 (minibuffer-help-form `(describe-variable ',var))
	 (val
	  (let ((prop (get var 'variable-interactive))
		(type (get var 'custom-type))
		(prompt (format prompt-val var)))
            (setq type (ensure-list type))
	    (cond (prop
		   ;; Use VAR's `variable-interactive' property
		   ;; as an interactive spec for prompting.
		   (call-interactively `(lambda (arg)
					  (interactive ,prop)
					  arg)))
		  (type
		   (widget-prompt-value type
					prompt
					(if (boundp var)
                                            (funcall
                                             (or (get var 'custom-get) 'symbol-value)
                                             var))
					(not (boundp var))))
		  (t
		   (eval-minibuffer prompt))))))
    (if comment
 	(list var val
 	      (read-string "Comment: " (get var 'variable-comment)))
      (list var val))))

;;;###autoload
(defun customize-set-value (variable value &optional comment)
  "Set VARIABLE to VALUE, and return VALUE.  VALUE is a Lisp object.

If VARIABLE has a `variable-interactive' property, that is used as if
it were the arg to `interactive' (which see) to interactively read the value.

If VARIABLE has a `custom-type' property, it must be a widget and the
`:prompt-value' property of that widget will be used for reading the value.

If given a prefix (or a COMMENT argument), also prompt for a comment."
  (interactive (custom-prompt-variable "Set variable: "
				       "Set %s to value: "
				       current-prefix-arg))

  (cond ((string= comment "")
 	 (put variable 'variable-comment nil))
 	(comment
 	 (put variable 'variable-comment comment)))
  (set variable value))

;;;###autoload
(defun customize-set-variable (variable value &optional comment)
  "Set the default for VARIABLE to VALUE, and return VALUE.
VALUE is a Lisp object.

If VARIABLE has a `custom-set' property, that is used for setting
VARIABLE, otherwise `set-default' is used.

If VARIABLE has a `variable-interactive' property, that is used as if
it were the arg to `interactive' (which see) to interactively read the value.

If VARIABLE has a `custom-type' property, it must be a widget and the
`:prompt-value' property of that widget will be used for reading the value.

If given a prefix (or a COMMENT argument), also prompt for a comment."
  (interactive (custom-prompt-variable "Set variable: "
				       "Set customized value for %s to: "
				       current-prefix-arg))
  (custom-load-symbol variable)
  (custom-push-theme 'theme-value variable 'user 'set (custom-quote value))
  (funcall (or (get variable 'custom-set) #'set-default) variable value)
  (put variable 'customized-value (list (custom-quote value)))
  (cond ((string= comment "")
 	 (put variable 'variable-comment nil)
 	 (put variable 'customized-variable-comment nil))
 	(comment
 	 (put variable 'variable-comment comment)
 	 (put variable 'customized-variable-comment comment)))
  value)

;;;###autoload
(defmacro setopt (&rest pairs)
  "Set VARIABLE/VALUE pairs, and return the final VALUE.
This is like `setq', but is meant for user options instead of
plain variables.  This means that `setopt' will execute any
`custom-set' form associated with VARIABLE.

Note that `setopt' will emit a warning if the type of a VALUE
does not match the type of the corresponding VARIABLE as
declared by `defcustom'.  (VARIABLE will be assigned the value
even if it doesn't match the type.)

\(fn [VARIABLE VALUE]...)"
  (declare (debug setq))
  (unless (zerop (mod (length pairs) 2))
    (error "PAIRS must have an even number of variable/value members"))
  (let ((expr nil))
    (while pairs
      (unless (symbolp (car pairs))
        (error "Attempting to set a non-symbol: %s" (car pairs)))
      (push `(setopt--set ',(car pairs) ,(cadr pairs))
            expr)
      (setq pairs (cddr pairs)))
    (macroexp-progn (nreverse expr))))

;;;###autoload
(defun setopt--set (variable value)
  (custom-load-symbol variable)
  ;; Check that the type is correct.
  (when-let ((type (get variable 'custom-type)))
    (unless (widget-apply (widget-convert type) :match value)
      (warn "Value `%S' does not match type %s" value type)))
  (put variable 'custom-check-value (list value))
  (funcall (or (get variable 'custom-set) #'set-default) variable value))

;;;###autoload
(defun customize-save-variable (variable value &optional comment)
  "Set the default for VARIABLE to VALUE, and save it for future sessions.
Return VALUE.

If VARIABLE has a `custom-set' property, that is used for setting
VARIABLE, otherwise `set-default' is used.

If VARIABLE has a `variable-interactive' property, that is used as if
it were the arg to `interactive' (which see) to interactively read the value.

If VARIABLE has a `custom-type' property, it must be a widget and the
`:prompt-value' property of that widget will be used for reading the value.

If given a prefix (or a COMMENT argument), also prompt for a comment."
  (interactive (custom-prompt-variable "Set and save variable: "
				       "Set and save value for %s as: "
				       current-prefix-arg))
  (funcall (or (get variable 'custom-set) 'set-default) variable value)
  (put variable 'saved-value (list (custom-quote value)))
  (custom-push-theme 'theme-value variable 'user 'set (custom-quote value))
  (cond ((string= comment "")
 	 (put variable 'variable-comment nil)
 	 (put variable 'saved-variable-comment nil))
 	(comment
 	 (put variable 'variable-comment comment)
 	 (put variable 'saved-variable-comment comment)))
  (put variable 'customized-value nil)
  (put variable 'customized-variable-comment nil)
  (if (custom-file t)
      (custom-save-all)
    (message "Setting `%s' temporarily since \"emacs -q\" would overwrite customizations"
	     variable)
    (set variable value))
  value)

;; Some parts of Emacs might prompt the user to save customizations,
;; during startup before customizations are loaded.  This function
;; handles this corner case by avoiding calling `custom-save-variable'
;; too early, which could wipe out existing customizations.

;;;###autoload
(defun customize-push-and-save (list-var elts)
  "Add ELTS to LIST-VAR and save for future sessions, safely.
ELTS should be a list.  This function adds each entry to the
value of LIST-VAR using `add-to-list'.

If Emacs is initialized, call `customize-save-variable' to save
the resulting list value now.  Otherwise, add an entry to
`after-init-hook' to save it after initialization."
  (dolist (entry elts)
    (add-to-list list-var entry))
  (if after-init-time
      (let ((coding-system-for-read nil))
	(customize-save-variable list-var (eval list-var)))
    (add-hook 'after-init-hook
	      (lambda ()
                (customize-push-and-save list-var elts)))))

;;;###autoload
(defun customize ()
  "Select a customization buffer which you can use to set user options.
User options are structured into \"groups\".
Initially the top-level group `Emacs' and its immediate subgroups
are shown; the contents of those subgroups are initially hidden."
  (interactive)
  (customize-group 'emacs))

;;;###autoload
(defun customize-mode (mode)
  "Customize options related to a major or minor mode.
By default the current major mode is used.  With a prefix
argument or if the current major mode has no known group, prompt
for the MODE to customize."
  (interactive
   (list
    (let ((group (custom-group-of-mode major-mode)))
      (if (and group (not current-prefix-arg))
	  major-mode
	(intern
	 (completing-read (format-prompt "Mode" (and group major-mode))
			  obarray
			  (lambda (s)
			    (and (string-match "-mode\\'" (symbol-name s))
			         (custom-group-of-mode s)))
			  t nil nil (if group (symbol-name major-mode))))))))
  (customize-group (custom-group-of-mode mode)))

(defun customize-read-group ()
  (let ((completion-ignore-case t))
    (completing-read (format-prompt "Customize group" "emacs")
                     obarray
                     (lambda (symbol)
                       (or (and (get symbol 'custom-loads)
                                (not (get symbol 'custom-autoload)))
                           (get symbol 'custom-group)))
                     t)))

;;;###autoload
(defun customize-group (&optional group other-window)
  "Customize GROUP, which must be a customization group.
If OTHER-WINDOW is non-nil, display in another window."
  (interactive (list (customize-read-group)))
  (when (stringp group)
    (if (string-equal "" group)
	(setq group 'emacs)
      (setq group (intern group))))
  (let ((name (format "*Customize Group: %s*"
		      (custom-unlispify-tag-name group))))
    (cond
     ((null (get-buffer name))
      (funcall (if other-window
		   'custom-buffer-create-other-window
		 'custom-buffer-create)
	       (list (list group 'custom-group))
	       name
	       (concat " for group "
		       (custom-unlispify-tag-name group))))
     (other-window
      (switch-to-buffer-other-window name))
     (t
      (pop-to-buffer-same-window name)))))

;;;###autoload
(defun customize-group-other-window (&optional group)
  "Customize GROUP, which must be a customization group, in another window."
  (interactive (list (customize-read-group)))
  (customize-group group t))

;;;###autoload
(defalias 'customize-variable 'customize-option)

;;;###autoload
(defun customize-option (symbol)
  "Customize SYMBOL, which must be a user option."
  (interactive (custom-variable-prompt))
  (unless symbol
    (error "No variable specified"))
  (let ((basevar (indirect-variable symbol)))
    (custom-buffer-create (list (list basevar 'custom-variable))
			  (format "*Customize Option: %s*"
				  (custom-unlispify-tag-name basevar)))
    (unless (eq symbol basevar)
      (message "`%s' is an alias for `%s'" symbol basevar))))

;;;###autoload
(defun customize-toggle-option (symbol)
  "Toggle the value of boolean option SYMBOL for this session."
  (interactive (let ((prompt "Toggle boolean option: ") opts)
                 (mapatoms
                  (lambda (sym)
                    (when (eq (get sym 'custom-type) 'boolean)
                      (push sym opts))))
                 (list (intern (completing-read prompt opts nil nil nil nil
                                                (symbol-at-point))))))
  (let* ((setter (or (get symbol 'custom-set) #'set-default))
         (getter (or (get symbol 'custom-get) #'symbol-value))
         (value (condition-case nil
                    (funcall getter symbol)
                  (void-variable (error "`%s' is not bound" symbol))))
         (type (get symbol 'custom-type)))
    (cond
     ((eq type 'boolean))
     ((and (null type)
           (yes-or-no-p
            (format "`%s' doesn't have a type, and has the value %S.  \
Proceed to toggle?" symbol value))))
     ((yes-or-no-p
       (format "`%s' is of type %s, and has the value %S.  \
Proceed to toggle?"
               symbol type value)))
     ((error "Abort toggling of option `%s'" symbol)))
    (message "%s user options `%s'."
             (if (funcall setter symbol (not value))
                 "Enabled" "Disabled")
             symbol)))

;;;###autoload
(defalias 'toggle-option #'customize-toggle-option)

;;;###autoload
(defalias 'customize-variable-other-window 'customize-option-other-window)

;;;###autoload
(defun customize-option-other-window (symbol)
  "Customize SYMBOL, which must be a user option.
Show the buffer in another window, but don't select it."
  (interactive (custom-variable-prompt))
  (unless symbol
    (error "No variable specified"))
  (let ((basevar (indirect-variable symbol)))
    (custom-buffer-create-other-window
     (list (list basevar 'custom-variable))
     (format "*Customize Option: %s*" (custom-unlispify-tag-name basevar)))
    (unless (eq symbol basevar)
      (message "`%s' is an alias for `%s'" symbol basevar))))

(defvar customize-changed-options-previous-release "29.4"
  "Version for `customize-changed' to refer back to by default.")

;; Packages will update this variable, so make it available.
;;;###autoload
(defvar customize-package-emacs-version-alist nil
  "Alist mapping versions of a package to Emacs versions.
We use this for packages that have their own names, but are released
as part of Emacs itself.

Each elements looks like this:

     (PACKAGE (PVERSION . EVERSION)...)

Here PACKAGE is the name of a package, as a symbol.  After
PACKAGE come one or more elements, each associating a
package version PVERSION with the first Emacs version
EVERSION in which it (or a subsequent version of PACKAGE)
was first released.  Both PVERSION and EVERSION are strings.
PVERSION should be a string that this package used in
the :package-version keyword for `defcustom', `defgroup',
and `defface'.

For example, the MH-E package updates this alist as follows:

     (add-to-list \\='customize-package-emacs-version-alist
                  \\='(MH-E (\"6.0\" . \"22.1\") (\"6.1\" . \"22.1\")
                         (\"7.0\" . \"22.1\") (\"7.1\" . \"22.1\")
                         (\"7.2\" . \"22.1\") (\"7.3\" . \"22.1\")
                         (\"7.4\" . \"22.1\") (\"8.0\" . \"22.1\")))

The value of PACKAGE needs to be unique and it needs to match the
PACKAGE value appearing in the :package-version keyword.  Since
the user might see the value in an error message, a good choice is
the official name of the package, such as MH-E or Gnus.")

;;;###autoload
(define-obsolete-function-alias 'customize-changed-options
  #'customize-changed "28.1")

;;;###autoload
(defun customize-changed (&optional since-version)
  "Customize all settings whose meanings have changed in Emacs itself.
This includes new user options and faces, and new customization
groups, as well as older options and faces whose meanings or
default values have changed since the previous major Emacs
release.

With argument SINCE-VERSION (a string), customize all settings
that were added or redefined since that version."

  (interactive
   (list
    (read-from-minibuffer
     (format-prompt "Customize options changed, since version"
	            customize-changed-options-previous-release))))
  (if (equal since-version "")
      (setq since-version nil)
    (unless (condition-case nil
		(numberp (read since-version))
	      (error nil))
      (signal 'wrong-type-argument (list 'numberp since-version))))
  (unless since-version
    (setq since-version customize-changed-options-previous-release))

  ;; Load the information for versions since since-version.  We use
  ;; custom-load-symbol for this.
  (put 'custom-versions-load-alist 'custom-loads nil)
  (dolist (elt custom-versions-load-alist)
    (if (customize-version-lessp since-version (car elt))
	(dolist (load (cdr elt))
	  (custom-add-load 'custom-versions-load-alist load))))
  (custom-load-symbol 'custom-versions-load-alist)
  (put 'custom-versions-load-alist 'custom-loads nil)

  (let (found)
    (mapatoms
     (lambda (symbol)
        (let* ((package-version (get symbol 'custom-package-version))
               (version
                (or (and package-version
                         (customize-package-emacs-version symbol
                                                          package-version))
                    (get symbol 'custom-version))))
	 (if version
	     (when (customize-version-lessp since-version version)
	       (if (or (get symbol 'custom-group)
		       (get symbol 'group-documentation))
		   (push (list symbol 'custom-group) found))
	       (if (custom-variable-p symbol)
		   (push (list symbol 'custom-variable) found))
               (if (facep symbol)
		   (push (list symbol 'custom-face) found)))))))
    (if found
        (custom-buffer-create (custom--filter-obsolete-variables
                               (custom-sort-items found t 'first))
			      "*Customize Changed Options*")
      (user-error "No user option defaults have been changed since Emacs %s"
                  since-version))))

(defun customize-package-emacs-version (symbol package-version)
  "Return the Emacs version in which SYMBOL's meaning last changed.
PACKAGE-VERSION has the form (PACKAGE . VERSION).  We use
`customize-package-emacs-version-alist' to find the version of
Emacs that is associated with version VERSION of PACKAGE."
  (let (package-versions emacs-version)
    ;; Use message instead of error since we want user to be able to
    ;; see the rest of the symbols even if a package author has
    ;; botched things up.
    (cond ((not (listp package-version))
           (message "Invalid package-version value for %s" symbol))
          ((setq package-versions (assq (car package-version)
                                        customize-package-emacs-version-alist))
           (setq emacs-version
                 (cdr (assoc (cdr package-version) package-versions)))
           (unless emacs-version
             (message "%s version %s not found in %s" symbol
                      (cdr package-version)
                      "customize-package-emacs-version-alist")))
          (t
           (message "Package %s version %s lists no corresponding Emacs version"
                    (car package-version)
                    (cdr package-version))))
    emacs-version))

(defun customize-version-lessp (version1 version2)
  ;; Why are the versions strings, and given that they are, why aren't
  ;; they converted to numbers and compared as such here?  -- fx

  ;; In case someone made a mistake and left out the quotes
  ;; in the :version value.
  (if (numberp version2)
      (setq version2 (prin1-to-string version2)))
  (let (major1 major2 minor1 minor2)
    (string-match "\\([0-9]+\\)\\(\\.\\([0-9]+\\)\\)?" version1)
    (setq major1 (read (or (match-string 1 version1)
			   "0")))
    (setq minor1 (read (or (match-string 3 version1)
			   "0")))
    (string-match "\\([0-9]+\\)\\(\\.\\([0-9]+\\)\\)?" version2)
    (setq major2 (read (or (match-string 1 version2)
			   "0")))
    (setq minor2 (read (or (match-string 3 version2)
			   "0")))
    (or (< major1 major2)
	(and (= major1 major2)
	     (< minor1 minor2)))))

;;;###autoload
(defun customize-face (&optional face other-window)
  "Customize FACE, which should be a face name or nil.
If FACE is nil, customize all faces.  If FACE is actually a
face-alias, customize the face it is aliased to.

If OTHER-WINDOW is non-nil, display in another window.

Interactively, when point is on text which has a face specified,
suggest to customize that face, if it's customizable."
  (interactive (list (read-face-name "Customize face"
                                     (or (face-at-point t t) "all faces") t)))
  (if (member face '(nil ""))
      (setq face (face-list)))
  (if (and (listp face) (null (cdr face)))
      (setq face (car face)))
  (let ((display-fun (if other-window
			 'custom-buffer-create-other-window
		       'custom-buffer-create)))
    (if (listp face)
	(funcall display-fun
		 (custom-sort-items
		  (mapcar (lambda (s) (list s 'custom-face)) face)
		  t nil)
		 "*Customize Faces*")
      ;; If FACE is actually an alias, customize the face it is aliased to.
      (if (get face 'face-alias)
	  (setq face (get face 'face-alias)))
      (unless (facep face)
	(user-error "Invalid face %S" face))
      (funcall display-fun
	       (list (list face 'custom-face))
	       (format "*Customize Face: %s*"
		       (custom-unlispify-tag-name face))))))

;;;###autoload
(defun customize-face-other-window (&optional face)
  "Show customization buffer for face FACE in other window.
If FACE is actually a face-alias, customize the face it is aliased to.

Interactively, when point is on text which has a face specified,
suggest to customize that face, if it's customizable."
  (interactive (list (read-face-name "Customize face"
                                     (or (face-at-point t t) "all faces") t)))
  (customize-face face t))

(defun custom-unsaved-options ()
  "List of options and faces set in this session but not saved.
Each entry is of the form (SYMBOL TYPE), where TYPE is one of the
symbols `custom-face' or `custom-variable'."
  (let ((found nil))
    (mapatoms (lambda (symbol)
		(and (or (get symbol 'customized-face)
			 (get symbol 'customized-face-comment))
                     (facep symbol)
		     (push (list symbol 'custom-face) found))
		(and (or (get symbol 'customized-value)
			 (get symbol 'customized-variable-comment))
		     (boundp symbol)
		     (push (list symbol 'custom-variable) found))))
    found))

(defalias 'customize-customized 'customize-unsaved)

;;;###autoload
(defun customize-unsaved ()
  "Customize all options and faces set in this session but not saved."
  (interactive)
  (let ((found (custom-unsaved-options)))
    (if (not found)
	(error "No user options are set but unsaved")
      (custom-buffer-create (custom-sort-items found t nil)
			    "*Customize Unsaved*"))))

;;;###autoload
(defun customize-rogue ()
  "Customize all user variables modified outside customize."
  (interactive)
  (let ((found nil))
    (mapatoms (lambda (symbol)
		(let ((cval (or (get symbol 'customized-value)
				(get symbol 'saved-value)
				(get symbol 'standard-value))))
		  (when (and cval 	;Declared with defcustom.
			     (default-boundp symbol) ;Has a value.
			     (not (equal (eval (car cval))
					 ;; Which does not match customize.
					 (default-value symbol))))
		    (push (list symbol 'custom-variable) found)))))
    (if (not found)
	(user-error "No rogue user options")
      (custom-buffer-create (custom-sort-items found t nil)
			    "*Customize Rogue*"))))
;;;###autoload
(defun customize-saved ()
  "Customize all saved options and faces."
  (interactive)
  (let ((found nil))
    (mapatoms (lambda (symbol)
		(and (or (get symbol 'saved-face)
			 (get symbol 'saved-face-comment))
                     (facep symbol)
		     (push (list symbol 'custom-face) found))
		(and (or (get symbol 'saved-value)
			 (get symbol 'saved-variable-comment))
		     (boundp symbol)
		     (push (list symbol 'custom-variable) found))))
    (if (not found)
	(user-error "No saved user options")
      (custom-buffer-create (custom-sort-items found t nil)
			    "*Customize Saved*"))))

(declare-function apropos-parse-pattern "apropos" (pattern &optional di-all))
(defvar apropos-regexp)

;;;###autoload
(defun customize-apropos (pattern &optional type)
  "Customize loaded options, faces and groups matching PATTERN.
PATTERN can be a word, a list of words (separated by spaces),
or a regexp (using some regexp special characters).  If it is a word,
search for matches for that word as a substring.  If it is a list of
words, search for matches for any two (or more) of those words.

If TYPE is `options', include only options.
If TYPE is `faces', include only faces.
If TYPE is `groups', include only groups."
  (interactive (list (apropos-read-pattern "symbol") nil))
  (require 'apropos)
  (unless (memq type '(nil options faces groups))
    (error "Invalid setting type %s" (symbol-name type)))
  (apropos-parse-pattern pattern)    ;Sets apropos-regexp by side-effect: Yuck!
  (let (found)
    (mapatoms
     (lambda (symbol)
       (when (string-match-p apropos-regexp (symbol-name symbol))
         (if (memq type '(nil groups))
             (if (get symbol 'custom-group)
                 (push (list symbol 'custom-group) found)))
         (if (memq type '(nil faces))
             (if (facep symbol)
                 (push (list symbol 'custom-face) found)))
         (if (memq type '(nil options))
             (if (and (boundp symbol)
                      (eq (indirect-variable symbol) symbol)
                      (or (get symbol 'saved-value)
                          (custom-variable-p symbol)))
                 (push (list symbol 'custom-variable) found))))))
    (unless found
      (error "No customizable %s matching %s" (if (not type)
						  "group, face, or option"
						(symbol-name type))
	     pattern))
    (custom-buffer-create
     (custom--filter-obsolete-variables
      (custom-sort-items found t custom-buffer-order-groups))
     "*Customize Apropos*")))

;;;###autoload
(defun customize-apropos-options (regexp &optional _ignored)
  "Customize all loaded customizable options matching REGEXP."
  (interactive (list (apropos-read-pattern "options")))
  (customize-apropos regexp 'options))

;;;###autoload
(defun customize-apropos-faces (regexp)
  "Customize all loaded faces matching REGEXP."
  (interactive (list (apropos-read-pattern "faces")))
  (customize-apropos regexp 'faces))

;;;###autoload
(defun customize-apropos-groups (regexp)
  "Customize all loaded groups matching REGEXP."
  (interactive (list (apropos-read-pattern "groups")))
  (customize-apropos regexp 'groups))

;;;###autoload
(defun custom-prompt-customize-unsaved-options ()
  "Prompt user to customize any unsaved customization options.
Return nil if user chooses to customize, for use in
`kill-emacs-query-functions'."
  (not (and (custom-unsaved-options)
	    (yes-or-no-p
             "Some customized options have not been saved; Examine? ")
	    (progn (customize-unsaved) t))))

;;; Buffer.

(defcustom custom-buffer-style 'links
  "Control the presentation style for customization buffers.
The value should be a symbol, one of:
`brackets': groups nest within each other with big horizontal brackets.
`links': groups have links to subgroups.
`tree': display groups as trees."
  :type '(radio (const brackets)
		(const links)
                (const tree))
  :group 'custom-buffer)

(defcustom custom-buffer-done-kill nil
  "Non-nil means exiting a Custom buffer should kill it."
  :type 'boolean
  :version "22.1"
  :group 'custom-buffer)

(defcustom custom-buffer-indent 3
  "Number of spaces to indent nested groups."
  :type 'integer
  :group 'custom-buffer)

(defun custom-get-fresh-buffer (name)
  "Get a fresh new buffer with name NAME.
If the buffer already exist, clean it up to be like new.
Beware: it's not quite like new.  Good enough for custom, but maybe
not for everybody."
  ;; To be more complete, we should also kill all permanent-local variables,
  ;; but it's not needed for custom.
  (let ((buf (get-buffer name)))
    (when (and buf (buffer-local-value 'buffer-file-name buf))
      ;; This will check if the file is not saved.
      (kill-buffer buf)
      (setq buf nil))
    (if (null buf)
	(get-buffer-create name)
      (with-current-buffer buf
	(kill-all-local-variables)
	(run-hooks 'kill-buffer-hook)
	;; Delete overlays before erasing the buffer so the overlay hooks
	;; don't get run spuriously when we erase the buffer.
	(let ((ols (overlay-lists)))
	  (dolist (ol (nconc (car ols) (cdr ols)))
	    (delete-overlay ol)))
	(erase-buffer)
	buf))))

;;;###autoload
(defun custom-buffer-create (options &optional name _description)
  "Create a buffer containing OPTIONS.
Optional NAME is the name of the buffer.
OPTIONS should be an alist of the form ((SYMBOL WIDGET)...), where
SYMBOL is a customization option, and WIDGET is a widget for editing
that option.
DESCRIPTION is unused."
  (pop-to-buffer-same-window
   (custom-get-fresh-buffer (or name "*Customization*")))
  (custom-buffer-create-internal options)
  ;; Notify the command buttons, to correctly enable/disable them.
  (dolist (btn custom-command-buttons)
    (widget-apply btn :notify)))

;;;###autoload
(defun custom-buffer-create-other-window (options &optional name _description)
  "Create a buffer containing OPTIONS, and display it in another window.
The result includes selecting that window.
Optional NAME is the name of the buffer.
OPTIONS should be an alist of the form ((SYMBOL WIDGET)...), where
SYMBOL is a customization option, and WIDGET is a widget for editing
that option.
DESCRIPTION is unused."
  (unless name (setq name "*Customization*"))
  (switch-to-buffer-other-window (custom-get-fresh-buffer name))
  (custom-buffer-create-internal options))

(defcustom custom-reset-button-menu t
  "If non-nil, only show a single reset button in customize buffers.
This button will have a menu with all three reset operations."
  :type 'boolean
  :group 'custom-buffer
  :version "24.3")

(defcustom custom-buffer-verbose-help t
  "If non-nil, include explanatory text in the customization buffer."
  :type 'boolean
  :group 'custom-buffer)

(defun Custom-buffer-done (&rest _ignore)
  "Exit current Custom buffer according to `custom-buffer-done-kill'."
  (interactive)
  (quit-window custom-buffer-done-kill))

(defvar custom-button nil
  "Face used for buttons in customization buffers.")

(defvar custom-button-mouse nil
  "Mouse face used for buttons in customization buffers.")

(defvar custom-button-pressed nil
  "Face used for pressed buttons in customization buffers.")

(defcustom custom-search-field t
  "If non-nil, show a search field in Custom buffers."
  :type 'boolean
  :version "24.1"
  :group 'custom-buffer)

(defcustom custom-raised-buttons (not (equal (face-valid-attribute-values :box)
					     '(("unspecified" . unspecified))))
  "If non-nil, indicate active buttons in a raised-button style.
Otherwise use brackets."
  :type 'boolean
  :version "21.1"
  :group 'custom-buffer
  :set (lambda (variable value)
	 (custom-set-default variable value)
	 (setq custom-button
	       (if value 'custom-button 'custom-button-unraised))
	 (setq custom-button-mouse
	       (if value 'custom-button-mouse 'highlight))
	 (setq custom-button-pressed
	       (if value
		   'custom-button-pressed
		 'custom-button-pressed-unraised))))

(defvar custom--invocation-options nil)

(defun custom-buffer-create-internal (options &optional _description)
  (Custom-mode)
  (setq custom--invocation-options options)
  (let ((init-file (or custom-file user-init-file)))
    ;; Insert verbose help at the top of the custom buffer.
    (when custom-buffer-verbose-help
      (unless init-file
	(widget-insert
         (format-message
          "Custom settings cannot be saved; maybe you started Emacs with `-q'.\n")))
      (widget-insert "For help using this buffer, see ")
      (widget-create 'custom-manual
		     :tag "Easy Customization"
		     "(emacs)Easy Customization")
      (widget-insert " in the ")
      (widget-create 'custom-manual
		     :tag "Emacs manual"
		     :help-echo "Read the Emacs manual."
		     "(emacs)Top")
      (widget-insert "."))
    (widget-insert "\n")

    ;; Insert the search field.
    (when custom-search-field
      (widget-insert "\n")
      (let* ((echo "Search for custom items.
You can enter one or more words separated by spaces,
or a regular expression.")
	     (search-widget
	      (widget-create
	       'editable-field
	       :size 40 :help-echo echo
	       :action (lambda (widget &optional _event)
                         (customize-apropos (split-string (widget-value widget)))))))
	(widget-insert " ")
	(widget-create-child-and-convert
	 search-widget 'push-button
	 :tag " Search "
	 :help-echo echo :action
	 (lambda (widget &optional _event)
	   (customize-apropos (split-string (widget-value (widget-get widget :parent))))))
	(widget-insert "\n")))

    ;; The custom command buttons are also in the toolbar, so for a
    ;; time they were not inserted in the buffer if the toolbar was in use.
    ;; But it can be a little confusing for the buffer layout to
    ;; change according to whether or nor the toolbar is on, not to
    ;; mention that a custom buffer can in theory be created in a
    ;; frame with a toolbar, then later viewed in one without.
    ;; So now the buttons are always inserted in the buffer.  (Bug#1326)
    (if custom-buffer-verbose-help
	(widget-insert "
Operate on all settings in this buffer:\n"))
    (let ((button (lambda (tag action visible help _icon _label active)
		    (widget-insert " ")
                    (if (eval visible)
                        (push (widget-create
                               'push-button :tag tag
                               :help-echo help :action action
                               :notify
                               (lambda (widget)
                                 (when (listp active)
                                   (if (seq-some
                                        (lambda (widget)
                                          (memq
                                           (widget-get widget :custom-state)
                                           active))
                                        custom-options)
                                       (widget-apply widget :activate)
                                     (widget-apply widget :deactivate)))))
                              custom-command-buttons))))
	  (commands custom-commands))
      (if custom-reset-button-menu
	  (progn
	    (widget-create 'push-button
			   :tag " Revert... "
			   :help-echo "Show a menu with reset operations."
			   :mouse-down-action 'ignore
			   :action 'custom-reset)
	    (apply button (pop commands))  ; Apply
	    (apply button (pop commands))) ; Apply and Save
	(apply button (pop commands))   ; Apply
	(apply button (pop commands))   ; Apply and Save
	(widget-insert "\n")
	(apply button (pop commands))   ; Undo
	(apply button (pop commands))   ; Reset
	(apply button (pop commands))   ; Erase
	(widget-insert "  ")
	(pop commands)                  ; Help (omitted)
	(apply button (pop commands)))) ; Exit
    (widget-insert "\n\n"))

  ;; Now populate the custom buffer.
  (message "Creating customization items...")
  (buffer-disable-undo)
  (setq custom-options
	(if (= (length options) 1)
	    (mapcar (lambda (entry)
		      (widget-create (nth 1 entry)
				     :documentation-shown t
				     :custom-state 'unknown
				     :tag (custom-unlispify-tag-name
					   (nth 0 entry))
				     :value (nth 0 entry)))
		    options)
	  (let ((count 0)
		(length (length options)))
	    (mapcar (lambda (entry)
		      (prog2
			  (message "Creating customization items ...%2d%%"
				   (floor (* 100.0 count) length))
			  (widget-create (nth 1 entry)
					 :tag (custom-unlispify-tag-name
					       (nth 0 entry))
					 :value (nth 0 entry))
			(setq count (1+ count))
			(unless (eq (preceding-char) ?\n)
			  (widget-insert "\n"))
			(widget-insert "\n")))
		    options))))
  (unless (eq (preceding-char) ?\n)
    (widget-insert "\n"))
  (message "Creating customization items ...done")
  (unless (eq custom-buffer-style 'tree)
    (mapc 'custom-magic-reset custom-options))
  (message "Creating customization setup...")
  (widget-setup)
  (buffer-enable-undo)
  (goto-char (point-min))
  (message "Creating customization setup...done"))

;;; The Tree Browser.

;;;###autoload
(defun customize-browse (&optional group)
  "Create a tree browser for the customize hierarchy."
  (interactive)
  (unless group
    (setq group 'emacs))
  (let ((name "*Customize Browser*"))
    (pop-to-buffer-same-window (custom-get-fresh-buffer name)))
  (Custom-mode)
  (widget-insert (format "\
%s buttons; type RET or click mouse-1
on a button to invoke its action.
Invoke [+] to expand a group, and [-] to collapse an expanded group.\n"
			 (if custom-raised-buttons
			     "Raised text indicates"
			   "Square brackets indicate")))


  (if custom-browse-only-groups
      (widget-insert "\
Invoke the [Group] button below to edit that item in another window.\n\n")
    (widget-insert "Invoke the ")
    (widget-create 'item
		   :format "%t"
		   :tag "[Group]"
		   :tag-glyph "folder")
    (widget-insert ", ")
    (widget-create 'item
		   :format "%t"
		   :tag "[Face]"
		   :tag-glyph "face")
    (widget-insert ", and ")
    (widget-create 'item
		   :format "%t"
		   :tag "[Option]"
		   :tag-glyph "option")
    (widget-insert " buttons below to edit that
item in another window.\n\n"))
  (let ((custom-buffer-style 'tree))
    (widget-create 'custom-group
		   :custom-last t
		   :custom-state 'unknown
		   :tag (custom-unlispify-tag-name group)
		   :value group))
  (widget-setup)
  (goto-char (point-min)))

(define-widget 'custom-browse-visibility 'item
  "Control visibility of items in the customize tree browser."
  :format "%[[%t]%]"
  :action 'custom-browse-visibility-action)

(defun custom-browse-visibility-action (widget &rest _ignore)
  (let ((custom-buffer-style 'tree))
    (custom-toggle-parent widget)))

(define-widget 'custom-browse-group-tag 'custom-group-link
  "Show parent in other window when activated."
  :tag "Group"
  :tag-glyph "folder"
  :action 'custom-browse-group-tag-action)

(defun custom-browse-group-tag-action (widget &rest _ignore)
  (let ((parent (widget-get widget :parent)))
    (customize-group-other-window (widget-value parent))))

(define-widget 'custom-browse-variable-tag 'custom-group-link
  "Show parent in other window when activated."
  :tag "Option"
  :tag-glyph "option"
  :action 'custom-browse-variable-tag-action)

(defun custom-browse-variable-tag-action (widget &rest _ignore)
  (let ((parent (widget-get widget :parent)))
    (customize-variable-other-window (widget-value parent))))

(define-widget 'custom-browse-face-tag 'custom-group-link
  "Show parent in other window when activated."
  :tag "Face"
  :tag-glyph "face"
  :action 'custom-browse-face-tag-action)

(defun custom-browse-face-tag-action (widget &rest _ignore)
  (let ((parent (widget-get widget :parent)))
    (customize-face-other-window (widget-value parent))))

(defconst custom-browse-alist '(("   " "space")
			      (" | " "vertical")
			      ("-\\ " "top")
			      (" |-" "middle")
			      (" `-" "bottom")))

(defun custom-browse-insert-prefix (prefix)
  "Insert PREFIX."
  (declare (obsolete insert "27.1"))
  (insert prefix))

;;; Modification of Basic Widgets.
;;
;; We add extra properties to the basic widgets needed here.  This is
;; fine, as long as we are careful to stay within our own namespace.
;;
;; We want simple widgets to be displayed by default, but complex
;; widgets to be hidden.

;; This widget type is obsolete as of Emacs 24.1.
(widget-put (get 'item 'widget-type) :custom-show t)
(widget-put (get 'editable-field 'widget-type)
	    :custom-show (lambda (_widget value)
			   (let ((pp (pp-to-string value)))
			     (cond ((string-search "\n" pp)
				    nil)
				   ((> (length pp) 40)
				    nil)
				   (t t)))))
(widget-put (get 'menu-choice 'widget-type) :custom-show t)

;;; The `custom-manual' Widget.

(define-widget 'custom-manual 'info-link
  "Link to the manual entry for this customization option."
  :help-echo "Read the manual entry for this option."
  :keymap custom-mode-link-map
  :follow-link 'mouse-face
  :button-face 'custom-link
  :mouse-face 'highlight
  :pressed-face 'highlight
  :tag "Manual")

;;; The `custom-magic' Widget.

(defgroup custom-magic-faces nil
  "Faces used by the magic button."
  :group 'custom-faces
  :group 'custom-buffer)

(defface custom-invalid '((((class color))
			   :foreground "yellow1" :background "red1")
			  (t :weight bold :slant italic :underline t))
  "Face used when the customize item is invalid."
  :group 'custom-magic-faces)

(defface custom-rogue '((((class color))
			 :foreground "pink" :background "black")
			(t :underline t))
  "Face used when the customize item is not defined for customization."
  :group 'custom-magic-faces)

(defface custom-modified '((((min-colors 88) (class color))
			    :foreground "white" :background "blue1")
			   (((class color))
			    :foreground "white" :background "blue")
			   (t :slant italic))
  "Face used when the customize item has been modified."
  :group 'custom-magic-faces)

(defface custom-set '((((min-colors 88) (class color))
		       :foreground "blue1" :background "white")
		      (((class color))
		       :foreground "blue" :background "white")
		      (t :slant italic))
  "Face used when the customize item has been set."
  :group 'custom-magic-faces)

(defface custom-changed '((((min-colors 88) (class color))
			   :foreground "white" :background "blue1")
			  (((class color))
			   :foreground "white" :background "blue")
			  (t :slant italic))
  "Face used when the customize item has been changed."
  :group 'custom-magic-faces)

(defface custom-themed '((((min-colors 88) (class color))
			  :foreground "white" :background "blue1")
			 (((class color))
			  :foreground "white" :background "blue")
			 (t :slant italic))
  "Face used when the customize item has been set by a theme."
  :group 'custom-magic-faces)

(defface custom-saved '((t :underline t))
  "Face used when the customize item has been saved."
  :group 'custom-magic-faces)

(defconst custom-magic-alist
  '((nil "#" underline "\
UNINITIALIZED, you should not see this.")
    (unknown "?" italic "\
UNKNOWN, you should not see this.")
    (hidden "-" default "\
HIDDEN, invoke \"Show\" in the previous line to show." "\
group now hidden, invoke \"Show\", above, to show contents.")
    (invalid "x" custom-invalid "\
INVALID, the displayed value cannot be set.")
    (modified "*" custom-modified "\
EDITED, shown value does not take effect until you set or save it." "\
something in this group has been edited but not set.")
    (set "+" custom-set "\
SET for current session only." "\
something in this group has been set but not saved.")
    (changed ":" custom-changed "\
CHANGED outside Customize." "\
something in this group has been changed outside customize.")
    (saved "!" custom-saved "\
SAVED and set." "\
something in this group has been set and saved.")
    (themed "o" custom-themed "\
THEMED." "\
visible group members are set by enabled themes.")
    (rogue "@" custom-rogue "\
NO CUSTOMIZATION DATA; not intended to be customized." "\
something in this group is not prepared for customization.")
    (standard " " nil "\
STANDARD." "\
visible group members are all at standard values."))
  "Alist of customize option states.
Each entry is of the form (STATE MAGIC FACE ITEM-DESC [ GROUP-DESC ]), where

STATE is one of the following symbols:

nil
   For internal use, should never occur.
`unknown'
   For internal use, should never occur.
`hidden'
   This item is not being displayed.
`invalid'
   This item is modified, but has an invalid form.
`modified'
   This item is modified, and has a valid form.
`set'
   This item has been set but not saved.
`changed'
   The current value of this item has been changed outside Customize.
`saved'
   This item is marked for saving.
`rogue'
   This item has no customization information.
`themed'
   This item was set by an enabled Custom theme.
`standard'
   This item is unchanged from the standard setting.

MAGIC is a string used to present that state.

FACE is a face used to present the state.

ITEM-DESC is a string describing the state for options.

GROUP-DESC is a string describing the state for groups.  If this is
left out, ITEM-DESC will be used.

The string %c in either description will be replaced with the
category of the item.  These are `group', `option', and `face'.

The list should be sorted most significant first.")

(defcustom custom-magic-show 'long
  "If non-nil, show textual description of the state.
If `long', show a full-line description, not just one word."
  :type '(choice (const :tag "no" nil)
		 (const long)
		 (other :tag "short" short))
  :group 'custom-buffer)

(defcustom custom-magic-show-hidden '(option face)
  "Control whether the State button is shown for hidden items.
The value should be a list with the custom categories where the State
button should be visible.  Possible categories are `group', `option',
and `face'."
  :type '(set (const group) (const option) (const face))
  :group 'custom-buffer)

(defcustom custom-magic-show-button nil
  "Show a \"magic\" button indicating the state of each customization option."
  :type 'boolean
  :group 'custom-buffer)

(define-widget 'custom-magic 'default
  "Show and manipulate state for a customization option."
  :format "%v"
  :action 'widget-parent-action
  :notify 'ignore
  :value-get 'ignore
  :value-create 'custom-magic-value-create
  :value-delete 'widget-children-value-delete)

(defun widget-magic-mouse-down-action (widget &optional _event)
  ;; Non-nil unless hidden.
  (not (eq (widget-get (widget-get (widget-get widget :parent) :parent)
		       :custom-state)
	   'hidden)))

(defun custom-magic-value-create (widget)
  "Create compact status report for WIDGET."
  (let* ((parent (widget-get widget :parent))
	 (state (widget-get parent :custom-state))
	 (hidden (eq state 'hidden))
	 (entry (assq state custom-magic-alist))
	 (magic (nth 1 entry))
	 (face (nth 2 entry))
	 (category (widget-get parent :custom-category))
	 (text (or (and (eq category 'group)
			(nth 4 entry))
		   (nth 3 entry)))
	 (form (widget-get parent :custom-form))
	 children)
    (unless (eq state 'hidden)
      (while (string-match "\\`\\(.*\\)%c\\(.*\\)\\'" text)
	(setq text (concat (match-string 1 text)
			   (symbol-name category)
			   (match-string 2 text))))
      (when (and custom-magic-show
		 (or (not hidden)
		     (memq category custom-magic-show-hidden)))
	(insert "   ")
	(when (and (eq category 'group)
		   (not (and (eq custom-buffer-style 'links)
			     (> (widget-get parent :custom-level) 1))))
	  (insert-char ?\s (* custom-buffer-indent
			      (widget-get parent :custom-level))))
	(push (widget-create-child-and-convert
	       widget 'choice-item
	       :help-echo "Change the state of this item."
	       :format (if hidden "%t" "%[%t%]")
	       :button-prefix 'widget-push-button-prefix
	       :button-suffix 'widget-push-button-suffix
	       :mouse-down-action 'widget-magic-mouse-down-action
	       :tag " State ")
	      children)
	(insert ": ")
	(let ((start (point)))
	  (if (eq custom-magic-show 'long)
	      (insert text)
	    (insert (symbol-name state)))
	  (cond ((eq form 'lisp)
		 (insert " (lisp)"))
		((eq form 'mismatch)
		 (insert " (mismatch)")))
	  (put-text-property start (point) 'face 'custom-state))
	(insert "\n"))
      (when (and (eq category 'group)
		 (not (and (eq custom-buffer-style 'links)
			   (> (widget-get parent :custom-level) 1))))
	(insert-char ?\s (* custom-buffer-indent
			    (widget-get parent :custom-level))))
      (when custom-magic-show-button
	(when custom-magic-show
	  (let ((indent (widget-get parent :indent)))
	    (when indent
	      (insert-char ?  indent))))
	(push (widget-create-child-and-convert
	       widget 'choice-item
	       :mouse-down-action 'widget-magic-mouse-down-action
	       :button-face face
	       :button-prefix ""
	       :button-suffix ""
	       :help-echo "Change the state."
	       :format (if hidden "%t" "%[%t%]")
	       :tag (if (memq form '(lisp mismatch))
			(concat "(" magic ")")
		      (concat "[" magic "]")))
	      children)
	(insert " "))
      (widget-put widget :children children))))

(defun custom-magic-reset (widget &optional buffer)
  "Redraw the :custom-magic property of WIDGET."
  (let ((magic (widget-get widget :custom-magic)))
    (when magic
      (with-current-buffer (or buffer (current-buffer))
        (widget-value-set magic (widget-value magic))))))

;;; The `custom' Widget.

(defface custom-button
<<<<<<< HEAD
  '((((type x w32 mac ns haiku pgtk) (class color)) ; Like default mode line
=======
  '((((type x w32 ns haiku pgtk android) (class color)
      (min-colors 88))	; Like default mode line
     :box (:line-width 2 :style released-button)
     :background "lightgrey" :foreground "black")
    (((type x w32 ns haiku pgtk android))
>>>>>>> 73c646b7
     :box (:line-width 2 :style released-button)
     :background "white" :foreground "black"))
  "Face for custom buffer buttons if `custom-raised-buttons' is non-nil."
  :version "30.1"
  :group 'custom-faces)

(defface custom-button-mouse
<<<<<<< HEAD
  '((((type x w32 mac ns haiku pgtk) (class color))
=======
  '((((type x w32 ns haiku pgtk android) (class color)
      (min-colors 88))
>>>>>>> 73c646b7
     :box (:line-width 2 :style released-button)
     :background "grey90" :foreground "black")
    (((type x w32 ns haiku pgtk android))
     :box (:line-width 2 :style released-button)
     ;; Either light gray or a stipple pattern.
     :background "gray20" :foreground "black")
    (t
     ;; This is for text terminals that support mouse, like GPM mouse
     ;; or the MS-DOS terminal: inverse-video makes the button stand
     ;; out on mouse-over.
     :inverse-video t))
  "Mouse face for custom buffer buttons if `custom-raised-buttons' is non-nil."
  :version "30.1"
  :group 'custom-faces)

(defface custom-button-unraised
  '((t :inherit underline))
  "Face for custom buffer buttons if `custom-raised-buttons' is nil."
  :version "22.1"
  :group 'custom-faces)

(setq custom-button
      (if custom-raised-buttons 'custom-button 'custom-button-unraised))

(setq custom-button-mouse
      (if custom-raised-buttons 'custom-button-mouse 'highlight))

(defface custom-button-pressed
<<<<<<< HEAD
  '((((type x w32 mac ns haiku pgtk) (class color))
=======
  '((((type x w32 ns haiku pgtk android) (class color grayscale))
>>>>>>> 73c646b7
     :box (:line-width 2 :style pressed-button)
     :background "lightgrey" :foreground "black")
    (((type x w32 ns haiku pgtk android))
     :box (:line-width 2 :style pressed-button)
     ;; Either light gray or a stipple pattern.
     :background "gray20" :foreground "black")
    (t :inverse-video t))
  "Face for pressed custom buttons if `custom-raised-buttons' is non-nil."
  :version "30.1"
  :group 'custom-faces)

(defface custom-button-pressed-unraised
  '((default :inherit custom-button-unraised)
    (((class color) (background light)) :foreground "magenta4")
    (((class color) (background dark)) :foreground "violet"))
  "Face for pressed custom buttons if `custom-raised-buttons' is nil."
  :version "22.1"
  :group 'custom-faces)

(setq custom-button-pressed
  (if custom-raised-buttons
      'custom-button-pressed
    'custom-button-pressed-unraised))

(defface custom-documentation '((t nil))
  "Face used for documentation strings in customization buffers."
  :group 'custom-faces)

(defface custom-state '((((class color) (background dark))
			 :foreground "lime green")
			(((class color) (background light))
			 :foreground "dark green"))
  "Face used for State descriptions in the customize buffer."
  :group 'custom-faces)

(defface custom-link '((t :inherit link))
  "Face for links in customization buffers."
  :version "22.1"
  :group 'custom-faces)

(define-widget 'custom 'default
  "Customize a user option."
  :format "%v"
  :convert-widget 'custom-convert-widget
  :notify 'custom-notify
  :custom-prefix ""
  :custom-level 1
  :custom-state 'hidden
  :documentation-property 'widget-subclass-responsibility
  :value-create 'widget-subclass-responsibility
  :value-delete 'widget-children-value-delete
  :value-get 'widget-value-value-get
  :validate 'widget-children-validate
  :match (lambda (_widget value) (symbolp value)))

(defun custom-convert-widget (widget)
  "Initialize :value and :tag from :args in WIDGET."
  (let ((args (widget-get widget :args)))
    (when args
      (widget-put widget :value (widget-apply widget
					      :value-to-internal (car args)))
      (widget-put widget :tag (custom-unlispify-tag-name (car args)))
      (widget-put widget :args nil)))
  widget)

(defun custom-notify (widget &rest args)
  "Keep track of changes."
  (let ((state (widget-get widget :custom-state)))
    (unless (eq state 'modified)
      (unless (memq state '(nil unknown hidden))
	(widget-put widget :custom-state 'modified)
        ;; Tell our buttons and the tool bar that we changed the widget's state.
        (force-mode-line-update)
        (dolist (btn custom-command-buttons)
          (widget-apply btn :notify)))
      ;; Update the status text (usually from "STANDARD" to "EDITED
      ;; bla bla" in the buffer after the command has run.  Otherwise
      ;; commands like `M-u' (that work on a region in the buffer)
      ;; will upcase the wrong part of the buffer, since more text has
      ;; been inserted before point.
      (run-with-idle-timer 0.0 nil #'custom-magic-reset widget (current-buffer))
      (apply 'widget-default-notify widget args))))

(defun custom-redraw (widget)
  "Redraw WIDGET with current settings."
  (let ((line (count-lines (point-min) (point)))
	(column (current-column))
	(pos (point))
	(from (marker-position (widget-get widget :from)))
	(to (marker-position (widget-get widget :to))))
    (save-excursion
      (custom-comment-preserve widget)
      (widget-value-set widget (widget-value widget))
      (custom-redraw-magic widget))
    (when (and (>= pos from) (<= pos to))
      (condition-case nil
	  (progn
	    (goto-char (point-min))
	    (forward-line (if (> column 0)
			      (1- line)
			    line))
	    (move-to-column column))
	(error nil)))))

(defun custom-redraw-magic (widget)
  "Redraw WIDGET state with current settings."
  (while widget
    (let ((magic (widget-get widget :custom-magic)))
      (cond (magic
	     (widget-value-set magic (widget-value magic))
	     (when (setq widget (widget-get widget :group))
	       (custom-group-state-update widget)))
	    (t
	     (setq widget nil)))))
  (widget-setup)
  (force-mode-line-update)
  (dolist (btn custom-command-buttons)
    (widget-apply btn :notify)))

(defun custom-show (widget value)
  "Non-nil if WIDGET should be shown with VALUE by default."
  (declare (obsolete "this widget type is no longer supported." "24.1"))
  (let ((show (widget-get widget :custom-show)))
    (if (functionp show)
	(funcall show widget value)
      show)))

(defun custom-load-widget (widget)
  "Load all dependencies for WIDGET."
  (custom-load-symbol (widget-value widget)))

(defun custom-unloaded-symbol-p (symbol)
  "Return non-nil if the dependencies of SYMBOL have not yet been loaded."
  (let ((found nil)
	(loads (get symbol 'custom-loads))
	load)
    (while loads
      (setq load (car loads)
	    loads (cdr loads))
      (cond ((symbolp load)
	     (unless (featurep load)
	       (setq found t)))
	    ((assoc load load-history))
	    ((assoc (locate-library load) load-history)
	     (message nil))
	    (t
	     (setq found t))))
    found))

(defun custom-unloaded-widget-p (widget)
  "Return non-nil if the dependencies of WIDGET have not yet been loaded."
  (custom-unloaded-symbol-p (widget-value widget)))

(defun custom-toggle-hide (widget)
  "Toggle visibility of WIDGET."
  (custom-load-widget widget)
  (let ((state (widget-get widget :custom-state)))
    (cond ((memq state '(invalid modified set))
	   (error "There are unsaved changes"))
	  ((eq state 'hidden)
	   (widget-put widget :custom-state 'unknown))
	  (t
	   (widget-put widget :documentation-shown nil)
	   (widget-put widget :custom-state 'hidden)))
    (custom-redraw widget)
    (widget-setup)))

(defun custom-toggle-parent (widget &rest _ignore)
  "Toggle visibility of parent of WIDGET."
  (custom-toggle-hide (widget-get widget :parent)))

(defun custom-add-see-also (widget &optional prefix)
  "Add `See also ...' to WIDGET if there are any links.
Insert PREFIX first if non-nil."
  (let* ((symbol (widget-get widget :value))
	 (links (get symbol 'custom-links))
	 (many (> (length links) 2))
	 (buttons (widget-get widget :buttons))
	 (indent (widget-get widget :indent)))
    (when links
      (when indent
	(insert-char ?\s indent))
      (when prefix
	(insert prefix))
      (insert "See also ")
      (while links
	(push (widget-create-child-and-convert
	       widget (car links)
	       :button-face 'custom-link
	       :mouse-face 'highlight
	       :pressed-face 'highlight)
	      buttons)
	(setq links (cdr links))
	(cond ((null links)
	       (insert ".\n"))
	      ((null (cdr links))
	       (if many
		   (insert ", and ")
		 (insert " and ")))
	      (t
	       (insert ", "))))
      (widget-put widget :buttons buttons))))

(defun custom-add-parent-links (widget &optional initial-string _doc-initial-string)
  "Add \"Parent groups: ...\" to WIDGET if the group has parents.
The value is non-nil if any parents were found.
If INITIAL-STRING is non-nil, use that rather than \"Parent groups:\"."
  (let ((name (widget-value widget))
	(type (widget-type widget))
	(buttons (widget-get widget :buttons))
	(start (point))
	(parents nil))
    (insert (or initial-string "Groups:"))
    (mapatoms (lambda (symbol)
		(when (member (list name type) (get symbol 'custom-group))
		  (insert " ")
		  (push (widget-create-child-and-convert
			 widget 'custom-group-link
			 :tag (custom-unlispify-tag-name symbol)
			 symbol)
			buttons)
		  (setq parents (cons symbol parents)))))
    (if parents
        (insert "\n")
      (delete-region start (point)))
    (widget-put widget :buttons buttons)
    parents))

;;; The `custom-comment' Widget.

;; like the editable field
(defface custom-comment '((((type tty))
			   :background "yellow3"
			   :foreground "black")
			  (((class grayscale color)
			    (background light))
			   :background "gray85")
			  (((class grayscale color)
			    (background dark))
			   :background "dim gray")
			  (t
			   :slant italic))
  "Face used for comments on variables or faces."
  :version "21.1"
  :group 'custom-faces)

;; like font-lock-comment-face
(defface custom-comment-tag
  '((((class color) (background dark)) :foreground "gray80")
    (((class color) (background light)) :foreground "blue4")
    (((class grayscale) (background light))
     :foreground "DimGray" :weight bold :slant italic)
    (((class grayscale) (background dark))
     :foreground "LightGray" :weight bold :slant italic)
    (t :weight bold))
  "Face used for the comment tag on variables or faces."
  :group 'custom-faces)

(define-widget 'custom-comment 'string
  "User comment."
  :tag "Comment"
  :help-echo "Edit a comment here."
  :sample-face 'custom-comment-tag
  :value-face 'custom-comment
  :shown nil
  :create 'custom-comment-create)

(defun custom-comment-create (widget)
  (let* ((null-comment (equal "" (widget-value widget))))
    (if (or (widget-get (widget-get widget :parent) :comment-shown)
	    (not null-comment))
        (progn
          (widget-default-create widget)
          (widget-put (widget-get widget :parent) :comment-shown t))
      ;; `widget-default-delete' expects markers in these slots --
      ;; maybe it shouldn't.
      (widget-put widget :from (point-marker))
      (widget-put widget :to (point-marker)))))

(defun custom-comment-hide (widget)
  (widget-put (widget-get widget :parent) :comment-shown nil))

;; Those functions are for the menu. WIDGET is NOT the comment widget. It's
;; the global custom one
(defun custom-comment-show (widget)
  "Show the comment editable field that belongs to WIDGET."
  (let ((child (car (widget-get widget :children)))
        ;; Just to be safe, we will restore this value after redrawing.
        (old-shown-value (widget-get widget :shown-value)))
    (widget-put widget :comment-shown t)
    ;; Save the changes made by the user before redrawing, to avoid
    ;; losing customizations in progress.  (Bug#5358)
    (if (eq (widget-type widget) 'custom-face)
        (if (eq (widget-type child) 'custom-face-edit)
            (widget-put widget :shown-value `((t ,(widget-value child))))
          (widget-put widget :shown-value (widget-value child)))
      (widget-put widget :shown-value (list (widget-value child))))
    (custom-redraw widget)
    (widget-put widget :shown-value old-shown-value)
    (widget-setup)))

(defun custom-comment-invisible-p (widget)
  (let ((val (widget-value (widget-get widget :comment-widget))))
    (and (equal "" val)
	 (not (widget-get widget :comment-shown)))))

;; This is useful when we want to redraw a widget, but we want to preserve
;; edits made by the user in the comment widget.  (See Bug#64649)
(defun custom-comment-preserve (widget)
  "Preserve the comment that belongs to WIDGET."
  (when (widget-get widget :comment-shown)
    (let ((comment-widget (widget-get widget :comment-widget)))
      (widget-put comment-widget :value (widget-value comment-widget)))))

;;; The `custom-variable' Widget.

(defface custom-variable-obsolete
  '((((class color) (background dark))
     :foreground "light blue")
    (((min-colors 88) (class color) (background light))
     :foreground "blue1")
    (((class color) (background light))
     :foreground "blue")
    (t :slant italic))
  "Face used for obsolete variables."
  :version "27.1"
  :group 'custom-faces)

(defface custom-variable-tag
  '((((class color) (background dark))
     :foreground "light blue" :weight bold)
    (((min-colors 88) (class color) (background light))
     :foreground "blue1" :weight bold)
    (((class color) (background light))
     :foreground "blue" :weight bold)
    (t :weight bold))
  "Face used for unpushable variable tags."
  :group 'custom-faces)

(defface custom-variable-button '((t :underline t :weight bold))
  "Face used for pushable variable tags."
  :group 'custom-faces)

(defcustom custom-variable-default-form 'edit
  "Default form of displaying variable values."
  :type '(choice (const edit)
		 (const lisp))
  :group 'custom-buffer
  :version "20.3")

(defun custom-variable-documentation (variable)
  "Return documentation of VARIABLE for use in Custom buffer.
Normally just return the docstring.  But if VARIABLE automatically
becomes buffer local when set, append a message to that effect.
Also append any obsolescence information."
  (format "%s%s%s"
          (with-temp-buffer
            (insert
             (or (documentation-property variable 'variable-documentation t)
                 ""))
            (untabify (point-min) (point-max))
            (buffer-string))
	  (if (and (local-variable-if-set-p variable)
		   (or (not (local-variable-p variable))
		       (with-temp-buffer
			 (local-variable-if-set-p variable))))
	      "\n
This variable automatically becomes buffer-local when set outside Custom.
However, setting it through Custom sets the default value."
	    "")
	  ;; This duplicates some code from describe-variable.
	  ;; TODO extract to separate utility function?
	  (let* ((obsolete (get variable 'byte-obsolete-variable))
		 (use (car obsolete)))
	    (if obsolete
		(concat "\n
This variable is obsolete"
			(if (nth 2 obsolete)
			    (format " since %s" (nth 2 obsolete)))
			(cond ((stringp use) (concat ";\n" use))
			      (use (format-message ";\nuse `%s' instead."
						   (car obsolete)))
			      (t ".")))
	      ""))))

(define-widget 'custom-variable 'custom
  "A widget for displaying a Custom variable.
The following properties have special meanings for this widget:

:hidden-states should be a list of widget states for which the
  widget's initial contents are to be hidden.

:custom-form should be a symbol describing how to display and
  edit the variable---either `edit' (using edit widgets),
  `lisp' (as a Lisp sexp), or `mismatch' (should not happen);
  if nil, use the return value of `custom-variable-default-form'.

:shown-value, if non-nil, should be a list whose `car' is the
  variable value to display in place of the current value.

:custom-style describes the widget interface style; nil is the
  default style, while `simple' means a simpler interface that
  inhibits the magic custom-state widget."
  :format "%v"
  :help-echo "Set or reset this variable."
  :documentation-property #'custom-variable-documentation
  :custom-category 'option
  :custom-state nil
  :custom-menu 'custom-variable-menu-create
  :custom-form nil
  :value-create 'custom-variable-value-create
  :action 'custom-variable-action
  :hidden-states '(standard)
  :custom-set 'custom-variable-set
  :custom-mark-to-save 'custom-variable-mark-to-save
  :custom-reset-current 'custom-redraw
  :custom-reset-saved 'custom-variable-reset-saved
  :custom-reset-standard 'custom-variable-reset-standard
  :custom-mark-to-reset-standard 'custom-variable-mark-to-reset-standard
  :custom-standard-value 'custom-variable-standard-value
  :custom-state-set-and-redraw 'custom-variable-state-set-and-redraw)

(defun custom-variable-type (symbol)
  "Return a widget suitable for editing the value of SYMBOL.
If SYMBOL has a `custom-type' property, use that.
Otherwise, try matching SYMBOL against `custom-guess-name-alist' and
try matching its doc string against `custom-guess-doc-alist'."
  (let* ((type (or (get symbol 'custom-type)
		   (and (not (get symbol 'standard-value))
			(custom-guess-type symbol))
		   'sexp))
	 (options (get symbol 'custom-options))
	 (tmp (if (listp type)
		  (copy-sequence type)
		(list type))))
    (when options
      ;; This used to use widget-put, but with strict plists that
      ;; fails when type is an even-length list, eg (repeat character).
      ;; Passing our result through widget-convert makes it a valid widget.
      (setcdr tmp (append (list :options options) (cdr tmp))))
    tmp))

(defun custom-variable-value-create (widget)
  "Here is where you edit the variable's value."
  (custom-load-widget widget)
  (unless (widget-get widget :custom-form)
    (widget-put widget :custom-form custom-variable-default-form))
  (let* ((buttons (widget-get widget :buttons))
	 (children (widget-get widget :children))
	 (form (widget-get widget :custom-form))
	 (symbol (widget-get widget :value))
	 (tag (widget-get widget :tag))
	 (type (custom-variable-type symbol))
	 (conv (widget-convert type))
	 (get (or (get symbol 'custom-get) 'default-value))
	 (prefix (widget-get widget :custom-prefix))
	 (last (widget-get widget :custom-last))
	 (style (widget-get widget :custom-style))
	 (value (let ((shown-value (widget-get widget :shown-value)))
		  (cond (shown-value
			 (car shown-value))
			((default-boundp symbol)
			 (funcall get symbol))
			(t (widget-get conv :value)))))
	 (state (or (widget-get widget :custom-state)
		    (if (memq (custom-variable-state symbol value)
			      (widget-get widget :hidden-states))
			'hidden)))
	 (obsolete (get symbol 'byte-obsolete-variable)))

    ;; If we don't know the state, see if we need to edit it in lisp form.
    (unless state
      (with-suppressed-warnings ((obsolete custom-show))
        (setq state (if (custom-show type value) 'unknown 'hidden))))
    (when (eq state 'unknown)
      (unless (widget-apply conv :match value)
	(setq form 'mismatch)))
    ;; Now we can create the child widget.
    (cond ((eq custom-buffer-style 'tree)
	   (insert prefix (if last " `--- " " |--- "))
	   (push (widget-create-child-and-convert
		  widget 'custom-browse-variable-tag)
		 buttons)
	   (insert " " tag "\n")
	   (widget-put widget :buttons buttons))
	  ((eq state 'hidden)
	   ;; Indicate hidden value.
	   (push (widget-create-child-and-convert
		  widget 'custom-visibility
		  :help-echo "Show the value of this option."
		  :on-glyph "down"
		  :on "Hide"
		  :off-glyph "right"
		  :off "Show Value"
		  :action 'custom-toggle-hide-variable
		  nil)
		 buttons)
	   (insert " ")
	   (push (widget-create-child-and-convert
		  widget 'item
		  :format "%{%t%} "
		  :sample-face (if obsolete
				   'custom-variable-obsolete
				 'custom-variable-tag)
		  :tag tag
		  :parent widget)
		 buttons))
	  ((memq form '(lisp mismatch))
	   (push (widget-create-child-and-convert
		  widget 'custom-visibility
		  :help-echo "Hide the value of this option."
		  :on "Hide"
		  :off "Show"
		  :on-glyph "down"
		  :off-glyph "right"
		  :action 'custom-toggle-hide-variable
		  t)
		 buttons)
	   (insert " ")
	   ;; This used to try presenting the saved value or the
	   ;; standard value, but it seems more intuitive to present
	   ;; the current value (Bug#7600).
	   (let* ((value (cond ((default-boundp symbol)
				(custom-quote (funcall get symbol)))
			       (t
				(custom-quote (widget-get conv :value))))))
	     (insert (symbol-name symbol) ": ")
	     (push (widget-create-child-and-convert
		    widget 'sexp
		    :button-face 'custom-variable-button-face
		    :format "%v"
		    :tag (symbol-name symbol)
		    :parent widget
		    :value value)
		   children)))
	  (t
	   ;; Edit mode.
	   (push (widget-create-child-and-convert
		  widget 'custom-visibility
		  :help-echo "Hide or show this option."
		  :on "Hide"
		  :off "Show"
		  :on-glyph "down"
		  :off-glyph "right"
		  :action 'custom-toggle-hide-variable
		  t)
		 buttons)
	   (insert " ")
	   (let* ((format (widget-get type :format))
                  tag-format)
             ;; We used to drop the widget tag when creating TYPE, passing
             ;; everything after the colon (including whitespace characters
             ;; after it) as the :format for TYPE.  We don't drop the tag
             ;; anymore, but we should keep an immediate whitespace character,
             ;; if present, and it's easier to do it here.
             (unless (string-match ":\\s-?" format)
	       (error "Bad format"))
	     (setq tag-format (substring format 0 (match-end 0)))
	     (push (widget-create-child-and-convert
		    widget 'item
		    :format tag-format
		    :action 'custom-tag-action
		    :help-echo "Change value of this option."
		    :mouse-down-action 'custom-tag-mouse-down-action
		    :button-face 'custom-variable-button
		    :sample-face (if obsolete
				     'custom-variable-obsolete
				   'custom-variable-tag)
		    :tag tag)
		   buttons)
	     (push (widget-create-child-and-convert
		    widget type
		    :value value)
		   children))))
    (unless (eq custom-buffer-style 'tree)
      (unless (eq (preceding-char) ?\n)
	(widget-insert "\n"))
      ;; Create the magic button.
      (unless (eq style 'simple)
	(let ((magic (widget-create-child-and-convert
		      widget 'custom-magic nil)))
	  (widget-put widget :custom-magic magic)
	  (push magic buttons)))
      (widget-put widget :buttons buttons)
      ;; Insert documentation.
      (widget-put widget :documentation-indent 3)
      (unless (and (eq style 'simple)
		   (eq state 'hidden))
	(widget-add-documentation-string-button
	 widget :visibility-widget 'custom-visibility))

      ;; The comment field
      (unless (eq state 'hidden)
        (let ((comment-widget
               (widget-create-child-and-convert
                widget 'custom-comment
                :parent widget
                :value (or
                        (and
                         (widget-get widget :comment-shown)
                         (widget-value (widget-get widget :comment-widget)))
                        (get symbol 'variable-comment)
                        ""))))
	  (widget-put widget :comment-widget comment-widget)
	  ;; Don't push it !!! Custom assumes that the first child is the
	  ;; value one.
	  (setq children (append children (list comment-widget)))))
      ;; Update the rest of the properties.
      (widget-put widget :custom-form form)
      (widget-put widget :children children)
      ;; Now update the state.
      (if (eq state 'hidden)
	  (widget-put widget :custom-state state)
	(custom-variable-state-set widget))
      ;; See also.
      (unless (eq state 'hidden)
	(when (eq (widget-get widget :custom-level) 1)
	  (custom-add-parent-links widget))
	(custom-add-see-also widget)))))

(defvar custom--hidden-state)

(defun custom-toggle-hide-all-widgets ()
  "Hide or show details of all customizable settings in a Custom buffer.
This command is for use in a Custom buffer that shows many
customizable settings, like \"*Customize Group*\" or \"*Customize Faces*\".
It toggles the display of each of the customizable settings in the buffer
between the expanded view, where the values of the settings and the value
menus to change them are visible; and the concise view, where only the
minimal details are shown, usually the name, the doc string and little
else."
  (interactive)
  (save-excursion
    (goto-char (point-min))
    ;; Surely there's a better way to find all the "top level" widgets
    ;; in a buffer, but I couldn't find it.
    (while (not (eobp))
      (when-let* ((widget (widget-at (point)))
                  (parent (widget-get widget :parent))
                  (state (widget-get parent :custom-state)))
        (when (eq state 'changed)
          (setq state 'standard))
        (when (and (eq (widget-type widget) 'custom-visibility)
                   (eq state custom--hidden-state))
          (custom-toggle-parent widget)))
      (forward-line 1)))
  (setq custom--hidden-state (if (eq custom--hidden-state 'hidden)
                                 'standard
                               'hidden))
  (if (eq custom--hidden-state 'hidden)
      (message "All variables hidden")
    (message "All variables shown")))

(defun custom-toggle-hide-variable (visibility-widget &rest _ignore)
  "Toggle the visibility of a `custom-variable' parent widget.
By default, this signals an error if the parent has unsaved
changes.  If the parent has a `simple' :custom-style property,
the present value is saved to its :shown-value property instead."
  (let ((widget (widget-get visibility-widget :parent)))
    (unless (eq (widget-type widget) 'custom-variable)
      (error "Invalid widget type"))
    (custom-load-widget widget)
    (let ((state (widget-get widget :custom-state)))
      (if (eq state 'hidden)
	  (widget-put widget :custom-state 'unknown)
	;; In normal interface, widget can't be hidden if modified.
	(when (memq state '(invalid modified set))
	  (if (eq (widget-get widget :custom-style) 'simple)
	      (widget-put widget :shown-value
			  (list (widget-value
				 (car-safe
				  (widget-get widget :children)))))
	    (message "Note: There are unsaved changes")))
	(widget-put widget :documentation-shown nil)
	(widget-put widget :custom-state 'hidden))
      (custom-redraw widget)
      (widget-setup))))

(defun custom-tag-action (widget &rest args)
  "Pass :action to first child of WIDGET's parent."
  (apply 'widget-apply (car (widget-get (widget-get widget :parent) :children))
	 :action args))

(defun custom-tag-mouse-down-action (widget &rest args)
  "Pass :mouse-down-action to first child of WIDGET's parent."
  (apply 'widget-apply (car (widget-get (widget-get widget :parent) :children))
	 :mouse-down-action args))

(defun custom-variable-state (symbol val)
  "Return the state of SYMBOL if its value is VAL.
If SYMBOL has a non-nil `custom-get' property, it overrides VAL.
Possible return values are `standard', `saved', `set', `themed',
`changed', and `rogue'."
  (let* ((get (or (get symbol 'custom-get) 'default-value))
	 (value (if (default-boundp symbol)
		    (funcall get symbol)
		  val))
	 (comment (get symbol 'variable-comment))
	 tmp
	 temp)
    (cond ((progn (setq tmp (get symbol 'customized-value))
		  (setq temp
			(get symbol 'customized-variable-comment))
		  (or tmp temp))
	   (if (condition-case nil
		   (and (equal value (eval (car tmp)))
			(equal comment temp))
		 (error nil))
               (if (equal value (eval (car (get symbol 'standard-value))))
                   'standard
	         'set)
	     'changed))
	  ((progn (setq tmp (get symbol 'theme-value))
		  (setq temp (get symbol 'saved-variable-comment))
		  (or tmp temp))
	   (if (condition-case nil
		   (and (equal comment temp)
			(equal value
			       (eval
				(car (custom-variable-theme-value
				      symbol)))))
		 (error nil))
	       (cond
		((eq (caar tmp) 'user) 'saved)
		((eq (caar tmp) 'changed)
		 (if (condition-case nil
			 (and (null comment)
			      (equal value
				     (eval
				      (car (get symbol 'standard-value)))))
		       (error nil))
		     ;; The value was originally set outside
		     ;; custom, but it was set to the standard
		     ;; value (probably an autoloaded defcustom).
		     'standard
		   'changed))
		(t 'themed))
	     'changed))
	  ((setq tmp (get symbol 'standard-value))
	   (if (condition-case nil
		   (and (equal value (eval (car tmp)))
			(equal comment nil))
		 (error nil))
	       'standard
	     'changed))
	  (t 'rogue))))

(defun custom-variable-modified-p (widget)
  "Non-nil if the variable value of WIDGET has been modified.
WIDGET should be a custom-variable widget, whose first child is the widget
that holds the value.
Modified means that the widget that holds the value has been edited by the user
in a customize buffer.
To check for other states, call `custom-variable-state'."
  (catch 'get-error
    (let* ((form (widget-get widget :custom-form))
           (symbol (widget-get widget :value))
           (get (or (get symbol 'custom-get) 'default-value))
           (value (if (default-boundp symbol)
                      (condition-case nil
                          (funcall get symbol)
                        (error (throw 'get-error t)))
                    (symbol-value symbol)))
           (orig-value (widget-value (car (widget-get widget :children)))))
      (not (equal (if (memq form '(lisp mismatch))
                      ;; Mimic `custom-variable-value-create'.
                      (custom-quote value)
                    value)
                  orig-value)))))

(defun custom-variable-state-set (widget &optional state)
  "Set the state of WIDGET to STATE.
If STATE is nil, the new state is computed by `custom-variable-modified-p' if
WIDGET has been edited in the Custom buffer, or by `custom-variable-state'
otherwise."
  (widget-put widget :custom-state
	      (or state
                  (and (custom-variable-modified-p widget) 'modified)
                  (custom-variable-state (widget-value widget)
                                         (widget-value
                                          (car
                                           (widget-get widget :children)))))))

(defun custom-variable-standard-value (widget)
  (get (widget-value widget) 'standard-value))

(defun custom-variable-current-value (widget)
  "Return the current value of the variable edited by WIDGET.

WIDGET should be a custom-variable widget."
  (let* ((symbol (widget-value widget))
         (get (or (get symbol 'custom-get) 'default-value))
         (type (custom-variable-type symbol))
         (conv (widget-convert type)))
    (if (default-boundp symbol)
        (funcall get symbol)
      (widget-get conv :value))))

(defvar custom-variable-menu nil
  "If non-nil, an alist of actions for the `custom-variable' widget.

This variable is kept for backward compatibility reasons, please use
`custom-variable-extended-menu' instead.

Each entry has the form (NAME ACTION FILTER) where NAME is the name of
the menu entry, ACTION is the function to call on the widget when the
menu is selected, and FILTER is a predicate which takes a `custom-variable'
widget as an argument, and returns non-nil if ACTION is valid on that
widget.  If FILTER is nil, ACTION is always valid.")

(defvar custom-variable-extended-menu
  ;; No need to give the keymap a prompt, `widget-choose' takes care of it.
  (let ((map (make-sparse-keymap)))
    (define-key-after map [custom-variable-set]
      '(menu-item "Set for Current Session" custom-variable-set
                  :enable (eq (widget-get custom-actioned-widget :custom-state)
                              'modified)))
    ;; Conditionally add items that depend on having loaded the custom-file,
    ;; rather than giving it a :visible form, because we used to conditionally
    ;; add this item when using simplified menus.
    ;; Note that we test init-file-user rather than user-init-file.  This is
    ;; in case cus-edit is loaded by something in site-start.el, because
    ;; user-init-file is not set at that stage.
    ;; https://lists.gnu.org/r/emacs-devel/2007-10/msg00310.html
    (when (or custom-file init-file-user)
      (define-key-after map [custom-variable-save]
        '(menu-item "Save for Future Sessions" custom-variable-save
                    :enable (memq
                             (widget-get custom-actioned-widget :custom-state)
                             '(modified set changed rogue)))))
    (define-key-after map [custom-redraw]
      '(menu-item "Undo Edits" custom-redraw
                  :enable (memq
                           (widget-get custom-actioned-widget :custom-state)
                           '(modified changed))))
    (define-key-after map [custom-variable-reset-saved]
      '(menu-item "Revert This Session's Customization"
                  custom-variable-reset-saved
                  :enable (memq
                           (widget-get custom-actioned-widget :custom-state)
                           '(modified set changed rogue))))
    (when (or custom-file init-file-user)
      (define-key-after map [custom-variable-reset-standard]
        '(menu-item "Erase Customization" custom-variable-reset-standard
                    :enable (memq
                             (widget-get custom-actioned-widget :custom-state)
                             '(modified set changed saved rogue)))))
    (define-key-after map [custom-variable-reset-backup]
      '(menu-item "Set to Backup Value" custom-variable-reset-backup
                  :enable (get
                           (widget-value custom-actioned-widget)
                           'backup-value)))
    (define-key-after map [sep0]
      '(menu-item "---"))
    (define-key-after map [custom-comment-show]
      '(menu-item "Add Comment" custom-comment-show
                  :enable (custom-comment-invisible-p custom-actioned-widget)))
    (define-key-after map [sep1]
      '(menu-item "---"))
    (define-key-after map [custom-variable-edit]
      '(menu-item "Show Current Value" custom-variable-edit
                  :button (:radio . (eq (widget-get custom-actioned-widget
                                                    :custom-form)
                                        'edit))))
    (define-key-after map [custom-variable-edit-lisp]
      '(menu-item "Show Saved Lisp Expression" custom-variable-edit-lisp
                  :button (:radio . (eq (widget-get custom-actioned-widget
                                                    :custom-form)
                                        'lisp))))
    map)
  "A menu for `custom-variable' widgets.
Used in `custom-variable-action' to show a menu to the user.")

(defun custom-variable-action (widget &optional event)
  "Show the menu for `custom-variable' WIDGET.
Optional EVENT is the location for the menu."
  (if (eq (widget-get widget :custom-state) 'hidden)
      (custom-toggle-hide widget)
    (unless (eq (widget-get widget :custom-state) 'modified)
      (custom-variable-state-set widget))
    (custom-redraw-magic widget)
    (let* ((completion-ignore-case t)
           (custom-actioned-widget widget)
	   (answer (widget-choose (concat "Operation on "
                                          (custom-unlispify-tag-name
                                           (widget-get widget :value)))
                                  ;; Get rid of checks like this one if we ever
                                  ;; remove the simplified menus.
                                  (if custom-variable-menu
                                      (custom-menu-filter custom-variable-menu
                                                          widget)
                                    custom-variable-extended-menu)
                                  event)))
      (if answer
	  (funcall answer widget)))))

(defun custom-variable-edit (widget)
  "Edit value of WIDGET."
  (widget-put widget :custom-state 'unknown)
  (widget-put widget :custom-form 'edit)
  (custom-redraw widget))

(defun custom-variable-edit-lisp (widget)
  "Edit the Lisp representation of the value of WIDGET."
  (widget-put widget :custom-state 'unknown)
  (widget-put widget :custom-form 'lisp)
  (custom-redraw widget))

(defun custom-variable-set (widget)
  "Set the current value for the variable being edited by WIDGET."
  (let* ((form (widget-get widget :custom-form))
	 (state (widget-get widget :custom-state))
	 (child (car (widget-get widget :children)))
	 (symbol (widget-value widget))
	 (set (or (get symbol 'custom-set) 'set-default))
	 (comment-widget (widget-get widget :comment-widget))
	 (comment (widget-value comment-widget))
	 val)
    (cond ((eq state 'hidden)
	   (user-error "Cannot set hidden variable"))
	  ((setq val (widget-apply child :validate))
	   (goto-char (widget-get val :from))
	   (error "%s" (widget-get val :error)))
	  ((memq form '(lisp mismatch))
	   (when (equal comment "")
	     (setq comment nil)
	     ;; Make the comment invisible by hand if it's empty
	     (custom-comment-hide comment-widget))
           (setq val (widget-value child))
           (unless (equal (eval val) (custom-variable-current-value widget))
	     (custom-variable-backup-value widget))
	   (custom-push-theme 'theme-value symbol 'user
                              'set (custom-quote val))
	   (funcall set symbol (eval val))
	   (put symbol 'customized-value (list val))
	   (put symbol 'variable-comment comment)
	   (put symbol 'customized-variable-comment comment))
	  (t
	   (when (equal comment "")
	     (setq comment nil)
	     ;; Make the comment invisible by hand if it's empty
	     (custom-comment-hide comment-widget))
           (setq val (widget-value child))
           (unless (equal val (custom-variable-current-value widget))
	     (custom-variable-backup-value widget))
	   (custom-push-theme 'theme-value symbol 'user
			      'set (custom-quote val))
	   (funcall set symbol val)
	   (put symbol 'customized-value (list (custom-quote val)))
	   (put symbol 'variable-comment comment)
	   (put symbol 'customized-variable-comment comment)))
    (custom-variable-state-set widget)
    (custom-redraw-magic widget)))

(defun custom-variable-mark-to-save (widget)
  "Set value and mark for saving the variable edited by WIDGET."
  (let* ((form (widget-get widget :custom-form))
	 (state (widget-get widget :custom-state))
	 (child (car (widget-get widget :children)))
	 (symbol (widget-value widget))
	 (set (or (get symbol 'custom-set) 'set-default))
	 (comment-widget (widget-get widget :comment-widget))
	 (comment (widget-value comment-widget))
	 val)
    (cond ((eq state 'hidden)
	   (user-error "Cannot set hidden variable"))
	  ((setq val (widget-apply child :validate))
	   (goto-char (widget-get val :from))
	   (error "Saving %s: %s" symbol (widget-get val :error)))
	  ((memq form '(lisp mismatch))
	   (when (equal comment "")
	     (setq comment nil)
	     ;; Make the comment invisible by hand if it's empty
	     (custom-comment-hide comment-widget))
	   (put symbol 'saved-value (list (widget-value child)))
	   (custom-push-theme 'theme-value symbol 'user
			      'set (custom-quote (widget-value child)))
	   (funcall set symbol (eval (widget-value child)))
	   (put symbol 'variable-comment comment)
	   (put symbol 'saved-variable-comment comment))
	  (t
	   (when (equal comment "")
	     (setq comment nil)
	     ;; Make the comment invisible by hand if it's empty
	     (custom-comment-hide comment-widget))
	   (put symbol 'saved-value
		(list (custom-quote (widget-value child))))
	   (custom-push-theme 'theme-value symbol 'user
			      'set (custom-quote (widget-value child)))
	   (funcall set symbol (widget-value child))
	   (put symbol 'variable-comment comment)
	   (put symbol 'saved-variable-comment comment)))
    (put symbol 'customized-value nil)
    (put symbol 'customized-variable-comment nil)))

(defsubst custom-variable-state-set-and-redraw (widget)
  "Set state of variable widget WIDGET and redraw with current settings."
  (custom-variable-state-set widget)
  (custom-redraw-magic widget))

(defun custom-variable-save (widget)
  "Save value of variable edited by widget WIDGET."
  (custom-variable-mark-to-save widget)
  (custom-save-all)
  (custom-variable-state-set-and-redraw widget))

(defun custom-variable-reset-saved (widget)
  "Restore the value of the variable being edited by WIDGET.
If there is a saved value, restore it; otherwise reset to the
uncustomized (themed or standard) value.

Update the widget to show that value.  The value that was current
before this operation becomes the backup value."
  (let* ((symbol (widget-value widget))
	 (saved-value (get symbol 'saved-value))
	 (comment (get symbol 'saved-variable-comment))
         (old-value (custom-variable-current-value widget))
         value)
    (if (not (or saved-value comment))
        (progn
          (setq value (car (get symbol 'standard-value)))
          ;; If there is no saved value, remove the setting.
          (custom-push-theme 'theme-value symbol 'user 'reset)
          ;; And reset this property too.
          (put symbol 'variable-comment nil))
      (setq value (car-safe saved-value))
      (custom-push-theme 'theme-value symbol 'user 'set value)
      (put symbol 'variable-comment comment))
    (unless (equal (eval value) old-value)
      (custom-variable-backup-value widget))
    (ignore-errors
      (funcall (or (get symbol 'custom-set) #'set-default) symbol
               (eval value)))
    (put symbol 'customized-value nil)
    (put symbol 'customized-variable-comment nil)
    (widget-put widget :custom-state 'unknown)
    ;; This call will possibly make the comment invisible
    (custom-redraw widget)))

(defun custom-variable-mark-to-reset-standard (widget)
  "Mark to restore standard setting for the variable edited by widget WIDGET.
If `custom-reset-standard-variables-list' is nil, save, reset and
redraw the widget immediately."
  (let* ((symbol (widget-value widget)))
    (if (get symbol 'standard-value)
	(unless (equal (custom-variable-current-value widget)
                       (eval (car (get symbol 'standard-value))))
          (custom-variable-backup-value widget))
      (user-error "No standard setting known for %S" symbol))
    (put symbol 'variable-comment nil)
    (put symbol 'customized-value nil)
    (put symbol 'customized-variable-comment nil)
    (custom-push-theme 'theme-value symbol 'user 'reset)
    (custom-theme-recalc-variable symbol)
    (if (and custom-reset-standard-variables-list
	     (or (get symbol 'saved-value) (get symbol 'saved-variable-comment)))
	(progn
	  (put symbol 'saved-value nil)
	  (put symbol 'saved-variable-comment nil)
	  ;; Append this to `custom-reset-standard-variables-list' to
	  ;; have `custom-reset-standard-save-and-update' save setting
	  ;; to the file, update the widget's state, and redraw it.
	  (setq custom-reset-standard-variables-list
		(cons widget custom-reset-standard-variables-list)))
      (when (or (get symbol 'saved-value) (get symbol 'saved-variable-comment))
	(put symbol 'saved-value nil)
	(put symbol 'saved-variable-comment nil)
	(custom-save-all))
      (widget-put widget :custom-state 'unknown)
      ;; This call will possibly make the comment invisible
      (custom-redraw widget))))

(defun custom-variable-reset-standard (widget)
  "Restore standard setting for the variable edited by WIDGET.
This operation eliminates any saved setting for the variable,
restoring it to the state of a variable that has never been customized.
The value that was current before this operation
becomes the backup value, so you can get it again."
  (let (custom-reset-standard-variables-list)
    (custom-variable-mark-to-reset-standard widget)))

(defun custom-variable-backup-value (widget)
  "Back up the current value for WIDGET's variable.
The backup value is kept in the car of the `backup-value' property."
  (let ((symbol (widget-value widget))
	(value (custom-variable-current-value widget)))
    (put symbol 'backup-value (list value))))

(defun custom-variable-reset-backup (widget)
  "Restore the backup value for the variable being edited by WIDGET.
The value that was current before this operation
becomes the backup value, so you can use this operation repeatedly
to switch between two values."
  (let* ((symbol (widget-value widget))
	 (set (or (get symbol 'custom-set) 'set-default))
	 (value (get symbol 'backup-value))
	 (comment-widget (widget-get widget :comment-widget))
	 (comment (widget-value comment-widget)))
    (if value
	(progn
	  (custom-variable-backup-value widget)
	  (custom-push-theme 'theme-value symbol 'user 'set value)
	  (condition-case nil
	      (funcall set symbol (car value))
	     (error nil)))
      (user-error "No backup value for %s" symbol))
    (put symbol 'customized-value (list (custom-quote (car value))))
    (put symbol 'variable-comment comment)
    (put symbol 'customized-variable-comment comment)
    (custom-variable-state-set widget)
    ;; This call will possibly make the comment invisible
    (custom-redraw widget)))

;;; The `custom-visibility' Widget

(define-widget 'custom-visibility 'visibility
  "Show or hide a documentation string."
  :button-face 'custom-visibility
  :pressed-face 'custom-visibility
  :mouse-face 'highlight
  :pressed-face 'highlight
  :on-glyph nil
  :off-glyph nil)

(defface custom-visibility
  '((t :height 0.8 :inherit link))
  "Face for the `custom-visibility' widget."
  :version "23.1"
  :group 'custom-faces)

;;; The `custom-face-edit' Widget.

(define-widget 'custom-face-edit 'checklist
  "Widget for editing face attributes.
The following properties have special meanings for this widget:

:value is a plist of face attributes.

:default-face-attributes, if non-nil, is a plist of defaults for
face attributes (as specified by a `default' defface entry)."
  :format "%v"
  :extra-offset 3
  :button-args '(:help-echo "Control whether this attribute has any effect.")
  :value-to-internal 'custom-face-edit-fix-value
  :match (lambda (widget value)
	   (widget-checklist-match widget
				   (custom-face-edit-fix-value widget value)))
  :value-create 'custom-face-edit-value-create
  :convert-widget 'custom-face-edit-convert-widget
  :args (mapcar (lambda (att)
		  (list 'group :inline t
			:format "%v"
			:sibling-args (widget-get (nth 1 att) :sibling-args)
			(list 'const :format "" :value (nth 0 att))
			(nth 1 att)))
		custom-face-attributes))

(defun custom-face-edit-value-create (widget)
  (let* ((alist (widget-checklist-match-find
		 widget (widget-get widget :value)))
	 (args  (widget-get widget :args))
	 (show-all (widget-get widget :show-all-attributes))
	 (buttons  (widget-get widget :buttons))
	 (defaults (widget-checklist-match-find
		    widget
		    (widget-get widget :default-face-attributes)))
	 entry)
    (unless (looking-back "^ *" (line-beginning-position))
      (insert ?\n))
    (insert-char ?\s (widget-get widget :extra-offset))
    (if (or alist defaults show-all)
	(dolist (prop args)
	  (setq entry (or (assq prop alist)
			  (assq prop defaults)))
	  (if (or entry show-all)
	      (widget-checklist-add-item widget prop entry)))
      (insert (propertize "-- Empty face --" 'face 'shadow) ?\n))
    (let ((indent (widget-get widget :indent)))
      (if indent (insert-char ?\s (widget-get widget :indent))))
    (push (widget-create-child-and-convert
	   widget 'visibility
	   :help-echo "Show or hide all face attributes."
	   :button-face 'custom-visibility
	   :pressed-face 'custom-visibility
	   :mouse-face 'highlight
	   :on "Hide Unused Attributes"    :off "Show All Attributes"
	   :on-glyph nil :off-glyph nil
	   :always-active t
	   :action 'custom-face-edit-value-visibility-action
	   show-all)
	  buttons)
    (insert ?\n)
    (widget-put widget :buttons buttons)
    (widget-put widget :children (nreverse (widget-get widget :children)))))

(defun custom-face-edit-value-visibility-action (widget &rest _ignore)
  ;; Toggle hiding of face attributes.
  (let ((parent (widget-get widget :parent)))
    (widget-put parent :show-all-attributes
		(not (widget-get parent :show-all-attributes)))
    (custom-redraw parent)))

(defun custom-face-edit-fix-value (_widget value)
  "Ignoring WIDGET, convert :bold and :italic in VALUE to new form.
Also change :reverse-video to :inverse-video."
  (custom-fix-face-spec value))

(defun custom-face-edit-convert-widget (widget)
  "Convert :args as widget types in WIDGET."
  (widget-put
   widget
   :args (mapcar (lambda (arg)
		   (widget-convert arg
				   :deactivate 'custom-face-edit-deactivate
				   :activate 'custom-face-edit-activate
				   :delete 'custom-face-edit-delete))
		 (widget-get widget :args)))
  widget)

(defconst custom-face-edit (widget-convert 'custom-face-edit)
  "Converted version of the `custom-face-edit' widget.")

(defun custom-face-edit-deactivate (widget)
  "Make face widget WIDGET inactive for user modifications."
  (unless (widget-get widget :inactive)
    (let ((tag (custom-face-edit-attribute-tag widget))
	  (from (copy-marker (widget-get widget :from)))
	  (value (widget-value widget))
	  (inhibit-read-only t)
	  (inhibit-modification-hooks t))
      (save-excursion
	(goto-char from)
	(widget-default-delete widget)
	(insert tag ": " (propertize "--" 'face 'shadow) "\n")
	(widget-put widget :inactive
		    (cons value (cons from (- (point) from))))))))

(defun custom-face-edit-activate (widget)
  "Make face widget WIDGET active for user modifications."
  (let ((inactive (widget-get widget :inactive))
	(inhibit-read-only t)
	(inhibit-modification-hooks t))
    (when (consp inactive)
      (save-excursion
	(goto-char (car (cdr inactive)))
	(delete-region (point) (+ (point) (cdr (cdr inactive))))
	(widget-put widget :inactive nil)
	(widget-apply widget :create)
	(widget-value-set widget (car inactive))
	(widget-setup)))))

(defun custom-face-edit-delete (widget)
  "Remove WIDGET from the buffer."
  (let ((inactive (widget-get widget :inactive))
	(inhibit-read-only t)
	(inhibit-modification-hooks t))
    (if (not inactive)
	;; Widget is alive, we don't have to do anything special
	(widget-default-delete widget)
      ;; WIDGET is already deleted because we did so to deactivate it;
      ;; now just get rid of the label we put in its place.
      (delete-region (car (cdr inactive))
		     (+ (car (cdr inactive)) (cdr (cdr inactive))))
      (widget-put widget :inactive nil))))


(defun custom-face-edit-attribute-tag (widget)
  "Return the first :tag property in WIDGET or one of its children."
  (let ((tag (widget-get widget :tag)))
    (or (and (not (equal tag "")) tag)
	(let ((children (widget-get widget :children)))
	  (while (and (null tag) children)
	    (setq tag (custom-face-edit-attribute-tag (pop children))))
	  tag))))

;;; The `custom-display' Widget.

(define-widget 'custom-display 'menu-choice
  "Select a display type."
  :tag "Display"
  :value t
  :help-echo "Specify frames where the face attributes should be used."
  :args '((const :tag "all" t)
	  (const :tag "defaults" default)
	  (checklist
	   :tag "specific display"
	   :offset 0
	   :extra-offset 9
	   :args ((group :sibling-args (:help-echo "\
Only match the specified window systems.")
			 (const :format "Type: "
				type)
			 (checklist :inline t
				    :offset 0
				    (const :format "X "
					   :sibling-args (:help-echo "\
The X11 Window System.")
					   x)
				    (const :format "W32 "
					   :sibling-args (:help-echo "\
MS Windows.")
					   w32)
				    (const :format "MAC "
					   :sibling-args (:help-echo "\
Mac OS.")
					   mac)
				    (const :format "NS "
					   :sibling-args (:help-echo "\
GNUstep or Macintosh OS Cocoa interface.")
					   ns)
				    (const :format "PGTK "
					   :sibling-args (:help-echo "\
Pure-GTK interface.")
					   pgtk)
                                    (const :format "Haiku "
					   :sibling-args (:help-echo "\
Haiku interface.")
					   haiku)
                                    (const :format "Android "
					   :sibling-args (:help-echo "\
Android interface.")
					   android)
				    (const :format "DOS "
					   :sibling-args (:help-echo "\
Plain MS-DOS.")
					   pc)
				    (const :format "TTY%n"
					   :sibling-args (:help-echo "\
Plain text terminals.")
					   tty)))
		  (group :sibling-args (:help-echo "\
Only match the frames with the specified color support.")
			 (const :format "Class: "
				class)
			 (checklist :inline t
				    :offset 0
				    (const :format "Color "
					   :sibling-args (:help-echo "\
Match color frames.")
					   color)
				    (const :format "Grayscale "
					   :sibling-args (:help-echo "\
Match grayscale frames.")
					   grayscale)
				    (const :format "Monochrome%n"
					   :sibling-args (:help-echo "\
Match frames with no color support.")
					   mono)))
		  (group :sibling-args (:help-echo "\
The minimum number of colors the frame should support.")
			 (const :format "" min-colors)
			 (integer :tag "Minimum number of colors" ))
		  (group :sibling-args (:help-echo "\
Only match frames with the specified intensity.")
			 (const :format "\
Background brightness: "
				background)
			 (checklist :inline t
				    :offset 0
				    (const :format "Light "
					   :sibling-args (:help-echo "\
Match frames with light backgrounds.")
					   light)
				    (const :format "Dark\n"
					   :sibling-args (:help-echo "\
Match frames with dark backgrounds.")
					   dark)))
		  (group :sibling-args (:help-echo "\
Only match frames that support the specified face attributes.")
			 (const :format "Supports attributes:" supports)
			 (custom-face-edit :inline t :format "%n%v"))))))

;;; The `custom-face' Widget.

(defface custom-face-tag
  '((t :inherit custom-variable-tag))
  "Face used for face tags."
  :group 'custom-faces)

(defcustom custom-face-default-form 'selected
  "Default form of displaying face definition."
  :type '(choice (const all)
		 (const selected)
		 (const lisp))
  :group 'custom-buffer
  :version "20.3")

(defun custom-face-documentation (face)
  "Return documentation of FACE for use in Custom buffer."
  (format "%s%s" (face-documentation face)
          ;; This duplicates some code from describe-face.
          ;; TODO extract to separate utility function?
          ;; In practice this does not get used, because M-x customize-face
          ;; follows aliases.
          (let ((alias (get face 'face-alias))
                (obsolete (get face 'obsolete-face)))
            (if (and alias obsolete)
                (format "\nThis face is obsolete%s; use `%s' instead.\n"
                        (if (stringp obsolete)
                            (format " since %s" obsolete)
                          "")
                        alias)
              ""))))

(define-widget 'custom-face 'custom
  "Widget for customizing a face.
The following properties have special meanings for this widget:

:value is the face name (a symbol).

:custom-form should be a symbol describing how to display and
  edit the face attributes---either `selected' (attributes for
  selected display only), `all' (all attributes), `lisp' (as a
  Lisp sexp), or `mismatch' (should not happen); if nil, use
  the return value of `custom-face-default-form'.

:custom-style describes the widget interface style; nil is the
  default style, while `simple' means a simpler interface that
  inhibits the magic custom-state widget.

:sample-indent, if non-nil, is the number of columns to which to
  indent the face sample (an integer).

:shown-value, if non-nil, is the face spec to display as the value
  of the widget, instead of the current face spec."
  :sample-face 'custom-face-tag
  :help-echo "Set or reset this face."
  :documentation-property #'custom-face-documentation
  :value-create 'custom-face-value-create
  :action 'custom-face-action
  :custom-category 'face
  :custom-form nil
  :custom-set 'custom-face-set
  :custom-mark-to-save 'custom-face-mark-to-save
  :custom-reset-current 'custom-redraw
  :custom-reset-saved 'custom-face-reset-saved
  :custom-reset-standard 'custom-face-reset-standard
  :custom-mark-to-reset-standard 'custom-face-mark-to-reset-standard
  :custom-standard-value 'custom-face-standard-value
  :custom-state-set-and-redraw 'custom-face-state-set-and-redraw
  :custom-menu 'custom-face-menu-create)

(define-widget 'custom-face-all 'editable-list
  "An editable list of display specifications and attributes."
  :entry-format "%i %d %v"
  :insert-button-args '(:help-echo "Insert new display specification here.")
  :append-button-args '(:help-echo "Append new display specification here.")
  :delete-button-args '(:help-echo "Delete this display specification.")
  :args '((group :format "%v" custom-display custom-face-edit)))

(defconst custom-face-all (widget-convert 'custom-face-all)
  "Converted version of the `custom-face-all' widget.")

(defun custom-filter-face-spec (spec filter-index &optional default-filter)
  "Return a canonicalized version of SPEC.
FILTER-INDEX is the index in the entry for each attribute in
`custom-face-attributes' at which the appropriate filter function can be
found, and DEFAULT-FILTER is the filter to apply for attributes that
don't specify one."
  (mapcar (lambda (entry)
	    ;; Filter a single face-spec entry
	    (let ((tests (car entry))
		  (unfiltered-attrs
		   ;; Handle both old- and new-style attribute syntax
		   (if (listp (car (cdr entry)))
		       (car (cdr entry))
		     (cdr entry)))
		  (filtered-attrs nil))
	      ;; Filter each face attribute
	      (while unfiltered-attrs
		(let* ((attr (pop unfiltered-attrs))
		       (pre-filtered-value (pop unfiltered-attrs))
		       (filter
			(or (nth filter-index (assq attr custom-face-attributes))
			    default-filter))
		       (filtered-value
			(if filter
			    (funcall filter pre-filtered-value)
			  pre-filtered-value)))
		  (push filtered-value filtered-attrs)
		  (push attr filtered-attrs)))
	      ;;
	      (list tests filtered-attrs)))
	  spec))

(defun custom-pre-filter-face-spec (spec)
  "Return SPEC changed as necessary for editing by the face customization widget.
SPEC must be a full face spec."
  (custom-filter-face-spec spec 2))

(defun custom-post-filter-face-spec (spec)
  "Return the customized SPEC in a form suitable for setting the face."
  (custom-filter-face-spec spec 3))

(defun custom-face-widget-to-spec (widget)
  "Return a face spec corresponding to WIDGET.
WIDGET should be a `custom-face' widget."
  (unless (eq (widget-type widget) 'custom-face)
    (error "Invalid widget"))
  (let ((child (car (widget-get widget :children))))
    (custom-post-filter-face-spec
     (if (eq (widget-type child) 'custom-face-edit)
	 `((t ,(widget-value child)))
       (widget-value child)))))

(defun custom-face-get-current-spec-unfiltered (face)
  "Return the current spec for face FACE, without filtering it."
  (let ((spec (or (get face 'customized-face)
		  (get face 'saved-face)
		  (get face 'face-defface-spec)
		  ;; Attempt to construct it.
		  `((t ,(custom-face-attributes-get
			 face (selected-frame)))))))
    ;; If the user has changed this face in some other way,
    ;; edit it as the user has specified it.
    (if (not (face-spec-match-p face spec (selected-frame)))
        (setq spec `((t ,(face-attr-construct face)))))
    spec))

(defun custom-face-get-current-spec (face)
  "Return the current spec for face FACE, filtering it."
  (custom-pre-filter-face-spec (custom-face-get-current-spec-unfiltered face)))

(defun custom-toggle-hide-face (visibility-widget &rest _ignore)
  "Toggle the visibility of a `custom-face' parent widget.
By default, this signals an error if the parent has unsaved
changes.  If the parent has a `simple' :custom-style property,
the present value is saved to its :shown-value property instead."
  (let ((widget (widget-get visibility-widget :parent)))
    (unless (eq (widget-type widget) 'custom-face)
      (error "Invalid widget type"))
    (custom-load-widget widget)
    (let ((state (widget-get widget :custom-state)))
      (if (eq state 'hidden)
	  (widget-put widget :custom-state 'unknown)
	;; In normal interface, widget can't be hidden if modified.
	(when (memq state '(invalid modified set))
	  (if (eq (widget-get widget :custom-style) 'simple)
	      (widget-put widget :shown-value
			  (custom-face-widget-to-spec widget))
	    (error "There are unsaved changes")))
	(widget-put widget :documentation-shown nil)
	(widget-put widget :custom-state 'hidden))
      (custom-redraw widget)
      (widget-setup))))

(defun custom-face-value-create (widget)
  "Create a list of the display specifications for WIDGET."
  (let* ((buttons (widget-get widget :buttons))
	 (symbol  (widget-get widget :value))
	 (tag (or (widget-get widget :tag)
		  (prin1-to-string symbol)))
	 (hiddenp (eq (widget-get widget :custom-state) 'hidden))
	 (style   (widget-get widget :custom-style))
	 children)

    (if (eq custom-buffer-style 'tree)

	;; Draw a tree-style `custom-face' widget
	(progn
	  (insert (widget-get widget :custom-prefix)
		  (if (widget-get widget :custom-last) " `--- " " |--- "))
	  (push (widget-create-child-and-convert
		 widget 'custom-browse-face-tag)
		buttons)
	  (insert " " tag "\n")
	  (widget-put widget :buttons buttons))

      ;; Draw an ordinary `custom-face' widget
      ;; Visibility indicator.
      (push (widget-create-child-and-convert
             widget 'custom-visibility
             :help-echo "Hide or show this face."
             :on "Hide" :off "Show"
             :on-glyph "down" :off-glyph "right"
             :action 'custom-toggle-hide-face
             (not hiddenp))
            buttons)
      ;; Face name (tag).
      (insert " ")
      (push (widget-create-child-and-convert
             widget 'face-link
	     :button-face 'link
             :tag tag
             :action (lambda (&rest _x)
                       (find-face-definition symbol)))
            buttons)
      (insert
       (cond ((eq custom-buffer-style 'face) " ")
	     ((string-match-p "face\\'" tag)   ":")
	     (t " face: ")))

      ;; Face sample.
      (let ((sample-indent (widget-get widget :sample-indent))
	    (indent-tabs-mode nil))
	(and sample-indent
	     (<= (current-column) sample-indent)
	     (indent-to-column sample-indent)))
      (push (widget-create-child-and-convert
	     widget 'item
	     :format "[%{%t%}]"
	     :sample-face (let ((spec (widget-get widget :shown-value)))
			    (if spec (face-spec-choose spec) symbol))
	     :tag "sample")
	    buttons)
      (insert "\n")

      ;; Magic.
      (unless (eq (widget-get widget :custom-style) 'simple)
	(let ((magic (widget-create-child-and-convert
		      widget 'custom-magic nil)))
	  (widget-put widget :custom-magic magic)
	  (push magic buttons)))

      ;; Update buttons.
      (widget-put widget :buttons buttons)

      ;; Insert documentation.
      (unless (and hiddenp (eq style 'simple))
	(widget-put widget :documentation-indent 3)
	(widget-add-documentation-string-button
	 widget :visibility-widget 'custom-visibility)
	;; The comment field
	(unless hiddenp
	  (let ((comment-widget
                 (widget-create-child-and-convert
                  widget 'custom-comment
                  :parent widget
                  :value (or
                          (and
                           (widget-get widget :comment-shown)
                           (widget-value (widget-get widget :comment-widget)))
                          (get symbol 'face-comment)
                          ""))))
	    (widget-put widget :comment-widget comment-widget)
	    (push comment-widget children))))

      ;; Editor.
      (unless (eq (preceding-char) ?\n)
	(insert "\n"))
      (unless hiddenp
	(custom-load-widget widget)
	(unless (widget-get widget :custom-form)
	  (widget-put widget :custom-form custom-face-default-form))

	(let* ((shown-value (widget-get widget :shown-value))
               (spec (or shown-value (custom-face-get-current-spec symbol)))
	       (form (widget-get widget :custom-form))
	       (indent (widget-get widget :indent))
	       face-alist face-entry spec-default spec-match editor)

	  ;; Find a display in SPEC matching the selected display.
	  ;; This will use the usual face customization interface.
	  (setq face-alist spec)
	  (when (eq (car-safe (car-safe face-alist)) 'default)
	    (setq spec-default (pop face-alist)))

	  (while (and face-alist (listp face-alist) (null spec-match))
	    (setq face-entry (car face-alist))
	    (and (listp face-entry)
		 (face-spec-set-match-display (car face-entry)
					      (selected-frame))
		 (widget-apply custom-face-edit :match (cadr face-entry))
		 (setq spec-match face-entry))
	    (setq face-alist (cdr face-alist)))

	  ;; Insert the appropriate editing widget.
	  (setq editor
		(cond
		 ((and (eq form 'selected)
		       (or spec-match spec-default))
		  (when indent (insert-char ?\s indent))
		  (widget-create-child-and-convert
		   widget 'custom-face-edit
		   :value (cadr spec-match)
		   :default-face-attributes (cadr spec-default)))
		 ((and (not (eq form 'lisp))
		       (widget-apply custom-face-all :match spec))
		  (widget-create-child-and-convert
		   widget 'custom-face-all :value spec))
		 (t
		  (when indent
		    (insert-char ?\s indent))
		  (widget-create-child-and-convert
		   widget 'sexp :value spec))))
          (push editor children)
          (widget-put widget :children children)
	  (custom-face-state-set widget (not shown-value)))))))

(defun cus--face-link (widget _format)
  (widget-create-child-and-convert
   widget 'face-link
   :button-face 'link
   :tag "link"
   :action (lambda (&rest _x)
             (customize-face (widget-value widget)))))

(defvar custom-face-menu nil
  "If non-nil, an alist of actions for the `custom-face' widget.

This variable is kept for backward compatibility reasons, please use
`custom-face-extended-menu' instead.

Each entry has the form (NAME ACTION FILTER) where NAME is the name of
the menu entry, ACTION is the function to call on the widget when the
menu is selected, and FILTER is a predicate which takes a `custom-face'
widget as an argument, and returns non-nil if ACTION is valid on that
widget.  If FILTER is nil, ACTION is always valid.")

(defvar custom-face-extended-menu
  (let ((map (make-sparse-keymap)))
    (define-key-after map [custom-face-set]
      '(menu-item "Set for Current Session" custom-face-set))
    (when (or custom-file init-file-user)
      (define-key-after map [custom-face-save]
        '(menu-item "Save for Future Sessions" custom-face-save)))
    (define-key-after map [custom-redraw]
      '(menu-item "Undo Edits" custom-redraw
                  :enable (memq
                           (widget-get custom-actioned-widget :custom-state)
                           '(modified changed))))
    (define-key-after map [custom-face-reset-saved]
      '(menu-item "Revert This Session's Customization" custom-face-reset-saved
                  :enable (memq
                           (widget-get custom-actioned-widget :custom-state)
                           '(modified set changed))))
    (when (or custom-file init-file-user)
      (define-key-after map [custom-face-reset-standard]
        '(menu-item "Erase Customization" custom-face-reset-standard
                    :enable (get (widget-value custom-actioned-widget)
                                 'face-defface-spec))))
    (define-key-after map [sep0]
      '(menu-item "---"))
    (define-key-after map [custom-comment-show]
      '(menu-item "Add Comment" custom-comment-show
                  :enable (custom-comment-invisible-p custom-actioned-widget)))
    (define-key-after map [sep1]
      '(menu-item "---"))
    (define-key-after map [custom-face-edit-selected]
      '(menu-item "For Current Display" custom-face-edit-selected
                  :button (:radio . (eq (widget-get custom-actioned-widget
                                                    :custom-form)
                                        'selected))))
    (define-key-after map [custom-face-edit-all]
      '(menu-item "For All Kinds of Displays" custom-face-edit-all
                  :button (:radio . (eq (widget-get custom-actioned-widget
                                                    :custom-form)
                                        'all))))
    (define-key-after map [custom-face-edit-lisp]
      '(menu-item "Show Lisp Expression" custom-face-edit-lisp
                  :button (:radio . (eq (widget-get custom-actioned-widget
                                                    :custom-form)
                                        'lisp))))
    map)
  "A menu for `custom-face' widgets.
Used in `custom-face-action' to show a menu to the user.")

(defun custom-face-edit-selected (widget)
  "Edit selected attributes of the value of WIDGET."
  (widget-put widget :custom-state 'unknown)
  (widget-put widget :custom-form 'selected)
  (custom-redraw widget))

(defun custom-face-edit-all (widget)
  "Edit all attributes of the value of WIDGET."
  (widget-put widget :custom-state 'unknown)
  (widget-put widget :custom-form 'all)
  (custom-redraw widget))

(defun custom-face-edit-lisp (widget)
  "Edit the Lisp representation of the value of WIDGET."
  (widget-put widget :custom-state 'unknown)
  (widget-put widget :custom-form 'lisp)
  (custom-redraw widget))

(defun custom-face-state (face)
  "Return the current state of the face FACE.
This is one of `set', `saved', `changed', `themed', or `rogue'."
  (let* ((comment (get face 'face-comment))
	 (state
	  (cond
	   ((or (get face 'customized-face)
		(get face 'customized-face-comment))
	    (if (equal (get face 'customized-face-comment) comment)
		'set
	      'changed))
	   ((or (get face 'saved-face)
		(get face 'saved-face-comment))
	    (cond ((not (equal (get face 'saved-face-comment) comment))
		   'changed)
		  ((eq 'user (caar (get face 'theme-face)))
		   'saved)
		  ((eq 'changed (caar (get face 'theme-face)))
		   'changed)
		  (t 'themed)))
	   ((get face 'face-defface-spec)
	    (cond (comment 'changed)
		  ((get face 'theme-face) 'themed)
		  (t 'standard)))
	   (t 'rogue))))
    ;; If the user called set-face-attribute to change the default for
    ;; new frames, this face is "set outside of Customize".
    (if (and (not (eq state 'rogue))
	     (get face 'face-modified))
	'changed
      state)))

(defun custom-face-state-set (widget &optional no-filter)
  "Set the state of WIDGET, a custom-face widget.
If the user edited the widget, set the state to modified.  If not, the new
state is one of the return values of `custom-face-state'.
Optional argument NO-FILTER means to check against an unfiltered spec."
  (let ((face (widget-value widget)))
    (widget-put widget :custom-state
                (if (face-spec-match-p
                     face
                     (if no-filter
                         (custom-face-get-current-spec-unfiltered face)
                       (custom-face-widget-to-spec widget)))
                    (custom-face-state face)
                  'modified))))

(defun custom-face-action (widget &optional event)
  "Show the menu for `custom-face' WIDGET.
Optional EVENT is the location for the menu."
  (if (eq (widget-get widget :custom-state) 'hidden)
      (custom-toggle-hide widget)
    (let* ((completion-ignore-case t)
           (custom-actioned-widget widget)
	   (symbol (widget-get widget :value))
	   (answer (widget-choose (concat "Operation on "
					  (custom-unlispify-tag-name symbol))
                                  (if custom-face-menu
                                      (custom-menu-filter custom-face-menu
                                                          widget)
                                    custom-face-extended-menu)
                                  event)))
      (if answer
	  (funcall answer widget)))))

(defun custom-face-set (widget)
  "Make the face attributes in WIDGET take effect."
  (let* ((symbol (widget-value widget))
	 (value  (custom-face-widget-to-spec widget))
	 (comment-widget (widget-get widget :comment-widget))
	 (comment (widget-value comment-widget)))
    (when (equal comment "")
      (setq comment nil)
      ;; Make the comment invisible by hand if it's empty
      (custom-comment-hide comment-widget))
    ;; When modifying the default face, we need to save the standard or themed
    ;; attrs, in case the user asks to revert to them in the future.
    ;; In GUIs, when resetting the attributes of the default face, the frame
    ;; parameters associated with this face won't change, unless explicitly
    ;; passed a value.  Storing this known attrs allows us to tell faces.el to
    ;; set those attributes to specified values, making the relevant frame
    ;; parameters stay in sync with the default face.
    (when (and (eq symbol 'default)
               (not (get symbol 'custom-face-default-attrs))
               (memq (custom-face-state symbol) '(standard themed)))
      (put symbol 'custom-face-default-attrs
           (custom-face-get-current-spec symbol)))
    (custom-push-theme 'theme-face symbol 'user 'set value)
    (face-spec-set symbol value 'customized-face)
    (put symbol 'face-comment comment)
    (put symbol 'customized-face-comment comment)
    (custom-face-state-set widget)
    (custom-redraw-magic widget)))

(defun custom-face-mark-to-save (widget)
  "Mark for saving the face edited by WIDGET."
  (let* ((symbol (widget-value widget))
	 (value  (custom-face-widget-to-spec widget))
	 (comment-widget (widget-get widget :comment-widget))
	 (comment (widget-value comment-widget))
	 (standard (eq (widget-get widget :custom-state) 'standard)))
    (when (equal comment "")
      (setq comment nil)
      ;; Make the comment invisible by hand if it's empty
      (custom-comment-hide comment-widget))
    ;; See the comments in `custom-face-set'.
    (when (and (eq symbol 'default)
               (not (get symbol 'custom-face-default-attrs))
               (memq (custom-face-state symbol) '(standard themed)))
      (put symbol 'custom-face-default-attrs
           (custom-face-get-current-spec symbol)))
    (custom-push-theme 'theme-face symbol 'user 'set value)
    (face-spec-set symbol value (if standard 'reset 'saved-face))
    (put symbol 'face-comment comment)
    (put symbol 'customized-face-comment nil)
    (put symbol 'saved-face-comment comment)))

(defsubst custom-face-state-set-and-redraw (widget)
  "Set state of face widget WIDGET and redraw with current settings."
  (custom-face-state-set widget)
  (custom-redraw-magic widget))

(defun custom-face-save (widget)
  "Save the face edited by WIDGET."
  (let ((form (widget-get widget :custom-form))
        (symbol (widget-value widget)))
    ;; See the comments in `custom-face-set'.
    (when (and (eq symbol 'default)
               (not (get symbol 'custom-face-default-attrs))
               (memq (custom-face-state symbol) '(standard themed)))
      (put symbol 'custom-face-default-attrs
           (custom-face-get-current-spec symbol)))
    (if (memq form '(all lisp))
        (custom-face-mark-to-save widget)
      ;; The user is working on only a selected terminal type;
      ;; make sure we save the entire spec to `custom-file'. (Bug #40866)
      ;; If recreating a widget that may have been edited by the user, remember
      ;; to always save the edited value into the :shown-value property, so
      ;; we use that value for the recreated widget.  (Bug#44331)
      (let ((child (car (widget-get widget :children))))
        (if (eq (widget-type child) 'custom-face-edit)
            (widget-put widget :shown-value `((t ,(widget-value child))))
          (widget-put widget :shown-value (widget-value child))))
      (custom-face-edit-all widget)
      (widget-put widget :shown-value nil) ; Reset it after we used it.
      (custom-face-mark-to-save widget)
      (if (eq form 'selected)
          (custom-face-edit-selected widget)
        ;; `form' is edit or mismatch; can't happen.
        (widget-put widget :custom-form form))))
  (custom-save-all)
  (custom-face-state-set-and-redraw widget))

(defun custom-face-reset-saved (widget)
  "Restore WIDGET to the face's default attributes.
If there is a saved face, restore it; otherwise reset to the
uncustomized (themed or standard) face."
  (let* ((face (widget-value widget))
	 (child (car (widget-get widget :children)))
	 (saved-face (get face 'saved-face))
	 (comment (get face 'saved-face-comment))
	 (comment-widget (widget-get widget :comment-widget)))
    ;; If resetting the default face and there isn't a saved value,
    ;; push a fake user setting, so that reverting to the default
    ;; attributes works.
    (custom-push-theme 'theme-face face 'user
                       (if (or saved-face (eq face 'default)) 'set 'reset)
                       (or saved-face
                           ;; If this is t, then MODE is 'reset,
                           ;; and `custom-push-theme' ignores this argument.
                           (not (eq face 'default))
                           (get face 'custom-face-default-attrs)))
    (face-spec-set face saved-face 'saved-face)
    (when (and (not saved-face) (eq face 'default))
      ;; Remove the fake user setting.
      (custom-push-theme 'theme-face face 'user 'reset))
    (put face 'face-comment comment)
    (put face 'customized-face-comment nil)
    (widget-value-set child saved-face)
    ;; This call manages the comment visibility
    (widget-value-set comment-widget (or comment ""))
    (custom-face-state-set widget)
    (custom-redraw widget)))

(defun custom-face-standard-value (widget)
  (get (widget-value widget) 'face-defface-spec))

(defun custom-face-mark-to-reset-standard (widget)
  "Restore widget WIDGET to the face's standard attribute values.
If `custom-reset-standard-faces-list' is nil, save, reset and
redraw the widget immediately."
  (let* ((symbol (widget-value widget))
	 (child (car (widget-get widget :children)))
	 (value (get symbol 'face-defface-spec))
	 (comment-widget (widget-get widget :comment-widget)))
    (unless value
      (user-error "No standard setting for this face"))
    ;; If erasing customizations for the default face, push a fake user setting,
    ;; so that reverting to the default attributes works.
    (custom-push-theme 'theme-face symbol 'user
                       (if (eq symbol 'default) 'set 'reset)
                       (or (not (eq symbol 'default))
                           (get symbol 'custom-face-default-attrs)))
    (face-spec-set symbol value 'reset)
    ;; Remove the fake user setting.
    (custom-push-theme 'theme-face symbol 'user 'reset)
    (put symbol 'face-comment nil)
    (put symbol 'customized-face-comment nil)
    (if (and custom-reset-standard-faces-list
	     (or (get symbol 'saved-face) (get symbol 'saved-face-comment)))
	;; Do this later.
	(progn
	  (put symbol 'saved-face nil)
	  (put symbol 'saved-face-comment nil)
	  ;; Append this to `custom-reset-standard-faces-list' and have
	  ;; `custom-reset-standard-save-and-update' save setting to the
	  ;; file, update the widget's state, and redraw it.
	  (setq custom-reset-standard-faces-list
		(cons widget custom-reset-standard-faces-list)))
      (when (or (get symbol 'saved-face) (get symbol 'saved-face-comment))
	(put symbol 'saved-face nil)
	(put symbol 'saved-face-comment nil)
	(custom-save-all))
      (widget-value-set child
			(custom-pre-filter-face-spec
			 (list (list t (custom-face-attributes-get
					symbol nil)))))
      ;; This call manages the comment visibility
      (widget-value-set comment-widget "")
      (custom-face-state-set widget)
      (custom-redraw-magic widget))))

(defun custom-face-reset-standard (widget)
  "Restore WIDGET to the face's standard attribute values.
This operation eliminates any saved attributes for the face,
restoring it to the state of a face that has never been customized."
  (let (custom-reset-standard-faces-list)
    (custom-face-mark-to-reset-standard widget)))

;;; The `face' Widget.

(defvar widget-face-prompt-value-history nil
  "History of input to `widget-face-prompt-value'.")

(define-widget 'face 'symbol
  "A Lisp face name (with sample)."
  :format "%{%t%}: %f (%{sample%}) %v"
  :tag "Face"
  :value 'default
  :sample-face-get 'widget-face-sample-face-get
  :notify 'widget-face-notify
  :match (lambda (_widget value) (facep value))
  :completions (apply-partially #'completion-table-with-predicate
                                obarray #'facep 'strict)
  :prompt-match 'facep
  :prompt-history 'widget-face-prompt-value-history
  :format-handler 'cus--face-link
  :validate (lambda (widget)
	      (unless (facep (widget-value widget))
		(widget-put widget
			    :error (format "Invalid face: %S"
					   (widget-value widget)))
		widget)))

(defun widget-face-sample-face-get (widget)
  (let ((value (widget-value widget)))
    (if (facep value)
	value
      'default)))

(defun widget-face-notify (widget child &optional event)
  "Update the sample, and notify the parent."
  (overlay-put (widget-get widget :sample-overlay)
	       'face (widget-apply widget :sample-face-get))
  (widget-default-notify widget child event))


;;; The `hook' Widget.

(define-widget 'hook 'list
  "An Emacs Lisp hook."
  :value-to-internal (lambda (_widget value)
		       (if (and value (symbolp value))
			   (list value)
			 value))
  :match (lambda (widget value)
	   (or (symbolp value)
	       (widget-group-match widget value)))
  ;; Avoid adding undefined functions to the hook, especially for
  ;; things like `find-file-hook' or even more basic ones, to avoid
  ;; chaos.
  :set (lambda (symbol value)
	 (dolist (elt value)
	   (if (fboundp elt)
	       (add-hook symbol elt))))
  :convert-widget 'custom-hook-convert-widget
  :tag "Hook")

(defun custom-hook-convert-widget (widget)
  ;; Handle `:options'.
  (let* ((options (widget-get widget :options))
	 (other '(editable-list :inline t
				:entry-format "%i %d%v"
				(function :format " %v")))
	 (args (if options
		   (list `(checklist :inline t
				     ,@(mapcar (lambda (entry)
						 `(function-item ,entry))
					       options))
			 other)
		 (list other))))
    (widget-put widget :args args)
    widget))

;;; The `fringe-bitmap' Widget.

(defvar widget-fringe-bitmap-prompt-value-history nil
  "History of input to `widget-fringe-bitmap-prompt-value'.")

;; In no-X builds, fringe.el isn't preloaded.
(autoload 'fringe-bitmap-p "fringe")

(define-widget 'fringe-bitmap 'symbol
  "A Lisp fringe bitmap name."
  :format "%v"
  :tag "Fringe bitmap"
  :match (lambda (_widget value)
           ;; In no-X builds (where `fringe-bitmaps' is undefined),
           ;; allow anything.  This ensures that customizations set on
           ;; a with-X build aren't considered invalid under no-X.
           (or (not (boundp 'fringe-bitmaps))
               (fringe-bitmap-p value)))
  :completions (apply-partially #'completion-table-with-predicate
                                obarray #'fringe-bitmap-p 'strict)
  :prompt-match 'fringe-bitmap-p
  :prompt-history 'widget-face-prompt-value-history
  :validate (lambda (widget)
	      (unless (fringe-bitmap-p (widget-value widget))
		(widget-put widget
			    :error (format "Invalid fringe bitmap: %S"
					   (widget-value widget)))
		widget)))

;;; The `custom-group-link' Widget.

(define-widget 'custom-group-link 'link
  "Show parent in other window when activated."
  :button-face 'custom-link
  :mouse-face 'highlight
  :pressed-face 'highlight
  :help-echo "Create customization buffer for this group."
  :keymap custom-mode-link-map
  :follow-link 'mouse-face
  :action 'custom-group-link-action)

(defun custom-group-link-action (widget &rest _ignore)
  (customize-group (widget-value widget)))

;;; The `custom-group' Widget.

(defcustom custom-group-tag-faces nil
  "Face used for group tags.
The first member is used for level 1 groups, the second for level 2,
and so forth.  The remaining group tags are shown with `custom-group-tag'."
  :type '(repeat face)
  :group 'custom-faces)

(defface custom-group-tag-1
  '((default :weight bold :height 1.2 :inherit variable-pitch)
    (((class color) (background dark)) :foreground "pink")
    (((min-colors 88) (class color) (background light)) :foreground "red1")
    (((class color) (background light)) :foreground "red"))
  "Face for group tags."
  :group 'custom-faces)

(defface custom-group-tag
  '((default :weight bold :height 1.2 :inherit variable-pitch)
    (((class color) (background dark)) :foreground "light blue")
    (((min-colors 88) (class color) (background light)) :foreground "blue1")
    (((class color) (background light)) :foreground "blue")
    (t :weight bold))
  "Face for low level group tags."
  :group 'custom-faces)

(defface custom-group-subtitle
  '((t :weight bold))
  "Face for the \"Subgroups:\" subtitle in Custom buffers."
  :group 'custom-faces)

(defvar custom-group-doc-align-col 20)

(define-widget 'custom-group 'custom
  "Customize group."
  :format "%v"
  :sample-face-get 'custom-group-sample-face-get
  :documentation-property 'group-documentation
  :help-echo "Set or reset all members of this group."
  :value-create 'custom-group-value-create
  :action 'custom-group-action
  :custom-category 'group
  :custom-set 'custom-group-set
  :custom-mark-to-save 'custom-group-mark-to-save
  :custom-reset-current 'custom-group-reset-current
  :custom-reset-saved 'custom-group-reset-saved
  :custom-reset-standard 'custom-group-reset-standard
  :custom-mark-to-reset-standard 'custom-group-mark-to-reset-standard
  :custom-state-set-and-redraw 'custom-group-state-set-and-redraw
  :custom-menu 'custom-group-menu-create)

(defun custom-group-sample-face-get (widget)
  ;; Use :sample-face.
  (or (nth (1- (widget-get widget :custom-level)) custom-group-tag-faces)
      'custom-group-tag))

(define-widget 'custom-group-visibility 'visibility
  "An indicator and manipulator for hidden group contents."
  :create 'custom-group-visibility-create)

(defun custom-group-visibility-create (widget)
  (let ((visible (widget-value widget)))
    (if visible
	(insert "--------")))
  (widget-default-create widget))

(defun custom--filter-obsolete-variables (items)
  "Filter obsolete variables from ITEMS."
  (seq-remove (lambda (item)
                (and (eq (nth 1 item) 'custom-variable)
                     (get (nth 0 item) 'byte-obsolete-variable)))
              items))

(defun custom-group-members (symbol groups-only)
  "Return SYMBOL's custom group members.
If GROUPS-ONLY is non-nil, return only those members that are groups."
  (if (not groups-only)
      (get symbol 'custom-group)
    (let (members)
      (dolist (entry (get symbol 'custom-group))
	(when (eq (nth 1 entry) 'custom-group)
	  (push entry members)))
      (nreverse members))))

(defun custom-group--draw-horizontal-line ()
  "Draw a horizontal line at point.
This works for both graphical and text displays."
  (let ((p (point)))
    (insert "\n")
    (put-text-property p (1+ p) 'face '(:underline t))
    (overlay-put (make-overlay p (1+ p))
		 'before-string
		 (propertize "\n" 'face '(:underline t)
		             'display
                             (list 'space :align-to
                                   `(+ (0 . right)
                                       ,(min (window-hscroll)
                                             (- (line-end-position)
                                                (line-beginning-position)))))))))

(defun custom-group-value-create (widget)
  "Insert a customize group for WIDGET in the current buffer."
  (unless (eq (widget-get widget :custom-state) 'hidden)
    (custom-load-widget widget))
  (let* ((state (widget-get widget :custom-state))
	 (level (widget-get widget :custom-level))
	 ;; (indent (widget-get widget :indent))
	 (prefix (widget-get widget :custom-prefix))
	 (buttons (widget-get widget :buttons))
	 (tag (substitute-command-keys (widget-get widget :tag)))
	 (symbol (widget-value widget))
	 (members (custom-group-members symbol
					(and (eq custom-buffer-style 'tree)
					     custom-browse-only-groups)))
	 (doc (substitute-command-keys (widget-docstring widget))))
    (cond ((and (eq custom-buffer-style 'tree)
		(eq state 'hidden)
		(or members (custom-unloaded-widget-p widget)))
	   (insert prefix)
	   (push (widget-create-child-and-convert
		  widget 'custom-browse-visibility
		  :tag "+")
		 buttons)
	   (insert "-- ")
	   (push (widget-create-child-and-convert
		  widget 'custom-browse-group-tag)
		 buttons)
	   (insert " " tag "\n")
	   (widget-put widget :buttons buttons))
	  ((and (eq custom-buffer-style 'tree)
		(zerop (length members)))
	   (insert prefix "[ ]-- ")
	   (push (widget-create-child-and-convert
		  widget 'custom-browse-group-tag)
		 buttons)
	   (insert " " tag "\n")
	   (widget-put widget :buttons buttons))
	  ((eq custom-buffer-style 'tree)
	   (insert prefix)
	   (if (zerop (length members))
	       (progn
		 (insert prefix "[ ]-- ")
		 ;; (widget-glyph-insert nil "[ ]" "empty")
		 ;; (widget-glyph-insert nil "-- " "horizontal")
		 (push (widget-create-child-and-convert
			widget 'custom-browse-group-tag)
		       buttons)
		 (insert " " tag "\n")
		 (widget-put widget :buttons buttons))
	     (push (widget-create-child-and-convert
		    widget 'custom-browse-visibility
		    ;; :tag-glyph "minus"
		    :tag "-")
		   buttons)
	     (insert "-\\ ")
	     ;; (widget-glyph-insert nil "-\\ " "top")
	     (push (widget-create-child-and-convert
		    widget 'custom-browse-group-tag)
		   buttons)
	     (insert " " tag "\n")
	     (widget-put widget :buttons buttons)
	     (message "Creating group...")
	     (let* ((members (custom-sort-items
			      members
			      ;; Never sort the top-level custom group.
			      (unless (eq symbol 'emacs)
				custom-browse-sort-alphabetically)
			      custom-browse-order-groups))
		    (prefixes (widget-get widget :custom-prefixes))
		    (custom-prefix-list (custom-prefix-add symbol prefixes))
		    (extra-prefix (if (widget-get widget :custom-last)
				      "   "
				    " | "))
		    (prefix (concat prefix extra-prefix))
		    children entry)
	       (while members
		 (setq entry (car members)
		       members (cdr members))
		 (push (widget-create-child-and-convert
			widget (nth 1 entry)
			:group widget
			:tag (custom-unlispify-tag-name (nth 0 entry))
			:custom-prefixes custom-prefix-list
			:custom-level (1+ level)
			:custom-last (null members)
			:value (nth 0 entry)
			:custom-prefix prefix)
		       children))
	       (widget-put widget :children (reverse children)))
	     (message "Creating group...done")))
	  ;; Nested style.
	  ((eq state 'hidden)
	   ;; Create level indicator.
	   ;; Create tag.
	   (if (eq custom-buffer-style 'links)
	       (push (widget-create-child-and-convert
		      widget 'custom-group-link
		      :tag tag
		      symbol)
		     buttons)
	     (insert-char ?\s (* custom-buffer-indent (1- level)))
	     (insert "-- ")
	     (push (widget-create-child-and-convert
		    widget 'custom-group-visibility
		    :help-echo "Show members of this group."
		    :action 'custom-toggle-parent
		    (not (eq state 'hidden)))
		   buttons))
	   (if (>= (current-column) custom-group-doc-align-col)
	       (insert "  "))
	   ;; Create magic button.
	   (let ((magic (widget-create-child-and-convert
			 widget 'custom-magic nil)))
	     (widget-put widget :custom-magic magic)
	     (push magic buttons))
	   ;; Update buttons.
	   (widget-put widget :buttons buttons)
	   ;; Insert documentation.
	   (when (eq custom-buffer-style 'links)
	       (widget-put widget :documentation-indent
			   custom-group-doc-align-col))
	   (widget-add-documentation-string-button
	    widget :visibility-widget 'custom-visibility))

	  ;; Nested style.
	  (t				;Visible.
           (custom-group--draw-horizontal-line)

	   ;; Add parent groups references above the group.
	   (when (eq level 1)
	     (if (custom-add-parent-links widget "Parent groups:")
		 (insert "\n")))
	   (insert-char ?\s (* custom-buffer-indent (1- level)))
	   ;; Create tag.
	   (let ((start (point)))
	     (insert tag " group: ")
	     (widget-specify-sample widget start (point)))
	   (cond
	    ((not doc)
	     (insert " Group definition missing. "))
	    ((< (length doc) 50)
	     (insert doc)))
	   ;; Create visibility indicator.
	   (unless (eq custom-buffer-style 'links)
	     (insert "--------")
	     (push (widget-create-child-and-convert
		    widget 'visibility
		    :help-echo "Hide members of this group."
		    :action 'custom-toggle-parent
		    (not (eq state 'hidden)))
		   buttons)
	     (insert " "))
	   (insert "\n")
	   ;; Create magic button.
	   (let ((magic (widget-create-child-and-convert
			 widget 'custom-magic
			 :indent 0
			 nil)))
	     (widget-put widget :custom-magic magic)
	     (push magic buttons))
	   ;; Update buttons.
	   (widget-put widget :buttons buttons)
	   ;; Insert documentation.
	   (when (and doc (>= (length doc) 50))
	     (widget-add-documentation-string-button
	      widget :visibility-widget 'custom-visibility))

	   ;; Parent groups.
	   (if nil  ;;; This should test that the buffer
		    ;;; was not made to display a group.
	       (when (eq level 1)
		 (insert-char ?\s custom-buffer-indent)
		 (custom-add-parent-links widget)))
	   (custom-add-see-also widget
				(make-string (* custom-buffer-indent level)
					     ?\s))
	   ;; Members.
	   (message "Creating group...")
           (let* ((members (custom--filter-obsolete-variables
                            (custom-sort-items
                             members
                             ;; Never sort the top-level custom group.
                             (unless (eq symbol 'emacs)
                               custom-buffer-sort-alphabetically)
                             custom-buffer-order-groups)))
		  (prefixes (widget-get widget :custom-prefixes))
		  (custom-prefix-list (custom-prefix-add symbol prefixes))
		  (have-subtitle (and (not (eq symbol 'emacs))
				      (eq custom-buffer-order-groups 'last)))
		  prev-type
		  children)

	     (dolist-with-progress-reporter (entry members) "Creating group entries..."
	       (unless (eq prev-type 'custom-group)
		 (widget-insert "\n"))
	       (let ((sym (nth 0 entry))
		     (type (nth 1 entry)))
		 (when (and have-subtitle (eq type 'custom-group))
		   (setq have-subtitle nil)
		   (widget-insert
		    (propertize "Subgroups:\n" 'face 'custom-group-subtitle)))
		 (setq prev-type type)
		 (push (widget-create-child-and-convert
			widget type
			:group widget
			:tag (custom-unlispify-tag-name sym)
			:custom-prefixes custom-prefix-list
			:custom-level (1+ level)
			:value sym)
		       children)
		 (unless (eq (preceding-char) ?\n)
		   (widget-insert "\n"))))

	     (setq children (nreverse children))
	     (mapc 'custom-magic-reset children)
	     (widget-put widget :children children)
	     (custom-group-state-update widget))
	   ;; End line
           (insert "\n")
           (custom-group--draw-horizontal-line)))))

(defvar custom-group-menu nil
  "If non-nil, an alist of actions for the `custom-group' widget.

This variable is kept for backward compatibility reasons, please use
`custom-group-extended-menu' instead.

Each entry has the form (NAME ACTION FILTER) where NAME is the name of
the menu entry, ACTION is the function to call on the widget when the
menu is selected, and FILTER is a predicate which takes a `custom-group'
widget as an argument, and returns non-nil if ACTION is valid on that
widget.  If FILTER is nil, ACTION is always valid.")

(defvar custom-group-extended-menu
  (let ((map (make-sparse-keymap)))
    (define-key-after map [custom-group-set]
      '(menu-item "Set for Current Session" custom-group-set
                  :enable (eq (widget-get custom-actioned-widget :custom-state)
                              'modified)))
    (when (or custom-file init-file-user)
      (define-key-after map [custom-group-save]
        '(menu-item "Save for Future Sessions" custom-group-save
                    :enable (memq
                             (widget-get custom-actioned-widget :custom-state)
                             '(modified set)))))
    (define-key-after map [custom-group-reset-current]
      '(menu-item "Undo Edits" custom-group-reset-current
                  :enable (eq (widget-get custom-actioned-widget :custom-state)
                              'modified)))
    (define-key-after map [custom-group-reset-saved]
      '(menu-item "Revert This Session's Customizations"
                  custom-group-reset-saved
                  :enable (memq
                           (widget-get custom-actioned-widget :custom-state)
                           '(modified set))))
    (when (or custom-file init-file-user)
      (define-key-after map [custom-group-reset-standard]
        '(menu-item "Erase Customization" custom-group-reset-standard
                    :enable (memq
                             (widget-get custom-actioned-widget :custom-state)
                             '(modified set saved)))))
    map)
    "A menu for `custom-group' widgets.
Used in `custom-group-action' to show a menu to the user.")

(defun custom-group-action (widget &optional event)
  "Show the menu for `custom-group' WIDGET.
Optional EVENT is the location for the menu."
  (if (eq (widget-get widget :custom-state) 'hidden)
      (custom-toggle-hide widget)
    (let* ((completion-ignore-case t)
           (custom-actioned-widget widget)
	   (answer (widget-choose (concat "Operation on "
					  (custom-unlispify-tag-name
					   (widget-get widget :value)))
                                  (if custom-group-menu
                                      (custom-menu-filter custom-group-menu
                                                          widget)
                                    custom-group-extended-menu)
                                  event)))
      (if answer
	  (funcall answer widget)))))

(defun custom-group-set (widget)
  "Set changes in all modified group members."
  (dolist (child (widget-get widget :children))
    (when (eq (widget-get child :custom-state) 'modified)
      (widget-apply child :custom-set))))

(defun custom-group-mark-to-save (widget)
  "Mark all modified group members for saving."
  (dolist (child (widget-get widget :children))
    (when (memq (widget-get child :custom-state) '(modified set))
      (widget-apply child :custom-mark-to-save))))

(defsubst custom-group-state-set-and-redraw (widget)
  "Set state of group widget WIDGET and redraw with current settings."
  (dolist (child (widget-get widget :children))
    (when (memq (widget-get child :custom-state) '(modified set))
      (widget-apply child :custom-state-set-and-redraw))))

(defun custom-group-save (widget)
  "Save all modified group members."
  (custom-group-mark-to-save widget)
  (custom-save-all)
  (custom-group-state-set-and-redraw widget))

(defun custom-group-reset-current (widget)
  "Reset all modified group members."
  (dolist (child (widget-get widget :children))
    (when (eq (widget-get child :custom-state) 'modified)
      (widget-apply child :custom-reset-current))))

(defun custom-group-reset-saved (widget)
  "Reset all modified or set group members."
  (dolist (child (widget-get widget :children))
    (when (memq (widget-get child :custom-state) '(modified set))
      (widget-apply child :custom-reset-saved))))

(defun custom-group-reset-standard (widget)
  "Reset all modified, set, or saved group members."
  (let ((custom-reset-standard-variables-list '(t))
	(custom-reset-standard-faces-list '(t)))
    (custom-group-mark-to-reset-standard widget)
    (custom-reset-standard-save-and-update)))

(defun custom-group-mark-to-reset-standard (widget)
  "Mark to reset all modified, set, or saved group members."
  (dolist (child (widget-get widget :children))
    (when (memq (widget-get child :custom-state)
		'(modified set saved))
      (widget-apply child :custom-mark-to-reset-standard))))

(defun custom-group-state-update (widget)
  "Update magic."
  (unless (eq (widget-get widget :custom-state) 'hidden)
    (let* ((children (widget-get widget :children))
	   (states (mapcar (lambda (child)
			     (widget-get child :custom-state))
			   children))
	   (magics custom-magic-alist)
	   (found 'standard))
      (while magics
	(let ((magic (car (car magics))))
	  (if (and (not (eq magic 'hidden))
		   (memq magic states))
	      (setq found magic
		    magics nil)
	    (setq magics (cdr magics)))))
      (widget-put widget :custom-state found)))
  (custom-magic-reset widget))

;;; Reading and writing the custom file.

;;;###autoload
(defcustom custom-file nil
  "File used for storing customization information.
The default is nil, which means to use your init file
as specified by `user-init-file'.  If the value is not nil,
it should be an absolute file name.

You can set this option through Custom, if you carefully read the
last paragraph below.  However, usually it is simpler to write
something like the following in your init file:

(setq custom-file \"~/.config/emacs-custom.el\")
(load custom-file)

Note that both lines are necessary: the first line tells Custom to
save all customizations in this file, but does not load it.

When you change this variable outside Custom, look in the
previous custom file (usually your init file) for the
forms `(custom-set-variables ...)'  and `(custom-set-faces ...)',
and copy them (whichever ones you find) to the new custom file.
This will preserve your existing customizations.

If you save this option using Custom, Custom will write all
currently saved customizations, including the new one for this
option itself, into the file you specify, overwriting any
`custom-set-variables' and `custom-set-faces' forms already
present in that file.  It will not delete any customizations from
the old custom file.  You should do that manually if that is what you
want.  You also have to put something like (load \"CUSTOM-FILE\")
in your init file, where CUSTOM-FILE is the actual name of the
file.  Otherwise, Emacs will not load the file when it starts up,
and hence will not set `custom-file' to that file either."
  :type '(choice (const :tag "Your Emacs init file" nil)
		 (file :format "%t:%v%d"
		       :doc
		       "Please read entire docstring below before setting \
this through Custom.
Click on \"More\" (or position point there and press RETURN)
if only the first line of the docstring is shown."))
  :group 'customize)

(defun custom-file (&optional no-error)
  "Return the file name for saving customizations."
  (if (or (null user-init-file)
          (and (null custom-file) init-file-had-error))
      ;; Started with -q, i.e. the file containing Custom settings
      ;; hasn't been read.  Saving settings there won't make much
      ;; sense.
      (if no-error
	  nil
	(user-error "Saving settings from \"emacs -q\" would overwrite existing customizations"))
    (file-chase-links (or custom-file user-init-file))))

;; If recentf-mode is non-nil, this is defined.
(declare-function recentf-expand-file-name "recentf" (name))

;;;###autoload
(defun custom-save-all ()
  "Save all customizations in `custom-file'."
  (when (and (null custom-file) init-file-had-error)
    (error "Cannot save customizations; init file was not fully loaded"))
  (let* ((filename (custom-file))
	 (recentf-exclude
	  (if recentf-mode
	      (cons (concat "\\`"
			    (regexp-quote
			     (recentf-expand-file-name (custom-file)))
			    "\\'")
		    recentf-exclude)))
	 (old-buffer (find-buffer-visiting filename))
	 old-buffer-name)

    (with-current-buffer (let ((find-file-visit-truename t))
			   (or old-buffer
                               (let ((delay-mode-hooks t))
                                 (find-file-noselect filename))))
      ;; We'll save using file-precious-flag, so avoid destroying
      ;; symlinks.  (If we're not already visiting the buffer, this is
      ;; handled by find-file-visit-truename, above.)
      (when old-buffer
	(setq old-buffer-name (buffer-file-name))
	(set-visited-file-name (file-chase-links filename)))

      (unless (eq major-mode 'emacs-lisp-mode)
        (delay-mode-hooks (emacs-lisp-mode)))
      (let ((inhibit-read-only t)
	    (print-length nil)
	    (print-level nil)
            ;; We might be saving byte-code with embedded NULs, which
            ;; can cause problems when read back, so print them
            ;; readably.  (Bug#52554)
            (print-escape-control-characters t))
        ;; Insert lexical cookie, but only if the buffer is empty.
        (save-restriction
          (widen)
          (atomic-change-group
            (when (eq (point-min) (point-max))
              (save-excursion
                (goto-char (point-min))
                (insert ";;; -*- lexical-binding: t -*-\n")))
	    (custom-save-variables)
	    (custom-save-faces)
            (custom-save-icons))))
      (let ((file-precious-flag t))
	(save-buffer))
      (if old-buffer
	  (progn
	    (set-visited-file-name old-buffer-name)
	    (set-buffer-modified-p nil))
	(kill-buffer (current-buffer))))))

;;;###autoload
(defun customize-save-customized ()
  "Save all user options which have been set in this session."
  (interactive)
  (mapatoms (lambda (symbol)
	      (let ((face (get symbol 'customized-face))
		    (value (get symbol 'customized-value))
		    (face-comment (get symbol 'customized-face-comment))
		    (variable-comment
		     (get symbol 'customized-variable-comment)))
		(when face
		  (put symbol 'saved-face face)
		  (custom-push-theme 'theme-face symbol 'user 'set value)
		  (put symbol 'customized-face nil))
		(when value
		  (put symbol 'saved-value value)
		  (custom-push-theme 'theme-value symbol 'user 'set value)
		  (put symbol 'customized-value nil))
		(when variable-comment
		  (put symbol 'saved-variable-comment variable-comment)
		  (put symbol 'customized-variable-comment nil))
		(when face-comment
		  (put symbol 'saved-face-comment face-comment)
		  (put symbol 'customized-face-comment nil)))))
  ;; We really should update all custom buffers here.
  (custom-save-all))

;; Editing the custom file contents in a buffer.

(defun custom-save-delete (symbol)
  "Delete all calls to SYMBOL from the contents of the current buffer.
Leave point at the old location of the first such call,
or (if there were none) at the end of the buffer.

This function does not save the buffer."
  (goto-char (point-min))
  ;; Skip all whitespace and comments.
  (while (forward-comment 1))
  (or (eobp)
      (save-excursion (forward-sexp (buffer-size)))) ; Test for scan errors.
  (let (first)
    (catch 'found
      (while t ;; We exit this loop only via throw.
	;; Skip all whitespace and comments.
	(while (forward-comment 1))
	(let ((start (point))
	      (sexp (condition-case nil
			(read (current-buffer))
		      (end-of-file (throw 'found nil)))))
	  (when (and (listp sexp)
		     (eq (car sexp) symbol))
	    (delete-region start (point))
	    (unless first
	      (setq first (point)))))))
    (if first
	(goto-char first)
      ;; Move in front of local variables, otherwise long Custom
      ;; entries would make them ineffective.
      (let ((pos (point-max))
	    (case-fold-search t))
	(save-excursion
	  (goto-char (point-max))
	  (search-backward "\n\^L" (max (- (point-max) 3000) (point-min))
			   'move)
	  (when (search-forward "Local Variables:" nil t)
	    (setq pos (line-beginning-position))))
	(goto-char pos)))))

(defun custom-save-variables ()
  "Save all customized variables in `custom-file'."
  (save-excursion
    (custom-save-delete 'custom-set-variables)
    (let ((standard-output (current-buffer))
	  (saved-list (make-list 1 0)))
      ;; First create a sorted list of saved variables.
      (mapatoms
       (lambda (symbol)
	 (if (and (get symbol 'saved-value)
		  ;; ignore theme values
		  (or (null (get symbol 'theme-value))
		      (eq 'user (caar (get symbol 'theme-value)))))
	     (nconc saved-list (list symbol)))))
      (setq saved-list (sort (cdr saved-list) 'string<))
      (unless (bolp)
	(princ "\n"))
      (princ "(custom-set-variables
 ;; custom-set-variables was added by Custom.
 ;; If you edit it by hand, you could mess it up, so be careful.
 ;; Your init file should contain only one such instance.
 ;; If there is more than one, they won't work right.\n")
      (dolist (symbol saved-list)
	(let ((spec (car-safe (get symbol 'theme-value)))
	      (value (get symbol 'saved-value))
	      (requests (get symbol 'custom-requests))
	      (now (and (not (custom-variable-p symbol))
			(or (boundp symbol)
			    (eq (get symbol 'force-value)
				'rogue))))
	      (comment (get symbol 'saved-variable-comment)))
	  ;; Check REQUESTS for validity.
	  (dolist (request requests)
	    (when (and (symbolp request) (not (featurep request)))
	      (message "Unknown requested feature: %s" request)
	      (setq requests (delq request requests))))
	  ;; Is there anything customized about this variable?
	  (when (or (and spec (eq (car spec) 'user))
		    comment
		    (and (null spec) (get symbol 'saved-value)))
	    ;; Output an element for this variable.
	    ;; It has the form (SYMBOL VALUE-FORM NOW REQUESTS COMMENT).
	    ;; SYMBOL is the variable name.
	    ;; VALUE-FORM is an expression to return the customized value.
	    ;; NOW if non-nil means always set the variable immediately
	    ;; when the customizations are reloaded.  This is used
	    ;; for rogue variables
	    ;; REQUESTS is a list of packages to load before setting the
	    ;; variable.  Each element of it will be passed to `require'.
	    ;; COMMENT is whatever comment the user has specified
	    ;; with the customize facility.
	    (unless (bolp)
	      (princ "\n"))
	    (princ " '(")
	    (prin1 symbol)
	    (princ " ")
	    (let ((val (prin1-to-string (car value))))
	      (if (< (length val) 60)
		  (insert val)
		(newline-and-indent)
		(let ((beginning-of-val (point)))
		  (insert val)
		  (save-excursion
		    (goto-char beginning-of-val)
		    (indent-pp-sexp 1)))))
	    (when (or now requests comment)
	      (princ " ")
	      (prin1 now)
	      (when (or requests comment)
		(princ " ")
		(prin1 requests)
		(when comment
		  (princ " ")
		  (prin1 comment))))
	    (princ ")"))))
      (if (bolp)
	  (princ " "))
      (princ ")")
      (when (/= (following-char) ?\n)
	(princ "\n")))))

(defun custom-save-faces ()
  "Save all customized faces in `custom-file'."
  (save-excursion
    (custom-save-delete 'custom-reset-faces)
    (custom-save-delete 'custom-set-faces)
    (let ((standard-output (current-buffer))
	  (saved-list (make-list 1 0)))
      ;; First create a sorted list of saved faces.
      (mapatoms
       (lambda (symbol)
	 (if (and (get symbol 'saved-face)
		  (eq 'user (car (car-safe (get symbol 'theme-face)))))
	     (nconc saved-list (list symbol)))))
      (setq saved-list (sort (cdr saved-list) 'string<))
      ;; The default face must be first, since it affects the others.
      (if (memq 'default saved-list)
	  (setq saved-list (cons 'default (delq 'default saved-list))))
      (unless (bolp)
	(princ "\n"))
      (princ "(custom-set-faces
 ;; custom-set-faces was added by Custom.
 ;; If you edit it by hand, you could mess it up, so be careful.
 ;; Your init file should contain only one such instance.
 ;; If there is more than one, they won't work right.\n")
      (dolist (symbol saved-list)
	(let ((spec (car-safe (get symbol 'theme-face)))
	      (value (get symbol 'saved-face))
	      (now (not (or (get symbol 'face-defface-spec)
                            (and (not (facep symbol))
				 (not (get symbol 'force-face))))))
	      (comment (get symbol 'saved-face-comment)))
	  (when (or (and spec (eq (nth 0 spec) 'user))
		    comment
		    (and (null spec) (get symbol 'saved-face)))
	    ;; Don't print default face here.
	    (unless (bolp)
	      (princ "\n"))
	    (princ " '(")
	    (prin1 symbol)
	    (princ " ")
	    (prin1 value)
	    (when (or now comment)
	      (princ " ")
	      (prin1 now)
	      (when comment
		(princ " ")
		(prin1 comment)))
	    (princ ")"))))
      (if (bolp)
	  (princ " "))
      (princ ")")
      (when (/= (following-char) ?\n)
	(princ "\n")))))

;;; The Customize Menu.

;;; Menu support

(defcustom custom-menu-nesting 2
  "Maximum nesting in custom menus."
  :type 'integer
  :group 'custom-menu)

(defun custom-face-menu-create (_widget symbol)
  "Ignoring WIDGET, create a menu entry for customization face SYMBOL."
  (vector (custom-unlispify-menu-entry symbol)
	  `(customize-face ',symbol)
	  t))

(defun custom-variable-menu-create (_widget symbol)
  "Ignoring WIDGET, create a menu entry for customization variable SYMBOL."
  (let ((type (get symbol 'custom-type)))
    (setq type (ensure-list type))
    (if (and type (widget-get type :custom-menu))
	(widget-apply type :custom-menu symbol)
      (vector (custom-unlispify-menu-entry symbol)
	      `(customize-variable ',symbol)
	      t))))

;; Add checkboxes to boolean variable entries.
(widget-put (get 'boolean 'widget-type)
	    :custom-menu (lambda (_widget symbol)
			   (vector (custom-unlispify-menu-entry symbol)
				   `(customize-variable ',symbol)
				   ':style 'toggle
				   ':selected symbol)))

(defun custom-group-menu-create (_widget symbol)
  "Ignoring WIDGET, create a menu entry for customization group SYMBOL."
  `( ,(custom-unlispify-menu-entry symbol t)
     :filter (lambda (&rest junk)
	       (let* ((menu (custom-menu-create ',symbol)))
		 (if (consp menu) (cdr menu) menu)))))

;;;###autoload
(defun custom-menu-create (symbol)
  "Create menu for customization group SYMBOL.
The menu is in a format applicable to `easy-menu-define'."
  (let* ((deactivate-mark nil)
	 (item (vector (custom-unlispify-menu-entry symbol)
		       `(customize-group ',symbol)
		       t)))
    (if (and (or (not (boundp 'custom-menu-nesting))
		 (>= custom-menu-nesting 0))
	     (progn
	       (custom-load-symbol symbol)
	       (< (length (get symbol 'custom-group)) widget-menu-max-size)))
	(let ((custom-prefix-list (custom-prefix-add symbol
						     custom-prefix-list))
	      (members (custom-sort-items (get symbol 'custom-group)
					  custom-menu-sort-alphabetically
					  custom-menu-order-groups)))
	  `(,(custom-unlispify-menu-entry symbol t)
	    ,item
	    "--"
	    ,@(mapcar (lambda (entry)
			(widget-apply (if (listp (nth 1 entry))
					  (nth 1 entry)
					(list (nth 1 entry)))
				      :custom-menu (nth 0 entry)))
		      members)))
      item)))

;;;###autoload
(defun customize-menu-create (symbol &optional name)
  "Return a customize menu for customization group SYMBOL.
If optional NAME is given, use that as the name of the menu.
Otherwise the menu will be named `Customize'.
The format is suitable for use with `easy-menu-define'."
  (unless name
    (setq name "Customize"))
  `(,name
    :filter (lambda (&rest junk)
	      (let ((menu (custom-menu-create ',symbol)))
		(if (consp menu) (cdr menu) menu)))))

;;; Toolbar and menubar support

(easy-menu-define
  Custom-mode-menu (list custom-mode-map custom-field-keymap)
  "Menu used in customization buffers."
  (nconc (list "Custom"
	       (customize-menu-create 'customize))
	 (mapcar (lambda (arg)
		   (let ((tag     (nth 0 arg))
			 (command (nth 1 arg))
                         (visible (nth 2 arg))
                         (help    (nth 3 arg))
                         (active  (nth 6 arg)))
                     (vector tag command :visible (eval visible)
                             :active
                             `(or (eq t ',active)
                                  (seq-some ,(lambda (widget)
                                               (memq
                                                (widget-get widget
                                                            :custom-state)
                                                active))
                                            custom-options))
                             :help help)))
		 custom-commands)))

(defvar tool-bar-map)

;;; `custom-tool-bar-map' used to be set up here.  This will fail to
;;; DTRT when `display-graphic-p' returns nil during compilation.  Hence
;;; we set this up lazily in `Custom-mode'.
(defvar custom-tool-bar-map nil
  "Keymap for toolbar in Custom mode.")

;;; The Custom Mode.

(defun Custom-no-edit (_pos &optional _event)
  "Invoke button at POS, or refuse to allow editing of Custom buffer."
  (interactive "@d")
  (error "You can't edit this part of the Custom buffer"))

(defun Custom-newline (pos &optional event)
  "Invoke button at POS, or refuse to allow editing of Custom buffer.

To see what function the widget will call, use the
`widget-describe' command."
  (interactive "@d")
  (let ((button (get-char-property pos 'button)))
    ;; If there is no button at point, then use the one at the start
    ;; of the line, if it is a custom-group-link (bug#2298).
    (or button
	(if (setq button (get-char-property (line-beginning-position) 'button))
	    (or (eq (widget-type button) 'custom-group-link)
		(setq button nil))))
    (if button
	(widget-apply-action button event)
      (error "You can't edit this part of the Custom buffer"))))

(defun Custom-goto-parent ()
  "Go to the parent group listed at the top of this buffer.
If several parents are listed, go to the first of them."
  (interactive)
  (save-excursion
    (goto-char (point-min))
    (if (search-forward "\nParent groups: " nil t)
	(let* ((button (get-char-property (point) 'button))
	       (parent (downcase (widget-get  button :tag))))
	  (customize-group parent)))))

(defcustom Custom-mode-hook nil
  "Hook called when entering Custom mode."
  :type 'hook
  :group 'custom-buffer)

(defun custom-state-buffer-message (widget)
  (if (eq (widget-get (widget-get widget :parent) :custom-state) 'modified)
      (message "To install your edits, invoke [State] and choose the Set operation")))

(defun custom--initialize-widget-variables ()
  (setq-local widget-documentation-face 'custom-documentation)
  (setq-local widget-button-face custom-button)
  (setq-local widget-button-pressed-face custom-button-pressed)
  (setq-local widget-mouse-face custom-button-mouse)
  ;; We need this because of the "More" button on docstrings.
  ;; Otherwise clicking on "More" can push point offscreen, which
  ;; causes the window to recenter on point, which pushes the
  ;; newly-revealed docstring offscreen; which is annoying.  -- cyd.
  (setq-local widget-button-click-moves-point t)
  ;; When possible, use relief for buttons, not bracketing.  This test
  ;; may not be optimal.
  (when custom-raised-buttons
    (setq-local widget-push-button-prefix "")
    (setq-local widget-push-button-suffix "")
    (setq-local widget-link-prefix "")
    (setq-local widget-link-suffix ""))
  (setq show-trailing-whitespace nil))

(defvar touch-screen-keyboard-function) ; In touch-screen.el.

(defun Custom-display-on-screen-keyboard-p ()
  "Return whether it is okay to display the virtual keyboard at point."
  (get-char-property (point) 'field))

(define-derived-mode Custom-mode nil "Custom"
  "Major mode for editing customization buffers.

The following commands are available:

\\<widget-keymap>\
Move to next button, link or editable field.      \\[widget-forward]
Move to previous button, link or editable field.  \\[widget-backward]
\\<custom-field-keymap>\
Complete content of editable text field.   \\[widget-complete]
\\<custom-mode-map>\
Invoke button under the mouse pointer.     \\[widget-button-click]
Invoke button under point.                 \\[widget-button-press]
Set all options from current text.         \\[Custom-set]
Make values in current text permanent.     \\[Custom-save]
Make text match actual option values.      \\[Custom-reset-current]
Reset options to permanent settings.       \\[Custom-reset-saved]
Erase customizations; set options
  and buffer text to the standard values.  \\[Custom-reset-standard]

Entry to this mode calls the value of `Custom-mode-hook'
if that value is non-nil."
  (use-local-map custom-mode-map)
  (setq-local tool-bar-map
	      (or custom-tool-bar-map
		  ;; Set up `custom-tool-bar-map'.
		  (let ((map (make-sparse-keymap)))
		    (mapc
		     (lambda (arg)
		       (tool-bar-local-item-from-menu
			(nth 1 arg) (nth 4 arg) map custom-mode-map
			:label (nth 5 arg)))
		     custom-commands)
		    (setq custom-tool-bar-map map))))
  (setq-local custom--invocation-options nil
              custom--hidden-state 'hidden)
  (setq-local revert-buffer-function #'custom--revert-buffer)
  (setq-local text-conversion-style 'action)
  (setq-local touch-screen-keyboard-function
              #'Custom-display-on-screen-keyboard-p)
  (make-local-variable 'custom-options)
  (make-local-variable 'custom-local-buffer)
  (custom--initialize-widget-variables)
  (add-hook 'widget-edit-functions 'custom-state-buffer-message nil t))

(defun custom--revert-buffer (_ignore-auto _noconfirm)
  (unless custom--invocation-options
    (error "Insufficient data to revert"))
  (custom-buffer-create custom--invocation-options
                        (buffer-name)))

(put 'Custom-mode 'mode-class 'special)

;; Icons.

(define-widget 'custom-icon 'custom
  "A widget for displaying an icon.
The following properties have special meanings for this widget:

:hidden-states should be a list of widget states for which the
  widget's initial contents are to be hidden.

:shown-value, if non-nil, should be a list whose `car' is the
  variable value to display in place of the current value.

:custom-style describes the widget interface style; nil is the
  default style, while `simple' means a simpler interface that
  inhibits the magic custom-state widget."
  :format "%v"
  :help-echo "Alter or reset this icon."
  :documentation-property #'icon-documentation
  :custom-category 'option
  :custom-state nil
  :custom-form nil
  :value-create #'custom-icon-value-create
  :hidden-states '(standard)
  :action #'custom-icon-action
  :custom-set #'custom-icon-set
  :custom-mark-to-save #'custom-icon-mark-to-save
  :custom-reset-current #'custom-redraw
  :custom-reset-saved #'custom-icon-reset-saved
  :custom-state-set-and-redraw #'custom-icon-state-set-and-redraw
  :custom-reset-standard #'custom-icon-reset-standard
  :custom-mark-to-reset-standard #'custom-icon-mark-to-reset-standard)

(defun custom-icon-mark-to-save (widget)
  "Mark user customization for icon edited by WIDGET to be saved later."
  (let* ((icon (widget-value widget))
         (value (custom--icons-widget-value
                 (car (widget-get widget :children)))))
    (custom-push-theme 'theme-icon icon 'user 'set value)))

(defun custom-icon-reset-saved (widget)
  "Restore icon customized by WIDGET to the icon's default attributes.

If there's a theme value for the icon, resets to that.  Otherwise, resets to
its standard value."
  (let* ((icon (widget-value widget)))
    (custom-push-theme 'theme-icon icon 'user 'reset)
    (custom-icon-state-set widget)
    (custom-redraw widget)))

(defun custom-icon-state-set-and-redraw (widget)
  "Set state of icon widget WIDGET and redraw it with up-to-date settings."
  (custom-icon-state-set widget)
  (custom-redraw-magic widget))

(defun custom-icon-reset-standard (widget)
  "Reset icon edited by WIDGET to its standard value."
  (let* ((icon (widget-value widget))
         (themes (get icon 'theme-icon)))
    (dolist (theme themes)
      (custom-push-theme 'theme-icon icon (car theme) 'reset))
    (custom-save-all))
  (widget-put widget :custom-state 'unknown)
  (custom-redraw widget))

(defun custom-icon-mark-to-reset-standard (widget)
  "Reset icon edited by WIDGET to its standard value."
  ;; Don't mark for now, there aren't that many icons.
  (custom-icon-reset-standard widget))

(defvar custom-icon-extended-menu
  (let ((map (make-sparse-keymap)))
    (define-key-after map [custom-icon-set]
      '(menu-item "Set for Current Session" custom-icon-set
                  :enable (eq (widget-get custom-actioned-widget :custom-state)
                              'modified)))
    (when (or custom-file init-file-user)
      (define-key-after map [custom-icon-save]
        '(menu-item "Save for Future Sessions" custom-icon-save
                    :enable (memq
                             (widget-get custom-actioned-widget :custom-state)
                             '(modified set changed)))))
    (define-key-after map [custom-redraw]
      '(menu-item "Undo Edits" custom-redraw
                  :enable (memq
                           (widget-get custom-actioned-widget :custom-state)
                           '(modified changed))))
    (define-key-after map [custom-icon-reset-saved]
      '(menu-item "Revert This Session's Customization"
                  custom-icon-reset-saved
                  :enable (memq
                           (widget-get custom-actioned-widget :custom-state)
                           '(modified set changed rogue))))
    (when (or custom-file init-file-user)
      (define-key-after map [custom-icon-reset-standard]
        '(menu-item "Erase Customization" custom-icon-reset-standard
                    :enable (memq
                             (widget-get custom-actioned-widget :custom-state)
                             '(modified set changed saved rogue)))))
    map)
  "A menu for `custom-icon' widgets.
Used in `custom-icon-action' to show a menu to the user.")

(defun custom-icon-value-create (widget)
  "Here is where you edit the icon's specification."
  (custom-load-widget widget)
  (unless (widget-get widget :custom-form)
    (widget-put widget :custom-form custom-variable-default-form))
  (let* ((buttons (widget-get widget :buttons))
	 (children (widget-get widget :children))
	 (form (widget-get widget :custom-form))
	 (symbol (widget-get widget :value))
	 (tag (widget-get widget :tag))
	 (type '(repeat
                 (list (choice (const :tag "Images" image)
                               (const :tag "Colorful Emojis" emoji)
                               (const :tag "Monochrome Symbols" symbol)
                               (const :tag "Text Only" text))
                       (repeat string)
                       plist)))
	 (prefix (widget-get widget :custom-prefix))
	 (last (widget-get widget :custom-last))
	 (style (widget-get widget :custom-style))
	 (value (let ((shown-value (widget-get widget :shown-value)))
		  (cond (shown-value
			 (car shown-value))
	                (t (icon-complete-spec symbol nil t)))))
	 (state (or (widget-get widget :custom-state)
		    (if (memq (custom-icon-state symbol value)
			      (widget-get widget :hidden-states))
			'hidden))))

    ;; Transform the spec into something that agrees with the type.
    (setq value
          (mapcar
           (lambda (elem)
             (list (car elem)
                   (icon-spec-values elem)
                   (icon-spec-keywords elem)))
           value))

    ;; Now we can create the child widget.
    (cond ((eq custom-buffer-style 'tree)
	   (insert prefix (if last " `--- " " |--- "))
	   (push (widget-create-child-and-convert
		  widget 'custom-browse-variable-tag)
		 buttons)
	   (insert " " tag "\n")
	   (widget-put widget :buttons buttons))
	  ((eq state 'hidden)
	   ;; Indicate hidden value.
	   (push (widget-create-child-and-convert
		  widget 'custom-visibility
		  :help-echo "Show the value of this option."
		  :on-glyph "down"
		  :on "Hide"
		  :off-glyph "right"
		  :off "Show Value"
		  :action 'custom-toggle-hide-icon
		  nil)
		 buttons)
	   (insert " ")
	   (push (widget-create-child-and-convert
		  widget 'item
		  :format "%{%t%} "
		  :sample-face 'custom-variable-tag
		  :tag tag
		  :parent widget)
		 buttons))
	  (t
	   ;; Edit mode.
	   (push (widget-create-child-and-convert
		  widget 'custom-visibility
		  :help-echo "Hide or show this option."
		  :on "Hide"
		  :off "Show"
		  :on-glyph "down"
		  :off-glyph "right"
		  :action 'custom-toggle-hide-icon
		  t)
		 buttons)
	   (insert " ")
	   (let* ((format (widget-get type :format))
                  tag-format)
             (unless (string-match ":\\s-?" format)
	       (error "Bad format"))
	     (setq tag-format (substring format 0 (match-end 0)))
	     (push (widget-create-child-and-convert
		    widget 'item
		    :format tag-format
		    :action 'custom-tag-action
		    :help-echo "Change specs of this face."
		    :mouse-down-action 'custom-tag-mouse-down-action
		    :button-face 'custom-variable-button
		    :sample-face 'custom-variable-tag
		    :tag tag)
		   buttons)
	     (push (widget-create-child-and-convert
		    widget type
		    :value value)
		   children))))
    (unless (eq custom-buffer-style 'tree)
      (unless (eq (preceding-char) ?\n)
	(widget-insert "\n"))
      ;; Create the magic button.
      (unless (eq style 'simple)
	(let ((magic (widget-create-child-and-convert
		      widget 'custom-magic nil)))
	  (widget-put widget :custom-magic magic)
	  (push magic buttons)))
      (widget-put widget :buttons buttons)
      ;; Insert documentation.
      (widget-put widget :documentation-indent 3)
      (unless (and (eq style 'simple)
		   (eq state 'hidden))
	(widget-add-documentation-string-button
	 widget :visibility-widget 'custom-visibility))

      ;; Update the rest of the properties.
      (widget-put widget :custom-form form)
      (widget-put widget :children children)
      ;; Now update the state.
      (if (eq state 'hidden)
	  (widget-put widget :custom-state state)
	(custom-icon-state-set widget))
      ;; See also.
      (unless (eq state 'hidden)
	(when (eq (widget-get widget :custom-level) 1)
	  (custom-add-parent-links widget))
	(custom-add-see-also widget)))))

(defun custom-icon-action (widget &optional event)
  "Show the menu for `custom-icon' WIDGET.
Optional EVENT is the location for the menu."
  (if (eq (widget-get widget :custom-state) 'hidden)
      (custom-toggle-hide widget)
    (unless (eq (widget-get widget :custom-state) 'modified)
      (custom-icon-state-set widget))
    (custom-redraw-magic widget)
    (let* ((completion-ignore-case t)
           (custom-actioned-widget widget)
           (answer (widget-choose (concat "Operation on "
                                          (custom-unlispify-tag-name
                                           (widget-get widget :value)))
                                  custom-icon-extended-menu
                                  event)))
      (when answer
        (funcall answer widget)))))

(defun custom-toggle-hide-icon (visibility-widget &rest _ignore)
  "Toggle the visibility of a `custom-icon' parent widget.
By default, this signals an error if the parent has unsaved
changes."
  (let ((widget (widget-get visibility-widget :parent)))
    (unless (eq (widget-type widget) 'custom-icon)
      (error "Invalid widget type"))
    (custom-load-widget widget)
    (let ((state (widget-get widget :custom-state)))
      (if (eq state 'hidden)
	  (widget-put widget :custom-state 'unknown)
	;; In normal interface, widget can't be hidden if modified.
	(when (memq state '(invalid modified set))
	  (error "There are unsaved changes"))
	(widget-put widget :custom-state 'hidden))
      (custom-redraw widget)
      (widget-setup))))

(defun custom--icons-widget-value (widget)
  ;; Transform back to the real format.
  (mapcar
   (lambda (elem)
     (cons (nth 0 elem)
           (append (nth 1 elem) (nth 2 elem))))
   (widget-value widget)))

(defun custom-icon-set (widget)
  "Set the current spec for the icon being edited by WIDGET."
  (let* ((state (widget-get widget :custom-state))
	 (child (car (widget-get widget :children)))
	 (symbol (widget-value widget))
	 val)
    (when (eq state 'hidden)
      (user-error "Cannot update hidden icon"))

    (setq val (custom--icons-widget-value child))
    ;; FIXME: What was the intention here?
    ;; (unless (equal val (icon-complete-spec symbol))
    ;;   (custom-variable-backup-value widget))
    (custom-push-theme 'theme-icon symbol 'user 'set val)
    (custom-redraw widget)))

(defun custom-icon-save (widget)
  "Save value of icon edited by widget WIDGET."
  (custom-set-icons (cons (widget-value widget)
                          (list
                           (custom--icons-widget-value
                            (car (widget-get widget :children))))))
  (custom-save-all)
  (custom-icon-state-set widget)
  (custom-redraw-magic widget))

;;;###autoload
(defun customize-icon (icon)
  "Customize ICON."
  (interactive
   (let* ((v (symbol-at-point))
	  (default (and (iconp v) (symbol-name v)))
	  val)
     (setq val (completing-read (format-prompt "Customize icon" default)
		                obarray 'iconp t nil nil default))
     (list (if (equal val "")
	       (if (symbolp v) v nil)
	     (intern val)))))
  (unless icon
    (error "No icon specified"))
  (custom-buffer-create (list (list icon 'custom-icon))
			(format "*Customize Icon: %s*"
				(custom-unlispify-tag-name icon))))

(defun custom-icon-state-set (widget &optional state)
  "Set the state of WIDGET to STATE."
  (let ((value (custom--icons-widget-value
                (car (widget-get widget :children)))))
    (widget-put
     widget :custom-state
     (or state
         (custom-icon-state (widget-value widget) value)))))

;;; FIXME -- more work is needed here.  We don't properly
;;; differentiate between `saved' and `set'.
(defun custom-icon-state (symbol value)
  "Return the state of customize icon SYMBOL for VALUE.
Possible return values are `standard', `saved', `set', `themed',
and `changed'."
  (cond
   ((equal (icon-complete-spec symbol t t) value)
    'standard)
   ((equal (icon-complete-spec symbol nil t) value)
    (if (eq (caar (get symbol 'theme-icon)) 'user)
        'set
      'themed))
   (t 'changed)))

(defun custom-theme-set-icons (theme &rest specs)
  "Apply a list of icon specs associated with THEME.
THEME should be a symbol, and SPECS are icon name/spec pairs.
See `define-icon' for details."
  (custom-check-theme theme)
  (pcase-dolist (`(,icon ,spec) specs)
    (custom-push-theme 'theme-icon icon theme 'set spec)))

;;;###autoload
(defun custom-set-icons (&rest args)
  "Install user customizations of icon specs specified in ARGS.
These settings are registered as theme `user'.
The arguments should each be a list of the form:

  (SYMBOL EXP)

This stores EXP (without evaluating it) as the saved spec for SYMBOL."
  (apply #'custom-theme-set-icons 'user args))

;;;###autoload
(defun custom-save-icons ()
  "Save all customized icons in `custom-file'."
  (let ((values nil))
    (mapatoms
     (lambda (symbol)
       (let ((value (car-safe (get symbol 'theme-icon))))
	 (when (eq (car value) 'user)
           (push (list symbol (cadr value)) values)))))
    (save-excursion
      (custom-save-delete 'custom-set-icons)
      (when values
        (ensure-empty-lines)
        (insert "(custom-set-icons
 ;; custom-set-icons was added by Custom.
 ;; If you edit it by hand, you could mess it up, so be careful.
 ;; Your init file should contain only one such instance.
 ;; If there is more than one, they won't work right.\n")
        (dolist (value (sort values (lambda (s1 s2)
                                      (string< (car s1) (car s2)))))
	  (unless (bolp)
	    (insert "\n"))
          (insert "  '")
          (prin1 value (current-buffer)))
        (insert ")\n")))))

;;; Directory Local Variables.
;; The following code provides an Easy Customization interface to manage
;; `.dir-locals.el' files.
;; The main command is `customize-dirlocals'.  It presents a Custom-like buffer
;; but with a few tweaks.  Variables are inserted in a repeat widget, and
;; update its associated widget (the one for editing the value) upon the user
;; hitting RET or TABbing out of it.
;; This is unlike the `cus-theme.el' interface for editing themes, that prompts
;; the user for the variable to then create the appropriate widget.
(defvar-local custom-dirlocals-widget nil
  "Widget that holds the dir-locals customizations.")

(defvar-local custom-dirlocals-file-widget nil
  "Widget that holds the name of the dir-locals file being customized.")

(defvar-keymap custom-dirlocals-map
  :doc "Keymap used in the \"*Customize Dirlocals*\" buffer."
  :full t
  :parent widget-keymap
  "SPC"     #'scroll-up-command
  "S-SPC"   #'scroll-down-command
  "DEL"     #'scroll-down-command
  "C-x C-s" #'Custom-dirlocals-save
  "q"       #'Custom-buffer-done
  "n"       #'widget-forward
  "p"       #'widget-backward)

(defvar custom-dirlocals-field-map
  (let ((map (copy-keymap custom-field-keymap)))
    (define-key map "\C-x\C-s" #'Custom-dirlocals-save)
    (define-key map "\C-m" #'widget-field-activate)
    map)
  "Keymap for the editable fields in the \"*Customize Dirlocals*\" buffer .")

(defvar custom-dirlocals-commands
  '((" Save Settings " Custom-dirlocals-save t
     "Save Settings to the dir-locals file." "save" "Save" t)
    (" Undo Edits " Custom-dirlocals-revert-buffer t
     "Revert buffer, undoing any editions."
     "refresh" "Undo" t)
    (" Help for Customize " Custom-help t "Get help for using Customize."
     "help" "Help" t)
    (" Exit " Custom-buffer-done t "Exit Customize." "exit" "Exit" t))
  "Alist of specifications for Customize menu items, tool bar icons and buttons.
See `custom-commands' for further explanation.")

(easy-menu-define
  Custom-dirlocals-menu (list custom-dirlocals-map
                              custom-dirlocals-field-map)
  "Menu used in dirlocals customization buffers."
  (nconc (list "Custom"
               (customize-menu-create 'customize))
         (mapcar (lambda (arg)
                   (let ((tag     (nth 0 arg))
                         (command (nth 1 arg))
                         (visible (nth 2 arg))
                         (help    (nth 3 arg))
                         (active  (nth 6 arg)))
                     (vector tag command :visible (eval visible)
                             :active `(eq t ',active)
                             :help help)))
                 custom-dirlocals-commands)))

(defvar custom-dirlocals-tool-bar-map nil
  "Keymap for the toolbar in \"*Customize Dirlocals*\" buffer.")

(define-widget 'custom-dirlocals-key 'menu-choice
  "Menu to choose between possible keys in a dir-locals file.

Possible values are nil, a symbol (standing for a major mode) or a directory
name."
  :tag "Specification"
  :value nil
  :help-echo "Select a key for the dir-locals specification."
  :args '((const :tag "All modes" nil)
          (symbol :tag "Major mode" fundamental-mode)
          (directory :tag "Subdirectory")))

(define-widget 'custom-dynamic-cons 'cons
  "A cons widget that changes its 2nd type based on the 1st type."
  :value-create #'custom-dynamic-cons-value-create)

(defun custom-dynamic-cons-value-create (widget)
  "Select an appropriate 2nd type for the cons WIDGET and create WIDGET.

The appropriate types are:
- A symbol, if the value to represent is a minor-mode.
- A boolean, if the value to represent is either the unibyte value or the
  subdirs value.
- A widget type suitable for editing a variable, in case of specifying a
  variable's value.
- A sexp widget, if none of the above happens."
  (let* ((args (widget-get widget :args))
         (value (widget-get widget :value))
         (val (car value)))
    (cond
     ((eq val 'mode) (setf (nth 1 args)
                           '(symbol :keymap custom-dirlocals-field-map
                                    :tag "Minor mode")))
     ((eq val 'unibyte) (setf (nth 1 args) '(boolean)))
     ((eq val 'subdirs) (setf (nth 1 args) '(boolean)))
     ((custom-variable-p val)
      (let ((w (widget-convert (custom-variable-type val))))
        (when (custom--editable-field-p w)
          (widget-put w :keymap custom-dirlocals-field-map))
        (setf (nth 1 args) w)))
     (t (setf (nth 1 args) '(sexp :keymap custom-dirlocals-field-map))))
    (widget-put (nth 0 args) :keymap custom-dirlocals-field-map)
    (widget-group-value-create widget)))

(defun custom-dirlocals-maybe-update-cons ()
  "If focusing out from the first widget in a cons widget, update its value."
  (when-let ((w (widget-at)))
    (when (widget-get w :custom-dirlocals-symbol)
      (widget-value-set (widget-get w :parent)
                        (cons (widget-value w) ""))
      (widget-setup))))

(define-widget 'custom-dirlocals 'editable-list
  "An editable list to edit settings in a dir-locals file."
  :entry-format "%i %d %v"
  :insert-button-args '(:help-echo "Insert new specification here.")
  :append-button-args '(:help-echo "Append new specification here.")
  :delete-button-args '(:help-echo "Delete this specification.")
  :args '((group :format "%v"
                 custom-dirlocals-key
                 (repeat
                  :tag "Settings"
                  :inline t
                  (custom-dynamic-cons
                   :tag "Setting"
                   (symbol :action custom-dirlocals-symbol-action
                           :custom-dirlocals-symbol t)
                   ;; Will change according to the option being customized.
                   (sexp :tag "Value"))))))

(defun custom-dirlocals-symbol-action (widget &optional _event)
  "Action for the symbol WIDGET.

Sets the value of its parent, a cons widget, in order to create an
appropriate widget to edit the value of WIDGET.

Moves point into the widget that holds the value."
  (setq widget (or widget (widget-at)))
  (widget-value-set (widget-get widget :parent)
                    (cons (widget-value widget) ""))
  (widget-setup)
  (widget-forward 1))

(defun custom-dirlocals-change-file (widget &optional _event)
  "Switch to a buffer to customize the dir-locals file in WIDGET."
  (customize-dirlocals (expand-file-name (widget-value widget))))

(defun custom-dirlocals--set-widget-vars ()
  "Set local variables for the Widget library."
  (custom--initialize-widget-variables)
  (add-hook 'widget-forward-hook #'custom-dirlocals-maybe-update-cons nil t))

(defmacro custom-dirlocals-with-buffer (&rest body)
  "Arrange to execute BODY in a \"*Customize Dirlocals*\" buffer."
  ;; We don't use `custom-buffer-create' because the settings here
  ;; don't go into the `custom-file'.
  `(progn
     (switch-to-buffer "*Customize Dirlocals*")
     (kill-all-local-variables)
     (let ((inhibit-read-only t))
       (erase-buffer))
     (remove-overlays)
     (custom-dirlocals--set-widget-vars)
     ,@body
     (setq-local tool-bar-map
                 (or custom-dirlocals-tool-bar-map
                     ;; Set up `custom-dirlocals-tool-bar-map'.
                     (let ((map (make-sparse-keymap)))
                       (mapc
                        (lambda (arg)
                          (tool-bar-local-item-from-menu
                           (nth 1 arg) (nth 4 arg) map custom-dirlocals-map
                           :label (nth 5 arg)))
                        custom-dirlocals-commands)
                       (setq custom-dirlocals-tool-bar-map map))))
     (setq-local revert-buffer-function #'Custom-dirlocals-revert-buffer)
     (use-local-map custom-dirlocals-map)
     (widget-setup)))

(defun custom-dirlocals-get-options ()
  "Return all options inside a custom-dirlocals widget."
  (let* ((groups (widget-get custom-dirlocals-widget :children))
         (repeats (mapcar (lambda (group)
                            (nth 1 (widget-get group :children)))
                          groups)))
    (mapcan (lambda (repeat)
              (mapcar (lambda (w)
                        (nth 1 (widget-get w :children)))
                      (widget-get repeat :children)))
            repeats)))

(defun custom-dirlocals-validate ()
  "Non-nil if all customization options validate.

If at least an option doesn't validate, signals an error and moves point
to the widget with the invalid value."
  (dolist (opt (custom-dirlocals-get-options))
    (when-let ((w (widget-apply opt :validate)))
      (goto-char (widget-get w :from))
      (error "%s" (widget-get w :error))))
  t)

(defun Custom-dirlocals-revert-buffer (&rest _ignored)
  "Revert the buffer for Directory Local Variables customization."
  (interactive)
  (customize-dirlocals (widget-get custom-dirlocals-file-widget :value)))

(defun Custom-dirlocals-save (&rest _ignore)
  "Save the settings to the dir-locals file being customized."
  (interactive)
  (when (custom-dirlocals-validate)
    (let* ((file (widget-value custom-dirlocals-file-widget))
           (old (widget-get custom-dirlocals-widget :value))
           (dirlocals (widget-value custom-dirlocals-widget)))
      (dolist (spec old)
        (let ((mode (car spec))
              (settings (cdr spec)))
          (dolist (setting settings)
            (delete-dir-local-variable mode (car setting) file))))
      (dolist (spec dirlocals)
        (let ((mode (car spec))
              (settings (cdr spec)))
          (dolist (setting (reverse settings))
            (when (memq (car setting) '(mode eval))
              (delete-dir-local-variable mode (car setting) file))
            (add-dir-local-variable mode (car setting) (cdr setting) file)))))
    ;; Write the dir-locals file and kill its buffer, to come back to
    ;; our own buffer.
    (write-file (expand-file-name buffer-file-name) nil)
    (kill-buffer)))

;;;###autoload
(defun customize-dirlocals (&optional filename)
  "Customize Directory Local Variables in the current directory.

With optional argument FILENAME non-nil, customize the `.dir-locals.el' file
that FILENAME specifies."
  (interactive)
  (let* ((file (or filename (expand-file-name ".dir-locals.el")))
         (dirlocals (when (file-exists-p file)
                      (with-current-buffer (find-file-noselect file)
                        (goto-char (point-min))
                        (prog1
                            (condition-case _
                                (read (current-buffer))
                              (end-of-file nil))
                          (kill-buffer))))))
    (custom-dirlocals-with-buffer
     (widget-insert
      "This buffer is for customizing the Directory Local Variables in:\n")
     (setq custom-dirlocals-file-widget
           (widget-create `(file :action ,#'custom-dirlocals-change-file
                                 ,file)))
     (widget-insert
      (substitute-command-keys
       "
To select another file, edit the above field and hit RET.

After you enter a user option name under the symbol field,
be sure to press \\`RET' or \\`TAB', so that the field that holds the
value changes to an appropriate field for the option.

Type \\`C-x C-s' when you've finished editing it, to save the
settings to the file."))
     (widget-insert "\n\n\n")
     (widget-create 'push-button :tag " Revert "
                    :action #'Custom-dirlocals-revert-buffer)
     (widget-insert " ")
     (widget-create 'push-button :tag " Save Settings "
                    :action #'Custom-dirlocals-save)
     (widget-insert "\n\n")
     (setq custom-dirlocals-widget
           (widget-create 'custom-dirlocals :value dirlocals))
     (setq default-directory (file-name-directory file))
     (goto-char (point-min)))))

(provide 'cus-edit)

;;; cus-edit.el ends here<|MERGE_RESOLUTION|>--- conflicted
+++ resolved
@@ -2263,15 +2263,11 @@
 ;;; The `custom' Widget.
 
 (defface custom-button
-<<<<<<< HEAD
-  '((((type x w32 mac ns haiku pgtk) (class color)) ; Like default mode line
-=======
-  '((((type x w32 ns haiku pgtk android) (class color)
+  '((((type x w32 mac ns haiku pgtk android) (class color)
       (min-colors 88))	; Like default mode line
      :box (:line-width 2 :style released-button)
      :background "lightgrey" :foreground "black")
     (((type x w32 ns haiku pgtk android))
->>>>>>> 73c646b7
      :box (:line-width 2 :style released-button)
      :background "white" :foreground "black"))
   "Face for custom buffer buttons if `custom-raised-buttons' is non-nil."
@@ -2279,12 +2275,8 @@
   :group 'custom-faces)
 
 (defface custom-button-mouse
-<<<<<<< HEAD
-  '((((type x w32 mac ns haiku pgtk) (class color))
-=======
-  '((((type x w32 ns haiku pgtk android) (class color)
+  '((((type x w32 mac ns haiku pgtk android) (class color)
       (min-colors 88))
->>>>>>> 73c646b7
      :box (:line-width 2 :style released-button)
      :background "grey90" :foreground "black")
     (((type x w32 ns haiku pgtk android))
@@ -2313,11 +2305,7 @@
       (if custom-raised-buttons 'custom-button-mouse 'highlight))
 
 (defface custom-button-pressed
-<<<<<<< HEAD
-  '((((type x w32 mac ns haiku pgtk) (class color))
-=======
-  '((((type x w32 ns haiku pgtk android) (class color grayscale))
->>>>>>> 73c646b7
+  '((((type x w32 mac ns haiku pgtk android) (class color grayscale))
      :box (:line-width 2 :style pressed-button)
      :background "lightgrey" :foreground "black")
     (((type x w32 ns haiku pgtk android))
