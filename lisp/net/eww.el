--- conflicted
+++ resolved
@@ -247,11 +247,7 @@
   :version "29.1")
 
 (defface eww-form-submit
-<<<<<<< HEAD
-  '((((type x w32 mac ns) (class color)) ; Like default mode line
-=======
-  '((((type x w32 ns haiku pgtk) (class color))	; Like default mode line
->>>>>>> a9b28224
+  '((((type x w32 mac ns haiku pgtk) (class color)) ; Like default mode line
      :box (:line-width 2 :style released-button)
      :background "#808080" :foreground "black"))
   "Face for eww buffer buttons."
@@ -267,11 +263,7 @@
   :group 'eww)
 
 (defface eww-form-checkbox
-<<<<<<< HEAD
-  '((((type x w32 mac ns) (class color)) ; Like default mode line
-=======
-  '((((type x w32 ns haiku pgtk) (class color))	; Like default mode line
->>>>>>> a9b28224
+  '((((type x w32 mac ns haiku pgtk) (class color)) ; Like default mode line
      :box (:line-width 2 :style released-button)
      :background "lightgrey" :foreground "black"))
   "Face for eww buffer buttons."
@@ -279,11 +271,7 @@
   :group 'eww)
 
 (defface eww-form-select
-<<<<<<< HEAD
-  '((((type x w32 mac ns) (class color)) ; Like default mode line
-=======
-  '((((type x w32 ns haiku pgtk) (class color))	; Like default mode line
->>>>>>> a9b28224
+  '((((type x w32 mac ns haiku pgtk) (class color)) ; Like default mode line
      :box (:line-width 2 :style released-button)
      :background "lightgrey" :foreground "black"))
   "Face for eww buffer buttons."
