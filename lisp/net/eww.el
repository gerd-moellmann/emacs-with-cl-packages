;;; eww.el --- Emacs Web Wowser  -*- lexical-binding:t -*-

;; Copyright (C) 2013-2021 Free Software Foundation, Inc.

;; Author: Lars Magne Ingebrigtsen <larsi@gnus.org>
;; Keywords: html

;; This file is part of GNU Emacs.

;; GNU Emacs is free software: you can redistribute it and/or modify
;; it under the terms of the GNU General Public License as published by
;; the Free Software Foundation, either version 3 of the License, or
;; (at your option) any later version.

;; GNU Emacs is distributed in the hope that it will be useful,
;; but WITHOUT ANY WARRANTY; without even the implied warranty of
;; MERCHANTABILITY or FITNESS FOR A PARTICULAR PURPOSE.  See the
;; GNU General Public License for more details.

;; You should have received a copy of the GNU General Public License
;; along with GNU Emacs.  If not, see <https://www.gnu.org/licenses/>.

;;; Commentary:

;;; Code:

(require 'cl-lib)
(require 'mm-url)
(require 'puny)
(require 'shr)
(require 'text-property-search)
(require 'thingatpt)
(require 'url)
(require 'url-queue)
(require 'xdg)
(eval-when-compile (require 'subr-x))

(defgroup eww nil
  "Emacs Web Wowser."
  :version "25.1"
  :link '(custom-manual "(eww) Top")
  :group 'web
  :prefix "eww-")

(defcustom eww-header-line-format "%t: %u"
  "Header line format.
- %t is replaced by the title.
- %u is replaced by the URL."
  :version "24.4"
  :group 'eww
  :type 'string)

(defcustom eww-search-prefix "https://duckduckgo.com/html/?q="
  "Prefix URL to search engine."
  :version "24.4"
  :group 'eww
  :type 'string)

(defcustom eww-use-browse-url "\\`mailto:"
  "EWW will use `browse-url' when following links that match this regexp.
The action to be taken can be further customized via
`browse-url-handlers'."
  :version "28.1"
  :type 'regexp)

(defun erc--download-directory ()
  "Return the name of the download directory.
If ~/Downloads/ exists, that will be used, and if not, the
DOWNLOAD XDG user directory will be returned.  If that's
undefined, ~/Downloads/ is returned anyway."
  (or (and (file-exists-p "~/Downloads/")
           "~/Downloads/")
      (when-let ((dir (xdg-user-dir "DOWNLOAD")))
        (file-name-as-directory dir))
      "~/Downloads/"))

(defcustom eww-download-directory 'erc--download-directory
  "Directory where files will downloaded.
This should either be a directory name or a function (called with
no parameters) that returns a directory name."
  :version "28.1"
  :group 'eww
  :type '(choice directory function))

;;;###autoload
(defcustom eww-suggest-uris
  '(eww-links-at-point
    thing-at-point-url-at-point
    eww-current-url)
  "List of functions called to form the list of default URIs for `eww'.
Each of the elements is a function returning either a string or a list
of strings.  The results will be joined into a single list with
duplicate entries (if any) removed."
  :version "27.1"
  :group 'eww
  :type 'hook
  :options '(eww-links-at-point
             thing-at-point-url-at-point
             eww-current-url))

(defcustom eww-bookmarks-directory user-emacs-directory
  "Directory where bookmark files will be stored."
  :version "25.1"
  :group 'eww
  :type 'directory)

(defcustom eww-desktop-remove-duplicates t
  "Whether to remove duplicates from the history when saving desktop data.
If non-nil, repetitive EWW history entries (comprising of the URI, the
title, and the point position) will not be saved as part of the Emacs
desktop.  Otherwise, such entries will be retained."
  :version "25.1"
  :group 'eww
  :type 'boolean)

(defcustom eww-restore-desktop nil
  "How to restore EWW buffers on `desktop-restore'.
If t or `auto', the buffers will be reloaded automatically.
If nil, buffers will require manual reload, and will contain the text
specified in `eww-restore-reload-prompt' instead of the actual Web
page contents."
  :version "25.1"
  :group 'eww
  :type '(choice (const :tag "Restore all automatically" t)
                 (const :tag "Require manual reload" nil)))

(defcustom eww-restore-reload-prompt
  "\n\n *** Use \\[eww-reload] to reload this buffer. ***\n"
  "The string to put in the buffers not reloaded on `desktop-restore'.
This prompt will be used if `eww-restore-desktop' is nil.

The string will be passed through `substitute-command-keys'."
  :version "25.1"
  :group 'eww
  :type 'string)

(defcustom eww-history-limit 50
  "Maximum number of entries to retain in the history."
  :version "25.1"
  :group 'eww
  :type '(choice (const :tag "Unlimited" nil)
                 integer))

(defcustom eww-retrieve-command nil
  "Command to retrieve an URL via an external program.
If nil, `url-retrieve' is used to download the data.
If `sync', `url-retrieve-synchronously' is used.
For other non-nil values, this should be a list of strings where
the first item is the program, and the rest are the arguments."
  :version "28.1"
  :type '(choice (const :tag "Use `url-retrieve'" nil)
                 (const :tag "Use `url-retrieve-synchronously'" sync)
                 (repeat :tag "Command/args" string )))

(defcustom eww-use-external-browser-for-content-type
  "\\`\\(video/\\|audio/\\|application/ogg\\)"
  "Always use external browser for specified content-type."
  :version "24.4"
  :group 'eww
  :type '(choice (const :tag "Never" nil)
                 regexp))

(defcustom eww-browse-url-new-window-is-tab 'tab-bar
  "Whether to open up new windows in a tab or a new buffer.
If t, then open the URL in a new tab rather than a new buffer if
`eww-browse-url' is asked to open it in a new window.
If `tab-bar', then open the URL in a new tab only when
the tab bar is enabled."
  :version "27.1"
  :group 'eww
  :type '(choice (const :tag "Always open URL in new tab" t)
                 (const :tag "Open new tab when tab bar is enabled" tab-bar)
                 (const :tag "Never open URL in new tab" nil)))

(defcustom eww-after-render-hook nil
  "A hook called after eww has finished rendering the buffer."
  :version "25.1"
  :group 'eww
  :type 'hook)

(defcustom eww-auto-rename-buffer nil
  "Automatically rename EWW buffers once the page is rendered.

When nil, do not rename the buffer.  With a non-nil value
determine the renaming scheme, as follows:

- `title': Use the web page's title.
- `url': Use the web page's URL.
- a function's symbol: Run a user-defined function that returns a
  string with which to rename the buffer.  Sample of a
  user-defined function:

  (defun my-eww-rename-buffer ()
    (when (eq major-mode 'eww-mode)
      (when-let ((string (or (plist-get eww-data :title)
                             (plist-get eww-data :url))))
        (format \"*%s*\" string))))

The string of `title' and `url' is always truncated to the value
of `eww-buffer-name-length'."
  :version "29.1"
  :type '(choice
          (const :tag "Do not rename buffers (default)" nil)
          (const :tag "Rename buffer to web page title" title)
          (const :tag "Rename buffer to web page URL" url)
          (function :tag "A user-defined function to rename the buffer"))
  :group 'eww)

(defcustom eww-buffer-name-length 40
  "Length of renamed buffer name, per `eww-auto-rename-buffer'."
  :type 'natnum
  :version "29.1"
  :group 'eww)

(defcustom eww-form-checkbox-selected-symbol "[X]"
  "Symbol used to represent a selected checkbox.
See also `eww-form-checkbox-symbol'."
  :version "24.4"
  :group 'eww
  :type '(choice (const "[X]")
                 (const "☒")            ; Unicode BALLOT BOX WITH X
                 (const "☑")            ; Unicode BALLOT BOX WITH CHECK
                 string))

(defcustom eww-form-checkbox-symbol "[ ]"
  "Symbol used to represent a checkbox.
See also `eww-form-checkbox-selected-symbol'."
  :version "24.4"
  :group 'eww
  :type '(choice (const "[ ]")
                 (const "☐")            ; Unicode BALLOT BOX
                 string))

(defcustom eww-url-transformers '(eww-remove-tracking)
  "This is a list of transforming functions applied to an URL before usage.
The functions will be called with the URL as the single
parameter, and should return the (possibly) transformed URL."
  :type '(repeat function)
  :version "29.1")

(defface eww-form-submit
<<<<<<< HEAD
  '((((type x w32 ns pgtk) (class color))	; Like default mode line
=======
  '((((type x w32 ns haiku) (class color))	; Like default mode line
>>>>>>> d8dd705e
     :box (:line-width 2 :style released-button)
     :background "#808080" :foreground "black"))
  "Face for eww buffer buttons."
  :version "24.4"
  :group 'eww)

(defface eww-form-file
<<<<<<< HEAD
  '((((type x w32 ns pgtk) (class color))	; Like default mode line
=======
  '((((type x w32 ns haiku) (class color))	; Like default mode line
>>>>>>> d8dd705e
     :box (:line-width 2 :style released-button)
     :background "#808080" :foreground "black"))
  "Face for eww buffer buttons."
  :version "25.1"
  :group 'eww)

(defface eww-form-checkbox
<<<<<<< HEAD
  '((((type x w32 ns pgtk) (class color))	; Like default mode line
=======
  '((((type x w32 ns haiku) (class color))	; Like default mode line
>>>>>>> d8dd705e
     :box (:line-width 2 :style released-button)
     :background "lightgrey" :foreground "black"))
  "Face for eww buffer buttons."
  :version "24.4"
  :group 'eww)

(defface eww-form-select
<<<<<<< HEAD
  '((((type x w32 ns pgtk) (class color))	; Like default mode line
=======
  '((((type x w32 ns haiku) (class color))	; Like default mode line
>>>>>>> d8dd705e
     :box (:line-width 2 :style released-button)
     :background "lightgrey" :foreground "black"))
  "Face for eww buffer buttons."
  :version "24.4"
  :group 'eww)

(defface eww-form-text
  '((t :background "#505050"
       :foreground "white"
       :box (:line-width 1)))
  "Face for eww text inputs."
  :version "24.4"
  :group 'eww)

(defface eww-form-textarea
  '((t :background "#C0C0C0"
       :foreground "black"
       :box (:line-width 1)))
  "Face for eww textarea inputs."
  :version "24.4"
  :group 'eww)

(defface eww-invalid-certificate
  '((default :weight bold)
    (((class color)) :foreground "red"))
  "Face for web pages with invalid certificates."
  :version "25.1"
  :group 'eww)

(defface eww-valid-certificate
  '((default :weight bold)
    (((class color)) :foreground "ForestGreen"))
  "Face for web pages with valid certificates."
  :version "25.1"
  :group 'eww)

(defvar eww-data nil)
(defvar eww-history nil)
(defvar eww-history-position 0)
(defvar eww-prompt-history nil)

(defvar eww-local-regex "localhost"
  "When this regex is found in the URL, it's not a keyword but an address.")

(defvar eww-accept-content-types
  "text/html, text/plain, text/sgml, text/css, application/xhtml+xml, */*;q=0.01"
  "Value used for the HTTP 'Accept' header.")

(defvar-keymap eww-link-keymap
  :parent shr-map
  "RET" #'eww-follow-link)

(defvar-keymap eww-image-link-keymap
  :parent shr-map
  "RET" #'eww-follow-link)

(defun eww-suggested-uris nil
  "Return the list of URIs to suggest at the `eww' prompt.
This list can be customized via `eww-suggest-uris'."
  (let ((obseen (make-vector 42 0))
	(uris nil))
    (dolist (fun eww-suggest-uris)
      (let ((ret (funcall fun)))
	(dolist (uri (if (stringp ret) (list ret) ret))
	  (when (and uri (not (intern-soft uri obseen)))
	    (intern uri obseen)
	    (push   uri uris)))))
    (nreverse uris)))

;;;###autoload
(defun eww-browse ()
  "Function to be run to parse command line URLs.
This is meant to be used for MIME handlers or command line use.

Setting the handler for \"text/x-uri;\" to
\"emacs -f eww-browse %u\" will then start up Emacs and call eww
to browse the url.

This can also be used on the command line directly:

 emacs -f eww-browse https://gnu.org

will start Emacs and browse the GNU web site."
  (interactive)
  (eww (pop command-line-args-left)))


;;;###autoload
(defun eww (url &optional new-buffer buffer)
  "Fetch URL and render the page.
If the input doesn't look like an URL or a domain name, the
word(s) will be searched for via `eww-search-prefix'.

If NEW-BUFFER is non-nil (interactively, the prefix arg), use a
new buffer instead of reusing the default EWW buffer.

If BUFFER, the data to be rendered is in that buffer.  In that
case, this function doesn't actually fetch URL.  BUFFER will be
killed after rendering."
  (interactive
   (let ((uris (eww-suggested-uris)))
     (list (read-string (format-prompt "Enter URL or keywords"
                                       (and uris (car uris)))
                        nil 'eww-prompt-history uris)
           current-prefix-arg)))
  (setq url (eww--dwim-expand-url url))
  (pop-to-buffer-same-window
   (cond
    (new-buffer
     (generate-new-buffer "*eww*"))
    ((eq major-mode 'eww-mode)
     (current-buffer))
    (t
     (get-buffer-create "*eww*"))))
  (eww-setup-buffer)
  ;; Check whether the domain only uses "Highly Restricted" Unicode
  ;; IDNA characters.  If not, transform to punycode to indicate that
  ;; there may be funny business going on.
  (let ((parsed (url-generic-parse-url url)))
    (when (url-host parsed)
      (unless (puny-highly-restrictive-domain-p (url-host parsed))
        (setf (url-host parsed) (puny-encode-domain (url-host parsed)))))
    ;; When the URL is on the form "http://a/../../../g", chop off all
    ;; the leading "/.."s.
    (when (url-filename parsed)
      (while (string-match "\\`/[.][.]/" (url-filename parsed))
        (setf (url-filename parsed) (substring (url-filename parsed) 3))))
    (setq url (url-recreate-url parsed)))
  (setq url (eww--transform-url url))
  (plist-put eww-data :url url)
  (plist-put eww-data :title "")
  (eww--after-page-change)
  (let ((inhibit-read-only t))
    (insert (format "Loading %s..." url))
    (goto-char (point-min)))
  (let ((url-mime-accept-string eww-accept-content-types))
    (if buffer
        (let ((eww-buffer (current-buffer)))
          (with-current-buffer buffer
            (eww-render nil url nil eww-buffer)))
      (eww-retrieve url #'eww-render
                    (list url nil (current-buffer))))))

(defun eww-retrieve (url callback cbargs)
  (cond
   ((null eww-retrieve-command)
    (url-retrieve url #'eww-render
                  (list url nil (current-buffer))))
   ((eq eww-retrieve-command 'sync)
    (let ((orig-buffer (current-buffer))
          (data-buffer (url-retrieve-synchronously url)))
      (with-current-buffer data-buffer
        (eww-render nil url nil orig-buffer))))
   (t
    (let ((buffer (generate-new-buffer " *eww retrieve*"))
          (error-buffer (generate-new-buffer " *eww error*")))
      (with-current-buffer buffer
        (set-buffer-multibyte nil)
        (make-process
         :name "*eww fetch*"
         :buffer (current-buffer)
         :stderr error-buffer
         :command (append eww-retrieve-command (list url))
         :sentinel (lambda (process _)
                     (unless (process-live-p process)
                       (when (buffer-live-p error-buffer)
                         (when (get-buffer-process error-buffer)
                           (delete-process (get-buffer-process error-buffer) ))
                         (kill-buffer error-buffer))
                       (when (buffer-live-p buffer)
                         (with-current-buffer buffer
                           (goto-char (point-min))
                           (insert "Content-type: text/html; charset=utf-8\n\n")
                           (apply #'funcall callback nil cbargs)))))))))))

(function-put 'eww 'browse-url-browser-kind 'internal)

(defun eww--dwim-expand-url (url)
  (setq url (string-trim url))
  (cond ((string-match-p "\\`file:/" url))
	;; Don't mangle file: URLs at all.
        ((string-match-p "\\`ftp://" url)
         (user-error "FTP is not supported"))
        (t
	 ;; Anything that starts with something that vaguely looks
	 ;; like a protocol designator is interpreted as a full URL.
         (if (or (string-match "\\`[A-Za-z]+:" url)
		 ;; Also try to match "naked" URLs like
		 ;; en.wikipedia.org/wiki/Free software
		 (string-match "\\`[A-Za-z_]+\\.[A-Za-z._]+/" url)
		 (and (= (length (split-string url)) 1)
		      (or (and (not (string-match-p "\\`[\"'].*[\"']\\'" url))
			       (> (length (split-string url "[.:]")) 1))
			  (string-match eww-local-regex url))))
             (progn
               (unless (string-match-p "\\`[a-zA-Z][-a-zA-Z0-9+.]*://" url)
                 (setq url (concat "http://" url)))
               ;; Some sites do not redirect final /
               (when (string= (url-filename (url-generic-parse-url url)) "")
                 (setq url (concat url "/"))))
           (setq url (concat eww-search-prefix
                             (mapconcat
                              #'url-hexify-string (split-string url) "+"))))))
  url)

(defun eww--preprocess-html (start end)
  "Translate all < characters that do not look like start of tags into &lt;."
  (save-excursion
    (save-restriction
      (narrow-to-region start end)
      (goto-char start)
      (let ((case-fold-search t))
        (while (re-search-forward "<[^0-9a-z!?/]" nil t)
          (goto-char (match-beginning 0))
          (delete-region (point) (1+ (point)))
          (insert "&lt;"))))))

;;;###autoload (defalias 'browse-web 'eww)

;;;###autoload
(defun eww-open-file (file)
  "Render FILE using EWW."
  (interactive "fFile: ")
  (eww (concat "file://"
	       (and (memq system-type '(windows-nt ms-dos))
		    "/")
	       (expand-file-name file))
       nil
       ;; The file name may be a non-local Tramp file.  The URL
       ;; library doesn't understand these file names, so use the
       ;; normal Emacs machinery to load the file.
       (with-current-buffer (generate-new-buffer " *eww file*")
         (set-buffer-multibyte nil)
         (insert "Content-type: " (or (mailcap-extension-to-mime
			               (url-file-extension file))
                                      "application/octet-stream")
                 "\n\n")
         (insert-file-contents file)
         (current-buffer))))

;;;###autoload
(defun eww-search-words ()
  "Search the web for the text in the region.
If region is active (and not whitespace), search the web for
the text between region beginning and end.  Else, prompt the
user for a search string.  See the variable `eww-search-prefix'
for the search engine used."
  (interactive)
  (if (use-region-p)
      (let ((region-string (buffer-substring (region-beginning) (region-end))))
        (if (not (string-match-p "\\`[ \n\t\r\v\f]*\\'" region-string))
            (eww region-string)
          (call-interactively #'eww)))
    (call-interactively #'eww)))

(defun eww-open-in-new-buffer ()
  "Fetch link at point in a new EWW buffer."
  (interactive)
  (let ((url (eww-suggested-uris)))
    (if (null url) (user-error "No link at point")
      (when (or (eq eww-browse-url-new-window-is-tab t)
                (and (eq eww-browse-url-new-window-is-tab 'tab-bar)
                     tab-bar-mode))
        (let ((tab-bar-new-tab-choice t))
          (tab-new)))
      ;; clone useful to keep history, but
      ;; should not clone from non-eww buffer
      (with-current-buffer
          (if (eq major-mode 'eww-mode) (clone-buffer)
            (generate-new-buffer "*eww*"))
        (unless (equal url (eww-current-url))
          (eww-mode)
          (eww (if (consp url) (car url) url)))))))

(defun eww-html-p (content-type)
  "Return non-nil if CONTENT-TYPE designates an HTML content type.
Currently this means either text/html or application/xhtml+xml."
  (member content-type '("text/html"
			 "application/xhtml+xml")))

(defun eww--rename-buffer ()
  "Rename the current EWW buffer.
The renaming scheme is performed in accordance with
`eww-auto-rename-buffer'."
  (let ((rename-string)
        (formatter
         (lambda (string)
           (format "*%s # eww*" (truncate-string-to-width
                                 string eww-buffer-name-length))))
        (site-title (plist-get eww-data :title))
        (site-url (plist-get eww-data :url)))
    (cond ((null eww-auto-rename-buffer))
          ((eq eww-auto-rename-buffer 'url)
           (setq rename-string (funcall formatter site-url)))
          ((functionp eww-auto-rename-buffer)
           (setq rename-string (funcall eww-auto-rename-buffer)))
          (t (setq rename-string
                   (funcall formatter (if (or (equal site-title "")
                                              (null site-title))
                                          "Untitled"
                                        site-title)))))
    (when rename-string
      (rename-buffer rename-string t))))

(defun eww-render (status url &optional point buffer encode)
  (let* ((headers (eww-parse-headers))
	 (content-type
	  (mail-header-parse-content-type
           (if (zerop (length (cdr (assoc "content-type" headers))))
	       "text/plain"
             (cdr (assoc "content-type" headers)))))
	 (charset (intern
		   (downcase
		    (or (cdr (assq 'charset (cdr content-type)))
			(eww-detect-charset (eww-html-p (car content-type)))
			"utf-8"))))
	 (data-buffer (current-buffer))
	 (shr-target-id (url-target (url-generic-parse-url url)))
	 last-coding-system-used)
    (let ((redirect (plist-get status :redirect)))
      (when redirect
        (setq url redirect)))
    (with-current-buffer buffer
      ;; Save the https peer status.
      (plist-put eww-data :peer (plist-get status :peer))
      ;; Make buffer listings more informative.
      (setq list-buffers-directory url)
      ;; Let the URL library have a handle to the current URL for
      ;; referer purposes.
      (setq url-current-lastloc (url-generic-parse-url url)))
    (unwind-protect
	(progn
	  (cond
           ((and eww-use-external-browser-for-content-type
                 (string-match-p eww-use-external-browser-for-content-type
                                 (car content-type)))
            (erase-buffer)
            (insert "<title>Unsupported content type</title>")
            (insert (format "<h1>Content-type %s is unsupported</h1>"
                            (car content-type)))
            (insert (format "<a href=%S>Direct link to the document</a>"
                            url))
            (goto-char (point-min))
	    (eww-display-html charset url nil point buffer encode))
	   ((eww-html-p (car content-type))
	    (eww-display-html charset url nil point buffer encode))
	   ((equal (car content-type) "application/pdf")
	    (eww-display-pdf))
	   ((string-match-p "\\`image/" (car content-type))
	    (eww-display-image buffer))
	   (t
	    (eww-display-raw buffer (or encode charset 'utf-8))))
	  (with-current-buffer buffer
	    (plist-put eww-data :url url)
	    (eww--after-page-change)
	    (setq eww-history-position 0)
	    (and last-coding-system-used
		 (set-buffer-file-coding-system last-coding-system-used))
	    (run-hooks 'eww-after-render-hook)))
      (kill-buffer data-buffer))))

(defun eww-parse-headers ()
  (let ((headers nil))
    (goto-char (point-min))
    (while (and (not (eobp))
		(not (eolp)))
      (when (looking-at "\\([^:]+\\): *\\(.*\\)")
	(push (cons (downcase (match-string 1))
		    (match-string 2))
	      headers))
      (forward-line 1))
    (unless (eobp)
      (forward-line 1))
    headers))

(defun eww-detect-charset (html-p)
  (let ((case-fold-search t)
	(pt (point)))
    (or (and html-p
	     (re-search-forward
	      "<meta[\t\n\r ]+[^>]*charset=\"?\\([^\t\n\r \"/>]+\\)[\\\"'.*]" nil t)
	     (goto-char pt)
	     (match-string 1))
	(and (looking-at
	      "[\t\n\r ]*<\\?xml[\t\n\r ]+[^>]*encoding=\"\\([^\"]+\\)")
	     (match-string 1)))))

(declare-function libxml-parse-html-region "xml.c"
		  (start end &optional base-url discard-comments))

(defun eww-display-html (charset url &optional document point buffer encode)
  (unless (fboundp 'libxml-parse-html-region)
    (error "This function requires Emacs to be compiled with libxml2"))
  (unless (buffer-live-p buffer)
    (error "Buffer %s doesn't exist" buffer))
  ;; There should be a better way to abort loading images
  ;; asynchronously.
  (setq url-queue nil)
  (let ((document
	 (or document
	     (list
	      'base (list (cons 'href url))
	      (progn
		(setq encode (or encode charset 'utf-8))
		(condition-case nil
		    (decode-coding-region (point) (point-max) encode)
		  (coding-system-error nil))
		(save-excursion
		  ;; Remove CRLF and replace NUL with &#0; before parsing.
		  (while (re-search-forward "\\(\r$\\)\\|\0" nil t)
		    (replace-match (if (match-beginning 1) "" "&#0;") t t)))
                (eww--preprocess-html (point) (point-max))
		(libxml-parse-html-region (point) (point-max))))))
	(source (and (null document)
		     (buffer-substring (point) (point-max)))))
    (with-current-buffer buffer
      (setq bidi-paragraph-direction nil)
      (plist-put eww-data :source source)
      (plist-put eww-data :dom document)
      (let ((inhibit-read-only t)
	    (inhibit-modification-hooks t)
            ;; Possibly set by the caller, e.g., `eww-render' which
            ;; preserves the old URL #target before chasing redirects.
            (shr-target-id (or shr-target-id
                               (url-target (url-generic-parse-url url))))
	    (shr-external-rendering-functions
             (append
              shr-external-rendering-functions
              '((title . eww-tag-title)
                (form . eww-tag-form)
                (input . eww-tag-input)
                (button . eww-form-submit)
                (textarea . eww-tag-textarea)
                (select . eww-tag-select)
                (link . eww-tag-link)
                (meta . eww-tag-meta)
                (a . eww-tag-a)))))
	(erase-buffer)
        (with-delayed-message (2 "Rendering HTML...")
	  (shr-insert-document document))
	(cond
	 (point
	  (goto-char point))
	 (shr-target-id
	  (goto-char (point-min))
          (let ((match (text-property-search-forward
                        'shr-target-id shr-target-id t)))
            (when match
              (goto-char (prop-match-beginning match)))))
	 (t
	  (goto-char (point-min))
	  ;; Don't leave point inside forms, because the normal eww
	  ;; commands aren't available there.
	  (while (and (not (eobp))
		      (get-text-property (point) 'eww-form))
	    (forward-line 1)))))
      (eww-size-text-inputs))))

(defun eww-handle-link (dom)
  (let* ((rel (dom-attr dom 'rel))
	 (href (dom-attr dom 'href))
	 (where (assoc
		 ;; The text associated with :rel is case-insensitive.
		 (if rel (downcase rel))
		 '(("next" . :next)
		   ;; Texinfo uses "previous", but HTML specifies
		   ;; "prev", so recognize both.
		   ("previous" . :previous)
		   ("prev" . :previous)
		   ;; HTML specifies "start" but also "contents",
		   ;; and Gtk seems to use "home".  Recognize
		   ;; them all; but store them in different
		   ;; variables so that we can readily choose the
		   ;; "best" one.
		   ("start" . :start)
		   ("home" . :home)
		   ("contents" . :contents)
		   ("up" . :up)))))
    (when (and href where)
      (when (memq (cdr where) '(:next :previous))
        ;; Multi-page isearch support.
        (setq-local multi-isearch-next-buffer-function
                    #'eww-isearch-next-buffer))
      (plist-put eww-data (cdr where) href))))

(defvar eww-redirect-level 1)

(defun eww-tag-meta (dom)
  (when (and (cl-equalp (dom-attr dom 'http-equiv) "refresh")
             (< eww-redirect-level 5))
    (when-let* ((refresh (dom-attr dom 'content)))
      (when (or (string-match "^\\([0-9]+\\) *;.*url=\"\\([^\"]+\\)\"" refresh)
                (string-match "^\\([0-9]+\\) *;.*url='\\([^']+\\)'" refresh)
                (string-match "^\\([0-9]+\\) *;.*url=\\([^ ]+\\)" refresh))
        (let ((timeout (match-string 1 refresh))
              (url (match-string 2 refresh))
              (eww-redirect-level (1+ eww-redirect-level)))
          (if (equal timeout "0")
              (eww (shr-expand-url url))
            (eww-tag-a
             (dom-node 'a `((href . ,(shr-expand-url url)))
                       (format "Auto refresh in %s second%s disabled"
                               timeout
                               (if (equal timeout "1")
                                   ""
                                 "s"))))))))))

(defun eww-tag-link (dom)
  (eww-handle-link dom)
  (shr-generic dom))

(defun eww-tag-a (dom)
  (eww-handle-link dom)
  (let ((start (point)))
    (shr-tag-a dom)
    (if (dom-attr dom 'href)
        (put-text-property start (point)
                           'keymap
                           (if (mm-images-in-region-p start (point))
                               eww-image-link-keymap
                             eww-link-keymap)))))

(defun eww--limit-string-pixelwise (string pixels)
  (if (not pixels)
      string
    (with-temp-buffer
      (insert string)
      (if (< (eww--pixel-column) pixels)
	  string
	;; Iterate to find appropriate length.
	(while (and (> (eww--pixel-column) pixels)
		    (not (bobp)))
	  (forward-char -1))
	;; Return at least one character.
	(buffer-substring (point-min) (max (point)
					   (1+ (point-min))))))))

(defun eww--pixel-column ()
  (if (not (get-buffer-window (current-buffer)))
      (save-window-excursion
        ;; Avoid errors if the selected window is a dedicated one,
        ;; and they just want to insert a document into it.
        (set-window-dedicated-p nil nil)
	(set-window-buffer nil (current-buffer))
	(car (window-text-pixel-size nil (line-beginning-position) (point))))
    (car (window-text-pixel-size nil (line-beginning-position) (point)))))

(defun eww-update-header-line-format ()
  (setq header-line-format
	(and eww-header-line-format
	     (let ((peer (plist-get eww-data :peer))
                   (url (plist-get eww-data :url))
                   (title (propertize
                           (if (zerop (length (plist-get eww-data :title)))
		               "[untitled]"
                             (plist-get eww-data :title))
                           'face 'variable-pitch)))
	       ;; This connection is https.
	       (when peer
                 (add-face-text-property 0 (length title)
				         (if (plist-get peer :warnings)
				             'eww-invalid-certificate
				           'eww-valid-certificate)
                                         t title))
               ;; Limit the length of the title so that the host name
               ;; of the URL is always visible.
               (when url
                 (setq url (propertize url 'face 'variable-pitch))
                 (let* ((parsed (url-generic-parse-url url))
                        (host-length (shr-string-pixel-width
                                      (propertize
                                       (format "%s://%s" (url-type parsed)
                                               (url-host parsed))
                                       'face 'variable-pitch)))
                        (width (window-width nil t)))
                   (cond
                    ;; The host bit is wider than the window, so nix
                    ;; the title.
                    ((> (+ host-length (shr-string-pixel-width "xxxxx")) width)
                     (setq title ""))
                    ;; Trim the title.
                    ((> (+ (shr-string-pixel-width (concat title "xx"))
                           host-length)
                        width)
                     (setq title
                           (concat
                            (eww--limit-string-pixelwise
                             title (- width host-length
                                      (shr-string-pixel-width
                                       (propertize "...: " 'face
                                                   'variable-pitch))))
                            (propertize "..." 'face 'variable-pitch)))))))
	       (string-replace
		"%" "%%"
		(format-spec
		 eww-header-line-format
		 `((?u . ,(or url ""))
		   (?t . ,title))))))))

(defun eww--after-page-change ()
  (eww-update-header-line-format)
  (eww--rename-buffer))

(defun eww-tag-title (dom)
  (plist-put eww-data :title
	     (replace-regexp-in-string
	      "^ \\| $" ""
	      (replace-regexp-in-string "[ \t\r\n]+" " " (dom-text dom))))
  (eww--after-page-change))

(defun eww-display-raw (buffer &optional encode)
  (let ((data (buffer-substring (point) (point-max))))
    (unless (buffer-live-p buffer)
      (error "Buffer %s doesn't exist" buffer))
    (with-current-buffer buffer
      (let ((inhibit-read-only t))
	(erase-buffer)
	(insert data)
	(condition-case nil
	    (decode-coding-region (point-min) (1+ (length data)) encode)
	  (coding-system-error nil)))
      (goto-char (point-min)))))

(defun eww-display-image (buffer)
  (let ((data (shr-parse-image-data)))
    (unless (buffer-live-p buffer)
      (error "Buffer %s doesn't exist" buffer))
    (with-current-buffer buffer
      (let ((inhibit-read-only t))
	(erase-buffer)
	(shr-put-image data nil))
      (goto-char (point-min)))))

(declare-function mailcap-view-mime "mailcap" (type))
(defun eww-display-pdf ()
  (let ((buf (current-buffer))
        (pos (point)))
    (with-current-buffer (get-buffer-create "*eww pdf*")
      (let ((inhibit-read-only t))
        (erase-buffer)
        (set-buffer-multibyte nil)
        (insert-buffer-substring buf pos)
        (mailcap-view-mime "application/pdf"))
      (if (zerop (buffer-size))
          ;; Buffer contents passed to shell command via temporary file.
          (kill-buffer)
        (goto-char (point-min))
        (pop-to-buffer-same-window (current-buffer))))))

(defun eww-setup-buffer ()
  (when (or (plist-get eww-data :url)
            (plist-get eww-data :dom))
    (eww-save-history))
  (let ((inhibit-read-only t))
    (remove-overlays)
    (erase-buffer))
  (setq bidi-paragraph-direction nil)
  ;; May be set later if there's a next/prev link.
  (setq-local multi-isearch-next-buffer-function nil)
  (unless (eq major-mode 'eww-mode)
    (eww-mode)))

(defun eww-current-url nil
  "Return URI of the Web page the current EWW buffer is visiting."
  (plist-get eww-data :url))

(defun eww-links-at-point ()
  "Return list of URIs, if any, linked at point."
  (remq nil
	(list (get-text-property (point) 'shr-url)
	      (get-text-property (point) 'image-url))))

(defun eww-view-source ()
  "View the HTML source code of the current page."
  (interactive nil eww-mode)
  (let ((buf (get-buffer-create "*eww-source*"))
        (source (plist-get eww-data :source)))
    (with-current-buffer buf
      (let ((inhibit-read-only t))
	(delete-region (point-min) (point-max))
	(insert (or source "no source"))
	(goto-char (point-min))
        ;; Decode the source and set the buffer's encoding according
        ;; to what the HTML source specifies in its 'charset' header,
        ;; if any.
        (let ((cs (find-auto-coding "" (point-max))))
          (when (consp cs)
            (setq cs (car cs))
            (when (coding-system-p cs)
              (decode-coding-region (point-min) (point-max) cs)
              (setq buffer-file-coding-system last-coding-system-used))))
        (cond
         ((fboundp 'mhtml-mode)
          (mhtml-mode))
         ((fboundp 'html-mode)
	  (html-mode)))))
    (view-buffer buf)))

(defun eww-toggle-paragraph-direction ()
  "Cycle the paragraph direction between left-to-right, right-to-left and auto."
  (interactive nil eww-mode)
  (setq bidi-paragraph-direction
        (cond ((eq bidi-paragraph-direction 'left-to-right)
               nil)
              ((eq bidi-paragraph-direction 'right-to-left)
               'left-to-right)
              (t
               'right-to-left)))
  (message "The paragraph direction is now %s"
           (if (null bidi-paragraph-direction)
               "automatic"
             bidi-paragraph-direction)))

(defun eww-readable ()
  "View the main \"readable\" parts of the current web page.
This command uses heuristics to find the parts of the web page that
contains the main textual portion, leaving out navigation menus and
the like."
  (interactive nil eww-mode)
  (let* ((old-data eww-data)
	 (dom (with-temp-buffer
		(insert (plist-get old-data :source))
		(condition-case nil
		    (decode-coding-region (point-min) (point-max) 'utf-8)
		  (coding-system-error nil))
                (eww--preprocess-html (point-min) (point-max))
		(libxml-parse-html-region (point-min) (point-max))))
         (base (plist-get eww-data :url)))
    (eww-score-readability dom)
    (eww-save-history)
    (eww-display-html nil nil
                      (list 'base (list (cons 'href base))
                            (eww-highest-readability dom))
		      nil (current-buffer))
    (dolist (elem '(:source :url :title :next :previous :up))
      (plist-put eww-data elem (plist-get old-data elem)))
    (eww--after-page-change)))

(defun eww-score-readability (node)
  (let ((score -1))
    (cond
     ((memq (dom-tag node) '(script head comment))
      (setq score -2))
     ((eq (dom-tag node) 'meta)
      (setq score -1))
     ((eq (dom-tag node) 'img)
      (setq score 2))
     ((eq (dom-tag node) 'a)
      (setq score (- (length (split-string (dom-text node))))))
     (t
      (dolist (elem (dom-children node))
	(cond
         ((stringp elem)
          (setq score (+ score (length (split-string elem)))))
         ((consp elem)
	  (setq score (+ score
			 (or (cdr (assoc :eww-readability-score (cdr elem)))
			     (eww-score-readability elem)))))))))
    ;; Cache the score of the node to avoid recomputing all the time.
    (dom-set-attribute node :eww-readability-score score)
    score))

(defun eww-highest-readability (node)
  (let ((result node)
	highest)
    (dolist (elem (dom-non-text-children node))
      (when (> (or (dom-attr
		    (setq highest (eww-highest-readability elem))
		    :eww-readability-score)
		   most-negative-fixnum)
	       (or (dom-attr result :eww-readability-score)
		   most-negative-fixnum))
        ;; We set a lower bound to how long we accept that the
        ;; readable portion of the page is going to be.
        (when (> (length (split-string (dom-texts highest))) 100)
	  (setq result highest))))
    result))

(defvar-keymap eww-mode-map
  "g" #'eww-reload             ;FIXME: revert-buffer-function instead!
  "G" #'eww
  "M-RET" #'eww-open-in-new-buffer
  "TAB" #'shr-next-link
  "C-M-i" #'shr-previous-link
  "<backtab>" #'shr-previous-link
  "<delete>" #'scroll-down-command
  "l" #'eww-back-url
  "r" #'eww-forward-url
  "n" #'eww-next-url
  "p" #'eww-previous-url
  "u" #'eww-up-url
  "t" #'eww-top-url
  "&" #'eww-browse-with-external-browser
  "d" #'eww-download
  "w" #'eww-copy-page-url
  "C" #'url-cookie-list
  "v" #'eww-view-source
  "R" #'eww-readable
  "H" #'eww-list-histories
  "E" #'eww-set-character-encoding
  "s" #'eww-switch-to-buffer
  "S" #'eww-list-buffers
  "F" #'eww-toggle-fonts
  "D" #'eww-toggle-paragraph-direction
  "M-C" #'eww-toggle-colors
  "M-I" #'eww-toggle-images

  "b" #'eww-add-bookmark
  "B" #'eww-list-bookmarks
  "M-n" #'eww-next-bookmark
  "M-p" #'eww-previous-bookmark

  "<mouse-8>" #'eww-back-url
  "<mouse-9>" #'eww-forward-url

  :menu '("Eww"
          ["Exit" quit-window t]
          ["Close browser" quit-window t]
          ["Reload" eww-reload t]
          ["Follow URL in new buffer" eww-open-in-new-buffer]
          ["Back to previous page" eww-back-url
           :active (not (zerop (length eww-history)))]
          ["Forward to next page" eww-forward-url
           :active (not (zerop eww-history-position))]
          ["Browse with external browser" eww-browse-with-external-browser t]
          ["Download" eww-download t]
          ["View page source" eww-view-source]
          ["Copy page URL" eww-copy-page-url t]
          ["List histories" eww-list-histories t]
          ["Switch to buffer" eww-switch-to-buffer t]
          ["List buffers" eww-list-buffers t]
          ["Add bookmark" eww-add-bookmark t]
          ["List bookmarks" eww-list-bookmarks t]
          ["List cookies" url-cookie-list t]
          ["Toggle fonts" eww-toggle-fonts t]
          ["Toggle colors" eww-toggle-colors t]
          ["Toggle images" eww-toggle-images t]
          ["Character Encoding" eww-set-character-encoding]
          ["Toggle Paragraph Direction" eww-toggle-paragraph-direction]))

(defun eww-context-menu (menu click)
  "Populate MENU with eww commands at CLICK."
  (define-key menu [eww-separator] menu-bar-separator)
  (let ((easy-menu (make-sparse-keymap "Eww")))
    (easy-menu-define nil easy-menu nil
      '("Eww"
        ["Back to previous page" eww-back-url
	 :visible (not (zerop (length eww-history)))]
	["Forward to next page" eww-forward-url
	 :visible (not (zerop eww-history-position))]
	["Reload" eww-reload t]))
    (dolist (item (reverse (lookup-key easy-menu [menu-bar eww])))
      (when (consp item)
        (define-key menu (vector (car item)) (cdr item)))))

  (when (or (mouse-posn-property (event-start click) 'shr-url)
            (mouse-posn-property (event-start click) 'image-url))
    (define-key menu [shr-mouse-browse-url-new-window]
      `(menu-item "Follow URL in new window" ,(if browse-url-new-window-flag
                                                  'shr-mouse-browse-url
                                                'shr-mouse-browse-url-new-window)
                  :help "Browse the URL under the mouse cursor in a new window"))
    (define-key menu [shr-mouse-browse-url]
      `(menu-item "Follow URL" ,(if browse-url-new-window-flag
                                    'shr-mouse-browse-url-new-window
                                  'shr-mouse-browse-url)
                  :help "Browse the URL under the mouse cursor")))

  menu)

(defvar eww-tool-bar-map
  (let ((map (make-sparse-keymap)))
    (dolist (tool-bar-item
             '((quit-window . "close")
               (eww-reload . "refresh")
               (eww-back-url . "left-arrow")
               (eww-forward-url . "right-arrow")
               (eww-view-source . "show")
               (eww-copy-page-url . "copy")
               (eww-add-bookmark . "bookmark_add"))) ;; ...
      (tool-bar-local-item-from-menu
       (car tool-bar-item) (cdr tool-bar-item) map eww-mode-map))
    map)
  "Tool bar for `eww-mode'.")

;; Autoload cookie needed by desktop.el.
;;;###autoload
(define-derived-mode eww-mode special-mode "eww"
  "Mode for browsing the web.

\\{eww-mode-map}"
  :interactive nil
  (setq-local eww-data (list :title ""))
  (setq-local browse-url-browser-function #'eww-browse-url)
  (add-hook 'after-change-functions #'eww-process-text-input nil t)
  (add-hook 'context-menu-functions 'eww-context-menu 5 t)
  (setq-local eww-history nil)
  (setq-local eww-history-position 0)
  (when (boundp 'tool-bar-map)
    (setq-local tool-bar-map eww-tool-bar-map))
  ;; desktop support
  (setq-local desktop-save-buffer #'eww-desktop-misc-data)
  (setq truncate-lines t)
  (setq-local thing-at-point-provider-alist
              (append thing-at-point-provider-alist
                      '((url . eww--url-at-point))))
  (setq-local bookmark-make-record-function #'eww-bookmark-make-record)
  (buffer-disable-undo)
  (setq buffer-read-only t))

(defun eww--url-at-point ()
  "`thing-at-point' provider function."
  (get-text-property (point) 'shr-url))

;;;###autoload
(defun eww-browse-url (url &optional new-window)
  "Ask the EWW browser to load URL.

Interactively, if the variable `browse-url-new-window-flag' is non-nil,
loads the document in a new buffer tab on the window tab-line.  A non-nil
prefix argument reverses the effect of `browse-url-new-window-flag'.

If `tab-bar-mode' is enabled, then whenever a document would
otherwise be loaded in a new buffer, it is loaded in a new tab
in the tab-bar on an existing frame.  See more options in
`eww-browse-url-new-window-is-tab'.

Non-interactively, this uses the optional second argument NEW-WINDOW
instead of `browse-url-new-window-flag'."
  (when new-window
    (when (or (eq eww-browse-url-new-window-is-tab t)
              (and (eq eww-browse-url-new-window-is-tab 'tab-bar)
                   tab-bar-mode))
      (let ((tab-bar-new-tab-choice t))
        (tab-new)))
    (pop-to-buffer-same-window
     (generate-new-buffer
      (format "*eww-%s*" (url-host (url-generic-parse-url
                                    (eww--dwim-expand-url url))))))
    (eww-mode))
  (eww url))

(defun eww-back-url ()
  "Go to the previously displayed page."
  (interactive nil eww-mode)
  (when (>= eww-history-position (length eww-history))
    (user-error "No previous page"))
  (eww-save-history)
  (setq eww-history-position (+ eww-history-position 2))
  (eww-restore-history (elt eww-history (1- eww-history-position))))

(defun eww-forward-url ()
  "Go to the next displayed page."
  (interactive nil eww-mode)
  (when (zerop eww-history-position)
    (user-error "No next page"))
  (eww-save-history)
  (eww-restore-history (elt eww-history (1- eww-history-position))))

(defun eww-restore-history (elem)
  (let ((inhibit-read-only t)
	(inhibit-modification-hooks t)
	(text (plist-get elem :text)))
    (setq eww-data elem)
    (if (null text)
	(eww-reload)			; FIXME: restore :point?
      (erase-buffer)
      (insert text)
      (goto-char (plist-get elem :point))
      ;; Make buffer listings more informative.
      (setq list-buffers-directory (plist-get elem :url))
      (eww--after-page-change))))

(defun eww-next-url ()
  "Go to the page marked `next'.
A page is marked `next' if rel=\"next\" appears in a <link>
or <a> tag."
  (interactive nil eww-mode)
  (if (plist-get eww-data :next)
      (eww-browse-url (shr-expand-url (plist-get eww-data :next)
				      (plist-get eww-data :url)))
    (user-error "No `next' on this page")))

(defun eww-previous-url ()
  "Go to the page marked `previous'.
A page is marked `previous' if rel=\"previous\" appears in a <link>
or <a> tag."
  (interactive nil eww-mode)
  (if (plist-get eww-data :previous)
      (eww-browse-url (shr-expand-url (plist-get eww-data :previous)
				      (plist-get eww-data :url)))
    (user-error "No `previous' on this page")))

(defun eww-up-url ()
  "Go to the page marked `up'.
A page is marked `up' if rel=\"up\" appears in a <link>
or <a> tag."
  (interactive nil eww-mode)
  (if (plist-get eww-data :up)
      (eww-browse-url (shr-expand-url (plist-get eww-data :up)
				      (plist-get eww-data :url)))
    (user-error "No `up' on this page")))

(defun eww-top-url ()
  "Go to the page marked `top'.
A page is marked `top' if rel=\"start\", rel=\"home\", or rel=\"contents\"
appears in a <link> or <a> tag."
  (interactive nil eww-mode)
  (let ((best-url (or (plist-get eww-data :start)
		      (plist-get eww-data :contents)
		      (plist-get eww-data :home))))
    (if best-url
	(eww-browse-url (shr-expand-url best-url (plist-get eww-data :url)))
      (user-error "No `top' for this page"))))

(defun eww-reload (&optional local encode)
  "Reload the current page.
If LOCAL is non-nil (interactively, the command was invoked with
a prefix argument), don't reload the page from the network, but
just re-display the HTML already fetched."
  (interactive "P" eww-mode)
  (let ((url (plist-get eww-data :url)))
    (if local
	(if (null (plist-get eww-data :dom))
	    (error "No current HTML data")
	  (eww-display-html 'utf-8 url (plist-get eww-data :dom)
			    (point) (current-buffer)))
      (let ((url-mime-accept-string eww-accept-content-types))
        (eww-retrieve url #'eww-render
		      (list url (point) (current-buffer) encode))))))

;; Form support.

(defvar eww-form nil)

(defvar-keymap eww-submit-map
  "RET" #'eww-submit
  "C-c C-c" #'eww-submit)

(defvar-keymap eww-submit-file
  "RET" #'eww-select-file
  "C-c C-c" #'eww-submit)

(defvar-keymap eww-checkbox-map
  "SPC" #'eww-toggle-checkbox
  "RET" #'eww-toggle-checkbox
  "C-c C-c" #'eww-submit)

(defvar-keymap eww-text-map
  :full t :parent text-mode-map
  "RET" #'eww-submit
  "C-a" #'eww-beginning-of-text
  "C-c C-c" #'eww-submit
  "C-e" #'eww-end-of-text
  "TAB" #'shr-next-link
  "M-TAB" #'shr-previous-link
  "<backtab>" #'shr-previous-link)

(defvar-keymap eww-textarea-map
  :full t :parent text-mode-map
  "RET" #'forward-line
  "C-c C-c" #'eww-submit
  "TAB" #'shr-next-link
  "M-TAB" #'shr-previous-link
  "<backtab>" #'shr-previous-link)

(defvar-keymap eww-select-map
  :doc "Map for select buttons"
  "RET" #'eww-change-select
  "<follow-link>" 'mouse-face
  "<mouse-2>" #'eww-change-select
  "C-c C-c" #'eww-submit)

(defun eww-beginning-of-text ()
  "Move to the start of the input field."
  (interactive nil eww-mode)
  (goto-char (eww-beginning-of-field)))

(defun eww-end-of-text ()
  "Move to the end of the text in the input field."
  (interactive nil eww-mode)
  (goto-char (eww-end-of-field))
  (let ((start (eww-beginning-of-field)))
    (while (and (equal (following-char) ? )
		(> (point) start))
      (forward-char -1))
    (when (> (point) start)
      (forward-char 1))))

(defun eww-beginning-of-field ()
  (cond
   ((bobp)
    (point))
   ((not (eq (get-text-property (point) 'eww-form)
	     (get-text-property (1- (point)) 'eww-form)))
    (point))
   (t
    (previous-single-property-change
     (point) 'eww-form nil (point-min)))))

(defun eww-end-of-field ()
  (1- (next-single-property-change
       (point) 'eww-form nil (point-max))))

(defun eww-tag-form (dom)
  (let ((eww-form (list (cons :method (dom-attr dom 'method))
			(cons :action (dom-attr dom 'action))))
	(start (point)))
    (insert "\n")
    (shr-ensure-paragraph)
    (shr-generic dom)
    (unless (bolp)
      (insert "\n"))
    (insert "\n")
    (when (> (point) start)
      (put-text-property start (1+ start)
			 'eww-form eww-form))))

(defun eww-form-submit (dom)
  (let ((start (point))
	(value (dom-attr dom 'value)))
    (if (null value)
        (shr-generic dom)
      (insert value))
    ;; If the contents of the <button>...</button> turns out to be
    ;; empty, or the value was blank, default to this:
    (when (= (point) start)
      (insert "Submit"))
    (add-face-text-property start (point) 'eww-form-submit)
    (put-text-property start (point) 'eww-form
		       (list :eww-form eww-form
			     :value value
			     :type "submit"
			     :name (dom-attr dom 'name)))
    (put-text-property start (point) 'keymap eww-submit-map)
    (insert " ")))

(defun eww-form-checkbox (dom)
  (let ((start (point)))
    (if (dom-attr dom 'checked)
	(insert eww-form-checkbox-selected-symbol)
      (insert eww-form-checkbox-symbol))
    (add-face-text-property start (point) 'eww-form-checkbox)
    (put-text-property start (point) 'eww-form
		       (list :eww-form eww-form
			     :value (dom-attr dom 'value)
			     :type (downcase (dom-attr dom 'type))
			     :checked (dom-attr dom 'checked)
			     :name (dom-attr dom 'name)))
    (put-text-property start (point) 'keymap eww-checkbox-map)
    (insert " ")))

(defun eww-form-file (dom)
  (let ((start (point))
	(value (dom-attr dom 'value)))
    (setq value
	  (if (zerop (length value))
	      " No file selected"
	    value))
    (insert "Browse")
    (add-face-text-property start (point) 'eww-form-file)
    (insert value)
    (put-text-property start (point) 'eww-form
		       (list :eww-form eww-form
			     :value (dom-attr dom 'value)
			     :type (downcase (dom-attr dom 'type))
			     :name (dom-attr dom 'name)))
    (put-text-property start (point) 'keymap eww-submit-file)
    (insert " ")))

(defun eww-select-file ()
  "Change the value of the upload file menu under point."
  (interactive nil eww-mode)
  (let*  ((input (get-text-property (point) 'eww-form)))
    (let ((filename
	   (let ((insert-default-directory t))
	     (read-file-name "filename:  "))))
      (eww-update-field filename (length "Browse"))
              (plist-put input :filename filename))))

(defun eww-form-text (dom)
  (let ((start (point))
	(type (downcase (or (dom-attr dom 'type) "text")))
	(value (or (dom-attr dom 'value) ""))
	(width (string-to-number (or (dom-attr dom 'size) "40")))
        (readonly-property (if (or (dom-attr dom 'disabled)
				   (dom-attr dom 'readonly))
                               'read-only
                             'inhibit-read-only)))
    (insert value)
    (when (< (length value) width)
      (insert (make-string (- width (length value)) ? )))
    (put-text-property start (point) 'face 'eww-form-text)
    (put-text-property start (point) 'inhibit-read-only t)
    (put-text-property start (point) 'local-map eww-text-map)
    (put-text-property start (point) readonly-property t)
    (put-text-property start (point) 'eww-form
                       (list :eww-form eww-form
                             :value value
                             :type type
                             :name (dom-attr dom 'name)))
    (insert " ")))

(defconst eww-text-input-types '("text" "password" "textarea"
                                 "color" "date" "datetime" "datetime-local"
                                 "email" "month" "number" "search" "tel"
                                 "time" "url" "week")
  "List of input types which represent a text input.
See URL `https://developer.mozilla.org/en-US/docs/Web/HTML/Element/Input'.")

(defun eww-process-text-input (beg end replace-length)
  (when-let* ((pos (and (< (1+ end) (point-max))
		        (> (1- end) (point-min))
		        (cond
		         ((get-text-property (1+ end) 'eww-form)
			  (1+ end))
		         ((get-text-property (1- end) 'eww-form)
			  (1- end))))))
    (let* ((form (get-text-property pos 'eww-form))
	   (properties (text-properties-at pos))
           (buffer-undo-list t)
	   (inhibit-read-only t)
	   (length (- end beg replace-length))
	   (type (plist-get form :type)))
      (when (and form
		 (member type eww-text-input-types))
	(cond
	 ((> length 0)
	  ;; Delete some space at the end.
	  (save-excursion
	    (goto-char
	     (if (equal type "textarea")
		 (1- (line-end-position))
	       (eww-end-of-field)))
	    (while (and (> length 0)
			(eql (char-after (1- (point))) ? ))
	      (delete-region (1- (point)) (point))
	      (cl-decf length))))
	 ((< length 0)
	  ;; Add padding.
	  (save-excursion
	    (goto-char end)
	    (goto-char
	     (if (equal type "textarea")
		 (1- (line-end-position))
	       (1+ (eww-end-of-field))))
	    (let ((start (point)))
              (insert (make-string (abs length) ? ))
	      (set-text-properties start (point) properties))
	    (goto-char (1- end)))))
	(set-text-properties (cdr (assq :start form))
                             (cdr (assq :end form))
			     properties)
	(let ((value (buffer-substring-no-properties
		      (eww-beginning-of-field)
		      (eww-end-of-field))))
	  (when (string-match " +\\'" value)
	    (setq value (substring value 0 (match-beginning 0))))
	  (plist-put form :value value)
	  (when (equal type "password")
	    ;; Display passwords as asterisks.
	    (let ((start (eww-beginning-of-field)))
	      (put-text-property
               start (+ start (length value))
               'display (make-string (length value) ?*)))))))))

(defun eww-tag-textarea (dom)
  (let ((start (point))
        (value (or (dom-text dom) ""))
	(lines (string-to-number (or (dom-attr dom 'rows) "10")))
	(width (string-to-number (or (dom-attr dom 'cols) "10")))
	end)
    (shr-ensure-newline)
    (insert value)
    (shr-ensure-newline)
    (when (< (count-lines start (point)) lines)
      (dotimes (_ (- lines (count-lines start (point))))
	(insert "\n")))
    (setq end (point-marker))
    (goto-char start)
    (while (< (point) end)
      (end-of-line)
      (let ((pad (- width (- (point) (line-beginning-position)))))
	(when (> pad 0)
	  (insert (make-string pad ? ))))
      (add-face-text-property (line-beginning-position)
			      (point) 'eww-form-textarea)
      (put-text-property (line-beginning-position) (point) 'inhibit-read-only t)
      (put-text-property (line-beginning-position) (point)
			 'local-map eww-textarea-map)
      (forward-line 1))
    (put-text-property start (point) 'eww-form
		       (list :eww-form eww-form
			     :value value
			     :type "textarea"
			     :name (dom-attr dom 'name)))))

(defun eww-tag-input (dom)
  (let ((type (downcase (or (dom-attr dom 'type) "text")))
	(start (point)))
    (cond
     ((or (equal type "checkbox")
	  (equal type "radio"))
      (eww-form-checkbox dom))
     ((equal type "file")
      (eww-form-file dom))
     ((equal type "submit")
      (eww-form-submit dom))
     ((equal type "hidden")
      (let ((form eww-form)
	    (name (dom-attr dom 'name)))
	;; Don't add <input type=hidden> elements repeatedly.
	(while (and form
		    (or (not (consp (car form)))
			(not (eq (caar form) 'hidden))
			(not (equal (plist-get (cdr (car form)) :name)
				    name))))
	  (setq form (cdr form)))
	(unless form
	  (nconc eww-form (list
			   (list 'hidden
				 :name name
				 :value (or (dom-attr dom 'value) "")))))))
     (t
      (eww-form-text dom)))
    (unless (= start (point))
      (put-text-property start (1+ start) 'help-echo "Input field")
      ;; Mark this as an element we can TAB to.
      (put-text-property start (1+ start) 'shr-url dom))))

(defun eww-tag-select (dom)
  (shr-ensure-paragraph)
  (let ((menu (list :name (dom-attr dom 'name)
		    :eww-form eww-form))
	(options nil)
	(start (point))
	(max 0))
    (dolist (elem (dom-by-tag dom 'option))
      (when (dom-attr elem 'selected)
	(nconc menu (list :value (dom-attr elem 'value))))
      (let ((display (dom-text elem)))
	(setq max (max max (length display)))
	(push (list 'item
		    :value (dom-attr elem 'value)
		    :display display)
	      options)))
    (when options
      (setq options (nreverse options))
      ;; If we have no selected values, default to the first value.
      (unless (plist-get menu :value)
	(nconc menu (list :value (nth 2 (car options)))))
      (nconc menu options)
      (let ((selected (eww-select-display menu)))
	(insert selected
		(make-string (- max (length selected)) ? )))
      (put-text-property start (point) 'eww-form menu)
      (add-face-text-property start (point) 'eww-form-select)
      (put-text-property start (point) 'keymap eww-select-map)
      (unless (= start (point))
       (put-text-property start (1+ start) 'help-echo "select field"))
      (shr-ensure-paragraph))))

(defun eww-select-display (select)
  (let ((value (plist-get select :value))
	display)
    (dolist (elem select)
      (when (and (consp elem)
		 (eq (car elem) 'item)
		 (equal value (plist-get (cdr elem) :value)))
	(setq display (plist-get (cdr elem) :display))))
    display))

(defun eww--form-items (form)
  (cl-loop for elem in form
           when (and (consp elem)
                     (eq (car elem) 'item))
           collect (cdr elem)))

(defun eww-change-select (event)
  "Change the value of the select drop-down menu under point."
  (interactive
   (list last-nonmenu-event)
   eww-mode)
  (mouse-set-point event)
  (let ((input (get-text-property (point) 'eww-form)))
    (popup-menu
     (cons
      "Change Value"
      (mapcar
       (lambda (elem)
         (vector (plist-get elem :display)
                 (lambda ()
                   (interactive)
                   (plist-put input :value (plist-get elem :value))
                   (goto-char (eww-update-field (plist-get elem :display))))
                 t))
       (eww--form-items input)))
     event)))

(defun eww-update-field (string &optional offset)
  (unless offset
    (setq offset 0))
  (let ((properties (text-properties-at (point)))
	(start (+ (eww-beginning-of-field) offset))
	(current-end (1+ (eww-end-of-field)))
	(new-end (+ (eww-beginning-of-field) (length string)))
        (inhibit-read-only t))
    (delete-region start current-end)
    (forward-char offset)
    (insert string
	    (make-string (- (- (+ new-end offset) start) (length string)) ? ))
    (when (= 0 offset)
      (set-text-properties start new-end properties))
    start))

(defun eww-toggle-checkbox ()
  "Toggle the value of the checkbox under point."
  (interactive nil eww-mode)
  (let* ((input (get-text-property (point) 'eww-form))
	 (type (plist-get input :type)))
    (if (equal type "checkbox")
	(goto-char
	 (1+
	  (if (plist-get input :checked)
	      (progn
		(plist-put input :checked nil)
		(eww-update-field eww-form-checkbox-symbol))
	    (plist-put input :checked t)
	    (eww-update-field eww-form-checkbox-selected-symbol))))
      ;; Radio button.  Switch all other buttons off.
      (let ((name (plist-get input :name)))
	(save-excursion
	  (dolist (elem (eww-inputs (plist-get input :eww-form)))
	    (when (equal (plist-get (cdr elem) :name) name)
	      (goto-char (car elem))
	      (if (not (eq (cdr elem) input))
		  (progn
		    (plist-put (cdr elem) :checked nil)
		    (eww-update-field eww-form-checkbox-symbol))
		(plist-put (cdr elem) :checked t)
		(eww-update-field eww-form-checkbox-selected-symbol)))))
	(forward-char 1)))))

(defun eww-inputs (form)
  (let ((start (point-min))
	(inputs nil))
    (while (and start
		(< start (point-max)))
      (when (or (get-text-property start 'eww-form)
		(setq start (next-single-property-change start 'eww-form)))
	(when (eq (plist-get (get-text-property start 'eww-form) :eww-form)
		  form)
	  (push (cons start (get-text-property start 'eww-form))
		inputs))
	(setq start (next-single-property-change start 'eww-form))))
    (nreverse inputs)))

(defun eww-size-text-inputs ()
  (let ((start (point-min)))
    (while (and start
		(< start (point-max)))
      (when (or (get-text-property start 'eww-form)
		(setq start (next-single-property-change start 'eww-form)))
	(let ((props (get-text-property start 'eww-form)))
          (nconc props (list (cons :start start)))
          (setq start (next-single-property-change
                       start 'eww-form nil (point-max)))
          (nconc props (list (cons :end start))))))))

(defun eww-input-value (input)
  (let ((type (plist-get input :type))
	(value (plist-get input :value)))
    (cond
     ((equal type "textarea")
      (with-temp-buffer
	(insert value)
	(goto-char (point-min))
	(while (re-search-forward "^ +\n\\| +$" nil t)
	  (replace-match "" t t))
	(buffer-string)))
     (t
      (if (string-match " +\\'" value)
	  (substring value 0 (match-beginning 0))
	value)))))

(defun eww-submit ()
  "Submit the current form."
  (interactive nil eww-mode)
  (let* ((this-input (get-text-property (point) 'eww-form))
	 (form (plist-get this-input :eww-form))
	 values next-submit)
    (dolist (elem (sort (eww-inputs form)
			(lambda (o1 o2)
			  (< (car o1) (car o2)))))
      (let* ((input (cdr elem))
	     (input-start (car elem))
	     (name (plist-get input :name)))
	(when name
	  (cond
	   ((member (plist-get input :type) '("checkbox" "radio"))
	    (when (plist-get input :checked)
              (push (cons name (or (plist-get input :value) "on"))
		    values)))
	   ((equal (plist-get input :type) "file")
            (when-let ((file (plist-get input :filename)))
              (push (list "file"
                          (cons "filedata"
                                (with-temp-buffer
                                  (insert-file-contents file)
                                  (buffer-string)))
                          (cons "name" name)
                          (cons "filename" file))
                    values)))
	   ((equal (plist-get input :type) "submit")
	    ;; We want the values from buttons if we hit a button if
	    ;; we hit enter on it, or if it's the first button after
	    ;; the field we did hit return on.
	    (when (or (eq input this-input)
		      (and (not (eq input this-input))
			   (null next-submit)
			   (> input-start (point))))
	      (setq next-submit t)
	      (push (cons name (plist-get input :value))
		    values)))
	   (t
	    (push (cons name (eww-input-value input))
		  values))))))
    (dolist (elem form)
      (when (and (consp elem)
		 (eq (car elem) 'hidden))
	(push (cons (plist-get (cdr elem) :name)
		    (or (plist-get (cdr elem) :value) ""))
	      values)))
    (if (and (stringp (cdr (assq :method form)))
	     (equal (downcase (cdr (assq :method form))) "post"))
	(let ((mtype))
	  (dolist (x values mtype)
	    (if (equal (car x) "file")
		(progn
		  (setq mtype "multipart/form-data"))))
	  (cond ((equal mtype "multipart/form-data")
		 (let ((boundary (mml-compute-boundary '())))
		   (let ((url-request-method "POST")
			 (url-request-extra-headers
			  (list (cons "Content-Type"
				      (concat "multipart/form-data; boundary="
					      boundary))))
			 (url-request-data
			  (mm-url-encode-multipart-form-data values boundary)))
		     (eww-browse-url (shr-expand-url
				      (cdr (assq :action form))
				      (plist-get eww-data :url))))))
		(t
		 (let ((url-request-method "POST")
		       (url-request-extra-headers
			'(("Content-Type" .
			   "application/x-www-form-urlencoded")))
		       (url-request-data
			(mm-url-encode-www-form-urlencoded values)))
		   (eww-browse-url (shr-expand-url
				    (cdr (assq :action form))
				    (plist-get eww-data :url)))))))
      (eww-browse-url
       (concat
	(if (cdr (assq :action form))
	    (shr-expand-url (cdr (assq :action form)) (plist-get eww-data :url))
	  (plist-get eww-data :url))
	"?"
	(mm-url-encode-www-form-urlencoded values))))))

(defun eww-browse-with-external-browser (&optional url)
  "Browse the current URL with an external browser.
The browser to used is specified by the
`browse-url-secondary-browser-function' variable."
  (interactive nil eww-mode)
  (funcall browse-url-secondary-browser-function
           (or url (plist-get eww-data :url))))

(defun eww-remove-tracking (url)
  "Remove the commong utm_ tracking cookies from URLs."
  (replace-regexp-in-string ".utm_.*" "" url))

(defun eww--transform-url (url)
  "Appy `eww-url-transformers'."
  (when url
    (dolist (func eww-url-transformers)
      (setq url (funcall func url)))
    url))

(defun eww-follow-link (&optional external mouse-event)
  "Browse the URL under point.
If EXTERNAL is single prefix, browse the URL using
`browse-url-secondary-browser-function'.

If EXTERNAL is double prefix, browse in new buffer."
  (interactive
   (list current-prefix-arg last-nonmenu-event)
   eww-mode)
  (mouse-set-point mouse-event)
  (let* ((orig-url (get-text-property (point) 'shr-url))
         (url (eww--transform-url orig-url)))
    (cond
     ((not url)
      (message "No link under point"))
     ((string-match-p eww-use-browse-url url)
      ;; This respects the user options `browse-url-handlers'
      ;; and `browse-url-mailto-function'.
      (browse-url url))
     ((and (consp external) (<= (car external) 4))
      (funcall browse-url-secondary-browser-function url)
      (shr--blink-link))
     ;; This is a #target url in the same page as the current one.
     ((and (url-target (url-generic-parse-url url))
	   (eww-same-page-p url (plist-get eww-data :url)))
      (let ((dom (plist-get eww-data :dom)))
	(eww-save-history)
	(plist-put eww-data :url url)
	(eww-display-html 'utf-8 url dom nil (current-buffer))))
     (t
      (eww-browse-url orig-url external)))))

(defun eww-same-page-p (url1 url2)
  "Return non-nil if URL1 and URL2 represent the same page.
Differences in #targets are ignored."
  (let ((obj1 (url-generic-parse-url url1))
	(obj2 (url-generic-parse-url url2)))
    (setf (url-target obj1) nil)
    (setf (url-target obj2) nil)
    (equal (url-recreate-url obj1) (url-recreate-url obj2))))

(defun eww-copy-page-url ()
  "Copy the URL of the current page into the kill ring."
  (interactive nil eww-mode)
  (message "%s" (plist-get eww-data :url))
  (kill-new (plist-get eww-data :url)))

(defun eww-download ()
  "Download URL to `eww-download-directory'.
Use link at point if there is one, else the current page's URL."
  (interactive nil eww-mode)
  (let ((dir (if (stringp eww-download-directory)
                 eww-download-directory
               (funcall eww-download-directory))))
    (access-file dir "Download failed")
    (let ((url (or (get-text-property (point) 'shr-url)
                   (eww-current-url))))
      (if (not url)
          (message "No URL under point")
        (url-retrieve url #'eww-download-callback (list url dir))))))

(defun eww-download-callback (status url dir)
  (unless (plist-get status :error)
    (let* ((obj (url-generic-parse-url url))
           (path (directory-file-name (car (url-path-and-query obj))))
           (file (eww-make-unique-file-name
                  (eww-decode-url-file-name (file-name-nondirectory path))
                  dir)))
      (goto-char (point-min))
      (re-search-forward "\r?\n\r?\n")
      (let ((coding-system-for-write 'no-conversion))
        (write-region (point) (point-max) file))
      (message "Saved %s" file))))

(defun eww-decode-url-file-name (string)
  (let* ((binary (url-unhex-string string))
         (decoded
          (decode-coding-string
           binary
           ;; Possibly set by `universal-coding-system-argument'.
           (or coding-system-for-read
               ;; RFC 3986 says that %AB stuff is utf-8.
               (if (equal (decode-coding-string binary 'utf-8)
                          '(unicode))
                   'utf-8
                 ;; But perhaps not.
                 (car (detect-coding-string binary))))))
         (encodes (find-coding-systems-string decoded)))
    (if (or (equal encodes '(undecided))
            (memq (coding-system-base (or file-name-coding-system
                                          default-file-name-coding-system))
                  encodes))
        decoded
      ;; If we can't encode the decoded file name (due to language
      ;; environment settings), then we return the original, hexified
      ;; string.
      string)))

(defun eww-make-unique-file-name (file directory)
  (cond
   ((zerop (length file))
    (setq file "!"))
   ((string-match "\\`[.]" file)
    (setq file (concat "!" file))))
  (let ((count 1)
        (stem file)
        (suffix ""))
    (when (string-match "\\`\\(.*\\)\\([.][^.]+\\)" file)
      (setq stem (match-string 1 file)
            suffix (match-string 2 file)))
    (while (file-exists-p (expand-file-name file directory))
      (setq file (format "%s(%d)%s" stem count suffix))
      (setq count (1+ count)))
    (expand-file-name file directory)))

(defun eww-set-character-encoding (charset)
  "Set character encoding to CHARSET.
If CHARSET is nil then use UTF-8."
  (interactive "zUse character set (default `utf-8'): " eww-mode)
  (if (null charset)
      (eww-reload nil 'utf-8)
    (eww-reload nil charset)))

(defun eww-switch-to-buffer ()
  "Prompt for an EWW buffer to display in the selected window."
  (interactive nil eww-mode)
  (let ((completion-extra-properties
         '(:annotation-function (lambda (buf)
                                  (with-current-buffer buf
                                    (format " %s" (eww-current-url)))))))
    (pop-to-buffer-same-window
     (read-buffer "Switch to EWW buffer: "
                  (cl-loop for buf in (nreverse (buffer-list))
                           if (with-current-buffer buf (derived-mode-p 'eww-mode))
                           return buf)
                  t
                  (lambda (bufn)
                    (with-current-buffer
                        (if (consp bufn) (cdr bufn) (get-buffer bufn))
                      (derived-mode-p 'eww-mode)))))))

(defun eww-toggle-fonts ()
  "Toggle whether to use monospaced or font-enabled layouts."
  (interactive nil eww-mode)
  (setq shr-use-fonts (not shr-use-fonts))
  (eww-reload)
  (message "Proportional fonts are now %s"
           (if shr-use-fonts "on" "off")))

(defun eww-toggle-colors ()
  "Toggle whether to use HTML-specified colors or not."
  (interactive nil eww-mode)
  (message "Colors are now %s"
	   (if (setq shr-use-colors (not shr-use-colors))
	       "on"
	     "off"))
  (eww-reload))

(defun eww-toggle-images ()
  "Toggle whether or not to display images."
  (interactive nil eww-mode)
  (setq shr-inhibit-images (not shr-inhibit-images))
  (eww-reload)
  (message "Images are now %s"
           (if shr-inhibit-images "off" "on")))

;;; Bookmarks code

(defvar eww-bookmarks nil)

(defun eww-add-bookmark ()
  "Bookmark the current page."
  (interactive nil eww-mode)
  (eww-read-bookmarks)
  (dolist (bookmark eww-bookmarks)
    (when (equal (plist-get eww-data :url) (plist-get bookmark :url))
      (user-error "Already bookmarked")))
  (when (y-or-n-p "Bookmark this page?")
    (let ((title (replace-regexp-in-string "[\n\t\r]" " "
					   (plist-get eww-data :title))))
      (setq title (replace-regexp-in-string "\\` +\\| +\\'" "" title))
      (push (list :url (plist-get eww-data :url)
		  :title title
		  :time (current-time-string))
	    eww-bookmarks))
    (eww-write-bookmarks)
    (message "Bookmarked %s (%s)" (plist-get eww-data :url)
	     (plist-get eww-data :title))))

(defun eww-write-bookmarks ()
  (with-temp-file (expand-file-name "eww-bookmarks" eww-bookmarks-directory)
    (insert ";; Auto-generated file; don't edit -*- mode: lisp-data -*-\n")
    (pp eww-bookmarks (current-buffer))))

(defun eww-read-bookmarks (&optional error-out)
  "Read bookmarks from `eww-bookmarks'.
If ERROR-OUT, signal user-error if there are no bookmarks."
  (let ((file (expand-file-name "eww-bookmarks" eww-bookmarks-directory)))
    (setq eww-bookmarks
	  (unless (zerop (or (file-attribute-size (file-attributes file)) 0))
	    (with-temp-buffer
	      (insert-file-contents file)
	      (read (current-buffer)))))
    (when (and error-out (not eww-bookmarks))
      (user-error "No bookmarks are defined"))))

;;;###autoload
(defun eww-list-bookmarks ()
  "Display the bookmarks."
  (interactive)
  (eww-read-bookmarks t)
  (pop-to-buffer "*eww bookmarks*")
  (eww-bookmark-prepare))

(defun eww-bookmark-prepare ()
  (set-buffer (get-buffer-create "*eww bookmarks*"))
  (eww-bookmark-mode)
  (let* ((width (/ (window-width) 2))
	 (format (format "%%-%ds %%s" width))
	 (inhibit-read-only t)
	 start title)
    (erase-buffer)
    (setq header-line-format (concat " " (format format "Title" "URL")))
    (dolist (bookmark eww-bookmarks)
      (setq start (point)
	    title (plist-get bookmark :title))
      (when (> (length title) width)
	(setq title (truncate-string-to-width title width)))
      (insert (format format title (plist-get bookmark :url)) "\n")
      (put-text-property start (1+ start) 'eww-bookmark bookmark))
    (goto-char (point-min))))

(defvar eww-bookmark-kill-ring nil)

(defun eww-bookmark-kill ()
  "Kill the current bookmark."
  (interactive nil eww-bookmark-mode)
  (let* ((start (line-beginning-position))
	 (bookmark (get-text-property start 'eww-bookmark))
	 (inhibit-read-only t))
    (unless bookmark
      (user-error "No bookmark on the current line"))
    (forward-line 1)
    (push (buffer-substring start (point)) eww-bookmark-kill-ring)
    (delete-region start (point))
    (setq eww-bookmarks (delq bookmark eww-bookmarks))
    (eww-write-bookmarks)))

(defun eww-bookmark-yank ()
  "Yank a previously killed bookmark to the current line."
  (interactive nil eww-bookmark-mode)
  (unless eww-bookmark-kill-ring
    (user-error "No previously killed bookmark"))
  (beginning-of-line)
  (let ((inhibit-read-only t)
	(start (point))
	bookmark)
    (insert (pop eww-bookmark-kill-ring))
    (setq bookmark (get-text-property start 'eww-bookmark))
    (if (= start (point-min))
	(push bookmark eww-bookmarks)
      (let ((line (count-lines start (point))))
	(setcdr (nthcdr (1- line) eww-bookmarks)
		(cons bookmark (nthcdr line eww-bookmarks)))))
    (eww-write-bookmarks)))

(defun eww-bookmark-browse ()
  "Browse the bookmark under point in eww."
  (interactive nil eww-bookmark-mode)
  (let ((bookmark (get-text-property (line-beginning-position) 'eww-bookmark)))
    (unless bookmark
      (user-error "No bookmark on the current line"))
    (quit-window)
    (eww-browse-url (plist-get bookmark :url))))

(defun eww-next-bookmark ()
  "Go to the next bookmark in the list."
  (interactive nil eww-bookmark-mode)
  (let ((first nil)
	bookmark)
    (unless (get-buffer "*eww bookmarks*")
      (setq first t)
      (eww-read-bookmarks t)
      (eww-bookmark-prepare))
    (with-current-buffer (get-buffer "*eww bookmarks*")
      (when (and (not first)
		 (not (eobp)))
	(forward-line 1))
      (setq bookmark (get-text-property (line-beginning-position)
					'eww-bookmark))
      (unless bookmark
	(user-error "No next bookmark")))
    (eww-browse-url (plist-get bookmark :url))))

(defun eww-previous-bookmark ()
  "Go to the previous bookmark in the list."
  (interactive nil eww-bookmark-mode)
  (let ((first nil)
	bookmark)
    (unless (get-buffer "*eww bookmarks*")
      (setq first t)
      (eww-read-bookmarks t)
      (eww-bookmark-prepare))
    (with-current-buffer (get-buffer "*eww bookmarks*")
      (if first
	  (goto-char (point-max))
	(beginning-of-line))
      ;; On the final line.
      (when (eolp)
	(forward-line -1))
      (if (bobp)
	  (user-error "No previous bookmark")
	(forward-line -1))
      (setq bookmark (get-text-property (line-beginning-position)
					'eww-bookmark)))
    (eww-browse-url (plist-get bookmark :url))))

(defvar-keymap eww-bookmark-mode-map
  "C-k" #'eww-bookmark-kill
  "C-y" #'eww-bookmark-yank
  "RET" #'eww-bookmark-browse
  :menu '("Eww Bookmark"
          ["Exit" quit-window t]
          ["Browse" eww-bookmark-browse
           :active (get-text-property (line-beginning-position) 'eww-bookmark)]
          ["Kill" eww-bookmark-kill
           :active (get-text-property (line-beginning-position) 'eww-bookmark)]
          ["Yank" eww-bookmark-yank
           :active eww-bookmark-kill-ring]))

(define-derived-mode eww-bookmark-mode special-mode "eww bookmarks"
  "Mode for listing bookmarks.

\\{eww-bookmark-mode-map}"
  :interactive nil
  (buffer-disable-undo)
  (setq truncate-lines t))

;;; History code

(defun eww-save-history ()
  (plist-put eww-data :point (point))
  (plist-put eww-data :text (buffer-string))
  (let ((history-delete-duplicates nil))
    (add-to-history 'eww-history eww-data eww-history-limit t))
  (setq eww-data (list :title "")))

(defvar eww-current-buffer)

(defun eww-list-histories ()
  "List the eww-histories."
  (interactive)
  (when (null eww-history)
    (error "No eww-histories are defined"))
  (let ((eww-history-trans eww-history)
	(buffer (current-buffer)))
    (set-buffer (get-buffer-create "*eww history*"))
    (eww-history-mode)
    (setq-local eww-current-buffer buffer)
    (let ((inhibit-read-only t)
	  (domain-length 0)
	  (title-length 0)
	  url title format start)
      (erase-buffer)
      (dolist (history eww-history-trans)
	(setq start (point))
	(setq domain-length (max domain-length (length (plist-get history :url))))
	(setq title-length (max title-length (length (plist-get history :title)))))
      (setq format (format "%%-%ds %%-%ds" title-length domain-length)
	    header-line-format
	    (concat " " (format format "Title" "URL")))
      (dolist (history eww-history-trans)
	(setq start (point))
	(setq url (plist-get history :url))
	(setq title (plist-get history :title))
	(insert (format format title url))
	(insert "\n")
	(put-text-property start (1+ start) 'eww-history history))
      (goto-char (point-min)))
    (pop-to-buffer "*eww history*")))

(defun eww-history-browse ()
  "Browse the history under point in eww."
  (interactive nil eww-history-mode)
  (let ((history (get-text-property (line-beginning-position) 'eww-history)))
    (unless history
      (error "No history on the current line"))
    (let ((buffer eww-current-buffer))
      (quit-window)
      (when buffer
	(pop-to-buffer-same-window buffer)))
    (eww-restore-history history)))

(defvar-keymap eww-history-mode-map
  "RET" #'eww-history-browse
  "n" #'next-line
  "p" #'previous-line
  :menu '("Eww History"
          ["Exit" quit-window t]
          ["Browse" eww-history-browse
           :active (get-text-property (line-beginning-position)
                                      'eww-history)]))

(define-derived-mode eww-history-mode special-mode "eww history"
  "Mode for listing eww-histories.

\\{eww-history-mode-map}"
  :interactive nil
  (buffer-disable-undo)
  (setq truncate-lines t))

;;; eww buffers list

(defun eww-list-buffers ()
  "Enlist eww buffers."
  (interactive)
  (let (buffers-info
        (current (current-buffer)))
    (dolist (buffer (buffer-list))
      (with-current-buffer buffer
        (when (derived-mode-p 'eww-mode)
          (push (vector buffer (plist-get eww-data :title)
                        (plist-get eww-data :url))
                buffers-info))))
    (unless buffers-info
      (error "No eww buffers"))
    (setq buffers-info (nreverse buffers-info)) ;more recent on top
    (set-buffer (get-buffer-create "*eww buffers*"))
    (eww-buffers-mode)
    (let ((inhibit-read-only t)
          (domain-length 0)
          (title-length 0)
          url title format start)
      (erase-buffer)
      (dolist (buffer-info buffers-info)
        (setq title-length (max title-length
                                (length (elt buffer-info 1)))
              domain-length (max domain-length
                                 (length (elt buffer-info 2)))))
      (setq format (format "%%-%ds %%-%ds" title-length domain-length)
            header-line-format
            (concat " " (format format "Title" "URL")))
      (let ((line 0)
            (current-buffer-line 1))
        (dolist (buffer-info buffers-info)
          (setq start (point)
                title (elt buffer-info 1)
                url (elt buffer-info 2)
                line (1+ line))
          (insert (format format title url))
          (insert "\n")
          (let ((buffer (elt buffer-info 0)))
            (put-text-property start (1+ start) 'eww-buffer
                               buffer)
            (when (eq current buffer)
              (setq current-buffer-line line))))
        (goto-char (point-min))
        (forward-line (1- current-buffer-line)))))
  (pop-to-buffer "*eww buffers*"))

(defun eww-buffer-select ()
  "Switch to eww buffer."
  (interactive nil eww-buffers-mode)
  (let ((buffer (get-text-property (line-beginning-position)
                                   'eww-buffer)))
    (unless buffer
      (error "No buffer on current line"))
    (quit-window)
    (pop-to-buffer-same-window buffer)))

(defun eww-buffer-show ()
  "Display buffer under point in eww buffer list."
  (let ((buffer (get-text-property (line-beginning-position)
                                   'eww-buffer)))
    (unless buffer
      (error "No buffer on current line"))
    (other-window -1)
    (pop-to-buffer-same-window buffer)
    (other-window 1)))

(defun eww-buffer-show-next ()
  "Move to next eww buffer in the list and display it."
  (interactive nil eww-buffers-mode)
  (forward-line)
  (when (eobp)
    (goto-char (point-min)))
  (eww-buffer-show))

(defun eww-buffer-show-previous ()
  "Move to previous eww buffer in the list and display it."
  (interactive nil eww-buffers-mode)
  (beginning-of-line)
  (when (bobp)
    (goto-char (point-max)))
  (forward-line -1)
  (eww-buffer-show))

(defun eww-buffer-kill ()
  "Kill buffer from eww list."
  (interactive nil eww-buffers-mode)
  (let* ((start (line-beginning-position))
	 (buffer (get-text-property start 'eww-buffer))
	 (inhibit-read-only t))
    (unless buffer
      (user-error "No buffer on the current line"))
    (kill-buffer buffer)
    (forward-line 1)
    (delete-region start (point)))
  (when (eobp)
    (forward-line -1))
  (eww-buffer-show))

(defvar-keymap eww-buffers-mode-map
  "C-k" #'eww-buffer-kill
  "RET" #'eww-buffer-select
  "n" #'eww-buffer-show-next
  "p" #'eww-buffer-show-previous
  :menu '("Eww Buffers"
          ["Exit" quit-window t]
          ["Select" eww-buffer-select
           :active (get-text-property (line-beginning-position) 'eww-buffer)]
          ["Kill" eww-buffer-kill
           :active (get-text-property (line-beginning-position)
                                      'eww-buffer)]))

(define-derived-mode eww-buffers-mode special-mode "eww buffers"
  "Mode for listing buffers.

\\{eww-buffers-mode-map}"
  :interactive nil
  (buffer-disable-undo)
  (setq truncate-lines t))

;;; Desktop support

(defvar eww-desktop-data-save
  '(:url :title :point)
  "List of `eww-data' properties to preserve in the desktop file.
Also used when saving `eww-history'.")

(defun eww-desktop-data-1 (alist)
  (let ((acc  nil)
        (tail alist))
    (while tail
      (let ((k (car  tail))
            (v (cadr tail)))
        (when (memq k eww-desktop-data-save)
          (setq acc (cons k (cons v acc)))))
      (setq tail  (cddr tail)))
    acc))

(defun eww-desktop-history-duplicate (a b)
  (let ((tail a) (r t))
    (while tail
      (if (or (memq (car tail) '(:point)) ; ignore :point
	      (equal (cadr tail)
		     (plist-get b (car tail))))
	  (setq tail (cddr tail))
	(setq tail nil
	      r    nil)))
    ;; .
    r))

(defun eww-desktop-misc-data (_directory)
  "Return a property list with data used to restore eww buffers.
This list will contain, as :history, the list, whose first element is
the value of `eww-data', and the tail is `eww-history'.

If `eww-desktop-remove-duplicates' is non-nil, duplicate
entries (if any) will be removed from the list.

Only the properties listed in `eww-desktop-data-save' are included.
Generally, the list should not include the (usually overly large)
:dom, :source and :text properties."
  (let ((history (mapcar #'eww-desktop-data-1
                         (cons eww-data eww-history))))
    (list :history (if eww-desktop-remove-duplicates
                       (cl-remove-duplicates
                        history :test #'eww-desktop-history-duplicate)
                     history))))

(defun eww-restore-desktop (file-name buffer-name misc-data)
  "Restore an eww buffer from its desktop file record.
If `eww-restore-desktop' is t or `auto', this function will also
initiate the retrieval of the respective URI in the background.
Otherwise, the restored buffer will contain a prompt to do so by using
\\[eww-reload]."
  (with-current-buffer (get-buffer-create buffer-name)
    (eww-mode)
    ;; NB: eww-history, eww-data are buffer-local per (eww-mode)
    (setq eww-history       (cdr (plist-get misc-data :history))
	  eww-data      (or (car (plist-get misc-data :history))
			    ;; backwards compatibility
			    (list :url (plist-get misc-data :uri))))
    (unless file-name
      (when (plist-get eww-data :url)
	(cl-case eww-restore-desktop
	  ((t auto) (eww (plist-get eww-data :url)))
	  ((zerop (buffer-size))
	   (let ((inhibit-read-only t))
	     (insert (substitute-command-keys
		      eww-restore-reload-prompt)))))))
    ;; .
    (current-buffer)))

(add-to-list 'desktop-locals-to-save
	     'eww-history-position)
(add-to-list 'desktop-buffer-mode-handlers
             '(eww-mode . eww-restore-desktop))

;;; Isearch support

(defun eww-isearch-next-buffer (&optional _buffer wrap)
  "Go to the next page to search using `rel' attribute for navigation."
  (let ((eww-retrieve-command 'sync))
    (if wrap
        (condition-case nil
	    (eww-top-url)
	  (error nil))
      (if isearch-forward
	  (eww-next-url)
        (eww-previous-url))))
  (current-buffer))

;;; bookmark.el support

(declare-function bookmark-make-record-default
                  "bookmark" (&optional no-file no-context posn))
(declare-function bookmark-prop-get "bookmark" (bookmark prop))

(defun eww-bookmark-name ()
  "Create a default bookmark name for the current EWW buffer."
  (plist-get eww-data :title))

(defun eww-bookmark-make-record ()
  "Create a bookmark for the current EWW buffer."
  `(,(eww-bookmark-name)
    ,@(bookmark-make-record-default t)
    (location . ,(plist-get eww-data :url))
    (handler . eww-bookmark-jump)))

;;;###autoload
(defun eww-bookmark-jump (bookmark)
  "Default bookmark handler for EWW buffers."
  (eww (bookmark-prop-get bookmark 'location)))

(provide 'eww)

;;; eww.el ends here<|MERGE_RESOLUTION|>--- conflicted
+++ resolved
@@ -239,11 +239,7 @@
   :version "29.1")
 
 (defface eww-form-submit
-<<<<<<< HEAD
-  '((((type x w32 ns pgtk) (class color))	; Like default mode line
-=======
-  '((((type x w32 ns haiku) (class color))	; Like default mode line
->>>>>>> d8dd705e
+  '((((type x w32 ns haiku pgtk) (class color))	; Like default mode line
      :box (:line-width 2 :style released-button)
      :background "#808080" :foreground "black"))
   "Face for eww buffer buttons."
@@ -251,11 +247,7 @@
   :group 'eww)
 
 (defface eww-form-file
-<<<<<<< HEAD
-  '((((type x w32 ns pgtk) (class color))	; Like default mode line
-=======
-  '((((type x w32 ns haiku) (class color))	; Like default mode line
->>>>>>> d8dd705e
+  '((((type x w32 ns haiku pgtk) (class color))	; Like default mode line
      :box (:line-width 2 :style released-button)
      :background "#808080" :foreground "black"))
   "Face for eww buffer buttons."
@@ -263,11 +255,7 @@
   :group 'eww)
 
 (defface eww-form-checkbox
-<<<<<<< HEAD
-  '((((type x w32 ns pgtk) (class color))	; Like default mode line
-=======
-  '((((type x w32 ns haiku) (class color))	; Like default mode line
->>>>>>> d8dd705e
+  '((((type x w32 ns haiku pgtk) (class color))	; Like default mode line
      :box (:line-width 2 :style released-button)
      :background "lightgrey" :foreground "black"))
   "Face for eww buffer buttons."
@@ -275,11 +263,7 @@
   :group 'eww)
 
 (defface eww-form-select
-<<<<<<< HEAD
-  '((((type x w32 ns pgtk) (class color))	; Like default mode line
-=======
-  '((((type x w32 ns haiku) (class color))	; Like default mode line
->>>>>>> d8dd705e
+  '((((type x w32 ns haiku pgtk) (class color))	; Like default mode line
      :box (:line-width 2 :style released-button)
      :background "lightgrey" :foreground "black"))
   "Face for eww buffer buttons."
