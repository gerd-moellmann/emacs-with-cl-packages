;;; tramp-cmds.el --- Interactive commands for Tramp  -*- lexical-binding:t -*-

;; Copyright (C) 2007-2025 Free Software Foundation, Inc.

;; Author: Michael Albinus <michael.albinus@gmx.de>
;; Keywords: comm, processes
;; Package: tramp

;; This file is part of GNU Emacs.

;; GNU Emacs is free software: you can redistribute it and/or modify
;; it under the terms of the GNU General Public License as published by
;; the Free Software Foundation, either version 3 of the License, or
;; (at your option) any later version.

;; GNU Emacs is distributed in the hope that it will be useful,
;; but WITHOUT ANY WARRANTY; without even the implied warranty of
;; MERCHANTABILITY or FITNESS FOR A PARTICULAR PURPOSE.  See the
;; GNU General Public License for more details.

;; You should have received a copy of the GNU General Public License
;; along with GNU Emacs.  If not, see <https://www.gnu.org/licenses/>.

;;; Commentary:

;; This package provides all interactive commands which are related
;; to Tramp.

;;; Code:

(require 'tramp)

;; Pacify byte-compiler.
(declare-function dired-advertise "dired")
(declare-function dired-get-file-for-visit "dired")
(declare-function dired-unadvertise "dired")
(declare-function mml-mode "mml")
(declare-function mml-insert-empty-tag "mml")
(declare-function reporter-dump-variable "reporter")
(defvar mm-7bit-chars)
(defvar reporter-eval-buffer)
(defvar reporter-prompt-for-summary-p)
(defvar tramp-repository-branch)
(defvar tramp-repository-version)

;;;###tramp-autoload
(defun tramp-change-syntax (&optional syntax)
  "Change Tramp syntax.
SYNTAX can be one of the symbols `default' (default),
`simplified' (ange-ftp like) or `separate' (XEmacs like)."
  (interactive
   (let ((input (completing-read
		 "Enter Tramp syntax: " (tramp-syntax-values) nil t
		 (symbol-name tramp-syntax))))
     (unless (string-empty-p input)
       (list (intern input)))))
  (when syntax
    (customize-set-variable 'tramp-syntax syntax)))

;;;###tramp-autoload
(defun tramp-enable-method (method)
  "Enable optional METHOD if possible."
  (interactive
   (list
    (completing-read
     "method: "
     (tramp-compat-seq-keep
      (lambda (x)
	(when-let* ((name (symbol-name x))
		    ;; It must match `tramp-enable-METHOD-method'.
		    ((string-match
		      (rx "tramp-enable-"
			  (group (regexp tramp-method-regexp))
			  "-method")
		      name))
		    (method (match-string 1 name))
		    ;; It must not be enabled yet.
		    ((not (assoc method tramp-methods))))
	  method))
      ;; All method enabling functions.
      (mapcar
       #'intern (all-completions "tramp-enable-" obarray #'functionp))))))

  (when-let* (((not (assoc method tramp-methods)))
	      (fn (intern (format "tramp-enable-%s-method" method)))
	      ((functionp fn)))
    (funcall fn)
    (message "Tramp method \"%s\" enabled" method)))

;; Use `match-buffers' starting with Emacs 29.1.
;;;###tramp-autoload
(defun tramp-list-tramp-buffers ()
  "Return a list of all Tramp connection buffers."
  (append
   (all-completions
    "*tramp" (mapcar #'list (mapcar #'buffer-name (buffer-list))))
   (all-completions
    "*debug tramp" (mapcar #'list (mapcar #'buffer-name (buffer-list))))
   (all-completions
    "*trace tramp" (mapcar #'list (mapcar #'buffer-name (buffer-list))))))

;; Use `match-buffers' starting with Emacs 29.1.
;;;###tramp-autoload
(defun tramp-list-remote-buffers ()
  "Return a list of remote buffers, excluding internal Tramp buffers.
A buffer is considered remote if either its `default-directory' or
`buffer-file-name' is a remote file name."
  (tramp-compat-seq-keep
   (lambda (buffer)
     (when (tramp-tramp-file-p
            (or (buffer-file-name buffer)
                (tramp-get-default-directory buffer)))
       buffer))
   (buffer-list)))

;;;###tramp-autoload
(defun tramp-list-remote-buffer-connections ()
  "Return a list of all remote buffer connections.
A buffer is considered remote if either its `default-directory' or
`buffer-file-name' is a remote file name."
  (seq-uniq
   (mapcar (lambda (buffer)
             (or
              (when (buffer-file-name buffer)
                (file-remote-p (buffer-file-name buffer)))
              (when (tramp-get-default-directory buffer)
                (file-remote-p (tramp-get-default-directory buffer)))))
           ;; Eliminate false positives from internal Tramp buffers.
           (seq-remove
            (lambda (buffer)
              (member (buffer-name buffer) (tramp-list-tramp-buffers)))
            (tramp-list-remote-buffers)))))

;;; Cleanup

;;;###tramp-autoload
(defvar tramp-cleanup-connection-hook nil
  "List of functions to be called after Tramp connection is cleaned up.
Each function is called with the current vector as argument.")

;;;###tramp-autoload
(defun tramp-cleanup-connection
    (vec &optional keep-debug keep-password keep-processes)
  "Flush all connection related objects.
This includes password cache, file cache, connection cache, buffers,
processes.  KEEP-DEBUG non-nil preserves the debug and trace buffer.
KEEP-PASSWORD non-nil preserves the password cache.  KEEP-PROCESSES
non-nil preserves the asynchronous processes.  When called
interactively, a Tramp connection has to be selected."
  (declare (completion tramp-active-command-completion-p))
  (interactive
   ;; When interactive, select the Tramp remote identification.
   ;; Return nil when there is no Tramp connection.
   (list
    (let ((connections
	   (mapcar #'tramp-make-tramp-file-name (tramp-list-connections)))
	  name)

      (when connections
	(setq name
	      (completing-read
	       "Enter Tramp connection: " connections nil t
	       (try-completion "" connections)))
	(and (tramp-tramp-file-p name) (tramp-dissect-file-name name))))
    nil nil))

  (if (not vec)
      ;; Nothing to do.
      (message "No Tramp connection found.")

    ;; Flush password cache.
    (unless keep-password (tramp-clear-passwd vec))

    ;; Cleanup `tramp-current-connection'.  Otherwise, we would be
    ;; suppressed.
    (setq tramp-current-connection nil)

    ;; Cancel timer.
    (dolist (timer timer-list)
      (when (and (eq (timer--function timer) #'tramp-timeout-session)
		 (tramp-file-name-equal-p vec (car (timer--args timer))))
	(cancel-timer timer)))

    ;; Delete processes.
    (dolist (key (hash-table-keys tramp-cache-data))
      (when (and (processp key)
		 (tramp-file-name-equal-p (process-get key 'tramp-vector) vec)
		 (or (not keep-processes)
		     (eq key (tramp-get-process vec))))
	(tramp-flush-connection-properties key)
	(ignore-errors (delete-process key))))

    ;; Remove buffers.
    (dolist
	(buf (list (get-buffer (tramp-buffer-name vec))
		   (unless keep-debug
		     (get-buffer (tramp-debug-buffer-name vec)))
		   (unless keep-debug
		     (get-buffer (tramp-trace-buffer-name vec)))
		   (tramp-get-connection-property vec " connected")))
      (when (bufferp buf) (kill-buffer buf)))

    ;; Flush file cache.
    (tramp-flush-directory-properties vec "/")

    ;; Flush connection cache.
    (tramp-flush-connection-properties vec)

    ;; The end.
    (run-hook-with-args 'tramp-cleanup-connection-hook vec)))

;;;###tramp-autoload
(defun tramp-cleanup-this-connection ()
  "Flush all connection related objects of the current buffer's connection."
  (declare (completion tramp-command-completion-p))
  (interactive)
  (and (tramp-tramp-file-p default-directory)
       (tramp-cleanup-connection
	(tramp-dissect-file-name default-directory 'noexpand))))

;;;###tramp-autoload
(defvar tramp-cleanup-all-connections-hook nil
  "List of functions to be called after all Tramp connections are cleaned up.")

;;;###tramp-autoload
(defun tramp-cleanup-all-connections ()
  "Flush all Tramp internal objects.
This includes password cache, file cache, connection cache, buffers."
  (declare (completion tramp-active-command-completion-p))
  (interactive)

  ;; Flush password cache.
  (password-reset)

  ;; Flush file and connection cache.
  (clrhash tramp-cache-data)

  ;; Initialize the cache version.
  (tramp-set-connection-property
   tramp-cache-version "tramp-version" tramp-version)

  ;; Remove ad-hoc proxies.
  (let ((proxies tramp-default-proxies-alist))
    (while proxies
      (if (ignore-errors
	    (get-text-property 0 'tramp-ad-hoc (nth 2 (car proxies))))
	  (setq tramp-default-proxies-alist
		(delete (car proxies) tramp-default-proxies-alist)
		proxies tramp-default-proxies-alist)
	(setq proxies (cdr proxies)))))
  (when (and tramp-default-proxies-alist tramp-save-ad-hoc-proxies)
    (customize-save-variable
     'tramp-default-proxies-alist tramp-default-proxies-alist))

  ;; Cancel timers.
  (cancel-function-timers 'tramp-timeout-session)

  ;; Remove processes and buffers.
  (dolist (name (tramp-list-tramp-buffers))
    (when (processp (get-buffer-process name)) (delete-process name))
    (when (bufferp (get-buffer name)) (kill-buffer name)))

  ;; The end.
  (run-hooks 'tramp-cleanup-all-connections-hook))

(defcustom tramp-cleanup-some-buffers-hook nil
  "Hook for `tramp-cleanup-some-buffers'.
The functions determine which buffers shall be killed.  This
happens when at least one of the functions returns non-nil.  The
functions are called with `current-buffer' set."
  :group 'tramp
  :version "30.1"
  :type 'hook
  :link '(info-link :tag "Tramp manual" "(tramp) Cleanup remote connections"))

(add-hook 'tramp-cleanup-some-buffers-hook
	  #'buffer-file-name)

(defun tramp-dired-buffer-p ()
  "Return t if current buffer runs `dired-mode'."
  (declare (tramp-suppress-trace t))
  (derived-mode-p 'dired-mode))

(add-hook 'tramp-cleanup-some-buffers-hook
	  #'tramp-dired-buffer-p)

(defvar tramp-tainted-remote-process-buffers nil
  "List of process buffers to be cleaned up.")

(defun tramp-delete-tainted-remote-process-buffer-function ()
  "Delete current buffer from `tramp-tainted-remote-process-buffers'."
  (declare (tramp-suppress-trace t))
  (setq tramp-tainted-remote-process-buffers
	(delete (current-buffer) tramp-tainted-remote-process-buffers)))

;;;###tramp-autoload
(defun tramp-taint-remote-process-buffer (buffer)
  "Mark buffer as related to remote processes."
  ;; (declare (tramp-suppress-trace t))
  (add-to-list 'tramp-tainted-remote-process-buffers buffer))

;; We cannot use the `declare' form for `tramp-suppress-trace' in
;; autoloaded functions, because the tramp-loaddefs.el generation
;; would fail.
(function-put #'tramp-taint-remote-process-buffer 'tramp-suppress-trace t)

(add-hook 'kill-buffer-hook
	  #'tramp-delete-tainted-remote-process-buffer-function)
(add-hook 'tramp-unload-hook
	  (lambda ()
	    (remove-hook 'kill-buffer-hook
			 #'tramp-delete-tainted-remote-process-buffer-function)))

(defun tramp-remote-process-p ()
  "Return t if current buffer belongs to a remote process."
  (memq (current-buffer) tramp-tainted-remote-process-buffers))

(add-hook 'tramp-cleanup-some-buffers-hook
	  #'tramp-remote-process-p)

;;;###tramp-autoload
(defun tramp-cleanup-some-buffers ()
  "Kill some remote buffers.
A buffer is killed when it has a remote `default-directory', and
one of the functions in `tramp-cleanup-some-buffers-hook' returns
non-nil."
  (declare (completion tramp-active-command-completion-p))
  (interactive)

  ;; Remove all Tramp related connections.
  (tramp-cleanup-all-connections)

  ;; Remove all buffers with a remote default-directory which fit the hook.
  (dolist (name (tramp-list-remote-buffers))
    (and (buffer-live-p (get-buffer name))
	 (with-current-buffer name
	   (run-hook-with-args-until-success 'tramp-cleanup-some-buffers-hook))
	 (kill-buffer name))))

;;;###tramp-autoload
(defun tramp-cleanup-all-buffers ()
  "Kill all remote buffers."
  (declare (completion tramp-active-command-completion-p))
  (interactive)
  (let ((tramp-cleanup-some-buffers-hook '(always)))
    (tramp-cleanup-some-buffers)))

;;;###tramp-autoload
(defun tramp-cleanup-bufferless-connections ()
  "Flush connection-related objects for which no buffer exists.
A bufferless connection is one for which no live buffer's
`buffer-file-name' or `default-directory' is associated with that
connection, except for Tramp internal buffers.
Display a message of cleaned-up connections."
  (interactive)
  (when-let* ((bufferless-connections
               (seq-difference
                (mapcar #'tramp-make-tramp-file-name (tramp-list-connections))
                (tramp-list-remote-buffer-connections))))
    (message "Cleaning up %s" (string-join bufferless-connections ", "))
    (dolist (connection bufferless-connections)
      (tramp-cleanup-connection
       (tramp-dissect-file-name connection 'noexpand)))))

;;; Rename

(defcustom tramp-default-rename-alist nil
  "Default target for renaming remote buffer file names.
This is an alist of cons cells (SOURCE . TARGET).  The first
matching item specifies the target to be applied for renaming
buffer file names from source via `tramp-rename-files'.  SOURCE
is a regular expressions, which matches a remote file name.
TARGET must be a directory name, which could be remote (including
remote directories Tramp infers by default, such as
\"/method:user@host:\").

TARGET can contain the patterns %m, %u or %h, which are replaced
by the method name, user name or host name of SOURCE when calling
`tramp-rename-files'.

SOURCE could also be a Lisp form, which will be evaluated.  The
result must be a string or nil, which is interpreted as a regular
expression which always matches."
  :group 'tramp
  :version "27.1"
  :type '(repeat (cons (choice :tag "Source regexp" regexp sexp)
		       (choice :tag "Target   name" string (const nil))))
  :link '(info-link :tag "Tramp manual" "(tramp) Renaming remote files"))

(defcustom tramp-confirm-rename-file-names t
  "Whether renaming a buffer file name must be confirmed."
  :group 'tramp
  :version "27.1"
  :type 'boolean
  :link '(info-link :tag "Tramp manual" "(tramp) Renaming remote files"))

(defun tramp-default-rename-file (string)
  "Determine default file name for renaming according to STRING.
The user option `tramp-default-rename-alist' is consulted,
finding the default mapping.  If there is no matching entry, the
function returns nil"
  (when (tramp-tramp-file-p string)
    (let ((tdra tramp-default-rename-alist)
	  (method (or (file-remote-p string 'method) ""))
	  (user (or (file-remote-p string 'user) ""))
	  (host (or (file-remote-p string 'host) ""))
	  item result)
      (while (setq item (pop tdra))
	(when (string-match-p (or (eval (car item) t) "") string)
	  (setq tdra nil
		result
		(tramp-format-spec
		 (cdr item) (format-spec-make ?m method ?u user ?h host)))))
      result)))

(defsubst tramp-rename-read-file-name-dir (string)
  "Return the DIR entry to be applied in `read-file-name', based on STRING."
  (when (tramp-tramp-file-p string)
    (substring (file-remote-p string) 0 -1)))

(defsubst tramp-rename-read-file-name-init (string)
  "Return the INIT entry to be applied in `read-file-name', based on STRING."
  (when (tramp-tramp-file-p string)
    (string-remove-prefix (tramp-rename-read-file-name-dir string) string)))

;;;###tramp-autoload
(defun tramp-rename-files (source target)
  "Replace in all buffers the visiting file name from SOURCE to TARGET.
SOURCE is a remote directory name, which could contain also a
localname part.  TARGET is the directory name SOURCE is replaced
with.  Often, TARGET is a remote directory name on another host,
but it can also be a local directory name.  If TARGET has no
local part, the local part from SOURCE is used.

If TARGET is nil, it is selected according to the first match in
`tramp-default-rename-alist'.  If called interactively, this
match is offered as initial value for selection.

On all buffers, which have a `buffer-file-name' matching SOURCE,
this name is modified by replacing SOURCE with TARGET.  This is
applied by calling `set-visited-file-name'.  The new
`buffer-file-name' is prompted for modification in the
minibuffer.  The buffers are marked modified, and must be saved
explicitly.

If user option `tramp-confirm-rename-file-names' is nil, changing
the file name happens without confirmation.  This requires a
matching entry in `tramp-default-rename-alist'.

Remote buffers related to the remote connection identified by
SOURCE, which are not visiting files, or which are visiting files
not matching SOURCE, are not modified.

Interactively, TARGET is selected from `tramp-default-rename-alist'
without confirmation if the prefix argument is non-nil.

The remote connection identified by SOURCE is flushed by
`tramp-cleanup-connection'."
  (declare (completion tramp-active-command-completion-p))
  (interactive
   (let ((connections
	  (mapcar #'tramp-make-tramp-file-name (tramp-list-connections)))
	 ;; Completion packages do their voodoo in `completing-read'
	 ;; and `read-file-name', which is often incompatible with
	 ;; Tramp.  Ignore them.
	 (completing-read-function #'completing-read-default)
	 (read-file-name-function #'read-file-name-default)
	  source target)
     (if (null connections)
	 (tramp-user-error nil "There are no remote connections")
       (setq source
	     ;; Likely, the source remote connection is broken.  So we
	     ;; shall avoid any action on it.
	     (let (non-essential)
	       (completing-read-default
		"Enter old Tramp connection: "
		;; Completion function.
		(completion-table-dynamic
		 (lambda (string)
		   (cond
		    ;; Initially, show existing remote connections.
		    ((not (tramp-tramp-file-p string))
		     (all-completions string connections))
		    ;; There is a selected remote connection.  Show
		    ;; its longest common directory path of respective
		    ;; buffers.
		    (t (mapcar
			(lambda (buffer)
			  (let ((bfn (buffer-file-name buffer)))
			    (and (buffer-live-p buffer)
				 (tramp-equal-remote string bfn)
				 (stringp bfn) (file-name-directory bfn))))
			(tramp-list-remote-buffers))))))
		#'tramp-tramp-file-p t
		;; If the current buffer is a remote one, it is likely
		;; that this connection is meant.  So we offer it as
		;; initial value.  Otherwise, use the longest remote
		;; connection path as initial value.
		(or (file-remote-p default-directory)
		    (try-completion "" connections))))

	     target
	     (when (null current-prefix-arg)
	       ;; The source remote connection shall not trigger any action.
	       ;; FIXME: Better error prompt when trying to access source host.
	       (let* ((default (or (tramp-default-rename-file source) source))
		      (dir (tramp-rename-read-file-name-dir default))
		      (init (tramp-rename-read-file-name-init default))
		      (tramp-ignored-file-name-regexp
		       (rx (literal (file-remote-p source)))))
		 (read-file-name-default
		  "Enter new Tramp connection: "
		  dir default 'confirm init #'file-directory-p)))))

     (list source target)))

  (unless (tramp-tramp-file-p source)
    (tramp-user-error nil "Source %s must be remote" source))
  (when (null target)
    (or (setq target (tramp-default-rename-file source))
	(tramp-user-error
	 nil
	 (concat "There is no target specified.  "
		 "Check `tramp-default-rename-alist' for a proper entry"))))
  (when (tramp-equal-remote source target)
    (tramp-user-error nil "Source and target must have different remote"))

  ;; Append local file name if none is specified.
  (when (string-equal (file-remote-p target) target)
    (setq target (concat target (tramp-file-local-name source))))
  ;; Make them directory names.
  (setq source (directory-file-name source)
	target (directory-file-name target))

  ;; Rename visited file names of source buffers.
  (save-window-excursion
    (save-current-buffer
      (let ((help-form "\
Type SPC or `y' to set visited file name,
DEL or `n' to skip to next,
`e' to edit the visited file name,
ESC or `q' to quit without changing further buffers,
`!' to change all remaining buffers with no more questions.")
	    (query-choices '(?y ?\s ?n ?\177 ?! ?e ?q ?\e))
	    (query (unless tramp-confirm-rename-file-names ?!))
	    changed-buffers)
	(dolist (buffer (tramp-list-remote-buffers))
          (switch-to-buffer buffer)
	  (let* ((bfn (buffer-file-name))
		 (new-bfn (and (stringp bfn) (string-replace source target bfn)))
		 (prompt (format-message
			  "Set visited file name to `%s' [Type yn!eq or %s] "
                          new-bfn (if (fboundp 'help-key) (help-key) ; 29.1
                                    (key-description (vector help-char))))))
	    (when (and (buffer-live-p buffer) (stringp bfn)
		       (string-prefix-p source bfn)
		       ;; Skip, and don't ask again.
		       (not (memq query '(?q ?\e))))
	      ;; Read prompt.
	      (unless (eq query ?!)
		(setq query (read-char-choice prompt query-choices)))
	      ;; Edit the new buffer file name.
	      (when (eq query ?e)
		(setq new-bfn
		      (read-file-name
		       "New visited file name: "
		       (file-name-directory new-bfn) new-bfn)))
	      ;; Set buffer file name.  Remember the change.
	      (when (memq query '(?y ?\s ?! ?e))
		(setq changed-buffers
		      (cons (list buffer bfn (buffer-modified-p))
			    changed-buffers))
                (set-visited-file-name new-bfn))
	      ;; Quit.  Revert changes if prompted by user.
	      (when (and (memq query '(?q ?\e)) changed-buffers
			 (y-or-n-p "Do you want to revert applied changes?"))
		(dolist (item changed-buffers)
		  (with-current-buffer (car item)
		    (set-visited-file-name (nth 1 item))
		    (set-buffer-modified-p (nth 2 item)))))
	      ;; Cleanup echo area.
	      (message nil)))))))

  ;; Cleanup.
  (tramp-cleanup-connection (tramp-dissect-file-name source)))

;;;###tramp-autoload
(defun tramp-rename-these-files (target)
  "Replace visiting file names to TARGET.
The current buffer must be related to a remote connection.  In
all buffers, which are visiting a file with the same directory
name, the buffer file name is changed.

Interactively, TARGET is selected from `tramp-default-rename-alist'
without confirmation if the prefix argument is non-nil.

For details, see `tramp-rename-files'."
  (declare (completion tramp-command-completion-p))
  (interactive
   (let ((source default-directory)
	 target
	 ;; Completion packages do their voodoo in `completing-read'
	 ;; and `read-file-name', which is often incompatible with
	 ;; Tramp.  Ignore them.
	 (completing-read-function #'completing-read-default)
	 (read-file-name-function #'read-file-name-default))
     (if (not (tramp-tramp-file-p source))
	 (tramp-user-error
	  nil
	  (substitute-command-keys
	   (concat "Current buffer is not remote.  "
		   "Consider `\\[tramp-rename-files]' instead")))
       (setq target
	     (when (null current-prefix-arg)
	       ;; The source remote connection shall not trigger any action.
	       ;; FIXME: Better error prompt when trying to access source host.
	       (let* ((default (or (tramp-default-rename-file source) source))
		      (dir (tramp-rename-read-file-name-dir default))
		      (init (tramp-rename-read-file-name-init default))
		      (tramp-ignored-file-name-regexp
		       (rx (literal (file-remote-p source)))))
		 (read-file-name-default
		  (format "Change Tramp connection `%s': " source)
		  dir default 'confirm init #'file-directory-p)))))
     (list target)))

  (tramp-rename-files default-directory target))

;;; Run as sudo

(defcustom tramp-file-name-with-method "sudo"
  "Which method to be used in `tramp-file-name-with-sudo'."
  :group 'tramp
  :version "30.1"
  :type '(choice (const "su")
		 (const "sudo")
		 (const "doas")
		 (const "run0")
		 (const "ksu"))
  :link '(tramp-info-link :tag "Tramp manual" tramp-file-name-with-method))

<<<<<<< HEAD
=======
(defun tramp-get-file-name-with-method ()
  "Return connection-local value of `tramp-file-name-with-method'."
  (tramp-compat-connection-local-value tramp-file-name-with-method))

>>>>>>> 48b3363a
(defmacro with-tramp-file-name-with-method (&rest body)
  "Ask user for `tramp-file-name-with-method' if needed.
Run BODY."
  (declare (indent 0) (debug t))
  `(let ((tramp-file-name-with-method
          (if current-prefix-arg
	      (completing-read
	       "Tramp method: "
<<<<<<< HEAD
               (mapcar #'cadr (cdr (get 'tramp-file-name-with-method 'custom-type)))
               nil t tramp-file-name-with-method)
            tramp-file-name-with-method)))
=======
               (mapcar
		#'cadr (cdr (get 'tramp-file-name-with-method 'custom-type)))
               nil t (tramp-get-file-name-with-method))
            (tramp-get-file-name-with-method))))
>>>>>>> 48b3363a
     ,@body))

(defun tramp-file-name-with-sudo (filename)
  "Convert FILENAME into a multi-hop file name with \"sudo\".
An alternative method could be chosen with `tramp-file-name-with-method'."
  (setq filename (expand-file-name filename))
<<<<<<< HEAD
  (if (tramp-tramp-file-p filename)
      (with-parsed-tramp-file-name filename nil
	(cond
	 ;; Remote file with proper method.
	 ((string-equal method tramp-file-name-with-method)
	  filename)
	 ;; Remote file on the local host.
	 ((and
	   (stringp tramp-local-host-regexp) (stringp host)
	   (string-match-p tramp-local-host-regexp host))
	  (tramp-make-tramp-file-name
	   (make-tramp-file-name
	    :method tramp-file-name-with-method :localname localname)))
	 ;; Remote file with multi-hop capable method.
	 ((tramp-multi-hop-p v)
	  (tramp-make-tramp-file-name
	   (make-tramp-file-name
	    :method (tramp-find-method tramp-file-name-with-method nil host)
	    :user (tramp-find-user tramp-file-name-with-method nil host)
	    :host (tramp-find-host tramp-file-name-with-method nil host)
	    :localname localname :hop (tramp-make-tramp-hop-name v))))
	 ;; Other remote file.
	 (t (tramp-user-error v "Multi-hop with `%s' not applicable" method))))
    ;; Local file.
    (tramp-make-tramp-file-name
     (make-tramp-file-name
      :method tramp-file-name-with-method :localname filename))))
=======
  (let ((default-method (tramp-get-file-name-with-method)))
    (if (tramp-tramp-file-p filename)
	(with-parsed-tramp-file-name filename nil
	  (cond
	   ;; Remote file with proper method.
	   ((string-equal method default-method)
	    filename)
	   ;; Remote file on the local host.
	   ((and
	     (stringp tramp-local-host-regexp) (stringp host)
	     (string-match-p tramp-local-host-regexp host))
	    (tramp-make-tramp-file-name
	     (make-tramp-file-name
	      :method default-method :localname localname)))
	   ;; Remote file with multi-hop capable method.
	   ((tramp-multi-hop-p v)
	    (tramp-make-tramp-file-name
	     (make-tramp-file-name
	      :method (tramp-find-method default-method nil host)
	      :user (tramp-find-user default-method nil host)
	      :host (tramp-find-host default-method nil host)
	      :localname localname :hop (tramp-make-tramp-hop-name v))))
	   ;; Other remote file.
	   (t (tramp-user-error v "Multi-hop with `%s' not applicable" method))))
      ;; Local file.
      (tramp-make-tramp-file-name
       (make-tramp-file-name :method default-method :localname filename)))))
>>>>>>> 48b3363a

;; FIXME: We would like to rename this for Emacs 31.1 to a name that
;; does not encode the default method.  It is intended as a generic
;; privilege-elevation command.  Some ideas from bug#76974:
;; `tramp-revert-buffer-obtain-root',
;; `tramp-revert-buffer-as-superuser'.

;;;###autoload
(defun tramp-revert-buffer-with-sudo ()
  "Visit the current file again with superuser, or root, permissions.

By default this is done using the \"sudo\" Tramp method.
You can customize `tramp-file-name-with-method' to change this.

Interactively, with a prefix argument, prompt for a different method.

If the buffer visits a file, the file is replaced.
If the buffer runs `dired', the buffer is reverted."
  (interactive)
  (with-tramp-file-name-with-method
    (cond
     ((buffer-file-name)
      (let ((pos (point)))
        (find-alternate-file (tramp-file-name-with-sudo (buffer-file-name)))
        (goto-char pos)))
     ((tramp-dired-buffer-p)
      (dired-unadvertise (expand-file-name default-directory))
      (setq default-directory (tramp-file-name-with-sudo default-directory)
	    list-buffers-directory
	    (tramp-file-name-with-sudo list-buffers-directory))
      (if (consp dired-directory)
	  (setcar
	   dired-directory (tramp-file-name-with-sudo (car dired-directory)))
        (setq dired-directory (tramp-file-name-with-sudo dired-directory)))
      (dired-advertise)
      (revert-buffer)))))

;; This function takes action, when `read-extended-command-predicate'
;; is set to `command-completion-default-include-p'.
(defun tramp-dired-buffer-command-completion-p (_symbol buffer)
  "A predicate for Tramp interactive commands.
They are completed by `M-x TAB' only in Dired buffers."
  (declare (tramp-suppress-trace t))
  (with-current-buffer buffer
    (tramp-dired-buffer-p)))

;; FIXME: See FIXME above about renaming this before Emacs 31.1.

;;;###autoload
(defun tramp-dired-find-file-with-sudo ()
  "Visit the file or directory named on this line as the superuser.

By default this is done using the \"sudo\" Tramp method.
<<<<<<< HEAD
YOu can customize `tramp-file-name-with-method' to change this.
=======
You can customize `tramp-file-name-with-method' to change this.
>>>>>>> 48b3363a

Interactively, with a prefix argument, prompt for a different method."
  ;; (declare (completion tramp-dired-buffer-command-completion-p))
  (interactive)
  (with-tramp-file-name-with-method
    (find-file (tramp-file-name-with-sudo (dired-get-file-for-visit)))))

;; `tramp-dired-buffer-command-completion-p' is not autoloaded, and this
;; setting isn't either.
(function-put
 #'tramp-dired-find-file-with-sudo 'completion-predicate
 #'tramp-dired-buffer-command-completion-p)

;;; Recompile on ELPA

;; This function takes action, when `read-extended-command-predicate'
;; is set to `command-completion-default-include-p'.
;;;###tramp-autoload
(defun tramp-recompile-elpa-command-completion-p (_symbol _buffer)
  "A predicate for `tramp-recompile-elpa'.
It is completed by `M-x TAB' only if package.el is loaded, and
Tramp is an installed ELPA package."
  ;; We cannot apply `package-installed-p', this would also return the
  ;; builtin package.
  (and (assq 'tramp (bound-and-true-p package-alist))
       (tramp-compat-funcall 'package--user-installed-p 'tramp)))

;;;###tramp-autoload
(defun tramp-recompile-elpa ()
  "Recompile the installed Tramp ELPA package.
This is needed if there are compatibility problems."
  (declare (completion tramp-recompile-elpa-command-completion-p))
  (interactive)
  ;; We expect just one Tramp package is installed.
  (when-let*
      ((dir (tramp-compat-funcall
	     'package-desc-dir
	     (car (alist-get 'tramp (bound-and-true-p package-alist))))))
    (dolist (elc (directory-files dir 'full (rx ".elc" eos)))
      (delete-file elc))
    (with-current-buffer (get-buffer-create byte-compile-log-buffer)
      (let ((inhibit-read-only t))
	(compilation-mode)
	(goto-char (point-max))
	(insert "\f\n")
	(call-process
	 (expand-file-name invocation-name invocation-directory) nil t t
	 "-Q" "-batch" "-L" dir
	 "--eval" (format "(byte-recompile-directory %S 0 t)" dir))
	(message "Package `tramp' recompiled.")))))

;; Tramp version is useful in a number of situations.

;;;###tramp-autoload
(defun tramp-version (arg)
  "Print version number of tramp.el in echo area or current buffer."
  (interactive "P")
  (if arg (insert tramp-version) (message tramp-version)))

;; Make the "reporter" functionality available for making bug reports about
;; the package.  A most useful piece of code.

(autoload 'reporter-submit-bug-report "reporter")

;;;###tramp-autoload
(defun tramp-bug ()
  "Submit a bug report to the Tramp developers."
  (interactive)
  (let ((reporter-prompt-for-summary-p t))
    (reporter-submit-bug-report
     tramp-bug-report-address	  ; to-address
     (format "tramp (%s %s/%s)" ; package name and version
	     tramp-version tramp-repository-branch tramp-repository-version)
     (sort
      (tramp-compat-seq-keep
       (lambda (x)
	 (and x (boundp x) (not (get x 'tramp-suppress-trace))
	      (cons x 'tramp-reporter-dump-variable)))
       (append
	(mapcar #'intern (all-completions "tramp-" obarray #'boundp))
	;; Non-Tramp variables of interest.
	'(shell-prompt-pattern
	  backup-by-copying
	  backup-by-copying-when-linked
	  backup-by-copying-when-mismatch
	  backup-by-copying-when-privileged-mismatch
	  backup-directory-alist
	  password-cache
	  password-cache-expiry
	  remote-file-name-inhibit-cache
	  connection-local-profile-alist
	  connection-local-criteria-alist
	  file-name-handler-alist)))
      (lambda (x y) (string< (symbol-name (car x)) (symbol-name (car y)))))

     'tramp-load-report-modules	; pre-hook
     'tramp-append-tramp-buffers	; post-hook
     (propertize
      "\n" 'display "\
Enter your bug report in this message, including as much detail
as you possibly can about the problem, what you did to cause it
and what the local and remote machines are.

If you can give a simple set of instructions to make this bug
happen reliably, please include those.  Thank you for helping
kill bugs in Tramp.

Before reproducing the bug, you might apply

  M-x tramp-cleanup-all-connections

This allows us to investigate from a clean environment.  Another
useful thing to do is to put

  (setq tramp-verbose 9)

in your init file and to repeat the bug.  Then, include the
contents of the *tramp/foo* buffer and the *debug tramp/foo*
buffer in your bug report.

--bug report follows this line--
"))))

(defun tramp-reporter-dump-variable (varsym mailbuf)
  "Pretty-print the value of the variable in symbol VARSYM."
  (when-let* ((reporter-eval-buffer reporter-eval-buffer)
	      (val (buffer-local-value varsym reporter-eval-buffer)))

    (if (hash-table-p val)
	;; Pretty print the cache.
	(set varsym (read (format "(%s)" (tramp-cache-print val))))
      ;; There are non-7bit characters to be masked.
      (when (and (stringp val)
		 (string-match-p
		  (rx-to-string `(not (any ,mm-7bit-chars))) val))
	(with-current-buffer reporter-eval-buffer
	  (set varsym
	       `(decode-coding-string
		 (base64-decode-string
		  ,(base64-encode-string (encode-coding-string val 'raw-text)))
		 'raw-text)))))

    ;; Dump variable.
    (goto-char (point-max))
    (save-excursion
      (reporter-dump-variable varsym mailbuf))

    (unless (hash-table-p val)
      ;; Remove string quotation.
      (when (looking-at
	     (rx
	      bol (group (* anychar)) "\""          ;; \1 "
	      (group "(base64-decode-string ") "\\" ;; \2 \
	      (group "\"" (* anychar)) "\\"         ;; \3 \
	      (group "\")") "\"" eol))              ;; \4 "
	(replace-match "\\1\\2\\3\\4")
	(beginning-of-line)
	(insert " ;; Variable encoded due to non-printable characters.\n")))
    (goto-char (point-max))

    ;; Reset VARSYM to old value.
    (with-current-buffer reporter-eval-buffer
      (set varsym val))))

(defun tramp-load-report-modules ()
  "Load needed modules for reporting."
  (message-mode)
  (mml-mode t))

(defun tramp-append-tramp-buffers ()
  "Append Tramp buffers and buffer local variables into the bug report."
  (goto-char (point-max))

  ;; Dump buffer local variables.
  (insert "\nlocal variables:\n================")
  (dolist (buffer (tramp-compat-seq-keep
		   (lambda (b)
		     (when (string-match-p "\\*tramp/" (buffer-name b)) b))
		   (buffer-list)))
    (let ((reporter-eval-buffer buffer)
	  (elbuf (get-buffer-create " *tmp-reporter-buffer*")))
      (with-current-buffer elbuf
	(emacs-lisp-mode)
	(erase-buffer)
	(insert (format "\n;; %s\n(setq-local\n" (buffer-name buffer)))
	(lisp-indent-line)
	(dolist (varsym
		 (sort
		  (append
		   (mapcar
		    #'intern
		    (all-completions "tramp-" (buffer-local-variables buffer)))
		   ;; Non-tramp variables of interest.
		   '(connection-local-variables-alist default-directory))
		  #'string<))
	  (reporter-dump-variable varsym elbuf))
	(lisp-indent-line)
	(insert ")\n"))
      (insert-buffer-substring elbuf)))

  ;; Beautify encoded values.
  (goto-char (point-min))
  (while (search-forward-regexp
	  (rx "'" (group "(decode-coding-string")) nil 'noerror)
    (replace-match "\\1"))
  (goto-char (point-max))

  ;; Dump load-path shadows.
  (insert "\nload-path shadows:\n==================\n")
  (ignore-errors
    (mapc
     (lambda (x) (when (string-search "tramp" x) (insert x "\n")))
     (split-string (list-load-path-shadows t) "\n")))

  ;; Append buffers only when we are in message mode.
  (when (and
	 (eq major-mode 'message-mode)
	 (bound-and-true-p mml-mode))

    (let ((tramp-buf-regexp (rx "*" (? "debug ") "tramp/"))
	  (buffer-list (tramp-list-tramp-buffers))
	  (curbuf (current-buffer)))

      ;; There is at least one Tramp buffer.
      (when buffer-list
	(switch-to-buffer (list-buffers-noselect nil))
	(delete-other-windows)
	(setq buffer-read-only nil)
	(goto-char (point-min))
	(while (not (eobp))
	  (if (search-forward-regexp tramp-buf-regexp (line-end-position) t)
	      (forward-line 1)
	    (forward-line 0)
	    (let ((start (point)))
	      (forward-line 1)
	      (kill-region start (point)))))
	(insert "
The buffer(s) above will be appended to this message.  If you
don't want to append a buffer because it contains sensitive data,
or because the buffer is too large, you should delete the
respective buffer.  The buffer(s) will contain user and host
names.  Passwords will never be included there.")

	(when (>= tramp-verbose 6)
	  (insert "\n\n")
	  (let ((start (point)))
	    (insert "\
Please note that you have set `tramp-verbose' to a value of at
least 6.  Therefore, the contents of files might be included in
the debug buffer(s).")
	    (add-text-properties start (point) '(face italic))))

	(set-buffer-modified-p nil)
	(setq buffer-read-only t)
	(goto-char (point-min))

	(when (y-or-n-p "Do you want to append the buffer(s)?")
	  ;; OK, let's send.  First we delete the buffer list.
	  (kill-buffer)
	  (switch-to-buffer curbuf)
	  (goto-char (point-max))
	  (insert (propertize "\n" 'display "\n\
This is a special notion of the `gnus/message' package.  If you
use another mail agent (by copying the contents of this buffer)
please ensure that the buffers are attached to your email.\n\n"))
	  (dolist (buffer buffer-list)
	    (mml-insert-empty-tag
	     'part 'type "text/plain"
	     'encoding "base64" 'disposition "attachment" 'buffer buffer
	     'description buffer))
	  (set-buffer-modified-p nil))))))

(defalias 'tramp-submit-bug #'tramp-bug)

(add-hook 'tramp-unload-hook
	  (lambda () (unload-feature 'tramp-cmds 'force)))

(provide 'tramp-cmds)

;;; TODO:

;; * Clean up unused *tramp/foo* buffers after a while.  (Pete Forman)
;;
;; * Let the user edit the connection properties interactively.
;;   Something like `gnus-server-edit-server' in Gnus' *Server* buffer.

;;; tramp-cmds.el ends here<|MERGE_RESOLUTION|>--- conflicted
+++ resolved
@@ -639,13 +639,10 @@
 		 (const "ksu"))
   :link '(tramp-info-link :tag "Tramp manual" tramp-file-name-with-method))
 
-<<<<<<< HEAD
-=======
 (defun tramp-get-file-name-with-method ()
   "Return connection-local value of `tramp-file-name-with-method'."
   (tramp-compat-connection-local-value tramp-file-name-with-method))
 
->>>>>>> 48b3363a
 (defmacro with-tramp-file-name-with-method (&rest body)
   "Ask user for `tramp-file-name-with-method' if needed.
 Run BODY."
@@ -654,51 +651,16 @@
           (if current-prefix-arg
 	      (completing-read
 	       "Tramp method: "
-<<<<<<< HEAD
-               (mapcar #'cadr (cdr (get 'tramp-file-name-with-method 'custom-type)))
-               nil t tramp-file-name-with-method)
-            tramp-file-name-with-method)))
-=======
                (mapcar
 		#'cadr (cdr (get 'tramp-file-name-with-method 'custom-type)))
                nil t (tramp-get-file-name-with-method))
             (tramp-get-file-name-with-method))))
->>>>>>> 48b3363a
      ,@body))
 
 (defun tramp-file-name-with-sudo (filename)
   "Convert FILENAME into a multi-hop file name with \"sudo\".
 An alternative method could be chosen with `tramp-file-name-with-method'."
   (setq filename (expand-file-name filename))
-<<<<<<< HEAD
-  (if (tramp-tramp-file-p filename)
-      (with-parsed-tramp-file-name filename nil
-	(cond
-	 ;; Remote file with proper method.
-	 ((string-equal method tramp-file-name-with-method)
-	  filename)
-	 ;; Remote file on the local host.
-	 ((and
-	   (stringp tramp-local-host-regexp) (stringp host)
-	   (string-match-p tramp-local-host-regexp host))
-	  (tramp-make-tramp-file-name
-	   (make-tramp-file-name
-	    :method tramp-file-name-with-method :localname localname)))
-	 ;; Remote file with multi-hop capable method.
-	 ((tramp-multi-hop-p v)
-	  (tramp-make-tramp-file-name
-	   (make-tramp-file-name
-	    :method (tramp-find-method tramp-file-name-with-method nil host)
-	    :user (tramp-find-user tramp-file-name-with-method nil host)
-	    :host (tramp-find-host tramp-file-name-with-method nil host)
-	    :localname localname :hop (tramp-make-tramp-hop-name v))))
-	 ;; Other remote file.
-	 (t (tramp-user-error v "Multi-hop with `%s' not applicable" method))))
-    ;; Local file.
-    (tramp-make-tramp-file-name
-     (make-tramp-file-name
-      :method tramp-file-name-with-method :localname filename))))
-=======
   (let ((default-method (tramp-get-file-name-with-method)))
     (if (tramp-tramp-file-p filename)
 	(with-parsed-tramp-file-name filename nil
@@ -726,7 +688,6 @@
       ;; Local file.
       (tramp-make-tramp-file-name
        (make-tramp-file-name :method default-method :localname filename)))))
->>>>>>> 48b3363a
 
 ;; FIXME: We would like to rename this for Emacs 31.1 to a name that
 ;; does not encode the default method.  It is intended as a generic
@@ -780,11 +741,7 @@
   "Visit the file or directory named on this line as the superuser.
 
 By default this is done using the \"sudo\" Tramp method.
-<<<<<<< HEAD
-YOu can customize `tramp-file-name-with-method' to change this.
-=======
 You can customize `tramp-file-name-with-method' to change this.
->>>>>>> 48b3363a
 
 Interactively, with a prefix argument, prompt for a different method."
   ;; (declare (completion tramp-dired-buffer-command-completion-p))
