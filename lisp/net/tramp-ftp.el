--- conflicted
+++ resolved
@@ -31,12 +31,7 @@
 (require 'tramp)
 
 ;; Pacify byte-compiler.
-<<<<<<< HEAD
-(eval-when-compile
-  (require 'custom))
 (declare-function ange-ftp-ftp-process-buffer "ange-ftp")
-=======
->>>>>>> 7f740b87
 (defvar ange-ftp-ftp-name-arg)
 (defvar ange-ftp-ftp-name-res)
 (defvar ange-ftp-name-format)
@@ -131,8 +126,7 @@
 	  ;; "ftp" method is used in the Tramp file name.  So we unset
 	  ;; those values.
 	  (ange-ftp-ftp-name-arg "")
-<<<<<<< HEAD
-	  (ange-ftp-ftp-name-res nil)
+	  ange-ftp-ftp-name-res
 	  (v (tramp-dissect-file-name
 	      (apply #'tramp-file-name-for-operation operation args) t)))
       (setf (tramp-file-name-method v) tramp-ftp-method)
@@ -142,9 +136,6 @@
        (ange-ftp-ftp-process-buffer
 	(tramp-file-name-host v) (tramp-file-name-user v)))
 
-=======
-	  ange-ftp-ftp-name-res)
->>>>>>> 7f740b87
       (cond
        ;; If argument is a symlink, `file-directory-p' and
        ;; `file-exists-p' call the traversed file recursively.  So we
@@ -162,19 +153,11 @@
        ;; This disables the file archive functionality, perhaps we
        ;; could fix this otherwise.  (Bug#56078)
        ((memq operation '(file-directory-p file-exists-p))
-<<<<<<< HEAD
-	(if (apply #'ange-ftp-hook-function operation args)
-	    (tramp-set-connection-property v "started" t)
-	  nil))
-=======
 	(cl-letf (((symbol-function #'tramp-archive-file-name-handler)
 		   (lambda (operation &rest args)
 		     (tramp-archive-run-real-handler operation args))))
 	  (prog1 (apply #'ange-ftp-hook-function operation args)
-	    (let ((v (tramp-dissect-file-name (car args) t)))
-	      (setf (tramp-file-name-method v) tramp-ftp-method)
-	      (tramp-set-connection-property v "started" t)))))
->>>>>>> 7f740b87
+	    (tramp-set-connection-property v "started" t))))
 
        ;; If the second argument of `copy-file' or `rename-file' is a
        ;; remote file name but via FTP, ange-ftp doesn't check this.
