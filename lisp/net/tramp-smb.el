;;; tramp-smb.el --- Tramp access functions for SMB servers  -*- lexical-binding:t -*-

;; Copyright (C) 2002-2025 Free Software Foundation, Inc.

;; Author: Michael Albinus <michael.albinus@gmx.de>
;; Keywords: comm, processes
;; Package: tramp

;; This file is part of GNU Emacs.

;; GNU Emacs is free software: you can redistribute it and/or modify
;; it under the terms of the GNU General Public License as published by
;; the Free Software Foundation, either version 3 of the License, or
;; (at your option) any later version.

;; GNU Emacs is distributed in the hope that it will be useful,
;; but WITHOUT ANY WARRANTY; without even the implied warranty of
;; MERCHANTABILITY or FITNESS FOR A PARTICULAR PURPOSE.  See the
;; GNU General Public License for more details.

;; You should have received a copy of the GNU General Public License
;; along with GNU Emacs.  If not, see <https://www.gnu.org/licenses/>.

;;; Commentary:

;; Access functions for SMB servers like SAMBA or M$ Windows from Tramp.

;;; Code:

(eval-when-compile (require 'cl-lib))
(require 'tramp)

;; Define SMB method ...
;;;###tramp-autoload
(defconst tramp-smb-method "smb"
  "Method to connect SAMBA and M$ SMB servers.")

;; ... and add it to the method list.
;;;###tramp-autoload
(unless (memq system-type '(cygwin windows-nt))
  (tramp--with-startup
   (add-to-list 'tramp-methods
                `(,tramp-smb-method
                  ;; This is just a guess.  We don't know whether the share "C$"
                  ;; is available for public use, and whether the user has write
                  ;; access.
                  (tramp-tmpdir "/C$/Temp")
                  ;; Another guess.  We might implement a better check later on.
                  (tramp-case-insensitive t)))))

;; Add a default for `tramp-default-user-alist'.  Rule: For the SMB method,
;; the anonymous user is chosen.
;;;###tramp-autoload
(tramp--with-startup
 (add-to-list 'tramp-default-user-alist
	      `(,(rx bos (literal tramp-smb-method) eos) nil nil))

 ;; Add completion function for SMB method.
 (tramp-set-completion-function
  tramp-smb-method
  '((tramp-parse-netrc "~/.netrc"))))

(defcustom tramp-smb-program "smbclient"
  "Name of SMB client to run."
  :group 'tramp
  :type 'string)

(defcustom tramp-smb-acl-program "smbcacls"
  "Name of SMB acls to run."
  :group 'tramp
  :version "24.4"
  :type 'string)

(defcustom tramp-smb-conf null-device
  "Path of the \"smb.conf\" file.
If it is nil, no \"smb.conf\" will be added to the `tramp-smb-program'
call, letting the SMB client use the default one."
  :group 'tramp
  :type '(choice (const nil) (file :must-match t)))

(defcustom tramp-smb-options nil
  "List of additional options.
They are added to the `tramp-smb-program' call via \"--option '...'\".

For example, if the deprecated SMB1 protocol shall be used, add to
this variable \"client min protocol=NT1\"."
  :group 'tramp
  :version "28.1"
  :type '(repeat string))

(defvar tramp-smb-version nil
  "Version string of the SMB client.")

(defconst tramp-smb-server-version
  (rx "Domain=[" (* (not "]")) "] "
      "OS=[" (* (not "]")) "] "
      "Server=[" (* (not "]")) "]")
  "Regexp of SMB server identification.")

(defconst tramp-smb-prompt
  (rx bol (| (: (| "smb:" "PS") blank (+ nonl) "> ")
	     (: (+ blank) "Server"
		(+ blank) "Comment" eol)))
  "Regexp used as prompt in smbclient or powershell.")

(defconst tramp-smb-wrong-passwd-regexp
  (rx (| "NT_STATUS_LOGON_FAILURE"
	 "NT_STATUS_WRONG_PASSWORD"))
  "Regexp for login error strings of SMB servers.")

(defconst tramp-smb-errors
  (rx (| ;; Connection error / timeout / unknown command.
       (: "Connection" (? " to " (+ (not blank))) " failed")
       "Read from server failed, maybe it closed the connection"
       "Call timed out: server did not respond"
       (: (+ (not blank)) ": command not found")
       (: (+ (not blank)) " does not exist")
       "Server doesn't support UNIX CIFS calls"
       (| ;; Samba.
	"ERRDOS"
	"ERRHRD"
	"ERRSRV"
	"ERRbadfile"
	"ERRbadpw"
	"ERRfilexists"
	"ERRnoaccess"
	"ERRnomem"
	"ERRnosuchshare"
	;; See /usr/include/samba-4.0/core/ntstatus.h.
	;; <https://learn.microsoft.com/en-us/windows/win32/sysinfo/operating-system-version>
	;; Tested with Windows NT, Windows 2000, Windows XP, Windows
	;; Server 2003, Windows Vista, Windows 7, Windows Server 2012,
	;; Windows 10, Windows 11.
	"NT_STATUS_ACCESS_DENIED"
	"NT_STATUS_ACCOUNT_LOCKED_OUT"
	"NT_STATUS_BAD_NETWORK_NAME"
	"NT_STATUS_CANNOT_DELETE"
	"NT_STATUS_CONNECTION_DISCONNECTED"
	"NT_STATUS_CONNECTION_REFUSED"
	"NT_STATUS_CONNECTION_RESET"
	"NT_STATUS_DIRECTORY_NOT_EMPTY"
	"NT_STATUS_DUPLICATE_NAME"
	"NT_STATUS_FILE_IS_A_DIRECTORY"
	"NT_STATUS_HOST_UNREACHABLE"
	"NT_STATUS_IMAGE_ALREADY_LOADED"
	"NT_STATUS_INVALID_LEVEL"
	"NT_STATUS_INVALID_PARAMETER"
	"NT_STATUS_INVALID_PARAMETER_MIX"
	"NT_STATUS_IO_TIMEOUT"
	"NT_STATUS_LOGON_FAILURE"
	"NT_STATUS_NETWORK_ACCESS_DENIED"
	"NT_STATUS_NOT_IMPLEMENTED"
	"NT_STATUS_NO_LOGON_SERVERS"
	"NT_STATUS_NO_SUCH_FILE"
	"NT_STATUS_NO_SUCH_USER"
	"NT_STATUS_NOT_A_DIRECTORY"
	"NT_STATUS_NOT_SUPPORTED"
	"NT_STATUS_OBJECT_NAME_COLLISION"
	"NT_STATUS_OBJECT_NAME_INVALID"
	"NT_STATUS_OBJECT_NAME_NOT_FOUND"
	"NT_STATUS_OBJECT_PATH_SYNTAX_BAD"
	"NT_STATUS_PASSWORD_MUST_CHANGE"
	"NT_STATUS_RESOURCE_NAME_NOT_FOUND"
	"NT_STATUS_REVISION_MISMATCH"
	"NT_STATUS_RPC_SS_CONTEXT_MISMATCH"
	"NT_STATUS_SHARING_VIOLATION"
	"NT_STATUS_TRUSTED_RELATIONSHIP_FAILURE"
	"NT_STATUS_UNSUCCESSFUL"
	"NT_STATUS_WRONG_PASSWORD")))
  "Regexp for possible error strings of SMB servers.
Used instead of analyzing error codes of commands.")

(defconst tramp-smb-actions-with-share
  '((tramp-smb-prompt tramp-action-succeed)
    (tramp-password-prompt-regexp tramp-action-password)
    (tramp-wrong-passwd-regexp tramp-action-permission-denied)
    (tramp-smb-errors tramp-action-permission-denied)
    (tramp-process-alive-regexp tramp-action-process-alive))
  "List of pattern/action pairs.
This list is used for login to SMB servers.

See `tramp-actions-before-shell' for more info.")

(defconst tramp-smb-actions-without-share
  '((tramp-password-prompt-regexp tramp-action-password)
    (tramp-wrong-passwd-regexp tramp-action-permission-denied)
    (tramp-smb-errors tramp-action-permission-denied)
    (tramp-process-alive-regexp tramp-action-out-of-band))
  "List of pattern/action pairs.
This list is used for login to SMB servers.

See `tramp-actions-before-shell' for more info.")

(defconst tramp-smb-actions-with-tar
  '((tramp-password-prompt-regexp tramp-action-password)
    (tramp-wrong-passwd-regexp tramp-action-permission-denied)
    (tramp-smb-errors tramp-action-permission-denied)
    (tramp-process-alive-regexp tramp-smb-action-with-tar))
  "List of pattern/action pairs.
This list is used for tar-like copy of directories.

See `tramp-actions-before-shell' for more info.")

(defconst tramp-smb-actions-get-acl
  '((tramp-password-prompt-regexp tramp-action-password)
    (tramp-wrong-passwd-regexp tramp-action-permission-denied)
    (tramp-smb-errors tramp-action-permission-denied)
    (tramp-process-alive-regexp tramp-smb-action-get-acl))
  "List of pattern/action pairs.
This list is used for smbcacls actions.

See `tramp-actions-before-shell' for more info.")

(defconst tramp-smb-actions-set-acl
  '((tramp-password-prompt-regexp tramp-action-password)
    (tramp-wrong-passwd-regexp tramp-action-permission-denied)
    (tramp-smb-errors tramp-action-permission-denied)
    (tramp-process-alive-regexp tramp-smb-action-set-acl))
  "List of pattern/action pairs.
This list is used for smbcacls actions.

See `tramp-actions-before-shell' for more info.")

;; New handlers should be added here.
;;;###tramp-autoload
(defconst tramp-smb-file-name-handler-alist
  '((abbreviate-file-name . tramp-handle-abbreviate-file-name)
    (access-file . tramp-handle-access-file)
    (add-name-to-file . tramp-smb-handle-add-name-to-file)
    ;; `byte-compiler-base-file-name' performed by default handler.
    (copy-directory . tramp-smb-handle-copy-directory)
    (copy-file . tramp-smb-handle-copy-file)
    (delete-directory . tramp-smb-handle-delete-directory)
    (delete-file . tramp-smb-handle-delete-file)
    ;; `diff-latest-backup-file' performed by default handler.
    (directory-file-name . tramp-handle-directory-file-name)
    (directory-files . tramp-handle-directory-files)
    (directory-files-and-attributes
     . tramp-handle-directory-files-and-attributes)
    (dired-compress-file . ignore)
    (dired-uncache . tramp-handle-dired-uncache)
    (exec-path . ignore)
    (expand-file-name . tramp-smb-handle-expand-file-name)
    (file-accessible-directory-p . tramp-handle-file-accessible-directory-p)
    (file-acl . tramp-smb-handle-file-acl)
    (file-attributes . tramp-smb-handle-file-attributes)
    (file-directory-p .  tramp-handle-file-directory-p)
    (file-file-equal-p . tramp-handle-file-equal-p)
    (file-executable-p . tramp-handle-file-exists-p)
    (file-exists-p . tramp-handle-file-exists-p)
    (file-group-gid . tramp-handle-file-group-gid)
    (file-in-directory-p . tramp-handle-file-in-directory-p)
    (file-local-copy . tramp-smb-handle-file-local-copy)
    (file-locked-p . tramp-handle-file-locked-p)
    (file-modes . tramp-handle-file-modes)
    (file-name-all-completions . tramp-smb-handle-file-name-all-completions)
    (file-name-as-directory . tramp-handle-file-name-as-directory)
    (file-name-case-insensitive-p . tramp-handle-file-name-case-insensitive-p)
    (file-name-completion . tramp-handle-file-name-completion)
    (file-name-directory . tramp-handle-file-name-directory)
    (file-name-nondirectory . tramp-handle-file-name-nondirectory)
    ;; `file-name-sans-versions' performed by default handler.
    (file-newer-than-file-p . tramp-handle-file-newer-than-file-p)
    (file-notify-add-watch . tramp-smb-handle-file-notify-add-watch)
    (file-notify-rm-watch . tramp-handle-file-notify-rm-watch)
    (file-notify-valid-p . tramp-handle-file-notify-valid-p)
    (file-ownership-preserved-p . ignore)
    (file-readable-p . tramp-handle-file-exists-p)
    (file-regular-p . tramp-handle-file-regular-p)
    (file-remote-p . tramp-handle-file-remote-p)
    (file-selinux-context . tramp-handle-file-selinux-context)
    (file-symlink-p . tramp-handle-file-symlink-p)
    (file-system-info . tramp-smb-handle-file-system-info)
    (file-truename . tramp-handle-file-truename)
    (file-user-uid . tramp-handle-file-user-uid)
    (file-writable-p . tramp-smb-handle-file-writable-p)
    (find-backup-file-name . tramp-handle-find-backup-file-name)
    ;; `get-file-buffer' performed by default handler.
    (insert-directory . tramp-smb-handle-insert-directory)
    (insert-file-contents . tramp-handle-insert-file-contents)
    (list-system-processes . ignore)
    (load . tramp-handle-load)
    (lock-file . tramp-handle-lock-file)
    (make-auto-save-file-name . tramp-handle-make-auto-save-file-name)
    (make-directory . tramp-smb-handle-make-directory)
    (make-directory-internal . ignore)
    (make-lock-file-name . tramp-handle-make-lock-file-name)
    (make-nearby-temp-file . tramp-handle-make-nearby-temp-file)
    (make-process . ignore)
    (make-symbolic-link . tramp-smb-handle-make-symbolic-link)
    (memory-info . ignore)
    (process-attributes . ignore)
    (process-file . tramp-smb-handle-process-file)
    (rename-file . tramp-smb-handle-rename-file)
    (set-file-acl . tramp-smb-handle-set-file-acl)
    (set-file-modes . tramp-smb-handle-set-file-modes)
    (set-file-selinux-context . ignore)
    (set-file-times . ignore)
    (set-visited-file-modtime . tramp-handle-set-visited-file-modtime)
    (shell-command . tramp-handle-shell-command)
    (start-file-process . tramp-smb-handle-start-file-process)
    (substitute-in-file-name . tramp-smb-handle-substitute-in-file-name)
    (temporary-file-directory . tramp-handle-temporary-file-directory)
    (tramp-get-home-directory . tramp-smb-handle-get-home-directory)
    (tramp-get-remote-gid . ignore)
    (tramp-get-remote-groups . ignore)
    (tramp-get-remote-uid . ignore)
    (tramp-set-file-uid-gid . ignore)
    (unhandled-file-name-directory . ignore)
    (unlock-file . tramp-handle-unlock-file)
    (vc-registered . ignore)
    (verify-visited-file-modtime . tramp-handle-verify-visited-file-modtime)
    (write-region . tramp-smb-handle-write-region))
  "Alist of handler functions for Tramp SMB method.
Operations not mentioned here will be handled by the default Emacs primitives.")

;; Options for remote processes via winexe.
(defcustom tramp-smb-winexe-program "winexe"
  "Name of winexe client to run.
If it isn't found in the local $PATH, the absolute path of \"winexe\"
shall be given.  This is needed for remote processes."
  :group 'tramp
  :version "24.3"
  :type 'string)

(defcustom tramp-smb-winexe-shell-command "powershell.exe"
  "Shell to be used for processes on remote machines.
This must be Powershell V2 compatible."
  :group 'tramp
  :version "24.3"
  :type 'string)

(defcustom tramp-smb-winexe-shell-command-switch "-file -"
  "Command switch used together with `tramp-smb-winexe-shell-command'.
This can be used to disable echo etc."
  :group 'tramp
  :version "24.3"
  :type 'string)

;; It must be a `defsubst' in order to push the whole code into
;; tramp-loaddefs.el.  Otherwise, there would be recursive autoloading.
;;;###tramp-autoload
(defsubst tramp-smb-file-name-p (vec-or-filename)
  "Check if it's a VEC-OR-FILENAME for SMB servers."
  (and-let* ((vec (tramp-ensure-dissected-file-name vec-or-filename))
	     ((string= (tramp-file-name-method vec) tramp-smb-method)))))

;;;###tramp-autoload
(defun tramp-smb-file-name-handler (operation &rest args)
  "Invoke the SMB related OPERATION and ARGS.
First arg specifies the OPERATION, second arg is a list of
arguments to pass to the OPERATION."
  (if-let* ((fn (assoc operation tramp-smb-file-name-handler-alist)))
      (prog1 (save-match-data (apply (cdr fn) args))
	(setq tramp-debug-message-fnh-function (cdr fn)))
    (prog1 (tramp-run-real-handler operation args)
      (setq tramp-debug-message-fnh-function operation))))

;;;###tramp-autoload
(unless (memq system-type '(cygwin windows-nt))
  (tramp--with-startup
   (tramp-register-foreign-file-name-handler
    #'tramp-smb-file-name-p #'tramp-smb-file-name-handler)))

;; File name primitives.

(defun tramp-smb-handle-add-name-to-file
  (filename newname &optional ok-if-already-exists)
  "Like `add-name-to-file' for Tramp files."
  (unless (tramp-equal-remote filename newname)
    (with-parsed-tramp-file-name
	(if (tramp-tramp-file-p filename) filename newname) nil
      (tramp-error
       v 'file-error
       "add-name-to-file: %s"
       "only implemented for same method, same user, same host")))
  (with-parsed-tramp-file-name filename v1
    (with-parsed-tramp-file-name newname v2
      (when (file-directory-p filename)
	(tramp-error
	 v2 'file-error
	 "add-name-to-file: %s must not be a directory" filename))
      ;; Do the 'confirm if exists' thing.
      (when (file-exists-p newname)
	;; What to do?
	(if (or (null ok-if-already-exists) ; not allowed to exist
		(and (numberp ok-if-already-exists)
		     (not (yes-or-no-p
			   (format
			    "File %s already exists; make it a link anyway?"
			    v2-localname)))))
	    (tramp-error v2 'file-already-exists newname)
	  (delete-file newname)))
      ;; We must also flush the cache of the directory, because
      ;; `file-attributes' reads the values from there.
      (tramp-flush-file-properties v2 v2-localname)
      (unless (tramp-smb-send-command
	       v1
	       (format
		"%s %s %s"
		(if (tramp-smb-get-cifs-capabilities v1) "link" "hardlink")
		(tramp-smb-shell-quote-localname v1)
		(tramp-smb-shell-quote-localname v2)))
	(tramp-error
	 v2 'file-error
	 "error with add-name-to-file, see buffer `%s' for details"
	 (buffer-name))))))

(defun tramp-smb-action-with-tar (proc vec)
  "Untar from connection buffer."
  (if (not (process-live-p proc))
      (throw 'tramp-action 'process-died)

    (with-current-buffer (tramp-get-connection-buffer vec)
      (goto-char (point-min))
      (when (search-forward-regexp tramp-smb-server-version nil t)
	;; There might be a hidden password prompt.
	(widen)
	(forward-line)
	(tramp-message vec 6 (buffer-substring (point-min) (point)))
	(delete-region (point-min) (point))
	(throw 'tramp-action 'ok)))))

(defun tramp-smb-handle-copy-directory
  (dirname newname &optional keep-date parents copy-contents)
  "Like `copy-directory' for Tramp files."
  (tramp-skeleton-copy-directory
      dirname newname keep-date parents copy-contents
    (let ((t1 (tramp-tramp-file-p dirname))
	  (t2 (tramp-tramp-file-p newname))
	  target)
      (with-parsed-tramp-file-name (if t1 dirname newname) nil
	(if (and copy-directory-create-symlink
		 (setq target (file-symlink-p dirname))
		 (tramp-equal-remote dirname newname))
	    (make-symbolic-link
	     target
	     (if (directory-name-p newname)
		 (concat newname (file-name-nondirectory dirname)) newname)
	     t)

	  (if copy-contents
	      ;; We must do it file-wise.
	      (tramp-run-real-handler
	       #'copy-directory
	       (list dirname newname keep-date parents copy-contents))

	    (setq dirname (expand-file-name dirname)
		  newname (expand-file-name newname))
	    (with-tramp-progress-reporter
		v 0 (format "Copying %s to %s" dirname newname)
	      (when (and (file-directory-p newname)
			 (not (directory-name-p newname)))
		(tramp-error v 'file-already-exists newname))
	      (cond
	       ;; We must use a local temporary directory.
	       ((and t1 t2)
		(let ((tmpdir (tramp-compat-make-temp-name)))
		  (unwind-protect
		      (progn
			(make-directory tmpdir)
			(copy-directory
			 dirname (file-name-as-directory tmpdir)
			 keep-date 'parents)
			(copy-directory
			 (expand-file-name
			  (file-name-nondirectory dirname) tmpdir)
			 newname keep-date parents))
		    (delete-directory tmpdir 'recursive))))

	       ;; We can copy recursively.
	       ;; FIXME: Does not work reliably.
	       (nil ;(and (or t1 t2) (tramp-smb-get-cifs-capabilities v))
		(when (and (file-directory-p newname)
			   (not (string-equal (file-name-nondirectory dirname)
					      (file-name-nondirectory newname))))
		  (setq newname
			(expand-file-name
			 (file-name-nondirectory dirname) newname))
		  (if t2 (setq v (tramp-dissect-file-name newname))))
		(if (not (file-directory-p newname))
		    (make-directory newname parents))

		(let* ((share (tramp-smb-get-share v))
		       (localname (file-name-as-directory
				   (string-replace
				    "\\" "/" (tramp-smb-get-localname v))))
		       (tmpdir    (tramp-compat-make-temp-name))
		       (args      (list (concat "//" host "/" share) "-E"))
		       (options   tramp-smb-options))

		  (setq args
			(append args
			 (if (tramp-string-empty-or-nil-p user)
			     (list "-N")
			   (list "-U" (if domain (concat domain "/" user) user)))
			 (when port (list "-p" port))))

		  (when tramp-smb-conf
		    (setq args (append args (list "-s" tramp-smb-conf))))
		  (while options
		    (setq args
			  (append args
				  `("--option" ,(format "%s" (car options))))
			  options (cdr options)))
		  (setq args
			(if t1
			    ;; Source is remote.
			    (append args
				    (list "-D"
					  (tramp-unquote-shell-quote-argument
					   localname)
					  "-c"
					  (tramp-unquote-shell-quote-argument
					   "tar qc - *")
					  "|" "tar" "xfC" "-"
					  (tramp-unquote-shell-quote-argument
					   tmpdir)))
			  ;; Target is remote.
			  (append (list
				   "tar" "cfC" "-"
				   (tramp-unquote-shell-quote-argument dirname)
				   "." "|")
				  args
				  (list "-D" (tramp-unquote-shell-quote-argument
					      localname)
					"-c" (tramp-unquote-shell-quote-argument
					      "tar qx -")))))

		  (unwind-protect
		      (with-tramp-saved-connection-properties
			  v '(" process-name" " process-buffer")
			(with-temp-buffer
			  ;; Set the transfer process properties.
			  (tramp-set-connection-property
			   v " process-name" (buffer-name (current-buffer)))
			  (tramp-set-connection-property
			   v " process-buffer" (current-buffer))

			  (when t1
			    ;; The smbclient tar command creates
			    ;; always complete paths.  We must emulate
			    ;; the directory structure, and symlink to
			    ;; the real target.
			    (make-directory
			     (expand-file-name
			      ".." (concat tmpdir localname))
			     'parents)
			    (make-symbolic-link
			     newname
			     (directory-file-name (concat tmpdir localname))))

			  ;; Use an asynchronous processes.  By this,
			  ;; password can be handled.
			  (let* ((default-directory tmpdir)
				 (p (apply
				     #'start-process
				     (tramp-get-connection-name v)
				     (tramp-get-connection-buffer v)
				     tramp-smb-program args)))
			    (tramp-post-process-creation p v)
			    (tramp-process-actions
			     p v nil tramp-smb-actions-with-tar)

			    (while (process-live-p p)
			      (sleep-for 0.1))
			    (tramp-message v 6 "\n%s" (buffer-string)))))

		    ;; Save exit.
		    (when t1 (delete-directory tmpdir 'recursive))))

		;; Handle KEEP-DATE argument.
		(when keep-date
		  (set-file-times
		   newname
		   (file-attribute-modification-time (file-attributes dirname))
		   (unless ok-if-already-exists 'nofollow)))

		;; Set the mode.
		(unless keep-date
		  (set-file-modes newname (tramp-default-file-modes dirname)))

		;; When newname did exist, we have wrong cached values.
		(when t2
		  (with-parsed-tramp-file-name newname nil
		    (tramp-flush-file-properties v localname))))

	       ;; We must do it file-wise.
	       (t
		(tramp-run-real-handler
		 #'copy-directory
		 (list dirname newname keep-date parents)))))))))))

(defun tramp-smb-handle-copy-file
  (filename newname &optional ok-if-already-exists keep-date
   _preserve-uid-gid _preserve-extended-attributes)
  "Like `copy-file' for Tramp files.
KEEP-DATE has no effect in case NEWNAME resides on an SMB server.
PRESERVE-UID-GID and PRESERVE-EXTENDED-ATTRIBUTES are completely ignored."
  (setq filename (expand-file-name filename)
	newname (expand-file-name newname))

  (with-parsed-tramp-file-name
      (if (tramp-tramp-file-p filename) filename newname) nil
    (with-tramp-progress-reporter
	v 0 (format "Copying %s to %s" filename newname)

      (if (file-directory-p filename)
	  (copy-directory filename newname keep-date 'parents 'copy-contents)

	(tramp-barf-if-file-missing v filename
	  ;; `file-local-copy' returns a file name also for a local
	  ;; file with `jka-compr-handler', so we cannot trust its
	  ;; result as indication for a remote file name.
	  (if-let* ((tmpfile
		     (and (tramp-tramp-file-p filename)
			  (file-local-copy filename))))
	      ;; Remote filename.
	      (condition-case err
		  (rename-file tmpfile newname ok-if-already-exists)
		((error quit)
		 (delete-file tmpfile)
		 (signal (car err) (cdr err))))

	    ;; Remote newname.
	    (when (and (file-directory-p newname)
		       (directory-name-p newname))
	      (setq newname
		    (expand-file-name
		     (file-name-nondirectory filename) newname)))

	    (when (and (not ok-if-already-exists) (file-exists-p newname))
	      (tramp-error v 'file-already-exists newname))
	    (when (and (file-directory-p newname)
		       (not (directory-name-p newname)))
	      (tramp-error v 'file-error "File is a directory %s" newname))

	    (unless (tramp-smb-get-share v)
	      (tramp-error
	       v 'file-error "Target `%s' must contain a share name" newname))
	    (unless (tramp-smb-send-command
		     v (format "put %s %s"
			       (tramp-smb-shell-quote-argument filename)
			       (tramp-smb-shell-quote-localname v)))
	      (tramp-error
	       v 'file-error "Cannot copy `%s' to `%s'" filename newname))

	    ;; When newname did exist, we have wrong cached values.
	    (when (tramp-tramp-file-p newname)
	      (with-parsed-tramp-file-name newname v2
		(tramp-flush-file-properties v2 v2-localname))))))

      ;; KEEP-DATE handling.
      (when keep-date
	(set-file-times
	 newname
	 (file-attribute-modification-time (file-attributes filename))
	 (unless ok-if-already-exists 'nofollow))))))

(defun tramp-smb-handle-delete-directory (directory &optional recursive trash)
  "Like `delete-directory' for Tramp files."
  (tramp-skeleton-delete-directory directory recursive trash
    (when (file-exists-p directory)
      (when recursive
	(mapc
	 (lambda (file)
	   (if (file-directory-p file)
	       (delete-directory file recursive)
	     (delete-file file)))
	 ;; We do not want to delete "." and "..".
	 (directory-files directory 'full directory-files-no-dot-files-regexp)))

      ;; We must also flush the cache of the directory, because
      ;; `file-attributes' reads the values from there.
      (tramp-flush-directory-properties v localname)
      (unless (tramp-smb-send-command
	       v (format
		  "%s %s"
		  (if (tramp-smb-get-cifs-capabilities v)
		      "posix_rmdir" "rmdir")
		  (tramp-smb-shell-quote-localname v)))
	;; Error.
	(with-current-buffer (tramp-get-connection-buffer v)
	  (goto-char (point-min))
	  (search-forward-regexp tramp-smb-errors nil t)
	  (tramp-error v 'file-error "%s `%s'" (match-string 0) directory)))

      ;; "rmdir" does not report an error.  So we check ourselves.
      ;; Deletion of a watched directory could be pending.
      (when (and (not (tramp-directory-watched directory))
		 (file-exists-p directory))
        (tramp-error v 'file-error "`%s' not removed" directory)))))

(defun tramp-smb-handle-delete-file (filename &optional trash)
  "Like `delete-file' for Tramp files."
  (tramp-skeleton-delete-file filename trash
    (unless (tramp-smb-send-command
	     v (format
		"%s %s"
		(if (tramp-smb-get-cifs-capabilities v) "posix_unlink" "rm")
		(tramp-smb-shell-quote-localname v)))
      ;; Error.
      (with-current-buffer (tramp-get-connection-buffer v)
	(goto-char (point-min))
	(search-forward-regexp tramp-smb-errors nil t)
	(tramp-error v 'file-error "%s `%s'" (match-string 0) filename)))))

(defun tramp-smb-handle-expand-file-name (name &optional dir)
  "Like `expand-file-name' for Tramp files."
  ;; If DIR is not given, use DEFAULT-DIRECTORY or "/".
  (setq dir (or dir default-directory "/"))
  ;; Handle empty NAME.
  (when (string-empty-p name)
    (setq name "."))
  ;; Unless NAME is absolute, concat DIR and NAME.
  (unless (file-name-absolute-p name)
    (setq name (file-name-concat dir name)))
  ;; If NAME is not a Tramp file, run the real handler.
  (if (not (tramp-tramp-file-p name))
      (tramp-run-real-handler #'expand-file-name (list name))
    ;; Dissect NAME.
    (with-parsed-tramp-file-name name nil
      ;; Tilde expansion shall be possible also for quoted localname.
      (when (string-prefix-p "~" (file-name-unquote localname))
	(setq localname (file-name-unquote localname)))
      ;; Tilde expansion if necessary.
      (when (string-match
	     (rx bos "~" (group (* (not "/"))) (group (* nonl)) eos) localname)
	(let ((uname (match-string 1 localname))
	      (fname (match-string 2 localname))
	      hname)
	  (when (tramp-string-empty-or-nil-p uname)
	    (setq uname user))
	  (when (setq hname (tramp-get-home-directory v uname))
	    (setq localname (concat hname fname)))))
      ;; Tilde expansion is not possible.
      (when (and (not tramp-tolerate-tilde)
		 (string-prefix-p "~" localname))
	(tramp-error v 'file-error "Cannot expand tilde in file `%s'" name))
      (unless (tramp-run-real-handler #'file-name-absolute-p (list localname))
	(setq localname (concat "/" localname)))
      ;; Do not keep "/..".
      (when (string-match-p (rx bos "/" (** 1 2 ".") eos) localname)
	(setq localname "/"))
      ;; Do normal `expand-file-name' (this does "/./" and "/../"),
      ;; unless there are tilde characters in file name.
      (tramp-make-tramp-file-name
       v (if (string-prefix-p "~" localname)
	     localname
	   (tramp-run-real-handler #'expand-file-name (list localname)))))))

(defun tramp-smb-remote-acl-p (_vec)
  "Check, whether ACL is enabled on the remote host."
  (and (stringp tramp-smb-acl-program) (executable-find tramp-smb-acl-program)))

(defun tramp-smb-action-get-acl (proc vec)
  "Read ACL data from connection buffer."
  (unless (process-live-p proc)
    ;; Accept pending output.
    (while (tramp-accept-process-output proc))
    (with-current-buffer (tramp-get-connection-buffer vec)
      ;; There might be a hidden password prompt.
      (widen)
      (tramp-message vec 10 "\n%s" (buffer-string))
      (goto-char (point-min))
      (while (and (not (eobp)) (not (looking-at-p (rx bol "REVISION:"))))
	(forward-line)
	(delete-region (point-min) (point)))
      (while (and (not (eobp)) (looking-at-p (rx bol (+ nonl) ":" (+ nonl))))
	(forward-line))
      (delete-region (point) (point-max))
      (throw 'tramp-action 'ok))))

(defun tramp-smb-handle-file-acl (filename)
  "Like `file-acl' for Tramp files."
  (ignore-errors
    (with-parsed-tramp-file-name filename nil
      (with-tramp-file-property v localname "file-acl"
	(when (tramp-smb-remote-acl-p v)
	  (let* ((share     (tramp-smb-get-share v))
		 (localname (string-replace
			     "\\" "/" (tramp-smb-get-localname v)))
		 (args      (list (concat "//" host "/" share) "-E"))
		 (options   tramp-smb-options))

	    (setq args
		  (append args
		   (if (tramp-string-empty-or-nil-p user)
		       (list "-N")
		     (list "-U" (if domain (concat domain "/" user) user)))
		   (when port (list "-p" port))))

	    (when tramp-smb-conf
	      (setq args (append args (list "-s" tramp-smb-conf))))
	    (while options
	      (setq args
		    (append args `("--option" ,(format "%s" (car options))))
		    options (cdr options)))
	    (setq
	     args
	     (append args (list (tramp-unquote-shell-quote-argument localname)
				(concat "2>" (tramp-get-remote-null-device v)))))

	    (with-tramp-saved-connection-properties
		v '(" process-name" " process-buffer")
	      (with-temp-buffer
		;; Set the transfer process properties.
		(tramp-set-connection-property
		 v " process-name" (buffer-name (current-buffer)))
		(tramp-set-connection-property
		 v " process-buffer" (current-buffer))

		;; Use an asynchronous process.  By this, password
		;; can be handled.
		(let ((p (apply
			  #'start-process
			  (tramp-get-connection-name v)
			  (tramp-get-connection-buffer v)
			  tramp-smb-acl-program args)))
		  (tramp-post-process-creation p v)
		  (tramp-process-actions p v nil tramp-smb-actions-get-acl)
		  (when (> (point-max) (point-min))
		    (substring-no-properties (buffer-string))))))))))))

(defun tramp-smb-handle-file-attributes (filename &optional id-format)
  "Like `file-attributes' for Tramp files."
  ;; The result is cached in `tramp-convert-file-attributes'.
  (with-parsed-tramp-file-name filename nil
    (tramp-convert-file-attributes v localname id-format
      (ignore-errors
	(if (tramp-smb-get-stat-capability v)
	    (tramp-smb-do-file-attributes-with-stat v)
	  ;; Reading just the filename entry via "dir localname" is
	  ;; not possible, because when filename is a directory, some
	  ;; smbclient versions return the content of the directory,
	  ;; and other versions don't.  Therefore, the whole content
	  ;; of the upper directory is retrieved, and the entry of the
	  ;; filename is extracted from.
	  (let* ((entries (tramp-smb-get-file-entries
			   (file-name-directory filename)))
		 (entry (assoc (file-name-nondirectory filename) entries))
		 (inode (tramp-get-inode v))
		 (device (tramp-get-device v)))

	    ;; Check result.
	    (when entry
	      (list (and (string-search "d" (nth 1 entry)) t) ;0 file type
		    -1                   ;1 link count
		    (cons
		     tramp-unknown-id-string tramp-unknown-id-integer) ;2 uid
		    (cons
		     tramp-unknown-id-string tramp-unknown-id-integer) ;3 gid
		    tramp-time-dont-know ;4 atime
		    (nth 3 entry)        ;5 mtime
		    tramp-time-dont-know ;6 ctime
		    (nth 2 entry)        ;7 size
		    (nth 1 entry)        ;8 mode
		    nil                  ;9 gid weird
		    inode                ;10 inode number
		    device))))))))       ;11 file system number

(defun tramp-smb-do-file-attributes-with-stat (vec)
  "Implement `file-attributes' for Tramp files using `stat' command."
  (tramp-message
   vec 5 "file attributes with stat: %s" (tramp-file-name-localname vec))
  (let (size id link uid gid atime mtime ctime mode inode)
    (when (tramp-smb-send-command
	   vec (format "stat %s" (tramp-smb-shell-quote-localname vec)))

      ;; Loop the listing.
      (with-current-buffer (tramp-get-connection-buffer vec)
	(goto-char (point-min))
	(unless (search-forward-regexp tramp-smb-errors nil t)
	  (while (not (eobp))
	    (cond
	     ((looking-at
	       (rx "Size:" (+ blank) (group (+ digit)) (+ blank)
		   "Blocks:" (+ blank) (+ digit) (+ blank) (group (+ wordchar))))
	      (setq size (string-to-number (match-string 1))
		    id (if (string-equal "directory" (match-string 2)) t
			 (if (string-equal "symbolic" (match-string 2)) ""))))
	     ((looking-at
	       (rx "Inode:" (+ blank) (group (+ digit)) (+ blank)
		   "Links:" (+ blank) (group (+ digit))))
	      (setq inode (string-to-number (match-string 1))
		    link (string-to-number (match-string 2))))
	     ((looking-at
	       (rx "Access:" (+ blank)
		   "(" (+ digit) "/" (group (+ (not blank))) ")" (+ blank)
		   "Uid:" (+ blank) (group (+ digit)) (+ blank)
		   "Gid:" (+ blank) (group (+ digit))))
	      (setq mode (match-string 1)
		    uid (match-string 2)
		    gid (match-string 3)))
	     ((looking-at
	       (rx "Access:" (+ blank)
		   (group (+ digit)) "-" (group (+ digit)) "-"
		   (group (+ digit)) (+ blank)
		   (group (+ digit)) ":" (group (+ digit)) ":"
		   (group (+ digit))))
	      (setq atime
		    (encode-time
		     (string-to-number (match-string 6)) ;; sec
		     (string-to-number (match-string 5)) ;; min
		     (string-to-number (match-string 4)) ;; hour
		     (string-to-number (match-string 3)) ;; day
		     (string-to-number (match-string 2)) ;; month
		     (string-to-number (match-string 1))))) ;; year
	     ((looking-at
	       (rx "Modify:" (+ blank)
		   (group (+ digit)) "-" (group (+ digit)) "-"
		   (group (+ digit)) (+ blank)
		   (group (+ digit)) ":" (group (+ digit)) ":"
		   (group (+ digit))))
	      (setq mtime
		    (encode-time
		     (string-to-number (match-string 6)) ;; sec
		     (string-to-number (match-string 5)) ;; min
		     (string-to-number (match-string 4)) ;; hour
		     (string-to-number (match-string 3)) ;; day
		     (string-to-number (match-string 2)) ;; month
		     (string-to-number (match-string 1))))) ;; year
	     ((looking-at
	       (rx "Change:" (+ blank)
		   (group (+ digit)) "-" (group (+ digit)) "-"
		   (group (+ digit)) (+ blank)
		   (group (+ digit)) ":" (group (+ digit)) ":"
		   (group (+ digit))))
	      (setq ctime
		    (encode-time
		     (string-to-number (match-string 6)) ;; sec
		     (string-to-number (match-string 5)) ;; min
		     (string-to-number (match-string 4)) ;; hour
		     (string-to-number (match-string 3)) ;; day
		     (string-to-number (match-string 2)) ;; month
		     (string-to-number (match-string 1)))))) ;; year
	    (forward-line))

	  ;; Resolve symlink.
	  (when (and (stringp id)
		     (tramp-smb-send-command
		      vec
		      (format
		       "readlink %s" (tramp-smb-shell-quote-localname vec))))
	    (goto-char (point-min))
	    (and (looking-at (rx (+ nonl) " -> " (group (+ nonl))))
		 (setq id (match-string 1))))

	  ;; Return the result.
	  (when (or id link uid gid atime mtime ctime size mode inode)
	    (list id link (cons uid (string-to-number uid))
		  (cons gid (string-to-number gid)) gid atime mtime ctime size
		  mode nil inode (tramp-get-device vec))))))))

(defun tramp-smb-handle-file-local-copy (filename)
  "Like `file-local-copy' for Tramp files."
  (tramp-skeleton-file-local-copy filename
    (with-tramp-progress-reporter
	v 3 (format "Fetching %s to tmp file %s" filename tmpfile)
      (unless (tramp-smb-send-command
	       v (format "get %s %s"
			 (tramp-smb-shell-quote-localname v)
			 (tramp-smb-shell-quote-argument tmpfile)))
	;; Oops, an error.  We shall cleanup.
	(delete-file tmpfile)
	(tramp-error
	 v 'file-error "Cannot make local copy of file `%s'" filename)))))

;; The "notify" command has been added to smbclient 4.3.0.
(defun tramp-smb-handle-file-notify-add-watch (file-name flags _callback)
  "Like `file-notify-add-watch' for Tramp files."
  (setq file-name (expand-file-name file-name))
  (with-parsed-tramp-file-name file-name nil
    (let ((default-directory (file-name-directory file-name))
          (command (format "notify %s" (tramp-smb-shell-quote-localname v)))
	  (events
	   (cond
	    ((memq 'change flags)
	     '(added removed modified renamed-from renamed-to))
	    ((memq 'attribute-change flags) '(modified))))
	  p)
      ;; Start process.
      (with-tramp-saved-connection-properties
	  v '(" process-name" " process-buffer")
	;; Set the new process properties.
	(tramp-set-connection-property
         v " process-name" (tramp-get-unique-process-name "smb-notify"))
        (tramp-set-connection-property
         v " process-buffer" (generate-new-buffer " *smb-notify*"))
	(tramp-flush-connection-property v " process-exit-status")
	(tramp-smb-send-command v command 'nooutput)
        (setq p (tramp-get-connection-process v))
        ;; Return the process object as watch-descriptor.
        (if (not (processp p))
	    (tramp-error
	     v 'file-notify-error
	     "`%s' failed to start on remote host" command)
	  ;; Needed for process filter.
	  (process-put p 'tramp-events events)
	  (process-put p 'tramp-watch-name localname)
	  (set-process-filter p #'tramp-smb-notify-process-filter)
	  (set-process-sentinel p #'tramp-file-notify-process-sentinel)
	  (tramp-post-process-creation p v)
	  ;; There might be an error if the monitor is not supported.
	  ;; Give the filter a chance to read the output.
	  (while (tramp-accept-process-output p))
	  (unless (process-live-p p)
	    (tramp-error
	     p 'file-notify-error "Monitoring not supported for `%s'" file-name))
	  ;; Set "file-monitor" property.  The existence of the "ADMIN$"
	  ;; share is an indication for a remote MS Windows host.
	  (tramp-set-connection-property
	   p "file-monitor"
	   (if (member
		"ADMIN$" (directory-files (tramp-make-tramp-file-name v "/")))
	       'SMBWindows 'SMBSamba))
	  p)))))

;; FileChangeNotify subsystem was added to Smaba 4.3.0.
;; <https://www.samba.org/samba/history/samba-4.3.0.html>
(defun tramp-smb-notify-process-filter (proc string)
  "Read output from \"notify\" and add corresponding `file-notify' events."
  (let ((events (process-get proc 'tramp-events)))
    (tramp-message proc 6 "%S\n%s" proc string)
    (dolist (line (split-string string (rx (+ (any "\r\n"))) 'omit))
      (catch 'next
	;; Watched directory is removed.
	(when (string-match-p "NT_STATUS_DELETE_PENDING" line)
	  (setq line (concat "0002 " (process-get proc 'tramp-watch-name))))
	;; Stopped.
	(when (string-match-p tramp-smb-prompt line)
          (throw 'next 'next))

	;; Check, whether there is a problem.
	(unless (string-match
		 (rx bol (group (+ digit))
		     (+ blank) (group (+ (not (any "\r\n")))))
		 line)
          (tramp-error proc 'file-notify-error line))

	;; See libsmbclient.h.
	;; #define SMBC_NOTIFY_ACTION_ADDED		1
	;; #define SMBC_NOTIFY_ACTION_REMOVED		2
	;; #define SMBC_NOTIFY_ACTION_MODIFIED		3
	;; #define SMBC_NOTIFY_ACTION_OLD_NAME		4
	;; #define SMBC_NOTIFY_ACTION_NEW_NAME		5
	;; #define SMBC_NOTIFY_ACTION_ADDED_STREAM	6
	;; #define SMBC_NOTIFY_ACTION_REMOVED_STREAM	7
	;; #define SMBC_NOTIFY_ACTION_MODIFIED_STREAM	8
	(let ((object
	       (list
		proc
		(pcase (string-to-number (match-string 1 line))
                  (1 '(added))
                  (2 '(removed))
                  (3 '(modified))
                  (4 '(renamed-from))
                  (5 '(renamed-to))
		  ;; Ignore stream events.
                  (_ (throw 'next 'next)))
		(string-replace "\\" "/" (match-string 2 line)))))
          ;; Add an Emacs event now.
          ;; `insert-special-event' exists since Emacs 31.
	  (when (member (caadr object) events)
            (tramp-compat-funcall
		(if (fboundp 'insert-special-event)
                    'insert-special-event
		  (lookup-key special-event-map [file-notify]))
	      `(file-notify ,object file-notify-callback))))))))

;; This function should return "foo/" for directories and "bar" for
;; files.
(defun tramp-smb-handle-file-name-all-completions (filename directory)
  "Like `file-name-all-completions' for Tramp files."
  (tramp-skeleton-file-name-all-completions filename directory
    (all-completions
     filename
     (when (file-directory-p directory)
       (with-parsed-tramp-file-name (expand-file-name directory) nil
	 (with-tramp-file-property v localname "file-name-all-completions"
	   (mapcar
	    (lambda (x)
	      (list
	       (if (string-search "d" (nth 1 x))
		   (file-name-as-directory (nth 0 x))
		 (nth 0 x))))
	    (tramp-smb-get-file-entries directory))))))))

(defun tramp-smb-handle-file-system-info (filename)
  "Like `file-system-info' for Tramp files."
  (ignore-errors
    (unless (file-directory-p filename)
      (setq filename (file-name-directory filename)))
    (with-parsed-tramp-file-name (expand-file-name filename) nil
      (when (tramp-smb-get-share v)
	(tramp-message v 5 "file system info: %s" localname)
	(tramp-smb-send-command
	 v (format "du %s/*" (tramp-smb-shell-quote-localname v)))
	(with-current-buffer (tramp-get-connection-buffer v)
	  (let (total avail blocksize)
	    (goto-char (point-min))
	    (forward-line)
	    (when (looking-at
		   (rx (* blank) (group (+ digit))
		       " blocks of size " (group (+ digit))
		       ". " (group (+ digit)) " blocks available"))
	      (setq blocksize (string-to-number (match-string 2))
		    total (* blocksize (string-to-number (match-string 1)))
		    avail (* blocksize (string-to-number (match-string 3)))))
	    (forward-line)
	    (when (looking-at (rx "Total number of bytes: " (group (+ digit))))
	      ;; The used number of bytes is not part of the result.
	      ;; As side effect, we store it as file property.
	      (tramp-set-file-property
	       v localname "used-bytes" (string-to-number (match-string 1))))
	    ;; Result.
	    (when (and total avail)
	      (list total (- total avail) avail))))))))

(defun tramp-smb-handle-file-writable-p (filename)
  "Like `file-writable-p' for Tramp files."
  (if (file-exists-p filename)
      (string-search
       "w" (or (file-attribute-modes (file-attributes filename)) ""))
    (let ((dir (file-name-directory filename)))
      (and (file-exists-p dir)
	   (file-writable-p dir)))))

(defun tramp-smb-handle-insert-directory
  (filename switches &optional wildcard full-directory-p)
  "Like `insert-directory' for Tramp files."
  (setq filename (expand-file-name filename))
  (unless switches (setq switches ""))
  ;; Mark trailing "/".
  (when (and (directory-name-p filename)
	     (not full-directory-p))
    (setq switches (concat switches "F")))
  (if full-directory-p
      ;; Called from `dired-add-entry'.
      (setq filename (file-name-as-directory filename))
    (setq filename (directory-file-name filename)))
  ;; Check, whether directory is accessible.
  (unless wildcard
    (access-file filename "Reading directory"))
  (with-parsed-tramp-file-name filename nil
    (with-tramp-progress-reporter v 0 (format "Opening directory %s" filename)
      (save-match-data
	(let ((base (file-name-nondirectory filename))
	      ;; We should not destroy the cache entry.
	      (entries (copy-tree
			(tramp-smb-get-file-entries
			 (file-name-directory filename))))
	      (avail (get-free-disk-space filename))
	      ;; `get-free-disk-space' calls `file-system-info', which
	      ;; sets file property "used-bytes" as side effect.
	      (used
	       (format
		"%.0f"
		(/ (tramp-get-file-property v localname "used-bytes" 0) 1024))))

	  (when wildcard
	    (string-match (rx ".") base)
	    (setq base (replace-match "\\\\." nil nil base))
	    (string-match (rx "*") base)
	    (setq base (replace-match ".*" nil nil base))
	    (string-match (rx "?") base)
	    (setq base (replace-match ".?" nil nil base)))

	  ;; Filter entries.
	  (setq entries
		 (if (or wildcard (string-empty-p base))
		     ;; Check for matching entries.
		     (tramp-compat-seq-keep
		      (lambda (x)
			(when (string-match-p (rx bol (literal base)) (nth 0 x))
			  x))
		      entries)
		   ;; We just need the only and only entry FILENAME.
		   (list (assoc base entries))))

	  ;; Sort entries.
	  (setq entries
		(sort
		 entries
		 (lambda (x y)
		   (if (string-search "t" switches)
		       ;; Sort by date.
		       (time-less-p (nth 3 y) (nth 3 x))
		     ;; Sort by name.
		     (string-lessp (nth 0 x) (nth 0 y))))))

	  ;; Handle "-F" switch.
	  (when (string-search "F" switches)
	    (mapc
	     (lambda (x)
	       (unless (string-empty-p (car x))
		 (cond
		  ((char-equal ?d (string-to-char (nth 1 x)))
		   (setcar x (concat (car x) "/")))
		  ((char-equal ?x (string-to-char (nth 1 x)))
		   (setcar x (concat (car x) "*"))))))
	     entries))

	  ;; Insert size information.
	  (when full-directory-p
	    (insert
	     (if (and avail
		      ;; Emacs 29.1 or later.
		      (not (fboundp 'dired--insert-disk-space)))
		 (format "total used in directory %s available %s\n" used avail)
	       (format "total %s\n" used))))

	  ;; Print entries.
	  (mapc
	   (lambda (x)
	     (unless (string-empty-p (nth 0 x))
	       (let ((attr
		      (when (tramp-smb-get-stat-capability v)
			(ignore-errors
			  (file-attributes
			   (expand-file-name
			    (nth 0 x) (file-name-directory filename))
			   'string)))))
		 (when (string-search "l" switches)
		   (insert
		    (format
		     "%10s %3d %-8s %-8s %8s %s "
		     (or (file-attribute-modes attr) (nth 1 x))
		     (or (file-attribute-link-number attr) 1)
		     (or (file-attribute-user-id attr) "nobody")
		     (or (file-attribute-group-id attr) "nogroup")
		     (or (file-attribute-size attr) (nth 2 x))
		     (format-time-string
		      (if (time-less-p
			   ;; Half a year.
			   (time-since (nth 3 x)) (days-to-time 183))
			  "%b %e %R"
			"%b %e %Y")
		      (nth 3 x))))) ; date

		 ;; We mark the file name.  The inserted name could be
		 ;; from somewhere else, so we use the relative file name
		 ;; of `default-directory'.
		 (let ((start (point)))
		   (insert
		    (file-relative-name
		     (expand-file-name
		      (nth 0 x) (file-name-directory filename))
		     (when full-directory-p (file-name-directory filename))))
		   (put-text-property start (point) 'dired-filename t))

		 ;; Insert symlink.
		 (when (and (string-search "l" switches)
			    (stringp (file-attribute-type attr)))
		   (insert " -> " (file-attribute-type attr))))

	       (insert "\n")
	       (beginning-of-line)))
	   entries))))))

(defun tramp-smb-handle-make-directory (dir &optional parents)
  "Like `make-directory' for Tramp files."
  (tramp-skeleton-make-directory dir parents
    (tramp-smb-send-command
     v (if (tramp-smb-get-cifs-capabilities v)
	   (format "posix_mkdir %s %o"
		   (tramp-smb-shell-quote-localname v) (default-file-modes))
	 (format "mkdir %s" (tramp-smb-shell-quote-localname v))))
    (unless (file-directory-p dir)
      (tramp-error v 'file-error "Couldn't make directory %s" dir))))

(defun tramp-smb-handle-make-symbolic-link
    (target linkname &optional ok-if-already-exists)
  "Like `make-symbolic-link' for Tramp files."
  (let ((v (tramp-dissect-file-name (expand-file-name linkname))))
    (unless (tramp-smb-get-cifs-capabilities v)
      (tramp-error v 'file-error "make-symbolic-link not supported")))

  (tramp-skeleton-make-symbolic-link target linkname ok-if-already-exists
    (unless (tramp-smb-send-command
	     v (format "symlink %s %s"
		       (tramp-smb-shell-quote-argument target)
		       (tramp-smb-shell-quote-localname v)))
      (tramp-error
       v 'file-error
       "error with make-symbolic-link, see buffer `%s' for details"
       (tramp-get-connection-buffer v)))))

(defun tramp-smb-handle-process-file
  (program &optional infile destination display &rest args)
  "Like `process-file' for Tramp files."
  ;; The implementation is not complete yet.
  (when (and (numberp destination) (zerop destination))
    (error "Implementation does not handle immediate return"))

  (with-parsed-tramp-file-name (expand-file-name default-directory) nil
    (let* ((name (file-name-nondirectory program))
	   (name1 name)
	   (i 0)
	   input tmpinput outbuf command ret)

      ;; Determine input.
      (when infile
	(setq infile (file-name-unquote (expand-file-name infile)))
	(if (tramp-equal-remote default-directory infile)
	    ;; INFILE is on the same remote host.
	    (setq input (tramp-unquote-file-local-name infile))
	  ;; INFILE must be copied to remote host.
	  (setq input (tramp-make-tramp-temp-file v)
		tmpinput (tramp-make-tramp-file-name v input))
	  (copy-file infile tmpinput t))
	;; Transform input into a filename powershell does understand.
	(setq input (format "//%s%s" host input)))

      ;; Determine output.
      (cond
       ;; Just a buffer.
       ((bufferp destination)
	(setq outbuf destination))
       ;; A buffer name.
       ((stringp destination)
	(setq outbuf (get-buffer-create destination)))
       ;; (REAL-DESTINATION ERROR-DESTINATION)
       ((consp destination)
	;; output.
	(cond
	 ((bufferp (car destination))
	  (setq outbuf (car destination)))
	 ((stringp (car destination))
	  (setq outbuf (get-buffer-create (car destination))))
	 ((car destination)
	  (setq outbuf (current-buffer))))
	;; stderr.
	(tramp-warning v "%s" "STDERR not supported"))
       ;; 't
       (destination
	(setq outbuf (current-buffer))))

      ;; Construct command.
      (setq command (string-join (cons program args) " ")
	    command (if input
			(format
			 "get-content %s | & %s"
			 (tramp-smb-shell-quote-argument input) command)
		      (format "& %s" command)))

      (while (get-process name1)
	;; NAME must be unique as process name.
	(setq i (1+ i)
	      name1 (format "%s<%d>" name i)))

      ;; Call it.
      (condition-case nil
	  (with-tramp-saved-connection-properties
	      v '(" process-name" " process-buffer")
	    ;; Set the new process properties.
	    (tramp-set-connection-property v " process-name" name1)
	    (tramp-set-connection-property
	     v " process-buffer"
	     (or outbuf (generate-new-buffer tramp-temp-buffer-name)))
	    (tramp-flush-connection-property v " process-exit-status")
	    (with-current-buffer (tramp-get-connection-buffer v)
	      ;; Preserve buffer contents.
	      (narrow-to-region (point-max) (point-max))
	      (tramp-smb-call-winexe v)
	      (when (tramp-smb-get-share v)
		(tramp-smb-send-command
		 v (format "cd //%s%s" host
			   (tramp-smb-shell-quote-argument
			    (file-name-directory localname)))))
	      (tramp-smb-send-command v command)
	      ;; Preserve command output.
	      (narrow-to-region (point-max) (point-max))
	      (let ((p (tramp-get-connection-process v)))
		(tramp-smb-send-command v "exit $lasterrorcode")
		(while (process-live-p p)
		  (sleep-for 0.1)
		  (setq ret (process-exit-status p))))
	      (delete-region (point-min) (point-max))
	      (widen)))

	;; When the user did interrupt, we should do it also.  We use
	;; return code -1 as marker.
	(quit
	 (setq ret -1))
	;; Handle errors.
	(error
	 (setq ret 1)))

      ;; We should redisplay the output.
      (when (and display outbuf (get-buffer-window outbuf t)) (redisplay))

      ;; Cleanup.  We remove all file cache values for the connection,
      ;; because the remote process could have changed them.
      (when tmpinput (delete-file tmpinput))
      ;; FIXME: Does connection-property " process-buffer" still exist?
      (unless outbuf
	(kill-buffer (tramp-get-connection-property v " process-buffer")))
      (when process-file-side-effects
	(tramp-flush-directory-properties v "/"))

      ;; Return exit status.
      (if (equal ret -1)
	  (keyboard-quit)
	ret))))

(defun tramp-smb-handle-rename-file
  (filename newname &optional ok-if-already-exists)
  "Like `rename-file' for Tramp files."
  (setq filename (expand-file-name filename)
	newname (expand-file-name newname))

  (with-parsed-tramp-file-name
      (if (tramp-tramp-file-p filename) filename newname) nil
    (tramp-barf-if-file-missing v filename
      (when (and (not ok-if-already-exists) (file-exists-p newname))
	(tramp-error v 'file-already-exists newname))
      (when (and (file-directory-p newname)
		 (not (directory-name-p newname)))
	(tramp-error v 'file-error "File is a directory %s" newname))

      (with-tramp-progress-reporter
	  v 0 (format "Renaming %s to %s" filename newname)

	(if (and (not (file-exists-p newname))
		 (tramp-equal-remote filename newname)
		 (string-equal
		  (tramp-smb-get-share (tramp-dissect-file-name filename))
		  (tramp-smb-get-share (tramp-dissect-file-name newname))))
	    ;; We can rename directly.
	    (with-parsed-tramp-file-name filename v1
	      (with-parsed-tramp-file-name newname v2

		;; We must also flush the cache of the directory, because
		;; `file-attributes' reads the values from there.
		(tramp-flush-file-properties v1 v1-localname)
		(tramp-flush-file-properties v2 v2-localname)
		(unless (tramp-smb-get-share v2)
		  (tramp-error
		   v2 'file-error
		   "Target `%s' must contain a share name" newname))
		(unless (tramp-smb-send-command
			 v2 (format "rename %s %s"
				    (tramp-smb-shell-quote-localname v1)
				    (tramp-smb-shell-quote-localname v2)))
		  (tramp-error v2 'file-error "Cannot rename `%s'" filename))))

	  ;; We must rename via copy.
	  (copy-file
	   filename newname ok-if-already-exists 'keep-time 'preserve-uid-gid)
	  (if (file-directory-p filename)
	      (delete-directory filename 'recursive)
	    (delete-file filename)))))))

(defun tramp-smb-action-set-acl (proc vec)
  "Set ACL data."
  (unless (process-live-p proc)
    ;; Accept pending output.
    (while (tramp-accept-process-output proc))
    (tramp-message
     vec 10 "\n%s" (tramp-get-buffer-string (tramp-get-connection-buffer vec)))
    (throw 'tramp-action 'ok)))

(defun tramp-smb-handle-set-file-acl (filename acl-string)
  "Like `set-file-acl' for Tramp files."
  (ignore-errors
    (with-parsed-tramp-file-name filename nil
      (tramp-flush-file-property v localname "file-acl")

      (when (and (stringp acl-string) (tramp-smb-remote-acl-p v))
	(let* ((share     (tramp-smb-get-share v))
	       (localname (string-replace "\\" "/" (tramp-smb-get-localname v)))
	       (args      (list (concat "//" host "/" share) "-E" "-S"
				(string-replace "\n" "," acl-string)))
	       (options   tramp-smb-options))

	  (setq args
		(append args
		 (if (tramp-string-empty-or-nil-p user)
		     (list "-N")
		   (list "-U" (if domain (concat domain "/" user) user)))
		 (when port (list "-p" port))))

	  (when tramp-smb-conf
	    (setq args (append args (list "-s" tramp-smb-conf))))
	  (while options
	    (setq args
		  (append args `("--option" ,(format "%s" (car options))))
		  options (cdr options)))
	  (setq
	   args
	   (append args (list (tramp-unquote-shell-quote-argument localname)
			      "&&" "echo" "tramp_exit_status" "0"
			      "||" "echo" "tramp_exit_status" "1")))

	  (with-tramp-saved-connection-properties
	      v '(" process-name" " process-buffer")
	    (with-temp-buffer
	      ;; Set the transfer process properties.
	      (tramp-set-connection-property
	       v " process-name" (buffer-name (current-buffer)))
	      (tramp-set-connection-property
	       v " process-buffer" (current-buffer))

	      ;; Use an asynchronous process.  By this, password
	      ;; can be handled.
	      (let ((p (apply
			#'start-process
			(tramp-get-connection-name v)
			(tramp-get-connection-buffer v)
			tramp-smb-acl-program args)))
		(tramp-post-process-creation p v)
		(tramp-process-actions p v nil tramp-smb-actions-set-acl)
		;; This is meant for traces, and returning from
		;; the function.  No error is propagated outside,
		;; due to the `ignore-errors' closure.
		(unless
		    (tramp-search-regexp (rx "tramp_exit_status " (+ digit)))
		  (tramp-error
		   v 'file-error
		   "Couldn't find exit status of `%s'"
		   tramp-smb-acl-program))
		(skip-chars-forward "^ ")
		(when (zerop (read (current-buffer)))
		  ;; Success.
		  (tramp-set-file-property v localname "file-acl" acl-string)
		  t)))))))))

(defun tramp-smb-handle-set-file-modes (filename mode &optional flag)
  "Like `set-file-modes' for Tramp files."
  ;; smbclient chmod does not support nofollow.
  (unless (and (eq flag 'nofollow) (file-symlink-p filename))
    (tramp-skeleton-set-file-modes-times-uid-gid filename
      (when (tramp-smb-get-cifs-capabilities v)
	(unless (tramp-smb-send-command
		 v
		 (format "chmod %s %o" (tramp-smb-shell-quote-localname v) mode))
	  (tramp-error
	   v 'file-error "Error while changing file's mode %s" filename))))))

;; We use BUFFER also as connection buffer during setup.  Because of
;; this, its original contents must be saved, and restored once
;; connection has been setup.
(defun tramp-smb-handle-start-file-process (name buffer program &rest args)
  "Like `start-file-process' for Tramp files."
  (with-parsed-tramp-file-name default-directory nil
    (let* ((buffer
	    (if buffer
		(get-buffer-create buffer)
	      ;; BUFFER can be nil.  We use a temporary buffer.
	      (generate-new-buffer tramp-temp-buffer-name)))
	   (command (string-join (cons program args) " "))
	   (bmp (and (buffer-live-p buffer) (buffer-modified-p buffer)))
	   (name1 name)
	   (i 0)
	   p)
      (unwind-protect
	  (with-tramp-saved-connection-properties
	      v '(" process-name" " process-buffer")
	    (save-excursion
	      (save-restriction
		(while (get-process name1)
		  ;; NAME must be unique as process name.
		  (setq i (1+ i)
			name1 (format "%s<%d>" name i)))
		;; Set the new process properties.
		(tramp-set-connection-property v " process-name" name1)
		(tramp-set-connection-property v " process-buffer" buffer)
		;; Activate narrowing in order to save BUFFER contents.
		(with-current-buffer (tramp-get-connection-buffer v)
		  (let ((buffer-undo-list t))
		    (narrow-to-region (point-max) (point-max))
		    (tramp-smb-call-winexe v)
		    (when (tramp-smb-get-share v)
		      (tramp-smb-send-command
		       v (format
			  "cd //%s%s"
			  host
			  (tramp-smb-shell-quote-argument
			   (file-name-directory localname)))))
		    (tramp-message v 6 "(%s); exit" command)
		    (tramp-send-string v command)))
		(setq p (tramp-get-connection-process v))
		(when program
		  (process-put p 'remote-command (cons program args)))
		;; Return value.
		p)))

	;; Save exit.
	;; FIXME: Does `tramp-get-connection-buffer' return the proper value?
	(with-current-buffer (tramp-get-connection-buffer v)
	  (if (string-search tramp-temp-buffer-name (buffer-name))
	      (progn
		(set-process-buffer (tramp-get-connection-process v) nil)
		(kill-buffer (current-buffer)))
	    (set-buffer-modified-p bmp)))))))

(defun tramp-smb-handle-substitute-in-file-name (filename)
  "Like `substitute-in-file-name' for Tramp files.
\"//\" substitutes only in the local filename part.  Catches
errors for shares like \"C$/\", which are common in Microsoft Windows."
  ;; Check, whether the local part is a quoted file name.
  (if (file-name-quoted-p filename)
      filename
    (with-parsed-tramp-file-name filename nil
      ;; Ignore in LOCALNAME everything before "//".
      (when (and (stringp localname)
		 (string-match (rx (+? nonl) "/" (group (| "/" "~"))) localname))
	(setq filename
	      (concat (file-remote-p filename)
		      (replace-match "\\1" nil nil localname)))))
    (condition-case nil
	(tramp-run-real-handler #'substitute-in-file-name (list filename))
      (error filename))))

(defun tramp-smb-handle-get-home-directory (vec &optional user)
  "The remote home directory for connection VEC as local file name.
If USER is a string, return its home directory instead of the
user identified by VEC.  If there is no user specified in either
VEC or USER, or if there is no home directory, return nil."
  (let ((user (or user (tramp-file-name-user vec))))
    (unless (tramp-string-empty-or-nil-p user)
      (concat "/" user))))

(defun tramp-smb-handle-write-region
  (start end filename &optional append visit lockname mustbenew)
  "Like `write-region' for Tramp files."
  (tramp-skeleton-write-region start end filename append visit lockname mustbenew
    (let ((tmpfile (tramp-compat-make-temp-file filename)))
      (when (and append (file-exists-p filename))
	(copy-file filename tmpfile 'ok))
      ;; We say `no-message' here because we don't want the visited file
      ;; modtime data to be clobbered from the temp file.  We call
      ;; `set-visited-file-modtime' ourselves later on.
      (let (create-lockfiles)
        (write-region start end tmpfile append 'no-message))
      ;; Now, `last-coding-system-used' has the right value.  Remember it.
      (setq coding-system-used last-coding-system-used)

      (with-tramp-progress-reporter
	  v 3 (format "Moving tmp file %s to %s" tmpfile filename)
	(unwind-protect
	    (unless (tramp-smb-send-command
		     v (format "put %s %s"
			       (tramp-smb-shell-quote-argument tmpfile)
			       (tramp-smb-shell-quote-localname v)))
	      (tramp-error v 'file-error "Cannot write `%s'" filename))
	  (delete-file tmpfile))))))

;; Internal file name functions.

(defun tramp-smb-get-share (vec)
  "Return the share name of LOCALNAME."
  (save-match-data
    (let ((localname (tramp-file-name-unquote-localname vec)))
      (when (string-match (rx bol (? "/") (group (+ (not "/"))) "/") localname)
	(match-string 1 localname)))))

(defun tramp-smb-get-localname (vec)
  "Return the file name of LOCALNAME.
If VEC has no cifs capabilities, exchange \"/\" by \"\\\\\"."
  (save-match-data
    (let ((localname (tramp-file-name-unquote-localname vec)))
      (setq
       localname
       (if (string-match
	    (rx bol (? "/") (+ (not "/")) (group "/" (* nonl))) localname)
	   ;; There is a share, separated by "/".
	   (if (not (tramp-smb-get-cifs-capabilities vec))
	       (mapconcat
		(lambda (x) (if (equal x ?/) "\\" (char-to-string x)))
		(match-string 1 localname) "")
	     (match-string 1 localname))
	 ;; There is just a share.
	 (if (string-match (rx bol (? "/") (group (+ (not "/"))) eol) localname)
	     (match-string 1 localname)
	   "")))

      ;; Sometimes we have discarded `substitute-in-file-name'.
      (when (string-match (rx (group "$$") (| "/" eol)) localname)
	(setq localname (replace-match "$" nil nil localname 1)))

      ;; A trailing space is not supported.
      (when (string-match-p (rx blank eol) localname)
	(tramp-error
	 vec 'file-error
	 "Invalid file name %s" (tramp-make-tramp-file-name vec localname)))

      localname)))

;; Share names of a host are cached.  It is very unlikely that the
;; shares do change during connection.
(defun tramp-smb-get-file-entries (directory)
  "Read entries which match DIRECTORY.
Either the shares are listed, or the `dir' command is executed.
Result is a list of (LOCALNAME MODE SIZE MONTH DAY TIME YEAR)."
  ;; If CIFS capabilities are enabled, symlinks are not listed
  ;; by `dir'.  This is a consequence of
  ;; <https://www.samba.org/samba/news/symlink_attack.html>.  See also
  ;; <https://bugzilla.samba.org/show_bug.cgi?id=5116>.
  (with-parsed-tramp-file-name (file-name-as-directory directory) nil
    (setq localname (or localname "/"))
    (with-tramp-file-property v localname "file-entries"
      (let* ((share (tramp-smb-get-share v))
	     (cache (tramp-get-connection-property v "share-cache"))
	     res entry)

	(if (and (not share) cache)
	    ;; Return cached shares.
	    (setq res cache)

	  ;; Read entries.
	  (if share
	      (tramp-smb-send-command
	       v (format "dir %s*" (tramp-smb-shell-quote-localname v)))
	    ;; `tramp-smb-maybe-open-connection' lists also the share names.
	    (tramp-smb-maybe-open-connection v))

	  ;; Loop the listing.
	  (with-current-buffer (tramp-get-connection-buffer v)
	    (goto-char (point-min))
	    (if (search-forward-regexp tramp-smb-errors nil t)
		(tramp-error v 'file-error "%s `%s'" (match-string 0) directory)
	      (while (not (eobp))
		(setq entry (tramp-smb-read-file-entry share))
		(forward-line)
		(when entry (push entry res)))))

	  ;; Cache share entries.
	  (unless share
	    (tramp-set-connection-property v "share-cache" res)))

	;; Add directory itself.
	(push '("" "drwxrwxrwx" 0 (0 0)) res)

	;; Return entries.
	(delq nil res)))))

;; Return either a share name (if SHARE is nil), or a file name.
;;
;; If shares are listed, the following format is expected:
;;
;; Disk|                                  - leading spaces
;; [^|]+|                                 - share name, 14 char
;; .*                                     - comment
;;
;; Entries provided by smbclient DIR aren't fully regular.
;; They should have the format
;;
;; \s-\{2,2\}                             - leading spaces
;; \S-\(.*\S-\)\s-*                       - file name, 30 chars, left bound
;; \s-+[ADHRSV]*                          - permissions, 7 chars, right bound
;; \s-                                    - space delimiter
;; \s-+[[:digit:]]+                       - size, 8 chars, right bound
;; \s-\{2,2\}                             - space delimiter
;; \w\{3,3\}                              - weekday
;; \s-                                    - space delimiter
;; \w\{3,3\}                              - month
;; \s-                                    - space delimiter
;; [ 12][[:digit:]]                       - day
;; \s-                                    - space delimiter
;; [[:digit:]]\{2,2\}:[[:digit:]]\{2,2\}:[[:digit:]]\{2,2\} - time
;; \s-                                    - space delimiter
;; [[:digit:]]\{4,4\}                     - year
;;
;; samba/src/client.c (http://samba.org/doxygen/samba/client_8c-source.html)
;; has function display_finfo:
;;
;;   d_printf("  %-30s%7.7s %8.0f  %s",
;;            finfo->name,
;;            attrib_string(finfo->mode),
;;            (double)finfo->size,
;;            asctime(LocalTime(&t)));
;;
;; in Samba 1.9, there's the following code:
;;
;;   DEBUG(0,("  %-30s%7.7s%10d  %s",
;;  	   CNV_LANG(finfo->name),
;;	   attrib_string(finfo->mode),
;;	   finfo->size,
;;	   asctime(LocalTime(&t))));
;;
;; Problems:
;; * Modern regexp constructs, like spy groups and counted repetitions, aren't
;;   available in older versions of Emacs.
;; * The length of constructs (file name, size) might exceed the default.
;; * File names might contain spaces.
;; * Permissions might be empty.
;;
;; So we try to analyze backwards.
(defun tramp-smb-read-file-entry (share)
  "Parse entry in SMB output buffer.
If SHARE is result, entries are of type dir.  Otherwise, shares
are listed.  Result is the list (LOCALNAME MODE SIZE MTIME)."
;; We are called from `tramp-smb-get-file-entries', which sets the
;; current buffer.
  (let ((line (buffer-substring (point) (line-end-position)))
	localname mode size month day hour min sec year mtime)

    (if (not share)

	;; Read share entries.
	(when (string-match (rx bol "Disk|" (group (+ (not "|"))) "|") line)
	  (setq localname (match-string 1 line)
		mode "dr-xr-xr-x"
		size 0))

      ;; Real listing.
      (cl-block nil

	;; year.
	(if (string-match (rx (group (+ digit)) eol) line)
	    (setq year (string-to-number (match-string 1 line))
		  line (substring line 0 -5))
	  (cl-return))

	;; time.
	(if (string-match
	     (rx (group (+ digit)) ":"
		 (group (+ digit)) ":"
		 (group (+ digit)) eol)
	     line)
	    (setq hour (string-to-number (match-string 1 line))
		  min  (string-to-number (match-string 2 line))
		  sec  (string-to-number (match-string 3 line))
		  line (substring line 0 -9))
	  (cl-return))

	;; day.
	(if (string-match (rx (group (+ digit)) eol) line)
	    (setq day  (string-to-number (match-string 1 line))
		  line (substring line 0 -3))
	  (cl-return))

	;; month.
	(if (string-match (rx (group (+ wordchar)) eol) line)
	    (setq month (match-string 1 line)
		  line  (substring line 0 -4))
	  (cl-return))

	;; weekday.
	(if (string-match-p (rx (+ wordchar) eol) line)
	    (setq line (substring line 0 -5))
	  (cl-return))

	;; size.
	(if (string-match (rx (group (+ digit)) eol) line)
	    (let ((length (- (max 10 (1+ (length (match-string 1 line)))))))
	      (setq size (string-to-number (match-string 1 line)))
	      (when (string-match
		     (rx (+ (any "ACDEHNORSTVrs"))) (substring line length))
		(setq length (+ length (match-end 0))))
	      (setq line (substring line 0 length)))
	  (cl-return))

	;; mode: ARCHIVE, COMPRESSED, DIRECTORY, ENCRYPTED, HIDDEN,
	;;       NONINDEXED, NORMAL, OFFLINE, READONLY,
	;;       REPARSE_POINT, SPARSE, SYSTEM, TEMPORARY, VOLID.

	(if (string-match (rx (? (group (+ (any "ACDEHNORSTVrs")))) eol) line)
	    (setq
	     mode (or (match-string 1 line) "")
	     mode (format
		    "%s%s"
		    (if (string-search "D" mode) "d" "-")
		    (mapconcat
		     (lambda (_x) "") "    "
		     (format "r%sx" (if (string-search "R" mode) "-" "w"))))
	     line (substring line 0 -6))
	  (cl-return))

	;; localname.
	(if (string-match
	     (rx bol (+ blank)
		 (group (not blank) (? (* nonl) (not blank)))
		 (* blank) eol)
	     line)
	    (setq localname (match-string 1 line))
	  (cl-return))))

    (when (and localname mode size)
      (setq mtime
	    (if (and sec min hour day month year)
		(encode-time
		 sec min hour day
		 ;; `parse-time-months' could be customized by the
		 ;; user, so we take its default value.
		 (cdr
		  (assoc
		   (downcase month)
		   (default-toplevel-value 'parse-time-months)))
		 year)
	      tramp-time-dont-know))
      (list localname mode size mtime))))

(defun tramp-smb-get-cifs-capabilities (vec)
  "Check whether the SMB server supports POSIX commands."
  ;; When we are not logged in yet, we return nil.  The
  ;; connection-local property "posix" is not set explicitly; it is
  ;; just checked in order to let a user configure it to nil on hosts
  ;; which return cifs properties, but lack a proper implementation.
  ;; Very old Samba implementations, for example.
  (if (and (process-live-p (tramp-get-connection-process vec))
	   (tramp-get-connection-property vec "posix" t))
      (with-tramp-connection-property
	  (tramp-get-process vec) "cifs-capabilities"
	(save-match-data
	  (when (tramp-smb-send-command vec "posix")
	    (with-current-buffer (tramp-get-connection-buffer vec)
	      (goto-char (point-min))
	      (when (search-forward-regexp
		     "Server supports CIFS capabilities" nil t)
		(member
		 "pathnames"
		 (split-string
		  (buffer-substring (point) (line-end-position))
		  nil 'omit)))))))))

(defun tramp-smb-get-stat-capability (vec)
  "Check whether the SMB server supports the `stat' command."
  ;; When we are not logged in yet, we return nil.
  (if (and (tramp-smb-get-share vec)
	   (process-live-p (tramp-get-connection-process vec)))
      (with-tramp-connection-property (tramp-get-process vec) "stat-capability"
	(tramp-smb-send-command vec "stat /"))))


;; Connection functions.

(defun tramp-smb-send-command (vec command &optional nooutput)
  "Send the COMMAND to connection VEC.
Returns nil if there has been an error message from smbclient.  The
function waits for output unless NOOUTPUT is set."
  (tramp-smb-maybe-open-connection vec)
  (tramp-message vec 6 "%s" command)
  (tramp-send-string vec command)
  (unless nooutput (tramp-smb-wait-for-output vec)))

(defun tramp-smb-maybe-open-connection (vec &optional argument)
  "Maybe open a connection to HOST, log in as USER, using `tramp-smb-program'.
Does not do anything if a connection is already open, but re-opens the
connection if a previous connection has died for some reason.
If ARGUMENT is non-nil, use it as argument for
`tramp-smb-winexe-program', and suppress any checks."
  ;; During completion, don't reopen a new connection.
  (unless (tramp-connectable-p vec)
    (throw 'non-essential 'non-essential))

  (with-tramp-debug-message vec "Opening connection"
    (let* ((share (tramp-smb-get-share vec))
	   (buf (tramp-get-connection-buffer vec))
	   (p (get-buffer-process buf)))

      ;; Check whether we still have the same smbclient version.
      ;; Otherwise, we must delete the connection cache, because
      ;; capabilities might have changed.
      (unless (or argument (processp p))
	(let ((default-directory tramp-compat-temporary-file-directory)
	      (command (concat tramp-smb-program " -V")))

	  (unless tramp-smb-version
	    (unless (executable-find tramp-smb-program)
	      (tramp-error
	       vec 'file-error
	       "Cannot find command %s in %s" tramp-smb-program exec-path))
	    (setq tramp-smb-version (shell-command-to-string command))
	    (tramp-message vec 6 command)
	    (tramp-message vec 6 "\n%s" tramp-smb-version)
	    (if (string-match (rx (+ (any " \t\r\n")) eos) tramp-smb-version)
		(setq tramp-smb-version
		      (replace-match "" nil nil tramp-smb-version))))

	  (unless (string-equal
		   tramp-smb-version
		   (tramp-get-connection-property
		    vec "smbclient-version" tramp-smb-version))
	    (tramp-flush-directory-properties vec "/")
	    (tramp-flush-connection-properties vec))

	  (tramp-set-connection-property
	   vec "smbclient-version" tramp-smb-version)))

      ;; If too much time has passed since last command was sent, look
      ;; whether there has been an error message; maybe due to
      ;; connection timeout.
      (with-current-buffer buf
	(goto-char (point-min))
	(when (and (time-less-p
		    60 (time-since
			(tramp-get-connection-property p "last-cmd-time" 0)))
		   (process-live-p p)
		   (search-forward-regexp tramp-smb-errors nil t))
	  (delete-process p)
	  (setq p nil)))

      ;; Check whether it is still the same share.
      (unless (and (process-live-p p)
		   (or argument
		       (string-equal
			share
			(tramp-get-connection-property p "smb-share" ""))))
	(save-match-data
	  ;; There might be unread output from checking for share names.
	  (when buf (with-current-buffer buf (erase-buffer)))
	  (when (and p (processp p)) (delete-process p))

	  (let* ((user   (tramp-file-name-user vec))
		 (host   (tramp-file-name-host vec))
		 (domain (tramp-file-name-domain vec))
		 (port   (tramp-file-name-port vec))
		 (options tramp-smb-options)
		 args)

	    (cond
	     (argument (setq args (list (concat "//" host))))
	     (share    (setq args (list (concat "//" host "/" share))))
	     (t        (setq args (list "-g" "-L" host ))))

	    (setq args
		  (append args
		   (if (tramp-string-empty-or-nil-p user)
		       (list "-N")
		     (list "-U" (if domain (concat domain "/" user) user)))
		   (when port (list "-p" port))))

	    (when tramp-smb-conf
	      (setq args (append args (list "-s" tramp-smb-conf))))
	    (dolist (option options)
	      (setq args (append args (list "--option" option))))
	    ;; For debugging.
	    (setq args (append args (list "-d" "1")))
	    (when argument
	      (setq args (append args (list argument))))

	    ;; OK, let's go.
	    (with-tramp-progress-reporter
		vec 3
		(format "Opening connection for //%s%s/%s"
			(if (tramp-string-empty-or-nil-p user)
			    "" (concat user "@"))
			host (or share ""))

	      (let* (coding-system-for-read
		     (process-connection-type tramp-process-connection-type)
		     (p (let ((default-directory
			       tramp-compat-temporary-file-directory)
			      (process-environment
			       (cons (concat "TERM=" tramp-terminal-type)
				     process-environment)))
			  (apply #'start-process
				 (tramp-get-connection-name vec)
				 (tramp-get-connection-buffer vec)
				 (if argument
				     tramp-smb-winexe-program tramp-smb-program)
				 args))))
		(tramp-post-process-creation p vec)

		;; Set connection-local variables.
		(tramp-set-connection-local-variables vec)

		(condition-case err
		    (let ((inhibit-message t))
		      ;; Play login scenario.
		      (tramp-process-actions
		       p vec nil
		       (if (or argument share)
			   tramp-smb-actions-with-share
			 tramp-smb-actions-without-share))

		      ;; Set chunksize to 1.  smbclient reads its
		      ;; input character by character; if we send the
		      ;; string at once, it is read painfully slow.
		      (tramp-set-connection-property p "smb-share" share)
		      (tramp-set-connection-property p "chunksize" 1)

		      ;; Mark it as connected.
		      (tramp-set-connection-property p "connected" t))

		  ;; Check for the error reason.  If it was due to
		  ;; wrong password, reestablish the connection.  We
		  ;; cannot handle this in `tramp-process-actions',
		  ;; because smbclient does not ask for the password,
		  ;; again.
		  (error
		   (with-current-buffer (tramp-get-connection-buffer vec)
		     (goto-char (point-min))
		     (if (and (bound-and-true-p auth-sources)
			      (search-forward-regexp
			       tramp-smb-wrong-passwd-regexp nil t))
			 ;; Disable `auth-source' and `password-cache'.
			 (let (auth-sources)
			   (tramp-message
			    vec 3 "Retry connection with new password")
			   (tramp-cleanup-connection vec t)
			   (tramp-smb-maybe-open-connection vec argument))
		       ;; Propagate the error.
		       (signal (car err) (cdr err))))))))))))))

;; We don't use timeouts.  If needed, the caller shall wrap around.
(defun tramp-smb-wait-for-output (vec)
  "Wait for output from smbclient command.
Removes smb prompt.  Returns nil if an error message has appeared."
  (with-current-buffer (tramp-get-connection-buffer vec)
    (let ((p (get-buffer-process (current-buffer)))
	  (inhibit-read-only t))

      ;; Read pending output.
      (while (not (search-forward-regexp tramp-smb-prompt nil t))
	(while (tramp-accept-process-output p))
	(goto-char (point-min)))
      (tramp-message vec 6 "%S\n%s" p (buffer-string))

      ;; Remove prompt.
      (goto-char (point-min))
      (when (search-forward-regexp tramp-smb-prompt nil t)
	(goto-char (point-max))
	(search-backward-regexp tramp-smb-prompt nil t)
	(delete-region (point) (point-max)))

      ;; Return value is whether no error message has appeared.
      (goto-char (point-min))
      (not (search-forward-regexp tramp-smb-errors nil t)))))

(defun tramp-smb-kill-winexe-function ()
  "Send SIGKILL to the winexe process."
  (ignore-errors
    (let ((p (get-buffer-process (current-buffer))))
      (when (process-live-p p)
	(signal-process (process-id p) 'SIGINT)))))

(defun tramp-smb-call-winexe (vec)
  "Apply a remote command, if possible, using `tramp-smb-winexe-program'."
  ;; Check for program.
  (unless (executable-find tramp-smb-winexe-program)
    (tramp-error
     vec 'file-error "Cannot find program: %s" tramp-smb-winexe-program))

  ;; winexe does not supports ports.
  (when (tramp-file-name-port vec)
    (tramp-error vec 'file-error "Port not supported for remote processes"))

  ;; In case of "NT_STATUS_RPC_SS_CONTEXT_MISMATCH", the remote server
  ;; is a Samba server.  winexe cannot install the respective service there.
  (tramp-smb-maybe-open-connection
   vec
   (format
    "%s %s"
    tramp-smb-winexe-shell-command tramp-smb-winexe-shell-command-switch))

  (add-hook 'kill-buffer-hook #'tramp-smb-kill-winexe-function nil t)

  ;; Suppress "^M".  Shouldn't we specify utf8?
  (set-process-coding-system (tramp-get-connection-process vec) 'raw-text-dos)

  ;; Set width to 128 ($bufsize.Width) or 102 ($winsize.Width),
  ;; respectively.  $winsize.Width cannot be larger.  This avoids
  ;; mixing prompt and long error messages.
  (tramp-smb-send-command vec "$rawui = (Get-Host).UI.RawUI")
  (tramp-smb-send-command vec "$bufsize = $rawui.BufferSize")
  (tramp-smb-send-command vec "$winsize = $rawui.WindowSize")
  (tramp-smb-send-command vec "$bufsize.Width = 128")
  (tramp-smb-send-command vec "$winsize.Width = 102")
  (tramp-smb-send-command vec "$rawui.BufferSize = $bufsize")
  (tramp-smb-send-command vec "$rawui.WindowSize = $winsize"))

(defun tramp-smb-shell-quote-argument (s)
  "Similar to `shell-quote-argument', but uses Windows cmd syntax."
  (let ((system-type 'ms-dos))
    (tramp-unquote-shell-quote-argument s)))

(defun tramp-smb-shell-quote-localname (vec)
  "Call `tramp-smb-shell-quote-argument' on localname of VEC."
  (tramp-smb-shell-quote-argument (tramp-smb-get-localname vec)))

(add-hook 'tramp-unload-hook
	  (lambda ()
	    (unload-feature 'tramp-smb 'force)))

(provide 'tramp-smb)

;;; TODO:

;; * Return more comprehensive file permission string.
;;
;; * Try to remove the inclusion of dummy "" directory.  Seems to be at
;;   several places, especially in `tramp-smb-handle-insert-directory'.
;;
;; * Keep a separate connection process per share.
;;
;; * Keep a permanent connection process for `process-file'.
<<<<<<< HEAD
=======

;; * Implement "scopy" (since Samba 4.3.0).
>>>>>>> 48b3363a

;;; tramp-smb.el ends here<|MERGE_RESOLUTION|>--- conflicted
+++ resolved
@@ -2188,10 +2188,7 @@
 ;; * Keep a separate connection process per share.
 ;;
 ;; * Keep a permanent connection process for `process-file'.
-<<<<<<< HEAD
-=======
 
 ;; * Implement "scopy" (since Samba 4.3.0).
->>>>>>> 48b3363a
 
 ;;; tramp-smb.el ends here