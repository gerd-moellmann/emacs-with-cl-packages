;;; tramp-cache.el --- file information caching for Tramp  -*- lexical-binding:t -*-

;; Copyright (C) 2000, 2005-2025 Free Software Foundation, Inc.

;; Author: Daniel Pittman <daniel@inanna.danann.net>
;;         Michael Albinus <michael.albinus@gmx.de>
;; Maintainer: Michael Albinus <michael.albinus@gmx.de>
;; Keywords: comm, processes
;; Package: tramp

;; This file is part of GNU Emacs.

;; GNU Emacs is free software: you can redistribute it and/or modify
;; it under the terms of the GNU General Public License as published by
;; the Free Software Foundation, either version 3 of the License, or
;; (at your option) any later version.

;; GNU Emacs is distributed in the hope that it will be useful,
;; but WITHOUT ANY WARRANTY; without even the implied warranty of
;; MERCHANTABILITY or FITNESS FOR A PARTICULAR PURPOSE.  See the
;; GNU General Public License for more details.

;; You should have received a copy of the GNU General Public License
;; along with GNU Emacs.  If not, see <https://www.gnu.org/licenses/>.

;;; Commentary:

;; An implementation of information caching for remote files.

;; Each connection, identified by a `tramp-file-name' structure or by
;; a process, has a unique cache.  We distinguish several kinds of
;; caches, depending on the key:
;;
;; - localname is nil.  These are reusable properties.  Examples:
;;   "remote-shell" identifies the POSIX shell to be called on the
;;   remote host, or "perl" is the command to be called on the remote
;;   host when starting a Perl script.  These properties are saved in
;;   the file `tramp-persistency-file-name'.
;;
;; - localname is an absolute file name.  These are temporary
;;   properties, which are related to the file localname is referring
;;   to.  Examples: "file-exists-p" is t or nil, depending on the file
;;   existence, or "file-attributes" caches the result of the function
;;   `file-attributes'.  These entries have a timestamp, and they
;;   expire after `remote-file-name-inhibit-cache' seconds if this
;;   variable is set.
;;
;; - The key is a process.  These are temporary properties related to
;;   an open connection.  Examples: "scripts" keeps shell script
;;   definitions already sent to the remote shell, "last-cmd-time" is
;;   the timestamp a command has been sent to the remote process.
;;
;; - The key is `tramp-null-hop' or nil.  These are temporary
;;   properties related to the local machine.  If the key is nil, it
;;   is silently converted into `tramp-null-hop'.
;;   Examples: "parse-passwd" and "parse-group" keep the results of
;;   parsing "/etc/passwd" and "/etc/group",
;;   "{uid,gid}-{integer,string}" are the local uid and gid, and
;;   "locale" is the used shell locale.  "user-host-completions" keeps
;;   the reachable hosts for the commands in tramp-container.el.
;;
;; - The key is `tramp-cache-version'.  It keeps the Tramp version the
;;   cache data was produced with.  If the cache is read by another
;;   Tramp version, it is flushed.
;;
;; - The key is `tramp-cache-undefined'.  All functions return the
;;   expected values, but nothing is cached.

;; Some properties are handled special:
;;
;; - "process-name", "process-buffer", "first-password-request" and
;;   "pw-spec" are not saved in the file
;;   `tramp-persistency-file-name', although being connection
;;   properties related to a `tramp-file-name' structure.
;;
;; - Reusable properties, which should not be saved, are kept in the
;;   process key retrieved by `tramp-get-process' (the main connection
;;   process).  Other processes could reuse these properties, avoiding
;;   recomputation when a new asynchronous process is created by
;;   `make-process'.  Examples are "unsafe-temporary-file",
;;   "remote-path", "device" (tramp-adb.el) or "share" (tramp-gvfs.el).

;;; Code:

(require 'tramp-compat)
(require 'time-stamp)

;;; -- Cache --

;;;###tramp-autoload
(defvar tramp-cache-data (make-hash-table :test #'equal)
  "Hash table for remote files properties.")

;;;###tramp-autoload
(defcustom tramp-connection-properties nil
  "List of static connection properties.
Every entry has the form (REGEXP PROPERTY VALUE).  The regexp
matches remote file names.  It can be nil.  PROPERTY is a string,
and VALUE the corresponding value.  They are used, if there is no
matching entry for PROPERTY in `tramp-cache-data'.

PROPERTY can also be a string representing a parameter in
`tramp-methods'.  For more details see the Info node `(tramp) Predefined
connection information'."
  :group 'tramp
  :version "24.4"
  :type '(repeat (list (choice :tag "File Name regexp" regexp (const nil))
		       (choice :tag "        Property" string)
		       (choice :tag "           Value" sexp))))

;;;###tramp-autoload
(defcustom tramp-persistency-file-name (locate-user-emacs-file "tramp")
  "File which keeps connection history for Tramp connections."
  :group 'tramp
  :type 'file)

;;;###tramp-autoload
(defconst tramp-cache-version (make-tramp-file-name :method "cache")
"Virtual connection vector for Tramp version.")

(defvar tramp-cache-data-changed nil
  "Whether persistent cache data have been changed.")

;;;###tramp-autoload
(defconst tramp-cache-undefined 'undef
  "The symbol marking undefined hash keys and values.")

(defun tramp-get-hash-table (key)
  "Return the hash table for KEY.
If it doesn't exist yet, it is created and initialized with
matching entries of `tramp-connection-properties'.
If KEY is `tramp-cache-undefined', don't create anything, and return nil."
  (declare (tramp-suppress-trace t))
  (unless (eq key tramp-cache-undefined)
    (or (gethash key tramp-cache-data)
	(let ((hash
	       (puthash key (make-hash-table :test #'equal) tramp-cache-data)))
	  (when (tramp-file-name-p key)
	    (dolist (elt tramp-connection-properties)
	      (when (string-match-p
		     (or (nth 0 elt) "")
		     (tramp-make-tramp-file-name key 'noloc))
		(tramp-set-connection-property key (nth 1 elt) (nth 2 elt)))))
	  hash))))

;;;###tramp-autoload
(defun tramp-get-file-property (key file property &optional default)
  "Get the PROPERTY of FILE from the cache context of KEY.
Return DEFAULT if not set."
  (setq key (tramp-file-name-unify key file))
  (if (eq key tramp-cache-undefined) default
    (let* ((hash (tramp-get-hash-table key))
	   (cached (and (hash-table-p hash) (gethash property hash)))
	   (cached-at
	    (and (consp cached) (format-time-string "%T" (car cached))))
	   (value default)
	   cache-used)

      (when ;; We take the value only if there is any, and
	    ;; `remote-file-name-inhibit-cache' indicates that it is
	    ;; still valid.  Otherwise, DEFAULT is set.
	  (and (consp cached)
	       (or (null remote-file-name-inhibit-cache)
		   (and (integerp remote-file-name-inhibit-cache)
			(time-less-p
			 nil
			 (time-add (car cached) remote-file-name-inhibit-cache)))
		   (and (consp remote-file-name-inhibit-cache)
			(time-less-p
			 remote-file-name-inhibit-cache (car cached)))))
	(setq value (cdr cached)
	      cache-used t))

      (tramp-message
       key 8 "%s %s %s; inhibit: %s; cache used: %s; cached at: %s"
       (tramp-file-name-localname key)
       property value remote-file-name-inhibit-cache cache-used cached-at)
      ;; For analysis purposes, count the number of getting this file attribute.
      (when (>= tramp-verbose 10)
	(let* ((var (intern (concat "tramp-cache-get-count-" property)))
	       (val (or (and (boundp var) (numberp (symbol-value var))
			     (symbol-value var))
			0)))
	  (set var (1+ val))))
      value)))

(add-hook 'tramp-cache-unload-hook
	  (lambda ()
	    (dolist (var (all-completions "tramp-cache-get-count-" obarray))
	      (unintern var obarray))))

;;;###tramp-autoload
(defun tramp-set-file-property (key file property value)
  "Set the PROPERTY of FILE to VALUE, in the cache context of KEY.
Return VALUE."
  (setq key (tramp-file-name-unify key file))
  (if (eq key tramp-cache-undefined) value
    (let ((hash (tramp-get-hash-table key)))
      ;; We put the timestamp there.
      (puthash property (cons (current-time) value) hash)
      (tramp-message
       key 8 "%s %s %s" (tramp-file-name-localname key) property value)
      ;; For analysis purposes, count the number of setting this file attribute.
      (when (>= tramp-verbose 10)
	(let* ((var (intern (concat "tramp-cache-set-count-" property)))
	       (val (or (and (boundp var) (numberp (symbol-value var))
			     (symbol-value var))
			0)))
	  (set var (1+ val))))
      value)))

(add-hook 'tramp-cache-unload-hook
	  (lambda ()
	    (dolist (var (all-completions "tramp-cache-set-count-" obarray))
	      (unintern var obarray))))

;;;###tramp-autoload
(defun tramp-file-property-p (key file property)
  "Check whether PROPERTY of FILE is defined in the cache context of KEY."
  (and
   (not (eq key tramp-cache-undefined))
   (not (eq (tramp-get-file-property key file property tramp-cache-undefined)
	    tramp-cache-undefined))))

;;;###tramp-autoload
(defun tramp-flush-file-property (key file property)
  "Remove PROPERTY of FILE in the cache context of KEY."
  (setq key (tramp-file-name-unify key file))
  (unless (eq key tramp-cache-undefined)
    (remhash property (tramp-get-hash-table key))
    (tramp-message key 8 "%s %s" (tramp-file-name-localname key) property)
    (when (>= tramp-verbose 10)
      (let ((var (intern (concat "tramp-cache-set-count-" property))))
	(makunbound var)))))

(defun tramp-flush-file-upper-properties (key file)
  "Remove some properties of FILE's upper directory."
  (when (file-name-absolute-p file)
    ;; `file-name-directory' can return nil, for example for "~".
    (when-let* ((file (file-name-directory file))
		(file (directory-file-name file)))
      (setq key (tramp-file-name-unify key file))
      (unless (eq key tramp-cache-undefined)
	(dolist (property (hash-table-keys (tramp-get-hash-table key)))
	  (when (string-match-p
		 (rx
		  bos (| "directory-" "file-name-all-completions"
			 "file-entries"))
		 property)
	    (tramp-flush-file-property key file property)))))))

;;;###tramp-autoload
(defun tramp-flush-file-properties (key file)
  "Remove all properties of FILE in the cache context of KEY."
  (let ((truename (tramp-get-file-property key file "file-truename")))
    (setq key (tramp-file-name-unify key file))
    (unless (eq key tramp-cache-undefined)
      (tramp-message key 8 "%s" (tramp-file-name-localname key))
      (remhash key tramp-cache-data)
      ;; Remove file properties of symlinks.
      (when (and (stringp truename)
		 (not (string-equal file (directory-file-name truename))))
	(tramp-flush-file-properties key truename))
      ;; Remove selected properties of upper directory.
      (tramp-flush-file-upper-properties key file))))

;;;###tramp-autoload
(defun tramp-flush-directory-properties (key directory)
  "Remove all properties of DIRECTORY in the cache context of KEY.
Remove also properties of all files in subdirectories."
  (let* ((directory (directory-file-name (file-name-unquote directory)))
	 (truename (tramp-get-file-property key directory "file-truename")))
    (tramp-message key 8 "%s" directory)
    (dolist (key (hash-table-keys tramp-cache-data))
      (when (and (tramp-file-name-p key)
		 (stringp (tramp-file-name-localname key))
		 (tramp-compat-string-search
		  directory (tramp-file-name-localname key)))
	(remhash key tramp-cache-data)))
    ;; Remove file properties of symlinks.
    (when (and (stringp truename)
	       (not (string-equal directory (directory-file-name truename))))
      (tramp-flush-directory-properties key truename))
    ;; Remove selected properties of upper directory.
    (tramp-flush-file-upper-properties key directory)))

;; Reverting or killing a buffer should also flush file properties.
;; They could have been changed outside Tramp.  In eshell, "ls" would
;; not show proper directory contents when a file has been copied or
;; deleted before.  We must apply `save-match-data', because it would
;; corrupt other packages otherwise (reported from org).
;;;###tramp-autoload
(defun tramp-flush-file-function ()
  "Flush all Tramp cache properties from `buffer-file-name'.
This is suppressed for temporary buffers."
  (save-match-data
    (unless (or (null (buffer-name))
		(string-match-p (rx bos (| blank "*")) (buffer-name)))
      (let ((bfn (if (stringp (buffer-file-name))
		     (buffer-file-name)
		   default-directory))
	    (tramp-verbose 0))
	(when (tramp-tramp-file-p bfn)
	  (tramp-flush-file-properties
	   (tramp-dissect-file-name bfn) (tramp-file-local-name bfn)))))))

(add-hook 'before-revert-hook #'tramp-flush-file-function)
(add-hook 'eshell-pre-command-hook #'tramp-flush-file-function)
(add-hook 'kill-buffer-hook #'tramp-flush-file-function)
(add-hook 'tramp-cache-unload-hook
	  (lambda ()
	    (remove-hook 'before-revert-hook
			 #'tramp-flush-file-function)
	    (remove-hook 'eshell-pre-command-hook
			 #'tramp-flush-file-function)
	    (remove-hook 'kill-buffer-hook
			 #'tramp-flush-file-function)))

;;;###tramp-autoload
(defmacro with-tramp-file-property (key file property &rest body)
  "Check in Tramp cache for PROPERTY, otherwise execute BODY and set cache.
FILE must be a local file name on a connection identified via KEY."
  (declare (indent 3) (debug t))
  `(let ((value (tramp-get-file-property
		 ,key ,file ,property tramp-cache-undefined)))
     (when (eq value tramp-cache-undefined)
       ;; We cannot pass @body as parameter to
       ;; `tramp-set-file-property' because it mangles our debug
       ;; messages.
       (setq value (progn ,@body))
       (tramp-set-file-property ,key ,file ,property value))
     value))

;;;###tramp-autoload
(defmacro with-tramp-saved-file-property (key file property &rest body)
  "Save PROPERTY, run BODY, reset PROPERTY.
Preserve timestamps."
  (declare (indent 3) (debug t))
  `(let* ((key (tramp-file-name-unify ,key ,file))
	  (hash (tramp-get-hash-table key))
	  (cached (and (hash-table-p hash) (gethash ,property hash))))
     (unwind-protect (progn ,@body)
       ;; Reset PROPERTY.  Recompute hash, it could have been flushed.
       (setq hash (tramp-get-hash-table key))
       (if (consp cached)
	   (puthash ,property cached hash)
	 (remhash ,property hash)))))

;;;###tramp-autoload
(defmacro with-tramp-saved-file-properties (key file properties &rest body)
  "Save PROPERTIES, run BODY, reset PROPERTIES.
PROPERTIES is a list of file properties (strings).
Preserve timestamps."
  (declare (indent 3) (debug t))
  `(let* ((key (tramp-file-name-unify ,key ,file))
	  (hash (tramp-get-hash-table key))
	  (values
	   (and (hash-table-p hash)
		(mapcar
		 (lambda (property) (cons property (gethash property hash)))
		 ,properties))))
     (unwind-protect (progn ,@body)
       ;; Reset PROPERTIES.  Recompute hash, it could have been flushed.
       (setq hash (tramp-get-hash-table key))
       (dolist (value values)
	 (if (consp (cdr value))
	     (puthash (car value) (cdr value) hash)
	   (remhash (car value) hash))))))

;;; -- Properties --

;;;###tramp-autoload
(defun tramp-get-connection-property (key property &optional default)
  "Get the named PROPERTY for the connection.
KEY identifies the connection, it is either a process or a
`tramp-file-name' structure.  A special case is nil, which is
used to cache connection properties of the local machine.
If KEY is `tramp-cache-undefined', or if the value is not set for
the connection, return DEFAULT."
  (setq key (tramp-file-name-unify key))
  (let* ((hash (tramp-get-hash-table key))
	 (cached (if (hash-table-p hash)
		     (gethash property hash tramp-cache-undefined)
		   tramp-cache-undefined))
	 (value default)
	 cache-used)

    (when (and (not (eq cached tramp-cache-undefined))
	       ;; If the key is an auxiliary process object, check
	       ;; whether the process is still alive.
	       (not (and (processp key) (not (process-live-p key)))))
      (setq value cached
	    cache-used t))
    (unless (eq key tramp-cache-version)
      (tramp-message key 7 "%s %s; cache used: %s" property value cache-used))
    value))

;;;###tramp-autoload
(defun tramp-set-connection-property (key property value)
  "Set the named PROPERTY of a connection to VALUE.
KEY identifies the connection, it is either a process or a
`tramp-file-name' structure.  A special case is nil, which is
used to cache connection properties of the local machine.  If KEY
is `tramp-cache-undefined', nothing is set.
PROPERTY is set persistent when KEY is a `tramp-file-name' structure.
Return VALUE."
  (setq key (tramp-file-name-unify key))
  (when-let* ((hash (tramp-get-hash-table key)))
    (puthash property value hash))
  (setq tramp-cache-data-changed
	(or tramp-cache-data-changed (tramp-file-name-p key)))
  (unless (eq key tramp-cache-version)
    (tramp-message key 7 "%s %s" property value))
  value)

;;;###tramp-autoload
(defun tramp-connection-property-p (key property)
  "Check whether named PROPERTY of a connection is defined.
KEY identifies the connection, it is either a process or a
`tramp-file-name' structure.  A special case is nil, which is
used to cache connection properties of the local machine."
  (not (eq (tramp-get-connection-property key property tramp-cache-undefined)
	   tramp-cache-undefined)))

;;;###tramp-autoload
(defun tramp-flush-connection-property (key property)
  "Remove the named PROPERTY of a connection identified by KEY.
KEY identifies the connection, it is either a process or a
`tramp-file-name' structure.  A special case is nil, which is
used to cache connection properties of the local machine.
PROPERTY is set persistent when KEY is a `tramp-file-name' structure."
  (setq key (tramp-file-name-unify key))
  (when-let* ((hash (tramp-get-hash-table key)))
    (remhash property hash))
  (setq tramp-cache-data-changed
	(or tramp-cache-data-changed (tramp-file-name-p key)))
  (tramp-message key 7 "%s" property))

;;;###tramp-autoload
(defun tramp-flush-connection-properties (key)
  "Remove all properties identified by KEY.
KEY identifies the connection, it is either a process or a
`tramp-file-name' structure.  A special case is nil, which is
used to cache connection properties of the local machine."
  (setq key (tramp-file-name-unify key))
  (tramp-message
   key 7 "%s %s" key
   (when-let* ((hash (gethash key tramp-cache-data)))
     (hash-table-keys hash)))
  (setq tramp-cache-data-changed
	(or tramp-cache-data-changed (tramp-file-name-p key)))
  (remhash key tramp-cache-data))

;;;###tramp-autoload
(defmacro with-tramp-connection-property (key property &rest body)
  "Check in Tramp for property PROPERTY, otherwise execute BODY and set."
  (declare (indent 2) (debug t))
  `(let ((value (tramp-get-connection-property
		 ,key ,property tramp-cache-undefined)))
     (when (eq value tramp-cache-undefined)
       ;; We cannot pass ,@body as parameter to
       ;; `tramp-set-connection-property' because it mangles our debug
       ;; messages.
       (setq value (progn ,@body))
       (tramp-set-connection-property ,key ,property value))
     value))

;;;###tramp-autoload
(defmacro with-tramp-saved-connection-property (key property &rest body)
  "Save PROPERTY, run BODY, reset PROPERTY."
  (declare (indent 2) (debug t))
  `(let* ((key (tramp-file-name-unify ,key))
	  (hash (tramp-get-hash-table key))
	  (cached (and (hash-table-p hash)
		       (gethash ,property hash tramp-cache-undefined))))
<<<<<<< HEAD
     (tramp-message key 7 "Saved %s %s" property cached)
     (unwind-protect (progn ,@body)
       ;; Reset PROPERTY.  Recompute hash, it could have been flushed.
       (tramp-message key 7 "Restored %s %s" property cached)
=======
     (tramp-message key 7 "Saved %s %s" ,property cached)
     (unwind-protect (progn ,@body)
       ;; Reset PROPERTY.  Recompute hash, it could have been flushed.
       (tramp-message key 7 "Restored %s %s" ,property cached)
>>>>>>> 1224e5fd
       (setq hash (tramp-get-hash-table key))
       (if (not (eq cached tramp-cache-undefined))
	   (puthash ,property cached hash)
	 (remhash ,property hash)))))

;;;###tramp-autoload
(defmacro with-tramp-saved-connection-properties (key properties &rest body)
  "Save PROPERTIES, run BODY, reset PROPERTIES.
PROPERTIES is a list of file properties (strings)."
  (declare (indent 2) (debug t))
  `(let* ((key (tramp-file-name-unify ,key))
	  (hash (tramp-get-hash-table key))
	  (values
	   (mapcar
	    (lambda (property)
	      (cons property (gethash property hash tramp-cache-undefined)))
	    ,properties))
	  ;; Avoid superfluous debug buffers during host name completion.
	  (tramp-verbose (if minibuffer-completing-file-name 0 tramp-verbose)))
     (tramp-message key 7 "Saved %s" values)
     (unwind-protect (progn ,@body)
       ;; Reset PROPERTIES.  Recompute hash, it could have been flushed.
       (tramp-message key 7 "Restored %s" values)
       (setq hash (tramp-get-hash-table key))
       (dolist (value values)
	 (if (not (eq (cdr value) tramp-cache-undefined))
	     (puthash (car value) (cdr value) hash)
	   (remhash (car value) hash))))))

;;;###tramp-autoload
(defun tramp-cache-print (table)
  "Print hash table TABLE."
  ;; (declare (tramp-suppress-trace t))
  (when (hash-table-p table)
    (let (result)
      (maphash
       (lambda (key value)
	 ;; Remove text properties from KEY and VALUE.
	 (when (tramp-file-name-p key)
           (dolist
               (slot
                (mapcar #'car (cdr (cl-struct-slot-info 'tramp-file-name))))
             (when (stringp (cl-struct-slot-value 'tramp-file-name slot key))
               (setf (cl-struct-slot-value 'tramp-file-name slot key)
                     (substring-no-properties
                      (cl-struct-slot-value 'tramp-file-name slot key))))))
         (when (stringp key)
	   (setq key (substring-no-properties key)))
	 (when (stringp value)
	   (setq value (substring-no-properties value)))
	 ;; Dump.
	 (let ((tmp (format
		     "(%s %s)"
		     (if (processp key)
			 (prin1-to-string (prin1-to-string key))
		       (prin1-to-string key))
		     (if (hash-table-p value)
			 (tramp-cache-print value)
		       (if (bufferp value)
			   (prin1-to-string (prin1-to-string value))
			 (prin1-to-string value))))))
	   (setq result (if result (concat result " " tmp) tmp))))
       table)
      result)))

;; We cannot use the `declare' form for `tramp-suppress-trace' in
;; autoloaded functions, because the tramp-loaddefs.el generation
;; would fail.
(function-put #'tramp-cache-print 'tramp-suppress-trace t)

;;;###tramp-autoload
(defun tramp-list-connections ()
  "Return all active `tramp-file-name' structs according to `tramp-cache-data'."
  (let ((tramp-verbose 0))
    (tramp-compat-seq-keep
     (lambda (key)
       (and (tramp-file-name-p key)
	    (null (tramp-file-name-localname key))
	    (tramp-connection-property-p key "process-buffer")
	    key))
     (hash-table-keys tramp-cache-data))))

(defun tramp-dump-connection-properties ()
  "Write persistent connection properties into file \
`tramp-persistency-file-name'."
  (declare (tramp-suppress-trace t))
  ;; We shouldn't fail, otherwise Emacs might not be able to be closed.
  (ignore-errors
    (when (and (hash-table-p tramp-cache-data)
	       (not (zerop (hash-table-count tramp-cache-data)))
	       tramp-cache-data-changed
	       (stringp tramp-persistency-file-name))
      (let ((cache (copy-hash-table tramp-cache-data))
	    print-length print-level)
	;; Remove `tramp-null-hop'.
	(remhash tramp-null-hop cache)
	;; If there is the key "login-as", we don't save, because all
	;; other properties might depend on the login name, and we
	;; want to give the possibility to use another login name
	;; later on.  Key "started" exists for the "ftp" method only,
	;; which must not be kept persistent.
	(maphash
	 (lambda (key value)
	   (if (and (tramp-file-name-p key) (hash-table-p value)
		    (not (string-equal
			  (tramp-file-name-method key) tramp-archive-method))
		    (not (tramp-file-name-localname key))
		    (not (gethash "login-as" value))
		    (not (gethash "started" value)))
	       (progn
		 (remhash "process-name" value)
		 (remhash "process-buffer" value)
		 (remhash "first-password-request" value)
		 (remhash "pw-spec" value))
	     (remhash key cache)))
	 cache)
	;; Dump it.
	(with-temp-file tramp-persistency-file-name
	  (insert
	   ;; Starting with Emacs 28, we could use `lisp-data'.
	   (format ";; -*- emacs-lisp -*- <%s %s>\n"
		   (time-stamp-string "%02y/%02m/%02d %02H:%02M:%02S")
		   tramp-persistency-file-name)
	   ";; Tramp connection history.  Don't change this file.\n"
	   ";; Run `M-x tramp-cleanup-all-connections' instead.\n\n"
	   (with-output-to-string
	     (pp (read (format "(%s)" (tramp-cache-print cache)))))))))))

(unless noninteractive
  (add-hook 'kill-emacs-hook #'tramp-dump-connection-properties))
(add-hook 'tramp-cache-unload-hook
	  (lambda ()
	    (remove-hook 'kill-emacs-hook
			 #'tramp-dump-connection-properties)))

;;;###tramp-autoload
(defcustom tramp-completion-use-cache t
  "Whether to use the Tramp cache for completion of user and host names.
Set it to nil if there are invalid entries in the cache, for
example if the host configuration changes often, or if you plug
your laptop to different networks frequently."
  :group 'tramp
  :version "29.1"
  :type 'boolean)

;;;###tramp-autoload
(defun tramp-parse-connection-properties (method)
  "Return a list of (user host) tuples allowed to access for METHOD.
This function is added always in `tramp-get-completion-function'
for all methods.  Resulting data are derived from connection history."
  (and tramp-completion-use-cache
       (mapcar
	(lambda (key)
	  (and (tramp-file-name-p key)
	       (string-equal method (tramp-file-name-method key))
	       (not (tramp-file-name-localname key))
	       (list (tramp-file-name-user key)
		     (tramp-file-name-host key))))
	(hash-table-keys tramp-cache-data))))

;; When "emacs -Q" has been called, both variables are nil.  We do not
;; load the persistency file then, in order to have a clean test environment.
;;;###tramp-autoload
(defvar tramp-cache-read-persistent-data (or init-file-user site-run-file)
  "Whether to read persistent data at startup time.")

;; Read persistent connection history.
(when (and (stringp tramp-persistency-file-name)
	   (zerop (hash-table-count tramp-cache-data))
	   tramp-cache-read-persistent-data)
  (condition-case err
      (with-temp-buffer
	(insert-file-contents-literally tramp-persistency-file-name)
	(let ((list (read (current-buffer)))
	      (tramp-verbose 0)
	      element key item)
	  (while (setq element (pop list))
	    (setq key (pop element))
	    (when (tramp-file-name-p key)
	      (while (setq item (pop element))
		;; We set only values which are not contained in
		;; `tramp-connection-properties'.  The cache is
		;; initialized properly by side effect.
		(unless (tramp-connection-property-p key (car item))
		  (tramp-set-connection-property key (pop item) (car item)))))))
	;; Check Tramp version.  Clear cache in case of mismatch.
	(unless (string-equal
		 (tramp-get-connection-property
		  tramp-cache-version "tramp-version" "")
		 tramp-version)
	  (signal 'file-error nil))
	(setq tramp-cache-data-changed nil))
    (file-error
     ;; Most likely because the file doesn't exist yet, or the Tramp
     ;; version doesn't match.  No message.
     (clrhash tramp-cache-data))
    (error
     ;; File is corrupted.
     (message "Tramp persistency file `%s' is corrupted: %s"
	      tramp-persistency-file-name (error-message-string err))
     (clrhash tramp-cache-data))))

;; Initialize the cache version.
(tramp-set-connection-property tramp-cache-version "tramp-version" tramp-version)

(add-hook 'tramp-unload-hook
	  (lambda ()
	    (unload-feature 'tramp-cache 'force)))

(provide 'tramp-cache)

;;; TODO:
;;
;; * Use multisession.el, starting with Emacs 29.1.

;;; tramp-cache.el ends here<|MERGE_RESOLUTION|>--- conflicted
+++ resolved
@@ -473,17 +473,10 @@
 	  (hash (tramp-get-hash-table key))
 	  (cached (and (hash-table-p hash)
 		       (gethash ,property hash tramp-cache-undefined))))
-<<<<<<< HEAD
-     (tramp-message key 7 "Saved %s %s" property cached)
-     (unwind-protect (progn ,@body)
-       ;; Reset PROPERTY.  Recompute hash, it could have been flushed.
-       (tramp-message key 7 "Restored %s %s" property cached)
-=======
      (tramp-message key 7 "Saved %s %s" ,property cached)
      (unwind-protect (progn ,@body)
        ;; Reset PROPERTY.  Recompute hash, it could have been flushed.
        (tramp-message key 7 "Restored %s %s" ,property cached)
->>>>>>> 1224e5fd
        (setq hash (tramp-get-hash-table key))
        (if (not (eq cached tramp-cache-undefined))
 	   (puthash ,property cached hash)
