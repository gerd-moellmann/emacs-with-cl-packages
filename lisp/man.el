;;; man.el --- browse UNIX manual pages -*- lexical-binding: t -*-

;; Copyright (C) 1993-2025 Free Software Foundation, Inc.

;; Author: Barry A. Warsaw <bwarsaw@cen.com>
;; Maintainer: emacs-devel@gnu.org
;; Keywords: help
;; Adapted-By: ESR, pot

;; This file is part of GNU Emacs.

;; GNU Emacs is free software: you can redistribute it and/or modify
;; it under the terms of the GNU General Public License as published by
;; the Free Software Foundation, either version 3 of the License, or
;; (at your option) any later version.

;; GNU Emacs is distributed in the hope that it will be useful,
;; but WITHOUT ANY WARRANTY; without even the implied warranty of
;; MERCHANTABILITY or FITNESS FOR A PARTICULAR PURPOSE.  See the
;; GNU General Public License for more details.

;; You should have received a copy of the GNU General Public License
;; along with GNU Emacs.  If not, see <https://www.gnu.org/licenses/>.

;;; Commentary:

;; This code provides a function, `man', with which you can browse
;; UNIX manual pages.  Formatting is done in background so that you
;; can continue to use your Emacs while processing is going on.
;;
;; The mode also supports hypertext-like following of manual page SEE
;; ALSO references, and other features.  See below or type `?' in a
;; manual page buffer for details.

;; ========== Features ==========
;; + Runs "man" in the background and pipes the results through a
;;   series of sed and awk scripts so that all retrieving and cleaning
;;   is done in the background.  The cleaning commands are configurable.
;; + Syntax is the same as Un*x man
;; + Functionality is the same as Un*x man, including "man -k" and
;;   "man <section>", etc.
;; + Provides a manual browsing mode with keybindings for traversing
;;   the sections of a manpage, following references in the SEE ALSO
;;   section, and more.
;; + Multiple manpages created with the same man command are put into
;;   a narrowed buffer circular list.

;; ========== Credits and History ==========
;; In mid 1991, several people posted some interesting improvements to
;; man.el from the standard Emacs 18.57 distribution.  I liked many of
;; these, but wanted everything in one single package, so I decided
;; to incorporate them into a single manual browsing mode.  While
;; much of the code here has been rewritten, and some features added,
;; these folks deserve lots of credit for providing the initial
;; excellent packages on which this one is based.

;; Nick Duffek <duffek@chaos.cs.brandeis.edu>, posted a very nice
;; improvement which retrieved and cleaned the manpages in a
;; background process, and which correctly deciphered such options as
;; man -k.

;; Eric Rose <erose@jessica.stanford.edu>, submitted manual.el which
;; provided a very nice manual browsing mode.

;; This package was available as `superman.el' from the LCD package
;; for some time before it was accepted into Emacs 19.  The entry
;; point and some other names have been changed to make it a drop-in
;; replacement for the old man.el package.

;; Francesco Potortì <pot@cnuce.cnr.it> cleaned it up thoroughly,
;; making it faster, more robust and more tolerant of different
;; systems' man idiosyncrasies.

;; ============= TODO ===========
;; - Add a command for printing.
;; - The awk script deletes multiple blank lines.  This behavior does
;;   not allow one to understand if there was indeed a blank line at the
;;   end or beginning of a page (after the header, or before the
;;   footer).  A different algorithm should be used.  It is easy to
;;   compute how many blank lines there are before and after the page
;;   headers, and after the page footer.  But it is possible to compute
;;   the number of blank lines before the page footer by heuristics
;;   only.  Is it worth doing?
;; - Allow a user option to mean that all the manpages should go in
;;   the same buffer, where they can be browsed with M-n and M-p.


;;; Code:

(require 'ansi-color)
(require 'cl-lib)

(defgroup man nil
  "Browse UNIX manual pages."
  :prefix "Man-"
  :group 'external
  :group 'help)

(defcustom Man-prefer-synchronous-call nil
  "Whether to call the Un*x \"man\" program synchronously.
When this is non-nil, call the \"man\" program synchronously
(rather than asynchronously, which is the default behavior)."
  :type 'boolean
  :version "30.1")

(defcustom Man-support-remote-systems nil
  "Whether to call the Un*x \"man\" program on remote systems.
When this is non-nil, call the \"man\" program on the remote
system determined by `default-directory'."
  :type 'boolean
  :version "30.1")

(defcustom Man-filter-list nil
  "Manpage cleaning filter command phrases.
This variable contains a list of the following form:

  ((command-string phrase-string*)*)

Each phrase-string is concatenated onto the command-string to form a
command filter.  The (standard) output (and standard error) of the Un*x
man command is piped through each command filter in the order the
commands appear in the association list.  The final output is placed in
the manpage buffer."
  :type '(repeat (list (string :tag "Command String")
		       (repeat :inline t
			       (string :tag "Phrase String")))))

(defvar Man-uses-untabify-flag t
  "Non-nil means use `untabify' instead of `Man-untabify-command'.")
(defvar Man-sed-script nil
  "Script for sed to nuke backspaces and ANSI codes from manpages.")

(defcustom Man-fontify-manpage-flag t
  "Non-nil means make up the manpage with fonts."
  :type 'boolean)

(defvar Man-cache-completion-results-flag (eq system-type 'darwin)
  "Non-nil means cache completion results for `man'.
This is non-nil by default on macOS, because getting and filtering
\"man -k ^\" results is slower there than on GNU/Linux.")

(defvar Man-ansi-color-basic-faces-vector
  [nil Man-overstrike nil Man-underline Man-underline nil nil Man-reverse]
  "The value used here for `ansi-color-basic-faces-vector'.")

(defvar Man-ansi-color-map
  (with-no-warnings
    (let ((ansi-color-faces-vector
           [ default Man-overstrike default Man-underline
             Man-underline default default Man-reverse ]))
      (ansi-color-make-color-map)))
  "The value formerly used here for `ansi-color-map'.
This variable is obsolete.  To customize the faces used by ansi-color,
set `Man-ansi-color-basic-faces-vector'.")
(make-obsolete-variable 'Man-ansi-color-map
                        'Man-ansi-color-basic-faces-vector "28.1")

(defcustom Man-notify-method 'friendly
  "Selects the behavior when manpage is ready.
This variable may have one of the following values, where (sf) means
that the frames are switched, so the manpage is displayed in the frame
where the man command was called from:

newframe   -- put the manpage in its own frame (see `Man-frame-parameters')
pushy      -- make the manpage the current buffer in the current window
bully      -- make the manpage the current buffer and only window (sf)
aggressive -- make the manpage the current buffer in the other window (sf)
friendly   -- display manpage in the other window but don't make current (sf)
thrifty    -- reuse an existing manpage window if possible (sf)
polite     -- don't display manpage, but prints message and beep when ready
quiet      -- like `polite', but don't beep
meek       -- make no indication that the manpage is ready

Any other value of `Man-notify-method' is equivalent to `meek'."
  :type '(radio (const newframe) (const pushy) (const bully)
		(const aggressive) (const friendly) (const thrifty)
		(const polite) (const quiet) (const meek)))

(defcustom Man-width nil
  "Number of columns for which manual pages should be formatted.
If nil, use the width of the window where the manpage is displayed.
If non-nil, use the width of the frame where the manpage is displayed.
The value also can be a positive integer for a fixed width."
  :type '(choice (const :tag "Window width" nil)
                 (const :tag "Frame width" t)
                 (integer :tag "Fixed width" :value 65)))

(defcustom Man-width-max 80
  "Maximum number of columns allowed for the width of manual pages.
It defines the maximum width for the case when `Man-width' is customized
to a dynamically calculated value depending on the frame/window width.
If the width calculated for `Man-width' is larger than the maximum width,
it will be automatically reduced to the width defined by this variable.
When nil, there is no limit on maximum width."
  :type '(choice (const :tag "No limit" nil)
                 (integer :tag "Max width" :value 80))
  :version "27.1")

(defcustom Man-frame-parameters nil
  "Frame parameter list for creating a new frame for a manual page."
  :type '(repeat (cons :format "%v"
		       (symbol :tag "Parameter")
		       (sexp :tag "Value"))))

(defcustom Man-downcase-section-letters-flag t
  "Non-nil means letters in sections are converted to lower case.
Some Un*x man commands can't handle uppercase letters in sections, for
example \"man 2V chmod\", but they are often displayed in the manpage
with the upper case letter.  When this variable is t, the section
letter (e.g., \"2V\") is converted to lowercase (e.g., \"2v\") before
being sent to the man background process."
  :type 'boolean)

(defcustom Man-circular-pages-flag t
  "Non-nil means the manpage list is treated as circular for traversal."
  :type 'boolean)

(defcustom Man-section-translations-alist
  (list
   '("3C++" . "3")
   ;; Some systems have a real 3x man section, so let's comment this.
   ;; '("3X" . "3")                        ; Xlib man pages
   '("3X11" . "3")
   '("1-UCB" . ""))
  "Association list of bogus sections to real section numbers.
Some manpages (e.g. the Sun C++ 2.1 manpages) have section numbers in
their references which Un*x `man' does not recognize.  This
association list is used to translate those sections, when found, to
the associated section number."
  :type '(repeat (cons (string :tag "Bogus Section")
		       (string :tag "Real Section"))))

(defcustom Man-header-file-path t
  "C Header file search path used in Man."
  :version "31.1"
  :type '(choice (repeat string)
                 (const :tag "Use 'ffap-c-path'" t)))

(defcustom Man-name-local-regexp (concat "^" (regexp-opt '("NOM" "NAME")) "$")
  "Regexp that matches the text that precedes the command's name.
Used in `bookmark-set' to get the default bookmark name."
  :version "24.1"
  :type 'regexp :group 'bookmark)

(defcustom manual-program "man"
  "Program used by `man' to produce man pages."
  :type 'string)

(defcustom Man-untabify-command "pr"
  "Program used by `man' for untabifying."
  :type 'string)

(defcustom Man-untabify-command-args (list "-t" "-e")
  "List of arguments to be passed to `Man-untabify-command' (which see)."
  :type '(repeat string))

(defcustom Man-sed-command "sed"
  "Program used by `man' to process sed scripts."
  :type 'string)

(defcustom Man-awk-command "awk"
  "Program used by `man' to process awk scripts."
  :type 'string)

;; This is for people who have UTF-8 encoded man pages in non-UTF-8
;; locales, or who use Cygwin 'man' command from a native MS-Windows
;; build of Emacs.
(defcustom Man-coding-system nil
  "Coding-system to decode output from the commands run by `man'.
If this is nil, `man' will use `locale-coding-system'."
  :type 'coding-system
  :version "26.1")

(defcustom Man-mode-hook nil
  "Hook run when Man mode is enabled."
  :type 'hook)

(defcustom Man-cooked-hook nil
  "Hook run after removing backspaces but before `Man-mode' processing."
  :type 'hook)

(defvar Man-name-regexp "[-[:alnum:]_­+[@][-[:alnum:]_.:­+]*"
  "Regular expression describing the name of a manpage (without section).")

(defvar Man-section-regexp "[0-9][a-zA-Z0-9+]*\\|[LNln]"
  "Regular expression describing a manpage section within parentheses.")

(defvar Man-page-header-regexp
  (if (string-match "-solaris2\\." system-configuration)
      (concat "^[-[:alnum:]_].*[ \t]\\(" Man-name-regexp
	      "(\\(" Man-section-regexp "\\))\\)$")
    (concat "^[ \t]*\\(" Man-name-regexp
	    "(\\(" Man-section-regexp "\\))\\).*\\1"))
  "Regular expression describing the heading of a page.")

(defvar Man-heading-regexp "^\\([[:upper:]][[:upper:]0-9 /-]+\\)$"
  "Regular expression describing a manpage heading entry.")

(defvar Man-see-also-regexp "\\(SEE ALSO\\|VOIR AUSSI\\|SIEHE AUCH\\|VÉASE TAMBIÉN\\|VEJA TAMBÉM\\|VEDERE ANCHE\\|ZOBACZ TAKŻE\\|İLGİLİ BELGELER\\|参照\\|参见 SEE ALSO\\|參見 SEE ALSO\\)"
  "Regular expression for SEE ALSO heading (or your equivalent).
This regexp should not start with a `^' character.")

;; This used to have leading space [ \t]*, but was removed because it
;; causes false page splits on an occasional NAME with leading space
;; inside a manpage.  And `Man-heading-regexp' doesn't have [ \t]* anyway.
(defvar Man-first-heading-regexp "^NAME$\\|^[ \t]*No manual entry for.*$"
  "Regular expression describing first heading on a manpage.
This regular expression should start with a `^' character.")

(defvar Man-reference-regexp
  (concat "\\(" Man-name-regexp
	  "\\(\\([-‐]\n\\)?[ \t]+" Man-name-regexp "\\)*\\)[ \t]*(\\("
	  Man-section-regexp "\\))")
  "Regular expression describing a reference to another manpage.")

(defvar Man-apropos-regexp
  (concat "\\[\\(" Man-name-regexp "\\)\\][ \t]*(\\(" Man-section-regexp "\\))")
  "Regular expression describing a reference to manpages in \"man -k output\".")

(defvar Man-synopsis-regexp "SYNOPSIS"
  "Regular expression for SYNOPSIS heading (or your equivalent).
This regexp should not start with a `^' character.")

(defvar Man-files-regexp "FILES\\>"
  ;; Add \> so as not to match mount(8)'s FILESYSTEM INDEPENDENT MOUNT OPTIONS.
  "Regular expression for FILES heading (or your equivalent).
This regexp should not start with a `^' character.")

(defvar Man-include-regexp "#[ \t]*include[ \t]*"
  "Regular expression describing the #include (directive of cpp).")

(defvar Man-file-name-regexp "[^<>\", \t\n]+"
  "Regular expression describing <> in #include line (directive of cpp).")

(defvar Man-normal-file-prefix-regexp "[/~$]"
  "Regular expression describing a file path appeared in FILES section.")

(defvar Man-header-regexp
  (concat "\\(" Man-include-regexp "\\)"
          "[<\"]"
          "\\(" Man-file-name-regexp "\\)"
          "[>\"]")
  "Regular expression describing references to header files.")

(defvar Man-normal-file-regexp
  (concat Man-normal-file-prefix-regexp Man-file-name-regexp)
  "Regular expression describing references to normal files.")

;; This includes the section as an optional part to catch hyphenated
;; references to manpages.
(defvar Man-hyphenated-reference-regexp
  (concat "\\(" Man-name-regexp "\\)\\((\\(" Man-section-regexp "\\))\\)?")
  "Regular expression describing a reference in the SEE ALSO section.")

(defcustom Man-switches ""
  "Switches passed to the man command, as a single string.
For example, the -a switch lets you see all the manpages for a
specified subject, if your `man' program supports it."
  :type 'string)

(defvar Man-specified-section-option
  (if (string-match "-solaris[0-9.]*$" system-configuration)
      "-s"
    "")
  "Option that indicates a specified a manual section name.")

(defvar Man-support-local-filenames 'auto-detect
  "Internal cache for the value of the function `Man-support-local-filenames'.
`auto-detect' means the value is not yet determined.
Otherwise, the value is whatever the function
`Man-support-local-filenames' should return.")

(defcustom man-imenu-title "Contents"
  "The title to use if man adds a Contents menu to the menubar."
  :version "24.4"
  :type 'string)


;; faces

(defgroup man-faces nil
  "Man mode faces, used by \\[man]."
  :prefix "Man-"
  :group 'man)

(defface Man-overstrike
  '((t (:inherit bold)))
  "Face to use when fontifying overstrike."
  :group 'man-faces
  :version "24.3")

(defface Man-underline
  '((t (:inherit underline)))
  "Face to use when fontifying underlining."
  :group 'man-faces
  :version "24.3")

(defface Man-reverse
  '((t (:inherit highlight)))
  "Face to use when fontifying reverse video."
  :group 'man-faces
  :version "24.3")


;; other variables and keymap initializations
(defvar-local Man-original-frame nil)
(defvar-local Man-arguments nil)
(put 'Man-arguments 'permanent-local t)

(defvar-local Man--sections nil)
(defvar-local Man--refpages nil)
(defvar-local Man-page-list nil)
(defvar-local Man-current-page 0)
(defvar-local Man-page-mode-string "1 of 1")

(defconst Man-sysv-sed-script "\
/\b/ {	s/_\b//g
	s/\b_//g
        s/o\b+/o/g
        s/+\bo/o/g
	:ovstrk
	s/\\(.\\)\b\\1/\\1/g
	t ovstrk
	}
/\e\\[[0-9][0-9]*m/ s///g"
  "Script for sysV-like sed to nuke backspaces and ANSI codes from manpages.")

(defconst Man-berkeley-sed-script "\
/\b/ {	s/_\b//g\\
	s/\b_//g\\
        s/o\b+/o/g\\
        s/+\bo/o/g\\
	:ovstrk\\
	s/\\(.\\)\b\\1/\\1/g\\
	t ovstrk\\
	}\\
/\e\\[[0-9][0-9]*m/ s///g"
  "Script for berkeley-like sed to nuke backspaces and ANSI codes from manpages.")

(defvar Man-topic-history nil "Topic read history.")

(defvar Man-mode-syntax-table
  (let ((table (copy-syntax-table (standard-syntax-table))))
    (modify-syntax-entry ?. "w" table)
    (modify-syntax-entry ?_ "w" table)
    (modify-syntax-entry ?: "w" table)	; for PDL::Primitive in Perl man pages
    table)
  "Syntax table used in Man mode buffers.")

(defvar-keymap Man-mode-map
  :doc "Keymap for Man mode."
  :suppress t
  :parent (make-composed-keymap button-buffer-map special-mode-map)
  "n"   #'Man-next-section
  "p"   #'Man-previous-section
  "M-n" #'Man-next-manpage
  "M-p" #'Man-previous-manpage
  "."   #'beginning-of-buffer
  "r"   #'Man-follow-manual-reference
  "g"   #'Man-goto-section
  "s"   #'Man-goto-see-also-section
  "k"   #'Man-kill
  "u"   #'Man-update-manpage
  "m"   #'man
  ;; Not all the man references get buttons currently.  The text in the
  ;; manual page can contain references to other man pages
  "RET" #'man-follow

  :menu
  '("Man"
    ["Next Section" Man-next-section t]
    ["Previous Section" Man-previous-section t]
    ["Go To Section..." Man-goto-section t]
    ["Go To \"SEE ALSO\" Section" Man-goto-see-also-section
     :active (cl-member Man-see-also-regexp Man--sections
                        :test #'string-match-p)]
    ["Follow Reference..." Man-follow-manual-reference
     :active Man--refpages
     :help "Go to a manpage referred to in the \"SEE ALSO\" section"]
    "--"
    ["Next Manpage" Man-next-manpage
     :active (> (length Man-page-list) 1)]
    ["Previous Manpage" Man-previous-manpage
     :active (> (length Man-page-list) 1)]
    "--"
    ["Man..." man t]
    ["Kill Buffer" Man-kill t]
    ["Quit" quit-window t]))

;; buttons
(define-button-type 'Man-abstract-xref-man-page
  'follow-link t
  'help-echo "mouse-2, RET: display this man page"
  'func nil
  'action #'Man-xref-button-action)

(defun Man-xref-button-action (button)
  (let ((target (button-get button 'Man-target-string)))
    (funcall
     (button-get button 'func)
     (cond ((null target)
	    (button-label button))
	   ((functionp target)
	    (funcall target (button-start button)))
	   (t target)))))

(define-button-type 'Man-xref-man-page
  :supertype 'Man-abstract-xref-man-page
  'func 'man-follow)


(define-button-type 'Man-xref-header-file
    'action (lambda (button)
              (let ((w (button-get button 'Man-target-string)))
                (unless (Man-view-header-file w)
                  (error "Cannot find header file: %s" w))))
    'follow-link t
    'help-echo "mouse-2: display this header file")

(define-button-type 'Man-xref-normal-file
  'action (lambda (button)
	    (let ((f (concat (file-remote-p default-directory)
                             (substitute-in-file-name
		              (button-get button 'Man-target-string)))))
	      (if (file-exists-p f)
		  (if (file-readable-p f)
		      (view-file f)
		    (error "Cannot read a file: %s" f))
		(error "Cannot find a file: %s" f))))
  'follow-link t
  'help-echo "mouse-2: display this file")


;; ======================================================================
;; utilities

(defun Man-default-directory ()
  "Return a default directory according to `Man-support-remote-systems'."
  ;; Ensure that `default-directory' exists and is readable.
  ;; We assume, that this function is always called inside the `man'
  ;; command, so that we can check `current-prefix-arg' for reverting
  ;; `Man-support-remote-systems'.
  (let ((result default-directory)
        (remote (if current-prefix-arg
                    (not Man-support-remote-systems)
                  Man-support-remote-systems)))

    ;; Use a local directory if remote isn't possible.
    (when (and (file-remote-p default-directory)
               (not (and remote
                         ;; TODO:: Test that remote processes are supported.
                         )))
      (setq result (expand-file-name "~/")))

    ;; Check, whether the directory is accessible.
    (if (file-accessible-directory-p result)
        result
      (expand-file-name (concat (file-remote-p result) "~/")))))

(defun Man-shell-file-name ()
  "Return a proper shell file name, respecting remote directories."
  (if (connection-local-p shell-file-name)
      (connection-local-value shell-file-name)
    "/bin/sh"))

(defun Man-header-file-path ()
  "Return the C header file search path that Man should use.
Normally, this is the value of the user option `Man-header-file-path',
but when the man page is formatted on a remote system (see
`Man-support-remote-systems'), this function tries to figure out the
list of directories where the remote system has the C header files."
  (let ((remote-id (file-remote-p default-directory)))
    (if (null remote-id)
        ;; The local case.
        (if (not (eq t Man-header-file-path))
            Man-header-file-path
          (require 'ffap)
          (defvar ffap-c-path)
          ffap-c-path)
      ;; The remote case.  Use connection-local variables.
      (mapcar
       (lambda (elt) (concat remote-id elt))
       (with-connection-local-variables
        (or (and (local-variable-p 'Man-header-file-path (current-buffer))
                 Man-header-file-path)
            (setq-connection-local
             Man-header-file-path
             (let ((arch (with-temp-buffer
                           (when (zerop (ignore-errors
                                          (process-file "gcc" nil '(t nil) nil
                                                        "-print-multiarch")))
                             (goto-char (point-min))
                             (buffer-substring (point) (line-end-position)))))
                   (base '("/usr/include" "/usr/local/include")))
               (if (zerop (length arch))
                   base
                 (append
                  base (list (expand-file-name arch "/usr/include"))))))))))))

(defun Man-init-defvars ()
  "Used for initializing variables based on display's color support.
This is necessary if one wants to dump man.el with Emacs."

  ;; Avoid possible error in call-process by using a directory that must exist.
  (let ((default-directory "/"))
    (setq Man-sed-script
	  (cond
	   (Man-fontify-manpage-flag
	    nil)
	   ((eq 0 (call-process Man-sed-command nil nil nil Man-sysv-sed-script))
	    Man-sysv-sed-script)
	   ((eq 0 (call-process Man-sed-command nil nil nil Man-berkeley-sed-script))
	    Man-berkeley-sed-script)
	   (t
	    nil))))

  (setq Man-filter-list
	;; Avoid trailing nil which confuses customize.
        (apply #'list
	 (cons
	  Man-sed-command
	  (if (eq system-type 'windows-nt)
	      ;; Windows needs ".." quoting, not '..'.
	      (list
	       "-e \"/Reformatting page.  Wait/d\""
	       "-e \"/Reformatting entry.  Wait/d\""
	       "-e \"/^[ \t][ \t]*-[ \t][0-9]*[ \t]-[ \t]*Formatted:.*[0-9]$/d\""
	       "-e \"/^[ \t]*Page[ \t][0-9]*.*(printed[ \t][0-9\\/]*)$/d\""
	       "-e \"/^Printed[ \t][0-9].*[0-9]$/d\""
	       "-e \"/^[ \t]*X[ \t]Version[ \t]1[01].*Release[ \t][0-9]/d\""
	       "-e \"/^[A-Za-z].*Last[ \t]change:/d\""
	       "-e \"/[ \t]*Copyright [0-9]* UNIX System Laboratories, Inc.$/d\""
	       "-e \"/^[ \t]*Rev\\..*Page [0-9][0-9]*$/d\"")
	    (list
	     (if Man-sed-script
		 (concat "-e '" Man-sed-script "'")
	       "")
<<<<<<< HEAD
	     "-e '/^[[:cntrl:]][[:cntrl:]]*$/d'"
=======
             (if (eq system-type 'darwin)
                 ;; macOS Sed doesn't support \o notation.
                 "-e '/^[[:cntrl:]][[:cntrl:]]*$/d'"
               ;; Use octal numbers.  Otherwise, \032 (Ctrl-Z) would
               ;; suspend remote connections.
	       "-e '/^[\\o001-\\o032][\\o001-\\o032]*$/d'")
>>>>>>> e5514461
	     "-e '/\e[789]/s///g'"
	     "-e '/Reformatting page.  Wait/d'"
	     "-e '/Reformatting entry.  Wait/d'"
	     "-e '/^[ \t]*Hewlett-Packard[ \t]Company[ \t]*-[ \t][0-9]*[ \t]-/d'"
	     "-e '/^[ \t]*Hewlett-Packard[ \t]*-[ \t][0-9]*[ \t]-.*$/d'"
	     "-e '/^[ \t][ \t]*-[ \t][0-9]*[ \t]-[ \t]*Formatted:.*[0-9]$/d'"
	     "-e '/^[ \t]*Page[ \t][0-9]*.*(printed[ \t][0-9\\/]*)$/d'"
	     "-e '/^Printed[ \t][0-9].*[0-9]$/d'"
	     "-e '/^[ \t]*X[ \t]Version[ \t]1[01].*Release[ \t][0-9]/d'"
	     "-e '/^[A-Za-z].*Last[ \t]change:/d'"
	     "-e '/^Sun[ \t]Release[ \t][0-9].*[0-9]$/d'"
	     "-e '/[ \t]*Copyright [0-9]* UNIX System Laboratories, Inc.$/d'"
	     "-e '/^[ \t]*Rev\\..*Page [0-9][0-9]*$/d'"
	     )))
	 ;; Windows doesn't support multi-line commands, so don't
	 ;; invoke Awk there.
	 (unless (eq system-type 'windows-nt)
	   (cons
	    Man-awk-command
	    (list
	     "'\n"
	     "BEGIN { blankline=0; anonblank=0; }\n"
	     "/^$/ { if (anonblank==0) next; }\n"
	     "{ anonblank=1; }\n"
	     "/^$/ { blankline++; next; }\n"
	     "{ if (blankline>0) { print \"\"; blankline=0; } print $0; }\n"
	     "'"
	     )))
	 (if (not Man-uses-untabify-flag)
	     ;; The outer list will be stripped off by apply.
	     (list (cons
		    Man-untabify-command
		    Man-untabify-command-args))
	   )))
)

(defsubst Man-make-page-mode-string ()
  "Formats part of the mode line for Man mode."
  (format "%s page %d of %d"
	  (or (nth 2 (nth (1- Man-current-page) Man-page-list))
	      "")
	  Man-current-page
	  (length Man-page-list)))

(defsubst Man-build-man-command ()
  "Builds the entire background manpage and cleaning command."
  (let ((command (concat manual-program " " Man-switches
                         (cond
                          ;; Already has %s
                          ((string-match "%s" manual-program) "")
                          ;; Stock MS-DOS shells cannot redirect stderr;
                          ;; `call-process' below sends it to /dev/null,
                          ;; so we don't need `2>' even with DOS shells
                          ;; which do support stderr redirection.
                          ((not (fboundp 'make-process)) " %s")
                          ((concat " %s 2>" null-device
                                   ;; Some MS-Windows ports of Groff
                                   ;; try to read stdin after exhausting
                                   ;; the command-line arguments; make
                                   ;; them exit if/when they do.
                                   (if (eq system-type 'windows-nt)
                                       (concat " <" null-device)))))))
	(flist Man-filter-list))
    (while (and flist (car flist))
      (let ((pcom (car (car flist)))
	    (pargs (cdr (car flist))))
	(setq command
	      (concat command " | " pcom " "
		      (mapconcat (lambda (phrase)
				   (if (not (stringp phrase))
				       (error "Malformed Man-filter-list"))
				   phrase)
				 pargs " ")))
        (setq flist (cdr flist))))
    command))


(defun Man-translate-cleanup (string)
  "Strip leading, trailing and middle spaces."
  (when (stringp string)
    ;;  Strip leading and trailing
    (if (string-match "^[ \t\f\r\n]*\\(.+[^ \t\f\r\n]\\)" string)
        (setq string (match-string 1 string)))
    ;; middle spaces
    (setq string (replace-regexp-in-string "[\t\r\n]" " " string))
    (setq string (replace-regexp-in-string "  +" " " string))
    string))

(defun Man-translate-references (ref)
  "Translates REF from \"chmod(2V)\" to \"2v chmod\" style.
Leave it as is if already in that style.  Possibly downcase and
translate the section (see the `Man-downcase-section-letters-flag'
and the `Man-section-translations-alist' variables)."
  (let ((name "")
        (section "")
        (slist Man-section-translations-alist))
    (setq ref (Man-translate-cleanup ref))
    (cond
     ;; "chmod(2V)" case ?
     ((string-match (concat "^" Man-reference-regexp "$") ref)
      (setq name (replace-regexp-in-string "[\n\t ]" "" (match-string 1 ref))
	    section (match-string 4 ref)))
     ;; "2v chmod" case ?
     ((string-match (concat "^\\(" Man-section-regexp
			    "\\) +\\(" Man-name-regexp "\\)$") ref)
      (setq name (match-string 2 ref)
	    section (match-string 1 ref))))
    (if (string= name "")
        ;; see Bug#66390
        (mapconcat #'identity
                   (mapcar #'shell-quote-argument
                           (split-string ref "\\s-+"))
                   " ")                 ; Return the reference as is
      (if Man-downcase-section-letters-flag
	  (setq section (downcase section)))
      (while slist
	(let ((s1 (car (car slist)))
	      (s2 (cdr (car slist))))
	  (setq slist (cdr slist))
	  (if Man-downcase-section-letters-flag
	      (setq s1 (downcase s1)))
	  (if (not (string= s1 section)) nil
	    (setq section (if Man-downcase-section-letters-flag
			      (downcase s2)
			    s2)
		  slist nil))))
      (concat Man-specified-section-option section " " name))))

(defun Man-support-local-filenames ()
  "Return non-nil if the man command supports local filenames.
Different man programs support this feature in different ways.
The default Debian man program (\"man-db\") has a `--local-file'
\(or `-l') option for this purpose.  The default Red Hat man
program has no such option, but interprets any name containing
a \"/\" as a local filename.  The function returns either `man-db',
`man', or nil."
  (if (eq Man-support-local-filenames 'auto-detect)
      (with-connection-local-variables
        (or (and (local-variable-p 'Man-support-local-filenames (current-buffer))
                 Man-support-local-filenames)
            (setq-connection-local
             Man-support-local-filenames
             (with-temp-buffer
               (let ((default-directory (Man-default-directory)))
                 (ignore-errors
                   (process-file manual-program nil t nil "--help")))
               (cond ((search-backward "--local-file" nil 'move)
                      'man-db)
                     ;; This feature seems to be present in at least
                     ;; ver 1.4f, which is about 20 years old.  I
                     ;; don't know if this version has an official
                     ;; name?
                     ((looking-at "^man, versione? [1-9]")
                      'man))))))
    Man-support-local-filenames))


;; ======================================================================
;; default man entry: get word near point

(defun Man-default-man-entry (&optional pos)
  "Guess default manual entry based on the text near position POS.
POS defaults to `point'."
  (let (word start column distance)
    (save-excursion
      (when pos (goto-char pos))
      (setq pos (point))
      ;; The default title is the nearest entry-like object before or
      ;; after POS.
      (if (and (skip-chars-backward " \ta-zA-Z0-9+")
	       (not (zerop (skip-chars-backward "(")))
	       ;; Try to handle the special case where POS is on a
	       ;; section number.
	       (looking-at
		(concat "([ \t]*\\(" Man-section-regexp "\\)[ \t]*)"))
	       ;; We skipped a valid section number backwards, look at
	       ;; preceding text.
	       (or (and (skip-chars-backward ",; \t")
			(not (zerop (skip-chars-backward "-a-zA-Z0-9._+:"))))
		   ;; Not a valid entry, move POS after closing paren.
		   (not (setq pos (match-end 0)))))
	  ;; We have a candidate, make `start' record its starting
	  ;; position.
	  (setq start (point))
	;; Otherwise look at char before POS.
	(goto-char pos)
	(if (not (zerop (skip-chars-backward "-a-zA-Z0-9._+:")))
	    ;; Our candidate is just before or around POS.
	    (setq start (point))
	  ;; Otherwise record the current column and look backwards.
	  (setq column (current-column))
	  (skip-chars-backward ",; \t")
	  ;; Record the distance traveled.
	  (setq distance (- column (current-column)))
	  (when (looking-back
		 (concat "([ \t]*\\(?:" Man-section-regexp "\\)[ \t]*)")
                 (line-beginning-position))
	    ;; Skip section number backwards.
	    (goto-char (match-beginning 0))
	    (skip-chars-backward " \t"))
	  (if (not (zerop (skip-chars-backward "-a-zA-Z0-9._+:")))
	      (progn
		;; We have a candidate before POS ...
		(setq start (point))
		(goto-char pos)
		(if (and (skip-chars-forward ",; \t")
			 (< (- (current-column) column) distance)
			 (looking-at "[-a-zA-Z0-9._+:]"))
		    ;; ... but the one after POS is better.
		    (setq start (point))
		  ;; ... and anything after POS is worse.
		  (goto-char start)))
	    ;; No candidate before POS.
	    (goto-char pos)
	    (skip-chars-forward ",; \t")
	    (setq start (point)))))
      ;; We have found a suitable starting point, try to skip at least
      ;; one character.
      (skip-chars-forward "-a-zA-Z0-9._+:")
      (setq word (buffer-substring-no-properties start (point)))
      ;; If there is a continuation at the end of line, check the
      ;; following line too, eg:
      ;;     see this-
      ;;     command-here(1)
      ;; Note: This code gets executed iff our entry is after POS.
      (when (looking-at
             (concat
              "‐?[ \t\r\n]+\\([-a-zA-Z0-9._+:]+\\)(" Man-section-regexp ")"))
        (let ((1st-part word))
          (setq word (concat word (match-string-no-properties 1)))
          ;; If they use -Tascii, we cannot know whether a hyphen at
          ;; EOL is or isn't part of the referenced manpage name.
          ;; Heuristics: if the part of the manpage before the hyphen
          ;; doesn't include a hyphen, we consider the hyphen to be
          ;; added by troff, and remove it.
          (or (not (eq (string-to-char (substring 1st-part -1)) ?-))
              (string-search "-" (substring 1st-part 0 -1))
              (setq word (string-replace "-" "" word))))
	;; Make sure the section number gets included by the code below.
	(goto-char (match-end 1)))
      (when (string-match "[-._‐]+$" word)
	(setq word (substring word 0 (match-beginning 0))))
      ;; The following was commented out since the preceding code
      ;; should not produce a leading "*" in the first place.
;;;       ;; If looking at something like *strcat(... , remove the '*'
;;;       (when (string-match "^*" word)
;;; 	(setq word (substring word 1)))
	(concat
	 word
	 (and (not (string-equal word ""))
	      ;; If looking at something like ioctl(2) or brc(1M),
	      ;; include the section number in the returned value.
	      (looking-at
	       (concat "[ \t]*([ \t]*\\(" Man-section-regexp "\\)[ \t]*)"))
	      (format "(%s)" (match-string-no-properties 1)))))))


;; ======================================================================
;; Top level command and background process sentinel

;; This alias was originally for compatibility with older versions.
;; Some users got used to having it, so we will not remove it.
;;;###autoload
(defalias 'manual-entry 'man)

(defvar Man-completion-cache nil
  ;; On my machine, "man -k" is so fast that a cache makes no sense,
  ;; but apparently that's not the case in all cases, so let's add a cache.
  "Cache of completion table of the form (PREFIX . TABLE).")

(defvar Man-man-k-use-anchor
  ;; man-db or man-1.*
  (memq system-type '(gnu gnu/linux gnu/kfreebsd))
  "If non-nil prepend ^ to the prefix passed to \"man -k\" for completion.
The value should be nil if \"man -k ^PREFIX\" may omit some man
pages whose names start with PREFIX.

Currently, the default value depends on `system-type' and is
non-nil where the standard man programs are known to behave
properly.  Setting the value to nil always gives correct results
but computing the list of completions may take a bit longer.")

(defun Man-parse-man-k ()
  "Parse \"man -k\" output and return the list of page names.

The current buffer should contain the output of a command of the
form \"man -k keyword\", which is traditionally also available with
apropos(1).

While POSIX man(1p) is a bit vague about what to expect here,
this function tries to parse some commonly used formats, which
can be described in the following informal way, with square brackets
indicating optional parts and whitespace being interpreted
somewhat loosely.

foo[, bar [, ...]] [other stuff] (sec) - description
foo(sec)[, bar(sec) [, ...]] [other stuff] - description"
  (goto-char (point-min))
  ;; See man-tests for data about which systems use which format (hopefully we
  ;; will be able to simplify the code if/when some of those formats aren't
  ;; used any more).
  (let (table)
    (while (search-forward-regexp "^\\([^ \t,\n]+\\)\\(.*?\\)\
\\(?:[ \t]\\(([^ \t,\n]+?)\\)\\)?\\(?:[ \t]+- ?\\(.*\\)\\)?$" nil t)
      (let ((section (match-string 3))
	    (description (match-string 4))
	    (bound (match-end 2)))
        (goto-char (match-end 1))
	(while
            (progn
              ;; The first regexp grouping may already match the section
              ;; tacked on to the name, which is ok since for the formats we
              ;; claim to support the third (non-shy) grouping does not
              ;; match in this case, i.e., section is nil.
              (push (propertize (concat (match-string 1) section)
                                'help-echo description)
                    table)
              (search-forward-regexp "\\=, *\\([^ \t,]+\\)" bound t)))))
    (nreverse table)))

(defvar Man-man-k-flags
  ;; It's not clear which man page will "always" be available, `man -k man'
  ;; seems like the safest choice, but `man -k apropos' seems almost as safe
  ;; and usually returns a much shorter output.
  (with-temp-buffer
    (with-demoted-errors "%S"
      (call-process manual-program nil t nil "-k" "apropos"))
    (let ((lines (count-lines (point-min) (point-max)))
          (completions (Man-parse-man-k)))
      (if (>= (length completions) lines)
          '("-k") ;; "-k" seems to return sane results: look no further!
        (erase-buffer)
        ;; Try "-k -l" (bug#73656).
        (with-demoted-errors "%S" (call-process manual-program nil t nil
                                                "-k" "-l" "apropos"))
        (let ((lines (count-lines (point-min) (point-max)))
              (completions (Man-parse-man-k)))
          (if (and (> lines 0) (>= (length completions) lines))
              '("-k" "-l") ;; "-k -l" seems to return sane results.
            '("-k"))))))
  "List of arguments to pass to get the expected \"man -k\" output.")

(defun Man-completion-table (string pred action)
  (cond
   ;; This ends up returning t for pretty much any string, and hence leads to
   ;; spurious "complete but not unique" messages.  And since `man' doesn't
   ;; require-match anyway, there's not point being clever.
   ;;((eq action 'lambda) (not (string-match "([^)]*\\'" string)))
   ((equal string "-k")
    ;; Let SPC (minibuffer-complete-word) insert the space.
    (complete-with-action action '("-k ") string pred))
   (t
    (let ((table (cdr Man-completion-cache))
          (section nil)
          (prefix string))
      (when (string-match "\\`\\([[:digit:]].*?\\) " string)
        (setq section (match-string 1 string))
        (setq prefix (substring string (match-end 0))))
      (unless (and Man-completion-cache
                   (string-prefix-p (car Man-completion-cache) prefix))
        (with-temp-buffer
          ;; In case inherited doesn't exist.
          (setq default-directory (Man-default-directory))
          ;; Actually for my `man' the arg is a regexp.
          ;; POSIX says it must be ERE and "man-db" seems to agree,
          ;; whereas under macOS it seems to be BRE-style and doesn't
          ;; accept backslashes at all.  Let's not bother to
          ;; quote anything.
          (with-environment-variables
              (("COLUMNS" "999"))       ; don't truncate long names
            ;; manual-program might not even exist.  And since it's
            ;; run differently in Man-getpage-in-background, an error
            ;; here may not necessarily mean that we'll also get an
            ;; error later.
            (when (eq 0
                      (ignore-errors
                        (apply
                         #'process-file
                         manual-program nil '(t nil) nil
                         ;; FIXME: When `process-file' runs on a remote hosts,
                         ;; `Man-man-k-flags' may be wrong.
                         `(,@Man-man-k-flags
                           ,(concat (when (or Man-man-k-use-anchor
                                                (string-equal prefix ""))
                                        "^")
                                      (if (string-equal prefix "")
                                          prefix
                                        ;; FIXME: shell-quote-argument
                                        ;; is not entirely
                                        ;; appropriate: we actually
                                        ;; need to quote ERE here.
                                        ;; But we don't have that, and
                                        ;; shell-quote-argument does
                                        ;; the job...
                                      (shell-quote-argument prefix)))))))
              (setq table (Man-parse-man-k)))))
	;; Cache the table for later reuse.
        (when table
          (setq Man-completion-cache (cons prefix table))))
      ;; The table may contain false positives since the match is made
      ;; by "man -k" not just on the manpage's name.
      (if section
          (let ((re (concat "(" (regexp-quote section) ")\\'")))
            (dolist (comp (prog1 table (setq table nil)))
              (if (string-match re comp)
                  (push (substring comp 0 (match-beginning 0)) table)))
            (completion-table-with-context (concat section " ") table
                                           prefix pred action))
        ;; If the current text looks like a possible section name,
        ;; then add a completion entry that just adds a space so SPC
        ;; can be used to insert a space.
        (if (string-match "\\`[[:digit:]]" string)
            (push (concat string " ") table))
        (let ((res (complete-with-action action table string pred)))
          ;; In case we're completing to a single name that exists in
          ;; several sections, the longest prefix will look like "foo(".
          (if (and (stringp res)
                   (string-match "([^(]*\\'" res)
                   ;; In case the paren was already in `prefix', don't
                   ;; remove it.
                   (> (match-beginning 0) (length prefix)))
              (substring res 0 (match-beginning 0))
            res)))))))

;;;###autoload
(defun man (man-args)
  "Get a Un*x manual page and put it in a buffer.
This command is the top-level command in the man package.
It runs a Un*x command to retrieve and clean a manpage in the
background and places the results in a `Man-mode' browsing
buffer.  The variable `Man-width' defines the number of columns in
formatted manual pages.  The buffer is displayed immediately.
The variable `Man-notify-method' defines how the buffer is displayed.
If a buffer already exists for this man page, it will be displayed
without running the man command.

For a manpage from a particular section, use either of the
following.  \"cat(1)\" is how cross-references appear and is
passed to man as \"1 cat\".

    cat(1)
    1 cat

To see manpages from all sections related to a subject, use an
\"all pages\" option (which might be \"-a\" if it's not the
default), then step through with `Man-next-manpage' (\\<Man-mode-map>\\[Man-next-manpage]) etc.
Add to `Man-switches' to make this option permanent.

    -a chmod

An explicit filename can be given too.  Use -l if it might
otherwise look like a page name.

    /my/file/name.1.gz
    -l somefile.1

An \"apropos\" query with -k gives a buffer of matching page
names or descriptions.  The pattern argument is usually an
\"grep -E\" style regexp.

    -k pattern

Note that in some cases you will need to use \\[quoted-insert] to quote the
SPC character in the above examples, because this command attempts
to auto-complete your input based on the installed manual pages.

If `default-directory' is remote, and `Man-support-remote-systems'
is non-nil, this command formats the man page on the remote system.
A prefix argument reverses the value of `Man-support-remote-systems'
for the current invocation."

  (interactive
   (list (let* ((default-entry (Man-default-man-entry))
		;; ignore case because that's friendly for bizarre
		;; caps things like the X11 function names and because
		;; "man" itself is case-insensitive on the command line
		;; so you're accustomed not to bother about the case
		;; ("man -k" is case-insensitive similarly, so the
		;; table has everything available to complete)
		(completion-ignore-case t)
		(input
                 (cl-flet ((read ()
                             (completing-read
                              (format-prompt "Manual entry"
                                             (and (not (equal default-entry ""))
                                                  default-entry))
                              #'Man-completion-table
                              nil nil nil 'Man-topic-history default-entry)))
                   (if Man-cache-completion-results-flag
                       (read)
                     (let ((Man-completion-cache)) (read))))))
	   (if (string= input "")
	       (error "No man args given")
	     input))))

  ;; Possibly translate the "subject(section)" syntax into the
  ;; "section subject" syntax and possibly downcase the section.
  (setq man-args (Man-translate-references man-args))

  (Man-getpage-in-background man-args))

;;;###autoload
(defun man-follow (man-args)
  "Get a Un*x manual page of the item under point and put it in a buffer."
  (interactive (list (Man-default-man-entry)) man-common)
  (if (or (not man-args)
	  (string= man-args ""))
      (error "No item under point")
    (man man-args)))

(defvar Man-columns nil)

(defun Man-columns ()
  (let ((width (cond
                ((and (integerp Man-width) (> Man-width 0))
                 Man-width)
                (Man-width
                 (let ((window (get-buffer-window nil t)))
                   (frame-width (and window (window-frame window)))))
                (t
                 (window-width (get-buffer-window nil t))))))
    (when (and (integerp Man-width-max)
               (> Man-width-max 0))
      (setq width (min width Man-width-max)))
    width))

(defmacro Man-start-calling (&rest body)
  "Start the man command in `body' after setting up the environment."
  (declare (debug t))
  `(let ((process-environment (copy-sequence process-environment))
	;; The following is so Awk script gets \n intact
	;; But don't prevent decoding of the outside.
	(coding-system-for-write 'raw-text-unix)
	;; We must decode the output by a coding system that the
	;; system's locale suggests in multibyte mode.
	(coding-system-for-read
         (or coding-system-for-read  ; allow overriding with "C-x RET c"
             Man-coding-system
             locale-coding-system))
	;; Avoid possible error by using a directory that always exists.
	(default-directory (Man-default-directory)))
    ;; Prevent any attempt to use display terminal fanciness.
    (setenv "TERM" "dumb")
    ;; In Debian Woody, at least, we get overlong lines under X
    ;; unless COLUMNS or MANWIDTH is set.  This isn't a problem on
    ;; a tty.  man(1) says:
    ;;        MANWIDTH
    ;;               If $MANWIDTH is set, its value is used as the line
    ;;               length for which manual pages should be formatted.
    ;;               If it is not set, manual pages will be formatted
    ;;               with a line length appropriate to the current
    ;;               terminal (using an ioctl(2) if available, the value
    ;;               of $COLUMNS, or falling back to 80 characters if
    ;;               neither is available).
    (when (or window-system
	      (not (or (getenv "MANWIDTH") (getenv "COLUMNS"))))
      ;; Since the page buffer is displayed beforehand,
      ;; we can select its window and get the window/frame width.
      (setq-local Man-columns (Man-columns))
      (setenv "COLUMNS" (number-to-string Man-columns)))
    ;; Since man-db 2.4.3-1, man writes plain text with no escape
    ;; sequences when stdout is not a tty.	In 2.5.0, the following
    ;; env-var was added to allow control of this (see Debian Bug#340673).
    (setenv "MAN_KEEP_FORMATTING" "1")
    ,@body))

(defun Man-getpage-in-background (topic)
  "Use TOPIC to build and fire off the manpage and cleaning command.
Return the buffer in which the manpage will appear."
  (let* ((default-directory (Man-default-directory))
         (man-args topic)
	 (bufname
          (if (file-remote-p default-directory)
              (format "*Man %s %s*" (file-remote-p default-directory) man-args)
            (format "*Man %s*" man-args)))
	 (buffer (get-buffer bufname)))
    (if buffer
	(Man-notify-when-ready buffer)
      (message "Invoking %s %s in the background" manual-program man-args)
      (setq buffer (generate-new-buffer bufname))
      (Man-notify-when-ready buffer)
      (with-current-buffer buffer
	(setq buffer-undo-list t)
	(setq Man-original-frame (selected-frame))
	(setq Man-arguments man-args)
	(Man-mode)
	(setq mode-line-process
	      (concat " " (propertize (if Man-fontify-manpage-flag
					  "[formatting...]"
					"[cleaning...]")
				      'face 'mode-line-emphasis)))
	(Man-start-calling
	 (if (and (fboundp 'make-process)
                  (not Man-prefer-synchronous-call))
	     (let ((proc (start-file-process
			  manual-program buffer
			  (Man-shell-file-name)
			  shell-command-switch
			  (format (Man-build-man-command) man-args))))
	       (set-process-sentinel proc 'Man-bgproc-sentinel)
	       (set-process-filter proc 'Man-bgproc-filter))
	   (let* ((inhibit-read-only t)
		  (exit-status
		   (process-file
                    (Man-shell-file-name) nil (list buffer nil) nil
		    shell-command-switch
		    (format (Man-build-man-command) man-args)))
		  (msg ""))
	     (or (and (numberp exit-status)
		      (= exit-status 0))
		 (and (numberp exit-status)
		      (setq msg
			    (format "exited abnormally with code %d"
				    exit-status)))
		 (setq msg exit-status))
	     (man--maybe-fontify-manpage)
	     (Man-bgproc-sentinel (cons buffer exit-status) msg))))))
    buffer))

(defun Man-update-manpage ()
  "Reformat current manpage by calling the man command again synchronously."
  (interactive nil man-common)
  (when (eq Man-arguments nil)
    ;;this shouldn't happen unless it is not in a Man buffer."
    (error "Man-arguments not initialized"))
  (let ((old-pos (point))
	(text (current-word))
	(old-size (buffer-size))
	(inhibit-read-only t)
	(buffer-read-only nil))
    (erase-buffer)
    (Man-start-calling
     (process-file
      (Man-shell-file-name) nil (list (current-buffer) nil) nil
      shell-command-switch
      (format (Man-build-man-command) Man-arguments)))
    (man--maybe-fontify-manpage)
    (goto-char old-pos)
    ;;restore the point, not strictly right.
    (unless (or (eq text nil) (= old-size (buffer-size)))
      (let ((case-fold-search nil))
	(if (> old-size (buffer-size))
	    (search-backward text nil t))
	(search-forward text nil t)))))

(defvar Man--window-state-change-timer nil)

(defun Man--window-state-change (window)
  (unless (integerp Man-width)
    (when (timerp Man--window-state-change-timer)
      (cancel-timer Man--window-state-change-timer))
    (setq Man--window-state-change-timer
          (run-with-idle-timer 1 nil #'Man-fit-to-window window))))

(defun Man-fit-to-window (window)
  "Adjust width of the buffer to fit columns into WINDOW boundaries."
  (when (window-live-p window)
    (with-current-buffer (window-buffer window)
      (when (and (derived-mode-p 'Man-mode)
                 Man-columns
                 (not (eq Man-columns (Man-columns))))
        (let ((proc (get-buffer-process (current-buffer))))
          (unless (and proc (not (eq (process-status proc) 'exit)))
            (Man-update-manpage)))))))

(defun Man-notify-when-ready (man-buffer)
  "Notify the user when MAN-BUFFER is ready.
See the variable `Man-notify-method' for the different notification behaviors."
  (let ((saved-frame (with-current-buffer man-buffer
		       Man-original-frame)))
    (pcase Man-notify-method
      ('newframe
       ;; Since we run asynchronously, perhaps while Emacs is waiting
       ;; for input, we must not leave a different buffer current.  We
       ;; can't rely on the editor command loop to reselect the
       ;; selected window's buffer.
       (save-excursion
         (let ((frame (make-frame Man-frame-parameters)))
           (set-window-buffer (frame-selected-window frame) man-buffer)
           (set-window-dedicated-p (frame-selected-window frame) t)
           (or (display-multi-frame-p frame)
               (select-frame frame)))))
      ('pushy
       (switch-to-buffer man-buffer))
      ('bully
       (and (frame-live-p saved-frame)
            (select-frame saved-frame))
       (pop-to-buffer man-buffer)
       (delete-other-windows))
      ('aggressive
       (and (frame-live-p saved-frame)
            (select-frame saved-frame))
       (pop-to-buffer man-buffer))
      ('friendly
       (and (frame-live-p saved-frame)
            (select-frame saved-frame))
       (display-buffer man-buffer 'not-this-window))
      ('thrifty
       (and (frame-live-p saved-frame)
            (select-frame saved-frame))
       (display-buffer man-buffer '(display-buffer-reuse-mode-window
                                    (mode . Man-mode))))
      ('polite
       (beep)
       (message "Manual buffer %s is ready" (buffer-name man-buffer)))
      ('quiet
       (message "Manual buffer %s is ready" (buffer-name man-buffer)))
      (_ ;; meek
       (message ""))
      )))

(defun Man-softhyphen-to-minus ()
  ;; \255 is SOFT HYPHEN in Latin-N.  Versions of Debian man, at
  ;; least, emit it even when not in a Latin-N locale.
  (unless (string-prefix-p "latin-" current-language-environment t)
    (goto-char (point-min))
    (while (search-forward "­" nil t) (replace-match "-"))))

(defun Man-fontify-manpage ()
  "Convert overstriking and underlining to the correct fonts.
Same for the ANSI bold and normal escape sequences."
  (interactive nil man-common)
  (goto-char (point-min))
  ;; Fontify ANSI escapes.
  (let ((ansi-color-apply-face-function #'ansi-color-apply-text-property-face)
	(ansi-color-basic-faces-vector Man-ansi-color-basic-faces-vector))
    (ansi-color-apply-on-region (point-min) (point-max)))
  ;; Other highlighting.
  (let ((buffer-undo-list t))
    (if (< (buffer-size) (position-bytes (point-max)))
	;; Multibyte characters exist.
	(progn
	  (goto-char (point-min))
	  (while (and (search-forward "__\b\b" nil t) (not (eobp)))
	    (delete-char -4)
            (put-text-property (point) (1+ (point))
                               'font-lock-face 'Man-underline))
	  (goto-char (point-min))
	  (while (search-forward "\b\b__" nil t)
	    (delete-char -4)
            (put-text-property (1- (point)) (point)
                               'font-lock-face 'Man-underline))))
    (goto-char (point-min))
    (while (and (search-forward "_\b" nil t) (not (eobp)))
      (delete-char -2)
      (put-text-property (point) (1+ (point)) 'font-lock-face 'Man-underline))
    (goto-char (point-min))
    (while (search-forward "\b_" nil t)
      (delete-char -2)
      (put-text-property (1- (point)) (point) 'font-lock-face 'Man-underline))
    (goto-char (point-min))
    (while (re-search-forward "\\(.\\)\\(\b+\\1\\)+" nil t)
      (replace-match "\\1")
      (put-text-property (1- (point)) (point) 'font-lock-face 'Man-overstrike))
    (goto-char (point-min))
    (while (re-search-forward "o\b\\+\\|\\+\bo" nil t)
      (replace-match "o")
      (put-text-property (1- (point)) (point) 'font-lock-face 'bold))
    (goto-char (point-min))
    (while (re-search-forward "[-|]\\(\b[-|]\\)+" nil t)
      (replace-match "+")
      (put-text-property (1- (point)) (point) 'font-lock-face 'bold))
    ;; When the header is longer than the manpage name, groff tries to
    ;; condense it to a shorter line interspersed with ^H.  Remove ^H with
    ;; their preceding chars (but don't put Man-overstrike).  (Bug#5566)
    (goto-char (point-min))
    (while (re-search-forward ".\b" nil t) (delete-char -2))
    (goto-char (point-min))
    ;; Try to recognize common forms of cross references.
    (Man-highlight-references)
    (Man-softhyphen-to-minus)
    (goto-char (point-min))
    (while (re-search-forward Man-heading-regexp nil t)
      (put-text-property (match-beginning 0)
			 (match-end 0)
			 'font-lock-face 'Man-overstrike))))

(defun Man-highlight-references (&optional xref-man-type)
  "Highlight the references on mouse-over.
References include items in the SEE ALSO section,
header file (#include <foo.h>), and files in FILES.
If optional argument XREF-MAN-TYPE is non-nil, it used as the
button type for items in SEE ALSO section.  If it is nil, the
default type, `Man-xref-man-page' is used for the buttons."
  ;; `Man-highlight-references' is used from woman.el, too.
  ;; woman.el doesn't set `Man-arguments'.
  (unless Man-arguments
    (setq Man-arguments ""))
  (if (string-match "-k " Man-arguments)
      (progn
	(Man-highlight-references0 nil Man-reference-regexp 1
                                   #'Man-default-man-entry
				   (or xref-man-type 'Man-xref-man-page))
	(Man-highlight-references0 nil Man-apropos-regexp 1
                                   #'Man-default-man-entry
				   (or xref-man-type 'Man-xref-man-page)))
    (Man-highlight-references0 Man-see-also-regexp Man-reference-regexp 1
                               #'Man-default-man-entry
			       (or xref-man-type 'Man-xref-man-page))
    (Man-highlight-references0 Man-synopsis-regexp Man-header-regexp 0 2
			       'Man-xref-header-file)
    (Man-highlight-references0 Man-files-regexp Man-normal-file-regexp 0 0
			       'Man-xref-normal-file)))

(defun Man-highlight-references0 (start-section regexp button-pos target type)
  ;; Based on `Man-build-references-alist'
  (when (or (null start-section) ;; Search regardless of sections.
            ;; Section header is in this chunk.
            (Man-find-section start-section))
    (let ((end (if start-section
		   (progn
		     (forward-line 1)
		     (back-to-indentation)
		     (save-excursion
		       (Man-next-section 1)
		       (point)))
		 (goto-char (point-min))
		 nil)))
      (while (re-search-forward regexp end t)
        (let ((b (match-beginning button-pos))
              (e (match-end button-pos))
              (match (match-string button-pos)))
          ;; Some lists of references end with ", and ...".  Chop the
          ;; "and" bit off before making a button.
          (when (string-match "\\`and +" match)
            (setq b (+ b (- (match-end 0) (match-beginning 0)))))
	  ;; An overlay button is preferable because the underlying text
	  ;; may have text property highlights (Bug#7881).
	  (make-button
	   b e
	   'type type
	   'Man-target-string (cond
			       ((numberp target)
			        (match-string target))
			       ((functionp target)
			        target)
			       (t nil))))))))

(defun Man-cleanup-manpage (&optional interactive)
  "Remove overstriking and underlining from the current buffer.
Normally skip any jobs that should have been done by the sed script,
but when called interactively, do those jobs even if the sed
script would have done them."
  (interactive "p" man-common)
  (if (or interactive (not Man-sed-script))
      (progn
	(goto-char (point-min))
	(while (search-forward "_\b" nil t) (delete-char -2))
	(goto-char (point-min))
	(while (search-forward "\b_" nil t) (delete-char -2))
	(goto-char (point-min))
	(while (re-search-forward "\\(.\\)\\(\b\\1\\)+" nil t)
	  (replace-match "\\1"))
	(goto-char (point-min))
	(while (re-search-forward "\e\\[[0-9]+m" nil t) (replace-match ""))
	(goto-char (point-min))
	(while (re-search-forward "o\b\\+\\|\\+\bo" nil t) (replace-match "o"))
	))
  (goto-char (point-min))
  (while (re-search-forward "[-|]\\(\b[-|]\\)+" nil t) (replace-match "+"))
  ;; When the header is longer than the manpage name, groff tries to
  ;; condense it to a shorter line interspersed with ^H.  Remove ^H with
  ;; their preceding chars (but don't put Man-overstrike).  (Bug#5566)
  (goto-char (point-min))
  (while (re-search-forward ".\b" nil t) (delete-char -2))
  (Man-softhyphen-to-minus))

(defun man--maybe-fontify-manpage ()
  (if Man-fontify-manpage-flag
      (Man-fontify-manpage)
    (Man-cleanup-manpage)))

(defun Man-bgproc-filter (process string)
  "Manpage background process filter.
When manpage command is run asynchronously, PROCESS is the process
object for the manpage command; when manpage command is run
synchronously, PROCESS is the name of the buffer where the manpage
command is run.  Second argument STRING is the entire string of output."
  (save-excursion
    (let ((Man-buffer (process-buffer process)))
      (if (not (buffer-live-p Man-buffer)) ;; deleted buffer
	  (set-process-buffer process nil)

	(with-current-buffer Man-buffer
	  (let ((inhibit-read-only t)
	        (beg (marker-position (process-mark process))))
	    (save-excursion
	      (goto-char beg)
	      (insert string)
	      (save-restriction
		(narrow-to-region
		 (save-excursion
		   (goto-char beg)
                   ;; Process whole sections (Bug#36927).
                   (Man-previous-section 1)
                   (point))
		 (point))
		(man--maybe-fontify-manpage))
	      (set-marker (process-mark process) (point-max)))))))))

(defun Man-bgproc-sentinel (process msg)
  "Manpage background process sentinel.
When manpage command is run asynchronously, PROCESS is the process
object for the manpage command; when manpage command is run
synchronously, PROCESS is a cons (BUFFER . EXIT-STATUS) of the buffer
where the manpage command has run and the exit status of the manpage
command.  Second argument MSG is the exit message of the manpage
command."
  (let ((asynchronous (processp process))
        Man-buffer process-status exit-status
	(delete-buff nil)
	message)

    (if asynchronous
        (setq Man-buffer     (process-buffer process)
              process-status (process-status process)
              exit-status    (process-exit-status process))
      (setq Man-buffer     (car process)
            process-status 'exit
            exit-status    (cdr process)))

    (if (not (buffer-live-p Man-buffer)) ;; deleted buffer
	(and asynchronous
	     (set-process-buffer process nil))

      (with-current-buffer Man-buffer
	(save-excursion
	  (let ((case-fold-search nil)
                (inhibit-read-only t))
	    (goto-char (point-min))
	    (cond ((or (looking-at "No \\(manual \\)*entry for")
		       (looking-at "[^\n]*: nothing appropriate$"))
		   (setq message (buffer-substring (point)
						   (progn
						     (end-of-line) (point)))
			 delete-buff t))

		  ;; "-k foo", successful exit, but no output (from man-db)
		  ;; ENHANCE-ME: share the check for -k with
		  ;; `Man-highlight-references'.  The \\s- bits here are
		  ;; meant to allow for multiple options with -k among them.
		  ((and (string-match "\\(\\`\\|\\s-\\)-k\\s-" Man-arguments)
			(eq process-status 'exit)
			(= exit-status 0)
			(= (point-min) (point-max)))
		   (setq message (format "%s: no matches" Man-arguments)
			 delete-buff t))

		  ((not (and (eq process-status 'exit)
			     (= exit-status 0)))
		   (or (zerop (length msg))
		       (progn
			 (setq message
			       (concat (buffer-name Man-buffer)
				       ": process "
				       (let ((eos (1- (length msg))))
					 (if (= (aref msg eos) ?\n)
					     (substring msg 0 eos) msg))))
			 (goto-char (point-max))
			 (insert (format "\nprocess %s" msg))))
		   ))
	    (unless delete-buff

	      (run-hooks 'Man-cooked-hook)

	      (Man-build-page-list)
	      (Man-strip-page-headers)
	      (Man-unindent)
	      (Man-goto-page 1 t)

	      (if (not Man-page-list)
		  (let ((args Man-arguments))
		    (setq delete-buff t)

                    ;; Entries hyphenated due to the window's width
                    ;; won't be found in the man database, so remove
                    ;; the hyphenation -- assuming Groff hyphenates
                    ;; either with hyphen-minus (ASCII 45, #x2d),
                    ;; hyphen (#x2010) or soft hyphen (#xad) -- and
                    ;; look again.
		    (if (string-match "[-‐­]" args)
			(let ((str (replace-match "" nil nil args)))
			  (Man-getpage-in-background str))
                      (setq message (format "Can't find the %s manpage"
                                            (Man-page-from-arguments args)))))

		(if Man-fontify-manpage-flag
		    (setq message (format "%s man page formatted"
			                  (Man-page-from-arguments Man-arguments)))
		  (setq message (format "%s man page cleaned up"
			                (Man-page-from-arguments Man-arguments))))
		(unless (and (processp process)
			     (not (eq (process-status process) 'exit)))
		  (setq mode-line-process nil))
		(set-buffer-modified-p nil))))))

      (when delete-buff
        (if (window-live-p (get-buffer-window Man-buffer t))
            (progn
              (quit-restore-window
               (get-buffer-window Man-buffer t) 'kill)
              ;; Ensure that we end up in the correct window.  Which is
              ;; only relevant in rather special cases and if we have
              ;; been called in an asynchronous fashion, see bug#38164.
              (and asynchronous
                   (let ((old-window (old-selected-window)))
                     (when (window-live-p old-window)
                       (select-window old-window)))))
          (kill-buffer Man-buffer)))

      (when message
        (message "%s" message)))))

(defun Man-page-from-arguments (args)
  ;; Skip arguments and only print the page name.
  (mapconcat
   #'identity
   (delete nil
	   (mapcar
	    (lambda (elem)
	      (and (not (string-match "^-" elem))
		   elem))
	    (split-string args " ")))
   " "))


;; ======================================================================
;; set up manual mode in buffer and build alists

(defvar bookmark-make-record-function)

(define-derived-mode man-common special-mode "Man Shared"
  "Parent mode for `Man-mode' like modes.
This mode is here to be inherited by modes that need to use
commands from `Man-mode'.  Used by `woman'.
(In itself, this mode currently does nothing.)"
  :interactive nil)

(define-derived-mode Man-mode man-common "Man"
  "A mode for browsing Un*x manual pages.

The following man commands are available in the buffer:
\\<Man-mode-map>
\\[man]       Prompt to retrieve a new manpage.
\\[Man-follow-manual-reference]       Retrieve reference in SEE ALSO section.
\\[Man-next-manpage]     Jump to next manpage in circular list.
\\[Man-previous-manpage]     Jump to previous manpage in circular list.
\\[Man-next-section]       Jump to next manpage section.
\\[Man-previous-section]       Jump to previous manpage section.
\\[Man-goto-section]       Go to a manpage section.
\\[Man-goto-see-also-section]       Jump to the SEE ALSO manpage section.
\\[quit-window]       Delete the manpage window, bury its buffer.
\\[Man-kill]       Delete the manpage window, kill its buffer.
\\[describe-mode]       Print this help text.

The following variables may be of some use:

`Man-notify-method'		What happens when manpage is ready to display.
`Man-downcase-section-letters-flag' Force section letters to lower case.
`Man-circular-pages-flag'	Treat multiple manpage list as circular.
`Man-section-translations-alist' List of section numbers and their Un*x equiv.
`Man-filter-list'		Background manpage filter command.
`Man-mode-map'			Keymap bindings for Man mode buffers.
`Man-mode-hook'			Normal hook run on entry to Man mode.
`Man-section-regexp'		Regexp describing manpage section letters.
`Man-heading-regexp'		Regexp describing section headers.
`Man-see-also-regexp'		Regexp for SEE ALSO section (or your equiv).
`Man-first-heading-regexp'	Regexp for first heading on a manpage.
`Man-reference-regexp'		Regexp matching a references in SEE ALSO.
`Man-switches'			Background `man' command switches.

The following key bindings are currently in effect in the buffer:
\\{Man-mode-map}"
  (setq buffer-auto-save-file-name nil
	mode-line-buffer-identification
	(list (default-value 'mode-line-buffer-identification)
	      " {" 'Man-page-mode-string "}")
	truncate-lines t)
  (buffer-disable-undo)
  (auto-fill-mode -1)
  (setq imenu-generic-expression (list (list nil Man-heading-regexp 0)))
  (imenu-add-to-menubar man-imenu-title)
  (setq-local outline-regexp Man-heading-regexp)
  (setq-local outline-level (lambda () 1))
  (setq-local bookmark-make-record-function
              #'Man-bookmark-make-record)
  (add-hook 'window-state-change-functions #'Man--window-state-change nil t))

(defun Man-build-section-list ()
  "Build the list of manpage sections."
  (setq Man--sections ())
  (goto-char (point-min))
  (let ((case-fold-search nil))
    (while (re-search-forward Man-heading-regexp nil t)
      (let ((section (match-string 1)))
        (unless (member section Man--sections)
          (push section Man--sections)))
      (forward-line)))
  (setq Man--sections (nreverse Man--sections)))

(defsubst Man-build-references-alist ()
  "Build the list of references (in the SEE ALSO section)."
  (setq Man--refpages nil)
  (save-excursion
    (if (Man-find-section Man-see-also-regexp)
	(let ((start (progn (forward-line 1) (point)))
	      (end (progn
		     (Man-next-section 1)
		     (point)))
	      hyphenated
	      (runningpoint -1))
	  (save-restriction
	    (narrow-to-region start end)
	    (goto-char (point-min))
	    (back-to-indentation)
	    (while (and (not (eobp)) (/= (point) runningpoint))
	      (setq runningpoint (point))
	      (if (re-search-forward Man-hyphenated-reference-regexp end t)
		  (let* ((word (match-string 0))
			 (len (1- (length word))))
		    (if hyphenated
			(setq word (concat hyphenated word)
			      hyphenated nil
			      ;; Update len, in case a reference spans
			      ;; more than two lines (paranoia).
			      len (1- (length word))))
		    (if (memq (aref word len) '(?- ?­))
			(setq hyphenated (substring word 0 len)))
		    (and (string-match Man-reference-regexp word)
                         (not (member word Man--refpages))
                         (push word Man--refpages))))
	      (skip-chars-forward " \t\n,"))))))
  (setq Man--refpages (nreverse Man--refpages)))

(defun Man-build-page-list ()
  "Build the list of separate manpages in the buffer."
  (setq Man-page-list nil)
  (let ((page-start (point-min))
	(page-end (point-max))
	(header ""))
    (goto-char page-start)
    (while (not (eobp))
      (setq header
	    (if (looking-at Man-page-header-regexp)
		(match-string 1)
	      nil))
      ;; Go past both the current and the next Man-first-heading-regexp
      (if (re-search-forward Man-first-heading-regexp nil 'move 2)
	  (let ((p (progn (beginning-of-line) (point))))
	    ;; We assume that the page header is delimited by blank
	    ;; lines and that it contains at most one blank line.  So
	    ;; if we back by three blank lines we will be sure to be
	    ;; before the page header but not before the possible
	    ;; previous page header.
	    (search-backward "\n\n" nil t 3)
	    (if (re-search-forward Man-page-header-regexp p 'move)
		(beginning-of-line))))
      (setq page-end (point))
      (setq Man-page-list (append Man-page-list
				  (list (list (copy-marker page-start)
					      (copy-marker page-end)
					      header))))
      (setq page-start page-end)
      )))

(defun Man-strip-page-headers ()
  "Strip all the page headers but the first from the manpage."
  (let ((inhibit-read-only t)
	(case-fold-search nil)
	(header ""))
    (dolist (page Man-page-list)
      (and (nth 2 page)
	   (goto-char (car page))
	   (re-search-forward Man-first-heading-regexp nil t)
	   (setq header (buffer-substring (car page) (match-beginning 0)))
	   ;; Since the awk script collapses all successive blank
	   ;; lines into one, and since we don't want to get rid of
	   ;; the fast awk script, one must choose between adding
	   ;; spare blank lines between pages when there were none and
	   ;; deleting blank lines at page boundaries when there were
	   ;; some.  We choose the first, so we comment the following
	   ;; line.
	   ;; (setq header (concat "\n" header)))
	   (while (search-forward header (nth 1 page) t)
	     (replace-match ""))))))

(defun Man-unindent ()
  "Delete the leading spaces that indent the manpage."
  (let ((inhibit-read-only t)
	(case-fold-search nil))
    (dolist (page Man-page-list)
      (let ((indent "")
	    (nindent 0))
	(narrow-to-region (car page) (car (cdr page)))
	(if Man-uses-untabify-flag
	    ;; The space characters inserted by `untabify' inherit
	    ;; sticky text properties, which is unnecessary and looks
	    ;; ugly with underlining (Bug#11408).
	    (let ((text-property-default-nonsticky
		   (cons '(face . t) text-property-default-nonsticky)))
	      (untabify (point-min) (point-max))))
	(if (catch 'unindent
	      (goto-char (point-min))
	      (if (not (re-search-forward Man-first-heading-regexp nil t))
		  (throw 'unindent nil))
	      (beginning-of-line)
	      (setq indent (buffer-substring (point)
					     (progn
					       (skip-chars-forward " ")
					       (point))))
	      (setq nindent (length indent))
	      (if (zerop nindent)
		  (throw 'unindent nil))
	      (setq indent (concat indent "\\|$"))
	      (goto-char (point-min))
	      (while (not (eobp))
		(if (looking-at indent)
		    (forward-line 1)
		  (throw 'unindent nil)))
	      (goto-char (point-min)))
	    (while (not (eobp))
	      (or (eolp)
		  (delete-char nindent))
	      (forward-line 1)))
	))))


;; ======================================================================
;; Man mode commands

(defun Man-next-section (n)
  "Move point to Nth next section (default 1)."
  (interactive "p" man-common)
  (let ((case-fold-search nil)
        (start (point)))
    (if (looking-at Man-heading-regexp)
	(forward-line 1))
    (if (re-search-forward Man-heading-regexp (point-max) t n)
	(beginning-of-line)
      (goto-char (point-max))
      ;; The last line doesn't belong to any section.
      (forward-line -1))
    ;; But don't move back from the starting point (can happen if `start'
    ;; is somewhere on the last line).
    (if (< (point) start) (goto-char start))))

(defun Man-previous-section (n)
  "Move point to Nth previous section (default 1)."
  (interactive "p" man-common)
  (let ((case-fold-search nil))
    (if (looking-at Man-heading-regexp)
	(forward-line -1))
    (if (re-search-backward Man-heading-regexp (point-min) t n)
	(beginning-of-line)
      (goto-char (point-min)))))

(defun Man-find-section (section)
  "Move point to SECTION if it exists, otherwise don't move point.
Returns t if section is found, nil otherwise."
  (let ((curpos (point))
	(case-fold-search nil))
    (goto-char (point-min))
    (if (re-search-forward (concat "^" section) (point-max) t)
	(progn (beginning-of-line) t)
      (goto-char curpos)
      nil)))

(defvar Man--last-section nil)

(defun Man-goto-section (section)
  "Move point to SECTION."
  (interactive
   (let* ((default (if (member Man--last-section Man--sections)
                       Man--last-section
                     (car Man--sections)))
          (completion-ignore-case t)
          (prompt (format-prompt "Go to section" default))
          (chosen (completing-read prompt Man--sections
                                   nil nil nil nil default)))
     (list chosen))
   man-common)
  (setq Man--last-section section)
  (unless (Man-find-section section)
    (error "Section %s not found" section)))


(defun Man-goto-see-also-section ()
  "Move point to the \"SEE ALSO\" section.
Actually the section moved to is described by `Man-see-also-regexp'."
  (interactive nil man-common)
  (if (not (Man-find-section Man-see-also-regexp))
      (error "%s" (concat "No " Man-see-also-regexp
		     " section found in the current manpage"))))

(defun Man-possibly-hyphenated-word ()
  "Return a possibly hyphenated word at point.
If the word starts at the first non-whitespace column, and the
previous line ends with a hyphen, return the last word on the previous
line instead.  Thus, if a reference to \"tcgetpgrp(3V)\" is hyphenated
as \"tcgetp-grp(3V)\", and point is at \"grp(3V)\", we return
\"tcgetp-\" instead of \"grp\"."
  (save-excursion
    (skip-syntax-backward "w()")
    (skip-chars-forward " \t")
    (let ((beg (point))
	  (word (current-word)))
      (when (eq beg (save-excursion
		      (back-to-indentation)
		      (point)))
	(end-of-line 0)
	(if (eq (char-before) ?-)
	    (setq word (current-word))))
      word)))

(defvar Man--last-refpage nil)

(defun Man-follow-manual-reference (reference)
  "Get one of the manpages referred to in the \"SEE ALSO\" section.
Specify which REFERENCE to use; default is based on word at point."
  (interactive
   (if (not Man--refpages)
       (error "There are no references in the current man page")
     (list
      (let* ((default (or
		       (car (all-completions
			     (let ((word
				    (or (Man-possibly-hyphenated-word)
					"")))
			       ;; strip a trailing '-':
			       (if (string-match "-$" word)
				   (substring word 0
					      (match-beginning 0))
				 word))
			     Man--refpages))
                       (if (member Man--last-refpage Man--refpages)
                           Man--last-refpage
                         (car Man--refpages))))
	     (defaults
              (mapcar #'substring-no-properties
                       (cons default Man--refpages)))
             (prompt (format-prompt "Refer to" default))
	     (chosen (completing-read prompt Man--refpages
				      nil nil nil nil defaults)))
        chosen)))
   man-common)
  (if (not Man--refpages)
      (error "Can't find any references in the current manpage")
    (setq Man--last-refpage reference)
    (Man-getpage-in-background
     (Man-translate-references reference))))

(defun Man-kill ()
  "Kill the buffer containing the manpage."
  (interactive nil man-common)
  (quit-window t))

(defun Man-goto-page (page &optional noerror)
  "Go to the manual page on page PAGE."
  (interactive
   (if (not Man-page-list)
       (error "Not a man page buffer")
     (if (= (length Man-page-list) 1)
	 (error "You're looking at the only manpage in the buffer")
       (list (read-minibuffer (format "Go to manpage [1-%d]: "
                                      (length Man-page-list))))))
    man-common)
  (if (and (not Man-page-list) (not noerror))
      (error "Not a man page buffer"))
  (when Man-page-list
    (if (or (< page 1)
	    (> page (length Man-page-list)))
	(user-error "No manpage %d found" page))
    (let* ((page-range (nth (1- page) Man-page-list))
	   (page-start (car page-range))
	   (page-end (car (cdr page-range))))
      (setq Man-current-page page
	    Man-page-mode-string (Man-make-page-mode-string))
      (widen)
      (goto-char page-start)
      (narrow-to-region page-start page-end)
      (Man-build-section-list)
      (Man-build-references-alist)
      (goto-char (point-min)))))


(defun Man-next-manpage ()
  "Find the next manpage entry in the buffer."
  (interactive nil man-common)
  (if (= (length Man-page-list) 1)
      (error "This is the only manpage in the buffer"))
  (if (< Man-current-page (length Man-page-list))
      (Man-goto-page (1+ Man-current-page))
    (if Man-circular-pages-flag
	(Man-goto-page 1)
      (error "You're looking at the last manpage in the buffer"))))

(defun Man-previous-manpage ()
  "Find the previous manpage entry in the buffer."
  (interactive nil man-common)
  (if (= (length Man-page-list) 1)
      (error "This is the only manpage in the buffer"))
  (if (> Man-current-page 1)
      (Man-goto-page (1- Man-current-page))
    (if Man-circular-pages-flag
	(Man-goto-page (length Man-page-list))
      (error "You're looking at the first manpage in the buffer"))))

;; Header file support
(defun man--find-header-files (file)
  (delq nil
        (mapcar (lambda (path)
                  (let ((complete-path (expand-file-name file path)))
                    (and (file-readable-p complete-path)
                         complete-path)))
                (Man-header-file-path))))

(defun Man-view-header-file (file)
  "View a header file specified by FILE from `Man-header-file-path'."
  (when-let* ((match (man--find-header-files file)))
    (view-file (car match))
    (car match)))

;;; Bookmark Man Support
(declare-function bookmark-make-record-default
                  "bookmark" (&optional no-file no-context posn))
(declare-function bookmark-prop-get "bookmark" (bookmark prop))
(declare-function bookmark-default-handler "bookmark" (bmk))
(declare-function bookmark-get-bookmark-record "bookmark" (bmk))

(defun Man-default-bookmark-title ()
  "Default bookmark name for Man or WoMan pages.
Uses `Man-name-local-regexp'."
  (save-excursion
    (goto-char (point-min))
    (when (re-search-forward Man-name-local-regexp nil t)
      (skip-chars-forward "\n\t ")
      (buffer-substring-no-properties (point) (line-end-position)))))

(defun Man-bookmark-make-record ()
  "Make a bookmark entry for a Man buffer."
  `(,(Man-default-bookmark-title)
    ,@(bookmark-make-record-default 'no-file)
    (location . ,(concat "man " Man-arguments))
    (man-args . ,Man-arguments)
    (handler . Man-bookmark-jump)))

;;;###autoload
(defun Man-bookmark-jump (bookmark)
  "Default bookmark handler for Man buffers."
  (let* ((man-args (bookmark-prop-get bookmark 'man-args))
         ;; Let bookmark.el do the window handling.
         ;; This let-binding needs to be active during the call to both
         ;; Man-getpage-in-background and accept-process-output.
         (Man-notify-method 'meek)
         (buf (Man-getpage-in-background man-args))
         (proc (get-buffer-process buf)))
    (while (and proc (eq (process-status proc) 'run))
      (accept-process-output proc))
    (bookmark-default-handler
     `("" (buffer . ,buf) . ,(bookmark-get-bookmark-record bookmark)))))

(put 'Man-bookmark-jump 'bookmark-handler-type "Man")

;;; Mouse support
(defun Man-at-mouse (e)
  "Open man manual at point."
  (interactive "e")
  (save-excursion
    (mouse-set-point e)
    (man (Man-default-man-entry))))

;;;###autoload
(defun Man-context-menu (menu click)
  "Populate MENU with commands that open a man page at point."
  (save-excursion
    (mouse-set-point click)
    (when (save-excursion
            (skip-syntax-backward "^ ")
            (and (looking-at
                  "[[:space:]]*\\([[:alnum:]_-]+([[:alnum:]]+)\\)")
                 (match-string 1)))
      (define-key-after menu [man-separator] menu-bar-separator
        'middle-separator)
      (define-key-after menu [man-at-mouse]
        '(menu-item "Open man page" Man-at-mouse
                    :help "Open man page around mouse click")
        'man-separator)))
  menu)


;; Init the man package variables, if not already done.
(Man-init-defvars)

(provide 'man)

;;; man.el ends here<|MERGE_RESOLUTION|>--- conflicted
+++ resolved
@@ -639,16 +639,12 @@
 	     (if Man-sed-script
 		 (concat "-e '" Man-sed-script "'")
 	       "")
-<<<<<<< HEAD
-	     "-e '/^[[:cntrl:]][[:cntrl:]]*$/d'"
-=======
              (if (eq system-type 'darwin)
                  ;; macOS Sed doesn't support \o notation.
                  "-e '/^[[:cntrl:]][[:cntrl:]]*$/d'"
                ;; Use octal numbers.  Otherwise, \032 (Ctrl-Z) would
                ;; suspend remote connections.
 	       "-e '/^[\\o001-\\o032][\\o001-\\o032]*$/d'")
->>>>>>> e5514461
 	     "-e '/\e[789]/s///g'"
 	     "-e '/Reformatting page.  Wait/d'"
 	     "-e '/Reformatting entry.  Wait/d'"
