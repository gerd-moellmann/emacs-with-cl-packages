;;; man.el --- browse UNIX manual pages -*- lexical-binding: t -*-

;; Copyright (C) 1993-2025 Free Software Foundation, Inc.

;; Author: Barry A. Warsaw <bwarsaw@cen.com>
;; Maintainer: emacs-devel@gnu.org
;; Keywords: help
;; Adapted-By: ESR, pot

;; This file is part of GNU Emacs.

;; GNU Emacs is free software: you can redistribute it and/or modify
;; it under the terms of the GNU General Public License as published by
;; the Free Software Foundation, either version 3 of the License, or
;; (at your option) any later version.

;; GNU Emacs is distributed in the hope that it will be useful,
;; but WITHOUT ANY WARRANTY; without even the implied warranty of
;; MERCHANTABILITY or FITNESS FOR A PARTICULAR PURPOSE.  See the
;; GNU General Public License for more details.

;; You should have received a copy of the GNU General Public License
;; along with GNU Emacs.  If not, see <https://www.gnu.org/licenses/>.

;;; Commentary:

;; This code provides a function, `man', with which you can browse
;; UNIX manual pages.  Formatting is done in background so that you
;; can continue to use your Emacs while processing is going on.
;;
;; The mode also supports hypertext-like following of manual page SEE
;; ALSO references, and other features.  See below or type `?' in a
;; manual page buffer for details.

;; ========== Features ==========
;; + Runs "man" in the background and pipes the results through a
;;   series of sed and awk scripts so that all retrieving and cleaning
;;   is done in the background.  The cleaning commands are configurable.
;; + Syntax is the same as Un*x man
;; + Functionality is the same as Un*x man, including "man -k" and
;;   "man <section>", etc.
;; + Provides a manual browsing mode with keybindings for traversing
;;   the sections of a manpage, following references in the SEE ALSO
;;   section, and more.
;; + Multiple manpages created with the same man command are put into
;;   a narrowed buffer circular list.

;; ========== Credits and History ==========
;; In mid 1991, several people posted some interesting improvements to
;; man.el from the standard Emacs 18.57 distribution.  I liked many of
;; these, but wanted everything in one single package, so I decided
;; to incorporate them into a single manual browsing mode.  While
;; much of the code here has been rewritten, and some features added,
;; these folks deserve lots of credit for providing the initial
;; excellent packages on which this one is based.

;; Nick Duffek <duffek@chaos.cs.brandeis.edu>, posted a very nice
;; improvement which retrieved and cleaned the manpages in a
;; background process, and which correctly deciphered such options as
;; man -k.

;; Eric Rose <erose@jessica.stanford.edu>, submitted manual.el which
;; provided a very nice manual browsing mode.

;; This package was available as `superman.el' from the LCD package
;; for some time before it was accepted into Emacs 19.  The entry
;; point and some other names have been changed to make it a drop-in
;; replacement for the old man.el package.

;; Francesco Potortì <pot@cnuce.cnr.it> cleaned it up thoroughly,
;; making it faster, more robust and more tolerant of different
;; systems' man idiosyncrasies.

;; ============= TODO ===========
;; - Add a command for printing.
;; - The awk script deletes multiple blank lines.  This behavior does
;;   not allow one to understand if there was indeed a blank line at the
;;   end or beginning of a page (after the header, or before the
;;   footer).  A different algorithm should be used.  It is easy to
;;   compute how many blank lines there are before and after the page
;;   headers, and after the page footer.  But it is possible to compute
;;   the number of blank lines before the page footer by heuristics
;;   only.  Is it worth doing?
;; - Allow a user option to mean that all the manpages should go in
;;   the same buffer, where they can be browsed with M-n and M-p.


;;; Code:

(require 'ansi-color)
(require 'cl-lib)

(defgroup man nil
  "Browse UNIX manual pages."
  :prefix "Man-"
  :group 'external
  :group 'help)

(defcustom Man-prefer-synchronous-call nil
  "Whether to call the Un*x \"man\" program synchronously.
When this is non-nil, call the \"man\" program synchronously
(rather than asynchronously, which is the default behavior)."
  :type 'boolean
  :version "30.1")

(defcustom Man-support-remote-systems nil
  "Whether to call the Un*x \"man\" program on remote systems.
When this is non-nil, call the \"man\" program on the remote
system determined by `default-directory'."
  :type 'boolean
  :version "30.1")

(defcustom Man-filter-list nil
  "Manpage cleaning filter command phrases.
This variable contains a list of the following form:

  ((command-string phrase-string*)*)

Each phrase-string is concatenated onto the command-string to form a
command filter.  The (standard) output (and standard error) of the Un*x
man command is piped through each command filter in the order the
commands appear in the association list.  The final output is placed in
the manpage buffer."
  :type '(repeat (list (string :tag "Command String")
		       (repeat :inline t
			       (string :tag "Phrase String")))))

(defvar Man-uses-untabify-flag t
  "Non-nil means use `untabify' instead of `Man-untabify-command'.")
(defvar Man-sed-script nil
  "Script for sed to nuke backspaces and ANSI codes from manpages.")

(defcustom Man-fontify-manpage-flag t
  "Non-nil means make up the manpage with fonts."
  :type 'boolean)

(defvar Man-cache-completion-results-flag (eq system-type 'darwin)
  "Non-nil means cache completion results for `man'.
This is non-nil by default on macOS, because getting and filtering
\"man -k ^\" results is slower there than on GNU/Linux.")

(defvar Man-ansi-color-basic-faces-vector
  [nil Man-overstrike nil Man-underline Man-underline nil nil Man-reverse]
  "The value used here for `ansi-color-basic-faces-vector'.")

(defvar Man-ansi-color-map
  (with-no-warnings
    (let ((ansi-color-faces-vector
           [ default Man-overstrike default Man-underline
             Man-underline default default Man-reverse ]))
      (ansi-color-make-color-map)))
  "The value formerly used here for `ansi-color-map'.
This variable is obsolete.  To customize the faces used by ansi-color,
set `Man-ansi-color-basic-faces-vector'.")
(make-obsolete-variable 'Man-ansi-color-map
                        'Man-ansi-color-basic-faces-vector "28.1")

(defcustom Man-notify-method 'friendly
  "Selects the behavior when manpage is ready.
This variable may have one of the following values, where (sf) means
that the frames are switched, so the manpage is displayed in the frame
where the man command was called from:

newframe   -- put the manpage in its own frame (see `Man-frame-parameters')
pushy      -- make the manpage the current buffer in the current window
bully      -- make the manpage the current buffer and only window (sf)
aggressive -- make the manpage the current buffer in the other window (sf)
friendly   -- display manpage in the other window but don't make current (sf)
thrifty    -- reuse an existing manpage window if possible (sf)
polite     -- don't display manpage, but prints message and beep when ready
quiet      -- like `polite', but don't beep
meek       -- make no indication that the manpage is ready

Any other value of `Man-notify-method' is equivalent to `meek'."
  :type '(radio (const newframe) (const pushy) (const bully)
		(const aggressive) (const friendly) (const thrifty)
		(const polite) (const quiet) (const meek)))

(defcustom Man-width nil
  "Number of columns for which manual pages should be formatted.
If nil, use the width of the window where the manpage is displayed.
If non-nil, use the width of the frame where the manpage is displayed.
The value also can be a positive integer for a fixed width."
  :type '(choice (const :tag "Window width" nil)
                 (const :tag "Frame width" t)
                 (integer :tag "Fixed width" :value 65)))

(defcustom Man-width-max 80
  "Maximum number of columns allowed for the width of manual pages.
It defines the maximum width for the case when `Man-width' is customized
to a dynamically calculated value depending on the frame/window width.
If the width calculated for `Man-width' is larger than the maximum width,
it will be automatically reduced to the width defined by this variable.
When nil, there is no limit on maximum width."
  :type '(choice (const :tag "No limit" nil)
                 (integer :tag "Max width" :value 80))
  :version "27.1")

(defcustom Man-frame-parameters nil
  "Frame parameter list for creating a new frame for a manual page."
  :type '(repeat (cons :format "%v"
		       (symbol :tag "Parameter")
		       (sexp :tag "Value"))))

(defcustom Man-downcase-section-letters-flag t
  "Non-nil means letters in sections are converted to lower case.
Some Un*x man commands can't handle uppercase letters in sections, for
example \"man 2V chmod\", but they are often displayed in the manpage
with the upper case letter.  When this variable is t, the section
letter (e.g., \"2V\") is converted to lowercase (e.g., \"2v\") before
being sent to the man background process."
  :type 'boolean)

(defcustom Man-circular-pages-flag t
  "Non-nil means the manpage list is treated as circular for traversal."
  :type 'boolean)

(defcustom Man-section-translations-alist
  (list
   '("3C++" . "3")
   ;; Some systems have a real 3x man section, so let's comment this.
   ;; '("3X" . "3")                        ; Xlib man pages
   '("3X11" . "3")
   '("1-UCB" . ""))
  "Association list of bogus sections to real section numbers.
Some manpages (e.g. the Sun C++ 2.1 manpages) have section numbers in
their references which Un*x `man' does not recognize.  This
association list is used to translate those sections, when found, to
the associated section number."
  :type '(repeat (cons (string :tag "Bogus Section")
		       (string :tag "Real Section"))))

(defcustom Man-header-file-path t
  "C Header file search path used in Man."
  :version "31.1"
  :type '(choice (repeat string)
                 (const :tag "Use 'ffap-c-path'" t)))

(defcustom Man-name-local-regexp (concat "^" (regexp-opt '("NOM" "NAME")) "$")
  "Regexp that matches the text that precedes the command's name.
Used in `bookmark-set' to get the default bookmark name."
  :version "24.1"
  :type 'regexp :group 'bookmark)

(defcustom manual-program "man"
  "Program used by `man' to produce man pages."
  :type 'string)

(defcustom Man-untabify-command "pr"
  "Program used by `man' for untabifying."
  :type 'string)

(defcustom Man-untabify-command-args (list "-t" "-e")
  "List of arguments to be passed to `Man-untabify-command' (which see)."
  :type '(repeat string))

(defcustom Man-sed-command "sed"
  "Program used by `man' to process sed scripts."
  :type 'string)

(defcustom Man-awk-command "awk"
  "Program used by `man' to process awk scripts."
  :type 'string)

;; This is for people who have UTF-8 encoded man pages in non-UTF-8
;; locales, or who use Cygwin 'man' command from a native MS-Windows
;; build of Emacs.
(defcustom Man-coding-system nil
  "Coding-system to decode output from the commands run by `man'.
If this is nil, `man' will use `locale-coding-system'."
  :type 'coding-system
  :version "26.1")

(defcustom Man-mode-hook nil
  "Hook run when Man mode is enabled."
  :type 'hook)

(defcustom Man-cooked-hook nil
  "Hook run after removing backspaces but before `Man-mode' processing."
  :type 'hook)

(defvar Man-name-regexp "[-[:alnum:]_­+[@][-[:alnum:]_.:­+]*"
  "Regular expression describing the name of a manpage (without section).")

(defvar Man-section-regexp "[0-9][a-zA-Z0-9+]*\\|[LNln]"
  "Regular expression describing a manpage section within parentheses.")

(defvar Man-page-header-regexp
  (if (string-match "-solaris2\\." system-configuration)
      (concat "^[-[:alnum:]_].*[ \t]\\(" Man-name-regexp
	      "(\\(" Man-section-regexp "\\))\\)$")
    (concat "^[ \t]*\\(" Man-name-regexp
	    "(\\(" Man-section-regexp "\\))\\).*\\1"))
  "Regular expression describing the heading of a page.")

(defvar Man-heading-regexp "^\\([[:upper:]][[:upper:]0-9 /-]+\\)$"
  "Regular expression describing a manpage heading entry.")

(defvar Man-see-also-regexp "\\(SEE ALSO\\|VOIR AUSSI\\|SIEHE AUCH\\|VÉASE TAMBIÉN\\|VEJA TAMBÉM\\|VEDERE ANCHE\\|ZOBACZ TAKŻE\\|İLGİLİ BELGELER\\|参照\\|参见 SEE ALSO\\|參見 SEE ALSO\\)"
  "Regular expression for SEE ALSO heading (or your equivalent).
This regexp should not start with a `^' character.")

;; This used to have leading space [ \t]*, but was removed because it
;; causes false page splits on an occasional NAME with leading space
;; inside a manpage.  And `Man-heading-regexp' doesn't have [ \t]* anyway.
(defvar Man-first-heading-regexp "^NAME$\\|^[ \t]*No manual entry for.*$"
  "Regular expression describing first heading on a manpage.
This regular expression should start with a `^' character.")

(defvar Man-reference-regexp
  (concat "\\(" Man-name-regexp
	  "\\(\\([-‐]\n\\)?[ \t]+" Man-name-regexp "\\)*\\)[ \t]*(\\("
	  Man-section-regexp "\\))")
  "Regular expression describing a reference to another manpage.")

(defvar Man-apropos-regexp
  (concat "\\[\\(" Man-name-regexp "\\)\\][ \t]*(\\(" Man-section-regexp "\\))")
  "Regular expression describing a reference to manpages in \"man -k output\".")

(defvar Man-synopsis-regexp "SYNOPSIS"
  "Regular expression for SYNOPSIS heading (or your equivalent).
This regexp should not start with a `^' character.")

(defvar Man-files-regexp "FILES\\>"
  ;; Add \> so as not to match mount(8)'s FILESYSTEM INDEPENDENT MOUNT OPTIONS.
  "Regular expression for FILES heading (or your equivalent).
This regexp should not start with a `^' character.")

(defvar Man-include-regexp "#[ \t]*include[ \t]*"
  "Regular expression describing the #include (directive of cpp).")

(defvar Man-file-name-regexp "[^<>\", \t\n]+"
  "Regular expression describing <> in #include line (directive of cpp).")

(defvar Man-normal-file-prefix-regexp "[/~$]"
  "Regular expression describing a file path appeared in FILES section.")

(defvar Man-header-regexp
  (concat "\\(" Man-include-regexp "\\)"
          "[<\"]"
          "\\(" Man-file-name-regexp "\\)"
          "[>\"]")
  "Regular expression describing references to header files.")

(defvar Man-normal-file-regexp
  (concat Man-normal-file-prefix-regexp Man-file-name-regexp)
  "Regular expression describing references to normal files.")

;; This includes the section as an optional part to catch hyphenated
;; references to manpages.
(defvar Man-hyphenated-reference-regexp
  (concat "\\(" Man-name-regexp "\\)\\((\\(" Man-section-regexp "\\))\\)?")
  "Regular expression describing a reference in the SEE ALSO section.")

(defcustom Man-switches ""
  "Switches passed to the man command, as a single string.
For example, the -a switch lets you see all the manpages for a
specified subject, if your `man' program supports it."
  :type 'string)

(defvar Man-specified-section-option
  (if (string-match "-solaris[0-9.]*$" system-configuration)
      "-s"
    "")
  "Option that indicates a specified a manual section name.")

(defvar Man-support-local-filenames 'auto-detect
  "Internal cache for the value of the function `Man-support-local-filenames'.
`auto-detect' means the value is not yet determined.
Otherwise, the value is whatever the function
`Man-support-local-filenames' should return.")

(defcustom man-imenu-title "Contents"
  "The title to use if man adds a Contents menu to the menubar."
  :version "24.4"
  :type 'string)


;; faces

(defgroup man-faces nil
  "Man mode faces, used by \\[man]."
  :prefix "Man-"
  :group 'man)

(defface Man-overstrike
  '((t (:inherit bold)))
  "Face to use when fontifying overstrike."
  :group 'man-faces
  :version "24.3")

(defface Man-underline
  '((t (:inherit underline)))
  "Face to use when fontifying underlining."
  :group 'man-faces
  :version "24.3")

(defface Man-reverse
  '((t (:inherit highlight)))
  "Face to use when fontifying reverse video."
  :group 'man-faces
  :version "24.3")


;; other variables and keymap initializations
(defvar-local Man-original-frame nil)
(defvar-local Man-arguments nil)
(put 'Man-arguments 'permanent-local t)

(defvar-local Man--sections nil)
(defvar-local Man--refpages nil)
(defvar-local Man-page-list nil)
(defvar-local Man-current-page 0)
(defvar-local Man-page-mode-string "1 of 1")

(defconst Man-sysv-sed-script "\
/\b/ {	s/_\b//g
	s/\b_//g
        s/o\b+/o/g
        s/+\bo/o/g
	:ovstrk
	s/\\(.\\)\b\\1/\\1/g
	t ovstrk
	}
/\e\\[[0-9][0-9]*m/ s///g"
  "Script for sysV-like sed to nuke backspaces and ANSI codes from manpages.")

(defconst Man-berkeley-sed-script "\
/\b/ {	s/_\b//g\\
	s/\b_//g\\
        s/o\b+/o/g\\
        s/+\bo/o/g\\
	:ovstrk\\
	s/\\(.\\)\b\\1/\\1/g\\
	t ovstrk\\
	}\\
/\e\\[[0-9][0-9]*m/ s///g"
  "Script for berkeley-like sed to nuke backspaces and ANSI codes from manpages.")

(defvar Man-topic-history nil "Topic read history.")

(defvar Man-mode-syntax-table
  (let ((table (copy-syntax-table (standard-syntax-table))))
    (modify-syntax-entry ?. "w" table)
    (modify-syntax-entry ?_ "w" table)
    (modify-syntax-entry ?: "w" table)	; for PDL::Primitive in Perl man pages
    table)
  "Syntax table used in Man mode buffers.")

(defvar-keymap Man-mode-map
  :doc "Keymap for Man mode."
  :suppress t
  :parent (make-composed-keymap button-buffer-map special-mode-map)
  "n"   #'Man-next-section
  "p"   #'Man-previous-section
  "M-n" #'Man-next-manpage
  "M-p" #'Man-previous-manpage
  "."   #'beginning-of-buffer
  "r"   #'Man-follow-manual-reference
  "g"   #'Man-goto-section
  "s"   #'Man-goto-see-also-section
  "k"   #'Man-kill
  "u"   #'Man-update-manpage
  "m"   #'man
  ;; Not all the man references get buttons currently.  The text in the
  ;; manual page can contain references to other man pages
  "RET" #'man-follow

  :menu
  '("Man"
    ["Next Section" Man-next-section t]
    ["Previous Section" Man-previous-section t]
    ["Go To Section..." Man-goto-section t]
    ["Go To \"SEE ALSO\" Section" Man-goto-see-also-section
     :active (cl-member Man-see-also-regexp Man--sections
                        :test #'string-match-p)]
    ["Follow Reference..." Man-follow-manual-reference
     :active Man--refpages
     :help "Go to a manpage referred to in the \"SEE ALSO\" section"]
    "--"
    ["Next Manpage" Man-next-manpage
     :active (> (length Man-page-list) 1)]
    ["Previous Manpage" Man-previous-manpage
     :active (> (length Man-page-list) 1)]
    "--"
    ["Man..." man t]
    ["Kill Buffer" Man-kill t]
    ["Quit" quit-window t]))

;; buttons
(define-button-type 'Man-abstract-xref-man-page
  'follow-link t
  'help-echo "mouse-2, RET: display this man page"
  'func nil
  'action #'Man-xref-button-action)

(defun Man-xref-button-action (button)
  (let ((target (button-get button 'Man-target-string)))
    (funcall
     (button-get button 'func)
     (cond ((null target)
	    (button-label button))
	   ((functionp target)
	    (funcall target (button-start button)))
	   (t target)))))

(define-button-type 'Man-xref-man-page
  :supertype 'Man-abstract-xref-man-page
  'func 'man-follow)


(define-button-type 'Man-xref-header-file
    'action (lambda (button)
              (let ((w (button-get button 'Man-target-string)))
                (unless (Man-view-header-file w)
                  (error "Cannot find header file: %s" w))))
    'follow-link t
    'help-echo "mouse-2: display this header file")

(define-button-type 'Man-xref-normal-file
  'action (lambda (button)
	    (let ((f (concat (file-remote-p default-directory)
                             (substitute-in-file-name
		              (button-get button 'Man-target-string)))))
	      (if (file-exists-p f)
		  (if (file-readable-p f)
		      (view-file f)
		    (error "Cannot read a file: %s" f))
		(error "Cannot find a file: %s" f))))
  'follow-link t
  'help-echo "mouse-2: display this file")


;; ======================================================================
;; utilities

(defun Man-default-directory ()
  "Return a default directory according to `Man-support-remote-systems'."
  ;; Ensure that `default-directory' exists and is readable.
  ;; We assume, that this function is always called inside the `man'
  ;; command, so that we can check `current-prefix-arg' for reverting
  ;; `Man-support-remote-systems'.
  (let ((result default-directory)
        (remote (if current-prefix-arg
                    (not Man-support-remote-systems)
                  Man-support-remote-systems)))

    ;; Use a local directory if remote isn't possible.
    (when (and (file-remote-p default-directory)
               (not (and remote
                         ;; TODO:: Test that remote processes are supported.
                         )))
      (setq result (expand-file-name "~/")))

    ;; Check, whether the directory is accessible.
    (if (file-accessible-directory-p result)
        result
      (expand-file-name (concat (file-remote-p result) "~/")))))

(defun Man-shell-file-name ()
  "Return a proper shell file name, respecting remote directories."
  (if (connection-local-p shell-file-name)
      (connection-local-value shell-file-name)
    "/bin/sh"))

(defun Man-header-file-path ()
  "Return the C header file search path that Man should use.
Normally, this is the value of the user option `Man-header-file-path',
but when the man page is formatted on a remote system (see
`Man-support-remote-systems'), this function tries to figure out the
list of directories where the remote system has the C header files."
  (let ((remote-id (file-remote-p default-directory)))
    (if (null remote-id)
        ;; The local case.
        (if (not (eq t Man-header-file-path))
            Man-header-file-path
          (require 'ffap)
          (defvar ffap-c-path)
          ffap-c-path)
      ;; The remote case.  Use connection-local variables.
      (mapcar
       (lambda (elt) (concat remote-id elt))
       (with-connection-local-variables
        (or (and (local-variable-p 'Man-header-file-path (current-buffer))
                 Man-header-file-path)
            (setq-connection-local
             Man-header-file-path
             (let ((arch (with-temp-buffer
                           (when (zerop (ignore-errors
                                          (process-file "gcc" nil '(t nil) nil
                                                        "-print-multiarch")))
                             (goto-char (point-min))
                             (buffer-substring (point) (line-end-position)))))
                   (base '("/usr/include" "/usr/local/include")))
               (if (zerop (length arch))
                   base
                 (append
                  base (list (expand-file-name arch "/usr/include"))))))))))))

(defun Man-init-defvars ()
  "Used for initializing variables based on display's color support.
This is necessary if one wants to dump man.el with Emacs."

  ;; Avoid possible error in call-process by using a directory that must exist.
  (let ((default-directory "/"))
    (setq Man-sed-script
	  (cond
	   (Man-fontify-manpage-flag
	    nil)
	   ((eq 0 (call-process Man-sed-command nil nil nil Man-sysv-sed-script))
	    Man-sysv-sed-script)
	   ((eq 0 (call-process Man-sed-command nil nil nil Man-berkeley-sed-script))
	    Man-berkeley-sed-script)
	   (t
	    nil))))

  (setq Man-filter-list
	;; Avoid trailing nil which confuses customize.
        (apply #'list
	 (cons
	  Man-sed-command
	  (if (eq system-type 'windows-nt)
	      ;; Windows needs ".." quoting, not '..'.
	      (list
	       "-e \"/Reformatting page.  Wait/d\""
	       "-e \"/Reformatting entry.  Wait/d\""
	       "-e \"/^[ \t][ \t]*-[ \t][0-9]*[ \t]-[ \t]*Formatted:.*[0-9]$/d\""
	       "-e \"/^[ \t]*Page[ \t][0-9]*.*(printed[ \t][0-9\\/]*)$/d\""
	       "-e \"/^Printed[ \t][0-9].*[0-9]$/d\""
	       "-e \"/^[ \t]*X[ \t]Version[ \t]1[01].*Release[ \t][0-9]/d\""
	       "-e \"/^[A-Za-z].*Last[ \t]change:/d\""
	       "-e \"/[ \t]*Copyright [0-9]* UNIX System Laboratories, Inc.$/d\""
	       "-e \"/^[ \t]*Rev\\..*Page [0-9][0-9]*$/d\"")
	    (list
	     (if Man-sed-script
		 (concat "-e '" Man-sed-script "'")
	       "")
<<<<<<< HEAD
             ;; Use octal numbers.  Otherwise, \032 (Ctrl-Z) would
             ;; suspend remote connections.
=======
>>>>>>> 6f30b958
	     "-e '/^[[:cntrl:]][[:cntrl:]]*$/d'"
	     "-e '/\e[789]/s///g'"
	     "-e '/Reformatting page.  Wait/d'"
	     "-e '/Reformatting entry.  Wait/d'"
	     "-e '/^[ \t]*Hewlett-Packard[ \t]Company[ \t]*-[ \t][0-9]*[ \t]-/d'"
	     "-e '/^[ \t]*Hewlett-Packard[ \t]*-[ \t][0-9]*[ \t]-.*$/d'"
	     "-e '/^[ \t][ \t]*-[ \t][0-9]*[ \t]-[ \t]*Formatted:.*[0-9]$/d'"
	     "-e '/^[ \t]*Page[ \t][0-9]*.*(printed[ \t][0-9\\/]*)$/d'"
	     "-e '/^Printed[ \t][0-9].*[0-9]$/d'"
	     "-e '/^[ \t]*X[ \t]Version[ \t]1[01].*Release[ \t][0-9]/d'"
	     "-e '/^[A-Za-z].*Last[ \t]change:/d'"
	     "-e '/^Sun[ \t]Release[ \t][0-9].*[0-9]$/d'"
	     "-e '/[ \t]*Copyright [0-9]* UNIX System Laboratories, Inc.$/d'"
	     "-e '/^[ \t]*Rev\\..*Page [0-9][0-9]*$/d'"
	     )))
	 ;; Windows doesn't support multi-line commands, so don't
	 ;; invoke Awk there.
	 (unless (eq system-type 'windows-nt)
	   (cons
	    Man-awk-command
	    (list
	     "'\n"
	     "BEGIN { blankline=0; anonblank=0; }\n"
	     "/^$/ { if (anonblank==0) next; }\n"
	     "{ anonblank=1; }\n"
	     "/^$/ { blankline++; next; }\n"
	     "{ if (blankline>0) { print \"\"; blankline=0; } print $0; }\n"
	     "'"
	     )))
	 (if (not Man-uses-untabify-flag)
	     ;; The outer list will be stripped off by apply.
	     (list (cons
		    Man-untabify-command
		    Man-untabify-command-args))
	   )))
)

(defsubst Man-make-page-mode-string ()
  "Formats part of the mode line for Man mode."
  (format "%s page %d of %d"
	  (or (nth 2 (nth (1- Man-current-page) Man-page-list))
	      "")
	  Man-current-page
	  (length Man-page-list)))

(defsubst Man-build-man-command ()
  "Builds the entire background manpage and cleaning command."
  (let ((command (concat manual-program " " Man-switches
                         (cond
                          ;; Already has %s
                          ((string-match "%s" manual-program) "")
                          ;; Stock MS-DOS shells cannot redirect stderr;
                          ;; `call-process' below sends it to /dev/null,
                          ;; so we don't need `2>' even with DOS shells
                          ;; which do support stderr redirection.
                          ((not (fboundp 'make-process)) " %s")
                          ((concat " %s 2>" null-device
                                   ;; Some MS-Windows ports of Groff
                                   ;; try to read stdin after exhausting
                                   ;; the command-line arguments; make
                                   ;; them exit if/when they do.
                                   (if (eq system-type 'windows-nt)
                                       (concat " <" null-device)))))))
	(flist Man-filter-list))
    (while (and flist (car flist))
      (let ((pcom (car (car flist)))
	    (pargs (cdr (car flist))))
	(setq command
	      (concat command " | " pcom " "
		      (mapconcat (lambda (phrase)
				   (if (not (stringp phrase))
				       (error "Malformed Man-filter-list"))
				   phrase)
				 pargs " ")))
        (setq flist (cdr flist))))
    command))


(defun Man-translate-cleanup (string)
  "Strip leading, trailing and middle spaces."
  (when (stringp string)
    ;;  Strip leading and trailing
    (if (string-match "^[ \t\f\r\n]*\\(.+[^ \t\f\r\n]\\)" string)
        (setq string (match-string 1 string)))
    ;; middle spaces
    (setq string (replace-regexp-in-string "[\t\r\n]" " " string))
    (setq string (replace-regexp-in-string "  +" " " string))
    string))

(defun Man-translate-references (ref)
  "Translates REF from \"chmod(2V)\" to \"2v chmod\" style.
Leave it as is if already in that style.  Possibly downcase and
translate the section (see the `Man-downcase-section-letters-flag'
and the `Man-section-translations-alist' variables)."
  (let ((name "")
        (section "")
        (slist Man-section-translations-alist))
    (setq ref (Man-translate-cleanup ref))
    (cond
     ;; "chmod(2V)" case ?
     ((string-match (concat "^" Man-reference-regexp "$") ref)
      (setq name (replace-regexp-in-string "[\n\t ]" "" (match-string 1 ref))
	    section (match-string 4 ref)))
     ;; "2v chmod" case ?
     ((string-match (concat "^\\(" Man-section-regexp
			    "\\) +\\(" Man-name-regexp "\\)$") ref)
      (setq name (match-string 2 ref)
	    section (match-string 1 ref))))
    (if (string= name "")
        ;; see Bug#66390
        (mapconcat #'identity
                   (mapcar #'shell-quote-argument
                           (split-string ref "\\s-+"))
                   " ")                 ; Return the reference as is
      (if Man-downcase-section-letters-flag
	  (setq section (downcase section)))
      (while slist
	(let ((s1 (car (car slist)))
	      (s2 (cdr (car slist))))
	  (setq slist (cdr slist))
	  (if Man-downcase-section-letters-flag
	      (setq s1 (downcase s1)))
	  (if (not (string= s1 section)) nil
	    (setq section (if Man-downcase-section-letters-flag
			      (downcase s2)
			    s2)
		  slist nil))))
      (concat Man-specified-section-option section " " name))))

(defun Man-support-local-filenames ()
  "Return non-nil if the man command supports local filenames.
Different man programs support this feature in different ways.
The default Debian man program (\"man-db\") has a `--local-file'
\(or `-l') option for this purpose.  The default Red Hat man
program has no such option, but interprets any name containing
a \"/\" as a local filename.  The function returns either `man-db',
`man', or nil."
  (if (eq Man-support-local-filenames 'auto-detect)
      (with-connection-local-variables
        (or (and (local-variable-p 'Man-support-local-filenames (current-buffer))
                 Man-support-local-filenames)
            (setq-connection-local
             Man-support-local-filenames
             (with-temp-buffer
               (let ((default-directory (Man-default-directory)))
                 (ignore-errors
                   (process-file manual-program nil t nil "--help")))
               (cond ((search-backward "--local-file" nil 'move)
                      'man-db)
                     ;; This feature seems to be present in at least
                     ;; ver 1.4f, which is about 20 years old.  I
                     ;; don't know if this version has an official
                     ;; name?
                     ((looking-at "^man, versione? [1-9]")
                      'man))))))
    Man-support-local-filenames))


;; ======================================================================
;; default man entry: get word near point

(defun Man-default-man-entry (&optional pos)
  "Guess default manual entry based on the text near position POS.
POS defaults to `point'."
  (let (word start column distance)
    (save-excursion
      (when pos (goto-char pos))
      (setq pos (point))
      ;; The default title is the nearest entry-like object before or
      ;; after POS.
      (if (and (skip-chars-backward " \ta-zA-Z0-9+")
	       (not (zerop (skip-chars-backward "(")))
	       ;; Try to handle the special case where POS is on a
	       ;; section number.
	       (looking-at
		(concat "([ \t]*\\(" Man-section-regexp "\\)[ \t]*)"))
	       ;; We skipped a valid section number backwards, look at
	       ;; preceding text.
	       (or (and (skip-chars-backward ",; \t")
			(not (zerop (skip-chars-backward "-a-zA-Z0-9._+:"))))
		   ;; Not a valid entry, move POS after closing paren.
		   (not (setq pos (match-end 0)))))
	  ;; We have a candidate, make `start' record its starting
	  ;; position.
	  (setq start (point))
	;; Otherwise look at char before POS.
	(goto-char pos)
	(if (not (zerop (skip-chars-backward "-a-zA-Z0-9._+:")))
	    ;; Our candidate is just before or around POS.
	    (setq start (point))
	  ;; Otherwise record the current column and look backwards.
	  (setq column (current-column))
	  (skip-chars-backward ",; \t")
	  ;; Record the distance traveled.
	  (setq distance (- column (current-column)))
	  (when (looking-back
		 (concat "([ \t]*\\(?:" Man-section-regexp "\\)[ \t]*)")
                 (line-beginning-position))
	    ;; Skip section number backwards.
	    (goto-char (match-beginning 0))
	    (skip-chars-backward " \t"))
	  (if (not (zerop (skip-chars-backward "-a-zA-Z0-9._+:")))
	      (progn
		;; We have a candidate before POS ...
		(setq start (point))
		(goto-char pos)
		(if (and (skip-chars-forward ",; \t")
			 (< (- (current-column) column) distance)
			 (looking-at "[-a-zA-Z0-9._+:]"))
		    ;; ... but the one after POS is better.
		    (setq start (point))
		  ;; ... and anything after POS is worse.
		  (goto-char start)))
	    ;; No candidate before POS.
	    (goto-char pos)
	    (skip-chars-forward ",; \t")
	    (setq start (point)))))
      ;; We have found a suitable starting point, try to skip at least
      ;; one character.
      (skip-chars-forward "-a-zA-Z0-9._+:")
      (setq word (buffer-substring-no-properties start (point)))
      ;; If there is a continuation at the end of line, check the
      ;; following line too, eg:
      ;;     see this-
      ;;     command-here(1)
      ;; Note: This code gets executed iff our entry is after POS.
      (when (looking-at
             (concat
              "‐?[ \t\r\n]+\\([-a-zA-Z0-9._+:]+\\)(" Man-section-regexp ")"))
        (let ((1st-part word))
          (setq word (concat word (match-string-no-properties 1)))
          ;; If they use -Tascii, we cannot know whether a hyphen at
          ;; EOL is or isn't part of the referenced manpage name.
          ;; Heuristics: if the part of the manpage before the hyphen
          ;; doesn't include a hyphen, we consider the hyphen to be
          ;; added by troff, and remove it.
          (or (not (eq (string-to-char (substring 1st-part -1)) ?-))
              (string-search "-" (substring 1st-part 0 -1))
              (setq word (string-replace "-" "" word))))
	;; Make sure the section number gets included by the code below.
	(goto-char (match-end 1)))
      (when (string-match "[-._‐]+$" word)
	(setq word (substring word 0 (match-beginning 0))))
      ;; The following was commented out since the preceding code
      ;; should not produce a leading "*" in the first place.
;;;       ;; If looking at something like *strcat(... , remove the '*'
;;;       (when (string-match "^*" word)
;;; 	(setq word (substring word 1)))
	(concat
	 word
	 (and (not (string-equal word ""))
	      ;; If looking at something like ioctl(2) or brc(1M),
	      ;; include the section number in the returned value.
	      (looking-at
	       (concat "[ \t]*([ \t]*\\(" Man-section-regexp "\\)[ \t]*)"))
	      (format "(%s)" (match-string-no-properties 1)))))))


;; ======================================================================
;; Top level command and background process sentinel

;; This alias was originally for compatibility with older versions.
;; Some users got used to having it, so we will not remove it.
;;;###autoload
(defalias 'manual-entry 'man)

(defvar Man-completion-cache nil
  ;; On my machine, "man -k" is so fast that a cache makes no sense,
  ;; but apparently that's not the case in all cases, so let's add a cache.
  "Cache of completion table of the form (PREFIX . TABLE).")

(defvar Man-man-k-use-anchor
  ;; man-db or man-1.*
  (memq system-type '(gnu gnu/linux gnu/kfreebsd))
  "If non-nil prepend ^ to the prefix passed to \"man -k\" for completion.
The value should be nil if \"man -k ^PREFIX\" may omit some man
pages whose names start with PREFIX.

Currently, the default value depends on `system-type' and is
non-nil where the standard man programs are known to behave
properly.  Setting the value to nil always gives correct results
but computing the list of completions may take a bit longer.")

(defun Man-parse-man-k ()
  "Parse \"man -k\" output and return the list of page names.

The current buffer should contain the output of a command of the
form \"man -k keyword\", which is traditionally also available with
apropos(1).

While POSIX man(1p) is a bit vague about what to expect here,
this function tries to parse some commonly used formats, which
can be described in the following informal way, with square brackets
indicating optional parts and whitespace being interpreted
somewhat loosely.

foo[, bar [, ...]] [other stuff] (sec) - description
foo(sec)[, bar(sec) [, ...]] [other stuff] - description"
  (goto-char (point-min))
  ;; See man-tests for data about which systems use which format (hopefully we
  ;; will be able to simplify the code if/when some of those formats aren't
  ;; used any more).
  (let (table)
    (while (search-forward-regexp "^\\([^ \t,\n]+\\)\\(.*?\\)\
\\(?:[ \t]\\(([^ \t,\n]+?)\\)\\)?\\(?:[ \t]+- ?\\(.*\\)\\)?$" nil t)
      (let ((section (match-string 3))
	    (description (match-string 4))
	    (bound (match-end 2)))
        (goto-char (match-end 1))
	(while
            (progn
              ;; The first regexp grouping may already match the section
              ;; tacked on to the name, which is ok since for the formats we
              ;; claim to support the third (non-shy) grouping does not
              ;; match in this case, i.e., section is nil.
              (push (propertize (concat (match-string 1) section)
                                'help-echo description)
                    table)
              (search-forward-regexp "\\=, *\\([^ \t,]+\\)" bound t)))))
    (nreverse table)))

(defvar Man-man-k-flags
  ;; It's not clear which man page will "always" be available, `man -k man'
  ;; seems like the safest choice, but `man -k apropos' seems almost as safe
  ;; and usually returns a much shorter output.
  (with-temp-buffer
    (with-demoted-errors "%S"
      (call-process manual-program nil t nil "-k" "apropos"))
    (let ((lines (count-lines (point-min) (point-max)))
          (completions (Man-parse-man-k)))
      (if (>= (length completions) lines)
          '("-k") ;; "-k" seems to return sane results: look no further!
        (erase-buffer)
        ;; Try "-k -l" (bug#73656).
        (with-demoted-errors "%S" (call-process manual-program nil t nil
                                                "-k" "-l" "apropos"))
        (let ((lines (count-lines (point-min) (point-max)))
              (completions (Man-parse-man-k)))
          (if (and (> lines 0) (>= (length completions) lines))
              '("-k" "-l") ;; "-k -l" seems to return sane results.
            '("-k"))))))
  "List of arguments to pass to get the expected \"man -k\" output.")

(defun Man-completion-table (string pred action)
  (cond
   ;; This ends up returning t for pretty much any string, and hence leads to
   ;; spurious "complete but not unique" messages.  And since `man' doesn't
   ;; require-match anyway, there's not point being clever.
   ;;((eq action 'lambda) (not (string-match "([^)]*\\'" string)))
   ((equal string "-k")
    ;; Let SPC (minibuffer-complete-word) insert the space.
    (complete-with-action action '("-k ") string pred))
   (t
    (let ((table (cdr Man-completion-cache))
          (section nil)
          (prefix string))
      (when (string-match "\\`\\([[:digit:]].*?\\) " string)
        (setq section (match-string 1 string))
        (setq prefix (substring string (match-end 0))))
      (unless (and Man-completion-cache
                   (string-prefix-p (car Man-completion-cache) prefix))
        (with-temp-buffer
          ;; In case inherited doesn't exist.
          (setq default-directory (Man-default-directory))
          ;; Actually for my `man' the arg is a regexp.
          ;; POSIX says it must be ERE and "man-db" seems to agree,
          ;; whereas under macOS it seems to be BRE-style and doesn't
          ;; accept backslashes at all.  Let's not bother to
          ;; quote anything.
          (with-environment-variables
              (("COLUMNS" "999"))       ; don't truncate long names
            ;; manual-program might not even exist.  And since it's
            ;; run differently in Man-getpage-in-background, an error
            ;; here may not necessarily mean that we'll also get an
            ;; error later.
            (when (eq 0
                      (ignore-errors
                        (apply
                         #'process-file
                         manual-program nil '(t nil) nil
                         ;; FIXME: When `process-file' runs on a remote hosts,
                         ;; `Man-man-k-flags' may be wrong.
                         `(,@Man-man-k-flags
                           ,(concat (when (or Man-man-k-use-anchor
                                                (string-equal prefix ""))
                                        "^")
                                      (if (string-equal prefix "")
                                          prefix
                                        ;; FIXME: shell-quote-argument
                                        ;; is not entirely
                                        ;; appropriate: we actually
                                        ;; need to quote ERE here.
                                        ;; But we don't have that, and
                                        ;; shell-quote-argument does
                                        ;; the job...
                                      (shell-quote-argument prefix)))))))
              (setq table (Man-parse-man-k)))))
	;; Cache the table for later reuse.
        (when table
          (setq Man-completion-cache (cons prefix table))))
      ;; The table may contain false positives since the match is made
      ;; by "man -k" not just on the manpage's name.
      (if section
          (let ((re (concat "(" (regexp-quote section) ")\\'")))
            (dolist (comp (prog1 table (setq table nil)))
              (if (string-match re comp)
                  (push (substring comp 0 (match-beginning 0)) table)))
            (completion-table-with-context (concat section " ") table
                                           prefix pred action))
        ;; If the current text looks like a possible section name,
        ;; then add a completion entry that just adds a space so SPC
        ;; can be used to insert a space.
        (if (string-match "\\`[[:digit:]]" string)
            (push (concat string " ") table))
        (let ((res (complete-with-action action table string pred)))
          ;; In case we're completing to a single name that exists in
          ;; several sections, the longest prefix will look like "foo(".
          (if (and (stringp res)
                   (string-match "([^(]*\\'" res)
                   ;; In case the paren was already in `prefix', don't
                   ;; remove it.
                   (> (match-beginning 0) (length prefix)))
              (substring res 0 (match-beginning 0))
            res)))))))

;;;###autoload
(defun man (man-args)
  "Get a Un*x manual page and put it in a buffer.
This command is the top-level command in the man package.
It runs a Un*x command to retrieve and clean a manpage in the
background and places the results in a `Man-mode' browsing
buffer.  The variable `Man-width' defines the number of columns in
formatted manual pages.  The buffer is displayed immediately.
The variable `Man-notify-method' defines how the buffer is displayed.
If a buffer already exists for this man page, it will be displayed
without running the man command.

For a manpage from a particular section, use either of the
following.  \"cat(1)\" is how cross-references appear and is
passed to man as \"1 cat\".

    cat(1)
    1 cat

To see manpages from all sections related to a subject, use an
\"all pages\" option (which might be \"-a\" if it's not the
default), then step through with `Man-next-manpage' (\\<Man-mode-map>\\[Man-next-manpage]) etc.
Add to `Man-switches' to make this option permanent.

    -a chmod

An explicit filename can be given too.  Use -l if it might
otherwise look like a page name.

    /my/file/name.1.gz
    -l somefile.1

An \"apropos\" query with -k gives a buffer of matching page
names or descriptions.  The pattern argument is usually an
\"grep -E\" style regexp.

    -k pattern

Note that in some cases you will need to use \\[quoted-insert] to quote the
SPC character in the above examples, because this command attempts
to auto-complete your input based on the installed manual pages.

If `default-directory' is remote, and `Man-support-remote-systems'
is non-nil, this command formats the man page on the remote system.
A prefix argument reverses the value of `Man-support-remote-systems'
for the current invocation."

  (interactive
   (list (let* ((default-entry (Man-default-man-entry))
		;; ignore case because that's friendly for bizarre
		;; caps things like the X11 function names and because
		;; "man" itself is case-insensitive on the command line
		;; so you're accustomed not to bother about the case
		;; ("man -k" is case-insensitive similarly, so the
		;; table has everything available to complete)
		(completion-ignore-case t)
		(input
                 (cl-flet ((read ()
                             (completing-read
                              (format-prompt "Manual entry"
                                             (and (not (equal default-entry ""))
                                                  default-entry))
                              #'Man-completion-table
                              nil nil nil 'Man-topic-history default-entry)))
                   (if Man-cache-completion-results-flag
                       (read)
                     (let ((Man-completion-cache)) (read))))))
	   (if (string= input "")
	       (error "No man args given")
	     input))))

  ;; Possibly translate the "subject(section)" syntax into the
  ;; "section subject" syntax and possibly downcase the section.
  (setq man-args (Man-translate-references man-args))

  (Man-getpage-in-background man-args))

;;;###autoload
(defun man-follow (man-args)
  "Get a Un*x manual page of the item under point and put it in a buffer."
  (interactive (list (Man-default-man-entry)) man-common)
  (if (or (not man-args)
	  (string= man-args ""))
      (error "No item under point")
    (man man-args)))

(defvar Man-columns nil)

(defun Man-columns ()
  (let ((width (cond
                ((and (integerp Man-width) (> Man-width 0))
                 Man-width)
                (Man-width
                 (let ((window (get-buffer-window nil t)))
                   (frame-width (and window (window-frame window)))))
                (t
                 (window-width (get-buffer-window nil t))))))
    (when (and (integerp Man-width-max)
               (> Man-width-max 0))
      (setq width (min width Man-width-max)))
    width))

(defmacro Man-start-calling (&rest body)
  "Start the man command in `body' after setting up the environment."
  (declare (debug t))
  `(let ((process-environment (copy-sequence process-environment))
	;; The following is so Awk script gets \n intact
	;; But don't prevent decoding of the outside.
	(coding-system-for-write 'raw-text-unix)
	;; We must decode the output by a coding system that the
	;; system's locale suggests in multibyte mode.
	(coding-system-for-read
         (or coding-system-for-read  ; allow overriding with "C-x RET c"
             Man-coding-system
             locale-coding-system))
	;; Avoid possible error by using a directory that always exists.
	(default-directory (Man-default-directory)))
    ;; Prevent any attempt to use display terminal fanciness.
    (setenv "TERM" "dumb")
    ;; In Debian Woody, at least, we get overlong lines under X
    ;; unless COLUMNS or MANWIDTH is set.  This isn't a problem on
    ;; a tty.  man(1) says:
    ;;        MANWIDTH
    ;;               If $MANWIDTH is set, its value is used as the line
    ;;               length for which manual pages should be formatted.
    ;;               If it is not set, manual pages will be formatted
    ;;               with a line length appropriate to the current
    ;;               terminal (using an ioctl(2) if available, the value
    ;;               of $COLUMNS, or falling back to 80 characters if
    ;;               neither is available).
    (when (or window-system
	      (not (or (getenv "MANWIDTH") (getenv "COLUMNS"))))
      ;; Since the page buffer is displayed beforehand,
      ;; we can select its window and get the window/frame width.
      (setq-local Man-columns (Man-columns))
      (setenv "COLUMNS" (number-to-string Man-columns)))
    ;; Since man-db 2.4.3-1, man writes plain text with no escape
    ;; sequences when stdout is not a tty.	In 2.5.0, the following
    ;; env-var was added to allow control of this (see Debian Bug#340673).
    (setenv "MAN_KEEP_FORMATTING" "1")
    ,@body))

(defun Man-getpage-in-background (topic)
  "Use TOPIC to build and fire off the manpage and cleaning command.
Return the buffer in which the manpage will appear."
  (let* ((default-directory (Man-default-directory))
         (man-args topic)
	 (bufname
          (if (file-remote-p default-directory)
              (format "*Man %s %s*" (file-remote-p default-directory) man-args)
            (format "*Man %s*" man-args)))
	 (buffer (get-buffer bufname)))
    (if buffer
	(Man-notify-when-ready buffer)
      (message "Invoking %s %s in the background" manual-program man-args)
      (setq buffer (generate-new-buffer bufname))
      (Man-notify-when-ready buffer)
      (with-current-buffer buffer
	(setq buffer-undo-list t)
	(setq Man-original-frame (selected-frame))
	(setq Man-arguments man-args)
	(Man-mode)
	(setq mode-line-process
	      (concat " " (propertize (if Man-fontify-manpage-flag
					  "[formatting...]"
					"[cleaning...]")
				      'face 'mode-line-emphasis)))
	(Man-start-calling
	 (if (and (fboundp 'make-process)
                  (not Man-prefer-synchronous-call))
	     (let ((proc (start-file-process
			  manual-program buffer
			  (Man-shell-file-name)
			  shell-command-switch
			  (format (Man-build-man-command) man-args))))
	       (set-process-sentinel proc 'Man-bgproc-sentinel)
	       (set-process-filter proc 'Man-bgproc-filter))
	   (let* ((inhibit-read-only t)
		  (exit-status
		   (process-file
                    (Man-shell-file-name) nil (list buffer nil) nil
		    shell-command-switch
		    (format (Man-build-man-command) man-args)))
		  (msg ""))
	     (or (and (numberp exit-status)
		      (= exit-status 0))
		 (and (numberp exit-status)
		      (setq msg
			    (format "exited abnormally with code %d"
				    exit-status)))
		 (setq msg exit-status))
	     (man--maybe-fontify-manpage)
	     (Man-bgproc-sentinel (cons buffer exit-status) msg))))))
    buffer))

(defun Man-update-manpage ()
  "Reformat current manpage by calling the man command again synchronously."
  (interactive nil man-common)
  (when (eq Man-arguments nil)
    ;;this shouldn't happen unless it is not in a Man buffer."
    (error "Man-arguments not initialized"))
  (let ((old-pos (point))
	(text (current-word))
	(old-size (buffer-size))
	(inhibit-read-only t)
	(buffer-read-only nil))
    (erase-buffer)
    (Man-start-calling
     (process-file
      (Man-shell-file-name) nil (list (current-buffer) nil) nil
      shell-command-switch
      (format (Man-build-man-command) Man-arguments)))
    (man--maybe-fontify-manpage)
    (goto-char old-pos)
    ;;restore the point, not strictly right.
    (unless (or (eq text nil) (= old-size (buffer-size)))
      (let ((case-fold-search nil))
	(if (> old-size (buffer-size))
	    (search-backward text nil t))
	(search-forward text nil t)))))

(defvar Man--window-state-change-timer nil)

(defun Man--window-state-change (window)
  (unless (integerp Man-width)
    (when (timerp Man--window-state-change-timer)
      (cancel-timer Man--window-state-change-timer))
    (setq Man--window-state-change-timer
          (run-with-idle-timer 1 nil #'Man-fit-to-window window))))

(defun Man-fit-to-window (window)
  "Adjust width of the buffer to fit columns into WINDOW boundaries."
  (when (window-live-p window)
    (with-current-buffer (window-buffer window)
      (when (and (derived-mode-p 'Man-mode)
                 Man-columns
                 (not (eq Man-columns (Man-columns))))
        (let ((proc (get-buffer-process (current-buffer))))
          (unless (and proc (not (eq (process-status proc) 'exit)))
            (Man-update-manpage)))))))

(defun Man-notify-when-ready (man-buffer)
  "Notify the user when MAN-BUFFER is ready.
See the variable `Man-notify-method' for the different notification behaviors."
  (let ((saved-frame (with-current-buffer man-buffer
		       Man-original-frame)))
    (pcase Man-notify-method
      ('newframe
       ;; Since we run asynchronously, perhaps while Emacs is waiting
       ;; for input, we must not leave a different buffer current.  We
       ;; can't rely on the editor command loop to reselect the
       ;; selected window's buffer.
       (save-excursion
         (let ((frame (make-frame Man-frame-parameters)))
           (set-window-buffer (frame-selected-window frame) man-buffer)
           (set-window-dedicated-p (frame-selected-window frame) t)
           (or (display-multi-frame-p frame)
               (select-frame frame)))))
      ('pushy
       (switch-to-buffer man-buffer))
      ('bully
       (and (frame-live-p saved-frame)
            (select-frame saved-frame))
       (pop-to-buffer man-buffer)
       (delete-other-windows))
      ('aggressive
       (and (frame-live-p saved-frame)
            (select-frame saved-frame))
       (pop-to-buffer man-buffer))
      ('friendly
       (and (frame-live-p saved-frame)
            (select-frame saved-frame))
       (display-buffer man-buffer 'not-this-window))
      ('thrifty
       (and (frame-live-p saved-frame)
            (select-frame saved-frame))
       (display-buffer man-buffer '(display-buffer-reuse-mode-window
                                    (mode . Man-mode))))
      ('polite
       (beep)
       (message "Manual buffer %s is ready" (buffer-name man-buffer)))
      ('quiet
       (message "Manual buffer %s is ready" (buffer-name man-buffer)))
      (_ ;; meek
       (message ""))
      )))

(defun Man-softhyphen-to-minus ()
  ;; \255 is SOFT HYPHEN in Latin-N.  Versions of Debian man, at
  ;; least, emit it even when not in a Latin-N locale.
  (unless (string-prefix-p "latin-" current-language-environment t)
    (goto-char (point-min))
    (while (search-forward "­" nil t) (replace-match "-"))))

(defun Man-fontify-manpage ()
  "Convert overstriking and underlining to the correct fonts.
Same for the ANSI bold and normal escape sequences."
  (interactive nil man-common)
  (goto-char (point-min))
  ;; Fontify ANSI escapes.
  (let ((ansi-color-apply-face-function #'ansi-color-apply-text-property-face)
	(ansi-color-basic-faces-vector Man-ansi-color-basic-faces-vector))
    (ansi-color-apply-on-region (point-min) (point-max)))
  ;; Other highlighting.
  (let ((buffer-undo-list t))
    (if (< (buffer-size) (position-bytes (point-max)))
	;; Multibyte characters exist.
	(progn
	  (goto-char (point-min))
	  (while (and (search-forward "__\b\b" nil t) (not (eobp)))
	    (delete-char -4)
            (put-text-property (point) (1+ (point))
                               'font-lock-face 'Man-underline))
	  (goto-char (point-min))
	  (while (search-forward "\b\b__" nil t)
	    (delete-char -4)
            (put-text-property (1- (point)) (point)
                               'font-lock-face 'Man-underline))))
    (goto-char (point-min))
    (while (and (search-forward "_\b" nil t) (not (eobp)))
      (delete-char -2)
      (put-text-property (point) (1+ (point)) 'font-lock-face 'Man-underline))
    (goto-char (point-min))
    (while (search-forward "\b_" nil t)
      (delete-char -2)
      (put-text-property (1- (point)) (point) 'font-lock-face 'Man-underline))
    (goto-char (point-min))
    (while (re-search-forward "\\(.\\)\\(\b+\\1\\)+" nil t)
      (replace-match "\\1")
      (put-text-property (1- (point)) (point) 'font-lock-face 'Man-overstrike))
    (goto-char (point-min))
    (while (re-search-forward "o\b\\+\\|\\+\bo" nil t)
      (replace-match "o")
      (put-text-property (1- (point)) (point) 'font-lock-face 'bold))
    (goto-char (point-min))
    (while (re-search-forward "[-|]\\(\b[-|]\\)+" nil t)
      (replace-match "+")
      (put-text-property (1- (point)) (point) 'font-lock-face 'bold))
    ;; When the header is longer than the manpage name, groff tries to
    ;; condense it to a shorter line interspersed with ^H.  Remove ^H with
    ;; their preceding chars (but don't put Man-overstrike).  (Bug#5566)
    (goto-char (point-min))
    (while (re-search-forward ".\b" nil t) (delete-char -2))
    (goto-char (point-min))
    ;; Try to recognize common forms of cross references.
    (Man-highlight-references)
    (Man-softhyphen-to-minus)
    (goto-char (point-min))
    (while (re-search-forward Man-heading-regexp nil t)
      (put-text-property (match-beginning 0)
			 (match-end 0)
			 'font-lock-face 'Man-overstrike))))

(defun Man-highlight-references (&optional xref-man-type)
  "Highlight the references on mouse-over.
References include items in the SEE ALSO section,
header file (#include <foo.h>), and files in FILES.
If optional argument XREF-MAN-TYPE is non-nil, it used as the
button type for items in SEE ALSO section.  If it is nil, the
default type, `Man-xref-man-page' is used for the buttons."
  ;; `Man-highlight-references' is used from woman.el, too.
  ;; woman.el doesn't set `Man-arguments'.
  (unless Man-arguments
    (setq Man-arguments ""))
  (if (string-match "-k " Man-arguments)
      (progn
	(Man-highlight-references0 nil Man-reference-regexp 1
                                   #'Man-default-man-entry
				   (or xref-man-type 'Man-xref-man-page))
	(Man-highlight-references0 nil Man-apropos-regexp 1
                                   #'Man-default-man-entry
				   (or xref-man-type 'Man-xref-man-page)))
    (Man-highlight-references0 Man-see-also-regexp Man-reference-regexp 1
                               #'Man-default-man-entry
			       (or xref-man-type 'Man-xref-man-page))
    (Man-highlight-references0 Man-synopsis-regexp Man-header-regexp 0 2
			       'Man-xref-header-file)
    (Man-highlight-references0 Man-files-regexp Man-normal-file-regexp 0 0
			       'Man-xref-normal-file)))

(defun Man-highlight-references0 (start-section regexp button-pos target type)
  ;; Based on `Man-build-references-alist'
  (when (or (null start-section) ;; Search regardless of sections.
            ;; Section header is in this chunk.
            (Man-find-section start-section))
    (let ((end (if start-section
		   (progn
		     (forward-line 1)
		     (back-to-indentation)
		     (save-excursion
		       (Man-next-section 1)
		       (point)))
		 (goto-char (point-min))
		 nil)))
      (while (re-search-forward regexp end t)
        (let ((b (match-beginning button-pos))
              (e (match-end button-pos))
              (match (match-string button-pos)))
          ;; Some lists of references end with ", and ...".  Chop the
          ;; "and" bit off before making a button.
          (when (string-match "\\`and +" match)
            (setq b (+ b (- (match-end 0) (match-beginning 0)))))
	  ;; An overlay button is preferable because the underlying text
	  ;; may have text property highlights (Bug#7881).
	  (make-button
	   b e
	   'type type
	   'Man-target-string (cond
			       ((numberp target)
			        (match-string target))
			       ((functionp target)
			        target)
			       (t nil))))))))

(defun Man-cleanup-manpage (&optional interactive)
  "Remove overstriking and underlining from the current buffer.
Normally skip any jobs that should have been done by the sed script,
but when called interactively, do those jobs even if the sed
script would have done them."
  (interactive "p" man-common)
  (if (or interactive (not Man-sed-script))
      (progn
	(goto-char (point-min))
	(while (search-forward "_\b" nil t) (delete-char -2))
	(goto-char (point-min))
	(while (search-forward "\b_" nil t) (delete-char -2))
	(goto-char (point-min))
	(while (re-search-forward "\\(.\\)\\(\b\\1\\)+" nil t)
	  (replace-match "\\1"))
	(goto-char (point-min))
	(while (re-search-forward "\e\\[[0-9]+m" nil t) (replace-match ""))
	(goto-char (point-min))
	(while (re-search-forward "o\b\\+\\|\\+\bo" nil t) (replace-match "o"))
	))
  (goto-char (point-min))
  (while (re-search-forward "[-|]\\(\b[-|]\\)+" nil t) (replace-match "+"))
  ;; When the header is longer than the manpage name, groff tries to
  ;; condense it to a shorter line interspersed with ^H.  Remove ^H with
  ;; their preceding chars (but don't put Man-overstrike).  (Bug#5566)
  (goto-char (point-min))
  (while (re-search-forward ".\b" nil t) (delete-char -2))
  (Man-softhyphen-to-minus))

(defun man--maybe-fontify-manpage ()
  (if Man-fontify-manpage-flag
      (Man-fontify-manpage)
    (Man-cleanup-manpage)))

(defun Man-bgproc-filter (process string)
  "Manpage background process filter.
When manpage command is run asynchronously, PROCESS is the process
object for the manpage command; when manpage command is run
synchronously, PROCESS is the name of the buffer where the manpage
command is run.  Second argument STRING is the entire string of output."
  (save-excursion
    (let ((Man-buffer (process-buffer process)))
      (if (not (buffer-live-p Man-buffer)) ;; deleted buffer
	  (set-process-buffer process nil)

	(with-current-buffer Man-buffer
	  (let ((inhibit-read-only t)
	        (beg (marker-position (process-mark process))))
	    (save-excursion
	      (goto-char beg)
	      (insert string)
	      (save-restriction
		(narrow-to-region
		 (save-excursion
		   (goto-char beg)
                   ;; Process whole sections (Bug#36927).
                   (Man-previous-section 1)
                   (point))
		 (point))
		(man--maybe-fontify-manpage))
	      (set-marker (process-mark process) (point-max)))))))))

(defun Man-bgproc-sentinel (process msg)
  "Manpage background process sentinel.
When manpage command is run asynchronously, PROCESS is the process
object for the manpage command; when manpage command is run
synchronously, PROCESS is a cons (BUFFER . EXIT-STATUS) of the buffer
where the manpage command has run and the exit status of the manpage
command.  Second argument MSG is the exit message of the manpage
command."
  (let ((asynchronous (processp process))
        Man-buffer process-status exit-status
	(delete-buff nil)
	message)

    (if asynchronous
        (setq Man-buffer     (process-buffer process)
              process-status (process-status process)
              exit-status    (process-exit-status process))
      (setq Man-buffer     (car process)
            process-status 'exit
            exit-status    (cdr process)))

    (if (not (buffer-live-p Man-buffer)) ;; deleted buffer
	(and asynchronous
	     (set-process-buffer process nil))

      (with-current-buffer Man-buffer
	(save-excursion
	  (let ((case-fold-search nil)
                (inhibit-read-only t))
	    (goto-char (point-min))
	    (cond ((or (looking-at "No \\(manual \\)*entry for")
		       (looking-at "[^\n]*: nothing appropriate$"))
		   (setq message (buffer-substring (point)
						   (progn
						     (end-of-line) (point)))
			 delete-buff t))

		  ;; "-k foo", successful exit, but no output (from man-db)
		  ;; ENHANCE-ME: share the check for -k with
		  ;; `Man-highlight-references'.  The \\s- bits here are
		  ;; meant to allow for multiple options with -k among them.
		  ((and (string-match "\\(\\`\\|\\s-\\)-k\\s-" Man-arguments)
			(eq process-status 'exit)
			(= exit-status 0)
			(= (point-min) (point-max)))
		   (setq message (format "%s: no matches" Man-arguments)
			 delete-buff t))

		  ((not (and (eq process-status 'exit)
			     (= exit-status 0)))
		   (or (zerop (length msg))
		       (progn
			 (setq message
			       (concat (buffer-name Man-buffer)
				       ": process "
				       (let ((eos (1- (length msg))))
					 (if (= (aref msg eos) ?\n)
					     (substring msg 0 eos) msg))))
			 (goto-char (point-max))
			 (insert (format "\nprocess %s" msg))))
		   ))
	    (unless delete-buff

	      (run-hooks 'Man-cooked-hook)

	      (Man-build-page-list)
	      (Man-strip-page-headers)
	      (Man-unindent)
	      (Man-goto-page 1 t)

	      (if (not Man-page-list)
		  (let ((args Man-arguments))
		    (setq delete-buff t)

                    ;; Entries hyphenated due to the window's width
                    ;; won't be found in the man database, so remove
                    ;; the hyphenation -- assuming Groff hyphenates
                    ;; either with hyphen-minus (ASCII 45, #x2d),
                    ;; hyphen (#x2010) or soft hyphen (#xad) -- and
                    ;; look again.
		    (if (string-match "[-‐­]" args)
			(let ((str (replace-match "" nil nil args)))
			  (Man-getpage-in-background str))
                      (setq message (format "Can't find the %s manpage"
                                            (Man-page-from-arguments args)))))

		(if Man-fontify-manpage-flag
		    (setq message (format "%s man page formatted"
			                  (Man-page-from-arguments Man-arguments)))
		  (setq message (format "%s man page cleaned up"
			                (Man-page-from-arguments Man-arguments))))
		(unless (and (processp process)
			     (not (eq (process-status process) 'exit)))
		  (setq mode-line-process nil))
		(set-buffer-modified-p nil))))))

      (when delete-buff
        (if (window-live-p (get-buffer-window Man-buffer t))
            (progn
              (quit-restore-window
               (get-buffer-window Man-buffer t) 'kill)
              ;; Ensure that we end up in the correct window.  Which is
              ;; only relevant in rather special cases and if we have
              ;; been called in an asynchronous fashion, see bug#38164.
              (and asynchronous
                   (let ((old-window (old-selected-window)))
                     (when (window-live-p old-window)
                       (select-window old-window)))))
          (kill-buffer Man-buffer)))

      (when message
        (message "%s" message)))))

(defun Man-page-from-arguments (args)
  ;; Skip arguments and only print the page name.
  (mapconcat
   #'identity
   (delete nil
	   (mapcar
	    (lambda (elem)
	      (and (not (string-match "^-" elem))
		   elem))
	    (split-string args " ")))
   " "))


;; ======================================================================
;; set up manual mode in buffer and build alists

(defvar bookmark-make-record-function)

(define-derived-mode man-common special-mode "Man Shared"
  "Parent mode for `Man-mode' like modes.
This mode is here to be inherited by modes that need to use
commands from `Man-mode'.  Used by `woman'.
(In itself, this mode currently does nothing.)"
  :interactive nil)

(define-derived-mode Man-mode man-common "Man"
  "A mode for browsing Un*x manual pages.

The following man commands are available in the buffer:
\\<Man-mode-map>
\\[man]       Prompt to retrieve a new manpage.
\\[Man-follow-manual-reference]       Retrieve reference in SEE ALSO section.
\\[Man-next-manpage]     Jump to next manpage in circular list.
\\[Man-previous-manpage]     Jump to previous manpage in circular list.
\\[Man-next-section]       Jump to next manpage section.
\\[Man-previous-section]       Jump to previous manpage section.
\\[Man-goto-section]       Go to a manpage section.
\\[Man-goto-see-also-section]       Jump to the SEE ALSO manpage section.
\\[quit-window]       Delete the manpage window, bury its buffer.
\\[Man-kill]       Delete the manpage window, kill its buffer.
\\[describe-mode]       Print this help text.

The following variables may be of some use:

`Man-notify-method'		What happens when manpage is ready to display.
`Man-downcase-section-letters-flag' Force section letters to lower case.
`Man-circular-pages-flag'	Treat multiple manpage list as circular.
`Man-section-translations-alist' List of section numbers and their Un*x equiv.
`Man-filter-list'		Background manpage filter command.
`Man-mode-map'			Keymap bindings for Man mode buffers.
`Man-mode-hook'			Normal hook run on entry to Man mode.
`Man-section-regexp'		Regexp describing manpage section letters.
`Man-heading-regexp'		Regexp describing section headers.
`Man-see-also-regexp'		Regexp for SEE ALSO section (or your equiv).
`Man-first-heading-regexp'	Regexp for first heading on a manpage.
`Man-reference-regexp'		Regexp matching a references in SEE ALSO.
`Man-switches'			Background `man' command switches.

The following key bindings are currently in effect in the buffer:
\\{Man-mode-map}"
  (setq buffer-auto-save-file-name nil
	mode-line-buffer-identification
	(list (default-value 'mode-line-buffer-identification)
	      " {" 'Man-page-mode-string "}")
	truncate-lines t)
  (buffer-disable-undo)
  (auto-fill-mode -1)
  (setq imenu-generic-expression (list (list nil Man-heading-regexp 0)))
  (imenu-add-to-menubar man-imenu-title)
  (setq-local outline-regexp Man-heading-regexp)
  (setq-local outline-level (lambda () 1))
  (setq-local bookmark-make-record-function
              #'Man-bookmark-make-record)
  (add-hook 'window-state-change-functions #'Man--window-state-change nil t))

(defun Man-build-section-list ()
  "Build the list of manpage sections."
  (setq Man--sections ())
  (goto-char (point-min))
  (let ((case-fold-search nil))
    (while (re-search-forward Man-heading-regexp nil t)
      (let ((section (match-string 1)))
        (unless (member section Man--sections)
          (push section Man--sections)))
      (forward-line)))
  (setq Man--sections (nreverse Man--sections)))

(defsubst Man-build-references-alist ()
  "Build the list of references (in the SEE ALSO section)."
  (setq Man--refpages nil)
  (save-excursion
    (if (Man-find-section Man-see-also-regexp)
	(let ((start (progn (forward-line 1) (point)))
	      (end (progn
		     (Man-next-section 1)
		     (point)))
	      hyphenated
	      (runningpoint -1))
	  (save-restriction
	    (narrow-to-region start end)
	    (goto-char (point-min))
	    (back-to-indentation)
	    (while (and (not (eobp)) (/= (point) runningpoint))
	      (setq runningpoint (point))
	      (if (re-search-forward Man-hyphenated-reference-regexp end t)
		  (let* ((word (match-string 0))
			 (len (1- (length word))))
		    (if hyphenated
			(setq word (concat hyphenated word)
			      hyphenated nil
			      ;; Update len, in case a reference spans
			      ;; more than two lines (paranoia).
			      len (1- (length word))))
		    (if (memq (aref word len) '(?- ?­))
			(setq hyphenated (substring word 0 len)))
		    (and (string-match Man-reference-regexp word)
                         (not (member word Man--refpages))
                         (push word Man--refpages))))
	      (skip-chars-forward " \t\n,"))))))
  (setq Man--refpages (nreverse Man--refpages)))

(defun Man-build-page-list ()
  "Build the list of separate manpages in the buffer."
  (setq Man-page-list nil)
  (let ((page-start (point-min))
	(page-end (point-max))
	(header ""))
    (goto-char page-start)
    (while (not (eobp))
      (setq header
	    (if (looking-at Man-page-header-regexp)
		(match-string 1)
	      nil))
      ;; Go past both the current and the next Man-first-heading-regexp
      (if (re-search-forward Man-first-heading-regexp nil 'move 2)
	  (let ((p (progn (beginning-of-line) (point))))
	    ;; We assume that the page header is delimited by blank
	    ;; lines and that it contains at most one blank line.  So
	    ;; if we back by three blank lines we will be sure to be
	    ;; before the page header but not before the possible
	    ;; previous page header.
	    (search-backward "\n\n" nil t 3)
	    (if (re-search-forward Man-page-header-regexp p 'move)
		(beginning-of-line))))
      (setq page-end (point))
      (setq Man-page-list (append Man-page-list
				  (list (list (copy-marker page-start)
					      (copy-marker page-end)
					      header))))
      (setq page-start page-end)
      )))

(defun Man-strip-page-headers ()
  "Strip all the page headers but the first from the manpage."
  (let ((inhibit-read-only t)
	(case-fold-search nil)
	(header ""))
    (dolist (page Man-page-list)
      (and (nth 2 page)
	   (goto-char (car page))
	   (re-search-forward Man-first-heading-regexp nil t)
	   (setq header (buffer-substring (car page) (match-beginning 0)))
	   ;; Since the awk script collapses all successive blank
	   ;; lines into one, and since we don't want to get rid of
	   ;; the fast awk script, one must choose between adding
	   ;; spare blank lines between pages when there were none and
	   ;; deleting blank lines at page boundaries when there were
	   ;; some.  We choose the first, so we comment the following
	   ;; line.
	   ;; (setq header (concat "\n" header)))
	   (while (search-forward header (nth 1 page) t)
	     (replace-match ""))))))

(defun Man-unindent ()
  "Delete the leading spaces that indent the manpage."
  (let ((inhibit-read-only t)
	(case-fold-search nil))
    (dolist (page Man-page-list)
      (let ((indent "")
	    (nindent 0))
	(narrow-to-region (car page) (car (cdr page)))
	(if Man-uses-untabify-flag
	    ;; The space characters inserted by `untabify' inherit
	    ;; sticky text properties, which is unnecessary and looks
	    ;; ugly with underlining (Bug#11408).
	    (let ((text-property-default-nonsticky
		   (cons '(face . t) text-property-default-nonsticky)))
	      (untabify (point-min) (point-max))))
	(if (catch 'unindent
	      (goto-char (point-min))
	      (if (not (re-search-forward Man-first-heading-regexp nil t))
		  (throw 'unindent nil))
	      (beginning-of-line)
	      (setq indent (buffer-substring (point)
					     (progn
					       (skip-chars-forward " ")
					       (point))))
	      (setq nindent (length indent))
	      (if (zerop nindent)
		  (throw 'unindent nil))
	      (setq indent (concat indent "\\|$"))
	      (goto-char (point-min))
	      (while (not (eobp))
		(if (looking-at indent)
		    (forward-line 1)
		  (throw 'unindent nil)))
	      (goto-char (point-min)))
	    (while (not (eobp))
	      (or (eolp)
		  (delete-char nindent))
	      (forward-line 1)))
	))))


;; ======================================================================
;; Man mode commands

(defun Man-next-section (n)
  "Move point to Nth next section (default 1)."
  (interactive "p" man-common)
  (let ((case-fold-search nil)
        (start (point)))
    (if (looking-at Man-heading-regexp)
	(forward-line 1))
    (if (re-search-forward Man-heading-regexp (point-max) t n)
	(beginning-of-line)
      (goto-char (point-max))
      ;; The last line doesn't belong to any section.
      (forward-line -1))
    ;; But don't move back from the starting point (can happen if `start'
    ;; is somewhere on the last line).
    (if (< (point) start) (goto-char start))))

(defun Man-previous-section (n)
  "Move point to Nth previous section (default 1)."
  (interactive "p" man-common)
  (let ((case-fold-search nil))
    (if (looking-at Man-heading-regexp)
	(forward-line -1))
    (if (re-search-backward Man-heading-regexp (point-min) t n)
	(beginning-of-line)
      (goto-char (point-min)))))

(defun Man-find-section (section)
  "Move point to SECTION if it exists, otherwise don't move point.
Returns t if section is found, nil otherwise."
  (let ((curpos (point))
	(case-fold-search nil))
    (goto-char (point-min))
    (if (re-search-forward (concat "^" section) (point-max) t)
	(progn (beginning-of-line) t)
      (goto-char curpos)
      nil)))

(defvar Man--last-section nil)

(defun Man-goto-section (section)
  "Move point to SECTION."
  (interactive
   (let* ((default (if (member Man--last-section Man--sections)
                       Man--last-section
                     (car Man--sections)))
          (completion-ignore-case t)
          (prompt (format-prompt "Go to section" default))
          (chosen (completing-read prompt Man--sections
                                   nil nil nil nil default)))
     (list chosen))
   man-common)
  (setq Man--last-section section)
  (unless (Man-find-section section)
    (error "Section %s not found" section)))


(defun Man-goto-see-also-section ()
  "Move point to the \"SEE ALSO\" section.
Actually the section moved to is described by `Man-see-also-regexp'."
  (interactive nil man-common)
  (if (not (Man-find-section Man-see-also-regexp))
      (error "%s" (concat "No " Man-see-also-regexp
		     " section found in the current manpage"))))

(defun Man-possibly-hyphenated-word ()
  "Return a possibly hyphenated word at point.
If the word starts at the first non-whitespace column, and the
previous line ends with a hyphen, return the last word on the previous
line instead.  Thus, if a reference to \"tcgetpgrp(3V)\" is hyphenated
as \"tcgetp-grp(3V)\", and point is at \"grp(3V)\", we return
\"tcgetp-\" instead of \"grp\"."
  (save-excursion
    (skip-syntax-backward "w()")
    (skip-chars-forward " \t")
    (let ((beg (point))
	  (word (current-word)))
      (when (eq beg (save-excursion
		      (back-to-indentation)
		      (point)))
	(end-of-line 0)
	(if (eq (char-before) ?-)
	    (setq word (current-word))))
      word)))

(defvar Man--last-refpage nil)

(defun Man-follow-manual-reference (reference)
  "Get one of the manpages referred to in the \"SEE ALSO\" section.
Specify which REFERENCE to use; default is based on word at point."
  (interactive
   (if (not Man--refpages)
       (error "There are no references in the current man page")
     (list
      (let* ((default (or
		       (car (all-completions
			     (let ((word
				    (or (Man-possibly-hyphenated-word)
					"")))
			       ;; strip a trailing '-':
			       (if (string-match "-$" word)
				   (substring word 0
					      (match-beginning 0))
				 word))
			     Man--refpages))
                       (if (member Man--last-refpage Man--refpages)
                           Man--last-refpage
                         (car Man--refpages))))
	     (defaults
              (mapcar #'substring-no-properties
                       (cons default Man--refpages)))
             (prompt (format-prompt "Refer to" default))
	     (chosen (completing-read prompt Man--refpages
				      nil nil nil nil defaults)))
        chosen)))
   man-common)
  (if (not Man--refpages)
      (error "Can't find any references in the current manpage")
    (setq Man--last-refpage reference)
    (Man-getpage-in-background
     (Man-translate-references reference))))

(defun Man-kill ()
  "Kill the buffer containing the manpage."
  (interactive nil man-common)
  (quit-window t))

(defun Man-goto-page (page &optional noerror)
  "Go to the manual page on page PAGE."
  (interactive
   (if (not Man-page-list)
       (error "Not a man page buffer")
     (if (= (length Man-page-list) 1)
	 (error "You're looking at the only manpage in the buffer")
       (list (read-minibuffer (format "Go to manpage [1-%d]: "
                                      (length Man-page-list))))))
    man-common)
  (if (and (not Man-page-list) (not noerror))
      (error "Not a man page buffer"))
  (when Man-page-list
    (if (or (< page 1)
	    (> page (length Man-page-list)))
	(user-error "No manpage %d found" page))
    (let* ((page-range (nth (1- page) Man-page-list))
	   (page-start (car page-range))
	   (page-end (car (cdr page-range))))
      (setq Man-current-page page
	    Man-page-mode-string (Man-make-page-mode-string))
      (widen)
      (goto-char page-start)
      (narrow-to-region page-start page-end)
      (Man-build-section-list)
      (Man-build-references-alist)
      (goto-char (point-min)))))


(defun Man-next-manpage ()
  "Find the next manpage entry in the buffer."
  (interactive nil man-common)
  (if (= (length Man-page-list) 1)
      (error "This is the only manpage in the buffer"))
  (if (< Man-current-page (length Man-page-list))
      (Man-goto-page (1+ Man-current-page))
    (if Man-circular-pages-flag
	(Man-goto-page 1)
      (error "You're looking at the last manpage in the buffer"))))

(defun Man-previous-manpage ()
  "Find the previous manpage entry in the buffer."
  (interactive nil man-common)
  (if (= (length Man-page-list) 1)
      (error "This is the only manpage in the buffer"))
  (if (> Man-current-page 1)
      (Man-goto-page (1- Man-current-page))
    (if Man-circular-pages-flag
	(Man-goto-page (length Man-page-list))
      (error "You're looking at the first manpage in the buffer"))))

;; Header file support
(defun man--find-header-files (file)
  (delq nil
        (mapcar (lambda (path)
                  (let ((complete-path (expand-file-name file path)))
                    (and (file-readable-p complete-path)
                         complete-path)))
                (Man-header-file-path))))

(defun Man-view-header-file (file)
  "View a header file specified by FILE from `Man-header-file-path'."
  (when-let* ((match (man--find-header-files file)))
    (view-file (car match))
    (car match)))

;;; Bookmark Man Support
(declare-function bookmark-make-record-default
                  "bookmark" (&optional no-file no-context posn))
(declare-function bookmark-prop-get "bookmark" (bookmark prop))
(declare-function bookmark-default-handler "bookmark" (bmk))
(declare-function bookmark-get-bookmark-record "bookmark" (bmk))

(defun Man-default-bookmark-title ()
  "Default bookmark name for Man or WoMan pages.
Uses `Man-name-local-regexp'."
  (save-excursion
    (goto-char (point-min))
    (when (re-search-forward Man-name-local-regexp nil t)
      (skip-chars-forward "\n\t ")
      (buffer-substring-no-properties (point) (line-end-position)))))

(defun Man-bookmark-make-record ()
  "Make a bookmark entry for a Man buffer."
  `(,(Man-default-bookmark-title)
    ,@(bookmark-make-record-default 'no-file)
    (location . ,(concat "man " Man-arguments))
    (man-args . ,Man-arguments)
    (handler . Man-bookmark-jump)))

;;;###autoload
(defun Man-bookmark-jump (bookmark)
  "Default bookmark handler for Man buffers."
  (let* ((man-args (bookmark-prop-get bookmark 'man-args))
         ;; Let bookmark.el do the window handling.
         ;; This let-binding needs to be active during the call to both
         ;; Man-getpage-in-background and accept-process-output.
         (Man-notify-method 'meek)
         (buf (Man-getpage-in-background man-args))
         (proc (get-buffer-process buf)))
    (while (and proc (eq (process-status proc) 'run))
      (accept-process-output proc))
    (bookmark-default-handler
     `("" (buffer . ,buf) . ,(bookmark-get-bookmark-record bookmark)))))

(put 'Man-bookmark-jump 'bookmark-handler-type "Man")

;;; Mouse support
(defun Man-at-mouse (e)
  "Open man manual at point."
  (interactive "e")
  (save-excursion
    (mouse-set-point e)
    (man (Man-default-man-entry))))

;;;###autoload
(defun Man-context-menu (menu click)
  "Populate MENU with commands that open a man page at point."
  (save-excursion
    (mouse-set-point click)
    (when (save-excursion
            (skip-syntax-backward "^ ")
            (and (looking-at
                  "[[:space:]]*\\([[:alnum:]_-]+([[:alnum:]]+)\\)")
                 (match-string 1)))
      (define-key-after menu [man-separator] menu-bar-separator
        'middle-separator)
      (define-key-after menu [man-at-mouse]
        '(menu-item "Open man page" Man-at-mouse
                    :help "Open man page around mouse click")
        'man-separator)))
  menu)


;; Init the man package variables, if not already done.
(Man-init-defvars)

(provide 'man)

;;; man.el ends here<|MERGE_RESOLUTION|>--- conflicted
+++ resolved
@@ -639,11 +639,6 @@
 	     (if Man-sed-script
 		 (concat "-e '" Man-sed-script "'")
 	       "")
-<<<<<<< HEAD
-             ;; Use octal numbers.  Otherwise, \032 (Ctrl-Z) would
-             ;; suspend remote connections.
-=======
->>>>>>> 6f30b958
 	     "-e '/^[[:cntrl:]][[:cntrl:]]*$/d'"
 	     "-e '/\e[789]/s///g'"
 	     "-e '/Reformatting page.  Wait/d'"
