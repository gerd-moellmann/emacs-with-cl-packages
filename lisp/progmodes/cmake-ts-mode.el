;;; cmake-ts-mode.el --- tree-sitter support for CMake  -*- lexical-binding: t; -*-

;; Copyright (C) 2022-2025 Free Software Foundation, Inc.

;; Author     : Randy Taylor <dev@rjt.dev>
;; Maintainer : Randy Taylor <dev@rjt.dev>
;; Created    : December 2022
;; Keywords   : cmake languages tree-sitter

;; This file is part of GNU Emacs.

;; GNU Emacs is free software: you can redistribute it and/or modify
;; it under the terms of the GNU General Public License as published by
;; the Free Software Foundation, either version 3 of the License, or
;; (at your option) any later version.

;; GNU Emacs is distributed in the hope that it will be useful,
;; but WITHOUT ANY WARRANTY; without even the implied warranty of
;; MERCHANTABILITY or FITNESS FOR A PARTICULAR PURPOSE.  See the
;; GNU General Public License for more details.

;; You should have received a copy of the GNU General Public License
;; along with GNU Emacs.  If not, see <https://www.gnu.org/licenses/>.

;;; Tree-sitter language versions
;;
<<<<<<< HEAD
;; cmake-ts-mode is known to work with the following languages and version:
;; - tree-sitter-cmake: v0.5.0-5-ge409ae3
;;
;; We try our best to make builtin modes work with latest grammar
;; versions, so a more recent grammar version has a good chance to work.
=======
;; cmake-ts-mode has been tested with the following grammars and version:
;; - tree-sitter-cmake: v0.5.0-5-ge409ae3
;;
;; We try our best to make builtin modes work with latest grammar
;; versions, so a more recent grammar has a good chance to work too.
>>>>>>> 48b3363a
;; Send us a bug report if it doesn't.

;;; Commentary:
;;

;;; Code:

(require 'treesit)
(eval-when-compile (require 'rx))
(treesit-declare-unavailable-functions)

(add-to-list
 'treesit-language-source-alist
<<<<<<< HEAD
 '(cmake "https://github.com/uyha/tree-sitter-cmake" "v0.5.0")
=======
 '(cmake "https://github.com/uyha/tree-sitter-cmake"
         :commit "e409ae33f00e04cde30f2bcffb979caf1a33562a")
>>>>>>> 48b3363a
 t)

(defcustom cmake-ts-mode-indent-offset 2
  "Number of spaces for each indentation step in `cmake-ts-mode'."
  :version "29.1"
  :type 'integer
  :safe 'integerp
  :group 'cmake)

(defvar cmake-ts-mode--syntax-table
  (let ((table (make-syntax-table)))
    (modify-syntax-entry ?#  "<" table)
    (modify-syntax-entry ?\n ">" table)
    (modify-syntax-entry ?$  "'" table)
    table)
  "Syntax table for `cmake-ts-mode'.")

(defvar cmake-ts-mode--indent-rules
  `((cmake
     ((node-is ")") parent-bol 0)
     ((node-is "else_command") parent-bol 0)
     ((node-is "elseif_command") parent-bol 0)
     ((node-is "endforeach_command") parent-bol 0)
     ((node-is "endfunction_command") parent-bol 0)
     ((node-is "endif_command") parent-bol 0)
     ((parent-is "foreach_loop") parent-bol cmake-ts-mode-indent-offset)
     ((parent-is "function_def") parent-bol cmake-ts-mode-indent-offset)
     ((parent-is "if_condition") parent-bol cmake-ts-mode-indent-offset)
     ((parent-is "normal_command") parent-bol cmake-ts-mode-indent-offset)
     ;;; Release v0.4.0 wraps arguments in an argument_list node.
     ,@(ignore-errors
         (treesit-query-capture 'cmake '((argument_list) @capture))
         `(((parent-is "argument_list") grand-parent cmake-ts-mode-indent-offset)))
     ;;; Release v0.3.0 wraps the body of commands into a body node.
     ,@(ignore-errors
         (treesit-query-capture 'cmake '((body) @capture))
         `(((parent-is "body") grand-parent cmake-ts-mode-indent-offset)))))
  "Tree-sitter indent rules for `cmake-ts-mode'.")

(defvar cmake-ts-mode--constants
  '("ON" "TRUE" "YES" "Y" "OFF" "FALSE" "NO" "N" "IGNORE" "NOTFOUND")
  "CMake constants for tree-sitter font-locking.")

(defvar cmake-ts-mode--keywords
  '((else) (elseif) (endforeach) (endfunction) (endif) (endmacro)
    (endwhile) (foreach) (function) (if) (macro) (while))
  "CMake keywords for tree-sitter font-locking.")

(defvar cmake-ts-mode--foreach-options
  '("IN" "ITEMS" "LISTS" "RANGE" "ZIP_LISTS")
  "CMake foreach options for tree-sitter font-locking.")

(defvar cmake-ts-mode--if-conditions
  '("AND" "COMMAND" "DEFINED" "EQUAL" "EXISTS" "GREATER"
    "GREATER_EQUAL" "LESS" "LESS_EQUAL" "MATCHES" "NOT" "OR"
    "PATH_EQUAL" "STREQUAL" "STRGREATER" "STRGREATER_EQUAL" "STRLESS"
    "STRLESS_EQUAL" "VERSION_EQUAL" "VERSION_GREATER"
    "VERSION_GREATER_EQUAL" "VERSION_LESS" "VERSION_LESS_EQUAL")
  "CMake if conditions for tree-sitter font-locking.")

(defun cmake-ts-mode--font-lock-compatibility-fe9b5e0 ()
  "Font lock helper, to handle different releases of tree-sitter-cmake.
Check if a node type is available, then return the right font lock rules."
  ;; handle commit fe9b5e0
  (condition-case nil
      (progn (treesit-query-capture 'cmake '((argument_list) @capture))
             `(((foreach_command
                 ((argument_list) @font-lock-constant-face
                  (:match ,(rx-to-string
                            `(seq bol
                                  (or ,@cmake-ts-mode--foreach-options)
                                  eol))
                          @font-lock-constant-face))))
               ((if_command
                 ((argument_list) @font-lock-constant-face
                  (:match ,(rx-to-string
                            `(seq bol
                                  (or ,@cmake-ts-mode--if-conditions)
                                  eol))
                          @font-lock-constant-face))))))
    (error
     `(((foreach_command
         ((argument) @font-lock-constant-face
          (:match ,(rx-to-string
                    `(seq bol
                          (or ,@cmake-ts-mode--foreach-options)
                          eol))
                  @font-lock-constant-face))))
       ((if_command
         ((argument) @font-lock-constant-face
          (:match ,(rx-to-string
                    `(seq bol
                          (or ,@cmake-ts-mode--if-conditions)
                          eol))
                  @font-lock-constant-face))))))))

(defvar cmake-ts-mode--font-lock-settings
  (treesit-font-lock-rules
   :language 'cmake
   :feature 'bracket
   '((["(" ")"]) @font-lock-bracket-face)

   :language 'cmake
   :feature 'builtin
   (cmake-ts-mode--font-lock-compatibility-fe9b5e0)

   :language 'cmake
   :feature 'comment
   '([(bracket_comment) (line_comment)] @font-lock-comment-face)

   :language 'cmake
   :feature 'constant
   `(((argument) @font-lock-constant-face
      (:match ,(rx-to-string
                `(seq bol
                      (or ,@cmake-ts-mode--constants)
                      eol))
              @font-lock-constant-face)))

   :language 'cmake
   :feature 'function
   '((normal_command (identifier) @font-lock-function-call-face))

   :language 'cmake
   :feature 'keyword
   `([,@cmake-ts-mode--keywords] @font-lock-keyword-face)

   :language 'cmake
   :feature 'number
   '(((unquoted_argument) @font-lock-number-face
      (:match "\\`-?[[:digit:]]*\\.?[[:digit:]]*\\.?[[:digit:]]+\\'"
              @font-lock-number-face)))

   :language 'cmake
   :feature 'string
   '([(bracket_argument) (quoted_argument)] @font-lock-string-face)

   :language 'cmake
   :feature 'escape-sequence
   :override t
   '((escape_sequence) @font-lock-escape-face)

   :language 'cmake
   :feature 'misc-punctuation
   ;; Don't override strings.
   :override 'nil
   '((["$" "{" "}"]) @font-lock-misc-punctuation-face)

   :language 'cmake
   :feature 'variable
   :override t
   '((variable) @font-lock-variable-use-face)

   :language 'cmake
   :feature 'error
   :override t
   '((ERROR) @font-lock-warning-face))
  "Tree-sitter font-lock settings for `cmake-ts-mode'.")

(defun cmake-ts-mode--defun-name (node)
  "Return the defun name of NODE.
Return nil if there is no name or if NODE is not a defun node."
  (pcase (treesit-node-type node)
    ((or "function_def" "macro_def")
     (treesit-node-text
      (treesit-search-subtree node "^argument$" nil nil 3)
      t))))

;;;###autoload
(define-derived-mode cmake-ts-mode prog-mode "CMake"
  "Major mode for editing CMake files, powered by tree-sitter."
  :group 'cmake
  :syntax-table cmake-ts-mode--syntax-table

  (when (treesit-ensure-installed 'cmake)
    (setq treesit-primary-parser (treesit-parser-create 'cmake))

    ;; Comments.
    (setq-local comment-start "# ")
    (setq-local comment-end "")
    (setq-local comment-start-skip (rx "#" (* (syntax whitespace))))

    ;; Defuns.
    (setq-local treesit-defun-type-regexp (rx (or "function" "macro")
                                              "_def"))
    (setq-local treesit-defun-name-function #'cmake-ts-mode--defun-name)

    ;; Imenu.
    (setq-local treesit-simple-imenu-settings
                `(("Function" "^function_def$")
                  ("Macro" "^macro_def$")))
    (setq-local which-func-functions nil)

    ;; Indent.
    (setq-local treesit-simple-indent-rules cmake-ts-mode--indent-rules)

    ;; Font-lock.
    (setq-local treesit-font-lock-settings cmake-ts-mode--font-lock-settings)
    (setq-local treesit-font-lock-feature-list
                '((comment)
                  (keyword string)
                  ;; 'function' and 'variable' here play slightly
                  ;; different roles than in other ts modes, so we
                  ;; kept them at level 3.
                  (builtin constant escape-sequence function number variable)
                  (bracket error misc-punctuation)))

    (treesit-major-mode-setup)))

(derived-mode-add-parents 'cmake-ts-mode '(cmake-mode))

(if (treesit-ready-p 'cmake)
    (add-to-list 'auto-mode-alist
                 '("\\(?:CMakeLists\\.txt\\|\\.cmake\\)\\'" . cmake-ts-mode)))

(provide 'cmake-ts-mode)

;;; cmake-ts-mode.el ends here<|MERGE_RESOLUTION|>--- conflicted
+++ resolved
@@ -24,19 +24,11 @@
 
 ;;; Tree-sitter language versions
 ;;
-<<<<<<< HEAD
-;; cmake-ts-mode is known to work with the following languages and version:
-;; - tree-sitter-cmake: v0.5.0-5-ge409ae3
-;;
-;; We try our best to make builtin modes work with latest grammar
-;; versions, so a more recent grammar version has a good chance to work.
-=======
 ;; cmake-ts-mode has been tested with the following grammars and version:
 ;; - tree-sitter-cmake: v0.5.0-5-ge409ae3
 ;;
 ;; We try our best to make builtin modes work with latest grammar
 ;; versions, so a more recent grammar has a good chance to work too.
->>>>>>> 48b3363a
 ;; Send us a bug report if it doesn't.
 
 ;;; Commentary:
@@ -50,12 +42,8 @@
 
 (add-to-list
  'treesit-language-source-alist
-<<<<<<< HEAD
- '(cmake "https://github.com/uyha/tree-sitter-cmake" "v0.5.0")
-=======
  '(cmake "https://github.com/uyha/tree-sitter-cmake"
          :commit "e409ae33f00e04cde30f2bcffb979caf1a33562a")
->>>>>>> 48b3363a
  t)
 
 (defcustom cmake-ts-mode-indent-offset 2
