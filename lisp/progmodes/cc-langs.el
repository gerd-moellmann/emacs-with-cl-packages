--- conflicted
+++ resolved
@@ -1189,11 +1189,7 @@
 
 (c-lang-defconst c-cpp-message-directives-re
   ;; Appendable regexp matching any of the tokens in `c-cpp-message-directives'.
-<<<<<<< HEAD
-  t (c-make-keywords-re 'appendable (c-lang-const c-cpp-message-directives)))
-=======
   t (c-make-keywords-re t (c-lang-const c-cpp-message-directives)))
->>>>>>> 48b3363a
 
 (c-lang-defconst noncontinued-line-end
   t "\\(\\=\\|\\(\\=\\|[^\\]\\)[\n\r]\\)")
@@ -2821,12 +2817,6 @@
   ;; An adorned regular expression which matches any member of
   ;; `c-fun-name-substitute-kwds'.
   t (c-make-keywords-re t (c-lang-const c-fun-name-substitute-kwds)))
-<<<<<<< HEAD
-;; We use 'appendable, so that we get "\\>" on the regexp, but without a further
-;; character, which would mess up backward regexp search from just after the
-;; keyword.  If only XEmacs had \\_>.  ;-(
-=======
->>>>>>> 48b3363a
 (c-lang-defvar c-fun-name-substitute-key
 	       (c-lang-const c-fun-name-substitute-key))
 
@@ -2839,10 +2829,6 @@
 (c-lang-defconst c-requires-clause-key
   ;; A regexp matching any member of `c-requires-clause-kwds'.
   t (c-make-keywords-re t (c-lang-const c-requires-clause-kwds)))
-<<<<<<< HEAD
-;; See `c-fun-name-substitute-key' for the justification of appendable.
-=======
->>>>>>> 48b3363a
 (c-lang-defvar c-requires-clause-key (c-lang-const c-requires-clause-key))
 
 (c-lang-defconst c-modifier-kwds
@@ -3655,11 +3641,7 @@
 (c-lang-defconst c-stmt-block-only-keywords-regexp
   ;; A regexp matching a keyword in `c-stmt-block-only-keywords'.  Such a
   ;; match can start and end only at token boundaries.
-<<<<<<< HEAD
-  t (concat "\\(\\<\\|\\=\\)"
-=======
   t (concat "\\(\\_<\\|\\=\\)"
->>>>>>> 48b3363a
 	    (c-make-keywords-re t (c-lang-const c-stmt-block-only-keywords))))
 (c-lang-defvar c-stmt-block-only-keywords-regexp
   (c-lang-const c-stmt-block-only-keywords-regexp))
@@ -4394,13 +4376,7 @@
   ;; needed.
   t (if (c-lang-const c-enum-list-kwds)
 	(concat
-<<<<<<< HEAD
-	 "\\<\\("
-	 (c-make-keywords-re nil (c-lang-const c-enum-list-kwds))
-	 "\\)\\>"
-=======
 	 (c-make-keywords-re t (c-lang-const c-enum-list-kwds))
->>>>>>> 48b3363a
 	 ;; Disallow various common punctuation chars that can't come
 	 ;; before the '{' of the enum list, to avoid searching too far.
 	 "[^][{};/#=]*"
