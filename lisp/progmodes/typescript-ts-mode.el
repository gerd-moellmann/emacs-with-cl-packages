;;; typescript-ts-mode.el --- tree sitter support for TypeScript  -*- lexical-binding: t; -*-

;; Copyright (C) 2022-2025 Free Software Foundation, Inc.

;; Author     : Theodor Thornhill <theo@thornhill.no>
;; Maintainer : Theodor Thornhill <theo@thornhill.no>
;; Created    : October 2022
;; Keywords   : typescript tsx languages tree-sitter

;; This file is part of GNU Emacs.

;; GNU Emacs is free software: you can redistribute it and/or modify
;; it under the terms of the GNU General Public License as published by
;; the Free Software Foundation, either version 3 of the License, or
;; (at your option) any later version.

;; GNU Emacs is distributed in the hope that it will be useful,
;; but WITHOUT ANY WARRANTY; without even the implied warranty of
;; MERCHANTABILITY or FITNESS FOR A PARTICULAR PURPOSE.  See the
;; GNU General Public License for more details.

;; You should have received a copy of the GNU General Public License
;; along with GNU Emacs.  If not, see <https://www.gnu.org/licenses/>.

;;; Tree-sitter language versions
;;
<<<<<<< HEAD
;; typescript-ts-mode is known to work with the following languages and version:
;; - tree-sitter-typescript: v0.23.2-2-g8e13e1d
;;
;; We try our best to make builtin modes work with latest grammar
;; versions, so a more recent grammar version has a good chance to work.
=======
;; typescript-ts-mode has been tested with the following grammars and version:
;; - tree-sitter-typescript: v0.23.2-2-g8e13e1d
;;
;; tsx-ts-mode has been tested with the following grammars and version:
;; - tree-sitter-tsx: v0.23.2-2-g8e13e1d
;;
;; We try our best to make builtin modes work with latest grammar
;; versions, so a more recent grammar has a good chance to work too.
>>>>>>> 48b3363a
;; Send us a bug report if it doesn't.

;;; Commentary:
;;

;;; Code:

(require 'treesit)
(require 'js)
(eval-when-compile (require 'rx))
(require 'c-ts-common) ; For comment indent and filling.
(treesit-declare-unavailable-functions)

(add-to-list
 'treesit-language-source-alist
 '(typescript
<<<<<<< HEAD
   "https://github.com/tree-sitter/tree-sitter-typescript" "v0.23.2"
   "typescript/src")
=======
   "https://github.com/tree-sitter/tree-sitter-typescript"
   :commit "8e13e1db35b941fc57f2bd2dd4628180448c17d5"
   :source-dir "typescript/src")
>>>>>>> 48b3363a
 t)
(add-to-list
 'treesit-language-source-alist
 '(tsx
<<<<<<< HEAD
   "https://github.com/tree-sitter/tree-sitter-typescript" "v0.23.2"
   "tsx/src")
=======
   "https://github.com/tree-sitter/tree-sitter-typescript"
   :commit "8e13e1db35b941fc57f2bd2dd4628180448c17d5"
   :source-dir "tsx/src")
>>>>>>> 48b3363a
 t)

(defcustom typescript-ts-mode-indent-offset 2
  "Number of spaces for each indentation step in `typescript-ts-mode'."
  :version "29.1"
  :type 'integer
  :safe 'integerp
  :group 'typescript)

(defcustom typescript-ts-mode-multivar-indent-style 'indent
  "Indentation style for multivar declaration.

If the value is `align', align each declaration:

    const foo = \\='bar\\=',
          baz = \\='quux\\=',
          stop = \\='start\\=';

If the value is `indent', indent subsequent declarations by one indent
level:

   const foo = \\='bar\\=',
     baz = \\='quux\\=',
     stop = \\='start\\=';

For changes to this variable to take effect, restart the major mode."
  :version "31.1"
  :type 'symbol
  :group 'typescript)

(defface typescript-ts-jsx-tag-face
  '((t . (:inherit font-lock-function-call-face)))
  "Face for HTML tags like <div> and <p> in JSX."
  :group 'typescript)

(defface typescript-ts-jsx-attribute-face
  '((t . (:inherit font-lock-constant-face)))
  "Face for HTML attributes like name and id in JSX."
  :group 'typescript)

(defvar typescript-ts-mode--syntax-table
  (let ((table (make-syntax-table)))
    ;; Taken from the cc-langs version
    (modify-syntax-entry ?_  "_"     table)
    (modify-syntax-entry ?\\ "\\"    table)
    (modify-syntax-entry ?+  "."     table)
    (modify-syntax-entry ?-  "."     table)
    (modify-syntax-entry ?=  "."     table)
    (modify-syntax-entry ?%  "."     table)
    (modify-syntax-entry ?<  "."     table)
    (modify-syntax-entry ?>  "."     table)
    (modify-syntax-entry ?&  "."     table)
    (modify-syntax-entry ?|  "."     table)
    (modify-syntax-entry ?\' "\""    table)
    (modify-syntax-entry ?\240 "."   table)
    (modify-syntax-entry ?/  ". 124b" table)
    (modify-syntax-entry ?*  ". 23"   table)
    (modify-syntax-entry ?\n "> b"  table)
    (modify-syntax-entry ?\^m "> b" table)
    (modify-syntax-entry ?$ "_" table)
    (modify-syntax-entry ?` "\"" table)
    table)
  "Syntax table for `typescript-ts-mode'.")

(define-error 'typescript-ts-mode-wrong-dialect-error
              "Wrong typescript dialect"
              'error)

(defun typescript-ts-mode--check-dialect (dialect)
  (unless (or (eq dialect 'typescript) (eq dialect 'tsx))
    (signal 'typescript-ts-mode-wrong-dialect-error
            (list "Unsupported dialect for typescript-ts-mode supplied" dialect))))

(defun tsx-ts-mode--indent-compatibility-b893426 ()
  "Indent rules helper, to handle different releases of tree-sitter-tsx.
Check if a node type is available, then return the right indent rules."
  ;; handle https://github.com/tree-sitter/tree-sitter-typescript/commit/b893426b82492e59388a326b824a346d829487e8
  (condition-case nil
      (progn (treesit-query-capture 'tsx '((jsx_fragment) @capture))
             `(((match "<" "jsx_fragment") parent 0)
               ((parent-is "jsx_fragment") parent typescript-ts-mode-indent-offset)))
    (treesit-query-error
     `(((match "<" "jsx_text") parent 0)
       ((parent-is "jsx_text") parent typescript-ts-mode-indent-offset)))))

(defun typescript-ts-mode--anchor-decl (_n parent &rest _)
  "Return the position after the declaration keyword before PARENT.

This anchor allows aligning variable_declarators in variable and lexical
declarations, accounting for the length of keyword (var, let, or const)."
  (let* ((declaration (treesit-parent-until
                       parent (rx (or "variable" "lexical") "_declaration") t))
         (decl (treesit-node-child declaration 0)))
    (+ (treesit-node-start declaration)
       (- (treesit-node-end decl) (treesit-node-start decl)))))

(defun typescript-ts-mode--indent-rules (language)
  "Rules used for indentation.
Argument LANGUAGE is either `typescript' or `tsx'."
  (typescript-ts-mode--check-dialect language)
  `((,language
     ((parent-is "program") column-0 0)
     ((node-is "}") standalone-parent 0)
     ((node-is ")") parent-bol 0)
     ((node-is "]") parent-bol 0)
     ((node-is ">") parent-bol 0)
     ((and (parent-is "comment") c-ts-common-looking-at-star)
      c-ts-common-comment-start-after-first-star -1)
     ((parent-is "comment") prev-adaptive-prefix 0)
     ((parent-is "ternary_expression") standalone-parent typescript-ts-mode-indent-offset)
     ((parent-is "member_expression") parent-bol typescript-ts-mode-indent-offset)
     ((parent-is "named_imports") parent-bol typescript-ts-mode-indent-offset)
     ((parent-is "statement_block") standalone-parent typescript-ts-mode-indent-offset)
     ((or (node-is "case")
          (node-is "default"))
      parent-bol typescript-ts-mode-indent-offset)
     ((parent-is "switch_case") parent-bol typescript-ts-mode-indent-offset)
     ((parent-is "switch_default") parent-bol typescript-ts-mode-indent-offset)
     ((parent-is "type_arguments") parent-bol typescript-ts-mode-indent-offset)
     ((parent-is "type_parameters") parent-bol typescript-ts-mode-indent-offset)
     ((parent-is ,(rx (or "variable" "lexical") "_" (or "declaration" "declarator")))
      ,@(pcase typescript-ts-mode-multivar-indent-style
          ('indent '(parent-bol typescript-ts-mode-indent-offset))
          ('align '(typescript-ts-mode--anchor-decl 1))))
     ((parent-is "arguments") parent-bol typescript-ts-mode-indent-offset)
     ((parent-is "array") parent-bol typescript-ts-mode-indent-offset)
     ((parent-is "formal_parameters") parent-bol typescript-ts-mode-indent-offset)
     ((parent-is "template_string") no-indent) ; Don't indent the string contents.
     ((parent-is "template_substitution") parent-bol typescript-ts-mode-indent-offset)
     ((parent-is "object_pattern") parent-bol typescript-ts-mode-indent-offset)
     ((parent-is "object") parent-bol typescript-ts-mode-indent-offset)
     ((parent-is "object_type") parent-bol typescript-ts-mode-indent-offset)
     ((parent-is "enum_body") parent-bol typescript-ts-mode-indent-offset)
     ((parent-is "class_body") parent-bol typescript-ts-mode-indent-offset)
     ((parent-is "interface_body") parent-bol typescript-ts-mode-indent-offset)
     ((parent-is "arrow_function") parent-bol typescript-ts-mode-indent-offset)
     ((parent-is "parenthesized_expression") parent-bol typescript-ts-mode-indent-offset)
     ((parent-is "binary_expression") parent-bol typescript-ts-mode-indent-offset)
     ((match "while" "do_statement") parent-bol 0)
     ((match "else" "if_statement") parent-bol 0)
     ((parent-is ,(rx (or (seq (or "if" "for" "for_in" "while" "do") "_statement")
                          "else_clause")))
      parent-bol typescript-ts-mode-indent-offset)

     ,@(when (eq language 'tsx)
	 (append (tsx-ts-mode--indent-compatibility-b893426)
		 `(((node-is "jsx_closing_element") parent 0)
		   ((match "jsx_element" "statement") parent typescript-ts-mode-indent-offset)
		   ((parent-is "jsx_element") parent typescript-ts-mode-indent-offset)
		   ((parent-is "jsx_text") parent-bol typescript-ts-mode-indent-offset)
		   ((parent-is "jsx_opening_element") parent typescript-ts-mode-indent-offset)
		   ((parent-is "jsx_expression") parent-bol typescript-ts-mode-indent-offset)
		   ((match "/" "jsx_self_closing_element") parent 0)
		   ((parent-is "jsx_self_closing_element") parent typescript-ts-mode-indent-offset))))
     ;; FIXME(Theo): This no-node catch-all should be removed.  When is it needed?
     (no-node parent-bol 0))))

(defvar typescript-ts-mode--keywords
  '("!" "abstract" "as" "async" "await" "break"
    "case" "catch" "class" "const" "continue" "debugger"
    "declare" "default" "delete" "do" "else" "enum"
    "export" "extends" "finally" "for" "from" "function"
    "get" "if" "implements" "import" "in" "instanceof" "interface" "is" "infer"
    "keyof" "let" "namespace" "new" "of" "private" "protected"
    "public" "readonly" "return" "satisfies" "set" "static" "switch"
    "target" "throw" "try" "type" "typeof" "var" "void"
    "while" "with" "yield")
  "TypeScript keywords for tree-sitter font-locking.")

(defvar typescript-ts-mode--operators
  '("=" "+=" "-=" "*=" "/=" "%=" "**=" "<<=" ">>=" ">>>=" "&=" "^="
    "|=" "&&=" "||=" "??" "??=" "==" "!=" "===" "!==" ">" ">=" "<" "<=" "+"
    "-" "*" "/" "%" "++" "--" "**" "&" "|" "^" "~" "<<" ">>" ">>>"
    "&&" "||" "!" "?.")
  "TypeScript operators for tree-sitter font-locking.")

(defun typescript-ts--standalone-parent-p (parent)
  "Return t if PARENT can be considered standalone.
This is used for `treesit-simple-indent-standalone-predicate'."
  (save-excursion
    (goto-char (treesit-node-start parent))
    (cond
     ;; Never allow nested ternary_expression node to be standalone
     ;; parent, to avoid nested indentation.
     ((equal (treesit-node-type (treesit-node-parent parent))
             "ternary_expression")
      nil)
     ;; If there's only whitespace before node, consider
     ;; this node standalone.  To support function
     ;; chaining, allow a dot to be before the node.
     ((looking-back (rx bol (* whitespace) (? "."))
                    (line-beginning-position))
      (if (looking-back "\\." (max (point-min) (1- (point))))
          (1- (point))
        (point))))))

(defun tsx-ts-mode--font-lock-compatibility-bb1f97b (language)
  "Font lock rules helper, to handle different releases of tree-sitter-tsx.
Check if a node type is available, then return the right font lock rules.
Argument LANGUAGE is either `typescript' or `tsx'."
  ;; handle commit bb1f97b
  ;; Warning: treesitter-query-capture says both node types are valid,
  ;; but then raises an error if the wrong node type is used. So it is
  ;; important to check with the new node type (member_expression)
  ;;
  ;; Later typescript grammar removed support for jsx, so the later
  ;; grammar versions this function just return nil.
  (typescript-ts-mode--check-dialect language)
  (let ((queries-a '((jsx_opening_element
		      [(member_expression (identifier)) (identifier)]
		      @typescript-ts-jsx-tag-face)

	             (jsx_closing_element
		      [(member_expression (identifier)) (identifier)]
		      @typescript-ts-jsx-tag-face)

	             (jsx_self_closing_element
		      [(member_expression (identifier)) (identifier)]
		      @typescript-ts-jsx-tag-face)

                     (jsx_attribute (property_identifier)
                                    @typescript-ts-jsx-attribute-face)

                     (jsx_expression (identifier)
                                     @font-lock-variable-use-face)))
        (queries-b '((jsx_opening_element
	              [(nested_identifier (identifier)) (identifier)]
	              @typescript-ts-jsx-tag-face)

                     (jsx_closing_element
	              [(nested_identifier (identifier)) (identifier)]
	              @typescript-ts-jsx-tag-face)

                     (jsx_self_closing_element
	              [(nested_identifier (identifier)) (identifier)]
	              @typescript-ts-jsx-tag-face)

                     (jsx_attribute (property_identifier)
                                    @typescript-ts-jsx-attribute-face)

                     (jsx_expression (identifier)
                                     @font-lock-variable-use-face))))
    (or (and (treesit-query-valid-p language queries-a)
             queries-a)
        (and (treesit-query-valid-p language queries-b)
             queries-b)
        ;; Return a dummy query that doesn't do anything, if neither
        ;; query works.
        '("," @_ignore))))

(defun tsx-ts-mode--font-lock-compatibility-function-expression (language)
  "Handle tree-sitter grammar breaking change for `function' expression.

LANGUAGE can be `typescript' or `tsx'.  Starting from version 0.20.4 of the
typescript/tsx grammar, `function' becomes `function_expression'."
  (typescript-ts-mode--check-dialect language)
  (condition-case nil
      (progn (treesit-query-capture language '((function_expression) @cap))
             ;; New version of the grammar
             'function_expression)
    (treesit-query-error
    ;; Old version of the grammar
    'function)))

(defun typescript-ts-mode--font-lock-settings (language)
  "Tree-sitter font-lock settings.
Argument LANGUAGE is either `typescript' or `tsx'."
  (typescript-ts-mode--check-dialect language)
  (let ((func-exp (tsx-ts-mode--font-lock-compatibility-function-expression language)))
    (treesit-font-lock-rules
     :language language
     :feature 'comment
     `([(comment) (hash_bang_line)] @font-lock-comment-face)

     :language language
     :feature 'constant
     `(((identifier) @font-lock-constant-face
        (:match "\\`[A-Z_][0-9A-Z_]*\\'" @font-lock-constant-face))
       ((identifier) @font-lock-constant-face
        (:equal "document" @font-lock-constant-face))
       ((identifier) @font-lock-constant-face
        (:equal "console" @font-lock-constant-face))
       [(true) (false) (null) (undefined)] @font-lock-constant-face)

     :language language
     :feature 'keyword
     `([,@typescript-ts-mode--keywords] @font-lock-keyword-face
       [(this) (super)] @font-lock-keyword-face)

     :language language
     :feature 'string
     `((regex pattern: (regex_pattern)) @font-lock-regexp-face
       (string) @font-lock-string-face
       (template_string) @js--fontify-template-string
       (template_substitution ["${" "}"] @font-lock-misc-punctuation-face))

     :language language
     :override t ;; for functions assigned to variables
     :feature 'declaration
     `((,func-exp
        name: (identifier) @font-lock-function-name-face)
       (function_declaration
        name: (identifier) @font-lock-function-name-face)
       (function_signature
        name: (identifier) @font-lock-function-name-face)

       (method_definition
        name: (property_identifier) @font-lock-function-name-face)
       (method_signature
        name: (property_identifier) @font-lock-function-name-face)
       (required_parameter (identifier) @font-lock-variable-name-face)
       (optional_parameter (identifier) @font-lock-variable-name-face)

       (variable_declarator
        name: (identifier) @font-lock-function-name-face
        value: [(,func-exp) (arrow_function)])

       (variable_declarator
        name: (identifier) @font-lock-variable-name-face)

       (enum_declaration (identifier) @font-lock-type-face)

       (extends_clause value: (identifier) @font-lock-type-face)
       ;; extends React.Component<T>
       (extends_clause value: (member_expression
                               object: (identifier) @font-lock-type-face
                               property: (property_identifier) @font-lock-type-face))

       (internal_module (identifier) @font-lock-type-face)

       (arrow_function
        parameter: (identifier) @font-lock-variable-name-face)

       (variable_declarator
        name: (array_pattern
               (identifier)
               (identifier) @font-lock-function-name-face)
        value: (array (number) (,func-exp)))

       (catch_clause
        parameter: (identifier) @font-lock-variable-name-face)

       ;; full module imports
       (import_clause (identifier) @font-lock-variable-name-face)
       ;; named imports with aliasing
       (import_clause (named_imports (import_specifier
                                      alias: (identifier) @font-lock-variable-name-face)))
       ;; named imports without aliasing
       (import_clause (named_imports (import_specifier
                                      !alias
                                      name: (identifier) @font-lock-variable-name-face)))

       ;; full namespace import (* as alias)
       (import_clause (namespace_import (identifier) @font-lock-variable-name-face)))

     :language language
     :feature 'identifier
     `((nested_type_identifier
        module: (identifier) @font-lock-type-face)

       (type_identifier) @font-lock-type-face

       (predefined_type) @font-lock-type-face

       (new_expression
        constructor: (identifier) @font-lock-type-face)

       (enum_body (property_identifier) @font-lock-type-face)

       (enum_assignment name: (property_identifier) @font-lock-type-face)

       (variable_declarator
        name: (identifier) @font-lock-variable-name-face)

       (for_in_statement
        left: (identifier) @font-lock-variable-name-face)

       (arrow_function
        parameters:
        [(_ (identifier) @font-lock-variable-name-face)
         (_ (_ (identifier) @font-lock-variable-name-face))
         (_ (_ (_ (identifier) @font-lock-variable-name-face)))])

       (template_substitution (identifier) @font-lock-variable-use-face)

       (call_expression
        arguments: (arguments (identifier) @font-lock-variable-use-face))

       (pair
        value: (identifier) @font-lock-variable-use-face)

       ;; What is being called could be a static Type (convention
       ;; CamelCase, leading caps).
       ((member_expression
         object: (identifier) @font-lock-type-face)
        (:match "\\`[A-Z_][0-9A-Za-z_]*\\'" @font-lock-type-face))
       ;; If not, assume what is being called is a instance-value
       ;; and in that it's a variable. Properties are less used in
       ;; javascript/typescript)
       (member_expression
        object: (identifier) @font-lock-variable-use-face)

       (non_null_expression (identifier) @font-lock-variable-use-face))

     :language language
     :feature 'property
     `((property_signature
        name: (property_identifier) @font-lock-property-name-face)
       (public_field_definition
        name: (property_identifier) @font-lock-property-name-face)

       (pair key: (property_identifier) @font-lock-property-use-face)

       ((shorthand_property_identifier) @font-lock-property-use-face))

     :language language
     :feature 'expression
     `((assignment_expression
        left: [(identifier) @font-lock-function-name-face
               (member_expression
                property: (property_identifier) @font-lock-function-name-face)]
        right: [(,func-exp) (arrow_function)]))

     :language language
     :feature 'function
     '((call_expression
        function:
        [(identifier) @font-lock-function-call-face
         (member_expression
          property: (property_identifier) @font-lock-function-call-face)]))

     :language language
     :feature 'pattern
     `((pair_pattern
        key: (property_identifier) @font-lock-property-use-face
        value: [(identifier) @font-lock-variable-name-face
                (assignment_pattern left: (identifier) @font-lock-variable-name-face)])

       (array_pattern (identifier) @font-lock-variable-name-face)

       ((shorthand_property_identifier_pattern) @font-lock-variable-name-face))

     :language language
     :feature 'jsx
     (tsx-ts-mode--font-lock-compatibility-bb1f97b language)

     :language language
     :feature 'number
     `((number) @font-lock-number-face
       ((identifier) @font-lock-number-face
        (:match "\\`\\(?:NaN\\|Infinity\\)\\'" @font-lock-number-face)))

     :language language
     :feature 'operator
     `([,@typescript-ts-mode--operators] @font-lock-operator-face
       (ternary_expression ["?" ":"] @font-lock-operator-face))

     :language language
     :feature 'bracket
     '((["(" ")" "[" "]" "{" "}"]) @font-lock-bracket-face)

     :language language
     :feature 'delimiter
     '((["," "." ";" ":"]) @font-lock-delimiter-face)

     :language language
     :feature 'escape-sequence
     :override t
     '((escape_sequence) @font-lock-escape-face))))

(defvar typescript-ts-mode--sentence-nodes
  '("import_statement"
    "debugger_statement"
    "expression_statement"
    "if_statement"
    "switch_statement"
    "for_statement"
    "for_in_statement"
    "while_statement"
    "do_statement"
    "try_statement"
    "with_statement"
    "break_statement"
    "continue_statement"
    "return_statement"
    "throw_statement"
    "empty_statement"
    "labeled_statement"
    "variable_declaration"
    "lexical_declaration"
    "property_signature")
  "Nodes that designate sentences in TypeScript.
See `treesit-thing-settings' for more information.")

(defvar typescript-ts-mode--sexp-nodes
  '("expression"
    "pattern"
    "array"
    "function"
    "string"
    "escape"
    "template"
    "regex"
    "number"
    "identifier"
    "this"
    "super"
    "true"
    "false"
    "null"
    "undefined"
    "arguments"
    "pair")
  "Nodes that designate sexps in TypeScript.
See `treesit-thing-settings' for more information.")

(defvar typescript-ts-mode--list-nodes
  '("export_clause"
    "named_imports"
    "statement_block"
    "_for_header"
    "switch_body"
    "parenthesized_expression"
    "object"
    "object_pattern"
    "array"
    "array_pattern"
    "template_string"
    "template_substitution"
    "regex"
    "arguments"
    "class_body"
    "formal_parameters"
    "computed_property_name"
    ;; TypeScript
    "decorator_parenthesized_expression"
    "enum_body"
    "parenthesized_type"
    "type_arguments"
    "object_type"
    "type_parameters"
    "tuple_type")
  "Nodes that designate lists in TypeScript.
See `treesit-thing-settings' for more information.")

(defvar typescript-ts-mode--defun-type-regexp
  (rx bos (or "internal_module"
              "interface_declaration"
              "class_declaration"
              "method_definition"
              "function_declaration"
              "lexical_declaration")
      eos)
  "Settings for `treesit-defun-type-regexp'.")

(defun typescript-ts-mode--defun-predicate (node)
  "Check if NODE is a defun."
  (pcase (treesit-node-type node)
    ("lexical_declaration"
     (treesit-node-match-p
      (treesit-node-child-by-field-name
       (treesit-node-child node 0 'named)
       "value")
      "arrow_function"))
    (_ t)))

(defun typescript-ts-mode--defun-name (node)
  "Return the defun name of NODE.
Return nil if there is no name or if NODE is not a defun node."
  (or (js--treesit-defun-name node)
      (treesit-node-text
       (pcase (treesit-node-type node)
         ("internal_module"
          (treesit-node-child node 1))
         ("interface_declaration"
          (treesit-node-child-by-field-name node "name")))
       t)))

(defvar typescript-ts-mode--simple-imenu-settings
  `(("Namespace" "\\`internal_module\\'" nil nil)
    ("Interface" "\\`interface_declaration\\'" nil nil)
    ("Class" "\\`class_declaration\\'" nil nil)
    ("Method" "\\`method_definition\\'" nil nil)
    ("Function" "\\`function_declaration\\'" nil nil)
    ("Variable" ,(rx bos (or "lexical_declaration"
                             "variable_declaration")
                     eos)
     ,#'js--treesit-valid-imenu-entry nil))
  "Settings for `treesit-simple-imenu'.")

(defvar typescript-ts-mode--outline-predicate
  (rx bos (or "internal_module"
              "interface_declaration"
              "class_declaration"
              "method_definition"
              "function_declaration"
              "function_expression")
      eos))

;;;###autoload
(define-derived-mode typescript-ts-base-mode prog-mode "TypeScript"
  "Generic major mode for editing TypeScript.

This mode is intended to be inherited by concrete major modes."
  :group 'typescript
  :syntax-table typescript-ts-mode--syntax-table

  ;; Comments.
  (c-ts-common-comment-setup)
  (setq-local comment-setup-function #'js--treesit-comment-setup)

  ;; Electric
  (setq-local electric-indent-chars
              (append "{}():;,<>/" electric-indent-chars))
  (setq-local electric-layout-rules
	      '((?\; . after) (?\{ . after) (?\} . before)))
  ;; Navigation.
  (setq-local treesit-defun-type-regexp
              (cons typescript-ts-mode--defun-type-regexp
                    #'typescript-ts-mode--defun-predicate))
  (setq-local treesit-defun-name-function #'typescript-ts-mode--defun-name)

  (setq-local treesit-thing-settings
              `((typescript
                 (sexp ,(js--regexp-opt-symbol typescript-ts-mode--sexp-nodes))
                 (list ,(js--regexp-opt-symbol typescript-ts-mode--list-nodes))
                 (sentence ,(js--regexp-opt-symbol typescript-ts-mode--sentence-nodes))
                 (text ,(js--regexp-opt-symbol '("comment" "template_string"))))))

  ;; Imenu (same as in `js-ts-mode') + namespace/interface.
  (setq-local treesit-simple-imenu-settings
              typescript-ts-mode--simple-imenu-settings)
  ;; Outline minor mode
  (setq-local treesit-outline-predicate typescript-ts-mode--outline-predicate))

;;;###autoload
(define-derived-mode typescript-ts-mode typescript-ts-base-mode "TypeScript"
  "Major mode for editing TypeScript."
  :group 'typescript
  :syntax-table typescript-ts-mode--syntax-table

  (when (treesit-ensure-installed 'typescript)
    (setq treesit-primary-parser (treesit-parser-create 'typescript))

    ;; Indent.
    (setq-local treesit-simple-indent-rules
                (typescript-ts-mode--indent-rules 'typescript))
    (setq-local treesit-simple-indent-standalone-predicate
                #'typescript-ts--standalone-parent-p)

    ;; Font-lock.
    (setq-local treesit-font-lock-settings
                (typescript-ts-mode--font-lock-settings 'typescript))
    (setq-local treesit-font-lock-feature-list
                '((comment declaration)
                  (keyword string escape-sequence)
                  (constant expression identifier number pattern property)
                  (operator function bracket delimiter)))
    (setq-local syntax-propertize-function #'typescript-ts--syntax-propertize)

    (treesit-major-mode-setup)))

(derived-mode-add-parents 'typescript-ts-mode '(typescript-mode))

(if (treesit-ready-p 'typescript)
    (add-to-list 'auto-mode-alist '("\\.ts\\'" . typescript-ts-mode)))

;;;###autoload
(define-derived-mode tsx-ts-mode typescript-ts-base-mode "TypeScript[TSX]"
  "Major mode for editing TSX and JSX documents.

This major mode defines two additional JSX-specific faces:
`typescript-ts-jsx-attribute-face' and
`typescript-ts-jsx-attribute-face' that are used for HTML tags
and attributes, respectively.

The JSX-specific faces are used when `treesit-font-lock-level' is
at least 3 (which is the default value)."
  :group 'typescript
  :syntax-table typescript-ts-mode--syntax-table

  (when (treesit-ensure-installed 'tsx)
    (setq treesit-primary-parser (treesit-parser-create 'tsx))

    ;; Comments.
    (setq-local comment-start "// ")
    (setq-local comment-end "")
    (setq-local comment-start-skip (rx (or (seq "/" (+ "/"))
                                           (seq "/" (+ "*")))
                                       (* (syntax whitespace))))
    (setq-local comment-end-skip
                (rx (* (syntax whitespace))
                    (group (or (syntax comment-end)
                               (seq (+ "*") "/")))))

    ;; Indent.
    (setq-local treesit-simple-indent-rules
                (typescript-ts-mode--indent-rules 'tsx))
    (setq-local treesit-simple-indent-standalone-predicate
                #'typescript-ts--standalone-parent-p)

    (setq-local treesit-thing-settings
                `((tsx
                   (sexp ,(js--regexp-opt-symbol
                           (append typescript-ts-mode--sexp-nodes
                                   '("jsx"))))
                   (list ,(js--regexp-opt-symbol
                           (append typescript-ts-mode--list-nodes
                                   '("jsx_element"
                                     "jsx_self_closing_element"
                                     "jsx_expression"))))
                   (sentence ,(js--regexp-opt-symbol
                               (append typescript-ts-mode--sentence-nodes
                                       '("jsx_opening_element"
                                         "jsx_attribute"
                                         "jsx_closing_element"))))
                   (text ,(js--regexp-opt-symbol '("comment"
                                                   "template_string"))))))

    ;; Font-lock.
    (setq-local treesit-font-lock-settings
                (typescript-ts-mode--font-lock-settings 'tsx))
    (setq-local treesit-font-lock-feature-list
                '((comment declaration)
                  (keyword string escape-sequence)
                  (constant expression identifier jsx number pattern property)
                  (function bracket delimiter)))
    (setq-local syntax-propertize-function #'tsx-ts--syntax-propertize)

    (treesit-major-mode-setup)))

(derived-mode-add-parents 'tsx-ts-mode '(tsx-mode))

(defvar typescript-ts--s-p-query
  (when (treesit-available-p)
    (treesit-query-compile 'typescript
                           '(((regex pattern: (regex_pattern) @regexp))))))

(defvar tsx-ts--s-p-query
  (when (treesit-available-p)
    (treesit-query-compile 'tsx
                           '(((regex pattern: (regex_pattern) @regexp))
                             ((jsx_text) @jsx)
                             ((jsx_opening_element) @jsx)
                             ((jsx_closing_element) @jsx)))))

(defun typescript-ts--syntax-propertize (beg end)
  (let ((captures (treesit-query-capture 'typescript typescript-ts--s-p-query beg end)))
    (tsx-ts--syntax-propertize-captures captures)))

(defun tsx-ts--syntax-propertize (beg end)
  (let ((captures (treesit-query-capture 'tsx tsx-ts--s-p-query beg end)))
    (tsx-ts--syntax-propertize-captures captures)))

(defun tsx-ts--syntax-propertize-captures (captures)
  (pcase-dolist (`(,name . ,node) captures)
    (let ((ns (treesit-node-start node))
          (ne (treesit-node-end node)))
      (pcase-exhaustive name
        ('regexp
         (let ((syntax (string-to-syntax "\"/")))
           (decf ns)
           (incf ne)
           (put-text-property ns (1+ ns) 'syntax-table syntax)
           (put-text-property (1- ne) ne 'syntax-table syntax)))
        ;; We put punctuation syntax on all the balanced pair
        ;; characters so they don't mess up syntax-ppss.  We can't put
        ;; string syntax on the whole thing because a) it doesn't work
        ;; if the text is one character long, and b) it interferes
        ;; forward/backward-sexp.
        ('jsx
         (save-excursion
           (goto-char ns)
           (while (re-search-forward (rx (or "{" "}" "[" "]"
                                             "(" ")" "<" ">"))
                                     ne t)
             (put-text-property
              (match-beginning 0) (match-end 0)
              'syntax-table (string-to-syntax
                             (cond
                              ((equal (match-string 0) "<") "(<")
                              ((equal (match-string 0) ">") ")>")
                              (t ".")))))))))))

(if (treesit-ready-p 'tsx)
    (add-to-list 'auto-mode-alist '("\\.tsx\\'" . tsx-ts-mode)))

(provide 'typescript-ts-mode)

;;; typescript-ts-mode.el ends here<|MERGE_RESOLUTION|>--- conflicted
+++ resolved
@@ -24,13 +24,6 @@
 
 ;;; Tree-sitter language versions
 ;;
-<<<<<<< HEAD
-;; typescript-ts-mode is known to work with the following languages and version:
-;; - tree-sitter-typescript: v0.23.2-2-g8e13e1d
-;;
-;; We try our best to make builtin modes work with latest grammar
-;; versions, so a more recent grammar version has a good chance to work.
-=======
 ;; typescript-ts-mode has been tested with the following grammars and version:
 ;; - tree-sitter-typescript: v0.23.2-2-g8e13e1d
 ;;
@@ -39,7 +32,6 @@
 ;;
 ;; We try our best to make builtin modes work with latest grammar
 ;; versions, so a more recent grammar has a good chance to work too.
->>>>>>> 48b3363a
 ;; Send us a bug report if it doesn't.
 
 ;;; Commentary:
@@ -56,26 +48,16 @@
 (add-to-list
  'treesit-language-source-alist
  '(typescript
-<<<<<<< HEAD
-   "https://github.com/tree-sitter/tree-sitter-typescript" "v0.23.2"
-   "typescript/src")
-=======
    "https://github.com/tree-sitter/tree-sitter-typescript"
    :commit "8e13e1db35b941fc57f2bd2dd4628180448c17d5"
    :source-dir "typescript/src")
->>>>>>> 48b3363a
  t)
 (add-to-list
  'treesit-language-source-alist
  '(tsx
-<<<<<<< HEAD
-   "https://github.com/tree-sitter/tree-sitter-typescript" "v0.23.2"
-   "tsx/src")
-=======
    "https://github.com/tree-sitter/tree-sitter-typescript"
    :commit "8e13e1db35b941fc57f2bd2dd4628180448c17d5"
    :source-dir "tsx/src")
->>>>>>> 48b3363a
  t)
 
 (defcustom typescript-ts-mode-indent-offset 2
