--- conflicted
+++ resolved
@@ -24,19 +24,11 @@
 
 ;;; Tree-sitter language versions
 ;;
-<<<<<<< HEAD
-;; rust-ts-mode is known to work with the following languages and version:
-;; - tree-sitter-rust: v0.23.2-1-g1f63b33
-;;
-;; We try our best to make builtin modes work with latest grammar
-;; versions, so a more recent grammar version has a good chance to work.
-=======
 ;; rust-ts-mode has been tested with the following grammars and version:
 ;; - tree-sitter-rust: v0.24.0
 ;;
 ;; We try our best to make builtin modes work with latest grammar
 ;; versions, so a more recent grammar has a good chance to work too.
->>>>>>> 48b3363a
 ;; Send us a bug report if it doesn't.
 
 ;;; Commentary:
@@ -52,15 +44,10 @@
 (add-to-list
  'treesit-language-source-alist
  `(rust "https://github.com/tree-sitter/tree-sitter-rust"
-<<<<<<< HEAD
-        ,(when (treesit-available-p)
-           (if (< (treesit-library-abi-version) 15) "v0.23.2" "v0.24.0")))
-=======
         :commit ,(if (and (treesit-available-p)
                           (< (treesit-library-abi-version) 15))
                      "1f63b33efee17e833e0ea29266dd3d713e27e321"
                    "18b0515fca567f5a10aee9978c6d2640e878671a"))
->>>>>>> 48b3363a
  t)
 
 (defcustom rust-ts-mode-indent-offset 4
