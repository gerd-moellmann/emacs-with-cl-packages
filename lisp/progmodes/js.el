--- conflicted
+++ resolved
@@ -26,20 +26,12 @@
 
 ;;; Tree-sitter language versions
 ;;
-<<<<<<< HEAD
-;; js-ts-mode is known to work with the following languages and version:
-=======
 ;; js-ts-mode has been tested with the following grammars and version:
->>>>>>> 48b3363a
 ;; - tree-sitter-jsdoc: v0.23.2
 ;; - tree-sitter-javascript: v0.23.1-2-g108b2d4
 ;;
 ;; We try our best to make builtin modes work with latest grammar
-<<<<<<< HEAD
-;; versions, so a more recent grammar version has a good chance to work.
-=======
 ;; versions, so a more recent grammar has a good chance to work too.
->>>>>>> 48b3363a
 ;; Send us a bug report if it doesn't.
 
 ;;; Commentary:
@@ -3418,13 +3410,6 @@
 
 (add-to-list
  'treesit-language-source-alist
-<<<<<<< HEAD
- '(javascript "https://github.com/tree-sitter/tree-sitter-javascript" "v0.23.1")
- t)
-(add-to-list
- 'treesit-language-source-alist
- '(jsdoc "https://github.com/tree-sitter/tree-sitter-jsdoc" "v0.23.2")
-=======
  '(javascript "https://github.com/tree-sitter/tree-sitter-javascript"
               :commit "108b2d4d17a04356a340aea809e4dd5b801eb40d")
  t)
@@ -3432,7 +3417,6 @@
  'treesit-language-source-alist
  '(jsdoc "https://github.com/tree-sitter/tree-sitter-jsdoc"
          :commit "b253abf68a73217b7a52c0ec254f4b6a7bb86665")
->>>>>>> 48b3363a
  t)
 
 (defun js--treesit-font-lock-compatibility-definition-feature ()
