;; cc-fonts.el --- font lock support for CC Mode -*- lexical-binding: t -*-

;; Copyright (C) 2002-2025 Free Software Foundation, Inc.

;; Authors:    2003- Alan Mackenzie
;;             2002- Martin Stjernholm
;; Maintainer: bug-cc-mode@gnu.org
;; Created:    07-Jan-2002
;; Keywords:   c languages
;; Package:    cc-mode

;; This file is part of GNU Emacs.

;; GNU Emacs is free software: you can redistribute it and/or modify
;; it under the terms of the GNU General Public License as published by
;; the Free Software Foundation, either version 3 of the License, or
;; (at your option) any later version.

;; GNU Emacs is distributed in the hope that it will be useful,
;; but WITHOUT ANY WARRANTY; without even the implied warranty of
;; MERCHANTABILITY or FITNESS FOR A PARTICULAR PURPOSE.  See the
;; GNU General Public License for more details.

;; You should have received a copy of the GNU General Public License
;; along with GNU Emacs.  If not, see <https://www.gnu.org/licenses/>.

;;; Commentary:

;; Some comments on the use of faces:
;;
;; o  `c-label-face-name' is either `font-lock-constant-face' (in
;;    Emacs), or `font-lock-reference-face'.
;;
;; o  `c-constant-face-name', `c-reference-face-name' and
;;    `c-doc-markup-face-name' are essentially set up like
;;    `c-label-face-name'.
;;
;; o  `c-preprocessor-face-name' is `font-lock-preprocessor-face' in
;;    XEmacs and - in lack of a closer equivalent -
;;    `font-lock-builtin-face' or `font-lock-reference-face' in Emacs.
;;
;; o  `c-doc-face-name' is `font-lock-doc-string-face' in XEmacs,
;;    `font-lock-doc-face' in Emacs 21 and later, or
;;    `font-lock-comment-face' in older Emacs (that since source
;;    documentation are actually comments in these languages, as opposed
;;    to elisp).
;;
;; TBD: We should probably provide real faces for the above uses and
;; instead initialize them from the standard faces.

;;; Code:

;; The faces that already have been put onto the text is tested in
;; various places to direct further fontifications.  For this to work,
;; the following assumptions regarding the faces must hold (apart from
;; the dependencies on the font locking order):
;;
;; o  `font-lock-comment-face' and the face in `c-doc-face-name' is
;;    not used in anything but comments.
;; o  If any face (e.g. `c-doc-markup-face-name') but those above is
;;    used in comments, it doesn't replace them.
;; o  `font-lock-string-face' is not used in anything but string
;;    literals (single or double quoted).
;; o  `font-lock-keyword-face' and the face in `c-label-face-name' are
;;    never overlaid with other faces.

(eval-when-compile
  (let ((load-path
	 (if (and (boundp 'byte-compile-dest-file)
		  (stringp byte-compile-dest-file))
	     (cons (file-name-directory byte-compile-dest-file) load-path)
	   load-path)))
    (load "cc-bytecomp" nil t)))

(cc-require 'cc-defs)
(cc-require-when-compile 'cc-langs)
(cc-require 'cc-vars)
(cc-require 'cc-engine)

;; Avoid repeated loading through the eval-after-load directive in
;; cc-mode.el.
(provide 'cc-fonts)

(cc-external-require 'font-lock)

(cc-bytecomp-defvar parse-sexp-lookup-properties) ; Emacs only.

(declare-function cl-set-difference "cl-seq" (cl-list1 cl-list2 &rest cl-keys))
(declare-function cl-delete-duplicates "cl-seq" (seq &rest cl-keys))

;; Need to declare these local symbols during compilation since
;; they're referenced from lambdas in `byte-compile' calls that are
;; executed at compile time.  They don't need to have the proper
;; definitions, though, since the generated functions aren't called
;; during compilation.
(cc-bytecomp-defvar c-preprocessor-face-name)
(cc-bytecomp-defvar c-reference-face-name)
(cc-bytecomp-defvar c-block-comment-flag)
(cc-bytecomp-defun c-fontify-recorded-types-and-refs)
(cc-bytecomp-defun c-font-lock-declarators)
(cc-bytecomp-defun c-font-lock-objc-method)
(cc-bytecomp-defun c-font-lock-invalid-string)
(cc-bytecomp-defun c-font-lock-fontify-region)

(cc-bytecomp-defvar font-lock-reference-face) ; For Emacs 29


;; Note that font-lock in XEmacs doesn't expand face names as
;; variables, so we have to use the (eval . FORM) in the font lock
;; matchers wherever we use these alias variables.

(defconst c-preprocessor-face-name
  (cond ((c-face-name-p 'font-lock-preprocessor-face)
	 ;; XEmacs has a font-lock-preprocessor-face.
	 'font-lock-preprocessor-face)
	((c-face-name-p 'font-lock-builtin-face)
	 ;; In Emacs font-lock-builtin-face has traditionally been
	 ;; used for preprocessor directives.
	 'font-lock-builtin-face)
	((and (c-face-name-p 'font-lock-reference-face)
	      (boundp 'font-lock-reference-face)
	      (eq font-lock-reference-face 'font-lock-reference-face))
	 'font-lock-reference-face)
	(t 'font-lock-constant-face)))

(defconst c-label-face-name
  (cond ((c-face-name-p 'font-lock-label-face)
	 ;; If it happens to occur in the future.  (Well, the more
	 ;; pragmatic reason is to get unique faces for the test
	 ;; suite.)
	 'font-lock-label-face)
	((and (c-face-name-p 'font-lock-constant-face)
	      (boundp 'font-lock-constant-face)
	      (eq font-lock-constant-face 'font-lock-constant-face))
	 ;; Test both if font-lock-constant-face exists and that it's
	 ;; not an alias for something else.  This is important since
	 ;; we compare already set faces in various places.
	 'font-lock-constant-face)
	(t
	 'font-lock-reference-face)))

(defconst c-constant-face-name
  (if (and (c-face-name-p 'font-lock-constant-face)
	   (boundp 'font-lock-constant-face)
	   (eq font-lock-constant-face 'font-lock-constant-face))
      ;; This doesn't exist in some earlier versions of XEmacs 21.
      'font-lock-constant-face
    c-label-face-name))

(defconst c-reference-face-name
  (cond
   ((and (c-face-name-p 'font-lock-reference-face)
	   (boundp 'font-lock-reference-face)
	   (eq font-lock-reference-face 'font-lock-reference-face))
    ;; This is considered obsolete in Emacs, but it still maps well
    ;; to this use.  (Another reason to do this is to get unique
    ;; faces for the test suite.)
    'font-lock-reference-face)
   ((c-face-name-p 'font-lock-constant-face)
    'font-lock-constant-face)
   (t c-label-face-name)))

;; This should not mapped to a face that also is used to fontify things
;; that aren't comments or string literals.
(defconst c-doc-face-name
  (cond ((c-face-name-p 'font-lock-doc-string-face)
	 ;; XEmacs.
	 'font-lock-doc-string-face)
	((c-face-name-p 'font-lock-doc-face)
	 ;; Emacs 21 and later.
	 'font-lock-doc-face)
	(t
	 'font-lock-comment-face)))

(defconst c-doc-markup-face-name
  (if (c-face-name-p 'font-lock-doc-markup-face)
	 ;; Exists in Emacs 28+.  (For other emacsen, the pragmatic
	 ;; reason is to get unique faces for the test suite.)
	 'font-lock-doc-markup-face
    c-label-face-name))

(defconst c-negation-char-face-name
  (if (c-face-name-p 'font-lock-negation-char-face)
      ;; Emacs 22 has a special face for negation chars.
      'font-lock-negation-char-face))

(cc-bytecomp-defun face-inverse-video-p) ; Only in Emacs.

(defun c-make-inverse-face (oldface newface)
  ;; Emacs and XEmacs have completely different face manipulation
  ;; routines. :P
  (copy-face oldface newface)
  (cond ((fboundp 'face-inverse-video-p)
	 ;; Emacs.  This only looks at the inverse flag in the current
	 ;; frame.  Other display configurations might be different,
	 ;; but it can only show if the same Emacs has frames on
	 ;; e.g. a color and a monochrome display simultaneously.
	 (unless (face-inverse-video-p oldface)
	   (invert-face newface)))
	((fboundp 'face-property-instance)
	 ;; XEmacs.  Same pitfall here.
	 (unless (face-property-instance oldface 'reverse)
	   (invert-face newface)))))

(defvar c-annotation-face 'c-annotation-face)

(defface c-annotation-face
  '((default :inherit font-lock-constant-face))
  "Face for highlighting annotations in Java mode and similar modes."
  :version "24.1"
  :group 'c)

(eval-and-compile
  ;; We need the following definitions during compilation since they're
  ;; used when the `c-lang-defconst' initializers are evaluated.  Define
  ;; them at runtime too for the sake of derived modes.

  ;; This indicates the "font locking context", and is set just before
  ;; fontification is done.  If non-nil, it says, e.g., point starts
  ;; from within a #if preprocessor construct.
  (defvar c-font-lock-context nil)
  (make-variable-buffer-local 'c-font-lock-context)

  (defmacro c-put-font-lock-face (from to face)
    ;; Put a face on a region (overriding any existing face) in the way
    ;; font-lock would do it.  In XEmacs that means putting an
    ;; additional font-lock property, or else the font-lock package
    ;; won't recognize it as fontified and might override it
    ;; incorrectly.
    ;;
    ;; This function does a hidden buffer change.
    (declare (debug t))
    (if (fboundp 'font-lock-set-face)
	;; Note: This function has no docstring in XEmacs so it might be
	;; considered internal.
	`(font-lock-set-face ,from ,to ,face)
      `(put-text-property ,from ,to 'face ,face)))

  (defmacro c-remove-font-lock-face (from to)
    ;; This is the inverse of `c-put-font-lock-face'.
    ;;
    ;; This function does a hidden buffer change.
    (declare (debug t))
    (if (fboundp 'font-lock-remove-face)
	`(font-lock-remove-face ,from ,to)
      `(remove-text-properties ,from ,to '(face nil))))

  (defmacro c-put-font-lock-string-face (from to)
    ;; Put `font-lock-string-face' on a string.  The surrounding
    ;; quotes are included in Emacs but not in XEmacs.  The passed
    ;; region should include them.
    ;;
    ;; This function does a hidden buffer change.
    (declare (debug t))
    (if (featurep 'xemacs)
	`(c-put-font-lock-face (1+ ,from) (1- ,to) 'font-lock-string-face)
      `(c-put-font-lock-face ,from ,to 'font-lock-string-face)))

  (defmacro c-fontify-types-and-refs (varlist &rest body)
    (declare (indent 1) (debug let*))
    ;; Like `let*', but additionally activates `c-record-type-identifiers'
    ;; and `c-record-ref-identifiers', and fontifies the recorded ranges
    ;; accordingly on exit.
    ;;
    ;; This function does hidden buffer changes.
    `(let* ((c-record-type-identifiers t)
	    c-record-ref-identifiers
	    ,@varlist)
       (prog1 (progn ,@body)
	 (c-fontify-recorded-types-and-refs))))

  (defun c-skip-comments-and-strings (limit)
    ;; If the point is within a region fontified as a comment or
    ;; string literal skip to the end of it or to LIMIT, whichever
    ;; comes first, and return t.  Otherwise return nil.  The match
    ;; data is not clobbered.
    ;;
    ;; This function might do hidden buffer changes.
    (when (c-got-face-at (point) c-literal-faces)
      (while (progn
	       (goto-char (c-next-single-property-change
			   (point) 'face nil limit))
	       (and (< (point) limit)
		    (c-got-face-at (point) c-literal-faces))))
      t))

  (defun c-make-syntactic-matcher (regexp)
    ;; Returns a byte compiled function suitable for use in place of a
    ;; regexp string in a `font-lock-keywords' matcher, except that
    ;; only matches outside comments and string literals count.
    ;;
    ;; This function does not do any hidden buffer changes, but the
    ;; generated functions will.  (They are however used in places
    ;; covered by the font-lock context.)
    (byte-compile
     `(lambda (limit)
	(let (res)
	  (c-skip-comments-and-strings limit)
	  (while (and (setq res (re-search-forward ,regexp limit t))
		      (progn
			(goto-char (match-beginning 0))
			(or (c-skip-comments-and-strings limit)
			    (progn
			      (goto-char (match-end 0))
			      nil)))))
	  res))))

  (defun c-make-font-lock-search-form (regexp highlights &optional check-point)
    ;; Return a lisp form which will fontify every occurrence of REGEXP
    ;; (a regular expression, NOT a function) between POINT and `limit'
    ;; with HIGHLIGHTS, a list of highlighters as specified on page
    ;; "Search-based Fontification" in the elisp manual.  If CHECK-POINT
    ;; is non-nil, we will check (< (point) limit) in the main loop.
    `(progn
       (c-skip-comments-and-strings limit)
       (while
	   ,(if check-point
		`(and (< (point) limit)
		      (re-search-forward ,regexp limit t))
	      `(re-search-forward ,regexp limit t))
	 (unless (progn
		   (goto-char (match-beginning 0))
		   (c-skip-comments-and-strings limit))
	   (goto-char (match-end 0))
	   ,@(mapcar
	      (lambda (highlight)
		(if (integerp (car highlight))
		    ;; e.g. highlight is (1 font-lock-type-face t)
		    (progn
		      (unless (eq (nth 2 highlight) t)
			(error
			 "The override flag must currently be t in %s"
			 highlight))
		      (when (nth 3 highlight)
			(error
			 "The laxmatch flag may currently not be set in %s"
			 highlight))
		      `(save-match-data
			 (c-put-font-lock-face
			  (match-beginning ,(car highlight))
			  (match-end ,(car highlight))
			  ,(elt highlight 1))))
		  ;; highlight is an "ANCHORED HIGHLIGHTER" of the form
		  ;; (ANCHORED-MATCHER PRE-FORM POST-FORM SUBEXP-HIGHLIGHTERS...)
		  (when (nth 3 highlight)
		    (error "Match highlights currently not supported in %s"
			   highlight))
		  `(progn
		     ,(nth 1 highlight)
		     (save-match-data ,(car highlight))
		     ,(nth 2 highlight))))
	      highlights)))))

  (defun c-make-font-lock-search-function (regexp &rest highlights)
    ;; This function makes a byte compiled function that works much like
    ;; a matcher element in `font-lock-keywords'.  It cuts out a little
    ;; bit of the overhead compared to a real matcher.  The main reason
    ;; is however to pass the real search limit to the anchored
    ;; matcher(s), since most (if not all) font-lock implementations
    ;; arbitrarily limit anchored matchers to the same line, and also
    ;; to insulate against various other irritating differences between
    ;; the different (X)Emacs font-lock packages.
    ;;
    ;; REGEXP is the matcher, which must be a regexp.  Only matches
    ;; where the beginning is outside any comment or string literal are
    ;; significant.
    ;;
    ;; HIGHLIGHTS is a list of highlight specs, just like in
    ;; `font-lock-keywords', with these limitations: The face is always
    ;; overridden (no big disadvantage, since hits in comments etc are
    ;; filtered anyway), there is no "laxmatch", and an anchored matcher
    ;; is always a form which must do all the fontification directly.
    ;; `limit' is a variable bound to the real limit in the context of
    ;; the anchored matcher forms.
    ;;
    ;; This function does not do any hidden buffer changes, but the
    ;; generated functions will.  (They are however used in places
    ;; covered by the font-lock context.)

    ;; Note: Replace `byte-compile' with `eval' to debug the generated
    ;; lambda more easily.
    (byte-compile
     `(lambda (limit)
	(let ( ;; The font-lock package in Emacs is known to clobber
	      ;; `parse-sexp-lookup-properties' (when it exists).
	      (parse-sexp-lookup-properties
	       (cc-eval-when-compile
		 (boundp 'parse-sexp-lookup-properties))))
	  ,(c-make-font-lock-search-form regexp highlights t))
	nil)))

  (defun c-make-font-lock-BO-decl-search-function (regexp &rest highlights)
    ;; This function makes a byte compiled function that first moves back
    ;; to the beginning of the current declaration (if any), then searches
    ;; forward for matcher elements (as in `font-lock-keywords') and
    ;; fontifies them.
    ;;
    ;; The motivation for moving back to the declaration start is to
    ;; establish a context for the current text when, e.g., a character
    ;; is typed on a C++ inheritance continuation line, or a jit-lock
    ;; chunk starts there.
    ;;
    ;; The new function works much like a matcher element in
    ;; `font-lock-keywords'.  It cuts out a little bit of the overhead
    ;; compared to a real matcher.  The main reason is however to pass the
    ;; real search limit to the anchored matcher(s), since most (if not
    ;; all) font-lock implementations arbitrarily limit anchored matchers
    ;; to the same line, and also to insulate against various other
    ;; irritating differences between the different (X)Emacs font-lock
    ;; packages.
    ;;
    ;; REGEXP is the matcher, which must be a regexp.  Only matches
    ;; where the beginning is outside any comment or string literal are
    ;; significant.
    ;;
    ;; HIGHLIGHTS is a list of highlight specs, just like in
    ;; `font-lock-keywords', with these limitations: The face is always
    ;; overridden (no big disadvantage, since hits in comments etc are
    ;; filtered anyway), there is no "laxmatch", and an anchored matcher
    ;; is always a form which must do all the fontification directly.
    ;; `limit' is a variable bound to the real limit in the context of
    ;; the anchored matcher forms.
    ;;
    ;; This function does not do any hidden buffer changes, but the
    ;; generated functions will.  (They are however used in places
    ;; covered by the font-lock context.)

    ;; Note: Replace `byte-compile' with `eval' to debug the generated
    ;; lambda more easily.
    (byte-compile
     `(lambda (limit)
	(let ((lit-start (c-literal-start)))
	  (when lit-start (goto-char lit-start)))
	(let ( ;; The font-lock package in Emacs is known to clobber
	      ;; `parse-sexp-lookup-properties' (when it exists).
	      (parse-sexp-lookup-properties
	       (cc-eval-when-compile
		 (boundp 'parse-sexp-lookup-properties)))
	      (BOD-limit
	       (c-determine-limit 1000)))
	  (goto-char
	   (let ((here (point)))
	     (if (eq (car (c-beginning-of-decl-1 BOD-limit)) 'same)
		 (point)
	       here)))
	  ,(c-make-font-lock-search-form regexp highlights))
	nil)))

  (defun c-make-font-lock-context-search-function (normal &rest state-stanzas)
    ;; This function makes a byte compiled function that works much like
    ;; a matcher element in `font-lock-keywords', with the following
    ;; enhancement: the generated function will test for particular "font
    ;; lock contexts" at the start of the region, i.e. is this point in
    ;; the middle of some particular construct?  if so the generated
    ;; function will first fontify the tail of the construct, before
    ;; going into the main loop and fontify full constructs up to limit.
    ;;
    ;; The generated function takes one parameter called `limit', and
    ;; will fontify the region between POINT and LIMIT.
    ;;
    ;; NORMAL is a list of the form (REGEXP HIGHLIGHTS .....), and is
    ;; used to fontify the "regular" bit of the region.
    ;; STATE-STANZAS is list of elements of the form (STATE LIM REGEXP
    ;; HIGHLIGHTS), each element coding one possible font lock context.

    ;; o - REGEXP is a font-lock regular expression (NOT a function),
    ;; o - HIGHLIGHTS is a list of zero or more highlighters as defined
    ;;   on page "Search-based Fontification" in the elisp manual.  As
    ;;   yet (2009-06), they must have OVERRIDE set, and may not have
    ;;   LAXMATCH set.
    ;;
    ;; o - STATE is the "font lock context" (e.g. in-cpp-expr) and is
    ;;   not quoted.
    ;; o - LIM is a lisp form whose evaluation will yield the limit
    ;;   position in the buffer for fontification by this stanza.
    ;;
    ;; This function does not do any hidden buffer changes, but the
    ;; generated functions will.  (They are however used in places
    ;; covered by the font-lock context.)
    ;;
    ;; Note: Replace `byte-compile' with `eval' to debug the generated
    ;; lambda more easily.
    (byte-compile
     `(lambda (limit)
	(let ( ;; The font-lock package in Emacs is known to clobber
	      ;; `parse-sexp-lookup-properties' (when it exists).
	      (parse-sexp-lookup-properties
	       (cc-eval-when-compile
		 (boundp 'parse-sexp-lookup-properties))))
	  ,@(mapcar
	     (lambda (stanza)
	       (let ((state (car stanza))
		     (lim (nth 1 stanza))
		     (regexp (nth 2 stanza))
		     (highlights (cdr (cddr stanza))))
		 `(if (eq c-font-lock-context ',state)
		      (let ((limit ,lim))
			,(c-make-font-lock-search-form
			  regexp highlights)))))
	     state-stanzas)
	  ;; In the next form, check that point hasn't been moved beyond
	  ;; `limit' in any of the above stanzas.
	  ,(c-make-font-lock-search-form (car normal) (cdr normal) t)
	  nil)))))

(defun c-fontify-recorded-types-and-refs ()
  ;; Convert the ranges recorded on `c-record-type-identifiers' and
  ;; `c-record-ref-identifiers' to fontification.
  ;;
  ;; This function does hidden buffer changes.
  (let (elem)
    (while (consp c-record-type-identifiers)
      (setq elem (car c-record-type-identifiers)
	    c-record-type-identifiers (cdr c-record-type-identifiers))
      (c-put-font-lock-face (car elem) (cdr elem)
			    'font-lock-type-face))
    (while c-record-ref-identifiers
      (setq elem (car c-record-ref-identifiers)
	    c-record-ref-identifiers (cdr c-record-ref-identifiers))
      ;; Note that the reference face is a variable that is
      ;; dereferenced, since it's an alias in Emacs.
      (c-put-font-lock-face (car elem) (cdr elem)
			    c-reference-face-name))))

(defun c-font-lock-cpp-messages (limit)
  ;; Font lock #error and #warning messages between point and LIMIT.
  ;; Always return nil to prevent a further call to this function.
  ;; The position of point at the end of this function is random.
  (while
      (and (< (point) limit)
	   (re-search-forward c-cpp-messages-re limit t))
    (let ((beg (match-beginning c-cpp-message-match-no))
	  (end (match-end c-cpp-message-match-no)))
      ;; Don't use c-put-font-lock-string-face here, since in XEmacs that
      ;; would fail to fontify the first and last characters - We don't have
      ;; any string delimiters in this construction.
      (c-put-font-lock-face beg end 'font-lock-string-face)
      ;; We replace '(1) (punctuation) syntax-table text properties on ' by
      ;; '(3) (symbol), so that these characters won't later get the warning
      ;; face.
      (goto-char beg)
      (while (and
	      (< (point) end)
	      (c-search-forward-char-property-with-value-on-char
	       'syntax-table '(1) ?\' end))
	(c-put-char-property ;; -trim-caches
			    (1- (point)) 'syntax-table '(3)))
      (goto-char end)))
  nil)

(c-lang-defconst c-cpp-matchers
  "Font lock matchers for preprocessor directives and purely lexical
stuff.  Used on level 1 and higher."

  ;; Note: `c-font-lock-declarations' assumes that no matcher here
  ;; sets `font-lock-type-face' in languages where
  ;; `c-recognize-<>-arglists' is set.

  t `(;; Fontify "invalid" comment delimiters
      ,@(when (and (c-lang-const c-block-comment-starter)
		   (c-lang-const c-line-comment-starter))
	  `(c-maybe-font-lock-wrong-style-comments))
      ,@(when (c-lang-const c-opt-cpp-prefix)
	  (let* ((noncontinued-line-end "\\(\\=\\|\\(\\=\\|[^\\]\\)[\n\r]\\)")
		 (ncle-depth (regexp-opt-depth noncontinued-line-end))
		 (sws-depth (c-lang-const c-syntactic-ws-depth))
		 (nsws-depth (c-lang-const c-nonempty-syntactic-ws-depth)))

	    `(;; The stuff after #error and #warning is a message, so
	      ;; fontify it as a string.
	      ,@(when (c-lang-const c-cpp-message-directives)
		  '(c-font-lock-cpp-messages))

	      ;; Fontify filenames in #include <...> as strings.
	      ,@(when (c-lang-const c-cpp-include-directives)
		  ;; We used to use a font-lock "anchored matcher" here for
		  ;; the paren syntax.  This failed when the ">" was at EOL,
		  ;; since `font-lock-fontify-anchored-keywords' terminated
		  ;; its loop at EOL without executing our lambda form at all.
		  ;; (2024-10): The paren syntax is now handled in
		  ;; before/after-change functions.
		  `((,(concat noncontinued-line-end
			      "\\("	; To make the next ^ special.
			      (c-lang-const c-cpp-include-key)
			      "\\)"
			      (c-lang-const c-syntactic-ws)
			      "\\(<\\([^>\n\r]*\\)>?\\)")
		     ,(+ ncle-depth 1
			 (regexp-opt-depth (c-lang-const c-cpp-include-key))
			 sws-depth
			 (if (featurep 'xemacs) 2 1))
		     font-lock-string-face t)))

	      ;; #define.
	      ,@(when (c-lang-const c-opt-cpp-macro-define)
		  `((,(c-make-font-lock-search-function
		       (concat
			noncontinued-line-end
			(c-lang-const c-opt-cpp-prefix)
			(c-lang-const c-opt-cpp-macro-define)
			(c-lang-const c-nonempty-syntactic-ws)
			"\\(" (c-lang-const ; 1 + ncle + nsws
			       c-symbol-key)
			"\\)"
			(concat "\\("	; 2 + ncle + nsws + c-sym-key
				;; Macro with arguments - a "function".
				"\\((\\)" ; 3 + ncle + nsws + c-sym-key
				"\\|"
				;; Macro without arguments - a "variable".
				"\\([^(]\\|$\\)"
				"\\)"))
		       `((if (match-beginning
			      ,(+ 3 ncle-depth nsws-depth
				  (c-lang-const c-symbol-key-depth)))

			     ;; "Function".  Fontify the name and the arguments.
			     (save-restriction
			       (c-put-font-lock-face
				(match-beginning ,(+ 1 ncle-depth nsws-depth))
				(match-end ,(+ 1 ncle-depth nsws-depth))
				'font-lock-function-name-face)
			       (goto-char
				(match-end
				 ,(+ 3 ncle-depth nsws-depth
				     (c-lang-const c-symbol-key-depth))))

			       (narrow-to-region (point-min) limit)
			       (while (and
				       (progn
					 (c-forward-syntactic-ws)
					 (looking-at c-symbol-key))
				       (progn
					 (c-put-font-lock-face
					  (match-beginning 0) (match-end 0)
					  'font-lock-variable-name-face)
					 (goto-char (match-end 0))
					 (c-forward-syntactic-ws)
					 (eq (char-after) ?,)))
				 (forward-char)))

			   ;; "Variable".
			   (c-put-font-lock-face
			    (match-beginning ,(+ 1 ncle-depth nsws-depth))
			    (match-end ,(+ 1 ncle-depth nsws-depth))
			    'font-lock-variable-name-face)))))))

	      ;; Fontify cpp function names in preprocessor
	      ;; expressions in #if and #elif.
	      ,@(when (and (c-lang-const c-cpp-expr-directives)
			   (c-lang-const c-cpp-expr-functions))
		  (let ((ced-re (c-make-keywords-re t
				  (c-lang-const c-cpp-expr-directives)))
			(cef-re (c-make-keywords-re t
				  (c-lang-const c-cpp-expr-functions))))

		    `((,(c-make-font-lock-context-search-function
			 `(,(concat noncontinued-line-end
				    (c-lang-const c-opt-cpp-prefix)
				    ced-re ; 1 + ncle-depth
				    ;; Match the whole logical line to look
				    ;; for the functions in.
				    "\\(\\\\\\(.\\|[\n\r]\\)\\|[^\n\r]\\)*")
			   ((let ((limit (match-end 0)))
			      (while (re-search-forward ,cef-re limit 'move)
				(c-put-font-lock-face (match-beginning 1)
						      (match-end 1)
						      c-preprocessor-face-name)))
			    (goto-char (match-end ,(1+ ncle-depth)))))
			 `(in-cpp-expr
			   (save-excursion (c-end-of-macro) (point))
			   ,cef-re
			   (1 c-preprocessor-face-name t)))))))

	      ;; Fontify the directive names.
	      (,(c-make-font-lock-search-function
		 (concat noncontinued-line-end
			 "\\("
			 (c-lang-const c-opt-cpp-prefix)
			 "[" (c-lang-const c-symbol-chars) "]+"
			 "\\)")
		 `(,(1+ ncle-depth) c-preprocessor-face-name t)))

	      (eval . (list ,(c-make-syntactic-matcher
			      (concat noncontinued-line-end
				      (c-lang-const c-opt-cpp-prefix)
				      "if\\(n\\)def\\_>"))
			    ,(+ ncle-depth 1)
			    c-negation-char-face-name
			    'append))
	      )))

      ,@(when (c-major-mode-is 'pike-mode)
	  ;; Recognize hashbangs in Pike.
	  '((eval . (list "\\`#![^\n\r]*"
			  0 c-preprocessor-face-name))))

      ;; Make hard spaces visible through an inverted `font-lock-warning-face'.
      (eval . (list
	       "\240"
	       0 (progn
		   (unless (c-face-name-p 'c-nonbreakable-space-face)
		     (c-make-inverse-face 'font-lock-warning-face
					  'c-nonbreakable-space-face))
		   ''c-nonbreakable-space-face)))
      ))

(defun c-font-lock-invalid-single-quotes (limit)
  ;; This function will be called from font-lock for a region bounded by POINT
  ;; and LIMIT, as though it were to identify a keyword for
  ;; font-lock-keyword-face.  It always returns NIL to inhibit this and
  ;; prevent a repeat invocation.  See elisp/lispref page "Search-based
  ;; Fontification".
  ;;
  ;; This function fontifies invalid single quotes with
  ;; `font-lock-warning-face'.  These are the single quotes which
  ;; o - aren't inside a literal;
  ;; o - are marked with a syntax-table text property value '(1); and
  ;; o - are NOT marked with a non-null c-digit-separator property.
  (let ((limits (c-literal-limits))
	state beg end)
    (if limits
	(goto-char (cdr limits)))	; Even for being in a ' '
    (while (< (point) limit)
      (setq beg (point))
      (setq state (parse-partial-sexp (point) limit nil nil nil 'syntax-table))
      (setq end (point))
      (goto-char beg)
      (while (progn (skip-chars-forward "^'" end)
		    (< (point) end))
	(if (and (equal (c-get-char-property (point) 'syntax-table) '(1))
		 (not (c-get-char-property (point) 'c-digit-separator)))
	    (c-put-font-lock-face (point) (1+ (point)) 'font-lock-warning-face))
	(forward-char))
      (parse-partial-sexp end limit nil nil state 'syntax-table)))
    nil)

(defun c-maybe-font-lock-wrong-style-comments (limit)
  ;; This function will be called from font-lock-for a region bounded by POINT
  ;; and LIMIT, as though it were to identify a keyword for
  ;; font-lock-keyword-face.  It always returns NIL to inhibit this and
  ;; prevent a repeat invocation.  See elisp/lispref page "Search-based
  ;; Fontification".
  ;;
  ;; This function fontifies "invalid" comment delimiters with
  ;; `font-lock-warning-face'.  A delimiter is "invalid" when
  ;; `c-mark-wrong-style-of-comment' is non-nil, and the delimiter style is
  ;; not the default specified by `c-block-comment-flag'.
  (when c-mark-wrong-style-of-comment
    (let* ((lit (c-semi-pp-to-literal (point)))
	   (s (car lit))		; parse-partial-sexp state.
	   )
      ;; First, deal with and move out of any literal we start in.
      (cond
       ((null (cadr lit)))		; Not in a literal
       ((eq (cadr lit) 'string)
	(setq s (parse-partial-sexp (point) limit nil nil s 'syntax-table)))
       ((and (not c-block-comment-flag) ; In an "invalid" block comment
	     (eq (cadr lit) 'c))
	(setq s (parse-partial-sexp (point) limit nil nil s 'syntax-table))
	;; Font lock the block comment ender with warning face.
	(when (not (nth 4 s))
	  (c-put-font-lock-face (- (point) (length c-block-comment-ender))
				(point) 'font-lock-warning-face)))
       (t ; In a line comment, or a "valid" block comment
	(setq s (parse-partial-sexp (point) limit nil nil s 'syntax-table))))

      (while (< (point) limit)
	(setq s (parse-partial-sexp (point) limit nil nil s 'syntax-table))
	(cond
	 ((or (nth 3 s)			; In a string
	      (and (nth 4 s)		; In a comment
		   (eq (nth 7 s)	; Comment style
		       (if c-block-comment-flag
			   nil		; Block comment
			 1))))	; Line comment
	    ;; Move over a "valid" literal.
	  (setq s (parse-partial-sexp (point) limit nil nil s 'syntax-table)))
	 ((nth 4 s)			; In an invalid comment
	 ;; Fontify the invalid comment opener.
	  (c-put-font-lock-face (nth 8 s) (point) 'font-lock-warning-face)
	  ;; Move to end of comment or LIMIT.
	  (setq s (parse-partial-sexp (point) limit nil nil s 'syntax-table))
	  ;; Fontify an invalid block comment ender, if that's what we have.
	  (when (and (not c-block-comment-flag)
		     (not (nth 4 s)))	; We're outside the comment
	    (c-put-font-lock-face (- (point) (length c-block-comment-ender))
				  (point) 'font-lock-warning-face)))))))
  nil)

(c-lang-defconst c-basic-matchers-before
  "Font lock matchers for basic keywords, labels, references and various
other easily recognizable things that should be fontified before generic
casts and declarations are fontified.  Used on level 2 and higher."

  ;; Note: `c-font-lock-declarations' assumes that no matcher here
  ;; sets `font-lock-type-face' in languages where
  ;; `c-recognize-<>-arglists' is set.

  t `(;; Put a warning face on the opener of unclosed strings that
      ;; can't span lines and on the "terminating" newlines.  Later font
      ;; lock packages have a `font-lock-syntactic-face-function' for
      ;; this, but it doesn't give the control we want since any
      ;; fontification done inside the function will be
      ;; unconditionally overridden.
      ("\\s|" 0 font-lock-warning-face t nil)

      ;; Invalid single quotes.
      c-font-lock-invalid-single-quotes

      ;; Fontify multiline strings.
      ,@(when (c-lang-const c-ml-string-opener-re)
	  '(c-font-lock-ml-strings))

      ;; Fontify keyword constants.
      ,@(when (c-lang-const c-constant-kwds)
	  (let ((re (c-make-keywords-re nil (c-lang-const c-constant-kwds))))
	    (if (c-major-mode-is 'pike-mode)
		;; No symbol is a keyword after "->" in Pike.
		`((eval . (list ,(concat "\\(\\=.?\\|[^>]\\|[^-]>\\)"
					 "\\_<\\(" re "\\)\\_>")
				2 c-constant-face-name)))
	      `((eval . (list ,(concat "\\_<\\(" re "\\)\\_>")
			      1 c-constant-face-name))))))

      ;; Fontify all keywords except the primitive types.
      ,(if (c-major-mode-is 'pike-mode)
	   ;; No symbol is a keyword after "->" in Pike.
	   `(,(concat "\\(\\=.?\\|[^>]\\|[^-]>\\)"
		      "\\_<" (c-lang-const c-regular-keywords-regexp))
	     2 font-lock-keyword-face)
	 `(,(concat "\\_<" (c-lang-const c-regular-keywords-regexp))
	   1 font-lock-keyword-face))

      ;; Fontify leading identifiers in fully qualified names like
      ;; "foo::bar" in languages that supports such things.
      ,@(when (c-lang-const c-opt-identifier-concat-key)
	  (if (c-major-mode-is 'java-mode)
	      ;; Java needs special treatment since "." is used both to
	      ;; qualify names and in normal indexing.  Here we look for
	      ;; capital characters at the beginning of an identifier to
	      ;; recognize the class.  "*" is also recognized to cover
	      ;; wildcard import declarations.  All preceding dot separated
	      ;; identifiers are taken as package names and therefore
	      ;; fontified as references.
	      `(,(c-make-font-lock-search-function
		  ;; Search for class identifiers preceded by ".".  The
		  ;; anchored matcher takes it from there.
		  (concat (c-lang-const c-opt-identifier-concat-key)
			  (c-lang-const c-simple-ws) "*"
			  (concat "\\("
				  "[" c-upper "]"
				  "[" (c-lang-const c-symbol-chars) "]*"
				  "\\|"
				  "\\*"
				  "\\)"))
		  `((let (id-end)
		      (goto-char (1+ (match-beginning 0)))
		      (while (and (eq (char-before) ?.)
				  (progn
				    (backward-char)
				    (c-backward-syntactic-ws)
				    (setq id-end (point))
				    (< (skip-chars-backward
					,(c-lang-const c-symbol-chars))
				       0))
				  (not (get-text-property (point) 'face)))
			(c-put-font-lock-face (point) id-end
					      c-reference-face-name)
			(c-backward-syntactic-ws)))
		    nil
		    (goto-char (match-end 0)))))

	    `((,(byte-compile
		 ;; Must use a function here since we match longer than
		 ;; we want to move before doing a new search.  This is
		 ;; not necessary for XEmacs since it restarts the
		 ;; search from the end of the first highlighted
		 ;; submatch (something that causes problems in other
		 ;; places).
		 `(lambda (limit)
		    (while (re-search-forward
			    ,(concat "\\(\\_<"
				     "\\(" (c-lang-const c-symbol-key) "\\)" ; 2
				     (c-lang-const c-simple-ws) "*"
				     (c-lang-const c-opt-identifier-concat-key)
				     (c-lang-const c-simple-ws) "*"
				     "\\)"
				     "\\("
				     (c-lang-const c-opt-after-id-concat-key)
				     "\\)")
			    limit t)
		      (unless (progn
				(goto-char (match-beginning 0))
				(c-skip-comments-and-strings limit))
			(or (get-text-property (match-beginning 2) 'face)
			    (c-put-font-lock-face (match-beginning 2)
						  (match-end 2)
						  c-reference-face-name))
			(goto-char (match-end 1))))))))))

      ;; Module declarations (e.g. in C++20).
      ,@(when (c-major-mode-is 'c++-mode)
	  '(c-font-lock-c++-modules))

      ,@(when (c-lang-const c-equals-nontype-decl-kwds)
<<<<<<< HEAD
	  `((,(byte-compile
	       `(lambda (limit)
		  (save-restriction
		    (narrow-to-region (point-min) limit)
		    ,(c-make-font-lock-search-form
		      (concat (c-lang-const c-equals-nontype-decl-key) ;no \\(
			      (c-lang-const c-simple-ws) "+\\("
			      (c-lang-const c-symbol-key) "\\)"
			      (c-lang-const c-simple-ws) "*"
			      "=\\(?:[^=]\\|$\\)")
		      `((,(+ 1 (c-lang-const c-simple-ws-depth))
			 'font-lock-type-face t)))))))))
=======
	  `((,(concat (c-lang-const c-equals-nontype-decl-key)
		      (c-lang-const c-simple-ws) "+\\("
		      (c-lang-const c-symbol-key) "\\)")
	     (,(+ 1 (regexp-opt-depth
		     (c-lang-const c-equals-nontype-decl-key))
		  (c-lang-const c-simple-ws-depth))
	      font-lock-type-face t))))
>>>>>>> 48b3363a

      ;; Fontify the special declarations in Objective-C.
      ,@(when (c-major-mode-is 'objc-mode)
	  `(;; Fontify class names in the beginning of message expressions.
	    ,(c-make-font-lock-search-function
	      "\\["
	      '((c-fontify-types-and-refs ()
		  (c-forward-syntactic-ws limit)
		  (let ((start (point)))
		    ;; In this case we accept both primitive and known types.
		    (when (eq (c-forward-type) 'known)
		      (goto-char start)
		      (let ((c-promote-possible-types t))
			(c-forward-type))))
		  (if (> (point) limit) (goto-char limit)))))

	    ;; The @interface/@implementation/@protocol directives.
	    ,(c-make-font-lock-search-function
	      (regexp-opt
	       '("@interface" "@implementation" "@protocol")
	       'symbols)
	      '((c-fontify-types-and-refs
		    (;; The font-lock package in Emacs is known to clobber
		     ;; `parse-sexp-lookup-properties' (when it exists).
		     (parse-sexp-lookup-properties
		      (cc-eval-when-compile
			(boundp 'parse-sexp-lookup-properties))))
		  (c-forward-objc-directive)
		  nil)
		(goto-char (match-beginning 0))))))

      (eval . (list "\\(!\\)[^=]" 1 c-negation-char-face-name))
      ))

(defun c-font-lock-complex-decl-prepare (limit)
  ;; This function will be called from font-lock for a region bounded by POINT
  ;; and LIMIT, as though it were to identify a keyword for
  ;; font-lock-keyword-face.  It always returns NIL to inhibit this and
  ;; prevent a repeat invocation.  See elisp/lispref page "Search-based
  ;; Fontification".
  ;;
  ;; Called before any of the matchers in `c-complex-decl-matchers'.
  ;;
  ;; This function does hidden buffer changes.

  ;;(message "c-font-lock-complex-decl-prepare %s %s" (point) limit)
  (c-skip-comments-and-strings limit)
  (when (< (point) limit)

    ;; Clear the c-type char properties which mark the region, to recalculate
    ;; them properly.  The most interesting properties are those put on the
    ;; closest token before the region.
    (save-excursion
      (let ((pos (point)))
	(c-backward-syntactic-ws (max (- (point) 500) (point-min)))
	(when (and (not (bobp))
		   (memq (c-get-char-property (1- (point)) 'c-type)
			 '(c-decl-arg-start
			   c-decl-end
			   c-decl-id-start
			   c-decl-type-start
			   c-not-decl)))
	  (setq pos (1- (point))))
	(c-clear-char-properties pos limit 'c-type)
	(c-clear-char-properties pos limit 'c-<>-c-types-set)))

    ;; Update `c-state-cache' to the beginning of the region.  This will
    ;; make `c-beginning-of-syntax' go faster when it's used later on,
    ;; and it's near the point most of the time.
    (c-parse-state)

    ;; Check if the fontified region starts inside a declarator list so
    ;; that `c-font-lock-declarators' should be called at the start.
    ;; The declared identifiers are font-locked correctly as types, if
    ;; that is what they are.
    (let ((prop (save-excursion
		  (c-backward-syntactic-ws (max (- (point) 500) (point-min)))
		  (unless (bobp)
		    (c-get-char-property (1- (point)) 'c-type)))))
      (when (memq prop '(c-decl-id-start c-decl-type-start))
	(c-forward-syntactic-ws limit)
	(c-font-lock-declarators limit t (eq prop 'c-decl-type-start)
				 (not (c-bs-at-toplevel-p (point))))))

    (setq c-font-lock-context ;; (c-guess-font-lock-context)
	  (save-excursion
	    (if (and c-cpp-expr-intro-re
		     (c-beginning-of-macro)
		     (looking-at c-cpp-expr-intro-re))
		'in-cpp-expr)))
    nil))

(defun c-font-lock-<>-arglists (limit)
  ;; This function will be called from font-lock for a region bounded by POINT
  ;; and LIMIT, as though it were to identify a keyword for
  ;; font-lock-keyword-face.  It always returns NIL to inhibit this and
  ;; prevent a repeat invocation.  See elisp/lispref page "Search-based
  ;; Fontification".
  ;;
  ;; Fontify types and references in names containing angle bracket
  ;; arglists from the point to LIMIT.  Note that
  ;; `c-font-lock-declarations' has already handled many of them.
  ;;
  ;; This function might do hidden buffer changes.

  (c-skip-comments-and-strings limit)
  (when (< (point) limit)

    (let (;; The font-lock package in Emacs is known to clobber
	  ;; `parse-sexp-lookup-properties' (when it exists).
	  (parse-sexp-lookup-properties
	   (cc-eval-when-compile
	     (boundp 'parse-sexp-lookup-properties)))
	  (c-parse-and-markup-<>-arglists t)
	  c-restricted-<>-arglists
	  id-start id-end id-face pos kwd-sym
	  old-pos)

      (while (and (< (point) limit)
		  (setq old-pos (point))
		  (c-syntactic-re-search-forward "<" limit t nil t))
	(setq pos (point))
	(save-excursion
	  (backward-char)
	  (c-backward-syntactic-ws old-pos)
	  (if (re-search-backward
	       (concat "\\(\\`\\|" c-nonsymbol-key "\\)\\(" c-symbol-key"\\)\\=")
	       old-pos t)
	      (setq id-start (match-beginning 2)
		    id-end (match-end 2))
	    (setq id-start nil id-end nil)))

	(when id-start
	  (goto-char id-start)
	  (unless (c-skip-comments-and-strings limit)
	    (setq kwd-sym nil
		  c-restricted-<>-arglists nil
		  id-face (get-text-property id-start 'face))

	    (if (cond
		 ((eq id-face 'font-lock-type-face)
		  ;; The identifier got the type face so it has already been
		  ;; handled in `c-font-lock-declarations'.
		  nil)

		 ((eq id-face 'font-lock-keyword-face)
		  (when (looking-at c-opt-<>-sexp-key)
		    ;; There's a special keyword before the "<" that tells
		    ;; that it's an angle bracket arglist.
		    (setq kwd-sym (c-keyword-sym (match-string 2)))))

		 (t
		  ;; There's a normal identifier before the "<".  If we're not in
		  ;; a declaration context then we set `c-restricted-<>-arglists'
		  ;; to avoid recognizing templates in function calls like "foo (a
		  ;; < b, c > d)".
		  (c-backward-syntactic-ws)
		  (when (and (memq (char-before) '(?\( ?,))
			     (not (eq (get-text-property (1- (point)) 'c-type)
				      'c-decl-arg-start)))
		    (setq c-restricted-<>-arglists t))
		  t))

		(progn
		  (goto-char (1- pos))
		  ;; Check for comment/string both at the identifier and
		  ;; at the "<".
		  (unless (c-skip-comments-and-strings limit)

		    (c-fontify-types-and-refs ()
		      (when (c-forward-<>-arglist (c-keyword-member
						   kwd-sym 'c-<>-type-kwds))
			(when (and c-opt-identifier-concat-key
				   (not (get-text-property id-start 'face)))
			  (c-forward-syntactic-ws)
			  (cond ((looking-at c-opt-identifier-concat-key)
				 (c-put-font-lock-face id-start id-end
						       c-reference-face-name))
				((eq (char-after) ?\())
				(t (c-put-font-lock-face id-start id-end
							 'font-lock-type-face))))))

		    (goto-char pos)))
	      (goto-char pos)))))))
  nil)

(defun c-font-lock-declarators (limit list types not-top
				      &optional template-class accept-anon)
  ;; Assuming the point is at the start of a declarator in a declaration,
  ;; fontify the identifier it declares.  (If TYPES is t, it does this via the
  ;; macro `c-fontify-types-and-refs'.)
  ;;
  ;; If LIST is non-nil, also fontify the ids in any following declarators in
  ;; a comma separated list (e.g.  "foo" and "*bar" in "int foo = 17, *bar;");
  ;; additionally, mark the commas with c-type property 'c-decl-id-start or
  ;; 'c-decl-type-start (according to TYPES).  Stop at LIMIT.
  ;;
  ;; If TYPES is t, fontify all identifiers as types; if it is a number, a
  ;; buffer position, additionally set the `c-typedef' text property on the
  ;; keyword at that position; if it is nil fontify as either variables or
  ;; functions, otherwise TYPES is a face to use.  If NOT-TOP is non-nil, we
  ;; are not at the top-level ("top-level" includes being directly inside a
  ;; class or namespace, etc.).
  ;;
  ;; TEMPLATE-CLASS is non-nil when the declaration is in template delimiters
  ;; and was introduced by, e.g. "typename" or "class", such that if there is
  ;; a default (introduced by "="), it will be fontified as a type.
  ;; E.g. "<class X = Y>".
  ;;
  ;; ACCEPT-ANON is non-nil when we accept anonymous declarators.
  ;;
  ;; Nil is always returned.  The function leaves point at the delimiter after
  ;; the last declarator it processes.
  ;;
  ;; This function might do hidden buffer changes.

  ;;(message "c-font-lock-declarators from %s to %s" (point) limit)
  (c-fontify-types-and-refs
      ()
    ;; If we're altering the declarators in a typedef, we need to scan ALL of
    ;; them because of the way we check for changes.
    (let ((c-do-decl-limit (if (numberp types) (point-max) limit))
	  decl-ids)
    (c-do-declarators
     c-do-decl-limit
     list not-top
     (cond ((or (numberp types)
		(eq types t))
	    'c-decl-type-start)
	   ((null types) 'c-decl-id-start))
     (lambda (id-start id-end end-pos _not-top is-function init-char)
       (if (or (numberp types)
	       (eq types t))
	   (when id-start
	     ;; Register and fontify the identifier as a type.
	     (let ((c-promote-possible-types t))
	       (goto-char id-start)
	       (c-forward-type))
	     (when (numberp types)
	       (push (buffer-substring-no-properties id-start id-end)
		     decl-ids)))
	 (when id-start
	   (goto-char id-start)
	   (when c-opt-identifier-prefix-key
	     (unless (and (looking-at c-opt-identifier-prefix-key) ; For operator~
			  (eq (match-end 1) id-end))
	       (while (and (< (point) id-end)
			   (re-search-forward c-opt-identifier-prefix-key id-end t))
		 (c-forward-syntactic-ws c-do-decl-limit))))
	   ;; Only apply the face when the text doesn't have one yet.
	   ;; Exception: The "" in C++'s operator"" will already wrongly have
	   ;; string face.
	   (when (memq (get-text-property (point) 'face)
		       '(nil font-lock-string-face))
	     (c-put-font-lock-face (point) id-end
				   (cond
				    ((not (memq types '(nil t))) types)
				    (is-function 'font-lock-function-name-face)
				    (t 'font-lock-variable-name-face))))
	   ;; Fontify any _tag in C++'s operator"" _tag.
	   (when (and
		  (c-major-mode-is 'c++-mode)
		  (equal (buffer-substring-no-properties id-start id-end)
			 "\"\""))
	     (goto-char id-end)
	     (c-forward-syntactic-ws c-do-decl-limit)
	     (when (c-on-identifier)
	       (c-put-font-lock-face
		(point)
		(progn (c-forward-over-token) (point))
		'font-lock-function-name-face)))))
       (and template-class
	    (eq init-char ?=)		; C++ "<class X = Y>"?
	    (progn
	      (goto-char end-pos)
	      (c-forward-token-2 1 nil c-do-decl-limit) ; Over "="
	      (let ((c-promote-possible-types t))
		(c-forward-type t)))))
     accept-anon)			; Last argument to c-do-declarators.
    ;; If we've changed types declared by a "typedef", update the `c-typedef'
    ;; text property.
    (when (numberp types)
      (let* ((old-decl-ids (c-get-char-property types 'c-typedef))
	     (old-types (c--set-difference old-decl-ids decl-ids :test #'equal))
	     (new-types (c--set-difference decl-ids old-decl-ids :test #'equal)))
	(dolist (type old-types)
	  (c-unfind-type type))
	;; The new types have already been added to `c-found-types', as needed.
	(when (or old-types new-types)
	  (c-put-char-property types 'c-typedef decl-ids)))))
    nil))

(defun c-get-fontification-context (match-pos not-front-decl &optional toplev)
  ;; Return a cons (CONTEXT . RESTRICTED-<>-ARGLISTS) for MATCH-POS.
  ;; NOT-FRONT-DECL is non-nil when a declaration later in the buffer than
  ;; MATCH-POS has already been parsed.  TOPLEV is non-nil when MATCH-POS is
  ;; known to be at "top level", i.e. outside any braces, or directly inside a
  ;; namespace, class, etc.
  ;;
  ;; CONTEXT is the fontification context of MATCH-POS, and is one of the
  ;; following:
  ;; 'decl     In a comma-separated declaration context (typically
  ;;           inside a function declaration arglist).
  ;; '<>       In an angle bracket arglist.
  ;; 'arglist  Some other type of arglist.
  ;; 'generic  In a C11 _Generic construct.
  ;; 'top      Some other context and point is at the top-level (either
  ;;           outside any braces or directly inside a class or namespace,
  ;;           etc.)
  ;; nil       Some other context or unknown context.  Includes
  ;;           within the parens of an if, for, ... construct.
  ;; 'not-decl Definitely not in a declaration.
  ;;
  ;; RESTRICTED-<>-ARGLISTS is non-nil when a scan of template/generic
  ;; arguments lists (i.e. lists enclosed by <...>) is more strict about what
  ;; characters it allows within the list.
  (let ((type (and (> match-pos (point-min))
		   (c-get-char-property (1- match-pos) 'c-type)))
	id-pos tok-end-pos)
    (cond
     ;; Are we just after something like "(foo((bar))" ?
     ((and (eq (char-before match-pos) ?\))
	   (c-go-list-backward match-pos)
	   (progn
	     (c-backward-syntactic-ws)
	     (setq tok-end-pos (point))
	     (cond
	      ((and (setq id-pos (c-on-identifier))
		    (goto-char id-pos)
		    (progn
		      (c-backward-syntactic-ws)
		      (eq (char-before) ?\()))
	       (c-get-fontification-context (point) not-front-decl toplev))
	      ((progn
		 (goto-char tok-end-pos)
		 (and (zerop (c-backward-token-2))
		      (looking-at c-type-internal-paren-key)))
	       (cons 'not-decl nil))))))
     ((not (memq (char-before match-pos) '(?\( ?, ?\[ ?< ?{)))
      (cons (and toplev 'top) nil))
     ;; A control flow expression or a decltype, etc.
     ((and (eq (char-before match-pos) ?\()
	   (save-excursion
	     (goto-char match-pos)
	     (backward-char)
	     (c-backward-token-2)
	     (cond
	      ((looking-at c-paren-stmt-key)
	       ;; Allow comma separated <> arglists in for statements.
	       (cons nil nil))
	      ((or (looking-at c-block-stmt-2-key)
		   (looking-at c-block-stmt-1-2-key)
		   (looking-at c-typeof-key)
		   (looking-at c-type-internal-paren-key))
	       (cons nil t))
	      (t nil)))))
     ;; Near BOB.
     ((<= match-pos (point-min))
      (cons 'arglist t))
     ;; Got a cached hit in a declaration arglist.
     ((eq type 'c-decl-arg-start)
      (cons 'decl nil))
     ;; We're inside (probably) a brace list.
     ((eq type 'c-not-decl)
      (cons 'not-decl nil))
     ;; Inside a C++11 lambda function arglist.
     ((and (c-major-mode-is 'c++-mode)
	   (eq (char-before match-pos) ?\()
	   (save-excursion
	     (goto-char match-pos)
	     (c-backward-token-2)
	     (and
	      (c-safe (goto-char (scan-sexps (point) -1)))
	      (c-looking-at-c++-lambda-capture-list))))
      (c-put-char-property (1- match-pos) 'c-type
			   'c-decl-arg-start)
      (cons 'decl nil))
     ;; We're inside a brace list/enum list.
     ((and (eq (char-before match-pos) ?{)
	   (or (c-at-enum-brace (1- match-pos))
	       (c-at-bracelist-p (1- match-pos)
				 (cdr (c-parse-state)))))
      (c-put-char-property (1- match-pos) 'c-type
			   'c-not-decl)
      (cons 'not-decl nil))
     ;; We're inside an "ordinary" open brace.
     ((eq (char-before match-pos) ?{)
      (cons (and toplev 'top) nil))
     ;; Inside an angle bracket arglist.
     ((or (eq type 'c-<>-arg-sep)
	  (eq (char-before match-pos) ?<))
      (cons '<> nil))
     ;; Got a cached hit in some other type of arglist.
     (type
      (cons 'arglist t))
     ;; We're at a C++ uniform initialization.
     ((and (c-major-mode-is 'c++-mode)
	   (eq (char-before match-pos) ?\()
	   (save-excursion
	     (goto-char match-pos)
	     (and
	      (zerop (c-backward-token-2 2))
	      (looking-at c-identifier-start)
	      (c-got-face-at (point)
			     '(font-lock-variable-name-face)))))
      (cons 'not-decl nil))
     ((and not-front-decl
	   ;; The point is within the range of a previously
	   ;; encountered type decl expression, so the arglist
	   ;; is probably one that contains declarations.
	   ;; However, if `c-recognize-paren-inits' is set it
	   ;; might also be an initializer arglist.
	   (or (not c-recognize-paren-inits)
	       (save-excursion
		 (goto-char match-pos)
		 (not (c-back-over-member-initializers)))))
      ;; The result of this check is cached with a char
      ;; property on the match token, so that we can look
      ;; it up again when refontifying single lines in a
      ;; multiline declaration.
      (c-put-char-property (1- match-pos)
			   'c-type 'c-decl-arg-start)
      (cons 'decl nil))
     ;; Got (an) open paren(s) preceded by an arith operator.
     ((and (eq (char-before match-pos) ?\()
	   (save-excursion
	     (goto-char match-pos)
	     (while
		 (and (zerop (c-backward-token-2))
		      (eq (char-after) ?\()))
	     (looking-at c-arithmetic-op-regexp)))
      (cons nil nil))
     ;; In a C++ member initialization list.
     ((and (eq (char-before match-pos) ?,)
	   (c-major-mode-is 'c++-mode)
	   (save-excursion
	     (goto-char match-pos)
	     (c-back-over-member-initializers)))
      (c-put-char-property (1- match-pos) 'c-type 'c-not-decl)
      (cons 'not-decl nil))
     ;; In a C11 _Generic construct.
     ((and c-generic-key
	   (eq (char-before match-pos) ?,)
	   (save-excursion
	     (and (c-go-up-list-backward match-pos
					 (max (- (point) 2000) (point-min)))
		  (zerop (c-backward-token-2))
		  (looking-at c-generic-key))))
      (cons 'generic nil))
     ;; At start of a declaration inside a declaration paren.
     ((save-excursion
	(goto-char match-pos)
	(and (memq (char-before match-pos) '(?\( ?\,))
	     (c-go-up-list-backward match-pos
					; c-determine-limit is too slow, here.
				    (max (- (point) 2000) (point-min)))
	     (eq (char-after) ?\()
	     (let ((type (c-get-char-property (point) 'c-type)))
	       (or (memq type '(c-decl-arg-start c-decl-type-start))
		   (progn
		     (c-backward-syntactic-ws)
		     (cond
		      ((and toplev
			    (eq (char-before) ?\)))
		       (save-excursion
			 (and (c-go-list-backward nil (max (- (point) 2000)
							   (point-min)))
			      (eq (char-after) ?\()
			      (progn (c-backward-syntactic-ws)
				     (c-back-over-compound-identifier)))))
		      ((save-excursion
			 (and
			  (c-back-over-compound-identifier)
			  (progn
			    (c-backward-syntactic-ws)
			    (or (bobp)
				(progn
				  (setq type (c-get-char-property (1- (point))
								  'c-type))
				  (memq type '(c-decl-arg-start
					       c-decl-type-start))))))))
		      ((and (zerop (c-backward-token-2))
			    (looking-at c-fun-name-substitute-key)))))))))
      ;; Cache the result of this test for next time around.
      (c-put-char-property (1- match-pos) 'c-type 'c-decl-arg-start)
      (cons 'decl nil))
     (t (cons 'arglist t)))))

(defun c-font-lock-single-decl (limit decl-or-cast match-pos context toplev)
  ;; Try to fontify a single declaration, together with all its declarators.
  ;; Return nil if we're successful, non-nil if we fail.  POINT should be
  ;; positioned at the start of the putative declaration before calling.
  ;; POINT is left undefined by this function.
  ;;
  ;; LIMIT sets a maximum position we'll fontify out to.
  ;; DECL-OR-CAST has the form of a result from `c-forward-decl-or-cast-1',
  ;;   and must indicate a declaration (i.e. not be nil or 'cast).
  ;; MATCH-POS is the position after the last symbol before the decl.
  ;; CONTEXT is the context of the current decl., as determined by
  ;;   c-get-fontification-context.
  ;; TOPLEV is non-nil if the decl. is at the top level (i.e. outside any
  ;;   braces, or directly inside a class, namespace, etc.)

  ;; Do we have an expression as the second or third clause of
  ;; a "for" paren expression?
  (if (save-excursion
	(and
	 (car (cddr decl-or-cast))	; maybe-expression flag.
	 (c-go-up-list-backward nil (c-determine-limit 500))
	 (eq (char-after) ?\()
	 (progn (c-backward-syntactic-ws)
		(c-simple-skip-symbol-backward))
	 (looking-at c-paren-stmt-key)
	 (progn (goto-char match-pos)
		(while (and (eq (char-before) ?\))
			    (c-go-list-backward))
		  (c-backward-syntactic-ws))
		(eq (char-before) ?\;))))
      ;; We've got an expression in "for" parens.  Remove the
      ;; "type" that would spuriously get fontified.
      (let ((elt (and (consp c-record-type-identifiers)
		      (assq (cadr (cddr decl-or-cast))
			    c-record-type-identifiers))))
	(when elt
	  (setq c-record-type-identifiers
		(c-delq-from-dotted-list
		 elt c-record-type-identifiers)))
	t)
    ;; Back up to the type to fontify the declarator(s).
    (goto-char (car decl-or-cast))

    (let ((decl-list
	   (if (not (memq context '(nil top)))
	       ;; Should normally not fontify a list of
	       ;; declarators inside an arglist, but the first
	       ;; argument in the ';' separated list of a "for"
	       ;; statement is an exception.
	       (when (eq (char-before match-pos) ?\()
		 (save-excursion
		   (goto-char (1- match-pos))
		   (c-backward-syntactic-ws)
		   (and (c-simple-skip-symbol-backward)
			(looking-at c-paren-stmt-key))))
	     t))
	  (template-class (and (eq context '<>)
			       (save-excursion
				 (goto-char match-pos)
				 (c-forward-syntactic-ws)
				 (looking-at c-template-typename-key)))))
      ;; Fix the `c-decl-id-start' or `c-decl-type-start' property
      ;; before the first declarator if it's a list.
      ;; `c-font-lock-declarators' handles the rest.
      (when decl-list
	(save-excursion
	  (c-backward-syntactic-ws)
	  (unless (bobp)
	    (c-put-char-property (1- (point)) 'c-type
				 (if (cadr decl-or-cast)
				     'c-decl-type-start
				   'c-decl-id-start)))))
      (c-font-lock-declarators
       (min limit (point-max))
       decl-list
       (cond ((null (cadr decl-or-cast))
	      nil)
	     ((cadr (cadr decl-or-cast)))
	     (t t))
       (not toplev)
       template-class
       (memq context '(decl <>))))

    ;; A declaration has been successfully identified, so do all the
    ;; fontification of types and refs that've been recorded.
    (c-fontify-recorded-types-and-refs)
    nil))


(defun c-font-lock-declarations (limit)
  ;; Fontify all the declarations, casts and labels from the point to LIMIT.
  ;; Assumes that strings and comments have been fontified already.
  ;;
  ;; This function will be called from font-lock for a region bounded by POINT
  ;; and LIMIT, as though it were to identify a keyword for
  ;; font-lock-keyword-face.  It always returns NIL to inhibit this and
  ;; prevent a repeat invocation.  See elisp/lispref page "Search-based
  ;; Fontification".
  ;;
  ;; This function might do hidden buffer changes.

  ;;(message "c-font-lock-declarations search from %s to %s" (point) limit)
  (c-skip-comments-and-strings limit)
  (when (< (point) limit)

    (save-restriction
      (let (;; The position where `c-find-decl-spots' last stopped.
	    start-pos
	    ;; o - 'decl if we're in an arglist containing declarations
	    ;;   (but if `c-recognize-paren-inits' is set it might also be
	    ;;   an initializer arglist);
	    ;; o - '<> if the arglist is of angle bracket type;
	    ;; o - 'arglist if it's some other arglist;
	    ;; o - nil, if not in an arglist at all.  This includes the
	    ;;   parenthesized condition which follows "if", "while", etc.
	    context
	    ;; A list of starting positions of possible type declarations, or of
	    ;; the typedef preceding one, if any.
	    last-cast-end
	    ;; The result from `c-forward-decl-or-cast-1'.
	    decl-or-cast
	    ;; The maximum of the end positions of all the checked type
	    ;; decl expressions in the successfully identified
	    ;; declarations.  The position might be either before or
	    ;; after the syntactic whitespace following the last token
	    ;; in the type decl expression.
	    (max-type-decl-end 0)
	    ;; Same as `max-type-decl-*', but used when we're before
	    ;; `token-pos'.
	    (max-type-decl-end-before-token 0)
	    ;; End of <..> construct which has had c-<>-arg-sep c-type
	    ;; properties set within it.
	    (max-<>-end 0)
	    ;; Set according to the context to direct the heuristics for
	    ;; recognizing C++ templates.
	    c-restricted-<>-arglists
	    ;; Turn on recording of identifier ranges in
	    ;; `c-forward-decl-or-cast-1' and `c-forward-label' for
	    ;; later fontification.
	    (c-record-type-identifiers t)
	    label-type
	    c-record-ref-identifiers
	    ;; Make `c-forward-type' calls mark up template arglists if
	    ;; it finds any.  That's necessary so that we later will
	    ;; stop inside them to fontify types there.
	    (c-parse-and-markup-<>-arglists t)
	    ;; The font-lock package in Emacs is known to clobber
	    ;; `parse-sexp-lookup-properties' (when it exists).
	    (parse-sexp-lookup-properties
	     (cc-eval-when-compile
	       (boundp 'parse-sexp-lookup-properties)))
	    list-bounds)

	;; Below we fontify a whole declaration even when it crosses the limit,
	;; to avoid gaps when jit/lazy-lock fontifies the file a block at a
	;; time.  That is however annoying during editing, e.g. the following is
	;; a common situation while the first line is being written:
	;;
	;;     my_variable
	;;     some_other_variable = 0;
	;;
	;; font-lock will put the limit at the beginning of the second line
	;; here, and if we go past it we'll fontify "my_variable" as a type and
	;; "some_other_variable" as an identifier, and the latter will not
	;; correct itself until the second line is changed.  To avoid that we
	;; narrow to the limit if the region to fontify is a single line.
	(if (<= limit (c-point 'bonl))
	    (narrow-to-region
	     (point-min)
	     (save-excursion
	       ;; Narrow after any operator chars following the limit though,
	       ;; since those characters can be useful in recognizing a
	       ;; declaration (in particular the '{' that opens a function body
	       ;; after the header).
	       (goto-char limit)
	       (skip-chars-forward c-nonsymbol-chars)
	       (point))))

	(c-find-decl-spots
	 limit
	 c-decl-start-re
	 (eval c-maybe-decl-faces)

	 (lambda (match-pos inside-macro &optional toplev)
	   ;; Note to maintainers: don't use `limit' inside this lambda form;
	   ;; c-find-decl-spots sometimes narrows to less than `limit'.
	   (setq start-pos (point))
	   (when
	       ;; The result of the form below is true when we don't recognize a
	       ;; declaration or cast, and we don't recognize a "non-decl",
	       ;; typically a brace list.
	       (if (or (and (eq (get-text-property (point) 'face)
				'font-lock-keyword-face)
			    (looking-at c-not-decl-init-keywords))
		       (and c-macro-with-semi-re
			    (looking-at c-macro-with-semi-re))) ; 2008-11-04
		   ;; Don't do anything more if we're looking at a keyword that
		   ;; can't start a declaration.
		   t

		 ;; Set `context' and `c-restricted-<>-arglists'.  Look for
		 ;; "<" for the sake of C++-style template arglists.
		 ;; Ignore "(" when it's part of a control flow construct
		 ;; (e.g. "for (").
		 (let ((got-context
			(c-get-fontification-context
			 match-pos
			 (< match-pos (if inside-macro
					  max-type-decl-end-before-token
					max-type-decl-end))
			 toplev)))
		   (setq context (car got-context)
			 c-restricted-<>-arglists (cdr got-context)))

		 ;; Check we haven't missed a preceding "typedef".
		 (when (not (looking-at c-typedef-key))
		   (c-backward-syntactic-ws
		    (max (- (point) 1000) (point-min)))
		   (c-backward-token-2)
		   (or (looking-at c-typedef-key)
		       (goto-char start-pos)))

		 ;; In QT, "more" is an irritating keyword that expands to nothing.
		 ;; We skip over it to prevent recognition of "more slots: <symbol>"
		 ;; as a bitfield declaration.
		 (when (and (c-major-mode-is 'c++-mode)
			    (looking-at "\\_<\\(more\\)\\_>"))
		   (goto-char (match-end 1))
		   (c-forward-syntactic-ws))

		 ;; Now analyze the construct.
		 (cond
		  ((eq context 'not-decl)
		   (setq decl-or-cast nil)
		   (if (c-syntactic-re-search-forward
			"," (min limit (point-max)) 'at-limit t)
		       (c-put-char-property (1- (point)) 'c-type 'c-not-decl))
		   nil)
		  ((eq context 'generic)
		   (c-font-lock-c11-generic-clause))

		  ;; K&R parameters.
		  ((and
		    c-recognize-knr-p
		    (or toplev inside-macro)
		    (eq context 'decl)
		    (setq list-bounds (c-in-id-arglist))
		    (save-excursion
		      (goto-char (car list-bounds))
		      (and (zerop (c-backward-token-2))
			   (eq (point) (c-on-identifier))))
		    (save-excursion
		      (goto-char (cdr list-bounds))
		      (c-forward-syntactic-ws)
		      (not (memq (char-after) '(?\; ?{ ?\? ?: ?\,)))))
		   ;; Nothing to fontify.
		   (goto-char (cdr list-bounds)))

		  (t
		   (setq decl-or-cast
			 (c-forward-decl-or-cast-1
			  match-pos context last-cast-end inside-macro))

		   ;; Ensure that c-<>-arg-sep c-type properties are in place on the
		   ;; commas separating the arguments inside template/generic <..>s.
		   (when (and (eq (char-before match-pos) ?<)
			      (> match-pos max-<>-end))
		     (save-excursion
		       (goto-char match-pos)
		       (c-backward-token-2)
		       (if (and
			    (eq (char-after) ?<)
			    (let ((c-restricted-<>-arglists
				   (save-excursion
				     (c-backward-token-2)
				     (and
				      (not (looking-at c-opt-<>-sexp-key))
				      (progn
					(c-backward-syntactic-ws
					 (max (- (point) 1000) (point-min)))
					(memq (char-before) '(?\( ?,)))
				      (not (eq (c-get-char-property (1- (point))
								    'c-type)
					       'c-decl-arg-start))))))
			      (c-forward-<>-arglist nil)))
			   (setq max-<>-end (point)))))

		   (cond
		    ((eq decl-or-cast 'cast)
		     ;; Save the position after the previous cast so we can feed
		     ;; it to `c-forward-decl-or-cast-1' in the next round.  That
		     ;; helps it discover cast chains like "(a) (b) c".
		     (setq last-cast-end (point))
		     (c-fontify-recorded-types-and-refs)
		     nil)

		    (decl-or-cast
		     ;; We've found a declaration.

		     ;; Set `max-type-decl-end' or `max-type-decl-end-before-token'
		     ;; under the assumption that we're after the first type decl
		     ;; expression in the declaration now.  That's not really true;
		     ;; we could also be after a parenthesized initializer
		     ;; expression in C++, but this is only used as a last resort
		     ;; to slant ambiguous expression/declarations, and overall
		     ;; it's worth the risk to occasionally fontify an expression
		     ;; as a declaration in an initializer expression compared to
		     ;; getting ambiguous things in normal function prototypes
		     ;; fontified as expressions.
		     (if inside-macro
			 (when (> (point) max-type-decl-end-before-token)
			   (setq max-type-decl-end-before-token (point)))
		       (when (> (point) max-type-decl-end)
			 (setq max-type-decl-end (point))))
		     (goto-char start-pos)
		     (c-font-lock-single-decl limit decl-or-cast match-pos
					      context
					      (or toplev (nth 4 decl-or-cast))))

		    (t t)))))

	     ;; It was a false alarm.  Check if we're in a label (or other
	     ;; construct with `:' except bitfield) instead.
	     (goto-char start-pos)
	     (when (setq label-type (c-forward-label t match-pos nil))
	       ;; Can't use `c-fontify-types-and-refs' here since we
	       ;; use the label face at times.
	       (cond ((eq label-type 'goto-target)
		      (c-put-font-lock-face (caar c-record-ref-identifiers)
					    (cdar c-record-ref-identifiers)
					    c-label-face-name))
		     ((eq label-type 'qt-1kwd-colon)
		      (c-put-font-lock-face (caar c-record-ref-identifiers)
					    (cdar c-record-ref-identifiers)
					    'font-lock-keyword-face))
		     ((eq label-type 'qt-2kwds-colon)
		      (mapc
		       (lambda (kwd)
			 (c-put-font-lock-face (car kwd) (cdr kwd)
					       'font-lock-keyword-face))
		       c-record-ref-identifiers)))
	       (setq c-record-ref-identifiers nil)
	       ;; `c-forward-label' has probably added a `c-decl-end'
	       ;; marker, so return t to `c-find-decl-spots' to signal
	       ;; that.
	       t))))

	nil))))

(defun c-font-lock-c11-generic-clause ()
  ;; Fontify a type inside the C11 _Generic clause.  Point will be at the
  ;; type and will be left at the next comma of the clause (if any) or the
  ;; closing parenthesis, if any, or at the end of the type, otherwise.
  ;; The return value is always nil.
  (c-fontify-types-and-refs
      ((here (point))
       (type-type (c-forward-type t))
       (c-promote-possible-types (if (eq type-type 'maybe) 'just-one t))
       (pos (point)) pos1)
    (when (and type-type (eq (char-after) ?:))
      (goto-char here)
      (c-forward-type t))		; Fontify the type.
    (cond
     ((c-syntactic-re-search-forward "," nil t t t)
      (backward-char))
     ((and (setq pos1 (c-up-list-forward))
	   (eq (char-before pos1) ?\)))
      (goto-char (1- pos1)))
     (t (goto-char pos))))
  nil)

(defun c-font-lock-enum-body (limit)
  ;; Fontify the identifiers of each enum we find by searching forward.
  ;;
  ;; This function will be called from font-lock for a region bounded by POINT
  ;; and LIMIT, as though it were to identify a keyword for
  ;; font-lock-keyword-face.  It always returns NIL to inhibit this and
  ;; prevent a repeat invocation.  See elisp/lispref page "Search-based
  ;; Fontification".
  (while (and (< (point) limit)
	      (search-forward-regexp c-enum-clause-introduction-re limit t))
    (when (c-at-enum-brace (1- (point)))
      (c-forward-syntactic-ws)
      (c-font-lock-declarators limit t nil t)))
  nil)

(defun c-font-lock-enum-tail (limit)
  ;; Fontify an enum's identifiers when POINT is within the enum's brace
  ;; block.
  ;;
  ;; This function will be called from font-lock for a region bounded by POINT
  ;; and LIMIT, as though it were to identify a keyword for
  ;; font-lock-keyword-face.  It always returns NIL to inhibit this and
  ;; prevent a repeat invocation.  See elisp/lispref page "Search-based
  ;; Fontification".
  ;;
  ;; Note that this function won't attempt to fontify beyond the end of the
  ;; current enum block, if any.
  (c-skip-comments-and-strings limit)
  (when (< (point) limit)
    (let* ((paren-state (c-parse-state))
	   (encl-pos (c-most-enclosing-brace paren-state)))
      (when (and
	     encl-pos
	     (eq (char-after encl-pos) ?\{)
	     (c-at-enum-brace encl-pos))
	(c-syntactic-skip-backward "^{," nil t)
	(c-put-char-property (1- (point)) 'c-type 'c-decl-id-start)

	(c-forward-syntactic-ws)
	(c-font-lock-declarators limit t nil t))))
  nil)

(defun c-font-lock-cut-off-declarators (limit)
  ;; Fontify any declarators "cut off" from their declaring type at the start
  ;; of the region being fontified.
  ;;
  ;; This function will be called from font-lock- for a region bounded by
  ;; POINT and LIMIT, as though it were to identify a keyword for
  ;; font-lock-keyword-face.  It always returns NIL to inhibit this and
  ;; prevent a repeat invocation.  See elisp/lispref page "Search-based
  ;; fontification".
  (c-skip-comments-and-strings limit)
  (when (< (point) limit)
    (let ((here (point))
	  (decl-search-lim (c-determine-limit 1000))
	  paren-state encl-pos token-end context decl-or-cast
	  start-pos top-level c-restricted-<>-arglists
	  c-recognize-knr-p)		; Strictly speaking, bogus, but it
					; speeds up lisp.h tremendously.
      (save-excursion
	(when (not (c-back-over-member-initializers decl-search-lim))
	  (setq paren-state (c-parse-state))
	  (unless (or (eobp)
		      (looking-at "\\s(\\|\\s)"))
	    (forward-char))
	  (c-syntactic-skip-backward "^;{}" decl-search-lim t)
	  ;; Do we have the brace block of a struct, etc.?
	  (when (cond
		 ((and (consp (car paren-state))
		       (eq (char-before) ?}))
		  (goto-char (caar paren-state))
		  t)
		 ((and (numberp (car paren-state))
		       (eq (char-after (car paren-state)) ?{))
		  (goto-char (car paren-state))
		  t))
	    (c-syntactic-skip-backward "^;{}" decl-search-lim t))
	  (when (or (bobp)
		    (memq (char-before) '(?\; ?{ ?})))
	    (setq token-end (point))
	    (c-forward-syntactic-ws here)
	    (when (< (point) here)
	      ;; We're now putatively at the declaration.
	      (setq start-pos (point))
	      (setq paren-state (c-parse-state))
	      ;; At top level or inside a "{"?
	      (if (or (not (setq encl-pos
				 (c-most-enclosing-brace paren-state)))
		      (eq (char-after encl-pos) ?\{))
		  (progn
		    (setq top-level (c-at-toplevel-p))
		    (let ((got-context (c-get-fontification-context
					token-end nil top-level)))
		      (setq context (car got-context)
			    c-restricted-<>-arglists (cdr got-context)))
		    (setq decl-or-cast
			  (c-forward-decl-or-cast-1 token-end context nil))
		    (when (consp decl-or-cast)
		      (goto-char start-pos)
		      (c-font-lock-single-decl limit decl-or-cast token-end
					       context top-level))))))))
      nil)))

(defun c-font-lock-enclosing-decls (limit)
  ;; Fontify the declarators of (nested) declarations we're in the middle of.
  ;; This is mainly for when a jit-lock etc. chunk starts inside the brace
  ;; block of a struct/union/class, etc.
  ;;
  ;; This function will be called from font-lock for a region bounded by POINT
  ;; and LIMIT, as though it were to identify a keyword for
  ;; font-lock-keyword-face.  It always returns NIL to inhibit this and
  ;; prevent a repeat invocation.  See elisp/lispref page "Search-based
  ;; Fontification".
  (c-skip-comments-and-strings limit)
  (when (< (point) limit)
    (let* ((paren-state (c-parse-state))
	   (decl-search-lim (c-determine-limit 1000))
	   in-typedef ps-elt)
      ;; Are we in any nested struct/union/class/etc. braces?
      (while paren-state
	(setq ps-elt (car paren-state)
	      paren-state (cdr paren-state))
	(when (and (atom ps-elt)
		   (eq (char-after ps-elt) ?\{))
	  (goto-char ps-elt)
	  (c-syntactic-skip-backward "^;{}" decl-search-lim)
	  (c-forward-syntactic-ws)
	  (setq in-typedef (looking-at c-typedef-key))
	  (if in-typedef (c-forward-over-token-and-ws))
	  (when (and c-opt-block-decls-with-vars-key
		     (looking-at c-opt-block-decls-with-vars-key))
	    (goto-char ps-elt)
	    (when (c-safe (c-forward-sexp))
	      (c-forward-syntactic-ws)
	      (c-font-lock-declarators limit t in-typedef
				       (not (c-bs-at-toplevel-p (point)))))))))))

(defun c-font-lock-ids-with-dollar (limit)
  ;; Maybe fontify identifiers with a dollar using `font-lock-warning-face'.
  ;; This is done only for languages which tolerate a $ in ids, and only when
  ;; the flag variable `c-warn-ids-with-dollar' is set to non-nil.  This
  ;; function only works after functions such as `c-font-lock-declarations'
  ;; have already been run.
  ;;
  ;; This function will be called from font-lock for a region bounded by POINT
  ;; and LIMIT, as though it were to identify a keyword for
  ;; font-lock-keyword-face.  It always returns NIL to inhibit this and
  ;; prevent a repeat invocation.  See elisp/lispref page "Search-based
  ;; Fontification".
  (when c-warn-ids-with-dollar
    (let (id-start)
      (while (and (< (point) limit)
		  (skip-chars-forward "^$" limit)
		  (< (point) limit)
		  (eq (char-after) ?$))
	(if (and (memq (c-get-char-property (point) 'face)
		       '(font-lock-variable-name-face
			 font-lock-function-name-face
			 font-lock-type-face))
		 (setq id-start (c-on-identifier)))
	    (progn
	      (goto-char id-start)
	      (looking-at c-identifier-key)
	      (c-put-font-lock-face (match-beginning 0) (match-end 0)
				    'font-lock-warning-face)
	      (goto-char (match-end 0)))
	  (forward-char)))
      nil)))

(defun c-font-lock-ml-strings (limit)
  ;; Fontify multi-line strings.
  ;;
  ;; This function will be called from font-lock for a region bounded by POINT
  ;; and LIMIT, as though it were to identify a keyword for
  ;; font-lock-keyword-face.  It always returns NIL to inhibit this and
  ;; prevent a repeat invocation.  See elisp/lispref page "Search-based
  ;; Fontification".
  (let* ((state (c-semi-pp-to-literal (point)))
	 (string-start (and (eq (cadr state) 'string)
			    (car (cddr state))))
	 (open-delim (and string-start
			  (save-excursion
			    (goto-char (1+ string-start))
			    (c-ml-string-opener-around-point))))
	 (string-delims (and open-delim
			     (cons open-delim (c-get-ml-closer open-delim))))
	 found)
    ;; We go round the next loop twice per raw string, once for each "end".
    (while (< (point) limit)
      (cond
       ;; Point is not in an ml string
       ((not string-delims)
	(while (and (setq found (re-search-forward c-ml-string-opener-re
						   limit 'limit))
		    (> (match-beginning 0) (point-min))
		    (memq (c-get-char-property (1- (match-beginning 0)) 'face)
			  '(font-lock-comment-face font-lock-string-face
			    font-lock-comment-delimiter-face))))
	(when found
	  (setq open-delim (cons (match-beginning 1)
				 (cons (match-end 1) (match-beginning 2)))
		string-delims (cons open-delim (c-get-ml-closer open-delim)))
	  (goto-char (caar string-delims))))

       ;; Point is in the body of an ml string.
       ((and string-delims
	     (>= (point) (cadar string-delims))
	     (or (not (cdr string-delims))
		 (< (point) (cadr string-delims))))
	(cond
	 ((cdr string-delims)
	  (goto-char (cadr string-delims)))
	 ((equal (c-get-char-property (1- (cadar string-delims))
				      'syntax-table)
		 '(15))			; "Always" the case.
	  ;; The next search should be successful for an unterminated ml
	  ;; string inside a macro, but not for any other unterminated
	  ;; string.
	  (or (c-search-forward-char-property 'syntax-table '(15) limit)
	      (goto-char limit))
	  (setq string-delims nil))
	 (t (c-benign-error "Messing '(15) syntax-table property at %d"
			    (1- (cadar string-delims)))
	    (setq string-delims nil))))

       ;; Point is at or in a closing delimiter
       ((and string-delims
	     (cdr string-delims)
	     (>= (point) (cadr string-delims)))
	(unless (featurep 'xemacs)
	  (c-put-font-lock-face (cadr string-delims) (1+ (cadr string-delims))
				'font-lock-string-face))
	(c-remove-font-lock-face
	 (if (featurep 'xemacs)
	     (cadr string-delims)
	   (1+ (cadr string-delims)))
	 (caddr string-delims))
	(goto-char (caddr string-delims))
	(setq string-delims nil))

       ;; point is at or in an opening delimiter.
       (t
	(if (cdr string-delims)
	    (progn
	      (c-remove-font-lock-face (caar string-delims)
				       (cadar string-delims))
	      (unless (featurep 'xemacs)
		(c-put-font-lock-face (1- (cadar string-delims))
				      (cadar string-delims)
				      'font-lock-string-face)))
	  (c-put-font-lock-face (caar string-delims) (cadar string-delims)
				'font-lock-warning-face))
	(goto-char (cadar string-delims)))))
    nil))

(defun c-font-lock-c++-lambda-captures (limit)
  ;; Fontify the lambda capture component of C++ lambda declarations.
  ;;
  ;; This function will be called from font-lock for a region bounded by POINT
  ;; and LIMIT, as though it were to identify a keyword for
  ;; font-lock-keyword-face.  It always returns NIL to inhibit this and
  ;; prevent a repeat invocation.  See elisp/lispref page "Search-based
  ;; Fontification".
  (let (mode capture-default id-start id-end declaration sub-begin sub-end tem)
    (while (and (< (point) limit)
		(search-forward "[" limit t))
      (when (progn (backward-char)
		   (prog1
		       (c-looking-at-c++-lambda-capture-list)
		     (forward-char)))
	(c-forward-syntactic-ws)
	(setq mode (and (memq (char-after) '(?= ?&))
			(char-after)))
	;; Is the first element of the list a bare "=" or "&"?
	(when mode
	  (setq tem nil)
	  (save-excursion
	    (forward-char)
	    (c-forward-syntactic-ws)
	    (if (memq (char-after) '(?, ?\]))
		(progn
		  (setq capture-default mode)
		  (when (eq (char-after) ?,)
		    (forward-char)
		    (c-forward-syntactic-ws))
		  (setq tem (point)))))
	  (if tem (goto-char tem)))

	;; Go round the following loop once per captured item.  We use "\\s)"
	;; rather than "\\]" here to avoid infinite looping in this situation:
	;; "unsigned items [] { [ }".  The second "[" triggers this function,
	;; but if we don't match the "}" with an "\\s)", the
	;; `c-syntactic-re-search-forward' at the end of the loop fails to
	;; move forward over it, leaving point stuck at the "}".
	(while (and (not (looking-at "\\s)"))
		    (< (point) limit))
	  (if (eq (char-after) ?&)
	      (progn (setq mode ?&)
		     (forward-char)
		     (c-forward-syntactic-ws))
	    (setq mode ?=))
	  (if (c-on-identifier)
	      (progn
		(setq id-start (point))
		(forward-char)
		(c-end-of-current-token)
		(setq id-end (point))
		(c-forward-syntactic-ws)

		(setq declaration (eq (char-after) ?=))
		(when declaration
		  (forward-char)	; over "="
		  (c-forward-syntactic-ws)
		  (setq sub-begin (point)))
		(if (or (and (< (point) limit)
			     (c-syntactic-re-search-forward "," limit t t))
			(and (c-go-up-list-forward nil limit)
			     (eq (char-before) ?\])))
		    (backward-char)
		  (goto-char limit))
		(when declaration
		  (save-excursion
		    (setq sub-end (point))
		    (goto-char sub-begin)
		    (c-font-lock-c++-lambda-captures sub-end)))

		(c-put-font-lock-face id-start id-end
				      (cond
				       (declaration
					'font-lock-variable-name-face)
				       ((and capture-default
					     (eq mode capture-default))
					'font-lock-warning-face)
				       ((eq mode ?=) 'font-lock-constant-face)
				       (t 'font-lock-variable-name-face))))
	    (c-syntactic-re-search-forward "," limit 'bound t))

	  (c-forward-syntactic-ws)
	  (when (eq (char-after) ?,)
	    (forward-char)
	    (c-forward-syntactic-ws)))

	(setq capture-default nil)
	(if (< (point) limit)
	    (forward-char))))) ; over the terminating "]" or other close paren.
  nil)

(defun c-forward-c++-module-name (limit)
  ;; Is there a C++20 module name at point?  If so, return a cons of the start
  ;; and end of that name, in which case point will be moved over the name and
  ;; following whitespace.  Otherwise nil will be returned and point will be
  ;; unmoved.  This function doesn't regard a partition as part of the name.
  ;; The entire construct must end not after LIMIT.
  (when (and
	 (looking-at c-module-name-re)
	 (<= (match-end 0) limit)
	 (not (looking-at c-keywords-regexp)))
    (goto-char (match-end 0))
    (prog1 (cons (match-beginning 0) (match-end 0))
      (c-forward-syntactic-ws limit))))

(defun c-forward-c++-module-partition-name (limit)
  ;; Is there a C++20 module partition name (starting with its colon) at
  ;; point?  If so return a cons of the start and end of the name, not
  ;; including the colon, in which case point will be move to after the name
  ;; and following whitespace.  Otherwise nil will be returned and point not
  ;; moved.  The entire construct must end not after LIMIT.
  (when (and
	 (eq (char-after) ?:)
	 (progn
	   (forward-char)
	   (c-forward-syntactic-ws limit)
	   (looking-at c-module-name-re))
	 (<= (match-end 0) limit)
	 (not (looking-at c-keywords-regexp)))
    (goto-char (match-end 0))
    (prog1 (cons (match-beginning 0) (match-end 0))
      (c-forward-syntactic-ws limit))))

(defun c-font-lock-c++-modules (limit)
  ;; Fontify the C++20 module stanzas, characterized by the keywords `module',
  ;; `export' and `import'.  Note that this has to be done by a function (as
  ;; opposed to regexps) due to the presence of optional C++ attributes.
  ;;
  ;; This function will be called from font-lock for a region bounded by POINT
  ;; and LIMIT, as though it were to identify a keyword for
  ;; font-lock-keyword-face.  It always returns NIL to inhibit this and
  ;; prevent a repeat invocation.  See elisp/lispref page "Search-based
  ;; Fontification".
  (while (and (< (point) limit)
	      (re-search-forward "\\_<\\(module\\|export\\|import\\)\\_>"
				 limit t))
    (goto-char (match-end 1))
    (let (name-bounds pos beg end
		      module-names)	; A list of conses of start and end
					; of pertinent module names
      (unless (c-skip-comments-and-strings limit)
	(when
	    (cond
	     ;; module foo...; Note we don't handle module; or module
	     ;; :private; here, since they don't really need handling.
	     ((save-excursion
		(when (equal (match-string-no-properties 1) "export")
		  (c-forward-syntactic-ws limit)
		  (re-search-forward "\\=\\_<\\(module\\)\\_>" limit t))
		(and (equal (match-string-no-properties 1) "module")
		     (< (point) limit)
		     (progn (c-forward-syntactic-ws limit)
			    (setq name-bounds (c-forward-c++-module-name
					       limit)))
		     (setq pos (point))))
	      (push name-bounds module-names)
	      (goto-char pos)
	      ;; Is there a partition name?
	      (when (setq name-bounds (c-forward-c++-module-partition-name
				       limit))
		(push name-bounds module-names))
	      t)

	     ;; import
	     ((save-excursion
		(when (equal (match-string-no-properties 1) "export")
		  (c-forward-syntactic-ws limit)
		  (re-search-forward "\\=\\_<\\(import\\)\\_>" limit t))
		(and (equal (match-string-no-properties 1) "import")
		     (< (point) limit)
		     (progn (c-forward-syntactic-ws limit)
			    (setq pos (point)))))
	      (goto-char pos)
	      (cond
	       ;; import foo;
	       ((setq name-bounds (c-forward-c++-module-name limit))
		(push name-bounds module-names)
		t)
	       ;; import :foo;
	       ((setq name-bounds (c-forward-c++-module-partition-name limit))
		(push name-bounds module-names)
		t)
	       ;; import "foo";
	       ((and (eq (char-after) ?\")
		     (setq pos (point))
		     (c-safe (c-forward-sexp) t)) ; Should already have string face.
		(when (eq (char-before) ?\")
		  (setq beg pos
			end (point)))
		(c-forward-syntactic-ws limit)
		t)
	       ;; import <foo>;
	       ((and (looking-at "<\\(?:\\\\.\\|[^\\\n\r\t>]\\)*\\(>\\)?")
		     (< (match-end 0) limit))
		(setq beg (point))
		(goto-char (match-end 0))
		(when (match-end 1)
		  (setq end (point)))
		(if (featurep 'xemacs)
		    (c-put-font-lock-face
		     (1+ beg) (if end (1- end) (point)) font-lock-string-face)
		  (c-put-font-lock-face
		   beg (or end (point)) 'font-lock-string-face))
		(c-forward-syntactic-ws limit)
		t)
	       (t nil)))

	     ;; export
	     ;; There is no fontification to be done here, but we need to
	     ;; skip over the declaration or declaration sequence.
	     ((save-excursion
		(when (equal (match-string-no-properties 0) "export")
		  (c-forward-syntactic-ws limit)
		  (setq pos (point))))
	      (goto-char (point))
	      (if (eq (char-after) ?{)
		  ;; Declaration sequence.
		  (unless (and (c-go-list-forward nil limit)
			       (eq (char-before) ?}))
		    (goto-char limit)
		    nil)
		;; Single declaration
		(unless (c-end-of-decl-1)
		  (goto-char limit)
		  nil))))		; Nothing more to do, here.

	  ;; Optional attributes?
	  (while (and (c-looking-at-c++-attribute)
		      (< (match-end 0) limit))
	    (goto-char (match-end 0))
	    (c-forward-syntactic-ws limit))
	  ;; Finally, there must be a semicolon.
	  (if (and (< (point) limit)
		   (eq (char-after) ?\;))
	      (progn
		(forward-char)
		;; Fontify any module names we've encountered.
		(dolist (name module-names)
		  (c-put-font-lock-face (car name) (cdr name)
					c-reference-face-name)))
	    ;; No semicolon, so put warning faces on any delimiters.
	    (when beg
	      (c-put-font-lock-face beg (1+ beg) 'font-lock-warning-face))
	    (when end
	      (c-put-font-lock-face (1- end) end 'font-lock-warning-face))))))))

(c-lang-defconst c-simple-decl-matchers
  "Simple font lock matchers for types and declarations.  These are used
on level 2 only and so aren't combined with `c-complex-decl-matchers'."

  t `(;; Objective-C methods.
      ,@(when (c-major-mode-is 'objc-mode)
	  `((,(c-lang-const c-opt-method-key)
	     (,(byte-compile
		(lambda (limit)
		  (let (;; The font-lock package in Emacs is known to clobber
			;; `parse-sexp-lookup-properties' (when it exists).
			(parse-sexp-lookup-properties
			 (cc-eval-when-compile
			   (boundp 'parse-sexp-lookup-properties))))
		    (save-restriction
		      (narrow-to-region (point-min) limit)
		      (c-font-lock-objc-method)))
		  nil))
	      (goto-char (match-end 1))))))

      ;; Fontify all type names and the identifiers in the
      ;; declarations they might start.  Use eval here since
      ;; `c-known-type-key' gets its value from
      ;; `*-font-lock-extra-types' on mode init.
      (eval . (list ,(c-make-font-lock-search-function
		      'c-known-type-key
		      '(1 'font-lock-type-face t)
		      '((c-font-lock-declarators limit t nil nil)
			(save-match-data
			  (goto-char (match-end 1))
			  (c-forward-syntactic-ws))
			(goto-char (match-end 1))))))

      ;; Fontify types preceded by `c-type-prefix-kwds' and the
      ;; identifiers in the declarations they might start.
      ,@(when (c-lang-const c-type-prefix-kwds)
	  (let* ((prefix-re (c-make-keywords-re nil
			      (c-lang-const c-type-prefix-kwds)))
		 (type-match (+ 2
				(regexp-opt-depth prefix-re)
				(c-lang-const c-simple-ws-depth))))
	    `((,(c-make-font-lock-search-function
		 (concat "\\_<\\(" prefix-re "\\)" ; 1
			 (c-lang-const c-simple-ws) "+"
			 (concat "\\("	; 2 + prefix-re + c-simple-ws
				 (c-lang-const c-symbol-key)
				 "\\)"))
		 `(,type-match
		   'font-lock-type-face t)
		 `((c-font-lock-declarators limit t nil nil)
		   (save-match-data
		     (goto-char (match-end ,type-match))
		     (c-forward-syntactic-ws))
		   (goto-char (match-end ,type-match))))))))

      ;; Fontify special declarations that lack a type.
      ,@(when (c-lang-const c-typeless-decl-kwds)
	  `((,(c-make-font-lock-search-function
	       (regexp-opt (c-lang-const c-typeless-decl-kwds) 'symbols)
	       '((c-font-lock-declarators limit t nil nil)
		 (save-match-data
		   (goto-char (match-end 1))
		   (c-forward-syntactic-ws))
		 (goto-char (match-end 1)))))))

      ;; Fontify generic colon labels in languages that support them.
      ,@(when (c-lang-const c-recognize-colon-labels)
	  '(c-font-lock-labels))

      ;; Maybe fontify identifiers containing a dollar sign with
      ;; `font-lock-warning-face'.
      ,@(when (c-lang-const c-dollar-in-ids)
	  `(c-font-lock-ids-with-dollar))))

(c-lang-defconst c-complex-decl-matchers
  "Complex font lock matchers for types and declarations.  Used on level
3 and higher."

  ;; Note: This code in this form dumps a number of functions into the
  ;; resulting constant, `c-matchers-3'.  At run time, font lock will call
  ;; each of them as a "FUNCTION" (see Elisp page "Search-based
  ;; Fontification").  The font lock region is delimited by POINT and the
  ;; single parameter, LIMIT.  Each of these functions returns NIL (thus
  ;; inhibiting spurious font-lock-keyword-face highlighting and another
  ;; call).

  t `(;; Initialize some things before the search functions below.
      c-font-lock-complex-decl-prepare

      ,@(if (c-major-mode-is 'objc-mode)
	    ;; Fontify method declarations in Objective-C, but first
	    ;; we have to put the `c-decl-end' `c-type' property on
	    ;; all the @-style directives that haven't been handled in
	    ;; `c-basic-matchers-before'.
	    `(,(c-make-font-lock-search-function
		(c-make-keywords-re t
		  ;; Exclude "@class" since that directive ends with a
		  ;; semicolon anyway.
		  (delete "@class"
			  (append (c-lang-const c-protection-kwds)
				  (c-lang-const c-other-decl-kwds)
				  nil)))
		'((c-put-char-property (1- (match-end 1))
				       'c-type 'c-decl-end)))
	      c-font-lock-objc-methods))

      ;; Fontify declarators which have been cut off from their declaring
      ;; types at the start of the region.
      c-font-lock-cut-off-declarators

      ;; Fontify all declarations, casts and normal labels.
      c-font-lock-declarations

      ;; Fontify declarators when POINT is within their declaration.
      c-font-lock-enclosing-decls

      ;; Fontify angle bracket arglists like templates in C++.
      ,@(when (c-lang-const c-recognize-<>-arglists)
	  '(c-font-lock-<>-arglists))

      ,@(when (c-major-mode-is 'c++-mode)
	  '(c-font-lock-c++-lambda-captures))

      ,@(when (c-lang-const c-using-key)
	  `(c-font-lock-c++-using))

      ;; The first two rules here mostly find occurrences that
      ;; `c-font-lock-declarations' has found already, but not
      ;; declarations containing blocks in the type (see note below).
      ;; It's also useful to fontify these everywhere to show e.g. when
      ;; a type keyword is accidentally used as an identifier.

      ;; Fontify basic types.
      ,(let ((re (c-make-keywords-re nil
		   (c--delete-duplicates
		    (append (c-lang-const c-primitive-type-kwds)
			    (c-lang-const c-type-with-paren-kwds))
		    :test #'equal))))
	 (if (c-major-mode-is 'pike-mode)
	     ;; No symbol is a keyword after "->" in Pike.
	     `(,(concat "\\(\\=.?\\|[^>]\\|[^-]>\\)"
			"\\_<\\(" re "\\)\\_>")
	       2 font-lock-type-face)
	   `(,(concat "\\_<\\(" re "\\)\\_>")
	     1 'font-lock-type-face)))
      ;; Fontify the type in C++ "new" expressions.
      ,@(when (c-major-mode-is 'c++-mode)
	  ;; This pattern is a probably a "(MATCHER . ANCHORED-HIGHLIGHTER)"
	  ;; (see Elisp page "Search-based Fontification").
	  `(("\\_<new\\_>"
	     (c-font-lock-c++-new))))

      ;; Maybe fontify identifiers containing a dollar sign with
      ;; `font-lock-warning-face'.
      ,@(when (c-lang-const c-dollar-in-ids)
	  `(c-font-lock-ids-with-dollar))))

(defun c-font-lock-labels (limit)
  ;; Fontify all statement labels from the point to LIMIT.  Assumes
  ;; that strings and comments have been fontified already.  Nil is
  ;; always returned.
  ;;
  ;; Note: This function is only used on decoration level 2; this is
  ;; taken care of directly by the gargantuan
  ;; `c-font-lock-declarations' on higher levels.
  ;;
  ;; This function might do hidden buffer changes.

  (let (continue-pos id-start
	;; The font-lock package in Emacs is known to clobber
	;; `parse-sexp-lookup-properties' (when it exists).
	(parse-sexp-lookup-properties
	 (cc-eval-when-compile
	   (boundp 'parse-sexp-lookup-properties))))

    (while (re-search-forward ":[^:]" limit t)
      (setq continue-pos (point))
      (goto-char (match-beginning 0))
      (unless (c-skip-comments-and-strings limit)

	(c-backward-syntactic-ws)
	(and (setq id-start (c-on-identifier))

	     (not (get-text-property id-start 'face))

	     (progn
	       (goto-char id-start)
	       (c-backward-syntactic-ws)
	       (or
		;; Check for a char that precedes a statement.
		(memq (char-before) '(?\} ?\{ ?\;))
		;; Check for a preceding label.  We exploit the font
		;; locking made earlier by this function.
		(and (eq (char-before) ?:)
		     (progn
		       (backward-char)
		       (c-backward-syntactic-ws)
		       (not (bobp)))
		     (eq (get-text-property (1- (point)) 'face)
			 c-label-face-name))
		;; Check for a keyword that precedes a statement.
		(c-after-conditional)))

	     (progn
	       ;; Got a label.
	       (goto-char id-start)
	       (looking-at c-symbol-key)
	       (c-put-font-lock-face (match-beginning 0) (match-end 0)
				     c-label-face-name)))

	(goto-char continue-pos))))
  nil)

(c-lang-defconst c-basic-matchers-after
  "Font lock matchers for various things that should be fontified after
generic casts and declarations are fontified.  Used on level 2 and
higher."

  t `(,@(when (c-lang-const c-enum-list-kwds)
      ;; Fontify the remaining identifiers inside an enum list when we start
      ;; inside it.
	  '(c-font-lock-enum-tail
	    ;; Fontify the identifiers inside enum lists.  (The enum type
	    ;; name is handled by `c-simple-decl-matchers' or
	    ;; `c-complex-decl-matchers' below.
	    c-font-lock-enum-body))

	;; Fontify labels after goto etc.
	,@(when (c-lang-const c-before-label-kwds)
	  `(;; (Got three different interpretation levels here,
	    ;; which makes it a bit complicated: 1) The backquote
	    ;; stuff is expanded when compiled or loaded, 2) the
	    ;; eval form is evaluated at font-lock setup (to
	    ;; substitute c-label-face-name correctly), and 3) the
	    ;; resulting structure is interpreted during
	    ;; fontification.)
	    (eval
	     . ,(let* ((c-before-label-re
			(c-make-keywords-re nil
			  (c-lang-const c-before-label-kwds))))
		  `(list
		    ,(concat "\\_<\\(" c-before-label-re "\\)\\_>"
			     "\\s *"
			     "\\("	; identifier-offset
			     (c-lang-const c-symbol-key)
			     "\\)")
		    (list ,(+ (regexp-opt-depth c-before-label-re) 2)
			  c-label-face-name nil t))))))

      ;; Fontify the clauses after various keywords.
	,@(when (or (c-lang-const c-type-list-kwds)
		    (c-lang-const c-ref-list-kwds)
		    (c-lang-const c-colon-type-list-kwds))
	    `((,(c-make-font-lock-BO-decl-search-function
		 (concat "\\_<\\("
			 (c-make-keywords-re nil
			   (append (c-lang-const c-type-list-kwds)
				   (c-lang-const c-ref-list-kwds)
				   (c-lang-const c-colon-type-list-kwds)))
			 "\\)\\_>")
		 '((c-fontify-types-and-refs ((c-promote-possible-types t))
		     (c-forward-keyword-clause 1)
		     (if (> (point) limit) (goto-char limit))))))))

	,@(when (c-lang-const c-paren-type-kwds)
	    `((,(c-make-font-lock-search-function
		 (concat "\\_<\\("
			 (c-make-keywords-re nil
			   (c-lang-const c-paren-type-kwds))
			 "\\)\\_>")
		 '((c-fontify-types-and-refs ((c-promote-possible-types t))
		     (c-forward-keyword-clause 1)
		     (if (> (point) limit) (goto-char limit))))))))

	,@(when (c-major-mode-is 'java-mode)
	    '((eval . (list "\\_<\\(@[a-zA-Z0-9]+\\)\\_>" 1 c-annotation-face))))
	))

(c-lang-defconst c-matchers-1
  t (c-lang-const c-cpp-matchers))

(c-lang-defconst c-matchers-2
  t (append (c-lang-const c-matchers-1)
	    (c-lang-const c-basic-matchers-before)
	    (c-lang-const c-simple-decl-matchers)
	    (c-lang-const c-basic-matchers-after)))

(c-lang-defconst c-matchers-3
  t (append (c-lang-const c-matchers-1)
	    (c-lang-const c-basic-matchers-before)
	    (c-lang-const c-complex-decl-matchers)
	    (c-lang-const c-basic-matchers-after)))

(defun c-get-doc-comment-style ()
  ;; Get the symbol (or list of symbols) constituting the document style.
  ;; Return nil if there is no such, otherwise something like `autodoc'.
  (if (consp (car-safe c-doc-comment-style))
      (cdr-safe (or (assq c-buffer-is-cc-mode c-doc-comment-style)
		    (assq 'other c-doc-comment-style)))
    c-doc-comment-style))

(defun c-compose-keywords-list (base-list)
  ;; Incorporate the font lock keyword lists according to
  ;; `c-doc-comment-style' on the given keyword list and return it.
  ;; This is used in the function bindings of the
  ;; `*-font-lock-keywords-*' symbols since we have to build the list
  ;; when font-lock is initialized.

  (unless (memq c-doc-face-name c-literal-faces)
    (setq c-literal-faces (cons c-doc-face-name c-literal-faces)))

  (let* ((doc-keywords (c-get-doc-comment-style))
	 (list (nconc (c--mapcan
		       (lambda (doc-style)
			 (let ((sym (intern
				     (concat (symbol-name doc-style)
					     "-font-lock-keywords"))))
			   (cond ((fboundp sym)
				  (funcall sym))
				 ((boundp sym)
				  (append (eval sym) nil)))))
		       (if (listp doc-keywords)
			   doc-keywords
			 (list doc-keywords)))
		      base-list)))

    ;; Kludge: If `c-font-lock-complex-decl-prepare' is on the list we
    ;; move it first since the doc comment font lockers might add
    ;; `c-type' text properties, so they have to be cleared before that.
    (when (memq 'c-font-lock-complex-decl-prepare list)
      (setq list (cons 'c-font-lock-complex-decl-prepare
		       (delq 'c-font-lock-complex-decl-prepare
			     (append list nil)))))

    list))

(defun c-override-default-keywords (def-var)
  ;; This is used to override the value on a `*-font-lock-keywords'
  ;; variable only if it's nil or has the same value as one of the
  ;; `*-font-lock-keywords-*' variables.  Older font-lock packages
  ;; define a default value for `*-font-lock-keywords' which we want
  ;; to override, but we should otoh avoid clobbering a user setting.
  ;; This heuristic for that isn't perfect, but I can't think of any
  ;; better. /mast
  (when (and (boundp def-var)
	     (memq (symbol-value def-var)
		   (cons nil
			 (mapcar
			  (lambda (suffix)
			    (let ((sym (intern (concat (symbol-name def-var)
						       suffix))))
			      (and (boundp sym) (symbol-value sym))))
			  '("-1" "-2" "-3")))))
    ;; The overriding is done by unbinding the variable so that the normal
    ;; defvar will install its default value later on.
    (makunbound def-var)))

;; `c-re-redisplay-timer' is a timer which, when triggered, causes a
;; redisplay.
(defvar c-re-redisplay-timer nil)

(defun c-force-redisplay (buffer start end)
  ;; Force redisplay immediately.  This assumes `font-lock-support-mode' is
  ;; 'jit-lock-mode.  Set the variable `c-re-redisplay-timer' to nil.
  (with-current-buffer buffer
    (save-excursion (c-font-lock-fontify-region start end))
    (jit-lock-force-redisplay (copy-marker start) (copy-marker end))
    (setq c-re-redisplay-timer nil)))

(defun c-fontify-new-found-type (type)
  ;; Cause the fontification of TYPE, a string, wherever it occurs in the
  ;; buffer.  If TYPE is currently displayed in a window, cause redisplay to
  ;; happen "instantaneously".  These actions are done only when jit-lock-mode
  ;; is active.
  (when (and font-lock-mode
	     (boundp 'font-lock-support-mode)
	     (eq font-lock-support-mode 'jit-lock-mode))
    (c-save-buffer-state
	((window-boundaries
	  (mapcar (lambda (win)
		    (cons (window-start win)
			  (window-end win)))
		  (get-buffer-window-list (current-buffer) 'no-mini t)))
	 (target-re (concat "\\_<" type "\\_>")))
      (save-excursion
	(save-restriction
	  (widen)
	  (goto-char (point-min))
	  (while (re-search-forward target-re nil t)
	    (when (and
		   (get-text-property (match-beginning 0) 'fontified)
		   (not (memq (c-get-char-property (match-beginning 0) 'face)
			      c-literal-faces)))
	      (put-text-property (match-beginning 0) (match-end 0)
				 'fontified nil))
	    (dolist (win-boundary window-boundaries)
	      (when (and (< (match-beginning 0) (cdr win-boundary))
			 (> (match-end 0) (car win-boundary))
			 (not c-re-redisplay-timer))
		(setq c-re-redisplay-timer
		      (run-with-timer 0 nil #'c-force-redisplay
				      (current-buffer)
				      (match-beginning 0) (match-end 0)))))))))))


;;; C.

(c-override-default-keywords 'c-font-lock-keywords)

(defconst c-font-lock-keywords-1 (c-lang-const c-matchers-1 c)
  "Minimal font locking for C mode.
Fontifies only preprocessor directives (in addition to the syntactic
fontification of strings and comments).")

(defconst c-font-lock-keywords-2 (c-lang-const c-matchers-2 c)
  "Fast normal font locking for C mode.
In addition to `c-font-lock-keywords-1', this adds fontification of
keywords, simple types, declarations that are easy to recognize, the
user defined types on `c-font-lock-extra-types', and the doc comment
styles specified by `c-doc-comment-style'.")

(defconst c-font-lock-keywords-3 (c-lang-const c-matchers-3 c)
  "Accurate normal font locking for C mode.
Like the variable `c-font-lock-keywords-2' but detects declarations in a more
accurate way that works in most cases for arbitrary types without the
need for `c-font-lock-extra-types'.")

(defvar c-font-lock-keywords c-font-lock-keywords-3
  "Default expressions to highlight in C mode.")

(defun c-font-lock-keywords-2 ()
  (c-compose-keywords-list c-font-lock-keywords-2))
(defun c-font-lock-keywords-3 ()
  (c-compose-keywords-list c-font-lock-keywords-3))
(defun c-font-lock-keywords ()
  (c-compose-keywords-list c-font-lock-keywords))


;;; C++.
(defun c-font-lock-c++-using (limit)
  ;; Fontify any clauses starting with the keyword `using'.
  ;;
  ;; This function will be called from font-lock- for a region bounded by
  ;; POINT and LIMIT, as though it were to identify a keyword for
  ;; font-lock-keyword-face.  It always returns NIL to inhibit this and
  ;; prevent a repeat invocation.  See elisp/lispref page "Search-based
  ;; fontification".
  (let (pos)
    (while
	(and (< (point) limit)
	     (c-syntactic-re-search-forward c-using-key limit 'end))
      (while  ; Do one declarator of a comma separated list, each time around.
	  (progn
	    (c-forward-syntactic-ws)
	    (setq pos (point))		; token after "using".
	    (when (and (c-on-identifier)
		       (c-forward-name))
	      (cond
	       ((eq (char-after) ?=)		; using foo = <type-id>;
		(goto-char pos)
		(c-font-lock-declarators limit nil t nil))
	       ((save-excursion
		  (and c-colon-type-list-re
		       (c-go-up-list-backward)
		       (eq (char-after) ?{)
		       (eq (car (c-beginning-of-decl-1
				 (c-determine-limit 1000)))
			   'same)
		       (looking-at c-colon-type-list-re)))
		;; Inherited protected member: leave unfontified
		))
	      (eq (char-after) ?,)))
	(forward-char)))		; over the comma.
    nil))

(defun c-font-lock-c++-new (limit)
  ;; FIXME!!!  Put in a comment about the context of this function's
  ;; invocation.  I think it's called as an ANCHORED-MATCHER within an
  ;; ANCHORED-HIGHLIGHTER.  (2007/2/10).
  ;;
  ;; Assuming point is after a "new" word, check that it isn't inside
  ;; a string or comment, and if so try to fontify the type in the
  ;; allocation expression.  Nil is always returned.
  ;;
  ;; As usual, C++ takes the prize in coming up with a hard to parse
  ;; syntax. :P
  ;;
  ;; This function might do hidden buffer changes.

  (unless (c-skip-comments-and-strings limit)
    (save-excursion
      (catch 'false-alarm
	;; A "new" keyword is followed by one to three expressions, where
	;; the type is the middle one, and the only required part.
	(let (expr1-pos expr2-pos
	      ;; Enable recording of identifier ranges in `c-forward-type'
	      ;; etc for later fontification.  Not using
	      ;; `c-fontify-types-and-refs' here since the ranges should
	      ;; be fontified selectively only when an allocation
	      ;; expression is successfully recognized.
	      (c-record-type-identifiers t)
	      c-record-ref-identifiers
	      ;; The font-lock package in Emacs is known to clobber
	      ;; `parse-sexp-lookup-properties' (when it exists).
	      (parse-sexp-lookup-properties
	       (cc-eval-when-compile
		 (boundp 'parse-sexp-lookup-properties))))
	  (c-forward-syntactic-ws)

	  ;; The first placement arglist is always parenthesized, if it
	  ;; exists.
	  (when (eq (char-after) ?\()
	    (setq expr1-pos (1+ (point)))
	    (condition-case nil
		(c-forward-sexp)
	      (scan-error (throw 'false-alarm t)))
	    (c-forward-syntactic-ws))

	  ;; The second expression is either a type followed by some "*" or
	  ;; "[...]" or similar, or a parenthesized type followed by a full
	  ;; identifierless declarator.
	  (setq expr2-pos (1+ (point)))
	  (cond ((eq (char-after) ?\())
		((let ((c-promote-possible-types t))
		   (c-forward-type)))
		(t (setq expr2-pos nil)))

	  (when expr1-pos
	    (cond
	     ((not expr2-pos)
	      ;; No second expression, so the first has to be a
	      ;; parenthesized type.
	      (goto-char expr1-pos)
	      (let ((c-promote-possible-types t))
		(c-forward-type)))

	     ((eq (char-before expr2-pos) ?\()
	      ;; Got two parenthesized expressions, so we have to look
	      ;; closer at them to decide which is the type.  No need to
	      ;; handle `c-record-ref-identifiers' since all references
	      ;; have already been handled by other fontification rules.
	      (let (expr1-res expr2-res)

		(goto-char expr1-pos)
		(when (setq expr1-res (c-forward-type))
		  (unless (looking-at
			   (cc-eval-when-compile
			     (concat (c-lang-const c-symbol-start c++)
				     "\\|[*:)[]")))
		    ;; There's something after the would-be type that
		    ;; can't be there, so this is a placement arglist.
		    (setq expr1-res nil)))

		(goto-char expr2-pos)
		(when (setq expr2-res (c-forward-type))
		  (unless (looking-at
			   (cc-eval-when-compile
			     (concat (c-lang-const c-symbol-start c++)
				     "\\|[*:)[]")))
		    ;; There's something after the would-be type that can't
		    ;; be there, so this is an initialization expression.
		    (setq expr2-res nil))
		  (when (and (c-go-up-list-forward)
			     (progn (c-forward-syntactic-ws)
				    (eq (char-after) ?\()))
		    ;; If there's a third initialization expression
		    ;; then the second one is the type, so demote the
		    ;; first match.
		    (setq expr1-res nil)))

		;; We fontify the most likely type, with a preference for
		;; the first argument since a placement arglist is more
		;; unusual than an initializer.
		(cond ((memq expr1-res '(t known prefix)))
		      ((memq expr2-res '(t known prefix)))
		      ;; Presumably 'decltype's will be fontified elsewhere.
		      ((eq expr1-res 'decltype))
		      ((eq expr2-res 'decltype))
		      ((eq expr1-res 'found)
		       (let ((c-promote-possible-types t))
			 (goto-char expr1-pos)
			 (c-forward-type)))
		      ((eq expr2-res 'found)
		       (let ((c-promote-possible-types t))
			 (goto-char expr2-pos)
			 (c-forward-type)))
		      ((and (eq expr1-res 'maybe) (not expr2-res))
		       (let ((c-promote-possible-types t))
			 (goto-char expr1-pos)
			 (c-forward-type)))
		      ((and (not expr1-res) (eq expr2-res 'maybe))
		       (let ((c-promote-possible-types t))
			 (goto-char expr2-pos)
			 (c-forward-type)))
		      ;; If both type matches are 'maybe then we're
		      ;; too uncertain to promote either of them.
		      )))))

	  ;; Fontify the type that now is recorded in
	  ;; `c-record-type-identifiers', if any.
	  (c-fontify-recorded-types-and-refs)))))
  nil)

(c-override-default-keywords 'c++-font-lock-keywords)

(defconst c++-font-lock-keywords-1 (c-lang-const c-matchers-1 c++)
  "Minimal font locking for C++ mode.
Fontifies only preprocessor directives (in addition to the syntactic
fontification of strings and comments).")

(defconst c++-font-lock-keywords-2 (c-lang-const c-matchers-2 c++)
  "Fast normal font locking for C++ mode.
In addition to `c++-font-lock-keywords-1', this adds fontification of
keywords, simple types, declarations that are easy to recognize, the
user defined types on `c++-font-lock-extra-types', and the doc comment
styles specified by `c-doc-comment-style'.")

(defconst c++-font-lock-keywords-3 (c-lang-const c-matchers-3 c++)
  "Accurate normal font locking for C++ mode.
Like the variable `c++-font-lock-keywords-2' but detects declarations in a more
accurate way that works in most cases for arbitrary types without the
need for `c++-font-lock-extra-types'.")

(defvar c++-font-lock-keywords c++-font-lock-keywords-3
  "Default expressions to highlight in C++ mode.")

(defun c++-font-lock-keywords-2 ()
  (c-compose-keywords-list c++-font-lock-keywords-2))
(defun c++-font-lock-keywords-3 ()
  (c-compose-keywords-list c++-font-lock-keywords-3))
(defun c++-font-lock-keywords ()
  (c-compose-keywords-list c++-font-lock-keywords))


;;; Objective-C.

(defun c-font-lock-objc-method ()
  ;; Assuming the point is after the + or - that starts an Objective-C
  ;; method declaration, fontify it.  This must be done before normal
  ;; casts, declarations and labels are fontified since they will get
  ;; false matches in these things.
  ;;
  ;; This function might do hidden buffer changes.

  (c-fontify-types-and-refs
      ((first t)
       (c-promote-possible-types t))

    (while (and
	    (progn
	      (c-forward-syntactic-ws)

	      ;; An optional method type.
	      (if (eq (char-after) ?\()
		  (progn
		    (forward-char)
		    (c-forward-syntactic-ws)
		    (c-forward-type)
		    (prog1 (c-go-up-list-forward)
		      (c-forward-syntactic-ws)))
		t))

	    ;; The name.  The first time it's the first part of
	    ;; the function name, the rest of the time it's an
	    ;; argument name.
	    (looking-at c-symbol-key)
	    (progn
	      (goto-char (match-end 0))
	      (c-put-font-lock-face (match-beginning 0)
				    (point)
				    (if first
					'font-lock-function-name-face
				      'font-lock-variable-name-face))
	      (c-forward-syntactic-ws)

	      ;; Another optional part of the function name.
	      (when (looking-at c-symbol-key)
		(goto-char (match-end 0))
		(c-put-font-lock-face (match-beginning 0)
				      (point)
				      'font-lock-function-name-face)
		(c-forward-syntactic-ws))

	      ;; There's another argument if a colon follows.
	      (eq (char-after) ?:)))
      (forward-char)
      (setq first nil))))

(defun c-font-lock-objc-methods (limit)
  ;; Fontify method declarations in Objective-C.  Nil is always
  ;; returned.
  ;;
  ;; This function might do hidden buffer changes.

  (let (;; The font-lock package in Emacs is known to clobber
	;; `parse-sexp-lookup-properties' (when it exists).
	(parse-sexp-lookup-properties
	 (cc-eval-when-compile
	   (boundp 'parse-sexp-lookup-properties))))

    (c-find-decl-spots
     limit
     "[-+]"
     nil
     (lambda (_match-pos _inside-macro &optional _top-level)
       (forward-char)
       (c-font-lock-objc-method))))
  nil)

(c-override-default-keywords 'objc-font-lock-keywords)

(defconst objc-font-lock-keywords-1 (c-lang-const c-matchers-1 objc)
  "Minimal font locking for Objective-C mode.
Fontifies only compiler directives (in addition to the syntactic
fontification of strings and comments).")

(defconst objc-font-lock-keywords-2 (c-lang-const c-matchers-2 objc)
  "Fast normal font locking for Objective-C mode.
In addition to `objc-font-lock-keywords-1', this adds fontification of
keywords, simple types, declarations that are easy to recognize, the
user defined types on `objc-font-lock-extra-types', and the doc
comment styles specified by `c-doc-comment-style'.")

(defconst objc-font-lock-keywords-3 (c-lang-const c-matchers-3 objc)
  "Accurate normal font locking for Objective-C mode.
Like the variable `objc-font-lock-keywords-2' but detects declarations in a more
accurate way that works in most cases for arbitrary types without the
need for `objc-font-lock-extra-types'.")

(defvar objc-font-lock-keywords objc-font-lock-keywords-3
  "Default expressions to highlight in Objective-C mode.")

(defun objc-font-lock-keywords-2 ()
  (c-compose-keywords-list objc-font-lock-keywords-2))
(defun objc-font-lock-keywords-3 ()
  (c-compose-keywords-list objc-font-lock-keywords-3))
(defun objc-font-lock-keywords ()
  (c-compose-keywords-list objc-font-lock-keywords))

;; Kludge to override the default value that
;; `objc-font-lock-extra-types' might have gotten from the font-lock
;; package.  The value replaced here isn't relevant now anyway since
;; those types are builtin and therefore listed directly in
;; `c-primitive-type-kwds'.
(when (equal (sort (append objc-font-lock-extra-types nil) 'string-lessp)
	     '("BOOL" "Class" "IMP" "SEL"))
  (setq objc-font-lock-extra-types
	(cc-eval-when-compile (list (concat "[" c-upper "]\\sw*")))))


;;; Java.

(c-override-default-keywords 'java-font-lock-keywords)

(defconst java-font-lock-keywords-1 (c-lang-const c-matchers-1 java)
  "Minimal font locking for Java mode.
Fontifies nothing except the syntactic fontification of strings and
comments.")

(defconst java-font-lock-keywords-2 (c-lang-const c-matchers-2 java)
  "Fast normal font locking for Java mode.
In addition to `java-font-lock-keywords-1', this adds fontification of
keywords, simple types, declarations that are easy to recognize, the
user defined types on `java-font-lock-extra-types', and the doc
comment styles specified by `c-doc-comment-style'.")

(defconst java-font-lock-keywords-3 (c-lang-const c-matchers-3 java)
  "Accurate normal font locking for Java mode.
Like variable `java-font-lock-keywords-2' but detects declarations in a more
accurate way that works in most cases for arbitrary types without the
need for `java-font-lock-extra-types'.")

(defvar java-font-lock-keywords java-font-lock-keywords-3
  "Default expressions to highlight in Java mode.")

(defun java-font-lock-keywords-2 ()
  (c-compose-keywords-list java-font-lock-keywords-2))
(defun java-font-lock-keywords-3 ()
  (c-compose-keywords-list java-font-lock-keywords-3))
(defun java-font-lock-keywords ()
  (c-compose-keywords-list java-font-lock-keywords))


;;; CORBA IDL.

(c-override-default-keywords 'idl-font-lock-keywords)

(defconst idl-font-lock-keywords-1 (c-lang-const c-matchers-1 idl)
  "Minimal font locking for CORBA IDL mode.
Fontifies nothing except the syntactic fontification of strings and
comments.")

(defconst idl-font-lock-keywords-2 (c-lang-const c-matchers-2 idl)
  "Fast normal font locking for CORBA IDL mode.
In addition to `idl-font-lock-keywords-1', this adds fontification of
keywords, simple types, declarations that are easy to recognize, the
user defined types on `idl-font-lock-extra-types', and the doc comment
styles specified by `c-doc-comment-style'.")

(defconst idl-font-lock-keywords-3 (c-lang-const c-matchers-3 idl)
  "Accurate normal font locking for CORBA IDL mode.
Like the variable `idl-font-lock-keywords-2' but detects declarations in a more
accurate way that works in most cases for arbitrary types without the
need for `idl-font-lock-extra-types'.")

(defvar idl-font-lock-keywords idl-font-lock-keywords-3
  "Default expressions to highlight in CORBA IDL mode.")

(defun idl-font-lock-keywords-2 ()
  (c-compose-keywords-list idl-font-lock-keywords-2))
(defun idl-font-lock-keywords-3 ()
  (c-compose-keywords-list idl-font-lock-keywords-3))
(defun idl-font-lock-keywords ()
  (c-compose-keywords-list idl-font-lock-keywords))


;;; Pike.

(c-override-default-keywords 'pike-font-lock-keywords)

(defconst pike-font-lock-keywords-1 (c-lang-const c-matchers-1 pike)
  "Minimal font locking for Pike mode.
Fontifies only preprocessor directives (in addition to the syntactic
fontification of strings and comments).")

(defconst pike-font-lock-keywords-2 (c-lang-const c-matchers-2 pike)
  "Fast normal font locking for Pike mode.
In addition to `pike-font-lock-keywords-1', this adds fontification of
keywords, simple types, declarations that are easy to recognize, the
user defined types on `pike-font-lock-extra-types', and the doc
comment styles specified by `c-doc-comment-style'.")

(defconst pike-font-lock-keywords-3 (c-lang-const c-matchers-3 pike)
  "Accurate normal font locking for Pike mode.
Like the variable `pike-font-lock-keywords-2' but detects declarations in a more
accurate way that works in most cases for arbitrary types without the
need for `pike-font-lock-extra-types'.")

(defvar pike-font-lock-keywords pike-font-lock-keywords-3
  "Default expressions to highlight in Pike mode.")

(defun pike-font-lock-keywords-2 ()
  (c-set-doc-comment-res)
  (c-compose-keywords-list pike-font-lock-keywords-2))
(defun pike-font-lock-keywords-3 ()
  (c-set-doc-comment-res)
  (c-compose-keywords-list pike-font-lock-keywords-3))
(defun pike-font-lock-keywords ()
  (c-set-doc-comment-res)
  (c-compose-keywords-list pike-font-lock-keywords))


;;; Doc comments.

(cc-bytecomp-defvar c-doc-line-join-re)
;; matches a join of two lines in a doc comment.
;; This should not be changed directly, but instead set by
;; `c-setup-doc-comment-style'.  This variable is used in `c-find-decl-spots'
;; in (e.g.) autodoc style comments to bridge the gap between a "@\n" at an
;; EOL and the token following "//!" on the next line.

(cc-bytecomp-defvar c-doc-bright-comment-start-re)
;; Matches the start of a "bright" comment, one whose contents may be
;; fontified by, e.g., `c-font-lock-declarations'.

(cc-bytecomp-defvar c-doc-line-join-end-ch)
;; A list of characters, each being a last character of a doc comment marker,
;; e.g. the ! from pike autodoc's "//!".

(defmacro c-set-doc-comment-re-element (suffix)
  ;; Set the variable `c-doc-line-join-re' to a buffer local value suitable
  ;; for the current doc comment style, or kill the local value.
  (declare (debug t))
  (let ((var (intern (concat "c-doc" suffix))))
    `(let* ((styles (c-get-doc-comment-style))
	    elts)
       (when (atom styles)
	 (setq styles (list styles)))
       (setq elts
	     (mapcar (lambda (style)
		       (let ((sym
			      (intern-soft
			       (concat (symbol-name style) ,suffix))))
			 (and sym
			      (boundp sym)
			      (symbol-value sym))))
		     styles))
       (setq elts (delq nil elts))
       (setq elts (and elts
		       (concat "\\("
			       (mapconcat #'identity elts "\\|")
			       "\\)")))
       (if elts
	   (set (make-local-variable ',var) elts)
	 (kill-local-variable ',var)))))

(defmacro c-set-doc-comment-char-list (suffix)
  ;; Set the variable 'c-doc-<suffix>' to the list of *-<suffix>, which must
  ;; be characters, and * represents the doc comment style.
  (declare (debug t))
  (let ((var (intern (concat "c-doc" suffix))))
    `(let* ((styles (c-get-doc-comment-style))
	    elts)
       (when (atom styles)
	 (setq styles (list styles)))
       (setq elts
	     (mapcar (lambda (style)
		       (let ((sym
			      (intern-soft
			       (concat (symbol-name style) ,suffix))))
			 (and sym
			      (boundp sym)
			      (symbol-value sym))))
		     styles))
       (setq elts (delq nil elts))
       (if elts
	   (set (make-local-variable ',var) elts)
	 (kill-local-variable ',var)))))

(defun c-set-doc-comment-res ()
  ;; Set the variables `c-doc-line-join-re' and
  ;; `c-doc-bright-comment-start-re' from the current doc comment style(s).
  (c-set-doc-comment-re-element "-line-join-re")
  (c-set-doc-comment-re-element "-bright-comment-start-re")
  (c-set-doc-comment-char-list "-line-join-end-ch"))

(defun c-font-lock-doc-comments (prefix limit keywords)
  ;; Fontify the comments between the point and LIMIT whose start
  ;; matches PREFIX with `c-doc-face-name'.  Assumes comments have been
  ;; fontified with `font-lock-comment-face' already.  nil is always
  ;; returned.
  ;;
  ;; After the fontification of a matching comment, fontification
  ;; according to KEYWORDS is applied inside it.  It's a list like
  ;; `font-lock-keywords' except that anchored matches and eval
  ;; clauses aren't supported and that some abbreviated forms can't be
  ;; used.  The buffer is narrowed to the comment while KEYWORDS is
  ;; applied; leading comment starters are included but trailing
  ;; comment enders for block comment are not.
  ;;
  ;; Note that faces added through KEYWORDS should never replace the
  ;; existing `c-doc-face-name' face since the existence of that face
  ;; is used as a flag in other code to skip comments.
  ;;
  ;; This function might do hidden buffer changes.
  (declare (indent 2))
  (let (comment-beg region-beg comment-mid)
    (if (memq (get-text-property (point) 'face)
	      '(font-lock-comment-face font-lock-comment-delimiter-face))
	;; Handle the case when the fontified region starts inside a
	;; comment.
	(let ((start (c-literal-start)))
	  (setq region-beg (point)
		comment-mid (point))
	  (when start
	    (goto-char start))
	  (when (looking-at prefix)
	    (setq comment-beg (point)))))

    (while (or
	    comment-beg

	    ;; Search for the prefix until a match is found at the start
	    ;; of a comment.
	    (while (when (re-search-forward prefix limit t)
		     (setq comment-beg (match-beginning 0))
		     (or (not (c-got-face-at comment-beg
					     c-literal-faces))
			 (and (/= comment-beg (point-min))
			      ;; Cheap check which is unreliable (the previous
			      ;; character could be the end of a previous
			      ;; comment).
			      (c-got-face-at (1- comment-beg)
					     c-literal-faces)
			      ;; Expensive reliable check.
			      (save-excursion
				(goto-char comment-beg)
				(c-in-literal)))))
	      (setq comment-beg nil))
	    (setq region-beg comment-beg
		  comment-mid comment-beg))

      (if (elt (parse-partial-sexp comment-beg (+ comment-beg 2)) 7)
	  ;; Collect a sequence of doc style line comments.
	  (progn
	    (goto-char comment-beg)
	    (while (and (progn
			  (c-forward-single-comment)
			  (c-put-font-lock-face comment-mid (point)
						c-doc-face-name)
			  (skip-syntax-forward " ")
			  (setq comment-beg (point)
				comment-mid (point))
			  (< (point) limit))
			(looking-at prefix))))
	(goto-char comment-beg)
	(c-forward-single-comment)
	(c-put-font-lock-face region-beg (point) c-doc-face-name))
      (if (> (point) limit) (goto-char limit))
      (setq comment-beg nil)

      (let ((region-end (point))
	    (keylist keywords) keyword matcher highlights)
	(save-restriction
	  ;; Narrow to the doc comment.  Among other things, this
	  ;; helps by making "^" match at the start of the comment.
	  ;; Do not include a trailing block comment ender, though.
	  (and (> region-end (1+ region-beg))
	       (progn (goto-char region-end)
		      (backward-char 2)
		      (looking-at "\\*/"))
	       (setq region-end (point)))
	  (narrow-to-region region-beg region-end)

	  (while keylist
	    (setq keyword (car keylist)
		  keylist (cdr keylist)
		  matcher (car keyword))
	    (goto-char region-beg)
	    (while (if (stringp matcher)
		       (re-search-forward matcher region-end t)
		     (funcall matcher region-end))
	      (setq highlights (cdr keyword))
	      (if (consp (car highlights))
		  (while highlights
		    (font-lock-apply-highlight (car highlights))
		    (setq highlights (cdr highlights)))
		(font-lock-apply-highlight highlights))))

	  (goto-char region-end)))))
  nil)

(defun c-find-invalid-doc-markup (regexp limit)
  ;; Used to fontify invalid markup in doc comments after the correct
  ;; ones have been fontified: Find the first occurrence of REGEXP
  ;; between the point and LIMIT that only is fontified with
  ;; `c-doc-face-name'.  If a match is found then submatch 0 surrounds
  ;; the first char and t is returned, otherwise nil is returned.
  ;;
  ;; This function might do hidden buffer changes.
  (let (start)
    (while (if (re-search-forward regexp limit t)
	       (not (eq (get-text-property
			 (setq start (match-beginning 0)) 'face)
			c-doc-face-name))
	     (setq start nil)))
    (when start
      (store-match-data (list (copy-marker start)
			      (copy-marker (1+ start))))
      t)))

;; GtkDoc patterns contributed by Masatake YAMATO <yamato@redhat.com>.

(defconst gtkdoc-font-lock-doc-comments
  (let ((symbol "[a-zA-Z0-9_]+")
	(header "^ \\* "))
    `((,(concat header "\\("     symbol "\\):[ \t]*$")
       1 ,c-doc-markup-face-name prepend nil)
      (,(concat                  symbol     "()")
       0 ,c-doc-markup-face-name prepend nil)
      (,(concat header "\\(" "@" symbol "\\):")
       1 ,c-doc-markup-face-name prepend nil)
      (,(concat "[#%@]" symbol)
       0 ,c-doc-markup-face-name prepend nil))
    ))

(defconst gtkdoc-font-lock-doc-protection
  `(("< \\(public\\|private\\|protected\\) >"
     1 ,c-doc-markup-face-name prepend nil)))

(defconst gtkdoc-font-lock-keywords
  `((,(lambda (limit)
	(c-font-lock-doc-comments "/\\*\\*\\([^*/\n\r].*\\)?$" limit
	  gtkdoc-font-lock-doc-comments)
	(c-font-lock-doc-comments "/\\*< " limit
	  gtkdoc-font-lock-doc-protection)
	))))

;; Javadoc.

(defconst javadoc-font-lock-doc-comments
  `(("{@[a-z]+[^}\n\r]*}"		; "{@foo ...}" markup.
     0 ,c-doc-markup-face-name prepend nil)
    ("^\\(/\\*\\)?\\(\\s \\|\\*\\)*\\(@[a-z]+\\)" ; "@foo ..." markup.
     3 ,c-doc-markup-face-name prepend nil)
    (,(concat "</?\\sw"			; HTML tags.
	      "\\("
	      (concat "\\sw\\|\\s \\|[=\n\r*.:]\\|"
		      "\"[^\"]*\"\\|'[^']*'")
	      "\\)*>")
     0 ,c-doc-markup-face-name prepend nil)
    ("&\\(\\sw\\|[.:]\\)+;"		; HTML entities.
     0 ,c-doc-markup-face-name prepend nil)
    ;; Fontify remaining markup characters as invalid.  Note
    ;; that the Javadoc spec is hazy about when "@" is
    ;; allowed in non-markup use.
    (,(lambda (limit)
	(c-find-invalid-doc-markup "[<>&]\\|{@" limit))
     0 'font-lock-warning-face prepend nil)))

(defconst javadoc-font-lock-keywords
  `((,(lambda (limit)
	(c-font-lock-doc-comments "/\\*\\*" limit
	  javadoc-font-lock-doc-comments)))))

;; Pike autodoc.

(defconst autodoc-decl-keywords
  ;; Adorned regexp matching the keywords that introduce declarations
  ;; in Pike Autodoc.
  (cc-eval-when-compile
    (c-make-keywords-re t '("@decl" "@elem" "@index" "@member") 'pike-mode)))

(defconst autodoc-decl-type-keywords
  ;; Adorned regexp matching the keywords that are followed by a type.
  (cc-eval-when-compile
    (c-make-keywords-re t '("@elem" "@member") 'pike-mode)))

(defun autodoc-font-lock-line-markup (limit)
  ;; Fontify all line oriented keywords between the point and LIMIT.
  ;; Nil is always returned.
  ;;
  ;; This function might do hidden buffer changes.

  (let ((line-re (concat "^\\(\\(/\\*!\\|\\s *\\("
			 c-current-comment-prefix
			 "\\)\\)\\s *\\)@[A-Za-z_-]+\\(\\s \\|$\\)"))
	(markup-faces (list c-doc-markup-face-name c-doc-face-name)))

    (while (and (< (point) limit)
		(re-search-forward line-re limit t))
      (goto-char (match-end 1))

      (if (looking-at autodoc-decl-keywords)
	  (let* ((kwd-pos (point))
		 (start (match-end 1))
		 (pos start)
		 end)

	    (c-put-font-lock-face (point) pos markup-faces)

	    ;; Put a declaration end mark at the markup keyword and
	    ;; remove the faces from the rest of the line so that it
	    ;; gets refontified as a declaration later on by
	    ;; `c-font-lock-declarations'.
	    (c-put-char-property (1- pos) 'c-type 'c-decl-end)
	    (goto-char pos)
	    (while (progn
		     (end-of-line)
		     (setq end (point))
		     (and (eq (char-before) ?@)
			  (not (eobp))
			  (progn (forward-char)
				 (skip-syntax-forward " ")
				 (looking-at c-current-comment-prefix))))
	      (goto-char (match-end 0))
	      (c-remove-font-lock-face pos (1- end))
	      (c-put-font-lock-face (1- end) end markup-faces)
	      (setq pos (point)))

	    ;; Include the final newline in the removed area.  This
	    ;; has no visual effect but it avoids some tricky special
	    ;; cases in the testsuite wrt the differences in string
	    ;; fontification in Emacs vs XEmacs.
	    (c-remove-font-lock-face pos (min (1+ (point)) (point-max)))

	    ;; Must handle string literals explicitly inside the declaration.
	    (goto-char start)
	    (while (re-search-forward
		    "\"\\([^\\\"]\\|\\\\.\\)*\"\\|'\\([^\\']\\|\\\\.\\)*'"
		    end 'move)
	      (c-put-font-lock-string-face (match-beginning 0)
					   (point)))

	    ;; Fontify types after keywords that always are followed
	    ;; by them.
	    (goto-char kwd-pos)
	    (when (looking-at autodoc-decl-type-keywords)
	      (c-fontify-types-and-refs ((c-promote-possible-types t))
		(goto-char start)
		(c-forward-syntactic-ws)
		(c-forward-type))))

	;; Mark each whole line as markup, as long as the logical line
	;; continues.
	(while (progn
		 (c-put-font-lock-face (point)
				       (progn (end-of-line) (point))
				       markup-faces)
		 (and (eq (char-before) ?@)
		      (not (eobp))
		      (progn (forward-char)
			     (skip-syntax-forward " ")
			     (looking-at c-current-comment-prefix))))
	  (goto-char (match-end 0))))))

  nil)

(defconst autodoc-font-lock-doc-comments
  `(("@\\(\\w+{\\|\\[\\([^]@\n\r]\\|@@\\)*\\]\\|[@}]\\|$\\)"
     ;; In-text markup.
     0 ,c-doc-markup-face-name prepend nil)
    (autodoc-font-lock-line-markup)
    ;; Fontify remaining markup characters as invalid.
    (,(lambda (limit)
	(c-find-invalid-doc-markup "@" limit))
     0 'font-lock-warning-face prepend nil)
    ))

(defconst autodoc-line-join-re "@[\n\r][ \t]*/[/*]!")
;; Matches a line continuation in autodoc comment style.
(defconst autodoc-bright-comment-start-re "/[/*]!")
;; Matches an autodoc comment opener.
(defconst autodoc-line-join-end-ch ?!)
;; The final character of `autodoc-line-join-re'.

(defun autodoc-font-lock-keywords ()
  ;; Note that we depend on that `c-current-comment-prefix' has got
  ;; its proper value here.
  ;;
  ;; This function might do hidden buffer changes.

  ;; The `c-type' text property with `c-decl-end' is used to mark the
  ;; end of the `autodoc-decl-keywords' occurrences to fontify the
  ;; following declarations.
  (setq c-type-decl-end-used t)

  `((,(lambda (limit)
	(c-font-lock-doc-comments "/[*/]!" limit
	  autodoc-font-lock-doc-comments)))))

;; Doxygen

(defconst doxygen-font-lock-doc-comments
  ;; TODO: Handle @code, @verbatim, @dot, @f etc. better by not highlighting
  ;; text inside of those commands.  Something smarter than just regexes may be
  ;; needed to do that efficiently.
  `((,(concat
       ;; Make sure that the special character has not been escaped.  E.g. in
       ;; `\@foo' only `\@' is a command (similarly for other characters like
       ;; `\\foo', `\<foo' and `\&foo').  The downside now is that we don't
       ;; match command started just after an escaped character, e.g. in
       ;; `\@\foo' we should match `\@' as well as `\foo' but only the former
       ;; is matched.
       "\\(?:^\\|[^\\@]\\)\\("
         ;; Doxygen commands start with backslash or an at sign.  Note that for
         ;; brevity in the comments only `\' will be mentioned.
         "[\\@]\\(?:"
           ;; Doxygen commands except those starting with `f'
           "[a-eg-z][a-z]*"
           ;; Doxygen command starting with `f':
           "\\|f\\(?:"
             "[][$}]"                         ; \f$ \f} \f[ \f]
             "\\|{\\(?:[a-zA-Z]+\\*?}{?\\)?"  ; \f{ \f{env} \f{env}{
             "\\|[a-z]+"                      ; \foo
           "\\)"
           "\\|~[a-zA-Z]*"             ; \~  \~language
           "\\|[$@&~<=>#%\".|\\\\]"    ; single-character escapes
           "\\|::\\|---?"              ; \:: \-- \---
         "\\)"
         ;; HTML tags and entities:
         "\\|</?\\sw\\(?:\\sw\\|\\s \\|[=\n\r*.:]\\|\"[^\"]*\"\\|'[^']*'\\)*>"
         "\\|&\\(?:\\sw+\\|#[0-9]+\\|#x[0-9a-fA-F]+\\);"
       "\\)")
     1 ,c-doc-markup-face-name prepend nil)
    ;; Commands inside of strings are not commands so override highlighting with
    ;; string face.  This also affects HTML attribute values if they are
    ;; surrounded with double quotes which may or may not be considered a good
    ;; thing.
    ("\\(?:^\\|[^\\@]\\)\\(\"[^\"[:cntrl:]]+\"\\)"
     1 font-lock-string-face prepend nil)
    ;; HTML comments inside of the Doxygen comments.
    ("\\(?:^\\|[^\\@]\\)\\(<!--.*?-->\\)"
     1 font-lock-comment-face prepend nil)
    ;; Autolinking. Doxygen auto-links anything that is a class name but we have
    ;; no hope of matching those.  We are, however, able to match functions and
    ;; members using explicit scoped syntax.  For functions, we can also find
    ;; them by noticing argument-list.  Note that Doxygen accepts `::' as well
    ;; as `#' as scope operators.
    (,(let* ((ref "[\\@]ref\\s-+")
             (ref-opt (concat "\\(?:" ref "\\)?"))
             (id "[a-zA-Z_][a-zA-Z_0-9]*")
             (args "\\(?:()\\|([^()]*)\\)")
             (scope "\\(?:#\\|::\\)"))
        (concat
         "\\(?:^\\|[^\\@/%:]\\)\\(?:"
                 ref-opt "\\(?1:" scope "?" "\\(?:" id scope "\\)+" "~?" id "\\)"
           "\\|" ref-opt "\\(?1:" scope     "~?" id "\\)"
           "\\|" ref-opt "\\(?1:" scope "?" "~?" id "\\)" args
           "\\|" ref     "\\(?1:" "~?" id "\\)"
           "\\|" ref-opt "\\(?1:~[A-Z][a-zA-Z0-9_]+\\)"
         "\\)"))
     1 font-lock-function-name-face prepend nil)
    ;; Match URLs and emails.  This has two purposes.  First of all, Doxygen
    ;; autolinks URLs.  Second of all, `@bar' in `foo@bar.baz' has been matched
    ;; above as a command; try and overwrite it.
    (,(let* ((host "[A-Za-z0-9]\\(?:[A-Za-z0-9-]\\{0,61\\}[A-Za-z0-9]\\)")
             (fqdn (concat "\\(?:" host "\\.\\)+" host))
             (comp "[!-(*--/-=?-~]+")
             (path (concat "/\\(?:" comp "[.]+" "\\)*" comp)))
        (concat "\\(?:mailto:\\)?[a-zA-0_.]+@" fqdn
                "\\|https?://" fqdn "\\(?:" path "\\)?"))
     0 font-lock-keyword-face prepend nil)))

(defconst doxygen-font-lock-keywords
  `((,(lambda (limit)
        (c-font-lock-doc-comments "/\\(?:/[/!]\\|\\*[\\*!]\\)"
            limit doxygen-font-lock-doc-comments)))))


;; 2006-07-10:  awk-font-lock-keywords has been moved back to cc-awk.el.
(cc-provide 'cc-fonts)

;; Local Variables:
;; indent-tabs-mode: t
;; tab-width: 8
;; End:
;;; cc-fonts.el ends here<|MERGE_RESOLUTION|>--- conflicted
+++ resolved
@@ -904,20 +904,6 @@
 	  '(c-font-lock-c++-modules))
 
       ,@(when (c-lang-const c-equals-nontype-decl-kwds)
-<<<<<<< HEAD
-	  `((,(byte-compile
-	       `(lambda (limit)
-		  (save-restriction
-		    (narrow-to-region (point-min) limit)
-		    ,(c-make-font-lock-search-form
-		      (concat (c-lang-const c-equals-nontype-decl-key) ;no \\(
-			      (c-lang-const c-simple-ws) "+\\("
-			      (c-lang-const c-symbol-key) "\\)"
-			      (c-lang-const c-simple-ws) "*"
-			      "=\\(?:[^=]\\|$\\)")
-		      `((,(+ 1 (c-lang-const c-simple-ws-depth))
-			 'font-lock-type-face t)))))))))
-=======
 	  `((,(concat (c-lang-const c-equals-nontype-decl-key)
 		      (c-lang-const c-simple-ws) "+\\("
 		      (c-lang-const c-symbol-key) "\\)")
@@ -925,7 +911,6 @@
 		     (c-lang-const c-equals-nontype-decl-key))
 		  (c-lang-const c-simple-ws-depth))
 	      font-lock-type-face t))))
->>>>>>> 48b3363a
 
       ;; Fontify the special declarations in Objective-C.
       ,@(when (c-major-mode-is 'objc-mode)
