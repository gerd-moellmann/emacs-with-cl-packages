--- conflicted
+++ resolved
@@ -700,42 +700,6 @@
 (defun hs--make-indicators-overlays (beg)
   "Helper function to make the indicators overlays."
   (let ((hiddenp (eq 'hs (get-char-property (pos-eol) 'invisible))))
-<<<<<<< HEAD
-    (when-let* ((o (make-overlay
-                    (if hs-indicator-type beg (pos-eol))
-                    (1+ (if hs-indicator-type beg (pos-eol)))))
-                (fringe-type (if hiddenp 'hs-show 'hs-hide))
-                (face-or-icon (if hiddenp 'hs-indicator-show 'hs-indicator-hide)))
-
-      (overlay-put o 'hs-indicator t)
-      (overlay-put o 'hs-indicator-block-start beg)
-      (overlay-put o 'evaporate t)
-      (overlay-put o 'priority -50)
-
-      (overlay-put
-       o 'before-string
-       (pcase hs-indicator-type
-         ;; Fringes
-         ('fringe
-          (propertize
-           "+" 'display
-           `(left-fringe ,fringe-type ,face-or-icon)))
-         ;; Margins
-         ('margin
-          (propertize
-           "+" 'display
-           `((margin left-margin)
-             ,(or (plist-get (icon-elements face-or-icon) 'image)
-                  (icon-string face-or-icon)))
-           'face face-or-icon
-           'keymap hs-indicators-map))
-         ;; EOL string
-         ('nil
-          (propertize
-           (icon-string face-or-icon)
-           'mouse-face 'highlight
-           'keymap hs-indicators-map)))))))
-=======
     ;; If we are going to use the EOL indicators, then
     ;; ignore the invisible lines which mostly are already
     ;; hidden blocks.
@@ -774,7 +738,6 @@
              (icon-string face-or-icon)
              'mouse-face 'highlight
              'keymap hs-indicators-map))))))))
->>>>>>> 6312088f
 
 (defun hs--add-indicators (&optional beg end)
   "Add hideable indicators from BEG to END."
@@ -800,15 +763,7 @@
                              (scan-error (throw 'hs-indicator-error nil)))
                            (point))))
                 ;; Check if block is longer than 1 line.
-<<<<<<< HEAD
-                (_ (< b-beg b-end))
-                ;; If we are going to use the EOL indicators, then
-                ;; ignore the invisible lines which mostly are already
-                ;; hidden blocks.
-                (_ (> (count-lines b-beg b-end (not hs-indicator-type)) 1)))
-=======
                 (_ (hs-hideable-region-p b-beg b-end)))
->>>>>>> 6312088f
       (hs--make-indicators-overlays b-beg))
     ;; Only 1 indicator per line
     (forward-line 1))
@@ -934,11 +889,7 @@
            (p (car-safe block))
            (q (cdr-safe block))
            ov)
-<<<<<<< HEAD
-      (if (and block (< p q) (> (count-lines p q) 1))
-=======
       (if (hs-hideable-region-p p q)
->>>>>>> 6312088f
           (progn
             (cond ((and hs-allow-nesting (setq ov (hs-overlay-at p)))
                    (delete-overlay ov))
