--- conflicted
+++ resolved
@@ -24,19 +24,11 @@
 
 ;;; Tree-sitter language versions
 ;;
-<<<<<<< HEAD
-;; ruby-ts-mode is known to work with the following languages and version:
-;; - tree-sitter-ruby: v0.23.1
-;;
-;; We try our best to make builtin modes work with latest grammar
-;; versions, so a more recent grammar version has a good chance to work.
-=======
 ;; ruby-ts-mode has been tested with the following grammars and version:
 ;; - tree-sitter-ruby: v0.23.1
 ;;
 ;; We try our best to make builtin modes work with latest grammar
 ;; versions, so a more recent grammar has a good chance to work too.
->>>>>>> 48b3363a
 ;; Send us a bug report if it doesn't.
 
 ;;; Commentary:
@@ -133,12 +125,8 @@
 
 (add-to-list
  'treesit-language-source-alist
-<<<<<<< HEAD
- '(ruby "https://github.com/tree-sitter/tree-sitter-ruby" "v0.23.1")
-=======
  '(ruby "https://github.com/tree-sitter/tree-sitter-ruby"
         :commit "71bd32fb7607035768799732addba884a37a6210")
->>>>>>> 48b3363a
  t)
 
 (defgroup ruby-ts nil
