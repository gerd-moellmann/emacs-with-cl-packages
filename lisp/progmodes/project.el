--- conflicted
+++ resolved
@@ -1603,9 +1603,6 @@
                    uniquify-buffer-name-style)
               ;; Forgo the use of `buffer-read-function' (often nil) in
               ;; favor of uniquifying the buffers better.
-<<<<<<< HEAD
-              (let* ((unique-names (uniquify-get-unique-names buffers))
-=======
               (let* ((unique-names
                       (mapcar
                        (lambda (name)
@@ -1613,18 +1610,13 @@
                                (get-text-property 0 'uniquify-orig-buffer
                                                   (or name ""))))
                        (uniquify-get-unique-names buffers)))
->>>>>>> 48b3363a
                      (other-name (when (funcall predicate (cons other-name other-buffer))
                                    (car (rassoc other-buffer unique-names))))
                      (result (completing-read
                               "Switch to buffer: "
-<<<<<<< HEAD
-                              unique-names
-=======
                               (project--completion-table-with-category
                                unique-names
                                'buffer)
->>>>>>> 48b3363a
                               predicate
                               nil nil nil
                               other-name)))
@@ -2071,12 +2063,9 @@
 see `project-list-file'.
 It's also possible to enter an arbitrary directory not in the list.
 When PROMPT is non-nil, use it as the prompt string."
-<<<<<<< HEAD
-=======
   (if-let* (project-prune-zombie-projects
             (inhibit-message t))
       (project-forget-zombie-projects))
->>>>>>> 48b3363a
   (let* ((dir-choice "... (choose a dir)")
          project--name-history
          (choices
