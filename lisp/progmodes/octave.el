;;; octave.el --- editing octave source files under emacs   -*- lexical-binding: t; -*-

;; Copyright (C) 1997, 2001-2013 Free Software Foundation, Inc.

;; Author: Kurt Hornik <Kurt.Hornik@wu-wien.ac.at>
;;	   John Eaton <jwe@octave.org>
;; Maintainer: FSF
;; Keywords: languages

;; This file is part of GNU Emacs.

;; GNU Emacs is free software: you can redistribute it and/or modify
;; it under the terms of the GNU General Public License as published by
;; the Free Software Foundation, either version 3 of the License, or
;; (at your option) any later version.

;; GNU Emacs is distributed in the hope that it will be useful,
;; but WITHOUT ANY WARRANTY; without even the implied warranty of
;; MERCHANTABILITY or FITNESS FOR A PARTICULAR PURPOSE.  See the
;; GNU General Public License for more details.

;; You should have received a copy of the GNU General Public License
;; along with GNU Emacs.  If not, see <http://www.gnu.org/licenses/>.

;;; Commentary:

;; This package provides emacs support for Octave.  It defines a major
;; mode for editing Octave code and contains code for interacting with
;; an inferior Octave process using comint.

;; See the documentation of `octave-mode' and `run-octave' for further
;; information on usage and customization.

;;; Code:
(require 'comint)

<<<<<<< HEAD
=======
;;; For emacs < 24.3.
(require 'newcomment)
(eval-and-compile
  (unless (fboundp 'user-error)
    (defalias 'user-error 'error))
  (unless (fboundp 'delete-consecutive-dups)
    (defalias 'delete-consecutive-dups 'delete-dups)))
(eval-when-compile
  (unless (fboundp 'setq-local)
    (defmacro setq-local (var val)
      "Set variable VAR to value VAL in current buffer."
      (list 'set (list 'make-local-variable (list 'quote var)) val))))

>>>>>>> 6ef3db10
(defgroup octave nil
  "Editing Octave code."
  :link '(custom-group-link :tag "Font Lock Faces group" font-lock-faces)
  :group 'languages)

(define-obsolete-function-alias 'octave-submit-bug-report
  'report-emacs-bug "24.4")

(define-abbrev-table 'octave-abbrev-table nil
  "Abbrev table for Octave's reserved words.
Used in `octave-mode' and `inferior-octave-mode' buffers.")

(defvar octave-comment-char ?#
  "Character to start an Octave comment.")

(defvar octave-comment-start (char-to-string octave-comment-char)
  "Octave-specific `comment-start' (which see).")

(defvar octave-comment-start-skip "\\(^\\|\\S<\\)\\(?:%!\\|\\s<+\\)\\s-*"
  "Octave-specific `comment-start-skip' (which see).")

(defvar octave-begin-keywords
  '("classdef" "do" "enumeration" "events" "for" "function" "if" "methods"
    "parfor" "properties" "switch" "try" "unwind_protect" "while"))

(defvar octave-else-keywords
  '("case" "catch" "else" "elseif" "otherwise" "unwind_protect_cleanup"))

(defvar octave-end-keywords
  '("endclassdef" "endenumeration" "endevents" "endfor" "endfunction" "endif"
    "endmethods" "endparfor" "endproperties" "endswitch" "end_try_catch"
    "end_unwind_protect" "endwhile" "until" "end"))

(defvar octave-reserved-words
  (append octave-begin-keywords
	  octave-else-keywords
	  octave-end-keywords
	  '("break" "continue" "global" "persistent" "return"))
  "Reserved words in Octave.")

(defvar octave-function-header-regexp
  (concat "^\\s-*\\_<\\(function\\)\\_>"
	  "\\([^=;\n]*=[ \t]*\\|[ \t]*\\)\\(\\(?:\\w\\|\\s_\\)+\\)\\_>")
  "Regexp to match an Octave function header.
The string `function' and its name are given by the first and third
parenthetical grouping.")


(defvar octave-mode-map
  (let ((map (make-sparse-keymap)))
    (define-key map "\M-."     'octave-find-definition)
    (define-key map "\M-\C-j"  'octave-indent-new-comment-line)
    (define-key map "\C-c\C-p" 'octave-previous-code-line)
    (define-key map "\C-c\C-n" 'octave-next-code-line)
    (define-key map "\C-c\C-a" 'octave-beginning-of-line)
    (define-key map "\C-c\C-e" 'octave-end-of-line)
    (define-key map [remap down-list] 'smie-down-list)
    (define-key map "\C-c\M-\C-h" 'octave-mark-block)
    (define-key map "\C-c]" 'smie-close-block)
    (define-key map "\C-c/" 'smie-close-block)
    (define-key map "\C-c;" 'octave-update-function-file-comment)
    (define-key map "\C-hd" 'octave-help)
    (define-key map "\C-c\C-f" 'octave-insert-defun)
    (define-key map "\C-c\C-il" 'octave-send-line)
    (define-key map "\C-c\C-ib" 'octave-send-block)
    (define-key map "\C-c\C-if" 'octave-send-defun)
    (define-key map "\C-c\C-ir" 'octave-send-region)
    (define-key map "\C-c\C-is" 'octave-show-process-buffer)
    (define-key map "\C-c\C-iq" 'octave-hide-process-buffer)
    (define-key map "\C-c\C-ik" 'octave-kill-process)
    (define-key map "\C-c\C-i\C-l" 'octave-send-line)
    (define-key map "\C-c\C-i\C-b" 'octave-send-block)
    (define-key map "\C-c\C-i\C-f" 'octave-send-defun)
    (define-key map "\C-c\C-i\C-r" 'octave-send-region)
    (define-key map "\C-c\C-i\C-s" 'octave-show-process-buffer)
    (define-key map "\C-c\C-i\C-q" 'octave-hide-process-buffer)
    (define-key map "\C-c\C-i\C-k" 'octave-kill-process)
    map)
  "Keymap used in Octave mode.")



(easy-menu-define octave-mode-menu octave-mode-map
  "Menu for Octave mode."
  '("Octave"
    ["Split Line at Point"          octave-indent-new-comment-line t]
    ["Previous Code Line"           octave-previous-code-line t]
    ["Next Code Line"               octave-next-code-line t]
    ["Begin of Line"                octave-beginning-of-line t]
    ["End of Line"                  octave-end-of-line t]
    ["Mark Block"                   octave-mark-block t]
    ["Close Block"                  smie-close-block t]
    "---"
    ["Start Octave Process"         run-octave t]
    ["Documentation Lookup"         info-lookup-symbol t]
    ["Help on Function"             octave-help t]
    ["Find Function Definition"     octave-find-definition t]
    ["Insert Function"              octave-insert-defun t]
    ["Update Function File Comment" octave-update-function-file-comment t]
    "---"
    ["Function Syntax Hints" (call-interactively
                              (if (fboundp 'eldoc-post-insert-mode)
                                  'eldoc-post-insert-mode
                                'eldoc-mode))
     :style toggle :selected (or eldoc-post-insert-mode eldoc-mode)
     :help "Display function signatures after typing `SPC' or `('"]
    ["Delimiter Matching"           smie-highlight-matching-block-mode
     :style toggle :selected smie-highlight-matching-block-mode
     :help "Highlight matched pairs such as `if ... end'"
     :visible (fboundp 'smie-highlight-matching-block-mode)]
    ["Auto Fill"                    auto-fill-mode
     :style toggle :selected auto-fill-function
     :help "Automatic line breaking"]
    ["Electric Layout"              electric-layout-mode
     :style toggle :selected electric-layout-mode
     :help "Automatically insert newlines around some chars"]
    "---"
    ("Debug"
     ["Send Current Line"       octave-send-line t]
     ["Send Current Block"      octave-send-block t]
     ["Send Current Function"   octave-send-defun t]
     ["Send Region"             octave-send-region t]
     ["Show Process Buffer"     octave-show-process-buffer t]
     ["Hide Process Buffer"     octave-hide-process-buffer t]
     ["Kill Process"            octave-kill-process t])
    "---"
    ["Customize Octave"         (customize-group 'octave) t]
    ["Submit Bug Report"        report-emacs-bug t]))

(defvar octave-mode-syntax-table
  (let ((table (make-syntax-table)))
    (modify-syntax-entry ?\r " "  table)
    (modify-syntax-entry ?+ "."   table)
    (modify-syntax-entry ?- "."   table)
    (modify-syntax-entry ?= "."   table)
    (modify-syntax-entry ?* "."   table)
    (modify-syntax-entry ?/ "."   table)
    (modify-syntax-entry ?> "."   table)
    (modify-syntax-entry ?< "."   table)
    (modify-syntax-entry ?& "."   table)
    (modify-syntax-entry ?| "."   table)
    (modify-syntax-entry ?! "."   table)
    (modify-syntax-entry ?\\ "."  table)
    (modify-syntax-entry ?\' "."  table)
    ;; Was "w" for abbrevs, but now that it's not necessary any more,
    (modify-syntax-entry ?\` "."  table)
    (modify-syntax-entry ?\" "\"" table)
    (modify-syntax-entry ?. "_"   table)
    (modify-syntax-entry ?_ "_"   table)
    ;; The "b" flag only applies to the second letter of the comstart
    ;; and the first letter of the comend, i.e. the "4b" below is ineffective.
    ;; If we try to put `b' on the single-line comments, we get a similar
    ;; problem where the % and # chars appear as first chars of the 2-char
    ;; comend, so the multi-line ender is also turned into style-b.
    ;; So we need the new "c" comment style.
    (modify-syntax-entry ?\% "< 13"  table)
    (modify-syntax-entry ?\# "< 13"  table)
    (modify-syntax-entry ?\{ "(} 2c"  table)
    (modify-syntax-entry ?\} "){ 4c"  table)
    (modify-syntax-entry ?\n ">"  table)
    table)
  "Syntax table in use in `octave-mode' buffers.")

(defcustom octave-font-lock-texinfo-comment t
  "Control whether to highlight the texinfo comment block."
  :type 'boolean
  :group 'octave
  :version "24.4")

(defcustom octave-blink-matching-block t
  "Control the blinking of matching Octave block keywords.
Non-nil means show matching begin of block when inserting a space,
newline or semicolon after an else or end keyword."
  :type 'boolean
  :group 'octave)

(defcustom octave-block-offset 2
  "Extra indentation applied to statements in Octave block structures."
  :type 'integer
  :group 'octave)

(defvar octave-block-comment-start
  (concat (make-string 2 octave-comment-char) " ")
  "String to insert to start a new Octave comment on an empty line.")

(defcustom octave-continuation-offset 4
  "Extra indentation applied to Octave continuation lines."
  :type 'integer
  :group 'octave)

(eval-and-compile
  (defconst octave-continuation-marker-regexp "\\\\\\|\\.\\.\\."))

(defvar octave-continuation-regexp
  (concat "[^#%\n]*\\(" octave-continuation-marker-regexp
          "\\)\\s-*\\(\\s<.*\\)?$"))

;; Char \ is considered a bad decision for continuing a line.
(defconst octave-continuation-string "..."
  "Character string used for Octave continuation lines.")

(defvar octave-mode-imenu-generic-expression
  (list
   ;; Functions
   (list nil octave-function-header-regexp 3))
  "Imenu expression for Octave mode.  See `imenu-generic-expression'.")

(defcustom octave-mode-hook nil
  "Hook to be run when Octave mode is started."
  :type 'hook
  :group 'octave)

(defcustom octave-send-show-buffer t
  "Non-nil means display `inferior-octave-buffer' after sending to it."
  :type 'boolean
  :group 'octave)

(defcustom octave-send-line-auto-forward t
  "Control auto-forward after sending to the inferior Octave process.
Non-nil means always go to the next Octave code line after sending."
  :type 'boolean
  :group 'octave)

(defcustom octave-send-echo-input t
  "Non-nil means echo input sent to the inferior Octave process."
  :type 'boolean
  :group 'octave)


;;; SMIE indentation

(require 'smie)

;; Use '__operators__' in Octave REPL to get a full list.
(defconst octave-operator-table
  '((assoc ";" "\n") (assoc ",") ; The doc claims they have equal precedence!?
    (right "=" "+=" "-=" "*=" "/=")
    (assoc "&&") (assoc "||") ; The doc claims they have equal precedence!?
    (assoc "&") (assoc "|")   ; The doc claims they have equal precedence!?
    (nonassoc "<" "<=" "==" ">=" ">" "!=" "~=")
    (nonassoc ":")                      ;No idea what this is.
    (assoc "+" "-")
    (assoc "*" "/" "\\" ".\\" ".*" "./")
    (nonassoc "'" ".'")
    (nonassoc "++" "--" "!" "~")        ;And unary "+" and "-".
    (right "^" "**" ".^" ".**")
    ;; It's not really an operator, but for indentation purposes it
    ;; could be convenient to treat it as one.
    (assoc "...")))

(defconst octave-smie-bnf-table
  '((atom)
    ;; We can't distinguish the first element in a sequence with
    ;; precedence grammars, so we can't distinguish the condition
    ;; if the `if' from the subsequent body, for example.
    ;; This has to be done later in the indentation rules.
    (exp (exp "\n" exp)
         ;; We need to mention at least one of the operators in this part
         ;; of the grammar: if the BNF and the operator table have
         ;; no overlap, SMIE can't know how they relate.
         (exp ";" exp)
         ("try" exp "catch" exp "end_try_catch")
         ("try" exp "catch" exp "end")
         ("unwind_protect" exp
          "unwind_protect_cleanup" exp "end_unwind_protect")
         ("unwind_protect" exp "unwind_protect_cleanup" exp "end")
         ("for" exp "endfor")
         ("for" exp "end")
         ("parfor" exp "endparfor")
         ("parfor" exp "end")
         ("do" exp "until" atom)
         ("while" exp "endwhile")
         ("while" exp "end")
         ("if" exp "endif")
         ("if" exp "else" exp "endif")
         ("if" exp "elseif" exp "else" exp "endif")
         ("if" exp "elseif" exp "elseif" exp "else" exp "endif")
         ("if" exp "elseif" exp "elseif" exp "else" exp "end")
         ("switch" exp "case" exp "endswitch")
         ("switch" exp "case" exp "otherwise" exp "endswitch")
         ("switch" exp "case" exp "case" exp "otherwise" exp "endswitch")
         ("switch" exp "case" exp "case" exp "otherwise" exp "end")
         ("function" exp "endfunction")
         ("function" exp "end")
         ("enumeration" exp "endenumeration")
         ("enumeration" exp "end")
         ("events" exp "endevents")
         ("events" exp "end")
         ("methods" exp "endmethods")
         ("methods" exp "end")
         ("properties" exp "endproperties")
         ("properties" exp "end")
         ("classdef" exp "endclassdef")
         ("classdef" exp "end"))
    ;; (fundesc (atom "=" atom))
    ))

(defconst octave-smie-grammar
  (smie-prec2->grammar
   (smie-merge-prec2s
    (smie-bnf->prec2 octave-smie-bnf-table
                     '((assoc "\n" ";")))

    (smie-precs->prec2 octave-operator-table))))

;; Tokenizing needs to be refined so that ";;" is treated as two
;; tokens and also so as to recognize the \n separator (and
;; corresponding continuation lines).

(defconst octave-operator-regexp
  (regexp-opt (apply 'append (mapcar 'cdr octave-operator-table))))

(defun octave-smie-backward-token ()
  (let ((pos (point)))
    (forward-comment (- (point)))
    (cond
     ((and (not (eq (char-before) ?\;)) ;Coalesce ";" and "\n".
           (> pos (line-end-position))
           (if (looking-back octave-continuation-marker-regexp (- (point) 3))
               (progn
                 (goto-char (match-beginning 0))
                 (forward-comment (- (point)))
                 nil)
             t)
           ;; Ignore it if it's within parentheses.
           (let ((ppss (syntax-ppss)))
             (not (and (nth 1 ppss)
                       (eq ?\( (char-after (nth 1 ppss)))))))
      (skip-chars-forward " \t")
      ;; Why bother distinguishing \n and ;?
      ";") ;;"\n"
     ((and (looking-back octave-operator-regexp (- (point) 3) 'greedy)
           ;; Don't mistake a string quote for a transpose.
           (not (looking-back "\\s\"" (1- (point)))))
      (goto-char (match-beginning 0))
      (match-string-no-properties 0))
     (t
      (smie-default-backward-token)))))

(defun octave-smie-forward-token ()
  (skip-chars-forward " \t")
  (when (looking-at (eval-when-compile
                      (concat "\\(" octave-continuation-marker-regexp
                              "\\)[ \t]*\\($\\|[%#]\\)")))
    (goto-char (match-end 1))
    (forward-comment 1))
  (cond
   ((and (looking-at "[%#\n]")
         (not (or (save-excursion (skip-chars-backward " \t")
                                  ;; Only add implicit ; when needed.
                                  (or (bolp) (eq (char-before) ?\;)))
                  ;; Ignore it if it's within parentheses.
                  (let ((ppss (syntax-ppss)))
                    (and (nth 1 ppss)
                         (eq ?\( (char-after (nth 1 ppss))))))))
    (if (eolp) (forward-char 1) (forward-comment 1))
    ;; Why bother distinguishing \n and ;?
    ";") ;;"\n"
   ((progn (forward-comment (point-max)) nil))
   ((looking-at ";[ \t]*\\($\\|[%#]\\)")
    ;; Combine the ; with the subsequent \n.
    (goto-char (match-beginning 1))
    (forward-comment 1)
    ";")
   ((and (looking-at octave-operator-regexp)
         ;; Don't mistake a string quote for a transpose.
         (not (looking-at "\\s\"")))
    (goto-char (match-end 0))
    (match-string-no-properties 0))
   (t
    (smie-default-forward-token))))

(defun octave-smie-rules (kind token)
  (pcase (cons kind token)
    ;; We could set smie-indent-basic instead, but that would have two
    ;; disadvantages:
    ;; - changes to octave-block-offset wouldn't take effect immediately.
    ;; - edebug wouldn't show the use of this variable.
    (`(:elem . basic) octave-block-offset)
    ;; Since "case" is in the same BNF rules as switch..end, SMIE by default
    ;; aligns it with "switch".
    (`(:before . "case") (if (not (smie-rule-sibling-p)) octave-block-offset))
    (`(:after . ";")
     (if (smie-rule-parent-p "classdef" "events" "enumeration" "function" "if"
                             "while" "else" "elseif" "for" "parfor"
                             "properties" "methods" "otherwise" "case"
                             "try" "catch" "unwind_protect"
                             "unwind_protect_cleanup")
         (smie-rule-parent octave-block-offset)
       ;; For (invalid) code between switch and case.
       ;; (if (smie-parent-p "switch") 4)
       nil))))

(defun octave-indent-comment ()
  "A function for `smie-indent-functions' (which see)."
  (save-excursion
    (back-to-indentation)
    (cond
     ((octave-in-string-or-comment-p) nil)
     ((looking-at-p "\\s<\\{3,\\}")
      0)
     ;; Exclude %{, %} and %!.
     ((and (looking-at-p "\\s<\\(?:[^{}!]\\|$\\)")
           (not (looking-at-p "\\s<\\s<")))
      (comment-choose-indent)))))


(defvar octave-font-lock-keywords
  (list
   ;; Fontify all builtin keywords.
   (cons (concat "\\_<\\("
                 (regexp-opt octave-reserved-words)
                 "\\)\\_>")
         'font-lock-keyword-face)
   ;; Note: 'end' also serves as the last index in an indexing expression.
   ;; Ref: http://www.mathworks.com/help/matlab/ref/end.html
   (list (lambda (limit)
           (while (re-search-forward "\\_<end\\_>" limit 'move)
             (let ((beg (match-beginning 0))
                   (end (match-end 0)))
               (unless (octave-in-string-or-comment-p)
                 (condition-case nil
                     (progn
                       (goto-char beg)
                       (backward-up-list)
                       (when (memq (char-after) '(?\( ?\[ ?\{))
                         (put-text-property beg end 'face nil))
                       (goto-char end))
                   (error (goto-char end))))))
           nil))
   ;; Fontify all operators.
   (cons octave-operator-regexp 'font-lock-builtin-face)
   ;; Fontify all function declarations.
   (list octave-function-header-regexp
         '(1 font-lock-keyword-face)
         '(3 font-lock-function-name-face nil t)))
  "Additional Octave expressions to highlight.")

(defun octave-syntax-propertize-function (start end)
  (goto-char start)
  (octave-syntax-propertize-sqs end)
  (funcall (syntax-propertize-rules
            ("\\\\" (0 (when (eq (nth 3 (save-excursion
                                          (syntax-ppss (match-beginning 0))))
                                 ?\")
                         (string-to-syntax "\\"))))
            ;; Try to distinguish the string-quotes from the transpose-quotes.
            ("\\(?:^\\|[[({,; ]\\)\\('\\)"
             (1 (prog1 "\"'" (octave-syntax-propertize-sqs end)))))
           (point) end))

(defun octave-syntax-propertize-sqs (end)
  "Propertize the content/end of single-quote strings."
  (when (eq (nth 3 (syntax-ppss)) ?\')
    ;; A '..' string.
    (when (re-search-forward
           "\\(?:\\=\\|[^']\\)\\(?:''\\)*\\('\\)\\($\\|[^']\\)" end 'move)
      (goto-char (match-beginning 2))
      (when (eq (char-before (match-beginning 1)) ?\\)
        ;; Backslash cannot escape a single quote.
        (put-text-property (1- (match-beginning 1)) (match-beginning 1)
                           'syntax-table (string-to-syntax ".")))
      (put-text-property (match-beginning 1) (match-end 1)
                         'syntax-table (string-to-syntax "\"'")))))

(defvar electric-layout-rules)

;;;###autoload
(define-derived-mode octave-mode prog-mode "Octave"
  "Major mode for editing Octave code.

Octave is a high-level language, primarily intended for numerical
computations.  It provides a convenient command line interface
for solving linear and nonlinear problems numerically.  Function
definitions can also be stored in files and used in batch mode."
  :abbrev-table octave-abbrev-table

  (smie-setup octave-smie-grammar #'octave-smie-rules
              :forward-token  #'octave-smie-forward-token
              :backward-token #'octave-smie-backward-token)
  (setq-local smie-indent-basic 'octave-block-offset)
  (add-hook 'smie-indent-functions #'octave-indent-comment nil t)

  (setq-local smie-blink-matching-triggers
              (cons ?\; smie-blink-matching-triggers))
  (unless octave-blink-matching-block
    (remove-hook 'post-self-insert-hook #'smie-blink-matching-open 'local))

  (setq-local electric-indent-chars
              (cons ?\; electric-indent-chars))
  ;; IIUC matlab-mode takes the opposite approach: it makes RET insert
  ;; a ";" at those places where it's correct (i.e. outside of parens).
  (setq-local electric-layout-rules '((?\; . after)))

  (setq-local comment-start octave-comment-start)
  (setq-local comment-end "")
  (setq-local comment-start-skip octave-comment-start-skip)
  (setq-local comment-add 1)

  (setq-local parse-sexp-ignore-comments t)
  (setq-local paragraph-start (concat "\\s-*$\\|" page-delimiter))
  (setq-local paragraph-separate paragraph-start)
  (setq-local paragraph-ignore-fill-prefix t)
  (setq-local fill-paragraph-function 'octave-fill-paragraph)

  (setq-local fill-nobreak-predicate
              (lambda () (eq (octave-in-string-p) ?')))
  (add-function :around (local 'comment-line-break-function)
                #'octave--indent-new-comment-line)

  (setq font-lock-defaults '(octave-font-lock-keywords))

  (setq-local syntax-propertize-function #'octave-syntax-propertize-function)

  (setq-local imenu-generic-expression octave-mode-imenu-generic-expression)
  (setq-local imenu-case-fold-search nil)

  (add-hook 'completion-at-point-functions 'octave-completion-at-point nil t)
  (add-hook 'before-save-hook 'octave-sync-function-file-names nil t)
  (setq-local beginning-of-defun-function 'octave-beginning-of-defun)
  (and octave-font-lock-texinfo-comment (octave-font-lock-texinfo-comment))
  (setq-local eldoc-documentation-function 'octave-eldoc-function)

  (easy-menu-add octave-mode-menu))


(defcustom inferior-octave-program "octave"
  "Program invoked by `inferior-octave'."
  :type 'string
  :group 'octave)

(defcustom inferior-octave-buffer "*Inferior Octave*"
  "Name of buffer for running an inferior Octave process."
  :type 'string
  :group 'octave)

(defcustom inferior-octave-prompt
  "\\(^octave\\(\\|.bin\\|.exe\\)\\(-[.0-9]+\\)?\\(:[0-9]+\\)?\\|^debug\\|^\\)>+ "
  "Regexp to match prompts for the inferior Octave process."
  :type 'regexp
  :group 'octave)

(defcustom inferior-octave-prompt-read-only comint-prompt-read-only
  "If non-nil, the Octave prompt is read only.
See `comint-prompt-read-only' for details."
  :type 'boolean
  :group 'octave
  :version "24.4")

(defcustom inferior-octave-startup-file
  (convert-standard-filename
   (concat "~/.emacs-" (file-name-nondirectory inferior-octave-program)))
  "Name of the inferior Octave startup file.
The contents of this file are sent to the inferior Octave process on
startup."
  :type '(choice (const :tag "None" nil) file)
  :group 'octave
  :version "24.4")

(defcustom inferior-octave-startup-args nil
  "List of command line arguments for the inferior Octave process.
For example, for suppressing the startup message and using `traditional'
mode, set this to (\"-q\" \"--traditional\")."
  :type '(repeat string)
  :group 'octave)

(defcustom inferior-octave-mode-hook nil
  "Hook to be run when Inferior Octave mode is started."
  :type 'hook
  :group 'octave)

(defvar inferior-octave-process nil)

(defvar inferior-octave-mode-map
  (let ((map (make-sparse-keymap)))
    (set-keymap-parent map comint-mode-map)
    (define-key map "\M-." 'octave-find-definition)
    (define-key map "\t" 'completion-at-point)
    (define-key map "\C-hd" 'octave-help)
    ;; Same as in `shell-mode'.
    (define-key map "\M-?" 'comint-dynamic-list-filename-completions)
    (define-key map "\C-c\C-l" 'inferior-octave-dynamic-list-input-ring)
    (define-key map [menu-bar inout list-history]
      '("List Input History" . inferior-octave-dynamic-list-input-ring))
    map)
  "Keymap used in Inferior Octave mode.")

(defvar inferior-octave-mode-syntax-table
  (let ((table (make-syntax-table octave-mode-syntax-table)))
    table)
  "Syntax table in use in inferior-octave-mode buffers.")

(defvar inferior-octave-font-lock-keywords
  (list
   (cons inferior-octave-prompt 'font-lock-type-face))
  ;; Could certainly do more font locking in inferior Octave ...
  "Additional expressions to highlight in Inferior Octave mode.")


;;; Compatibility functions
(if (not (fboundp 'comint-line-beginning-position))
    ;; comint-line-beginning-position is defined in Emacs 21
    (defun comint-line-beginning-position ()
      "Returns the buffer position of the beginning of the line, after any prompt.
The prompt is assumed to be any text at the beginning of the line matching
the regular expression `comint-prompt-regexp', a buffer local variable."
      (save-excursion (comint-bol nil) (point))))


(defvar inferior-octave-output-list nil)
(defvar inferior-octave-output-string nil)
(defvar inferior-octave-receive-in-progress nil)

(define-obsolete-variable-alias 'inferior-octave-startup-hook
  'inferior-octave-mode-hook "24.4")

(defvar inferior-octave-has-built-in-variables nil
  "Non-nil means that Octave has built-in variables.")

(defvar inferior-octave-dynamic-complete-functions
  '(inferior-octave-completion-at-point comint-filename-completion)
  "List of functions called to perform completion for inferior Octave.
This variable is used to initialize `comint-dynamic-complete-functions'
in the Inferior Octave buffer.")

(defvar info-lookup-mode)

(define-derived-mode inferior-octave-mode comint-mode "Inferior Octave"
  "Major mode for interacting with an inferior Octave process."
  :abbrev-table octave-abbrev-table
  (setq comint-prompt-regexp inferior-octave-prompt)

  (setq-local comment-start octave-comment-start)
  (setq-local comment-end "")
  (setq comment-column 32)
  (setq-local comment-start-skip octave-comment-start-skip)

  (setq font-lock-defaults '(inferior-octave-font-lock-keywords nil nil))

  (setq-local info-lookup-mode 'octave-mode)
  (setq-local eldoc-documentation-function 'octave-eldoc-function)

  (setq comint-input-ring-file-name
	(or (getenv "OCTAVE_HISTFILE") "~/.octave_hist")
	comint-input-ring-size (or (getenv "OCTAVE_HISTSIZE") 1024))
  (setq-local comint-dynamic-complete-functions
              inferior-octave-dynamic-complete-functions)
  (setq-local comint-prompt-read-only inferior-octave-prompt-read-only)
  (add-hook 'comint-input-filter-functions
            'inferior-octave-directory-tracker nil t)
  (comint-read-input-ring t))

;;;###autoload
(defun inferior-octave (&optional arg)
  "Run an inferior Octave process, I/O via `inferior-octave-buffer'.
This buffer is put in Inferior Octave mode.  See `inferior-octave-mode'.

Unless ARG is non-nil, switches to this buffer.

The elements of the list `inferior-octave-startup-args' are sent as
command line arguments to the inferior Octave process on startup.

Additional commands to be executed on startup can be provided either in
the file specified by `inferior-octave-startup-file' or by the default
startup file, `~/.emacs-octave'."
  (interactive "P")
  (let ((buffer (get-buffer-create inferior-octave-buffer)))
    (unless arg
      (pop-to-buffer buffer))
    (unless (comint-check-proc buffer)
      (with-current-buffer buffer
        (inferior-octave-startup)
        (inferior-octave-mode)))
    buffer))

;;;###autoload
(defalias 'run-octave 'inferior-octave)

(defun inferior-octave-startup ()
  "Start an inferior Octave process."
  (let ((proc (comint-exec-1
               (substring inferior-octave-buffer 1 -1)
               inferior-octave-buffer
               inferior-octave-program
               (append (list "-i" "--no-line-editing")
                       ;; --no-gui is introduced in Octave > 3.7
                       (when (zerop (process-file inferior-octave-program
                                                  nil nil nil
                                                  "--no-gui" "--help"))
                         (list "--no-gui"))
                       inferior-octave-startup-args))))
    (set-process-filter proc 'inferior-octave-output-digest)
    (setq inferior-octave-process proc
          inferior-octave-output-list nil
          inferior-octave-output-string nil
          inferior-octave-receive-in-progress t)

    ;; This may look complicated ... However, we need to make sure that
    ;; we additional startup code only AFTER Octave is ready (otherwise,
    ;; output may be mixed up).  Hence, we need to digest the Octave
    ;; output to see when it issues a prompt.
    (while inferior-octave-receive-in-progress
      (or (process-live-p inferior-octave-process)
          (error "Process `%s' died" inferior-octave-process))
      (accept-process-output inferior-octave-process))
    (goto-char (point-max))
    (set-marker (process-mark proc) (point))
    (insert-before-markers
     (concat
      (if (not (bobp)) "\n")
      (if inferior-octave-output-list
          (concat (mapconcat
                   'identity inferior-octave-output-list "\n")
                  "\n"))))

     ;; Find out whether Octave has built-in variables.
     (inferior-octave-send-list-and-digest
      (list "exist \"LOADPATH\"\n"))
     (setq inferior-octave-has-built-in-variables
 	  (string-match "101$" (car inferior-octave-output-list)))

    ;; An empty secondary prompt, as e.g. obtained by '--braindead',
    ;; means trouble.
    (inferior-octave-send-list-and-digest (list "PS2\n"))
<<<<<<< HEAD
    (if (string-match "\\(PS2\\|ans\\) = *$" (car inferior-octave-output-list))
 	(inferior-octave-send-list-and-digest
 	 (list (if inferior-octave-has-built-in-variables
 		   "PS2 = \"> \"\n"
 		 "PS2 (\"> \");\n"))))

    ;; O.k., now we are ready for the Inferior Octave startup commands.
    (let* (commands
	   (program (file-name-nondirectory inferior-octave-program))
	   (file (or inferior-octave-startup-file
			  (concat "~/.emacs-" program))))
      (setq commands
	    (list "more off;\n"
		  (if (not (string-equal
			    inferior-octave-output-string ">> "))
		      (if inferior-octave-has-built-in-variables
			  "PS1=\"\\\\s> \";\n"
			"PS1 (\"\\\\s> \");\n"))
		  (if (file-exists-p file)
		      (format "source (\"%s\");\n" file))))
      (inferior-octave-send-list-and-digest commands))
    (insert-before-markers
     (concat
      (if inferior-octave-output-list
	  (concat (mapconcat
		   'identity inferior-octave-output-list "\n")
		  "\n"))
      inferior-octave-output-string))
=======
    (when (string-match "\\(PS2\\|ans\\) = *$"
                        (car inferior-octave-output-list))
      (inferior-octave-send-list-and-digest (list "PS2 (\"> \");\n")))

    (inferior-octave-send-list-and-digest
     (list "disp(getenv(\"OCTAVE_SRCDIR\"))\n"))
    (process-put proc 'octave-srcdir
                 (unless (equal (car inferior-octave-output-list) "")
                   (car inferior-octave-output-list)))

    ;; O.K., now we are ready for the Inferior Octave startup commands.
    (inferior-octave-send-list-and-digest
     (list "more off;\n"
           (unless (equal inferior-octave-output-string ">> ")
             "PS1 (\"\\\\s> \");\n")
           (when (and inferior-octave-startup-file
                      (file-exists-p inferior-octave-startup-file))
             (format "source (\"%s\");\n" inferior-octave-startup-file))))
    (when inferior-octave-output-list
      (insert-before-markers
       (mapconcat 'identity inferior-octave-output-list "\n")))
>>>>>>> 6ef3db10

    ;; And finally, everything is back to normal.
    (set-process-filter proc 'comint-output-filter)
    ;; Just in case, to be sure a cd in the startup file
    ;; won't have detrimental effects.
    (inferior-octave-resync-dirs)
    ;; Generate a proper prompt, which is critical to
    ;; `comint-history-isearch-backward-regexp'.  Bug#14433.
    (comint-send-string proc "\n")))

(defvar inferior-octave-completion-table
  ;;
  ;; Use cache to avoid repetitive computation of completions due to
  ;; bug#11906 - http://debbugs.gnu.org/11906 - which may cause
  ;; noticeable delay.  CACHE: (CMD TIME VALUE).
  (let ((cache))
    (completion-table-dynamic
     (lambda (command)
       (unless (and (equal (car cache) command)
                    (< (float-time) (+ 5 (cadr cache))))
         (inferior-octave-send-list-and-digest
          (list (concat "completion_matches (\"" command "\");\n")))
         (setq cache (list command (float-time)
                           (delete-consecutive-dups
                            (sort inferior-octave-output-list 'string-lessp)))))
       (car (cddr cache))))))

(defun inferior-octave-completion-at-point ()
  "Return the data to complete the Octave symbol at point."
  ;; http://debbugs.gnu.org/14300
  (let* ((filecomp (string-match-p
                    "/" (or (comint--match-partial-filename) "")))
         (end (point))
	 (start
	  (unless filecomp
            (save-excursion
              (skip-syntax-backward "w_" (comint-line-beginning-position))
              (point)))))
    (when (and start (> end start))
      (list start end (completion-table-in-turn
                       inferior-octave-completion-table
                       'comint-completion-file-name-table)))))

(define-obsolete-function-alias 'inferior-octave-complete
  'completion-at-point "24.1")

(defun inferior-octave-dynamic-list-input-ring ()
  "List the buffer's input history in a help buffer."
  ;; We cannot use `comint-dynamic-list-input-ring', because it replaces
  ;; "completion" by "history reference" ...
  (interactive)
  (if (or (not (ring-p comint-input-ring))
          (ring-empty-p comint-input-ring))
      (message "No history")
    (let ((history nil)
          (history-buffer " *Input History*")
          (index (1- (ring-length comint-input-ring)))
          (conf (current-window-configuration)))
      ;; We have to build up a list ourselves from the ring vector.
      (while (>= index 0)
        (setq history (cons (ring-ref comint-input-ring index) history)
              index (1- index)))
      ;; Change "completion" to "history reference"
      ;; to make the display accurate.
      (with-output-to-temp-buffer history-buffer
        (display-completion-list history)
        (set-buffer history-buffer))
      (message "Hit space to flush")
      (let ((ch (read-event)))
        (if (eq ch ?\ )
            (set-window-configuration conf)
          (setq unread-command-events (list ch)))))))

(defun inferior-octave-output-digest (_proc string)
  "Special output filter for the inferior Octave process.
Save all output between newlines into `inferior-octave-output-list', and
the rest to `inferior-octave-output-string'."
  (setq string (concat inferior-octave-output-string string))
  (while (string-match "\n" string)
    (setq inferior-octave-output-list
	  (append inferior-octave-output-list
		  (list (substring string 0 (match-beginning 0))))
	  string (substring string (match-end 0))))
  (if (string-match inferior-octave-prompt string)
      (setq inferior-octave-receive-in-progress nil))
  (setq inferior-octave-output-string string))

(defun inferior-octave-check-process ()
  (or (and inferior-octave-process
           (process-live-p inferior-octave-process))
      (error (substitute-command-keys
              "No inferior octave process running. Type \\[run-octave]"))))

(defun inferior-octave-send-list-and-digest (list)
  "Send LIST to the inferior Octave process and digest the output.
The elements of LIST have to be strings and are sent one by one.  All
output is passed to the filter `inferior-octave-output-digest'."
  (inferior-octave-check-process)
  (let* ((proc inferior-octave-process)
	 (filter (process-filter proc))
	 string)
    (set-process-filter proc 'inferior-octave-output-digest)
    (setq inferior-octave-output-list nil)
    (unwind-protect
	(while (setq string (car list))
	  (setq inferior-octave-output-string nil
		inferior-octave-receive-in-progress t)
	  (comint-send-string proc string)
	  (while inferior-octave-receive-in-progress
	    (accept-process-output proc))
	  (setq list (cdr list)))
      (set-process-filter proc filter))))

(defvar inferior-octave-directory-tracker-resync nil)
(make-variable-buffer-local 'inferior-octave-directory-tracker-resync)

(defun inferior-octave-directory-tracker (string)
  "Tracks `cd' commands issued to the inferior Octave process.
Use \\[inferior-octave-resync-dirs] to resync if Emacs gets confused."
  (when inferior-octave-directory-tracker-resync
    (setq inferior-octave-directory-tracker-resync nil)
    (inferior-octave-resync-dirs))
  (cond
   ((string-match "^[ \t]*cd[ \t;]*$" string)
    (cd "~"))
   ((string-match "^[ \t]*cd[ \t]+\\([^ \t\n;]*\\)[ \t\n;]*" string)
    (condition-case err
        (cd (match-string 1 string))
      (error (setq inferior-octave-directory-tracker-resync t)
             (message "%s: `%s'"
                      (error-message-string err)
                      (match-string 1 string)))))))

(defun inferior-octave-resync-dirs ()
  "Resync the buffer's idea of the current directory.
This command queries the inferior Octave process about its current
directory and makes this the current buffer's default directory."
  (interactive)
  (inferior-octave-send-list-and-digest '("disp (pwd ())\n"))
  (cd (car inferior-octave-output-list)))


;;; Miscellaneous useful functions

(defun octave-in-comment-p ()
  "Return non-nil if point is inside an Octave comment."
  (nth 4 (syntax-ppss)))

(defun octave-in-string-p ()
  "Return non-nil if point is inside an Octave string."
  (nth 3 (syntax-ppss)))

(defun octave-in-string-or-comment-p ()
  "Return non-nil if point is inside an Octave string or comment."
  (nth 8 (syntax-ppss)))

(defun octave-looking-at-kw (regexp)
  "Like `looking-at', but sets `case-fold-search' nil."
  (let ((case-fold-search nil))
    (looking-at regexp)))

(defun octave-maybe-insert-continuation-string ()
  (if (or (octave-in-comment-p)
	  (save-excursion
	    (beginning-of-line)
	    (looking-at octave-continuation-regexp)))
      nil
    (delete-horizontal-space)
    (insert (concat " " octave-continuation-string))))

(defun octave-completing-read ()
  (let ((def (or (thing-at-point 'symbol)
                 (save-excursion
                   (skip-syntax-backward "-(")
                   (thing-at-point 'symbol)))))
    (completing-read
     (format (if def "Function (default %s): "
               "Function: ") def)
     inferior-octave-completion-table
     nil nil nil nil def)))

(defun octave-goto-function-definition (fn)
  "Go to the function definition of FN in current buffer."
  (goto-char (point-min))
  (let ((search
         (lambda (re sub)
           (let (done)
             (while (and (not done) (re-search-forward re nil t))
               (when (and (equal (match-string sub) fn)
                          (not (nth 8 (syntax-ppss))))
                 (setq done t)))
             (or done (goto-char (point-min)))))))
    (pcase (file-name-extension (buffer-file-name))
      (`"cc" (funcall search
                      "\\_<DEFUN\\(?:_DLD\\)?\\s-*(\\s-*\\(\\(?:\\sw\\|\\s_\\)+\\)" 1))
      (t (funcall search octave-function-header-regexp 3)))))

(defun octave-function-file-p ()
  "Return non-nil if the first token is \"function\".
The value is (START END NAME-START NAME-END) of the function."
  (save-excursion
    (goto-char (point-min))
    (when (equal (funcall smie-forward-token-function) "function")
      (forward-word -1)
      (let* ((start (point))
             (end (progn (forward-sexp 1) (point)))
             (name (when (progn
                           (goto-char start)
                           (re-search-forward octave-function-header-regexp
                                              end t))
                     (list (match-beginning 3) (match-end 3)))))
        (cons start (cons end name))))))

;; Like forward-comment but stop at non-comment blank
(defun octave-skip-comment-forward (limit)
  (let ((ppss (syntax-ppss)))
    (if (nth 4 ppss)
        (goto-char (nth 8 ppss))
      (goto-char (or (comment-search-forward limit t) (point)))))
  (while (and (< (point) limit) (looking-at-p "\\s<"))
    (forward-comment 1)))

;;; First non-copyright comment block
(defun octave-function-file-comment ()
  "Beginning and end positions of the function file comment."
  (save-excursion
    (goto-char (point-min))
    ;; Copyright block: octave/libinterp/parse-tree/lex.ll around line 1634
    (while (save-excursion
             (when (comment-search-forward (point-max) t)
               (when (eq (char-after) ?\{) ; case of block comment
                 (forward-char 1))
               (skip-syntax-forward "-")
               (let ((case-fold-search t))
                 (looking-at-p "\\(?:copyright\\|author\\)\\_>"))))
      (octave-skip-comment-forward (point-max)))
    (let ((beg (comment-search-forward (point-max) t)))
      (when beg
        (goto-char beg)
        (octave-skip-comment-forward (point-max))
        (list beg (point))))))

(defun octave-sync-function-file-names ()
  "Ensure function name agree with function file name.
See Info node `(octave)Function Files'."
  (interactive)
  (when buffer-file-name
    (pcase-let ((`(,start ,_end ,name-start ,name-end)
                 (octave-function-file-p)))
      (when (and start name-start)
        (let* ((func (buffer-substring name-start name-end))
               (file (file-name-sans-extension
                      (file-name-nondirectory buffer-file-name)))
               (help-form (format "\
a: Use function name `%s'
b: Use file name `%s'
q: Don't fix\n" func file))
               (c (unless (equal file func)
                    (save-window-excursion
                      (help-form-show)
                      (read-char-choice
                       "Which name to use? (a/b/q) " '(?a ?b ?q))))))
          (pcase c
            (`?a (let ((newname (expand-file-name
                                 (concat func (file-name-extension
                                               buffer-file-name t)))))
                   (when (or (not (file-exists-p newname))
                             (yes-or-no-p
                              (format "Target file %s exists; proceed? " newname)))
                     (when (file-exists-p buffer-file-name)
                       (rename-file buffer-file-name newname t))
                     (set-visited-file-name newname))))
            (`?b (save-excursion
                   (goto-char name-start)
                   (delete-region name-start name-end)
                   (insert file)))))))))

(defun octave-update-function-file-comment (beg end)
  "Query replace function names in function file comment."
  (interactive
   (progn
     (barf-if-buffer-read-only)
     (if (use-region-p)
         (list (region-beginning) (region-end))
       (or (octave-function-file-comment)
           (error "No function file comment found")))))
  (save-excursion
    (let* ((bounds (or (octave-function-file-p)
                       (error "Not in a function file buffer")))
           (func (if (cddr bounds)
                     (apply #'buffer-substring (cddr bounds))
                   (error "Function name not found")))
           (old-func (progn
                       (goto-char beg)
                       (when (re-search-forward
                              "[=}]\\s-*\\(\\(?:\\sw\\|\\s_\\)+\\)\\_>"
                              (min (line-end-position 4) end)
                              t)
                         (match-string 1))))
           (old-func (read-string (format (if old-func
                                              "Name to replace (default %s): "
                                            "Name to replace: ")
                                          old-func)
                                  nil nil old-func)))
      (if (and func old-func (not (equal func old-func)))
          (perform-replace old-func func 'query
                           nil 'delimited nil nil beg end)
        (message "Function names match")))))

(defface octave-function-comment-block
  '((t (:inherit font-lock-doc-face)))
  "Face used to highlight function comment block."
  :group 'octave)

(eval-when-compile (require 'texinfo))

(defun octave-font-lock-texinfo-comment ()
  (let ((kws
         (eval-when-compile
           (delq nil (mapcar
                      (lambda (kw)
                        (if (numberp (nth 1 kw))
                            `(,(nth 0 kw) ,(nth 1 kw) ,(nth 2 kw) prepend)
                          (message "Ignoring Texinfo highlight: %S" kw)))
                      texinfo-font-lock-keywords)))))
    (font-lock-add-keywords
     nil
     `((,(lambda (limit)
           (while (and (< (point) limit)
                       (search-forward "-*- texinfo -*-" limit t)
                       (octave-in-comment-p))
             (let ((beg (nth 8 (syntax-ppss)))
                   (end (progn
                          (octave-skip-comment-forward (point-max))
                          (point))))
               (put-text-property beg end 'font-lock-multiline t)
               (font-lock-prepend-text-property
                beg end 'face 'octave-function-comment-block)
               (dolist (kw kws)
                 (goto-char beg)
                 (while (re-search-forward (car kw) end 'move)
                   (font-lock-apply-highlight (cdr kw))))))
           nil)))
     'append)))


;;; Indentation

(defun octave-indent-new-comment-line (&optional soft)
  ;; FIXME: C-M-j should probably be bound globally to a function like
  ;; this one.
  "Break Octave line at point, continuing comment if within one.
Insert `octave-continuation-string' before breaking the line
unless inside a list.  Signal an error if within a single-quoted
string."
  (interactive)
  (funcall comment-line-break-function soft))

(defun octave--indent-new-comment-line (orig &rest args)
  (cond
   ((octave-in-comment-p) nil)
   ((eq (octave-in-string-p) ?')
    (error "Cannot split a single-quoted string"))
   ((eq (octave-in-string-p) ?\")
    (insert octave-continuation-string))
   (t
    (delete-horizontal-space)
    (unless (and (cadr (syntax-ppss))
                 (eq (char-after (cadr (syntax-ppss))) ?\())
      (insert " " octave-continuation-string))))
  (apply orig args)
  (indent-according-to-mode))

(define-obsolete-function-alias
  'octave-indent-defun 'prog-indent-sexp "24.4")


;;; Motion
(defun octave-next-code-line (&optional arg)
  "Move ARG lines of Octave code forward (backward if ARG is negative).
Skips past all empty and comment lines.  Default for ARG is 1.

On success, return 0.  Otherwise, go as far as possible and return -1."
  (interactive "p")
  (or arg (setq arg 1))
  (beginning-of-line)
  (let ((n 0)
	(inc (if (> arg 0) 1 -1)))
    (while (and (/= arg 0) (= n 0))
      (setq n (forward-line inc))
      (while (and (= n 0)
		  (looking-at "\\s-*\\($\\|\\s<\\)"))
	(setq n (forward-line inc)))
      (setq arg (- arg inc)))
    n))

(defun octave-previous-code-line (&optional arg)
  "Move ARG lines of Octave code backward (forward if ARG is negative).
Skips past all empty and comment lines.  Default for ARG is 1.

On success, return 0.  Otherwise, go as far as possible and return -1."
  (interactive "p")
  (or arg (setq arg 1))
  (octave-next-code-line (- arg)))

(defun octave-beginning-of-line ()
  "Move point to beginning of current Octave line.
If on an empty or comment line, go to the beginning of that line.
Otherwise, move backward to the beginning of the first Octave code line
which is not inside a continuation statement, i.e., which does not
follow a code line ending with `...' or is inside an open
parenthesis list."
  (interactive)
  (beginning-of-line)
  (unless (looking-at "\\s-*\\($\\|\\s<\\)")
    (while (or (when (cadr (syntax-ppss))
                 (goto-char (cadr (syntax-ppss)))
                 (beginning-of-line)
                 t)
               (and (or (looking-at "\\s-*\\($\\|\\s<\\)")
                        (save-excursion
                          (if (zerop (octave-previous-code-line))
                              (looking-at octave-continuation-regexp))))
                    (zerop (forward-line -1)))))))

(defun octave-end-of-line ()
  "Move point to end of current Octave line.
If on an empty or comment line, go to the end of that line.
Otherwise, move forward to the end of the first Octave code line which
does not end with `...' or is inside an open parenthesis list."
  (interactive)
  (end-of-line)
  (unless (save-excursion
            (beginning-of-line)
            (looking-at "\\s-*\\($\\|\\s<\\)"))
    (while (or (when (cadr (syntax-ppss))
                 (condition-case nil
                     (progn
                       (up-list 1)
                       (end-of-line)
                       t)
                   (error nil)))
               (and (save-excursion
                      (beginning-of-line)
                      (or (looking-at "\\s-*\\($\\|\\s<\\)")
                          (looking-at octave-continuation-regexp)))
                    (zerop (forward-line 1)))))
    (end-of-line)))

(defun octave-mark-block ()
  "Put point at the beginning of this Octave block, mark at the end.
The block marked is the one that contains point or follows point."
  (interactive)
  (if (and (looking-at "\\sw\\|\\s_")
           (looking-back "\\sw\\|\\s_" (1- (point))))
      (skip-syntax-forward "w_"))
  (unless (or (looking-at "\\s(")
              (save-excursion
                (let* ((token (funcall smie-forward-token-function))
                       (level (assoc token smie-grammar)))
                  (and level (not (numberp (cadr level)))))))
    (backward-up-list 1))
  (mark-sexp))

(defun octave-beginning-of-defun (&optional arg)
  "Octave-specific `beginning-of-defun-function' (which see)."
  (or arg (setq arg 1))
  ;; Move out of strings or comments.
  (when (octave-in-string-or-comment-p)
    (goto-char (octave-in-string-or-comment-p)))
  (letrec ((orig (point))
           (toplevel (lambda (pos)
                       (condition-case nil
                           (progn
                             (backward-up-list 1)
                             (funcall toplevel (point)))
                         (scan-error pos)))))
    (goto-char (funcall toplevel (point)))
    (when (and (> arg 0) (/= orig (point)))
      (setq arg (1- arg)))
    (forward-sexp (- arg))
    (and (< arg 0) (forward-sexp -1))
    (/= orig (point))))

(defun octave-fill-paragraph (&optional _arg)
  "Fill paragraph of Octave code, handling Octave comments."
  ;; FIXME: difference with generic fill-paragraph:
  ;; - code lines are only split, never joined.
  ;; - \n that end comments are never removed.
  ;; - insert continuation marker when splitting code lines.
  (interactive "P")
  (save-excursion
    (let ((end (progn (forward-paragraph) (copy-marker (point) t)))
          (beg (progn
                 (forward-paragraph -1)
                 (skip-chars-forward " \t\n")
                 (beginning-of-line)
                 (point)))
          (cfc (current-fill-column))
          comment-prefix)
      (goto-char beg)
      (while (< (point) end)
        (condition-case nil
            (indent-according-to-mode)
          (error nil))
        (move-to-column cfc)
        ;; First check whether we need to combine non-empty comment lines
        (if (and (< (current-column) cfc)
                 (octave-in-comment-p)
                 (not (save-excursion
                        (beginning-of-line)
                        (looking-at "^\\s-*\\s<+\\s-*$"))))
            ;; This is a nonempty comment line which does not extend
            ;; past the fill column.  If it is followed by a nonempty
            ;; comment line with the same comment prefix, try to
            ;; combine them, and repeat this until either we reach the
            ;; fill-column or there is nothing more to combine.
            (progn
              ;; Get the comment prefix
              (save-excursion
                (beginning-of-line)
                (while (and (re-search-forward "\\s<+")
                            (not (octave-in-comment-p))))
                (setq comment-prefix (match-string 0)))
              ;; And keep combining ...
              (while (and (< (current-column) cfc)
                          (save-excursion
                            (forward-line 1)
                            (and (looking-at
                                  (concat "^\\s-*"
                                          comment-prefix
                                          "\\S<"))
                                 (not (looking-at
                                       (concat "^\\s-*"
                                               comment-prefix
                                               "\\s-*$"))))))
                (delete-char 1)
                (re-search-forward comment-prefix)
                (delete-region (match-beginning 0) (match-end 0))
                (fixup-whitespace)
                (move-to-column cfc))))
        ;; We might also try to combine continued code lines>  Perhaps
        ;; some other time ...
        (skip-chars-forward "^ \t\n")
        (delete-horizontal-space)
        (if (or (< (current-column) cfc)
                (and (= (current-column) cfc) (eolp)))
            (forward-line 1)
          (if (not (eolp)) (insert " "))
          (or (funcall normal-auto-fill-function)
              (forward-line 1))))
      t)))

;;; Completions

(defun octave-completion-at-point ()
  "Find the text to complete and the corresponding table."
  (let* ((beg (save-excursion (skip-syntax-backward "w_") (point)))
         (end (point)))
    (if (< beg (point))
        ;; Extend region past point, if applicable.
        (save-excursion (skip-syntax-forward "w_")
                        (setq end (point))))
    (when (> end beg)
      (list beg end (or (and inferior-octave-process
                             (process-live-p inferior-octave-process)
                             inferior-octave-completion-table)
                        octave-reserved-words)))))

(define-obsolete-function-alias 'octave-complete-symbol
  'completion-at-point "24.1")

;;; Electric characters && friends
(define-skeleton octave-insert-defun
  "Insert an Octave function skeleton.
Prompt for the function's name, arguments and return values (to be
entered without parens)."
  (let* ((defname (file-name-sans-extension (buffer-name)))
         (name (read-string (format "Function name (default %s): " defname)
                            nil nil defname))
         (args (read-string "Arguments: "))
         (vals (read-string "Return values: ")))
    (format "%s%s (%s)"
            (cond
             ((string-equal vals "") vals)
             ((string-match "[ ,]" vals) (concat "[" vals "] = "))
             (t (concat vals " = ")))
            name
            args))
  \n octave-block-comment-start "usage: " str \n
  octave-block-comment-start '(delete-horizontal-space) \n
  octave-block-comment-start '(delete-horizontal-space) \n
  "function " > str \n
  _ \n
  "endfunction" > \n)

;;; Communication with the inferior Octave process
(defun octave-kill-process ()
  "Kill inferior Octave process and its buffer."
  (interactive)
  (if inferior-octave-process
      (progn
	(process-send-string inferior-octave-process "quit;\n")
	(accept-process-output inferior-octave-process)))
  (if inferior-octave-buffer
      (kill-buffer inferior-octave-buffer)))

(defun octave-show-process-buffer ()
  "Make sure that `inferior-octave-buffer' is displayed."
  (interactive)
  (if (get-buffer inferior-octave-buffer)
      (display-buffer inferior-octave-buffer)
    (message "No buffer named %s" inferior-octave-buffer)))

(defun octave-hide-process-buffer ()
  "Delete all windows that display `inferior-octave-buffer'."
  (interactive)
  (if (get-buffer inferior-octave-buffer)
      (delete-windows-on inferior-octave-buffer)
    (message "No buffer named %s" inferior-octave-buffer)))

(defun octave-send-region (beg end)
  "Send current region to the inferior Octave process."
  (interactive "r")
  (inferior-octave t)
  (let ((proc inferior-octave-process)
        (string (buffer-substring-no-properties beg end))
        line)
    (with-current-buffer inferior-octave-buffer
      (setq inferior-octave-output-list nil)
      (while (not (string-equal string ""))
        (if (string-match "\n" string)
            (setq line (substring string 0 (match-beginning 0))
                  string (substring string (match-end 0)))
          (setq line string string ""))
        (setq inferior-octave-receive-in-progress t)
        (inferior-octave-send-list-and-digest (list (concat line "\n")))
        (while inferior-octave-receive-in-progress
          (accept-process-output proc))
        (insert-before-markers
         (mapconcat 'identity
                    (append
                     (if octave-send-echo-input (list line) (list ""))
                     inferior-octave-output-list
                     (list inferior-octave-output-string))
                    "\n")))))
  (if octave-send-show-buffer
      (display-buffer inferior-octave-buffer)))

(defun octave-send-block ()
  "Send current Octave block to the inferior Octave process."
  (interactive)
  (save-excursion
    (octave-mark-block)
    (octave-send-region (point) (mark))))

(defun octave-send-defun ()
  "Send current Octave function to the inferior Octave process."
  (interactive)
  (save-excursion
    (mark-defun)
    (octave-send-region (point) (mark))))

(defun octave-send-line (&optional arg)
  "Send current Octave code line to the inferior Octave process.
With positive prefix ARG, send that many lines.
If `octave-send-line-auto-forward' is non-nil, go to the next unsent
code line."
  (interactive "P")
  (or arg (setq arg 1))
  (if (> arg 0)
      (let (beg end)
	(beginning-of-line)
	(setq beg (point))
	(octave-next-code-line (- arg 1))
	(end-of-line)
	(setq end (point))
	(if octave-send-line-auto-forward
	    (octave-next-code-line 1))
	(octave-send-region beg end))))

(defun octave-eval-print-last-sexp ()
  "Evaluate Octave sexp before point and print value into current buffer."
  (interactive)
  (inferior-octave t)
  (let ((standard-output (current-buffer))
	(print-escape-newlines nil)
	(opoint (point)))
    (terpri)
    (prin1
     (save-excursion
       (forward-sexp -1)
       (inferior-octave-send-list-and-digest
	(list (concat (buffer-substring-no-properties (point) opoint)
		      "\n")))
       (mapconcat 'identity inferior-octave-output-list "\n")))
    (terpri)))



(defcustom octave-eldoc-message-style 'auto
  "Octave eldoc message style: auto, oneline, multiline."
  :type '(choice (const :tag "Automatic" auto)
                 (const :tag "One Line" oneline)
                 (const :tag "Multi Line" multiline))
  :group 'octave
  :version "24.4")

;; (FN SIGNATURE1 SIGNATURE2 ...)
(defvar octave-eldoc-cache nil)

(defun octave-eldoc-function-signatures (fn)
  (unless (equal fn (car octave-eldoc-cache))
    (inferior-octave-send-list-and-digest
     (list (format "\
if ismember(exist(\"%s\"), [2 3 5 103]) print_usage(\"%s\") endif\n"
                   fn fn)))
    (let (result)
      (dolist (line inferior-octave-output-list)
        (when (string-match
               "\\s-*\\(?:--[^:]+\\|usage\\):\\s-*\\(.*\\)$"
               line)
          (push (match-string 1 line) result)))
      (setq octave-eldoc-cache
            (cons (substring-no-properties fn)
                  (nreverse result)))))
  (cdr octave-eldoc-cache))

(defun octave-eldoc-function ()
  "A function for `eldoc-documentation-function' (which see)."
  (when (and inferior-octave-process
             (process-live-p inferior-octave-process))
    (let* ((ppss (syntax-ppss))
           (paren-pos (cadr ppss))
           (fn (save-excursion
                 (if (and paren-pos
                          ;; PAREN-POS must be after the prompt
                          (>= paren-pos
                              (if (eq (get-buffer-process (current-buffer))
                                      inferior-octave-process)
                                  (process-mark inferior-octave-process)
                                (point-min)))
                          (or (not (eq (get-buffer-process (current-buffer))
                                       inferior-octave-process))
                              (< (process-mark inferior-octave-process)
                                 paren-pos))
                          (eq (char-after paren-pos) ?\())
                     (goto-char paren-pos)
                   (setq paren-pos nil))
                 (when (or (< (skip-syntax-backward "-") 0) paren-pos)
                   (thing-at-point 'symbol))))
           (sigs (and fn (octave-eldoc-function-signatures fn)))
           (oneline (mapconcat 'identity sigs
                               (propertize " | " 'face 'warning)))
           (multiline (mapconcat (lambda (s) (concat "-- " s)) sigs "\n")))
      ;;
      ;; Return the value according to style.
      (pcase octave-eldoc-message-style
        (`auto (if (< (length oneline) (window-width (minibuffer-window)))
                   oneline
                 multiline))
        (`oneline oneline)
        (`multiline multiline)))))

(defcustom octave-help-buffer "*Octave Help*"
  "Buffer name for `octave-help'."
  :type 'string
  :group 'octave
  :version "24.4")

(define-button-type 'octave-help-file
  'follow-link t
  'action #'help-button-action
  'help-function 'octave-find-definition)

(define-button-type 'octave-help-function
  'follow-link t
  'action (lambda (b)
            (octave-help
             (buffer-substring (button-start b) (button-end b)))))

(defvar octave-help-mode-map
  (let ((map (make-sparse-keymap)))
    (define-key map "\M-." 'octave-find-definition)
    (define-key map "\C-hd" 'octave-help)
    map))

(define-derived-mode octave-help-mode help-mode "OctHelp"
  "Major mode for displaying Octave documentation."
  :abbrev-table nil
  :syntax-table octave-mode-syntax-table
  (eval-and-compile (require 'help-mode))
  ;; Mostly stolen from `help-make-xrefs'.
  (let ((inhibit-read-only t))
    (setq-local info-lookup-mode 'octave-mode)
    ;; Delete extraneous newlines at the end of the docstring
    (goto-char (point-max))
    (while (and (not (bobp)) (bolp))
      (delete-char -1))
    (insert "\n")
    (when (or help-xref-stack help-xref-forward-stack)
      (insert "\n"))
    (when help-xref-stack
      (help-insert-xref-button help-back-label 'help-back
                               (current-buffer)))
    (when help-xref-forward-stack
      (when help-xref-stack
        (insert "\t"))
      (help-insert-xref-button help-forward-label 'help-forward
                               (current-buffer)))
    (when (or help-xref-stack help-xref-forward-stack)
      (insert "\n"))))

(defvar octave-help-mode-finish-hook nil
  "Octave specific hook for `temp-buffer-show-hook'.")

(defun octave-help-mode-finish ()
  (when (eq major-mode 'octave-help-mode)
    (run-hooks 'octave-help-mode-finish-hook)))

(add-hook 'temp-buffer-show-hook 'octave-help-mode-finish)

(defun octave-help (fn)
  "Display the documentation of FN."
  (interactive (list (octave-completing-read)))
  (inferior-octave-send-list-and-digest
   (list (format "help \"%s\"\n" fn)))
  (let ((lines inferior-octave-output-list)
        (inhibit-read-only t))
    (when (string-match "error: \\(.*\\)$" (car lines))
      (error "%s" (match-string 1 (car lines))))
    (with-help-window octave-help-buffer
      (princ (mapconcat 'identity lines "\n"))
      (with-current-buffer octave-help-buffer
        ;; Bound to t so that `help-buffer' returns current buffer for
        ;; `help-setup-xref'.
        (let ((help-xref-following t))
          (help-setup-xref (list 'octave-help fn)
                           (called-interactively-p 'interactive)))
        ;; Note: can be turned off by suppress_verbose_help_message.
        ;;
        ;; Remove boring trailing text: Additional help for built-in functions
        ;; and operators ...
        (goto-char (point-max))
        (when (search-backward "\n\n\n" nil t)
          (goto-char (match-beginning 0))
          (delete-region (point) (point-max)))
        ;; File name highlight
        (goto-char (point-min))
        (when (re-search-forward "from the file \\(.*\\)$"
                                 (line-end-position)
                                 t)
          (let* ((file (match-string 1))
                 (dir (file-name-directory
                       (directory-file-name (file-name-directory file)))))
            (replace-match "" nil nil nil 1)
            (insert "`")
            ;; Include the parent directory which may be regarded as
            ;; the category for the FN.
            (help-insert-xref-button (file-relative-name file dir)
                                     'octave-help-file fn)
            (insert "'")))
        ;; Make 'See also' clickable
        (with-syntax-table octave-mode-syntax-table
          (when (re-search-forward "^\\s-*See also:" nil t)
            (let ((end (or (save-excursion (re-search-forward "^\\s-*$" nil t))
                           (point-max))))
              (while (re-search-forward "\\_<\\(?:\\sw\\|\\s_\\)+\\_>" end t)
                (make-text-button (match-beginning 0)
                                  ;; If the match ends with . exclude it.
                                  (if (eq (char-before (match-end 0)) ?.)
                                      (1- (match-end 0))
                                    (match-end 0))
                                  :type 'octave-help-function)))))
        (octave-help-mode)))))

(defcustom octave-source-directories nil
  "A list of directories for Octave sources.
If the environment variable OCTAVE_SRCDIR is set, it is searched first."
  :type '(repeat directory)
  :group 'octave
  :version "24.4")

(defun octave-source-directories ()
  (let ((srcdir (or (and inferior-octave-process
                         (process-get inferior-octave-process 'octave-srcdir))
                    (getenv "OCTAVE_SRCDIR"))))
    (if srcdir
        (cons srcdir octave-source-directories)
      octave-source-directories)))

(defvar octave-find-definition-filename-function
  #'octave-find-definition-default-filename)

(defun octave-find-definition-default-filename (name)
  "Default value for `octave-find-definition-filename-function'."
  (pcase (file-name-extension name)
    (`"oct"
     (octave-find-definition-default-filename
      (concat "libinterp/dldfcn/"
              (file-name-sans-extension (file-name-nondirectory name))
              ".cc")))
    (`"cc"
     (let ((file (or (locate-file name (octave-source-directories))
                     (locate-file (file-name-nondirectory name)
                                  (octave-source-directories)))))
       (or (and file (file-exists-p file))
           (error "File `%s' not found" name))
       file))
    (`"mex"
     (if (yes-or-no-p (format "File `%s' may be binary; open? "
                              (file-name-nondirectory name)))
         name
       (user-error "Aborted")))
    (t name)))

(defvar find-tag-marker-ring)

(defun octave-find-definition (fn)
  "Find the definition of FN.
Functions implemented in C++ can be found if
`octave-source-directories' is set correctly."
  (interactive (list (octave-completing-read)))
  (inferior-octave-send-list-and-digest
   ;; help NAME is more verbose
   (list (format "\
if iskeyword(\"%s\") disp(\"`%s' is a keyword\") else which(\"%s\") endif\n"
                 fn fn fn)))
  (let* ((line (car inferior-octave-output-list))
         (file (when (and line (string-match "from the file \\(.*\\)$" line))
                 (match-string 1 line))))
    (if (not file)
        (user-error "%s" (or line (format "`%s' not found" fn)))
      (require 'etags)
      (ring-insert find-tag-marker-ring (point-marker))
      (setq file (funcall octave-find-definition-filename-function file))
      (when file
        (find-file file)
        (octave-goto-function-definition fn)))))


(provide 'octave)
;;; octave.el ends here<|MERGE_RESOLUTION|>--- conflicted
+++ resolved
@@ -34,8 +34,6 @@
 ;;; Code:
 (require 'comint)
 
-<<<<<<< HEAD
-=======
 ;;; For emacs < 24.3.
 (require 'newcomment)
 (eval-and-compile
@@ -49,7 +47,6 @@
       "Set variable VAR to value VAL in current buffer."
       (list 'set (list 'make-local-variable (list 'quote var)) val))))
 
->>>>>>> 6ef3db10
 (defgroup octave nil
   "Editing Octave code."
   :link '(custom-group-link :tag "Font Lock Faces group" font-lock-faces)
@@ -652,26 +649,12 @@
   ;; Could certainly do more font locking in inferior Octave ...
   "Additional expressions to highlight in Inferior Octave mode.")
 
-
-;;; Compatibility functions
-(if (not (fboundp 'comint-line-beginning-position))
-    ;; comint-line-beginning-position is defined in Emacs 21
-    (defun comint-line-beginning-position ()
-      "Returns the buffer position of the beginning of the line, after any prompt.
-The prompt is assumed to be any text at the beginning of the line matching
-the regular expression `comint-prompt-regexp', a buffer local variable."
-      (save-excursion (comint-bol nil) (point))))
-
-
 (defvar inferior-octave-output-list nil)
 (defvar inferior-octave-output-string nil)
 (defvar inferior-octave-receive-in-progress nil)
 
 (define-obsolete-variable-alias 'inferior-octave-startup-hook
   'inferior-octave-mode-hook "24.4")
-
-(defvar inferior-octave-has-built-in-variables nil
-  "Non-nil means that Octave has built-in variables.")
 
 (defvar inferior-octave-dynamic-complete-functions
   '(inferior-octave-completion-at-point comint-filename-completion)
@@ -770,45 +753,9 @@
                    'identity inferior-octave-output-list "\n")
                   "\n"))))
 
-     ;; Find out whether Octave has built-in variables.
-     (inferior-octave-send-list-and-digest
-      (list "exist \"LOADPATH\"\n"))
-     (setq inferior-octave-has-built-in-variables
- 	  (string-match "101$" (car inferior-octave-output-list)))
-
     ;; An empty secondary prompt, as e.g. obtained by '--braindead',
     ;; means trouble.
     (inferior-octave-send-list-and-digest (list "PS2\n"))
-<<<<<<< HEAD
-    (if (string-match "\\(PS2\\|ans\\) = *$" (car inferior-octave-output-list))
- 	(inferior-octave-send-list-and-digest
- 	 (list (if inferior-octave-has-built-in-variables
- 		   "PS2 = \"> \"\n"
- 		 "PS2 (\"> \");\n"))))
-
-    ;; O.k., now we are ready for the Inferior Octave startup commands.
-    (let* (commands
-	   (program (file-name-nondirectory inferior-octave-program))
-	   (file (or inferior-octave-startup-file
-			  (concat "~/.emacs-" program))))
-      (setq commands
-	    (list "more off;\n"
-		  (if (not (string-equal
-			    inferior-octave-output-string ">> "))
-		      (if inferior-octave-has-built-in-variables
-			  "PS1=\"\\\\s> \";\n"
-			"PS1 (\"\\\\s> \");\n"))
-		  (if (file-exists-p file)
-		      (format "source (\"%s\");\n" file))))
-      (inferior-octave-send-list-and-digest commands))
-    (insert-before-markers
-     (concat
-      (if inferior-octave-output-list
-	  (concat (mapconcat
-		   'identity inferior-octave-output-list "\n")
-		  "\n"))
-      inferior-octave-output-string))
-=======
     (when (string-match "\\(PS2\\|ans\\) = *$"
                         (car inferior-octave-output-list))
       (inferior-octave-send-list-and-digest (list "PS2 (\"> \");\n")))
@@ -830,7 +777,6 @@
     (when inferior-octave-output-list
       (insert-before-markers
        (mapconcat 'identity inferior-octave-output-list "\n")))
->>>>>>> 6ef3db10
 
     ;; And finally, everything is back to normal.
     (set-process-filter proc 'comint-output-filter)
