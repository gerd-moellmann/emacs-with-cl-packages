;;; select.el --- lisp portion of standard selection support  -*- lexical-binding:t -*-

;; Copyright (C) 1993-1994, 2001-2023 Free Software Foundation, Inc.

;; Maintainer: emacs-devel@gnu.org
;; Keywords: internal

;; This file is part of GNU Emacs.

;; GNU Emacs is free software: you can redistribute it and/or modify
;; it under the terms of the GNU General Public License as published by
;; the Free Software Foundation, either version 3 of the License, or
;; (at your option) any later version.

;; GNU Emacs is distributed in the hope that it will be useful,
;; but WITHOUT ANY WARRANTY; without even the implied warranty of
;; MERCHANTABILITY or FITNESS FOR A PARTICULAR PURPOSE.  See the
;; GNU General Public License for more details.

;; You should have received a copy of the GNU General Public License
;; along with GNU Emacs.  If not, see <https://www.gnu.org/licenses/>.

;;; Commentary:

;; Based partially on earlier release by Lucid.

;; The functionality here is divided in two parts:
;; - Low-level: gui-backend-get-selection, gui-backend-set-selection,
;;   gui-backend-selection-owner-p, gui-backend-selection-exists-p are
;;   the backend-dependent functions meant to access various kinds of
;;   selections (CLIPBOARD, PRIMARY, SECONDARY).
;; - Higher-level: gui-select-text and gui-selection-value go together to
;;   access the general notion of "GUI selection" for interoperation with other
;;   applications.  This can use either the clipboard or the primary selection,
;;   or both or none according to select-enable-clipboard/primary.  These are
;;   the default values of interprogram-cut/paste-function.
;;   Additionally, there's gui-get-primary-selection which is used to get the
;;   PRIMARY selection, specifically for mouse-yank-primary.

;;; Code:

(defcustom selection-coding-system nil
  "Coding system for communicating with other programs.

For MS-Windows and MS-DOS:
When sending or receiving text via selection and clipboard, the text
is encoded or decoded by this coding system.  The default value is
the current system default encoding on 9x/Me, `utf-16le-dos'
\(Unicode) on NT/W2K/XP, and `iso-latin-1-dos' on MS-DOS.

For X Windows:
When sending text via selection and clipboard, if the target
data-type matches this coding system according to the table
below, it is used for encoding the text.  Otherwise (including
the case that this variable is nil), a proper coding system is
selected as below:

data-type	coding system
---------	-------------
UTF8_STRING	utf-8
COMPOUND_TEXT	compound-text-with-extensions
STRING		iso-latin-1
C_STRING	raw-text-unix

When receiving text, if this coding system is non-nil, it is used
for decoding regardless of the data-type.  If this is nil, a
proper coding system is used according to the data-type as above.

See also the documentation of the variable `x-select-request-type' how
to control which data-type to request for receiving text.

The default value is nil."
  :type 'coding-system
  :group 'mule
  ;; Default was compound-text-with-extensions in 22.x (pre-unicode).
  :version "23.1"
  :set (lambda (symbol value)
         (set-selection-coding-system value)
         (set symbol value)))

(defvar next-selection-coding-system nil
  "Coding system for the next communication with other programs.
Usually, `selection-coding-system' is used for communicating with
other programs (X Windows clients or MS Windows programs).  But, if this
variable is set, it is used for the next communication only.
After the communication, this variable is set to nil.")

(define-obsolete-variable-alias 'x-select-enable-clipboard
  'select-enable-clipboard "25.1")
(defcustom select-enable-clipboard t
  "Non-nil means cutting and pasting uses the clipboard.
This can be in addition to, but in preference to, the primary selection,
if applicable (i.e. under X11)."
  :type 'boolean
  :group 'killing
  ;; The GNU/Linux version changed in 24.1, the MS-Windows version did not.
  :version "24.1")

(define-obsolete-variable-alias 'x-select-enable-primary
  'select-enable-primary "25.1")
(defcustom select-enable-primary nil
  "Non-nil means cutting and pasting uses the primary selection.
The existence of a primary selection depends on the underlying GUI you use.
E.g. it doesn't exist under MS-Windows."
  :type 'boolean
  :group 'killing
  :version "25.1")

;; We keep track of the last selection here, so we can check the
;; current selection against it, and avoid passing back with
;; gui-selection-value the same text we previously killed or
;; yanked. We track both separately in case another X application only
;; sets one of them we aren't fooled by the PRIMARY or CLIPBOARD
;; selection staying the same.

(defvar gui--last-selected-text-clipboard nil
  "The value of the CLIPBOARD selection last seen.")

(defvar gui--last-selected-text-primary nil
  "The value of the PRIMARY selection last seen.")

(defvar gui--last-selection-timestamp-clipboard nil
  "The timestamp of the CLIPBOARD selection last seen.")

(defvar gui--last-selection-timestamp-primary nil
  "The timestamp of the PRIMARY selection last seen.")

(defvar gui-last-cut-in-clipboard nil
  "Whether or not the last call to `interprogram-cut-function' owned CLIPBOARD.")

(defvar gui-last-cut-in-primary nil
  "Whether or not the last call to `interprogram-cut-function' owned PRIMARY.")

(defun gui--set-last-clipboard-selection (text)
  "Save last clipboard selection.
Save the selected text, passed as argument, and for window
systems that support it, save the selection timestamp too."
  (setq gui--last-selected-text-clipboard text)
  (when (eq window-system 'x)
    (setq gui--last-selection-timestamp-clipboard
          (gui-backend-get-selection 'CLIPBOARD 'TIMESTAMP))))

(defun gui--set-last-primary-selection (text)
  "Save last primary selection.
Save the selected text, passed as argument, and for window
systems that support it, save the selection timestamp too."
  (setq gui--last-selected-text-primary text)
  (when (eq window-system 'x)
    (setq gui--last-selection-timestamp-primary
          (gui-backend-get-selection 'PRIMARY 'TIMESTAMP))))

(defun gui--clipboard-selection-unchanged-p (text)
  "Check whether the clipboard selection has changed.
Compare the selection text, passed as argument, with the text
from the last saved selection. For window systems that support
it, compare the selection timestamp too."
  (and
   (equal text gui--last-selected-text-clipboard)
   (or (not (eq window-system 'x))
       (eq gui--last-selection-timestamp-clipboard
           (gui-backend-get-selection 'CLIPBOARD 'TIMESTAMP)))))

(defun gui--primary-selection-unchanged-p (text)
  "Check whether the primary selection has changed.
Compare the selection text, passed as argument, with the text
from the last saved selection. For window systems that support
it, compare the selection timestamp too."
  (and
   (equal text gui--last-selected-text-primary)
   (or (not (eq window-system 'x))
       (eq gui--last-selection-timestamp-primary
           (gui-backend-get-selection 'PRIMARY 'TIMESTAMP)))))


(defun gui-select-text (text)
  "Select TEXT, a string, according to the window system.
If `select-enable-clipboard' is non-nil, copy TEXT to the system's clipboard.
If `select-enable-primary' is non-nil, put TEXT in the primary selection.

MS-Windows does not have a \"primary\" selection."
  (when select-enable-primary
    (gui-set-selection 'PRIMARY text)
    (gui--set-last-primary-selection text))
  (when select-enable-clipboard
    ;; When cutting, the selection is cleared and PRIMARY
    ;; set to the empty string.  Prevent that, PRIMARY
    ;; should not be reset by cut (Bug#16382).
    (setq saved-region-selection text)
    (gui-set-selection 'CLIPBOARD text)
    (gui--set-last-clipboard-selection text))
  ;; Record which selections we now have ownership over.
  (setq gui-last-cut-in-clipboard select-enable-clipboard
        gui-last-cut-in-primary select-enable-primary))
(define-obsolete-function-alias 'x-select-text 'gui-select-text "25.1")

(defcustom x-select-request-type nil
  "Data type request for X selection.
The value is one of the following data types, a list of them, or nil:
  `COMPOUND_TEXT', `UTF8_STRING', `STRING', `TEXT', `text/plain\\;charset=utf-8'

If the value is one of the above symbols, try only the specified type.

If the value is a list of them, try each of them in the specified
order until succeed.

The value nil is the same as the list (UTF8_STRING COMPOUND_TEXT STRING
text/plain\\;charset=utf-8)."
  :type '(choice (const :tag "Default" nil)
		 (const COMPOUND_TEXT)
		 (const UTF8_STRING)
		 (const STRING)
		 (const TEXT)
                 (const text/plain\;charset=utf-8)
		 (set :tag "List of values"
		      (const COMPOUND_TEXT)
		      (const UTF8_STRING)
		      (const STRING)
		      (const TEXT)
                      (const text/plain\;charset=utf-8)))
  :group 'killing)

(declare-function mac-selection-value-internal "term/mac-win" (type))
(declare-function mac-pasteboard-string-to-string "term/mac-win"
                  (data &optional coding-system))

(defun gui--selection-value-internal (type)
  "Get a selection value of type TYPE.
Call `gui-get-selection' with an appropriate DATA-TYPE argument
decided by `x-select-request-type'.  The return value is already
decoded.  If `gui-get-selection' signals an error, return nil."
<<<<<<< HEAD
  (if (eq window-system 'mac)
      (mac-selection-value-internal type)
    (let ((request-type (if (eq window-system 'x)
                            (or x-select-request-type
                                '(UTF8_STRING COMPOUND_TEXT STRING))
                          'STRING))
          text)
=======
  ;; The doc string of `interprogram-paste-function' says to return
  ;; nil if no other program has provided text to paste.
  (unless (and gui-last-cut-in-clipboard
               ;; `gui-backend-selection-owner-p' might be unreliable on
               ;; some other window systems.
               (memq window-system '(x haiku))
               (eq type 'CLIPBOARD)
               ;; Should we unify this with gui--clipboard-selection-unchanged-p?
               (gui-backend-selection-owner-p type))
    (let ((request-type (if (memq window-system '(x pgtk haiku))
                            (or x-select-request-type
                                '(UTF8_STRING COMPOUND_TEXT STRING text/plain\;charset=utf-8))
                          'STRING))
	  text)
>>>>>>> a9b28224
      (with-demoted-errors "gui-get-selection: %S"
        (if (consp request-type)
            (while (and request-type (not text))
              (setq text (gui-get-selection type (car request-type)))
              (setq request-type (cdr request-type)))
          (setq text (gui-get-selection type request-type))))
      (if text
<<<<<<< HEAD
          (remove-text-properties 0 (length text) '(foreign-selection nil) text))
=======
	  (remove-text-properties 0 (length text) '(foreign-selection nil) text))
>>>>>>> a9b28224
      text)))

(defun gui-selection-value ()
  (let ((clip-text
         (when select-enable-clipboard
           (let ((text (gui--selection-value-internal 'CLIPBOARD)))
             (when (equal text "")
               (setq text nil))
             ;; Check the CLIPBOARD selection for 'newness', i.e.,
             ;; whether it is different from the last time we did a
             ;; yank operation or whether it was set by Emacs itself
             ;; with a kill operation, since in both cases the text
             ;; will already be in the kill ring. See (bug#27442) and
             ;; (bug#53894) for further discussion about this DWIM
             ;; action, and possible ways to make this check less
             ;; fragile, if so desired.

             ;; Don't check the "newness" of CLIPBOARD if the last
             ;; call to `gui-select-text' didn't cause us to become
             ;; its owner.  This lets the user yank text killed by
             ;; `clipboard-kill-region' with `clipboard-yank' without
             ;; interference from text killed by other means when
             ;; `select-enable-clipboard' is nil.
             (unless (and gui-last-cut-in-clipboard
                          (gui--clipboard-selection-unchanged-p text))
               (gui--set-last-clipboard-selection text)
               text))))
        (primary-text
         (when select-enable-primary
           (let ((text (gui--selection-value-internal 'PRIMARY)))
             (if (equal text "") (setq text nil))
             ;; Check the PRIMARY selection for 'newness', is it different
             ;; from what we remembered them to be last time we did a
             ;; cut/paste operation.
             (unless (and gui-last-cut-in-primary
                          (gui--primary-selection-unchanged-p text))
               (gui--set-last-primary-selection text)
               text)))))

    ;; As we have done one selection, clear this now.
    (setq next-selection-coding-system nil)

    ;; At this point we have recorded the current values for the
    ;; selection from clipboard (if we are supposed to) and primary.
    ;; So return the first one that has changed
    ;; (which is the first non-null one).
    ;;
    ;; NOTE: There will be cases where more than one of these has
    ;; changed and the new values differ.  This indicates that
    ;; something like the following has happened since the last time
    ;; we looked at the selections: Application X set all the
    ;; selections, then Application Y set only one of them.
<<<<<<< HEAD
    ;; In this case since we don't have
    ;; timestamps there is no way to know what the 'correct' value to
    ;; return is.  The nice thing to do would be to tell the user we
    ;; saw multiple possible selections and ask the user which was the
    ;; one they wanted.
    (let ((selection-value (or clip-text primary-text)))
      ;; If the selection-value contains multiple items, we need to
      ;; protect the saved gui-last-selected-text-clipboard/primary
      ;; from caller's nreverse.
      (if (listp selection-value)
          (setq selection-value (copy-sequence selection-value)))
      selection-value)))
=======
    ;; In this case, for systems that support selection timestamps, we
    ;; could return the newer.  For systems that don't, there is no
    ;; way to know what the 'correct' value to return is.  The nice
    ;; thing to do would be to tell the user we saw multiple possible
    ;; selections and ask the user which was the one they wanted.
    (or clip-text primary-text)
    ))
>>>>>>> a9b28224

(define-obsolete-function-alias 'x-selection-value 'gui-selection-value "25.1")

(defun x-get-clipboard ()
  "Return text pasted to the clipboard."
  (declare (obsolete gui-get-selection "25.1"))
  (gui-backend-get-selection 'CLIPBOARD 'STRING))

(defun gui-get-primary-selection ()
  "Return the PRIMARY selection, or the best emulation thereof."
  (or (gui--selection-value-internal 'PRIMARY)
      (and (fboundp 'w32-get-selection-value)
           (eq (framep (selected-frame)) 'w32)
           ;; MS-Windows emulates PRIMARY in x-get-selection, but only
           ;; within the Emacs session, so consult the clipboard if
           ;; primary is not found.
           (w32-get-selection-value))
      (error "No selection is available")))
(define-obsolete-function-alias 'x-get-selection-value
  'gui-get-primary-selection "25.1")

;;; Lower-level, backend dependent selection handling.

(cl-defgeneric gui-backend-get-selection (_selection-symbol _target-type)
  "Return selected text.
SELECTION-SYMBOL is typically `PRIMARY', `SECONDARY', or `CLIPBOARD'.
\(Those are literal upper-case symbol names, since that's what X expects.)
TARGET-TYPE is the type of data desired, typically `STRING'."
  nil)

(cl-defgeneric gui-backend-set-selection (_selection _value)
  "Method to assert a selection of type SELECTION and value VALUE.
SELECTION is a symbol, typically `PRIMARY', `SECONDARY', or `CLIPBOARD'.
If VALUE is nil and we own the selection SELECTION, disown it instead.
Disowning it means there is no such selection.
\(Those are literal upper-case symbol names, since that's what X expects.)
VALUE is typically a string, or a cons of two markers, but may be
anything that the functions on `selection-converter-alist' know about."
  nil)

(cl-defgeneric gui-backend-selection-owner-p (_selection)
  "Whether the current Emacs process owns the given X Selection.
The arg should be the name of the selection in question, typically one of
the symbols `PRIMARY', `SECONDARY', or `CLIPBOARD'.
\(Those are literal upper-case symbol names, since that's what X expects.)"
  nil)

(cl-defgeneric gui-backend-selection-exists-p (_selection)
  "Whether there is an owner for the given X Selection.
The arg should be the name of the selection in question, typically one of
the symbols `PRIMARY', `SECONDARY', or `CLIPBOARD'.
\(Those are literal upper-case symbol names, since that's what X expects.)"
  nil)

(defun gui-get-selection (&optional type data-type)
  "Return the value of an X Windows selection.
The argument TYPE (default `PRIMARY') says which selection,
and the argument DATA-TYPE (default `STRING') says
how to convert the data.

TYPE may be any symbol \(but nil stands for `PRIMARY').  However,
only a few symbols are commonly used.  They conventionally have
all upper-case names.  The most often used ones, in addition to
`PRIMARY', are `SECONDARY' and `CLIPBOARD'.

DATA-TYPE is usually `STRING', but can also be one of the symbols
in `selection-converter-alist', which see.  Window systems other
than X usually support only a small subset of these symbols, in
addition to `STRING'; MS-Windows supports `TARGETS', which reports
the formats available in the clipboard if TYPE is `CLIPBOARD'."
  (let ((data (gui-backend-get-selection (or type 'PRIMARY)
                                         (or data-type 'STRING))))
    (when (and (stringp data)
<<<<<<< HEAD
	       (setq data-type (get-text-property 0 'foreign-selection data)))
      (if (eq window-system 'mac)
          (let ((coding (or next-selection-coding-system
                            selection-coding-system)))
            (if (eq data-type 'NSStringPboardType)
                (setq data (mac-pasteboard-string-to-string data coding))))
        (let ((coding (or next-selection-coding-system
                          selection-coding-system
                          (pcase data-type
                            ('UTF8_STRING 'utf-8)
                            ('COMPOUND_TEXT 'compound-text-with-extensions)
                            ('C_STRING nil)
                            ('STRING 'iso-8859-1)
                            (_ (error "Unknown selection data type: %S"
                                      type))))))
          (setq data (if coding (decode-coding-string data coding)
                       ;; This is for C_STRING case.
                       ;; We want to convert each non-ASCII byte to the
                       ;; corresponding eight-bit character, which has
                       ;; a codepoint >= #x3FFF00.
                       (string-to-multibyte data)))))
=======
               ;; If this text property is set, then the data needs to
               ;; be decoded -- otherwise it has already been decoded
               ;; by the lower level functions.
               (get-text-property 0 'foreign-selection data))
      (let ((coding (or next-selection-coding-system
                        selection-coding-system
                        (pcase data-type
                          ('UTF8_STRING 'utf-8)
                          ('text/plain\;charset=utf-8 'utf-8)
                          ('COMPOUND_TEXT 'compound-text-with-extensions)
                          ('C_STRING nil)
                          ('STRING 'iso-8859-1)))))
        (setq data
              (cond (coding (decode-coding-string data coding))
                     ;; We want to convert each non-ASCII byte to the
                     ;; corresponding eight-bit character, which has
                     ;; a codepoint >= #x3FFF00.
                    ((eq data-type 'C_STRING)
                     (string-to-multibyte data))
                    ;; Guess at the charset for types like text/html
                    ;; -- it can be anything, and different
                    ;; applications use different encodings.
                    ((string-match-p "\\`text/" (symbol-name data-type))
                     (decode-coding-string
                      data (car (detect-coding-string data))))
                    ;; Do nothing.
                    (t data))))
>>>>>>> a9b28224
      (setq next-selection-coding-system nil)
      (put-text-property 0 (length data) 'foreign-selection data-type data))
    data))
(define-obsolete-function-alias 'x-get-selection 'gui-get-selection "25.1")

(defun gui-set-selection (type data)
  "Make an X selection of type TYPE and value DATA.
The argument TYPE (nil means `PRIMARY') says which selection, and
DATA specifies the contents.  TYPE must be a symbol.  \(It can
also be a string, which stands for the symbol with that name, but
this is considered obsolete.)  DATA may be a string, a symbol, or
an integer.

The selection may also be a cons of two markers pointing to the
same buffer, or an overlay.  In these cases, the selection is
considered to be the text between the markers *at whatever time
the selection is examined*.  Thus, editing done in the buffer
after you specify the selection can alter the effective value of
the selection.  If DATA is a string, then its text properties can
specify alternative values for different data types.  For
example, the value of any property named `text/uri-list' will be
used instead of DATA itself when another program converts TYPE to
the target `text/uri-list'.

The data may also be a vector of valid non-vector selection values.

The return value is DATA.

Interactively, this command sets the primary selection.  Without
prefix argument, it reads the selection in the minibuffer.  With
prefix argument, it uses the text of the region as the selection value.

Note that on MS-Windows, primary and secondary selections set by Emacs
are not available to other programs."
  (interactive (if (not current-prefix-arg)
		   (list 'PRIMARY (read-string "Set text for pasting: "))
		 (list 'PRIMARY (buffer-substring (region-beginning) (region-end)))))
  (if (stringp type) (setq type (intern type)))
  (or (gui--valid-simple-selection-p data)
      (and (vectorp data)
	   (let ((valid t))
	     (dotimes (i (length data))
	       (or (gui--valid-simple-selection-p (aref data i))
		   (setq valid nil)))
	     valid))
      (signal 'error (list "invalid selection" data)))
  (or type (setq type 'PRIMARY))
  (gui-backend-set-selection type data)
  data)
(define-obsolete-function-alias 'x-set-selection 'gui-set-selection "25.1")

(defun gui--valid-simple-selection-p (data)
  (or (bufferp data)
      (and (consp data)
	   (markerp (car data))
	   (markerp (cdr data))
	   (marker-buffer (car data))
	   (buffer-live-p (marker-buffer (car data)))
	   (eq (marker-buffer (car data))
	       (marker-buffer (cdr data))))
      (stringp data)
      (and (overlayp data)
	   (overlay-buffer data)
	   (buffer-live-p (overlay-buffer data)))
      (symbolp data)
      (integerp data)))


;; Minor mode to make losing ownership of PRIMARY behave more like
;; other X programs.

(defvar lost-selection-last-region-buffer nil
  "The last buffer from which the region was selected.")

(defun lost-selection-post-select-region-function (_text)
  "Handle the region being selected into PRIMARY.
If the current buffer is different from the last buffer,
deactivate the mark in every other buffer.
TEXT is ignored."
  (when (not (eq lost-selection-last-region-buffer
                 (current-buffer)))
    (dolist (buffer (buffer-list))
      (unless (or (string-match-p "^ "
                                  (buffer-name buffer))
                  (eq buffer (current-buffer)))
        (with-current-buffer buffer
          (deactivate-mark t))))
    (setq lost-selection-last-region-buffer (current-buffer))))

(defun lost-selection-function (selection)
  "Handle losing of ownership of SELECTION.
If SELECTION is `PRIMARY', deactivate the mark in every
non-temporary buffer."
  (let ((select-active-regions nil))
    (when (eq selection 'PRIMARY)
      (dolist (buffer (buffer-list))
        (unless (string-match-p "^ "
                                (buffer-name buffer))
          (with-current-buffer buffer
            (deactivate-mark t)))))))

(define-minor-mode lost-selection-mode
  "Toggle `lost-selection-mode'.

When this is enabled, selecting some text in another program will
cause the mark to be deactivated in all buffers, mimicking the
behavior of most X Windows programs.

Selecting text in a buffer that ends up changing the primary
selection will also cause the mark to be deactivated in all other
buffers."
  :global t
  :group 'x
  (if lost-selection-mode
      (progn
        (cond ((featurep 'x) (add-hook 'x-lost-selection-functions
                                       #'lost-selection-function))
              ((featurep 'pgtk) (add-hook 'pgtk-lost-selection-functions
                                          #'lost-selection-function))
              ((featurep 'haiku) (add-hook 'haiku-lost-selection-functions
                                           #'lost-selection-function)))
        (add-hook 'post-select-region-hook
                  #'lost-selection-post-select-region-function))
    (cond ((featurep 'x) (remove-hook 'x-lost-selection-functions
                                      #'lost-selection-function))
          ((featurep 'pgtk) (remove-hook 'pgtk-lost-selection-functions
                                         #'lost-selection-function))
          ((featurep 'haiku) (remove-hook 'haiku-lost-selection-functions
                                          #'lost-selection-function)))
    (remove-hook 'post-select-region-hook
                 #'lost-selection-post-select-region-function)
    (setq lost-selection-last-region-buffer nil)))


;; Functions to convert the selection into various other selection types.
;; Every selection type that Emacs handles is implemented this way, except
;; for TIMESTAMP, which is a special case.

(defun xselect--selection-bounds (value)
  "Return bounds of X selection value VALUE.
The return value is a list (BEG END BUF) if VALUE is a cons of
two markers or an overlay.  Otherwise, it is nil."
  (cond ((bufferp value)
	 (with-current-buffer value
	   (when (mark t)
	     (list (mark t) (point) value))))
	((and (consp value)
	      (markerp (car value))
	      (markerp (cdr value)))
	 (when (and (marker-buffer (car value))
		    (buffer-name (marker-buffer (car value)))
		    (eq (marker-buffer (car value))
			(marker-buffer (cdr value))))
	   (list (marker-position (car value))
		 (marker-position (cdr value))
		 (marker-buffer (car value)))))
	((overlayp value)
	 (when (overlay-buffer value)
	   (list (overlay-start value)
		 (overlay-end value)
		 (overlay-buffer value))))))

(defun xselect--int-to-cons (n)
  (cons (ash n -16) (logand n 65535)))

(defun xselect--encode-string (type str &optional can-modify
                                    prefer-string-to-c-string)
  (when str
    ;; If TYPE is nil, this is a local request; return STR as-is.
    (if (null type)
	str
      ;; Otherwise, encode STR.
      (let ((coding (or next-selection-coding-system
			selection-coding-system)))
	(if coding
	    (setq coding (coding-system-base coding)))
	(let ((inhibit-read-only t))
	  ;; Suppress producing escape sequences for compositions.
	  ;; But avoid modifying the string if it's a buffer name etc.
	  (unless can-modify (setq str (substring str 0)))
	  (remove-text-properties 0 (length str) '(composition nil) str)
	  ;; For X selections, TEXT is a polymorphic target; choose
	  ;; the actual type from `UTF8_STRING', `COMPOUND_TEXT',
	  ;; `STRING', and `C_STRING'.  On Nextstep, always use UTF-8
	  ;; (see ns_string_to_pasteboard_internal in nsselect.m).
	  (when (eq type 'TEXT)
	    (cond
	     ((featurep 'ns)
	      (setq type 'UTF8_STRING))
	     ((not (multibyte-string-p str))
	      (setq type 'C_STRING))
	     (t
	      (let (non-latin-1 non-unicode eight-bit)
                (mapc (lambda (x)
                        (if (>= x #x100)
                            (if (< x #x110000)
                                (setq non-latin-1 t)
                              (if (< x #x3FFF80)
                                  (setq non-unicode t)
                                (setq eight-bit t)))))
		      str)
		(setq type (if (or non-unicode
				   (and
				    non-latin-1
				    ;; If a coding is specified for
				    ;; selection, and that is
				    ;; compatible with COMPOUND_TEXT,
				    ;; use it.
				    coding
				    (eq (coding-system-get coding :mime-charset)
					'x-ctext)))
			       'COMPOUND_TEXT
			     (if non-latin-1 'UTF8_STRING
			       (if eight-bit 'C_STRING
				 'STRING))))))))
	  (cond
	   ((or (eq type 'UTF8_STRING)
                (eq type 'text/plain\;charset=utf-8))
	    (if (or (not coding)
		    (not (eq (coding-system-type coding) 'utf-8)))
		(setq coding 'utf-8))
	    (setq str (encode-coding-string str coding)))

	   ((eq type 'STRING)
	    (if (or (not coding)
		    (not (eq (coding-system-type coding) 'charset)))
		(setq coding 'iso-8859-1))
	    (setq str (encode-coding-string str coding)))

           ((eq type 'text/plain)
            (if (or (not coding)
		    (not (eq (coding-system-type coding) 'charset)))
		(setq coding 'ascii))
	    (setq str (encode-coding-string str coding)))

	   ((eq type 'COMPOUND_TEXT)
	    (if (or (not coding)
		    (not (eq (coding-system-type coding) 'iso-2022)))
		(setq coding 'compound-text-with-extensions))
	    (setq str (encode-coding-string str coding)))

	   ((eq type 'C_STRING)
            ;; According to ICCCM Protocol v2.0 (para 2.7.1), C_STRING
            ;; is a zero-terminated sequence of raw bytes that
            ;; shouldn't be interpreted as text in any encoding.
            ;; Therefore, if STR is unibyte (the normal case), we use
            ;; it as-is; otherwise we assume some of the characters
            ;; are eight-bit and ensure they are converted to their
            ;; single-byte representation.
            (or (null (multibyte-string-p str))
                (setq str (encode-coding-string str 'raw-text-unix))))

	   (t
	    (error "Unknown selection type: %S" type)))))

      ;; Most programs are unable to handle NUL bytes in strings.
      (setq str (string-replace "\0" "\\0" str))

      (setq next-selection-coding-system nil)
      (cons (if (and prefer-string-to-c-string
                     (eq type 'C_STRING))
                'STRING type)
            str))))

(defun xselect-convert-to-string (_selection type value)
  (let ((str (cond ((stringp value) value)
		   ((setq value (xselect--selection-bounds value))
		    (with-current-buffer (nth 2 value)
                      (when (and (>= (nth 0 value) (point-min))
                                 (<= (nth 1 value) (point-max)))
		        (buffer-substring (nth 0 value)
                                          (nth 1 value))))))))
    (when str
      (xselect--encode-string type str t))))

(defun xselect-convert-to-length (_selection _type value)
  (let ((len (cond ((stringp value)
		    (length value))
		   ((setq value (xselect--selection-bounds value))
		    (abs (- (nth 0 value) (nth 1 value)))))))
    (if len
	(xselect--int-to-cons len))))

(defvar x-dnd-targets-list)

(defun xselect-convert-to-targets (selection _type value)
  ;; Return a vector of atoms, but remove duplicates first.
  (if (eq selection 'XdndSelection)
      ;; This isn't required by the XDND protocol, and sure enough no
      ;; clients seem to dependent on it, but Emacs implements the
      ;; receiver side of the Motif drop protocol by looking at the
      ;; initiator selection's TARGETS target (which Motif provides)
      ;; instead of the target table on the drag window, so it seems
      ;; plausible for other clients to rely on that as well.
      (apply #'vector (mapcar #'intern x-dnd-targets-list))
    (apply #'vector
           (delete-dups
            `( TIMESTAMP MULTIPLE
               . ,(delq '_EMACS_INTERNAL
                        (mapcar (lambda (conv)
                                  (if (or (not (consp (cdr conv)))
                                          (funcall (cadr conv) selection
                                                   (car conv) value))
                                      (car conv)
                                    '_EMACS_INTERNAL))
                                selection-converter-alist)))))))

(defun xselect-convert-to-delete (selection _type _value)
  ;; This should be handled by the caller of `x-begin-drag'.
  (unless (eq selection 'XdndSelection)
    (gui-backend-set-selection selection nil))
  ;; A return value of nil means that we do not know how to do this conversion,
  ;; and replies with an "error".  A return value of NULL means that we have
  ;; done the conversion (and any side-effects) but have no value to return.
  'NULL)

(defun xselect-convert-to-filename (selection _type value)
  (if (not (eq selection 'XdndSelection))
      (when (setq value (xselect--selection-bounds value))
        (xselect--encode-string 'TEXT (buffer-file-name (nth 2 value))))
    (if (and (stringp value)
             (file-exists-p value))
        ;; Motif expects this to be STRING, but it treats the data as
        ;; a sequence of bytes instead of a Latin-1 string.
        (cons 'STRING (encode-coding-string (expand-file-name value)
                                            (or file-name-coding-system
                                                default-file-name-coding-system)))
      (when (vectorp value)
        (with-temp-buffer
          (cl-loop for file across value
                   do (insert (expand-file-name file) "\0"))
          ;; Get rid of the last NULL byte.
          (when (> (point) 1)
            (delete-char -1))
          ;; Motif wants STRING.
          (cons 'STRING (encode-coding-string (buffer-string)
                                              (or file-name-coding-system
                                                  default-file-name-coding-system))))))))

(defun xselect-convert-to-charpos (_selection _type value)
  (when (setq value (xselect--selection-bounds value))
    (let ((beg (1- (nth 0 value))) ; zero-based
	  (end (1- (nth 1 value))))
      (cons 'SPAN (vector (xselect--int-to-cons (min beg end))
			  (xselect--int-to-cons (max beg end)))))))

(defun xselect-convert-to-lineno (_selection _type value)
  (when (setq value (xselect--selection-bounds value))
    (with-current-buffer (nth 2 value)
      (let ((beg (line-number-at-pos (nth 0 value)))
	    (end (line-number-at-pos (nth 1 value))))
	(cons 'SPAN (vector (xselect--int-to-cons (min beg end))
			    (xselect--int-to-cons (max beg end))))))))

(defun xselect-convert-to-colno (_selection _type value)
  (when (setq value (xselect--selection-bounds value))
    (with-current-buffer (nth 2 value)
      (let ((beg (progn (goto-char (nth 0 value)) (current-column)))
	    (end (progn (goto-char (nth 1 value)) (current-column))))
	(cons 'SPAN (vector (xselect--int-to-cons (min beg end))
			    (xselect--int-to-cons (max beg end))))))))

(defun xselect-convert-to-os (_selection _type _size)
  (xselect--encode-string 'TEXT (symbol-name system-type)))

(defun xselect-convert-to-host (_selection _type _size)
  (xselect--encode-string 'TEXT (system-name)))

(defun xselect-convert-to-user (_selection _type _size)
  (xselect--encode-string 'TEXT (user-full-name)))

(defun xselect-convert-to-class (_selection _type _size)
  "Convert selection to class.
This function returns the string \"Emacs\"."
  "Emacs")

;; We do not try to determine the name Emacs was invoked with,
;; because it is not clean for a program's behavior to depend on that.
(defun xselect-convert-to-name (_selection _type _size)
  "Convert selection to name.
This function returns the string \"emacs\"."
  "emacs")

(defun xselect-convert-to-integer (_selection _type value)
  (and (integerp value)
       (xselect--int-to-cons value)))

(defun xselect-convert-to-atom (_selection _type value)
  (and (symbolp value) value))

(defun xselect-convert-to-identity (_selection _type value) ; used internally
  (vector value))

;; Null target that tells clipboard managers we support SAVE_TARGETS
;; (see freedesktop.org Clipboard Manager spec).
(defun xselect-convert-to-save-targets (selection _type _value)
  (when (eq selection 'CLIPBOARD)
    'NULL))

(defun xselect-convert-to-username (_selection _type _value)
  (user-real-login-name))

(defun xselect-convert-to-text-uri-list (selection _type value)
  ;; While `xselect-uri-list-available-p' ensures that this target
  ;; will not be reported in the TARGETS of non-drag-and-drop
  ;; selections, Firefox stupidly converts to it anyway.  Check that
  ;; the conversion request is being made for the correct selection.
  (and (eq selection 'XdndSelection)
       (let ((string
              (if (stringp value)
                  (xselect--encode-string 'TEXT
                                          (concat (url-encode-url value) "\n"))
                (when (vectorp value)
                  (with-temp-buffer
                    (cl-loop for tem across value
                             do (progn
                                  (insert (url-encode-url tem))
                                  (insert "\n")))
                    (xselect--encode-string 'TEXT (buffer-string)))))))
         (cons 'text/uri-list (cdr string)))))

(defun xselect-convert-to-xm-file (selection _type value)
  (when (and (stringp value)
             (file-exists-p value)
             (eq selection 'XdndSelection))
    (xselect--encode-string 'C_STRING
                            (concat value [0]))))

(defun xselect-uri-list-available-p (selection _type value)
  "Return non-nil if `text/uri-list' is a valid target for SELECTION.
Return nil otherwise.
VALUE is the local selection value of SELECTION."
  (and (eq selection 'XdndSelection)
       (or (stringp value)
           (vectorp value))))

(defun xselect-convert-xm-special (_selection _type _value)
  "")

(defun xselect-dt-netfile-available-p (selection _type value)
  "Return non-nil if `_DT_NETFILE' is a valid target for SELECTION.
Return nil otherwise.
VALUE is SELECTION's local selection value."
  (and (eq selection 'XdndSelection)
       (stringp value)
       (file-exists-p value)
       (not (file-remote-p value))))

(defun xselect-dnd-target-available-p (selection _type _value)
  "Return non-nil if TYPE is a valid target for SELECTION.
Return nil otherwise.
VALUE is SELECTION's local selection value."
  (eq selection 'XdndSelection))

(defun xselect-tt-net-file (file)
  "Get the canonical ToolTalk filename for FILE.
FILE must be a local file, or otherwise the conversion will fail.
The string returned has three components: the hostname of the
machine where the file is, the real path, and the local path.
They are encoded into a string of the form
\"HOST=0-X,RPATH=X-Y,LPATH=Y-Z:DATA\", where X, Y, and Z are the
positions of the hostname, rpath and lpath inside DATA."
  (let ((hostname (system-name))
        (rpath file)
        (lpath file))
    (format "HOST=0-%d,RPATH=%d-%d,LPATH=%d-%d:%s%s%s"
            (1- (length hostname)) (length hostname)
            (1- (+ (length hostname) (length rpath)))
            (+ (length hostname) (length rpath))
            (1- (+ (length hostname) (length rpath)
                   (length lpath)))
            hostname rpath lpath)))

(defun xselect-convert-to-dt-netfile (selection _type value)
  "Convert SELECTION to a ToolTalk filename.
VALUE should be SELECTION's local value."
  (when (and (eq selection 'XdndSelection)
             (stringp value)
             (file-exists-p value)
             (not (file-remote-p value)))
    (let ((name (encode-coding-string value
                                      (or file-name-coding-system
                                          default-file-name-coding-system))))
      (cons 'STRING
            (encode-coding-string (xselect-tt-net-file name)
                                  (or file-name-coding-system
                                      default-file-name-coding-system)
                                  t)))))

(setq selection-converter-alist
      '((TEXT . xselect-convert-to-string)
	(COMPOUND_TEXT . xselect-convert-to-string)
	(STRING . xselect-convert-to-string)
	(UTF8_STRING . xselect-convert-to-string)
	(text/plain . xselect-convert-to-string)
	(text/plain\;charset=utf-8 . xselect-convert-to-string)
        (text/uri-list . (xselect-uri-list-available-p
                          . xselect-convert-to-text-uri-list))
        (text/x-xdnd-username . (xselect-dnd-target-available-p
                                 . xselect-convert-to-username))
        (FILE . (xselect-uri-list-available-p
                 . xselect-convert-to-xm-file))
	(TARGETS . xselect-convert-to-targets)
	(LENGTH . xselect-convert-to-length)
	(DELETE . xselect-convert-to-delete)
	(FILE_NAME . xselect-convert-to-filename)
	(CHARACTER_POSITION . xselect-convert-to-charpos)
	(LINE_NUMBER . xselect-convert-to-lineno)
	(COLUMN_NUMBER . xselect-convert-to-colno)
	(OWNER_OS . xselect-convert-to-os)
	(HOST_NAME . xselect-convert-to-host)
	(USER . xselect-convert-to-user)
	(CLASS . xselect-convert-to-class)
	(NAME . xselect-convert-to-name)
	(ATOM . xselect-convert-to-atom)
	(INTEGER . xselect-convert-to-integer)
	(SAVE_TARGETS . xselect-convert-to-save-targets)
	(_EMACS_INTERNAL . xselect-convert-to-identity)
        (XmTRANSFER_SUCCESS . (xselect-dnd-target-available-p
                               . xselect-convert-xm-special))
        (XmTRANSFER_FAILURE . (xselect-dnd-target-available-p
                               . xselect-convert-xm-special))
        (_DT_NETFILE . (xselect-dt-netfile-available-p
                        . xselect-convert-to-dt-netfile))))

(provide 'select)

;;; select.el ends here<|MERGE_RESOLUTION|>--- conflicted
+++ resolved
@@ -228,43 +228,31 @@
 Call `gui-get-selection' with an appropriate DATA-TYPE argument
 decided by `x-select-request-type'.  The return value is already
 decoded.  If `gui-get-selection' signals an error, return nil."
-<<<<<<< HEAD
   (if (eq window-system 'mac)
       (mac-selection-value-internal type)
-    (let ((request-type (if (eq window-system 'x)
-                            (or x-select-request-type
-                                '(UTF8_STRING COMPOUND_TEXT STRING))
-                          'STRING))
-          text)
-=======
-  ;; The doc string of `interprogram-paste-function' says to return
-  ;; nil if no other program has provided text to paste.
-  (unless (and gui-last-cut-in-clipboard
-               ;; `gui-backend-selection-owner-p' might be unreliable on
-               ;; some other window systems.
-               (memq window-system '(x haiku))
-               (eq type 'CLIPBOARD)
-               ;; Should we unify this with gui--clipboard-selection-unchanged-p?
-               (gui-backend-selection-owner-p type))
-    (let ((request-type (if (memq window-system '(x pgtk haiku))
-                            (or x-select-request-type
-                                '(UTF8_STRING COMPOUND_TEXT STRING text/plain\;charset=utf-8))
-                          'STRING))
-	  text)
->>>>>>> a9b28224
-      (with-demoted-errors "gui-get-selection: %S"
-        (if (consp request-type)
-            (while (and request-type (not text))
-              (setq text (gui-get-selection type (car request-type)))
-              (setq request-type (cdr request-type)))
-          (setq text (gui-get-selection type request-type))))
-      (if text
-<<<<<<< HEAD
-          (remove-text-properties 0 (length text) '(foreign-selection nil) text))
-=======
-	  (remove-text-properties 0 (length text) '(foreign-selection nil) text))
->>>>>>> a9b28224
-      text)))
+    ;; The doc string of `interprogram-paste-function' says to return
+    ;; nil if no other program has provided text to paste.
+    (unless (and gui-last-cut-in-clipboard
+                 ;; `gui-backend-selection-owner-p' might be unreliable on
+                 ;; some other window systems.
+                 (memq window-system '(x haiku))
+                 (eq type 'CLIPBOARD)
+                 ;; Should we unify this with gui--clipboard-selection-unchanged-p?
+                 (gui-backend-selection-owner-p type))
+      (let ((request-type (if (memq window-system '(x pgtk haiku))
+                              (or x-select-request-type
+                                  '(UTF8_STRING COMPOUND_TEXT STRING text/plain\;charset=utf-8))
+                            'STRING))
+	    text)
+        (with-demoted-errors "gui-get-selection: %S"
+          (if (consp request-type)
+              (while (and request-type (not text))
+                (setq text (gui-get-selection type (car request-type)))
+                (setq request-type (cdr request-type)))
+            (setq text (gui-get-selection type request-type))))
+        (if text
+	    (remove-text-properties 0 (length text) '(foreign-selection nil) text))
+        text))))
 
 (defun gui-selection-value ()
   (let ((clip-text
@@ -316,12 +304,11 @@
     ;; something like the following has happened since the last time
     ;; we looked at the selections: Application X set all the
     ;; selections, then Application Y set only one of them.
-<<<<<<< HEAD
-    ;; In this case since we don't have
-    ;; timestamps there is no way to know what the 'correct' value to
-    ;; return is.  The nice thing to do would be to tell the user we
-    ;; saw multiple possible selections and ask the user which was the
-    ;; one they wanted.
+    ;; In this case, for systems that support selection timestamps, we
+    ;; could return the newer.  For systems that don't, there is no
+    ;; way to know what the 'correct' value to return is.  The nice
+    ;; thing to do would be to tell the user we saw multiple possible
+    ;; selections and ask the user which was the one they wanted.
     (let ((selection-value (or clip-text primary-text)))
       ;; If the selection-value contains multiple items, we need to
       ;; protect the saved gui-last-selected-text-clipboard/primary
@@ -329,15 +316,6 @@
       (if (listp selection-value)
           (setq selection-value (copy-sequence selection-value)))
       selection-value)))
-=======
-    ;; In this case, for systems that support selection timestamps, we
-    ;; could return the newer.  For systems that don't, there is no
-    ;; way to know what the 'correct' value to return is.  The nice
-    ;; thing to do would be to tell the user we saw multiple possible
-    ;; selections and ask the user which was the one they wanted.
-    (or clip-text primary-text)
-    ))
->>>>>>> a9b28224
 
 (define-obsolete-function-alias 'x-selection-value 'gui-selection-value "25.1")
 
@@ -411,57 +389,39 @@
   (let ((data (gui-backend-get-selection (or type 'PRIMARY)
                                          (or data-type 'STRING))))
     (when (and (stringp data)
-<<<<<<< HEAD
-	       (setq data-type (get-text-property 0 'foreign-selection data)))
+               ;; If this text property is set, then the data needs to
+               ;; be decoded -- otherwise it has already been decoded
+               ;; by the lower level functions.
+               (get-text-property 0 'foreign-selection data))
       (if (eq window-system 'mac)
           (let ((coding (or next-selection-coding-system
                             selection-coding-system)))
-            (if (eq data-type 'NSStringPboardType)
+            (if (eq (get-text-property 0 'foreign-selection data)
+                    'NSStringPboardType)
                 (setq data (mac-pasteboard-string-to-string data coding))))
         (let ((coding (or next-selection-coding-system
                           selection-coding-system
                           (pcase data-type
                             ('UTF8_STRING 'utf-8)
+                            ('text/plain\;charset=utf-8 'utf-8)
                             ('COMPOUND_TEXT 'compound-text-with-extensions)
                             ('C_STRING nil)
-                            ('STRING 'iso-8859-1)
-                            (_ (error "Unknown selection data type: %S"
-                                      type))))))
-          (setq data (if coding (decode-coding-string data coding)
-                       ;; This is for C_STRING case.
-                       ;; We want to convert each non-ASCII byte to the
-                       ;; corresponding eight-bit character, which has
-                       ;; a codepoint >= #x3FFF00.
-                       (string-to-multibyte data)))))
-=======
-               ;; If this text property is set, then the data needs to
-               ;; be decoded -- otherwise it has already been decoded
-               ;; by the lower level functions.
-               (get-text-property 0 'foreign-selection data))
-      (let ((coding (or next-selection-coding-system
-                        selection-coding-system
-                        (pcase data-type
-                          ('UTF8_STRING 'utf-8)
-                          ('text/plain\;charset=utf-8 'utf-8)
-                          ('COMPOUND_TEXT 'compound-text-with-extensions)
-                          ('C_STRING nil)
-                          ('STRING 'iso-8859-1)))))
-        (setq data
-              (cond (coding (decode-coding-string data coding))
-                     ;; We want to convert each non-ASCII byte to the
-                     ;; corresponding eight-bit character, which has
-                     ;; a codepoint >= #x3FFF00.
-                    ((eq data-type 'C_STRING)
-                     (string-to-multibyte data))
-                    ;; Guess at the charset for types like text/html
-                    ;; -- it can be anything, and different
-                    ;; applications use different encodings.
-                    ((string-match-p "\\`text/" (symbol-name data-type))
-                     (decode-coding-string
-                      data (car (detect-coding-string data))))
-                    ;; Do nothing.
-                    (t data))))
->>>>>>> a9b28224
+                            ('STRING 'iso-8859-1)))))
+          (setq data
+                (cond (coding (decode-coding-string data coding))
+                      ;; We want to convert each non-ASCII byte to the
+                      ;; corresponding eight-bit character, which has
+                      ;; a codepoint >= #x3FFF00.
+                      ((eq data-type 'C_STRING)
+                       (string-to-multibyte data))
+                      ;; Guess at the charset for types like text/html
+                      ;; -- it can be anything, and different
+                      ;; applications use different encodings.
+                      ((string-match-p "\\`text/" (symbol-name data-type))
+                       (decode-coding-string
+                        data (car (detect-coding-string data))))
+                      ;; Do nothing.
+                      (t data)))))
       (setq next-selection-coding-system nil)
       (put-text-property 0 (length data) 'foreign-selection data-type data))
     data))
@@ -751,7 +711,7 @@
 
 (defun xselect-convert-to-targets (selection _type value)
   ;; Return a vector of atoms, but remove duplicates first.
-  (if (eq selection 'XdndSelection)
+  (if (and (eq selection 'XdndSelection) (not (eq window-system 'mac)))
       ;; This isn't required by the XDND protocol, and sure enough no
       ;; clients seem to dependent on it, but Emacs implements the
       ;; receiver side of the Motif drop protocol by looking at the
