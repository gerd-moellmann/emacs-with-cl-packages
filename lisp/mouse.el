;;; mouse.el --- window system-independent mouse support  -*- lexical-binding: t -*-

;; Copyright (C) 1993-2025 Free Software Foundation, Inc.

;; Maintainer: emacs-devel@gnu.org
;; Keywords: hardware, mouse
;; Package: emacs

;; This file is part of GNU Emacs.

;; GNU Emacs is free software: you can redistribute it and/or modify
;; it under the terms of the GNU General Public License as published by
;; the Free Software Foundation, either version 3 of the License, or
;; (at your option) any later version.

;; GNU Emacs is distributed in the hope that it will be useful,
;; but WITHOUT ANY WARRANTY; without even the implied warranty of
;; MERCHANTABILITY or FITNESS FOR A PARTICULAR PURPOSE.  See the
;; GNU General Public License for more details.

;; You should have received a copy of the GNU General Public License
;; along with GNU Emacs.  If not, see <https://www.gnu.org/licenses/>.

;;; Commentary:

;; This package provides various useful commands (including help
;; system access) through the mouse.  All this code assumes that mouse
;; interpretation has been abstracted into Emacs input events.

;;; Code:

(eval-when-compile (require 'rect))
(eval-when-compile (require 'send-to))

(declare-function mac-mouse-context-menu "mac-win")

;; Indent track-mouse like progn.
(put 'track-mouse 'lisp-indent-function 0)

(defgroup mouse nil
  "Input from the mouse."
  :group 'environment
  :group 'editing)

(defcustom mouse-yank-at-point nil
  "If non-nil, mouse yank commands yank at point instead of at click.
This also allows yanking text into an isearch without moving the
mouse cursor to the echo area."
  :type 'boolean)

(defcustom mouse-drag-copy-region nil
  "If non-nil, copy to kill ring upon mouse adjustments of the region.

This affects `mouse-save-then-kill' (\\[mouse-save-then-kill]) in
addition to mouse drags.

If this variable is `non-empty', only copy to the kill ring if
the region is non-empty.  For instance, if you mouse drag an area
that is less than a half a character, you'd normally get the
empty string in your kill ring, but with this value, this short
mouse drag won't affect the kill ring.

This variable applies only to mouse adjustments in Emacs, not
selecting and adjusting regions in other windows."
  :type '(choice (const :tag "No" nil)
                 (const :tag "Yes" t)
                 (const :tag "Non-empty" non-empty))
  :version "24.1")

(defcustom mouse-1-click-follows-link 450
  "Non-nil means that clicking Mouse-1 on a link follows the link.

With the default setting, an ordinary Mouse-1 click on a link
performs the same action as Mouse-2 on that link, while a longer
Mouse-1 click (hold down the Mouse-1 button for more than 450
milliseconds) performs the original Mouse-1 binding (which
typically sets point where you click the mouse).

If value is an integer, the time elapsed between pressing and
releasing the mouse button determines whether to follow the link
or perform the normal Mouse-1 action (typically set point).
The absolute numeric value specifies the maximum duration of a
\"short click\" in milliseconds.  A positive value means that a
short click follows the link, and a longer click performs the
normal action.  A negative value gives the opposite behavior.

If value is `double', a double click follows the link.

Otherwise, a single Mouse-1 click unconditionally follows the link.

Note that dragging the mouse never follows the link.

This feature only works in modes that specifically identify
clickable text as links, so it may not work with some external
packages.  See `mouse-on-link-p' for details."
  :version "22.1"
  :type '(choice (const :tag "Disabled" nil)
		 (const :tag "Double click" double)
                 (number :tag "Single click time limit" :value 450)
                 (other :tag "Single click" t)))

(defcustom mouse-1-click-in-non-selected-windows t
  "If non-nil, a Mouse-1 click also follows links in non-selected windows.

If nil, a Mouse-1 click on a link in a non-selected window performs
the normal mouse-1 binding, typically selects the window and sets
point at the click position."
  :type 'boolean
  :version "22.1")

(defcustom mouse-1-double-click-prefer-symbols nil
  "If non-nil, double-clicking Mouse-1 attempts to select the symbol at click.

If nil, the default, double-clicking Mouse-1 on a word-constituent
character will select only the word at click location, which could
select fewer characters than the symbol at click."
  :type 'boolean
  :version "30.1")

(defcustom mouse-drag-and-drop-region-scroll-margin nil
  "If non-nil, the scroll margin inside a window when dragging text.
If the mouse moves this many lines close to the top or bottom of
a window while dragging text, then that window will be scrolled
down and up respectively."
  :type '(choice (const :tag "Don't scroll during mouse movement")
                 (integer :tag "This many lines from window top or bottom"))
  :version "29.1")

(defcustom mouse-drag-mode-line-buffer nil
  "If non-nil, allow dragging files from the mode line.
When the buffer has an associated file, it can be dragged from
the buffer name portion of its mode line to other programs.

This option is only supported on X, Haiku and Nextstep (GNUstep
or macOS)."
  :type 'boolean
  :version "29.1")

(defcustom mouse-wheel-buttons
  '((4 . wheel-up) (5 . wheel-down) (6 . wheel-left) (7 . wheel-right))
  "How to remap mouse button numbers to wheel events.
This is an alist of (NUMBER . SYMBOL) used to remap old-style mouse wheel
events represented as mouse button events.  It remaps mouse button
NUMBER to the event SYMBOL.  SYMBOL must be one of `wheel-up', `wheel-down',
`wheel-left', or `wheel-right'.
This is used only for events that come from sources known to generate such
events, such as X11 events when XInput2 is not used, or events coming from
a text terminal."
  :type '(alist)
  :version "30.1")

(defvar mouse--last-down nil)

(defun mouse--down-1-maybe-follows-link (&optional _prompt)
  (when mouse-1-click-follows-link
    (setq mouse--last-down (cons (car-safe last-input-event) (current-time))))
  nil)

(defun mouse--click-1-maybe-follows-link (&optional _prompt)
  "Turn `mouse-1' events into `mouse-2' events if follows-link.
Expects to be bound to `(double-)mouse-1' in `key-translation-map'."
  (and mouse--last-down
       (pcase mouse-1-click-follows-link
         ('nil nil)
         ('double (eq 'double-mouse-1 (car-safe last-input-event)))
         (_ (and (eq 'mouse-1 (car-safe last-input-event))
                 (or (not (numberp mouse-1-click-follows-link))
		     (funcall (if (< mouse-1-click-follows-link 0)
				  (lambda (a b) (time-less-p b a))
				#'time-less-p)
			      (time-since (cdr mouse--last-down))
                              (/ (abs mouse-1-click-follows-link) 1000.0))))))
       (eq (car mouse--last-down)
           (event-convert-list
            `(down ,@(event-modifiers last-input-event)
                   ,(event-basic-type last-input-event))))
       (let* ((action (mouse-on-link-p (event-start last-input-event))))
         (when (and action
                    (or mouse-1-click-in-non-selected-windows
                        (eq (selected-window)
                            (posn-window (event-start last-input-event)))))
           ;; Turn the mouse-1 into a mouse-2 to follow links,
           ;; but only if ‘mouse-on-link-p’ hasn’t returned a
           ;; string or vector (see its docstring).
           (if (arrayp action)
               (vector (aref action 0))
             (let ((newup (if (eq mouse-1-click-follows-link 'double)
                              'double-mouse-2 'mouse-2)))
               ;; If mouse-2 has never been done by the user, it
               ;; doesn't have the necessary property to be
               ;; interpreted correctly.
               (unless (get newup 'event-kind)
                 (put newup 'event-kind
                      (get (car last-input-event) 'event-kind)))
               ;; Modify the event in-place, otherwise we can get a prefix
               ;; added again, so a click on the header-line turns
               ;; into a [header-line header-line mouse-2] :-(.
               ;; See fake_prefixed_keys in src/keyboard.c's.
               (setf (car last-input-event) newup)
               (vector last-input-event)))))))

(define-key key-translation-map [down-mouse-1]
  #'mouse--down-1-maybe-follows-link)
(define-key key-translation-map [double-down-mouse-1]
  #'mouse--down-1-maybe-follows-link)
(define-key key-translation-map [mouse-1]
  #'mouse--click-1-maybe-follows-link)
(define-key key-translation-map [double-mouse-1]
  #'mouse--click-1-maybe-follows-link)

(defun mouse-double-click-time ()
  "Return a number for `double-click-time'.
In contrast to using the `double-click-time' variable directly,
which could be set to nil or t, this function is guaranteed to
always return a positive integer or zero."
  (let ((ct double-click-time))
   (cond ((eq ct t) 10000) ; arbitrary number useful for sit-for
         ((eq ct nil) 0)
         ((and (numberp ct) (> ct 0)) ct)
         (t 0))))


;; Provide a mode-specific menu on a mouse button.

(defun minor-mode-menu-from-indicator (indicator &optional window event)
  "Show menu for minor mode specified by INDICATOR.

INDICATOR is either a string object returned by `posn-object' or
the car of such an object.  WINDOW may be the window whose mode
line is being displayed.

EVENT may be the mouse event that is causing this menu to be
displayed.

Interactively, INDICATOR is read using completion.
If there is no menu defined for the minor mode, then create one with
items `Turn Off' and `Help'."
  (interactive
   (list (completing-read
	  "Minor mode indicator: "
	  (describe-minor-mode-completion-table-for-indicator))))
  ;; If INDICATOR is a string object, WINDOW is set, and
  ;; `mode-line-compact' might be enabled, find a string in
  ;; `minor-mode-alist' that is present within the INDICATOR and whose
  ;; extents within INDICATOR contain the position of the object
  ;; within the string.
  (when window
    (catch 'found
      (with-selected-window window
        (let ((alist minor-mode-alist) string position)
          (when (and (consp indicator) mode-line-compact)
            (with-temp-buffer
              (insert (car indicator))
              (dolist (menu alist)
                ;; If this is a valid minor mode menu entry,
                (when (and (consp menu)
                           (setq string (format-mode-line (cadr menu)
                                                          nil window))
                           (> (length string) 0))
                  ;; Start searching for an appearance of (cdr menu).
                  (goto-char (point-min))
                  (while (search-forward string nil 0)
                    ;; If the position of the string object is
                    ;; contained within, set indicator to the minor
                    ;; mode in question.
                    (setq position (1+ (cdr indicator)))
                    (and (>= position (match-beginning 0))
                         (<= position (match-end 0))
                         (setq indicator (car menu))
                         (throw 'found nil)))))))))))
  ;; If INDICATOR is still a cons, use its car.
  (when (consp indicator)
    (setq indicator (car indicator)))
  (let* ((minor-mode (if (symbolp indicator)
                         ;; indicator being set to a symbol means that
                         ;; the loop above has already found a
                         ;; matching minor mode.
                         indicator
                       (lookup-minor-mode-from-indicator indicator)))
         (mm-fun (or (get minor-mode :minor-mode-function) minor-mode)))
    (unless minor-mode (error "Cannot find minor mode for `%s'" indicator))
    (let* ((map (cdr-safe (assq minor-mode minor-mode-map-alist)))
           (menu (and (keymapp map) (lookup-key map [menu-bar]))))
      (setq menu
            (if menu
                (mouse-menu-non-singleton menu)
              (if (fboundp mm-fun)      ; bug#20201
                  `(keymap
                    ,(format "%s - %s" indicator
			     (capitalize
			      (string-replace
			       "-" " " (format "%S" minor-mode))))
                    (turn-off menu-item "Turn off minor mode" ,mm-fun)
                    (help menu-item "Help for minor mode"
                          ,(lambda () (interactive)
                             (describe-function mm-fun)))))))
      (if menu
          (popup-menu menu event)
        (message "No menu available")))))

(defun mouse-minor-mode-menu (event)
  "Show minor-mode menu for EVENT on minor modes area of the mode line."
  (interactive "@e")
  (let* ((posn (event-start event))
         (indicator (posn-object posn))
         (window (posn-window posn)))
    (minor-mode-menu-from-indicator indicator window event)))

;; See (elisp)Touchscreen Events.
(put 'mouse-minor-mode-menu 'mouse-1-menu-command t)

(defun mouse-menu-major-mode-map ()
  (run-hooks 'activate-menubar-hook 'menu-bar-update-hook)
  (let* (;; Keymap from which to inherit; may be null.
	 (ancestor (mouse-menu-non-singleton
		    (and (current-local-map)
			 (local-key-binding [menu-bar]))))
	 ;; Make a keymap in which our last command leads to a menu or
	 ;; default to the edit menu.
	 (newmap (if ancestor
		     (make-sparse-keymap (concat (format-mode-line mode-name)
                                                 " Mode"))
		   menu-bar-edit-menu)))
    (if ancestor
	(set-keymap-parent newmap ancestor))
    newmap))

(defun mouse-menu-non-singleton (menubar)
  "Return menu keybar MENUBAR, or a lone submenu inside it.
If MENUBAR defines exactly one submenu, return just that submenu.
Otherwise, return MENUBAR."
  (if menubar
      (let (submap)
        (map-keymap
         (lambda (k v) (setq submap (if submap t (cons k v))))
         (keymap-canonicalize menubar))
        (if (eq submap t)
            menubar
          (lookup-key menubar (vector (car submap)))))))

(defun mouse-menu-bar-map ()
  "Return a keymap equivalent to the menu bar.
The contents are the items that would be in the menu bar whether or
not it is actually displayed."
  (run-hooks 'activate-menubar-hook 'menu-bar-update-hook)
  (let* ((local-menu (and (current-local-map)
			  (lookup-key (current-local-map) [menu-bar])))
	 (global-menu (lookup-key global-map [menu-bar]))
	 ;; If a keymap doesn't have a prompt string (a lazy
	 ;; programmer didn't bother to provide one), create it and
	 ;; insert it into the keymap; each keymap gets its own
	 ;; prompt.  This is required for non-toolkit versions to
	 ;; display non-empty menu pane names.
	 (minor-mode-menus
	  (mapcar
           (lambda (menu)
             (let* ((minor-mode (car menu))
                    (menu (cdr menu))
                    (title-or-map (cadr menu)))
               (or (stringp title-or-map)
                   (setq menu
                         (cons 'keymap
                               (cons (concat
                                      (capitalize (subst-char-in-string
                                                   ?- ?\s (symbol-name
                                                           minor-mode)))
                                      " Menu")
                                     (cdr menu)))))
               menu))
	   (minor-mode-key-binding [menu-bar])))
	 (local-title-or-map (and local-menu (cadr local-menu)))
	 (global-title-or-map (cadr global-menu)))
    (or (null local-menu)
	(stringp local-title-or-map)
	(setq local-menu (cons 'keymap
			       (cons (concat (format-mode-line mode-name)
                                             " Mode Menu")
				     (cdr local-menu)))))
    (or (stringp global-title-or-map)
	(setq global-menu (cons 'keymap
			        (cons "Global Menu"
				      (cdr global-menu)))))
    ;; Supplying the list is faster than making a new map.
    ;; FIXME: We have a problem here: we have to use the global/local/minor
    ;; so they're displayed in the expected order, but later on in the command
    ;; loop, they're actually looked up in the opposite order.
    (apply #'append
           global-menu
           local-menu
           minor-mode-menus)))


;; Context menus.

(defcustom context-menu-functions '(context-menu-undo
                                    context-menu-region
                                    context-menu-middle-separator
                                    context-menu-local
                                    context-menu-minor
                                    context-menu-send-to)
  "List of functions that produce the contents of the context menu.
Each function receives the menu and the mouse click event as its arguments
and should return the same menu with changes such as added new menu items."
  :type '(repeat
          (choice (function-item context-menu-undo)
                  (function-item context-menu-region)
                  (function-item context-menu-middle-separator)
                  (function-item context-menu-toolbar)
                  (function-item context-menu-global)
                  (function-item context-menu-local)
                  (function-item context-menu-minor)
                  (function-item context-menu-buffers)
                  (function-item context-menu-project)
                  (function-item context-menu-vc)
                  (function-item context-menu-ffap)
                  (function-item hi-lock-context-menu)
                  (function-item occur-context-menu)
                  (function-item Man-context-menu)
                  (function-item dictionary-context-menu)
                  (function :tag "Custom function")))
  :version "28.1")

(defcustom context-menu-filter-function nil
  "Function that can filter the list produced by `context-menu-functions'."
  :type '(choice (const nil) function)
  :version "28.1")

(defun context-menu-map (&optional click)
  "Return menu map constructed for context near mouse CLICK.
The menu is populated by calling functions from `context-menu-functions'.
Each function receives the menu and the mouse click event
and returns the same menu after adding own menu items to the composite menu.
When there is a text property `context-menu-function' at CLICK,
it overrides all functions from `context-menu-functions'.
Whereas the property `context-menu-functions' doesn't override
the variable `context-menu-functions', but adds menus from the
list in the property after adding menus from the variable.
At the end, it's possible to modify the final menu by specifying
the function `context-menu-filter-function'."
  (let* ((menu (make-sparse-keymap (propertize "Context Menu" 'hide t)))
         (click (or click last-input-event))
         (start (event-start click))
         (window (posn-window start))
         (fun (mouse-posn-property start 'context-menu-function))
         (funs (mouse-posn-property start 'context-menu-functions)))

    (unless (eq (selected-window) window)
      (select-window window))

    (if (functionp fun)
        (setq menu (funcall fun menu click))
      (run-hook-wrapped 'context-menu-functions
                        (lambda (fun)
                          (setq menu (funcall fun menu click))
                          nil))
      (dolist (fun funs)
        (setq menu (funcall fun menu click))))

    ;; Remove duplicate separators as well as ones at the beginning or
    ;; end of the menu.
    (let ((l menu) (last-saw-separator t))
      (while (and (consp l)
                  (consp (cdr l)))
        (if (equal (cdr-safe (cadr l)) menu-bar-separator)
            (progn
              ;; The next item is a separator.  Remove it if the last
              ;; item we saw was a separator too.
              (if last-saw-separator
                  (setcdr l (cddr l))
                ;; If we didn't delete this separator, update the last
                ;; separator we saw to this one.
                (setq last-saw-separator l
                      l (cdr l))))
          ;; If the next item is a cons cell, we found a non-separator
          ;; item.  Don't remove the next separator we see.  We
          ;; specifically check for cons cells to avoid treating the
          ;; overall prompt string as a menu item.
          (when (consp (cadr l))
            (setq last-saw-separator nil))
          (setq l (cdr l))))
      ;; If the last item we saw was a separator, remove it.
      (when (consp last-saw-separator)
        (setcdr last-saw-separator (cddr last-saw-separator))))

    (when (functionp context-menu-filter-function)
      (setq menu (funcall context-menu-filter-function menu click)))
    menu))

(defun context-menu-middle-separator (menu _click)
  "Add separator to the middle of the context menu.
Some context functions add menu items below the separator."
  (define-key-after menu [middle-separator] menu-bar-separator)
  menu)

(defun context-menu-toolbar (menu _click)
  "Populate MENU with submenus from the tool bar."
  (run-hooks 'activate-menubar-hook 'menu-bar-update-hook)
  (define-key-after menu [separator-toolbar] menu-bar-separator)
  (map-keymap (lambda (key binding)
                (when (consp binding)
                  (define-key-after menu (vector key)
                    (copy-sequence binding))))
              (lookup-key global-map [tool-bar]))
  menu)

(defun context-menu-global (menu _click)
  "Populate MENU with submenus from the global menu."
  (run-hooks 'activate-menubar-hook 'menu-bar-update-hook)
  (define-key-after menu [separator-global] menu-bar-separator)
  (map-keymap (lambda (key binding)
                (when (consp binding)
                  (define-key-after menu (vector key)
                    (copy-sequence binding))))
              (menu-bar-keymap (lookup-key global-map [menu-bar])))
  menu)

(defun context-menu-local (menu _click)
  "Populate MENU with submenus provided by major mode."
  (run-hooks 'activate-menubar-hook 'menu-bar-update-hook)
  (define-key-after menu [separator-local] menu-bar-separator)
  (let ((keymap (local-key-binding [menu-bar])))
    (when keymap
      (map-keymap (lambda (key binding)
                    (when (consp binding)
                      (define-key-after menu (vector key)
                        (copy-sequence binding))))
                  (menu-bar-keymap keymap))))
  menu)

(defun context-menu-minor (menu _click)
  "Populate MENU with submenus provided by minor modes."
  (run-hooks 'activate-menubar-hook 'menu-bar-update-hook)
  (define-key-after menu [separator-minor] menu-bar-separator)
  (dolist (mode (reverse (minor-mode-key-binding [menu-bar])))
    (when (and (consp mode) (symbol-value (car mode)))
      (map-keymap (lambda (key binding)
                    (when (consp binding)
                      (define-key-after menu (vector key)
                        (copy-sequence binding))))
                  (cdr mode))))
  menu)

(defun context-menu-send-to (menu _click)
  "Add a \"Send to...\" context MENU entry on supported platforms."
  (run-hooks 'activate-menubar-hook 'menu-bar-update-hook)
  (when (send-to-supported-p)
    (define-key-after menu [separator-send] menu-bar-separator)
    (define-key-after menu [send]
      '(menu-item "Send to..." (lambda ()
                                 (interactive)
                                 (send-to))
                  :help
                  "Send item (region, buffer file, or Dired files) to applications or service")))
  menu)

(defun context-menu-buffers (menu _click)
  "Populate MENU with the buffer submenus to buffer switching."
  (run-hooks 'activate-menubar-hook 'menu-bar-update-hook)
  (define-key-after menu [separator-buffers] menu-bar-separator)
  (map-keymap (lambda (key binding)
                (when (consp binding)
                  (define-key-after menu (vector key)
                    (copy-sequence binding))))
              (mouse-buffer-menu-keymap))
  menu)

(defun context-menu-project (menu _click)
  "Populate MENU with project commands."
  (define-key-after menu [separator-project] menu-bar-separator)
  (define-key-after menu [project-menu] menu-bar-project-item)
  menu)

(defun context-menu-vc (menu _click)
  "Populate MENU with Version Control commands."
  (define-key-after menu [separator-vc] menu-bar-separator)
  (define-key-after menu [vc-menu] vc-menu-entry)
  menu)

(defun context-menu-undo (menu _click)
  "Populate MENU with undo commands."
  (define-key-after menu [separator-undo] menu-bar-separator)
  (when (and (not buffer-read-only)
             (not (eq t buffer-undo-list))
             (if (eq last-command 'undo)
                 (listp pending-undo-list)
               (consp buffer-undo-list)))
    (define-key-after menu [undo]
      `(menu-item ,(if (region-active-p) "Undo in Region" "Undo") undo
                  :help "Undo last edits")))
  (when (and (not buffer-read-only)
             (undo--last-change-was-undo-p buffer-undo-list))
    (define-key-after menu [undo-redo]
      `(menu-item (if undo-in-region "Redo in Region" "Redo") undo-redo
                  :help "Redo last undone edits")))
  menu)

(defun context-menu-region (menu click)
  "Populate MENU with region commands."
  (define-key-after menu [separator-region] menu-bar-separator)
  (when (and mark-active (not buffer-read-only))
    (define-key-after menu [cut]
      '(menu-item "Cut" kill-region
                  :help
                  "Cut (kill) text in region between mark and current position")))
  (when mark-active
    (define-key-after menu [copy]
      ;; ns-win.el said: Substitute a Copy function that works better
      ;; under X (for GNUstep).
      `(menu-item "Copy" ,(if (featurep 'ns)
                              'ns-copy-including-secondary
                            'kill-ring-save)
                  :help "Copy text in region between mark and current position"
                  :keys ,(if (featurep 'ns)
                             "\\[ns-copy-including-secondary]"
                           "\\[kill-ring-save]"))))
  (when (and (or (gui-backend-selection-exists-p 'CLIPBOARD)
                 (if (featurep 'ns) ; like paste-from-menu
                     (cdr yank-menu)
                   kill-ring))
             (not buffer-read-only))
    (define-key-after menu [paste]
      `(menu-item "Paste" mouse-yank-at-click
                  :help "Paste (yank) text most recently cut/copied")))
  (when (and (cdr yank-menu) (not buffer-read-only))
    (let ((submenu (make-sparse-keymap (propertize "Paste from Kill Menu")))
          (i 0))
      (dolist (item (reverse yank-menu))
        (when (consp item)
          (define-key submenu
            (vector (intern (format "kill-%d" (setq i (1+ i)))))
            `(menu-item ,(cadr item)
                        ,(lambda () (interactive)
                           (mouse-yank-from-menu click (car item)))))))
      (define-key-after menu (if (featurep 'ns) [select-paste] [paste-from-menu])
        `(menu-item ,(if (featurep 'ns) "Select and Paste" "Paste from Kill Menu")
                    ,submenu
                    :help "Choose a string from the kill ring and paste it"))))
  (when (and mark-active (not buffer-read-only))
    (define-key-after menu [clear]
      '(menu-item "Clear" delete-active-region
                  :help
                  "Delete text in region between mark and current position")))

  (let ((submenu (make-sparse-keymap (propertize "Select"))))
    (define-key-after submenu [mark-whole-buffer]
      `(menu-item "All"
                  ,(lambda (e) (interactive "e") (mark-thing-at-mouse e 'buffer))
                  :help "Mark the whole buffer for a subsequent cut/copy"))
    (with-current-buffer (window-buffer (posn-window (event-end click)))
      (when (let* ((pos (posn-point (event-end click)))
                   (char (when pos (char-after pos))))
              (or (and char (eq (syntax-class-to-char
                                 (syntax-class (syntax-after pos)))
                                ?\"))
                  (nth 3 (save-excursion (syntax-ppss pos)))))
        (define-key-after submenu [mark-string]
          `(menu-item "String"
                      ,(lambda (e) (interactive "e") (mark-thing-at-mouse e 'string))
                      :help "Mark the string at click for a subsequent cut/copy"))))
    (define-key-after submenu [mark-line]
      `(menu-item "Line"
                  ,(lambda (e) (interactive "e") (mark-thing-at-mouse e 'line))
                  :help "Mark the line at click for a subsequent cut/copy"))
    (when (region-active-p)
      (define-key-after submenu [mark-none]
        `(menu-item "None"
                    ,(lambda (_e) (interactive "e") (deactivate-mark))
                    :help "Deactivate the region")))

    (define-key-after menu [select-region]
      `(menu-item "Select" ,submenu)))
  menu)

(defun context-menu-ffap (menu click)
  "Populate MENU with commands that find file at point."
  (save-excursion
    (mouse-set-point click)
    (when (ffap-guess-file-name-at-point)
      (define-key menu [ffap-separator] menu-bar-separator)
      (define-key menu [ffap-at-mouse]
        '(menu-item "Find File or URL" ffap-at-mouse
                    :help "Find file or URL from text around mouse click"))))
  menu)

(defvar context-menu-entry
  `(menu-item "Context Menu" ,(make-sparse-keymap)
              :filter ,(lambda (_) (context-menu-map)))
  "Menu item that creates the context menu and can be bound to a mouse key.")

(defvar context-menu-mode-map
  (let ((map (make-sparse-keymap)))
<<<<<<< HEAD
    (define-key map [mouse-3] nil)
    (define-key map [down-mouse-3]
      (if (featurep 'mac) #'mac-mouse-context-menu context-menu-entry))
=======
    (define-key map [mouse-3] #'ignore)
    (define-key map [down-mouse-3] context-menu-entry)
>>>>>>> de4ca2bd
    (define-key map [menu] #'context-menu-open)
    (if (featurep 'w32)
        (define-key map [apps] #'context-menu-open))
    (when (or (featurep 'mac) (featurep 'ns))
      (define-key map [C-mouse-1] nil)
      (define-key map [C-down-mouse-1]
        (if (featurep 'mac) #'mac-mouse-context-menu context-menu-entry)))
    map)
  "Context Menu mode map.")

(define-minor-mode context-menu-mode
  "Toggle Context Menu mode.

When Context Menu mode is enabled, clicking the mouse button down-mouse-3
activates the menu whose contents depends on its surrounding context."
  :global t)

(defun context-menu-open ()
  "Start key navigation of the context menu.
This is the keyboard interface to \\[context-menu-map]."
  (interactive)
  (let ((inhibit-mouse-event-check t)
        (map (context-menu-map)))
    (if (commandp map)
        (call-interactively map)
      (popup-menu map (point)))))

(global-set-key [S-f10] #'context-menu-open)

(defun mark-thing-at-mouse (click thing)
  "Activate the region around THING found near the mouse CLICK."
  (let ((bounds (bounds-of-thing-at-mouse click thing)))
    (when bounds
      (goto-char (if mouse-select-region-move-to-beginning
                     (car bounds) (cdr bounds)))
      (push-mark (if mouse-select-region-move-to-beginning
                     (cdr bounds) (car bounds))
                 t 'activate))))

(defun mouse-yank-from-menu (click string)
  "Insert STRING at mouse CLICK."
  ;; Give temporary modes such as isearch a chance to turn off.
  (run-hooks 'mouse-leave-buffer-hook)
  (when select-active-regions
    (deactivate-mark))
  (or mouse-yank-at-point (mouse-set-point click))
  (push-mark)
  (insert string))


;; Mouse shift adjustment mode.

(defvar mouse-shift-adjust-mode-map
  (let ((map (make-sparse-keymap)))
    (define-key map [S-down-mouse-1] #'mouse-drag-region-shift-adjust)
    (define-key map [S-mouse-1]      #'mouse-set-region)
    (define-key map [S-drag-mouse-1] #'mouse-set-region)
    map)
  "Mouse shift adjustment mode map.")

(define-minor-mode mouse-shift-adjust-mode
  "Toggle mouse shift adjustment mode.

When this mode is enabled, clicking the left mouse button
with the <Shift> modifier (`S-down-mouse-1') adjusts the
already selected region using `mouse-drag-region-shift-adjust'."
  :global t)


;; Commands that operate on windows.

(defun mouse-minibuffer-check (event)
  (let ((w (posn-window (event-start event))))
    (and (windowp w)
         (window-minibuffer-p w)
	 (not (minibuffer-window-active-p w))
	 (user-error "Minibuffer window is not active")))
  ;; Give temporary modes such as isearch a chance to turn off.
  (run-hooks 'mouse-leave-buffer-hook))

(defun mouse-delete-window (click)
  "Delete the window you click on.
Do nothing if the frame has just one window.
This command must be bound to a mouse click."
  (interactive "e")
  (unless (one-window-p t)
    (mouse-minibuffer-check click)
    ;; Only delete the window if the user hasn't moved point out of
    ;; the mode line before releasing the button.
    (when (and (eq (posn-area (event-end click))
                   'mode-line)
               (eq (posn-window (event-end click))
                   (posn-window (event-start click))))
      (delete-window (posn-window (event-start click))))))

(defun mouse-select-window (click)
  "Select the window clicked on; don't move point."
  (interactive "e")
  (mouse-minibuffer-check click)
  (let ((oframe (selected-frame))
	(frame (window-frame (posn-window (event-start click)))))
    (select-window (posn-window (event-start click)))
    (raise-frame frame)
    (select-frame frame)
    (or (eq frame oframe)
	(set-mouse-position (selected-frame) (1- (frame-width)) 0))))

(define-obsolete-function-alias 'mouse-tear-off-window #'tear-off-window "24.4")
(defun tear-off-window (click)
  "Delete the selected window, and create a new frame displaying its buffer."
  (interactive (list last-nonmenu-event))
  (mouse-minibuffer-check click)
  (let* ((window (posn-window (event-start click)))
	 (buf (window-buffer window))
	 (frame (make-frame)))          ;FIXME: Use pop-to-buffer.
    (select-frame frame)
    (switch-to-buffer buf)
    (delete-window window)))

(defun mouse-delete-other-windows (click)
  "Delete all windows except the one you click on."
  (interactive "e")
  (when (and (eq (posn-area (event-end click)) 'mode-line)
             (eq (posn-window (event-start click))
                 (posn-window (event-end click))))
    (delete-other-windows (posn-window (event-start click)))))

(defun mouse-split-window-vertically (click)
  "Select Emacs window mouse is on, then split it vertically in half.
The window is split at the line clicked on.
This command must be bound to a mouse click."
  (interactive "@e")
  (mouse-minibuffer-check click)
  (let ((start (event-start click)))
    (select-window (posn-window start))
    (let ((new-height (1+ (cdr (posn-col-row (event-end click)))))
	  (first-line window-min-height)
	  (last-line (- (window-height) window-min-height)))
      (if (< last-line first-line)
	  (user-error "Window too short to split")
        ;; Bind `window-combination-resize' to nil so we are sure to get
        ;; the split right at the line clicked on.
        (let (window-combination-resize)
          (split-window-vertically
           (min (max new-height first-line) last-line)))))))

(defun mouse-split-window-horizontally (click)
  "Select Emacs window mouse is on, then split it horizontally in half.
The window is split at the column clicked on.
This command must be bound to a mouse click."
  (interactive "@e")
  (mouse-minibuffer-check click)
  (let ((start (event-start click)))
    (select-window (posn-window start))
    (let ((new-width (1+ (car (posn-col-row (event-end click)))))
	  (first-col window-min-width)
	  (last-col (- (window-width) window-min-width)))
      (if (< last-col first-col)
	  (user-error "Window too narrow to split")
        ;; Bind `window-combination-resize' to nil so we are sure to get
        ;; the split right at the column clicked on.
	(let (window-combination-resize)
          (split-window-horizontally
           (min (max new-width first-col) last-col)))))))

(defun mouse-drag-line (start-event line)
  "Drag a mode line, header line, or vertical line with the mouse.
START-EVENT is the starting mouse event of the drag action.  LINE
must be one of the symbols `header', `mode', or `vertical'."
  ;; Give temporary modes such as isearch a chance to turn off.
  (run-hooks 'mouse-leave-buffer-hook)
  (let* ((echo-keystrokes 0)
	 (start (event-start start-event))
	 (window (posn-window start))
	 (frame (window-frame window))
	 ;; `position' records the x- or y-coordinate of the last
	 ;; sampled position.
	 (position (if (eq line 'vertical)
		       (+ (window-pixel-left window)
			  (car (posn-x-y start)))
		     (+ (window-pixel-top window)
			(cdr (posn-x-y start)))))
	 ;; `last-position' records the x- or y-coordinate of the
	 ;; previously sampled position.  The difference of `position'
	 ;; and `last-position' determines the size change of WINDOW.
	 (last-position position)
	 posn-window growth dragged)
    ;; Decide on whether we are allowed to track at all and whose
    ;; window's edge we drag.
    (cond
     ((memq line '(header tab))
      ;; Drag bottom edge of window above the header line.
      (setq window (window-in-direction 'above window t)))
     ((eq line 'mode))
     ((eq line 'vertical)
      (let ((divider-width (frame-right-divider-width frame)))
        (when (and (or (not (numberp divider-width))
                       (zerop divider-width))
                   (eq (frame-parameter frame 'vertical-scroll-bars) 'left))
          (setq window (window-in-direction 'left window t))))))
    (let* ((exitfun nil)
           (move
	    (lambda (event) (interactive "e")
	      (cond
	       ((not (consp event))
		nil)
	       ((eq line 'vertical)
		;; Drag right edge of `window'.
		(setq start (event-start event))
		(setq position (car (posn-x-y start)))
		;; Set `posn-window' to the window where `event' was recorded.
		;; This can be `window' or the window on the left or right of
		;; `window'.
		(when (window-live-p (setq posn-window (posn-window start)))
		  ;; Add left edge of `posn-window' to `position'.
		  (setq position (+ (window-pixel-left posn-window) position))
		  (unless (posn-area start)
		    ;; Add width of objects on the left of the text area to
		    ;; `position'.
		    (when (eq (window-current-scroll-bars posn-window) 'left)
		      (setq position (+ (window-scroll-bar-width posn-window)
					position)))
		    (setq position (+ (car (window-fringes posn-window))
				      (or (car (window-margins posn-window)) 0)
				      position))))
		;; When the cursor overshoots after shrinking a window to its
		;; minimum size and the dragging direction changes, have the
		;; cursor first catch up with the window edge.
		(unless (or (zerop (setq growth (- position last-position)))
			    (and (> growth 0)
				 (< position (+ (window-pixel-left window)
						(window-pixel-width window))))
			    (and (< growth 0)
				 (> position (+ (window-pixel-left window)
						(window-pixel-width window)))))
		  (setq dragged t)
		  (adjust-window-trailing-edge window growth t t))
		(setq last-position position))
	       (t
		;; Drag bottom edge of `window'.
		(setq start (event-start event))
		;; Set `posn-window' to the window where `event' was recorded.
		;; This can be either `window' or the window above or below of
		;; `window'.
		(setq posn-window (posn-window start))
		(setq position (cdr (posn-x-y start)))
		(when (window-live-p posn-window)
		  ;; Add top edge of `posn-window' to `position'.
		  (setq position (+ (window-pixel-top posn-window) position))
		  ;; If necessary, add height of header and tab line to
		  ;; `position'.
		  (when (memq (posn-area start)
			      '(nil left-fringe right-fringe left-margin right-margin))
		    (setq position (+ (window-header-line-height posn-window)
				      (window-tab-line-height posn-window)
				      position))))
		;; When the cursor overshoots after shrinking a window to its
		;; minimum size and the dragging direction changes, have the
		;; cursor first catch up with the window edge.
		(unless (or (zerop (setq growth (- position last-position)))
			    (and (> growth 0)
				 (< position (+ (window-pixel-top window)
						(window-pixel-height window))))
			    (and (< growth 0)
				 (> position (+ (window-pixel-top window)
						(window-pixel-height window)))))
		  (setq dragged t)
		  (adjust-window-trailing-edge window growth nil t))
		(setq last-position position)))))
           (old-track-mouse track-mouse))
      ;; Start tracking.  The special value 'dragging' signals the
      ;; display engine to freeze the mouse pointer shape for as long
      ;; as we drag.
      (setq track-mouse 'dragging)
      ;; Loop reading events and sampling the position of the mouse.
      (setq exitfun
	    (set-transient-map
	     (let ((map (make-sparse-keymap)))
	       (define-key map [switch-frame] #'ignore)
	       (define-key map [select-window] #'ignore)
	       (define-key map [scroll-bar-movement] #'ignore)
	       (define-key map [mouse-movement] move)
	       ;; Swallow drag-mouse-1 events to avoid selecting some other window.
	       (define-key map [drag-mouse-1]
		 (lambda () (interactive) (funcall exitfun)))
	       ;; For vertical line dragging swallow also a mouse-1
	       ;; event (but only if we dragged at least once to allow mouse-1
	       ;; clicks to get through).
	       (when (eq line 'vertical)
		 (define-key map [mouse-1]
		   `(menu-item "" ,(lambda () (interactive) (funcall exitfun))
			       :filter ,(lambda (cmd) (if dragged cmd)))))
	       ;; Some of the events will of course end up looked up
	       ;; with a mode-line, header-line or vertical-line prefix ...
	       (define-key map [mode-line] map)
	       (define-key map [header-line] map)
	       (define-key map [tab-line] map)
	       (define-key map [vertical-line] map)
	       ;; ... and some maybe even with a right- or bottom-divider
	       ;; or left- or right-margin prefix ...
	       (define-key map [right-divider] map)
	       (define-key map [bottom-divider] map)
	       (define-key map [left-margin] map)
	       (define-key map [right-margin] map)
	       map)
	     t (lambda () (setq track-mouse old-track-mouse)))))))

;; In no-X builds, dnd.el isn't preloaded.
(autoload 'dnd-begin-file-drag "dnd")

(defun mouse-drag-mode-line (start-event)
  "Change the height of a window by dragging on its mode line.
START-EVENT is the starting mouse event of the drag action.

If the drag happens in a mode line on the bottom of a frame and
that frame's `drag-with-mode-line' parameter is non-nil, drag the
frame instead."
  (interactive "e")
  (let* ((start (event-start start-event))
	 (window (posn-window start))
         (frame (window-frame window))
         (skip-tracking nil)
         filename)
    ;; FIXME: is there a better way of determining if the event
    ;; started on a buffer name?
    (when (and mouse-drag-mode-line-buffer
               (eq (car (posn-string start))
                   (car (with-selected-window window
                          (setq filename (buffer-file-name))
                          mode-line-buffer-identification)))
               filename
               (file-exists-p filename))
      (let ((mouse-fine-grained-tracking nil))
        (track-mouse
          (setq track-mouse 'drag-source)
          (let ((event (read-event)))
            (if (not (eq (event-basic-type event)
                         'mouse-movement))
                (push event unread-command-events)
              (dnd-begin-file-drag filename frame 'copy t)
              (setq skip-tracking t))))))
    (cond
     (skip-tracking t)
     ((not (window-live-p window)))
     ((or (not (window-at-side-p window 'bottom))
          ;; Allow resizing the minibuffer window if it's on the
          ;; same frame as and immediately below `window', and it's
          ;; either active or `resize-mini-windows' is nil.
          (let ((minibuffer-window (minibuffer-window frame)))
            (and (eq (window-frame minibuffer-window) frame)
                 (or (not resize-mini-windows)
                     (eq minibuffer-window
                         (active-minibuffer-window))))))
      (mouse-drag-line start-event 'mode))
     ((and (frame-parameter frame 'drag-with-mode-line)
           (window-at-side-p window 'bottom)
           (let ((minibuffer-window (minibuffer-window frame)))
             (not (eq (window-frame minibuffer-window) frame))))
      ;; Drag frame when the window is on the bottom of its frame and
      ;; there is no minibuffer window below.
      (mouse-drag-frame-move start-event)))))

(defun mouse-drag-header-line (start-event)
  "Change the height of a window by dragging on its header line.
START-EVENT is the starting mouse event of the drag action.

If the drag happens in a header line on the top of a frame and
that frame's `drag-with-header-line' parameter is non-nil, drag
the frame instead."
  (interactive "e")
  (let* ((start (event-start start-event))
	 (window (posn-window start)))
    (if (and (window-live-p window)
             (not (window-at-side-p window 'top)))
        (mouse-drag-line start-event 'header)
      (let ((frame (window-frame window)))
        (when (frame-parameter frame 'drag-with-header-line)
          (mouse-drag-frame-move start-event))))))

(defun mouse-drag-tab-line (start-event)
  "Drag frame with tab line in its topmost window.
START-EVENT is the starting mouse event of the drag action."
  (interactive "e")
  (let* ((start (event-start start-event))
	 (window (posn-window start)))
    (if (and (window-live-p window)
             (not (window-at-side-p window 'top)))
        (mouse-drag-line start-event 'tab)
      (let ((frame (window-frame window)))
        (when (frame-parameter frame 'drag-with-tab-line)
          (mouse-drag-frame-move start-event))))))

(defun mouse-drag-vertical-line (start-event)
  "Change the width of a window by dragging on a vertical line.
START-EVENT is the starting mouse event of the drag action."
  (interactive "e")
  (mouse-drag-line start-event 'vertical))

(defun mouse-drag-frame-resize (start-event part)
  "Drag a frame or one of its edges with the mouse.
START-EVENT is the starting mouse event of the drag action.  Its
position window denotes the frame that will be dragged.

PART specifies the part that has been dragged and must be one of
the symbols `left', `top', `right', `bottom', `top-left',
`top-right', `bottom-left', `bottom-right' to drag an internal
border or edge.  If PART equals `move', this means to move the
frame with the mouse."
  ;; Give temporary modes such as isearch a chance to turn off.
  (run-hooks 'mouse-leave-buffer-hook)
  (let* ((echo-keystrokes 0)
	 (start (event-start start-event))
         (window (posn-window start))
         ;; FRAME is the frame to drag.
         (frame (if (window-live-p window)
                    (window-frame window)
                  window))
	 ;; Initial "first" frame position and size.  While dragging we
	 ;; base all calculations against that size and position.
	 (first-pos (frame-position frame))
	 (first-left (car first-pos))
         (first-top (cdr first-pos))
	 (first-width (frame-text-width frame))
	 (first-height (frame-text-height frame))
	 ;; Don't let FRAME become less large than the size needed to
	 ;; fit all of its windows.
	 (min-text-width
	  (+ (frame-windows-min-size frame t nil t)
	     (- (frame-inner-width frame) first-width)))
	 (min-text-height
	  (+ (frame-windows-min-size frame nil nil t)
	     (- (frame-inner-height frame) first-height)))
	 ;; PARENT is the parent frame of FRAME or, if FRAME is a
         ;; top-level frame, FRAME's workarea.
         (parent (frame-parent frame))
         (parent-edges
          (if parent
              (frame-edges parent)
            (let* ((attributes
                    (car (display-monitor-attributes-list)))
                   (workarea (assq 'workarea attributes)))
              (and workarea
                   `(,(nth 1 workarea) ,(nth 2 workarea)
                     ,(+ (nth 1 workarea) (nth 3 workarea))
                     ,(+ (nth 2 workarea) (nth 4 workarea)))))))
         (parent-left (and parent-edges (nth 0 parent-edges)))
         (parent-top (and parent-edges (nth 1 parent-edges)))
         (parent-right (and parent-edges (nth 2 parent-edges)))
         (parent-bottom (and parent-edges (nth 3 parent-edges)))
	 ;; Drag types.  drag-left/drag-right and drag-top/drag-bottom
	 ;; are mutually exclusive.
	 (drag-left (memq part '(bottom-left left top-left)))
	 (drag-top (memq part '(top-left top top-right)))
	 (drag-right (memq part '(top-right right bottom-right)))
	 (drag-bottom (memq part '(bottom-right bottom bottom-left)))
	 ;; Initial "first" mouse position.  While dragging we base all
	 ;; calculations against that position.
	 (tty (tty-type frame))
	 (first-x-y (if tty
			(mouse-position-in-root-frame)
		      (mouse-absolute-pixel-position)))
         (first-x (car first-x-y))
         (first-y (cdr first-x-y))
         (exitfun nil)
         (move
          (lambda (event)
            (interactive "e")
            (when (consp event)
              (let* ((last-x-y (if tty
				   (mouse-position-in-root-frame)
				 (mouse-absolute-pixel-position)))
		     (last-x (car last-x-y))
		     (last-y (cdr last-x-y))
		     (left (- last-x first-x))
		     (top (- last-y first-y))
		     alist)
                ;; We never want to warp the mouse position here.  When
                ;; moving the mouse leftward or upward, then with a wide
                ;; border the calculated left or top position of the
                ;; frame could drop to a value less than zero depending
                ;; on where precisely the mouse within the border.  We
                ;; guard against this by never allowing the frame to
                ;; move to a position less than zero here.  No such
                ;; precautions are used for the right and bottom borders
                ;; so with a large internal border parts of that border
                ;; may disappear.
                  (when (and drag-left (>= last-x parent-left)
                             (>= (- first-width left) min-text-width))
		    (push `(left . ,(max (+ first-left left) 0)) alist)
		    (push `(width . (text-pixels . ,(- first-width left)))
                          alist))
	          (when (and drag-top (>= last-y parent-top)
                             (>= (- first-height top) min-text-height))
		    (push `(top . ,(max 0 (+ first-top top))) alist)
		    (push `(height . (text-pixels . ,(- first-height top)))
                          alist))
	          (when (and drag-right (<= last-x parent-right)
                             (>= (+ first-width left) min-text-width))
		    (push `(width . (text-pixels . ,(+ first-width left)))
                          alist))
	          (when (and drag-bottom (<= last-y parent-bottom)
                             (>= (+ first-height top) min-text-height))
		    (push `(height . (text-pixels . ,(+ first-height top)))
                          alist))
	          (modify-frame-parameters frame alist)))))
         (old-track-mouse track-mouse))
    ;; Start tracking.  The special value 'dragging' signals the
    ;; display engine to freeze the mouse pointer shape for as long
    ;; as we drag.
    (setq track-mouse 'dragging)
    ;; Loop reading events and sampling the position of the mouse.
    (setq exitfun
          (set-transient-map
           (let ((map (make-sparse-keymap)))
             (define-key map [switch-frame] #'ignore)
             (define-key map [select-window] #'ignore)
             (define-key map [scroll-bar-movement] #'ignore)
             (define-key map [mouse-movement] move)
             ;; Swallow drag-mouse-1 events to avoid selecting some other window.
             (define-key map [drag-mouse-1]
               (lambda () (interactive) (funcall exitfun)))
             ;; Some of the events will of course end up looked up
             ;; with a mode-line, header-line or vertical-line prefix ...
             (define-key map [mode-line] map)
             (define-key map [header-line] map)
             (define-key map [tab-line] map)
             (define-key map [vertical-line] map)
             ;; ... and some maybe even with a right- or bottom-divider
             ;; prefix.
             (define-key map [right-divider] map)
             (define-key map [bottom-divider] map)
             map)
           t (lambda () (setq track-mouse old-track-mouse))))))

(defun mouse-drag-frame-move (start-event)
  "Drag a frame or one of its edges with the mouse.
START-EVENT is the starting mouse event of the drag action.  Its
position window denotes the frame that will be dragged.

PART specifies the part that has been dragged and must be one of
the symbols `left', `top', `right', `bottom', `top-left',
`top-right', `bottom-left', `bottom-right' to drag an internal
border or edge.  If PART equals `move', this means to move the
frame with the mouse."
  ;; Give temporary modes such as isearch a chance to turn off.
  (run-hooks 'mouse-leave-buffer-hook)
  (let* ((echo-keystrokes 0)
	 (start (event-start start-event))
         (window (posn-window start))
         ;; FRAME is the frame to drag.
         (frame (if (window-live-p window)
                    (window-frame window)
                  window))
         (native-width (frame-native-width frame))
         (native-height (frame-native-height frame))
	 ;; Initial "first" frame position and size.  While dragging we
	 ;; base all calculations against that size and position.
	 (first-pos (frame-position frame))
	 (first-left (car first-pos))
	 (first-top (cdr first-pos))
	 ;; PARENT is the parent frame of FRAME or, if FRAME is a
         ;; top-level frame, FRAME's workarea.
         (parent (frame-parent frame))
         (parent-edges
          (if parent
              `(0 0 ,(frame-native-width parent) ,(frame-native-height parent))
            (let* ((attributes
                    (car (display-monitor-attributes-list)))
                   (workarea (assq 'workarea attributes)))
              (and workarea
                   `(,(nth 1 workarea) ,(nth 2 workarea)
                     ,(+ (nth 1 workarea) (nth 3 workarea))
                     ,(+ (nth 2 workarea) (nth 4 workarea)))))))
         (parent-left (and parent-edges (nth 0 parent-edges)))
         (parent-top (and parent-edges (nth 1 parent-edges)))
         (parent-right (and parent-edges (nth 2 parent-edges)))
         (parent-bottom (and parent-edges (nth 3 parent-edges)))
	 ;; Initial "first" mouse position.  While dragging we base all
	 ;; calculations against that position.
	 (tty (tty-type frame))
	 (first-x-y (if tty
			(mouse-position-in-root-frame)
		      (mouse-absolute-pixel-position)))
	 (first-x (car first-x-y))
	 (first-y (cdr first-x-y))
	 ;; `snap-width' (maybe also a yet to be provided `snap-height')
         ;; could become floats to handle proportionality wrt PARENT.
         ;; We don't do any checks on this parameter so far.
         (snap-width (frame-parameter frame 'snap-width))
	 ;; `snap-x' and `snap-y' record the x- and y-coordinates of the
         ;; mouse position when FRAME snapped.  As soon as the
         ;; difference between `pos-x' and `snap-x' (or `pos-y' and
         ;; `snap-y') exceeds the value of FRAME's `snap-width'
         ;; parameter, unsnap FRAME (at the respective side).  `snap-x'
         ;; and `snap-y' nil mean FRAME is currently not snapped.
         snap-x snap-y
         (exitfun nil)
         (move
          (lambda (event)
            (interactive "e")
            (when (consp event)
              (let* ((last-x-y (if tty
				   (mouse-position-in-root-frame)
				 (mouse-absolute-pixel-position)))
		     (last-x (car last-x-y))
		     (last-y (cdr last-x-y))
		     (left (- last-x first-x))
		     (top (- last-y first-y))
                     right bottom)
		(setq left (+ first-left left))
		(setq top (+ first-top top))
                ;; Docking and constraining.
                (when (and (numberp snap-width) parent-edges)
                  (cond
                   ;; Docking at the left parent edge.
                   ((< last-x first-x)
                    (cond
                     ((and (> left parent-left)
                           (<= (- left parent-left) snap-width))
                      ;; Snap when the mouse moved leftward and FRAME's
                      ;; left edge would end up within `snap-width'
                      ;; pixels from PARENT's left edge.
                      (setq snap-x last-x)
                      (setq left parent-left))
                     ((and (<= left parent-left)
                           (<= (- parent-left left) snap-width)
                           snap-x (<= (- snap-x last-x) snap-width))
                      ;; Stay snapped when the mouse moved leftward but
                      ;; not more than `snap-width' pixels from the time
                      ;; FRAME snapped.
                      (setq left parent-left))
                     (t
                      ;; Unsnap when the mouse moved more than
                      ;; `snap-width' pixels leftward from the time
                      ;; FRAME snapped.
                      (setq snap-x nil))))
                   ((> last-x first-x)
                    (setq right (+ left native-width))
                    (cond
                     ((and (< right parent-right)
                           (<= (- parent-right right) snap-width))
                      ;; Snap when the mouse moved rightward and FRAME's
                      ;; right edge would end up within `snap-width'
                      ;; pixels from PARENT's right edge.
                      (setq snap-x last-x)
                      (setq left (- parent-right native-width)))
                     ((and (>= right parent-right)
                           (<= (- right parent-right) snap-width)
                           snap-x (<= (- last-x snap-x) snap-width))
                      ;; Stay snapped when the mouse moved rightward but
                      ;; not more than `snap-width' pixels from the
                      ;; time FRAME snapped.
                      (setq left (- parent-right native-width)))
                     (t
                      ;; Unsnap when the mouse moved rightward more than
                      ;; `snap-width' pixels from the time FRAME
                      ;; snapped.
                      (setq snap-x nil)))))
                  (cond
                   ((< last-y first-y)
                    (cond
                     ((and (> top parent-top)
                           (<= (- top parent-top) snap-width))
                      ;; Snap when the mouse moved upward and FRAME's
                      ;; top edge would end up within `snap-width'
                      ;; pixels from PARENT's top edge.
                      (setq snap-y last-y)
                      (setq top parent-top))
                     ((and (<= top parent-top)
                           (<= (- parent-top top) snap-width)
                           snap-y (<= (- snap-y last-y) snap-width))
                      ;; Stay snapped when the mouse moved upward but
                      ;; not more than `snap-width' pixels from the
                      ;; time FRAME snapped.
                      (setq top parent-top))
                     (t
                      ;; Unsnap when the mouse moved upward more than
                      ;; `snap-width' pixels from the time FRAME
                      ;; snapped.
                      (setq snap-y nil))))
                   ((> last-y first-y)
                    (setq bottom (+ top native-height))
                    (cond
                     ((and (< bottom parent-bottom)
                           (<= (- parent-bottom bottom) snap-width))
                      ;; Snap when the mouse moved downward and FRAME's
                      ;; bottom edge would end up within `snap-width'
                      ;; pixels from PARENT's bottom edge.
                      (setq snap-y last-y)
                      (setq top (- parent-bottom native-height)))
                     ((and (>= bottom parent-bottom)
                           (<= (- bottom parent-bottom) snap-width)
                           snap-y (<= (- last-y snap-y) snap-width))
                      ;; Stay snapped when the mouse moved downward but
                      ;; not more than `snap-width' pixels from the
                      ;; time FRAME snapped.
                      (setq top (- parent-bottom native-height)))
                     (t
                      ;; Unsnap when the mouse moved downward more than
                      ;; `snap-width' pixels from the time FRAME
                      ;; snapped.
                      (setq snap-y nil))))))

                ;; If requested, constrain FRAME's draggable areas to
                ;; PARENT's edges.  The `top-visible' parameter should
                ;; be set when FRAME has a draggable header-line.  If
                ;; set to a number, it ascertains that the top of FRAME
                ;; is always constrained to the top of PARENT and that
                ;; at least as many pixels of FRAME as specified by that
                ;; number are visible on each of the three remaining
                ;; sides of PARENT.
                ;;
                ;; The `bottom-visible' parameter should be set when
                ;; FRAME has a draggable mode-line.  If set to a number,
                ;; it ascertains that the bottom of FRAME is always
                ;; constrained to the bottom of PARENT and that at least
                ;; as many pixels of FRAME as specified by that number
                ;; are visible on each of the three remaining sides of
                ;; PARENT.
                (let ((par (frame-parameter frame 'top-visible))
                      bottom-visible)
                  (unless par
                    (setq par (frame-parameter frame 'bottom-visible))
                    (setq bottom-visible t))
                  (when (and (numberp par) parent-edges)
                    (setq left
                          (max (min (- parent-right par) left)
                               (+ (- parent-left native-width) par)))
                    (setq top
                          (if bottom-visible
                              (min (max top (- parent-top (- native-height par)))
                                   (- parent-bottom native-height))
                            (min (max top parent-top)
                                 (- parent-bottom par))))))
                ;; Use `modify-frame-parameters' since `left' and `top'
                ;; may want to move FRAME out of its PARENT.
                (modify-frame-parameters frame `((left . (+ ,left)) (top . (+ ,top))))))))
	 (old-track-mouse track-mouse))
    ;; Start tracking.  The special value 'dragging' signals the
    ;; display engine to freeze the mouse pointer shape for as long
    ;; as we drag.
    (setq track-mouse 'dragging)
    ;; Loop reading events and sampling the position of the mouse.
    (setq exitfun
          (set-transient-map
           (let ((map (make-sparse-keymap)))
             (define-key map [switch-frame] #'ignore)
             (define-key map [select-window] #'ignore)
             (define-key map [scroll-bar-movement] #'ignore)
             (define-key map [mouse-movement] move)
             ;; Swallow drag-mouse-1 events to avoid selecting some other window.
             (define-key map [drag-mouse-1]
               (lambda () (interactive) (funcall exitfun)))
             ;; Some of the events will of course end up looked up
             ;; with a mode-line, header-line or vertical-line prefix ...
             (define-key map [mode-line] map)
             (define-key map [header-line] map)
             (define-key map [tab-line] map)
             (define-key map [vertical-line] map)
             ;; ... and some maybe even with a right- or bottom-divider
             ;; prefix.
             (define-key map [right-divider] map)
             (define-key map [bottom-divider] map)
             map)
           t (lambda () (setq track-mouse old-track-mouse))))))

(defun mouse-drag-left-edge (start-event)
  "Drag left edge of a frame with the mouse.
START-EVENT is the starting mouse event of the drag action."
  (interactive "e")
  (mouse-drag-frame-resize start-event 'left))

(defun mouse-drag-top-left-corner (start-event)
  "Drag top left corner of a frame with the mouse.
START-EVENT is the starting mouse event of the drag action."
  (interactive "e")
  (mouse-drag-frame-resize start-event 'top-left))

(defun mouse-drag-top-edge (start-event)
  "Drag top edge of a frame with the mouse.
START-EVENT is the starting mouse event of the drag action."
  (interactive "e")
  (mouse-drag-frame-resize start-event 'top))

(defun mouse-drag-top-right-corner (start-event)
  "Drag top right corner of a frame with the mouse.
START-EVENT is the starting mouse event of the drag action."
  (interactive "e")
  (mouse-drag-frame-resize start-event 'top-right))

(defun mouse-drag-right-edge (start-event)
  "Drag right edge of a frame with the mouse.
START-EVENT is the starting mouse event of the drag action."
  (interactive "e")
  (mouse-drag-frame-resize start-event 'right))

(defun mouse-drag-bottom-right-corner (start-event)
  "Drag bottom right corner of a frame with the mouse.
START-EVENT is the starting mouse event of the drag action."
  (interactive "e")
  (mouse-drag-frame-resize start-event 'bottom-right))

(defun mouse-drag-bottom-edge (start-event)
  "Drag bottom edge of a frame with the mouse.
START-EVENT is the starting mouse event of the drag action."
  (interactive "e")
  (mouse-drag-frame-resize start-event 'bottom))

(defun mouse-drag-bottom-left-corner (start-event)
  "Drag bottom left corner of a frame with the mouse.
START-EVENT is the starting mouse event of the drag action."
  (interactive "e")
  (mouse-drag-frame-resize start-event 'bottom-left))

(defcustom mouse-select-region-move-to-beginning nil
  "Effect of selecting a region extending backward from double click.
Nil means keep point at the position clicked (region end);
non-nil means move point to beginning of region."
  :type '(choice (const :tag "Don't move point" nil)
		 (const :tag "Move point to beginning of region" t))
  :version "26.1")

(defun mouse-set-point (event &optional promote-to-region)
  "Move point to the position clicked on with the mouse.
This should be bound to a mouse click event type.
If PROMOTE-TO-REGION is non-nil and event is a multiple-click, select
the corresponding element around point, with the resulting position of
point determined by `mouse-select-region-move-to-beginning'."
  (interactive "e\np")
  (mouse-minibuffer-check event)
  (if (and promote-to-region (> (event-click-count event) 1))
      (progn
        (mouse-set-region event)
        (when mouse-select-region-move-to-beginning
          (when (> (posn-point (event-start event)) (region-beginning))
            (exchange-point-and-mark))))
    ;; Use event-end in case called from mouse-drag-region.
    ;; If EVENT is a click, event-end and event-start give same value.
    (posn-set-point (event-end event))))

(defvar mouse-last-region-beg nil)
(defvar mouse-last-region-end nil)
(defvar mouse-last-region-tick nil)

(defun mouse-region-match ()
  "Return non-nil if there's an active region that was set with the mouse."
  (and (mark t) mark-active
       (eq mouse-last-region-beg (region-beginning))
       (eq mouse-last-region-end (region-end))
       (eq mouse-last-region-tick (buffer-modified-tick))))

(defvar mouse-shift-adjust-point nil)

(defun mouse-set-region (click)
  "Set the region to the text dragged over, and copy to kill ring.
This should be bound to a mouse drag event.
See the `mouse-drag-copy-region' variable to control whether this
command alters the kill ring or not."
  (interactive "e")
  (mouse-minibuffer-check click)
  (select-window (posn-window (event-start click)))
  (let ((beg (or mouse-shift-adjust-point (posn-point (event-start click))))
        (end
         (if (eq (posn-window (event-end click)) (selected-window))
             (posn-point (event-end click))
           ;; If the mouse ends up in any other window or on the menu
           ;; bar, use `window-point' of selected window (Bug#23707).
           (window-point)))
        (click-count (event-click-count click)))
    (let ((drag-start (terminal-parameter nil 'mouse-drag-start)))
      (when (and drag-start (not mouse-shift-adjust-point))
        ;; Drag events don't come with a click count, sadly, so we hack
        ;; our way around this problem by remembering the start-event in
        ;; `mouse-drag-start' and fetching the click-count from there.
        (when (and (<= click-count 1)
                   (equal beg (posn-point (event-start drag-start))))
          (setq click-count (event-click-count drag-start)))
        ;; Occasionally we get spurious drag events where the user hasn't
        ;; dragged his mouse, but instead Emacs has dragged the text under the
        ;; user's mouse.  Try to recover those cases (bug#17562).
        (when (and (equal (posn-x-y (event-start click))
                          (posn-x-y (event-end click)))
                   (not (eq (car drag-start) 'mouse-movement)))
          (setq end beg))
        (setf (terminal-parameter nil 'mouse-drag-start) nil)))
    (when mouse-shift-adjust-point
      (setq click-count (1+ mouse-selection-click-count)))
    (setq mouse-shift-adjust-point nil)
    (when (and (integerp beg) (integerp end))
      (let ((range (mouse-start-end beg end (1- click-count))))
        (if (< end beg)
            (setq end (nth 0 range) beg (nth 1 range))
          (setq beg (nth 0 range) end (nth 1 range)))))
    (when (and mouse-drag-copy-region
               (integerp beg)
               (integerp end)
               (or (not (eq mouse-drag-copy-region 'non-empty))
                   (/= beg end)))
	 ;; Don't set this-command to `kill-region', so a following
	 ;; C-w won't double the text in the kill ring.  Ignore
	 ;; `last-command' so we don't append to a preceding kill.
	 (let ((last-command last-command)
               this-command deactivate-mark)
	   (copy-region-as-kill beg end)))
    (if (numberp beg) (goto-char beg))
    ;; On a text terminal, bounce the cursor.
    (or transient-mark-mode
	(window-system)
	(sit-for 1))
    (push-mark)
    (set-mark (point))
    (if (numberp end) (goto-char end))
    (mouse-set-region-1)))

(defun mouse-set-region-1 ()
  ;; Set transient-mark-mode for a little while.
  (unless (eq (car-safe transient-mark-mode) 'only)
    (setq-local transient-mark-mode
                (cons 'only
                      (unless (eq transient-mark-mode 'lambda)
                        transient-mark-mode))))
  (setq mouse-last-region-beg (region-beginning))
  (setq mouse-last-region-end (region-end))
  (setq mouse-last-region-tick (buffer-modified-tick)))

(defcustom mouse-scroll-delay 0.25
  "The pause between scroll steps caused by mouse drags, in seconds.
If you drag the mouse beyond the edge of a window, Emacs scrolls the
window to bring the text beyond that edge into view, with a delay of
this many seconds between scroll steps.  Scrolling stops when you move
the mouse back into the window, or release the button.
This variable's value may be non-integral.
Setting this to zero causes Emacs to scroll as fast as it can."
  :type 'number)

(defcustom mouse-scroll-min-lines 1
  "The minimum number of lines scrolled by dragging mouse out of window.
Moving the mouse out the top or bottom edge of the window begins
scrolling repeatedly.  The number of lines scrolled per repetition
is normally equal to the number of lines beyond the window edge that
the mouse has moved.  However, it always scrolls at least the number
of lines specified by this variable."
  :type 'integer)

(defun mouse-scroll-subr (window jump &optional overlay start adjust)
  "Scroll the window WINDOW, JUMP lines at a time, until new input arrives.
If OVERLAY is an overlay, let it stretch from START to the far edge of
the newly visible text.
ADJUST, if non-nil, is a function, without arguments, to call after
setting point.
Upon exit, point is at the far edge of the newly visible text."
  (cond
   ((and (> jump 0) (< jump mouse-scroll-min-lines))
    (setq jump mouse-scroll-min-lines))
   ((and (< jump 0) (< (- jump) mouse-scroll-min-lines))
    (setq jump (- mouse-scroll-min-lines))))
  (let ((opoint (point)))
    (while (progn
	     (goto-char (window-start window))
	     (if (not (zerop (vertical-motion jump window)))
		 (progn
		   (set-window-start window (point))
		   (if (natnump jump)
		       (if (window-end window)
			   (progn
			     (goto-char (window-end window))
			     ;; window-end doesn't reflect the window's new
			     ;; start position until the next redisplay.
			     (vertical-motion (1- jump) window))
			 (vertical-motion (- (window-height window) 2)))
		     (goto-char (window-start window)))
		   (if overlay
		       (move-overlay overlay start (point)))
		   ;; Now that we have scrolled WINDOW properly,
		   ;; put point back where it was for the redisplay
		   ;; so that we don't mess up the selected window.
		   (or (eq window (selected-window))
		       (goto-char opoint))
                   (when adjust
                     (funcall adjust))
		   (sit-for mouse-scroll-delay)))))
    (or (eq window (selected-window))
	(goto-char opoint))))

(defvar mouse-selection-click-count 0)

(defvar mouse-selection-click-count-buffer nil)

(defun mouse-drag-region (start-event)
  "Set the region to the text that the mouse is dragged over.
Highlight the drag area as you move the mouse.
This must be bound to a button-down mouse event.
In Transient Mark mode, the highlighting remains as long as the mark
remains active.  Otherwise, it remains until the next input event.

When the region already exists and `mouse-drag-and-drop-region'
is non-nil, this moves the entire region of text to where mouse
is dragged over to."
  (interactive "e")
  (if (and mouse-drag-and-drop-region
           (not (member 'triple (event-modifiers start-event)))
           (equal (mouse-posn-property (event-start start-event) 'face) 'region))
      (mouse-drag-and-drop-region start-event)
    ;; Give temporary modes such as isearch a chance to turn off.
    (run-hooks 'mouse-leave-buffer-hook)
    (ignore-preserving-kill-region)
    (mouse-drag-track start-event)))

(defun mouse-drag-region-shift-adjust (start-event)
  "Adjust the already active region while dragging the mouse."
  (interactive "e")
  ;; Give temporary modes such as isearch a chance to turn off.
  (run-hooks 'mouse-leave-buffer-hook)
  (ignore-preserving-kill-region)
  (setq mouse-shift-adjust-point
        (or (and (region-active-p) (mark t)) (point)))
  (mouse-drag-track start-event))

;; Inhibit the region-confinement when undoing mouse-drag-region
;; immediately after the command.  Otherwise, the selection left
;; active around the dragged text would prevent an undo of the whole
;; operation.
(put 'mouse-drag-region 'undo-inhibit-region t)
(put 'mouse-drag-region-shift-adjust 'undo-inhibit-region t)

(defvar mouse-event-areas-with-no-buffer-positions
  '( mode-line header-line vertical-line
     left-fringe right-fringe
     left-margin right-margin
     tab-bar menu-bar
     tab-line)
  "Event areas not containing buffer positions.
Example: mouse clicks in the fringe come with a position in
(nth 5).  This is useful but is not where we clicked, so
don't look up that position's properties!  Likewise for
the other event areas.")

(defun mouse-posn-property (pos property)
  "Look for a property at click position.
POS may be either a buffer position or a click position like
those returned from `event-start'.  If the click position is on
a string, the text property PROPERTY is examined.
If this is nil or the click is not on a string, then
the corresponding buffer position is searched for PROPERTY.
If PROPERTY is encountered in one of those places,
its value is returned.  Mouse events in areas listed in
`mouse-event-areas-with-no-buffer-positions' always return nil
because such events do not contain buffer positions."
  (if (consp pos)
      (let ((w (posn-window pos)) (pt (posn-point pos))
	    (str (posn-string pos)))
        ;; FIXME: When STR has a `category' property and there's another
        ;; `category' property at PT, we should probably disregard the
        ;; `category' property at PT while doing the (get-char-property
        ;; pt property w)!
	(or (and str
                 (< (cdr str) (length (car str)))
		 (get-text-property (cdr str) property (car str)))
            (and pt
                 (not (memq (posn-area pos)
                            ;; Don't return position of these mouse
                            ;; events because they don't describe the
                            ;; position of the click.
                            mouse-event-areas-with-no-buffer-positions))
                 (get-char-property pt property w))))
    (get-char-property pos property)))

(defun mouse-on-link-p (pos)
  "Return non-nil if POS is on a link in the current buffer.
POS must specify a buffer position in the current buffer, as a list
of the form returned by the `event-start' and `event-end' functions,
or a mouse event location in the selected window (see `event-start').
However, if `mouse-1-click-in-non-selected-windows' is non-nil,
POS may be a mouse event location in any window.

A clickable link is identified by one of the following methods:

- If the character at POS has a non-nil `follow-link' text or
overlay property, the value of that property determines what to do.

- If there is a local key-binding or a keybinding at position POS
for the `follow-link' event, the binding of that event determines
what to do.

The resulting value determines whether POS is inside a link:

- If the value is `mouse-face', POS is inside a link if there
is a non-nil `mouse-face' property at POS.  Return t in this case.

- If the value is a function, FUNC, POS is inside a link if
the call (FUNC POS) returns non-nil.  Return the return value
from that call.  Arg is (posn-point POS) if POS is a mouse event.

- Otherwise, return the value itself.

The return value is interpreted as follows:

- If it is an array, the mouse-1 event is translated into the
first element of that array, i.e. the action of the mouse-1
click is the local or global binding of that event.

- Otherwise, the mouse-1 event is translated into a mouse-2 event
at the same position."
  (let ((action
	 (and (or (not (consp pos))
		  mouse-1-click-in-non-selected-windows
		  (eq (selected-window) (posn-window pos)))
	      (or (mouse-posn-property pos 'follow-link)
                  (let ((area (posn-area pos)))
                    (when area
                      (key-binding (vector area 'follow-link) nil t pos)))
		  (key-binding [follow-link] nil t pos)))))
    (cond
     ((eq action 'mouse-face)
      (and (mouse-posn-property pos 'mouse-face) t))
     ((functionp action)
      ;; FIXME: This seems questionable if the click is not in a buffer.
      ;; Should we instead decide that `action' takes a `posn'?
      (if (consp pos)
	  (with-current-buffer (window-buffer (posn-window pos))
	    (funcall action (posn-point pos)))
	(funcall action pos)))
     (t action))))

(defun mouse-fixup-help-message (msg)
  "Fix help message MSG for `mouse-1-click-follows-link'."
  (let (mp pos)
    (if (and mouse-1-click-follows-link
	     (stringp msg)
	     (string-match-p "\\`mouse-2" msg)
	     (setq mp (mouse-pixel-position))
	     (consp (setq pos (cdr mp)))
	     (car pos) (>= (car pos) 0)
	     (cdr pos) (>= (cdr pos) 0)
	     (setq pos (posn-at-x-y (car pos) (cdr pos) (car mp)))
	     (windowp (posn-window pos)))
	(with-current-buffer (window-buffer (posn-window pos))
	  (if (mouse-on-link-p pos)
	      (setq msg (concat
		    (cond
		     ((eq mouse-1-click-follows-link 'double) "double-")
		     ((and (integerp mouse-1-click-follows-link)
			   (< mouse-1-click-follows-link 0)) "Long ")
		     (t ""))
		    "mouse-1" (substring msg 7)))))))
  msg)

(defun mouse-drag-track (start-event)
    "Track mouse drags by highlighting area between point and cursor.
The region will be defined with mark and point."
  (mouse-minibuffer-check start-event)
  (setq mouse-selection-click-count-buffer (current-buffer))
  (deactivate-mark)
  (let* ((start-posn (event-start start-event))
	 (start-point (posn-point start-posn))
	 (start-window (posn-window start-posn))
	 (_ (with-current-buffer (window-buffer start-window)
	      (setq deactivate-mark nil)))
         ;; We've recorded what we needed from the current buffer and
         ;; window, now let's jump to the place of the event, where things
         ;; are happening.
         (_ (mouse-set-point start-event))
         (echo-keystrokes 0)
	 (bounds (window-edges start-window))
	 (make-cursor-line-fully-visible nil)
	 (top (nth 1 bounds))
	 (bottom (if (or (window-minibuffer-p start-window)
                         ;; Do not account for the mode line if there
                         ;; is no mode line, which is common for child
                         ;; frames.
                         (not mode-line-format))
		     (nth 3 bounds)
		   ;; Don't count the mode line.
		   (1- (nth 3 bounds))))
	 (click-count (1- (event-click-count start-event)))
         ;; Save original automatic scrolling behavior (see below).
	 (auto-hscroll-mode-saved auto-hscroll-mode)
	 (scroll-margin-saved scroll-margin)
         (old-track-mouse track-mouse)
         (cleanup (lambda ()
                    (setq track-mouse old-track-mouse)
                    (setq auto-hscroll-mode auto-hscroll-mode-saved)
                    (setq scroll-margin scroll-margin-saved))))
    (condition-case err
        (progn
          ;; Use previous click-count while adjusting previous selection.
          (when mouse-shift-adjust-point
            (setq click-count mouse-selection-click-count))
          (setq mouse-selection-click-count click-count)

          ;; Suppress automatic scrolling near the edges while tracking
          ;; movement, as it interferes with the natural dragging behavior
          ;; (point will unexpectedly be moved beneath the pointer, making
          ;; selections in auto-scrolling margins impossible).
          (setq auto-hscroll-mode nil)
          (setq scroll-margin 0)

          ;; In case the down click is in the middle of some intangible text,
          ;; use the end of that text, and put it in START-POINT.
          (if (< (point) start-point)
	      (goto-char start-point))
          (setq start-point (point))

          ;; Activate the region, using `mouse-start-end' to determine where
          ;; to put point and mark (e.g., double-click will select a word).
          (setq-local transient-mark-mode
                      (if (eq transient-mark-mode 'lambda)
                          '(only)
                        (cons 'only transient-mark-mode)))
          (let ((range (mouse-start-end
                        (or mouse-shift-adjust-point start-point)
                        start-point click-count)))
            (cond
             ((and mouse-shift-adjust-point
                   (> mouse-shift-adjust-point start-point))
              (push-mark (nth 1 range) t t)
              (goto-char (nth 0 range)))
             (t
              (push-mark (nth 0 range) t t)
              (goto-char (nth 1 range)))))

          (setf (terminal-parameter nil 'mouse-drag-start) start-event)
          ;; Set 'track-mouse' to something neither nil nor t, so that mouse
          ;; events are not reported to have happened on the tool bar or the
          ;; tab bar, as that breaks drag events that originate on the window
          ;; body below these bars; see make_lispy_position and bug#51794.
          (setq track-mouse 'drag-tracking)

          (set-transient-map
           (let ((map (make-sparse-keymap)))
             (define-key map [switch-frame] #'ignore)
             (define-key map [select-window] #'ignore)
             (define-key map [mouse-movement]
               (lambda (event) (interactive "e")
                 (let* ((end (event-end event))
                        (end-point (posn-point end)))
                   (unless (eq end-point start-point)
                     ;; And remember that we have moved, so mouse-set-region can know
                     ;; its event is really a drag event.
                     (setcar start-event 'mouse-movement))
                   (if (and (eq (posn-window end) start-window)
                            (integer-or-marker-p end-point))
                       (mouse--drag-set-mark-and-point
                        (or mouse-shift-adjust-point start-point)
                        end-point click-count)
                     (let ((mouse-row (cdr (cdr (mouse-position)))))
                       (cond
                        ((null mouse-row))
                        ((< mouse-row top)
                         (mouse-scroll-subr start-window (- mouse-row top)
                                            nil start-point))
                        ((>= mouse-row bottom)
                         (mouse-scroll-subr start-window (1+ (- mouse-row bottom))
                                            nil start-point))))))
                 (ignore-preserving-kill-region)))
             map)
           t (lambda ()
               (funcall cleanup)
               ;; Don't deactivate the mark when the context menu was
               ;; invoked by down-mouse-3 immediately after
               ;; down-mouse-1 and without releasing the mouse button
               ;; with mouse-1.  This enables region-related context
               ;; menu to operate on the selected region.
               (unless (and context-menu-mode
                            (eq (car-safe (aref (this-command-keys-vector) 0))
                                'down-mouse-3))
                 (deactivate-mark)
                 (pop-mark)))))
      ;; Cleanup on errors
      (error (funcall cleanup)
             (signal (car err) (cdr err))))))

(defun mouse--drag-set-mark-and-point (start click click-count)
  (let* ((range (mouse-start-end start click click-count))
	 (beg (nth 0 range))
	 (end (nth 1 range)))
    (cond ((eq (mark) beg)
	   (goto-char end))
	  ((eq (mark) end)
	   (goto-char beg))
	  ((< click (mark))
	   (set-mark end)
	   (goto-char beg))
	  (t
	   (set-mark beg)
	   (goto-char end)))))

;; Commands to handle xterm-style multiple clicks.
(defun mouse-skip-word (dir)
  "Skip over word, over whitespace, or over identical punctuation.
If `mouse-1-double-click-prefer-symbols' is non-nil, skip over symbol.
If DIR is positive skip forward; if negative, skip backward."
  (let* ((char (following-char))
         (syntax-after-pt (syntax-class (syntax-after (point))))
	 (syntax (char-to-string
                  (if syntax-after-pt
                      (syntax-class-to-char syntax-after-pt)
                    ;; Zero is what 'following-char' returns at EOB, so
                    ;; we feed that to 'char-syntax' when 'syntax-class'
                    ;; returns nil, which means we are at EOB.
                    (char-syntax ?\0))))
         sym)
    (cond ((and mouse-1-double-click-prefer-symbols
                (setq sym (bounds-of-thing-at-point 'symbol)))
           (goto-char (if (< dir 0)
                          (car sym)
                        (cdr sym))))
          ((string= syntax "w")
	   ;; Here, we can't use skip-syntax-forward/backward because
	   ;; they don't pay attention to word-separating-categories,
	   ;; and thus they will skip over a true word boundary.  So,
	   ;; we simulate the original behavior by using forward-word.
	   (if (< dir 0)
	       (if (not (looking-at "\\<"))
		   (forward-word -1))
	     (if (or (looking-at "\\<") (not (looking-at "\\>")))
		 (forward-word 1))))
	  ((string= syntax " ")
	   (if (< dir 0)
	       (skip-syntax-backward syntax)
	     (skip-syntax-forward syntax)))
	  ((string= syntax "_")
	   (if (< dir 0)
	       (skip-syntax-backward "w_")
	     (skip-syntax-forward "w_")))
	  ((< dir 0)
	   (while (and (not (bobp)) (= (preceding-char) char))
	     (forward-char -1)))
	  (t
	   (while (and (not (eobp)) (= (following-char) char))
	     (forward-char 1))))))

(defun mouse-start-end (start end mode)
  "Return a list of region bounds based on START and END according to MODE.
If MODE is 0 then set point to (min START END), mark to (max START END).
If MODE is 1 then set point to start of word at (min START END),
mark to end of word at (max START END).
If MODE is 2 then do the same for lines."
  (if (> start end)
      (let ((temp start))
        (setq start end
              end temp)))
  (setq mode (mod mode 3))
  (cond ((= mode 0)
	 (list start end))
        ((and (= mode 1)
              (= start end)
	      (char-after start)
              (= (syntax-class-to-char
                  (syntax-class (syntax-after start)))
                 ?\())
         (list start
               (save-excursion
                 (goto-char start)
                 (forward-sexp 1)
                 (point))))
        ((and (= mode 1)
              (= start end)
	      (char-after start)
              (= (syntax-class-to-char
                  (syntax-class (syntax-after start)))
                 ?\)))
         (list (save-excursion
                 (goto-char (1+ start))
                 (backward-sexp 1)
                 (point))
               (1+ start)))
	((and (= mode 1)
              (= start end)
	      (char-after start)
              (= (syntax-class-to-char
                  (syntax-class (syntax-after start)))
                 ?\"))
	 (let ((open (or (eq start (point-min))
			 (save-excursion
			   (goto-char (- start 1))
			   (looking-at "\\s(\\|\\s \\|\\s>")))))
	   (if open
	       (list start
		     (save-excursion
		       (condition-case nil
			   (progn
			     (goto-char start)
			     (forward-sexp 1)
			     (point))
			 (error end))))
	     (list (save-excursion
		     (condition-case nil
			 (progn
			   (goto-char (1+ start))
			   (backward-sexp 1)
			   (point))
		       (error end)))
		   (1+ start)))))
        ((= mode 1)
	 (list (save-excursion
		 (goto-char start)
		 (mouse-skip-word -1)
		 (point))
	       (save-excursion
		 (goto-char end)
		 (mouse-skip-word 1)
		 (point))))
        ((= mode 2)
	 (list (save-excursion
		 (goto-char start)
		 (line-beginning-position 1))
	       (save-excursion
		 (goto-char end)
		 (forward-line 1)
		 (point))))))

;; Subroutine: set the mark where CLICK happened,
;; but don't do anything else.
(defun mouse-set-mark-fast (click)
  (mouse-minibuffer-check click)
  (let ((posn (event-start click)))
    (select-window (posn-window posn))
    (if (numberp (posn-point posn))
	(push-mark (posn-point posn) t t))))

;; Momentarily show where the mark is, if highlighting doesn't show it.

(defun mouse-set-mark (click)
  "Set mark at the position clicked on with the mouse.
Display cursor at that position for a second.
This must be bound to a mouse click."
  (interactive "e")
  (mouse-minibuffer-check click)
  (select-window (posn-window (event-start click)))
  ;; FIXME: Use save-excursion
  (let ((point-save (point)))
    (unwind-protect
	(progn (mouse-set-point click)
	       (push-mark nil t t)
	       (or transient-mark-mode
		   (sit-for 1)))
      (goto-char point-save))))

(defun mouse-kill (click)
  "Kill the region between point and the mouse click.
The text is saved in the kill ring, as with \\[kill-region]."
  (interactive "e")
  (mouse-minibuffer-check click)
  (let* ((posn (event-start click))
	 (click-posn (posn-point posn)))
    (select-window (posn-window posn))
    (if (numberp click-posn)
	(kill-region (min (point) click-posn)
		     (max (point) click-posn)))))

(defun mouse-yank-at-click (click arg)
  "Insert the last stretch of killed text at the position clicked on.
Also move point to one end of the text thus inserted (normally the end),
and set mark at the beginning.
Prefix arguments are interpreted as with \\[yank].
If `mouse-yank-at-point' is non-nil, insert at point
regardless of where you click."
  (interactive "e\nP")
  ;; Give temporary modes such as isearch a chance to turn off.
  (run-hooks 'mouse-leave-buffer-hook)
  (when select-active-regions
    ;; Without this, confusing things happen upon e.g. inserting into
    ;; the middle of an active region.
    (deactivate-mark))
  (or mouse-yank-at-point (mouse-set-point click))
  (setq this-command 'yank)
  (setq mouse-selection-click-count 0)
  (yank arg))

(defun mouse-yank-primary (&optional event)
  "Insert the primary selection,
Move point to the end of the inserted text, and set mark at
beginning.  If `mouse-yank-at-point' is non-nil, insert at point
otherwise insert it at the position of EVENT."
  (interactive (list last-nonmenu-event))
  ;; Give temporary modes such as isearch a chance to turn off.
  (run-hooks 'mouse-leave-buffer-hook)
  ;; Without this, confusing things happen upon e.g. inserting into
  ;; the middle of an active region.
  (when select-active-regions
    (let (select-active-regions)
      (deactivate-mark)))
  (or mouse-yank-at-point (mouse-set-point event))
  (let ((primary (gui-get-primary-selection)))
    (push-mark)
    (insert-for-yank primary)))

(defun mouse-kill-ring-save (click)
  "Copy the region between point and the mouse click in the kill ring.
This does not delete the region; it acts like \\[kill-ring-save]."
  (interactive "e")
  (mouse-set-mark-fast click)
  (let (this-command last-command)
    (kill-ring-save (point) (mark t))))

;; This function used to delete the text between point and the mouse
;; whenever it was equal to the front of the kill ring, but some
;; people found that confusing.

;; The position of the last invocation of `mouse-save-then-kill'.
(defvar mouse-save-then-kill-posn nil)

(defun mouse-save-then-kill-delete-region (beg end)
  ;; We must make our own undo boundaries
  ;; because they happen automatically only for the current buffer.
  (undo-boundary)
  (if (or (= beg end) (eq buffer-undo-list t))
      ;; If we have no undo list in this buffer,
      ;; just delete.
      (delete-region beg end)
    ;; Delete, but make the undo-list entry share with the kill ring.
    ;; First, delete just one char, so in case buffer is being modified
    ;; for the first time, the undo list records that fact.
    (let ((inhibit-modification-hooks t))
      (delete-region beg
		     (+ beg (if (> end beg) 1 -1))))
    (let ((buffer-undo-list buffer-undo-list))
      ;; Undo that deletion--but don't change the undo list!
      (let ((inhibit-modification-hooks t))
	(primitive-undo 1 buffer-undo-list))
      ;; Now delete the rest of the specified region,
      ;; but don't record it.
      (setq buffer-undo-list t)
      (if (/= (length (car kill-ring)) (- (max end beg) (min end beg)))
	  (error "Lossage in mouse-save-then-kill-delete-region"))
      (delete-region beg end))
    (let ((tail buffer-undo-list))
      ;; Search back in buffer-undo-list for the string
      ;; that came from deleting one character.
      (while (and tail (not (stringp (car (car tail)))))
	(setq tail (cdr tail)))
      ;; Replace it with an entry for the entire deleted text.
      (and tail
	   (setcar tail (cons (car kill-ring) (min beg end))))))
  (undo-boundary))

(defun mouse-save-then-kill (click)
  "Set the region according to CLICK; the second time, kill it.
CLICK should be a mouse click event.

If the region is inactive, activate it temporarily.  Set mark at
the original point, and move point to the position of CLICK.

If the region is already active, adjust it.  Normally, do this by
moving point or mark, whichever is closer, to CLICK.  But if you
have selected whole words or lines, move point or mark to the
word or line boundary closest to CLICK instead.

If `mouse-drag-copy-region' is non-nil, this command also saves the
new region to the kill ring (replacing the previous kill if the
previous region was just saved to the kill ring).

If this command is called a second consecutive time with the same
CLICK position, kill the region (or delete it
if `mouse-drag-copy-region' is non-nil)."
  (interactive "e")
  (mouse-minibuffer-check click)
  (let* ((posn     (event-start click))
	 (click-pt (posn-point posn))
	 (window   (posn-window posn))
	 (buf      (window-buffer window))
	 ;; Don't let a subsequent kill command append to this one.
	 (this-command this-command)
	 ;; Check if the user has multi-clicked to select words/lines.
	 (click-count
	  (if (and (eq mouse-selection-click-count-buffer buf)
		   (with-current-buffer buf (mark t)))
	      mouse-selection-click-count
	    0)))
    (cond
     ((not (numberp click-pt)) nil)
     ;; If the user clicked without moving point, kill the region.
     ;; This also resets `mouse-selection-click-count'.
     ((and (eq last-command 'mouse-save-then-kill)
	   (eq click-pt mouse-save-then-kill-posn)
	   (eq window (selected-window)))
      (if mouse-drag-copy-region
          ;; Region already saved in the previous click;
          ;; don't make a duplicate entry, just delete.
          (funcall region-extract-function 'delete-only)
        (kill-region (mark t) (point) 'region))
      (setq mouse-selection-click-count 0)
      (setq mouse-save-then-kill-posn nil))

     ;; Otherwise, if there is a suitable region, adjust it by moving
     ;; one end (whichever is closer) to CLICK-PT.
     ((or (with-current-buffer buf (region-active-p))
	  (and (eq window (selected-window))
	       (mark t)
	       (or (and (eq last-command 'mouse-save-then-kill)
			mouse-save-then-kill-posn)
		   (and (memq last-command '(mouse-drag-region
					     mouse-set-region))
			(or mark-even-if-inactive
			    (not transient-mark-mode))))))
      (select-window window)
      (let* ((range (mouse-start-end click-pt click-pt click-count)))
	(if (< (abs (- click-pt (mark t)))
	       (abs (- click-pt (point))))
	    (set-mark (car range))
	  (goto-char (nth 1 range)))
	(setq deactivate-mark nil)
	(mouse-set-region-1)
        (when mouse-drag-copy-region
          ;; Region already copied to kill-ring once, so replace.
          (kill-new (funcall region-extract-function nil) t))
	;; Arrange for a repeated mouse-3 to kill the region.
	(setq mouse-save-then-kill-posn click-pt)))

     ;; Otherwise, set the mark where point is and move to CLICK-PT.
     (t
      (select-window window)
      (mouse-set-mark-fast click)
      (let ((before-scroll (with-current-buffer buf point-before-scroll)))
	(if before-scroll (goto-char before-scroll)))
      (exchange-point-and-mark)
      (mouse-set-region-1)
      (when (and mouse-drag-copy-region
                 (or (not (eq mouse-drag-copy-region 'non-empty))
                     (not (/= (mark t) (point)))))
        (kill-new (filter-buffer-substring (mark t) (point))))
      (setq mouse-save-then-kill-posn click-pt)))))


(global-set-key [M-mouse-1] #'mouse-start-secondary)
(global-set-key [M-drag-mouse-1] #'mouse-set-secondary)
(global-set-key [M-down-mouse-1] #'mouse-drag-secondary)
(global-set-key [M-mouse-3] #'mouse-secondary-save-then-kill)
(global-set-key [M-mouse-2] #'mouse-yank-secondary)

(defconst mouse-secondary-overlay
  (let ((ol (make-overlay (point-min) (point-min))))
    (delete-overlay ol)
    (overlay-put ol 'face 'secondary-selection)
    ol)
  "An overlay which records the current secondary selection.
It is deleted when there is no secondary selection.")

(defvar mouse-secondary-click-count 0)

;; A marker which records the specified first end for a secondary selection.
;; May be nil.
(defvar mouse-secondary-start nil)

(defun mouse-start-secondary (click)
  "Set one end of the secondary selection to the position clicked on.
Use \\[mouse-secondary-save-then-kill] to set the other end
and complete the secondary selection."
  (interactive "e")
  (mouse-minibuffer-check click)
  (let ((posn (event-start click)))
    (with-current-buffer (window-buffer (posn-window posn))
      ;; Cancel any preexisting secondary selection.
      (delete-overlay mouse-secondary-overlay)
      (if (numberp (posn-point posn))
	  (progn
	    (or mouse-secondary-start
		(setq mouse-secondary-start (make-marker)))
	    (move-marker mouse-secondary-start (posn-point posn)))))))

(defun mouse-set-secondary (click)
  "Set the secondary selection to the text that the mouse is dragged over.
This must be bound to a mouse drag event."
  (interactive "e")
  (mouse-minibuffer-check click)
  (let ((posn (event-start click))
	beg
	(end (event-end click)))
    (with-current-buffer (window-buffer (posn-window posn))
      (if (numberp (posn-point posn))
	  (setq beg (posn-point posn)))
      (move-overlay mouse-secondary-overlay beg (posn-point end))
      (gui-set-selection
       'SECONDARY
       (buffer-substring (overlay-start mouse-secondary-overlay)
			 (overlay-end mouse-secondary-overlay))))))

(defun mouse-drag-secondary (start-event)
  "Set the secondary selection to the text that the mouse is dragged over.
Highlight the drag area as you move the mouse.
This must be bound to a button-down mouse event.
The function returns a non-nil value if it creates a secondary selection."
  (interactive "e")
  (mouse-minibuffer-check start-event)
  (let* ((echo-keystrokes 0)
	 (start-posn (event-start start-event))
	 (start-point (posn-point start-posn))
	 (start-window (posn-window start-posn))
	 (bounds (window-edges start-window))
	 (top (nth 1 bounds))
	 (bottom (if (window-minibuffer-p start-window)
		     (nth 3 bounds)
		   ;; Don't count the mode line.
		   (1- (nth 3 bounds))))
	 (click-count (1- (event-click-count start-event))))
    (with-current-buffer (window-buffer start-window)
      (setq mouse-secondary-click-count click-count)
      (if (> (mod click-count 3) 0)
	  ;; Double or triple press: make an initial selection
	  ;; of one word or line.
	  (let ((range (mouse-start-end start-point start-point click-count)))
	    (set-marker mouse-secondary-start nil)
	    (move-overlay mouse-secondary-overlay (car range) (nth 1 range)
			  (window-buffer start-window)))
	;; Single-press: cancel any preexisting secondary selection.
	(or mouse-secondary-start
	    (setq mouse-secondary-start (make-marker)))
	(set-marker mouse-secondary-start start-point)
	(delete-overlay mouse-secondary-overlay))
      ;; FIXME: Use mouse-drag-track!
      (let (event end end-point)
	(track-mouse
	  (while (progn
		   (setq event (read--potential-mouse-event))
		   (or (mouse-movement-p event)
		       (memq (car-safe event) '(switch-frame select-window))))

	    (if (memq (car-safe event) '(switch-frame select-window))
		nil
	      (setq end (event-end event)
		    end-point (posn-point end))
	      (cond
	       ;; Are we moving within the original window?
	       ((and (eq (posn-window end) start-window)
		     (integer-or-marker-p end-point))
		(let ((range (mouse-start-end start-point end-point
					      click-count)))
		  (if (or (/= start-point end-point)
			  (null (marker-position mouse-secondary-start)))
		      (progn
			(set-marker mouse-secondary-start nil)
			(move-overlay mouse-secondary-overlay
				      (car range) (nth 1 range))))))
               (t
                (let ((mouse-row (cdr (cdr (mouse-position)))))
                  (cond
                   ((null mouse-row))
                   ((< mouse-row top)
                    (mouse-scroll-subr start-window (- mouse-row top)
				       mouse-secondary-overlay start-point))
                   ((>= mouse-row bottom)
                    (mouse-scroll-subr start-window (1+ (- mouse-row bottom))
                                       mouse-secondary-overlay start-point)))))))))

	(if (consp event)
	    (if (marker-position mouse-secondary-start)
		(save-window-excursion
		  (delete-overlay mouse-secondary-overlay)
		  (gui-set-selection 'SECONDARY nil)
		  (select-window start-window)
		  (save-excursion
		    (goto-char mouse-secondary-start)
		    (sit-for 1)
		    nil))
	      (gui-set-selection
	       'SECONDARY
	       (buffer-substring (overlay-start mouse-secondary-overlay)
				 (overlay-end mouse-secondary-overlay)))))))))

(defun mouse-yank-secondary (click)
  "Insert the secondary selection at the position clicked on.
Move point to the end of the inserted text.
If `mouse-yank-at-point' is non-nil, insert at point
regardless of where you click."
  (interactive "e")
  ;; Give temporary modes such as isearch a chance to turn off.
  (run-hooks 'mouse-leave-buffer-hook)
  (or mouse-yank-at-point (mouse-set-point click))
  (let ((secondary (gui-get-selection 'SECONDARY)))
    (if secondary
        (insert-for-yank secondary)
      (error "No secondary selection"))))

(defun mouse-kill-secondary ()
  "Kill the text in the secondary selection.
This is intended more as a keyboard command than as a mouse command
but it can work as either one.

The current buffer (in case of keyboard use), or the buffer clicked on,
must be the one that the secondary selection is in.  This requirement
is to prevent accidents."
  (interactive)
  (let* ((keys (this-command-keys))
	 (click (elt keys (1- (length keys)))))
    (or (eq (overlay-buffer mouse-secondary-overlay)
	    (if (listp click)
		(window-buffer (posn-window (event-start click)))
	      (current-buffer)))
	(error "Select or click on the buffer where the secondary selection is")))
  (let (this-command)
    (with-current-buffer (overlay-buffer mouse-secondary-overlay)
      (kill-region (overlay-start mouse-secondary-overlay)
		   (overlay-end mouse-secondary-overlay))))
  (delete-overlay mouse-secondary-overlay))

(defun mouse-secondary-save-then-kill (click)
  "Set the secondary selection and save it to the kill ring.
The second time, kill it.  CLICK should be a mouse click event.

If you have not called `mouse-start-secondary' in the clicked
buffer, activate the secondary selection and set it between point
and the click position CLICK.

Otherwise, adjust the bounds of the secondary selection.
Normally, do this by moving its beginning or end, whichever is
closer, to CLICK.  But if you have selected whole words or lines,
adjust to the word or line boundary closest to CLICK instead.

If this command is called a second consecutive time with the same
CLICK position, kill the secondary selection."
  (interactive "e")
  (mouse-minibuffer-check click)
  (let* ((posn     (event-start click))
	 (click-pt (posn-point posn))
	 (window   (posn-window posn))
	 (buf      (window-buffer window))
	 ;; Don't let a subsequent kill command append to this one.
	 (this-command this-command)
	 ;; Check if the user has multi-clicked to select words/lines.
	 (click-count
	  (if (eq (overlay-buffer mouse-secondary-overlay) buf)
	      mouse-secondary-click-count
	    0))
	 (beg (overlay-start mouse-secondary-overlay))
	 (end (overlay-end mouse-secondary-overlay)))

    (cond
     ((not (numberp click-pt)) nil)

     ;; If the secondary selection is not active in BUF, activate it.
     ((not (eq buf (or (overlay-buffer mouse-secondary-overlay)
		       (if mouse-secondary-start
			   (marker-buffer mouse-secondary-start)))))
      (select-window window)
      (setq mouse-secondary-start (make-marker))
      (move-marker mouse-secondary-start (point))
      (move-overlay mouse-secondary-overlay (point) click-pt buf)
      (kill-ring-save (point) click-pt))

     ;; If the user clicked without moving point, delete the secondary
     ;; selection.  This also resets `mouse-secondary-click-count'.
     ((and (eq last-command 'mouse-secondary-save-then-kill)
	   (eq click-pt mouse-save-then-kill-posn)
	   (eq window (selected-window)))
      (mouse-save-then-kill-delete-region beg end)
      (delete-overlay mouse-secondary-overlay)
      (setq mouse-secondary-click-count 0)
      (setq mouse-save-then-kill-posn nil))

     ;; Otherwise, if there is a suitable secondary selection overlay,
     ;; adjust it by moving one end (whichever is closer) to CLICK-PT.
     ((and beg (eq buf (overlay-buffer mouse-secondary-overlay)))
      (let* ((range (mouse-start-end click-pt click-pt click-count)))
	(if (< (abs (- click-pt beg))
	       (abs (- click-pt end)))
	    (move-overlay mouse-secondary-overlay (car range) end)
	  (move-overlay mouse-secondary-overlay beg (nth 1 range))))
      (setq deactivate-mark nil)
      (if (eq last-command 'mouse-secondary-save-then-kill)
	  ;; If the front of the kill ring comes from an immediately
	  ;; previous use of this command, replace the entry.
	  (kill-new
	   (buffer-substring (overlay-start mouse-secondary-overlay)
			     (overlay-end mouse-secondary-overlay))
	   t)
	(let (deactivate-mark)
	  (copy-region-as-kill (overlay-start mouse-secondary-overlay)
			       (overlay-end mouse-secondary-overlay))))
      (setq mouse-save-then-kill-posn click-pt))

     ;; Otherwise, set the secondary selection overlay.
     (t
      (select-window window)
      (if mouse-secondary-start
	  ;; All we have is one end of a selection, so put the other
	  ;; end here.
	  (let ((start (+ 0 mouse-secondary-start)))
	    (kill-ring-save start click-pt)
	    (move-overlay mouse-secondary-overlay start click-pt)))
      (setq mouse-save-then-kill-posn click-pt))))

  ;; Finally, set the window system's secondary selection.
  (let (str)
    (and (overlay-buffer mouse-secondary-overlay)
	 (setq str (buffer-substring (overlay-start mouse-secondary-overlay)
				     (overlay-end mouse-secondary-overlay)))
	 (> (length str) 0)
	 (gui-set-selection 'SECONDARY str))))

(defun secondary-selection-exist-p ()
  "Return non-nil if the secondary selection exists in the current buffer."
  (memq mouse-secondary-overlay (overlays-in (point-min) (point-max))))

(defun secondary-selection-to-region ()
  "Set beginning and end of the region to those of the secondary selection.
This puts mark and point at the beginning and the end of the
secondary selection, respectively.  This works when the secondary
selection exists and the region does not exist in current buffer;
the secondary selection will be deleted afterward.
If the region is active, or the secondary selection doesn't exist,
this function does nothing."
  (when (and (not (region-active-p))
             (secondary-selection-exist-p))
    (let ((beg (overlay-start mouse-secondary-overlay))
          (end (overlay-end mouse-secondary-overlay)))
      (push-mark beg t t)
      (goto-char end))
    ;; Delete the secondary selection on current buffer.
    (delete-overlay mouse-secondary-overlay)))

(defun secondary-selection-from-region ()
  "Set beginning and end of the secondary selection to those of the region.
When there is no region, this function does nothing."
  (when (region-active-p) ; Create the secondary selection from the region.
    (delete-overlay mouse-secondary-overlay) ; Delete the secondary selection even on a different buffer.
    (move-overlay mouse-secondary-overlay (region-beginning) (region-end))))


(declare-function rectangle--col-pos "rect" (col kind))
(declare-function rectangle--reset-point-crutches "rect" ())

(defconst mouse--rectangle-track-cursor t
  "Whether the mouse tracks the cursor when selecting a rectangle.
If nil, the mouse tracks the rectangle corner instead.")

(defun mouse-drag-region-rectangle (start-event)
  "Set the region to the rectangle that the mouse is dragged over.
This must be bound to a button-down mouse event."
  (interactive "e")
  (let* ((scroll-margin 0)
         (start-pos (event-start start-event))
         (start-posn (event-start start-event))
         (start-point (posn-point start-posn))
         (start-window (posn-window start-posn))
         (start-hscroll (window-hscroll start-window))
         (start-col (+ (car (posn-col-row start-pos)) start-hscroll))
         (bounds (window-edges start-window))
         (top (nth 1 bounds))
         (bottom (if (window-minibuffer-p start-window)
                     (nth 3 bounds)
                   (1- (nth 3 bounds))))
         (extra-margin (round (line-number-display-width 'columns)))
         (dragged nil)
         (old-track-mouse track-mouse)
         (old-mouse-fine-grained-tracking mouse-fine-grained-tracking)
         ;; For right-to-left text, columns are counted from the right margin;
         ;; translate from mouse events, which always count from the left.
         (adjusted-col (lambda (col)
                         (if (eq (current-bidi-paragraph-direction)
                                 'right-to-left)
                             (- (window-width) col extra-margin
                                (if mouse--rectangle-track-cursor 1 -1))
                           (- col extra-margin))))
         (map (make-sparse-keymap)))
    (define-key map [switch-frame] #'ignore)
    (define-key map [select-window] #'ignore)
    (define-key map [mouse-movement]
      (lambda (event)
        (interactive "e")
        (unless dragged
          ;; This is actually a drag.
          (setq dragged t)
          (mouse-minibuffer-check start-event)
          (deactivate-mark)
          (setq-local transient-mark-mode
                      (if (eq transient-mark-mode 'lambda)
                          '(only)
                        (cons 'only transient-mark-mode)))
          (posn-set-point start-pos)
          (rectangle-mark-mode)
          ;; Only tell rectangle about the exact column if we are possibly
          ;; beyond end-of-line or in a tab, since the column we got from
          ;; the mouse position isn't necessarily accurate for use in
          ;; specifying a rectangle (which uses the `move-to-column'
          ;; measure).
          (when (or (eolp) (eq (following-char) ?\t))
            (let ((col (funcall adjusted-col start-col)))
              (rectangle--col-pos col 'mark)
              (rectangle--col-pos col 'point))))

        (let* ((posn (event-end event))
               (window (posn-window posn))
               (hscroll (if (window-live-p window)
                            (window-hscroll window)
                          0))
               (mouse-row (cddr (mouse-position)))
               (mouse-col (+ (car (posn-col-row posn)) hscroll
                             (if mouse--rectangle-track-cursor 0 1)))
               (set-col (lambda ()
                          (if (or (eolp) (eq (following-char) ?\t))
                              (rectangle--col-pos
                               (funcall adjusted-col mouse-col) 'point)
                            (unless mouse--rectangle-track-cursor
                              (forward-char))
                            (rectangle--reset-point-crutches))))
               (scroll-adjust (lambda ()
                                (move-to-column
                                 (funcall adjusted-col mouse-col))
                                (funcall set-col))))
          (if (and (eq window start-window)
                   mouse-row
                   (<= top mouse-row (1- bottom)))
              ;; Drag inside the same window.
              (progn
                (posn-set-point posn)
                (funcall set-col))
            ;; Drag outside the window: scroll.
            (cond
             ((null mouse-row))
             ((< mouse-row top)
              (mouse-scroll-subr
               start-window (- mouse-row top) nil start-point
               scroll-adjust))
             ((>= mouse-row bottom)
              (mouse-scroll-subr
               start-window (1+ (- mouse-row bottom)) nil start-point
               scroll-adjust)))))))
    (condition-case err
        (progn
          (setq track-mouse t)
          (setq mouse-fine-grained-tracking t)
          (set-transient-map
           map t
           (lambda ()
             (setq track-mouse old-track-mouse)
             (setq mouse-fine-grained-tracking old-mouse-fine-grained-tracking)
             (when (or (not dragged)
                       (not (mark))
                       (equal (rectangle-dimensions (mark) (point)) '(0 . 1)))
               ;; No nontrivial region selected; deactivate rectangle mode.
               (deactivate-mark)))))
      ;; Clean up in case something went wrong.
      (error (setq track-mouse old-track-mouse)
             (setq mouse-fine-grained-tracking old-mouse-fine-grained-tracking)
             (signal (car err) (cdr err))))))

;; The drag event must be bound to something but does not need any effect,
;; as everything takes place in `mouse-drag-region-rectangle'.
;; The click event can be anything; `mouse-set-point' is just a convenience.
(global-set-key [C-M-down-mouse-1] #'mouse-drag-region-rectangle)
(global-set-key [C-M-drag-mouse-1] #'ignore)
(global-set-key [C-M-mouse-1]      #'mouse-set-point)


(defcustom mouse-buffer-menu-maxlen 20
  "Number of buffers in one pane (submenu) of the buffer menu.
If we have lots of buffers, divide them into groups of
`mouse-buffer-menu-maxlen' and make a pane (or submenu) for each one."
  :type 'integer)

(defcustom mouse-buffer-menu-mode-mult 4
  "Group the buffers by the major mode groups on \\[mouse-buffer-menu]?
This number which determines (in a hairy way) whether \\[mouse-buffer-menu]
will split the buffer menu by the major modes (see
`mouse-buffer-menu-mode-groups') or just by menu length.
Set to 1 (or even 0!) if you want to group by major mode always, and to
a large number if you prefer a mixed multitude.  The default is 4."
  :type 'integer
  :version "20.3")

(defvar mouse-buffer-menu-mode-groups
  '(("Info\\|Help\\|Apropos\\|Man" . "Help")
    ("\\bVM\\b\\|\\bMH\\b\\|Message\\b\\|Mail\\|Group\\|Score\\|Summary\\|Article"
     . "Mail/News")
    ("\\<C\\>" . "C")
    ("ObjC" . "C")
    ("Text" . "Text")
    ("Outline" . "Text")
    ("\\(HT\\|SG\\|X\\|XHT\\)ML" . "SGML")
    ("\\blog\\b\\|diff\\|\\bvc\\b\\|cvs\\|Git\\|Annotate" . "Version Control")
    ("Threads\\|Memory\\|Disassembly\\|Breakpoints\\|Frames\\|Locals\\|Registers\\|Inferior I/O\\|Debugger"
     . "GDB")
    ("Lisp" . "Lisp"))
  "How to group various major modes together in \\[mouse-buffer-menu].
Each element has the form (REGEXP . GROUPNAME).
If the major mode's name string matches REGEXP, use GROUPNAME instead.")

(defun mouse-buffer-menu (event)
  "Pop up a menu of buffers for selection with the mouse.
This switches buffers in the window that you clicked on,
and selects that window."
  (interactive "e")
  (mouse-minibuffer-check event)
  (let ((buf (x-popup-menu event (mouse-buffer-menu-map)))
        (window (posn-window (event-start event))))
    (when buf
      (select-window
       (if (framep window) (frame-selected-window window)
         window))
      (switch-to-buffer buf))))

(defun mouse-buffer-menu-map ()
  ;; Make an alist of elements that look like (MENU-ITEM . BUFFER).
  (let ((buffers (buffer-list)) split-by-major-mode sum-of-squares)
    (dolist (buf buffers)
      ;; Divide all buffers into buckets for various major modes.
      ;; Each bucket looks like (MODE NAMESTRING BUFFERS...).
      (with-current-buffer buf
        (let* ((adjusted-major-mode major-mode) elt)
          (dolist (group mouse-buffer-menu-mode-groups)
            (when (string-match (car group) (format-mode-line mode-name))
              (setq adjusted-major-mode (cdr group))))
          (setq elt (assoc adjusted-major-mode split-by-major-mode))
          (unless elt
            (setq elt (list adjusted-major-mode
                            (if (stringp adjusted-major-mode)
                                adjusted-major-mode
                              (format-mode-line mode-name nil nil buf)))
                  split-by-major-mode (cons elt split-by-major-mode)))
          (or (memq buf (cdr (cdr elt)))
              (setcdr (cdr elt) (cons buf (cdr (cdr elt))))))))
    ;; Compute the sum of squares of sizes of the major-mode buckets.
    (let ((tail split-by-major-mode))
      (setq sum-of-squares 0)
      (while tail
	(setq sum-of-squares
	      (+ sum-of-squares
		 (let ((len (length (cdr (cdr (car tail)))))) (* len len))))
	(setq tail (cdr tail))))
    (if (< (* sum-of-squares mouse-buffer-menu-mode-mult)
	   (* (length buffers) (length buffers)))
	;; Subdividing by major modes really helps, so let's do it.
	(let (subdivided-menus (buffers-left (length buffers)))
	  ;; Sort the list to put the most popular major modes first.
	  (setq split-by-major-mode
		(sort split-by-major-mode
                      (lambda (elt1 elt2)
                        (> (length elt1) (length elt2)))))
	  ;; Make a separate submenu for each major mode
	  ;; that has more than one buffer,
	  ;; unless all the remaining buffers are less than 1/10 of them.
	  (while (and split-by-major-mode
		      (and (> (length (car split-by-major-mode)) 3)
			   (> (* buffers-left 10) (length buffers))))
	    (let ((this-mode-list (mouse-buffer-menu-alist
				   (cdr (cdr (car split-by-major-mode))))))
	      (and this-mode-list
		   (setq subdivided-menus
			 (cons (cons
				(nth 1 (car split-by-major-mode))
				this-mode-list)
			       subdivided-menus))))
	    (setq buffers-left
		  (- buffers-left (length (cdr (car split-by-major-mode)))))
	    (setq split-by-major-mode (cdr split-by-major-mode)))
	  ;; If any major modes are left over,
	  ;; make a single submenu for them.
	  (if split-by-major-mode
	      (let ((others-list
		     (mouse-buffer-menu-alist
		      ;; we don't need split-by-major-mode any more,
		      ;; so we can ditch it with nconc (mapcan).
		      (mapcan 'cddr split-by-major-mode))))
		(and others-list
		     (setq subdivided-menus
			   (cons (cons "Others" others-list)
				 subdivided-menus)))))
          (cons "Buffer Menu" (nreverse subdivided-menus)))
      (cons "Buffer Menu"
            (mouse-buffer-menu-split "Select Buffer"
                                     (mouse-buffer-menu-alist buffers))))))

(defun mouse-buffer-menu-alist (buffers)
  (let (tail
	(maxlen 0)
	head)
    (setq buffers
	  (sort buffers
                (lambda (elt1 elt2)
                  (string< (buffer-name elt1) (buffer-name elt2)))))
    (setq tail buffers)
    (while tail
      (or (eq ?\s (aref (buffer-name (car tail)) 0))
	  (setq maxlen
		(max maxlen
		     (length (buffer-name (car tail))))))
      (setq tail (cdr tail)))
    (setq tail buffers)
    (while tail
      (let ((elt (car tail)))
	(if (/= (aref (buffer-name elt) 0) ?\s)
	    (setq head
		  (cons
		   (cons
		    (format
		     (format "%%-%ds  %%s%%s  %%s" maxlen)
		     (buffer-name elt)
		     (if (buffer-modified-p elt) "*" " ")
		     (with-current-buffer elt
		       (if buffer-read-only "%" " "))
		     (or (buffer-file-name elt)
			 (with-current-buffer elt
			   (if list-buffers-directory
			       (expand-file-name
				list-buffers-directory)))
			 ""))
		    elt)
		   head))))
      (setq tail (cdr tail)))
    ;; Compensate for the reversal that the above loop does.
    (nreverse head)))

(defun mouse-buffer-menu-split (title alist)
  ;; If we have lots of buffers, divide them into groups of 20
  ;; and make a pane (or submenu) for each one.
  (if (> (length alist) (/ (* mouse-buffer-menu-maxlen 3) 2))
      (let ((alist alist) sublists next
	    (i 1))
	(while alist
	  ;; Pull off the next mouse-buffer-menu-maxlen buffers
	  ;; and make them the next element of sublist.
	  (setq next (nthcdr mouse-buffer-menu-maxlen alist))
	  (if next
	      (setcdr (nthcdr (1- mouse-buffer-menu-maxlen) alist)
		      nil))
	  (setq sublists (cons (cons (format "Buffers %d" i) alist)
			       sublists))
	  (setq i (1+ i))
	  (setq alist next))
	(nreverse sublists))
    ;; Few buffers--put them all in one pane.
    (list (cons title alist))))

;; Font selection.

(defun font-menu-add-default ()
  (let* ((default (frame-parameter nil 'font))
	 (font-alist x-fixed-font-alist)
	 (elt (or (assoc "Misc" font-alist) (nth 1 font-alist))))
    (if (assoc "Default" elt)
	(delete (assoc "Default" elt) elt))
    (setcdr elt
	    (cons (list "Default" default)
		  (cdr elt)))))

(defvar x-fixed-font-alist
  (list
   "Font Menu"
   (cons
    "Misc"
    ;; For these, we specify the pixel height and width.
    '(("fixed" "fixed")
      ("6x10" "-misc-fixed-medium-r-normal--10-*-*-*-c-60-iso8859-1" "6x10")
      ("6x12"
       "-misc-fixed-medium-r-semicondensed--12-*-*-*-c-60-iso8859-1" "6x12")
      ("6x13"
       "-misc-fixed-medium-r-semicondensed--13-*-*-*-c-60-iso8859-1" "6x13")
      ("7x13" "-misc-fixed-medium-r-normal--13-*-*-*-c-70-iso8859-1" "7x13")
      ("7x14" "-misc-fixed-medium-r-normal--14-*-*-*-c-70-iso8859-1" "7x14")
      ("8x13" "-misc-fixed-medium-r-normal--13-*-*-*-c-80-iso8859-1" "8x13")
      ("9x15" "-misc-fixed-medium-r-normal--15-*-*-*-c-90-iso8859-1" "9x15")
      ("10x20" "-misc-fixed-medium-r-normal--20-*-*-*-c-100-iso8859-1" "10x20")
      ("11x18" "-misc-fixed-medium-r-normal--18-*-*-*-c-110-iso8859-1" "11x18")
      ("12x24" "-misc-fixed-medium-r-normal--24-*-*-*-c-120-iso8859-1" "12x24")
      ("")
      ("clean 5x8"
       "-schumacher-clean-medium-r-normal--8-*-*-*-c-50-iso8859-1")
      ("clean 6x8"
       "-schumacher-clean-medium-r-normal--8-*-*-*-c-60-iso8859-1")
      ("clean 8x8"
       "-schumacher-clean-medium-r-normal--8-*-*-*-c-80-iso8859-1")
      ("clean 8x10"
       "-schumacher-clean-medium-r-normal--10-*-*-*-c-80-iso8859-1")
      ("clean 8x14"
       "-schumacher-clean-medium-r-normal--14-*-*-*-c-80-iso8859-1")
      ("clean 8x16"
       "-schumacher-clean-medium-r-normal--16-*-*-*-c-80-iso8859-1")
      ("")
      ("sony 8x16" "-sony-fixed-medium-r-normal--16-*-*-*-c-80-iso8859-1")
      ;; We don't seem to have these; who knows what they are.
      ;; ("fg-18" "fg-18")
      ;; ("fg-25" "fg-25")
      ("lucidasanstypewriter-12" "-b&h-lucidatypewriter-medium-r-normal-sans-*-120-*-*-*-*-iso8859-1")
      ("lucidasanstypewriter-bold-14" "-b&h-lucidatypewriter-bold-r-normal-sans-*-140-*-*-*-*-iso8859-1")
      ("lucidasanstypewriter-bold-24"
       "-b&h-lucidatypewriter-bold-r-normal-sans-*-240-*-*-*-*-iso8859-1")
      ;; ("lucidatypewriter-bold-r-24" "-b&h-lucidatypewriter-bold-r-normal-sans-24-240-75-75-m-140-iso8859-1")
      ;; ("fixed-medium-20" "-misc-fixed-medium-*-*-*-20-*-*-*-*-*-*-*")
      ))

   (cons
    "Courier"
    ;; For these, we specify the point height.
    '(("8" "-adobe-courier-medium-r-normal--*-80-*-*-m-*-iso8859-1")
      ("10" "-adobe-courier-medium-r-normal--*-100-*-*-m-*-iso8859-1")
      ("12" "-adobe-courier-medium-r-normal--*-120-*-*-m-*-iso8859-1")
      ("14" "-adobe-courier-medium-r-normal--*-140-*-*-m-*-iso8859-1")
      ("18" "-adobe-courier-medium-r-normal--*-180-*-*-m-*-iso8859-1")
      ("24" "-adobe-courier-medium-r-normal--*-240-*-*-m-*-iso8859-1")
      ("8 bold" "-adobe-courier-bold-r-normal--*-80-*-*-m-*-iso8859-1")
      ("10 bold" "-adobe-courier-bold-r-normal--*-100-*-*-m-*-iso8859-1")
      ("12 bold" "-adobe-courier-bold-r-normal--*-120-*-*-m-*-iso8859-1")
      ("14 bold" "-adobe-courier-bold-r-normal--*-140-*-*-m-*-iso8859-1")
      ("18 bold" "-adobe-courier-bold-r-normal--*-180-*-*-m-*-iso8859-1")
      ("24 bold" "-adobe-courier-bold-r-normal--*-240-*-*-m-*-iso8859-1")
      ("8 slant" "-adobe-courier-medium-o-normal--*-80-*-*-m-*-iso8859-1")
      ("10 slant" "-adobe-courier-medium-o-normal--*-100-*-*-m-*-iso8859-1")
      ("12 slant" "-adobe-courier-medium-o-normal--*-120-*-*-m-*-iso8859-1")
      ("14 slant" "-adobe-courier-medium-o-normal--*-140-*-*-m-*-iso8859-1")
      ("18 slant" "-adobe-courier-medium-o-normal--*-180-*-*-m-*-iso8859-1")
      ("24 slant" "-adobe-courier-medium-o-normal--*-240-*-*-m-*-iso8859-1")
      ("8 bold slant" "-adobe-courier-bold-o-normal--*-80-*-*-m-*-iso8859-1")
      ("10 bold slant" "-adobe-courier-bold-o-normal--*-100-*-*-m-*-iso8859-1")
      ("12 bold slant" "-adobe-courier-bold-o-normal--*-120-*-*-m-*-iso8859-1")
      ("14 bold slant" "-adobe-courier-bold-o-normal--*-140-*-*-m-*-iso8859-1")
      ("18 bold slant" "-adobe-courier-bold-o-normal--*-180-*-*-m-*-iso8859-1")
      ("24 bold slant" "-adobe-courier-bold-o-normal--*-240-*-*-m-*-iso8859-1")
      )))
  "X fonts suitable for use in Emacs.")

(declare-function generate-fontset-menu "fontset" ())

(defun mouse-generate-font-name-for-menu (entity)
  "Return a short name for font entity ENTITY.
The name should be used to describe ENTITY in the case that its
family is already known, such as in a pane generated by
`mouse-generate-font-menu'."
  (let ((weight (font-get entity :weight))
        (slant (font-get entity :slant))
        (width (font-get entity :width))
        (size (font-get entity :size))
        (adstyle (font-get entity :adstyle))
        (name ""))
    (when weight
      (setq name (concat name (symbol-name weight) " ")))
    (when (and slant
               (not (eq slant 'normal)))
      (setq name (concat name (symbol-name slant) " ")))
    (when (and width (not (eq width 'normal)))
      (setq name (concat name (symbol-name width) " ")))
    (when (and size (not (zerop size)))
      (setq name (concat name (number-to-string size) " ")))
    (when adstyle
      (setq name (concat name (if (symbolp adstyle)
                                  (symbol-name adstyle)
                                (number-to-string adstyle))
                         " ")))
    (string-trim-right name)))

(defun mouse-generate-font-menu ()
  "Return a list of menu panes for each font family."
  (let ((families (font-family-list))
        (panes (list "Font families")))
    (dolist (family families)
      (when family
        (let* ((fonts (list-fonts (font-spec :family family)))
               (pane (if fonts (list family)
                       (list family (cons family family)))))
          (when fonts
            (dolist (font fonts)
              (setq pane
                    (nconc pane
                           (list (list (or (font-get font :name)
                                           (mouse-generate-font-name-for-menu font))
                                       (font-xlfd-name font)))))))
          (setq panes (nconc panes (list pane))))))
    panes))

(defun mouse-select-font ()
  "Prompt for a font name, using `x-popup-menu', and return it."
  (interactive)
  (unless (display-multi-font-p)
    (error "Cannot change fonts on this display"))
  (let ((result (car
                 (x-popup-menu
                  (if (listp last-nonmenu-event)
	              last-nonmenu-event
                    (list '(0 0) (selected-window)))
                  (append x-fixed-font-alist
	                  (list (generate-fontset-menu))
                          '(("More Fonts" ("By Family" more))))))))
    (if (eq result 'more)
        (car (x-popup-menu
              (if (listp last-nonmenu-event)
	          last-nonmenu-event
                (list '(0 0) (selected-window)))
              (mouse-generate-font-menu)))
      result)))

(declare-function text-scale-mode "face-remap")

(defun mouse-set-font (&rest fonts)
  "Set the default font for the selected frame.
The argument FONTS is a list of font names; the first valid font
in this list is used.

When called interactively, pop up a menu and allow the user to
choose a font."
  (interactive
   (progn (unless (display-multi-font-p)
	    (error "Cannot change fonts on this display"))
	  (list (mouse-select-font))))
  (if fonts
      (let (font)
	(while fonts
	  (condition-case nil
	      (progn
		(set-frame-font (car fonts))
		(setq font (car fonts))
		(setq fonts nil))
	    (error
	     (setq fonts (cdr fonts)))))
	(if (null font)
	    (error "Font not found")))))

(defvar mouse-appearance-menu-map nil)
(declare-function x-select-font "xfns.c" (&optional frame ignored)) ; USE_GTK
(declare-function buffer-face-mode-invoke "face-remap"
                  (face arg &optional interactive))
(declare-function font-face-attributes "font.c" (font &optional frame))
(defvar w32-use-w32-font-dialog)
(defvar w32-fixed-font-alist)

(defun mouse-appearance-menu (event)
  "Show a menu for changing the default face in the current buffer."
  (interactive "@e")
  (require 'face-remap)
  (when (display-multi-font-p)
    (with-selected-window (car (event-start event))
      (if mouse-appearance-menu-map
	  nil ; regenerate new fonts
	;; Initialize mouse-appearance-menu-map
	(setq mouse-appearance-menu-map
	      (make-sparse-keymap "Change Default Buffer Face"))
	(define-key mouse-appearance-menu-map [face-remap-reset-base]
	  '(menu-item "Reset to Default" face-remap-reset-base))
	(define-key mouse-appearance-menu-map [text-scale-decrease]
	  '(menu-item "Decrease Buffer Text Size" text-scale-decrease))
	(define-key mouse-appearance-menu-map [text-scale-increase]
	  '(menu-item "Increase Buffer Text Size" text-scale-increase))
	;; Font selector
	(if (and (functionp 'x-select-font)
		 (or (not (boundp 'w32-use-w32-font-dialog))
		     w32-use-w32-font-dialog))
	    (define-key mouse-appearance-menu-map [x-select-font]
	      '(menu-item "Change Buffer Font..." x-select-font))
	  ;; If the select-font is unavailable, construct a menu.
	  (let ((font-submenu (make-sparse-keymap "Change Text Font"))
		(font-alist (cdr (append
				  (if (eq system-type 'windows-nt)
				      w32-fixed-font-alist
				    x-fixed-font-alist)
				  (list (generate-fontset-menu))))))
	    (dolist (family font-alist)
	      (let* ((submenu-name (car family))
		     (submenu-map (make-sparse-keymap submenu-name)))
		(dolist (font (cdr family))
		  (let ((font-name (car font))
			font-symbol)
		    (if (string= font-name "")
			(define-key submenu-map [space]
			  '("--"))
		      (setq font-symbol (intern (cadr font)))
		      (define-key submenu-map (vector font-symbol)
			(list 'menu-item (car font) font-symbol)))))
		(define-key font-submenu (vector (intern submenu-name))
		  (list 'menu-item submenu-name submenu-map))))
	    (define-key mouse-appearance-menu-map [font-submenu]
	      (list 'menu-item "Change Text Font" font-submenu)))))
      (let ((choice (x-popup-menu event mouse-appearance-menu-map)))
	(setq choice (nth (1- (length choice)) choice))
	(cond ((eq choice 'text-scale-increase)
	       (text-scale-increase 1))
	      ((eq choice 'text-scale-decrease)
	       (text-scale-increase -1))
	      ((eq choice 'face-remap-reset-base)
	       (text-scale-mode 0)
	       (buffer-face-mode 0))
	      (choice
	       ;; Either choice == 'x-select-font, or choice is a
	       ;; symbol whose name is a font.
	       (let ((font (if (eq choice 'x-select-font)
			       (x-select-font)
			     (symbol-name choice))))
		 (buffer-face-mode-invoke
		  (if (fontp font 'font-spec)
		      (list :font font)
		    (font-face-attributes font))
		  t (called-interactively-p 'interactive)))))))))


;; Drag and drop support.
(defcustom mouse-drag-and-drop-region nil
  "If non-nil, dragging the mouse drags the region, if it exists.
If the value is a modifier, such as `control' or `shift' or
`meta', then if that modifier key is pressed when dropping the
region, text is copied instead of being cut."
  :type `(choice
          (const :tag "Disable dragging the region" nil)
          ,@(mapcar
             (lambda (modifier)
               `(const :tag ,(format "Enable, but copy with the %s modifier"
                                     modifier)
                       ,modifier))
             '(alt super hyper shift control meta))
          (other :tag "Enable dragging the region" t))
  :version "26.1")

(defcustom mouse-drag-and-drop-region-cut-when-buffers-differ nil
  "If non-nil, cut text also when source and destination buffers differ.
If this option is nil, `mouse-drag-and-drop-region' will leave
the text in the source buffer alone when dropping it in a
different buffer.  If this is non-nil, it will cut the text just
as it does when dropping text in the source buffer."
  :type 'boolean
  :version "26.1")

(defcustom mouse-drag-and-drop-region-show-tooltip 256
  "If non-nil, text is shown by a tooltip in a graphic display.
If this option is nil, `mouse-drag-and-drop-region' does not show
tooltips.  If this is t, it shows the entire text dragged in a
tooltip.  If this is an integer (as with the default value of
256), it will show up to that many characters of the dragged text
in a tooltip."
  :type '(choice
          (const :tag "Do not show tooltips" nil)
          (const :tag "Show all text" t)
          (integer :tag "Max number of characters to show" 256))
  :version "26.1")

(defcustom mouse-drag-and-drop-region-show-cursor t
  "If non-nil, move point with mouse cursor during dragging.
If this is nil, `mouse-drag-and-drop-region' leaves point alone.
Otherwise, it will move point together with the mouse cursor and,
in addition, temporarily highlight the original region with the
`mouse-drag-and-drop-region' face."
  :type 'boolean
  :version "26.1")

(defcustom mouse-drag-and-drop-region-cross-program nil
  "If non-nil, allow dragging text to other programs."
  :type 'boolean
  :version "29.1")

(defface mouse-drag-and-drop-region '((t :inherit region))
  "Face to highlight original text during dragging.
This face is used by `mouse-drag-and-drop-region' to temporarily
highlight the original region when
`mouse-drag-and-drop-region-show-cursor' is non-nil."
  :version "26.1")

(declare-function rectangle-dimensions "rect" (start end))
(declare-function rectangle-position-as-coordinates "rect" (position))
(declare-function rectangle-intersect-p "rect" (pos1 size1 pos2 size2))
(declare-function x-begin-drag "xfns.c")

(defun mouse-drag-and-drop-region-display-tooltip (tooltip)
  "Display TOOLTIP, a tooltip string, using `x-show-tip'.
Call `tooltip-show-help-non-mode' instead on non-graphical displays."
  (if (display-graphic-p)
      (let ((params (copy-sequence tooltip-frame-parameters))
	    (fg (face-attribute 'tooltip :foreground))
	    (bg (face-attribute 'tooltip :background)))
	(when (stringp fg)
	  (setf (alist-get 'foreground-color params) fg)
	  (setf (alist-get 'border-color params) fg))
	(when (stringp bg)
	  (setf (alist-get 'background-color params) bg))
        ;; Don't time out: this leads to very confusing behavior when
        ;; Emacs isn't visible, and the only indication that the user
        ;; is actually dragging something abruptly disappears.
        (x-show-tip tooltip nil params most-positive-fixnum))
    (tooltip-show-help-non-mode tooltip)))

(declare-function x-hide-tip "xfns.c")
(declare-function x-show-tip "xfns.c")

(defun mouse-drag-and-drop-region-hide-tooltip ()
  "Hide any tooltip currently displayed.
Call `tooltip-show-help-non-mode' to clear the echo area message
instead on non-graphical displays."
  (if (display-graphic-p)
      (x-hide-tip)
    (tooltip-show-help-non-mode nil)))

(defun mouse-drag-and-drop-region (event)
  "Move text in the region to point where mouse is dragged to.
The transportation of text is also referred as `drag and drop'.
When text is dragged over to a different buffer, or if a
modifier key was pressed when dropping, and the value of the
variable `mouse-drag-and-drop-region' is that modifier, the text
is copied instead of being cut."
  (interactive "e")
  (let* ((mouse-button (event-basic-type last-input-event))
         (mouse-drag-and-drop-region-show-tooltip
          (when (and mouse-drag-and-drop-region-show-tooltip
                     (> mouse-drag-and-drop-region-show-tooltip 0)
                     (display-multi-frame-p)
                     (require 'tooltip))
            mouse-drag-and-drop-region-show-tooltip))
         (mouse-highlight nil)
         (start (region-beginning))
         (end (region-end))
         (point (point))
         (buffer (current-buffer))
         (window (selected-window))
         (text-from-read-only buffer-read-only)
         ;; Use multiple overlays to cover cases where the region has more
         ;; than one boundary.
         (mouse-drag-and-drop-overlays (mapcar (lambda (bounds)
                                                 (make-overlay (car bounds)
                                                               (cdr bounds)))
                                               (region-bounds)))
         (region-noncontiguous (region-noncontiguous-p))
         ;; Otherwise, the mouse periodically moves on top of the
         ;; tooltip.
         (mouse-fine-grained-tracking t)
         (was-tooltip-mode tooltip-mode)
         ;; System tooltips tend to flicker and in general work
         ;; incorrectly.
         (use-system-tooltips nil)
         ;; Whether or not some text was ``cut'' from Emacs to another
         ;; program and the cleaanup code should not try modifying the
         ;; region.
         drag-was-cross-program
         point-to-paste
         point-to-paste-read-only
         window-to-paste
         buffer-to-paste
         cursor-in-text-area
         no-modifier-on-drop
         drag-but-negligible
         clicked
         value-selection    ; This remains nil when event was "click".
         text-tooltip
         states
         window-exempt
         drag-again-mouse-position)

    (unwind-protect
        (progn
          ;; Without this moving onto text with a help-echo will
          ;; interfere with the tooltip containing dragged text.
          (tooltip-mode -1)
          ;; STATES stores for each window on this frame its start and point
          ;; positions so we can restore them on all windows but for the one
          ;; where the drop occurs.  For inter-frame drags we'll have to do
          ;; this for all windows on all visible frames.  In addition we save
          ;; also the cursor type for the window's buffer so we can restore it
          ;; in case we modified it.
          ;; https://lists.gnu.org/r/emacs-devel/2017-12/msg00090.html
          (walk-window-tree
           (lambda (window)
             (setq states
                   (cons
                    (list
                     window
                     (copy-marker (window-start window))
                     (copy-marker (window-point window))
                     (with-current-buffer (window-buffer window)
                       cursor-type))
                    states))))

          (ignore-errors
            (catch 'cross-program-drag
              (track-mouse
                (setq track-mouse (if mouse-drag-and-drop-region-cross-program
                                      ;; When `track-mouse' is `drop', we
                                      ;; get events with a posn-window of
                                      ;; the grabbed frame even if some
                                      ;; window is between that and the
                                      ;; pointer.  This makes dragging to a
                                      ;; window on top of a frame
                                      ;; impossible.  With this value of
                                      ;; `track-mouse', no frame is returned
                                      ;; in that particular case, which
                                      ;; tells us to initiate interprogram
                                      ;; drag-and-drop.
                                      'drag-source
                                    'drop))
                ;; When event was "click" instead of "drag", skip loop.
                (while (progn
                         (setq event (read-key))      ; read-event or read-key
                         (or (mouse-movement-p event)
                             ;; Handle `mouse-autoselect-window'.
                             (memq (car event) '(select-window switch-frame))))
                  (catch 'drag-again
                    ;; If the mouse is in the drag scroll margin, scroll
                    ;; either up or down depending on which margin it is in.
                    (when mouse-drag-and-drop-region-scroll-margin
                      (let* ((row (cdr (posn-col-row (event-end event))))
                             (window (when (windowp (posn-window (event-end event)))
                                       (posn-window (event-end event))))
                             (text-height (when window
                                            (window-text-height window)))
                             ;; Make sure it's possible to scroll both up
                             ;; and down if the margin is too large for the
                             ;; window.
                             (margin (when text-height
                                       (min (/ text-height 3)
                                            mouse-drag-and-drop-region-scroll-margin))))
                        (when (windowp window)
                          ;; At 2 lines, the window becomes too small for any
                          ;; meaningful scrolling.
                          (unless (<= text-height 2)
                            ;; We could end up at the beginning or end of the
                            ;; buffer.
                            (ignore-errors
                              (cond
                               ;; Inside the bottom scroll margin, scroll up.
                               ((> row (- text-height margin))
                                (with-selected-window window
                                  (scroll-up 1)))
                               ;; Inside the top scroll margin, scroll down.
                               ((< row margin)
                                (with-selected-window window
                                  (scroll-down 1)))))))))

                    ;; Obtain the dragged text in region.  When the loop was
                    ;; skipped, value-selection remains nil.
                    (unless value-selection
                      (setq value-selection (funcall region-extract-function nil))
                      (when mouse-drag-and-drop-region-show-tooltip
                        (let ((text-size mouse-drag-and-drop-region-show-tooltip))
                          (setq text-tooltip
                                (if (and (integerp text-size)
                                         (> (length value-selection) text-size))
                                    (concat
                                     (substring value-selection 0 (/ text-size 2))
                                     "\n...\n"
                                     (substring value-selection (- (/ text-size 2)) -1))
                                  value-selection))))

                      ;; Check if selected text is read-only.
                      (setq text-from-read-only
                            (or text-from-read-only
                                (catch 'loop
                                  (dolist (bound (region-bounds))
                                    (when (text-property-not-all
                                           (car bound) (cdr bound) 'read-only nil)
                                      (throw 'loop t)))))))

                    (when (and mouse-drag-and-drop-region-cross-program
                               (display-graphic-p)
                               (fboundp 'x-begin-drag)
                               (or (and (framep (posn-window (event-end event)))
                                        (let ((location (posn-x-y (event-end event)))
                                              (frame (posn-window (event-end event))))
                                          (or (< (car location) 0)
                                              (< (cdr location) 0)
                                              (> (car location)
                                                 (frame-pixel-width frame))
                                              (> (cdr location)
                                                 (frame-pixel-height frame)))))
                                   (and (or (not drag-again-mouse-position)
                                            (let ((mouse-position (mouse-absolute-pixel-position)))
                                              (or (< 5 (abs (- (car drag-again-mouse-position)
                                                               (car mouse-position))))
                                                  (< 5 (abs (- (cdr drag-again-mouse-position)
                                                               (cdr mouse-position)))))))
                                        (not (posn-window (event-end event))))))
                      (setq drag-again-mouse-position nil)
                      (gui-set-selection 'XdndSelection value-selection)
                      (let ((drag-action-or-frame
                             (condition-case nil
                                 (x-begin-drag '("UTF8_STRING" "text/plain"
                                                 "text/plain;charset=utf-8"
                                                 "STRING" "TEXT" "COMPOUND_TEXT")
                                               (if mouse-drag-and-drop-region-cut-when-buffers-differ
                                                   'XdndActionMove
                                                 'XdndActionCopy)
                                               (posn-window (event-end event)) 'now
                                               ;; On platforms where we know
                                               ;; `return-frame' doesn't
                                               ;; work, allow dropping on
                                               ;; the drop frame.
                                               (eq window-system 'haiku) t)
                               (quit nil))))
                        (when (framep drag-action-or-frame)
                          ;; With some window managers `x-begin-drag'
                          ;; returns a frame sooner than `mouse-position'
                          ;; will return one, due to over-wide frame windows
                          ;; being drawn by the window manager.  To avoid
                          ;; that, we just require the mouse move a few
                          ;; pixels before beginning another cross-program
                          ;; drag.
                          (setq drag-again-mouse-position
                                (mouse-absolute-pixel-position))
                          (throw 'drag-again nil))

                        (let ((min-char (point)))
                          (when (eq drag-action-or-frame 'XdndActionMove)
                            ;; Remove the dragged text from source buffer like
                            ;; operation `cut'.
                            (dolist (overlay mouse-drag-and-drop-overlays)
                              (when (< min-char (min (overlay-start overlay)
                                                     (overlay-end overlay)))
                                (setq min-char (min (overlay-start overlay)
                                                    (overlay-end overlay))))
                              (delete-region (overlay-start overlay)
                                             (overlay-end overlay)))
                            (goto-char min-char)
                            (setq deactivate-mark t)
                            (setq drag-was-cross-program t)))

                        (when (eq drag-action-or-frame 'XdndActionCopy)
                          ;; Set back the dragged text as region on source buffer
                          ;; like operation `copy'.
                          (activate-mark)))
                      (throw 'cross-program-drag nil))

                    (setq window-to-paste (posn-window (event-end event)))
                    (setq point-to-paste (posn-point (event-end event)))
                    ;; Set nil when target buffer is minibuffer.
                    (setq buffer-to-paste (let (buf)
                                            (when (windowp window-to-paste)
                                              (setq buf (window-buffer window-to-paste))
                                              (when (not (minibufferp buf))
                                                buf))))
                    (setq cursor-in-text-area (and window-to-paste
                                                   point-to-paste
                                                   buffer-to-paste))

                    (when cursor-in-text-area
                      ;; Check if point under mouse is read-only.
                      (save-window-excursion
                        (select-window window-to-paste)
                        (setq point-to-paste-read-only
                              (or buffer-read-only
                                  (get-text-property point-to-paste 'read-only))))

                      ;; Check if "drag but negligible".  Operation "drag but
                      ;; negligible" is defined as drag-and-drop the text to
                      ;; the original region.  When modifier is pressed, the
                      ;; text will be inserted to inside of the original
                      ;; region.
                      ;;
                      ;; If the region is rectangular, check if the newly inserted
                      ;; rectangular text would intersect the already selected
                      ;; region. If it would, then set "drag-but-negligible" to t.
                      ;; As a special case, allow dragging the region freely anywhere
                      ;; to the left, as this will never trigger its contents to be
                      ;; inserted into the overlays tracking it.
                      (setq drag-but-negligible
                            (and (eq (overlay-buffer (car mouse-drag-and-drop-overlays))
                                     buffer-to-paste)
                                 (if region-noncontiguous
                                     (let ((dimensions (rectangle-dimensions start end))
                                           (start-coordinates
                                            (rectangle-position-as-coordinates start))
                                           (point-to-paste-coordinates
                                            (rectangle-position-as-coordinates
                                             point-to-paste)))
                                       (and (rectangle-intersect-p
                                             start-coordinates dimensions
                                             point-to-paste-coordinates dimensions)
                                            (not (< (car point-to-paste-coordinates)
                                                    (car start-coordinates)))))
                                   (and (<= (overlay-start
                                             (car mouse-drag-and-drop-overlays))
                                            point-to-paste)
                                        (<= point-to-paste
                                            (overlay-end
                                             (car mouse-drag-and-drop-overlays))))))))

                    ;; Show a tooltip.
                    (if mouse-drag-and-drop-region-show-tooltip
                        ;; Don't use tooltip-show since it has side effects
                        ;; which change the text properties, and
                        ;; `text-tooltip' can potentially be the text which
                        ;; will be pasted.
                        (mouse-drag-and-drop-region-display-tooltip text-tooltip)
                      (mouse-drag-and-drop-region-hide-tooltip))

                    ;; Show cursor and highlight the original region.
                    (when mouse-drag-and-drop-region-show-cursor
                      ;; Modify cursor even when point is out of frame.
                      (setq cursor-type (cond
                                         ((not cursor-in-text-area)
                                          nil)
                                         ((or point-to-paste-read-only
                                              drag-but-negligible)
                                          'hollow)
                                         (t
                                          'bar)))
                      (when cursor-in-text-area
                        (dolist (overlay mouse-drag-and-drop-overlays)
                          (overlay-put overlay
                                       'face 'mouse-drag-and-drop-region))
                        (deactivate-mark)     ; Maintain region in other window.
                        (mouse-set-point event)))))))

            ;; Hide a tooltip.
            (when mouse-drag-and-drop-region-show-tooltip (x-hide-tip))

            ;; Check if modifier was pressed on drop.
            (setq no-modifier-on-drop
                  (not (member mouse-drag-and-drop-region (event-modifiers event))))

            ;; Check if event was "click".
            (setq clicked (not value-selection))

            ;; Restore status on drag to outside of text-area or non-mouse input.
            (when (or (not cursor-in-text-area)
                      (not (equal (event-basic-type event) mouse-button)))
              (setq drag-but-negligible t
                    no-modifier-on-drop t))

            ;; Do not modify any buffers when event is "click",
            ;; "drag but negligible", or "drag to read-only".
            (unless drag-was-cross-program
              (let* ((mouse-drag-and-drop-region-cut-when-buffers-differ
                      (if no-modifier-on-drop
                          mouse-drag-and-drop-region-cut-when-buffers-differ
                        (not mouse-drag-and-drop-region-cut-when-buffers-differ)))
                     (wanna-paste-to-same-buffer (equal buffer-to-paste buffer))
                     (wanna-cut-on-same-buffer (and wanna-paste-to-same-buffer
                                                    no-modifier-on-drop))
                     (wanna-cut-on-other-buffer
                      (and (not wanna-paste-to-same-buffer)
                           mouse-drag-and-drop-region-cut-when-buffers-differ))
                     (cannot-paste (or point-to-paste-read-only
                                       (when (or wanna-cut-on-same-buffer
                                                 wanna-cut-on-other-buffer)
                                         text-from-read-only))))

                (cond
                 ;; Move point within region.
                 (clicked
                  (deactivate-mark)
                  (mouse-set-point event))
                 ;; Undo operation. Set back the original text as region.
                 ((or (and drag-but-negligible
                           no-modifier-on-drop)
                      cannot-paste)
                  ;; Inform user either source or destination buffer cannot be modified.
                  (when (and (not drag-but-negligible)
                             cannot-paste)
                    (message "Buffer is read-only"))

                  ;; Select source window back and restore region.
                  ;; (set-window-point window point)
                  (select-window window)
                  (goto-char point)
                  (setq deactivate-mark nil)
                  (activate-mark)
                  (when region-noncontiguous
                    (rectangle-mark-mode)))
                 ;; Modify buffers.
                 (t
                  ;; * DESTINATION BUFFER::
                  ;; Insert the text to destination buffer under mouse.
                  (select-window window-to-paste)
                  (setq window-exempt window-to-paste)
                  (goto-char point-to-paste)
                  (push-mark)
                  (insert-for-yank value-selection)

                  ;; On success, set the text as region on destination buffer.
                  (when (not (equal (mark) (point)))
                    (setq deactivate-mark nil)
                    (activate-mark)
                    (when region-noncontiguous
                      (rectangle-mark-mode)))

                  ;; * SOURCE BUFFER::
                  ;; Set back the original text as region or delete the original
                  ;; text, on source buffer.
                  (if wanna-paste-to-same-buffer
                      ;; When source buffer and destination buffer are the same,
                      ;; remove the original text.
                      (when no-modifier-on-drop
                        (let (deactivate-mark)
                          (dolist (overlay mouse-drag-and-drop-overlays)
                            (delete-region (overlay-start overlay)
                                           (overlay-end overlay)))))
                    ;; When source buffer and destination buffer are different,
                    ;; keep (set back the original text as region) or remove the
                    ;; original text.
                    (select-window window) ; Select window with source buffer.
                    (goto-char point) ; Move point to the original text on source buffer.

                    (if mouse-drag-and-drop-region-cut-when-buffers-differ
                        ;; Remove the dragged text from source buffer like
                        ;; operation `cut'.
                        (dolist (overlay mouse-drag-and-drop-overlays)
                          (delete-region (overlay-start overlay)
                                         (overlay-end overlay)))
                      ;; Set back the dragged text as region on source buffer
                      ;; like operation `copy'.
                      (activate-mark))
                    (select-window window-to-paste))))))))

      (when was-tooltip-mode
        (tooltip-mode 1))

      ;; Clean up.
      (dolist (overlay mouse-drag-and-drop-overlays)
        (delete-overlay overlay))

      ;; Restore old states but for the window where the drop
      ;; occurred. Restore cursor types for all windows.
      (dolist (state states)
        (let ((window (car state)))
          (when (and window-exempt
                     (not (eq window window-exempt)))
            (set-window-start window (nth 1 state) 'noforce)
            (set-marker (nth 1 state) nil)
            ;; If window is selected, the following automatically sets
            ;; point for that window's buffer.
            (set-window-point window (nth 2 state))
            (set-marker (nth 2 state) nil))
          (with-current-buffer (window-buffer window)
            (setq cursor-type (nth 3 state))))))))


;;; Bindings for mouse commands.

(global-set-key [down-mouse-1]	#'mouse-drag-region)
(global-set-key [mouse-1]	#'mouse-set-point)
(global-set-key [drag-mouse-1]	#'mouse-set-region)

(defun mouse--strip-first-event (_prompt)
  (substring (this-single-command-raw-keys) 1))

(define-key function-key-map [left-fringe mouse-1] #'mouse--strip-first-event)
(define-key function-key-map [right-fringe mouse-1] #'mouse--strip-first-event)

(global-set-key [mouse-2]	#'mouse-yank-primary)
;; Allow yanking also when the corresponding cursor is "in the fringe".
(define-key function-key-map [right-fringe mouse-2] #'mouse--strip-first-event)
(define-key function-key-map [left-fringe mouse-2] #'mouse--strip-first-event)
(global-set-key [mouse-3]	#'mouse-save-then-kill)
(define-key function-key-map [right-fringe mouse-3] #'mouse--strip-first-event)
(define-key function-key-map [left-fringe mouse-3] #'mouse--strip-first-event)

;; By binding these to down-going events, we let the user use the up-going
;; event to make the selection, saving a click.
(global-set-key [C-down-mouse-1] #'mouse-buffer-menu)
(if (not (eq system-type 'ms-dos))
    (global-set-key [S-down-mouse-1] #'mouse-appearance-menu))
;; C-down-mouse-2 is bound in facemenu.el.
(global-set-key [C-down-mouse-3]
  `(menu-item "Menu Bar" ignore
    :filter ,(lambda (_)
               (if (zerop (or (frame-parameter nil 'menu-bar-lines) 0))
                   (mouse-menu-bar-map)
                 (mouse-menu-major-mode-map)))))

;; Binding mouse-1 to mouse-select-window when on mode-, header-, or
;; vertical-line prevents Emacs from signaling an error when the mouse
;; button is released after dragging these lines, on non-toolkit
;; versions.
(global-set-key [header-line down-mouse-1] #'mouse-drag-header-line)
(global-set-key [header-line mouse-1] #'mouse-select-window)
(global-set-key [tab-line down-mouse-1] #'mouse-drag-tab-line)
(global-set-key [tab-line mouse-1] #'mouse-select-window)
;; (global-set-key [mode-line drag-mouse-1] 'mouse-select-window)
(global-set-key [mode-line down-mouse-1] #'mouse-drag-mode-line)
(global-set-key [mode-line mouse-1] #'mouse-select-window)
(global-set-key [mode-line mouse-2] #'mouse-delete-other-windows)
(global-set-key [mode-line mouse-3] #'mouse-delete-window)
(global-set-key [mode-line C-mouse-2] #'mouse-split-window-horizontally)
(global-set-key [vertical-scroll-bar C-mouse-2] #'mouse-split-window-vertically)
(global-set-key [horizontal-scroll-bar C-mouse-2] #'mouse-split-window-horizontally)
(global-set-key [vertical-line down-mouse-1] #'mouse-drag-vertical-line)
(global-set-key [vertical-line mouse-1] #'mouse-select-window)
(global-set-key [vertical-line C-mouse-2] #'mouse-split-window-vertically)
(global-set-key [right-divider down-mouse-1] #'mouse-drag-vertical-line)
(global-set-key [right-divider mouse-1] #'ignore)
(global-set-key [right-divider C-mouse-2] #'mouse-split-window-vertically)
(global-set-key [bottom-divider down-mouse-1] #'mouse-drag-mode-line)
(global-set-key [bottom-divider mouse-1] #'ignore)
(global-set-key [bottom-divider C-mouse-2] #'mouse-split-window-horizontally)
(global-set-key [left-edge down-mouse-1] #'mouse-drag-left-edge)
(global-set-key [left-edge mouse-1] #'ignore)
(global-set-key [top-left-corner down-mouse-1] #'mouse-drag-top-left-corner)
(global-set-key [top-left-corner mouse-1] #'ignore)
(global-set-key [top-edge down-mouse-1] #'mouse-drag-top-edge)
(global-set-key [top-edge mouse-1] #'ignore)
(global-set-key [top-right-corner down-mouse-1] #'mouse-drag-top-right-corner)
(global-set-key [top-right-corner mouse-1] #'ignore)
(global-set-key [right-edge down-mouse-1] #'mouse-drag-right-edge)
(global-set-key [right-edge mouse-1] #'ignore)
(global-set-key [bottom-right-corner down-mouse-1] #'mouse-drag-bottom-right-corner)
(global-set-key [bottom-right-corner mouse-1] #'ignore)
(global-set-key [bottom-edge down-mouse-1] #'mouse-drag-bottom-edge)
(global-set-key [bottom-edge mouse-1] #'ignore)
(global-set-key [bottom-left-corner down-mouse-1] #'mouse-drag-bottom-left-corner)
(global-set-key [bottom-left-corner mouse-1] #'ignore)

(provide 'mouse)

;;; mouse.el ends here<|MERGE_RESOLUTION|>--- conflicted
+++ resolved
@@ -691,14 +691,9 @@
 
 (defvar context-menu-mode-map
   (let ((map (make-sparse-keymap)))
-<<<<<<< HEAD
-    (define-key map [mouse-3] nil)
+    (define-key map [mouse-3] #'ignore)
     (define-key map [down-mouse-3]
       (if (featurep 'mac) #'mac-mouse-context-menu context-menu-entry))
-=======
-    (define-key map [mouse-3] #'ignore)
-    (define-key map [down-mouse-3] context-menu-entry)
->>>>>>> de4ca2bd
     (define-key map [menu] #'context-menu-open)
     (if (featurep 'w32)
         (define-key map [apps] #'context-menu-open))
