--- conflicted
+++ resolved
@@ -517,18 +517,11 @@
   "The current unique name of this buffer in `uniquify-get-unique-names'.")
 
 (defun uniquify-get-unique-names (buffers)
-<<<<<<< HEAD
-  "Return an alist with a unique name for each buffer in BUFFERS.
-
-The names are unique only among BUFFERS, and may conflict with other
-buffers not in that list.
-=======
   "Return a list with unique names for buffers in BUFFERS.
 
 The names are unique only among BUFFERS, and may conflict with other
 buffers not in that list.  Each string has a text property
 `uniquify-orig-buffer' that stores the corresponding buffer.
->>>>>>> 48b3363a
 
 This does not rename the buffers or change any state; the unique name is
 only present in the returned alist."
@@ -555,10 +548,6 @@
          (gethash name buffer-names)))))
   (mapcar (lambda (buf)
             (with-current-buffer buf
-<<<<<<< HEAD
-              (prog1 (cons uniquify--stateless-curname buf)
-                (kill-local-variable 'uniquify--stateless-curname))))
-=======
               (let ((name
                      (if (eq uniquify--stateless-curname
                              (buffer-name buf))
@@ -568,7 +557,6 @@
                   (put-text-property 0 1 'uniquify-orig-buffer buf name))
                 (kill-local-variable 'uniquify--stateless-curname)
                 name)))
->>>>>>> 48b3363a
           buffers))
 
 ;;; Hooks from the rest of Emacs
