;;; mwheel.el --- Mouse wheel support  -*- lexical-binding:t -*-

;; Copyright (C) 1998-2023 Free Software Foundation, Inc.

;; Keywords: mouse
;; Package: emacs

;; This file is part of GNU Emacs.

;; GNU Emacs is free software: you can redistribute it and/or modify
;; it under the terms of the GNU General Public License as published by
;; the Free Software Foundation, either version 3 of the License, or
;; (at your option) any later version.

;; GNU Emacs is distributed in the hope that it will be useful,
;; but WITHOUT ANY WARRANTY; without even the implied warranty of
;; MERCHANTABILITY or FITNESS FOR A PARTICULAR PURPOSE.  See the
;; GNU General Public License for more details.

;; You should have received a copy of the GNU General Public License
;; along with GNU Emacs.  If not, see <https://www.gnu.org/licenses/>.

;;; Commentary:

;; This enables the use of the mouse wheel (or scroll wheel) in Emacs.
;; Under X11/X.Org, the wheel events are sent as mouse-4/mouse-5
;; events.

;; Mouse wheel support is already enabled by default on most graphical
;; displays.  You can toggle it using `M-x mouse-wheel-mode'.

;;; Code:

;; Implementation note:
;;
;; I for one would prefer some way of converting the mouse-4/mouse-5
;; events into different event types, like 'mwheel-up' or
;; 'mwheel-down', but I cannot find a way to do this very easily (or
;; portably), so for now I just live with it.

(require 'timer)

(defvar mouse-wheel-mode)

(defvar mouse-wheel--installed-bindings-alist nil
  "Alist of all installed mouse wheel key bindings.")

;; Setter function for mouse-button user-options.  Switch Mouse Wheel
;; mode off and on again so that the old button is unbound and
;; new button is bound to mwheel-scroll.

(defun mouse-wheel-change-button (var button)
  (set-default var button)
  ;; Sync the bindings if they're already setup.
  (when (and mouse-wheel--installed-bindings-alist
             (bound-and-true-p mouse-wheel-mode))
    (mouse-wheel-mode 1)))

(defcustom mouse-wheel-down-event
<<<<<<< HEAD
  (if (or (featurep 'w32-win) (featurep 'mac-win) (featurep 'ns-win))
=======
  (if (or (featurep 'w32-win) (featurep 'ns-win)
          (featurep 'haiku-win) (featurep 'pgtk-win))
>>>>>>> a9b28224
      'wheel-up
    'mouse-4)
  "Event used for scrolling down."
  :group 'mouse
  :type 'symbol
  :set 'mouse-wheel-change-button)

(defcustom mouse-wheel-down-alternate-event
  (if (featurep 'xinput2)
      'wheel-up
    (unless (featurep 'x)
      'mouse-4))
  "Alternative wheel down event to consider."
  :group 'mouse
  :type 'symbol
  :version "29.1"
  :set 'mouse-wheel-change-button)

(defcustom mouse-wheel-up-event
<<<<<<< HEAD
  (if (or (featurep 'w32-win) (featurep 'mac-win) (featurep 'ns-win))
=======
  (if (or (featurep 'w32-win) (featurep 'ns-win)
          (featurep 'haiku-win) (featurep 'pgtk-win))
>>>>>>> a9b28224
      'wheel-down
    'mouse-5)
  "Event used for scrolling up."
  :group 'mouse
  :type 'symbol
  :set 'mouse-wheel-change-button)

(defcustom mouse-wheel-up-alternate-event
  (if (featurep 'xinput2)
      'wheel-down
    (unless (featurep 'x)
      'mouse-5))
  "Alternative wheel up event to consider."
  :group 'mouse
  :type 'symbol
  :version "29.1"
  :set 'mouse-wheel-change-button)

(defcustom mouse-wheel-click-event 'mouse-2
  "Event that should be temporarily inhibited after mouse scrolling.
The mouse wheel is typically on the mouse-2 button, so it may easily
happen that text is accidentally yanked into the buffer when
scrolling with the mouse wheel.  To prevent that, this variable can be
set to the event sent when clicking on the mouse wheel button."
  :group 'mouse
  :type 'symbol
  :set 'mouse-wheel-change-button)

(defcustom mouse-wheel-inhibit-click-time 0.35
  "Time in seconds to inhibit clicking on mouse wheel button after scroll."
  :group 'mouse
  :type 'number)

(defcustom mouse-wheel-scroll-amount
  '(1 ((shift) . hscroll)
      ((meta) . nil)
      ((control meta) . global-text-scale)
      ((control) . text-scale))
  "Amount to scroll windows by when spinning the mouse wheel.
This is an alist mapping the modifier key to the amount to scroll when
the wheel is moved with the modifier key depressed.
Elements of the list have the form (MODIFIER . AMOUNT) or just AMOUNT if
MODIFIER is nil.

AMOUNT should be the number of lines to scroll, or nil for near full
screen.  It can also be a floating point number, specifying the fraction of
a full screen to scroll.  A near full screen is `next-screen-context-lines'
less than a full screen.

If AMOUNT is the symbol `hscroll', this means that with MODIFIER,
the mouse wheel will scroll horizontally instead of vertically.

If AMOUNT is the symbol `text-scale' or `global-text-scale', this
means that with MODIFIER, the mouse wheel will change the font size
instead of scrolling (by adjusting the font height of the default
face, either locally in the buffer or globally).  For more
information, see `text-scale-adjust' and `global-text-scale-adjust'."
  :group 'mouse
  :type '(cons
	  (choice :tag "Normal"
		  (const :tag "Full screen" :value nil)
		  (integer :tag "Specific # of lines")
		  (float :tag "Fraction of window")
		  (cons
		   (repeat (choice :tag "modifier"
				   (const alt) (const control) (const hyper)
				   (const meta) (const shift) (const super)))
		   (choice :tag "action"
			   (const :tag "Scroll full screen" :value nil)
			   (integer :tag "Scroll specific # of lines")
			   (float :tag "Scroll fraction of window"))))
          (repeat
           (cons
            (repeat (choice :tag "modifier"
			    (const alt) (const control) (const hyper)
                            (const meta) (const shift) (const super)))
            (choice :tag "action"
                    (const :tag "Scroll full screen" :value nil)
                    (integer :tag "Scroll specific # of lines")
                    (float :tag "Scroll fraction of window")
                    (const :tag "Scroll horizontally" :value hscroll)
                    (const :tag "Change buffer face size" :value text-scale)
                    (const :tag "Change global face size" :value global-text-scale)))))
  :set 'mouse-wheel-change-button
  :version "28.1")

(defcustom mouse-wheel-progressive-speed t
  "If nil, scrolling speed is proportional to the wheel speed.
If non-nil, moving the wheel faster will make scrolling
progressively faster.

Note that this has no effect when `mouse-wheel-scroll-amount' specifies
a \"near full screen\" scroll or when the mouse wheel sends key instead
of button events."
  :group 'mouse
  :type 'boolean)

(defcustom mouse-wheel-follow-mouse t
  "Whether the mouse wheel should scroll the window that the mouse is over.
This affects both the commands for scrolling and changing the
face height."
  :group 'mouse
  :type 'boolean)

(defcustom mouse-wheel-scroll-amount-horizontal 1
  "Amount to scroll windows horizontally.
Its value can be changed dynamically by using a numeric prefix argument
before starting horizontal scrolling.
It has effect when `mouse-wheel-scroll-amount' binds the value `hscroll'
to one of modifiers (`Shift' by default)."
  :group 'mouse
  :type 'number
  :version "28.1")

;;; For tilt-scroll
;;;
(defcustom mouse-wheel-tilt-scroll nil
  "Enable horizontal scrolling by tilting mouse wheel or via touchpad.
Also see `mouse-wheel-flip-direction'."
  :group 'mouse
  :type 'boolean
  :version "26.1")

(defcustom mouse-wheel-flip-direction nil
  "Swap direction of `wheel-right' and `wheel-left'.
By default, `wheel-right' scrolls the text to the right,
and `wheel-left' scrolls in the other direction.
If this variable is non-nil, it inverts the direction of
horizontal scrolling by tilting the mouse wheel.
Also see `mouse-wheel-tilt-scroll'."
  :group 'mouse
  :type 'boolean
  :version "26.1")

(defun mwheel-event-button (event)
  (let ((x (event-basic-type event)))
    ;; Map mouse-wheel events to appropriate buttons
    (if (eq 'mouse-wheel x)
        (let ((amount (car (cdr (cdr (cdr event))))))
          (if (< amount 0)
              mouse-wheel-up-event
            mouse-wheel-down-event))
      x)))

(defun mwheel-event-window (event)
  (posn-window (event-start event)))

(defvar mwheel-inhibit-click-event-timer nil
  "Timer running while mouse wheel click event is inhibited.")

(defun mwheel-inhibit-click-timeout ()
  "Handler for `mwheel-inhibit-click-event-timer'."
  (setq mwheel-inhibit-click-event-timer nil)
  (remove-hook 'pre-command-hook 'mwheel-filter-click-events))

(defun mwheel-filter-click-events ()
  "Discard `mouse-wheel-click-event' while scrolling the mouse."
  (if (eq (event-basic-type last-input-event) mouse-wheel-click-event)
      (setq this-command 'ignore)))

(defvar mwheel-scroll-up-function 'scroll-up
  "Function that does the job of scrolling upward.")

(defvar mwheel-scroll-down-function 'scroll-down
  "Function that does the job of scrolling downward.")

(defvar mwheel-scroll-left-function 'scroll-left
  "Function that does the job of scrolling left.")

(defvar mwheel-scroll-right-function 'scroll-right
  "Function that does the job of scrolling right.")

(defvar mouse-wheel-left-event
<<<<<<< HEAD
  (if (or (featurep 'w32-win) (featurep 'mac-win) (featurep 'ns-win))
=======
  (if (or (featurep 'w32-win) (featurep 'ns-win)
          (featurep 'haiku-win) (featurep 'pgtk-win))
>>>>>>> a9b28224
      'wheel-left
    'mouse-6)
  "Event used for scrolling left.")

(defvar mouse-wheel-left-alternate-event
  (if (featurep 'xinput2)
      'wheel-left
    (unless (featurep 'x)
      'mouse-6))
  "Alternative wheel left event to consider.")

(defvar mouse-wheel-right-event
<<<<<<< HEAD
  (if (or (featurep 'w32-win) (featurep 'mac-win) (featurep 'ns-win))
=======
  (if (or (featurep 'w32-win) (featurep 'ns-win)
          (featurep 'haiku-win) (featurep 'pgtk-win))
>>>>>>> a9b28224
      'wheel-right
    'mouse-7)
  "Event used for scrolling right.")

(defvar mouse-wheel-right-alternate-event
  (if (featurep 'xinput2)
      'wheel-right
    (unless (featurep 'x)
      'mouse-7))
  "Alternative wheel right event to consider.")

(defun mouse-wheel--get-scroll-window (event)
  "Return window for mouse wheel event EVENT.
If `mouse-wheel-follow-mouse' is non-nil, return the window that
the mouse pointer is over.  Otherwise, return the currently
active window."
  (or (catch 'found
        (let* ((window (if mouse-wheel-follow-mouse
                           (mwheel-event-window event)
                         (selected-window)))
               (frame (when (window-live-p window)
                        (frame-parameter
                         (window-frame window) 'mouse-wheel-frame))))
          (when (frame-live-p frame)
            (let* ((pos (mouse-absolute-pixel-position))
                   (pos-x (car pos))
                   (pos-y (cdr pos)))
              (walk-window-tree
               (lambda (window-1)
                 (let ((edges (window-edges window-1 nil t t)))
                   (when (and (<= (nth 0 edges) pos-x)
                              (<= pos-x (nth 2 edges))
                              (<= (nth 1 edges) pos-y)
                              (<= pos-y (nth 3 edges)))
                     (throw 'found window-1))))
               frame nil t)))))
      (mwheel-event-window event)))

(defun mwheel-scroll (event &optional arg)
  "Scroll up or down according to the EVENT.
This should be bound only to mouse buttons 4, 5, 6, and 7 on
non-Windows systems.

Optional argument ARG (interactively, prefix numeric argument) controls
the step of horizontal scrolling.

The variable `mouse-wheel-scroll-amount-horizontal' records the last
value of ARG, and the command uses it in subsequent scrolls."
  (interactive (list last-input-event current-prefix-arg))
  (let* ((selected-window (selected-window))
         (scroll-window (mouse-wheel--get-scroll-window event))
	 (old-point
          (and (eq scroll-window selected-window)
	       (eq (car-safe transient-mark-mode) 'only)
	       (window-point)))
         (mods
	  (delq 'click (delq 'double (delq 'triple (event-modifiers event)))))
         (amt (assoc mods mouse-wheel-scroll-amount))
         saw-error)
    (unless (eq scroll-window selected-window)
      ;; Mark window to be scrolled for redisplay.
      (select-window scroll-window 'mark-for-redisplay))
    ;; Extract the actual amount or find the element that has no modifiers.
    (if amt (setq amt (cdr amt))
      (let ((list-elt mouse-wheel-scroll-amount))
	(while (consp (setq amt (pop list-elt))))))
    (if (floatp amt) (setq amt (1+ (truncate (* amt (window-height))))))
    (when (and mouse-wheel-progressive-speed (numberp amt))
      ;; When the double-mouse-N comes in, a mouse-N has been executed already,
      ;; So by adding things up we get a squaring up (1, 3, 6, 10, 15, ...).
      (setq amt (* amt (event-click-count event))))
    (when (numberp amt) (setq amt (* amt (event-line-count event))))
    (condition-case nil
        (unwind-protect
	    (let ((button (mwheel-event-button event)))
              (cond ((and (eq amt 'hscroll) (memq button (list mouse-wheel-down-event
                                                               mouse-wheel-down-alternate-event)))
                     (when (and (natnump arg) (> arg 0))
                       (setq mouse-wheel-scroll-amount-horizontal arg))
                     (funcall (if mouse-wheel-flip-direction
                                  mwheel-scroll-left-function
                                mwheel-scroll-right-function)
                              mouse-wheel-scroll-amount-horizontal))
                    ((memq button (list mouse-wheel-down-event
                                        mouse-wheel-down-alternate-event))
                     (condition-case nil (funcall mwheel-scroll-down-function amt)
                       ;; Make sure we do indeed scroll to the beginning of
                       ;; the buffer.
                       (beginning-of-buffer
                        (unwind-protect
                            (funcall mwheel-scroll-down-function)
                          ;; If the first scroll succeeded, then some scrolling
                          ;; is possible: keep scrolling til the beginning but
                          ;; do not signal an error.  For some reason, we have
                          ;; to do it even if the first scroll signaled an
                          ;; error, because otherwise the window is recentered
                          ;; for a reason that escapes me.  This problem seems
                          ;; to only affect scroll-down.  --Stef
                          (set-window-start (selected-window) (point-min))))))
                    ((and (eq amt 'hscroll) (memq button (list mouse-wheel-up-event
                                                               mouse-wheel-up-alternate-event)))
                     (when (and (natnump arg) (> arg 0))
                       (setq mouse-wheel-scroll-amount-horizontal arg))
                     (funcall (if mouse-wheel-flip-direction
                                  mwheel-scroll-right-function
                                mwheel-scroll-left-function)
                              mouse-wheel-scroll-amount-horizontal))
                    ((memq button (list mouse-wheel-up-event
                                        mouse-wheel-up-alternate-event))
                     (condition-case nil (funcall mwheel-scroll-up-function amt)
                       ;; Make sure we do indeed scroll to the end of the buffer.
                       (end-of-buffer (while t (funcall mwheel-scroll-up-function)))))
                    ((memq button (list mouse-wheel-left-event
                                        mouse-wheel-left-alternate-event)) ; for tilt scroll
                     (when mouse-wheel-tilt-scroll
                       (funcall (if mouse-wheel-flip-direction
                                    mwheel-scroll-right-function
                                  mwheel-scroll-left-function) amt)))
                    ((memq button (list mouse-wheel-right-event
                                        mouse-wheel-right-alternate-event)) ; for tilt scroll
                     (when mouse-wheel-tilt-scroll
                       (funcall (if mouse-wheel-flip-direction
                                    mwheel-scroll-left-function
                                  mwheel-scroll-right-function) amt)))
		    (t (error "Bad binding in mwheel-scroll"))))
          (if (eq scroll-window selected-window)
              ;; If there is a temporarily active region, deactivate it if
              ;; scrolling moved point.
	      (when (and old-point (/= old-point (window-point)))
                ;; Call `deactivate-mark' at the original position, so that
                ;; the original region is saved to the X selection.
	        (let ((new-point (window-point)))
	          (goto-char old-point)
	          (deactivate-mark)
	          (goto-char new-point)))
	    (select-window selected-window t)))
      ;; Do not ding at buffer limits.  Show a message instead.
      (beginning-of-buffer
       (message (error-message-string '(beginning-of-buffer)))
       (setq saw-error t))
      (end-of-buffer
       (message (error-message-string '(end-of-buffer)))
       (setq saw-error t)))

    (when (and (not saw-error)
               mouse-wheel-click-event mouse-wheel-inhibit-click-time)
      (if mwheel-inhibit-click-event-timer
          (cancel-timer mwheel-inhibit-click-event-timer)
        (add-hook 'pre-command-hook 'mwheel-filter-click-events))
      (setq mwheel-inhibit-click-event-timer
            (run-with-timer mouse-wheel-inhibit-click-time nil
                            'mwheel-inhibit-click-timeout)))))

(put 'mwheel-scroll 'scroll-command t)

(defun mouse-wheel-text-scale (event)
  "Adjust font size of the default face according to EVENT.
See also `text-scale-adjust'."
  (interactive (list last-input-event))
  (let ((selected-window (selected-window))
        (scroll-window (mouse-wheel--get-scroll-window event))
        (button (mwheel-event-button event)))
    (select-window scroll-window 'mark-for-redisplay)
    (unwind-protect
        (cond ((memq button (list mouse-wheel-down-event
                                  mouse-wheel-down-alternate-event))
               (text-scale-increase 1))
              ((memq button (list mouse-wheel-up-event
                                  mouse-wheel-up-alternate-event))
               (text-scale-decrease 1)))
      (select-window selected-window))))

(declare-function global-text-scale-adjust "face-remap.el" (increment))
(defun mouse-wheel-global-text-scale (event)
  "Increase or decrease the global font size according to the EVENT.
This invokes `global-text-scale-adjust', which see."
  (interactive (list last-input-event))
  (let ((button (mwheel-event-button event)))
    (unwind-protect
        (cond ((memq button (list mouse-wheel-down-event
                                  mouse-wheel-down-alternate-event))
               (global-text-scale-adjust 1))
              ((memq button (list mouse-wheel-up-event
                                  mouse-wheel-up-alternate-event))
               (global-text-scale-adjust -1))))))

(defun mouse-wheel--add-binding (key fun)
  "Bind mouse wheel button KEY to function FUN.
Save it for later removal by `mouse-wheel--remove-bindings'."
  (global-set-key key fun)
  (push (cons key fun) mouse-wheel--installed-bindings-alist))

(defun mouse-wheel--remove-bindings ()
  "Remove all mouse wheel key bindings.
This is a helper function for `mouse-wheel-mode'."
  (dolist (binding mouse-wheel--installed-bindings-alist)
    (let ((key (car binding))
          (fun (cdr binding)))
     (when (eq (lookup-key (current-global-map) key) fun)
       (global-unset-key key))))
  (setq mouse-wheel--installed-bindings-alist nil))

(defun mouse-wheel--create-scroll-keys (binding event)
  "Return list of key vectors for BINDING and EVENT.
BINDING is an element in `mouse-wheel-scroll-amount'.  EVENT is
an event used for scrolling, such as `mouse-wheel-down-event'."
  (let ((prefixes (list 'left-margin 'right-margin
                        'left-fringe 'right-fringe
                        'vertical-scroll-bar 'horizontal-scroll-bar
                        'mode-line 'header-line)))
    (if (consp binding)
        ;; With modifiers, bind only the buffer area (no prefix).
        (list `[(,@(car binding) ,event)])
      ;; No modifier: bind also some non-buffer areas of the screen.
      (cons (vector event)
            (mapcar (lambda (prefix) (vector prefix event)) prefixes)))))

;;;###autoload
(define-minor-mode mouse-wheel-mode
  "Toggle mouse wheel support (Mouse Wheel mode)."
  :init-value t
  :global t
  :group 'mouse
  ;; Remove previous bindings, if any.
  (mouse-wheel--remove-bindings)
  ;; Setup bindings as needed.
  (when mouse-wheel-mode
    (mouse-wheel--setup-bindings)))

(defun mouse-wheel--setup-bindings ()
  (dolist (binding mouse-wheel-scroll-amount)
    (cond
     ;; Bindings for changing font size.
     ((and (consp binding) (eq (cdr binding) 'text-scale))
      (dolist (event (list mouse-wheel-down-event mouse-wheel-up-event
                           mouse-wheel-down-alternate-event
                           mouse-wheel-up-alternate-event))
        (when event
          (mouse-wheel--add-binding `[,(append (car binding) (list event))]
                                    'mouse-wheel-text-scale))))
     ((and (consp binding) (eq (cdr binding) 'global-text-scale))
      (dolist (event (list mouse-wheel-down-event mouse-wheel-up-event
                           mouse-wheel-down-alternate-event
                           mouse-wheel-up-alternate-event))
        (when event
          (mouse-wheel--add-binding `[,(append (car binding) (list event))]
                                    'mouse-wheel-global-text-scale))))
     ;; Bindings for scrolling.
     (t
      (dolist (event (list mouse-wheel-down-event mouse-wheel-up-event
                           mouse-wheel-left-event mouse-wheel-right-event
                           mouse-wheel-down-alternate-event
                           mouse-wheel-up-alternate-event
                           mouse-wheel-left-alternate-event
                           mouse-wheel-right-alternate-event))
        (when event
          (dolist (key (mouse-wheel--create-scroll-keys binding event))
            (mouse-wheel--add-binding key 'mwheel-scroll))))))))

(when mouse-wheel-mode
  (mouse-wheel--setup-bindings))

;;; Obsolete.

;;; Compatibility entry point
;; preloaded ;;;###autoload
(defun mwheel-install (&optional uninstall)
  "Enable mouse wheel support."
  (declare (obsolete mouse-wheel-mode "27.1"))
  (mouse-wheel-mode (if uninstall -1 1)))

(defvar mwheel-installed-bindings nil)
(make-obsolete-variable 'mwheel-installed-bindings nil "28.1")

(defvar mwheel-installed-text-scale-bindings nil)
(make-obsolete-variable 'mwheel-installed-text-scale-bindings nil "28.1")

(provide 'mwheel)

;;; mwheel.el ends here<|MERGE_RESOLUTION|>--- conflicted
+++ resolved
@@ -57,12 +57,8 @@
     (mouse-wheel-mode 1)))
 
 (defcustom mouse-wheel-down-event
-<<<<<<< HEAD
-  (if (or (featurep 'w32-win) (featurep 'mac-win) (featurep 'ns-win))
-=======
-  (if (or (featurep 'w32-win) (featurep 'ns-win)
+  (if (or (featurep 'w32-win) (featurep 'mac-win) (featurep 'ns-win)
           (featurep 'haiku-win) (featurep 'pgtk-win))
->>>>>>> a9b28224
       'wheel-up
     'mouse-4)
   "Event used for scrolling down."
@@ -82,12 +78,8 @@
   :set 'mouse-wheel-change-button)
 
 (defcustom mouse-wheel-up-event
-<<<<<<< HEAD
-  (if (or (featurep 'w32-win) (featurep 'mac-win) (featurep 'ns-win))
-=======
-  (if (or (featurep 'w32-win) (featurep 'ns-win)
+  (if (or (featurep 'w32-win) (featurep 'mac-win) (featurep 'ns-win)
           (featurep 'haiku-win) (featurep 'pgtk-win))
->>>>>>> a9b28224
       'wheel-down
     'mouse-5)
   "Event used for scrolling up."
@@ -261,12 +253,8 @@
   "Function that does the job of scrolling right.")
 
 (defvar mouse-wheel-left-event
-<<<<<<< HEAD
-  (if (or (featurep 'w32-win) (featurep 'mac-win) (featurep 'ns-win))
-=======
-  (if (or (featurep 'w32-win) (featurep 'ns-win)
+  (if (or (featurep 'w32-win) (featurep 'mac-win) (featurep 'ns-win)
           (featurep 'haiku-win) (featurep 'pgtk-win))
->>>>>>> a9b28224
       'wheel-left
     'mouse-6)
   "Event used for scrolling left.")
@@ -279,12 +267,8 @@
   "Alternative wheel left event to consider.")
 
 (defvar mouse-wheel-right-event
-<<<<<<< HEAD
-  (if (or (featurep 'w32-win) (featurep 'mac-win) (featurep 'ns-win))
-=======
-  (if (or (featurep 'w32-win) (featurep 'ns-win)
+  (if (or (featurep 'w32-win) (featurep 'mac-win) (featurep 'ns-win)
           (featurep 'haiku-win) (featurep 'pgtk-win))
->>>>>>> a9b28224
       'wheel-right
     'mouse-7)
   "Event used for scrolling right.")
