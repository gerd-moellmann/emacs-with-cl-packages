--- conflicted
+++ resolved
@@ -2622,12 +2622,9 @@
 
 (declare-function x-menu-bar-open "term/x-win" (&optional frame))
 (declare-function w32-menu-bar-open "term/w32-win" (&optional frame))
-<<<<<<< HEAD
 (declare-function mac-menu-bar-open "term/mac-win" (&optional frame))
-=======
 (declare-function pgtk-menu-bar-open "term/pgtk-win" (&optional frame))
 (declare-function haiku-menu-bar-open "haikumenu.c" (&optional frame))
->>>>>>> a9b28224
 
 (defun lookup-key-ignore-too-long (map key)
   "Call `lookup-key' and convert numeric values to nil."
@@ -2769,12 +2766,9 @@
     (cond
      ((eq type 'x) (x-menu-bar-open frame))
      ((eq type 'w32) (w32-menu-bar-open frame))
-<<<<<<< HEAD
      ((eq type 'mac) (mac-menu-bar-open frame))
-=======
      ((eq type 'haiku) (haiku-menu-bar-open frame))
      ((eq type 'pgtk) (pgtk-menu-bar-open frame))
->>>>>>> a9b28224
      ((and (null tty-menu-open-use-tmm)
 	   (not (zerop (or (frame-parameter nil 'menu-bar-lines) 0))))
       ;; Make sure the menu bar is up to date.  One situation where
