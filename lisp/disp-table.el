--- conflicted
+++ resolved
@@ -175,13 +175,8 @@
 (defun standard-display-g1 (c sc)
   "Display character C as character SC in the g1 character set.
 This function assumes that your terminal uses the SO/SI characters;
-<<<<<<< HEAD
-it is meaningless for an X frame."
-  (if (memq window-system '(x w32 mac ns))
-=======
 it is meaningless for a graphical frame."
   (if (display-graphic-p)
->>>>>>> c5f255d6
       (error "Cannot use string glyphs in a windowing system"))
   (or standard-display-table
       (setq standard-display-table (make-display-table)))
@@ -191,15 +186,9 @@
 ;;;###autoload
 (defun standard-display-graphic (c gc)
   "Display character C as character GC in graphics character set.
-<<<<<<< HEAD
-This function assumes VT100-compatible escapes; it is meaningless for an
-X frame."
-  (if (memq window-system '(x w32 mac ns))
-=======
 This function assumes VT100-compatible escapes; it is meaningless
 for a graphical frame."
   (if (display-graphic-p)
->>>>>>> c5f255d6
       (error "Cannot use string glyphs in a windowing system"))
   (or standard-display-table
       (setq standard-display-table (make-display-table)))
@@ -287,11 +276,7 @@
       (progn
 	(standard-display-default
 	 (unibyte-char-to-multibyte 160) (unibyte-char-to-multibyte 255))
-<<<<<<< HEAD
-	(unless (or (memq window-system '(x w32 mac ns)))
-=======
 	(unless (display-graphic-p)
->>>>>>> c5f255d6
 	  (and (terminal-coding-system)
 	       (set-terminal-coding-system nil))))
 
@@ -304,11 +289,7 @@
     ;; unless some other has been specified.
     (if (equal current-language-environment "English")
 	(set-language-environment "latin-1"))
-<<<<<<< HEAD
-    (unless (or noninteractive (memq window-system '(x w32 mac ns)))
-=======
     (unless (or noninteractive (display-graphic-p))
->>>>>>> c5f255d6
       ;; Send those codes literally to a character-based terminal.
       ;; If we are using single-byte characters,
       ;; it doesn't matter which coding system we use.
