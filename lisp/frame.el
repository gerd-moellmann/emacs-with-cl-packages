;;; frame.el --- multi-frame management independent of window systems  -*- lexical-binding:t -*-

;; Copyright (C) 1993-1994, 1996-1997, 2000-2025 Free Software
;; Foundation, Inc.

;; Maintainer: emacs-devel@gnu.org
;; Keywords: internal
;; Package: emacs

;; This file is part of GNU Emacs.

;; GNU Emacs is free software: you can redistribute it and/or modify
;; it under the terms of the GNU General Public License as published by
;; the Free Software Foundation, either version 3 of the License, or
;; (at your option) any later version.

;; GNU Emacs is distributed in the hope that it will be useful,
;; but WITHOUT ANY WARRANTY; without even the implied warranty of
;; MERCHANTABILITY or FITNESS FOR A PARTICULAR PURPOSE.  See the
;; GNU General Public License for more details.

;; You should have received a copy of the GNU General Public License
;; along with GNU Emacs.  If not, see <https://www.gnu.org/licenses/>.

;;; Commentary:

;;; Code:
(eval-when-compile (require 'cl-lib))

(cl-defgeneric frame-creation-function (params)
  "Method for window-system dependent functions to create a new frame.
The window system startup file should add its frame creation
function to this method, which should take an alist of parameters
as its argument.")

(cl-generic-define-context-rewriter window-system (value)
  ;; If `value' is a `consp', it's probably an old-style specializer,
  ;; so just use it, and anyway `eql' isn't very useful on cons cells.
  `(window-system ,(if (consp value) value `(eql ',value))))

(cl-defmethod frame-creation-function (params &context (window-system nil))
  ;; It's tempting to get rid of tty-create-frame-with-faces and turn it into
  ;; this method (i.e. move this method to faces.el), but faces.el is loaded
  ;; much earlier from loadup.el (before cl-generic and even before
  ;; cl-preloaded), so we'd first have to reorder that part.
  (tty-create-frame-with-faces params))

(defvar window-system-default-frame-alist nil
  "Window-system dependent default frame parameters.
The value should be an alist of elements (WINDOW-SYSTEM . ALIST),
where WINDOW-SYSTEM is a window system symbol (as returned by `framep')
and ALIST is a frame parameter alist like `default-frame-alist'.
Then, for frames on WINDOW-SYSTEM, any parameters specified in
ALIST supersede the corresponding parameters specified in
`default-frame-alist'.")

(defvar display-format-alist nil
  "Alist of patterns to decode display names.
The car of each entry is a regular expression matching a display
name string.  The cdr is a symbol giving the window-system that
handles the corresponding kind of display.")

;; The initial value given here used to ask for a minibuffer.
;; But that's not necessary, because the default is to have one.
;; By not specifying it here, we let an X resource specify it.
(defcustom initial-frame-alist nil
  "Alist of parameters for the initial window-system (a.k.a. \"GUI\") frame.
You can set this in your init file; for example,

 (setq initial-frame-alist
       \\='((top . 1) (left . 1) (width . 80) (height . 55)))

Parameters specified here supersede the values given in
`default-frame-alist'.

If the value calls for a frame without a minibuffer, and you have
not created a minibuffer frame on your own, a minibuffer frame is
created according to `minibuffer-frame-alist'.

Emacs reads your main init file after creating the initial frame,
so setting it there won't have the expected effect.  Instead, you
can set it in `early-init-file'.

If you're using X, and you want (for instance) to have different
geometries on different displays, you need to use this three-step
process:

* Specify X resources to give the geometry you want.
* Set `default-frame-alist' to override these options so that they
  don't affect subsequent frames.
* Set `initial-frame-alist' in your normal init file in a way
  that matches the X resources, to override what you put in
  `default-frame-alist'."
  :type '(repeat (cons :format "%v"
		       (symbol :tag "Parameter")
		       (sexp :tag "Value")))
  :group 'frames)

(defcustom minibuffer-frame-alist '((width . 80) (height . 2))
  "Alist of parameters for the initial minibuffer frame.
This is the minibuffer frame created if `initial-frame-alist'
calls for a frame without a minibuffer.  The parameters specified
here supersede those given in `default-frame-alist', for the
initial minibuffer frame.

You can set this in your init file; for example,

 (setq minibuffer-frame-alist
       \\='((top . 1) (left . 1) (width . 80) (height . 2)))

It is not necessary to include (minibuffer . only); that is
appended when the minibuffer frame is created."
  :type '(repeat (cons :format "%v"
		       (symbol :tag "Parameter")
		       (sexp :tag "Value")))
  :group 'frames)

(defun handle-delete-frame (event)
  "Handle delete-frame events from the X server."
  (interactive "e")
  (let* ((frame (posn-window (event-start event))))
    (if (catch 'other-frame
          (dolist (frame-1 (frame-list))
            ;; A valid "other" frame is visible, has its `delete-before'
            ;; parameter unset and is not a child frame.
            (when (and (not (eq frame-1 frame))
                       (frame-visible-p frame-1)
                       (not (frame-parent frame-1))
                       (not (frame-parameter frame-1 'delete-before)))
              (throw 'other-frame t))))
	(delete-frame frame t)
      ;; Gildea@x.org says it is ok to ask questions before terminating.
      (save-buffers-kill-emacs))))

(defun frame-focus-state (&optional frame)
  "Return FRAME's last known focus state.
If nil or omitted, FRAME defaults to the selected frame.

Return nil if the frame is definitely known not be focused, t if
the frame is known to be focused, and `unknown' if we don't know."
  (let* ((frame (or frame (selected-frame)))
         (tty-top-frame (tty-top-frame frame)))
    (if (not tty-top-frame)
        (frame-parameter frame 'last-focus-update)
      ;; All tty frames are frame-visible-p if the terminal is
      ;; visible, so check whether the frame is the top tty frame
      ;; before checking visibility.
      (cond ((not (eq tty-top-frame frame)) nil)
            ((not (frame-visible-p frame)) nil)
            (t (let ((tty-focus-state
                      (terminal-parameter frame 'tty-focus-state)))
                 (cond ((eq tty-focus-state 'focused) t)
                       ((eq tty-focus-state 'defocused) nil)
                       (t 'unknown))))))))

(defvar after-focus-change-function #'ignore
  "Function called after frame focus may have changed.

This function is called with no arguments when Emacs notices that
the set of focused frames may have changed.  Code wanting to do
something when frame focus changes should use `add-function' to
add a function to this one, and in this added function, re-scan
the set of focused frames, calling `frame-focus-state' to
retrieve the last known focus state of each frame.  Focus events
are delivered asynchronously, and frame input focus according to
an external system may not correspond to the notion of the Emacs
selected frame.  Multiple frames may appear to have input focus
simultaneously due to focus event delivery differences, the
presence of multiple Emacs terminals, and other factors, and code
should be robust in the face of this situation.

Depending on window system, focus events may also be delivered
repeatedly and with different focus states before settling to the
expected values.  Code relying on focus notifications should
\"debounce\" any user-visible updates arising from focus changes,
perhaps by deferring work until redisplay.

This function may be called in arbitrary contexts, including from
inside `read-event', so take the same care as you might when
writing a process filter.")

(defvar focus-in-hook nil
  "Normal hook run when a frame gains focus.
The frame gaining focus is selected at the time this hook is run.

This hook is obsolete.  Despite its name, this hook may be run in
situations other than when a frame obtains input focus: for
example, we also run this hook when switching the selected frame
internally to handle certain input events (like mouse wheel
scrolling) even when the user's notion of input focus
hasn't changed.

Prefer using `after-focus-change-function'.")
(make-obsolete-variable
 'focus-in-hook "after-focus-change-function" "27.1" 'set)

(defvar focus-out-hook nil
  "Normal hook run when all frames lost input focus.

This hook is obsolete; see `focus-in-hook'.  Depending on timing,
this hook may be delivered when a frame does in fact have focus.
Prefer `after-focus-change-function'.")
(make-obsolete-variable
 'focus-out-hook "after-focus-change-function" "27.1" 'set)

(defun handle-focus-in (event)
  "Handle a focus-in event.
Focus-in events are bound to this function; do not change this
binding.  Focus-in events occur when a frame receives focus from
the window system."
  ;; N.B. tty focus goes down a different path; see xterm.el.
  (interactive "e")
  (unless (eq (car-safe event) 'focus-in)
    (error "handle-focus-in should handle focus-in events"))
  (let ((frame (nth 1 event)))
    (when (frame-live-p frame)
      (internal-handle-focus-in event)
      (setf (frame-parameter frame 'last-focus-update) t)
      (run-hooks 'focus-in-hook)))
  (funcall after-focus-change-function))

(defun handle-focus-out (event)
  "Handle a focus-out event.
Focus-out events are bound to this function; do not change this
binding.  Focus-out events occur when a frame loses focus, but
that's not the whole story: see `after-focus-change-function'."
  ;; N.B. tty focus goes down a different path; see xterm.el.
  (interactive "e")
  (unless (eq (car event) 'focus-out)
    (error "handle-focus-out should handle focus-out events"))
  (let ((frame (nth 1 event)))
    (when (frame-live-p frame)
      (setf (frame-parameter frame 'last-focus-update) nil)
      (run-hooks 'focus-out-hook)))
  (funcall after-focus-change-function))

(defun handle-move-frame (event)
  "Handle a move-frame event.
This function runs the abnormal hook `move-frame-functions'."
  (interactive "e")
  (let ((frame (posn-window (event-start event))))
    (when (frame-live-p frame) ;Experience shows it can die in the meantime.
      (run-hook-with-args 'move-frame-functions frame))))

;;;; Arrangement of frames at startup

;; 1) Load the window system startup file from the lisp library and read the
;; high-priority arguments (-q and the like).  The window system startup
;; file should create any frames specified in the window system defaults.
;;
;; 2) If no frames have been opened, we open an initial text frame.
;;
;; 3) Once the init file is done, we apply any newly set parameters
;; in initial-frame-alist to the frame.

;; If we create the initial frame, this is it.
(defvar frame-initial-frame nil)

;; Record the parameters used in frame-initialize to make the initial frame.
(defvar frame-initial-frame-alist)

(defvar frame-initial-geometry-arguments nil)

;; startup.el calls this function before loading the user's init
;; file - if there is no frame with a minibuffer open now, create
;; one to display messages while loading the init file.
(defun frame-initialize ()
  "Create an initial frame if necessary."
  ;; Are we actually running under a window system at all?
  (if (and initial-window-system
	   (not noninteractive)
	   (not (eq initial-window-system 'pc)))
      (progn
	;; If there is no frame with a minibuffer besides the terminal
	;; frame, then we need to create the opening frame.  Make sure
	;; it has a minibuffer, but let initial-frame-alist omit the
	;; minibuffer spec.
	(or (delq terminal-frame (minibuffer-frame-list))
	    (progn
	      (setq frame-initial-frame-alist
		    (append initial-frame-alist default-frame-alist nil))
	      (setq frame-initial-frame-alist
		    (cons (cons 'window-system initial-window-system)
			  frame-initial-frame-alist))
	      (setq default-minibuffer-frame
		    (setq frame-initial-frame
			  (make-frame frame-initial-frame-alist)))
	      ;; Delete any specifications for window geometry parameters
	      ;; so that we won't reapply them in frame-notice-user-settings.
	      ;; It would be wrong to reapply them then,
	      ;; because that would override explicit user resizing.
	      (setq initial-frame-alist
		    (frame-remove-geometry-params initial-frame-alist))))
	;; Copy the environment of the Emacs process into the new frame.
	(set-frame-parameter frame-initial-frame 'environment
			     (frame-parameter terminal-frame 'environment))
	;; At this point, we know that we have a frame open, so we
	;; can delete the terminal frame.
	(delete-frame terminal-frame)
	(setq terminal-frame nil))))

(defvar frame-notice-user-settings t
  "Non-nil means function `frame-notice-user-settings' wasn't run yet.")

(declare-function tool-bar-mode "tool-bar" (&optional arg))
(declare-function tool-bar-height "xdisp.c" (&optional frame pixelwise))

(defalias 'tool-bar-lines-needed #'tool-bar-height)

;; startup.el calls this function after loading the user's init
;; file.  Now default-frame-alist and initial-frame-alist contain
;; information to which we must react; do what needs to be done.
(defun frame-notice-user-settings ()
  "Act on user's init file settings of frame parameters.
React to settings of `initial-frame-alist',
`window-system-default-frame-alist' and `default-frame-alist'
there (in decreasing order of priority)."
  ;; Creating and deleting frames may shift the selected frame around,
  ;; and thus the current buffer.  Protect against that.  We don't
  ;; want to use save-excursion here, because that may also try to set
  ;; the buffer of the selected window, which fails when the selected
  ;; window is the minibuffer.
  (let* ((old-buffer (current-buffer))
	 (window-system-frame-alist
          (cdr (assq initial-window-system
                     window-system-default-frame-alist)))
         (minibuffer
          (cdr (or (assq 'minibuffer initial-frame-alist)
		   (assq 'minibuffer window-system-frame-alist)
		   (assq 'minibuffer default-frame-alist)
		   '(minibuffer . t)))))

    (when (and frame-notice-user-settings
	       (null frame-initial-frame))
      ;; This case happens when we don't have a window system, and
      ;; also for MS-DOS frames.
      (let ((parms (frame-parameters)))
	;; Don't change the frame names.
	(setq parms (delq (assq 'name parms) parms))
	;; Can't modify the minibuffer parameter, so don't try.
	(setq parms (delq (assq 'minibuffer parms) parms))
	(modify-frame-parameters
	 nil
	 (if initial-window-system
	     parms
	   ;; initial-frame-alist and default-frame-alist were already
	   ;; applied in pc-win.el.
	   (append initial-frame-alist window-system-frame-alist
		   default-frame-alist parms nil)))
	(if (null initial-window-system) ;; MS-DOS does this differently in pc-win.el
	    (let ((newparms (frame-parameters))
		  (frame (selected-frame)))
	      (tty-handle-reverse-video frame newparms)
	      ;; tty-handle-reverse-video might change the frame's
	      ;; color parameters, and we need to use the updated
	      ;; value below.
	      (setq newparms (frame-parameters))
	      ;; If we changed the background color, we need to update
	      ;; the background-mode parameter, and maybe some faces,
	      ;; too.
	      (when (assq 'background-color newparms)
		(unless (or (assq 'background-mode initial-frame-alist)
			    (assq 'background-mode default-frame-alist))
		  (frame-set-background-mode frame))
		(face-set-after-frame-default frame newparms))))))

    ;; If the initial frame is still around, apply initial-frame-alist
    ;; and default-frame-alist to it.
    (when (frame-live-p frame-initial-frame)
      ;; When tab-bar has been switched off, correct the frame size
      ;; by the lines added in x-create-frame for the tab-bar and
      ;; switch `tab-bar-mode' off.
      (when (display-graphic-p)
        (declare-function tab-bar-height "xdisp.c" (&optional frame pixelwise))
	(let* ((init-lines
		(assq 'tab-bar-lines initial-frame-alist))
	       (other-lines
		(or (assq 'tab-bar-lines window-system-frame-alist)
		    (assq 'tab-bar-lines default-frame-alist)))
	       (lines (or init-lines other-lines))
	       (height (tab-bar-height frame-initial-frame t)))
	  ;; Adjust frame top if either zero (nil) tab bar lines have
	  ;; been requested in the most relevant of the frame's alists
	  ;; or tab bar mode has been explicitly turned off in the
	  ;; user's init file.
	  (when (and (> height 0)
		     (or (and lines
			      (or (null (cdr lines))
				  (eq 0 (cdr lines))))
			 (not tab-bar-mode)))
	    (let* ((initial-top
		    (cdr (assq 'top frame-initial-geometry-arguments)))
		   (top (frame-parameter frame-initial-frame 'top)))
	      (when (and (consp initial-top) (eq '- (car initial-top)))
		(let ((adjusted-top
		       (cond
			((and (consp top) (eq '+ (car top)))
			 (list '+ (+ (cadr top) height)))
			((and (consp top) (eq '- (car top)))
			 (list '- (- (cadr top) height)))
			(t (+ top height)))))
		  (modify-frame-parameters
		   frame-initial-frame `((top . ,adjusted-top))))))
	    ;; Reset `tab-bar-mode' when zero tab bar lines have been
	    ;; requested for the window-system or default frame alists.
	    (when (and tab-bar-mode
		       (and other-lines
			    (or (null (cdr other-lines))
				(eq 0 (cdr other-lines)))))
	      (tab-bar-mode -1)))))

      ;; When tool-bar has been switched off, correct the frame size
      ;; by the lines added in x-create-frame for the tool-bar and
      ;; switch `tool-bar-mode' off.
      (when (display-graphic-p)
	(let* ((init-lines
		(assq 'tool-bar-lines initial-frame-alist))
	       (other-lines
		(or (assq 'tool-bar-lines window-system-frame-alist)
		    (assq 'tool-bar-lines default-frame-alist)))
	       (lines (or init-lines other-lines))
	       (height (tool-bar-height frame-initial-frame t)))
	  ;; Adjust frame top if either zero (nil) tool bar lines have
	  ;; been requested in the most relevant of the frame's alists
	  ;; or tool bar mode has been explicitly turned off in the
	  ;; user's init file.
	  (when (and (> height 0)
		     (or (and lines
			      (or (null (cdr lines))
				  (eq 0 (cdr lines))))
			 (not tool-bar-mode)))
	    (let* ((initial-top
		    (cdr (assq 'top frame-initial-geometry-arguments)))
		   (top (frame-parameter frame-initial-frame 'top)))
	      (when (and (consp initial-top) (eq '- (car initial-top)))
		(let ((adjusted-top
		       (cond
			((and (consp top) (eq '+ (car top)))
			 (list '+ (+ (cadr top) height)))
			((and (consp top) (eq '- (car top)))
			 (list '- (- (cadr top) height)))
			(t (+ top height)))))
		  (modify-frame-parameters
		   frame-initial-frame `((top . ,adjusted-top))))))
	    ;; Reset `tool-bar-mode' when zero tool bar lines have been
	    ;; requested for the window-system or default frame alists.
	    (when (and tool-bar-mode
		       (and other-lines
			    (or (null (cdr other-lines))
				(eq 0 (cdr other-lines)))))
	      (tool-bar-mode -1)))))

      ;; The initial frame we create above always has a minibuffer.
      ;; If the user wants to remove it, or make it a minibuffer-only
      ;; frame, then we'll have to delete the current frame and make a
      ;; new one; you can't remove or add a root window to/from an
      ;; existing frame.
      ;;
      ;; NOTE: default-frame-alist was nil when we created the
      ;; existing frame.  We need to explicitly include
      ;; default-frame-alist in the parameters of the screen we
      ;; create here, so that its new value, gleaned from the user's
      ;; init file, will be applied to the existing screen.
      (if (not (eq minibuffer t))
	  ;; Create the new frame.
	  (let (parms new)
	    ;; MS-Windows needs this to avoid inflooping below.
	    (if (eq system-type 'windows-nt)
		(sit-for 0 t))
	    ;; If the frame isn't visible yet, wait till it is.
	    ;; If the user has to position the window,
	    ;; Emacs doesn't know its real position until
	    ;; the frame is seen to be visible.
	    (while (not (cdr (assq 'visibility
				   (frame-parameters frame-initial-frame))))
	      (sleep-for 1))
	    (setq parms (frame-parameters frame-initial-frame))

            ;; Get rid of `name' unless it was specified explicitly before.
	    (or (assq 'name frame-initial-frame-alist)
		(setq parms (delq (assq 'name parms) parms)))
	    ;; An explicit parent-id is a request to XEmbed the frame.
	    (or (assq 'parent-id frame-initial-frame-alist)
                (setq parms (delq (assq 'parent-id parms) parms)))

	    (setq parms (append initial-frame-alist
				window-system-frame-alist
				default-frame-alist
				parms
				nil))

	    (when (eq minibuffer 'child-frame)
              ;; When the minibuffer shall be shown in a child frame,
              ;; remove the 'minibuffer' parameter from PARMS.  It
              ;; will get assigned by the usual routines to the child
              ;; frame's root window below.
              (setq parms (cons '(minibuffer)
				(delq (assq 'minibuffer parms) parms))))

            ;; Get rid of `reverse', because that was handled
	    ;; when we first made the frame.
	    (setq parms (cons '(reverse) (delq (assq 'reverse parms) parms)))

	    (if (assq 'height frame-initial-geometry-arguments)
		(setq parms (assq-delete-all 'height parms)))
	    (if (assq 'width frame-initial-geometry-arguments)
		(setq parms (assq-delete-all 'width parms)))
	    (if (assq 'left frame-initial-geometry-arguments)
		(setq parms (assq-delete-all 'left parms)))
	    (if (assq 'top frame-initial-geometry-arguments)
		(setq parms (assq-delete-all 'top parms)))
	    (setq new
		  (make-frame
		   ;; Use the geometry args that created the existing
		   ;; frame, rather than the parms we get for it.
		   (append frame-initial-geometry-arguments
			   '((user-size . t) (user-position . t))
			   parms)))
	    ;; The initial frame, which we are about to delete, may be
	    ;; the only frame with a minibuffer.  If it is, create a
	    ;; new one.
	    (or (delq frame-initial-frame (minibuffer-frame-list))
                (and (eq minibuffer 'child-frame)
                     ;; Create a minibuffer child frame and parent it
                     ;; immediately.  Take any other parameters for
                     ;; the child frame from 'minibuffer-frame-list'.
                     (let* ((minibuffer-frame-alist
                             (cons `(parent-frame . ,new) minibuffer-frame-alist)))
                       (make-initial-minibuffer-frame nil)
                       ;; With a minibuffer child frame we do not want
                       ;; to select the minibuffer frame initially as
                       ;; we do for standard minibuffer-only frames.
                       (select-frame new)))
                (make-initial-minibuffer-frame nil))

	    ;; If the initial frame is serving as a surrogate
	    ;; minibuffer frame for any frames, we need to wean them
	    ;; onto a new frame.  The default-minibuffer-frame
	    ;; variable must be handled similarly.
	    (let ((users-of-initial
		   (filtered-frame-list
                    (lambda (frame)
                      (and (not (eq frame frame-initial-frame))
                           (eq (window-frame
                                (minibuffer-window frame))
                               frame-initial-frame))))))
              (if (or users-of-initial
		      (eq default-minibuffer-frame frame-initial-frame))

		  ;; Choose an appropriate frame.  Prefer frames which
		  ;; are only minibuffers.
		  (let* ((new-surrogate
			  (car
			   (or (filtered-frame-list
                                (lambda (frame)
                                  (eq (cdr (assq 'minibuffer
                                                 (frame-parameters frame)))
                                      'only)))
			       (minibuffer-frame-list))))
			 (new-minibuffer (minibuffer-window new-surrogate)))

		    (if (eq default-minibuffer-frame frame-initial-frame)
			(setq default-minibuffer-frame new-surrogate))

		    ;; Wean the frames using frame-initial-frame as
		    ;; their minibuffer frame.
		    (dolist (frame users-of-initial)
                      (modify-frame-parameters
                       frame (list (cons 'minibuffer new-minibuffer)))))))

            ;; Redirect events enqueued at this frame to the new frame.
	    ;; Is this a good idea?
	    (redirect-frame-focus frame-initial-frame new)

	    ;; Finally, get rid of the old frame.
	    (delete-frame frame-initial-frame t))

	;; Otherwise, we don't need all that rigmarole; just apply
	;; the new parameters.
	(let (newparms allparms tail)
	  (setq allparms (append initial-frame-alist
				 window-system-frame-alist
				 default-frame-alist nil))
	  (if (assq 'height frame-initial-geometry-arguments)
	      (setq allparms (assq-delete-all 'height allparms)))
	  (if (assq 'width frame-initial-geometry-arguments)
	      (setq allparms (assq-delete-all 'width allparms)))
	  (if (assq 'left frame-initial-geometry-arguments)
	      (setq allparms (assq-delete-all 'left allparms)))
	  (if (assq 'top frame-initial-geometry-arguments)
	      (setq allparms (assq-delete-all 'top allparms)))
	  (setq tail allparms)
	  ;; Find just the parms that have changed since we first
	  ;; made this frame.  Those are the ones actually set by
          ;; the init file.  For those parms whose values we already knew
	  ;; (such as those spec'd by command line options)
	  ;; it is undesirable to specify the parm again
          ;; once the user has seen the frame and been able to alter it
	  ;; manually.
	  (let (newval oldval)
	    (dolist (entry tail)
	      (setq oldval (assq (car entry) frame-initial-frame-alist))
	      (setq newval (cdr (assq (car entry) allparms)))
	      (or (and oldval (eq (cdr oldval) newval))
		  (setq newparms
			(cons (cons (car entry) newval) newparms)))))
	  (setq newparms (nreverse newparms))

	  (let ((new-bg (assq 'background-color newparms)))
	    ;; If the `background-color' parameter is changed, apply
	    ;; it first, then make sure that the `background-mode'
	    ;; parameter and other faces are updated, before applying
	    ;; the other parameters.
	    (when new-bg
	      (modify-frame-parameters frame-initial-frame
				       (list new-bg))
	      (unless (assq 'background-mode newparms)
		(frame-set-background-mode frame-initial-frame))
	      (face-set-after-frame-default frame-initial-frame)
	      (setq newparms (delq new-bg newparms)))

	    (modify-frame-parameters frame-initial-frame newparms)))))

    ;; Restore the original buffer.
    (set-buffer old-buffer)

    ;; Make sure the initial frame can be GC'd if it is ever deleted.
    ;; Make sure frame-notice-user-settings does nothing if called twice.
    (setq frame-notice-user-settings nil)
    (setq frame-initial-frame nil)))

(defun make-initial-minibuffer-frame (display)
  (let ((parms (append minibuffer-frame-alist '((minibuffer . only)))))
    (if display
	(make-frame-on-display display parms)
      (make-frame parms))))

;;;; Creation of additional frames, and other frame miscellanea

(defun modify-all-frames-parameters (alist)
  "Modify all current and future frames' parameters according to ALIST.
This changes `default-frame-alist' and possibly `initial-frame-alist'.
Furthermore, this function removes all parameters in ALIST from
`window-system-default-frame-alist'.
See help of `modify-frame-parameters' for more information."
  (dolist (frame (frame-list))
    (modify-frame-parameters frame alist))

  (dolist (pair alist) ;; conses to add/replace
    ;; initial-frame-alist needs setting only when
    ;; frame-notice-user-settings is true.
    (and frame-notice-user-settings
	 (setq initial-frame-alist
	       (assq-delete-all (car pair) initial-frame-alist)))
    (setq default-frame-alist
	  (assq-delete-all (car pair) default-frame-alist))
    ;; Remove any similar settings from the window-system specific
    ;; parameters---they would override default-frame-alist.
    (dolist (w window-system-default-frame-alist)
      (setcdr w (assq-delete-all (car pair) (cdr w)))))

  (and frame-notice-user-settings
       (setq initial-frame-alist (append initial-frame-alist alist)))
  (setq default-frame-alist (append default-frame-alist alist)))

(defun get-other-frame ()
  "Return some frame other than the current frame.
Create one if necessary.  Note that the minibuffer frame, if separate,
is not considered (see `next-frame')."
  (if (equal (next-frame) (selected-frame)) (make-frame) (next-frame)))

(defun next-window-any-frame ()
  "Select the next window, regardless of which frame it is on."
  (interactive)
  (select-window (next-window (selected-window)
			      (> (minibuffer-depth) 0)
			      0))
  (select-frame-set-input-focus (selected-frame)))

(defun previous-window-any-frame ()
  "Select the previous window, regardless of which frame it is on."
  (interactive)
  (select-window (previous-window (selected-window)
				  (> (minibuffer-depth) 0)
				  0))
  (select-frame-set-input-focus (selected-frame)))

(defalias 'next-multiframe-window #'next-window-any-frame)
(defalias 'previous-multiframe-window #'previous-window-any-frame)

(defun window-system-for-display (display)
  "Return the window system for DISPLAY.
Return nil if we don't know how to interpret DISPLAY."
  ;; MS-Windows doesn't know how to create a GUI frame in a -nw session.
  (if (and (eq system-type 'windows-nt)
	   (null (window-system))
	   (not (daemonp)))
      nil
    (cl-loop for descriptor in display-format-alist
	     for pattern = (car descriptor)
	     for system = (cdr descriptor)
	     when (string-match-p pattern display) return system)))

(defun make-frame-on-display (display &optional parameters)
  "Make a frame on display DISPLAY.
The optional argument PARAMETERS specifies additional frame parameters."
  (interactive (if (fboundp 'x-display-list)
                   (list (completing-read "Make frame on display: "
                                          (x-display-list) nil
                                          nil (car (x-display-list))
                                          nil (car (x-display-list))))
                 (user-error "This Emacs build does not support X displays")))
  (make-frame (cons (cons 'display display) parameters)))

(defun make-frame-on-current-monitor (&optional parameters)
  "Make a frame on the currently selected monitor.
Like `make-frame-on-monitor' and with the same PARAMETERS as in `make-frame'."
  (interactive)
  (let* ((monitor-workarea
          (cdr (assq 'workarea (frame-monitor-attributes))))
         (geometry-parameters
          (when monitor-workarea
            `((top . ,(nth 1 monitor-workarea))
              (left . ,(nth 0 monitor-workarea))))))
    (make-frame (append geometry-parameters parameters))))

(defun make-frame-on-monitor (monitor &optional display parameters)
  "Make a frame on monitor MONITOR.
The optional argument DISPLAY can be a display name, and the optional
argument PARAMETERS specifies additional frame parameters."
  (interactive
   (list
    (let* ((default (cdr (assq 'name (frame-monitor-attributes)))))
      (completing-read
       (format-prompt "Make frame on monitor" default)
       (or (delq nil (mapcar (lambda (a)
                               (cdr (assq 'name a)))
                             (display-monitor-attributes-list)))
           '(""))
       nil nil nil nil default))))
  (let* ((monitor-workarea
          (catch 'done
            (dolist (a (display-monitor-attributes-list display))
              (when (equal (cdr (assq 'name a)) monitor)
                (throw 'done (cdr (assq 'workarea a)))))))
         (geometry-parameters
          (when monitor-workarea
            `((top . ,(nth 1 monitor-workarea))
              (left . ,(nth 0 monitor-workarea))))))
    (make-frame (append geometry-parameters parameters))))

(declare-function x-close-connection "xfns.c" (terminal))

(defun close-display-connection (display)
  "Close the connection to a display, deleting all its associated frames.
For DISPLAY, specify either a frame or a display name (a string).
If DISPLAY is nil, that stands for the selected frame's display."
  (interactive
   (list
    (let* ((default (frame-parameter nil 'display))
           (display (completing-read
                     (format-prompt "Close display" default)
                     (delete-dups
                      (mapcar (lambda (frame)
                                (frame-parameter frame 'display))
                              (frame-list)))
                     nil t nil nil
                     default)))
      (if (zerop (length display)) default display))))
  (let ((frames (delq nil
                      (mapcar (lambda (frame)
                                (if (equal display
                                           (frame-parameter frame 'display))
                                    frame))
                              (frame-list)))))
    (if (and (consp frames)
             (not (y-or-n-p (if (cdr frames)
                                (format "Delete %s frames? " (length frames))
                              (format "Delete %s ? " (car frames))))))
        (error "Abort!")
      (mapc #'delete-frame frames)
      (x-close-connection display))))

(defun make-frame-command ()
  "Make a new frame, on the same terminal as the selected frame.
If the terminal is a text-only terminal, this also selects the
new frame.

When called from Lisp, returns the new frame."
  (interactive)
  (if (display-graphic-p)
      (make-frame)
    (select-frame (make-frame))))

(defun clone-frame (&optional frame no-windows)
  "Make a new frame with the same parameters and windows as FRAME.
With a prefix arg NO-WINDOWS, don't clone the window configuration.

FRAME defaults to the selected frame.  The frame is created on the
same terminal as FRAME.  If the terminal is a text-only terminal then
also select the new frame."
  (interactive (list (selected-frame) current-prefix-arg))
  (let* ((frame (or frame (selected-frame)))
         (windows (unless no-windows
                    (window-state-get (frame-root-window frame))))
         (default-frame-alist
          (seq-remove (lambda (elem)
                        (memq (car elem) frame-internal-parameters))
                      (frame-parameters frame)))
         (new-frame (make-frame)))
    (when windows
      (window-state-put windows (frame-root-window new-frame) 'safe))
    (unless (display-graphic-p)
      (select-frame new-frame))
    new-frame))

(defvar before-make-frame-hook nil
  "Functions to run before `make-frame' creates a new frame.
Note that these functions are usually not run for the initial
frame, unless you add them to the hook in your early-init file.")

(defvar after-make-frame-functions nil
  "Functions to run after `make-frame' created a new frame.
The functions are run with one argument, the newly created
frame.
Note that these functions are usually not run for the initial
frame, unless you add them to the hook in your early-init file.")

(defvar after-setting-font-hook nil
  "Functions to run after a frame's font has been changed.")

(defvar frame-inherited-parameters '()
  "Parameters `make-frame' copies from the selected to the new frame.")

(defvar x-display-name)

(defun make-frame (&optional parameters)
  "Return a newly created frame displaying the current buffer.
Optional argument PARAMETERS is an alist of frame parameters for
the new frame.  Each element of PARAMETERS should have the
form (NAME . VALUE), for example:

 (name . STRING)	The frame should be named STRING.

 (width . NUMBER)	The frame should be NUMBER characters in width.
 (height . NUMBER)	The frame should be NUMBER text lines high.

 (minibuffer . t)	The frame should have a minibuffer.
 (minibuffer . nil)	The frame should have no minibuffer.
 (minibuffer . only)	The frame should contain only a minibuffer.
 (minibuffer . WINDOW)	The frame should use WINDOW as its minibuffer window.

 (window-system . nil)	The frame should be displayed on a terminal device.
 (window-system . x)	The frame should be displayed in an X window.

 (display . \":0\")     The frame should appear on display :0.

 (terminal . TERMINAL)  The frame should use the terminal object TERMINAL.

In addition, any parameter specified in `default-frame-alist',
but not present in PARAMETERS, is applied.

Before creating the frame (via `frame-creation-function'), this
function runs the hook `before-make-frame-hook'.  After creating
the frame, it runs the hook `after-make-frame-functions' with one
argument, the newly created frame.

If a display parameter is supplied and a window-system is not,
guess the window-system from the display.

On graphical displays, this function does not itself make the new
frame the selected frame.  However, the window system may select
the new frame according to its own rules."
  (interactive)
  (let* ((display (cdr (assq 'display parameters)))
         (w (cond
             ;; When running in a batch session, don't create a GUI
             ;; frame.  (Batch sessions don't set a SIGIO handler on
             ;; relevant platforms, so attempting this would terminate
             ;; Emacs.)
             (noninteractive nil)
             ((assq 'terminal parameters)
              (let ((type (terminal-live-p
                           (cdr (assq 'terminal parameters)))))
                (cond
                 ((eq t type) nil)
                 ((null type) (error "Terminal %s does not exist"
                                     (cdr (assq 'terminal parameters))))
                 (t type))))
             ((assq 'window-system parameters)
              (cdr (assq 'window-system parameters)))
             (display
              (or (window-system-for-display display)
                  (error "Don't know how to interpret display %S"
                         display)))
             (t window-system)))
	 (params parameters)
	 frame child-frame)

    (unless (get w 'window-system-initialized)
      (let ((window-system w))          ;Hack attack!
        (window-system-initialization display))
      (setq x-display-name display)
      (put w 'window-system-initialized t))

    ;; Add parameters from `window-system-default-frame-alist'.
    (dolist (p (cdr (assq w window-system-default-frame-alist)))
      (unless (assq (car p) params)
	(push p params)))
    ;; Add parameters from `default-frame-alist'.
    (dolist (p default-frame-alist)
      (unless (assq (car p) params)
	(push p params)))
    ;; Add parameters from `frame-inherited-parameters' unless they are
    ;; overridden by explicit parameters.
    (dolist (param frame-inherited-parameters)
      (unless (assq param parameters)
        (let ((val (frame-parameter nil param)))
          (when val (push (cons param val) params)))))

    (when (eq (cdr (or (assq 'minibuffer params) '(minibuffer . t)))
              'child-frame)
      ;; If the 'minibuffer' parameter equals 'child-frame' make a
      ;; frame without minibuffer first using the root window of
      ;; 'default-minibuffer-frame' as its minibuffer window
      (setq child-frame t)
      (setq params (cons '(minibuffer)
                         (delq (assq 'minibuffer params) params))))

    ;; Now make the frame.
    (run-hooks 'before-make-frame-hook)

    (setq frame (let ((window-system w)) ; Hack attack!
                  (frame-creation-function params)))

    (when child-frame
      ;; When we want to equip the new frame with a minibuffer-only
      ;; child frame, make that frame and reparent it immediately.
      (setq child-frame
            (make-frame
             (append
              `((display . ,display) (minibuffer . only)
                (parent-frame . ,frame))
              minibuffer-frame-alist)))
      (when (frame-live-p child-frame)
        ;; Have the 'minibuffer' parameter of our new frame refer to
        ;; its child frame's root window.
        (set-frame-parameter
         frame 'minibuffer (frame-root-window child-frame))))

    (normal-erase-is-backspace-setup-frame frame)

    ;; We can run `window-configuration-change-hook' for this frame now.
    (frame-after-make-frame frame t)
    (run-hook-with-args 'after-make-frame-functions frame)
    frame))

(defun filtered-frame-list (predicate)
  "Return a list of all live frames which satisfy PREDICATE."
  (let* ((frames (frame-list))
	 (list frames))
    (while (consp frames)
      (unless (funcall predicate (car frames))
	(setcar frames nil))
      (setq frames (cdr frames)))
    (delq nil list)))

(defun minibuffer-frame-list ()
  "Return a list of all frames with their own minibuffers."
  (filtered-frame-list
   (lambda (frame)
     (eq frame (window-frame (minibuffer-window frame))))))

;; Used to be called `terminal-id' in termdev.el.
(defun get-device-terminal (device)
  "Return the terminal corresponding to DEVICE.
DEVICE can be a terminal, a frame, nil (meaning the selected frame's terminal),
the name of an X display device (HOST.SERVER.SCREEN) or a tty device file."
  (cond
   ((or (null device) (framep device))
    (frame-terminal device))
   ((stringp device)
    (let ((f (car (filtered-frame-list
                   (lambda (frame)
                     (or (equal (frame-parameter frame 'display) device)
                         (equal (frame-parameter frame 'tty) device)))))))
      (or f (error "Display %s does not exist" device))
      (frame-terminal f)))
   ((terminal-live-p device) device)
   (t
    (error "Invalid argument %s in `get-device-terminal'" device))))

(defun frames-on-display-list (&optional device)
  "Return a list of all frames on DEVICE.

DEVICE should be a terminal, a frame,
or a name of an X display or tty (a string of the form
HOST:SERVER.SCREEN).

If DEVICE is omitted or nil, it defaults to the selected
frame's terminal device."
  (let* ((terminal (get-device-terminal device))
	 (func #'(lambda (frame)
		   (eq (frame-terminal frame) terminal))))
    (filtered-frame-list func)))

(defun framep-on-display (&optional terminal)
  "Return the type of frames on TERMINAL.
TERMINAL may be a terminal id, a display name or a frame.  If it
is a frame, its type is returned.  If TERMINAL is omitted or nil,
it defaults to the selected frame's terminal device.  All frames
on a given display are of the same type."
  (or (terminal-live-p terminal)
      (framep terminal)
      (framep (car (frames-on-display-list terminal)))))

(defun frame-remove-geometry-params (param-list)
  "Return the parameter list PARAM-LIST, but with geometry specs removed.
This deletes all bindings in PARAM-LIST for `top', `left', `width',
`height', `user-size' and `user-position' parameters.
Emacs uses this to avoid overriding explicit moves and resizings from
the user during startup."
  (setq param-list (cons nil param-list))
  (let ((tail param-list))
    (while (consp (cdr tail))
      (if (and (consp (car (cdr tail)))
	       (memq (car (car (cdr tail)))
		     '(height width top left user-position user-size)))
	  (progn
	    (setq frame-initial-geometry-arguments
		  (cons (car (cdr tail)) frame-initial-geometry-arguments))
	    (setcdr tail (cdr (cdr tail))))
	(setq tail (cdr tail)))))
  (setq frame-initial-geometry-arguments
	(nreverse frame-initial-geometry-arguments))
  (cdr param-list))

(declare-function x-focus-frame "frame.c" (frame &optional noactivate))

(defun select-frame-set-input-focus (frame &optional norecord)
  "Select FRAME, raise it, and set input focus, if possible.
If `mouse-autoselect-window' is non-nil, also move mouse pointer
to FRAME's selected window.  Otherwise, if `focus-follows-mouse'
is non-nil, move mouse cursor to FRAME.

Optional argument NORECORD means to neither change the order of
recently selected windows nor the buffer list."
  (select-frame frame norecord)
  (raise-frame frame)
  ;; Ensure, if possible, that FRAME gets input focus.
  (when (display-multi-frame-p frame)
    (x-focus-frame frame))
  ;; Move mouse cursor if necessary.
  (cond
   (mouse-autoselect-window
    (let ((edges (window-edges (frame-selected-window frame)
                               t nil t)))
      ;; Move mouse cursor into FRAME's selected window to avoid that
      ;; Emacs mouse-autoselects another window.
      (set-mouse-pixel-position frame (1- (nth 2 edges)) (nth 1 edges))))
   (focus-follows-mouse
    ;; Move mouse cursor into FRAME to avoid that another frame gets
    ;; selected by the window manager.
    (set-mouse-position frame (1- (frame-width frame)) 0))))

(defun other-frame (arg)
  "Select the ARGth different visible frame on current display, and raise it.
All frames are arranged in a cyclic order.
This command selects the frame ARG steps away in that order.
A negative ARG moves in the opposite order.

To make this command work properly, you must tell Emacs how the
system (or the window manager) generally handles focus-switching
between windows.  If moving the mouse onto a window selects
it (gives it focus), set `focus-follows-mouse' to t.  Otherwise,
that variable should be nil."
  (interactive "p")
  (let ((sframe (selected-frame))
        (frame (selected-frame)))
    (while (> arg 0)
      (setq frame (next-frame frame))
      (while (and (not (eq frame sframe))
                  (not (eq (frame-visible-p frame) t)))
	(setq frame (next-frame frame)))
      (setq arg (1- arg)))
    (while (< arg 0)
      (setq frame (previous-frame frame))
      (while (and (not (eq frame sframe))
                  (not (eq (frame-visible-p frame) t)))
	(setq frame (previous-frame frame)))
      (setq arg (1+ arg)))
    (select-frame-set-input-focus frame)))

(defun other-frame-prefix ()
  "Display the buffer of the next command in a new frame.
The next buffer is the buffer displayed by the next command invoked
immediately after this command (ignoring reading from the minibuffer).
Creates a new frame before displaying the buffer.
When `switch-to-buffer-obey-display-actions' is non-nil,
`switch-to-buffer' commands are also supported."
  (interactive)
  (display-buffer-override-next-command
   (lambda (buffer alist)
     (cons (display-buffer-pop-up-frame
            buffer (append '((inhibit-same-window . t))
                           alist))
           'frame))
   nil "[other-frame]")
  (message "Display next command buffer in a new frame..."))

(defun iconify-or-deiconify-frame ()
  "Iconify the selected frame, or deiconify if it's currently an icon."
  (interactive)
  (if (eq (cdr (assq 'visibility (frame-parameters))) t)
      (iconify-frame)
    (make-frame-visible)))

(defun suspend-frame ()
  "Do whatever is right to suspend the current frame.
Calls `suspend-emacs' if invoked from the controlling tty device,
`suspend-tty' from a secondary tty device, and
`iconify-or-deiconify-frame' from a graphical frame."
  (interactive)
  (cond
   ((display-multi-frame-p) (iconify-or-deiconify-frame))
   ((eq (framep (selected-frame)) t)
    (if (controlling-tty-p)
        (suspend-emacs)
      (suspend-tty)))
   (t (suspend-emacs))))

(defun make-frame-names-alist ()
  ;; Only consider the frames on the same display.
  (let* ((current-frame (selected-frame))
	 (falist
	  (cons
	   (cons (frame-parameter current-frame 'name) current-frame) nil))
	 (frame (next-frame nil 0)))
    (while (not (eq frame current-frame))
      (progn
	(push (cons (frame-parameter frame 'name) frame) falist)
	(setq frame (next-frame frame 0))))
    falist))

(defvar frame-name-history nil)
(defun select-frame-by-name (name)
  "Select the frame whose name is NAME and raise it.
Frames on the current terminal are checked first.
If there is no frame by that name, signal an error."
  (interactive
   (let* ((frame-names-alist (make-frame-names-alist))
	   (default (car (car frame-names-alist)))
	   (input (completing-read
		   (format-prompt "Select Frame" default)
		   frame-names-alist nil t nil 'frame-name-history)))
     (if (= (length input) 0)
	 (list default)
       (list input))))
  (select-frame-set-input-focus
   ;; Prefer frames on the current display.
   (or (cdr (assoc name (make-frame-names-alist)))
       (catch 'done
         (dolist (frame (frame-list))
           (when (equal (frame-parameter frame 'name) name)
             (throw 'done frame))))
       (error "There is no frame named `%s'" name))))


;;;; Background mode.

(defcustom frame-background-mode nil
  "The brightness of the background.
Set this to the symbol `dark' if your background color is dark,
`light' if your background is light, or nil (automatic by default)
if you want Emacs to examine the brightness for you.

If you change this without using customize, you should use
`frame-set-background-mode' to update existing frames;
e.g. (mapc \\='frame-set-background-mode (frame-list))."
  :group 'faces
  :set #'(lambda (var value)
	   (set-default var value)
	   (mapc #'frame-set-background-mode (frame-list)))
  :initialize #'custom-initialize-changed
  :type '(choice (const dark)
		 (const light)
		 (const :tag "automatic" nil)))

(declare-function x-get-resource "frame.c"
		  (attribute class &optional component subclass))

;; Only used if window-system is not null.
(declare-function x-display-grayscale-p "xfns.c" (&optional terminal))

(defvar inhibit-frame-set-background-mode nil)

(defun frame--current-background-mode (frame)
  (let* ((frame-default-bg-mode (frame-terminal-default-bg-mode frame))
         (bg-color (frame-parameter frame 'background-color))
         (tty-type (tty-type frame))
         (default-bg-mode
	   (if (or (window-system frame)
		   (and tty-type
			(string-match "^\\(xterm\\|rxvt\\|dtterm\\|eterm\\)"
				      tty-type)))
	       'light
	     'dark)))
    (cond (frame-default-bg-mode)
	  ((equal bg-color "unspecified-fg") ; inverted colors
	   (if (eq default-bg-mode 'light) 'dark 'light))
	  ((not (color-values bg-color frame))
	   default-bg-mode)
	  ((color-dark-p (mapcar (lambda (c) (/ c 65535.0))
	                         (color-values bg-color frame)))
	   'dark)
	  (t 'light))))

(defun frame-set-background-mode (frame &optional keep-face-specs)
  "Set up display-dependent faces on FRAME.
Display-dependent faces are those which have different definitions
according to the `background-mode' and `display-type' frame parameters.

If optional arg KEEP-FACE-SPECS is non-nil, don't recalculate
face specs for the new background mode."
  (unless inhibit-frame-set-background-mode
    (let* ((bg-mode
	    (frame--current-background-mode frame))
	   (display-type
	    (cond ((null (window-system frame))
		   (if (tty-display-color-p frame) 'color 'mono))
		  ((display-color-p frame)
		   'color)
		  ((x-display-grayscale-p frame)
		   'grayscale)
		  (t 'mono)))
	   (old-bg-mode
	    (frame-parameter frame 'background-mode))
	   (old-display-type
	    (frame-parameter frame 'display-type)))

      (unless (and (eq bg-mode old-bg-mode) (eq display-type old-display-type))
	(let ((locally-modified-faces nil)
	      ;; Prevent face-spec-recalc from calling this function
	      ;; again, resulting in a loop (bug#911).
	      (inhibit-frame-set-background-mode t)
	      (params (list (cons 'background-mode bg-mode)
			    (cons 'display-type display-type))))
	  (if keep-face-specs
	      (modify-frame-parameters frame params)
	    ;; If we are recomputing face specs, first collect a list
	    ;; of faces that don't match their face-specs.  These are
	    ;; the faces modified on FRAME, and we avoid changing them
	    ;; below.  Use a negative list to avoid consing (we assume
	    ;; most faces are unmodified).
	    (dolist (face (face-list))
	      (and (not (get face 'face-override-spec))
		   (not (and
                         ;; If the face was not yet realized for the
                         ;; frame, face-spec-match-p will signal an
                         ;; error, so treat such a missing face as
                         ;; having a mismatched spec; the call to
                         ;; face-spec-recalc below will then realize
                         ;; the face for the frame.  This happens
                         ;; during startup with -rv on the command
                         ;; line for the initial frame, because frames
                         ;; are not recorded in the pdump file.
                         (gethash face (frame--face-hash-table))
                         (face-spec-match-p face
                                            (face-user-default-spec face)
                                            frame)))
		   (push face locally-modified-faces)))
	    ;; Now change to the new frame parameters
	    (modify-frame-parameters frame params)
	    ;; For all unmodified named faces, choose face specs
	    ;; matching the new frame parameters.
	    (dolist (face (face-list))
	      (unless (memq face locally-modified-faces)
		(face-spec-recalc face frame)))))))))

(defun frame-terminal-default-bg-mode (frame)
  "Return the default background mode of FRAME.
This checks the `frame-background-mode' variable, the X resource
named \"backgroundMode\" (if FRAME is an X frame), and finally
the `background-mode' terminal parameter."
  (or frame-background-mode
      (let ((bg-resource
	     (and (window-system frame)
		  (x-get-resource "backgroundMode" "BackgroundMode"))))
	(if bg-resource
	    (intern (downcase bg-resource))))
      (terminal-parameter frame 'background-mode)))

;; FIXME: This needs to be significantly improved before we can use it:
;; - Fix the "scope" to be consistent: the code below is partly per-frame
;;   and partly all-frames :-(
;; - Make it interact correctly with color themes (e.g. modus-themes).
;;   Maybe automatically disabling color themes that disagree with the
;;   selected value of `dark-mode'.
;; - Check interaction with "(in|re)verse-video".
;;
;; (define-minor-mode dark-mode
;;   "Use light text on dark background."
;;   :global t
;;   :group 'faces
;;   (when (eq dark-mode
;;             (eq 'light (frame--current-background-mode (selected-frame))))
;;     ;; FIXME: Change the face's SPEC instead?
;;     (set-face-attribute 'default nil
;;                         :foreground (face-attribute 'default :background)
;;                         :background (face-attribute 'default :foreground))
;;     (frame-set-background-mode (selected-frame))))


;;;; Frame configurations

(defun current-frame-configuration ()
  "Return a list describing the positions and states of all frames.
Its car is `frame-configuration'.
Each element of the cdr is a list of the form (FRAME ALIST WINDOW-CONFIG),
where
  FRAME is a frame object,
  ALIST is an association list specifying some of FRAME's parameters, and
  WINDOW-CONFIG is a window configuration object for FRAME."
  (cons 'frame-configuration
	(mapcar (lambda (frame)
                  (list frame
                        (frame-parameters frame)
                        (current-window-configuration frame)))
		(frame-list))))

(defun set-frame-configuration (configuration &optional nodelete)
  "Restore the frames to the state described by CONFIGURATION.
Each frame listed in CONFIGURATION has its position, size, window
configuration, and other parameters set as specified in CONFIGURATION.
However, this function does not restore deleted frames.

Ordinarily, this function deletes all existing frames not
listed in CONFIGURATION.  But if optional second argument NODELETE
is given and non-nil, the unwanted frames are iconified instead."
  (or (frame-configuration-p configuration)
      (signal 'wrong-type-argument
	      (list 'frame-configuration-p configuration)))
  (let ((config-alist (cdr configuration))
	frames-to-delete)
    (dolist (frame (frame-list))
      (let ((parameters (assq frame config-alist)))
        (if parameters
            (progn
              (modify-frame-parameters
               frame
               ;; Since we can't set a frame's minibuffer status,
               ;; we might as well omit the parameter altogether.
               (let* ((parms (nth 1 parameters))
		      (mini (assq 'minibuffer parms))
		      (name (assq 'name parms))
		      (explicit-name (cdr (assq 'explicit-name parms))))
		 (when mini (setq parms (delq mini parms)))
		 ;; Leave name in iff it was set explicitly.
		 ;; This should fix the behavior reported in
		 ;; https://lists.gnu.org/r/emacs-devel/2007-08/msg01632.html
		 (when (and name (not explicit-name))
		   (setq parms (delq name parms)))
                 parms))
              (set-window-configuration (nth 2 parameters)))
          (setq frames-to-delete (cons frame frames-to-delete)))))
    (mapc (if nodelete
              ;; Note: making frames invisible here was tried
              ;; but led to some strange behavior--each time the frame
              ;; was made visible again, the window manager asked afresh
              ;; for where to put it.
              'iconify-frame
            'delete-frame)
          frames-to-delete)))

;;;; Convenience functions for accessing and interactively changing
;;;; frame parameters.

(defun frame-height (&optional frame)
  "Return number of lines available for display on FRAME.
If FRAME is omitted, describe the currently selected frame.
Exactly what is included in the return value depends on the
window-system and toolkit in use - see `frame-pixel-height' for
more details.  The lines are in units of the default font height.

The result is roughly related to the frame pixel height via
height in pixels = height in lines * `frame-char-height'.
However, this is only approximate, and is complicated e.g. by the
fact that individual window lines and menu bar lines can have
differing font heights."
  (cdr (assq 'height (frame-parameters frame))))

(defun frame-width (&optional frame)
  "Return number of columns available for display on FRAME.
If FRAME is omitted, describe the currently selected frame."
  (cdr (assq 'width (frame-parameters frame))))

(defalias 'frame-border-width #'frame-internal-border-width)
(defalias 'frame-pixel-width #'frame-native-width)
(defalias 'frame-pixel-height #'frame-native-height)

(defun frame-inner-width (&optional frame)
  "Return inner width of FRAME in pixels.
FRAME defaults to the selected frame."
  (setq frame (window-normalize-frame frame))
  (- (frame-native-width frame)
     (* 2 (frame-internal-border-width frame))))

(defun frame-inner-height (&optional frame)
  "Return inner height of FRAME in pixels.
FRAME defaults to the selected frame."
  (setq frame (window-normalize-frame frame))
  (- (frame-native-height frame)
     (if (fboundp 'tab-bar-height) (tab-bar-height frame t) 0)
     (* 2 (frame-internal-border-width frame))))

(defun frame-outer-width (&optional frame)
  "Return outer width of FRAME in pixels.
FRAME defaults to the selected frame."
  (setq frame (window-normalize-frame frame))
  (let ((edges (frame-edges frame 'outer-edges)))
    (- (nth 2 edges) (nth 0 edges))))

(defun frame-outer-height (&optional frame)
  "Return outer height of FRAME in pixels.
FRAME defaults to the selected frame."
  (setq frame (window-normalize-frame frame))
  (let ((edges (frame-edges frame 'outer-edges)))
    (- (nth 3 edges) (nth 1 edges))))

(declare-function x-list-fonts "xfaces.c"
                  (pattern &optional face frame maximum width))

(defun set-frame-font (font &optional keep-size frames inhibit-customize)
  "Set the default font to FONT.
When called interactively, prompt for the name of a font, and use
that font on the selected frame.  When called from Lisp, FONT
should be a font name (a string), a font object, font entity, or
font spec.

If KEEP-SIZE is nil, keep the number of frame lines and columns
fixed.  If KEEP-SIZE is non-nil (or with a prefix argument), try
to keep the current frame size fixed (in pixels) by adjusting the
number of lines and columns.

If FRAMES is nil, apply the font to the selected frame only.
If FRAMES is non-nil, it should be a list of frames to act upon,
or t meaning all existing graphical frames.
Also, if FRAMES is non-nil, alter the user's Customization settings
as though the font-related attributes of the `default' face had been
\"set in this session\", so that the font is applied to future frames.

If INHIBIT-CUSTOMIZE is non-nil, don't update the user's
Customization settings."
  (interactive
   (let* ((completion-ignore-case t)
          (default (frame-parameter nil 'font))
	  (font (completing-read (format-prompt "Font name" default)
				 ;; x-list-fonts will fail with an error
				 ;; if this frame doesn't support fonts.
				 (x-list-fonts "*" nil (selected-frame))
                                 nil nil nil nil default)))
     (list font current-prefix-arg nil)))
  (when (or (stringp font) (fontp font))
    (let* ((this-frame (selected-frame))
	   ;; FRAMES nil means affect the selected frame.
	   (frame-list (cond ((null frames)
			      (list this-frame))
			     ((eq frames t)
			      (frame-list))
			     (t frames)))
	   height width)
      (dolist (f frame-list)
	(when (display-multi-font-p f)
	  (if keep-size
	      (setq height (* (frame-parameter f 'height)
			      (frame-char-height f))
		    width  (* (frame-parameter f 'width)
			      (frame-char-width f))))
	  ;; When set-face-attribute is called for :font, Emacs
	  ;; guesses the best font according to other face attributes
	  ;; (:width, :weight, etc.) so reset them too (Bug#2476).
	  (set-face-attribute 'default f
			      :width 'normal :weight 'normal
			      :slant 'normal :font font)
	  (if keep-size
	      (modify-frame-parameters
	       f
	       (list (cons 'height (round height (frame-char-height f)))
		     (cons 'width  (round width  (frame-char-width f))))))))
      (when (and frames
                 (not inhibit-customize))
	;; Alter the user's Custom setting of the `default' face, but
	;; only for font-related attributes.
	(let ((specs (cadr (assq 'user (get 'default 'theme-face))))
	      (attrs '(:family :foundry :slant :weight :height :width))
	      (new-specs nil))
	  (if (null specs) (setq specs '((t nil))))
	  (dolist (spec specs)
	    ;; Each SPEC has the form (DISPLAY ATTRIBUTE-PLIST)
	    (let ((display (nth 0 spec))
		  (plist   (copy-tree (nth 1 spec))))
	      ;; Alter only DISPLAY conditions matching this frame.
	      (when (or (memq display '(t default))
			(face-spec-set-match-display display this-frame))
		(dolist (attr attrs)
		  (setq plist (plist-put plist attr
					 (face-attribute 'default attr)))))
	      (push (list display plist) new-specs)))
	  (setq new-specs (nreverse new-specs))
	  (put 'default 'customized-face new-specs)
	  (custom-push-theme 'theme-face 'default 'user 'set new-specs)
	  (put 'default 'face-modified nil))))
    (run-hooks 'after-setting-font-hook 'after-setting-font-hooks)))

(defun set-frame-parameter (frame parameter value)
  "Set frame parameter PARAMETER to VALUE on FRAME.
If FRAME is nil, it defaults to the selected frame.
See `modify-frame-parameters'."
  (modify-frame-parameters frame (list (cons parameter value))))

(defun set-background-color (color-name)
  "Set the background color of the selected frame to COLOR-NAME.
When called interactively, prompt for the name of the color to use.
To get the frame's current background color, use `frame-parameters'."
  (interactive (list (read-color "Background color: ")))
  (modify-frame-parameters (selected-frame)
			   (list (cons 'background-color color-name)))
  (or window-system
      (face-set-after-frame-default (selected-frame)
				    (list
				     (cons 'background-color color-name)
				     ;; Pass the foreground-color as
				     ;; well, if defined, to avoid
				     ;; losing it when faces are reset
				     ;; to their defaults.
				     (assq 'foreground-color
					   (frame-parameters))))))

(defun set-foreground-color (color-name)
  "Set the foreground color of the selected frame to COLOR-NAME.
When called interactively, prompt for the name of the color to use.
To get the frame's current foreground color, use `frame-parameters'."
  (interactive (list (read-color "Foreground color: " nil nil nil t)))
  (modify-frame-parameters (selected-frame)
			   (list (cons 'foreground-color color-name)))
  (or window-system
      (face-set-after-frame-default (selected-frame)
				    (list
				     (cons 'foreground-color color-name)
				     ;; Pass the background-color as
				     ;; well, if defined, to avoid
				     ;; losing it when faces are reset
				     ;; to their defaults.
				     (assq 'background-color
					   (frame-parameters))))))

(defun set-cursor-color (color-name)
  "Set the text cursor color of the selected frame to COLOR-NAME.
When called interactively, prompt for the name of the color to use.
This works by setting the `cursor-color' frame parameter on the
selected frame.

You can also set the text cursor color, for all frames, by
customizing the `cursor' face."
  (interactive (list (read-color "Cursor color: ")))
  (modify-frame-parameters (selected-frame)
			   (list (cons 'cursor-color color-name))))

(defun set-mouse-color (color-name)
  "Set the color of the mouse pointer of the selected frame to COLOR-NAME.
When called interactively, prompt for the name of the color to use.
To get the frame's current mouse color, use `frame-parameters'."
  (interactive (list (read-color "Mouse color: ")))
  (modify-frame-parameters (selected-frame)
			   (list (cons 'mouse-color
				       (or color-name
					   (cdr (assq 'mouse-color
						      (frame-parameters))))))))

(defun set-border-color (color-name)
  "Set the color of the border of the selected frame to COLOR-NAME.
When called interactively, prompt for the name of the color to use.
To get the frame's current border color, use `frame-parameters'."
  (interactive (list (read-color "Border color: ")))
  (modify-frame-parameters (selected-frame)
			   (list (cons 'border-color color-name))))

(define-minor-mode auto-raise-mode
  "Toggle whether or not selected frames should auto-raise.

Auto Raise mode does nothing under most window managers, which
switch focus on mouse clicks.  It only has an effect if your
window manager switches focus on mouse movement (in which case
you should also change `focus-follows-mouse' to t).  Then,
enabling Auto Raise mode causes any graphical Emacs frame which
acquires focus to be automatically raised.

Note that this minor mode controls Emacs's own auto-raise
feature.  Window managers that switch focus on mouse movement
often have their own auto-raise feature."
  ;; This isn't really a global minor mode; rather, it's local to the
  ;; selected frame, but declaring it as global prevents a misleading
  ;; "Auto-Raise mode enabled in current buffer" message from being
  ;; displayed when it is turned on.
  :global t
  :variable (frame-parameter nil 'auto-raise)
  (if (frame-parameter nil 'auto-raise)
      (raise-frame)))

(define-minor-mode auto-lower-mode
  "Toggle whether or not the selected frame should auto-lower.

Auto Lower mode does nothing under most window managers, which
switch focus on mouse clicks.  It only has an effect if your
window manager switches focus on mouse movement (in which case
you should also change `focus-follows-mouse' to t).  Then,
enabling Auto Lower Mode causes any graphical Emacs frame which
loses focus to be automatically lowered.

Note that this minor mode controls Emacs's own auto-lower
feature.  Window managers that switch focus on mouse movement
often have their own features for raising or lowering frames."
  :variable (frame-parameter nil 'auto-lower))

(defun set-frame-name (name)
  "Set the name of the selected frame to NAME.
When called interactively, prompt for the name of the frame.
On text terminals, the frame name is displayed on the mode line.
On graphical displays, it is displayed on the frame's title bar."
  (interactive
   (let ((default (cdr (assq 'name (frame-parameters)))))
     (list (read-string (format-prompt "Frame name" default) nil nil
                        default))))
  (modify-frame-parameters (selected-frame)
			   (list (cons 'name name))))

(defun frame-current-scroll-bars (&optional frame)
  "Return the current scroll-bar types for frame FRAME.
Value is a cons (VERTICAL . HORIZ0NTAL) where VERTICAL specifies
the current location of the vertical scroll-bars (`left', `right'
or nil), and HORIZONTAL specifies the current location of the
horizontal scroll bars (`bottom' or nil).  FRAME must specify a
live frame and defaults to the selected one."
  (let* ((frame (window-normalize-frame frame))
	 (vertical (frame-parameter frame 'vertical-scroll-bars))
	 (horizontal (frame-parameter frame 'horizontal-scroll-bars)))
    (unless (memq vertical '(left right nil))
      (setq vertical default-frame-scroll-bars))
    (cons vertical (and horizontal 'bottom))))

(declare-function x-frame-geometry "xfns.c" (&optional frame))
(declare-function w32-frame-geometry "w32fns.c" (&optional frame))
(declare-function mac-frame-geometry "macfns.c" (&optional frame))
(declare-function ns-frame-geometry "nsfns.m" (&optional frame))
(declare-function pgtk-frame-geometry "pgtkfns.c" (&optional frame))
(declare-function haiku-frame-geometry "haikufns.c" (&optional frame))
(declare-function android-frame-geometry "androidfns.c" (&optional frame))

(defun frame-geometry (&optional frame)
  "Return geometric attributes of FRAME.
FRAME must be a live frame and defaults to the selected one.  The return
value is an association list of the attributes listed below.  All height
and width values are in pixels.

`outer-position' is a cons of the outer left and top edges of FRAME
  relative to the origin - the position (0, 0) - of FRAME's display.

`outer-size' is a cons of the outer width and height of FRAME.  The
  outer size includes the title bar and the external borders as well as
  any menu and/or tool bar of frame.

`external-border-size' is a cons of the horizontal and vertical width of
  FRAME's external borders as supplied by the window manager.

`title-bar-size' is a cons of the width and height of the title bar of
  FRAME as supplied by the window manager.  If both of them are zero,
  FRAME has no title bar.  If only the width is zero, Emacs was not
  able to retrieve the width information.

`menu-bar-external', if non-nil, means the menu bar is external (never
  included in the inner edges of FRAME).

`menu-bar-size' is a cons of the width and height of the menu bar of
  FRAME.

`tool-bar-external', if non-nil, means the tool bar is external (never
  included in the inner edges of FRAME).

`tool-bar-position' tells on which side the tool bar on FRAME is and can
  be one of `left', `top', `right' or `bottom'.  If this is nil, FRAME
  has no tool bar.

`tool-bar-size' is a cons of the width and height of the tool bar of
  FRAME.

`internal-border-width' is the width of the internal border of
  FRAME."
  (let* ((frame (window-normalize-frame frame))
	 (frame-type (framep-on-display frame)))
    (cond
     ((eq frame-type 'x)
      (x-frame-geometry frame))
     ((eq frame-type 'w32)
      (w32-frame-geometry frame))
     ((eq frame-type 'mac)
      (mac-frame-geometry frame))
     ((eq frame-type 'ns)
      (ns-frame-geometry frame))
     ((eq frame-type 'pgtk)
      (pgtk-frame-geometry frame))
     ((eq frame-type 'haiku)
      (haiku-frame-geometry frame))
     ((eq frame-type 'android)
      (android-frame-geometry frame))
     (t
      (list
       '(outer-position 0 . 0)
       (cons 'outer-size (cons (frame-width frame) (frame-height frame)))
       '(external-border-size 0 . 0)
       '(outer-border-width . 0)
       '(title-bar-size 0 . 0)
       '(menu-bar-external . nil)
       (let ((menu-bar-lines (frame-parameter frame 'menu-bar-lines)))
	 (cons 'menu-bar-size
	       (if menu-bar-lines
		   (cons (frame-width frame) 1)
		 1 0)))
       '(tool-bar-external . nil)
       '(tool-bar-position . nil)
       '(tool-bar-size 0 . 0)
       '(tab-bar-size 0 . 0)
       (cons 'internal-border-width
	     (frame-parameter frame 'internal-border-width)))))))

(defun frame--size-history (&optional frame)
  "Print history of resize operations for FRAME.
This function dumps a prettified version of `frame-size-history'
into a buffer called *frame-size-history*.  The optional argument
FRAME denotes the frame whose history will be dumped; it defaults
to the selected frame.

Storing information about resize operations is off by default.
If you set the variable `frame-size-history' like this

(setq frame-size-history \\='(100))

then Emacs will save information about the next 100 significant
operations affecting any frame's size in that variable.  This
function prints the entries for FRAME stored in that variable in
a more legible way.

All lines start with an indication of the requested action.  An
entry like `menu-bar-lines' or `scroll-bar-width' indicates that
a change of the corresponding frame parameter or Lisp variable
was requested.  An entry like gui_figure_window_size indicates
that that C function was executed, an entry like ConfigureNotify
indicates that that event was received.

In long entries, a number in parentheses displays the INHIBIT
parameter passed to the C function adjust_frame_size.  Such
entries may also display changes of frame rectangles in a form
like R=n1xn2~>n3xn4 where R denotes the rectangle type (TS for
text, NS for native and IS for inner frame rectangle sizes, all
in pixels, TC for text rectangle sizes in frame columns and
lines), n1 and n2 denote the old width and height and n3 and n4
the new width and height in the according units.  MS stands for
the minimum inner frame size in pixels, IH and IV, if present,
indicate that resizing horizontally and/or vertically was
inhibited (either by `frame-inhibit-implied-resize' or because of
the frame's fullscreen state).

Shorter entries represent C functions that process width and
height changes of the native rectangle where PS stands for the
frame's present pixel width and height, XS for a requested pixel
width and height and DS for some earlier requested but so far
delayed pixel width and height.

Very short entries represent calls of C functions that do not
directly ask for size changes but may indirectly affect the size
of frames like calls to map a frame or change its visibility."
  (let ((history (reverse frame-size-history))
	entry item)
    (setq frame (window-normalize-frame frame))
    (with-current-buffer (get-buffer-create "*frame-size-history*")
      (erase-buffer)
      (insert (format "Frame size history of %s\n" frame))
      (while (consp (setq entry (pop history)))
        (setq item (car entry))
	(cond
         ((not (consp item))
          ;; An item added quickly for debugging purposes.
          (insert (format "%s\n" entry)))
         ((and (eq (nth 0 item) frame) (= (nth 1 item) 1))
          ;; Length 1 is a "plain event".
          (insert (format "%s\n" (nth 2 item))))
         ((and (eq (nth 0 item) frame) (= (nth 1 item) 2))
          ;; Length 2 is an "extra" item.
          (insert (format "%s" (nth 2 item)))
          (setq item (nth 0 (cdr entry)))
          (insert (format ", PS=%sx%s" (nth 0 item) (nth 1 item)))
          (when (or (>= (nth 2 item) 0) (>= (nth 3 item) 0))
            (insert (format ", XS=%sx%s" (nth 2 item) (nth 3 item))))
          (setq item (nth 1 (cdr entry)))
          (when (or (>= (nth 0 item) 0) (>= (nth 1 item) 0))
            (insert (format ", DS=%sx%s" (nth 0 item) (nth 1 item))))
          (insert "\n"))
         ((and (eq (nth 0 item) frame) (= (nth 1 item) 5))
          ;; Length 5 is an 'adjust_frame_size' item.
          (insert (format "%s (%s)" (nth 3 item) (nth 2 item)))
          (setq item (nth 0 (cdr entry)))
          (unless (and (= (nth 0 item) (nth 2 item))
                       (= (nth 1 item) (nth 3 item)))
            (insert (format ", TS=%sx%s~>%sx%s"
                            (nth 0 item) (nth 1 item) (nth 2 item) (nth 3 item))))
          (setq item (nth 1 (cdr entry)))
          (unless (and (= (nth 0 item) (nth 2 item))
                       (= (nth 1 item) (nth 3 item)))
            (insert (format ", TC=%sx%s~>%sx%s"
                            (nth 0 item) (nth 1 item) (nth 2 item) (nth 3 item))))
          (setq item (nth 2 (cdr entry)))
          (unless (and (= (nth 0 item) (nth 2 item))
                       (= (nth 1 item) (nth 3 item)))
            (insert (format ", NS=%sx%s~>%sx%s"
                            (nth 0 item) (nth 1 item) (nth 2 item) (nth 3 item))))
          (setq item (nth 3 (cdr entry)))
          (unless (and (= (nth 0 item) (nth 2 item))
                       (= (nth 1 item) (nth 3 item)))
            (insert (format ", IS=%sx%s~>%sx%s"
                            (nth 0 item) (nth 1 item) (nth 2 item) (nth 3 item))))
          (setq item (nth 4 (cdr entry)))
          (insert (format ", MS=%sx%s" (nth 0 item) (nth 1 item)))
          (when (nth 2 item) (insert " IH"))
          (when (nth 3 item) (insert " IV"))
          (insert "\n")))))))

(declare-function x-frame-edges "xfns.c" (&optional frame type))
(declare-function w32-frame-edges "w32fns.c" (&optional frame type))
(declare-function mac-frame-edges "macfns.c" (&optional frame type))
(declare-function ns-frame-edges "nsfns.m" (&optional frame type))
(declare-function pgtk-frame-edges "pgtkfns.c" (&optional frame type))
(declare-function haiku-frame-edges "haikufns.c" (&optional frame type))
(declare-function android-frame-edges "androidfns.c" (&optional frame type))

(defun frame-edges (&optional frame type)
  "Return coordinates of FRAME's edges.
FRAME must be a live frame and defaults to the selected one.  The
list returned has the form (LEFT TOP RIGHT BOTTOM) where all
values are in pixels relative to the origin - the position (0, 0)
- of FRAME's display.  For terminal frames all values are
relative to LEFT and TOP which are both zero.

Optional argument TYPE specifies the type of the edges.  TYPE
`outer-edges' means to return the outer edges of FRAME.  TYPE
`native-edges' (or nil) means to return the native edges of
FRAME.  TYPE `inner-edges' means to return the inner edges of
FRAME."
  (let* ((frame (window-normalize-frame frame))
	 (frame-type (framep-on-display frame)))
    (cond
     ((eq frame-type 'x)
      (x-frame-edges frame type))
     ((eq frame-type 'w32)
      (w32-frame-edges frame type))
     ((eq frame-type 'mac)
      (mac-frame-edges frame type))
     ((eq frame-type 'ns)
      (ns-frame-edges frame type))
     ((eq frame-type 'pgtk)
      (pgtk-frame-edges frame type))
     ((eq frame-type 'haiku)
      (haiku-frame-edges frame type))
     ((eq frame-type 'android)
      (android-frame-edges frame type))
     (t
      (list 0 0 (frame-width frame) (frame-height frame))))))

(declare-function mac-mouse-absolute-pixel-position "macfns.c")
(declare-function w32-mouse-absolute-pixel-position "w32fns.c")
(declare-function x-mouse-absolute-pixel-position "xfns.c")
(declare-function ns-mouse-absolute-pixel-position "nsfns.m")
(declare-function pgtk-mouse-absolute-pixel-position "pgtkfns.c")
(declare-function haiku-mouse-absolute-pixel-position "haikufns.c")
(declare-function android-mouse-absolute-pixel-position "androidfns.c")

(defun mouse-absolute-pixel-position ()
  "Return absolute position of mouse cursor in pixels.
The position is returned as a cons cell (X . Y) of the
coordinates of the mouse cursor position in pixels relative to a
position (0, 0) of the selected frame's terminal."
  (let ((frame-type (framep-on-display)))
    (cond
     ((eq frame-type 'x)
      (x-mouse-absolute-pixel-position))
     ((eq frame-type 'w32)
      (w32-mouse-absolute-pixel-position))
     ((eq frame-type 'mac)
      (mac-mouse-absolute-pixel-position))
     ((eq frame-type 'ns)
      (ns-mouse-absolute-pixel-position))
     ((eq frame-type 'pgtk)
      (pgtk-mouse-absolute-pixel-position))
     ((eq frame-type 'haiku)
      (haiku-mouse-absolute-pixel-position))
     ((eq frame-type 'android)
      (android-mouse-absolute-pixel-position))
     (t
      (cons 0 0)))))

(declare-function pgtk-set-mouse-absolute-pixel-position "pgtkfns.c" (x y))
(declare-function ns-set-mouse-absolute-pixel-position "nsfns.m" (x y))
(declare-function mac-set-mouse-absolute-pixel-position "macfns.c" (x y))
(declare-function w32-set-mouse-absolute-pixel-position "w32fns.c" (x y))
(declare-function x-set-mouse-absolute-pixel-position "xfns.c" (x y))
(declare-function haiku-set-mouse-absolute-pixel-position "haikufns.c" (x y))
(declare-function android-set-mouse-absolute-pixel-position
                  "androidfns.c" (x y))

(defun set-mouse-absolute-pixel-position (x y)
  "Move mouse pointer to absolute pixel position (X, Y).
The coordinates X and Y are interpreted in pixels relative to a
position (0, 0) of the selected frame's terminal."
  (let ((frame-type (framep-on-display)))
    (cond
     ((eq frame-type 'pgtk)
      (pgtk-set-mouse-absolute-pixel-position x y))
     ((eq frame-type 'ns)
      (ns-set-mouse-absolute-pixel-position x y))
     ((eq frame-type 'x)
      (x-set-mouse-absolute-pixel-position x y))
     ((eq frame-type 'w32)
      (w32-set-mouse-absolute-pixel-position x y))
     ((eq frame-type 'mac)
      (mac-set-mouse-absolute-pixel-position x y))
     ((eq frame-type 'haiku)
      (haiku-set-mouse-absolute-pixel-position x y))
     ((eq frame-type 'android)
      (android-set-mouse-absolute-pixel-position x y)))))

(defun frame-monitor-attributes (&optional frame)
  "Return the attributes of the physical monitor dominating FRAME.
If FRAME is omitted or nil, describe the currently selected frame.

A frame is dominated by a physical monitor when either the
largest area of the frame resides in the monitor, or the monitor
is the closest to the frame if the frame does not intersect any
physical monitors.

See `display-monitor-attributes-list' for the list of attribute
keys and their meanings."
  (or frame (setq frame (selected-frame)))
  (cl-loop for attributes in (display-monitor-attributes-list frame)
	   for frames = (cdr (assq 'frames attributes))
	   if (memq frame frames) return attributes
	   ;; On broken frames monitor attributes,
	   ;; fall back to the last monitor.
	   finally return attributes))

(defun frame-monitor-attribute (attribute &optional frame x y)
  "Return the value of ATTRIBUTE on FRAME's monitor.
If FRAME is omitted or nil, use currently selected frame.

By default, the current monitor is the physical monitor
dominating the selected frame.  A frame is dominated by a
physical monitor when either the largest area of the frame
resides in the monitor, or the monitor is the closest to the
frame if the frame does not intersect any physical monitors.

If X and Y are both numbers, then ignore the value of FRAME; the
monitor is determined to be the physical monitor that contains
the pixel coordinate (X, Y).

See `display-monitor-attributes-list' for the list of attribute
keys and their meanings."
  (if (and (numberp x)
           (numberp y))
      (cl-loop for monitor in (display-monitor-attributes-list)
               for geometry = (alist-get 'geometry monitor)
               for min-x = (pop geometry)
               for min-y = (pop geometry)
               for max-x = (+ min-x (pop geometry))
               for max-y = (+ min-y (car geometry))
               when (and (<= min-x x)
                         (< x max-x)
                         (<= min-y y)
                         (< y max-y))
               return (alist-get attribute monitor))
    (alist-get attribute (frame-monitor-attributes frame))))

(defun frame-monitor-geometry (&optional frame x y)
    "Return the geometry of FRAME's monitor.
FRAME can be a frame name, a terminal name, or a frame.
If FRAME is omitted or nil, use the currently selected frame.

By default, the current monitor is said to be the physical
monitor dominating the selected frame.  A frame is dominated by
a physical monitor when either the largest area of the frame resides
in the monitor, or the monitor is the closest to the frame if the
frame does not intersect any physical monitors.

If X and Y are both numbers, then ignore the value of FRAME; the
monitor is determined to be the physical monitor that contains
the pixel coordinate (X, Y).

See `display-monitor-attributes-list' for information on the
geometry attribute."
  (frame-monitor-attribute 'geometry frame x y))

(defun frame-monitor-workarea (&optional frame x y)
  "Return the workarea of FRAME's monitor.
FRAME can be a frame name, a terminal name, or a frame.
If FRAME is omitted or nil, use currently selected frame.

By default, the current monitor is said to be the physical
monitor dominating the selected frame.  A frame is dominated by
a physical monitor when either the largest area of the frame resides
in the monitor, or the monitor is the closest to the frame if the
frame does not intersect any physical monitors.

If X and Y are both numbers, then ignore the value of FRAME; the
monitor is determined to be the physical monitor that contains
the pixel coordinate (X, Y).

See `display-monitor-attributes-list' for information on the
workarea attribute."
  (frame-monitor-attribute 'workarea frame x y))

(declare-function x-frame-list-z-order "xfns.c" (&optional display))
(declare-function w32-frame-list-z-order "w32fns.c" (&optional display))
(declare-function mac-frame-list-z-order "macfns.c" (&optional display))
(declare-function ns-frame-list-z-order "nsfns.m" (&optional display))
;; TODO: implement this on PGTK.
;; (declare-function pgtk-frame-list-z-order "pgtkfns.c" (&optional display))
(declare-function haiku-frame-list-z-order "haikufns.c" (&optional display))
(declare-function android-frame-list-z-order "androidfns.c" (&optional display))

(defun frame-list-z-order (&optional display)
  "Return list of Emacs's frames, in Z (stacking) order.
The optional argument DISPLAY specifies which display to poll.
DISPLAY should be either a frame or a display name (a string).
If omitted or nil, that stands for the selected frame's display.

Frames are listed from topmost (first) to bottommost (last).  As
a special case, if DISPLAY is non-nil and specifies a live frame,
return the child frames of that frame in Z (stacking) order.

Return nil if DISPLAY contains no Emacs frame."
  (let ((frame-type (framep-on-display display)))
    (cond
     ((eq frame-type 'x)
      (x-frame-list-z-order display))
     ((eq frame-type 'w32)
      (w32-frame-list-z-order display))
     ((eq frame-type 'mac)
      (mac-frame-list-z-order display))
     ((eq frame-type 'ns)
      (ns-frame-list-z-order display))
     ((eq frame-type 'pgtk)
      ;; This is currently not supported on PGTK.
      ;; (pgtk-frame-list-z-order display)
      nil)
     ((eq frame-type 'haiku)
      (haiku-frame-list-z-order display))
     ((eq frame-type 'android)
      (android-frame-list-z-order display)))))

(declare-function x-frame-restack "xfns.c" (frame1 frame2 &optional above))
(declare-function w32-frame-restack "w32fns.c" (frame1 frame2 &optional above))
(declare-function mac-frame-restack "macfns.c" (frame1 frame2 &optional above))
(declare-function ns-frame-restack "nsfns.m" (frame1 frame2 &optional above))
(declare-function pgtk-frame-restack "pgtkfns.c" (frame1 frame2 &optional above))
(declare-function haiku-frame-restack "haikufns.c" (frame1 frame2 &optional above))
(declare-function android-frame-restack "androidfns.c" (frame1 frame2
                                                               &optional above))

(defun frame-restack (frame1 frame2 &optional above)
  "Restack FRAME1 below FRAME2.
This implies that if both frames are visible and the display
areas of these frames overlap, FRAME2 will (partially) obscure
FRAME1.  If the optional third argument ABOVE is non-nil, restack
FRAME1 above FRAME2.  This means that if both frames are visible
and the display areas of these frames overlap, FRAME1 will
\(partially) obscure FRAME2.

This may be thought of as an atomic action performed in two
steps: The first step removes FRAME1's window-system window from
the display.  The second step reinserts FRAME1's window
below (above if ABOVE is true) that of FRAME2.  Hence the
position of FRAME2 in its display's Z (stacking) order relative
to all other frames excluding FRAME1 remains unaltered.

Some window managers may refuse to restack windows."
  (if (and (frame-live-p frame1)
           (frame-live-p frame2)
           (equal (frame-parameter frame1 'display)
                  (frame-parameter frame2 'display)))
      (let ((frame-type (framep-on-display frame1)))
        (cond
         ((eq frame-type 'x)
          (x-frame-restack frame1 frame2 above))
         ((eq frame-type 'w32)
          (w32-frame-restack frame1 frame2 above))
         ((eq frame-type 'mac)
          (mac-frame-restack frame1 frame2 above))
         ((eq frame-type 'ns)
          (ns-frame-restack frame1 frame2 above))
         ((eq frame-type 'haiku)
          (haiku-frame-restack frame1 frame2 above))
         ((eq frame-type 'pgtk)
          (pgtk-frame-restack frame1 frame2 above))
         ((eq frame-type 'android)
          (android-frame-restack frame1 frame2 above))))
    (error "Cannot restack frames")))

(defun frame-size-changed-p (&optional frame)
  "Return non-nil when the size of FRAME has changed.
More precisely, return non-nil when the inner width or height of
FRAME has changed since `window-size-change-functions' was run
for FRAME."
  (let* ((frame (window-normalize-frame frame))
         (root (frame-root-window frame))
         (mini (minibuffer-window frame))
         (mini-old-height 0)
         (mini-height 0))
    ;; FRAME's minibuffer window counts iff it's on FRAME and FRAME is
    ;; not a minibuffer-only frame.
    (when (and (eq (window-frame mini) frame) (not (eq mini root)))
      (setq mini-old-height (window-old-pixel-height mini))
      (setq mini-height (window-pixel-height mini)))
    ;; Return non-nil when either the width of the root or the sum of
    ;; the heights of root and minibuffer window changed.
    (or (/= (window-old-pixel-width root) (window-pixel-width root))
        (/= (+ (window-old-pixel-height root) mini-old-height)
            (+ (window-pixel-height root) mini-height)))))

;;;; Frame/display capabilities.

;; These functions should make the features they test explicit in
;; their names, so that when capabilities or the corresponding Emacs
;; features change, it will be easy to find all the tests for such
;; capabilities by a simple text search.  See more about the history
;; and the intent of these functions in
;; https://lists.gnu.org/archive/html/bug-gnu-emacs/2019-04/msg00004.html
;; or in https://debbugs.gnu.org/cgi/bugreport.cgi?bug=35058#17.

(declare-function msdos-mouse-p "dosfns.c")
(declare-function android-detect-mouse "androidfns.c")

(defun display-mouse-p (&optional display)
  "Return non-nil if DISPLAY has a mouse available.
DISPLAY can be a display name, a frame, or nil (meaning the selected
frame's display)."
  (let ((frame-type (framep-on-display display)))
    (cond
     ((eq frame-type 'pc)
      (msdos-mouse-p))
     ((eq frame-type 'w32)
      (with-no-warnings
       (> w32-num-mouse-buttons 0)))
<<<<<<< HEAD
     ((memq frame-type '(x mac ns haiku pgtk))
      t)    ;; We assume X, Mac, NeXTstep, GTK, and Haiku *always* have a pointing device
=======
     ((memq frame-type '(x ns haiku pgtk))
      t)    ;; We assume X, NeXTstep, GTK, and Haiku *always* have a pointing device
     ((eq frame-type 'android)
      (android-detect-mouse))
>>>>>>> 73c646b7
     (t
      (or (and (featurep 'xt-mouse)
	       xterm-mouse-mode)
	  ;; t-mouse is distributed with the GPM package.  It doesn't have
	  ;; a toggle.
	  (featurep 't-mouse)
	  ;; No way to check whether a w32 console has a mouse, assume
	  ;; it always does, except in batch invocations.
          (and (not noninteractive)
	       (boundp 'w32-use-full-screen-buffer)))))))

(defun display-popup-menus-p (&optional display)
  "Return non-nil if popup menus are supported on DISPLAY.
DISPLAY can be a display name, a frame, or nil (meaning the selected
frame's display).
Support for popup menus requires that a suitable pointing device
be available."
  ;; Android menus work fine with touch screens as well, and one must
  ;; be present.
  (or (eq (framep-on-display display) 'android)
      (display-mouse-p display)))

(defun display-graphic-p (&optional display)
  "Return non-nil if DISPLAY is a graphic display.
Graphical displays are those which are capable of displaying several
frames and several different fonts at once.  This is true for displays
that use a window system such as X, and false for text-only terminals.
DISPLAY can be a display name, a frame, or nil (meaning the selected
frame's display)."
<<<<<<< HEAD
  (not (null (memq (framep-on-display display) '(x w32 mac ns pgtk haiku)))))
=======
  (not (null (memq (framep-on-display display) '(x w32 ns pgtk haiku
                                                   android)))))
>>>>>>> 73c646b7

(defun display-images-p (&optional display)
  "Return non-nil if DISPLAY can display images.

DISPLAY can be a display name, a frame, or nil (meaning the selected
frame's display)."
  (and (display-graphic-p display)
       (fboundp 'image-mask-p)
       (fboundp 'image-size)))

(defalias 'display-blink-cursor-p #'display-graphic-p)
(defalias 'display-multi-frame-p #'display-graphic-p)
(defalias 'display-multi-font-p #'display-graphic-p)

(defcustom tty-select-active-regions nil
  "If non-nil, update PRIMARY window-system selection on text-mode frames.
On a text-mode terminal that supports setSelection command, if
this variable is non-nil, Emacs will set the PRIMARY selection
from the active region, according to `select-active-regions'.
This is currently supported only on xterm."
  :group 'frames
  :group 'killing
  :version "29.1"
  :type 'boolean)

(defun display-selections-p (&optional display)
  "Return non-nil if DISPLAY supports selections.
A selection is a way to transfer text or other data between programs
via special system buffers called `selection' or `clipboard'.
DISPLAY can be a display name, a frame, or nil (meaning the selected
frame's display)."
  (let ((frame-type (framep-on-display display)))
    (cond
     ((eq frame-type 'pc)
      ;; MS-DOS frames support selections when Emacs runs inside
      ;; a Windows DOS Box.
      (with-no-warnings
       (not (null dos-windows-version))))
     ((memq frame-type '(x w32 mac ns pgtk))
      t)
     ((and tty-select-active-regions
           (terminal-parameter nil 'xterm--set-selection))
      t)
     (t
      nil))))

(defun display-symbol-keys-p (&optional display)
  "Return non-nil if DISPLAY supports symbol names as keys.
This means that, for example, DISPLAY can differentiate between
the keybinding RET and [return]."
  (let ((frame-type (framep-on-display display)))
<<<<<<< HEAD
    (or (memq frame-type '(x w32 mac ns pc pgtk haiku))
=======
    (or (memq frame-type '(x w32 ns pc pgtk haiku android))
>>>>>>> 73c646b7
        ;; MS-DOS and MS-Windows terminals have built-in support for
        ;; function (symbol) keys
        (memq system-type '(ms-dos windows-nt)))))

(declare-function x-display-screens "xfns.c" (&optional terminal))

(defun display-screens (&optional display)
  "Return the number of screens associated with DISPLAY.
DISPLAY should be either a frame or a display name (a string).
If DISPLAY is omitted or nil, it defaults to the selected frame's display."
  (let ((frame-type (framep-on-display display)))
    (cond
<<<<<<< HEAD
     ((memq frame-type '(x w32 mac ns haiku pgtk))
=======
     ((memq frame-type '(x w32 ns haiku pgtk android))
>>>>>>> 73c646b7
      (x-display-screens display))
     (t
      1))))

(declare-function x-display-pixel-height "xfns.c" (&optional terminal))

(defun display-pixel-height (&optional display)
  "Return the height of DISPLAY's screen in pixels.
DISPLAY can be a display name or a frame.
If DISPLAY is omitted or nil, it defaults to the selected frame's display.

For character terminals, each character counts as a single pixel.

For graphical terminals, note that on \"multi-monitor\" setups this
refers to the pixel height for all physical monitors associated
with DISPLAY.  To get information for each physical monitor, use
`display-monitor-attributes-list'."
  (let ((frame-type (framep-on-display display)))
    (cond
<<<<<<< HEAD
     ((memq frame-type '(x w32 mac ns haiku pgtk))
=======
     ((memq frame-type '(x w32 ns haiku pgtk android))
>>>>>>> 73c646b7
      (x-display-pixel-height display))
     (t
      (frame-height (if (framep display) display (selected-frame)))))))

(declare-function x-display-pixel-width "xfns.c" (&optional terminal))

(defun display-pixel-width (&optional display)
  "Return the width of DISPLAY's screen in pixels.
DISPLAY can be a display name or a frame.
If DISPLAY is omitted or nil, it defaults to the selected frame's display.

For character terminals, each character counts as a single pixel.

For graphical terminals, note that on \"multi-monitor\" setups this
refers to the pixel width for all physical monitors associated
with DISPLAY.  To get information for each physical monitor, use
`display-monitor-attributes-list'."
  (let ((frame-type (framep-on-display display)))
    (cond
<<<<<<< HEAD
     ((memq frame-type '(x w32 mac ns haiku pgtk))
=======
     ((memq frame-type '(x w32 ns haiku pgtk android))
>>>>>>> 73c646b7
      (x-display-pixel-width display))
     (t
      (frame-width (if (framep display) display (selected-frame)))))))

(defcustom display-mm-dimensions-alist nil
  "Alist for specifying screen dimensions in millimeters.
The functions `display-mm-height' and `display-mm-width' consult
this list before asking the system.

Each element has the form (DISPLAY . (WIDTH . HEIGHT)), e.g.
\(\":0.0\" . (287 . 215)).

If `display' is t, it specifies dimensions for all graphical displays
not explicitly specified."
  :version "22.1"
  :type '(alist :key-type (choice (string :tag "Display name")
				  (const :tag "Default" t))
		:value-type (cons :tag "Dimensions"
				  (integer :tag "Width")
				  (integer :tag "Height")))
  :group 'frames)

(declare-function x-display-mm-height "xfns.c" (&optional terminal))

(defun display-mm-height (&optional display)
  "Return the height of DISPLAY's screen in millimeters.
If the information is unavailable, this function returns nil.
DISPLAY can be a display name or a frame.
If DISPLAY is omitted or nil, it defaults to the selected frame's display.

You can override what the system thinks the result should be by
adding an entry to `display-mm-dimensions-alist'.

For graphical terminals, note that on \"multi-monitor\" setups this
refers to the height in millimeters for all physical monitors
associated with DISPLAY.  To get information for each physical
monitor, use `display-monitor-attributes-list'."
<<<<<<< HEAD
  (and (memq (framep-on-display display) '(x w32 mac ns haiku pgtk))
=======
  (and (memq (framep-on-display display) '(x w32 ns haiku pgtk android))
>>>>>>> 73c646b7
       (or (cddr (assoc (or display (frame-parameter nil 'display))
			display-mm-dimensions-alist))
	   (cddr (assoc t display-mm-dimensions-alist))
	   (x-display-mm-height display))))

(declare-function x-display-mm-width "xfns.c" (&optional terminal))

(defun display-mm-width (&optional display)
  "Return the width of DISPLAY's screen in millimeters.
If the information is unavailable, this function returns nil.
DISPLAY can be a display name or a frame.
If DISPLAY is omitted or nil, it defaults to the selected frame's display.

You can override what the system thinks the result should be by
adding an entry to `display-mm-dimensions-alist'.

For graphical terminals, note that on \"multi-monitor\" setups this
refers to the width in millimeters for all physical monitors
associated with DISPLAY.  To get information for each physical
monitor, use `display-monitor-attributes-list'."
<<<<<<< HEAD
  (and (memq (framep-on-display display) '(x w32 mac ns haiku pgtk))
=======
  (and (memq (framep-on-display display) '(x w32 ns haiku pgtk android))
>>>>>>> 73c646b7
       (or (cadr (assoc (or display (frame-parameter nil 'display))
			display-mm-dimensions-alist))
	   (cadr (assoc t display-mm-dimensions-alist))
	   (x-display-mm-width display))))

(declare-function x-display-backing-store "xfns.c" (&optional terminal))

;; In NS port, the return value may be `buffered', `retained', or
;; `non-retained'.  See src/nsfns.m.
(defun display-backing-store (&optional display)
  "Return the backing store capability of DISPLAY's screen.
The value may be `always', `when-mapped', `not-useful', or nil if
the question is inapplicable to a certain kind of display.
DISPLAY can be a display name or a frame.
If DISPLAY is omitted or nil, it defaults to the selected frame's display."
  (let ((frame-type (framep-on-display display)))
    (cond
<<<<<<< HEAD
     ((memq frame-type '(x w32 mac ns haiku pgtk))
=======
     ((memq frame-type '(x w32 ns haiku pgtk android))
>>>>>>> 73c646b7
      (x-display-backing-store display))
     (t
      'not-useful))))

(declare-function x-display-save-under "xfns.c" (&optional terminal))

(defun display-save-under (&optional display)
  "Return non-nil if DISPLAY's screen supports the SaveUnder feature.
DISPLAY can be a display name or a frame.
If DISPLAY is omitted or nil, it defaults to the selected frame's display."
  (let ((frame-type (framep-on-display display)))
    (cond
<<<<<<< HEAD
     ((memq frame-type '(x w32 mac ns haiku pgtk))
=======
     ((memq frame-type '(x w32 ns haiku pgtk android))
>>>>>>> 73c646b7
      (x-display-save-under display))
     (t
      'not-useful))))

(declare-function x-display-planes "xfns.c" (&optional terminal))

(defun display-planes (&optional display)
  "Return the number of planes supported by DISPLAY.
DISPLAY can be a display name or a frame.
If DISPLAY is omitted or nil, it defaults to the selected frame's display."
  (let ((frame-type (framep-on-display display)))
    (cond
<<<<<<< HEAD
     ((memq frame-type '(x w32 mac ns haiku pgtk))
=======
     ((memq frame-type '(x w32 ns haiku pgtk android))
>>>>>>> 73c646b7
      (x-display-planes display))
     ((eq frame-type 'pc)
      4)
     (t
      (logb (length (tty-color-alist)))))))

(declare-function x-display-color-cells "xfns.c" (&optional terminal))

(defun display-color-cells (&optional display)
  "Return the number of color cells supported by DISPLAY.
DISPLAY can be a display name or a frame.
If DISPLAY is omitted or nil, it defaults to the selected frame's display."
  (let ((frame-type (framep-on-display display)))
    (cond
<<<<<<< HEAD
     ((memq frame-type '(x w32 mac ns haiku pgtk))
=======
     ((memq frame-type '(x w32 ns haiku pgtk android))
>>>>>>> 73c646b7
      (x-display-color-cells display))
     ((eq frame-type 'pc)
      16)
     (t
      (tty-display-color-cells display)))))

(declare-function x-display-visual-class "xfns.c" (&optional terminal))

(defun display-visual-class (&optional display)
  "Return the visual class of DISPLAY.
The value is one of the symbols `static-gray', `gray-scale',
`static-color', `pseudo-color', `true-color', or `direct-color'.
DISPLAY can be a display name or a frame.
If DISPLAY is omitted or nil, it defaults to the selected frame's display."
  (let ((frame-type (framep-on-display display)))
    (cond
<<<<<<< HEAD
     ((memq frame-type '(x w32 mac ns haiku pgtk))
=======
     ((memq frame-type '(x w32 ns haiku pgtk android))
>>>>>>> 73c646b7
      (x-display-visual-class display))
     ((and (memq frame-type '(pc t))
	   (tty-display-color-p display))
      'static-color)
     (t
      'static-gray))))

(declare-function x-display-monitor-attributes-list "xfns.c"
		  (&optional terminal))
(declare-function w32-display-monitor-attributes-list "w32fns.c"
		  (&optional display))
(declare-function mac-display-monitor-attributes-list "macfns.c"
		  (&optional terminal))
(declare-function ns-display-monitor-attributes-list "nsfns.m"
		  (&optional terminal))
(declare-function pgtk-display-monitor-attributes-list "pgtkfns.c"
		  (&optional terminal))
(declare-function haiku-display-monitor-attributes-list "haikufns.c"
		  (&optional terminal))
(declare-function android-display-monitor-attributes-list "androidfns.c"
                  (&optional terminal))

(defun display-monitor-attributes-list (&optional display)
  "Return a list of physical monitor attributes on DISPLAY.
DISPLAY can be a display name, a terminal name, or a frame.
If DISPLAY is omitted or nil, it defaults to the selected frame's display.
Each element of the list represents the attributes of a physical
monitor.  The first element corresponds to the primary monitor.

The attributes for a physical monitor are represented as an alist
of attribute keys and values as follows:

 geometry -- Position and size in pixels in the form of (X Y WIDTH HEIGHT)
 workarea -- Position and size of the work area in pixels in the
	     form of (X Y WIDTH HEIGHT)
 mm-size  -- Width and height in millimeters in the form of
 	     (WIDTH HEIGHT)
 frames   -- List of frames dominated by the physical monitor
 scale-factor (*) -- Scale factor (float)
 name (*) -- Name of the physical monitor as a string
 source (*) -- Source of multi-monitor information as a string

where X, Y, WIDTH, and HEIGHT are integers.  X and Y are coordinates
of the top-left corner, and might be negative for monitors other than
the primary one.  Keys labeled with (*) are optional.

The \"work area\" is a measure of the \"usable\" display space.
It may be less than the total screen size, owing to space taken up
by window manager features (docks, taskbars, etc.).  The precise
details depend on the platform and environment.

The `source' attribute describes the source from which the
information was obtained.  On X, this may be one of: \"Gdk\",
\"XRandR 1.5\", \"XRandr\", \"Xinerama\", or \"fallback\".
If it is \"fallback\", it means Emacs was built without GTK
and without XrandR or Xinerama extensions, in which case the
information about multiple physical monitors will be provided
as if they all as a whole formed a single monitor.

A frame is dominated by a physical monitor when either the
largest area of the frame resides in the monitor, or the monitor
is the closest to the frame if the frame does not intersect any
physical monitors.  Every (non-tooltip) frame (including invisible ones)
in a graphical display is dominated by exactly one physical
monitor at a time, though it can span multiple (or no) physical
monitors."
  (let ((frame-type (framep-on-display display)))
    (cond
     ((eq frame-type 'x)
      (x-display-monitor-attributes-list display))
     ((eq frame-type 'w32)
      (w32-display-monitor-attributes-list display))
     ((eq frame-type 'mac)
      (mac-display-monitor-attributes-list display))
     ((eq frame-type 'ns)
      (ns-display-monitor-attributes-list display))
     ((eq frame-type 'pgtk)
      (pgtk-display-monitor-attributes-list display))
     ((eq frame-type 'haiku)
      (haiku-display-monitor-attributes-list display))
     ((eq frame-type 'android)
      (android-display-monitor-attributes-list display))
     (t
      (let ((geometry (list 0 0 (display-pixel-width display)
			    (display-pixel-height display))))
	`(((geometry . ,geometry)
	   (workarea . ,geometry)
	   (mm-size . (,(display-mm-width display)
		       ,(display-mm-height display)))
	   (frames . ,(frames-on-display-list display)))))))))

(declare-function x-device-class "term/x-win.el" (name))
(declare-function pgtk-device-class "term/pgtk-win.el" (name))

(defun device-class (frame name)
  "Return the class of the device NAME for an event generated on FRAME.
NAME is a string that can be the value of `last-event-device', or
nil.  FRAME is a window system frame, typically the value of
`last-event-frame' when `last-event-device' was set.  On some
window systems, it can also be a display name or a terminal.

The class of a device is one of the following symbols:

  `core-keyboard' means the device is a keyboard-like device, but
  any other characteristics are unknown.

  `core-pointer' means the device is a pointing device, but any
  other characteristics are unknown.

  `mouse' means the device is a computer mouse.

  `trackpoint' means the device is a joystick or trackpoint.

  `eraser' means the device is an eraser, which is typically the
  other end of a stylus on a graphics tablet.

  `pen' means the device is a stylus or some other similar
  device.

  `puck' means the device is a device similar to a mouse, but
  reports absolute coordinates.

  `power-button' means the device is a power button, volume
  button, or some similar control.

  `keyboard' means the device is a keyboard.

  `touchscreen' means the device is a touchscreen.

  `pad' means the device is a collection of buttons and rings and
  strips commonly found in drawing tablets.

  `touchpad' means the device is an indirect touch device, such
  as a touchpad.

  `piano' means the device is a piano, or some other kind of
  musical instrument.

  `test' means the device is used by the XTEST extension to
  report input.

It can also be nil, which means the class of the device could not
be determined.  Individual window systems may also return other
symbols."
  (let ((frame-type (framep-on-display frame)))
    (cond ((eq frame-type 'x)
           (x-device-class name))
          ((eq frame-type 'pgtk)
           (pgtk-device-class name))
          (t (cond
              ((not name) nil)
              ((string= name "Virtual core pointer")
               'core-pointer)
              ((string= name "Virtual core keyboard")
               'core-keyboard))))))


;;;; On-screen keyboard management.

(declare-function android-toggle-on-screen-keyboard "androidfns.c")

(defun frame-toggle-on-screen-keyboard (frame hide)
  "Display or hide the on-screen keyboard.
On systems with an on-screen keyboard, display the on screen
keyboard on behalf of the frame FRAME if HIDE is nil.  Else, hide
the on screen keyboard.

Return whether or not the on screen keyboard may have been
displayed; that is, return t on systems with an on screen
keyboard, and nil on those without.

FRAME must already have the input focus for this to work
 reliably."
  (let ((frame-type (framep-on-display frame)))
    (cond ((eq frame-type 'android)
           (android-toggle-on-screen-keyboard frame hide) t)
          (t nil))))


;;;; Frame geometry values

(defun frame-geom-value-cons (type value &optional frame)
  "Return equivalent geometry value for FRAME as a cons with car `+'.
A geometry value equivalent to VALUE for FRAME is returned,
where the value is a cons with car `+', not numeric.
TYPE is the car of the original geometry spec (TYPE . VALUE).
   It is `top' or `left', depending on which edge VALUE is related to.
VALUE is the cdr of a frame geometry spec: (left/top . VALUE).
If VALUE is a number, then it is converted to a cons value, perhaps
   relative to the opposite frame edge from that in the original spec.
FRAME defaults to the selected frame.

Examples (measures in pixels) -
 Assuming display height/width=1024, frame height/width=600:
 300 inside display edge:                   300  => (+  300)
                                        (+  300) => (+  300)
 300 inside opposite display edge:      (-  300) => (+  124)
                                           -300  => (+  124)
 300 beyond display edge
  (= 724 inside opposite display edge): (+ -300) => (+ -300)
 300 beyond display edge
  (= 724 inside opposite display edge): (- -300) => (+  724)

In the 3rd, 4th, and 6th examples, the returned value is relative to
the opposite frame edge from the edge indicated in the input spec."
  (cond ((and (consp value) (eq '+ (car value))) ; e.g. (+ 300), (+ -300)
         value)
        ((natnump value) (list '+ value)) ; e.g. 300 => (+ 300)
        (t                              ; e.g. -300, (- 300), (- -300)
         (list '+ (- (if (eq 'left type) ; => (+ 124), (+ 124), (+ 724)
                         (x-display-pixel-width)
                       (x-display-pixel-height))
                     (if (integerp value) (- value) (cadr value))
                     (if (eq 'left type)
                         (frame-pixel-width frame)
                       (frame-pixel-height frame)))))))

(defun frame-geom-spec-cons (spec &optional frame)
  "Return equivalent geometry spec for FRAME as a cons with car `+'.
A geometry specification equivalent to SPEC for FRAME is returned,
where the value is a cons with car `+', not numeric.
SPEC is a frame geometry spec: (left . VALUE) or (top . VALUE).
If VALUE is a number, then it is converted to a cons value, perhaps
relative to the opposite frame edge from that in the original spec.
FRAME defaults to the selected frame.

Examples (measures in pixels) -
 Assuming display height=1024, frame height=600:
 top 300 below display top:               (top .  300) => (top +  300)
                                          (top +  300) => (top +  300)
 bottom 300 above display bottom:         (top -  300) => (top +  124)
                                          (top . -300) => (top +  124)
 top 300 above display top
  (= bottom 724 above display bottom):    (top + -300) => (top + -300)
 bottom 300 below display bottom
  (= top 724 below display top):          (top - -300) => (top +  724)

In the 3rd, 4th, and 6th examples, the returned value is relative to
the opposite frame edge from the edge indicated in the input spec."
  (cons (car spec) (frame-geom-value-cons (car spec) (cdr spec) frame)))

(defun delete-other-frames (&optional frame iconify)
  "Delete all frames on FRAME's terminal, except FRAME.
If FRAME uses another frame's minibuffer, the minibuffer frame is
left untouched.  Do not delete any of FRAME's child frames.  If
FRAME is a child frame, delete its siblings only.  FRAME must be
a live frame and defaults to the selected one.
If the prefix arg ICONIFY is non-nil, just iconify the frames rather than
deleting them."
  (interactive "i\nP")
  (setq frame (window-normalize-frame frame))
  (let ((minibuffer-frame (window-frame (minibuffer-window frame)))
        (this (next-frame frame t))
        (parent (frame-parent frame))
        next)
    ;; In a first round consider minibuffer-less frames only.
    (while (not (eq this frame))
      (setq next (next-frame this t))
      (unless (or (eq (window-frame (minibuffer-window this)) this)
                  ;; When FRAME is a child frame, delete its siblings
                  ;; only.
                  (and parent (not (eq (frame-parent this) parent)))
                  ;; Do not delete a child frame of FRAME.
                  (eq (frame-parent this) frame))
        (if iconify (iconify-frame this) (delete-frame this)))
      (setq this next))
    ;; In a second round consider all remaining frames.
    (setq this (next-frame frame t))
    (while (not (eq this frame))
      (setq next (next-frame this t))
      (unless (or (eq this minibuffer-frame)
                  ;; When FRAME is a child frame, delete its siblings
                  ;; only.
                  (and parent (not (eq (frame-parent this) parent)))
                  ;; Do not delete a child frame of FRAME.
                  (eq (frame-parent this) frame))
        (if iconify (iconify-frame this) (delete-frame this)))
      (setq this next))))

(defvar undelete-frame--deleted-frames nil
  "Internal variable used by `undelete-frame--save-deleted-frame'.")

(defun undelete-frame--save-deleted-frame (frame)
  "Save the configuration of frames deleted with `delete-frame'.
Only the 16 most recently deleted frames are saved."
  (when (and after-init-time (frame-live-p frame))
    (setq undelete-frame--deleted-frames
          (cons
           (list
            (display-graphic-p)
            (seq-remove
             (lambda (elem)
               (or (memq (car elem) frame-internal-parameters)
                   ;; When the daemon is started from a graphical
                   ;; environment, TTY frames have a 'display' parameter set
                   ;; to the value of $DISPLAY (see the note in
                   ;; `server--on-display-p').  Do not store that parameter
                   ;; in the frame data, otherwise `undelete-frame' attempts
                   ;; to restore a graphical frame.
                   (and (eq (car elem) 'display) (not (display-graphic-p)))))
             (frame-parameters frame))
            (window-state-get (frame-root-window frame)))
           undelete-frame--deleted-frames))
    (if (> (length undelete-frame--deleted-frames) 16)
        (setq undelete-frame--deleted-frames
              (butlast undelete-frame--deleted-frames)))))

(define-minor-mode undelete-frame-mode
  "Enable the `undelete-frame' command."
  :group 'frames
  :global t
  (if undelete-frame-mode
      (add-hook 'delete-frame-functions
                #'undelete-frame--save-deleted-frame -75)
    (remove-hook 'delete-frame-functions
                 #'undelete-frame--save-deleted-frame)
    (setq undelete-frame--deleted-frames nil)))

(defun undelete-frame (&optional arg)
  "Undelete a frame deleted with `delete-frame'.
Without a prefix argument, undelete the most recently deleted
frame.
With a numerical prefix argument ARG between 1 and 16, where 1 is
most recently deleted frame, undelete the ARGth deleted frame.
When called from Lisp, returns the new frame."
  (interactive "P")
  (if (not undelete-frame-mode)
      (user-error "Undelete-Frame mode is disabled")
    (if (consp arg)
        (user-error "Missing deleted frame number argument")
      (let* ((number (pcase arg ('nil 1) ('- -1) (_ arg)))
             (frame-data (nth (1- number) undelete-frame--deleted-frames))
             (graphic (display-graphic-p)))
        (if (not (<= 1 number 16))
            (user-error "%d is not a valid deleted frame number argument"
                        number)
          (if (not frame-data)
              (user-error "No deleted frame with number %d" number)
            (if (not (eq graphic (nth 0 frame-data)))
                (user-error
                 "Cannot undelete a %s display frame on a %s display"
                 (if graphic "non-graphic" "graphic")
                 (if graphic "graphic" "non-graphic"))
              (setq undelete-frame--deleted-frames
                    (delq frame-data undelete-frame--deleted-frames))
              (let* ((default-frame-alist (nth 1 frame-data))
                     (frame (make-frame)))
                (window-state-put (nth 2 frame-data) (frame-root-window frame) 'safe)
                (select-frame-set-input-focus frame)
                frame))))))))

;;; Window dividers.
(defgroup window-divider nil
  "Window dividers."
  :version "25.1"
  :group 'frames
  :group 'windows)

(defcustom window-divider-default-places 'right-only
  "Default positions of window dividers.
Possible values are `bottom-only' (dividers on the bottom of each
window only), `right-only' (dividers on the right of each window
only), and t (dividers on the bottom and on the right of each
window).  The default is `right-only'.

The value takes effect if and only if dividers are enabled by
`window-divider-mode'.

To position dividers on frames individually, use the frame
parameters `bottom-divider-width' and `right-divider-width'."
  :type '(choice (const :tag "Bottom only" bottom-only)
		 (const :tag "Right only" right-only)
		 (const :tag "Bottom and right" t))
  :initialize #'custom-initialize-default
  :set (lambda (symbol value)
	 (set-default symbol value)
         (when window-divider-mode
           (window-divider-mode-apply t)))
  :version "25.1")

(defun window-divider-width-valid-p (value)
  "Return non-nil if VALUE is a positive number."
  (and (numberp value) (> value 0)))

(defcustom window-divider-default-bottom-width 6
  "Default width of dividers on bottom of windows.
The value must be a positive integer and takes effect when bottom
dividers are displayed by `window-divider-mode'.

To adjust bottom dividers for frames individually, use the frame
parameter `bottom-divider-width'."
  :type '(restricted-sexp
          :tag "Default width of bottom dividers"
          :match-alternatives (window-divider-width-valid-p))
  :initialize #'custom-initialize-default
  :set (lambda (symbol value)
	 (set-default symbol value)
         (when window-divider-mode
           (window-divider-mode-apply t)))
  :version "25.1")

(defcustom window-divider-default-right-width 6
  "Default width of dividers on the right of windows.
The value must be a positive integer and takes effect when right
dividers are displayed by `window-divider-mode'.

To adjust right dividers for frames individually, use the frame
parameter `right-divider-width'."
  :type '(restricted-sexp
          :tag "Default width of right dividers"
          :match-alternatives (window-divider-width-valid-p))
  :initialize #'custom-initialize-default
  :set (lambda (symbol value)
	 (set-default symbol value)
         (when window-divider-mode
	   (window-divider-mode-apply t)))
  :version "25.1")

(defun window-divider-mode-apply (enable)
  "Apply window divider places and widths to all frames.
If ENABLE is nil, apply default places and widths.  Else reset
all divider widths to zero."
  (let ((bottom (if (and enable
                         (memq window-divider-default-places
                               '(bottom-only t)))
                    window-divider-default-bottom-width
                  0))
        (right (if (and enable
                        (memq window-divider-default-places
                              '(right-only t)))
                   window-divider-default-right-width
                 0)))
    (modify-all-frames-parameters
     (list (cons 'bottom-divider-width bottom)
           (cons 'right-divider-width right)))
    (setq default-frame-alist
          (assq-delete-all
           'bottom-divider-width default-frame-alist))
    (setq default-frame-alist
          (assq-delete-all
           'right-divider-width default-frame-alist))
    (when (> bottom 0)
      (setq default-frame-alist
            (cons
             (cons 'bottom-divider-width bottom)
             default-frame-alist)))
    (when (> right 0)
      (setq default-frame-alist
            (cons
             (cons 'right-divider-width right)
             default-frame-alist)))))

(define-minor-mode window-divider-mode
  "Display dividers between windows (Window Divider mode).

The option `window-divider-default-places' specifies on which
side of a window dividers are displayed.  The options
`window-divider-default-bottom-width' and
`window-divider-default-right-width' specify their respective
widths."
  :group 'window-divider
  :global t
  (window-divider-mode-apply window-divider-mode))

;; Blinking cursor

(defvar blink-cursor-idle-timer nil
  "Timer started after `blink-cursor-delay' seconds of Emacs idle time.
The function `blink-cursor-start' is called when the timer fires.")

(defvar blink-cursor-timer nil
  "Timer started from `blink-cursor-start'.
This timer calls `blink-cursor-timer-function' every
`blink-cursor-interval' seconds.")

(defgroup cursor nil
  "Displaying text cursors."
  :version "21.1"
  :group 'frames)

(defcustom blink-cursor-delay 0.5
  "Seconds of idle time before the first blink of the cursor.
Values smaller than 0.2 sec are treated as 0.2 sec."
  :type 'number
  :group 'cursor
  :set (lambda (symbol value)
         (set-default symbol value)
         (when blink-cursor-idle-timer (blink-cursor--start-idle-timer))))

(defcustom blink-cursor-interval 0.5
  "Length of cursor blink interval in seconds."
  :type 'number
  :group 'cursor
  :set (lambda (symbol value)
         (set-default symbol value)
         (when blink-cursor-timer (blink-cursor--start-timer))))

(defcustom blink-cursor-blinks 10
  "How many times to blink before using a solid cursor on NS, X, and MS-Windows.
Use 0 or negative value to blink forever."
  :version "24.4"
  :type 'integer
  :group 'cursor)

(defvar blink-cursor-blinks-done 1
  "Number of blinks done since we started blinking on NS, X, and MS-Windows.")

(defun blink-cursor--start-idle-timer ()
  "Start the `blink-cursor-idle-timer'."
  (when blink-cursor-idle-timer (cancel-timer blink-cursor-idle-timer))
  (setq blink-cursor-idle-timer
        ;; The 0.2 sec limitation from below is to avoid erratic
        ;; behavior (or downright failure to display the cursor
        ;; during command execution) if they set blink-cursor-delay
        ;; to a very small or even zero value.
        (run-with-idle-timer (max 0.2 blink-cursor-delay)
                             :repeat #'blink-cursor-start)))

(defun blink-cursor--start-timer ()
  "Start the `blink-cursor-timer'."
  (when blink-cursor-timer (cancel-timer blink-cursor-timer))
  (setq blink-cursor-timer
        (run-with-timer blink-cursor-interval blink-cursor-interval
                        #'blink-cursor-timer-function)))

(defun blink-cursor-start ()
  "Timer function called from the timer `blink-cursor-idle-timer'.
This starts the timer `blink-cursor-timer', which makes the cursor blink
if appropriate.  It also arranges to cancel that timer when the next
command starts, by installing a pre-command hook."
  (cond
   ((null blink-cursor-mode) (blink-cursor-mode -1))
   ((null blink-cursor-timer)
    ;; Set up the timer first, so that if this signals an error,
    ;; blink-cursor-end is not added to pre-command-hook.
    (setq blink-cursor-blinks-done 1)
    (blink-cursor--start-timer)
    (add-hook 'pre-command-hook #'blink-cursor-end)
    (internal-show-cursor nil nil))))

(defun blink-cursor-timer-function ()
  "Timer function of timer `blink-cursor-timer'."
  (internal-show-cursor nil (not (internal-show-cursor-p)))
  ;; Suspend counting blinks when the w32 menu-bar menu is displayed,
  ;; since otherwise menu tooltips will behave erratically.
  (or (and (fboundp 'w32--menu-bar-in-use)
	   (w32--menu-bar-in-use))
      (setq blink-cursor-blinks-done (1+ blink-cursor-blinks-done)))
  ;; Each blink is two calls to this function.
  (when (and (> blink-cursor-blinks 0)
             (<= (* 2 blink-cursor-blinks) blink-cursor-blinks-done))
    (blink-cursor-suspend)
    (add-hook 'post-command-hook #'blink-cursor-check)))

(defun blink-cursor-end ()
  "Stop cursor blinking.
This is installed as a pre-command hook by `blink-cursor-start'.
When run, it cancels the timer `blink-cursor-timer' and removes
itself as a pre-command hook."
  (remove-hook 'pre-command-hook #'blink-cursor-end)
  (internal-show-cursor nil t)
  (when blink-cursor-timer
    (cancel-timer blink-cursor-timer)
    (setq blink-cursor-timer nil)))

(defun blink-cursor-suspend ()
  "Suspend cursor blinking.
This is called when no frame has focus and timers can be suspended.
Timers are restarted by `blink-cursor-check', which is called when a
frame receives focus."
  (blink-cursor-end)
  (when blink-cursor-idle-timer
    (cancel-timer blink-cursor-idle-timer)
    (setq blink-cursor-idle-timer nil)))

(defun blink-cursor--should-blink ()
  "Determine whether we should be blinking.
Returns whether we have any focused non-TTY frame."
  (and blink-cursor-mode
       (let ((frame-list (frame-list))
             (any-graphical-focused nil))
         (while frame-list
           (let ((frame (pop frame-list)))
             (when (and (display-graphic-p frame) (frame-focus-state frame))
               (setf any-graphical-focused t)
               (setf frame-list nil))))
         any-graphical-focused)))

(defun blink-cursor-check ()
  "Check if cursor blinking shall be restarted.
This is done when a frame gets focus.  Blink timers may be
stopped by `blink-cursor-suspend'.  Internally calls
`blink-cursor--should-blink' and returns its result."
  (let ((should-blink (blink-cursor--should-blink)))
    (when (and should-blink (not blink-cursor-idle-timer))
      (remove-hook 'post-command-hook #'blink-cursor-check)
      (blink-cursor--start-idle-timer))
    should-blink))

(defun blink-cursor--rescan-frames (&optional _ign)
  "Called when the set of focused frames changes or when we delete a frame."
  (unless (blink-cursor-check)
    (blink-cursor-suspend)))

(define-minor-mode blink-cursor-mode
  "Toggle cursor blinking (Blink Cursor mode).

If the value of `blink-cursor-blinks' is positive (10 by default),
the cursor stops blinking after that number of blinks, if Emacs
gets no input during that time.

See also `blink-cursor-interval' and `blink-cursor-delay'.

This command is effective only on graphical frames.  On text-only
terminals, cursor blinking is controlled by the terminal."
  :init-value (not (or noninteractive
		       no-blinking-cursor
		       (eq system-type 'ms-dos)))
  :initialize #'custom-initialize-delay
  :group 'cursor
  :global t
  (blink-cursor-suspend)
  (remove-hook 'after-delete-frame-functions #'blink-cursor--rescan-frames)
  (remove-function after-focus-change-function #'blink-cursor--rescan-frames)
  (when blink-cursor-mode
    (add-function :after after-focus-change-function
                  #'blink-cursor--rescan-frames)
    (add-hook 'after-delete-frame-functions #'blink-cursor--rescan-frames)
    (blink-cursor-check)))


;; Frame maximization/fullscreen

(defun toggle-frame-maximized (&optional frame)
  "Toggle maximization state of FRAME.
Maximize selected frame or un-maximize if it is already maximized.

If the frame is in fullscreen state, don't change its state, but
set the frame's `fullscreen-restore' parameter to `maximized', so
the frame will be maximized after disabling fullscreen state.

If you wish to hide the title bar when the frame is maximized, you
can add something like the following to your init file:

  (add-hook \\='window-size-change-functions
            #\\='frame-hide-title-bar-when-maximized)

Note that with some window managers you may have to set
`frame-resize-pixelwise' to non-nil in order to make a frame
appear truly maximized.  In addition, you may have to set
`x-frame-normalize-before-maximize' in order to enable
transitions from one fullscreen state to another.

See also `toggle-frame-fullscreen'."
  (interactive)
  (let ((fullscreen (frame-parameter frame 'fullscreen)))
    (cond
     ((memq fullscreen '(fullscreen fullboth))
      (set-frame-parameter frame 'fullscreen-restore 'maximized))
     ((eq fullscreen 'maximized)
      (set-frame-parameter frame 'fullscreen nil))
     (t
      (set-frame-parameter frame 'fullscreen 'maximized)))))

(defun toggle-frame-fullscreen (&optional frame)
  "Toggle fullscreen state of FRAME.
Make selected frame fullscreen or restore its previous size
if it is already fullscreen.

Before making the frame fullscreen remember the current value of
the frame's `fullscreen' parameter in the `fullscreen-restore'
parameter of the frame.  That value is used to restore the
frame's fullscreen state when toggling fullscreen the next time.

Note that with some window managers you may have to set
`frame-resize-pixelwise' to non-nil in order to make a frame
appear truly fullscreen.  In addition, you may have to set
`x-frame-normalize-before-maximize' in order to enable
transitions from one fullscreen state to another.

See also `toggle-frame-maximized'."
  (interactive)
  (let ((fullscreen (frame-parameter frame 'fullscreen)))
    (if (memq fullscreen '(fullscreen fullboth))
	(let ((fullscreen-restore (frame-parameter frame 'fullscreen-restore)))
	  (if (memq fullscreen-restore '(maximized fullheight fullwidth))
	      (set-frame-parameter frame 'fullscreen fullscreen-restore)
	    (set-frame-parameter frame 'fullscreen nil)))
      (modify-frame-parameters
       frame `((fullscreen . fullboth) (fullscreen-restore . ,fullscreen))))))


;;;; Key bindings

(define-key ctl-x-5-map "2" #'make-frame-command)
(define-key ctl-x-5-map "1" #'delete-other-frames)
(define-key ctl-x-5-map "0" #'delete-frame)
(define-key ctl-x-5-map "o" #'other-frame)
(define-key ctl-x-5-map "5" #'other-frame-prefix)
(define-key ctl-x-5-map "c" #'clone-frame)
(define-key ctl-x-5-map "u" #'undelete-frame)
(define-key global-map [f11] #'toggle-frame-fullscreen)
(define-key global-map [(meta f10)] #'toggle-frame-maximized)
(define-key esc-map    [f10]        #'toggle-frame-maximized)


;; Misc.

(make-variable-buffer-local 'show-trailing-whitespace)

(defun set-frame-property--interactive (prompt number)
  "Get a value for `set-frame-width' or `set-frame-height', prompting with PROMPT.
Offer NUMBER as default value, if it is a natural number."
  (if (and current-prefix-arg (not (consp current-prefix-arg)))
      (list (selected-frame) (prefix-numeric-value current-prefix-arg))
    (let ((default (and (natnump number) number)))
      (list (selected-frame) (read-number prompt default)))))

;; Variables whose change of value should trigger redisplay of the
;; current buffer.
;; To test whether a given variable needs to be added to this list,
;; write a simple interactive function that changes the variable's
;; value and bind that function to a simple key, like F5.  If typing
;; F5 then produces the correct effect, the variable doesn't need
;; to be in this list; otherwise, it does.
(mapc (lambda (var)
        ;; Using symbol-function here tells the watcher machinery to
        ;; call the C function set-buffer-redisplay directly, thus
        ;; avoiding a potential GC.  This isn't strictly necessary,
        ;; but it's a nice way to exercise the direct subr-calling
        ;; machinery.
        (add-variable-watcher var (symbol-function 'set-buffer-redisplay)))
      '(line-spacing
        overline-margin
        line-prefix
        wrap-prefix
        truncate-lines
        mode-line-format
        header-line-format
        tab-line-format
        display-line-numbers
        display-line-numbers-width
        display-line-numbers-current-absolute
        display-line-numbers-widen
        display-line-numbers-major-tick
        display-line-numbers-minor-tick
        display-line-numbers-offset
        display-fill-column-indicator
        display-fill-column-indicator-column
        display-fill-column-indicator-character
        bidi-paragraph-direction
        bidi-display-reordering
        bidi-inhibit-bpa))

(defun frame-hide-title-bar-when-maximized (frame)
  "Hide the title bar if FRAME is maximized.
If FRAME isn't maximized, show the title bar."
  (set-frame-parameter
   frame 'undecorated
   (eq (alist-get 'fullscreen (frame-parameters frame)) 'maximized)))

(define-obsolete-function-alias 'frame--current-backround-mode
  #'frame--current-background-mode "30.1")

(provide 'frame)

;;; frame.el ends here<|MERGE_RESOLUTION|>--- conflicted
+++ resolved
@@ -2161,15 +2161,10 @@
      ((eq frame-type 'w32)
       (with-no-warnings
        (> w32-num-mouse-buttons 0)))
-<<<<<<< HEAD
      ((memq frame-type '(x mac ns haiku pgtk))
       t)    ;; We assume X, Mac, NeXTstep, GTK, and Haiku *always* have a pointing device
-=======
-     ((memq frame-type '(x ns haiku pgtk))
-      t)    ;; We assume X, NeXTstep, GTK, and Haiku *always* have a pointing device
      ((eq frame-type 'android)
       (android-detect-mouse))
->>>>>>> 73c646b7
      (t
       (or (and (featurep 'xt-mouse)
 	       xterm-mouse-mode)
@@ -2199,12 +2194,8 @@
 that use a window system such as X, and false for text-only terminals.
 DISPLAY can be a display name, a frame, or nil (meaning the selected
 frame's display)."
-<<<<<<< HEAD
-  (not (null (memq (framep-on-display display) '(x w32 mac ns pgtk haiku)))))
-=======
-  (not (null (memq (framep-on-display display) '(x w32 ns pgtk haiku
+  (not (null (memq (framep-on-display display) '(x w32 mac ns pgtk haiku
                                                    android)))))
->>>>>>> 73c646b7
 
 (defun display-images-p (&optional display)
   "Return non-nil if DISPLAY can display images.
@@ -2256,11 +2247,7 @@
 This means that, for example, DISPLAY can differentiate between
 the keybinding RET and [return]."
   (let ((frame-type (framep-on-display display)))
-<<<<<<< HEAD
-    (or (memq frame-type '(x w32 mac ns pc pgtk haiku))
-=======
-    (or (memq frame-type '(x w32 ns pc pgtk haiku android))
->>>>>>> 73c646b7
+    (or (memq frame-type '(x w32 mac ns pc pgtk haiku android))
         ;; MS-DOS and MS-Windows terminals have built-in support for
         ;; function (symbol) keys
         (memq system-type '(ms-dos windows-nt)))))
@@ -2273,11 +2260,7 @@
 If DISPLAY is omitted or nil, it defaults to the selected frame's display."
   (let ((frame-type (framep-on-display display)))
     (cond
-<<<<<<< HEAD
-     ((memq frame-type '(x w32 mac ns haiku pgtk))
-=======
-     ((memq frame-type '(x w32 ns haiku pgtk android))
->>>>>>> 73c646b7
+     ((memq frame-type '(x w32 mac ns haiku pgtk android))
       (x-display-screens display))
      (t
       1))))
@@ -2297,11 +2280,7 @@
 `display-monitor-attributes-list'."
   (let ((frame-type (framep-on-display display)))
     (cond
-<<<<<<< HEAD
-     ((memq frame-type '(x w32 mac ns haiku pgtk))
-=======
-     ((memq frame-type '(x w32 ns haiku pgtk android))
->>>>>>> 73c646b7
+     ((memq frame-type '(x w32 mac ns haiku pgtk android))
       (x-display-pixel-height display))
      (t
       (frame-height (if (framep display) display (selected-frame)))))))
@@ -2321,11 +2300,7 @@
 `display-monitor-attributes-list'."
   (let ((frame-type (framep-on-display display)))
     (cond
-<<<<<<< HEAD
-     ((memq frame-type '(x w32 mac ns haiku pgtk))
-=======
-     ((memq frame-type '(x w32 ns haiku pgtk android))
->>>>>>> 73c646b7
+     ((memq frame-type '(x w32 mac ns haiku pgtk android))
       (x-display-pixel-width display))
      (t
       (frame-width (if (framep display) display (selected-frame)))))))
@@ -2363,11 +2338,7 @@
 refers to the height in millimeters for all physical monitors
 associated with DISPLAY.  To get information for each physical
 monitor, use `display-monitor-attributes-list'."
-<<<<<<< HEAD
-  (and (memq (framep-on-display display) '(x w32 mac ns haiku pgtk))
-=======
-  (and (memq (framep-on-display display) '(x w32 ns haiku pgtk android))
->>>>>>> 73c646b7
+  (and (memq (framep-on-display display) '(x w32 mac ns haiku pgtk android))
        (or (cddr (assoc (or display (frame-parameter nil 'display))
 			display-mm-dimensions-alist))
 	   (cddr (assoc t display-mm-dimensions-alist))
@@ -2388,11 +2359,7 @@
 refers to the width in millimeters for all physical monitors
 associated with DISPLAY.  To get information for each physical
 monitor, use `display-monitor-attributes-list'."
-<<<<<<< HEAD
-  (and (memq (framep-on-display display) '(x w32 mac ns haiku pgtk))
-=======
-  (and (memq (framep-on-display display) '(x w32 ns haiku pgtk android))
->>>>>>> 73c646b7
+  (and (memq (framep-on-display display) '(x w32 mac ns haiku pgtk android))
        (or (cadr (assoc (or display (frame-parameter nil 'display))
 			display-mm-dimensions-alist))
 	   (cadr (assoc t display-mm-dimensions-alist))
@@ -2410,11 +2377,7 @@
 If DISPLAY is omitted or nil, it defaults to the selected frame's display."
   (let ((frame-type (framep-on-display display)))
     (cond
-<<<<<<< HEAD
-     ((memq frame-type '(x w32 mac ns haiku pgtk))
-=======
-     ((memq frame-type '(x w32 ns haiku pgtk android))
->>>>>>> 73c646b7
+     ((memq frame-type '(x w32 mac ns haiku pgtk android))
       (x-display-backing-store display))
      (t
       'not-useful))))
@@ -2427,11 +2390,7 @@
 If DISPLAY is omitted or nil, it defaults to the selected frame's display."
   (let ((frame-type (framep-on-display display)))
     (cond
-<<<<<<< HEAD
-     ((memq frame-type '(x w32 mac ns haiku pgtk))
-=======
-     ((memq frame-type '(x w32 ns haiku pgtk android))
->>>>>>> 73c646b7
+     ((memq frame-type '(x w32 mac ns haiku pgtk android))
       (x-display-save-under display))
      (t
       'not-useful))))
@@ -2444,11 +2403,7 @@
 If DISPLAY is omitted or nil, it defaults to the selected frame's display."
   (let ((frame-type (framep-on-display display)))
     (cond
-<<<<<<< HEAD
-     ((memq frame-type '(x w32 mac ns haiku pgtk))
-=======
-     ((memq frame-type '(x w32 ns haiku pgtk android))
->>>>>>> 73c646b7
+     ((memq frame-type '(x w32 mac ns haiku pgtk android))
       (x-display-planes display))
      ((eq frame-type 'pc)
       4)
@@ -2463,11 +2418,7 @@
 If DISPLAY is omitted or nil, it defaults to the selected frame's display."
   (let ((frame-type (framep-on-display display)))
     (cond
-<<<<<<< HEAD
-     ((memq frame-type '(x w32 mac ns haiku pgtk))
-=======
-     ((memq frame-type '(x w32 ns haiku pgtk android))
->>>>>>> 73c646b7
+     ((memq frame-type '(x w32 mac ns haiku pgtk android))
       (x-display-color-cells display))
      ((eq frame-type 'pc)
       16)
@@ -2484,11 +2435,7 @@
 If DISPLAY is omitted or nil, it defaults to the selected frame's display."
   (let ((frame-type (framep-on-display display)))
     (cond
-<<<<<<< HEAD
-     ((memq frame-type '(x w32 mac ns haiku pgtk))
-=======
-     ((memq frame-type '(x w32 ns haiku pgtk android))
->>>>>>> 73c646b7
+     ((memq frame-type '(x w32 mac ns haiku pgtk android))
       (x-display-visual-class display))
      ((and (memq frame-type '(pc t))
 	   (tty-display-color-p display))
