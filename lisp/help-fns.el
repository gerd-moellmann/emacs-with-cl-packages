--- conflicted
+++ resolved
@@ -632,15 +632,11 @@
                              (format-message "`%s'" remapped)
 		           "an anonymous command"))
                   (princ "as well.\n"))
-<<<<<<< HEAD
-                (or remapped (princ "."))
-=======
                 ;; The (= (point) start) condition tests whether
                 ;; 'help-fns--insert-menu-bindings' inserted anything;
                 ;; if it didn't, we already have a period from the
                 ;; previous 'princ' call.
                 (or remapped (= (point) start) (princ "."))
->>>>>>> 48b3363a
                 (fill-region-as-paragraph start (point))))
             (ensure-empty-lines)))))))
 
