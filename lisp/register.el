--- conflicted
+++ resolved
@@ -37,10 +37,6 @@
 ;; FIXME: Clean up namespace usage!
 
 (declare-function dired-current-directory "dired")
-<<<<<<< HEAD
-(declare-function cl-find-class "cl-extra")
-=======
->>>>>>> 48b3363a
 
 (cl-defstruct
   (registerv (:constructor nil)
@@ -582,11 +578,7 @@
 
 (defun register--get-method-type (val genfun &optional other-args-type)
   (let* ((type (cl-type-of val))
-<<<<<<< HEAD
-	 (types (cl--class-allparents (cl-find-class type))))
-=======
 	 (types (cl--class-allparents (cl--find-class type))))
->>>>>>> 48b3363a
     (while (and types (not (cl-find-method genfun nil
                                            (cons (car types) other-args-type))))
       (setq types (cdr types)))
