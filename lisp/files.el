;;; files.el --- file input and output commands for Emacs  -*- lexical-binding:t -*-

;; Copyright (C) 1985-1987, 1992-2020 Free Software Foundation, Inc.

;; Maintainer: emacs-devel@gnu.org
;; Package: emacs

;; This file is part of GNU Emacs.

;; GNU Emacs is free software: you can redistribute it and/or modify
;; it under the terms of the GNU General Public License as published by
;; the Free Software Foundation, either version 3 of the License, or
;; (at your option) any later version.

;; GNU Emacs is distributed in the hope that it will be useful,
;; but WITHOUT ANY WARRANTY; without even the implied warranty of
;; MERCHANTABILITY or FITNESS FOR A PARTICULAR PURPOSE.  See the
;; GNU General Public License for more details.

;; You should have received a copy of the GNU General Public License
;; along with GNU Emacs.  If not, see <https://www.gnu.org/licenses/>.

;;; Commentary:

;; Defines most of Emacs's file- and directory-handling functions,
;; including basic file visiting, backup generation, link handling,
;; ITS-id version control, load- and write-hook handling, and the like.

;;; Code:

(eval-when-compile
  (require 'pcase)
  (require 'easy-mmode)) ; For `define-minor-mode'.

(defvar font-lock-keywords)

(defgroup backup nil
  "Backups of edited data files."
  :group 'files)

(defgroup find-file nil
  "Finding files."
  :group 'files)


(defcustom delete-auto-save-files t
  "Non-nil means delete auto-save file when a buffer is saved or killed.

Note that the auto-save file will not be deleted if the buffer is killed
when it has unsaved changes."
  :type 'boolean
  :group 'auto-save)

(defcustom directory-abbrev-alist
  nil
  "Alist of abbreviations for file directories.
A list of elements of the form (FROM . TO), each meaning to replace
a match for FROM with TO when a directory name matches FROM.  This
replacement is done when setting up the default directory of a
newly visited file buffer.

FROM is a regexp that is matched against directory names anchored at
the first character, so it should start with a \"\\\\\\=`\", or, if
directory names cannot have embedded newlines, with a \"^\".

FROM and TO should be equivalent names, which refer to the
same directory.  TO should be an absolute directory name.
Do not use `~' in the TO strings.

Use this feature when you have directories that you normally refer to
via absolute symbolic links.  Make TO the name of the link, and FROM
a regexp matching the name it is linked to."
  :type '(repeat (cons :format "%v"
		       :value ("\\`" . "")
		       (regexp :tag "From")
		       (string :tag "To")))
  :group 'abbrev
  :group 'find-file)

(defcustom make-backup-files t
  "Non-nil means make a backup of a file the first time it is saved.
This can be done by renaming the file or by copying.

Renaming means that Emacs renames the existing file so that it is a
backup file, then writes the buffer into a new file.  Any other names
that the old file had will now refer to the backup file.  The new file
is owned by you and its group is defaulted.

Copying means that Emacs copies the existing file into the backup
file, then writes the buffer on top of the existing file.  Any other
names that the old file had will now refer to the new (edited) file.
The file's owner and group are unchanged.

The choice of renaming or copying is controlled by the variables
`backup-by-copying', `backup-by-copying-when-linked',
`backup-by-copying-when-mismatch' and
`backup-by-copying-when-privileged-mismatch'.  See also `backup-inhibited'."
  :type 'boolean
  :group 'backup)

;; Do this so that local variables based on the file name
;; are not overridden by the major mode.
(defvar backup-inhibited nil
  "If non-nil, backups will be inhibited.
This variable is intended for use by making it local to a buffer,
but it is not an automatically buffer-local variable.")
(put 'backup-inhibited 'permanent-local t)

(defcustom backup-by-copying nil
 "Non-nil means always use copying to create backup files.
See documentation of variable `make-backup-files'."
  :type 'boolean
  :group 'backup)

(defcustom backup-by-copying-when-linked nil
 "Non-nil means use copying to create backups for files with multiple names.
This causes the alternate names to refer to the latest version as edited.
This variable is relevant only if `backup-by-copying' is nil."
  :type 'boolean
  :group 'backup)

(defcustom backup-by-copying-when-mismatch t
  "Non-nil means create backups by copying if this preserves owner or group.
Renaming may still be used (subject to control of other variables)
when it would not result in changing the owner or group of the file;
that is, for files that are owned by you and whose group matches
the default for a new file created there by you.
This variable is relevant only if `backup-by-copying' is nil."
  :version "24.1"
  :type 'boolean
  :group 'backup)
(put 'backup-by-copying-when-mismatch 'permanent-local t)

(defcustom backup-by-copying-when-privileged-mismatch 200
  "Non-nil means create backups by copying to preserve a privileged owner.
Renaming may still be used (subject to control of other variables)
when it would not result in changing the owner of the file or if the
user id and group id of the file are both greater than the value of
this variable.  This is useful when low-numbered uid's and gid's are
used for special system users (such as root) that must maintain
ownership of certain files.
This variable is relevant only if `backup-by-copying' and
`backup-by-copying-when-mismatch' are nil."
  :type '(choice (const nil) integer)
  :group 'backup)

(defvar backup-enable-predicate 'normal-backup-enable-predicate
  "Predicate that looks at a file name and decides whether to make backups.
Called with an absolute file name as argument, it returns t to enable backup.")

(defcustom buffer-offer-save nil
  "Non-nil in a buffer means always offer to save buffer on exiting Emacs.
Do so even if the buffer is not visiting a file.
Automatically local in all buffers.

Set to the symbol `always' to offer to save buffer whenever
`save-some-buffers' is called.

Note that this option has no effect on `kill-buffer';
if you want to control what happens when a buffer is killed,
use `kill-buffer-query-functions'."
  :type '(choice (const :tag "Never" nil)
                 (const :tag "On Emacs exit" t)
                 (const :tag "Whenever save-some-buffers is called" always))
  :group 'backup)
(make-variable-buffer-local 'buffer-offer-save)
(put 'buffer-offer-save 'permanent-local t)

(defcustom find-file-existing-other-name t
  "Non-nil means find a file under alternative names, in existing buffers.
This means if any existing buffer is visiting the file you want
under another name, you get the existing buffer instead of a new buffer."
  :type 'boolean
  :group 'find-file)

(defcustom find-file-visit-truename nil
  "Non-nil means visiting a file uses its truename as the visited-file name.
That is, the buffer visiting the file has the truename as the
value of `buffer-file-name'.  The truename of a file is found by
chasing all links both at the file level and at the levels of the
containing directories."
  :type 'boolean
  :group 'find-file)

(defcustom revert-without-query nil
  "Specify which files should be reverted without query.
The value is a list of regular expressions.
If the file name matches one of these regular expressions,
then `revert-buffer' reverts the file without querying
if the file has changed on disk and you have not edited the buffer."
  :type '(repeat regexp)
  :group 'find-file)

(defvar buffer-file-number nil
  "The device number and file number of the file visited in the current buffer.
The value is a list of the form (FILENUM DEVNUM).
This pair of numbers uniquely identifies the file.
If the buffer is visiting a new file, the value is nil.")
(make-variable-buffer-local 'buffer-file-number)
(put 'buffer-file-number 'permanent-local t)

(defvar buffer-file-numbers-unique (not (memq system-type '(windows-nt)))
  "Non-nil means that `buffer-file-number' uniquely identifies files.")

(defvar buffer-file-read-only nil
  "Non-nil if visited file was read-only when visited.")
(make-variable-buffer-local 'buffer-file-read-only)

(defcustom small-temporary-file-directory
  (if (eq system-type 'ms-dos) (getenv "TMPDIR"))
  "The directory for writing small temporary files.
If non-nil, this directory is used instead of `temporary-file-directory'
by programs that create small temporary files.  This is for systems that
have fast storage with limited space, such as a RAM disk."
  :group 'files
  :initialize 'custom-initialize-delay
  :type '(choice (const nil) directory))

;; The system null device. (Should reference NULL_DEVICE from C.)
(defvar null-device (purecopy "/dev/null") "The system null device.")

(declare-function msdos-long-file-names "msdos.c")
(declare-function w32-long-file-name "w32proc.c")
(declare-function dired-get-filename "dired" (&optional localp no-error-if-not-filep))
(declare-function dired-unmark "dired" (arg &optional interactive))
(declare-function dired-do-flagged-delete "dired" (&optional nomessage))
(declare-function dos-8+3-filename "dos-fns" (filename))
(declare-function dosified-file-name "dos-fns" (file-name))

(defvar file-name-invalid-regexp
  (cond ((and (eq system-type 'ms-dos) (not (msdos-long-file-names)))
	 (purecopy
	 (concat "^\\([^A-Z[-`a-z]\\|..+\\)?:\\|" ; colon except after drive
		 "[+, ;=|<>\"?*]\\|\\[\\|\\]\\|"  ; invalid characters
		 "[\000-\037]\\|"		  ; control characters
		 "\\(/\\.\\.?[^/]\\)\\|"	  ; leading dots
		 "\\(/[^/.]+\\.[^/.]*\\.\\)")))	  ; more than a single dot
	((memq system-type '(ms-dos windows-nt cygwin))
	 (purecopy
	 (concat "^\\([^A-Z[-`a-z]\\|..+\\)?:\\|" ; colon except after drive
		 "[|<>\"?*\000-\037]")))		  ; invalid characters
	(t (purecopy "[\000]")))
  "Regexp recognizing file names that aren't allowed by the filesystem.")

(defcustom file-precious-flag nil
  "Non-nil means protect against I/O errors while saving files.
Some modes set this non-nil in particular buffers.

This feature works by writing the new contents into a temporary file
and then renaming the temporary file to replace the original.
In this way, any I/O error in writing leaves the original untouched,
and there is never any instant where the file is nonexistent.

Note that this feature forces backups to be made by copying.
Yet, at the same time, saving a precious file
breaks any hard links between it and other files.

This feature is advisory: for example, if the directory in which the
file is being saved is not writable, Emacs may ignore a non-nil value
of `file-precious-flag' and write directly into the file.

See also: `break-hardlink-on-save'."
  :type 'boolean
  :group 'backup)

(defcustom break-hardlink-on-save nil
  "Whether to allow breaking hardlinks when saving files.
If non-nil, then when saving a file that exists under several
names \(i.e., has multiple hardlinks), break the hardlink
associated with `buffer-file-name' and write to a new file, so
that the other instances of the file are not affected by the
save.

If `buffer-file-name' refers to a symlink, do not break the symlink.

Unlike `file-precious-flag', `break-hardlink-on-save' is not advisory.
For example, if the directory in which a file is being saved is not
itself writable, then error instead of saving in some
hardlink-nonbreaking way.

See also `backup-by-copying' and `backup-by-copying-when-linked'."
  :type 'boolean
  :group 'files
  :version "23.1")

(defcustom version-control nil
  "Control use of version numbers for backup files.
When t, make numeric backup versions unconditionally.
When nil, make them for files that have some already.
The value `never' means do not make them."
  :type '(choice (const :tag "Never" never)
		 (const :tag "If existing" nil)
		 (other :tag "Always" t))
  :group 'backup)

(defun version-control-safe-local-p (x)
  "Return whether X is safe as local value for `version-control'."
  (or (booleanp x) (equal x 'never)))

(put 'version-control 'safe-local-variable
     #'version-control-safe-local-p)

(defcustom dired-kept-versions 2
  "When cleaning directory, number of versions to keep."
  :type 'integer
  :group 'backup
  :group 'dired)

(defcustom delete-old-versions nil
  "If t, delete excess backup versions silently.
If nil, ask confirmation.  Any other value prevents any trimming."
  :type '(choice (const :tag "Delete" t)
		 (const :tag "Ask" nil)
		 (other :tag "Leave" other))
  :group 'backup)

(defcustom kept-old-versions 2
  "Number of oldest versions to keep when a new numbered backup is made."
  :type 'integer
  :group 'backup)
(put 'kept-old-versions 'safe-local-variable 'integerp)

(defcustom kept-new-versions 2
  "Number of newest versions to keep when a new numbered backup is made.
Includes the new backup.  Must be greater than 0."
  :type 'integer
  :group 'backup)
(put 'kept-new-versions 'safe-local-variable 'integerp)

(defcustom require-final-newline nil
  "Whether to add a newline automatically at the end of the file.

A value of t means do this only when the file is about to be saved.
A value of `visit' means do this right after the file is visited.
A value of `visit-save' means do it at both of those times.
Any other non-nil value means ask user whether to add a newline, when saving.
A value of nil means don't add newlines.

Certain major modes set this locally to the value obtained
from `mode-require-final-newline'.

This variable is heeded only when visiting files (or saving
buffers into files they visit).  Writing data to the file system
with `write-region' and the like is not influenced by this variable."
  :safe #'symbolp
  :type '(choice (const :tag "When visiting" visit)
		 (const :tag "When saving" t)
		 (const :tag "When visiting or saving" visit-save)
		 (const :tag "Don't add newlines" nil)
		 (other :tag "Ask each time" ask))
  :group 'editing-basics)

(defcustom mode-require-final-newline t
  "Whether to add a newline at end of file, in certain major modes.
Those modes set `require-final-newline' to this value when you enable them.
They do so because they are often used for files that are supposed
to end in newlines, and the question is how to arrange that.

A value of t means do this only when the file is about to be saved.
A value of `visit' means do this right after the file is visited.
A value of `visit-save' means do it at both of those times.
Any other non-nil value means ask user whether to add a newline, when saving.

A value of nil means do not add newlines.  That is a risky choice in this
variable since this value is used for modes for files that ought to have
final newlines.  So if you set this to nil, you must explicitly check and
add a final newline, whenever you save a file that really needs one."
  :type '(choice (const :tag "When visiting" visit)
		 (const :tag "When saving" t)
		 (const :tag "When visiting or saving" visit-save)
		 (const :tag "Don't add newlines" nil)
		 (other :tag "Ask each time" ask))
  :group 'editing-basics
  :version "22.1")

(defcustom auto-save-default t
  "Non-nil says by default do auto-saving of every file-visiting buffer."
  :type 'boolean
  :group 'auto-save)

(defcustom auto-save-file-name-transforms
  `(("\\`/[^/]*:\\([^/]*/\\)*\\([^/]*\\)\\'"
     ;; Don't put "\\2" inside expand-file-name, since it will be
     ;; transformed to "/2" on DOS/Windows.
     ,(concat temporary-file-directory "\\2") t))
  "Transforms to apply to buffer file name before making auto-save file name.
Each transform is a list (REGEXP REPLACEMENT UNIQUIFY):
REGEXP is a regular expression to match against the file name.
If it matches, `replace-match' is used to replace the
matching part with REPLACEMENT.
If the optional element UNIQUIFY is non-nil, the auto-save file name is
constructed by taking the directory part of the replaced file-name,
concatenated with the buffer file name with all directory separators
changed to `!' to prevent clashes.  This will not work
correctly if your filesystem truncates the resulting name.

All the transforms in the list are tried, in the order they are listed.
When one transform applies, its result is final;
no further transforms are tried.

The default value is set up to put the auto-save file into the
temporary directory (see the variable `temporary-file-directory') for
editing a remote file.

On MS-DOS filesystems without long names this variable is always
ignored."
  :group 'auto-save
  :type '(repeat (list (string :tag "Regexp") (string :tag "Replacement")
					   (boolean :tag "Uniquify")))
  :initialize 'custom-initialize-delay
  :version "21.1")

(defvar auto-save--timer nil "Timer for `auto-save-visited-mode'.")

(defcustom auto-save-visited-interval 5
  "Interval in seconds for `auto-save-visited-mode'.
If `auto-save-visited-mode' is enabled, Emacs will save all
buffers visiting a file to the visited file after it has been
idle for `auto-save-visited-interval' seconds."
  :group 'auto-save
  :type 'number
  :version "26.1"
  :set (lambda (symbol value)
         (set-default symbol value)
         (when auto-save--timer
           (timer-set-idle-time auto-save--timer value :repeat))))

(define-minor-mode auto-save-visited-mode
  "Toggle automatic saving to file-visiting buffers on or off.

Unlike `auto-save-mode', this mode will auto-save buffer contents
to the visited files directly and will also run all save-related
hooks.  See Info node `Saving' for details of the save process."
  :group 'auto-save
  :global t
  (when auto-save--timer (cancel-timer auto-save--timer))
  (setq auto-save--timer
        (when auto-save-visited-mode
          (run-with-idle-timer
           auto-save-visited-interval :repeat
           #'save-some-buffers :no-prompt
           (lambda ()
             (and buffer-file-name
                  (not (and buffer-auto-save-file-name
                            auto-save-visited-file-name))))))))

;; The 'set' part is so we don't get a warning for using this variable
;; above, while still catching code that _sets_ the variable to get
;; the same effect as the new auto-save-visited-mode.
(make-obsolete-variable 'auto-save-visited-file-name 'auto-save-visited-mode
                        "Emacs 26.1" 'set)

(defcustom save-abbrevs t
  "Non-nil means save word abbrevs too when files are saved.
If `silently', don't ask the user before saving."
  :type '(choice (const t) (const nil) (const silently))
  :group 'abbrev)

(defcustom find-file-run-dired t
  "Non-nil means allow `find-file' to visit directories.
To visit the directory, `find-file' runs `find-directory-functions'."
  :type 'boolean
  :group 'find-file)

(defcustom find-directory-functions '(cvs-dired-noselect dired-noselect)
  "List of functions to try in sequence to visit a directory.
Each function is called with the directory name as the sole argument
and should return either a buffer or nil."
  :type '(hook :options (cvs-dired-noselect dired-noselect))
  :group 'find-file)

;; FIXME: also add a hook for `(thing-at-point 'filename)'
(defcustom file-name-at-point-functions '(ffap-guess-file-name-at-point)
  "List of functions to try in sequence to get a file name at point.
Each function should return either nil or a file name found at the
location of point in the current buffer."
  :type '(hook :options (ffap-guess-file-name-at-point))
  :group 'find-file)

;;;It is not useful to make this a local variable.
;;;(put 'find-file-not-found-functions 'permanent-local t)
(define-obsolete-variable-alias 'find-file-not-found-hooks
    'find-file-not-found-functions "22.1")
(defvar find-file-not-found-functions nil
  "List of functions to be called for `find-file' on nonexistent file.
These functions are called as soon as the error is detected.
Variable `buffer-file-name' is already set up.
The functions are called in the order given until one of them returns non-nil.")

;;;It is not useful to make this a local variable.
;;;(put 'find-file-hook 'permanent-local t)
;; I found some external files still using the obsolete form in 2018.
(define-obsolete-variable-alias 'find-file-hooks 'find-file-hook "22.1")
(defcustom find-file-hook nil
  "List of functions to be called after a buffer is loaded from a file.
The buffer's local variables (if any) will have been processed before the
functions are called.  This includes directory-local variables, if any,
for the file's directory."
  :group 'find-file
  :type 'hook
  :options '(auto-insert)
  :version "22.1")

;; I found some external files still using the obsolete form in 2018.
(define-obsolete-variable-alias 'write-file-hooks 'write-file-functions "22.1")
(defvar write-file-functions nil
  "List of functions to be called before saving a buffer to a file.
Used only by `save-buffer'.
If one of them returns non-nil, the file is considered already written
and the rest are not called.
These hooks are considered to pertain to the visited file.
So any buffer-local binding of this variable is discarded if you change
the visited file name with \\[set-visited-file-name], but not when you
change the major mode.

This hook is not run if any of the functions in
`write-contents-functions' returns non-nil.  Both hooks pertain
to how to save a buffer to file, for instance, choosing a suitable
coding system and setting mode bits.  (See Info
node `(elisp)Saving Buffers'.)  To perform various checks or
updates before the buffer is saved, use `before-save-hook'.")
(put 'write-file-functions 'permanent-local t)

;; I found some files still using the obsolete form in 2018.
(defvar local-write-file-hooks nil)
(make-variable-buffer-local 'local-write-file-hooks)
(put 'local-write-file-hooks 'permanent-local t)
(make-obsolete-variable 'local-write-file-hooks 'write-file-functions "22.1")

;; I found some files still using the obsolete form in 2018.
(define-obsolete-variable-alias 'write-contents-hooks
    'write-contents-functions "22.1")
(defvar write-contents-functions nil
  "List of functions to be called before writing out a buffer to a file.

Used only by `save-buffer'.  If one of them returns non-nil, the
file is considered already written and the rest are not called
and neither are the functions in `write-file-functions'.  This
hook can thus be used to create save behavior for buffers that
are not visiting a file at all.

This variable is meant to be used for hooks that pertain to the
buffer's contents, not to the particular visited file; thus,
`set-visited-file-name' does not clear this variable; but changing the
major mode does clear it.

For hooks that _do_ pertain to the particular visited file, use
`write-file-functions'.  Both this variable and
`write-file-functions' relate to how a buffer is saved to file.
To perform various checks or updates before the buffer is saved,
use `before-save-hook'.")
(make-variable-buffer-local 'write-contents-functions)

(defcustom enable-local-variables t
  "Control use of local variables in files you visit.
The value can be t, nil, :safe, :all, or something else.

A value of t means file local variables specifications are obeyed
if all the specified variable values are safe; if any values are
not safe, Emacs queries you, once, whether to set them all.
\(When you say yes to certain values, they are remembered as safe.)

:safe means set the safe variables, and ignore the rest.
:all means set all variables, whether safe or not.
 (Don't set it permanently to :all.)
A value of nil means always ignore the file local variables.

Any other value means always query you once whether to set them all.
\(When you say yes to certain values, they are remembered as safe, but
this has no effect when `enable-local-variables' is \"something else\".)

This variable also controls use of major modes specified in
a -*- line.

The command \\[normal-mode], when used interactively,
always obeys file local variable specifications and the -*- line,
and ignores this variable."
  :risky t
  :type '(choice (const :tag "Query Unsafe" t)
		 (const :tag "Safe Only" :safe)
		 (const :tag "Do all" :all)
		 (const :tag "Ignore" nil)
		 (other :tag "Query" other))
  :group 'find-file)

(defvar enable-dir-local-variables t
  "Non-nil means enable use of directory-local variables.
Some modes may wish to set this to nil to prevent directory-local
settings being applied, but still respect file-local ones.")

;; This is an odd variable IMO.
;; You might wonder why it is needed, when we could just do:
;; (set (make-local-variable 'enable-local-variables) nil)
;; These two are not precisely the same.
;; Setting this variable does not cause -*- mode settings to be
;; ignored, whereas setting enable-local-variables does.
;; Only three places in Emacs use this variable: tar and arc modes,
;; and rmail.  The first two don't need it.  They already use
;; inhibit-local-variables-regexps, which is probably enough, and
;; could also just set enable-local-variables locally to nil.
;; Them setting it has the side-effect that dir-locals cannot apply to
;; eg tar files (?).  FIXME Is this appropriate?
;; AFAICS, rmail is the only thing that needs this, and the only
;; reason it uses it is for BABYL files (which are obsolete).
;; These contain "-*- rmail -*-" in the first line, which rmail wants
;; to respect, so that find-file on a BABYL file will switch to
;; rmail-mode automatically (this is nice, but hardly essential,
;; since most people are used to explicitly running a command to
;; access their mail; M-x gnus etc).  Rmail files may happen to
;; contain Local Variables sections in messages, which Rmail wants to
;; ignore.  So AFAICS the only reason this variable exists is for a
;; minor convenience feature for handling of an obsolete Rmail file format.
(defvar local-enable-local-variables t
  "Like `enable-local-variables', except for major mode in a -*- line.
The meaningful values are nil and non-nil.  The default is non-nil.
It should be set in a buffer-local fashion.

Setting this to nil has the same effect as setting `enable-local-variables'
to nil, except that it does not ignore any mode: setting in a -*- line.
Unless this difference matters to you, you should set `enable-local-variables'
instead of this variable.")

(defcustom enable-local-eval 'maybe
  "Control processing of the \"variable\" `eval' in a file's local variables.
The value can be t, nil or something else.
A value of t means obey `eval' variables.
A value of nil means ignore them; anything else means query."
  :risky t
  :type '(choice (const :tag "Obey" t)
		 (const :tag "Ignore" nil)
		 (other :tag "Query" other))
  :group 'find-file)

(defcustom view-read-only nil
  "Non-nil means buffers visiting files read-only do so in view mode.
In fact, this means that all read-only buffers normally have
View mode enabled, including buffers that are read-only because
you visit a file you cannot alter, and buffers you make read-only
using \\[read-only-mode]."
  :type 'boolean
  :group 'view)

(defvar file-name-history nil
  "History list of file names entered in the minibuffer.

Maximum length of the history list is determined by the value
of `history-length', which see.")

(defvar save-silently nil
  "If non-nil, avoid messages when saving files.
Error-related messages will still be printed, but all other
messages will not.")


(put 'ange-ftp-completion-hook-function 'safe-magic t)
(defun ange-ftp-completion-hook-function (op &rest args)
  "Provides support for ange-ftp host name completion.
Runs the usual ange-ftp hook, but only for completion operations."
  ;; Having this here avoids the need to load ange-ftp when it's not
  ;; really in use.
  (if (memq op '(file-name-completion file-name-all-completions))
      (apply 'ange-ftp-hook-function op args)
    (let ((inhibit-file-name-handlers
	   (cons 'ange-ftp-completion-hook-function
		 (and (eq inhibit-file-name-operation op)
		      inhibit-file-name-handlers)))
	  (inhibit-file-name-operation op))
      (apply op args))))

(declare-function dos-convert-standard-filename "dos-fns.el" (filename))
(declare-function w32-convert-standard-filename "w32-fns.el" (filename))

(defun convert-standard-filename (filename)
  "Convert a standard file's name to something suitable for the OS.
This means to guarantee valid names and perhaps to canonicalize
certain patterns.

FILENAME should be an absolute file name since the conversion rules
sometimes vary depending on the position in the file name.  E.g. c:/foo
is a valid DOS file name, but c:/bar/c:/foo is not.

This function's standard definition is trivial; it just returns
the argument.  However, on Windows and DOS, replace invalid
characters.  On DOS, make sure to obey the 8.3 limitations.
In the native Windows build, turn Cygwin names into native names.

See Info node `(elisp)Standard File Names' for more details."
  (cond
   ((eq system-type 'cygwin)
    (let ((name (copy-sequence filename))
	  (start 0))
      ;; Replace invalid filename characters with !
      (while (string-match "[?*:<>|\"\000-\037]" name start)
	(aset name (match-beginning 0) ?!)
	(setq start (match-end 0)))
      name))
   ((eq system-type 'windows-nt)
    (w32-convert-standard-filename filename))
   ((eq system-type 'ms-dos)
    (dos-convert-standard-filename filename))
   (t filename)))

(defun read-directory-name (prompt &optional dir default-dirname mustmatch initial)
  "Read directory name, prompting with PROMPT and completing in directory DIR.
Value is not expanded---you must call `expand-file-name' yourself.
Default name to DEFAULT-DIRNAME if user exits with the same
non-empty string that was inserted by this function.
 (If DEFAULT-DIRNAME is omitted, DIR combined with INITIAL is used,
  or just DIR if INITIAL is nil.)
If the user exits with an empty minibuffer, this function returns
an empty string.  (This can happen only if the user erased the
pre-inserted contents or if `insert-default-directory' is nil.)
Fourth arg MUSTMATCH non-nil means require existing directory's name.
 Non-nil and non-t means also require confirmation after completion.
Fifth arg INITIAL specifies text to start with.
DIR should be an absolute directory name.  It defaults to
the value of `default-directory'."
  (unless dir
    (setq dir default-directory))
  (read-file-name prompt dir (or default-dirname
				 (if initial (expand-file-name initial dir)
				   dir))
		  mustmatch initial
		  'file-directory-p))


(defun pwd (&optional insert)
  "Show the current default directory.
With prefix argument INSERT, insert the current default directory
at point instead."
  (interactive "P")
  (if insert
      (insert default-directory)
    (message "Directory %s" default-directory)))

(defvar cd-path nil
  "Value of the CDPATH environment variable, as a list.
Not actually set up until the first time you use it.")

(defun parse-colon-path (search-path)
  "Explode a search path into a list of directory names.
Directories are separated by `path-separator' (which is colon in
GNU and Unix systems).  Substitute environment variables into the
resulting list of directory names.  For an empty path element (i.e.,
a leading or trailing separator, or two adjacent separators), return
nil (meaning `default-directory') as the associated list element."
  (when (stringp search-path)
    (mapcar (lambda (f)
	      (if (equal "" f) nil
		(substitute-in-file-name (file-name-as-directory f))))
	    (split-string search-path path-separator))))

(defun cd-absolute (dir)
  "Change current directory to given absolute file name DIR."
  ;; Put the name into directory syntax now,
  ;; because otherwise expand-file-name may give some bad results.
  (setq dir (file-name-as-directory dir))
  ;; We used to additionally call abbreviate-file-name here, for an
  ;; unknown reason.  Problem is that most buffers are setup
  ;; without going through cd-absolute and don't call
  ;; abbreviate-file-name on their default-directory, so the few that
  ;; do end up using a superficially different directory.
  (setq dir (expand-file-name dir))
  (if (not (file-directory-p dir))
      (error (if (file-exists-p dir)
	         "%s is not a directory"
               "%s: no such directory")
             dir)
    (unless (file-accessible-directory-p dir)
      (error "Cannot cd to %s:  Permission denied" dir))
    (setq default-directory dir)
    (setq list-buffers-directory dir)))

(defun cd (dir)
  "Make DIR become the current buffer's default directory.
If your environment includes a `CDPATH' variable, try each one of
that list of directories (separated by occurrences of
`path-separator') when resolving a relative directory name.
The path separator is colon in GNU and GNU-like systems."
  (interactive
   (list
    ;; FIXME: There's a subtle bug in the completion below.  Seems linked
    ;; to a fundamental difficulty of implementing `predicate' correctly.
    ;; The manifestation is that TAB may list non-directories in the case where
    ;; those files also correspond to valid directories (if your cd-path is (A/
    ;; B/) and you have A/a a file and B/a a directory, then both `a' and `a/'
    ;; will be listed as valid completions).
    ;; This is because `a' (listed because of A/a) is indeed a valid choice
    ;; (which will lead to the use of B/a).
    (minibuffer-with-setup-hook
        (lambda ()
          (setq-local minibuffer-completion-table
		      (apply-partially #'locate-file-completion-table
				       cd-path nil))
          (setq-local minibuffer-completion-predicate
		      (lambda (dir)
			(locate-file dir cd-path nil
				     (lambda (f) (and (file-directory-p f) 'dir-ok))))))
      (unless cd-path
        (setq cd-path (or (parse-colon-path (getenv "CDPATH"))
                          (list "./"))))
      (read-directory-name "Change default directory: "
                           default-directory default-directory
                           t))))
  (unless cd-path
    (setq cd-path (or (parse-colon-path (getenv "CDPATH"))
                      (list "./"))))
  (cd-absolute
   (or
    ;; locate-file doesn't support remote file names, so detect them
    ;; and support them here by hand.
    (and (file-remote-p (expand-file-name dir))
         (file-accessible-directory-p (expand-file-name dir))
         (expand-file-name dir))
    (locate-file dir cd-path nil
                 (lambda (f) (and (file-directory-p f) 'dir-ok)))
    (error "No such directory found via CDPATH environment variable"))))

(defun directory-files-recursively (dir regexp
                                        &optional include-directories predicate
                                        follow-symlinks)
  "Return list of all files under directory DIR whose names match REGEXP.
This function works recursively.  Files are returned in \"depth
first\" order, and files from each directory are sorted in
alphabetical order.  Each file name appears in the returned list
in its absolute form.

By default, the returned list excludes directories, but if
optional argument INCLUDE-DIRECTORIES is non-nil, they are
included.

PREDICATE can be either nil (which means that all subdirectories
of DIR are descended into), t (which means that subdirectories that
can't be read are ignored), or a function (which is called with
the name of each subdirectory, and should return non-nil if the
subdirectory is to be descended into).

If FOLLOW-SYMLINKS is non-nil, symbolic links that point to
directories are followed.  Note that this can lead to infinite
recursion."
  (let* ((result nil)
	 (files nil)
         (dir (directory-file-name dir))
	 ;; When DIR is "/", remote file names like "/method:" could
	 ;; also be offered.  We shall suppress them.
	 (tramp-mode (and tramp-mode (file-remote-p (expand-file-name dir)))))
    (dolist (file (sort (file-name-all-completions "" dir)
			'string<))
      (unless (member file '("./" "../"))
	(if (directory-name-p file)
	    (let* ((leaf (substring file 0 (1- (length file))))
		   (full-file (concat dir "/" leaf)))
	      ;; Don't follow symlinks to other directories.
	      (when (and (or (not (file-symlink-p full-file))
                             (and (file-symlink-p full-file)
                                  follow-symlinks))
                         ;; Allow filtering subdirectories.
                         (or (eq predicate nil)
                             (eq predicate t)
                             (funcall predicate full-file)))
                (let ((sub-files
                       (if (eq predicate t)
                           (ignore-error file-error
                             (directory-files-recursively
			      full-file regexp include-directories
                              predicate follow-symlinks))
                         (directory-files-recursively
			  full-file regexp include-directories
                          predicate follow-symlinks))))
		  (setq result (nconc result sub-files))))
	      (when (and include-directories
			 (string-match regexp leaf))
		(setq result (nconc result (list full-file)))))
	  (when (string-match regexp file)
	    (push (concat dir "/" file) files)))))
    (nconc result (nreverse files))))

(defvar module-file-suffix)

(defun load-file (file)
  "Load the Lisp file named FILE."
  ;; This is a case where .elc and .so/.dll make a lot of sense.
  (interactive (list (let ((completion-ignored-extensions
                            (remove module-file-suffix
                                    (remove ".elc"
                                            completion-ignored-extensions))))
		       (read-file-name "Load file: " nil nil 'lambda))))
  (load (expand-file-name file) nil nil t))

(defun locate-file (filename path &optional suffixes predicate)
  "Search for FILENAME through PATH.
If found, return the absolute file name of FILENAME; otherwise
return nil.
PATH should be a list of directories to look in, like the lists in
`exec-path' or `load-path'.
If SUFFIXES is non-nil, it should be a list of suffixes to append to
file name when searching.  If SUFFIXES is nil, it is equivalent to (\"\").
Use (\"/\") to disable PATH search, but still try the suffixes in SUFFIXES.
If non-nil, PREDICATE is used instead of `file-readable-p'.

This function will normally skip directories, so if you want it to find
directories, make sure the PREDICATE function returns `dir-ok' for them.

PREDICATE can also be an integer to pass to the `access' system call,
in which case file name handlers are ignored.  This usage is deprecated.
For compatibility, PREDICATE can also be one of the symbols
`executable', `readable', `writable', or `exists', or a list of
one or more of those symbols."
  (if (and predicate (symbolp predicate) (not (functionp predicate)))
      (setq predicate (list predicate)))
  (when (and (consp predicate) (not (functionp predicate)))
    (setq predicate
	  (logior (if (memq 'executable predicate) 1 0)
		  (if (memq 'writable predicate) 2 0)
		  (if (memq 'readable predicate) 4 0))))
  (locate-file-internal filename path suffixes predicate))

(defun locate-file-completion-table (dirs suffixes string pred action)
  "Do completion for file names passed to `locate-file'."
  (cond
   ((file-name-absolute-p string)
    ;; FIXME: maybe we should use completion-file-name-table instead,
    ;; tho at least for `load', the arg is passed through
    ;; substitute-in-file-name for historical reasons.
    (read-file-name-internal string pred action))
   ((eq (car-safe action) 'boundaries)
    (let ((suffix (cdr action)))
      `(boundaries
        ,(length (file-name-directory string))
        ,@(let ((x (file-name-directory suffix)))
            (if x (1- (length x)) (length suffix))))))
   (t
    (let ((names '())
          ;; If we have files like "foo.el" and "foo.elc", we could load one of
          ;; them with "foo.el", "foo.elc", or "foo", where just "foo" is the
          ;; preferred way.  So if we list all 3, that gives a lot of redundant
          ;; entries for the poor soul looking just for "foo".  OTOH, sometimes
          ;; the user does want to pay attention to the extension.  We try to
          ;; diffuse this tension by stripping the suffix, except when the
          ;; result is a single element (i.e. usually we list only "foo" unless
          ;; it's the only remaining element in the list, in which case we do
          ;; list "foo", "foo.elc" and "foo.el").
          (fullnames '())
	  (suffix (concat (regexp-opt suffixes t) "\\'"))
	  (string-dir (file-name-directory string))
          (string-file (file-name-nondirectory string)))
      (dolist (dir dirs)
        (unless dir
          (setq dir default-directory))
        (if string-dir (setq dir (expand-file-name string-dir dir)))
        (when (file-directory-p dir)
          (dolist (file (file-name-all-completions
                         string-file dir))
            (if (not (string-match suffix file))
                (push file names)
              (push file fullnames)
              (push (substring file 0 (match-beginning 0)) names)))))
      ;; Switching from names to names+fullnames creates a non-monotonicity
      ;; which can cause problems with things like partial-completion.
      ;; To minimize the problem, filter out completion-regexp-list, so that
      ;; M-x load-library RET t/x.e TAB finds some files.  Also remove elements
      ;; from `names' that matched `string' only when they still had
      ;; their suffix.
      (setq names (all-completions string-file names))
      ;; Remove duplicates of the first element, so that we can easily check
      ;; if `names' really contains only a single element.
      (when (cdr names) (setcdr names (delete (car names) (cdr names))))
      (unless (cdr names)
        ;; There's no more than one matching non-suffixed element, so expand
        ;; the list by adding the suffixed elements as well.
        (setq names (nconc names fullnames)))
      (completion-table-with-context
       string-dir names string-file pred action)))))

(defun locate-file-completion (string path-and-suffixes action)
  "Do completion for file names passed to `locate-file'.
PATH-AND-SUFFIXES is a pair of lists, (DIRECTORIES . SUFFIXES)."
  (declare (obsolete locate-file-completion-table "23.1"))
  (locate-file-completion-table (car path-and-suffixes)
                                (cdr path-and-suffixes)
                                string nil action))

(defvar locate-dominating-stop-dir-regexp
  (purecopy "\\`\\(?:[\\/][\\/][^\\/]+[\\/]\\|/\\(?:net\\|afs\\|\\.\\.\\.\\)/\\)\\'")
  "Regexp of directory names that stop the search in `locate-dominating-file'.
Any directory whose name matches this regexp will be treated like
a kind of root directory by `locate-dominating-file', which will stop its
search when it bumps into it.
The default regexp prevents fruitless and time-consuming attempts to find
special files in directories in which filenames are interpreted as hostnames,
or mount points potentially requiring authentication as a different user.")

(defun locate-dominating-file (file name)
  "Starting at FILE, look up directory hierarchy for directory containing NAME.
FILE can be a file or a directory.  If it's a file, its directory will
serve as the starting point for searching the hierarchy of directories.
Stop at the first parent directory containing a file NAME,
and return the directory.  Return nil if not found.
Instead of a string, NAME can also be a predicate taking one argument
\(a directory) and returning a non-nil value if that directory is the one for
which we're looking.  The predicate will be called with every file/directory
the function needs to examine, starting with FILE."
  ;; Represent /home/luser/foo as ~/foo so that we don't try to look for
  ;; `name' in /home or in /.
  (setq file (abbreviate-file-name (expand-file-name file)))
  (let ((root nil)
        try)
    (while (not (or root
                    (null file)
                    (string-match locate-dominating-stop-dir-regexp file)))
      (setq try (if (stringp name)
                    (and (file-directory-p file)
                         (file-exists-p (expand-file-name name file)))
                  (funcall name file)))
      (cond (try (setq root file))
            ((equal file (setq file (file-name-directory
                                     (directory-file-name file))))
             (setq file nil))))
    (if root (file-name-as-directory root))))

(defcustom user-emacs-directory-warning t
  "Non-nil means warn if cannot access `user-emacs-directory'.
Set this to nil at your own risk..."
  :type 'boolean
  :group 'initialization
  :version "24.4")

(defun locate-user-emacs-file (new-name &optional old-name)
  "Return an absolute per-user Emacs-specific file name.
If NEW-NAME exists in `user-emacs-directory', return it.
Else if OLD-NAME is non-nil and ~/OLD-NAME exists, return ~/OLD-NAME.
Else return NEW-NAME in `user-emacs-directory', creating the
directory if it does not exist."
  (convert-standard-filename
   (let* ((home (concat "~" (or init-file-user "")))
	  (at-home (and old-name (expand-file-name old-name home)))
          (bestname (abbreviate-file-name
                     (expand-file-name new-name user-emacs-directory))))
     (if (and at-home (not (file-readable-p bestname))
              (file-readable-p at-home))
	 at-home
       ;; Make sure `user-emacs-directory' exists,
       ;; unless we're in batch mode or dumping Emacs.
       (or noninteractive
           dump-mode
	   (let (errtype)
	     (if (file-directory-p user-emacs-directory)
		 (or (file-accessible-directory-p user-emacs-directory)
		     (setq errtype "access"))
	       (with-file-modes ?\700
		 (condition-case nil
		     (make-directory user-emacs-directory t)
		   (error (setq errtype "create")))))
	     (when (and errtype
			user-emacs-directory-warning
			(not (get 'user-emacs-directory-warning 'this-session)))
	       ;; Warn only once per Emacs session.
	       (put 'user-emacs-directory-warning 'this-session t)
	       (display-warning 'initialization
				(format "\
Unable to %s `user-emacs-directory' (%s).
Any data that would normally be written there may be lost!
If you never want to see this message again,
customize the variable `user-emacs-directory-warning'."
					errtype user-emacs-directory)))))
       bestname))))

(defun exec-path ()
  "Return list of directories to search programs to run in remote subprocesses.
The remote host is identified by `default-directory'.  For remote
hosts that do not support subprocesses, this returns `nil'.
If `default-directory' is a local directory, this function returns
the value of the variable `exec-path'."
  (let ((handler (find-file-name-handler default-directory 'exec-path)))
    (if handler
	(funcall handler 'exec-path)
      exec-path)))

(defun executable-find (command &optional remote)
  "Search for COMMAND in `exec-path' and return the absolute file name.
Return nil if COMMAND is not found anywhere in `exec-path'.  If
REMOTE is non-nil, search on the remote host indicated by
`default-directory' instead."
  (if (and remote (file-remote-p default-directory))
      (let ((res (locate-file
	          command
	          (mapcar
	           (lambda (x) (concat (file-remote-p default-directory) x))
	           (exec-path))
	          exec-suffixes 'file-executable-p)))
        (when (stringp res) (file-local-name res)))
    ;; Use 1 rather than file-executable-p to better match the
    ;; behavior of call-process.
    (let ((default-directory (file-name-quote default-directory 'top)))
      (locate-file command exec-path exec-suffixes 1))))

(defun load-library (library)
  "Load the Emacs Lisp library named LIBRARY.
LIBRARY should be a string.
This is an interface to the function `load'.  LIBRARY is searched
for in `load-path', both with and without `load-suffixes' (as
well as `load-file-rep-suffixes').

See Info node `(emacs)Lisp Libraries' for more details.
See `load-file' for a different interface to `load'."
  (interactive
   (let (completion-ignored-extensions)
     (list (completing-read "Load library: "
                            (apply-partially 'locate-file-completion-table
                                             load-path
                                             (get-load-suffixes))))))
  (load library))

(defun file-remote-p (file &optional identification connected)
  "Test whether FILE specifies a location on a remote system.
A file is considered remote if accessing it is likely to
be slower or less reliable than accessing local files.

`file-remote-p' never opens a new remote connection.  It can
reuse only a connection that is already open.

Return nil or a string identifying the remote connection
\(ideally a prefix of FILE).  Return nil if FILE is a relative
file name.

When IDENTIFICATION is nil, the returned string is a complete
remote identifier: with components method, user, and host.  The
components are those present in FILE, with defaults filled in for
any that are missing.

IDENTIFICATION can specify which part of the identification to
return.  IDENTIFICATION can be the symbol `method', `user',
`host', or `localname'.  Any other value is handled like nil and
means to return the complete identification.  The string returned
for IDENTIFICATION `localname' can differ depending on whether
there is an existing connection.

If CONNECTED is non-nil, return an identification only if FILE is
located on a remote system and a connection is established to
that remote system.

Tip: You can use this expansion of remote identifier components
     to derive a new remote file name from an existing one.  For
     example, if FILE is \"/sudo::/path/to/file\" then

       (concat (file-remote-p FILE) \"/bin/sh\")

     returns a remote file name for file \"/bin/sh\" that has the
     same remote identifier as FILE but expanded; a name such as
     \"/sudo:root@myhost:/bin/sh\"."
  (let ((handler (find-file-name-handler file 'file-remote-p)))
    (if handler
	(funcall handler 'file-remote-p file identification connected)
      nil)))

;; Probably this entire variable should be obsolete now, in favor of
;; something Tramp-related (?).  It is not used in many places.
;; It's not clear what the best file for this to be in is, but given
;; it uses custom-initialize-delay, it is easier if it is preloaded
;; rather than autoloaded.
(defcustom remote-shell-program
  ;; This used to try various hard-coded places for remsh, rsh, and
  ;; rcmd, trying to guess based on location whether "rsh" was
  ;; "restricted shell" or "remote shell", but I don't see the point
  ;; in this day and age.  Almost everyone will use ssh, and have
  ;; whatever command they want to use in PATH.
  (purecopy
   (let ((list '("ssh" "remsh" "rcmd" "rsh")))
     (while (and list
		 (not (executable-find (car list)))
		 (setq list (cdr list))))
     (or (car list) "ssh")))
  "Program to use to execute commands on a remote host (e.g. ssh or rsh)."
  :version "24.3"			; ssh rather than rsh, etc
  :initialize 'custom-initialize-delay
  :group 'environment
  :type 'file)

(defcustom remote-file-name-inhibit-cache 10
  "Whether to use the remote file-name cache for read access.
When nil, never expire cached values (caution)
When t, never use the cache (safe, but may be slow)
A number means use cached values for that amount of seconds since caching.

The attributes of remote files are cached for better performance.
If they are changed outside of Emacs's control, the cached values
become invalid, and must be reread.  If you are sure that nothing
other than Emacs changes the files, you can set this variable to nil.

If a remote file is checked regularly, it might be a good idea to
let-bind this variable to a value less than the interval between
consecutive checks.  For example:

  (defun display-time-file-nonempty-p (file)
    (let ((remote-file-name-inhibit-cache (- display-time-interval 5)))
      (and (file-exists-p file)
           (< 0 (file-attribute-size
                 (file-attributes (file-chase-links file)))))))"
  :group 'files
  :version "24.1"
  :type '(choice
	  (const   :tag "Do not inhibit file name cache" nil)
	  (const   :tag "Do not use file name cache" t)
	  (integer :tag "Do not use file name cache"
		   :format "Do not use file name cache older then %v seconds"
		   :value 10)))

(defun file-local-name (file)
  "Return the local name component of FILE.
This function removes from FILE the specification of the remote host
and the method of accessing the host, leaving only the part that
identifies FILE locally on the remote system.
The returned file name can be used directly as argument of
`process-file', `start-file-process', or `shell-command'."
  (or (file-remote-p file 'localname) file))

(defun file-local-copy (file)
  "Copy the file FILE into a temporary file on this machine.
Returns the name of the local copy, or nil, if FILE is directly
accessible."
  ;; This formerly had an optional BUFFER argument that wasn't used by
  ;; anything.
  (let ((handler (find-file-name-handler file 'file-local-copy)))
    (if handler
	(funcall handler 'file-local-copy file)
      nil)))

(defun files--name-absolute-system-p (file)
  "Return non-nil if FILE is an absolute name to the operating system.
This is like `file-name-absolute-p', except that it returns nil for
names beginning with `~'."
  (and (file-name-absolute-p file)
       (not (eq (aref file 0) ?~))))

(defun files--splice-dirname-file (dirname file)
  "Splice DIRNAME to FILE like the operating system would.
If FILE is relative, return DIRNAME concatenated to FILE.
Otherwise return FILE, quoted as needed if DIRNAME and FILE have
different file name handlers; although this quoting is dubious if
DIRNAME is magic, it is not clear what would be better.  This
function differs from `expand-file-name' in that DIRNAME must be
a directory name and leading `~' and `/:' are not special in
FILE."
  (let ((unquoted (if (files--name-absolute-system-p file)
		      file
		    (concat dirname file))))
    (if (eq (find-file-name-handler dirname 'file-symlink-p)
	    (find-file-name-handler unquoted 'file-symlink-p))
	unquoted
      (let (file-name-handler-alist) (file-name-quote unquoted)))))

(defun file-truename (filename &optional counter prev-dirs)
  "Return the truename of FILENAME.
If FILENAME is not absolute, first expands it against `default-directory'.
The truename of a file name is found by chasing symbolic links
both at the level of the file and at the level of the directories
containing it, until no links are left at any level.

\(fn FILENAME)"  ;; Don't document the optional arguments.
  ;; COUNTER and PREV-DIRS are used only in recursive calls.
  ;; COUNTER can be a cons cell whose car is the count of how many
  ;; more links to chase before getting an error.
  ;; PREV-DIRS can be a cons cell whose car is an alist
  ;; of truenames we've just recently computed.
  (cond ((or (string= filename "") (string= filename "~"))
	 (setq filename (expand-file-name filename))
	 (if (string= filename "")
	     (setq filename "/")))
	((and (string= (substring filename 0 1) "~")
	      (string-match "~[^/]*/?" filename))
	 (let ((first-part
		(substring filename 0 (match-end 0)))
	       (rest (substring filename (match-end 0))))
	   (setq filename (concat (expand-file-name first-part) rest)))))

  (or counter (setq counter (list 100)))
  (let (done
	;; For speed, remove the ange-ftp completion handler from the list.
	;; We know it's not needed here.
	;; For even more speed, do this only on the outermost call.
	(file-name-handler-alist
	 (if prev-dirs file-name-handler-alist
	   (let ((tem (copy-sequence file-name-handler-alist)))
	     (delq (rassq 'ange-ftp-completion-hook-function tem) tem)))))
    (or prev-dirs (setq prev-dirs (list nil)))

    ;; andrewi@harlequin.co.uk - on Windows, there is an issue with
    ;; case differences being ignored by the OS, and short "8.3 DOS"
    ;; name aliases existing for all files.  (The short names are not
    ;; reported by directory-files, but can be used to refer to files.)
    ;; It seems appropriate for file-truename to resolve these issues in
    ;; the most natural way, which on Windows is to call the function
    ;; `w32-long-file-name' - this returns the exact name of a file as
    ;; it is stored on disk (expanding short name aliases with the full
    ;; name in the process).
    (if (eq system-type 'windows-nt)
	(unless (string-match "[[*?]" filename)
	  ;; If filename exists, use its long name.  If it doesn't
	  ;; exist, the recursion below on the directory of filename
	  ;; will drill down until we find a directory that exists,
	  ;; and use the long name of that, with the extra
	  ;; non-existent path components concatenated.
	  (let ((longname (w32-long-file-name filename)))
	    (if longname
		(setq filename longname)))))

    ;; If this file directly leads to a link, process that iteratively
    ;; so that we don't use lots of stack.
    (while (not done)
      (setcar counter (1- (car counter)))
      (if (< (car counter) 0)
	  (error "Apparent cycle of symbolic links for %s" filename))
      (let ((handler (find-file-name-handler filename 'file-truename)))
	;; For file name that has a special handler, call handler.
	;; This is so that ange-ftp can save time by doing a no-op.
	(if handler
	    (setq filename (funcall handler 'file-truename filename)
		  done t)
	  (let ((dir (or (file-name-directory filename) default-directory))
		target dirfile)
	    ;; Get the truename of the directory.
	    (setq dirfile (directory-file-name dir))
	    ;; If these are equal, we have the (or a) root directory.
	    (or (string= dir dirfile)
		(and (file-name-case-insensitive-p dir)
		     (eq (compare-strings dir 0 nil dirfile 0 nil t) t))
		;; If this is the same dir we last got the truename for,
		;; save time--don't recalculate.
		(if (assoc dir (car prev-dirs))
		    (setq dir (cdr (assoc dir (car prev-dirs))))
		  (let ((old dir)
			(new (file-name-as-directory (file-truename dirfile counter prev-dirs))))
		    (setcar prev-dirs (cons (cons old new) (car prev-dirs)))
		    (setq dir new))))
	    (if (equal ".." (file-name-nondirectory filename))
		(setq filename
		      (directory-file-name (file-name-directory (directory-file-name dir)))
		      done t)
	      (if (equal "." (file-name-nondirectory filename))
		  (setq filename (directory-file-name dir)
			done t)
		;; Put it back on the file name.
		(setq filename (concat dir (file-name-nondirectory filename)))
		;; Is the file name the name of a link?
		(setq target (file-symlink-p filename))
		(if target
		    ;; Yes => chase that link, then start all over
		    ;; since the link may point to a directory name that uses links.
		    ;; We can't safely use expand-file-name here
		    ;; since target might look like foo/../bar where foo
		    ;; is itself a link.  Instead, we handle . and .. above.
		    (setq filename (files--splice-dirname-file dir target)
			  done nil)
		  ;; No, we are done!
		  (setq done t))))))))
    filename))

(defun file-chase-links (filename &optional limit)
  "Chase links in FILENAME until a name that is not a link.
Unlike `file-truename', this does not check whether a parent
directory name is a symbolic link.
If the optional argument LIMIT is a number,
it means chase no more than that many links and then stop."
  (let (tem (newname filename)
	    (count 0))
    (while (and (or (null limit) (< count limit))
		(setq tem (file-symlink-p newname)))
      (save-match-data
	(if (and (null limit) (= count 100))
	    (error "Apparent cycle of symbolic links for %s" filename))
	;; In the context of a link, `//' doesn't mean what Emacs thinks.
	(while (string-match "//+" tem)
	  (setq tem (replace-match "/" nil nil tem)))
	;; Handle `..' by hand, since it needs to work in the
	;; target of any directory symlink.
	;; This code is not quite complete; it does not handle
	;; embedded .. in some cases such as ./../foo and foo/bar/../../../lose.
	(while (string-match "\\`\\.\\./" tem)
	  (setq tem (substring tem 3))
	  (setq newname (expand-file-name newname))
	  ;; Chase links in the default dir of the symlink.
	  (setq newname
		(file-chase-links
		 (directory-file-name (file-name-directory newname))))
	  ;; Now find the parent of that dir.
	  (setq newname (file-name-directory newname)))
	(setq newname (files--splice-dirname-file (file-name-directory newname)
						  tem))
	(setq count (1+ count))))
    newname))

;; A handy function to display file sizes in human-readable form.
;; See http://en.wikipedia.org/wiki/Kibibyte for the reference.
(defun file-size-human-readable (file-size &optional flavor space unit)
  "Produce a string showing FILE-SIZE in human-readable form.

Optional second argument FLAVOR controls the units and the display format:

 If FLAVOR is nil or omitted, each kilobyte is 1024 bytes and the produced
    suffixes are \"k\", \"M\", \"G\", \"T\", etc.
 If FLAVOR is `si', each kilobyte is 1000 bytes and the produced suffixes
    are \"k\", \"M\", \"G\", \"T\", etc.
 If FLAVOR is `iec', each kilobyte is 1024 bytes and the produced suffixes
    are \"KiB\", \"MiB\", \"GiB\", \"TiB\", etc.

Optional third argument SPACE is a string put between the number and unit.
It defaults to the empty string.  We recommend a single space or
non-breaking space, unless other constraints prohibit a space in that
position.

Optional fourth argument UNIT is the unit to use.  It defaults to \"B\"
when FLAVOR is `iec' and the empty string otherwise.  We recommend \"B\"
in all cases, since that is the standard symbol for byte."
  (let ((power (if (or (null flavor) (eq flavor 'iec))
		   1024.0
		 1000.0))
	(prefixes '("" "k" "M" "G" "T" "P" "E" "Z" "Y")))
    (while (and (>= file-size power) (cdr prefixes))
      (setq file-size (/ file-size power)
	    prefixes (cdr prefixes)))
    (let* ((prefix (car prefixes))
           (prefixed-unit (if (eq flavor 'iec)
                              (concat
                               (if (string= prefix "k") "K" prefix)
                               (if (string= prefix "") "" "i")
                               (or unit "B"))
                            (concat prefix unit))))
      (format (if (and (>= (mod file-size 1.0) 0.05)
                       (< (mod file-size 1.0) 0.95))
		  "%.1f%s%s"
	        "%.0f%s%s")
	      file-size
              (if (string= prefixed-unit "") "" (or space ""))
              prefixed-unit))))

(defun file-size-human-readable-iec (size)
  "Human-readable string for SIZE bytes, using IEC prefixes."
  (file-size-human-readable size 'iec " "))

(defcustom byte-count-to-string-function #'file-size-human-readable-iec
  "Function that turns a number of bytes into a human-readable string.
It is for use when displaying file sizes and disk space where other
constraints do not force a specific format."
  :type '(radio
          (function-item file-size-human-readable-iec)
          (function-item file-size-human-readable)
          (function :tag "Custom function" :value number-to-string))
  :group 'files
  :version "27.1")

(defcustom mounted-file-systems
  (if (memq system-type '(windows-nt cygwin))
      "^//[^/]+/"
    ;; regexp-opt.el is not dumped into emacs binary.
    ;;(concat
    ;; "^" (regexp-opt '("/afs/" "/media/" "/mnt" "/net/" "/tmp_mnt/"))))
    "^\\(?:/\\(?:afs/\\|m\\(?:edia/\\|nt\\)\\|\\(?:ne\\|tmp_mn\\)t/\\)\\)")
  "File systems that ought to be mounted."
  :group 'files
  :version "26.1"
  :require 'regexp-opt
  :type 'regexp)

(defun temporary-file-directory ()
  "The directory for writing temporary files.
In case of a remote `default-directory', this is a directory for
temporary files on that remote host.  If such a directory does
not exist, or `default-directory' ought to be located on a
mounted file system (see `mounted-file-systems'), the function
returns `default-directory'.
For a non-remote and non-mounted `default-directory', the value of
the variable `temporary-file-directory' is returned."
  (let ((handler (find-file-name-handler
                  default-directory 'temporary-file-directory)))
    (if handler
	(funcall handler 'temporary-file-directory)
      (if (string-match mounted-file-systems default-directory)
          default-directory
        temporary-file-directory))))

(defun make-temp-file (prefix &optional dir-flag suffix text)
  "Create a temporary file.
The returned file name (created by appending some random characters at the end
of PREFIX, and expanding against `temporary-file-directory' if necessary),
is guaranteed to point to a newly created file.
You can then use `write-region' to write new data into the file.

If DIR-FLAG is non-nil, create a new empty directory instead of a file.

If SUFFIX is non-nil, add that at the end of the file name.

If TEXT is a string, insert it into the new file; DIR-FLAG should be nil.
Otherwise the file will be empty."
  (let ((absolute-prefix
	 (if (or (zerop (length prefix)) (member prefix '("." "..")))
	     (concat (file-name-as-directory temporary-file-directory) prefix)
	   (expand-file-name prefix temporary-file-directory))))
    (if (find-file-name-handler absolute-prefix 'write-region)
        (files--make-magic-temp-file absolute-prefix dir-flag suffix text)
      (make-temp-file-internal absolute-prefix
			       (if dir-flag t) (or suffix "") text))))

(defun files--make-magic-temp-file (absolute-prefix
                                    &optional dir-flag suffix text)
  "Implement (make-temp-file ABSOLUTE-PREFIX DIR-FLAG SUFFIX TEXT).
This implementation works on magic file names."
  ;; Create temp files with strict access rights.  It's easy to
  ;; loosen them later, whereas it's impossible to close the
  ;; time-window of loose permissions otherwise.
  (with-file-modes ?\700
    (let ((contents (if (stringp text) text ""))
          file)
      (while (condition-case ()
		 (progn
		   (setq file (make-temp-name absolute-prefix))
		   (if suffix
		       (setq file (concat file suffix)))
		   (if dir-flag
		       (make-directory file)
		     (write-region contents nil file nil 'silent nil 'excl))
		   nil)
	       (file-already-exists t))
	;; the file was somehow created by someone else between
	;; `make-temp-name' and `write-region', let's try again.
	nil)
      file)))

(defun make-nearby-temp-file (prefix &optional dir-flag suffix)
  "Create a temporary file as close as possible to `default-directory'.
If PREFIX is a relative file name, and `default-directory' is a
remote file name or located on a mounted file systems, the
temporary file is created in the directory returned by the
function `temporary-file-directory'.  Otherwise, the function
`make-temp-file' is used.  PREFIX, DIR-FLAG and SUFFIX have the
same meaning as in `make-temp-file'."
  (let ((handler (find-file-name-handler
                  default-directory 'make-nearby-temp-file)))
    (if (and handler (not (file-name-absolute-p default-directory)))
	(funcall handler 'make-nearby-temp-file prefix dir-flag suffix)
      (let ((temporary-file-directory (temporary-file-directory)))
        (make-temp-file prefix dir-flag suffix)))))

(defun recode-file-name (file coding new-coding &optional ok-if-already-exists)
  "Change the encoding of FILE's name from CODING to NEW-CODING.
The value is a new name of FILE.
Signals a `file-already-exists' error if a file of the new name
already exists unless optional fourth argument OK-IF-ALREADY-EXISTS
is non-nil.  A number as fourth arg means request confirmation if
the new name already exists.  This is what happens in interactive
use with M-x."
  (interactive
   (let ((default-coding (or file-name-coding-system
			     default-file-name-coding-system))
	 (filename (read-file-name "Recode filename: " nil nil t))
	 from-coding to-coding)
     (if (and default-coding
	      ;; We provide the default coding only when it seems that
	      ;; the filename is correctly decoded by the default
	      ;; coding.
	      (let ((charsets (find-charset-string filename)))
		(and (not (memq 'eight-bit-control charsets))
		     (not (memq 'eight-bit-graphic charsets)))))
	 (setq from-coding (read-coding-system
			    (format "Recode filename %s from (default %s): "
				    filename default-coding)
			    default-coding))
       (setq from-coding (read-coding-system
			  (format "Recode filename %s from: " filename))))

     ;; We provide the default coding only when a user is going to
     ;; change the encoding not from the default coding.
     (if (eq from-coding default-coding)
	 (setq to-coding (read-coding-system
			  (format "Recode filename %s from %s to: "
				  filename from-coding)))
       (setq to-coding (read-coding-system
			(format "Recode filename %s from %s to (default %s): "
				filename from-coding default-coding)
			default-coding)))
     (list filename from-coding to-coding)))

  (let* ((default-coding (or file-name-coding-system
			     default-file-name-coding-system))
	 ;; FILE should have been decoded by DEFAULT-CODING.
	 (encoded (encode-coding-string file default-coding))
	 (newname (decode-coding-string encoded coding))
	 (new-encoded (encode-coding-string newname new-coding))
	 ;; Suppress further encoding.
	 (file-name-coding-system nil)
	 (default-file-name-coding-system nil)
	 (locale-coding-system nil))
    (rename-file encoded new-encoded ok-if-already-exists)
    newname))

(defcustom confirm-nonexistent-file-or-buffer 'after-completion
  "Whether confirmation is requested before visiting a new file or buffer.
If nil, confirmation is not requested.
If the value is `after-completion', confirmation is requested
 only if the user called `minibuffer-complete' right before
 `minibuffer-complete-and-exit'.
Any other non-nil value means to request confirmation.

This affects commands like `switch-to-buffer' and `find-file'."
  :group 'find-file
  :version "23.1"
  :type '(choice (const :tag "After completion" after-completion)
		 (const :tag "Never" nil)
		 (other :tag "Always" t)))

(defun confirm-nonexistent-file-or-buffer ()
  "Whether to request confirmation before visiting a new file or buffer.
The variable `confirm-nonexistent-file-or-buffer' determines the
return value, which may be passed as the REQUIRE-MATCH arg to
`read-buffer' or `find-file-read-args'."
  (cond ((eq confirm-nonexistent-file-or-buffer 'after-completion)
	 'confirm-after-completion)
	(confirm-nonexistent-file-or-buffer
	 'confirm)
	(t nil)))

(defmacro minibuffer-with-setup-hook (fun &rest body)
  "Temporarily add FUN to `minibuffer-setup-hook' while executing BODY.

By default, FUN is prepended to `minibuffer-setup-hook'.  But if FUN is of
the form `(:append FUN1)', FUN1 will be appended to `minibuffer-setup-hook'
instead of prepending it.

BODY should use the minibuffer at most once.
Recursive uses of the minibuffer are unaffected (FUN is not
called additional times).

This macro actually adds an auxiliary function that calls FUN,
rather than FUN itself, to `minibuffer-setup-hook'."
  (declare (indent 1) (debug t))
  (let ((hook (make-symbol "setup-hook"))
        (funsym (make-symbol "fun"))
        (append nil))
    (when (eq (car-safe fun) :append)
      (setq append '(t) fun (cadr fun)))
    `(let ((,funsym ,fun)
           ,hook)
       (setq ,hook
             (lambda ()
               ;; Clear out this hook so it does not interfere
               ;; with any recursive minibuffer usage.
               (remove-hook 'minibuffer-setup-hook ,hook)
               (funcall ,funsym)))
       (unwind-protect
           (progn
             (add-hook 'minibuffer-setup-hook ,hook ,@append)
             ,@body)
         (remove-hook 'minibuffer-setup-hook ,hook)))))

(defun find-file-read-args (prompt mustmatch)
  (list (read-file-name prompt nil default-directory mustmatch)
	t))

(defun find-file (filename &optional wildcards)
  "Edit file FILENAME.
Switch to a buffer visiting file FILENAME,
creating one if none already exists.
Interactively, the default if you just type RET is the current directory,
but the visited file name is available through the minibuffer history:
type \\[next-history-element] to pull it into the minibuffer.

The first time \\[next-history-element] is used after Emacs prompts for
the file name, the result is affected by `file-name-at-point-functions',
which by default try to guess the file name by looking at point in the
current buffer.  Customize the value of `file-name-at-point-functions'
or set it to nil, if you want only the visited file name and the
current directory to be available on first \\[next-history-element]
request.

You can visit files on remote machines by specifying something
like /ssh:SOME_REMOTE_MACHINE:FILE for the file name.  You can
also visit local files as a different user by specifying
/sudo::FILE for the file name.
See the Info node `(tramp)File name Syntax' in the Tramp Info
manual, for more about this.

Interactively, or if WILDCARDS is non-nil in a call from Lisp,
expand wildcards (if any) and visit multiple files.  You can
suppress wildcard expansion by setting `find-file-wildcards' to nil.

To visit a file without any kind of conversion and without
automatically choosing a major mode, use \\[find-file-literally]."
  (interactive
   (find-file-read-args "Find file: "
                        (confirm-nonexistent-file-or-buffer)))
  (let ((value (find-file-noselect filename nil nil wildcards)))
    (if (listp value)
	(mapcar 'pop-to-buffer-same-window (nreverse value))
      (pop-to-buffer-same-window value))))

(defun find-file-other-window (filename &optional wildcards)
  "Edit file FILENAME, in another window.

Like \\[find-file] (which see), but creates a new window or reuses
an existing one.  See the function `display-buffer'.

Interactively, the default if you just type RET is the current directory,
but the visited file name is available through the minibuffer history:
type \\[next-history-element] to pull it into the minibuffer.

The first time \\[next-history-element] is used after Emacs prompts for
the file name, the result is affected by `file-name-at-point-functions',
which by default try to guess the file name by looking at point in the
current buffer.  Customize the value of `file-name-at-point-functions'
or set it to nil, if you want only the visited file name and the
current directory to be available on first \\[next-history-element]
request.

Interactively, or if WILDCARDS is non-nil in a call from Lisp,
expand wildcards (if any) and visit multiple files."
  (interactive
   (find-file-read-args "Find file in other window: "
                        (confirm-nonexistent-file-or-buffer)))
  (let ((value (find-file-noselect filename nil nil wildcards)))
    (if (listp value)
	(progn
	  (setq value (nreverse value))
	  (switch-to-buffer-other-window (car value))
	  (mapc 'switch-to-buffer (cdr value))
	  value)
      (switch-to-buffer-other-window value))))

(defun find-file-other-frame (filename &optional wildcards)
  "Edit file FILENAME, in another frame.

Like \\[find-file] (which see), but creates a new frame or reuses
an existing one.  See the function `display-buffer'.

Interactively, the default if you just type RET is the current directory,
but the visited file name is available through the minibuffer history:
type \\[next-history-element] to pull it into the minibuffer.

The first time \\[next-history-element] is used after Emacs prompts for
the file name, the result is affected by `file-name-at-point-functions',
which by default try to guess the file name by looking at point in the
current buffer.  Customize the value of `file-name-at-point-functions'
or set it to nil, if you want only the visited file name and the
current directory to be available on first \\[next-history-element]
request.

Interactively, or if WILDCARDS is non-nil in a call from Lisp,
expand wildcards (if any) and visit multiple files."
  (interactive
   (find-file-read-args "Find file in other frame: "
                        (confirm-nonexistent-file-or-buffer)))
  (let ((value (find-file-noselect filename nil nil wildcards)))
    (if (listp value)
	(progn
	  (setq value (nreverse value))
	  (switch-to-buffer-other-frame (car value))
	  (mapc 'switch-to-buffer (cdr value))
	  value)
      (switch-to-buffer-other-frame value))))

(defun find-file-existing (filename)
   "Edit the existing file FILENAME.
Like \\[find-file], but allow only a file that exists, and do not allow
file names with wildcards."
   (interactive (nbutlast (find-file-read-args "Find existing file: " t)))
   (if (and (not (called-interactively-p 'interactive))
	    (not (file-exists-p filename)))
       (error "%s does not exist" filename)
     (find-file filename)
     (current-buffer)))

(defun find-file--read-only (fun filename wildcards)
  (unless (or (and wildcards find-file-wildcards
		   (not (file-name-quoted-p filename))
		   (string-match "[[*?]" filename))
	      (file-exists-p filename))
    (error "%s does not exist" filename))
  (let ((value (funcall fun filename wildcards)))
    (mapc (lambda (b) (with-current-buffer b (read-only-mode 1)))
	  (if (listp value) value (list value)))
    value))

(defun find-file-read-only (filename &optional wildcards)
  "Edit file FILENAME but don't allow changes.
Like \\[find-file], but marks buffer as read-only.
Use \\[read-only-mode] to permit editing."
  (interactive
   (find-file-read-args "Find file read-only: "
                        (confirm-nonexistent-file-or-buffer)))
  (find-file--read-only #'find-file filename wildcards))

(defun find-file-read-only-other-window (filename &optional wildcards)
  "Edit file FILENAME in another window but don't allow changes.
Like \\[find-file-other-window], but marks buffer as read-only.
Use \\[read-only-mode] to permit editing."
  (interactive
   (find-file-read-args "Find file read-only other window: "
                        (confirm-nonexistent-file-or-buffer)))
  (find-file--read-only #'find-file-other-window filename wildcards))

(defun find-file-read-only-other-frame (filename &optional wildcards)
  "Edit file FILENAME in another frame but don't allow changes.
Like \\[find-file-other-frame], but marks buffer as read-only.
Use \\[read-only-mode] to permit editing."
  (interactive
   (find-file-read-args "Find file read-only other frame: "
                        (confirm-nonexistent-file-or-buffer)))
  (find-file--read-only #'find-file-other-frame filename wildcards))

(defun find-alternate-file-other-window (filename &optional wildcards)
  "Find file FILENAME as a replacement for the file in the next window.
This command does not select that window.

See \\[find-file] for the possible forms of the FILENAME argument.

Interactively, or if WILDCARDS is non-nil in a call from Lisp,
expand wildcards (if any) and replace the file with multiple files."
  (interactive
   (save-selected-window
     (other-window 1)
     (let ((file buffer-file-name)
	   (file-name nil)
	   (file-dir nil))
       (and file
	    (setq file-name (file-name-nondirectory file)
		  file-dir (file-name-directory file)))
       (list (read-file-name
	      "Find alternate file: " file-dir nil
              (confirm-nonexistent-file-or-buffer) file-name)
	     t))))
  (if (one-window-p)
      (find-file-other-window filename wildcards)
    (save-selected-window
      (other-window 1)
      (find-alternate-file filename wildcards))))

;; Defined and used in buffer.c, but not as a DEFVAR_LISP.
(defvar kill-buffer-hook nil
  "Hook run when a buffer is killed.
The buffer being killed is current while the hook is running.
See `kill-buffer'.

Note: Be careful with let-binding this hook considering it is
frequently used for cleanup.")

(defun find-alternate-file (filename &optional wildcards)
  "Find file FILENAME, select its buffer, kill previous buffer.
If the current buffer now contains an empty file that you just visited
\(presumably by mistake), use this command to visit the file you really want.

See \\[find-file] for the possible forms of the FILENAME argument.

Interactively, or if WILDCARDS is non-nil in a call from Lisp,
expand wildcards (if any) and replace the file with multiple files.

If the current buffer is an indirect buffer, or the base buffer
for one or more indirect buffers, the other buffer(s) are not
killed."
  (interactive
   (let ((file buffer-file-name)
	 (file-name nil)
	 (file-dir nil))
     (and file
	  (setq file-name (file-name-nondirectory file)
		file-dir (file-name-directory file)))
     (list (read-file-name
	    "Find alternate file: " file-dir nil
            (confirm-nonexistent-file-or-buffer) file-name)
	   t)))
  (unless (run-hook-with-args-until-failure 'kill-buffer-query-functions)
    (user-error "Aborted"))
  (and (buffer-modified-p) buffer-file-name
       (not (yes-or-no-p
             (format-message "Kill and replace buffer `%s' without saving it? "
                             (buffer-name))))
       (user-error "Aborted"))
  (let ((obuf (current-buffer))
	(ofile buffer-file-name)
	(onum buffer-file-number)
	(odir dired-directory)
	(otrue buffer-file-truename)
	(oname (buffer-name)))
    ;; Run `kill-buffer-hook' here.  It needs to happen before
    ;; variables like `buffer-file-name' etc are set to nil below,
    ;; because some of the hooks that could be invoked
    ;; (e.g., `save-place-to-alist') depend on those variables.
    ;;
    ;; Note that `kill-buffer-hook' is not what queries whether to
    ;; save a modified buffer visiting a file.  Rather, `kill-buffer'
    ;; asks that itself.  Thus, there's no need to temporarily do
    ;; `(set-buffer-modified-p nil)' before running this hook.
    (run-hooks 'kill-buffer-hook)
    ;; Okay, now we can end-of-life the old buffer.
    (if (get-buffer " **lose**")
	(kill-buffer " **lose**"))
    (rename-buffer " **lose**")
    (unwind-protect
	(progn
	  (unlock-buffer)
	  ;; This prevents us from finding the same buffer
	  ;; if we specified the same file again.
	  (setq buffer-file-name nil)
	  (setq buffer-file-number nil)
	  (setq buffer-file-truename nil)
	  ;; Likewise for dired buffers.
	  (setq dired-directory nil)
          ;; Don't use `find-file' because it may end up using another window
          ;; in some corner cases, e.g. when the selected window is
          ;; softly-dedicated.
	  (let ((newbuf (find-file-noselect filename nil nil wildcards)))
            (switch-to-buffer (if (consp newbuf) (car newbuf) newbuf))))
      (when (eq obuf (current-buffer))
	;; This executes if find-file gets an error
	;; and does not really find anything.
	;; We put things back as they were.
	;; If find-file actually finds something, we kill obuf below.
	(setq buffer-file-name ofile)
	(setq buffer-file-number onum)
	(setq buffer-file-truename otrue)
	(setq dired-directory odir)
	(lock-buffer)
	(rename-buffer oname)))
    (unless (eq (current-buffer) obuf)
      (with-current-buffer obuf
	;; We already ran these; don't run them again.
	(let (kill-buffer-query-functions kill-buffer-hook)
	  (kill-buffer obuf))))))

;; FIXME we really need to fold the uniquify stuff in here by default,
;; not using advice, and add it to the doc string.
(defun create-file-buffer (filename)
  "Create a suitably named buffer for visiting FILENAME, and return it.
FILENAME (sans directory) is used unchanged if that name is free;
otherwise a string <2> or <3> or ... is appended to get an unused name.

Emacs treats buffers whose names begin with a space as internal buffers.
To avoid confusion when visiting a file whose name begins with a space,
this function prepends a \"|\" to the final result if necessary."
  (let ((lastname (file-name-nondirectory filename)))
    (if (string= lastname "")
	(setq lastname filename))
    (generate-new-buffer (if (string-match-p "\\` " lastname)
			     (concat "|" lastname)
			   lastname))))

(defcustom automount-dir-prefix (purecopy "^/tmp_mnt/")
  "Regexp to match the automounter prefix in a directory name."
  :group 'files
  :type 'regexp)
(make-obsolete-variable 'automount-dir-prefix 'directory-abbrev-alist "24.3")

(defvar abbreviated-home-dir nil
  "Regexp matching the user's homedir at the beginning of file name.
The value includes abbreviation according to `directory-abbrev-alist'.")

(defun abbreviate-file-name (filename)
  "Return a version of FILENAME shortened using `directory-abbrev-alist'.
This also substitutes \"~\" for the user's home directory (unless the
home directory is a root directory) and removes automounter prefixes
\(see the variable `automount-dir-prefix').

When this function is first called, it caches the user's home
directory as a regexp in `abbreviated-home-dir', and reuses it
afterwards (so long as the home directory does not change;
if you want to permanently change your home directory after having
started Emacs, set `abbreviated-home-dir' to nil so it will be recalculated)."
  ;; Get rid of the prefixes added by the automounter.
  (save-match-data                      ;FIXME: Why?
    (if (and automount-dir-prefix
	     (string-match automount-dir-prefix filename)
	     (file-exists-p (file-name-directory
			     (substring filename (1- (match-end 0))))))
	(setq filename (substring filename (1- (match-end 0)))))
    ;; Avoid treating /home/foo as /home/Foo during `~' substitution.
    (let ((case-fold-search (file-name-case-insensitive-p filename)))
      ;; If any elt of directory-abbrev-alist matches this name,
      ;; abbreviate accordingly.
      (dolist (dir-abbrev directory-abbrev-alist)
	(if (string-match (car dir-abbrev) filename)
	    (setq filename
		  (concat (cdr dir-abbrev)
			  (substring filename (match-end 0))))))
      ;; Compute and save the abbreviated homedir name.
      ;; We defer computing this until the first time it's needed, to
      ;; give time for directory-abbrev-alist to be set properly.
      ;; We include a slash at the end, to avoid spurious matches
      ;; such as `/usr/foobar' when the home dir is `/usr/foo'.
      (unless abbreviated-home-dir
        (put 'abbreviated-home-dir 'home (expand-file-name "~"))
        (setq abbreviated-home-dir
              (let* ((abbreviated-home-dir "\\`\\'.") ;Impossible regexp.
                     (regexp
                      (concat "\\`"
                              (regexp-quote
                               (abbreviate-file-name
                                (get 'abbreviated-home-dir 'home)))
                              "\\(/\\|\\'\\)")))
                ;; Depending on whether default-directory does or
                ;; doesn't include non-ASCII characters, the value
                ;; of abbreviated-home-dir could be multibyte or
                ;; unibyte.  In the latter case, we need to decode
                ;; it.  Note that this function is called for the
                ;; first time (from startup.el) when
                ;; locale-coding-system is already set up.
                (if (multibyte-string-p regexp)
                    regexp
                  (decode-coding-string regexp
                                        (if (eq system-type 'windows-nt)
                                            'utf-8
                                          locale-coding-system))))))

      ;; If FILENAME starts with the abbreviated homedir,
      ;; and ~ hasn't changed since abbreviated-home-dir was set,
      ;; make it start with `~' instead.
      ;; If ~ has changed, we ignore abbreviated-home-dir rather than
      ;; invalidating it, on the assumption that a change in HOME
      ;; is likely temporary (eg for testing).
      ;; FIXME Is it even worth caching abbreviated-home-dir?
      ;; Ref: https://debbugs.gnu.org/19657#20
      (let (mb1)
        (if (and (string-match abbreviated-home-dir filename)
                 (setq mb1 (match-beginning 1))
	         ;; If the home dir is just /, don't change it.
	         (not (and (= (match-end 0) 1)
			   (= (aref filename 0) ?/)))
	         ;; MS-DOS root directories can come with a drive letter;
	         ;; Novell Netware allows drive letters beyond `Z:'.
	         (not (and (memq system-type '(ms-dos windows-nt cygwin))
			   (string-match "\\`[a-zA-`]:/\\'" filename)))
                 (equal (get 'abbreviated-home-dir 'home)
                        (expand-file-name "~")))
	    (setq filename
		  (concat "~"
			  (substring filename mb1))))
        filename))))

(defun find-buffer-visiting (filename &optional predicate)
  "Return the buffer visiting file FILENAME (a string).
This is like `get-file-buffer', except that it checks for any buffer
visiting the same file, possibly under a different name.
If PREDICATE is non-nil, only buffers satisfying it are eligible,
and others are ignored.
If there is no such live buffer, return nil."
  (let ((predicate (or predicate #'identity))
        (truename (abbreviate-file-name (file-truename filename))))
    (or (let ((buf (get-file-buffer filename)))
          (when (and buf (funcall predicate buf)) buf))
        (let ((list (buffer-list)) found)
          (while (and (not found) list)
            (with-current-buffer (car list)
              (if (and buffer-file-name
                       (string= buffer-file-truename truename)
                       (funcall predicate (current-buffer)))
                  (setq found (car list))))
            (setq list (cdr list)))
          found)
        (let* ((attributes (file-attributes truename))
               (number (nthcdr 10 attributes))
               (list (buffer-list)) found)
          (and buffer-file-numbers-unique
               (car-safe number)       ;Make sure the inode is not just nil.
               (while (and (not found) list)
                 (with-current-buffer (car list)
                   (if (and buffer-file-name
                            (equal buffer-file-number number)
                            ;; Verify this buffer's file number
                            ;; still belongs to its file.
                            (file-exists-p buffer-file-name)
                            (equal (file-attributes buffer-file-truename)
                                   attributes)
                            (funcall predicate (current-buffer)))
                       (setq found (car list))))
                 (setq list (cdr list))))
          found))))

(defcustom find-file-wildcards t
  "Non-nil means file-visiting commands should handle wildcards.
For example, if you specify `*.c', that would visit all the files
whose names match the pattern."
  :group 'files
  :version "20.4"
  :type 'boolean)

(defcustom find-file-suppress-same-file-warnings nil
  "Non-nil means suppress warning messages for symlinked files.
When nil, Emacs prints a warning when visiting a file that is already
visited, but with a different name.  Setting this option to t
suppresses this warning."
  :group 'files
  :version "21.1"
  :type 'boolean)

(defcustom large-file-warning-threshold 10000000
  "Maximum size of file above which a confirmation is requested.
When nil, never request confirmation."
  :group 'files
  :group 'find-file
  :version "22.1"
  :type '(choice integer (const :tag "Never request confirmation" nil)))

(defcustom out-of-memory-warning-percentage nil
  "Warn if file size exceeds this percentage of available free memory.
When nil, never issue warning.  Beware: This probably doesn't do what you
think it does, because \"free\" is pretty hard to define in practice."
  :group 'files
  :group 'find-file
  :version "25.1"
  :type '(choice integer (const :tag "Never issue warning" nil)))

(declare-function x-popup-dialog "menu.c" (position contents &optional header))

(defun files--ask-user-about-large-file (size op-type filename offer-raw)
  (let ((prompt (format "File %s is large (%s), really %s?"
		        (file-name-nondirectory filename)
		        (funcall byte-count-to-string-function size) op-type)))
    (if (not offer-raw)
        (if (y-or-n-p prompt) nil 'abort)
      (let* ((use-dialog (and (display-popup-menus-p)
                              last-input-event
	                      (listp last-nonmenu-event)
	                      use-dialog-box))
             (choice
              (if use-dialog
                  (x-popup-dialog t `(,prompt
                                      ("Yes" . ?y)
                                      ("No" . ?n)
                                      ("Open literally" . ?l)))
                (read-char-from-minibuffer
                 (concat prompt " (y)es or (n)o or (l)iterally ")
                 '(?y ?Y ?n ?N ?l ?L)))))
        (cond ((memq choice '(?y ?Y)) nil)
              ((memq choice '(?l ?L)) 'raw)
              (t 'abort))))))

(defun abort-if-file-too-large (size op-type filename &optional offer-raw)
  "If file SIZE larger than `large-file-warning-threshold', allow user to abort.
OP-TYPE specifies the file operation being performed (for message
to user).  If OFFER-RAW is true, give user the additional option
to open the file literally.  If the user chooses this option,
`abort-if-file-too-large' returns the symbol `raw'.  Otherwise,
it returns nil or exits non-locally."
  (let ((choice (and large-file-warning-threshold size
	             (> size large-file-warning-threshold)
                     ;; No point in warning if we can't read it.
                     (file-readable-p filename)
                     (files--ask-user-about-large-file
                      size op-type filename offer-raw))))
    (when (eq choice 'abort)
      (user-error "Aborted"))
    choice))

(defun warn-maybe-out-of-memory (size)
  "Warn if an attempt to open file of SIZE bytes may run out of memory."
  (when (and (numberp size) (not (zerop size))
	     (integerp out-of-memory-warning-percentage))
    (let ((meminfo (memory-info)))
      (when (consp meminfo)
	(let ((total-free-memory (float (+ (nth 1 meminfo) (nth 3 meminfo)))))
	  (when (> (/ size 1024)
		   (/ (* total-free-memory out-of-memory-warning-percentage)
		      100.0))
	    (warn
	     "You are trying to open a file whose size (%s)
exceeds the %S%% of currently available free memory (%s).
If that fails, try to open it with `find-file-literally'
\(but note that some characters might be displayed incorrectly)."
	     (funcall byte-count-to-string-function size)
	     out-of-memory-warning-percentage
	     (funcall byte-count-to-string-function
                      (* total-free-memory 1024)))))))))

(defun files--message (format &rest args)
  "Like `message', except sometimes don't show the message text.
If the variable `save-silently' is non-nil, the message will not
be visible in the echo area."
  (apply #'message format args)
  (when save-silently (message nil)))

(defun find-file-noselect (filename &optional nowarn rawfile wildcards)
  "Read file FILENAME into a buffer and return the buffer.
If a buffer exists visiting FILENAME, return that one, but
verify that the file has not changed since visited or saved.
The buffer is not selected, just returned to the caller.
Optional second arg NOWARN non-nil means suppress any warning messages.
Optional third arg RAWFILE non-nil means the file is read literally.
Optional fourth arg WILDCARDS non-nil means do wildcard processing
and visit all the matching files.  When wildcards are actually
used and expanded, return a list of buffers that are visiting
the various files."
  (setq filename
	(abbreviate-file-name
	 (expand-file-name filename)))
  (if (file-directory-p filename)
      (or (and find-file-run-dired
	       (run-hook-with-args-until-success
		'find-directory-functions
		(if find-file-visit-truename
		    (abbreviate-file-name (file-truename filename))
		  filename)))
	  (error "%s is a directory" filename))
    (if (and wildcards
	     find-file-wildcards
	     (not (file-name-quoted-p filename))
	     (string-match "[[*?]" filename))
	(let ((files (condition-case nil
			 (file-expand-wildcards filename t)
		       (error (list filename))))
	      (find-file-wildcards nil))
	  (if (null files)
	      (find-file-noselect filename)
	    (mapcar #'find-file-noselect files)))
      (let* ((buf (get-file-buffer filename))
	     (truename (abbreviate-file-name (file-truename filename)))
	     (attributes (file-attributes truename))
	     (number (nthcdr 10 attributes))
	     ;; Find any buffer for a file that has same truename.
	     (other (and (not buf) (find-buffer-visiting filename))))
	;; Let user know if there is a buffer with the same truename.
	(if other
	    (progn
	      (or nowarn
		  find-file-suppress-same-file-warnings
		  (string-equal filename (buffer-file-name other))
		  (files--message "%s and %s are the same file"
                                  filename (buffer-file-name other)))
	      ;; Optionally also find that buffer.
	      (if (or find-file-existing-other-name find-file-visit-truename)
		  (setq buf other))))
	;; Check to see if the file looks uncommonly large.
	(when (not (or buf nowarn))
          (when (eq (abort-if-file-too-large
                     (file-attribute-size attributes) "open" filename t)
                    'raw)
            (setf rawfile t))
	  (warn-maybe-out-of-memory (file-attribute-size attributes)))
	(if buf
	    ;; We are using an existing buffer.
	    (let (nonexistent)
	      (or nowarn
		  (verify-visited-file-modtime buf)
		  (cond ((not (file-exists-p filename))
			 (setq nonexistent t)
			 (message "File %s no longer exists!" filename))
			;; Certain files should be reverted automatically
			;; if they have changed on disk and not in the buffer.
			((and (not (buffer-modified-p buf))
			      (let ((tail revert-without-query)
				    (found nil))
				(while tail
				  (if (string-match (car tail) filename)
				      (setq found t))
				  (setq tail (cdr tail)))
				found))
			 (with-current-buffer buf
			   (message "Reverting file %s..." filename)
			   (revert-buffer t t)
			   (message "Reverting file %s...done" filename)))
			((yes-or-no-p
			  (if (string= (file-name-nondirectory filename)
				       (buffer-name buf))
			      (format
			       (if (buffer-modified-p buf)
				   "File %s changed on disk.  Discard your edits? "
				 "File %s changed on disk.  Reread from disk? ")
			       (file-name-nondirectory filename))
			    (format
			     (if (buffer-modified-p buf)
				 "File %s changed on disk.  Discard your edits in %s? "
			       "File %s changed on disk.  Reread from disk into %s? ")
			     (file-name-nondirectory filename)
			     (buffer-name buf))))
			 (with-current-buffer buf
			   (revert-buffer t t)))))
	      (with-current-buffer buf

		;; Check if a formerly read-only file has become
		;; writable and vice versa, but if the buffer agrees
		;; with the new state of the file, that is ok too.
		(let ((read-only (not (file-writable-p buffer-file-name))))
		  (unless (or nonexistent
			      (eq read-only buffer-file-read-only)
			      (eq read-only buffer-read-only))
		    (when (or nowarn
			      (let* ((new-status
				      (if read-only "read-only" "writable"))
				     (question
				      (format "File %s is %s on disk.  Make buffer %s, too? "
					      buffer-file-name
					      new-status new-status)))
				(y-or-n-p question)))
		      (setq buffer-read-only read-only)))
		  (setq buffer-file-read-only read-only))

		(unless (or (eq (null rawfile) (null find-file-literally))
			    nonexistent
			    ;; It is confusing to ask whether to visit
			    ;; non-literally if they have the file in
			    ;; hexl-mode or image-mode.
			    (memq major-mode '(hexl-mode image-mode)))
		  (if (buffer-modified-p)
		      (if (y-or-n-p
			   (format
			    (if rawfile
				"The file %s is already visited normally,
and you have edited the buffer.  Now you have asked to visit it literally,
meaning no coding system handling, format conversion, or local variables.
Emacs can visit a file in only one way at a time.

Do you want to save the file, and visit it literally instead? "
				"The file %s is already visited literally,
meaning no coding system handling, format conversion, or local variables.
You have edited the buffer.  Now you have asked to visit the file normally,
but Emacs can visit a file in only one way at a time.

Do you want to save the file, and visit it normally instead? ")
			    (file-name-nondirectory filename)))
			  (progn
			    (save-buffer)
			    (find-file-noselect-1 buf filename nowarn
						  rawfile truename number))
			(if (y-or-n-p
			     (format
			      (if rawfile
				  "\
Do you want to discard your changes, and visit the file literally now? "
				"\
Do you want to discard your changes, and visit the file normally now? ")))
			    (find-file-noselect-1 buf filename nowarn
						  rawfile truename number)
			  (error (if rawfile "File already visited non-literally"
				   "File already visited literally"))))
		    (if (y-or-n-p
			 (format
			  (if rawfile
			      "The file %s is already visited normally.
You have asked to visit it literally,
meaning no coding system decoding, format conversion, or local variables.
But Emacs can visit a file in only one way at a time.

Do you want to revisit the file literally now? "
			    "The file %s is already visited literally,
meaning no coding system decoding, format conversion, or local variables.
You have asked to visit it normally,
but Emacs can visit a file in only one way at a time.

Do you want to revisit the file normally now? ")
			  (file-name-nondirectory filename)))
			(find-file-noselect-1 buf filename nowarn
					      rawfile truename number)
		      (error (if rawfile "File already visited non-literally"
			       "File already visited literally"))))))
	      ;; Return the buffer we are using.
	      buf)
	  ;; Create a new buffer.
	  (setq buf (create-file-buffer filename))
	  ;; find-file-noselect-1 may use a different buffer.
	  (find-file-noselect-1 buf filename nowarn
				rawfile truename number))))))

(defun find-file-noselect-1 (buf filename nowarn rawfile truename number)
  (let (error)
    (with-current-buffer buf
      (kill-local-variable 'find-file-literally)
      ;; Needed in case we are re-visiting the file with a different
      ;; text representation.
      (kill-local-variable 'buffer-file-coding-system)
      (kill-local-variable 'cursor-type)
      (let ((inhibit-read-only t))
	(erase-buffer))
      (and (not rawfile)
	   (set-buffer-multibyte t))
      (if rawfile
	  (condition-case ()
	      (let ((inhibit-read-only t))
		(insert-file-contents-literally filename t))
	    (file-error
	     (when (and (file-exists-p filename)
			(not (file-readable-p filename)))
	       (kill-buffer buf)
	       (signal 'file-error (list "File is not readable"
					 filename)))
	     ;; Unconditionally set error
	     (setq error t)))
	(condition-case ()
	    (let ((inhibit-read-only t))
	      (insert-file-contents filename t))
	  (file-error
	   (when (and (file-exists-p filename)
		      (not (file-readable-p filename)))
	     (kill-buffer buf)
	     (signal 'file-error (list "File is not readable"
				       filename)))
	   ;; Run find-file-not-found-functions until one returns non-nil.
	   (or (run-hook-with-args-until-success 'find-file-not-found-functions)
	       ;; If they fail too, set error.
	       (setq error t)))))
      ;; Record the file's truename, and maybe use that as visited name.
      (setq buffer-file-truename
            (if (equal filename buffer-file-name)
                truename
	      (abbreviate-file-name (file-truename buffer-file-name))))
      (setq buffer-file-number number)
      (if find-file-visit-truename
	  (setq buffer-file-name (expand-file-name buffer-file-truename)))
      ;; Set buffer's default directory to that of the file.
      (setq default-directory (file-name-directory buffer-file-name))
      ;; Turn off backup files for certain file names.  Since
      ;; this is a permanent local, the major mode won't eliminate it.
      (and backup-enable-predicate
	   (not (funcall backup-enable-predicate buffer-file-name))
	   (progn
	     (make-local-variable 'backup-inhibited)
	     (setq backup-inhibited t)))
      (if rawfile
	  (progn
	    (set-buffer-multibyte nil)
	    (setq buffer-file-coding-system 'no-conversion)
	    (set-buffer-major-mode buf)
	    (setq-local find-file-literally t))
	(after-find-file error (not nowarn)))
      (current-buffer))))

(defun insert-file-contents-literally (filename &optional visit beg end replace)
  "Like `insert-file-contents', but only reads in the file literally.
See `insert-file-contents' for an explanation of the parameters.
A buffer may be modified in several ways after reading into the buffer,
due to Emacs features such as format decoding, character code
conversion, `find-file-hook', automatic uncompression, etc.

This function ensures that none of these modifications will take place."
  (let ((format-alist nil)
	(after-insert-file-functions nil)
	(coding-system-for-read 'no-conversion)
	(coding-system-for-write 'no-conversion)
        (inhibit-file-name-handlers
         ;; FIXME: Yuck!!  We should turn insert-file-contents-literally
         ;; into a file operation instead!
         (append '(jka-compr-handler image-file-handler epa-file-handler)
	         (and (eq inhibit-file-name-operation 'insert-file-contents)
		      inhibit-file-name-handlers)))
        (inhibit-file-name-operation 'insert-file-contents))
    (insert-file-contents filename visit beg end replace)))

(defun insert-file-1 (filename insert-func)
  (if (file-directory-p filename)
      (signal 'file-error (list "Opening input file" "Is a directory"
                                filename)))
  ;; Check whether the file is uncommonly large
  (abort-if-file-too-large (file-attribute-size (file-attributes filename))
			   "insert" filename)
  (let* ((buffer (find-buffer-visiting (abbreviate-file-name (file-truename filename))
                                       #'buffer-modified-p))
         (tem (funcall insert-func filename)))
    (push-mark (+ (point) (car (cdr tem))))
    (when buffer
      (message "File %s already visited and modified in buffer %s"
               filename (buffer-name buffer)))))

(defun insert-file-literally (filename)
  "Insert contents of file FILENAME into buffer after point with no conversion.

This function is meant for the user to run interactively.
Don't call it from programs!  Use `insert-file-contents-literally' instead.
\(Its calling sequence is different; see its documentation)."
  (declare (interactive-only insert-file-contents-literally))
  (interactive "*fInsert file literally: ")
  (insert-file-1 filename #'insert-file-contents-literally))

(defvar find-file-literally nil
  "Non-nil if this buffer was made by `find-file-literally' or equivalent.
This has the `permanent-local' property, which takes effect if you
make the variable buffer-local.")
(put 'find-file-literally 'permanent-local t)

(defun find-file-literally (filename)
  "Visit file FILENAME with no conversion of any kind.
Format conversion and character code conversion are both disabled,
and multibyte characters are disabled in the resulting buffer.
The major mode used is Fundamental mode regardless of the file name,
and local variable specifications in the file are ignored.
Automatic uncompression and adding a newline at the end of the
file due to `require-final-newline' is also disabled.

If Emacs already has a buffer that is visiting the file,
this command asks you whether to visit it literally instead.

In non-interactive use, the value is the buffer where the file is
visited literally.  If the file was visited in a buffer before
this command was invoked, it will reuse the existing buffer,
regardless of whether it was created literally or not; however,
the contents of that buffer will be the literal text of the file
without any conversions.

In a Lisp program, if you want to be sure of accessing a file's
contents literally, you should create a temporary buffer and then read
the file contents into it using `insert-file-contents-literally'."
  (interactive
   (list (read-file-name
  	  "Find file literally: " nil default-directory
  	  (confirm-nonexistent-file-or-buffer))))
  (switch-to-buffer (find-file-noselect filename nil t)))

(defun after-find-file (&optional error warn noauto
				  _after-find-file-from-revert-buffer
				  nomodes)
  "Called after finding a file and by the default revert function.
Sets buffer mode, parses file-local and directory-local variables.
Optional args ERROR, WARN, and NOAUTO: ERROR non-nil means there was an
error in reading the file.  WARN non-nil means warn if there
exists an auto-save file more recent than the visited file.
NOAUTO means don't mess with auto-save mode.
Fourth arg AFTER-FIND-FILE-FROM-REVERT-BUFFER is ignored
\(see `revert-buffer-in-progress-p' for similar functionality).
Fifth arg NOMODES non-nil means don't alter the file's modes.
Finishes by calling the functions in `find-file-hook'
unless NOMODES is non-nil."
  (setq buffer-read-only (not (file-writable-p buffer-file-name)))
  (if noninteractive
      nil
    (let* (not-serious
	   (msg
	    (cond
	     ((not warn) nil)
	     ((and error (file-attributes buffer-file-name))
	      (setq buffer-read-only t)
	      (if (and (file-symlink-p buffer-file-name)
		       (not (file-exists-p
			     (file-chase-links buffer-file-name))))
		  "Symbolic link that points to nonexistent file"
		"File exists, but cannot be read"))
	     ((not buffer-read-only)
	      (if (and warn
		       ;; No need to warn if buffer is auto-saved
		       ;; under the name of the visited file.
		       (not (and buffer-file-name
				 auto-save-visited-file-name))
		       (file-newer-than-file-p (or buffer-auto-save-file-name
						   (make-auto-save-file-name))
					       buffer-file-name))
		  (format "%s has auto save data; consider M-x recover-this-file"
			  (file-name-nondirectory buffer-file-name))
		(setq not-serious t)
		(if error "(New file)" nil)))
	     ((not error)
	      (setq not-serious t)
	      "Note: file is write protected")
	     ((file-attributes (directory-file-name default-directory))
	      "File not found and directory write-protected")
	     ((file-exists-p (file-name-directory buffer-file-name))
	      (setq buffer-read-only nil))
	     (t
	      (setq buffer-read-only nil)
	      "Use M-x make-directory RET RET to create the directory and its parents"))))
      (when msg
	(message "%s" msg)
	(or not-serious (sit-for 1 t))))
    (when (and auto-save-default (not noauto))
      (auto-save-mode 1)))
  ;; Make people do a little extra work (C-x C-q)
  ;; before altering a backup file.
  ;; When a file is marked read-only,
  ;; make the buffer read-only even if root is looking at it.
  (unless buffer-read-only
    (when (or (backup-file-name-p buffer-file-name)
	      (let ((modes (file-modes (buffer-file-name))))
		(and modes (zerop (logand modes #o222)))))
      (setq buffer-read-only t)))
  (unless nomodes
    (when (and view-read-only view-mode)
      (view-mode -1))
    (normal-mode t)
    ;; If requested, add a newline at the end of the file.
    (and (memq require-final-newline '(visit visit-save))
	 (> (point-max) (point-min))
	 (/= (char-after (1- (point-max))) ?\n)
	 (not (and (eq selective-display t)
		   (= (char-after (1- (point-max))) ?\r)))
	 (not buffer-read-only)
	 (save-excursion
	   (goto-char (point-max))
	   (ignore-errors (insert "\n"))))
    (when (and buffer-read-only
	       view-read-only
	       (not (eq (get major-mode 'mode-class) 'special)))
      (view-mode-enter))
    (run-hooks 'find-file-hook)))

(define-obsolete-function-alias 'report-errors 'with-demoted-errors "25.1")

(defun normal-mode (&optional find-file)
  "Choose the major mode for this buffer automatically.
Also sets up any specified local variables of the file or its directory.
Uses the visited file name, the -*- line, and the local variables spec.

This function is called automatically from `find-file'.  In that case,
we may set up the file-specified mode and local variables,
depending on the value of `enable-local-variables'.
In addition, if `local-enable-local-variables' is nil, we do
not set local variables (though we do notice a mode specified with -*-.)

`enable-local-variables' is ignored if you run `normal-mode' interactively,
or from Lisp without specifying the optional argument FIND-FILE;
in that case, this function acts as if `enable-local-variables' were t."
  (interactive)
  (kill-all-local-variables)
  (unless delay-mode-hooks
    (run-hooks 'change-major-mode-after-body-hook
               'after-change-major-mode-hook))
  (let ((enable-local-variables (or (not find-file) enable-local-variables)))
    ;; FIXME this is less efficient than it could be, since both
    ;; s-a-m and h-l-v may parse the same regions, looking for "mode:".
    (with-demoted-errors "File mode specification error: %s"
      (set-auto-mode))
    ;; `delay-mode-hooks' being non-nil will have prevented the major
    ;; mode's call to `run-mode-hooks' from calling
    ;; `hack-local-variables'.  In that case, call it now.
    (when delay-mode-hooks
      (with-demoted-errors "File local-variables error: %s"
        (hack-local-variables 'no-mode))))
  ;; Turn font lock off and on, to make sure it takes account of
  ;; whatever file local variables are relevant to it.
  (when (and font-lock-mode
             ;; Font-lock-mode (now in font-core.el) can be ON when
             ;; font-lock.el still hasn't been loaded.
             (boundp 'font-lock-keywords)
             (eq (car font-lock-keywords) t))
    (setq font-lock-keywords (cadr font-lock-keywords))
    (font-lock-mode 1)))

(defcustom auto-mode-case-fold t
  "Non-nil means to try second pass through `auto-mode-alist'.
This means that if the first case-sensitive search through the alist fails
to find a matching major mode, a second case-insensitive search is made.
On systems with case-insensitive file names, this variable is ignored,
since only a single case-insensitive search through the alist is made."
  :group 'files
  :version "22.1"
  :type 'boolean)

(defvar auto-mode-alist
  ;; Note: The entries for the modes defined in cc-mode.el (c-mode,
  ;; c++-mode, java-mode and more) are added through autoload
  ;; directives in that file.  That way is discouraged since it
  ;; spreads out the definition of the initial value.
  (mapcar
   (lambda (elt)
     (cons (purecopy (car elt)) (cdr elt)))
   `(;; do this first, so that .html.pl is Polish html, not Perl
     ("\\.[sx]?html?\\(\\.[a-zA-Z_]+\\)?\\'" . mhtml-mode)
     ("\\.svgz?\\'" . image-mode)
     ("\\.svgz?\\'" . xml-mode)
     ("\\.x[bp]m\\'" . image-mode)
     ("\\.x[bp]m\\'" . c-mode)
     ("\\.p[bpgn]m\\'" . image-mode)
     ("\\.tiff?\\'" . image-mode)
     ("\\.gif\\'" . image-mode)
     ("\\.png\\'" . image-mode)
     ("\\.jpe?g\\'" . image-mode)
     ("\\.te?xt\\'" . text-mode)
     ("\\.[tT]e[xX]\\'" . tex-mode)
     ("\\.ins\\'" . tex-mode)		;Installation files for TeX packages.
     ("\\.ltx\\'" . latex-mode)
     ("\\.dtx\\'" . doctex-mode)
     ("\\.org\\'" . org-mode)
     ("\\.el\\'" . emacs-lisp-mode)
     ("Project\\.ede\\'" . emacs-lisp-mode)
     ("\\.\\(scm\\|stk\\|ss\\|sch\\)\\'" . scheme-mode)
     ("\\.l\\'" . lisp-mode)
     ("\\.li?sp\\'" . lisp-mode)
     ("\\.[fF]\\'" . fortran-mode)
     ("\\.for\\'" . fortran-mode)
     ("\\.p\\'" . pascal-mode)
     ("\\.pas\\'" . pascal-mode)
     ("\\.\\(dpr\\|DPR\\)\\'" . delphi-mode)
     ("\\.ad[abs]\\'" . ada-mode)
     ("\\.ad[bs]\\.dg\\'" . ada-mode)
     ("\\.\\([pP]\\([Llm]\\|erl\\|od\\)\\|al\\)\\'" . perl-mode)
     ("Imakefile\\'" . makefile-imake-mode)
     ("Makeppfile\\(?:\\.mk\\)?\\'" . makefile-makepp-mode) ; Put this before .mk
     ("\\.makepp\\'" . makefile-makepp-mode)
     ,@(if (memq system-type '(berkeley-unix darwin))
	   '(("\\.mk\\'" . makefile-bsdmake-mode)
	     ("\\.make\\'" . makefile-bsdmake-mode)
	     ("GNUmakefile\\'" . makefile-gmake-mode)
	     ("[Mm]akefile\\'" . makefile-bsdmake-mode))
	 '(("\\.mk\\'" . makefile-gmake-mode)	; Might be any make, give GNU the host advantage
	   ("\\.make\\'" . makefile-gmake-mode)
	   ("[Mm]akefile\\'" . makefile-gmake-mode)))
     ("\\.am\\'" . makefile-automake-mode)
     ;; Less common extensions come here
     ;; so more common ones above are found faster.
     ("\\.texinfo\\'" . texinfo-mode)
     ("\\.te?xi\\'" . texinfo-mode)
     ("\\.[sS]\\'" . asm-mode)
     ("\\.asm\\'" . asm-mode)
     ("\\.css\\'" . css-mode)
     ("\\.mixal\\'" . mixal-mode)
     ("\\.gcov\\'" . compilation-mode)
     ;; Besides .gdbinit, gdb documents other names to be usable for init
     ;; files, cross-debuggers can use something like
     ;; .PROCESSORNAME-gdbinit so that the host and target gdbinit files
     ;; don't interfere with each other.
     ("/\\.[a-z0-9-]*gdbinit" . gdb-script-mode)
     ;; GDB 7.5 introduced OBJFILE-gdb.gdb script files; e.g. a file
     ;; named 'emacs-gdb.gdb', if it exists, will be automatically
     ;; loaded when GDB reads an objfile called 'emacs'.
     ("-gdb\\.gdb" . gdb-script-mode)
     ("[cC]hange\\.?[lL]og?\\'" . change-log-mode)
     ("[cC]hange[lL]og[-.][0-9]+\\'" . change-log-mode)
     ("\\$CHANGE_LOG\\$\\.TXT" . change-log-mode)
     ("\\.scm\\.[0-9]*\\'" . scheme-mode)
     ("\\.[ckz]?sh\\'\\|\\.shar\\'\\|/\\.z?profile\\'" . sh-mode)
     ("\\.bash\\'" . sh-mode)
     ("\\(/\\|\\`\\)\\.\\(bash_\\(profile\\|history\\|log\\(in\\|out\\)\\)\\|z?log\\(in\\|out\\)\\)\\'" . sh-mode)
     ("\\(/\\|\\`\\)\\.\\(shrc\\|zshrc\\|m?kshrc\\|bashrc\\|t?cshrc\\|esrc\\)\\'" . sh-mode)
     ("\\(/\\|\\`\\)\\.\\([kz]shenv\\|xinitrc\\|startxrc\\|xsession\\)\\'" . sh-mode)
     ("\\.m?spec\\'" . sh-mode)
     ("\\.m[mes]\\'" . nroff-mode)
     ("\\.man\\'" . nroff-mode)
     ("\\.sty\\'" . latex-mode)
     ("\\.cl[so]\\'" . latex-mode)		;LaTeX 2e class option
     ("\\.bbl\\'" . latex-mode)
     ("\\.bib\\'" . bibtex-mode)
     ("\\.bst\\'" . bibtex-style-mode)
     ("\\.sql\\'" . sql-mode)
     ;; These .m4 files are Autoconf files.
     ("\\(acinclude\\|aclocal\\|acsite\\)\\.m4\\'" . autoconf-mode)
     ("\\.m[4c]\\'" . m4-mode)
     ("\\.mf\\'" . metafont-mode)
     ("\\.mp\\'" . metapost-mode)
     ("\\.vhdl?\\'" . vhdl-mode)
     ("\\.article\\'" . text-mode)
     ("\\.letter\\'" . text-mode)
     ("\\.i?tcl\\'" . tcl-mode)
     ("\\.exp\\'" . tcl-mode)
     ("\\.itk\\'" . tcl-mode)
     ("\\.icn\\'" . icon-mode)
     ("\\.sim\\'" . simula-mode)
     ("\\.mss\\'" . scribe-mode)
     ;; The Fortran standard does not say anything about file extensions.
     ;; .f90 was widely used for F90, now we seem to be trapped into
     ;; using a different extension for each language revision.
     ;; Anyway, the following extensions are supported by gfortran.
     ("\\.f9[05]\\'" . f90-mode)
     ("\\.f0[38]\\'" . f90-mode)
     ("\\.indent\\.pro\\'" . fundamental-mode) ; to avoid idlwave-mode
     ("\\.\\(pro\\|PRO\\)\\'" . idlwave-mode)
     ("\\.srt\\'" . srecode-template-mode)
     ("\\.prolog\\'" . prolog-mode)
     ("\\.tar\\'" . tar-mode)
     ;; The list of archive file extensions should be in sync with
     ;; `auto-coding-alist' with `no-conversion' coding system.
     ("\\.\\(\
arc\\|zip\\|lzh\\|lha\\|zoo\\|[jew]ar\\|xpi\\|rar\\|cbr\\|7z\\|\
ARC\\|ZIP\\|LZH\\|LHA\\|ZOO\\|[JEW]AR\\|XPI\\|RAR\\|CBR\\|7Z\\)\\'" . archive-mode)
     ("\\.oxt\\'" . archive-mode) ;(Open|Libre)Office extensions.
     ("\\.\\(deb\\|[oi]pk\\)\\'" . archive-mode) ; Debian/Opkg packages.
     ;; Mailer puts message to be edited in
     ;; /tmp/Re.... or Message
     ("\\`/tmp/Re" . text-mode)
     ("/Message[0-9]*\\'" . text-mode)
     ;; some news reader is reported to use this
     ("\\`/tmp/fol/" . text-mode)
     ("\\.oak\\'" . scheme-mode)
     ("\\.sgml?\\'" . sgml-mode)
     ("\\.x[ms]l\\'" . xml-mode)
     ("\\.dbk\\'" . xml-mode)
     ("\\.dtd\\'" . sgml-mode)
     ("\\.ds\\(ss\\)?l\\'" . dsssl-mode)
     ("\\.js[mx]?\\'" . javascript-mode)
     ;; https://en.wikipedia.org/wiki/.har
     ("\\.har\\'" . javascript-mode)
     ("\\.json\\'" . javascript-mode)
     ("\\.[ds]?va?h?\\'" . verilog-mode)
     ("\\.by\\'" . bovine-grammar-mode)
     ("\\.wy\\'" . wisent-grammar-mode)
     ;; .emacs or .gnus or .viper following a directory delimiter in
     ;; Unix or MS-DOS syntax.
     ("[:/\\]\\..*\\(emacs\\|gnus\\|viper\\)\\'" . emacs-lisp-mode)
     ("\\`\\..*emacs\\'" . emacs-lisp-mode)
     ;; _emacs following a directory delimiter in MS-DOS syntax
     ("[:/]_emacs\\'" . emacs-lisp-mode)
     ("/crontab\\.X*[0-9]+\\'" . shell-script-mode)
     ("\\.ml\\'" . lisp-mode)
     ;; Linux-2.6.9 uses some different suffix for linker scripts:
     ;; "ld", "lds", "lds.S", "lds.in", "ld.script", and "ld.script.balo".
     ;; eCos uses "ld" and "ldi".  Netbsd uses "ldscript.*".
     ("\\.ld[si]?\\'" . ld-script-mode)
     ("ld\\.?script\\'" . ld-script-mode)
     ;; .xs is also used for ld scripts, but seems to be more commonly
     ;; associated with Perl .xs files (C with Perl bindings).  (Bug#7071)
     ("\\.xs\\'" . c-mode)
     ;; Explained in binutils ld/genscripts.sh.  Eg:
     ;; A .x script file is the default script.
     ;; A .xr script is for linking without relocation (-r flag).  Etc.
     ("\\.x[abdsru]?[cnw]?\\'" . ld-script-mode)
     ("\\.zone\\'" . dns-mode)
     ("\\.soa\\'" . dns-mode)
     ;; Common Lisp ASDF package system.
     ("\\.asd\\'" . lisp-mode)
     ("\\.\\(asn\\|mib\\|smi\\)\\'" . snmp-mode)
     ("\\.\\(as\\|mi\\|sm\\)2\\'" . snmpv2-mode)
     ("\\.\\(diffs?\\|patch\\|rej\\)\\'" . diff-mode)
     ("\\.\\(dif\\|pat\\)\\'" . diff-mode) ; for MS-DOS
     ("\\.[eE]?[pP][sS]\\'" . ps-mode)
     ("\\.\\(?:PDF\\|DVI\\|OD[FGPST]\\|DOCX\\|XLSX?\\|PPTX?\\|pdf\\|djvu\\|dvi\\|od[fgpst]\\|docx\\|xlsx?\\|pptx?\\)\\'" . doc-view-mode-maybe)
     ("configure\\.\\(ac\\|in\\)\\'" . autoconf-mode)
     ("\\.s\\(v\\|iv\\|ieve\\)\\'" . sieve-mode)
     ("BROWSE\\'" . ebrowse-tree-mode)
     ("\\.ebrowse\\'" . ebrowse-tree-mode)
     ("#\\*mail\\*" . mail-mode)
     ("\\.g\\'" . antlr-mode)
     ("\\.mod\\'" . m2-mode)
     ("\\.ses\\'" . ses-mode)
     ("\\.docbook\\'" . sgml-mode)
     ("\\.com\\'" . dcl-mode)
     ("/config\\.\\(?:bat\\|log\\)\\'" . fundamental-mode)
     ("/\\.\\(authinfo\\|netrc\\)\\'" . authinfo-mode)
     ;; Windows candidates may be opened case sensitively on Unix
     ("\\.\\(?:[iI][nN][iI]\\|[lL][sS][tT]\\|[rR][eE][gG]\\|[sS][yY][sS]\\)\\'" . conf-mode)
     ("\\.la\\'" . conf-unix-mode)
     ("\\.ppd\\'" . conf-ppd-mode)
     ("java.+\\.conf\\'" . conf-javaprop-mode)
     ("\\.properties\\(?:\\.[a-zA-Z0-9._-]+\\)?\\'" . conf-javaprop-mode)
     ("\\.toml\\'" . conf-toml-mode)
     ("\\.desktop\\'" . conf-desktop-mode)
     ("/\\.redshift\\.conf\\'" . conf-windows-mode)
     ("\\`/etc/\\(?:DIR_COLORS\\|ethers\\|.?fstab\\|.*hosts\\|lesskey\\|login\\.?de\\(?:fs\\|vperm\\)\\|magic\\|mtab\\|pam\\.d/.*\\|permissions\\(?:\\.d/.+\\)?\\|protocols\\|rpc\\|services\\)\\'" . conf-space-mode)
     ("\\`/etc/\\(?:acpid?/.+\\|aliases\\(?:\\.d/.+\\)?\\|default/.+\\|group-?\\|hosts\\..+\\|inittab\\|ksysguarddrc\\|opera6rc\\|passwd-?\\|shadow-?\\|sysconfig/.+\\)\\'" . conf-mode)
     ;; ChangeLog.old etc.  Other change-log-mode entries are above;
     ;; this has lower priority to avoid matching changelog.sgml etc.
     ("[cC]hange[lL]og[-.][-0-9a-z]+\\'" . change-log-mode)
     ;; either user's dot-files or under /etc or some such
     ("/\\.?\\(?:gitconfig\\|gnokiirc\\|hgrc\\|kde.*rc\\|mime\\.types\\|wgetrc\\)\\'" . conf-mode)
     ;; alas not all ~/.*rc files are like this
     ("/\\.\\(?:asound\\|enigma\\|fetchmail\\|gltron\\|gtk\\|hxplayer\\|mairix\\|mbsync\\|msmtp\\|net\\|neverball\\|nvidia-settings-\\|offlineimap\\|qt/.+\\|realplayer\\|reportbug\\|rtorrent\\.\\|screen\\|scummvm\\|sversion\\|sylpheed/.+\\|xmp\\)rc\\'" . conf-mode)
     ("/\\.\\(?:gdbtkinit\\|grip\\|mpdconf\\|notmuch-config\\|orbital/.+txt\\|rhosts\\|tuxracer/options\\)\\'" . conf-mode)
     ("/\\.?X\\(?:default\\|resource\\|re\\)s\\>" . conf-xdefaults-mode)
     ("/X11.+app-defaults/\\|\\.ad\\'" . conf-xdefaults-mode)
     ("/X11.+locale/.+/Compose\\'" . conf-colon-mode)
     ;; this contains everything twice, with space and with colon :-(
     ("/X11.+locale/compose\\.dir\\'" . conf-javaprop-mode)
     ;; Get rid of any trailing .n.m and try again.
     ;; This is for files saved by cvs-merge that look like .#<file>.<rev>
     ;; or .#<file>.<rev>-<rev> or VC's <file>.~<rev>~.
     ;; Using mode nil rather than `ignore' would let the search continue
     ;; through this list (with the shortened name) rather than start over.
     ("\\.~?[0-9]+\\.[0-9][-.0-9]*~?\\'" nil t)
     ("\\.\\(?:orig\\|in\\|[bB][aA][kK]\\)\\'" nil t)
     ;; This should come after "in" stripping (e.g. config.h.in).
     ;; *.cf, *.cfg, *.conf, *.config[.local|.de_DE.UTF8|...], */config
     ("[/.]c\\(?:on\\)?f\\(?:i?g\\)?\\(?:\\.[a-zA-Z0-9._-]+\\)?\\'" . conf-mode-maybe)
     ;; The following should come after the ChangeLog pattern
     ;; for the sake of ChangeLog.1, etc.
     ;; and after the .scm.[0-9] and CVS' <file>.<rev> patterns too.
     ("\\.[1-9]\\'" . nroff-mode)
     ;; Image file types probably supported by `image-convert'.
     ("\\.art\\'" . image-mode)
     ("\\.avs\\'" . image-mode)
     ("\\.bmp\\'" . image-mode)
     ("\\.cmyk\\'" . image-mode)
     ("\\.cmyka\\'" . image-mode)
     ("\\.crw\\'" . image-mode)
     ("\\.dcr\\'" . image-mode)
     ("\\.dcx\\'" . image-mode)
     ("\\.dng\\'" . image-mode)
     ("\\.dpx\\'" . image-mode)
     ("\\.fax\\'" . image-mode)
     ("\\.hrz\\'" . image-mode)
     ("\\.icb\\'" . image-mode)
     ("\\.icc\\'" . image-mode)
     ("\\.icm\\'" . image-mode)
     ("\\.ico\\'" . image-mode)
     ("\\.icon\\'" . image-mode)
     ("\\.jbg\\'" . image-mode)
     ("\\.jbig\\'" . image-mode)
     ("\\.jng\\'" . image-mode)
     ("\\.jnx\\'" . image-mode)
     ("\\.miff\\'" . image-mode)
     ("\\.mng\\'" . image-mode)
     ("\\.mvg\\'" . image-mode)
     ("\\.otb\\'" . image-mode)
     ("\\.p7\\'" . image-mode)
     ("\\.pcx\\'" . image-mode)
     ("\\.pdb\\'" . image-mode)
     ("\\.pfa\\'" . image-mode)
     ("\\.pfb\\'" . image-mode)
     ("\\.picon\\'" . image-mode)
     ("\\.pict\\'" . image-mode)
     ("\\.rgb\\'" . image-mode)
     ("\\.rgba\\'" . image-mode)
     ("\\.tga\\'" . image-mode)
     ("\\.wbmp\\'" . image-mode)
     ("\\.webp\\'" . image-mode)
     ("\\.wmf\\'" . image-mode)
     ("\\.wpg\\'" . image-mode)
     ("\\.xcf\\'" . image-mode)
     ("\\.xmp\\'" . image-mode)
     ("\\.xwd\\'" . image-mode)
     ("\\.yuv\\'" . image-mode)))
  "Alist of filename patterns vs corresponding major mode functions.
Each element looks like (REGEXP . FUNCTION) or (REGEXP FUNCTION NON-NIL).
\(NON-NIL stands for anything that is not nil; the value does not matter.)
Visiting a file whose name matches REGEXP specifies FUNCTION as the
mode function to use.  FUNCTION will be called, unless it is nil.

If the element has the form (REGEXP FUNCTION NON-NIL), then after
calling FUNCTION (if it's not nil), we delete the suffix that matched
REGEXP and search the list again for another match.

The extensions whose FUNCTION is `archive-mode' should also
appear in `auto-coding-alist' with `no-conversion' coding system.

See also `interpreter-mode-alist', which detects executable script modes
based on the interpreters they specify to run,
and `magic-mode-alist', which determines modes based on file contents.")
(put 'auto-mode-alist 'risky-local-variable t)

(defun conf-mode-maybe ()
  "Select Conf mode or XML mode according to start of file."
  (if (save-excursion
	(save-restriction
	  (widen)
	  (goto-char (point-min))
	  (looking-at "<\\?xml \\|<!-- \\|<!DOCTYPE ")))
      (xml-mode)
    (conf-mode)))

(defvar interpreter-mode-alist
  ;; Note: The entries for the modes defined in cc-mode.el (awk-mode
  ;; and pike-mode) are added through autoload directives in that
  ;; file.  That way is discouraged since it spreads out the
  ;; definition of the initial value.
  (mapcar
   (lambda (l)
     (cons (purecopy (car l)) (cdr l)))
   '(("\\(mini\\)?perl5?" . perl-mode)
     ("wishx?" . tcl-mode)
     ("tcl\\(sh\\)?" . tcl-mode)
     ("expect" . tcl-mode)
     ("octave" . octave-mode)
     ("scm" . scheme-mode)
     ("[acjkwz]sh" . sh-mode)
     ("r?bash2?" . sh-mode)
     ("dash" . sh-mode)
     ("mksh" . sh-mode)
     ("\\(dt\\|pd\\|w\\)ksh" . sh-mode)
     ("es" . sh-mode)
     ("i?tcsh" . sh-mode)
     ("oash" . sh-mode)
     ("rc" . sh-mode)
     ("rpm" . sh-mode)
     ("sh5?" . sh-mode)
     ("tail" . text-mode)
     ("more" . text-mode)
     ("less" . text-mode)
     ("pg" . text-mode)
     ("make" . makefile-gmake-mode)		; Debian uses this
     ("guile" . scheme-mode)
     ("clisp" . lisp-mode)
     ("emacs" . emacs-lisp-mode)))
  "Alist mapping interpreter names to major modes.
This is used for files whose first lines match `auto-mode-interpreter-regexp'.
Each element looks like (REGEXP . MODE).
If REGEXP matches the entire name (minus any directory part) of
the interpreter specified in the first line of a script, enable
major mode MODE.

See also `auto-mode-alist'.")

(define-obsolete-variable-alias 'inhibit-first-line-modes-regexps
  'inhibit-file-local-variables-regexps "24.1")

;; TODO really this should be a list of modes (eg tar-mode), not regexps,
;; because we are duplicating info from auto-mode-alist.
;; TODO many elements of this list are also in auto-coding-alist.
(defvar inhibit-local-variables-regexps
  (mapcar 'purecopy '("\\.tar\\'" "\\.t[bg]z\\'"
		      "\\.arc\\'" "\\.zip\\'" "\\.lzh\\'" "\\.lha\\'"
		      "\\.zoo\\'" "\\.[jew]ar\\'" "\\.xpi\\'" "\\.rar\\'"
		      "\\.7z\\'"
		      "\\.sx[dmicw]\\'" "\\.odt\\'"
		      "\\.diff\\'" "\\.patch\\'"
		      "\\.tiff?\\'" "\\.gif\\'" "\\.png\\'" "\\.jpe?g\\'"))
  "List of regexps matching file names in which to ignore local variables.
This includes `-*-' lines as well as trailing \"Local Variables\" sections.
Files matching this list are typically binary file formats.
They may happen to contain sequences that look like local variable
specifications, but are not really, or they may be containers for
member files with their own local variable sections, which are
not appropriate for the containing file.
The function `inhibit-local-variables-p' uses this.")

(define-obsolete-variable-alias 'inhibit-first-line-modes-suffixes
  'inhibit-local-variables-suffixes "24.1")

(defvar inhibit-local-variables-suffixes nil
  "List of regexps matching suffixes to remove from file names.
The function `inhibit-local-variables-p' uses this: when checking
a file name, it first discards from the end of the name anything that
matches one of these regexps.")

;; Can't think of any situation in which you'd want this to be nil...
(defvar inhibit-local-variables-ignore-case t
  "Non-nil means `inhibit-local-variables-p' ignores case.")

(defun inhibit-local-variables-p ()
  "Return non-nil if file local variables should be ignored.
This checks the file (or buffer) name against `inhibit-local-variables-regexps'
and `inhibit-local-variables-suffixes'.  If
`inhibit-local-variables-ignore-case' is non-nil, this ignores case."
  (let ((temp inhibit-local-variables-regexps)
	(name (if buffer-file-name
		  (file-name-sans-versions buffer-file-name)
		(buffer-name)))
	(case-fold-search inhibit-local-variables-ignore-case))
    (while (let ((sufs inhibit-local-variables-suffixes))
	     (while (and sufs (not (string-match (car sufs) name)))
	       (setq sufs (cdr sufs)))
	     sufs)
      (setq name (substring name 0 (match-beginning 0))))
    (while (and temp
		(not (string-match (car temp) name)))
      (setq temp (cdr temp)))
    temp))

(defvar auto-mode-interpreter-regexp
  (purecopy "#![ \t]?\\([^ \t\n]*\
/bin/env[ \t]\\)?\\([^ \t\n]+\\)")
  "Regexp matching interpreters, for file mode determination.
This regular expression is matched against the first line of a file
to determine the file's mode in `set-auto-mode'.  If it matches, the file
is assumed to be interpreted by the interpreter matched by the second group
of the regular expression.  The mode is then determined as the mode
associated with that interpreter in `interpreter-mode-alist'.")

(defvar magic-mode-alist nil
  "Alist of buffer beginnings vs. corresponding major mode functions.
Each element looks like (REGEXP . FUNCTION) or (MATCH-FUNCTION . FUNCTION).
After visiting a file, if REGEXP matches the text at the beginning of the
buffer (case-sensitively), or calling MATCH-FUNCTION returns non-nil,
`normal-mode' will call FUNCTION rather than allowing `auto-mode-alist' to
decide the buffer's major mode.

If FUNCTION is nil, then it is not called.  (That is a way of saying
\"allow `auto-mode-alist' to decide for these files.\")")
(put 'magic-mode-alist 'risky-local-variable t)

(defvar magic-fallback-mode-alist
  (purecopy
  `((image-type-auto-detected-p . image-mode)
    ("\\(PK00\\)?[P]K\003\004" . archive-mode) ; zip
    ;; The < comes before the groups (but the first) to reduce backtracking.
    ;; TODO: UTF-16 <?xml may be preceded by a BOM 0xff 0xfe or 0xfe 0xff.
    ;; We use [ \t\r\n] instead of `\\s ' to make regex overflow less likely.
    (,(let* ((incomment-re "\\(?:[^-]\\|-[^-]\\)")
	     (comment-re (concat "\\(?:!--" incomment-re "*-->[ \t\r\n]*<\\)")))
	(concat "\\(?:<\\?xml[ \t\r\n]+[^>]*>\\)?[ \t\r\n]*<"
		comment-re "*"
		"\\(?:!DOCTYPE[ \t\r\n]+[^>]*>[ \t\r\n]*<[ \t\r\n]*" comment-re "*\\)?"
		"[Hh][Tt][Mm][Ll]"))
     . mhtml-mode)
    ("<!DOCTYPE[ \t\r\n]+[Hh][Tt][Mm][Ll]" . mhtml-mode)
    ;; These two must come after html, because they are more general:
    ("<\\?xml " . xml-mode)
    (,(let* ((incomment-re "\\(?:[^-]\\|-[^-]\\)")
	     (comment-re (concat "\\(?:!--" incomment-re "*-->[ \t\r\n]*<\\)")))
	(concat "[ \t\r\n]*<" comment-re "*!DOCTYPE "))
     . sgml-mode)
    ("\320\317\021\340\241\261\032\341" . doc-view-mode-maybe) ; Word documents 1997-2004
    ("%!PS" . ps-mode)
    ("# xmcd " . conf-unix-mode)))
  "Like `magic-mode-alist' but has lower priority than `auto-mode-alist'.
Each element looks like (REGEXP . FUNCTION) or (MATCH-FUNCTION . FUNCTION).
After visiting a file, if REGEXP matches the text at the beginning of the
buffer (case-sensitively), or calling MATCH-FUNCTION returns non-nil,
`normal-mode' will call FUNCTION, provided that `magic-mode-alist' and
`auto-mode-alist' have not specified a mode for this file.

If FUNCTION is nil, then it is not called.")
(put 'magic-fallback-mode-alist 'risky-local-variable t)

(defvar magic-mode-regexp-match-limit 4000
  "Upper limit on `magic-mode-alist' regexp matches.
Also applies to `magic-fallback-mode-alist'.")

(defun set-auto-mode (&optional keep-mode-if-same)
  "Select major mode appropriate for current buffer.

To find the right major mode, this function checks for a -*- mode tag
checks for a `mode:' entry in the Local Variables section of the file,
checks if it uses an interpreter listed in `interpreter-mode-alist',
matches the buffer beginning against `magic-mode-alist',
compares the filename against the entries in `auto-mode-alist',
then matches the buffer beginning against `magic-fallback-mode-alist'.

If `enable-local-variables' is nil, or if the file name matches
`inhibit-local-variables-regexps', this function does not check
for any mode: tag anywhere in the file.  If `local-enable-local-variables'
is nil, then the only mode: tag that can be relevant is a -*- one.

If the optional argument KEEP-MODE-IF-SAME is non-nil, then we
set the major mode only if that would change it.  In other words
we don't actually set it to the same mode the buffer already has."
  ;; Look for -*-MODENAME-*- or -*- ... mode: MODENAME; ... -*-
  (let ((try-locals (not (inhibit-local-variables-p)))
	end done mode modes)
    ;; Once we drop the deprecated feature where mode: is also allowed to
    ;; specify minor-modes (ie, there can be more than one "mode:"), we can
    ;; remove this section and just let (hack-local-variables t) handle it.
    ;; Find a -*- mode tag.
    (save-excursion
      (goto-char (point-min))
      (skip-chars-forward " \t\n")
      ;; Note by design local-enable-local-variables does not matter here.
      (and enable-local-variables
	   try-locals
	   (setq end (set-auto-mode-1))
	   (if (save-excursion (search-forward ":" end t))
	       ;; Find all specifications for the `mode:' variable
	       ;; and execute them left to right.
	       (while (let ((case-fold-search t))
			(or (and (looking-at "mode:")
				 (goto-char (match-end 0)))
			    (re-search-forward "[ \t;]mode:" end t)))
		 (skip-chars-forward " \t")
		 (let ((beg (point)))
		   (if (search-forward ";" end t)
		       (forward-char -1)
		     (goto-char end))
		   (skip-chars-backward " \t")
		   (push (intern (concat (downcase (buffer-substring beg (point))) "-mode"))
			 modes)))
	     ;; Simple -*-MODE-*- case.
	     (push (intern (concat (downcase (buffer-substring (point) end))
				   "-mode"))
		   modes))))
    ;; If we found modes to use, invoke them now, outside the save-excursion.
    (if modes
	(catch 'nop
	  (dolist (mode (nreverse modes))
	    (if (not (functionp mode))
		(message "Ignoring unknown mode `%s'" mode)
	      (setq done t)
	      (or (set-auto-mode-0 mode keep-mode-if-same)
		  ;; continuing would call minor modes again, toggling them off
		  (throw 'nop nil))))))
    ;; hack-local-variables checks local-enable-local-variables etc, but
    ;; we might as well be explicit here for the sake of clarity.
    (and (not done)
	 enable-local-variables
	 local-enable-local-variables
	 try-locals
	 (setq mode (hack-local-variables t))
	 (not (memq mode modes))	; already tried and failed
	 (if (not (functionp mode))
	     (message "Ignoring unknown mode `%s'" mode)
	   (setq done t)
	   (set-auto-mode-0 mode keep-mode-if-same)))
    ;; If we didn't, look for an interpreter specified in the first line.
    ;; As a special case, allow for things like "#!/bin/env perl", which
    ;; finds the interpreter anywhere in $PATH.
    (and (not done)
	 (setq mode (save-excursion
		      (goto-char (point-min))
		      (if (looking-at auto-mode-interpreter-regexp)
			  (match-string 2))))
	 ;; Map interpreter name to a mode, signaling we're done at the
	 ;; same time.
	 (setq done (assoc-default
		     (file-name-nondirectory mode)
		     (mapcar (lambda (e)
                               (cons
                                (format "\\`%s\\'" (car e))
                                (cdr e)))
			     interpreter-mode-alist)
		     #'string-match-p))
	 ;; If we found an interpreter mode to use, invoke it now.
	 (set-auto-mode-0 done keep-mode-if-same))
    ;; Next try matching the buffer beginning against magic-mode-alist.
    (unless done
      (if (setq done (save-excursion
		       (goto-char (point-min))
		       (save-restriction
			 (narrow-to-region (point-min)
					   (min (point-max)
						(+ (point-min) magic-mode-regexp-match-limit)))
                         (assoc-default
                          nil magic-mode-alist
                          (lambda (re _dummy)
                            (cond
                             ((functionp re)
                              (funcall re))
                             ((stringp re)
                              (let ((case-fold-search nil))
                                (looking-at re)))
                             (t
                              (error
                               "Problem in magic-mode-alist with element %s"
                               re))))))))
	  (set-auto-mode-0 done keep-mode-if-same)))
    ;; Next compare the filename against the entries in auto-mode-alist.
    (unless done
      (if buffer-file-name
	  (let ((name buffer-file-name)
		(remote-id (file-remote-p buffer-file-name))
		(case-insensitive-p (file-name-case-insensitive-p
				     buffer-file-name)))
	    ;; Remove backup-suffixes from file name.
	    (setq name (file-name-sans-versions name))
	    ;; Remove remote file name identification.
	    (when (and (stringp remote-id)
		       (string-match (regexp-quote remote-id) name))
	      (setq name (substring name (match-end 0))))
	    (while name
	      ;; Find first matching alist entry.
	      (setq mode
		    (if case-insensitive-p
			;; Filesystem is case-insensitive.
			(let ((case-fold-search t))
			  (assoc-default name auto-mode-alist
					 'string-match))
		      ;; Filesystem is case-sensitive.
		      (or
		       ;; First match case-sensitively.
		       (let ((case-fold-search nil))
			 (assoc-default name auto-mode-alist
					'string-match))
		       ;; Fallback to case-insensitive match.
		       (and auto-mode-case-fold
			    (let ((case-fold-search t))
			      (assoc-default name auto-mode-alist
					     'string-match))))))
	      (if (and mode
		       (consp mode)
		       (cadr mode))
		  (setq mode (car mode)
			name (substring name 0 (match-beginning 0)))
		(setq name nil))
	      (when mode
		(set-auto-mode-0 mode keep-mode-if-same)
		(setq done t))))))
    ;; Next try matching the buffer beginning against magic-fallback-mode-alist.
    (unless done
      (if (setq done (save-excursion
		       (goto-char (point-min))
		       (save-restriction
			 (narrow-to-region (point-min)
					   (min (point-max)
						(+ (point-min) magic-mode-regexp-match-limit)))
			 (assoc-default nil magic-fallback-mode-alist
                                        (lambda (re _dummy)
                                          (cond
                                           ((functionp re)
                                            (funcall re))
                                           ((stringp re)
                                            (let ((case-fold-search nil))
                                              (looking-at re)))
                                           (t
                                            (error
                                             "Problem with magic-fallback-mode-alist element: %s"
                                             re))))))))
	  (set-auto-mode-0 done keep-mode-if-same)))
    (unless done
      (set-buffer-major-mode (current-buffer)))))

;; When `keep-mode-if-same' is set, we are working on behalf of
;; set-visited-file-name.  In that case, if the major mode specified is the
;; same one we already have, don't actually reset it.  We don't want to lose
;; minor modes such as Font Lock.
(defun set-auto-mode-0 (mode &optional keep-mode-if-same)
  "Apply MODE and return it.
If optional arg KEEP-MODE-IF-SAME is non-nil, MODE is chased of
any aliases and compared to current major mode.  If they are the
same, do nothing and return nil."
  (unless (and keep-mode-if-same
	       (eq (indirect-function mode)
		   (indirect-function major-mode)))
    (when mode
      (funcall mode)
      mode)))

(defvar file-auto-mode-skip "^\\(#!\\|'\\\\\"\\)"
  "Regexp of lines to skip when looking for file-local settings.
If the first line matches this regular expression, then the -*-...-*- file-
local settings will be consulted on the second line instead of the first.")

(defun set-auto-mode-1 ()
  "Find the -*- spec in the buffer.
Call with point at the place to start searching from.
If one is found, set point to the beginning and return the position
of the end.  Otherwise, return nil; may change point.
The variable `inhibit-local-variables-regexps' can cause a -*- spec to
be ignored; but `enable-local-variables' and `local-enable-local-variables'
have no effect."
  (let (beg end)
    (and
     ;; Don't look for -*- if this file name matches any
     ;; of the regexps in inhibit-local-variables-regexps.
     (not (inhibit-local-variables-p))
     (search-forward "-*-" (line-end-position
                            ;; If the file begins with "#!"  (exec
                            ;; interpreter magic), look for mode frobs
                            ;; in the first two lines.  You cannot
                            ;; necessarily put them in the first line
                            ;; of such a file without screwing up the
                            ;; interpreter invocation.  The same holds
                            ;; for '\" in man pages (preprocessor
                            ;; magic for the `man' program).
                            (and (looking-at file-auto-mode-skip) 2)) t)
     (progn
       (skip-chars-forward " \t")
       (setq beg (point))
       (search-forward "-*-" (line-end-position) t))
     (progn
       (forward-char -3)
       (skip-chars-backward " \t")
       (setq end (point))
       (goto-char beg)
       end))))

;;; Handling file local variables

(defvar ignored-local-variables
  '(ignored-local-variables safe-local-variable-values
    file-local-variables-alist dir-local-variables-alist)
  "Variables to be ignored in a file's local variable spec.")
(put 'ignored-local-variables 'risky-local-variable t)

(defvar hack-local-variables-hook nil
  "Normal hook run after processing a file's local variables specs.
Major modes can use this to examine user-specified local variables
in order to initialize other data structure based on them.")

(defcustom safe-local-variable-values nil
  "List variable-value pairs that are considered safe.
Each element is a cons cell (VAR . VAL), where VAR is a variable
symbol and VAL is a value that is considered safe."
  :risky t
  :group 'find-file
  :type 'alist)

(defcustom safe-local-eval-forms
  ;; This should be here at least as long as Emacs supports write-file-hooks.
  '((add-hook 'write-file-hooks 'time-stamp)
    (add-hook 'write-file-functions 'time-stamp)
    (add-hook 'before-save-hook 'time-stamp nil t)
    (add-hook 'before-save-hook 'delete-trailing-whitespace nil t))
  "Expressions that are considered safe in an `eval:' local variable.
Add expressions to this list if you want Emacs to evaluate them, when
they appear in an `eval' local variable specification, without first
asking you for confirmation."
  :risky t
  :group 'find-file
  :version "24.1"			; added write-file-hooks
  :type '(repeat sexp))

;; Risky local variables:
(mapc (lambda (var) (put var 'risky-local-variable t))
      '(after-load-alist
	buffer-auto-save-file-name
	buffer-file-name
	buffer-file-truename
	buffer-undo-list
	debugger
	default-text-properties
	eval
	exec-directory
	exec-path
	file-name-handler-alist
	frame-title-format
	global-mode-string
	header-line-format
	icon-title-format
	inhibit-quit
	load-path
	max-lisp-eval-depth
	max-specpdl-size
	minor-mode-map-alist
	minor-mode-overriding-map-alist
	mode-line-format
	mode-name
	overriding-local-map
	overriding-terminal-local-map
	process-environment
	standard-input
	standard-output
	unread-command-events))

;; Safe local variables:
;;
;; For variables defined by major modes, the safety declarations can go into
;; the major mode's file, since that will be loaded before file variables are
;; processed.
;;
;; For variables defined by minor modes, put the safety declarations in the
;; file defining the minor mode after the defcustom/defvar using an autoload
;; cookie, e.g.:
;;
;;   ;;;###autoload(put 'variable 'safe-local-variable 'stringp)
;;
;; Otherwise, when Emacs visits a file specifying that local variable, the
;; minor mode file may not be loaded yet.
;;
;; For variables defined in the C source code the declaration should go here:

(dolist (pair
	 '((buffer-read-only        . booleanp)	;; C source code
	   (default-directory       . stringp)	;; C source code
	   (fill-column             . integerp)	;; C source code
	   (indent-tabs-mode        . booleanp)	;; C source code
	   (left-margin             . integerp)	;; C source code
	   (inhibit-compacting-font-caches . booleanp) ;; C source code
	   (no-update-autoloads     . booleanp)
	   (lexical-binding	 . booleanp)	  ;; C source code
	   (tab-width               . integerp)	  ;; C source code
	   (truncate-lines          . booleanp)	  ;; C source code
	   (word-wrap               . booleanp)	  ;; C source code
	   (bidi-display-reordering . booleanp))) ;; C source code
  (put (car pair) 'safe-local-variable (cdr pair)))

(put 'bidi-paragraph-direction 'safe-local-variable
     (lambda (v) (memq v '(nil right-to-left left-to-right))))

(put 'c-set-style 'safe-local-eval-function t)

(defvar file-local-variables-alist nil
  "Alist of file-local variable settings in the current buffer.
Each element in this list has the form (VAR . VALUE), where VAR
is a file-local variable (a symbol) and VALUE is the value
specified.  The actual value in the buffer may differ from VALUE,
if it is changed by the major or minor modes, or by the user.")
(make-variable-buffer-local 'file-local-variables-alist)
(put 'file-local-variables-alist 'permanent-local t)

(defvar dir-local-variables-alist nil
  "Alist of directory-local variable settings in the current buffer.
Each element in this list has the form (VAR . VALUE), where VAR
is a directory-local variable (a symbol) and VALUE is the value
specified in .dir-locals.el.  The actual value in the buffer
may differ from VALUE, if it is changed by the major or minor modes,
or by the user.")
(make-variable-buffer-local 'dir-local-variables-alist)

(defvar before-hack-local-variables-hook nil
  "Normal hook run before setting file-local variables.
It is called after checking for unsafe/risky variables and
setting `file-local-variables-alist', and before applying the
variables stored in `file-local-variables-alist'.  A hook
function is allowed to change the contents of this alist.

This hook is called only if there is at least one file-local
variable to set.")

(defun hack-local-variables-confirm (all-vars unsafe-vars risky-vars dir-name)
  "Get confirmation before setting up local variable values.
ALL-VARS is the list of all variables to be set up.
UNSAFE-VARS is the list of those that aren't marked as safe or risky.
RISKY-VARS is the list of those that are marked as risky.
If these settings come from directory-local variables, then
DIR-NAME is the name of the associated directory.  Otherwise it is nil."
  (unless noninteractive
    (let ((name (cond (dir-name)
		      (buffer-file-name
		       (file-name-nondirectory buffer-file-name))
		      ((concat "buffer " (buffer-name)))))
	  (offer-save (and (eq enable-local-variables t)
			   unsafe-vars))
	  (buf (get-buffer-create "*Local Variables*")))
      ;; Set up the contents of the *Local Variables* buffer.
      (with-current-buffer buf
	(erase-buffer)
	(cond
	 (unsafe-vars
	  (insert "The local variables list in " name
		  "\ncontains values that may not be safe (*)"
		  (if risky-vars
		      ", and variables that are risky (**)."
		    ".")))
	 (risky-vars
	  (insert "The local variables list in " name
		  "\ncontains variables that are risky (**)."))
	 (t
	  (insert "A local variables list is specified in " name ".")))
	(insert "\n\nDo you want to apply it?  You can type
y  -- to apply the local variables list.
n  -- to ignore the local variables list.")
	(if offer-save
	    (insert "
!  -- to apply the local variables list, and permanently mark these
      values (*) as safe (in the future, they will be set automatically.)\n\n")
	  (insert "\n\n"))
	(dolist (elt all-vars)
	  (cond ((member elt unsafe-vars)
		 (insert "  * "))
		((member elt risky-vars)
		 (insert " ** "))
		(t
		 (insert "    ")))
	  (princ (car elt) buf)
	  (insert " : ")
	  ;; Make strings with embedded whitespace easier to read.
	  (let ((print-escape-newlines t))
	    (prin1 (cdr elt) buf))
	  (insert "\n"))
	(set (make-local-variable 'cursor-type) nil)
	(set-buffer-modified-p nil)
	(goto-char (point-min)))

      ;; Display the buffer and read a choice.
      (save-window-excursion
	(pop-to-buffer buf '(display-buffer--maybe-at-bottom))
	(let* ((exit-chars '(?y ?n ?\s))
	       (prompt (format "Please type %s%s: "
			       (if offer-save "y, n, or !" "y or n")
			       (if (< (line-number-at-pos (point-max))
				      (window-body-height))
				   ""
				 ", or C-v/M-v to scroll")))
	       char)
	  (if offer-save (push ?! exit-chars))
	  (setq char (read-char-from-minibuffer prompt exit-chars))
	  (when (and offer-save (= char ?!) unsafe-vars)
	    (customize-push-and-save 'safe-local-variable-values unsafe-vars))
	  (prog1 (memq char '(?! ?\s ?y))
	    (quit-window t)))))))

(defconst hack-local-variable-regexp
  "[ \t]*\\([^][;\"'?()\\ \t\n]+\\)[ \t]*:[ \t]*")

(defun hack-local-variables-prop-line (&optional handle-mode)
  "Return local variables specified in the -*- line.
Usually returns an alist of elements (VAR . VAL), where VAR is a
variable and VAL is the specified value.  Ignores any
specification for `coding:', and sometimes for `mode' (which
should have already been handled by `set-auto-coding' and
`set-auto-mode', respectively).  Return nil if the -*- line is
malformed.

If HANDLE-MODE is nil, we return the alist of all the local
variables in the line except `coding' as described above.  If it
is neither nil nor t, we do the same, except that any settings of
`mode' and `coding' are ignored.  If HANDLE-MODE is t, we ignore
all settings in the line except for `mode', which \(if present) we
return as the symbol specifying the mode."
  (catch 'malformed-line
    (save-excursion
      (goto-char (point-min))
      (let ((end (set-auto-mode-1))
	    result)
	(cond ((not end)
	       nil)
	      ((looking-at "[ \t]*\\([^ \t\n\r:;]+\\)\\([ \t]*-\\*-\\)")
	       ;; Simple form: "-*- MODENAME -*-".
	       (if (eq handle-mode t)
		   (intern (concat (match-string 1) "-mode"))))
	      (t
	       ;; Hairy form: '-*-' [ <variable> ':' <value> ';' ]* '-*-'
	       ;; (last ";" is optional).
	       ;; If HANDLE-MODE is t, just check for `mode'.
	       ;; Otherwise, parse the -*- line into the RESULT alist.
	       (while (not (or (and (eq handle-mode t) result)
                               (>= (point) end)))
		 (unless (looking-at hack-local-variable-regexp)
		   (message "Malformed mode-line: %S"
                            (buffer-substring-no-properties (point) end))
		   (throw 'malformed-line nil))
		 (goto-char (match-end 0))
		 ;; There used to be a downcase here,
		 ;; but the manual didn't say so,
		 ;; and people want to set var names that aren't all lc.
		 (let* ((key (intern (match-string 1)))
			(val (save-restriction
			       (narrow-to-region (point) end)
                               ;; As a defensive measure, we do not allow
                               ;; circular data in the file-local data.
			       (let ((read-circle nil))
				 (read (current-buffer)))))
			;; It is traditional to ignore
			;; case when checking for `mode' in set-auto-mode,
			;; so we must do that here as well.
			;; That is inconsistent, but we're stuck with it.
			;; The same can be said for `coding' in set-auto-coding.
			(keyname (downcase (symbol-name key))))
                   (cond
                    ((eq handle-mode t)
                     (and (equal keyname "mode")
                          (setq result
                                (intern (concat (downcase (symbol-name val))
                                                "-mode")))))
                    ((equal keyname "coding"))
                    (t
                     (when (or (not handle-mode)
                               (not (equal keyname "mode")))
                       (condition-case nil
                           (push (cons (cond ((eq key 'eval) 'eval)
                                             ;; Downcase "Mode:".
                                             ((equal keyname "mode") 'mode)
                                             (t (indirect-variable key)))
                                       val)
                                 result)
                         (error nil)))))
		   (skip-chars-forward " \t;")))
	       result))))))

(defun hack-local-variables-filter (variables dir-name)
  "Filter local variable settings, querying the user if necessary.
VARIABLES is the alist of variable-value settings.  This alist is
 filtered based on the values of `ignored-local-variables',
 `enable-local-eval', `enable-local-variables', and (if necessary)
 user interaction.  The results are added to
 `file-local-variables-alist', without applying them.
If these settings come from directory-local variables, then
DIR-NAME is the name of the associated directory.  Otherwise it is nil."
  ;; Find those variables that we may want to save to
  ;; `safe-local-variable-values'.
  (let (all-vars risky-vars unsafe-vars)
    (dolist (elt variables)
      (let ((var (car elt))
	    (val (cdr elt)))
	(cond ((memq var ignored-local-variables)
	       ;; Ignore any variable in `ignored-local-variables'.
	       nil)
	      ;; Obey `enable-local-eval'.
	      ((eq var 'eval)
	       (when enable-local-eval
		 (let ((safe (or (hack-one-local-variable-eval-safep val)
				 ;; In case previously marked safe (bug#5636).
				 (safe-local-variable-p var val))))
		   ;; If not safe and e-l-v = :safe, ignore totally.
		   (when (or safe (not (eq enable-local-variables :safe)))
		     (push elt all-vars)
		     (or (eq enable-local-eval t)
			 safe
			 (push elt unsafe-vars))))))
	      ;; Ignore duplicates (except `mode') in the present list.
	      ((and (assq var all-vars) (not (eq var 'mode))) nil)
	      ;; Accept known-safe variables.
	      ((or (memq var '(mode unibyte coding))
		   (safe-local-variable-p var val))
	       (push elt all-vars))
	      ;; The variable is either risky or unsafe:
	      ((not (eq enable-local-variables :safe))
	       (push elt all-vars)
	       (if (risky-local-variable-p var val)
		   (push elt risky-vars)
		 (push elt unsafe-vars))))))
    (and all-vars
	 ;; Query, unless all vars are safe or user wants no querying.
	 (or (and (eq enable-local-variables t)
		  (null unsafe-vars)
		  (null risky-vars))
	     (memq enable-local-variables '(:all :safe))
	     (hack-local-variables-confirm all-vars unsafe-vars
					   risky-vars dir-name))
	 (dolist (elt all-vars)
	   (unless (memq (car elt) '(eval mode))
	     (unless dir-name
	       (setq dir-local-variables-alist
		     (assq-delete-all (car elt) dir-local-variables-alist)))
	     (setq file-local-variables-alist
		   (assq-delete-all (car elt) file-local-variables-alist)))
	   (push elt file-local-variables-alist)))))

;; TODO?  Warn once per file rather than once per session?
(defvar hack-local-variables--warned-lexical nil)

(defun hack-local-variables (&optional handle-mode)
  "Parse and put into effect this buffer's local variables spec.
For buffers visiting files, also puts into effect directory-local
variables.
Uses `hack-local-variables-apply' to apply the variables.

If HANDLE-MODE is nil, we apply all the specified local
variables.  If HANDLE-MODE is neither nil nor t, we do the same,
except that any settings of `mode' are ignored.

If HANDLE-MODE is t, all we do is check whether a \"mode:\"
is specified, and return the corresponding mode symbol, or nil.
In this case, we try to ignore minor-modes, and return only a
major-mode.

If `enable-local-variables' or `local-enable-local-variables' is nil,
this function does nothing.  If `inhibit-local-variables-regexps'
applies to the file in question, the file is not scanned for
local variables, but directory-local variables may still be applied."
  ;; We don't let inhibit-local-variables-p influence the value of
  ;; enable-local-variables, because then it would affect dir-local
  ;; variables.  We don't want to search eg tar files for file local
  ;; variable sections, but there is no reason dir-locals cannot apply
  ;; to them.  The real meaning of inhibit-local-variables-p is "do
  ;; not scan this file for local variables".
  (let ((enable-local-variables
	 (and local-enable-local-variables enable-local-variables))
	result)
    (unless (eq handle-mode t)
      (setq file-local-variables-alist nil)
      (when (and (file-remote-p default-directory)
                 (fboundp 'hack-connection-local-variables)
                 (fboundp 'connection-local-criteria-for-default-directory))
        (with-demoted-errors "Connection-local variables error: %s"
	  ;; Note this is a no-op if enable-local-variables is nil.
	  (hack-connection-local-variables
           (connection-local-criteria-for-default-directory))))
      (with-demoted-errors "Directory-local variables error: %s"
	;; Note this is a no-op if enable-local-variables is nil.
	(hack-dir-local-variables)))
    ;; This entire function is basically a no-op if enable-local-variables
    ;; is nil.  All it does is set file-local-variables-alist to nil.
    (when enable-local-variables
      ;; This part used to ignore enable-local-variables when handle-mode
      ;; was t.  That was inappropriate, eg consider the
      ;; (artificial) example of:
      ;; (setq local-enable-local-variables nil)
      ;; Open a file foo.txt that contains "mode: sh".
      ;; It correctly opens in text-mode.
      ;; M-x set-visited-file name foo.c, and it incorrectly stays in text-mode.
      (unless (or (inhibit-local-variables-p)
		  ;; If HANDLE-MODE is t, and the prop line specifies a
		  ;; mode, then we're done, and have no need to scan further.
		  (and (setq result (hack-local-variables-prop-line
                                     handle-mode))
		       (eq handle-mode t)))
	;; Look for "Local variables:" line in last page.
	(save-excursion
	  (goto-char (point-max))
	  (search-backward "\n\^L" (max (- (point-max) 3000) (point-min))
			   'move)
	  (when (let ((case-fold-search t))
		  (search-forward "Local Variables:" nil t))
	    (skip-chars-forward " \t")
	    ;; suffix is what comes after "local variables:" in its line.
	    ;; prefix is what comes before "local variables:" in its line.
	    (let ((suffix
		   (concat
		    (regexp-quote (buffer-substring (point)
						    (line-end-position)))
		    "$"))
		  (prefix
		   (concat "^" (regexp-quote
				(buffer-substring (line-beginning-position)
						  (match-beginning 0))))))

	      (forward-line 1)
	      (let ((startpos (point))
		    endpos
		    (thisbuf (current-buffer)))
		(save-excursion
		  (unless (let ((case-fold-search t))
			    (re-search-forward
			     (concat prefix "[ \t]*End:[ \t]*" suffix)
			     nil t))
		    ;; This used to be an error, but really all it means is
		    ;; that this may simply not be a local-variables section,
		    ;; so just ignore it.
		    (message "Local variables list is not properly terminated"))
		  (beginning-of-line)
		  (setq endpos (point)))

		(with-temp-buffer
		  (insert-buffer-substring thisbuf startpos endpos)
		  (goto-char (point-min))
		  (subst-char-in-region (point) (point-max) ?\^m ?\n)
		  (while (not (eobp))
		    ;; Discard the prefix.
		    (if (looking-at prefix)
			(delete-region (point) (match-end 0))
		      (error "Local variables entry is missing the prefix"))
		    (end-of-line)
		    ;; Discard the suffix.
		    (if (looking-back suffix (line-beginning-position))
			(delete-region (match-beginning 0) (point))
		      (error "Local variables entry is missing the suffix"))
		    (forward-line 1))
		  (goto-char (point-min))

		  (while (not (or (eobp)
                                  (and (eq handle-mode t) result)))
		    ;; Find the variable name;
		    (unless (looking-at hack-local-variable-regexp)
                      (error "Malformed local variable line: %S"
                             (buffer-substring-no-properties
                              (point) (line-end-position))))
                    (goto-char (match-end 1))
		    (let* ((str (match-string 1))
			   (var (intern str))
			   val val2)
		      (and (equal (downcase (symbol-name var)) "mode")
			   (setq var 'mode))
		      ;; Read the variable value.
		      (skip-chars-forward "^:")
		      (forward-char 1)
                      ;; As a defensive measure, we do not allow
                      ;; circular data in the file-local data.
		      (let ((read-circle nil))
			(setq val (read (current-buffer))))
		      (if (eq handle-mode t)
			  (and (eq var 'mode)
			       ;; Specifying minor-modes via mode: is
			       ;; deprecated, but try to reject them anyway.
			       (not (string-match
				     "-minor\\'"
				     (setq val2 (downcase (symbol-name val)))))
			       (setq result (intern (concat val2 "-mode"))))
			(cond ((eq var 'coding))
			      ((eq var 'lexical-binding)
			       (unless hack-local-variables--warned-lexical
				 (setq hack-local-variables--warned-lexical t)
				 (display-warning
                                  'files
                                  (format-message
                                   "%s: `lexical-binding' at end of file unreliable"
                                   (file-name-nondirectory
                                    ;; We are called from
                                    ;; 'with-temp-buffer', so we need
                                    ;; to use 'thisbuf's name in the
                                    ;; warning message.
                                    (or (buffer-file-name thisbuf) ""))))))
                              ((and (eq var 'mode) handle-mode))
			      (t
			       (ignore-errors
				 (push (cons (if (eq var 'eval)
						 'eval
					       (indirect-variable var))
					     val)
                                       result))))))
		    (forward-line 1))))))))
      ;; Now we've read all the local variables.
      ;; If HANDLE-MODE is t, return whether the mode was specified.
      (if (eq handle-mode t) result
	;; Otherwise, set the variables.
	(hack-local-variables-filter result nil)
	(hack-local-variables-apply)))))

(defun hack-local-variables-apply ()
  "Apply the elements of `file-local-variables-alist'.
If there are any elements, runs `before-hack-local-variables-hook',
then calls `hack-one-local-variable' to apply the alist elements one by one.
Finishes by running `hack-local-variables-hook', regardless of whether
the alist is empty or not.

Note that this function ignores a `mode' entry if it specifies the same
major mode as the buffer already has."
  (when file-local-variables-alist
    ;; Any 'evals must run in the Right sequence.
    (setq file-local-variables-alist
	  (nreverse file-local-variables-alist))
    (run-hooks 'before-hack-local-variables-hook)
    (dolist (elt file-local-variables-alist)
      (hack-one-local-variable (car elt) (cdr elt))))
  (run-hooks 'hack-local-variables-hook))

(defun safe-local-variable-p (sym val)
  "Non-nil if SYM is safe as a file-local variable with value VAL.
It is safe if any of these conditions are met:

 * There is a matching entry (SYM . VAL) in the
   `safe-local-variable-values' user option.

 * The `safe-local-variable' property of SYM is a function that
   evaluates to a non-nil value with VAL as an argument."
  (or (member (cons sym val) safe-local-variable-values)
      (let ((safep (get sym 'safe-local-variable)))
        (and (functionp safep)
             ;; If the function signals an error, that means it
             ;; can't assure us that the value is safe.
             (with-demoted-errors (funcall safep val))))))

(defun risky-local-variable-p (sym &optional _ignored)
  "Non-nil if SYM could be dangerous as a file-local variable.
It is dangerous if either of these conditions are met:

 * Its `risky-local-variable' property is non-nil.

 * Its name ends with \"hook(s)\", \"function(s)\", \"form(s)\", \"map\",
   \"program\", \"command(s)\", \"predicate(s)\", \"frame-alist\",
   \"mode-alist\", \"font-lock-(syntactic-)keyword*\",
   \"map-alist\", or \"bindat-spec\"."
  ;; If this is an alias, check the base name.
  (condition-case nil
      (setq sym (indirect-variable sym))
    (error nil))
  (or (get sym 'risky-local-variable)
      (string-match "-hooks?$\\|-functions?$\\|-forms?$\\|-program$\\|\
-commands?$\\|-predicates?$\\|font-lock-keywords$\\|font-lock-keywords\
-[0-9]+$\\|font-lock-syntactic-keywords$\\|-frame-alist$\\|-mode-alist$\\|\
-map$\\|-map-alist$\\|-bindat-spec$" (symbol-name sym))))

(defun hack-one-local-variable-quotep (exp)
  (and (consp exp) (eq (car exp) 'quote) (consp (cdr exp))))

(defun hack-one-local-variable-constantp (exp)
  (or (and (not (symbolp exp)) (not (consp exp)))
      (memq exp '(t nil))
      (keywordp exp)
      (hack-one-local-variable-quotep exp)))

(defun hack-one-local-variable-eval-safep (exp)
  "Return non-nil if it is safe to eval EXP when it is found in a file."
  (or (not (consp exp))
      ;; Detect certain `put' expressions.
      (and (eq (car exp) 'put)
	   (hack-one-local-variable-quotep (nth 1 exp))
	   (hack-one-local-variable-quotep (nth 2 exp))
	   (let ((prop (nth 1 (nth 2 exp)))
		 (val (nth 3 exp)))
	     (cond ((memq prop '(lisp-indent-hook
				 lisp-indent-function
				 scheme-indent-function))
		    ;; Allow only safe values (not functions).
		    (or (numberp val)
			(and (hack-one-local-variable-quotep val)
			     (eq (nth 1 val) 'defun))))
		   ((eq prop 'edebug-form-spec)
		    ;; Allow only indirect form specs.
		    ;; During bootstrapping, edebug-basic-spec might not be
		    ;; defined yet.
                    (and (fboundp 'edebug-basic-spec)
			 (hack-one-local-variable-quotep val)
                         (edebug-basic-spec (nth 1 val)))))))
      ;; Allow expressions that the user requested.
      (member exp safe-local-eval-forms)
      ;; Certain functions can be allowed with safe arguments
      ;; or can specify verification functions to try.
      (and (symbolp (car exp))
	   ;; Allow (minor)-modes calls with no arguments.
	   ;; This obsoletes the use of "mode:" for such things.  (Bug#8613)
	   (or (and (member (cdr exp) '(nil (1) (0) (-1)))
		    (string-match "-mode\\'" (symbol-name (car exp))))
	       (let ((prop (get (car exp) 'safe-local-eval-function)))
		 (cond ((eq prop t)
			(let ((ok t))
			  (dolist (arg (cdr exp))
			    (unless (hack-one-local-variable-constantp arg)
			      (setq ok nil)))
			  ok))
		       ((functionp prop)
			(funcall prop exp))
		       ((listp prop)
			(let ((ok nil))
			  (dolist (function prop)
			    (if (funcall function exp)
				(setq ok t)))
			  ok))))))))

(defun hack-one-local-variable--obsolete (var)
  (let ((o (get var 'byte-obsolete-variable)))
    (when o
      (let ((instead (nth 0 o))
            (since (nth 2 o)))
        (message "%s is obsolete%s; %s"
                 var (if since (format " (since %s)" since))
                 (if (stringp instead)
                     (substitute-command-keys instead)
                   (format-message "use `%s' instead" instead)))))))

(defun hack-one-local-variable (var val)
  "Set local variable VAR with value VAL.
If VAR is `mode', call `VAL-mode' as a function unless it's
already the major mode."
  (pcase var
    ('mode
     (let ((mode (intern (concat (downcase (symbol-name val))
                                 "-mode"))))
       (unless (eq (indirect-function mode)
                   (indirect-function major-mode))
         (funcall mode))))
    ('eval
     (pcase val
       (`(add-hook ',hook . ,_) (hack-one-local-variable--obsolete hook)))
     (save-excursion (eval val)))
    (_
     (hack-one-local-variable--obsolete var)
     ;; Make sure the string has no text properties.
     ;; Some text properties can get evaluated in various ways,
     ;; so it is risky to put them on with a local variable list.
     (if (stringp val)
         (set-text-properties 0 (length val) nil val))
     (set (make-local-variable var) val))))

;;; Handling directory-local variables, aka project settings.

(defvar dir-locals-class-alist '()
  "Alist mapping directory-local variable classes (symbols) to variable lists.")

(defvar dir-locals-directory-cache '()
  "List of cached directory roots for directory-local variable classes.
Each element in this list has the form (DIR CLASS MTIME).
DIR is the name of the directory.
CLASS is the name of a variable class (a symbol).
MTIME is the recorded modification time of the directory-local
variables file associated with this entry.  This time is a Lisp
timestamp (the same format as `current-time'), and is
used to test whether the cache entry is still valid.
Alternatively, MTIME can be nil, which means the entry is always
considered valid.")

(defsubst dir-locals-get-class-variables (class)
  "Return the variable list for CLASS."
  (cdr (assq class dir-locals-class-alist)))

(defun dir-locals-collect-mode-variables (mode-variables variables)
  "Collect directory-local variables from MODE-VARIABLES.
VARIABLES is the initial list of variables.
Returns the new list."
  (dolist (pair mode-variables variables)
    (let* ((variable (car pair))
	   (value (cdr pair))
	   (slot (assq variable variables)))
      ;; If variables are specified more than once, use only the last.  (Why?)
      ;; The pseudo-variables mode and eval are different (bug#3430).
      (if (and slot (not (memq variable '(mode eval))))
	  (setcdr slot value)
	;; Need a new cons in case we setcdr later.
	(push (cons variable value) variables)))))

(defun dir-locals-collect-variables (class-variables root variables)
  "Collect entries from CLASS-VARIABLES into VARIABLES.
ROOT is the root directory of the project.
Return the new variables list."
  (let* ((file-name (or (buffer-file-name)
			;; Handle non-file buffers, too.
			(expand-file-name default-directory)))
	 (sub-file-name (if (and file-name
                                 (file-name-absolute-p file-name))
                            ;; FIXME: Why not use file-relative-name?
			    (substring file-name (length root)))))
    (condition-case err
        (dolist (entry class-variables variables)
          (let ((key (car entry)))
            (cond
             ((stringp key)
              ;; Don't include this in the previous condition, because we
              ;; want to filter all strings before the next condition.
              (when (and sub-file-name
                         (>= (length sub-file-name) (length key))
                         (string-prefix-p key sub-file-name))
                (setq variables (dir-locals-collect-variables
                                 (cdr entry) root variables))))
             ((or (not key)
                  (derived-mode-p key))
              (let* ((alist (cdr entry))
                     (subdirs (assq 'subdirs alist)))
                (if (or (not subdirs)
                        (progn
                          (setq alist (delq subdirs alist))
                          (cdr-safe subdirs))
                        ;; TODO someone might want to extend this to allow
                        ;; integer values for subdir, where N means
                        ;; variables apply to this directory and N levels
                        ;; below it (0 == nil).
                        (equal root default-directory))
                    (setq variables (dir-locals-collect-mode-variables
                                     alist variables))))))))
      (error
       ;; The file's content might be invalid (e.g. have a merge conflict), but
       ;; that shouldn't prevent the user from opening the file.
       (message "%s error: %s" dir-locals-file (error-message-string err))
       nil))))

(defun dir-locals-set-directory-class (directory class &optional mtime)
  "Declare that the DIRECTORY root is an instance of CLASS.
DIRECTORY is the name of a directory, a string.
CLASS is the name of a project class, a symbol.
MTIME is either the modification time of the directory-local
variables file that defined this class, or nil.

When a file beneath DIRECTORY is visited, the mode-specific
variables from CLASS are applied to the buffer.  The variables
for a class are defined using `dir-locals-set-class-variables'."
  (setq directory (file-name-as-directory (expand-file-name directory)))
  (unless (assq class dir-locals-class-alist)
    (error "No such class `%s'" (symbol-name class)))
  (push (list directory class mtime) dir-locals-directory-cache))

(defun dir-locals-set-class-variables (class variables)
  "Map the type CLASS to a list of variable settings.
CLASS is the project class, a symbol.  VARIABLES is a list
that declares directory-local variables for the class.
An element in VARIABLES is either of the form:
    (MAJOR-MODE . ALIST)
or
    (DIRECTORY . LIST)

In the first form, MAJOR-MODE is a symbol, and ALIST is an alist
whose elements are of the form (VARIABLE . VALUE).

In the second form, DIRECTORY is a directory name (a string), and
LIST is a list of the form accepted by the function.

When a file is visited, the file's class is found.  A directory
may be assigned a class using `dir-locals-set-directory-class'.
Then variables are set in the file's buffer according to the
VARIABLES list of the class.  The list is processed in order.

* If the element is of the form (MAJOR-MODE . ALIST), and the
  buffer's major mode is derived from MAJOR-MODE (as determined
  by `derived-mode-p'), then all the variables in ALIST are
  applied.  A MAJOR-MODE of nil may be used to match any buffer.
  `make-local-variable' is called for each variable before it is
  set.

* If the element is of the form (DIRECTORY . LIST), and DIRECTORY
  is an initial substring of the file's directory, then LIST is
  applied by recursively following these rules."
  (setf (alist-get class dir-locals-class-alist) variables))

(defconst dir-locals-file ".dir-locals.el"
  "File that contains directory-local variables.
It has to be constant to enforce uniform values across different
environments and users.

A second dir-locals file can be used by a user to specify their
personal dir-local variables even if the current directory
already has a `dir-locals-file' that is shared with other
users (such as in a git repository).  The name of this second
file is derived by appending \"-2\" to the base name of
`dir-locals-file'.  With the default value of `dir-locals-file',
a \".dir-locals-2.el\" file in the same directory will override
the \".dir-locals.el\".

See Info node `(elisp)Directory Local Variables' for details.")

(defun dir-locals--all-files (directory)
  "Return a list of all readable dir-locals files in DIRECTORY.
The returned list is sorted by increasing priority.  That is,
values specified in the last file should take precedence over
those in the first."
  (when (file-readable-p directory)
    (let* ((file-1 (expand-file-name (if (eq system-type 'ms-dos)
                                        (dosified-file-name dir-locals-file)
                                      dir-locals-file)
                                    directory))
           (file-2 (when (string-match "\\.el\\'" file-1)
                     (replace-match "-2.el" t nil file-1)))
          (out nil))
      ;; The order here is important.
      (dolist (f (list file-2 file-1))
        (when (and f
                   (file-readable-p f)
                   ;; FIXME: Aren't file-regular-p and
                   ;; file-directory-p mutually exclusive?
                   (file-regular-p f)
                   (not (file-directory-p f)))
          (push f out)))
      out)))

(defun dir-locals-find-file (file)
  "Find the directory-local variables for FILE.
This searches upward in the directory tree from FILE.
It stops at the first directory that has been registered in
`dir-locals-directory-cache' or contains a `dir-locals-file'.
If it finds an entry in the cache, it checks that it is valid.
A cache entry with no modification time element (normally, one that
has been assigned directly using `dir-locals-set-directory-class', not
set from a file) is always valid.
A cache entry based on a `dir-locals-file' is valid if the modification
time stored in the cache matches the current file modification time.
If not, the cache entry is cleared so that the file will be re-read.

This function returns either:
  - nil (no directory local variables found),
  - the matching entry from `dir-locals-directory-cache' (a list),
  - or the full path to the directory (a string) containing at
    least one `dir-locals-file' in the case of no valid cache
    entry."
  (setq file (expand-file-name file))
  (let* ((locals-dir (locate-dominating-file (file-name-directory file)
                                             #'dir-locals--all-files))
         dir-elt)
    ;; `locate-dominating-file' may have abbreviated the name.
    (when locals-dir
      (setq locals-dir (expand-file-name locals-dir)))
    ;; Find the best cached value in `dir-locals-directory-cache'.
    (dolist (elt dir-locals-directory-cache)
      (when (and (string-prefix-p (car elt) file
                                  (memq system-type
                                        '(windows-nt cygwin ms-dos)))
                 (> (length (car elt)) (length (car dir-elt))))
        (setq dir-elt elt)))
    (if (and dir-elt
             (or (null locals-dir)
                 (<= (length locals-dir)
                     (length (car dir-elt)))))
        ;; Found a potential cache entry.  Check validity.
        ;; A cache entry with no MTIME is assumed to always be valid
        ;; (ie, set directly, not from a dir-locals file).
        ;; Note, we don't bother to check that there is a matching class
        ;; element in dir-locals-class-alist, since that's done by
        ;; dir-locals-set-directory-class.
        (if (or (null (nth 2 dir-elt))
                (let ((cached-files (dir-locals--all-files (car dir-elt))))
                  ;; The entry MTIME should match the most recent
                  ;; MTIME among matching files.
                  (and cached-files
		       (equal (nth 2 dir-elt)
			      (let ((latest 0))
				(dolist (f cached-files latest)
				  (let ((f-time
					 (file-attribute-modification-time
					  (file-attributes f))))
				    (if (time-less-p latest f-time)
					(setq latest f-time)))))))))
            ;; This cache entry is OK.
            dir-elt
          ;; This cache entry is invalid; clear it.
          (setq dir-locals-directory-cache
                (delq dir-elt dir-locals-directory-cache))
          ;; Return the first existing dir-locals file.  Might be the same
          ;; as dir-elt's, might not (eg latter might have been deleted).
          locals-dir)
      ;; No cache entry.
      locals-dir)))

(declare-function map-merge-with "map" (type function &rest maps))
(declare-function map-merge "map" (type &rest maps))

(defun dir-locals--get-sort-score (node)
  "Return a number used for sorting the definitions of dir locals.
NODE is assumed to be a cons cell where the car is either a
string or a symbol representing a mode name.

If it is a mode then the depth of the mode (ie, how many parents
that mode has) will be returned.

If it is a string then the length of the string plus 1000 will be
returned.

Otherwise it returns -1.

That way the value can be used to sort the list such that deeper
modes will be after the other modes.  This will be followed by
directory entries in order of length.  If the entries are all
applied in order then that means the more specific modes will
  override the values specified by the earlier modes and directory
variables will override modes."
  (let ((key (car node)))
    (cond ((null key) -1)
          ((symbolp key)
           (let ((mode key)
                 (depth 0))
             (while (setq mode (get mode 'derived-mode-parent))
               (setq depth (1+ depth)))
             depth))
          ((stringp key)
           (+ 1000 (length key)))
          (t -2))))

(defun dir-locals--sort-variables (variables)
  "Sorts VARIABLES so that applying them in order has the right effect.
The variables are compared by dir-locals--get-sort-score.
Directory entries are then recursively sorted using the same
criteria."
  (setq variables (sort variables
                        (lambda (a b)
                          (< (dir-locals--get-sort-score a)
                             (dir-locals--get-sort-score b)))))
  (dolist (n variables)
    (when (stringp (car n))
      (setcdr n (dir-locals--sort-variables (cdr n)))))

  variables)

(defun dir-locals-read-from-dir (dir)
  "Load all variables files in DIR and register a new class and instance.
DIR is the absolute name of a directory, which must contain at
least one dir-local file (which is a file holding variables to
apply).
Return the new class name, which is a symbol named DIR."
  (let* ((class-name (intern dir))
         (files (dir-locals--all-files dir))
	 ;; If there was a problem, use the values we could get but
	 ;; don't let the cache prevent future reads.
	 (latest 0) (success 0)
         (variables))
    (with-demoted-errors "Error reading dir-locals: %S"
      (dolist (file files)
	(let ((file-time (file-attribute-modification-time
			  (file-attributes file))))
	  (if (time-less-p latest file-time)
	    (setq latest file-time)))
        (with-temp-buffer
          (insert-file-contents file)
          (let ((newvars
                 (condition-case-unless-debug nil
                     ;; As a defensive measure, we do not allow
                     ;; circular data in the file/dir-local data.
                     (let ((read-circle nil))
                       (read (current-buffer)))
                   (end-of-file nil))))
            (setq variables
                  ;; Try and avoid loading `map' since that also loads cl-lib
                  ;; which then might hamper bytecomp warnings (bug#30635).
                  (if (not (and newvars variables))
                      (or newvars variables)
                    (require 'map)
                    (map-merge-with 'list (lambda (a b) (map-merge 'list a b))
                                    variables
                                    newvars))))))
      (setq success latest))
    (setq variables (dir-locals--sort-variables variables))
    (dir-locals-set-class-variables class-name variables)
    (dir-locals-set-directory-class dir class-name success)
    class-name))

(define-obsolete-function-alias 'dir-locals-read-from-file
  'dir-locals-read-from-dir "25.1")

(defcustom enable-remote-dir-locals nil
  "Non-nil means dir-local variables will be applied to remote files."
  :version "24.3"
  :type 'boolean
  :group 'find-file)

(defvar hack-dir-local-variables--warned-coding nil)

(defun hack-dir-local-variables ()
  "Read per-directory local variables for the current buffer.
Store the directory-local variables in `dir-local-variables-alist'
and `file-local-variables-alist', without applying them.

This does nothing if either `enable-local-variables' or
`enable-dir-local-variables' are nil."
  (when (and enable-local-variables
	     enable-dir-local-variables
	     (or enable-remote-dir-locals
		 (not (file-remote-p (or (buffer-file-name)
					 default-directory)))))
    ;; Find the variables file.
    (let ((dir-or-cache (dir-locals-find-file
                         (or (buffer-file-name) default-directory)))
	  (class nil)
	  (dir-name nil))
      (cond
       ((stringp dir-or-cache)
	(setq dir-name dir-or-cache
	      class (dir-locals-read-from-dir dir-or-cache)))
       ((consp dir-or-cache)
	(setq dir-name (nth 0 dir-or-cache))
	(setq class (nth 1 dir-or-cache))))
      (when class
	(let ((variables
	       (dir-locals-collect-variables
		(dir-locals-get-class-variables class) dir-name nil)))
	  (when variables
	    (dolist (elt variables)
	      (if (eq (car elt) 'coding)
                  (unless hack-dir-local-variables--warned-coding
                    (setq hack-dir-local-variables--warned-coding t)
                    (display-warning 'files
                                     "Coding cannot be specified by dir-locals"))
		(unless (memq (car elt) '(eval mode))
		  (setq dir-local-variables-alist
			(assq-delete-all (car elt) dir-local-variables-alist)))
		(push elt dir-local-variables-alist)))
	    (hack-local-variables-filter variables dir-name)))))))

(defun hack-dir-local-variables-non-file-buffer ()
  "Apply directory-local variables to a non-file buffer.
For non-file buffers, such as Dired buffers, directory-local
variables are looked for in `default-directory' and its parent
directories."
  (hack-dir-local-variables)
  (hack-local-variables-apply))


(defcustom change-major-mode-with-file-name t
  "Non-nil means \\[write-file] should set the major mode from the file name.
However, the mode will not be changed if
\(1) a local variables list or the `-*-' line specifies a major mode, or
\(2) the current major mode is a \"special\" mode,
    not suitable for ordinary files, or
\(3) the new file name does not particularly specify any mode."
  :type 'boolean
  :group 'editing-basics)

(defvar after-set-visited-file-name-hook nil
  "Normal hook run just after setting visited file name of current buffer.")

(defun set-visited-file-name (filename &optional no-query along-with-file)
  "Change name of file visited in current buffer to FILENAME.
This also renames the buffer to correspond to the new file.
The next time the buffer is saved it will go in the newly specified file.
FILENAME nil or an empty string means mark buffer as not visiting any file.
Remember to delete the initial contents of the minibuffer
if you wish to pass an empty string as the argument.

The optional second argument NO-QUERY, if non-nil, inhibits asking for
confirmation in the case where another buffer is already visiting FILENAME.

The optional third argument ALONG-WITH-FILE, if non-nil, means that
the old visited file has been renamed to the new name FILENAME."
  (interactive "FSet visited file name: ")
  (if (buffer-base-buffer)
      (error "An indirect buffer cannot visit a file"))
  (let (truename old-try-locals)
    (if filename
	(setq filename
	      (if (string-equal filename "")
		  nil
		(expand-file-name filename))))
    (if filename
	(progn
	  (setq truename (file-truename filename))
	  (if find-file-visit-truename
	      (setq filename truename))))
    (if filename
	(let ((new-name (file-name-nondirectory filename)))
	  (if (string= new-name "")
	      (error "Empty file name"))))
    (let ((buffer (and filename (find-buffer-visiting filename))))
      (and buffer (not (eq buffer (current-buffer)))
	   (not no-query)
	   (not (y-or-n-p (format "A buffer is visiting %s; proceed? "
				  filename)))
	   (user-error "Aborted")))
    (or (equal filename buffer-file-name)
	(progn
	  (and filename (lock-buffer filename))
	  (unlock-buffer)))
    (setq old-try-locals (not (inhibit-local-variables-p))
	  buffer-file-name filename)
    (if filename			; make buffer name reflect filename.
	(let ((new-name (file-name-nondirectory buffer-file-name)))
	  (setq default-directory (file-name-directory buffer-file-name))
	  ;; If new-name == old-name, renaming would add a spurious <2>
	  ;; and it's considered as a feature in rename-buffer.
	  (or (string= new-name (buffer-name))
	      (rename-buffer new-name t))))
    (setq buffer-backed-up nil)
    (or along-with-file
	(clear-visited-file-modtime))
    ;; Abbreviate the file names of the buffer.
    (if truename
	(progn
	  (setq buffer-file-truename (abbreviate-file-name truename))
	  (if find-file-visit-truename
	      (setq buffer-file-name truename))))
    (setq buffer-file-number
	  (if filename
	      (nthcdr 10 (file-attributes buffer-file-name))
	    nil))
    ;; write-file-functions is normally used for things like ftp-find-file
    ;; that visit things that are not local files as if they were files.
    ;; Changing to visit an ordinary local file instead should flush the hook.
    (kill-local-variable 'write-file-functions)
    (kill-local-variable 'local-write-file-hooks)
    (kill-local-variable 'revert-buffer-function)
    (kill-local-variable 'backup-inhibited)
    ;; If buffer was read-only because of version control,
    ;; that reason is gone now, so make it writable.
    (if vc-mode
	(setq buffer-read-only nil))
    (kill-local-variable 'vc-mode)
    ;; Turn off backup files for certain file names.
    ;; Since this is a permanent local, the major mode won't eliminate it.
    (and buffer-file-name
	 backup-enable-predicate
	 (not (funcall backup-enable-predicate buffer-file-name))
	 (progn
	   (make-local-variable 'backup-inhibited)
	   (setq backup-inhibited t)))
    (let ((oauto buffer-auto-save-file-name))
      (cond ((null filename)
	     (setq buffer-auto-save-file-name nil))
	    ((not buffer-auto-save-file-name)
	     ;; If auto-save was not already on, turn it on if appropriate.
	     (and buffer-file-name auto-save-default (auto-save-mode t)))
	    (t
	     ;; If auto save is on, start using a new name. We
	     ;; deliberately don't rename or delete the old auto save
	     ;; for the old visited file name.  This is because
	     ;; perhaps the user wants to save the new state and then
	     ;; compare with the previous state from the auto save
	     ;; file.
	     (setq buffer-auto-save-file-name (make-auto-save-file-name))))
      ;; Rename the old auto save file if any.
      (and oauto buffer-auto-save-file-name
	   (file-exists-p oauto)
	   (rename-file oauto buffer-auto-save-file-name t)))
    (and buffer-file-name
	 (not along-with-file)
	 (set-buffer-modified-p t))
    ;; Update the major mode, if the file name determines it.
    (condition-case nil
	;; Don't change the mode if it is special.
	(or (not change-major-mode-with-file-name)
	    (get major-mode 'mode-class)
	    ;; Don't change the mode if the local variable list specifies it.
	    ;; The file name can influence whether the local variables apply.
	    (and old-try-locals
		 ;; h-l-v also checks it, but might as well be explicit.
		 (not (inhibit-local-variables-p))
		 (hack-local-variables t))
	    ;; TODO consider making normal-mode handle this case.
	    (let ((old major-mode))
	      (set-auto-mode t)
	      (or (eq old major-mode)
		  (hack-local-variables))))
      (error nil))
    (run-hooks 'after-set-visited-file-name-hook)))

(defun write-file (filename &optional confirm)
  "Write current buffer into file FILENAME.
This makes the buffer visit that file, and marks it as not modified.

Interactively, prompt for FILENAME.
If you specify just a directory name as FILENAME, that means to write
to a file in that directory.  In this case, the base name of the file
is the same as that of the file visited in the buffer, or the buffer
name sans leading directories, if any, if the buffer is not already
visiting a file.

You can also yank the file name into the minibuffer to edit it,
using \\<minibuffer-local-map>\\[next-history-element].

If optional second arg CONFIRM is non-nil, this function
asks for confirmation before overwriting an existing file.
Interactively, confirmation is required unless you supply a prefix argument."
;;  (interactive "FWrite file: ")
  (interactive
   (list (if buffer-file-name
	     (read-file-name "Write file: "
			     nil nil nil nil)
	   (read-file-name "Write file: " default-directory
			   (expand-file-name
			    (file-name-nondirectory (buffer-name))
			    default-directory)
			   nil nil))
	 (not current-prefix-arg)))
  (or (null filename) (string-equal filename "")
      (progn
	;; If arg is a directory name,
	;; use the default file name, but in that directory.
	(if (directory-name-p filename)
	    (setq filename (concat filename
				   (file-name-nondirectory
				    (or buffer-file-name (buffer-name))))))
	(and confirm
	     (file-exists-p filename)
	     ;; NS does its own confirm dialog.
	     (not (and (eq (framep-on-display) 'ns)
		       (listp last-nonmenu-event)
		       use-dialog-box))
	     (or (y-or-n-p (format-message
                            "File `%s' exists; overwrite? " filename))
		 (user-error "Canceled")))
	(set-visited-file-name filename (not confirm))))
  (set-buffer-modified-p t)
  ;; Make buffer writable if file is writable.
  (and buffer-file-name
       (file-writable-p buffer-file-name)
       (setq buffer-read-only nil))
  (save-buffer)
  ;; It's likely that the VC status at the new location is different from
  ;; the one at the old location.
  (vc-refresh-state))

(defun file-extended-attributes (filename)
  "Return an alist of extended attributes of file FILENAME.

Extended attributes are platform-specific metadata about the file,
such as SELinux context, list of ACL entries, etc."
  `((acl . ,(file-acl filename))
    (selinux-context . ,(file-selinux-context filename))))

(defun set-file-extended-attributes (filename attributes)
  "Set extended attributes of file FILENAME to ATTRIBUTES.

ATTRIBUTES must be an alist of file attributes as returned by
`file-extended-attributes'.
Value is t if the function succeeds in setting the attributes."
  (let (result rv)
    (dolist (elt attributes)
      (let ((attr (car elt))
	    (val (cdr elt)))
	(cond ((eq attr 'acl)
               (setq rv (set-file-acl filename val)))
	      ((eq attr 'selinux-context)
               (setq rv (set-file-selinux-context filename val))))
        (setq result (or result rv))))

    result))

(defun backup-buffer ()
  "Make a backup of the disk file visited by the current buffer, if appropriate.
This is normally done before saving the buffer the first time.

A backup may be done by renaming or by copying; see documentation of
variable `make-backup-files'.  If it's done by renaming, then the file is
no longer accessible under its old name.

The value is non-nil after a backup was made by renaming.
It has the form (MODES EXTENDED-ATTRIBUTES BACKUPNAME).
MODES is the result of `file-modes' on the original
file; this means that the caller, after saving the buffer, should change
the modes of the new file to agree with the old modes.
EXTENDED-ATTRIBUTES is the result of `file-extended-attributes'
on the original file; this means that the caller, after saving
the buffer, should change the extended attributes of the new file
to agree with the old attributes.
BACKUPNAME is the backup file name, which is the old file renamed."
  (when (and make-backup-files (not backup-inhibited) (not buffer-backed-up))
    (let ((attributes (file-attributes buffer-file-name)))
      (when (and attributes (memq (aref (elt attributes 8) 0) '(?- ?l)))
	;; If specified name is a symbolic link, chase it to the target.
	;; This makes backups in the directory where the real file is.
	(let* ((real-file-name (file-chase-links buffer-file-name))
	       (backup-info (find-backup-file-name real-file-name)))
	  (when backup-info
	    (let* ((backupname (car backup-info))
		   (targets (cdr backup-info))
		   (old-versions
		    ;; If have old versions to maybe delete,
		    ;; ask the user to confirm now, before doing anything.
		    ;; But don't actually delete til later.
		    (and targets
			 (booleanp delete-old-versions)
			 (or delete-old-versions
			     (y-or-n-p
			      (format "Delete excess backup versions of %s? "
				      real-file-name)))
			 targets))
		   (modes (file-modes buffer-file-name))
		   (extended-attributes
		    (file-extended-attributes buffer-file-name))
		   (copy-when-priv-mismatch
		    backup-by-copying-when-privileged-mismatch)
		   (make-copy
		    (or file-precious-flag backup-by-copying
			;; Don't rename a suid or sgid file.
			(and modes (< 0 (logand modes #o6000)))
			(not (file-writable-p
			      (file-name-directory real-file-name)))
			(and backup-by-copying-when-linked
			     (< 1 (file-nlinks real-file-name)))
			(and (or backup-by-copying-when-mismatch
				 (and (integerp copy-when-priv-mismatch)
				      (let ((attr (file-attributes
						   real-file-name
						   'integer)))
                                        (or (<= (file-attribute-user-id attr)
                                                copy-when-priv-mismatch)
                                            (<= (file-attribute-group-id attr)
                                                copy-when-priv-mismatch)))))
			     (not (file-ownership-preserved-p real-file-name
							      t)))))
		   setmodes)
	      (condition-case ()
		  (progn
		    ;; Actually make the backup file.
		    (if make-copy
			(backup-buffer-copy real-file-name backupname
					    modes extended-attributes)
		      ;; rename-file should delete old backup.
		      (rename-file real-file-name backupname t)
		      (setq setmodes (list modes extended-attributes
					   backupname)))
		    (setq buffer-backed-up t)
		    ;; Now delete the old versions, if desired.
		    (dolist (old-version old-versions)
		      (delete-file old-version)))
		(file-error nil))
	      ;; If trouble writing the backup, write it in .emacs.d/%backup%.
	      (when (not buffer-backed-up)
		(setq backupname (locate-user-emacs-file "%backup%~"))
		(message "Cannot write backup file; backing up in %s"
			 backupname)
		(sleep-for 1)
		(backup-buffer-copy real-file-name backupname
				    modes extended-attributes)
		(setq buffer-backed-up t))
	      setmodes)))))))

(defun backup-buffer-copy (from-name to-name modes extended-attributes)
  ;; Create temp files with strict access rights.  It's easy to
  ;; loosen them later, whereas it's impossible to close the
  ;; time-window of loose permissions otherwise.
  (with-file-modes ?\700
    (when (condition-case nil
	      ;; Try to overwrite old backup first.
	      (copy-file from-name to-name t t t)
	    (error t))
      (while (condition-case nil
		 (progn
		   (when (file-exists-p to-name)
		     (delete-file to-name))
		   (copy-file from-name to-name nil t t)
		   nil)
	       (file-already-exists t))
	;; The file was somehow created by someone else between
	;; `delete-file' and `copy-file', so let's try again.
	;; rms says "I think there is also a possible race
	;; condition for making backup files" (emacs-devel 20070821).
	nil)))
  ;; If set-file-extended-attributes fails, fall back on set-file-modes.
  (unless (and extended-attributes
	       (with-demoted-errors
		 (set-file-extended-attributes to-name extended-attributes)))
    (and modes
	 (set-file-modes to-name (logand modes #o1777)))))

(defvar file-name-version-regexp
  "\\(?:~\\|\\.~[-[:alnum:]:#@^._]+\\(?:~[[:digit:]]+\\)?~\\)"
  ;; The last ~[[:digit]]+ matches relative versions in git,
  ;; e.g. `foo.js.~HEAD~1~'.
  "Regular expression matching the backup/version part of a file name.
Used by `file-name-sans-versions'.")

(defun file-name-sans-versions (name &optional keep-backup-version)
  "Return file NAME sans backup versions or strings.
This is a separate procedure so your site-init or startup file can
redefine it.
If the optional argument KEEP-BACKUP-VERSION is non-nil,
we do not remove backup version numbers, only true file version numbers.
See also `file-name-version-regexp'."
  (let ((handler (find-file-name-handler name 'file-name-sans-versions)))
    (if handler
	(funcall handler 'file-name-sans-versions name keep-backup-version)
      (substring name 0
		 (unless keep-backup-version
                   (string-match (concat file-name-version-regexp "\\'")
                                 name))))))

(defun file-ownership-preserved-p (file &optional group)
  "Return t if deleting FILE and rewriting it would preserve the owner.
Return also t if FILE does not exist.  If GROUP is non-nil, check whether
the group would be preserved too."
  (let ((handler (find-file-name-handler file 'file-ownership-preserved-p)))
    (if handler
	(funcall handler 'file-ownership-preserved-p file group)
      (let ((attributes (file-attributes file 'integer)))
	;; Return t if the file doesn't exist, since it's true that no
	;; information would be lost by an (attempted) delete and create.
	(or (null attributes)
	    (and (or (= (file-attribute-user-id attributes) (user-uid))
		     ;; Files created on Windows by Administrator (RID=500)
		     ;; have the Administrators group (RID=544) recorded as
		     ;; their owner.  Rewriting them will still preserve the
		     ;; owner.
		     (and (eq system-type 'windows-nt)
			  (= (user-uid) 500)
			  (= (file-attribute-user-id attributes) 544)))
		 (or (not group)
		     ;; On BSD-derived systems files always inherit the parent
		     ;; directory's group, so skip the group-gid test.
		     (memq system-type '(berkeley-unix darwin gnu/kfreebsd))
		     (= (file-attribute-group-id attributes) (group-gid)))
		 (let* ((parent (or (file-name-directory file) "."))
			(parent-attributes (file-attributes parent 'integer)))
		   (and parent-attributes
			;; On some systems, a file created in a setuid directory
			;; inherits that directory's owner.
			(or
			 (= (file-attribute-user-id parent-attributes)
			    (user-uid))
			 (string-match
			  "^...[^sS]"
			  (file-attribute-modes parent-attributes)))
			;; On many systems, a file created in a setgid directory
			;; inherits that directory's group.  On some systems
			;; this happens even if the setgid bit is not set.
			(or (not group)
			    (= (file-attribute-group-id parent-attributes)
			       (file-attribute-group-id attributes)))))))))))

(defun file-name-sans-extension (filename)
  "Return FILENAME sans final \"extension\".
The extension, in a file name, is the part that begins with the last `.',
except that a leading `.' of the file name, if there is one, doesn't count."
  (save-match-data
    (let ((file (file-name-sans-versions (file-name-nondirectory filename)))
	  directory)
      (if (and (string-match "\\.[^.]*\\'" file)
	       (not (eq 0 (match-beginning 0))))
	  (if (setq directory (file-name-directory filename))
	      ;; Don't use expand-file-name here; if DIRECTORY is relative,
	      ;; we don't want to expand it.
	      (concat directory (substring file 0 (match-beginning 0)))
	    (substring file 0 (match-beginning 0)))
	filename))))

(defun file-name-extension (filename &optional period)
  "Return FILENAME's final \"extension\".
The extension, in a file name, is the part that begins with the last `.',
excluding version numbers and backup suffixes, except that a leading `.'
of the file name, if there is one, doesn't count.
Return nil for extensionless file names such as `foo'.
Return the empty string for file names such as `foo.'.

By default, the returned value excludes the period that starts the
extension, but if the optional argument PERIOD is non-nil, the period
is included in the value, and in that case, if FILENAME has no
extension, the value is \"\"."
  (save-match-data
    (let ((file (file-name-sans-versions (file-name-nondirectory filename))))
      (if (and (string-match "\\.[^.]*\\'" file)
	       (not (eq 0 (match-beginning 0))))
          (substring file (+ (match-beginning 0) (if period 0 1)))
        (if period
            "")))))

(defun file-name-base (&optional filename)
  "Return the base name of the FILENAME: no directory, no extension."
  (declare (advertised-calling-convention (filename) "27.1"))
  (file-name-sans-extension
   (file-name-nondirectory (or filename (buffer-file-name)))))

(defcustom make-backup-file-name-function
  #'make-backup-file-name--default-function
  "A function that `make-backup-file-name' uses to create backup file names.
The function receives a single argument, the original file name.

If you change this, you may need to change `backup-file-name-p' and
`file-name-sans-versions' too.

You could make this buffer-local to do something special for specific files.

For historical reasons, a value of nil means to use the default function.
This should not be relied upon.

See also `backup-directory-alist'."
  :version "24.4"     ; nil -> make-backup-file-name--default-function
  :group 'backup
  :type '(choice (const :tag "Deprecated way to get the default function" nil)
		 (function :tag "Function")))

(defcustom backup-directory-alist nil
  "Alist of filename patterns and backup directory names.
Each element looks like (REGEXP . DIRECTORY).  Backups of files with
names matching REGEXP will be made in DIRECTORY.  DIRECTORY may be
relative or absolute.  If it is absolute, so that all matching files
are backed up into the same directory, the file names in this
directory will be the full name of the file backed up with all
directory separators changed to `!' to prevent clashes.  This will not
work correctly if your filesystem truncates the resulting name.

For the common case of all backups going into one directory, the alist
should contain a single element pairing \".\" with the appropriate
directory name.

If this variable is nil, or it fails to match a filename, the backup
is made in the original file's directory.

On MS-DOS filesystems without long names this variable is always
ignored."
  :group 'backup
  :type '(repeat (cons (regexp :tag "Regexp matching filename")
		       (directory :tag "Backup directory name"))))

(defun normal-backup-enable-predicate (name)
  "Default `backup-enable-predicate' function.
Checks for files in `temporary-file-directory',
`small-temporary-file-directory', and \"/tmp\"."
  (let ((temporary-file-directory temporary-file-directory)
	caseless)
    ;; On MS-Windows, file-truename will convert short 8+3 aliases to
    ;; their long file-name equivalents, so compare-strings does TRT.
    (if (memq system-type '(ms-dos windows-nt))
	(setq temporary-file-directory (file-truename temporary-file-directory)
	      name (file-truename name)
	      caseless t))
    (not (or (let ((comp (compare-strings temporary-file-directory 0 nil
					  name 0 nil caseless)))
	       ;; Directory is under temporary-file-directory.
	       (and (not (eq comp t))
		    (< comp (- (length temporary-file-directory)))))
	     (let ((comp (compare-strings "/tmp" 0 nil
					  name 0 nil)))
	       ;; Directory is under /tmp.
	       (and (not (eq comp t))
		    (< comp (- (length "/tmp")))))
	     (if small-temporary-file-directory
		 (let ((comp (compare-strings small-temporary-file-directory
					      0 nil
					      name 0 nil caseless)))
		   ;; Directory is under small-temporary-file-directory.
		   (and (not (eq comp t))
			(< comp (- (length small-temporary-file-directory))))))))))

(defun make-backup-file-name (file)
  "Create the non-numeric backup file name for FILE.
This calls the function that `make-backup-file-name-function' specifies,
with a single argument FILE."
  (funcall (or make-backup-file-name-function
               #'make-backup-file-name--default-function)
           file))

(defun make-backup-file-name--default-function (file)
  "Default function for `make-backup-file-name'.
Normally this just returns FILE's name with `~' appended.
It searches for a match for FILE in `backup-directory-alist'.
If the directory for the backup doesn't exist, it is created."
  (if (and (eq system-type 'ms-dos)
           (not (msdos-long-file-names)))
      (let ((fn (file-name-nondirectory file)))
        (concat (file-name-directory file)
                (or (and (string-match "\\`[^.]+\\'" fn)
                         (concat (match-string 0 fn) ".~"))
                    (and (string-match "\\`[^.]+\\.\\(..?\\)?" fn)
                         (concat (match-string 0 fn) "~")))))
    (concat (make-backup-file-name-1 file) "~")))

(defun make-backup-file-name-1 (file)
  "Subroutine of `make-backup-file-name--default-function'.
The function `find-backup-file-name' also uses this."
  (let ((alist backup-directory-alist)
	elt backup-directory abs-backup-directory)
    (while alist
      (setq elt (pop alist))
      (if (string-match (car elt) file)
	  (setq backup-directory (cdr elt)
		alist nil)))
    ;; If backup-directory is relative, it should be relative to the
    ;; file's directory.  By expanding explicitly here, we avoid
    ;; depending on default-directory.
    (if backup-directory
	(setq abs-backup-directory
	      (expand-file-name backup-directory
				(file-name-directory file))))
    (if (and abs-backup-directory (not (file-exists-p abs-backup-directory)))
	(condition-case nil
	    (make-directory abs-backup-directory 'parents)
	  (file-error (setq backup-directory nil
			    abs-backup-directory nil))))
    (if (null backup-directory)
	file
      (if (file-name-absolute-p backup-directory)
	  (progn
	    (when (memq system-type '(windows-nt ms-dos cygwin))
	      ;; Normalize DOSish file names: downcase the drive
	      ;; letter, if any, and replace the leading "x:" with
	      ;; "/drive_x".
	      (or (file-name-absolute-p file)
		  (setq file (expand-file-name file))) ; make defaults explicit
              (cond
               ((file-remote-p file)
                ;; Remove the leading slash, if any, to prevent
                ;; convert-standard-filename from converting that to a
                ;; backslash.
                (and (memq (aref file 0) '(?/ ?\\))
                     (setq file (substring file 1)))
	        ;; Replace any invalid file-name characters, then
	        ;; prepend the leading slash back.
                (setq file (concat "/" (convert-standard-filename file))))
               (t
	        ;; Replace any invalid file-name characters.
	        (setq file (expand-file-name (convert-standard-filename file)))
	        (if (eq (aref file 1) ?:)
		    (setq file (concat "/"
				       "drive_"
				       (char-to-string (downcase (aref file 0)))
				       (if (eq (aref file 2) ?/)
					   ""
				         "/")
				       (substring file 2)))))))
	    ;; Make the name unique by substituting directory
	    ;; separators.  It may not really be worth bothering about
	    ;; doubling `!'s in the original name...
	    (expand-file-name
	     (subst-char-in-string
	      ?/ ?!
	      (replace-regexp-in-string "!" "!!" file))
	     backup-directory))
	(expand-file-name (file-name-nondirectory file)
			  (file-name-as-directory abs-backup-directory))))))

(defun backup-file-name-p (file)
  "Return non-nil if FILE is a backup file name (numeric or not).
This is a separate function so you can redefine it for customization.
You may need to redefine `file-name-sans-versions' as well."
    (string-match "~\\'" file))

(defvar backup-extract-version-start)

;; This is used in various files.
;; The usage of backup-extract-version-start is not very clean,
;; but I can't see a good alternative, so as of now I am leaving it alone.
(defun backup-extract-version (fn)
  "Given the name of a numeric backup file, FN, return the backup number.
Uses the free variable `backup-extract-version-start', whose value should be
the index in the name where the version number begins."
  (if (and (string-match "[0-9]+~/?$" fn backup-extract-version-start)
	   (= (match-beginning 0) backup-extract-version-start))
      (string-to-number (substring fn backup-extract-version-start -1))
      0))

(defun find-backup-file-name (fn)
  "Find a file name for a backup file FN, and suggestions for deletions.
Value is a list whose car is the name for the backup file
and whose cdr is a list of old versions to consider deleting now.
If the value is nil, don't make a backup.
Uses `backup-directory-alist' in the same way as
`make-backup-file-name--default-function' does."
  (let ((handler (find-file-name-handler fn 'find-backup-file-name)))
    ;; Run a handler for this function so that ange-ftp can refuse to do it.
    (if handler
	(funcall handler 'find-backup-file-name fn)
      (if (or (eq version-control 'never)
	      ;; We don't support numbered backups on plain MS-DOS
	      ;; when long file names are unavailable.
	      (and (eq system-type 'ms-dos)
		   (not (msdos-long-file-names))))
	  (list (make-backup-file-name fn))
	(let* ((basic-name (make-backup-file-name-1 fn))
	       (base-versions (concat (file-name-nondirectory basic-name)
				      ".~"))
	       (backup-extract-version-start (length base-versions))
	       (high-water-mark 0)
	       (number-to-delete 0)
	       possibilities deserve-versions-p versions)
	  (condition-case ()
	      (setq possibilities (file-name-all-completions
				   base-versions
				   (file-name-directory basic-name))
		    versions (sort (mapcar #'backup-extract-version
					   possibilities)
				   #'<)
		    high-water-mark (apply 'max 0 versions)
		    deserve-versions-p (or version-control
					   (> high-water-mark 0))
		    number-to-delete (- (length versions)
					kept-old-versions
					kept-new-versions
					-1))
	    (file-error (setq possibilities nil)))
	  (if (not deserve-versions-p)
	      (list (make-backup-file-name fn))
	    (cons (format "%s.~%d~" basic-name (1+ high-water-mark))
		  (if (and (> number-to-delete 0)
			   ;; Delete nothing if kept-new-versions and
			   ;; kept-old-versions combine to an outlandish value.
			   (>= (+ kept-new-versions kept-old-versions -1) 0))
		      (mapcar (lambda (n)
				(format "%s.~%d~" basic-name n))
			      (let ((v (nthcdr kept-old-versions versions)))
				(rplacd (nthcdr (1- number-to-delete) v) ())
				v))))))))))

(defun file-nlinks (filename)
  "Return number of names file FILENAME has."
  (car (cdr (file-attributes filename))))

(defun file-relative-name (filename &optional directory)
  "Convert FILENAME to be relative to DIRECTORY (default: `default-directory').
This function returns a relative file name that is equivalent to FILENAME
when used with that default directory as the default.
If FILENAME is a relative file name, it will be interpreted as existing in
`default-directory'.
If FILENAME and DIRECTORY lie on different machines or on different drives
on a DOS/Windows machine, it returns FILENAME in expanded form."
  (save-match-data
    (setq directory
	  (file-name-as-directory (expand-file-name (or directory
							default-directory))))
    (setq filename (expand-file-name filename))
    (let ((fremote (file-remote-p filename))
	  (dremote (file-remote-p directory))
	  (fold-case (or (file-name-case-insensitive-p filename)
			 read-file-name-completion-ignore-case)))
      (if ;; Conditions for separate trees
	  (or
	   ;; Test for different filesystems on DOS/Windows
	   (and
	    ;; Should `cygwin' really be included here?  --stef
	    (memq system-type '(ms-dos cygwin windows-nt))
	    (or
	     ;; Test for different drive letters
	     (not (eq t (compare-strings filename 0 2 directory 0 2 fold-case)))
	     ;; Test for UNCs on different servers
	     (not (eq t (compare-strings
			 (progn
			   (if (string-match "\\`//\\([^:/]+\\)/" filename)
			       (match-string 1 filename)
			     ;; Windows file names cannot have ? in
			     ;; them, so use that to detect when
			     ;; neither FILENAME nor DIRECTORY is a
			     ;; UNC.
			     "?"))
			 0 nil
			 (progn
			   (if (string-match "\\`//\\([^:/]+\\)/" directory)
			       (match-string 1 directory)
			     "?"))
			 0 nil t)))))
	   ;; Test for different remote file system identification
	   (not (equal fremote dremote)))
	  filename
        (let ((ancestor ".")
	      (filename-dir (file-name-as-directory filename)))
          (while (not
		  (or (string-prefix-p directory filename-dir fold-case)
		      (string-prefix-p directory filename fold-case)))
            (setq directory (file-name-directory (substring directory 0 -1))
		  ancestor (if (equal ancestor ".")
			       ".."
			     (concat "../" ancestor))))
          ;; Now ancestor is empty, or .., or ../.., etc.
          (if (string-prefix-p directory filename fold-case)
	      ;; We matched within FILENAME's directory part.
	      ;; Add the rest of FILENAME onto ANCESTOR.
	      (let ((rest (substring filename (length directory))))
		(if (and (equal ancestor ".") (not (equal rest "")))
		    ;; But don't bother with ANCESTOR if it would give us `./'.
		    rest
		  (concat (file-name-as-directory ancestor) rest)))
            ;; We matched FILENAME's directory equivalent.
            ancestor))))))

(defun save-buffer (&optional arg)
  "Save current buffer in visited file if modified.
Variations are described below.

By default, makes the previous version into a backup file
 if previously requested or if this is the first save.
Prefixed with one \\[universal-argument], marks this version
 to become a backup when the next save is done.
Prefixed with two \\[universal-argument]'s,
 makes the previous version into a backup file.
Prefixed with three \\[universal-argument]'s, marks this version
 to become a backup when the next save is done,
 and makes the previous version into a backup file.

With a numeric prefix argument of 0, never make the previous version
into a backup file.

Note that the various variables that control backups, such
as `version-control', `backup-enable-predicate', `vc-make-backup-files',
and `backup-inhibited', to name just the more popular ones, still
control whether a backup will actually be produced, even when you
invoke this command prefixed with two or three \\[universal-argument]'s.

If a file's name is FOO, the names of its numbered backup versions are
 FOO.~i~ for various integers i.  A non-numbered backup file is called FOO~.
Numeric backups (rather than FOO~) will be made if value of
 `version-control' is not the atom `never' and either there are already
 numeric versions of the file being backed up, or `version-control' is
 non-nil.
We don't want excessive versions piling up, so there are variables
 `kept-old-versions', which tells Emacs how many oldest versions to keep,
 and `kept-new-versions', which tells how many newest versions to keep.
 Defaults are 2 old versions and 2 new.
`dired-kept-versions' controls dired's clean-directory (.) command.
If `delete-old-versions' is nil, system will query user
 before trimming versions.  Otherwise it does it silently.

If `vc-make-backup-files' is nil, which is the default,
 no backup files are made for files managed by version control.
 (This is because the version control system itself records previous versions.)

See the subroutine `basic-save-buffer' for more information."
  (interactive "p")
  (let ((modp (buffer-modified-p))
	(make-backup-files (or (and make-backup-files (not (eq arg 0)))
			       (memq arg '(16 64)))))
    (and modp (memq arg '(16 64)) (setq buffer-backed-up nil))
    ;; We used to display the message below only for files > 50KB, but
    ;; then Rmail-mbox never displays it due to buffer swapping.  If
    ;; the test is ever re-introduced, be sure to handle saving of
    ;; Rmail files.
    (if (and modp
             (buffer-file-name)
             (not noninteractive)
             (not save-silently))
	(message "Saving file %s..." (buffer-file-name)))
    (basic-save-buffer (called-interactively-p 'any))
    (and modp (memq arg '(4 64)) (setq buffer-backed-up nil))))

(defun delete-auto-save-file-if-necessary (&optional force)
  "Delete auto-save file for current buffer if `delete-auto-save-files' is t.
Normally delete only if the file was written by this Emacs since
the last real save, but optional arg FORCE non-nil means delete anyway."
  (and buffer-auto-save-file-name delete-auto-save-files
       (not (string= buffer-file-name buffer-auto-save-file-name))
       (or force (recent-auto-save-p))
       (progn
	 (condition-case ()
	     (delete-file buffer-auto-save-file-name)
	   (file-error nil))
	 (set-buffer-auto-saved))))

(defvar auto-save-hook nil
  "Normal hook run just before auto-saving.")

(defcustom before-save-hook nil
  "Normal hook that is run before a buffer is saved to its file.
Used only by `save-buffer'."
  :options '(copyright-update time-stamp)
  :type 'hook
  :group 'files)

(defcustom after-save-hook nil
  "Normal hook that is run after a buffer is saved to its file.
Used only by `save-buffer'."
  :options '(executable-make-buffer-file-executable-if-script-p)
  :type 'hook
  :group 'files)

(defvar save-buffer-coding-system nil
  "If non-nil, use this coding system for saving the buffer.
More precisely, use this coding system in place of the
value of `buffer-file-coding-system', when saving the buffer.
Calling `write-region' for any purpose other than saving the buffer
will still use `buffer-file-coding-system'; this variable has no effect
in such cases.")

(make-variable-buffer-local 'save-buffer-coding-system)
(put 'save-buffer-coding-system 'permanent-local t)

(defun basic-save-buffer (&optional called-interactively)
  "Save the current buffer in its visited file, if it has been modified.

The hooks `write-contents-functions', `local-write-file-hooks'
and `write-file-functions' get a chance to do the job of saving;
if they do not, then the buffer is saved in the visited file in
the usual way.

Before and after saving the buffer, this function runs
`before-save-hook' and `after-save-hook', respectively."
  (interactive '(called-interactively))
  (save-current-buffer
    ;; In an indirect buffer, save its base buffer instead.
    (if (buffer-base-buffer)
	(set-buffer (buffer-base-buffer)))
    (if (or (buffer-modified-p)
	    ;; Handle the case when no modification has been made but
	    ;; the file disappeared since visited.
	    (and buffer-file-name
		 (not (file-exists-p buffer-file-name))))
	(let ((recent-save (recent-auto-save-p))
	      setmodes)
	  (or (null buffer-file-name)
              (verify-visited-file-modtime (current-buffer))
	      (not (file-exists-p buffer-file-name))
	      (yes-or-no-p
	       (format
		"%s has changed since visited or saved.  Save anyway? "
		(file-name-nondirectory buffer-file-name)))
	      (user-error "Save not confirmed"))
	  (save-restriction
	    (widen)
	    (save-excursion
	      (and (> (point-max) (point-min))
		   (not find-file-literally)
                   (null buffer-read-only)
		   (/= (char-after (1- (point-max))) ?\n)
		   (not (and (eq selective-display t)
			     (= (char-after (1- (point-max))) ?\r)))
		   (or (eq require-final-newline t)
		       (eq require-final-newline 'visit-save)
		       (and require-final-newline
			    (y-or-n-p
			     (format "Buffer %s does not end in newline.  Add one? "
				     (buffer-name)))))
		   (save-excursion
		     (goto-char (point-max))
		     (insert ?\n))))
	    ;; Don't let errors prevent saving the buffer.
	    (with-demoted-errors (run-hooks 'before-save-hook))
            ;; Give `write-contents-functions' a chance to
            ;; short-circuit the whole process.
	    (unless (run-hook-with-args-until-success 'write-contents-functions)
              ;; If buffer has no file name, ask user for one.
              (or buffer-file-name
                  (let ((filename
                         (expand-file-name
                          (read-file-name "File to save in: "
                                          nil (expand-file-name (buffer-name))))))
                    (if (file-exists-p filename)
                        (if (file-directory-p filename)
                            ;; Signal an error if the user specified the name of an
                            ;; existing directory.
                            (error "%s is a directory" filename)
                          (unless (y-or-n-p (format-message
                                             "File `%s' exists; overwrite? "
                                             filename))
                            (error "Canceled"))))
                    (set-visited-file-name filename)))
              ;; Support VC version backups.
	      (vc-before-save)
	      (or (run-hook-with-args-until-success 'local-write-file-hooks)
	          (run-hook-with-args-until-success 'write-file-functions)
	          ;; If a hook returned t, file is already "written".
	          ;; Otherwise, write it the usual way now.
	          (let ((dir (file-name-directory
			      (expand-file-name buffer-file-name))))
		    (unless (file-exists-p dir)
		      (if (y-or-n-p
		           (format-message
                            "Directory `%s' does not exist; create? " dir))
		          (make-directory dir t)
		        (error "Canceled")))
		    (setq setmodes (basic-save-buffer-1)))))
	    ;; Now we have saved the current buffer.  Let's make sure
	    ;; that buffer-file-coding-system is fixed to what
	    ;; actually used for saving by binding it locally.
            (when buffer-file-name
	      (if save-buffer-coding-system
		  (setq save-buffer-coding-system last-coding-system-used)
	        (setq buffer-file-coding-system last-coding-system-used))
	      (setq buffer-file-number
		    (nthcdr 10 (file-attributes buffer-file-name)))
	      (if setmodes
		  (condition-case ()
		      (progn
		        (unless
			    (with-demoted-errors
			        (set-file-modes buffer-file-name (car setmodes)))
			  (set-file-extended-attributes buffer-file-name
						        (nth 1 setmodes))))
		    (error nil)))
              ;; Support VC `implicit' locking.
	      (vc-after-save))
            ;; If the auto-save file was recent before this command,
	    ;; delete it now.
	    (delete-auto-save-file-if-necessary recent-save))
	  (run-hooks 'after-save-hook))
      (or noninteractive
          (not called-interactively)
          (files--message "(No changes need to be saved)")))))

;; This does the "real job" of writing a buffer into its visited file
;; and making a backup file.  This is what is normally done
;; but inhibited if one of write-file-functions returns non-nil.
;; It returns a value (MODES EXTENDED-ATTRIBUTES BACKUPNAME), like
;; backup-buffer.
(defun basic-save-buffer-1 ()
  (prog1
      (if save-buffer-coding-system
	  (let ((coding-system-for-write save-buffer-coding-system))
	    (basic-save-buffer-2))
	(basic-save-buffer-2))
    (if buffer-file-coding-system-explicit
	(setcar buffer-file-coding-system-explicit last-coding-system-used))))

;; This returns a value (MODES EXTENDED-ATTRIBUTES BACKUPNAME), like
;; backup-buffer.
(defun basic-save-buffer-2 ()
  (let (tempsetmodes setmodes)
    (if (not (file-writable-p buffer-file-name))
	(let ((dir (file-name-directory buffer-file-name)))
	  (if (not (file-directory-p dir))
	      (if (file-exists-p dir)
		  (error "%s is not a directory" dir)
		(error "%s: no such directory" dir))
	    (if (not (file-exists-p buffer-file-name))
		(error "Directory %s write-protected" dir)
	      (if (yes-or-no-p
		   (format
		    "File %s is write-protected; try to save anyway? "
		    (file-name-nondirectory
		     buffer-file-name)))
		  (setq tempsetmodes t)
		(error "Attempt to save to a file that you aren't allowed to write"))))))
    (or buffer-backed-up
	(setq setmodes (backup-buffer)))
    (let* ((dir (file-name-directory buffer-file-name))
           (dir-writable (file-writable-p dir)))
      (if (or (and file-precious-flag dir-writable)
              (and break-hardlink-on-save
                   (file-exists-p buffer-file-name)
                   (> (file-nlinks buffer-file-name) 1)
                   (or dir-writable
                       (error (concat "Directory %s write-protected; "
                                      "cannot break hardlink when saving")
                              dir))))
	  ;; Write temp name, then rename it.
	  ;; This requires write access to the containing dir,
	  ;; which is why we don't try it if we don't have that access.
	  (let ((realname buffer-file-name)
		tempname
		(old-modtime (visited-file-modtime)))
	    ;; Create temp files with strict access rights.  It's easy to
	    ;; loosen them later, whereas it's impossible to close the
	    ;; time-window of loose permissions otherwise.
	    (condition-case err
		(progn
		  (clear-visited-file-modtime)
		  ;; Call write-region in the appropriate way
		  ;; for saving the buffer.
		  (setq tempname
			(make-temp-file
			 (expand-file-name "tmp" dir)))
		  ;; Pass in nil&nil rather than point-min&max
		  ;; cause we're saving the whole buffer.
		  ;; write-region-annotate-functions may use it.
		  (write-region nil nil tempname nil realname
				buffer-file-truename)
		  (when save-silently (message nil)))
	      ;; If we failed, restore the buffer's modtime.
	      (error (set-visited-file-modtime old-modtime)
		     (signal (car err) (cdr err))))
	    ;; Since we have created an entirely new file,
	    ;; make sure it gets the right permission bits set.
	    (setq setmodes (or setmodes
 			       (list (or (file-modes buffer-file-name)
					 (logand ?\666 (default-file-modes)))
				     (file-extended-attributes buffer-file-name)
				     buffer-file-name)))
	    ;; We succeeded in writing the temp file,
	    ;; so rename it.
	    (rename-file tempname buffer-file-name t))
	;; If file not writable, see if we can make it writable
	;; temporarily while we write it.
	;; But no need to do so if we have just backed it up
	;; (setmodes is set) because that says we're superseding.
	(cond ((and tempsetmodes (not setmodes))
	       ;; Change the mode back, after writing.
	       (setq setmodes (list (file-modes buffer-file-name)
				    (file-extended-attributes buffer-file-name)
				    buffer-file-name))
	       ;; If set-file-extended-attributes fails, fall back on
	       ;; set-file-modes.
	       (unless
		   (with-demoted-errors
		     (set-file-extended-attributes buffer-file-name
						   (nth 1 setmodes)))
		 (set-file-modes buffer-file-name
				 (logior (car setmodes) 128)))))
	(let (success)
	  (unwind-protect
	      (progn
                ;; Pass in nil&nil rather than point-min&max to indicate
                ;; we're saving the buffer rather than just a region.
                ;; write-region-annotate-functions may make use of it.
                (write-region nil nil
                              buffer-file-name nil t buffer-file-truename)
                (when save-silently (message nil))
		(setq success t))
	    ;; If we get an error writing the new file, and we made
	    ;; the backup by renaming, undo the backing-up.
	    (and setmodes (not success)
		 (progn
		   (rename-file (nth 2 setmodes) buffer-file-name t)
		   (setq buffer-backed-up nil)))))))
    setmodes))

(declare-function diff-no-select "diff"
		  (old new &optional switches no-async buf))

(defvar save-some-buffers--switch-window-callback nil)

(defvar save-some-buffers-action-alist
  `((?\C-r
     ,(lambda (buf)
        (if (not enable-recursive-minibuffers)
            (progn (display-buffer buf)
                   (setq other-window-scroll-buffer buf))
          (view-buffer buf (lambda (_) (exit-recursive-edit)))
          (recursive-edit))
        ;; Return nil to ask about BUF again.
        nil)
     ,(purecopy "view this buffer"))
    (?\C-f
     ,(lambda (buf)
        (funcall save-some-buffers--switch-window-callback buf)
        (setq quit-flag t))
     ,(purecopy "view this buffer and quit"))
    (?d ,(lambda (buf)
           (if (null (buffer-file-name buf))
               (message "Not applicable: no file")
             (require 'diff)            ;for diff-no-select.
             (let ((diffbuf (diff-no-select (buffer-file-name buf) buf
                                            nil 'noasync)))
               (if (not enable-recursive-minibuffers)
                   (progn (display-buffer diffbuf)
                          (setq other-window-scroll-buffer diffbuf))
                 (view-buffer diffbuf (lambda (_) (exit-recursive-edit)))
                 (recursive-edit))))
           ;; Return nil to ask about BUF again.
           nil)
	,(purecopy "view changes in this buffer")))
  "ACTION-ALIST argument used in call to `map-y-or-n-p'.")
(put 'save-some-buffers-action-alist 'risky-local-variable t)

(defvar buffer-save-without-query nil
  "Non-nil means `save-some-buffers' should save this buffer without asking.")
(make-variable-buffer-local 'buffer-save-without-query)

(defcustom save-some-buffers-default-predicate nil
  "Default predicate for `save-some-buffers'.

This allows you to stop `save-some-buffers' from asking
about certain files that you'd usually rather not save.

This function is called (with no parameters) from the buffer to
be saved."
  :group 'auto-save
  ;; FIXME nil should not be a valid option, let alone the default,
  ;; eg so that add-function can be used.
  :type '(choice (const :tag "Default" nil) function)
  :version "26.1")

(defun save-some-buffers (&optional arg pred)
  "Save some modified file-visiting buffers.  Asks user about each one.
You can answer `y' or SPC to save, `n' or DEL not to save, `C-r'
to look at the buffer in question with `view-buffer' before
deciding, `d' to view the differences using
`diff-buffer-with-file', `!' to save the buffer and all remaining
buffers without any further querying, `.' to save only the
current buffer and skip the remaining ones and `q' or RET to exit
the function without saving any more buffers.  `C-h' displays a
help message describing these options.

This command first saves any buffers where `buffer-save-without-query' is
non-nil, without asking.

Optional argument ARG (interactively, prefix argument) non-nil means save
all with no questions.
Optional second argument PRED determines which buffers are considered:
If PRED is nil, all the file-visiting buffers are considered.
If PRED is t, then certain non-file buffers will also be considered.
If PRED is a zero-argument function, it indicates for each buffer whether
to consider it or not when called with that buffer current.
PRED defaults to the value of `save-some-buffers-default-predicate'.

See `save-some-buffers-action-alist' if you want to
change the additional actions you can take on files."
  (interactive "P")
  (unless pred
    (setq pred save-some-buffers-default-predicate))
  (let* ((switched-buffer nil)
         (save-some-buffers--switch-window-callback
          (lambda (buffer)
            (setq switched-buffer buffer)))
         queried autosaved-buffers
	 files-done abbrevs-done)
    (unwind-protect
        (save-window-excursion
          (dolist (buffer (buffer-list))
	    ;; First save any buffers that we're supposed to save
	    ;; unconditionally.  That way the following code won't ask
	    ;; about them.
	    (with-current-buffer buffer
	      (when (and buffer-save-without-query (buffer-modified-p))
	        (push (buffer-name) autosaved-buffers)
	        (save-buffer))))
          ;; Ask about those buffers that merit it,
          ;; and record the number thus saved.
          (setq files-done
	        (map-y-or-n-p
                 (lambda (buffer)
	           ;; Note that killing some buffers may kill others via
	           ;; hooks (e.g. Rmail and its viewing buffer).
	           (and (buffer-live-p buffer)
		        (buffer-modified-p buffer)
                        (not (buffer-base-buffer buffer))
                        (or
                         (buffer-file-name buffer)
                         (with-current-buffer buffer
                           (or (eq buffer-offer-save 'always)
                               (and pred buffer-offer-save
                                    (> (buffer-size) 0)))))
                        (or (not (functionp pred))
                            (with-current-buffer buffer (funcall pred)))
                        (if arg
                            t
                          (setq queried t)
                          (if (buffer-file-name buffer)
                              (format "Save file %s? "
                                      (buffer-file-name buffer))
                            (format "Save buffer %s? "
                                    (buffer-name buffer))))))
                 (lambda (buffer)
                   (with-current-buffer buffer
                     (save-buffer)))
                 (buffer-list)
	         '("buffer" "buffers" "save")
	         save-some-buffers-action-alist))
          ;; Maybe to save abbrevs, and record whether
          ;; we either saved them or asked to.
          (and save-abbrevs abbrevs-changed
	       (progn
	         (if (or arg
		         (eq save-abbrevs 'silently)
		         (y-or-n-p (format "Save abbrevs in %s? "
                                           abbrev-file-name)))
		     (write-abbrev-file nil))
	         ;; Don't keep bothering user if he says no.
	         (setq abbrevs-changed nil)
	         (setq abbrevs-done t)))
          (or queried (> files-done 0) abbrevs-done
	      (cond
	       ((null autosaved-buffers)
                (when (called-interactively-p 'any)
                  (files--message "(No files need saving)")))
	       ((= (length autosaved-buffers) 1)
	        (files--message "(Saved %s)" (car autosaved-buffers)))
	       (t
	        (files--message
                 "(Saved %d files: %s)" (length autosaved-buffers)
                 (mapconcat 'identity autosaved-buffers ", "))))))
      (when switched-buffer
        (pop-to-buffer-same-window switched-buffer)))))

(defun clear-visited-file-modtime ()
  "Clear out records of last mod time of visited file.
Next attempt to save will not complain of a discrepancy."
  (set-visited-file-modtime 0))

(defun not-modified (&optional arg)
  "Mark current buffer as unmodified, not needing to be saved.
With prefix ARG, mark buffer as modified, so \\[save-buffer] will save.

It is not a good idea to use this function in Lisp programs, because it
prints a message in the minibuffer.  Instead, use `set-buffer-modified-p'."
  (declare (interactive-only set-buffer-modified-p))
  (interactive "P")
  (files--message (if arg "Modification-flag set"
                    "Modification-flag cleared"))
  (set-buffer-modified-p arg))

(defun toggle-read-only (&optional arg interactive)
  "Change whether this buffer is read-only."
  (declare (obsolete read-only-mode "24.3"))
  (interactive (list current-prefix-arg t))
  (if interactive
      (call-interactively 'read-only-mode)
    (read-only-mode (or arg 'toggle))))

(defun insert-file (filename)
  "Insert contents of file FILENAME into buffer after point.
Set mark after the inserted text.

This function is meant for the user to run interactively.
Don't call it from programs!  Use `insert-file-contents' instead.
\(Its calling sequence is different; see its documentation)."
  (declare (interactive-only insert-file-contents))
  (interactive "*fInsert file: ")
  (insert-file-1 filename #'insert-file-contents))

(defun append-to-file (start end filename)
  "Append the contents of the region to the end of file FILENAME.
When called from a function, expects three arguments,
START, END and FILENAME.  START and END are normally buffer positions
specifying the part of the buffer to write.
If START is nil, that means to use the entire buffer contents.
If START is a string, then output that string to the file
instead of any buffer contents; END is ignored.

This does character code conversion and applies annotations
like `write-region' does."
  (interactive "r\nFAppend to file: ")
  (prog1 (write-region start end filename t)
    (when save-silently (message nil))))

(defun file-newest-backup (filename)
  "Return most recent backup file for FILENAME or nil if no backups exist."
  ;; `make-backup-file-name' will get us the right directory for
  ;; ordinary or numeric backups.  It might create a directory for
  ;; backups as a side-effect, according to `backup-directory-alist'.
  (let* ((filename (file-name-sans-versions
		    (make-backup-file-name (expand-file-name filename))))
	 (file (file-name-nondirectory filename))
	 (dir  (file-name-directory    filename))
	 (comp (file-name-all-completions file dir))
         (newest nil)
         tem)
    (while comp
      (setq tem (pop comp))
      (cond ((and (backup-file-name-p tem)
                  (string= (file-name-sans-versions tem) file))
             (setq tem (concat dir tem))
             (if (or (null newest)
                     (file-newer-than-file-p tem newest))
                 (setq newest tem)))))
    newest))

(defun rename-uniquely ()
  "Rename current buffer to a similar name not already taken.
This function is useful for creating multiple shell process buffers
or multiple mail buffers, etc.

Note that some commands, in particular those based on `compilation-mode'
\(`compile', `grep', etc.) will reuse the current buffer if it has the
appropriate mode even if it has been renamed.  So as well as renaming
the buffer, you also need to switch buffers before running another
instance of such commands."
  (interactive)
  (save-match-data
    (let ((base-name (buffer-name)))
      (and (string-match "<[0-9]+>\\'" base-name)
	   (not (and buffer-file-name
		     (string= base-name
			      (file-name-nondirectory buffer-file-name))))
	   ;; If the existing buffer name has a <NNN>,
	   ;; which isn't part of the file name (if any),
	   ;; then get rid of that.
	   (setq base-name (substring base-name 0 (match-beginning 0))))
      (rename-buffer (generate-new-buffer-name base-name))
      (force-mode-line-update))))

(defun files--ensure-directory (dir)
  "Make directory DIR if it is not already a directory.  Return nil."
  (condition-case err
      (make-directory-internal dir)
    (error
     (unless (file-directory-p dir)
       (signal (car err) (cdr err))))))

(defun make-directory (dir &optional parents)
  "Create the directory DIR and optionally any nonexistent parent dirs.
If DIR already exists as a directory, signal an error, unless
PARENTS is non-nil.

Interactively, the default choice of directory to create is the
current buffer's default directory.  That is useful when you have
visited a file in a nonexistent directory.

Noninteractively, the second (optional) argument PARENTS, if
non-nil, says whether to create parent directories that don't
exist.  Interactively, this happens by default.

If creating the directory or directories fail, an error will be
raised."
  (interactive
   (list (read-file-name "Make directory: " default-directory default-directory
			 nil nil)
	 t))
  ;; If default-directory is a remote directory,
  ;; make sure we find its make-directory handler.
  (setq dir (expand-file-name dir))
  (let ((handler (find-file-name-handler dir 'make-directory)))
    (if handler
	(funcall handler 'make-directory dir parents)
      (if (not parents)
	  (make-directory-internal dir)
	(let ((dir (directory-file-name (expand-file-name dir)))
	      create-list parent)
	  (while (progn
		   (setq parent (directory-file-name
				 (file-name-directory dir)))
		   (condition-case ()
		       (files--ensure-directory dir)
		     (file-missing
		      ;; Do not loop if root does not exist (Bug#2309).
		      (not (string= dir parent)))))
	    (setq create-list (cons dir create-list)
		  dir parent))
	  (dolist (dir create-list)
            (files--ensure-directory dir)))))))

(defun make-empty-file (filename &optional parents)
  "Create an empty file FILENAME.
Optional arg PARENTS, if non-nil then creates parent dirs as needed.

If called interactively, then PARENTS is non-nil."
  (interactive
   (let ((filename (read-file-name "Create empty file: ")))
     (list filename t)))
  (when (and (file-exists-p filename) (null parents))
    (signal 'file-already-exists `("File exists" ,filename)))
  (let ((paren-dir (file-name-directory filename)))
    (when (and paren-dir (not (file-exists-p paren-dir)))
      (make-directory paren-dir parents)))
  (write-region "" nil filename nil 0))

(defconst directory-files-no-dot-files-regexp
  "[^.]\\|\\.\\.\\."
  "Regexp matching any file name except \".\" and \"..\".")

(defun files--force (no-such fn &rest args)
  "Use NO-SUCH to affect behavior of function FN applied to list ARGS.
This acts like (apply FN ARGS) except it returns NO-SUCH if it is
non-nil and if FN fails due to a missing file or directory."
  (condition-case err
      (apply fn args)
    (file-missing (or no-such (signal (car err) (cdr err))))))

(defun delete-directory (directory &optional recursive trash)
  "Delete the directory named DIRECTORY.  Does not follow symlinks.
If RECURSIVE is non-nil, delete files in DIRECTORY as well, with
no error if something else is simultaneously deleting them.
TRASH non-nil means to trash the directory instead, provided
`delete-by-moving-to-trash' is non-nil.

When called interactively, TRASH is nil if and only if a prefix
argument is given, and a further prompt asks the user for
RECURSIVE if DIRECTORY is nonempty."
  (interactive
   (let* ((trashing (and delete-by-moving-to-trash
			 (null current-prefix-arg)))
	  (dir (expand-file-name
		(read-directory-name
		 (if trashing
		     "Move directory to trash: "
		   "Delete directory: ")
		 default-directory default-directory nil nil))))
     (list dir
	   (if (directory-files	dir nil directory-files-no-dot-files-regexp)
	       (y-or-n-p
		(format-message "Directory `%s' is not empty, really %s? "
                                dir (if trashing "trash" "delete")))
	     nil)
	   (null current-prefix-arg))))
  ;; If default-directory is a remote directory, make sure we find its
  ;; delete-directory handler.
  (setq directory (directory-file-name (expand-file-name directory)))
  (let ((handler (find-file-name-handler directory 'delete-directory)))
    (cond
     (handler
      (funcall handler 'delete-directory directory recursive trash))
     ((and delete-by-moving-to-trash trash)
      ;; Move non-empty dir to trash only if recursive deletion was
      ;; requested.  This mimics the non-`delete-by-moving-to-trash'
      ;; case, where the operation fails in delete-directory-internal.
      ;; As `move-file-to-trash' trashes directories (empty or
      ;; otherwise) as a unit, we do not need to recurse here.
      (if (and (not recursive)
	       ;; Check if directory is empty apart from "." and "..".
	       (directory-files
		directory 'full directory-files-no-dot-files-regexp))
	  (error "Directory is not empty, not moving to trash")
	(move-file-to-trash directory)))
     ;; Otherwise, call ourselves recursively if needed.
     (t
      (when (or (not recursive) (file-symlink-p directory)
		(let* ((files
			(files--force t #'directory-files directory 'full
				      directory-files-no-dot-files-regexp))
		       (directory-exists (listp files)))
		  (when directory-exists
		    (mapc (lambda (file)
			    ;; This test is equivalent to but more efficient
			    ;; than (and (file-directory-p fn)
			    ;;		 (not (file-symlink-p fn))).
			    (if (eq t (car (file-attributes file)))
				(delete-directory file recursive)
			      (files--force t #'delete-file file)))
			  files))
		  directory-exists))
	(files--force recursive #'delete-directory-internal directory))))))

(defun file-equal-p (file1 file2)
  "Return non-nil if files FILE1 and FILE2 name the same file.
If FILE1 or FILE2 does not exist, the return value is unspecified."
  (let ((handler (or (find-file-name-handler file1 'file-equal-p)
                     (find-file-name-handler file2 'file-equal-p))))
    (if handler
        (funcall handler 'file-equal-p file1 file2)
      (let (f1-attr f2-attr)
        (and (setq f1-attr (file-attributes (file-truename file1)))
	     (setq f2-attr (file-attributes (file-truename file2)))
	     (equal f1-attr f2-attr))))))

(defun file-in-directory-p (file dir)
  "Return non-nil if FILE is in DIR or a subdirectory of DIR.
A directory is considered to be \"in\" itself.
Return nil if DIR is not an existing directory."
  (let ((handler (or (find-file-name-handler file 'file-in-directory-p)
                     (find-file-name-handler dir  'file-in-directory-p))))
    (if handler
        (funcall handler 'file-in-directory-p file dir)
      (when (file-directory-p dir) ; DIR must exist.
	(setq file (file-truename file)
	      dir  (file-truename dir))
	(let ((ls1 (split-string file "/" t))
	      (ls2 (split-string dir  "/" t))
	      (root
               (cond
                ;; A UNC on Windows systems, or a "super-root" on Apollo.
                ((string-match "\\`//" file) "//")
                ((string-match "\\`/" file) "/")
                (t "")))
	      (mismatch nil))
	  (while (and ls1 ls2 (not mismatch))
	    (if (string-equal (car ls1) (car ls2))
		(setq root (concat root (car ls1) "/"))
	      (setq mismatch t))
	    (setq ls1 (cdr ls1)
		  ls2 (cdr ls2)))
	  (unless mismatch
	    (file-equal-p root dir)))))))

(defun copy-directory (directory newname &optional keep-time parents copy-contents)
  "Copy DIRECTORY to NEWNAME.  Both args must be strings.
This function always sets the file modes of the output files to match
the corresponding input file.

The third arg KEEP-TIME non-nil means give the output files the same
last-modified time as the old ones.  (This works on only some systems.)

A prefix arg makes KEEP-TIME non-nil.

Noninteractively, the last argument PARENTS says whether to
create parent directories if they don't exist.  Interactively,
this happens by default.

If NEWNAME is a directory name, copy DIRECTORY as a subdirectory
there.  However, if called from Lisp with a non-nil optional
argument COPY-CONTENTS, copy the contents of DIRECTORY directly
into NEWNAME instead."
  (interactive
   (let ((dir (read-directory-name
	       "Copy directory: " default-directory default-directory t nil)))
     (list dir
	   (read-directory-name
	    (format "Copy directory %s to: " dir)
	    default-directory default-directory nil nil)
	   current-prefix-arg t nil)))
  (when (file-in-directory-p newname directory)
    (error "Cannot copy `%s' into its subdirectory `%s'"
           directory newname))
  ;; If default-directory is a remote directory, make sure we find its
  ;; copy-directory handler.
  (let ((handler (or (find-file-name-handler directory 'copy-directory)
		     (find-file-name-handler newname 'copy-directory))))
    (if handler
	(funcall handler 'copy-directory directory
                 newname keep-time parents copy-contents)

      ;; Compute target name.
      (setq directory (directory-file-name (expand-file-name directory))
	    newname (expand-file-name newname))

      (cond ((not (directory-name-p newname))
	     ;; If NEWNAME is not a directory name, create it;
	     ;; that is where we will copy the files of DIRECTORY.
	     (make-directory newname parents))
	    ;; NEWNAME is a directory name.  If COPY-CONTENTS is non-nil,
	    ;; create NEWNAME if it is not already a directory;
	    ;; otherwise, create NEWNAME/[DIRECTORY-BASENAME].
	    ((if copy-contents
		 (or parents (not (file-directory-p newname)))
	       (setq newname (concat newname
				     (file-name-nondirectory directory))))
	     (make-directory (directory-file-name newname) parents)))

      ;; Copy recursively.
      (dolist (file
	       ;; We do not want to copy "." and "..".
	       (directory-files directory 'full
				directory-files-no-dot-files-regexp))
	(let ((target (concat (file-name-as-directory newname)
			      (file-name-nondirectory file)))
	      (filetype (car (file-attributes file))))
	  (cond
	   ((eq filetype t)       ; Directory but not a symlink.
	    (copy-directory file target keep-time parents t))
	   ((stringp filetype)    ; Symbolic link
	    (make-symbolic-link filetype target t))
	   ((copy-file file target t keep-time)))))

      ;; Set directory attributes.
      (let ((modes (file-modes directory))
	    (times (and keep-time (file-attribute-modification-time
				   (file-attributes directory)))))
	(if modes (set-file-modes newname modes))
	(if times (set-file-times newname times))))))


;; At time of writing, only info uses this.
(defun prune-directory-list (dirs &optional keep reject)
  "Return a copy of DIRS with all non-existent directories removed.
The optional argument KEEP is a list of directories to retain even if
they don't exist, and REJECT is a list of directories to remove from
DIRS, even if they exist; REJECT takes precedence over KEEP.

Note that membership in REJECT and KEEP is checked using simple string
comparison."
  (apply #'nconc
	 (mapcar (lambda (dir)
		   (and (not (member dir reject))
			(or (member dir keep) (file-directory-p dir))
			(list dir)))
		 dirs)))


(put 'revert-buffer-function 'permanent-local t)
(defvar revert-buffer-function #'revert-buffer--default
  "Function to use to revert this buffer.
The function receives two arguments IGNORE-AUTO and NOCONFIRM,
which are the arguments that `revert-buffer' received.
It also has access to the `preserve-modes' argument of `revert-buffer'
via the `revert-buffer-preserve-modes' dynamic variable.

For historical reasons, a value of nil means to use the default function.
This should not be relied upon.")

(put 'revert-buffer-insert-file-contents-function 'permanent-local t)
(defvar revert-buffer-insert-file-contents-function
  #'revert-buffer-insert-file-contents--default-function
  "Function to use to insert contents when reverting this buffer.
The function receives two arguments: the first the nominal file name to use;
the second is t if reading the auto-save file.

The function is responsible for updating (or preserving) point.

For historical reasons, a value of nil means to use the default function.
This should not be relied upon.")

(defun buffer-stale--default-function (&optional _noconfirm)
  "Default function to use for `buffer-stale-function'.
This function ignores its argument.
This returns non-nil if the current buffer is visiting a readable file
whose modification time does not match that of the buffer.

This function handles only buffers that are visiting files.
Non-file buffers need a custom function."
  (and buffer-file-name
       (file-readable-p buffer-file-name)
       (not (buffer-modified-p (current-buffer)))
       (not (verify-visited-file-modtime (current-buffer)))))

(defvar buffer-stale-function #'buffer-stale--default-function
  "Function to check whether a buffer needs reverting.
This should be a function with one optional argument NOCONFIRM.
Auto Revert Mode passes t for NOCONFIRM.  The function should return
non-nil if the buffer should be reverted.  A return value of
`fast' means that the need for reverting was not checked, but
that reverting the buffer is fast.  The buffer is current when
this function is called.

The idea behind the NOCONFIRM argument is that it should be
non-nil if the buffer is going to be reverted without asking the
user.  In such situations, one has to be careful with potentially
time consuming operations.

For historical reasons, a value of nil means to use the default function.
This should not be relied upon.

For more information on how this variable is used by Auto Revert mode,
see Info node `(emacs)Supporting additional buffers'.")

(defvar-local buffer-auto-revert-by-notification nil
  "Whether a buffer can rely on notification in Auto-Revert mode.
If non-nil, monitoring changes to the directory of the current
buffer is sufficient for knowing when that buffer needs to be
updated in Auto Revert Mode.  Such notification does not include
changes to files in that directory, only to the directory itself.

This variable applies only to buffers where `buffer-file-name' is
nil; other buffers are tracked by their files.")

(defvar before-revert-hook nil
  "Normal hook for `revert-buffer' to run before reverting.
The function `revert-buffer--default' runs this.
A customized `revert-buffer-function' need not run this hook.")

(defvar after-revert-hook nil
  "Normal hook for `revert-buffer' to run after reverting.
Note that the hook value that it runs is the value that was in effect
before reverting; that makes a difference if you have buffer-local
hook functions.

The function `revert-buffer--default' runs this.
A customized `revert-buffer-function' need not run this hook.")

(defvar revert-buffer-in-progress-p nil
  "Non-nil if a `revert-buffer' operation is in progress, nil otherwise.")

(defvar revert-buffer-internal-hook)

;; `revert-buffer-function' was defined long ago to be a function of only
;; 2 arguments, so we have to use a dynbind variable to pass the
;; `preserve-modes' argument of `revert-buffer'.
(defvar revert-buffer-preserve-modes)

(defun revert-buffer (&optional ignore-auto noconfirm preserve-modes)
  "Replace current buffer text with the text of the visited file on disk.
This undoes all changes since the file was visited or saved.
With a prefix argument, offer to revert from latest auto-save file, if
that is more recent than the visited file.

This command also implements an interface for special buffers
that contain text that doesn't come from a file, but reflects
some other data instead (e.g. Dired buffers, `buffer-list'
buffers).  This is done via the variable `revert-buffer-function'.
In these cases, it should reconstruct the buffer contents from the
appropriate data.

When called from Lisp, the first argument is IGNORE-AUTO; offer to
revert from the auto-save file only when this is nil.  Note that the
sense of this argument is the reverse of the prefix argument, for the
sake of backward compatibility.  IGNORE-AUTO is optional, defaulting
to nil.

Optional second argument NOCONFIRM means don't ask for confirmation
at all.  (The variable `revert-without-query' offers another way to
revert buffers without querying for confirmation.)

Optional third argument PRESERVE-MODES non-nil means don't alter
the files modes.  Normally we reinitialize them using `normal-mode'.

This function binds `revert-buffer-in-progress-p' non-nil while it operates.

This function calls the function that `revert-buffer-function' specifies
to do the work, with arguments IGNORE-AUTO and NOCONFIRM.
The default function runs the hooks `before-revert-hook' and
`after-revert-hook'."
  ;; I admit it's odd to reverse the sense of the prefix argument, but
  ;; there is a lot of code out there that assumes that the first
  ;; argument should be t to avoid consulting the auto-save file, and
  ;; there's no straightforward way to encourage authors to notice a
  ;; reversal of the argument sense.  So I'm just changing the user
  ;; interface, but leaving the programmatic interface the same.
  (interactive (list (not current-prefix-arg)))
  (let ((revert-buffer-in-progress-p t)
        (revert-buffer-preserve-modes preserve-modes))
    (funcall (or revert-buffer-function #'revert-buffer--default)
             ignore-auto noconfirm)))

(defun revert-buffer--default (ignore-auto noconfirm)
  "Default function for `revert-buffer'.
The arguments IGNORE-AUTO and NOCONFIRM are as described for `revert-buffer'.
Runs the hooks `before-revert-hook' and `after-revert-hook' at the
start and end.

Calls `revert-buffer-insert-file-contents-function' to reread the
contents of the visited file, with two arguments: the first is the file
name, the second is non-nil if reading an auto-save file.

This function handles only buffers that are visiting files.
Non-file buffers need a custom function."
  (with-current-buffer (or (buffer-base-buffer (current-buffer))
                           (current-buffer))
    (let* ((auto-save-p (and (not ignore-auto)
                             (recent-auto-save-p)
                             buffer-auto-save-file-name
                             (file-readable-p buffer-auto-save-file-name)
                             (y-or-n-p
                              "Buffer has been auto-saved recently.  Revert from auto-save file? ")))
           (file-name (if auto-save-p
                          buffer-auto-save-file-name
                        buffer-file-name)))
      (cond ((null file-name)
             (error "Buffer does not seem to be associated with any file"))
            ((or noconfirm
                 (and (not (buffer-modified-p))
                      (catch 'found
                        (dolist (regexp revert-without-query)
                          (when (string-match regexp file-name)
                            (throw 'found t)))))
                 (yes-or-no-p (format "Revert buffer from file %s? "
                                      file-name)))
             (run-hooks 'before-revert-hook)
             ;; If file was backed up but has changed since,
             ;; we should make another backup.
             (and (not auto-save-p)
                  (not (verify-visited-file-modtime (current-buffer)))
                  (setq buffer-backed-up nil))
             ;; Effectively copy the after-revert-hook status,
             ;; since after-find-file will clobber it.
             (let ((global-hook (default-value 'after-revert-hook))
                   (local-hook (when (local-variable-p 'after-revert-hook)
                                 after-revert-hook))
                   (inhibit-read-only t))
               ;; FIXME: Throw away undo-log when preserve-modes is nil?
               (funcall
                (or revert-buffer-insert-file-contents-function
                    #'revert-buffer-insert-file-contents--default-function)
                file-name auto-save-p)
               ;; Recompute the truename in case changes in symlinks
               ;; have changed the truename.
               (setq buffer-file-truename
                     (abbreviate-file-name (file-truename buffer-file-name)))
               (after-find-file nil nil t nil revert-buffer-preserve-modes)
               ;; Run after-revert-hook as it was before we reverted.
               (setq-default revert-buffer-internal-hook global-hook)
               (if local-hook
                   (set (make-local-variable 'revert-buffer-internal-hook)
                        local-hook)
                 (kill-local-variable 'revert-buffer-internal-hook))
               (run-hooks 'revert-buffer-internal-hook))
             t)))))

(defun revert-buffer-insert-file-contents--default-function (file-name auto-save-p)
  "Default function for `revert-buffer-insert-file-contents-function'.
The function `revert-buffer--default' calls this.
FILE-NAME is the name of the file.  AUTO-SAVE-P is non-nil if this is
an auto-save file."
  (cond
   ((not (file-exists-p file-name))
    (error (if buffer-file-number
               "File %s no longer exists!"
             "Cannot revert nonexistent file %s")
           file-name))
   ((not (file-readable-p file-name))
    (error (if buffer-file-number
               "File %s no longer readable!"
             "Cannot revert unreadable file %s")
           file-name))
   (t
    ;; Bind buffer-file-name to nil
    ;; so that we don't try to lock the file.
    (let ((buffer-file-name nil))
      (or auto-save-p
          (unlock-buffer)))
    (widen)
    (let ((coding-system-for-read
           ;; Auto-saved file should be read by Emacs's
           ;; internal coding.
           (if auto-save-p 'auto-save-coding
             (or coding-system-for-read
                 (and
                  buffer-file-coding-system-explicit
                  (car buffer-file-coding-system-explicit))))))
      (if (and (not enable-multibyte-characters)
               coding-system-for-read
               (not (memq (coding-system-base
                           coding-system-for-read)
                          '(no-conversion raw-text))))
          ;; As a coding system suitable for multibyte
          ;; buffer is specified, make the current
          ;; buffer multibyte.
          (set-buffer-multibyte t))

      ;; This force after-insert-file-set-coding
      ;; (called from insert-file-contents) to set
      ;; buffer-file-coding-system to a proper value.
      (kill-local-variable 'buffer-file-coding-system)

      ;; Note that this preserves point in an intelligent way.
      (if revert-buffer-preserve-modes
          (let ((buffer-file-format buffer-file-format))
            (insert-file-contents file-name (not auto-save-p)
                                  nil nil t))
        (insert-file-contents file-name (not auto-save-p)
                              nil nil t))))))

(defun recover-this-file ()
  "Recover the visited file--get contents from its last auto-save file."
  (interactive)
  (or buffer-file-name
      (user-error "This buffer is not visiting a file"))
  (recover-file buffer-file-name))

(defun recover-file (file)
  "Visit file FILE, but get contents from its last auto-save file."
  ;; Actually putting the file name in the minibuffer should be used
  ;; only rarely.
  ;; Not just because users often use the default.
  (interactive "FRecover file: ")
  (setq file (expand-file-name file))
  (if (auto-save-file-name-p (file-name-nondirectory file))
      (user-error "%s is an auto-save file" (abbreviate-file-name file)))
  (let ((file-name (let ((buffer-file-name file))
		     (make-auto-save-file-name))))
    (cond ((and (file-exists-p file)
                (not (file-exists-p file-name)))
           (error "Auto save file %s does not exist"
                  (abbreviate-file-name file-name)))
          ((if (file-exists-p file)
	       (not (file-newer-than-file-p file-name file))
	     (not (file-exists-p file-name)))
	   (user-error "Auto-save file %s not current"
                       (abbreviate-file-name file-name)))
	  ((with-temp-buffer-window
	    "*Directory*" nil
	    #'(lambda (window _value)
		(with-selected-window window
		  (unwind-protect
		      (yes-or-no-p (format "Recover auto save file %s? " file-name))
		    (when (window-live-p window)
		      (quit-restore-window window 'kill)))))
	    (with-current-buffer standard-output
	      (let ((switches dired-listing-switches))
		(if (file-symlink-p file)
		    (setq switches (concat switches " -L")))
		;; Use insert-directory-safely, not insert-directory,
		;; because these files might not exist.  In particular,
		;; FILE might not exist if the auto-save file was for
		;; a buffer that didn't visit a file, such as "*mail*".
		;; The code in v20.x called `ls' directly, so we need
		;; to emulate what `ls' did in that case.
		(insert-directory-safely file switches)
		(insert-directory-safely file-name switches))))
	   (switch-to-buffer (find-file-noselect file t))
	   (let ((inhibit-read-only t)
		 ;; Keep the current buffer-file-coding-system.
		 (coding-system buffer-file-coding-system)
		 ;; Auto-saved file should be read with special coding.
		 (coding-system-for-read 'auto-save-coding))
	     (erase-buffer)
	     (insert-file-contents file-name nil)
	     (set-buffer-file-coding-system coding-system))
	   (after-find-file nil nil t))
	  (t (user-error "Recover-file canceled")))))

(defvar dired-mode-hook)

(defun recover-session ()
  "Recover auto save files from a previous Emacs session.
This command first displays a Dired buffer showing you the
previous sessions that you could recover from.
To choose one, move point to the proper line and then type C-c C-c.
Then you'll be asked about a number of files to recover."
  (interactive)
  (if (null auto-save-list-file-prefix)
      (error "You set `auto-save-list-file-prefix' to disable making session files"))
  (let ((dir (file-name-directory auto-save-list-file-prefix))
        (nd (file-name-nondirectory auto-save-list-file-prefix)))
    (unless (file-directory-p dir)
      (make-directory dir t))
    (unless (directory-files dir nil
                             (if (string= "" nd)
                                 directory-files-no-dot-files-regexp
                               (concat "\\`" (regexp-quote nd)))
			     t)
      (error "No previous sessions to recover")))
  (require 'dired)
  (let ((ls-lisp-support-shell-wildcards t)
        ;; Ensure that we don't omit the session files as the user may
        ;; have (as suggested by the manual) `dired-omit-mode' in the
        ;; hook.
        (dired-mode-hook (delete 'dired-omit-mode dired-mode-hook)))
    (dired (concat auto-save-list-file-prefix "*")
	   (concat dired-listing-switches " -t")))
  (use-local-map (nconc (make-sparse-keymap) (current-local-map)))
  (define-key (current-local-map) "\C-c\C-c" 'recover-session-finish)
  (save-excursion
    (goto-char (point-min))
    (or (looking-at " Move to the session you want to recover,")
	(let ((inhibit-read-only t))
	  ;; Each line starts with a space
	  ;; so that Font Lock mode won't highlight the first character.
	  (insert " To recover a session, move to it and type C-c C-c.\n"
		  (substitute-command-keys
		   " To delete a session file, type \
\\[dired-flag-file-deletion] on its line to flag
 the file for deletion, then \\[dired-do-flagged-delete] to \
delete flagged files.\n\n"))))))

(defun recover-session-finish ()
  "Choose one saved session to recover auto-save files from.
This command is used in the special Dired buffer created by
\\[recover-session]."
  (interactive)
  ;; Get the name of the session file to recover from.
  (let ((file (dired-get-filename))
	files
	(buffer (get-buffer-create " *recover*")))
    (dired-unmark 1)
    (dired-do-flagged-delete t)
    (unwind-protect
	(with-current-buffer buffer
	  ;; Read in the auto-save-list file.
	  (erase-buffer)
	  (insert-file-contents file)
	  ;; Loop thru the text of that file
	  ;; and get out the names of the files to recover.
	  (while (not (eobp))
	    (let (thisfile autofile)
	      (if (eolp)
		  ;; This is a pair of lines for a non-file-visiting buffer.
		  ;; Get the auto-save file name and manufacture
		  ;; a "visited file name" from that.
		  (progn
		    (forward-line 1)
		    ;; If there is no auto-save file name, the
		    ;; auto-save-list file is probably corrupted.
		    (unless (eolp)
		      (setq autofile
			    (buffer-substring-no-properties
			     (point)
			     (line-end-position)))
		      (setq thisfile
			    (expand-file-name
			     (substring
			      (file-name-nondirectory autofile)
			      1 -1)
			     (file-name-directory autofile))))
		    (forward-line 1))
		;; This pair of lines is a file-visiting
		;; buffer.  Use the visited file name.
		(progn
		  (setq thisfile
			(buffer-substring-no-properties
			 (point) (progn (end-of-line) (point))))
		  (forward-line 1)
		  (setq autofile
			(buffer-substring-no-properties
			 (point) (progn (end-of-line) (point))))
		  (forward-line 1)))
	      ;; Ignore a file if its auto-save file does not exist now.
	      (if (and autofile (file-exists-p autofile))
		  (setq files (cons thisfile files)))))
	  (setq files (nreverse files))
	  ;; The file contains a pair of line for each auto-saved buffer.
	  ;; The first line of the pair contains the visited file name
	  ;; or is empty if the buffer was not visiting a file.
	  ;; The second line is the auto-save file name.
	  (if files
	      (map-y-or-n-p  "Recover %s? "
			     (lambda (file)
			       (condition-case nil
				   (save-excursion (recover-file file))
				 (error
				  "Failed to recover `%s'" file)))
			     files
			     '("file" "files" "recover"))
	    (message "No files can be recovered from this session now")))
      (kill-buffer buffer))))

(defun kill-buffer-ask (buffer)
  "Kill BUFFER if confirmed."
  (when (yes-or-no-p (format "Buffer %s %s.  Kill? "
			     (buffer-name buffer)
			     (if (buffer-modified-p buffer)
				 "HAS BEEN EDITED" "is unmodified")))
    (kill-buffer buffer)))

(defun kill-some-buffers (&optional list)
  "Kill some buffers.  Asks the user whether to kill each one of them.
Non-interactively, if optional argument LIST is non-nil, it
specifies the list of buffers to kill, asking for approval for each one."
  (interactive)
  (if (null list)
      (setq list (buffer-list)))
  (while list
    (let* ((buffer (car list))
	   (name (buffer-name buffer)))
      (and name				; Can be nil for an indirect buffer
					; if we killed the base buffer.
	   (not (string-equal name ""))
	   (/= (aref name 0) ?\s)
	   (kill-buffer-ask buffer)))
    (setq list (cdr list))))

(defun kill-matching-buffers (regexp &optional internal-too no-ask)
  "Kill buffers whose name matches the specified REGEXP.
Ignores buffers whose name starts with a space, unless optional
prefix argument INTERNAL-TOO is non-nil.  Asks before killing
each buffer, unless NO-ASK is non-nil."
  (interactive "sKill buffers matching this regular expression: \nP")
  (dolist (buffer (buffer-list))
    (let ((name (buffer-name buffer)))
      (when (and name (not (string-equal name ""))
                 (or internal-too (/= (aref name 0) ?\s))
                 (string-match regexp name))
        (funcall (if no-ask 'kill-buffer 'kill-buffer-ask) buffer)))))


(defun rename-auto-save-file ()
  "Adjust current buffer's auto save file name for current conditions.
Also rename any existing auto save file, if it was made in this session."
  (let ((osave buffer-auto-save-file-name))
    (setq buffer-auto-save-file-name
	  (make-auto-save-file-name))
    (if (and osave buffer-auto-save-file-name
	     (not (string= buffer-auto-save-file-name buffer-file-name))
	     (not (string= buffer-auto-save-file-name osave))
	     (file-exists-p osave)
	     (recent-auto-save-p))
	(rename-file osave buffer-auto-save-file-name t))))

(defun make-auto-save-file-name ()
  "Return file name to use for auto-saves of current buffer.
Does not consider `auto-save-visited-file-name' as that variable is checked
before calling this function.  You can redefine this for customization.
See also `auto-save-file-name-p'."
  (if buffer-file-name
      (let ((handler (find-file-name-handler buffer-file-name
					     'make-auto-save-file-name)))
	(if handler
	    (funcall handler 'make-auto-save-file-name)
	  (let ((list auto-save-file-name-transforms)
		(filename buffer-file-name)
		result uniq)
	    ;; Apply user-specified translations
	    ;; to the file name.
	    (while (and list (not result))
	      (if (string-match (car (car list)) filename)
		  (setq result (replace-match (cadr (car list)) t nil
					      filename)
			uniq (car (cddr (car list)))))
	      (setq list (cdr list)))
	    (if result
		(if uniq
		    (setq filename (concat
				    (file-name-directory result)
				    (subst-char-in-string
				     ?/ ?!
				     (replace-regexp-in-string "!" "!!"
							       filename))))
		  (setq filename result)))
	    (setq result
		  (if (and (eq system-type 'ms-dos)
			   (not (msdos-long-file-names)))
		      ;; We truncate the file name to DOS 8+3 limits
		      ;; before doing anything else, because the regexp
		      ;; passed to string-match below cannot handle
		      ;; extensions longer than 3 characters, multiple
		      ;; dots, and other atrocities.
		      (let ((fn (dos-8+3-filename
				 (file-name-nondirectory buffer-file-name))))
			(string-match
			 "\\`\\([^.]+\\)\\(\\.\\(..?\\)?.?\\|\\)\\'"
			 fn)
			(concat (file-name-directory buffer-file-name)
				"#" (match-string 1 fn)
				"." (match-string 3 fn) "#"))
		    (concat (file-name-directory filename)
			    "#"
			    (file-name-nondirectory filename)
			    "#")))
	    ;; Make sure auto-save file names don't contain characters
	    ;; invalid for the underlying filesystem.
	    (if (and (memq system-type '(ms-dos windows-nt cygwin))
		     ;; Don't modify remote filenames
                     (not (file-remote-p result)))
		(convert-standard-filename result)
	      result))))

    ;; Deal with buffers that don't have any associated files.  (Mail
    ;; mode tends to create a good number of these.)

    (let ((buffer-name (buffer-name))
	  (limit 0)
	  file-name)
      ;; Restrict the characters used in the file name to those that
      ;; are known to be safe on all filesystems, url-encoding the
      ;; rest.
      ;; We do this on all platforms, because even if we are not
      ;; running on DOS/Windows, the current directory may be on a
      ;; mounted VFAT filesystem, such as a USB memory stick.
      (while (string-match "[^A-Za-z0-9_.~#+-]" buffer-name limit)
	(let* ((character (aref buffer-name (match-beginning 0)))
	       (replacement
                ;; For multibyte characters, this will produce more than
                ;; 2 hex digits, so is not true URL encoding.
                (format "%%%02X" character)))
	  (setq buffer-name (replace-match replacement t t buffer-name))
	  (setq limit (1+ (match-end 0)))))
      ;; Generate the file name.
      (setq file-name
	    (make-temp-file
	     (let ((fname
		    (expand-file-name
		     (format "#%s#" buffer-name)
		     ;; Try a few alternative directories, to get one we can
		     ;; write it.
		     (cond
		      ((file-writable-p default-directory) default-directory)
		      ((file-writable-p "/var/tmp/") "/var/tmp/")
		      ("~/")))))
	       (if (and (memq system-type '(ms-dos windows-nt cygwin))
			;; Don't modify remote filenames
			(not (file-remote-p fname)))
		   ;; The call to convert-standard-filename is in case
		   ;; buffer-name includes characters not allowed by the
		   ;; DOS/Windows filesystems.  make-temp-file writes to the
		   ;; file it creates, so we must fix the file name _before_
		   ;; make-temp-file is called.
		   (convert-standard-filename fname)
		 fname))
	     nil "#"))
      ;; make-temp-file creates the file,
      ;; but we don't want it to exist until we do an auto-save.
      (condition-case ()
	  (delete-file file-name)
	(file-error nil))
      file-name)))

(defun auto-save-file-name-p (filename)
  "Return non-nil if FILENAME can be yielded by `make-auto-save-file-name'.
FILENAME should lack slashes.  You can redefine this for customization."
  (string-match "\\`#.*#\\'" filename))

(defun wildcard-to-regexp (wildcard)
  "Given a shell file name pattern WILDCARD, return an equivalent regexp.
The generated regexp will match a filename only if the filename
matches that wildcard according to shell rules.  Only wildcards known
by `sh' are supported."
  (let* ((i (string-match "[[.*+\\^$?]" wildcard))
	 ;; Copy the initial run of non-special characters.
	 (result (substring wildcard 0 i))
	 (len (length wildcard)))
    ;; If no special characters, we're almost done.
    (if i
	(while (< i len)
	  (let ((ch (aref wildcard i))
		j)
	    (setq
	     result
	     (concat result
		     (cond
		      ((and (eq ch ?\[)
			    (< (1+ i) len)
			    (eq (aref wildcard (1+ i)) ?\]))
		       "\\[")
		      ((eq ch ?\[)	; [...] maps to regexp char class
		       (progn
			 (setq i (1+ i))
			 (concat
			  (cond
			   ((eq (aref wildcard i) ?!) ; [!...] -> [^...]
			    (progn
			      (setq i (1+ i))
			      (if (eq (aref wildcard i) ?\])
				  (progn
				    (setq i (1+ i))
				    "[^]")
				"[^")))
			   ((eq (aref wildcard i) ?^)
			    ;; Found "[^".  Insert a `\0' character
			    ;; (which cannot happen in a filename)
			    ;; into the character class, so that `^'
			    ;; is not the first character after `[',
			    ;; and thus non-special in a regexp.
			    (progn
			      (setq i (1+ i))
			      "[\000^"))
			   ((eq (aref wildcard i) ?\])
			    ;; I don't think `]' can appear in a
			    ;; character class in a wildcard, but
			    ;; let's be general here.
			    (progn
			      (setq i (1+ i))
			      "[]"))
			   (t "["))
			  (prog1	; copy everything upto next `]'.
			      (substring wildcard
					 i
					 (setq j (string-match
						  "]" wildcard i)))
			    (setq i (if j (1- j) (1- len)))))))
		      ((eq ch ?.)  "\\.")
		      ((eq ch ?*)  "[^\000]*")
		      ((eq ch ?+)  "\\+")
		      ((eq ch ?^)  "\\^")
		      ((eq ch ?$)  "\\$")
		      ((eq ch ?\\) "\\\\") ; probably cannot happen...
		      ((eq ch ??)  "[^\000]")
		      (t (char-to-string ch)))))
	    (setq i (1+ i)))))
    ;; Shell wildcards should match the entire filename,
    ;; not its part.  Make the regexp say so.
    (concat "\\`" result "\\'")))

(defcustom list-directory-brief-switches
  (purecopy "-CF")
  "Switches for `list-directory' to pass to `ls' for brief listing."
  :type 'string
  :group 'dired)

(defcustom list-directory-verbose-switches
    (purecopy "-l")
  "Switches for `list-directory' to pass to `ls' for verbose listing."
  :type 'string
  :group 'dired)

(defun file-expand-wildcards (pattern &optional full)
  "Expand wildcard pattern PATTERN.
This returns a list of file names that match the pattern.
Files are sorted in `string<' order.

If PATTERN is written as an absolute file name,
the values are absolute also.

If PATTERN is written as a relative file name, it is interpreted
relative to the current default directory, `default-directory'.
The file names returned are normally also relative to the current
default directory.  However, if FULL is non-nil, they are absolute."
  (save-match-data
    (let* ((nondir (file-name-nondirectory pattern))
	   (dirpart (file-name-directory pattern))
	   ;; A list of all dirs that DIRPART specifies.
	   ;; This can be more than one dir
	   ;; if DIRPART contains wildcards.
	   (dirs (if (and dirpart
			  (string-match "[[*?]" (file-local-name dirpart)))
		     (mapcar 'file-name-as-directory
			     (file-expand-wildcards (directory-file-name dirpart)))
		   (list dirpart)))
	   contents)
      (dolist (dir dirs)
	(when (or (null dir)	; Possible if DIRPART is not wild.
		  (file-accessible-directory-p dir))
	  (let ((this-dir-contents
		 ;; Filter out "." and ".."
		 (delq nil
		       (mapcar #'(lambda (name)
				   (unless (string-match "\\`\\.\\.?\\'"
							 (file-name-nondirectory name))
				     name))
			       (directory-files (or dir ".") full
						(wildcard-to-regexp nondir))))))
	    (setq contents
		  (nconc
		   (if (and dir (not full))
		       (mapcar #'(lambda (name) (concat dir name))
			       this-dir-contents)
		     this-dir-contents)
		   contents)))))
      contents)))

;; Let Tramp know that `file-expand-wildcards' does not need an advice.
(provide 'files '(remote-wildcards))

(defun list-directory (dirname &optional verbose)
  "Display a list of files in or matching DIRNAME, a la `ls'.
DIRNAME is globbed by the shell if necessary.
Prefix arg (second arg if noninteractive) means supply -l switch to `ls'.
Actions controlled by variables `list-directory-brief-switches'
and `list-directory-verbose-switches'."
  (interactive (let ((pfx current-prefix-arg))
		 (list (read-directory-name (if pfx "List directory (verbose): "
					 "List directory (brief): ")
				       nil default-directory nil)
		       pfx)))
  (let ((switches (if verbose list-directory-verbose-switches
		    list-directory-brief-switches))
	buffer)
    (or dirname (setq dirname default-directory))
    (setq dirname (expand-file-name dirname))
    (with-output-to-temp-buffer "*Directory*"
      (setq buffer standard-output)
      (buffer-disable-undo standard-output)
      (princ "Directory ")
      (princ dirname)
      (terpri)
      (with-current-buffer "*Directory*"
	(let ((wildcard (not (file-directory-p dirname))))
	  (insert-directory dirname switches wildcard (not wildcard)))))
    ;; Finishing with-output-to-temp-buffer seems to clobber default-directory.
    (with-current-buffer buffer
      (setq default-directory
	    (if (file-directory-p dirname)
		(file-name-as-directory dirname)
	      (file-name-directory dirname))))))

(defun shell-quote-wildcard-pattern (pattern)
  "Quote characters special to the shell in PATTERN, leave wildcards alone.

PATTERN is assumed to represent a file-name wildcard suitable for the
underlying filesystem.  For Unix and GNU/Linux, each character from the
set [ \\t\\n;<>&|()\\=`\\='\"#$] is quoted with a backslash; for DOS/Windows, all
the parts of the pattern that don't include wildcard characters are
quoted with double quotes.

This function leaves alone existing quote characters (\\ on Unix and \"
on Windows), so PATTERN can use them to quote wildcard characters that
need to be passed verbatim to shell commands."
  (save-match-data
    (cond
     ((memq system-type '(ms-dos windows-nt cygwin))
      ;; DOS/Windows don't allow `"' in file names.  So if the
      ;; argument has quotes, we can safely assume it is already
      ;; quoted by the caller.
      (if (or (string-match "[\"]" pattern)
	      ;; We quote [&()#$`'] in case their shell is a port of a
	      ;; Unixy shell.  We quote [,=+] because stock DOS and
	      ;; Windows shells require that in some cases, such as
	      ;; passing arguments to batch files that use positional
	      ;; arguments like %1.
	      (not (string-match "[ \t;&()#$`',=+]" pattern)))
	  pattern
	(let ((result "\"")
	      (beg 0)
	      end)
	  (while (string-match "[*?]+" pattern beg)
	    (setq end (match-beginning 0)
		  result (concat result (substring pattern beg end)
				 "\""
				 (substring pattern end (match-end 0))
				 "\"")
		  beg (match-end 0)))
	  (concat result (substring pattern beg) "\""))))
     (t
      (let ((beg 0))
	(while (string-match "[ \t\n;<>&|()`'\"#$]" pattern beg)
	  (setq pattern
		(concat (substring pattern 0 (match-beginning 0))
			"\\"
			(substring pattern (match-beginning 0)))
		beg (1+ (match-end 0)))))
      pattern))))


(defvar insert-directory-program (purecopy "ls")
  "Absolute or relative name of the `ls' program used by `insert-directory'.")

(defcustom directory-free-space-program (purecopy "df")
  "Program to get the amount of free space on a file system.
We assume the output has the format of `df'.
The value of this variable must be just a command name or file name;
if you want to specify options, use `directory-free-space-args'.

A value of nil disables this feature.

This variable is obsolete; Emacs no longer uses it."
  :type '(choice (string :tag "Program") (const :tag "None" nil))
  :group 'dired)
(make-obsolete-variable 'directory-free-space-program
			"ignored, as Emacs uses `file-system-info' instead"
			"27.1")

(defcustom directory-free-space-args
  (purecopy (if (eq system-type 'darwin) "-k" "-Pk"))
  "Options to use when running `directory-free-space-program'."
  :type 'string
  :group 'dired)
(make-obsolete-variable 'directory-free-space-args
			"ignored, as Emacs uses `file-system-info' instead"
			"27.1")

(defun get-free-disk-space (dir)
<<<<<<< HEAD
  "Return the amount of free space on directory DIR's file system.
The return value is a string describing the amount of free
space (normally, the number of free 1KB blocks).

This function calls `file-system-info' if it is available, or
invokes the program specified by `directory-free-space-program'
and `directory-free-space-args'.  If the system call or program
is unsuccessful, or if DIR is a remote directory, this function
returns nil."
  (unless (file-remote-p (expand-file-name dir))
    ;; Try to find the number of free blocks.  Non-Posix systems don't
    ;; always have df, but might have an equivalent system call.
    (if (fboundp 'file-system-info)
	(let ((fsinfo (save-match-data (file-system-info dir))))
	  (if fsinfo
	      (format "%.0f" (/ (nth 2 fsinfo) 1024))))
      (setq dir (expand-file-name dir))
      (save-match-data
	(with-temp-buffer
	  (when (and directory-free-space-program
		     ;; Avoid failure if the default directory does
		     ;; not exist (Bug#2631, Bug#3911).
                     (let ((default-directory
                             (locate-dominating-file dir 'file-directory-p)))
                       (eq (process-file directory-free-space-program
					 nil t nil
					 directory-free-space-args
                                         (file-relative-name dir))
			   0)))
	    ;; Assume that the "available" column is before the
	    ;; "capacity" column.  Find the "%" and scan backward.
	    (goto-char (point-min))
	    (forward-line 1)
	    (when (re-search-forward
		   "[[:space:]]+[^[:space:]]+%[^%]*$"
		   (line-end-position) t)
	      (goto-char (match-beginning 0))
	      (let ((endpt (point)))
		(skip-chars-backward "^[:space:]")
		(buffer-substring-no-properties (point) endpt)))))))))
=======
  "String describing the amount of free space on DIR's file system.
If DIR's free space cannot be obtained, this function returns nil."
  (save-match-data
    (let ((avail (nth 2 (file-system-info dir))))
      (if avail
          (funcall byte-count-to-string-function avail)))))
>>>>>>> 86d8d76a

;; The following expression replaces `dired-move-to-filename-regexp'.
(defvar directory-listing-before-filename-regexp
  (let* ((l "\\([A-Za-z]\\|[^\0-\177]\\)")
	 (l-or-quote "\\([A-Za-z']\\|[^\0-\177]\\)")
	 ;; In some locales, month abbreviations are as short as 2 letters,
	 ;; and they can be followed by ".".
	 ;; In Breton, a month name  can include a quote character.
	 (month (concat l-or-quote l-or-quote "+\\.?"))
	 (s " ")
	 (yyyy "[0-9][0-9][0-9][0-9]")
	 (dd "[ 0-3][0-9]")
	 (HH:MM "[ 0-2][0-9][:.][0-5][0-9]")
	 (seconds "[0-6][0-9]\\([.,][0-9]+\\)?")
	 (zone "[-+][0-2][0-9][0-5][0-9]")
	 (iso-mm-dd "[01][0-9]-[0-3][0-9]")
	 (iso-time (concat HH:MM "\\(:" seconds "\\( ?" zone "\\)?\\)?"))
	 (iso (concat "\\(\\(" yyyy "-\\)?" iso-mm-dd "[ T]" iso-time
		      "\\|" yyyy "-" iso-mm-dd "\\)"))
	 (western (concat "\\(" month s "+" dd "\\|" dd "\\.?" s month "\\)"
			  s "+"
			  "\\(" HH:MM "\\|" yyyy "\\)"))
	 (western-comma (concat month s "+" dd "," s "+" yyyy))
	 ;; Japanese MS-Windows ls-lisp has one-digit months, and
	 ;; omits the Kanji characters after month and day-of-month.
	 ;; On Mac OS X 10.3, the date format in East Asian locales is
	 ;; day-of-month digits followed by month digits.
	 (mm "[ 0-1]?[0-9]")
	 (east-asian
	  (concat "\\(" mm l "?" s dd l "?" s "+"
		  "\\|" dd s mm s "+" "\\)"
		  "\\(" HH:MM "\\|" yyyy l "?" "\\)")))
	 ;; The "[0-9]" below requires the previous column to end in a digit.
	 ;; This avoids recognizing `1 may 1997' as a date in the line:
	 ;; -r--r--r--   1 may      1997        1168 Oct 19 16:49 README

	 ;; The "[BkKMGTPEZY]?" below supports "ls -alh" output.

	 ;; For non-iso date formats, we add the ".*" in order to find
	 ;; the last possible match.  This avoids recognizing
	 ;; `jservice 10 1024' as a date in the line:
	 ;; drwxr-xr-x  3 jservice  10  1024 Jul  2  1997 esg-host

         ;; vc dired listings provide the state or blanks between file
         ;; permissions and date.  The state is always surrounded by
         ;; parentheses:
         ;; -rw-r--r-- (modified) 2005-10-22 21:25 files.el
         ;; This is not supported yet.
    (purecopy (concat "\\([0-9][BkKMGTPEZY]? " iso
		      "\\|.*[0-9][BkKMGTPEZY]? "
		      "\\(" western "\\|" western-comma "\\|" east-asian "\\)"
		      "\\) +")))
  "Regular expression to match up to the file name in a directory listing.
The default value is designed to recognize dates and times
regardless of the language.")

(defvar insert-directory-ls-version 'unknown)

(defun insert-directory-wildcard-in-dir-p (dir)
  "Return non-nil if DIR contents a shell wildcard in the directory part.
The return value is a cons (DIR . WILDCARDS); DIR is the
`default-directory' in the Dired buffer, and WILDCARDS are the wildcards.

Valid wildcards are `*', `?', `[abc]' and `[a-z]'."
  (let ((wildcards "[?*"))
    (when (and (or (not (featurep 'ls-lisp))
                   ls-lisp-support-shell-wildcards)
               (string-match (concat "[" wildcards "]") (file-name-directory dir))
               (not (file-exists-p dir))) ; Prefer an existing file to wildcards.
      (let ((regexp (format "\\`\\([^%s]*/\\)\\([^%s]*[%s].*\\)"
                            wildcards wildcards wildcards)))
        (string-match regexp dir)
        (cons (match-string 1 dir) (match-string 2 dir))))))

(defun insert-directory-clean (beg switches)
  (when (if (stringp switches)
	    (string-match "--dired\\>" switches)
	  (member "--dired" switches))
    ;; The following overshoots by one line for an empty
    ;; directory listed with "--dired", but without "-a"
    ;; switch, where the ls output contains a
    ;; "//DIRED-OPTIONS//" line, but no "//DIRED//" line.
    ;; We take care of that case later.
    (forward-line -2)
    (when (looking-at "//SUBDIRED//")
      (delete-region (point) (progn (forward-line 1) (point)))
      (forward-line -1))
    (if (looking-at "//DIRED//")
	(let ((end (line-end-position))
	      (linebeg (point))
	      error-lines)
	  ;; Find all the lines that are error messages,
	  ;; and record the bounds of each one.
	  (goto-char beg)
	  (while (< (point) linebeg)
	    (or (eql (following-char) ?\s)
		(push (list (point) (line-end-position)) error-lines))
	    (forward-line 1))
	  (setq error-lines (nreverse error-lines))
	  ;; Now read the numeric positions of file names.
	  (goto-char linebeg)
	  (forward-word-strictly 1)
	  (forward-char 3)
	  (while (< (point) end)
	    (let ((start (insert-directory-adj-pos
			  (+ beg (read (current-buffer)))
			  error-lines))
		  (end (insert-directory-adj-pos
			(+ beg (read (current-buffer)))
			error-lines)))
	      (if (memq (char-after end) '(?\n ?\s))
		  ;; End is followed by \n or by " -> ".
		  (put-text-property start end 'dired-filename t)
		;; It seems that we can't trust ls's output as to
		;; byte positions of filenames.
		(put-text-property beg (point) 'dired-filename nil)
		(end-of-line))))
	  (goto-char end)
	  (beginning-of-line)
	  (delete-region (point) (progn (forward-line 1) (point))))
      ;; Take care of the case where the ls output contains a
      ;; "//DIRED-OPTIONS//"-line, but no "//DIRED//"-line
      ;; and we went one line too far back (see above).
      (forward-line 1))
    (if (looking-at "//DIRED-OPTIONS//")
	(delete-region (point) (progn (forward-line 1) (point))))))

;; insert-directory
;; - must insert _exactly_one_line_ describing FILE if WILDCARD and
;;   FULL-DIRECTORY-P is nil.
;;   The single line of output must display FILE's name as it was
;;   given, namely, an absolute path name.
;; - must insert exactly one line for each file if WILDCARD or
;;   FULL-DIRECTORY-P is t, plus one optional "total" line
;;   before the file lines, plus optional text after the file lines.
;;   Lines are delimited by "\n", so filenames containing "\n" are not
;;   allowed.
;;   File lines should display the basename.
;; - must be consistent with
;;   - functions dired-move-to-filename, (these two define what a file line is)
;;   		 dired-move-to-end-of-filename,
;;		 dired-between-files, (shortcut for (not (dired-move-to-filename)))
;;   		 dired-insert-headerline
;;   		 dired-after-subdir-garbage (defines what a "total" line is)
;;   - variable dired-subdir-regexp
;; - may be passed "--dired" as the first argument in SWITCHES.
;;   File name handlers might have to remove this switch if their
;;   "ls" command does not support it.
(defun insert-directory (file switches &optional wildcard full-directory-p)
  "Insert directory listing for FILE, formatted according to SWITCHES.
Leaves point after the inserted text.
SWITCHES may be a string of options, or a list of strings
representing individual options.
Optional third arg WILDCARD means treat FILE as shell wildcard.
Optional fourth arg FULL-DIRECTORY-P means file is a directory and
switches do not contain `d', so that a full listing is expected.

This works by running a directory listing program
whose name is in the variable `insert-directory-program'.
If WILDCARD, it also runs the shell specified by `shell-file-name'.

When SWITCHES contains the long `--dired' option, this function
treats it specially, for the sake of dired.  However, the
normally equivalent short `-D' option is just passed on to
`insert-directory-program', as any other option."
  ;; We need the directory in order to find the right handler.
  (let ((handler (find-file-name-handler (expand-file-name file)
					 'insert-directory)))
    (if handler
	(funcall handler 'insert-directory file switches
		 wildcard full-directory-p)
	(let (result (beg (point)))

	  ;; Read the actual directory using `insert-directory-program'.
	  ;; RESULT gets the status code.
	  (let* (;; We at first read by no-conversion, then after
		 ;; putting text property `dired-filename, decode one
		 ;; bunch by one to preserve that property.
		 (coding-system-for-read 'no-conversion)
		 ;; This is to control encoding the arguments in call-process.
		 (coding-system-for-write
		  (and enable-multibyte-characters
		       (or file-name-coding-system
			   default-file-name-coding-system))))
	    (setq result
		  (if wildcard
		      ;; If the wildcard is just in the file part, then run ls in
                      ;; the directory part of the file pattern using the last
                      ;; component as argument.  Otherwise, run ls in the longest
                      ;; subdirectory of the directory part free of wildcards; use
                      ;; the remaining of the file pattern as argument.
		      (let* ((dir-wildcard (insert-directory-wildcard-in-dir-p file))
                             (default-directory
                               (cond (dir-wildcard (car dir-wildcard))
                                     (t
			              (if (file-name-absolute-p file)
				          (file-name-directory file)
				        (file-name-directory (expand-file-name file))))))
			     (pattern (if dir-wildcard (cdr dir-wildcard) (file-name-nondirectory file))))
			;; NB since switches is passed to the shell, be
			;; careful of malicious values, eg "-l;reboot".
			;; See eg dired-safe-switches-p.
			(call-process
			 shell-file-name nil t nil
			 shell-command-switch
			 (concat (if (memq system-type '(ms-dos windows-nt))
				     ""
				   "\\") ; Disregard Unix shell aliases!
				 insert-directory-program
				 " -d "
				 (if (stringp switches)
				     switches
				   (mapconcat 'identity switches " "))
				 " -- "
				 ;; Quote some characters that have
				 ;; special meanings in shells; but
				 ;; don't quote the wildcards--we want
				 ;; them to be special.  We also
				 ;; currently don't quote the quoting
				 ;; characters in case people want to
				 ;; use them explicitly to quote
				 ;; wildcard characters.
				 (shell-quote-wildcard-pattern pattern))))
		    ;; SunOS 4.1.3, SVr4 and others need the "." to list the
		    ;; directory if FILE is a symbolic link.
 		    (unless full-directory-p
 		      (setq switches
 			    (cond
                             ((stringp switches) (concat switches " -d"))
                             ((member "-d" switches) switches)
                             (t (append switches '("-d"))))))
		    (apply 'call-process
			   insert-directory-program nil t nil
			   (append
			    (if (listp switches) switches
			      (unless (equal switches "")
				;; Split the switches at any spaces so we can
				;; pass separate options as separate args.
				(split-string-and-unquote switches)))
			    ;; Avoid lossage if FILE starts with `-'.
			    '("--")
			    (progn
			      (if (string-match "\\`~" file)
				  (setq file (expand-file-name file)))
			      (list
			       (if full-directory-p
				   ;; (concat (file-name-as-directory file) ".")
                                   file
				 file))))))))

	  ;; If we got "//DIRED//" in the output, it means we got a real
	  ;; directory listing, even if `ls' returned nonzero.
	  ;; So ignore any errors.
	  (when (if (stringp switches)
		    (string-match "--dired\\>" switches)
		  (member "--dired" switches))
	    (save-excursion
	      (forward-line -2)
	      (when (looking-at "//SUBDIRED//")
		(forward-line -1))
	      (if (looking-at "//DIRED//")
		  (setq result 0))))

	  (when (and (not (eq 0 result))
		     (eq insert-directory-ls-version 'unknown))
	    ;; The first time ls returns an error,
	    ;; find the version numbers of ls,
	    ;; and set insert-directory-ls-version
	    ;; to > if it is more than 5.2.1, < if it is less, nil if it
	    ;; is equal or if the info cannot be obtained.
	    ;; (That can mean it isn't GNU ls.)
	    (let ((version-out
		   (with-temp-buffer
		     (call-process "ls" nil t nil "--version")
		     (buffer-string))))
	      (if (string-match "ls (.*utils) \\([0-9.]*\\)$" version-out)
		  (let* ((version (match-string 1 version-out))
			 (split (split-string version "[.]"))
			 (numbers (mapcar 'string-to-number split))
			 (min '(5 2 1))
			 comparison)
		    (while (and (not comparison) (or numbers min))
		      (cond ((null min)
			     (setq comparison '>))
			    ((null numbers)
			     (setq comparison '<))
			    ((> (car numbers) (car min))
			     (setq comparison '>))
			    ((< (car numbers) (car min))
			     (setq comparison '<))
			    (t
			     (setq numbers (cdr numbers)
				   min (cdr min)))))
		    (setq insert-directory-ls-version (or comparison '=)))
		(setq insert-directory-ls-version nil))))

	  ;; For GNU ls versions 5.2.2 and up, ignore minor errors.
	  (when (and (eq 1 result) (eq insert-directory-ls-version '>))
	    (setq result 0))

	  ;; If `insert-directory-program' failed, signal an error.
	  (unless (eq 0 result)
	    ;; Delete the error message it may have output.
	    (delete-region beg (point))
	    ;; On non-Posix systems, we cannot open a directory, so
	    ;; don't even try, because that will always result in
	    ;; the ubiquitous "Access denied".  Instead, show the
	    ;; command line so the user can try to guess what went wrong.
	    (if (and (file-directory-p file)
		     (memq system-type '(ms-dos windows-nt)))
		(error
		 "Reading directory: \"%s %s -- %s\" exited with status %s"
		 insert-directory-program
		 (if (listp switches) (concat switches) switches)
		 file result)
	      ;; Unix.  Access the file to get a suitable error.
	      (access-file file "Reading directory")
	      (error "Listing directory failed but `access-file' worked")))
          (insert-directory-clean beg switches)
	  ;; Now decode what read if necessary.
	  (let ((coding (or coding-system-for-read
			    file-name-coding-system
			    default-file-name-coding-system
			    'undecided))
		coding-no-eol
		val pos)
	    (when (and enable-multibyte-characters
		       (not (memq (coding-system-base coding)
				  '(raw-text no-conversion))))
	      ;; If no coding system is specified or detection is
	      ;; requested, detect the coding.
	      (if (eq (coding-system-base coding) 'undecided)
		  (setq coding (detect-coding-region beg (point) t)))
	      (if (not (eq (coding-system-base coding) 'undecided))
		  (save-restriction
		    (setq coding-no-eol
			  (coding-system-change-eol-conversion coding 'unix))
		    (narrow-to-region beg (point))
		    (goto-char (point-min))
		    (while (not (eobp))
		      (setq pos (point)
			    val (get-text-property (point) 'dired-filename))
		      (goto-char (next-single-property-change
				  (point) 'dired-filename nil (point-max)))
		      ;; Force no eol conversion on a file name, so
		      ;; that CR is preserved.
		      (decode-coding-region pos (point)
					    (if val coding-no-eol coding))
		      (if val
			  (put-text-property pos (point)
					     'dired-filename t)))))))

	  (if full-directory-p
	      ;; Try to insert the amount of free space.
	      (save-excursion
		(goto-char beg)
		;; First find the line to put it on.
		(when (re-search-forward "^ *\\(total\\)" nil t)
		  ;; Replace "total" with "total used in directory" to
		  ;; avoid confusion.
		  (replace-match "total used in directory" nil nil nil 1)
		  (let ((available (get-free-disk-space ".")))
		    (when available
		      (end-of-line)
		      (insert " available " available))))))))))

(defun insert-directory-adj-pos (pos error-lines)
  "Convert `ls --dired' file name position value POS to a buffer position.
File name position values returned in ls --dired output
count only stdout; they don't count the error messages sent to stderr.
So this function converts to them to real buffer positions.
ERROR-LINES is a list of buffer positions of error message lines,
of the form (START END)."
  (while (and error-lines (< (caar error-lines) pos))
    (setq pos (+ pos (- (nth 1 (car error-lines)) (nth 0 (car error-lines)))))
    (pop error-lines))
  pos)

(defun insert-directory-safely (file switches
				     &optional wildcard full-directory-p)
  "Insert directory listing for FILE, formatted according to SWITCHES.

Like `insert-directory', but if FILE does not exist, it inserts a
message to that effect instead of signaling an error."
  (if (file-exists-p file)
      (insert-directory file switches wildcard full-directory-p)
    ;; Simulate the message printed by `ls'.
    (insert (format "%s: No such file or directory\n" file))))

(defcustom kill-emacs-query-functions nil
  "Functions to call with no arguments to query about killing Emacs.
If any of these functions returns nil, killing Emacs is canceled.
`save-buffers-kill-emacs' calls these functions, but `kill-emacs',
the low level primitive, does not.  See also `kill-emacs-hook'."
  :type 'hook
  :version "26.1"
  :group 'convenience)

(defcustom confirm-kill-emacs nil
  "How to ask for confirmation when leaving Emacs.
If nil, the default, don't ask at all.  If the value is non-nil, it should
be a predicate function; for example `yes-or-no-p'."
  :type '(choice (const :tag "Ask with yes-or-no-p" yes-or-no-p)
		 (const :tag "Ask with y-or-n-p" y-or-n-p)
		 (const :tag "Don't confirm" nil)
		 (function :tag "Predicate function"))
  :group 'convenience
  :version "21.1")

(defcustom confirm-kill-processes t
  "Non-nil if Emacs should confirm killing processes on exit.
If this variable is nil, the value of
`process-query-on-exit-flag' is ignored.  Otherwise, if there are
processes with a non-nil `process-query-on-exit-flag', Emacs will
prompt the user before killing them."
  :type 'boolean
  :group 'convenience
  :version "26.1")

(defun save-buffers-kill-emacs (&optional arg)
  "Offer to save each buffer, then kill this Emacs process.
With prefix ARG, silently save all file-visiting buffers without asking.
If there are active processes where `process-query-on-exit-flag'
returns non-nil and `confirm-kill-processes' is non-nil,
asks whether processes should be killed.
Runs the members of `kill-emacs-query-functions' in turn and stops
if any returns nil.  If `confirm-kill-emacs' is non-nil, calls it."
  (interactive "P")
  ;; Don't use save-some-buffers-default-predicate, because we want
  ;; to ask about all the buffers before killing Emacs.
  (save-some-buffers arg t)
  (let ((confirm confirm-kill-emacs))
    (and
     (or (not (memq t (mapcar (function
                               (lambda (buf) (and (buffer-file-name buf)
                                                  (buffer-modified-p buf))))
                              (buffer-list))))
         (progn (setq confirm nil)
                (yes-or-no-p "Modified buffers exist; exit anyway? ")))
     (or (not (fboundp 'process-list))
         ;; process-list is not defined on MSDOS.
         (not confirm-kill-processes)
         (let ((processes (process-list))
               active)
           (while processes
             (and (memq (process-status (car processes)) '(run stop open listen))
                  (process-query-on-exit-flag (car processes))
                  (setq active t))
             (setq processes (cdr processes)))
           (or (not active)
               (with-displayed-buffer-window
                (get-buffer-create "*Process List*")
                '(display-buffer--maybe-at-bottom
                  (dedicated . t))
                #'(lambda (window _value)
                    (with-selected-window window
                      (unwind-protect
                          (progn
                            (setq confirm nil)
                            (yes-or-no-p "Active processes exist; kill them and exit anyway? "))
                        (when (window-live-p window)
                          (quit-restore-window window 'kill)))))
                (list-processes t)))))
     ;; Query the user for other things, perhaps.
     (run-hook-with-args-until-failure 'kill-emacs-query-functions)
     (or (null confirm)
         (funcall confirm "Really exit Emacs? "))
     (kill-emacs))))

(defun save-buffers-kill-terminal (&optional arg)
  "Offer to save each buffer, then kill the current connection.
If the current frame has no client, kill Emacs itself using
`save-buffers-kill-emacs'.

With prefix ARG, silently save all file-visiting buffers, then kill.

If emacsclient was started with a list of filenames to edit, then
only these files will be asked to be saved."
  (interactive "P")
  (if (frame-parameter nil 'client)
      (server-save-buffers-kill-terminal arg)
    (save-buffers-kill-emacs arg)))

;; We use /: as a prefix to "quote" a file name
;; so that magic file name handlers will not apply to it.

(setq file-name-handler-alist
      (cons (cons (purecopy "\\`/:") 'file-name-non-special)
	    file-name-handler-alist))

;; We depend on being the last handler on the list,
;; so that anything else that does need handling
;; has been handled already.
;; So it is safe for us to inhibit *all* magic file name handlers for
;; operations, which return a file name.  See Bug#29579.

(defun file-name-non-special (operation &rest arguments)
  (let (;; In general, we don't want any file name handler.  For some
        ;; few cases, operations with two file name arguments which
        ;; might be bound to different file name handlers, we still
        ;; need this.
        (saved-file-name-handler-alist file-name-handler-alist)
        file-name-handler-alist
        ;; Some operations respect file name handlers in
        ;; `default-directory'.  Because core function like
        ;; `call-process' don't care about file name handlers in
        ;; `default-directory', we here have to resolve the directory
        ;; into a local one.  For `process-file',
        ;; `start-file-process', and `shell-command', this fixes
        ;; Bug#25949.
        (default-directory
	  (if (memq operation
                    '(insert-directory process-file start-file-process
                                       make-process shell-command
                                       temporary-file-directory))
	      (directory-file-name
	       (expand-file-name
		(unhandled-file-name-directory default-directory)))
	    default-directory))
	;; Get a list of the indices of the args that are file names.
	(file-arg-indices
	 (cdr (or (assq operation
			'(;; The first seven are special because they
			  ;; return a file name.  We want to include
			  ;; the /: in the return value.  So just
			  ;; avoid stripping it in the first place.
                          (directory-file-name)
                          (expand-file-name)
                          (file-name-as-directory)
                          (file-name-directory)
                          (file-name-sans-versions)
                          (file-remote-p)
                          (find-backup-file-name)
	                  ;; `identity' means just return the first
			  ;; arg not stripped of its quoting.
			  (substitute-in-file-name identity)
			  ;; `add' means add "/:" to the result.
			  (file-truename add 0)
                          ;;`insert-file-contents' needs special handling.
			  (insert-file-contents insert-file-contents 0)
			  ;; `unquote-then-quote' means set buffer-file-name
			  ;; temporarily to unquoted filename.
			  (verify-visited-file-modtime unquote-then-quote)
                          ;; Unquote `buffer-file-name' temporarily.
                          (make-auto-save-file-name buffer-file-name)
                          (set-visited-file-modtime buffer-file-name)
                          ;; Use a temporary local copy.
			  (copy-file local-copy)
			  (rename-file local-copy)
                          (copy-directory local-copy)
			  ;; List the arguments that are filenames.
			  (file-name-completion 0 1)
			  (file-name-all-completions 0 1)
                          (file-equal-p 0 1)
                          (file-newer-than-file-p 0 1)
			  (write-region 2 5)
			  (file-in-directory-p 0 1)
			  (make-symbolic-link 0 1)
			  (add-name-to-file 0 1)
                          ;; These file-notify-* operations take a
                          ;; descriptor.
                          (file-notify-rm-watch)
                          (file-notify-valid-p)
                          ;; `make-process' uses keyword arguments and
                          ;; doesn't mangle its filenames in any way.
                          ;; It already strips /: from the binary
                          ;; filename, so we don't have to do this
                          ;; here.
                          (make-process)))
		  ;; For all other operations, treat the first
		  ;; argument only as the file name.
		  '(nil 0))))
	method
	;; Copy ARGUMENTS so we can replace elements in it.
	(arguments (copy-sequence arguments)))
    (if (symbolp (car file-arg-indices))
	(setq method (pop file-arg-indices)))
    ;; Strip off the /: from the file names that have it.
    (save-match-data                    ;FIXME: Why?
      (while (consp file-arg-indices)
	(let ((pair (nthcdr (car file-arg-indices) arguments)))
	  (when (car pair)
	    (setcar pair (file-name-unquote (car pair) t))))
	(setq file-arg-indices (cdr file-arg-indices))))
    (pcase method
      ('identity (car arguments))
      ('add (file-name-quote (apply operation arguments) t))
      ('buffer-file-name
       (let ((buffer-file-name (file-name-unquote buffer-file-name t)))
         (apply operation arguments)))
      ('insert-file-contents
       (let ((visit (nth 1 arguments)))
         (unwind-protect
             (apply operation arguments)
           (when (and visit buffer-file-name)
             (setq buffer-file-name (file-name-quote buffer-file-name t))))))
      ('unquote-then-quote
       ;; We can't use `cl-letf' with `(buffer-local-value)' here
       ;; because it wouldn't work during bootstrapping.
       (let ((buffer (current-buffer)))
         ;; `unquote-then-quote' is used only for the
         ;; `verify-visited-file-modtime' action, which takes a buffer
         ;; as only optional argument.
         (with-current-buffer (or (car arguments) buffer)
           (let ((buffer-file-name (file-name-unquote buffer-file-name t)))
             ;; Make sure to hide the temporary buffer change from the
             ;; underlying operation.
             (with-current-buffer buffer
               (apply operation arguments))))))
      ('local-copy
       (let* ((file-name-handler-alist saved-file-name-handler-alist)
              (source (car arguments))
              (target (car (cdr arguments)))
              (prefix (expand-file-name
                       "file-name-non-special" temporary-file-directory))
              tmpfile)
         (cond
          ;; If source is remote, we must create a local copy.
          ((file-remote-p source)
           (setq tmpfile (make-temp-name prefix))
           (apply operation source tmpfile (cddr arguments))
           (setq source tmpfile))
          ;; If source is quoted, and the unquoted source looks
          ;; remote, we must create a local copy.
          ((file-name-quoted-p source t)
           (setq source (file-name-unquote source t))
           (when (file-remote-p source)
             (setq tmpfile (make-temp-name prefix))
             (let (file-name-handler-alist)
               (apply operation source tmpfile (cddr arguments)))
             (setq source tmpfile))))
         ;; If target is quoted, and the unquoted target looks remote,
         ;; we must disable the file name handler.
         (when (file-name-quoted-p target t)
           (setq target (file-name-unquote target t))
           (when (file-remote-p target)
             (setq file-name-handler-alist nil)))
         ;; Do it.
         (setcar arguments source)
         (setcar (cdr arguments) target)
         (apply operation arguments)
         ;; Cleanup.
         (when (and tmpfile (file-exists-p tmpfile))
           (if (file-directory-p tmpfile)
               (delete-directory tmpfile 'recursive) (delete-file tmpfile)))))
      (_
       (apply operation arguments)))))

(defsubst file-name-quoted-p (name &optional top)
  "Whether NAME is quoted with prefix \"/:\".
If NAME is a remote file name and TOP is nil, check the local part of NAME."
  (let ((file-name-handler-alist (unless top file-name-handler-alist)))
    (string-prefix-p "/:" (file-local-name name))))

(defsubst file-name-quote (name &optional top)
  "Add the quotation prefix \"/:\" to file NAME.
If NAME is a remote file name and TOP is nil, the local part of
NAME is quoted.  If NAME is already a quoted file name, NAME is
returned unchanged."
  (let ((file-name-handler-alist (unless top file-name-handler-alist)))
    (if (file-name-quoted-p name top)
        name
      (concat (file-remote-p name) "/:" (file-local-name name)))))

(defsubst file-name-unquote (name &optional top)
  "Remove quotation prefix \"/:\" from file NAME, if any.
If NAME is a remote file name and TOP is nil, the local part of
NAME is unquoted."
  (let* ((file-name-handler-alist (unless top file-name-handler-alist))
         (localname (file-local-name name)))
    (when (file-name-quoted-p localname top)
      (setq
       localname (if (= (length localname) 2) "/" (substring localname 2))))
    (concat (file-remote-p name) localname)))

;; Symbolic modes and read-file-modes.

(defun file-modes-char-to-who (char)
  "Convert CHAR to a numeric bit-mask for extracting mode bits.
CHAR is in [ugoa] and represents the category of users (Owner, Group,
Others, or All) for whom to produce the mask.
The bit-mask that is returned extracts from mode bits the access rights
for the specified category of users."
  (cond ((= char ?u) #o4700)
	((= char ?g) #o2070)
	((= char ?o) #o1007)
	((= char ?a) #o7777)
	(t (error "%c: bad `who' character" char))))

(defun file-modes-char-to-right (char &optional from)
  "Convert CHAR to a numeric value of mode bits.
CHAR is in [rwxXstugo] and represents symbolic access permissions.
If CHAR is in [Xugo], the value is taken from FROM (or 0 if omitted)."
  (or from (setq from 0))
  (cond ((= char ?r) #o0444)
	((= char ?w) #o0222)
	((= char ?x) #o0111)
	((= char ?s) #o6000)
	((= char ?t) #o1000)
	;; Rights relative to the previous file modes.
	((= char ?X) (if (= (logand from #o111) 0) 0 #o0111))
	((= char ?u) (let ((uright (logand #o4700 from)))
		       (+ uright (/ uright #o10) (/ uright #o100))))
	((= char ?g) (let ((gright (logand #o2070 from)))
		       (+ gright (/ gright #o10) (* gright #o10))))
	((= char ?o) (let ((oright (logand #o1007 from)))
		       (+ oright (* oright #o10) (* oright #o100))))
	(t (error "%c: bad right character" char))))

(defun file-modes-rights-to-number (rights who-mask &optional from)
  "Convert a symbolic mode string specification to an equivalent number.
RIGHTS is the symbolic mode spec, it should match \"([+=-][rwxXstugo]*)+\".
WHO-MASK is the bit-mask specifying the category of users to which to
apply the access permissions.  See `file-modes-char-to-who'.
FROM (or 0 if nil) gives the mode bits on which to base permissions if
RIGHTS request to add, remove, or set permissions based on existing ones,
as in \"og+rX-w\"."
  (let* ((num-rights (or from 0))
	 (list-rights (string-to-list rights))
	 (op (pop list-rights)))
    (while (memq op '(?+ ?- ?=))
      (let ((num-right 0)
	    char-right)
	(while (memq (setq char-right (pop list-rights))
		     '(?r ?w ?x ?X ?s ?t ?u ?g ?o))
	  (setq num-right
		(logior num-right
			(file-modes-char-to-right char-right num-rights))))
	(setq num-right (logand who-mask num-right)
	      num-rights
	      (cond ((= op ?+) (logior num-rights num-right))
		    ((= op ?-) (logand num-rights (lognot num-right)))
		    (t (logior (logand num-rights (lognot who-mask)) num-right)))
	      op char-right)))
    num-rights))

(defun file-modes-symbolic-to-number (modes &optional from)
  "Convert symbolic file modes to numeric file modes.
MODES is the string to convert, it should match
\"[ugoa]*([+-=][rwxXstugo]*)+,...\".
See Info node `(coreutils)File permissions' for more information on this
notation.
FROM (or 0 if nil) gives the mode bits on which to base permissions if
MODES request to add, remove, or set permissions based on existing ones,
as in \"og+rX-w\"."
  (save-match-data
    (let ((case-fold-search nil)
	  (num-modes (or from 0)))
      (while (/= (string-to-char modes) 0)
	(if (string-match "^\\([ugoa]*\\)\\([+=-][rwxXstugo]*\\)+\\(,\\|\\)" modes)
	    (let ((num-who (apply 'logior 0
				  (mapcar 'file-modes-char-to-who
					  (match-string 1 modes)))))
	      (when (= num-who 0)
		(setq num-who (logior #o7000 (default-file-modes))))
	      (setq num-modes
		    (file-modes-rights-to-number (substring modes (match-end 1))
						 num-who num-modes)
		    modes (substring modes (match-end 3))))
	  (error "Parse error in modes near `%s'" (substring modes 0))))
      num-modes)))

(defun read-file-modes (&optional prompt orig-file)
  "Read file modes in octal or symbolic notation and return its numeric value.
PROMPT is used as the prompt, default to \"File modes (octal or symbolic): \".
ORIG-FILE is the name of a file on whose mode bits to base returned
permissions if what user types requests to add, remove, or set permissions
based on existing mode bits, as in \"og+rX-w\"."
  (let* ((modes (or (if orig-file (file-modes orig-file) 0)
		    (error "File not found")))
	 (modestr (and (stringp orig-file)
		       (file-attribute-modes (file-attributes orig-file))))
	 (default
	   (and (stringp modestr)
		(string-match "^.\\(...\\)\\(...\\)\\(...\\)$" modestr)
		(replace-regexp-in-string
		 "-" ""
		 (format "u=%s,g=%s,o=%s"
			 (match-string 1 modestr)
			 (match-string 2 modestr)
			 (match-string 3 modestr)))))
	 (value (read-string (or prompt "File modes (octal or symbolic): ")
			     nil nil default)))
    (save-match-data
      (if (string-match "^[0-7]+" value)
	  (string-to-number value 8)
	(file-modes-symbolic-to-number value modes)))))

(define-obsolete-variable-alias 'cache-long-line-scans
  'cache-long-scans "24.4")

;; Trashcan handling.
(defcustom trash-directory nil
  "Directory for `move-file-to-trash' to move files and directories to.
This directory is used only when the function `system-move-file-to-trash'
is not defined.
Relative paths are interpreted relative to `default-directory'.
If the value is nil, Emacs uses a freedesktop.org-style trashcan."
  :type  '(choice (const nil) directory)
  :group 'auto-save
  :version "23.2")

(defvar trash--hexify-table)

(declare-function system-move-file-to-trash "w32fns.c" (filename))

(defun move-file-to-trash (filename)
  "Move the file (or directory) named FILENAME to the trash.
When `delete-by-moving-to-trash' is non-nil, this function is
called by `delete-file' and `delete-directory' instead of
deleting files outright.

If the function `system-move-file-to-trash' is defined, call it
 with FILENAME as an argument.
Otherwise, if `trash-directory' is non-nil, move FILENAME to that
 directory.
Otherwise, trash FILENAME using the freedesktop.org conventions,
 like the GNOME, KDE and XFCE desktop environments.  Emacs moves
 files only to \"home trash\", ignoring per-volume trashcans."
  (interactive "fMove file to trash: ")
  ;; If `system-move-file-to-trash' is defined, use it.
  (cond ((fboundp 'system-move-file-to-trash)
	 (system-move-file-to-trash filename))
        (trash-directory
	 ;; If `trash-directory' is non-nil, move the file there.
	 (let* ((trash-dir   (expand-file-name trash-directory))
		(fn          (directory-file-name (expand-file-name filename)))
		(new-fn      (concat (file-name-as-directory trash-dir)
				     (file-name-nondirectory fn))))
	   ;; We can't trash a parent directory of trash-directory.
	   (if (string-prefix-p fn trash-dir)
	       (error "Trash directory `%s' is a subdirectory of `%s'"
		      trash-dir filename))
	   (unless (file-directory-p trash-dir)
	     (make-directory trash-dir t))
	   ;; Ensure that the trashed file-name is unique.
	   (if (file-exists-p new-fn)
	       (let ((version-control t)
		     (backup-directory-alist nil))
		 (setq new-fn (car (find-backup-file-name new-fn)))))
	   (let (delete-by-moving-to-trash)
	     (rename-file fn new-fn))))
	;; Otherwise, use the freedesktop.org method, as specified at
	;; http://freedesktop.org/wiki/Specifications/trash-spec
	(t
	 (let* ((xdg-data-dir
		 (directory-file-name
		  (expand-file-name "Trash"
				    (or (getenv "XDG_DATA_HOME")
					"~/.local/share"))))
		(trash-files-dir (expand-file-name "files" xdg-data-dir))
		(trash-info-dir (expand-file-name "info" xdg-data-dir))
		(fn (directory-file-name (expand-file-name filename))))

	   ;; Check if we have permissions to delete.
	   (unless (file-writable-p (directory-file-name
				     (file-name-directory fn)))
	     (error "Cannot move %s to trash: Permission denied" filename))
	   ;; The trashed file cannot be the trash dir or its parent.
	   (if (string-prefix-p fn trash-files-dir)
	       (error "The trash directory %s is a subdirectory of %s"
		      trash-files-dir filename))
	   (if (string-prefix-p fn trash-info-dir)
	       (error "The trash directory %s is a subdirectory of %s"
		      trash-info-dir filename))

	   ;; Ensure that the trash directory exists; otherwise, create it.
	   (with-file-modes #o700
	     (unless (file-exists-p trash-files-dir)
	       (make-directory trash-files-dir t))
	     (unless (file-exists-p trash-info-dir)
	       (make-directory trash-info-dir t)))

	   ;; Try to move to trash with .trashinfo undo information
	   (save-excursion
	     (with-temp-buffer
	       (set-buffer-file-coding-system 'utf-8-unix)
	       (insert "[Trash Info]\nPath=")
	       ;; Perform url-encoding on FN.  For compatibility with
	       ;; other programs (e.g. XFCE Thunar), allow literal "/"
	       ;; for path separators.
	       (unless (boundp 'trash--hexify-table)
		 (setq trash--hexify-table (make-vector 256 nil))
		 (let ((unreserved-chars
			(list ?/ ?a ?b ?c ?d ?e ?f ?g ?h ?i ?j ?k ?l ?m
			      ?n ?o ?p ?q ?r ?s ?t ?u ?v ?w ?x ?y ?z ?A
			      ?B ?C ?D ?E ?F ?G ?H ?I ?J ?K ?L ?M ?N ?O
			      ?P ?Q ?R ?S ?T ?U ?V ?W ?X ?Y ?Z ?0 ?1 ?2
			      ?3 ?4 ?5 ?6 ?7 ?8 ?9 ?- ?_ ?. ?! ?~ ?* ?'
			      ?\( ?\))))
		   (dotimes (byte 256)
		     (aset trash--hexify-table byte
			   (if (memq byte unreserved-chars)
			       (char-to-string byte)
			     (format "%%%02x" byte))))))
	       (mapc (lambda (byte)
		       (insert (aref trash--hexify-table byte)))
		     (if (multibyte-string-p fn)
			 (encode-coding-string fn 'utf-8)
		       fn))
	       (insert "\nDeletionDate="
		       (format-time-string "%Y-%m-%dT%T")
		       "\n")

	       ;; Make a .trashinfo file.  Use O_EXCL, as per trash-spec 1.0.
	       (let* ((files-base (file-name-nondirectory fn))
		      (info-fn (expand-file-name
				(concat files-base ".trashinfo")
				trash-info-dir)))
		 (condition-case nil
		     (write-region nil nil info-fn nil 'quiet info-fn 'excl)
		   (file-already-exists
		    ;; Uniquify new-fn.  Some file managers do not
		    ;; like Emacs-style backup file names.  E.g.:
		    ;; https://bugs.kde.org/170956
		    (setq info-fn (make-temp-file
				   (expand-file-name files-base trash-info-dir)
				   nil ".trashinfo"))
		    (setq files-base (substring (file-name-nondirectory info-fn)
                                                0 (- (length ".trashinfo"))))
		    (write-region nil nil info-fn nil 'quiet info-fn)))
		 ;; Finally, try to move the file to the trashcan.
		 (let ((delete-by-moving-to-trash nil)
		       (new-fn (expand-file-name files-base trash-files-dir)))
		   (rename-file fn new-fn)))))))))

(defsubst file-attribute-type (attributes)
  "The type field in ATTRIBUTES returned by `file-attributes'.
The value is either t for directory, string (name linked to) for
symbolic link, or nil."
  (nth 0 attributes))

(defsubst file-attribute-link-number (attributes)
  "Return the number of links in ATTRIBUTES returned by `file-attributes'."
  (nth 1 attributes))

(defsubst file-attribute-user-id (attributes)
  "The UID field in ATTRIBUTES returned by `file-attributes'.
This is either a string or a number.  If a string value cannot be
looked up, a numeric value, either an integer or a float, is
returned."
  (nth 2 attributes))

(defsubst file-attribute-group-id (attributes)
  "The GID field in ATTRIBUTES returned by `file-attributes'.
This is either a string or a number.  If a string value cannot be
looked up, a numeric value, either an integer or a float, is
returned."
  (nth 3 attributes))

(defsubst file-attribute-access-time (attributes)
  "The last access time in ATTRIBUTES returned by `file-attributes'.
This a Lisp timestamp in the style of `current-time'."
  (nth 4 attributes))

(defsubst file-attribute-modification-time (attributes)
  "The modification time in ATTRIBUTES returned by `file-attributes'.
This is the time of the last change to the file's contents, and
is a Lisp timestamp in the style of `current-time'."
  (nth 5 attributes))

(defsubst file-attribute-status-change-time (attributes)
  "The status modification time in ATTRIBUTES returned by `file-attributes'.
This is the time of last change to the file's attributes: owner
and group, access mode bits, etc., and is a Lisp timestamp in the
style of `current-time'."
  (nth 6 attributes))

(defsubst file-attribute-size (attributes)
  "The integer size (in bytes) in ATTRIBUTES returned by `file-attributes'."
  (nth 7 attributes))

(defsubst file-attribute-modes (attributes)
  "The file modes in ATTRIBUTES returned by `file-attributes'.
This is a string of ten letters or dashes as in ls -l."
  (nth 8 attributes))

(defsubst file-attribute-inode-number (attributes)
  "The inode number in ATTRIBUTES returned by `file-attributes'.
It is a nonnegative integer."
  (nth 10 attributes))

(defsubst file-attribute-device-number (attributes)
  "The file system device number in ATTRIBUTES returned by `file-attributes'.
It is an integer."
  (nth 11 attributes))

(defun file-attribute-collect (attributes &rest attr-names)
  "Return a sublist of ATTRIBUTES returned by `file-attributes'.
ATTR-NAMES are symbols with the selected attribute names.

Valid attribute names are: type, link-number, user-id, group-id,
access-time, modification-time, status-change-time, size, modes,
inode-number and device-number."
  (let ((all '(type link-number user-id group-id access-time
               modification-time status-change-time
               size modes inode-number device-number))
        result)
    (while attr-names
      (let ((attr (pop attr-names)))
        (if (memq attr all)
            (push (funcall
                   (intern (format "file-attribute-%s" (symbol-name attr)))
                   attributes)
                  result)
          (error "Wrong attribute name '%S'" attr))))
    (nreverse result)))

(define-key ctl-x-map "\C-f" 'find-file)
(define-key ctl-x-map "\C-r" 'find-file-read-only)
(define-key ctl-x-map "\C-v" 'find-alternate-file)
(define-key ctl-x-map "\C-s" 'save-buffer)
(define-key ctl-x-map "s" 'save-some-buffers)
(define-key ctl-x-map "\C-w" 'write-file)
(define-key ctl-x-map "i" 'insert-file)
(define-key esc-map "~" 'not-modified)
(define-key ctl-x-map "\C-d" 'list-directory)
(define-key ctl-x-map "\C-c" 'save-buffers-kill-terminal)
(define-key ctl-x-map "\C-q" 'read-only-mode)

(define-key ctl-x-4-map "f" 'find-file-other-window)
(define-key ctl-x-4-map "r" 'find-file-read-only-other-window)
(define-key ctl-x-4-map "\C-f" 'find-file-other-window)
(define-key ctl-x-4-map "b" 'switch-to-buffer-other-window)
(define-key ctl-x-4-map "\C-o" 'display-buffer)

(define-key ctl-x-5-map "b" 'switch-to-buffer-other-frame)
(define-key ctl-x-5-map "f" 'find-file-other-frame)
(define-key ctl-x-5-map "\C-f" 'find-file-other-frame)
(define-key ctl-x-5-map "r" 'find-file-read-only-other-frame)
(define-key ctl-x-5-map "\C-o" 'display-buffer-other-frame)

;;; files.el ends here<|MERGE_RESOLUTION|>--- conflicted
+++ resolved
@@ -6813,55 +6813,12 @@
 			"27.1")
 
 (defun get-free-disk-space (dir)
-<<<<<<< HEAD
-  "Return the amount of free space on directory DIR's file system.
-The return value is a string describing the amount of free
-space (normally, the number of free 1KB blocks).
-
-This function calls `file-system-info' if it is available, or
-invokes the program specified by `directory-free-space-program'
-and `directory-free-space-args'.  If the system call or program
-is unsuccessful, or if DIR is a remote directory, this function
-returns nil."
-  (unless (file-remote-p (expand-file-name dir))
-    ;; Try to find the number of free blocks.  Non-Posix systems don't
-    ;; always have df, but might have an equivalent system call.
-    (if (fboundp 'file-system-info)
-	(let ((fsinfo (save-match-data (file-system-info dir))))
-	  (if fsinfo
-	      (format "%.0f" (/ (nth 2 fsinfo) 1024))))
-      (setq dir (expand-file-name dir))
-      (save-match-data
-	(with-temp-buffer
-	  (when (and directory-free-space-program
-		     ;; Avoid failure if the default directory does
-		     ;; not exist (Bug#2631, Bug#3911).
-                     (let ((default-directory
-                             (locate-dominating-file dir 'file-directory-p)))
-                       (eq (process-file directory-free-space-program
-					 nil t nil
-					 directory-free-space-args
-                                         (file-relative-name dir))
-			   0)))
-	    ;; Assume that the "available" column is before the
-	    ;; "capacity" column.  Find the "%" and scan backward.
-	    (goto-char (point-min))
-	    (forward-line 1)
-	    (when (re-search-forward
-		   "[[:space:]]+[^[:space:]]+%[^%]*$"
-		   (line-end-position) t)
-	      (goto-char (match-beginning 0))
-	      (let ((endpt (point)))
-		(skip-chars-backward "^[:space:]")
-		(buffer-substring-no-properties (point) endpt)))))))))
-=======
   "String describing the amount of free space on DIR's file system.
 If DIR's free space cannot be obtained, this function returns nil."
   (save-match-data
     (let ((avail (nth 2 (file-system-info dir))))
       (if avail
           (funcall byte-count-to-string-function avail)))))
->>>>>>> 86d8d76a
 
 ;; The following expression replaces `dired-move-to-filename-regexp'.
 (defvar directory-listing-before-filename-regexp
