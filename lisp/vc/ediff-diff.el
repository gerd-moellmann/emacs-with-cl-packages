--- conflicted
+++ resolved
@@ -820,12 +820,7 @@
 	(face (if default
 		  nil
 		(ediff-get-symbol-from-alist
-<<<<<<< HEAD
-		 buf-type ediff-fine-diff-face-alist)
-		)))
-=======
 		 buf-type ediff-fine-diff-face-alist))))
->>>>>>> 96b89471
     (mapc (lambda (overl)
 	    (ediff-set-overlay-face overl face))
 	  fine-diff-vector)))
