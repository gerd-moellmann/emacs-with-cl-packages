;;; diff-mode.el --- a mode for viewing/editing context diffs -*- lexical-binding: t -*-

;; Copyright (C) 1998-2025 Free Software Foundation, Inc.

;; Author: Stefan Monnier <monnier@iro.umontreal.ca>
;; Keywords: convenience patch diff vc

;; This file is part of GNU Emacs.

;; GNU Emacs is free software: you can redistribute it and/or modify
;; it under the terms of the GNU General Public License as published by
;; the Free Software Foundation, either version 3 of the License, or
;; (at your option) any later version.

;; GNU Emacs is distributed in the hope that it will be useful,
;; but WITHOUT ANY WARRANTY; without even the implied warranty of
;; MERCHANTABILITY or FITNESS FOR A PARTICULAR PURPOSE.  See the
;; GNU General Public License for more details.

;; You should have received a copy of the GNU General Public License
;; along with GNU Emacs.  If not, see <https://www.gnu.org/licenses/>.

;;; Commentary:

;; Provides support for font-lock, outline, navigation
;; commands, editing and various conversions as well as jumping
;; to the corresponding source file.

;; Inspired by Pavel Machek's patch-mode.el (<pavel@@atrey.karlin.mff.cuni.cz>)
;; Some efforts were spent to have it somewhat compatible with
;; `compilation-minor-mode'.

;; Bugs:

;; - Reverse doesn't work with normal diffs.

;; Todo:

;; - Improve `diff-add-change-log-entries-other-window',
;;   it is very simplistic now.
;;
;; - Add a `delete-after-apply' so C-c C-a automatically deletes hunks.
;;   Also allow C-c C-a to delete already-applied hunks.
;;
;; - Try `diff <file> <hunk>' to try and fuzzily discover the source location
;;   of a hunk.  Show then the changes between <file> and <hunk> and make it
;;   possible to apply them to <file>, <hunk-src>, or <hunk-dst>.
;;   Or maybe just make it into a ".rej to diff3-markers converter".
;;   Maybe just use `wiggle' (by Neil Brown) to do it for us.
;;
;; - in diff-apply-hunk, strip context in replace-match to better
;;   preserve markers and spacing.
;; - Handle `diff -b' output in context->unified.

;;; Code:
(require 'easy-mmode)
(require 'track-changes)
(eval-when-compile (require 'cl-lib))
(eval-when-compile (require 'subr-x))

(autoload 'vc-find-revision "vc")
(autoload 'vc-find-revision-no-save "vc")
(defvar vc-find-revision-no-save)
(defvar add-log-buffer-file-name-function)


(defgroup diff-mode ()
  "Major mode for viewing/editing diffs."
  :version "21.1"
  :group 'tools
  :group 'diff)

(defcustom diff-default-read-only nil
  "If non-nil, `diff-mode' buffers default to being read-only."
  :type 'boolean)

(defcustom diff-jump-to-old-file nil
  "Non-nil means `diff-goto-source' jumps to the old file.
Else, it jumps to the new file."
  :type 'boolean)

(defcustom diff-update-on-the-fly t
  "Non-nil means hunk headers are kept up-to-date on-the-fly.
When editing a diff file, the line numbers in the hunk headers
need to be kept consistent with the actual diff.  This can
either be done on the fly (but this sometimes interacts poorly with the
undo mechanism) or whenever the file is written (can be slow
when editing big diffs).

If this variable is nil, the hunk header numbers are updated when
the file is written instead."
  :type 'boolean)

(defcustom diff-advance-after-apply-hunk t
  "Non-nil means `diff-apply-hunk' will move to the next hunk after applying."
  :type 'boolean)

(defcustom diff-mode-hook nil
  "Run after setting up the `diff-mode' major mode."
  :type 'hook
  :options '(diff-delete-empty-files diff-make-unified))

(defcustom diff-refine 'font-lock
  "If non-nil, enable hunk refinement.

The value `font-lock' means to refine during font-lock.
The value `navigation' means to refine each hunk as you visit it
with `diff-hunk-next' or `diff-hunk-prev'.

You can always manually refine a hunk with `diff-refine-hunk'."
  :version "27.1"
  :type '(choice (const :tag "Don't refine hunks" nil)
                 (const :tag "Refine hunks during font-lock" font-lock)
                 (const :tag "Refine hunks during navigation" navigation)))

(defcustom diff-font-lock-prettify nil
  "If non-nil, font-lock will try and make the format prettier.

This mimics the Magit's diff format by making the hunk header
less cryptic, and on GUI frames also displays insertion and
deletion indicators on the left fringe (if it's available)."
  :version "27.1"
  :type 'boolean)

(defcustom diff-font-lock-syntax t
  "If non-nil, diff hunk font-lock includes source language syntax highlighting.
This highlighting is the same as added by `font-lock-mode'
when corresponding source files are visited normally.
Syntax highlighting is added over diff-mode's own highlighted changes.

If t, the default, highlight syntax only in Diff buffers created by Diff
commands that compare files or by VC commands that compare revisions.
These provide all necessary context for reliable highlighting.  This value
requires support from a VC backend to find the files being compared.
For diffs against the working-tree version of a file, the highlighting is
based on the current file contents.  File-based fontification tries to
infer fontification from the compared files.

If `hunk-only' fontification is based on hunk alone, without full source.
It tries to highlight hunks without enough context that sometimes might result
in wrong fontification.  This is the fastest option, but less reliable.

If `hunk-also', use reliable file-based syntax highlighting when available
and hunk-based syntax highlighting otherwise as a fallback."
  :version "27.1"
  :type '(choice (const :tag "Don't highlight syntax" nil)
                 (const :tag "Hunk-based only" hunk-only)
                 (const :tag "Highlight syntax" t)
                 (const :tag "Allow hunk-based fallback" hunk-also)))

(defcustom diff-whitespace-style '(face trailing)
  "Specify `whitespace-style' variable for `diff-mode' buffers."
  :require 'whitespace
  :type (get 'whitespace-style 'custom-type)
  :version "29.1")

(defcustom diff-ignore-whitespace-switches "-b"
  "Switch or list of diff switches to use when ignoring whitespace.
The default \"-b\" means to ignore whitespace-only changes,
\"-w\" means ignore all whitespace changes."
  :type '(choice
          (string :tag "Ignore whitespace-only changes" :value "-b")
          (string :tag "Ignore all whitespace changes" :value "-w")
          (string :tag "Single switch")
          (repeat :tag "Multiple switches" (string :tag "Switch")))
  :version "30.1")

(defvar diff-vc-backend nil
  "The VC backend that created the current Diff buffer, if any.")

(defvar diff-vc-revisions nil
  "The VC revisions compared in the current Diff buffer, if any.")

(defvar-local diff-default-directory nil
  "The default directory where the current Diff buffer was created.")


;;;;
;;;; keymap, menu, ...
;;;;

;; The additional bindings in read-only `diff-mode' buffers are not
;; activated by turning on `diff-minor-mode' in those buffers.  Instead,
;; a special entry in `minor-mode-map-alist' is used to achieve that.
;; I.e., `diff-mode-read-only' is a pseudo-minor mode for read-only
;; `diff-mode' buffers, while `diff-minor-mode' is a bona fide minor
;; mode for non-`diff-mode' buffers.  (It's not clear there are
;; practical uses for `diff-minor-mode': bug#34080).

(defvar-keymap diff-mode-shared-map
  :doc "Additional bindings for read-only `diff-mode' buffers.
These bindings are also available with an ESC prefix
(i.e. a \\=`M-' prefix) in read-write `diff-mode' buffers,
and with a `diff-minor-mode-prefix' prefix in `diff-minor-mode'."
  "n" #'diff-hunk-next
  "N" #'diff-file-next
  "p" #'diff-hunk-prev
  "P" #'diff-file-prev
  "TAB" #'diff-hunk-next
  "<backtab>" #'diff-hunk-prev
  "k" #'diff-hunk-kill
  "K" #'diff-file-kill
  "}" #'diff-file-next                  ; From compilation-minor-mode.
  "{" #'diff-file-prev
  "RET" #'diff-goto-source
  "<mouse-2>" #'diff-goto-source
  "W" #'widen
  "w" #'diff-kill-ring-save
  "o" #'diff-goto-source                ; other-window
  "A" #'diff-ediff-patch
  "r" #'diff-restrict-view
  "R" #'diff-reverse-direction
  "<remap> <undo>" #'diff-undo)

(defvar-keymap diff-mode-map
  :doc "Keymap for `diff-mode'.  See also `diff-mode-shared-map'."
  "ESC" (let ((map (define-keymap :parent diff-mode-shared-map)))
          ;; We want to inherit most bindings from
          ;; `diff-mode-shared-map', but not all since they may hide
          ;; useful `M-<foo>' global bindings when editing.
          (dolist (key '("A" "r" "R" "W" "w"))
            (keymap-set map key nil))
          map)
  ;; From compilation-minor-mode.
  "C-c C-c" #'diff-goto-source
  ;; By analogy with the global C-x 4 a binding.
  "C-x 4 A" #'diff-add-change-log-entries-other-window
  ;; Misc operations.
  "C-c C-a" #'diff-apply-hunk
  "C-c M-r" #'diff-revert-and-kill-hunk
  "C-c C-m a" #'diff-apply-buffer
  "C-c C-m n" #'diff-delete-other-hunks
  "C-c C-e" #'diff-ediff-patch
  "C-c C-n" #'diff-restrict-view
  "C-c C-s" #'diff-split-hunk
  "C-c C-t" #'diff-test-hunk
  "C-c C-r" #'diff-reverse-direction
  "C-c C-u" #'diff-context->unified
  ;; `d' because it duplicates the context :-(  --Stef
  "C-c C-d" #'diff-unified->context
  "C-c C-w" #'diff-ignore-whitespace-hunk
  ;; `l' because it "refreshes" the hunk like C-l refreshes the screen
  "C-c C-l" #'diff-refresh-hunk
  "C-c C-b" #'diff-refine-hunk        ;No reason for `b' :-(
  "C-c C-f" #'next-error-follow-minor-mode)

(easy-menu-define diff-mode-menu diff-mode-map
  "Menu for `diff-mode'."
  '("Diff"
    ["Jump to Source"		diff-goto-source
     :help "Jump to the corresponding source line"]
    ["Apply hunk"		diff-apply-hunk
     :help "Apply the current hunk to the source file and go to the next"]
    ["Test applying hunk"	diff-test-hunk
     :help "See whether it's possible to apply the current hunk"]
    ["Revert and kill hunk"     diff-revert-and-kill-hunk
     :help "Reverse-apply and then kill the current hunk."]
    ["Apply all hunks"		diff-apply-buffer
     :help "Apply all hunks in the current diff buffer"]
    ["Apply diff with Ediff"	diff-ediff-patch
     :help "Call `ediff-patch-file' on the current buffer"]
    ["Create Change Log entries" diff-add-change-log-entries-other-window
     :help "Create ChangeLog entries for the changes in the diff buffer"]
    "-----"
    ["Reverse direction"	diff-reverse-direction
     :help "Reverse the direction of the diffs"]
    ["Context -> Unified"	diff-context->unified
     :help "Convert context diffs to unified diffs"]
    ["Unified -> Context"	diff-unified->context
     :help "Convert unified diffs to context diffs"]
    ;;["Fixup Headers"		diff-fixup-modifs	(not buffer-read-only)]
    ["Remove trailing whitespace" diff-delete-trailing-whitespace
     :help "Remove trailing whitespace problems introduced by the diff"]
    ["Show trailing whitespace" whitespace-mode
     :style toggle :selected (bound-and-true-p whitespace-mode)
     :help "Show trailing whitespace in modified lines"]
    "-----"
    ["Split hunk"		diff-split-hunk
     :active (diff-splittable-p)
     :help "Split the current (unified diff) hunk at point into two hunks"]
    ["Ignore whitespace changes" diff-ignore-whitespace-hunk
     :help "Re-diff the current hunk, ignoring whitespace differences"]
    ["Recompute the hunk" diff-refresh-hunk
     :help "Re-diff the current hunk, keeping the whitespace differences"]
    ["Highlight fine changes"	diff-refine-hunk
     :help "Highlight changes of hunk at point at a finer granularity"]
    ["Kill current hunk"	diff-hunk-kill
     :help "Kill current hunk"]
    ["Kill current file's hunks" diff-file-kill
     :help "Kill all current file's hunks"]
    ["Delete other hunks"       diff-delete-other-hunks
     :help "Delete hunks other than the current hunk"]
    "-----"
    ["Previous Hunk"		diff-hunk-prev
     :help "Go to the previous count'th hunk"]
    ["Next Hunk"		diff-hunk-next
     :help "Go to the next count'th hunk"]
    ["Previous File"		diff-file-prev
     :help "Go to the previous count'th file"]
    ["Next File"		diff-file-next
     :help "Go to the next count'th file"]
    ))

(defcustom diff-minor-mode-prefix "\C-c="
  "Prefix key for `diff-minor-mode' commands."
  :type '(choice (string "\e") (string "\C-c=") string))

(defvar-keymap diff-minor-mode-map
  :doc "Keymap for `diff-minor-mode'.  See also `diff-mode-shared-map'."
  (key-description diff-minor-mode-prefix) diff-mode-shared-map)

(with-suppressed-warnings ((obsolete diff-auto-refine-mode))
  (define-minor-mode diff-auto-refine-mode
    "Toggle automatic diff hunk finer highlighting (Diff Auto Refine mode).

Diff Auto Refine mode is a buffer-local minor mode used with
`diff-mode'.  When enabled, Emacs automatically highlights
changes in detail as the user visits hunks.  When transitioning
from disabled to enabled, it tries to refine the current hunk, as
well."
    :group 'diff-mode :init-value nil :lighter nil ;; " Auto-Refine"
    (if diff-auto-refine-mode
        (progn
          (customize-set-variable 'diff-refine 'navigation)
          (condition-case-unless-debug nil (diff-refine-hunk) (error nil)))
      (customize-set-variable 'diff-refine nil))))
(make-obsolete 'diff-auto-refine-mode "set `diff-refine' instead." "27.1")
(make-obsolete-variable 'diff-auto-refine-mode
                        "set `diff-refine' instead." "27.1")

;;;;
;;;; font-lock support
;;;;

;; Note: The colors used in a color-rich environments (a GUI or in a
;; terminal supporting 24 bit colors) doesn't render well in terminal
;; supporting only 256 colors.  Concretely, both #ffeeee
;; (diff-removed) and #eeffee (diff-added) are mapped to the same
;; grayish color.  "min-colors 257" ensures that those colors are not
;; used terminals supporting only 256 colors.  However, any number
;; between 257 and 2^24 (16777216) would do.

(defface diff-header
  '((((class color) (min-colors 88) (background light))
     :background "grey85" :extend t)
    (((class color) (min-colors 88) (background dark))
     :background "grey45" :extend t)
    (((class color))
     :foreground "blue1" :weight bold :extend t)
    (t :weight bold :extend t))
  "`diff-mode' face inherited by hunk and index header faces.")

(defface diff-file-header
  '((((class color) (min-colors 88) (background light))
     :background "grey75" :weight bold :extend t)
    (((class color) (min-colors 88) (background dark))
     :background "grey60" :weight bold :extend t)
    (((class color))
     :foreground "cyan" :weight bold :extend t)
    (t :weight bold :extend t))			; :height 1.3
  "`diff-mode' face used to highlight file header lines.")

(defface diff-index
  '((t :inherit diff-file-header))
  "`diff-mode' face used to highlight index header lines.")

(defface diff-hunk-header
  '((t :inherit diff-header))
  "`diff-mode' face used to highlight hunk header lines.")

(defface diff-removed
  '((default
     :inherit diff-changed)
    (((class color) (min-colors 257) (background light))
     :background "#ffeeee" :extend t)
    (((class color) (min-colors 88) (background light))
     :background "#ffdddd" :extend t)
    (((class color) (min-colors 88) (background dark))
     :background "#553333" :extend t)
    (((class color))
     :foreground "red" :extend t))
  "`diff-mode' face used to highlight removed lines.")

(defface diff-added
  '((default
     :inherit diff-changed)
    (((class color) (min-colors 257) (background light))
     :background "#eeffee" :extend t)
    (((class color) (min-colors 88) (background light))
     :background "#ddffdd" :extend t)
    (((class color) (min-colors 88) (background dark))
     :background "#335533" :extend t)
    (((class color))
     :foreground "green" :extend t))
  "`diff-mode' face used to highlight added lines.")

(defface diff-changed-unspecified
  '((default
     :inherit diff-changed)
    (((class color) (min-colors 88) (background light))
     :background "grey90" :extend t)
    (((class color) (min-colors 88) (background dark))
     :background "grey20" :extend t)
    (((class color))
     :foreground "grey" :extend t))
  "`diff-mode' face used to highlight changed lines."
  :version "28.1")

(defface diff-changed
  '((t nil))
  "`diff-mode' face used to highlight changed lines."
  :version "25.1")

(defface diff-indicator-removed
  '((default :inherit diff-removed)
    (((class color) (min-colors 88))
     :foreground "#aa2222"))
  "`diff-mode' face used to highlight indicator of removed lines (-, <)."
  :version "22.1")
(defvar diff-indicator-removed-face 'diff-indicator-removed)

(defface diff-indicator-added
  '((default :inherit diff-added)
    (((class color) (min-colors 88))
     :foreground "#22aa22"))
  "`diff-mode' face used to highlight indicator of added lines (+, >)."
  :version "22.1")
(defvar diff-indicator-added-face 'diff-indicator-added)

(defface diff-indicator-changed
  '((default :inherit diff-changed)
    (((class color) (min-colors 88))
     :foreground "#aaaa22"))
  "`diff-mode' face used to highlight indicator of changed lines."
  :version "22.1")
(defvar diff-indicator-changed-face 'diff-indicator-changed)

(defface diff-function
  '((t :inherit diff-header))
  "`diff-mode' face used to highlight function names produced by \"diff -p\".")

(defface diff-context
  '((t :extend t))
  "`diff-mode' face used to highlight context and other side-information."
  :version "27.1")

(defface diff-nonexistent
  '((t :inherit diff-file-header))
  "`diff-mode' face used to highlight nonexistent files in recursive diffs.")

(defface diff-error
  '((((class color))
     :foreground "red" :background "black" :weight bold)
    (t :weight bold))
  "`diff-mode' face for error messages from diff."
  :version "28.1")

(defconst diff-yank-handler '(diff-yank-function))
(defun diff-yank-function (text)
  ;; FIXME: the yank-handler is now called separately on each piece of text
  ;; with a yank-handler property, so the next-single-property-change call
  ;; below will always return nil :-(   --stef
  (let ((mixed (next-single-property-change 0 'yank-handler text))
	(start (point)))
    ;; First insert the text.
    (insert text)
    ;; If the text does not include any diff markers and if we're not
    ;; yanking back into a diff-mode buffer, get rid of the prefixes.
    (unless (or mixed (derived-mode-p 'diff-mode))
      (undo-boundary)		; Just in case the user wanted the prefixes.
      (let ((re (save-excursion
		  (if (re-search-backward "^[><!][ \t]" start t)
		      (if (eq (char-after) ?!)
			  "^[!+- ][ \t]" "^[<>][ \t]")
		    "^[ <>!+-]"))))
	(save-excursion
	  (while (re-search-backward re start t)
	    (replace-match "" t t)))))))

(defconst diff-hunk-header-re-unified
  "^@@ -\\([0-9]+\\)\\(?:,\\([0-9]+\\)\\)? \\+\\([0-9]+\\)\\(?:,\\([0-9]+\\)\\)? @@")
(defconst diff-context-mid-hunk-header-re
  "--- \\([0-9]+\\)\\(?:,\\([0-9]+\\)\\)? ----$")

(defvar diff-use-changed-face (and (face-differs-from-default-p 'diff-changed)
				   (not (face-equal 'diff-changed 'diff-added))
				   (not (face-equal 'diff-changed 'diff-removed)))
  "Controls how changed lines are fontified in context diffs.
If non-nil, use the face `diff-changed-unspecified'.  Otherwise,
use the face `diff-removed' for removed lines, and the face
`diff-added' for added lines.")

(defvar diff-buffer-type nil)

(defvar diff--indicator-added-re
  (rx bol
      (group (any "+>"))
      (group (zero-or-more nonl) "\n")))

(defvar diff--indicator-removed-re
  (rx bol
      (group (any "<-"))
      (group (zero-or-more nonl) "\n")))

(defun diff--git-preamble-end ()
  (save-excursion
    (goto-char (point-min))
    (re-search-forward "^diff --git .+ .+$" nil t)
    (forward-line 2)
    (point)))

(defun diff--git-footer-start ()
  (save-excursion
    (goto-char (point-max))
    (re-search-backward "^-- $" nil t)
    (point)))

(defun diff--indicator-matcher-helper (limit regexp)
  "Fontify added/removed lines from point to LIMIT using REGEXP.

If this is a Git patch, don't fontify lines before the first hunk, or in
the email signature at the end."
  (catch 'return
    (when (eq diff-buffer-type 'git)
      (let ((preamble-end (diff--git-preamble-end))
            (footer-start (diff--git-footer-start))
            (beg (point))
            (end limit))
        (cond ((or (<= end preamble-end)
                   (>= beg footer-start))
               (throw 'return nil))
              ;; end is after preamble, adjust beg:
              ((< beg preamble-end)
               (goto-char preamble-end))
              ;; beg is before footer, adjust end:
              ((> end footer-start)
               (setq limit footer-start)))))
    (re-search-forward regexp limit t)))

(defun diff--indicator-added-matcher (limit)
  (diff--indicator-matcher-helper limit diff--indicator-added-re))

(defun diff--indicator-removed-matcher (limit)
  (diff--indicator-matcher-helper limit diff--indicator-removed-re))

(defvar diff-font-lock-keywords
  `((,(concat "\\(" diff-hunk-header-re-unified "\\)\\(.*\\)$")
     (1 'diff-hunk-header) (6 'diff-function))
    ("^\\(\\*\\{15\\}\\)\\(.*\\)$"                        ;context
     (1 'diff-hunk-header) (2 'diff-function))
    ("^\\*\\*\\* .+ \\*\\*\\*\\*". 'diff-hunk-header) ;context
    (,diff-context-mid-hunk-header-re . 'diff-hunk-header) ;context
    ("^[0-9,]+[acd][0-9,]+$"     . 'diff-hunk-header) ;normal
    ("^---$"                     . 'diff-hunk-header) ;normal
    ;; For file headers, accept files with spaces, but be careful to rule
    ;; out false-positives when matching hunk headers.
    ("^\\(---\\|\\+\\+\\+\\|\\*\\*\\*\\) \\([^\t\n]+?\\)\\(?:\t.*\\| \\(\\*\\*\\*\\*\\|----\\)\\)?\n"
     (0 'diff-header)
     (2 (if (not (match-end 3)) 'diff-file-header) prepend))
    (diff--indicator-removed-matcher
     (1 diff-indicator-removed-face) (2 'diff-removed))
    (diff--indicator-added-matcher
     (1 diff-indicator-added-face) (2 'diff-added))
    ("^\\(!\\)\\(.*\n\\)"
     (1 (if diff-use-changed-face
	    diff-indicator-changed-face
	  ;; Otherwise, search for `diff-context-mid-hunk-header-re' and
	  ;; if the line of context diff is above, use `diff-removed';
	  ;; if below, use `diff-added'.
	  (save-match-data
	    (let ((limit (save-excursion (diff-beginning-of-hunk))))
              (when (< limit (point))
                (if (save-excursion (re-search-backward diff-context-mid-hunk-header-re limit t))
		    diff-indicator-added-face
		  diff-indicator-removed-face))))))
     (2 (if diff-use-changed-face
	    'diff-changed-unspecified
	  ;; Otherwise, use the same method as above.
	  (save-match-data
	    (let ((limit (save-excursion (diff-beginning-of-hunk))))
	      (when (< limit (point))
                (if (save-excursion (re-search-backward diff-context-mid-hunk-header-re limit t))
		    'diff-added
		  'diff-removed)))))))
    ("^\\(?:Index\\|revno\\): \\(.+\\).*\n"
     (0 'diff-header) (1 'diff-index prepend))
    ("^\\(?:index .*\\.\\.\\|diff \\).*\n" . 'diff-header)
    ("^\\(?:new\\|deleted\\) file mode .*\n" . 'diff-header)
    ("^Only in .*\n" . 'diff-nonexistent)
    ("^Binary files .* differ\n" . 'diff-file-header)
    ("^\\(#\\)\\(.*\\)"
     (1 'font-lock-comment-delimiter-face)
     (2 'font-lock-comment-face))
    ("^diff: .*" (0 'diff-error))
    ("^[^-=+*!<>#].*\n" (0 'diff-context))
    (,#'diff--font-lock-syntax)
    (,#'diff--font-lock-prettify)
    (,#'diff--font-lock-refined)))

(defconst diff-font-lock-defaults
  '(diff-font-lock-keywords t nil nil nil (font-lock-multiline . nil)))

(defvar diff-imenu-generic-expression
  ;; Prefer second name as first is most likely to be a backup or
  ;; version-control name.  The [\t\n] at the end of the unidiff pattern
  ;; catches Debian source diff files (which lack the trailing date).
  '((nil "\\+\\+\\+ \\([^\t\n]+\\)[\t\n]" 1) ; unidiffs
    (nil "^--- \\([^\t\n]+\\)\t.*\n\\*" 1))) ; context diffs

;;;;
;;;; Movement
;;;;

(defvar diff-valid-unified-empty-line t
  "If non-nil, empty lines are valid in unified diffs.
Some versions of diff replace all-blank context lines in unified format with
empty lines.  This makes the format less robust, but is tolerated.
See https://lists.gnu.org/r/emacs-devel/2007-11/msg01990.html")

(defconst diff-hunk-header-re
  (concat "^\\(?:" diff-hunk-header-re-unified ".*\\|\\*\\{15\\}.*\n\\*\\*\\* .+ \\*\\*\\*\\*\\|[0-9]+\\(,[0-9]+\\)?[acd][0-9]+\\(,[0-9]+\\)?\\)$"))
(defconst diff-file-header-re (concat "^\\(--- .+\n\\+\\+\\+ \\|\\*\\*\\* .+\n--- \\|[^-+!<>0-9@* \n]\\).+\n" (substring diff-hunk-header-re 1)))

(defconst diff-separator-re "^--+ ?$")

(defvar diff-outline-regexp
  (concat "\\(^diff.*\\|" diff-hunk-header-re "\\)"))

(defvar diff-narrowed-to nil)

(defun diff-hunk-style (&optional style)
  (when (looking-at diff-hunk-header-re)
    (setq style (cdr (assq (char-after) '((?@ . unified) (?* . context)))))
    (goto-char (match-end 0)))
  style)

(defun diff-prev-line-if-patch-separator ()
  "Return previous line if it has patch separator as produced by git."
  (pcase diff-buffer-type
    ('git
     (save-excursion
       (let ((old-point (point)))
         (forward-line -1)
         (if (looking-at "^-- $")
             (point)
           old-point))))
    (_ (point))))

(defun diff-end-of-hunk (&optional style donttrustheader)
  "Advance to the end of the current hunk, and return its position."
  (let (end)
    (when (looking-at diff-hunk-header-re)
      ;; Especially important for unified (because headers are ambiguous).
      (setq style (diff-hunk-style style))
      (goto-char (match-end 0))
      (when (and (not donttrustheader) (match-end 2))
        (let* ((nold (string-to-number (or (match-string 2) "1")))
               (nnew (string-to-number (or (match-string 4) "1")))
               (endold
                (save-excursion
                  (re-search-forward (if diff-valid-unified-empty-line
                                         "^[- \n]" "^[- ]")
                                     nil t nold)
                  (line-beginning-position
                   ;; Skip potential "\ No newline at end of file".
                   (if (looking-at ".*\n\\\\") 3 2))))
               (endnew
                ;; The hunk may end with a bunch of "+" lines, so the `end' is
                ;; then further than computed above.
                (save-excursion
                  (re-search-forward (if diff-valid-unified-empty-line
                                         "^[+ \n]" "^[+ ]")
                                     nil t nnew)
                  (line-beginning-position
                   ;; Skip potential "\ No newline at end of file".
                   (if (looking-at ".*\n\\\\") 3 2)))))
          (setq end (max endold endnew)))))
    ;; We may have a first evaluation of `end' thanks to the hunk header.
    (unless end
      (setq end (and (re-search-forward
                      (pcase style
                        ('unified
                         (concat (if diff-valid-unified-empty-line
                                     "^[^-+# \\\n]\\|" "^[^-+# \\]\\|")
                                 ;; A `unified' header is ambiguous.
                                 diff-file-header-re))
                        ('context (if diff-valid-unified-empty-line
                                      "^[^-+#! \n\\]" "^[^-+#! \\]"))
                        ('normal "^[^<>#\\]")
                        (_ "^[^-+#!<> \\]"))
                      nil t)
                     (match-beginning 0)))
      (when diff-valid-unified-empty-line
        ;; While empty lines may be valid inside hunks, they are also likely
        ;; to be unrelated to the hunk.
        (goto-char (or end (point-max)))
        (while (eq ?\n (char-before (1- (point))))
          (forward-char -1)
          (setq end (point))))
      (setq end (diff-prev-line-if-patch-separator)))
    ;; The return value is used by easy-mmode-define-navigation.
    (goto-char (or end (point-max)))))

;; "index ", "old mode", "new mode", "new file mode" and
;; "deleted file mode" are output by git-diff.
(defconst diff-file-junk-re
  (concat "Index: \\|Prereq: \\|=\\{20,\\}\\|" ; SVN
          "diff \\|index \\|\\(?:deleted file\\|new\\(?: file\\)?\\|old\\) mode\\|=== modified file"))

;; If point is in a diff header, then return beginning
;; of hunk position otherwise return nil.
(defun diff--at-diff-header-p ()
  "Return non-nil if point is inside a diff header."
  (let ((regexp-hunk diff-hunk-header-re)
        (regexp-file diff-file-header-re)
        (regexp-junk diff-file-junk-re)
        (orig (point)))
    (catch 'headerp
      (save-excursion
        (forward-line 0)
        (when (looking-at regexp-hunk) ; Hunk header.
          (throw 'headerp (point)))
        (forward-line -1)
        (when (re-search-forward regexp-file (line-end-position 4) t) ; File header.
          (forward-line 0)
          (throw 'headerp (point)))
        (goto-char orig)
        (forward-line 0)
        (when (looking-at regexp-junk) ; Git diff junk.
          (while (and (looking-at regexp-junk)
                      (not (bobp)))
            (forward-line -1))
          (re-search-forward regexp-file nil t)
          (forward-line 0)
          (throw 'headerp (point)))) nil)))

(defun diff-beginning-of-hunk (&optional try-harder)
  "Move back to the previous hunk beginning, and return its position.
If point is in a file header rather than a hunk, advance to the
next hunk if TRY-HARDER is non-nil; otherwise signal an error."
  (beginning-of-line)
  (if (looking-at diff-hunk-header-re) ; At hunk header.
      (point)
    (let ((pos (diff--at-diff-header-p))
          (regexp diff-hunk-header-re))
      (cond (pos ; At junk diff header.
             (if try-harder
                 (goto-char pos)
               (error "Can't find the beginning of the hunk")))
            ((re-search-backward regexp nil t)) ; In the middle of a hunk.
            ((re-search-forward regexp nil t) ; At first hunk header.
             (forward-line 0)
             (point))
            (t (error "Can't find the beginning of the hunk"))))))

(defun diff-unified-hunk-p ()
  (save-excursion
    (ignore-errors
      (diff-beginning-of-hunk)
      (looking-at "^@@"))))

(defun diff-beginning-of-file ()
  (beginning-of-line)
  (unless (looking-at diff-file-header-re)
    (let ((start (point))
          res)
      ;; diff-file-header-re may need to match up to 4 lines, so in case
      ;; we're inside the header, we need to move up to 3 lines forward.
      (forward-line 3)
      (if (and (setq res (re-search-backward diff-file-header-re nil t))
               ;; Maybe the 3 lines forward were too much and we matched
               ;; a file header after our starting point :-(
               (or (<= (point) start)
                   (setq res (re-search-backward diff-file-header-re nil t))))
          res
        (goto-char start)
        (error "Can't find the beginning of the file")))))


(defun diff-end-of-file ()
  (re-search-forward "^[-+#!<>0-9@* \\]" nil t)
  (re-search-forward (concat "^[^-+#!<>0-9@* \\]\\|" diff-file-header-re)
		     nil 'move)
  (if (match-beginning 1)
      (goto-char (match-beginning 1))
    (beginning-of-line)))

(defvar diff--auto-refine-data nil)

;; Define diff-{hunk,file}-{prev,next}
(easy-mmode-define-navigation
 diff-hunk diff-hunk-header-re "hunk" diff-end-of-hunk diff-restrict-view
 (when (and (eq diff-refine 'navigation) (called-interactively-p 'interactive))
   (unless (prog1 diff--auto-refine-data
             (setq diff--auto-refine-data
                   (cons (current-buffer) (point-marker))))
     (run-at-time 0.0 nil
                  (lambda ()
                    (when diff--auto-refine-data
                      (let ((buffer (car diff--auto-refine-data))
                            (point (cdr diff--auto-refine-data)))
                        (setq diff--auto-refine-data nil)
                        (with-local-quit
                          (when (buffer-live-p buffer)
                            (with-current-buffer buffer
                              (save-excursion
                                (goto-char point)
                                (diff-refine-hunk))))))))))))

(easy-mmode-define-navigation
 diff-file diff-file-header-re "file" diff-end-of-file)

(defun diff-bounds-of-hunk ()
  "Return the bounds of the diff hunk at point.
The return value is a list (BEG END), which are the hunk's start
and end positions.  Signal an error if no hunk is found.  If
point is in a file header, return the bounds of the next hunk."
  (save-excursion
    (let ((pos (point))
	  (beg (diff-beginning-of-hunk t))
	  (end (diff-end-of-hunk)))
      (cond ((>= end pos)
	     (list beg end))
	    ;; If this hunk ends above POS, consider the next hunk.
	    ((re-search-forward diff-hunk-header-re nil t)
	     (list (match-beginning 0) (diff-end-of-hunk)))
	    (t (error "No hunk found"))))))

(defun diff-bounds-of-file ()
  "Return the bounds of the file segment at point.
The return value is a list (BEG END), which are the segment's
start and end positions."
  (save-excursion
    (let ((pos (point))
	  (beg (progn (diff-beginning-of-file-and-junk)
		      (point))))
      (diff-end-of-file)
      ;; bzr puts a newline after the last hunk.
      (while (looking-at "^\n")
	(forward-char 1))
      (if (> pos (point))
	  (error "Not inside a file diff"))
      (list beg (point)))))

(defun diff-restrict-view (&optional arg)
  "Restrict the view to the current hunk.
If the prefix ARG is given, restrict the view to the current file instead."
  (interactive "P")
  (apply #'narrow-to-region
	 (if arg (diff-bounds-of-file) (diff-bounds-of-hunk)))
  (setq-local diff-narrowed-to (if arg 'file 'hunk)))

(defun diff--some-hunks-p ()
  (save-excursion
    (goto-char (point-min))
    (re-search-forward diff-hunk-header-re nil t)))

(defun diff-hunk-kill ()
  "Kill the hunk at point."
  (interactive)
  (if (not (diff--some-hunks-p))
      (error "No hunks")
    (diff-beginning-of-hunk t)
    (let* ((hunk-bounds (diff-bounds-of-hunk))
           (file-bounds (ignore-errors (diff-bounds-of-file)))
           ;; If the current hunk is the only one for its file, kill the
           ;; file header too.
           (bounds (if (and file-bounds
                            (progn (goto-char (car file-bounds))
                                   (= (progn (diff-hunk-next) (point))
                                      (car hunk-bounds)))
                            (progn (goto-char (cadr hunk-bounds))
                                   ;; bzr puts a newline after the last hunk.
                                   (while (looking-at "^\n")
                                     (forward-char 1))
                                   (= (point) (cadr file-bounds))))
                       file-bounds
                     hunk-bounds))
           (inhibit-read-only t))
      (apply #'kill-region bounds)
      (goto-char (car bounds))
      (ignore-errors (diff-beginning-of-hunk t)))))

;; This is not `diff-kill-other-hunks' because we might need to make
;; copies of file headers in order to ensure the new kill ring entry
;; would be a patch with the same meaning.  That is not implemented
;; because it does not seem like it would be useful.
(defun diff-delete-other-hunks (&optional beg end)
  "Delete hunks other than the current one.
Interactively, if the region is active, delete all hunks that the region
overlaps; otherwise delete all hunks except the current one.
When calling from Lisp, pass BEG and END as the bounds of the region in
which to delete hunks; BEG and END omitted or nil means to delete all
the hunks but the one which contains point."
  (interactive (list (use-region-beginning) (use-region-end)))
  (when (buffer-narrowed-p)
    (user-error "Command is not safe in a narrowed buffer"))
  (let ((inhibit-read-only t))
    (save-excursion
      (cond ((xor beg end)
             (error "Require exactly zero or two arguments"))
            (beg
             (goto-char beg)
             (setq beg (car (diff-bounds-of-hunk)))
             (goto-char end)
             (setq end (cadr (diff-bounds-of-hunk))))
            (t
             (pcase-setq `(,beg ,end) (diff-bounds-of-hunk))))
      (delete-region end (point-max))
      (goto-char beg)
      (diff-beginning-of-file)
      (diff-hunk-next)
      (delete-region (point) beg)
      (diff-beginning-of-file-and-junk)
      (delete-region (point-min) (point)))))

(defun diff-beginning-of-file-and-junk ()
  "Go to the beginning of file-related diff-info.
This is like `diff-beginning-of-file' except it tries to skip back over leading
data such as \"Index: ...\" and such."
  (let* ((orig (point))
         ;; Skip forward over what might be "leading junk" so as to get
         ;; closer to the actual diff.
         (_ (progn (beginning-of-line)
                   (while (looking-at diff-file-junk-re)
                     (forward-line 1))))
         (start (point))
         (prevfile (condition-case err
                       (save-excursion (diff-beginning-of-file) (point))
                     (error err)))
         (err (if (consp prevfile) prevfile))
         (nextfile (ignore-errors
                     (save-excursion
                       (goto-char start) (diff-file-next) (point))))
         ;; prevhunk is one of the limits.
         (prevhunk (save-excursion
                     (ignore-errors
                       (if (numberp prevfile) (goto-char prevfile))
                       (diff-hunk-prev) (point))))
         (previndex (save-excursion
                      (forward-line 1)  ;In case we're looking at "Index:".
                      (re-search-backward "^Index: " prevhunk t))))
    ;; If we're in the junk, we should use nextfile instead of prevfile.
    (if (and (numberp nextfile)
             (or (not (numberp prevfile))
                 (and previndex (> previndex prevfile))))
        (setq prevfile nextfile))
    (if (and previndex (numberp prevfile) (< previndex prevfile))
        (setq prevfile previndex))
    (if (and (numberp prevfile) (<= prevfile start))
          (progn
            (goto-char prevfile)
            ;; Now skip backward over the leading junk we may have before the
            ;; diff itself.
            (while (save-excursion
                     (and (zerop (forward-line -1))
                          (looking-at diff-file-junk-re)))
              (forward-line -1)))
      ;; File starts *after* the starting point: we really weren't in
      ;; a file diff but elsewhere.
      (goto-char orig)
      (signal (car err) (cdr err)))))

(defun diff-file-kill ()
  "Kill current file's hunks."
  (interactive)
  (if (not (diff--some-hunks-p))
      (error "No hunks")
    (diff-beginning-of-hunk t)
    (let ((inhibit-read-only t))
      (apply #'kill-region (diff-bounds-of-file)))
    (ignore-errors (diff-beginning-of-hunk t))))

(defun diff-kill-junk ()
  "Kill spurious empty diffs."
  (interactive)
  (save-excursion
    (let ((inhibit-read-only t))
      (goto-char (point-min))
      (while (re-search-forward (concat "^\\(Index: .*\n\\)"
					"\\([^-+!* <>].*\n\\)*?"
					"\\(\\(Index:\\) \\|"
					diff-file-header-re "\\)")
				nil t)
	(delete-region (if (match-end 4) (match-beginning 0) (match-end 1))
		       (match-beginning 3))
	(beginning-of-line)))))

(defun diff-count-matches (re start end)
  (save-excursion
    (let ((n 0))
      (goto-char start)
      (while (re-search-forward re end t) (incf n))
      n)))

(defun diff-splittable-p ()
  (save-excursion
    (beginning-of-line)
    (and (looking-at "^[-+ ]")
         (progn (forward-line -1) (looking-at "^[-+ ]"))
         (diff-unified-hunk-p))))

(defun diff-split-hunk ()
  "Split the current (unified diff) hunk at point into two hunks."
  (interactive)
  (beginning-of-line)
  (let ((pos (point))
	(start (diff-beginning-of-hunk)))
    (unless (looking-at diff-hunk-header-re-unified)
      (error "diff-split-hunk only works on unified context diffs"))
    (forward-line 1)
    (let* ((start1 (string-to-number (match-string 1)))
	   (start2 (string-to-number (match-string 3)))
	   (newstart1 (+ start1 (diff-count-matches "^[- \t]" (point) pos)))
	   (newstart2 (+ start2 (diff-count-matches "^[+ \t]" (point) pos)))
	   (inhibit-read-only t))
      (goto-char pos)
      ;; Hopefully the after-change-function will not screw us over.
      (insert "@@ -" (number-to-string newstart1) ",1 +"
	      (number-to-string newstart2) ",1 @@\n")
      ;; Fix the original hunk-header.
      (diff-fixup-modifs start pos))))

(defun diff--outline-level ()
  (if (string-match-p diff-hunk-header-re (match-string 0))
      2 1))

;;;;
;;;; jump to other buffers
;;;;

(defvar diff-remembered-files-alist nil)
(defvar diff-remembered-defdir nil)

(defun diff-filename-drop-dir (file)
  (when (string-match "/" file) (substring file (match-end 0))))

(defun diff-merge-strings (ancestor from to)
  "Merge the diff between ANCESTOR and FROM into TO.
Returns the merged string if successful or nil otherwise.
The strings are assumed not to contain any \"\\n\" (i.e. end of line).
If ANCESTOR = FROM, returns TO.
If ANCESTOR = TO, returns FROM.
The heuristic is simplistic and only really works for cases
like \(diff-merge-strings \"b/foo\" \"b/bar\" \"/a/c/foo\")."
  ;; Ideally, we want:
  ;;   AMB ANB CMD -> CND
  ;; but that's ambiguous if `foo' or `bar' is empty:
  ;; a/foo a/foo1 b/foo.c -> b/foo1.c but not 1b/foo.c or b/foo.c1
  (let ((str (concat ancestor "\n" from "\n" to)))
    (when (and (string-match (concat
			      "\\`\\(.*?\\)\\(.*\\)\\(.*\\)\n"
			      "\\1\\(.*\\)\\3\n"
			      "\\(.*\\(\\2\\).*\\)\\'")
			     str)
	       (equal to (match-string 5 str)))
      (concat (substring str (match-beginning 5) (match-beginning 6))
	      (match-string 4 str)
	      (substring str (match-end 6) (match-end 5))))))

(defun diff-tell-file-name (old name)
  "Tell Emacs where the find the source file of the current hunk.
If the OLD prefix arg is passed, tell the file NAME of the old file."
  (interactive
   (let* ((old current-prefix-arg)
	  (fs (diff-hunk-file-names current-prefix-arg)))
     (unless fs (error "No file name to look for"))
     (list old (read-file-name (format "File for %s: " (car fs))
			       nil (diff-find-file-name old 'noprompt) t))))
  (let ((fs (diff-hunk-file-names old)))
    (unless fs (error "No file name to look for"))
    (push (cons fs name) diff-remembered-files-alist)))

(defun diff-hunk-file-names (&optional old)
  "Give the list of file names textually mentioned for the current hunk."
  (save-excursion
    (unless (looking-at diff-file-header-re)
      (or (ignore-errors (diff-beginning-of-file))
	  (re-search-forward diff-file-header-re nil t)))
    (let ((limit (save-excursion
		   (condition-case ()
		       (progn (diff-hunk-prev) (point))
		     (error (point-min)))))
	  (header-files
           ;; handle file names with spaces;
           ;; cf. diff-font-lock-keywords / diff-file-header
           ;; FIXME if there are nonascii characters in the file names,
           ;; GNU diff displays them as octal escapes.
           ;; This function should undo that, so as to return file names
           ;; that are usable in Emacs.
	   (if (looking-at "[-*][-*][-*] \\([^\t\n]+\\).*\n[-+][-+][-+] \\([^\t\n]+\\)")
	       (list (if old (match-string 1) (match-string 2))
		     (if old (match-string 2) (match-string 1)))
	     (forward-line 1) nil)))
      (delq nil
	    (append
	     (when (and (not old)
			(save-excursion
			  (re-search-backward "^Index: \\(.+\\)" limit t)))
	       (list (match-string 1)))
	     header-files
             ;; this assumes that there are no spaces in filenames
             (and (re-search-backward "^diff " nil t)
                  (looking-at
		   "^diff \\(-[^ \t\nL]+ +\\)*\\(-L +\\S-+ +\\)*\\(\\S-+\\)\\( +\\(\\S-+\\)\\)?")
	          (list (if old (match-string 3) (match-string 5))
		        (if old (match-string 4) (match-string 3)))))))))

(defun diff-find-file-name (&optional old noprompt prefix)
  "Return the file corresponding to the current patch.
Non-nil OLD means that we want the old file.
Non-nil NOPROMPT means to prefer returning nil than to prompt the user.
PREFIX is only used internally: don't use it."
  (unless (equal diff-remembered-defdir default-directory)
    ;; Flush diff-remembered-files-alist if the default-directory is changed.
    (setq-local diff-remembered-defdir default-directory)
    (setq-local diff-remembered-files-alist nil))
  (save-excursion
    (save-restriction
      (widen)
      (unless (looking-at diff-file-header-re)
        (or (ignore-errors (diff-beginning-of-file))
	    (re-search-forward diff-file-header-re nil t)))
      (let ((fs (diff-hunk-file-names old)))
        (if prefix (setq fs (mapcar (lambda (f) (concat prefix f)) fs)))
        (or
         ;; use any previously used preference
         (cdr (assoc fs diff-remembered-files-alist))
         ;; try to be clever and use previous choices as an inspiration
         (cl-dolist (rf diff-remembered-files-alist)
	   (let ((newfile (diff-merge-strings (caar rf) (car fs) (cdr rf))))
	     (if (and newfile (file-exists-p newfile)) (cl-return newfile))))
         ;; look for each file in turn.  If none found, try again but
         ;; ignoring the first level of directory, ...
         (cl-do* ((files fs (delq nil (mapcar #'diff-filename-drop-dir files)))
                  (file nil nil))
	     ((or (null files)
		  (setq file (cl-do* ((files files (cdr files))
                                      (file (car files) (car files)))
			         ;; Use file-regular-p to avoid
			         ;; /dev/null, directories, etc.
			         ((or (null file) (file-regular-p file))
				  file))))
	      file))
         ;; <foo>.rej patches implicitly apply to <foo>
         (and (string-match "\\.rej\\'" (or buffer-file-name ""))
	      (let ((file (substring buffer-file-name 0 (match-beginning 0))))
	        (when (file-exists-p file) file)))
         ;; If we haven't found the file, maybe it's because we haven't paid
         ;; attention to the PCL-CVS hint.
         (and (not prefix)
	      (boundp 'cvs-pcl-cvs-dirchange-re)
	      (save-excursion
	        (re-search-backward cvs-pcl-cvs-dirchange-re nil t))
	      (diff-find-file-name old noprompt (match-string 1)))
         ;; if all else fails, ask the user
         (unless noprompt
           (let ((file (or (car fs) ""))
                 (creation (equal null-device
                                  (car (diff-hunk-file-names (not old))))))
             (when (and (memq diff-buffer-type '(git hg))
                        (string-match "/" file))
               ;; Strip the dst prefix (like b/) if diff is from Git/Hg.
               (setq file (substring file (match-end 0))))
             (setq file (expand-file-name file))
	     (setq file
		   (read-file-name (format "Use file %s: " file)
				   (file-name-directory file) file
                                   ;; Allow non-matching for creation.
                                   (not creation)
				   (file-name-nondirectory file)))
             (when (or (not creation) (file-exists-p file))
               ;; Only remember files that exist. User might have mistyped.
               (setq-local diff-remembered-files-alist
                           (cons (cons fs file) diff-remembered-files-alist)))
             file)))))))


(defun diff-ediff-patch ()
  "Call `ediff-patch-file' on the current buffer."
  (interactive)
  (condition-case nil
      (ediff-patch-file nil (current-buffer))
    (wrong-number-of-arguments (ediff-patch-file))))

;;;;
;;;; Conversion functions
;;;;

;;(defvar diff-inhibit-after-change nil
;;  "Non-nil means inhibit `diff-mode's after-change functions.")

(defun diff-unified->context (start end)
  "Convert unified diffs to context diffs.
START and END are either taken from the region (if a prefix arg is given) or
else cover the whole buffer."
  (interactive (if (or current-prefix-arg (use-region-p))
		   (list (region-beginning) (region-end))
		 (list (point-min) (point-max))))
  (unless (markerp end) (setq end (copy-marker end t)))
  (let (;;(diff-inhibit-after-change t)
	(inhibit-read-only t))
    (save-excursion
      (goto-char start)
      (while (and (re-search-forward
                   (concat "^\\(\\(---\\) .+\n\\(\\+\\+\\+\\) .+\\|"
                           diff-hunk-header-re-unified ".*\\)$")
                   nil t)
		  (< (point) end))
	(combine-after-change-calls
	  (if (match-beginning 2)
	      ;; we matched a file header
	      (progn
		;; use reverse order to make sure the indices are kept valid
		(replace-match "---" t t nil 3)
		(replace-match "***" t t nil 2))
	    ;; we matched a hunk header
	    (let ((line1 (match-string 4))
		  (lines1 (or (match-string 5) "1"))
		  (line2 (match-string 6))
		  (lines2 (or (match-string 7) "1"))
		  ;; Variables to use the special undo function.
		  (old-undo buffer-undo-list)
		  (old-end (marker-position end))
		  (start (match-beginning 0))
		  (reversible t))
	      (replace-match
	       (concat "***************\n*** " line1 ","
		       (number-to-string (+ (string-to-number line1)
					    (string-to-number lines1)
					    -1))
		       " ****"))
	      (save-restriction
		(narrow-to-region (line-beginning-position 2)
                                  ;; Call diff-end-of-hunk from just before
                                  ;; the hunk header so it can use the hunk
                                  ;; header info.
				  (progn (diff-end-of-hunk 'unified) (point)))
		(let ((hunk (buffer-string)))
		  (goto-char (point-min))
		  (if (not (save-excursion (re-search-forward "^-" nil t)))
		      (delete-region (point) (point-max))
		    (goto-char (point-max))
		    (let ((modif nil) last-pt)
		      (while (progn (setq last-pt (point))
				    (= (forward-line -1) 0))
			(pcase (char-after)
			  (?\s (insert " ") (setq modif nil) (backward-char 1))
			  (?+ (delete-region (point) last-pt) (setq modif t))
			  (?- (if (not modif)
                                  (progn (forward-char 1)
                                         (insert " "))
                                (delete-char 1)
                                (insert "! "))
                              (backward-char 2))
			  (?\\ (when (save-excursion (forward-line -1)
                                                     (= (char-after) ?+))
                                 (delete-region (point) last-pt)
                                 (setq modif t)))
                          ;; diff-valid-unified-empty-line.
                          (?\n (insert "  ") (setq modif nil)
                               (backward-char 2))
			  (_ (setq modif nil))))))
		  (goto-char (point-max))
		  (save-excursion
		    (insert "--- " line2 ","
			    (number-to-string (+ (string-to-number line2)
						 (string-to-number lines2)
						 -1))
                            " ----\n" hunk))
		  ;;(goto-char (point-min))
		  (forward-line 1)
		  (if (not (save-excursion (re-search-forward "^\\+" nil t)))
		      (delete-region (point) (point-max))
		    (let ((modif nil) (delete nil))
		      (if (save-excursion (re-search-forward "^\\+.*\n-"
                                                             nil t))
                          ;; Normally, lines in a substitution come with
                          ;; first the removals and then the additions, and
                          ;; the context->unified function follows this
                          ;; convention, of course.  Yet, other alternatives
                          ;; are valid as well, but they preclude the use of
                          ;; context->unified as an undo command.
			  (setq reversible nil))
		      (while (not (eobp))
			(pcase (char-after)
			  (?\s (insert " ") (setq modif nil) (backward-char 1))
			  (?- (setq delete t) (setq modif t))
			  (?+ (if (not modif)
                                  (progn (forward-char 1)
                                         (insert " "))
                                (delete-char 1)
                                (insert "! "))
                              (backward-char 2))
			  (?\\ (when (save-excursion (forward-line 1)
                                                     (not (eobp)))
                                 (setq delete t) (setq modif t)))
                          ;; diff-valid-unified-empty-line.
                          (?\n (insert "  ") (setq modif nil) (backward-char 2)
                               (setq reversible nil))
			  (_ (setq modif nil)))
			(let ((last-pt (point)))
			  (forward-line 1)
			  (when delete
			    (delete-region last-pt (point))
			    (setq delete nil)))))))
		(unless (or (not reversible) (eq buffer-undo-list t))
                  ;; Drop the many undo entries and replace them with
                  ;; a single entry that uses diff-context->unified to do
                  ;; the work.
		  (setq buffer-undo-list
			(cons (list 'apply (- old-end end) start (point-max)
				    'diff-context->unified start (point-max))
			      old-undo)))))))))))

(defun diff-context->unified (start end &optional to-context)
  "Convert context diffs to unified diffs.
START and END are either taken from the region
\(when it is highlighted) or else cover the whole buffer.
With a prefix argument, convert unified format to context format."
  (interactive (if (use-region-p)
		   (list (region-beginning) (region-end) current-prefix-arg)
		 (list (point-min) (point-max) current-prefix-arg)))
  (if to-context
      (diff-unified->context start end)
    (unless (markerp end) (setq end (copy-marker end t)))
    (let ( ;;(diff-inhibit-after-change t)
          (inhibit-read-only t))
      (save-excursion
        (goto-char start)
        (while (and (re-search-forward "^\\(\\(\\*\\*\\*\\) .+\n\\(---\\) .+\\|\\*\\{15\\}.*\n\\*\\*\\* \\([0-9]+\\),\\(-?[0-9]+\\) \\*\\*\\*\\*\\)\\(?: \\(.*\\)\\|$\\)" nil t)
                    (< (point) end))
          (combine-after-change-calls
            (if (match-beginning 2)
                ;; we matched a file header
                (progn
                  ;; use reverse order to make sure the indices are kept valid
                  (replace-match "+++" t t nil 3)
                  (replace-match "---" t t nil 2))
              ;; we matched a hunk header
              (let ((line1s (match-string 4))
                    (line1e (match-string 5))
                    (pt1 (match-beginning 0))
                    ;; Variables to use the special undo function.
                    (old-undo buffer-undo-list)
                    (old-end (marker-position end))
                    ;; We currently throw away the comment that can follow
                    ;; the hunk header.  FIXME: Preserve it instead!
                    (reversible (not (match-end 6))))
                (replace-match "")
                (unless (re-search-forward
                         diff-context-mid-hunk-header-re nil t)
                  (error "Can't find matching `--- n1,n2 ----' line"))
                (let ((line2s (match-string 1))
                      (line2e (match-string 2))
                      (pt2 (progn
                             (delete-region (progn (beginning-of-line) (point))
                                            (progn (forward-line 1) (point)))
                             (point-marker))))
                  (goto-char pt1)
                  (forward-line 1)
                  (while (< (point) pt2)
                    (pcase (char-after)
                      (?! (delete-char 2) (insert "-") (forward-line 1))
                      (?- (forward-char 1) (delete-char 1) (forward-line 1))
                      (?\s              ;merge with the other half of the chunk
                       (let* ((endline2
                               (save-excursion
                                 (goto-char pt2) (forward-line 1) (point))))
                         (pcase (char-after pt2)
                           ((or ?! ?+)
                            (insert "+"
                                    (prog1
                                        (buffer-substring (+ pt2 2) endline2)
                                      (delete-region pt2 endline2))))
                           (?\s
                            (unless (= (- endline2 pt2)
                                       (- (line-beginning-position 2) (point)))
                              ;; If the two lines we're merging don't have the
                              ;; same length (can happen with "diff -b"), then
                              ;; diff-unified->context will not properly undo
                              ;; this operation.
                              (setq reversible nil))
                            (delete-region pt2 endline2)
                            (delete-char 1)
                            (forward-line 1))
                           (?\\ (forward-line 1))
                           (_ (setq reversible nil)
                              (delete-char 1) (forward-line 1)))))
                      (_ (setq reversible nil) (forward-line 1))))
                  (while (looking-at "[+! ] ")
                    (if (/= (char-after) ?!) (forward-char 1)
                      (delete-char 1) (insert "+"))
                    (delete-char 1) (forward-line 1))
                  (save-excursion
                    (goto-char pt1)
                    (insert "@@ -" line1s ","
                            (number-to-string (- (string-to-number line1e)
                                                 (string-to-number line1s)
                                                 -1))
                            " +" line2s ","
                            (number-to-string (- (string-to-number line2e)
                                                 (string-to-number line2s)
                                                 -1)) " @@"))
                  (set-marker pt2 nil)
                  ;; The whole procedure succeeded, let's replace the myriad
                  ;; of undo elements with just a single special one.
                  (unless (or (not reversible) (eq buffer-undo-list t))
                    (setq buffer-undo-list
                          (cons (list 'apply (- old-end end) pt1 (point)
                                      'diff-unified->context pt1 (point))
                                old-undo)))
                  )))))))))

(defun diff-reverse-direction (start end)
  "Reverse the direction of the diffs.
START and END are either taken from the region (if a prefix arg is given) or
else cover the whole buffer."
  (interactive (if (or current-prefix-arg (use-region-p))
		   (list (region-beginning) (region-end))
		 (list (point-min) (point-max))))
  (unless (markerp end) (setq end (copy-marker end t)))
  (let (;;(diff-inhibit-after-change t)
	(inhibit-read-only t))
    (save-excursion
      (goto-char start)
      (while (and (re-search-forward "^\\(\\([-*][-*][-*] \\)\\(.+\\)\n\\([-+][-+][-+] \\)\\(.+\\)\\|\\*\\{15\\}.*\n\\*\\*\\* \\(.+\\) \\*\\*\\*\\*\\|@@ -\\([0-9,]+\\) \\+\\([0-9,]+\\) @@.*\\)$" nil t)
		  (< (point) end))
	(combine-after-change-calls
	  (cond
	   ;; a file header
	   ((match-beginning 2) (replace-match "\\2\\5\n\\4\\3" nil))
	   ;; a context-diff hunk header
	   ((match-beginning 6)
	    (let ((pt-lines1 (match-beginning 6))
		  (lines1 (match-string 6)))
	      (replace-match "" nil nil nil 6)
	      (forward-line 1)
	      (let ((half1s (point)))
		(while (looking-at "[-! \\][ \t]\\|#")
		  (when (= (char-after) ?-) (delete-char 1) (insert "+"))
		  (forward-line 1))
		(let ((half1 (delete-and-extract-region half1s (point))))
		  (unless (looking-at diff-context-mid-hunk-header-re)
		    (insert half1)
		    (error "Can't find matching `--- n1,n2 ----' line"))
		  (let* ((str1end (or (match-end 2) (match-end 1)))
                         (str1 (buffer-substring (match-beginning 1) str1end)))
                    (goto-char str1end)
                    (insert lines1)
                    (delete-region (match-beginning 1) str1end)
		    (forward-line 1)
		    (let ((half2s (point)))
		      (while (looking-at "[!+ \\][ \t]\\|#")
			(when (= (char-after) ?+) (delete-char 1) (insert "-"))
			(forward-line 1))
		      (let ((half2 (delete-and-extract-region half2s (point))))
			(insert (or half1 ""))
			(goto-char half1s)
			(insert (or half2 ""))))
		    (goto-char pt-lines1)
		    (insert str1))))))
	   ;; a unified-diff hunk header
	   ((match-beginning 7)
	    (replace-match "@@ -\\8 +\\7 @@" nil)
	    (forward-line 1)
	    (let ((c (char-after)) first last)
	      (while (pcase (setq c (char-after))
		       (?- (setq first (or first (point)))
                           (delete-char 1) (insert "+") t)
		       (?+ (setq last (or last (point)))
                           (delete-char 1) (insert "-") t)
		       ((or ?\\ ?#) t)
		       (_ (when (and first last (< first last))
			    (insert (delete-and-extract-region first last)))
			  (setq first nil last nil)
			  (memq c (if diff-valid-unified-empty-line
                                      '(?\s ?\n) '(?\s)))))
		(forward-line 1))))))))))

(defun diff-fixup-modifs (start end)
  "Fixup the hunk headers (in case the buffer was modified).
START and END are either taken from the region (if a prefix arg is given) or
else cover the whole buffer."
  (interactive (if (or current-prefix-arg (use-region-p))
		   (list (region-beginning) (region-end))
		 (list (point-min) (point-max))))
  (let ((inhibit-read-only t))
    (save-excursion
      (goto-char end) (diff-end-of-hunk nil 'donttrustheader)
      (let ((plus 0) (minus 0) (space 0) (bang 0))
	(while (and (= (forward-line -1) 0) (<= start (point)))
	  (if (not (looking-at
		    (concat diff-hunk-header-re-unified
			    "\\|[-*][-*][-*] [0-9,]+ [-*][-*][-*][-*]$"
			    "\\|--- .+\n\\+\\+\\+ ")))
	      (pcase (char-after)
                (?\s (incf space))
                (?+ (incf plus))
		(?- (unless ;; In git format-patch "^-- $" signifies
                            ;; the end of the patch.
			(and (eq diff-buffer-type 'git)
			     (looking-at "^-- $"))
                      (incf minus)))
                (?! (incf bang))
		((or ?\\ ?#) nil)
		(?\n (if diff-valid-unified-empty-line
                         (incf space)
		       (setq space 0 plus 0 minus 0 bang 0)))
		(_  (setq space 0 plus 0 minus 0 bang 0)))
	    (cond
	     ((looking-at diff-hunk-header-re-unified)
	      (let* ((old1 (match-string 2))
		     (old2 (match-string 4))
		     (new1 (number-to-string (+ space minus)))
		     (new2 (number-to-string (+ space plus))))
		(if old2
		    (unless (string= new2 old2) (replace-match new2 t t nil 4))
		  (goto-char (match-end 3))
		  (insert "," new2))
		(if old1
		    (unless (string= new1 old1) (replace-match new1 t t nil 2))
		  (goto-char (match-end 1))
		  (insert "," new1))))
	     ((looking-at diff-context-mid-hunk-header-re)
	      (when (> (+ space bang plus) 0)
		(let* ((old1 (match-string 1))
		       (old2 (match-string 2))
		       (new (number-to-string
			     (+ space bang plus -1 (string-to-number old1)))))
		  (unless (string= new old2) (replace-match new t t nil 2)))))
	     ((looking-at "\\*\\*\\* \\([0-9]+\\),\\(-?[0-9]*\\) \\*\\*\\*\\*$")
	      (when (> (+ space bang minus) 0)
		(let* ((old (match-string 1))
		       (new (format
			     (concat "%0" (number-to-string (length old)) "d")
			     (+ space bang minus -1 (string-to-number old)))))
		  (unless (string= new old) (replace-match new t t nil 2))))))
	    (setq space 0 plus 0 minus 0 bang 0)))))))

;;;;
;;;; Hooks
;;;;

(defun diff-write-contents-hooks ()
  "Fixup hunk headers if necessary."
  (if (buffer-modified-p) (diff-fixup-modifs (point-min) (point-max)))
  nil)

(defvar-local diff--track-changes nil)

(defun diff--track-changes-signal (tracker)
  (cl-assert (eq tracker diff--track-changes))
  (track-changes-fetch tracker #'diff--track-changes-function))

(defun diff--track-changes-function (beg end _before)
  (with-demoted-errors "%S"
    (save-excursion
      (goto-char beg)
      ;; Maybe we've cut the end of the hunk before point.
      (if (and (bolp) (not (bobp))) (backward-char 1))
      ;; We used to fixup modifs on all the changes, but it turns out that
      ;; it's safer not to do it on big changes, e.g. when yanking a big
      ;; diff, or when the user edits the header, since we might then
      ;; screw up perfectly correct values.  --Stef
      (when (ignore-errors (diff-beginning-of-hunk t))
        (let* ((style (if (looking-at "\\*\\*\\*") 'context))
               (start (line-beginning-position (if (eq style 'context) 3 2)))
               (mid (if (eq style 'context)
                        (save-excursion
                          (re-search-forward diff-context-mid-hunk-header-re
                                             nil t)))))
          (when (and ;; Don't try to fixup changes in the hunk header.
                 (>= beg start)
                 ;; Don't try to fixup changes in the mid-hunk header either.
                 (or (not mid)
                     (< end (match-beginning 0))
                     (> beg (match-end 0)))
                 (save-excursion
		   (diff-end-of-hunk nil 'donttrustheader)
                   ;; Don't try to fixup changes past the end of the hunk.
                   (>= (point) end)))
	   (diff-fixup-modifs (point) end)
	   ;; Ignore the changes we just made ourselves.
	   ;; This is not indispensable since the above `when' skips
	   ;; changes like the ones we make anyway, but it's good practice.
	   (track-changes-fetch diff--track-changes #'ignore)))))))

(defun diff-next-error (arg reset)
  ;; Select a window that displays the current buffer so that point
  ;; movements are reflected in that window.  Otherwise, the user might
  ;; never see the hunk corresponding to the source she's jumping to.
  (pop-to-buffer (current-buffer))
  (if reset (goto-char (point-min)))
  (diff-hunk-next arg)
  (diff-goto-source))

(defun diff--font-lock-cleanup ()
  (remove-overlays nil nil 'diff-mode 'fine)
  (remove-overlays nil nil 'diff-mode 'syntax)
  (when font-lock-mode
    (make-local-variable 'font-lock-extra-managed-props)
    ;; Added when diff-font-lock-prettify is non-nil!
    (cl-pushnew 'display font-lock-extra-managed-props)))

(defvar-local diff-mode-read-only nil
  "Non-nil when read-only diff buffer uses short keys.")

(defvar-keymap diff-read-only-map
  :doc "Additional bindings for read-only `diff-mode' buffers."
  :keymap (make-composed-keymap diff-mode-shared-map special-mode-map))

;; It should be lower than `outline-minor-mode' and `view-mode'.
(or (assq 'diff-mode-read-only minor-mode-map-alist)
    (nconc minor-mode-map-alist
           (list (cons 'diff-mode-read-only diff-read-only-map))))

(defvar whitespace-style)
(defvar whitespace-trailing-regexp)

;; Prevent applying `view-read-only' to diff-mode buffers (bug#75993).
;; We don't derive from `special-mode' because that would inhibit the
;; `self-insert-command' binding of normal keys.
(put 'diff-mode 'mode-class 'special)
;;;###autoload
(define-derived-mode diff-mode fundamental-mode "Diff"
  "Major mode for viewing/editing context diffs.
Supports unified and context diffs as well as, to a lesser extent, diffs
in the old \"normal\" format.  (Unified diffs have become the standard,
<<<<<<< HEAD
most commonly encountered format.)

When the buffer is read-only, the ESC prefix is not necessary.
If you edit the buffer manually, `diff-mode' will try to update the hunk
headers for you on-the-fly.
=======
most commonly encountered format.)  If you edit the buffer manually,
`diff-mode' will try to update the hunk headers for you on-the-fly.
>>>>>>> 4204a957

You can also switch between context diff and unified diff with \\[diff-context->unified],
or vice versa with \\[diff-unified->context] and you can also reverse the direction of
a diff with \\[diff-reverse-direction].

\\{diff-mode-map}
In read-only buffers the following bindings are also available:
\\{diff-read-only-map}"

  (setq-local font-lock-defaults diff-font-lock-defaults)
  (add-hook 'font-lock-mode-hook #'diff--font-lock-cleanup nil 'local)
  (setq-local imenu-generic-expression
              diff-imenu-generic-expression)
  ;; These are not perfect.  They would be better done separately for
  ;; context diffs and unidiffs.
  ;; (setq-local paragraph-start
  ;;        (concat "@@ "			; unidiff hunk
  ;; 	       "\\|\\*\\*\\* "		; context diff hunk or file start
  ;; 	       "\\|--- [^\t]+\t"))	; context or unidiff file
  ;; 					; start (first or second line)
  ;;   (setq-local paragraph-separate paragraph-start)
  ;;   (setq-local page-delimiter "--- [^\t]+\t")
  ;; compile support
  (setq-local next-error-function #'diff-next-error)

  (setq-local beginning-of-defun-function #'diff-beginning-of-file-and-junk)
  (setq-local end-of-defun-function #'diff-end-of-file)

  (diff-setup-whitespace)

  ;; read-only setup
  (when diff-default-read-only
    (setq buffer-read-only t))
  (when buffer-read-only
    (setq diff-mode-read-only t))
  (add-hook 'read-only-mode-hook
            (lambda ()
              (setq diff-mode-read-only buffer-read-only))
            nil t)

  ;; setup change hooks
  (if (not diff-update-on-the-fly)
      (add-hook 'write-contents-functions #'diff-write-contents-hooks nil t)
    (setq diff--track-changes
          (track-changes-register #'diff--track-changes-signal :nobefore t)))

  ;; add-log support
  (setq-local add-log-current-defun-function #'diff-current-defun)
  (setq-local add-log-buffer-file-name-function
              (lambda () (diff-find-file-name nil 'noprompt)))
  (add-function :filter-return (local 'filter-buffer-substring-function)
                #'diff--filter-substring)
  (unless buffer-file-name
    (hack-dir-local-variables-non-file-buffer))
  (diff-setup-buffer-type))

;;;###autoload
(define-minor-mode diff-minor-mode
  "Toggle Diff minor mode.

\\{diff-minor-mode-map}"
  :group 'diff-mode :lighter " Diff"
  ;; FIXME: setup font-lock
  (when diff--track-changes
    (track-changes-unregister diff--track-changes)
    (setq diff--track-changes nil))
  (remove-hook 'write-contents-functions #'diff-write-contents-hooks t)
  (when diff-minor-mode
    (if (not diff-update-on-the-fly)
        (add-hook 'write-contents-functions #'diff-write-contents-hooks nil t)
      (setq diff--track-changes
            (track-changes-register #'diff--track-changes-signal
                                    :nobefore t)))))

;;; Handy hook functions ;;;;;;;;;;;;;;;;;;;;;;;;;;;;;;;;;;;;;;;;;;;;;;;;;;;;

(defun diff-setup-whitespace ()
  "Set up Whitespace mode variables for the current Diff mode buffer.
This sets `whitespace-style' and `whitespace-trailing-regexp' so
that Whitespace mode shows trailing whitespace problems on the
modified lines of the diff."
  (setq-local whitespace-style diff-whitespace-style)
  (let ((style (save-excursion
		 (goto-char (point-min))
                 ;; FIXME: For buffers filled from async processes, this search
                 ;; will simply fail because the buffer is still empty :-(
		 (when (re-search-forward diff-hunk-header-re nil t)
		   (goto-char (match-beginning 0))
		   (diff-hunk-style)))))
    (setq-local whitespace-trailing-regexp
                (if (eq style 'context)
                    "^[-+!] .*?\\([\t ]+\\)$"
                  "^[-+!<>].*?\\([\t ]+\\)$"))))

(defun diff-setup-buffer-type ()
  "Try to guess the `diff-buffer-type' from content of current Diff mode buffer.
`outline-regexp' is updated accordingly."
  (save-excursion
    (goto-char (point-min))
    (setq-local diff-buffer-type
                (if (re-search-forward "^diff --git" nil t)
                    'git
                  (if (re-search-forward "^diff -r.*-r" nil t)
                      'hg
                    nil))))
  (when (eq diff-buffer-type 'git)
    (setq-local diff-outline-regexp
          (concat "\\(^diff --git.*\\|" diff-hunk-header-re "\\)")))
  (setq-local outline-level #'diff--outline-level)
  (setq-local outline-regexp diff-outline-regexp))

(defun diff-delete-if-empty ()
  ;; An empty diff file means there's no more diffs to integrate, so we
  ;; can just remove the file altogether.  Very handy for .rej files if we
  ;; remove hunks as we apply them.
  (when (and buffer-file-name
	     (eq 0 (file-attribute-size (file-attributes buffer-file-name))))
    (delete-file buffer-file-name)))

(defun diff-delete-empty-files ()
  "Arrange for empty diff files to be removed."
  (add-hook 'after-save-hook #'diff-delete-if-empty nil t))

(defun diff-make-unified ()
  "Turn context diffs into unified diffs if applicable."
  (if (save-excursion
	(goto-char (point-min))
	(and (looking-at diff-hunk-header-re) (eq (char-after) ?*)))
      (let ((mod (buffer-modified-p)))
	(unwind-protect
	    (diff-context->unified (point-min) (point-max))
	  (restore-buffer-modified-p mod)))))

;;;
;;; Misc operations that have proved useful at some point.
;;;

(defun diff-next-complex-hunk ()
  "Jump to the next \"complex\" hunk.
\"Complex\" is approximated by \"the hunk changes the number of lines\".
Only works for unified diffs."
  (interactive)
  (while
      (and (re-search-forward diff-hunk-header-re-unified nil t)
	   (equal (match-string 2) (match-string 4)))))

(defun diff-sanity-check-context-hunk-half (lines)
  (let ((count lines))
    (while
        (cond
         ((and (memq (char-after) '(?\s ?! ?+ ?-))
               (memq (char-after (1+ (point))) '(?\s ?\t)))
          (decf count) t)
         ((or (zerop count) (= count lines)) nil)
         ((memq (char-after) '(?! ?+ ?-))
          (if (not (and (eq (char-after (1+ (point))) ?\n)
                        (y-or-n-p "Try to auto-fix whitespace loss damage? ")))
              (error "End of hunk ambiguously marked")
            (forward-char 1) (insert " ") (forward-line -1) t))
         ((< lines 0)
          (error "End of hunk ambiguously marked"))
         ((not (y-or-n-p "Try to auto-fix whitespace loss and word-wrap damage? "))
          (error "Abort!"))
         ((eolp) (insert "  ") (forward-line -1) t)
         (t (insert " ") (delete-region (- (point) 2) (- (point) 1)) t))
      (forward-line))))

(defun diff-sanity-check-hunk ()
  (let (;; Every modification is protected by a y-or-n-p, so it's probably
        ;; OK to override a read-only setting.
        (inhibit-read-only t))
    (save-excursion
      (cond
       ((not (looking-at diff-hunk-header-re))
        (error "Not recognizable hunk header"))

       ;; A context diff.
       ((eq (char-after) ?*)
        (if (not (looking-at "\\*\\{15\\}\\(?: .*\\)?\n\\*\\*\\* \\([0-9]+\\)\\(?:,\\([0-9]+\\)\\)? \\*\\*\\*\\*"))
            (error "Unrecognized context diff first hunk header format")
          (forward-line 2)
          (diff-sanity-check-context-hunk-half
	   (if (match-end 2)
	       (1+ (- (string-to-number (match-string 2))
		      (string-to-number (match-string 1))))
	     1))
          (if (not (looking-at diff-context-mid-hunk-header-re))
              (error "Unrecognized context diff second hunk header format")
            (forward-line)
            (diff-sanity-check-context-hunk-half
	     (if (match-end 2)
		 (1+ (- (string-to-number (match-string 2))
			(string-to-number (match-string 1))))
	       1)))))

       ;; A unified diff.
       ((eq (char-after) ?@)
        (if (not (looking-at diff-hunk-header-re-unified))
            (error "Unrecognized unified diff hunk header format")
          (let ((before (string-to-number (or (match-string 2) "1")))
                (after (string-to-number (or (match-string 4) "1"))))
            (forward-line)
            (while
                (pcase (char-after)
                  (?\s (decf before) (decf after) t)
                  (?-
                   (cond
                    ((and (looking-at diff-separator-re)
                          (zerop before) (zerop after))
                     nil)
                    ((and (looking-at diff-file-header-re)
                          (zerop before) (zerop after))
                     ;; No need to query: this is a case where two patches
                     ;; are concatenated and only counting the lines will
                     ;; give the right result.  Let's just add an empty
                     ;; line so that our code which doesn't count lines
                     ;; will not get confused.
                     (save-excursion (insert "\n")) nil)
                    (t
                     (decf before) t)))
                  (?+ (decf after) t)
                  (_
                   (cond
                    ((and diff-valid-unified-empty-line
                          ;; Not just (eolp) so we don't infloop at eob.
                          (eq (char-after) ?\n)
                          (> before 0) (> after 0))
                     (decf before) (decf after) t)
                    ((and (zerop before) (zerop after)) nil)
                    ((or (< before 0) (< after 0))
                     (error (if (or (zerop before) (zerop after))
                                "End of hunk ambiguously marked"
                              "Hunk seriously messed up")))
                    ((not (y-or-n-p (concat "Try to auto-fix " (if (eolp) "whitespace loss" "word-wrap damage") "? ")))
                     (error "Abort!"))
                    ((eolp) (insert " ") (forward-line -1) t)
                    (t (insert " ")
                       (delete-region (- (point) 2) (- (point) 1)) t))))
              (forward-line)))))

       ;; A plain diff.
       (t
        ;; TODO.
        )))))

(defun diff-hunk-text (hunk destp char-offset)
  "Return the literal source text from HUNK as (TEXT . OFFSET).
If DESTP is nil, TEXT is the source, otherwise the destination text.
CHAR-OFFSET is a char-offset in HUNK, and OFFSET is the corresponding
char-offset in TEXT."
  (with-temp-buffer
    (insert hunk)
    (goto-char (point-min))
    (let ((src-pos nil)
	  (dst-pos nil)
	  (divider-pos nil)
	  (num-pfx-chars 2))
      ;; Set the following variables:
      ;;  SRC-POS     buffer pos of the source part of the hunk or nil if none
      ;;  DST-POS     buffer pos of the destination part of the hunk or nil
      ;;  DIVIDER-POS buffer pos of any divider line separating the src & dst
      ;;  NUM-PFX-CHARS  number of line-prefix characters used by this format"
      (cond ((looking-at "^@@")
	     ;; unified diff
	     (setq num-pfx-chars 1)
	     (forward-line 1)
	     (setq src-pos (point) dst-pos (point)))
	    ((looking-at "^\\*\\*")
	     ;; context diff
	     (forward-line 2)
	     (setq src-pos (point))
	     (re-search-forward diff-context-mid-hunk-header-re nil t)
	     (forward-line 0)
	     (setq divider-pos (point))
	     (forward-line 1)
	     (setq dst-pos (point)))
	    ((looking-at "^[0-9]+a[0-9,]+$")
	     ;; normal diff, insert
	     (forward-line 1)
	     (setq dst-pos (point)))
	    ((looking-at "^[0-9,]+d[0-9]+$")
	     ;; normal diff, delete
	     (forward-line 1)
	     (setq src-pos (point)))
	    ((looking-at "^[0-9,]+c[0-9,]+$")
	     ;; normal diff, change
	     (forward-line 1)
	     (setq src-pos (point))
	     (re-search-forward "^---$" nil t)
	     (forward-line 0)
	     (setq divider-pos (point))
	     (forward-line 1)
	     (setq dst-pos (point)))
	    (t
	     (error "Unknown diff hunk type")))

      (if (if destp (null dst-pos) (null src-pos))
	  ;; Implied empty text
	  (if char-offset '("" . 0) "")

	;; For context diffs, either side can be empty, (if there's only
	;; added or only removed text).  We should then use the other side.
	(cond ((equal src-pos divider-pos) (setq src-pos dst-pos))
	      ((equal dst-pos (point-max)) (setq dst-pos src-pos)))

	(when char-offset (goto-char (+ (point-min) char-offset)))

	;; Get rid of anything except the desired text.
	(save-excursion
	  ;; Delete unused text region
	  (let ((keep (if destp dst-pos src-pos)))
	    (when (and divider-pos (> divider-pos keep))
	      (delete-region divider-pos (point-max)))
	    (delete-region (point-min) keep))
	  ;; Remove line-prefix characters, and unneeded lines (unified diffs).
          ;; Also skip lines like "\ No newline at end of file"
	  (let ((kill-chars (list (if destp ?- ?+) ?\\))
                curr-char last-char)
	    (goto-char (point-min))
	    (while (not (eobp))
	      (setq curr-char (char-after))
	      (if (memq curr-char kill-chars)
		  (delete-region
		   ;; Check for "\ No newline at end of file"
		   (if (and (eq curr-char ?\\)
			    (not (eq last-char (if destp ?- ?+)))
			    (save-excursion
			      (forward-line 1)
			      (or (eobp) (and (eq last-char ?-)
					      (eq (char-after) ?+)))))
		       (max (1- (point)) (point-min))
		     (point))
		   (progn (forward-line 1) (point)))
		(delete-char num-pfx-chars)
		(forward-line 1))
	      (setq last-char curr-char))))

	(let ((text (buffer-substring-no-properties (point-min) (point-max))))
	  (if char-offset (cons text (- (point) (point-min))) text))))))


(defun diff-find-text (text)
  "Return the buffer position (BEG . END) of the nearest occurrence of TEXT.
If TEXT isn't found, nil is returned."
  (let* ((orig (point))
	 (forw (and (search-forward text nil t)
		    (cons (match-beginning 0) (match-end 0))))
	 (back (and (goto-char (+ orig (length text)))
		    (search-backward text nil t)
		    (cons (match-beginning 0) (match-end 0)))))
    ;; Choose the closest match.
    (if (and forw back)
	(if (> (- (car forw) orig) (- orig (car back))) back forw)
      (or back forw))))

(defun diff-find-approx-text (text)
  "Return the buffer position (BEG . END) of the nearest occurrence of TEXT.
Whitespace differences are ignored."
  (let* ((orig (point))
	 (re (concat "^[ \t\n]*"
		     (mapconcat #'regexp-quote (split-string text) "[ \t\n]+")
		     "[ \t\n]*\n"))
	 (forw (and (re-search-forward re nil t)
		    (cons (match-beginning 0) (match-end 0))))
	 (back (and (goto-char (+ orig (length text)))
		    (re-search-backward re nil t)
		    (cons (match-beginning 0) (match-end 0)))))
    ;; Choose the closest match.
    (if (and forw back)
	(if (> (- (car forw) orig) (- orig (car back))) back forw)
      (or back forw))))

(define-obsolete-function-alias 'diff-xor #'xor "27.1")

(defun diff-find-source-location (&optional other-file reverse noprompt)
  "Find current diff location within the source file.
OTHER-FILE, if non-nil, means to look at the diff's name and line
  numbers for the old file.  Furthermore, use `diff-vc-revisions'
  if it's available.  If `diff-jump-to-old-file' is non-nil, the
  sense of this parameter is reversed.  If the prefix argument is
  8 or more, `diff-jump-to-old-file' is set to OTHER-FILE.
REVERSE, if non-nil, switches the sense of SRC and DST (see below).
NOPROMPT, if non-nil, means not to prompt the user.
Return a list (BUF LINE-OFFSET (BEG . END) SRC DST SWITCHED).
BUF is the buffer corresponding to the source file.
LINE-OFFSET is the offset between the expected and actual positions
  of the text of the hunk or nil if the text was not found.
\(BEG . END) is a pair indicating the position of the text in the buffer.
SRC and DST are the two variants of text as returned by `diff-hunk-text'.
  SRC is the variant that was found in the buffer.
SWITCHED is non-nil if the patch is already applied."
  (save-excursion
    (let* ((other (xor other-file diff-jump-to-old-file))
	   (char-offset (- (point) (diff-beginning-of-hunk t)))
           ;; Check that the hunk is well-formed.  Otherwise diff-mode and
           ;; the user may disagree on what constitutes the hunk
           ;; (e.g. because an empty line truncates the hunk mid-course),
           ;; leading to potentially nasty surprises for the user.
	   ;;
	   ;; Suppress check when NOPROMPT is non-nil (Bug#3033).
           (_ (unless noprompt (diff-sanity-check-hunk)))
	   (hunk (buffer-substring
                  (point) (save-excursion (diff-end-of-hunk) (point))))
	   (old (diff-hunk-text hunk reverse char-offset))
	   (new (diff-hunk-text hunk (not reverse) char-offset))
	   ;; Find the location specification.
	   (line (if (not (looking-at "\\(?:\\*\\{15\\}.*\n\\)?[-@* ]*\\([0-9,]+\\)\\([ acd+]+\\([0-9,]+\\)\\)?"))
		     (error "Can't find the hunk header")
		   (if other (match-string 1)
		     (if (match-end 3) (match-string 3)
		       (unless (re-search-forward
                                diff-context-mid-hunk-header-re nil t)
			 (error "Can't find the hunk separator"))
		       (match-string 1)))))
	   (file (or (diff-find-file-name other noprompt)
                     (error "Can't find the file")))
	   (revision (and other diff-vc-backend
                          (if reverse (nth 1 diff-vc-revisions)
                            (or (nth 0 diff-vc-revisions)
                                ;; When diff shows changes in working revision
                                (vc-working-revision file)))))
	   (buf (if revision
                    (let ((vc-find-revision-no-save t))
                      (vc-find-revision (expand-file-name file) revision diff-vc-backend))
                  ;; NOPROMPT is only non-nil when called from
                  ;; `which-function-mode', so avoid "File x changed
                  ;; on disk. Reread from disk?" warnings.
                  (find-file-noselect file noprompt))))
      ;; Update the user preference if he so wished.
      (when (> (prefix-numeric-value other-file) 8)
	(setq diff-jump-to-old-file other))
      (with-current-buffer buf
        (goto-char (point-min)) (forward-line (1- (string-to-number line)))
	(let* ((orig-pos (point))
	       (switched nil)
	       (maybe-old (diff-find-text (car old)))
	       (maybe-new (diff-find-text (car new)))
	       (pos (or (and maybe-new maybe-old (null reverse) (setq switched t) maybe-new)
			maybe-old
			(progn (setq switched t) maybe-new)
			(progn (setq switched nil)
			       (condition-case nil
				   (diff-find-approx-text (car old))
				 (invalid-regexp nil)))	;Regex too big.
			(progn (setq switched t)
			       (condition-case nil
				   (diff-find-approx-text (car new))
				 (invalid-regexp nil)))	;Regex too big.
			(progn (setq switched nil) nil))))
	  (nconc
	   (list buf)
	   (if pos
	       (list (count-lines orig-pos (car pos)) pos)
	     (list nil (cons orig-pos (+ orig-pos (length (car old))))))
	   (if switched (list new old t) (list old new))))))))


(defun diff-hunk-status-msg (line-offset reversed dry-run)
  (let ((msg (if dry-run
		 (if reversed "already applied" "not yet applied")
	       (if reversed "undone" "applied"))))
    (message (cond ((null line-offset) "Hunk text not found")
		   ((= line-offset 0) "Hunk %s")
		   ((= line-offset 1) "Hunk %s at offset %d line")
		   (t "Hunk %s at offset %d lines"))
	     msg line-offset)))

(defvar diff-apply-hunk-to-backup-file nil)

(defun diff-apply-hunk (&optional reverse)
  "Apply the current hunk to the source file and go to the next.
By default, the new source file is patched, but if the variable
`diff-jump-to-old-file' is non-nil, then the old source file is
patched instead (some commands, such as `diff-goto-source' can change
the value of this variable when given an appropriate prefix argument).

With a prefix argument, REVERSE the hunk."
  (interactive "P")
  (diff-beginning-of-hunk t)
  (pcase-let* (;; Do not accept BUFFER.REV buffers as source location.
               (diff-vc-backend nil)
               ;; When we detect deletion, we will use the old file name.
               (deletion (equal null-device (car (diff-hunk-file-names reverse))))
               (`(,buf ,line-offset ,pos ,old ,new ,switched)
               ;; Sometimes we'd like to have the following behavior: if
               ;; REVERSE go to the new file, otherwise go to the old.
               ;; But that means that by default we use the old file, which is
               ;; the opposite of the default for diff-goto-source, and is thus
               ;; confusing.  Also when you don't know about it it's
               ;; pretty surprising.
               ;; TODO: make it possible to ask explicitly for this behavior.
               ;;
               ;; This is duplicated in diff-test-hunk.
               (diff-find-source-location (xor deletion reverse) reverse)))
    (cond
     ((null line-offset)
      (user-error "Can't find the text to patch"))
     ((with-current-buffer buf
        (and buffer-file-name
             (backup-file-name-p buffer-file-name)
             (not diff-apply-hunk-to-backup-file)
             (not (setq-local diff-apply-hunk-to-backup-file
                              (yes-or-no-p (format "Really apply this hunk to %s? "
                                                   (file-name-nondirectory
                                                    buffer-file-name)))))))
      (user-error "%s"
	     (substitute-command-keys
              (format "Use %s\\[diff-apply-hunk] to apply it to the other file"
                      (if (not reverse) "\\[universal-argument] ")))))
     ((and switched
	   ;; A reversed patch was detected, perhaps apply it in reverse.
	   (not (save-window-excursion
		  (pop-to-buffer buf)
		  (goto-char (+ (car pos) (cdr old)))
		  (y-or-n-p
		   (if reverse
		       "Hunk hasn't been applied yet; apply it now? "
		     "Hunk has already been applied; undo it? ")))))
      (message "(Nothing done)"))
     ((and deletion (not switched))
      (when (y-or-n-p (format-message "Delete file `%s'?" (buffer-file-name buf)))
        (delete-file (buffer-file-name buf) delete-by-moving-to-trash)
        (kill-buffer buf)))
     (t
      ;; Apply the hunk
      (with-current-buffer buf
	(goto-char (car pos))
	(delete-region (car pos) (cdr pos))
	(insert (car new)))
      ;; Display BUF in a window
      (set-window-point (display-buffer buf) (+ (car pos) (cdr new)))
      (diff-hunk-status-msg line-offset (xor switched reverse) nil)
      (when diff-advance-after-apply-hunk
	(diff-hunk-next))))))


(defun diff-test-hunk (&optional reverse)
  "See whether it's possible to apply the current hunk.
With a prefix argument, try to REVERSE the hunk."
  (interactive "P")
  (pcase-let ((`(,buf ,line-offset ,pos ,src ,_dst ,switched)
               (diff-find-source-location nil reverse)))
    (set-window-point (display-buffer buf) (+ (car pos) (cdr src)))
    (diff-hunk-status-msg line-offset (xor reverse switched) t)))


(defun diff-kill-applied-hunks ()
  "Kill all hunks that have already been applied starting at point."
  (interactive)
  (while (not (eobp))
    (pcase-let ((`(,_buf ,line-offset ,_pos ,_src ,_dst ,switched)
                 (diff-find-source-location nil nil)))
      (if (and line-offset switched)
          (diff-hunk-kill)
        (diff-hunk-next)))))

(defcustom diff-ask-before-revert-and-kill-hunk t
  "If non-nil, `diff-revert-and-kill-hunk' will ask for confirmation."
  :type 'boolean
  :version "31.1")

(defun diff-revert-and-kill-hunk ()
  "Reverse-apply and then kill the hunk at point.  Save changed buffer.

This command is useful in buffers generated by \\[vc-diff] and \\[vc-root-diff],
especially when preparing to commit the patch with \\[vc-next-action].
You can use \\<diff-mode-map>\\[diff-hunk-kill] to temporarily remove changes that you intend to
include in a separate commit or commits, and you can use this command
to permanently drop changes you didn't intend, or no longer want.

This is a destructive operation, so by default, this command asks you to
confirm you really want to reverse-apply and kill the hunk.  You can
customize `diff-ask-before-revert-and-kill-hunk' to control that."
  (interactive)
  (when (or (not diff-ask-before-revert-and-kill-hunk)
            (yes-or-no-p "Really reverse-apply and kill this hunk?"))
    (cl-destructuring-bind (beg end) (diff-bounds-of-hunk)
      (when (null (diff-apply-buffer beg end t))
        (diff-hunk-kill)))))

(defun diff-apply-buffer (&optional beg end reverse)
  "Apply the diff in the entire diff buffer.
Interactively, if the region is active, apply all hunks that the region
overlaps; otherwise, apply all hunks.
With a prefix argument, reverse-apply the hunks.
If applying all hunks succeeds, save the changed buffers.

When called from Lisp with optional arguments, restrict the application
to hunks lying between BEG and END, and reverse-apply them when REVERSE
is non-nil.  Returns nil if buffers were successfully modified and
saved, or the number of failed hunk applications otherwise."
  (interactive (list (use-region-beginning)
                     (use-region-end)
                     current-prefix-arg))
  (let ((buffer-edits nil)
        (failures 0)
        (diff-refine nil))
    (save-excursion
      (goto-char (or beg (point-min)))
      (diff-beginning-of-hunk t)
      (while (pcase-let ((`(,buf ,line-offset ,pos ,_src ,dst ,switched)
                          (diff-find-source-location nil reverse)))
               (cond ((and line-offset (not switched))
                      (push (cons pos dst)
                            (alist-get buf buffer-edits)))
                     (t (setq failures (1+ failures))))
               (and (not (eq (prog1 (point) (ignore-errors (diff-hunk-next)))
                             (point)))
                    (or (not end) (< (point) end))
                    (looking-at-p diff-hunk-header-re)))))
    (cond ((zerop failures)
           (dolist (buf-edits (reverse buffer-edits))
             (with-current-buffer (car buf-edits)
               (dolist (edit (cdr buf-edits))
                 (let ((pos (car edit))
                       (dst (cdr edit))
                       (inhibit-read-only t))
                   (goto-char (car pos))
                   (delete-region (car pos) (cdr pos))
                   (insert (car dst))))
               (save-buffer)))
           (message "Saved %d buffers" (length buffer-edits))
           nil)
          (t
           (message (ngettext "%d hunk failed; no buffers changed"
                              "%d hunks failed; no buffers changed"
                              failures)
                    failures)
           failures))))

(defalias 'diff-mouse-goto-source #'diff-goto-source)

(defun diff-goto-source (&optional other-file event)
  "Jump to the corresponding source line.
`diff-jump-to-old-file' (or its opposite if the OTHER-FILE prefix arg
is given) determines whether to jump to the old or the new file.
If the prefix arg is bigger than 8 (for example with \\[universal-argument] \\[universal-argument])
then `diff-jump-to-old-file' is also set, for the next invocations.

Under version control, the OTHER-FILE prefix arg means jump to the old
revision of the file if point is on an old changed line, or to the new
revision of the file otherwise."
  (interactive (list current-prefix-arg last-input-event))
  ;; When pointing at a removal line, we probably want to jump to
  ;; the old location, and else to the new (i.e. as if reverting).
  ;; This is a convenient detail when using smerge-diff.
  (if event (posn-set-point (event-end event)))
  (let ((buffer (when event (current-buffer)))
        (reverse (not (save-excursion (beginning-of-line) (looking-at "[-<]")))))
    (pcase-let ((`(,buf ,_line-offset ,pos ,src ,_dst ,_switched)
                 (diff-find-source-location other-file reverse)))
      (pop-to-buffer buf)
      (goto-char (+ (car pos) (cdr src)))
      (when buffer (next-error-found buffer (current-buffer))))))

(defun diff-kill-ring-save (beg end &optional reverse)
  "Save to `kill-ring' the result of applying diffs in region between BEG and END.
By default the command will copy the text that applying the diff would
produce, along with the text between hunks.  If REVERSE is non-nil, or
the command was invoked with a prefix argument, copy the lines that the
diff would remove (beginning with \"+\" or \"<\")."
  (interactive
   (append (if (use-region-p)
               (list (region-beginning) (region-end))
             (save-excursion
               (list (diff-beginning-of-hunk)
                     (diff-end-of-hunk))))
           (list current-prefix-arg)))
  (unless (derived-mode-p 'diff-mode)
    (user-error "Command can only be invoked in a diff-buffer"))
  (let ((parts '()))
    (save-excursion
      (goto-char beg)
      (catch 'break
        (while t
          (let ((hunk (diff-hunk-text
                       (buffer-substring
                        (save-excursion (diff-beginning-of-hunk))
                        (save-excursion (min (diff-end-of-hunk) end)))
                       (not reverse)
                       (save-excursion
                         (- (point) (diff-beginning-of-hunk))))))
            (push (substring (car hunk) (cdr hunk))
                  parts))
          ;; check if we have copied everything
          (diff-end-of-hunk)
          (when (<= end (point)) (throw 'break t))
          ;; copy the text between hunks
          (let ((inhibit-message t) start)
            (save-window-excursion
              (save-excursion
                (forward-line -1)
                ;; FIXME: Detect if the line we jump to doesn't match
                ;; the line in the diff.
                (diff-goto-source t)
                (forward-line +1)
                (setq start (point))))
            (save-window-excursion
              (diff-goto-source t)
              (push (buffer-substring start (point))
                    parts))))))
    (kill-new (string-join (nreverse parts)))
    (setq deactivate-mark t)
    (message (if reverse "Copied original text" "Copied modified text"))))

(defun diff-current-defun ()
  "Find the name of function at point.
For use in `add-log-current-defun-function'."
  ;; Kill change-log-default-name so it gets recomputed each time, since
  ;; each hunk may belong to another file which may belong to another
  ;; directory and hence have a different ChangeLog file.
  (kill-local-variable 'change-log-default-name)
  (save-excursion
    (when (looking-at diff-hunk-header-re)
      (forward-line 1)
      (re-search-forward "^[^ ]" nil t))
    (pcase-let ((`(,buf ,_line-offset ,pos ,src ,dst ,switched)
                 (ignore-errors         ;Signals errors in place of prompting.
                   ;; Use `noprompt' since this is used in which-function-mode
                   ;; and such.
                   (diff-find-source-location nil nil 'noprompt))))
      (when buf
        (beginning-of-line)
        (or (when (memq (char-after) '(?< ?-))
              ;; Cursor is pointing at removed text.  This could be a removed
              ;; function, in which case, going to the source buffer will
              ;; not help since the function is now removed.  Instead,
              ;; try to figure out the function name just from the
              ;; code-fragment.
              (let ((old (if switched dst src)))
                (with-temp-buffer
                  (insert (car old))
                  (funcall (buffer-local-value 'major-mode buf))
                  (goto-char (+ (point-min) (cdr old)))
                  (add-log-current-defun))))
            (with-current-buffer buf
              (goto-char (+ (car pos) (cdr src)))
              (add-log-current-defun)))))))

(defun diff-ignore-whitespace-hunk (&optional whole-buffer)
  "Re-diff the current hunk, ignoring whitespace differences.
With non-nil prefix arg, re-diff all the hunks."
  (interactive "P")
  (if whole-buffer
      (diff--ignore-whitespace-all-hunks)
    (diff-refresh-hunk t)))

(defun diff-refresh-hunk (&optional ignore-whitespace)
  "Re-diff the current hunk."
  (interactive)
  (let* ((char-offset (- (point) (diff-beginning-of-hunk t)))
	 (opt-type (pcase (char-after)
                     (?@ "-u")
                     (?* "-c")))
	 (line-nb (and (or (looking-at "[^0-9]+\\([0-9]+\\)")
			   (error "Can't find line number"))
		       (string-to-number (match-string 1))))
	 (inhibit-read-only t)
	 (hunk (delete-and-extract-region
		(point) (save-excursion (diff-end-of-hunk) (point))))
	 (lead (make-string (1- line-nb) ?\n)) ;Line nums start at 1.
	 (file1 (make-temp-file "diff1"))
	 (file2 (make-temp-file "diff2"))
	 (coding-system-for-read buffer-file-coding-system)
	 opts old new)
    (when ignore-whitespace
      (setq opts (ensure-list diff-ignore-whitespace-switches)))
    (when opt-type
      (setq opts (cons opt-type opts)))

    (unwind-protect
	(save-excursion
	  (setq old (diff-hunk-text hunk nil char-offset))
	  (setq new (diff-hunk-text hunk t char-offset))
	  (write-region (concat lead (car old)) nil file1 nil 'nomessage)
	  (write-region (concat lead (car new)) nil file2 nil 'nomessage)
	  (with-temp-buffer
	    (let ((status
		   (apply #'call-process
			  `(,diff-command nil t nil
			                 ,@opts ,file1 ,file2))))
	      (pcase status
		(0 nil)                 ;Nothing to reformat.
		(1 (goto-char (point-min))
                   ;; Remove the file-header.
                   (when (re-search-forward diff-hunk-header-re nil t)
                     (delete-region (point-min) (match-beginning 0))))
		(_ (goto-char (point-max))
		   (unless (bolp) (insert "\n"))
		   (insert hunk)))
	      (setq hunk (buffer-string))
	      (unless (memq status '(0 1))
		(error "Diff returned: %s" status)))))
      ;; Whatever happens, put back some equivalent text: either the new
      ;; one or the original one in case some error happened.
      (insert hunk)
      (delete-file file1)
      (delete-file file2))))

;;; Fine change highlighting.

(defface diff-refine-changed
  '((((class color) (min-colors 88) (background light))
     :background "#ffff55")
    (((class color) (min-colors 88) (background dark))
     :background "#aaaa22")
    (t :inverse-video t))
  "Face used for char-based changes shown by `diff-refine-hunk'.")

(defface diff-refine-removed
  '((default
     :inherit diff-refine-changed)
    (((class color) (min-colors 257) (background light))
     :background "#ffcccc")
    (((class color) (min-colors 88) (background light))
     :background "#ffbbbb")
    (((class color) (min-colors 88) (background dark))
     :background "#aa2222"))
  "Face used for removed characters shown by `diff-refine-hunk'."
  :version "24.3")

(defface diff-refine-added
  '((default
     :inherit diff-refine-changed)
    (((class color) (min-colors 257) (background light))
     :background "#bbffbb")
    (((class color) (min-colors 88) (background light))
     :background "#aaffaa")
    (((class color) (min-colors 88) (background dark))
     :background "#22aa22"))
  "Face used for added characters shown by `diff-refine-hunk'."
  :version "24.3")

(defun diff-refine-preproc ()
  (while (re-search-forward "^[+>]" nil t)
    ;; Remove spurious changes due to the fact that one side of the hunk is
    ;; marked with leading + or > and the other with leading - or <.
    ;; We used to replace all the prefix chars with " " but this only worked
    ;; when we did char-based refinement (or when using
    ;; smerge-refine-weight-hack) since otherwise, the `forward' motion done
    ;; in chopup do not necessarily do the same as the ones in highlight
    ;; since the "_" is not treated the same as " ".
    (replace-match (cdr (assq (char-before) '((?+ . "-") (?> . "<"))))))
  )

(defun diff--forward-while-leading-char (char bound)
  "Move point until reaching a line not starting with CHAR.
Return new point, if it was moved."
  (let ((pt nil))
    (while (and (< (point) bound) (eql (following-char) char))
      (forward-line 1)
      (setq pt (point)))
    pt))

(defun diff-refine-hunk ()
  "Highlight changes of hunk at point at a finer granularity."
  (interactive)
  (when (diff--some-hunks-p)
    (save-excursion
      (let ((beg (diff-beginning-of-hunk t))
            ;; Be careful to start from the hunk header so diff-end-of-hunk
            ;; gets to read the hunk header's line info.
            (end (progn (diff-end-of-hunk) (point))))
        (diff--refine-hunk beg end)))))

(defun diff--refine-propertize (beg end face)
  (let ((ol (make-overlay beg end)))
    (overlay-put ol 'diff-mode 'fine)
    (overlay-put ol 'evaporate t)
    (overlay-put ol 'face face)))

(defcustom diff-refine-nonmodified nil
  "If non-nil, also highlight the added/removed lines as \"refined\".
The lines highlighted when this is non-nil are those that were
added or removed in their entirety, as opposed to lines some
parts of which were modified.  The added lines are highlighted
using the `diff-refine-added' face, while the removed lines are
highlighted using the `diff-refine-removed' face.
This is currently implemented only for diff formats supported
by `diff-refine-hunk'."
  :version "30.1"
  :type 'boolean)

(defun diff--refine-hunk (start end)
  (require 'smerge-mode)
  (goto-char start)
  (let* ((style (diff-hunk-style))      ;Skips the hunk header as well.
         (beg (point))
         (props-c '((diff-mode . fine) (face . diff-refine-changed)))
         (props-r '((diff-mode . fine) (face . diff-refine-removed)))
         (props-a '((diff-mode . fine) (face . diff-refine-added))))

    (remove-overlays beg end 'diff-mode 'fine)

    (goto-char beg)
    (pcase style
      ('unified
       (while (re-search-forward "^[-+]" end t)
         (let ((beg-del (progn (beginning-of-line) (point)))
               beg-add end-add)
           (cond
            ((eq (char-after) ?+)
             (diff--forward-while-leading-char ?+ end)
             (when diff-refine-nonmodified
               (diff--refine-propertize beg-del (point) 'diff-refine-added)))
            ((and (diff--forward-while-leading-char ?- end)
                  ;; Allow for "\ No newline at end of file".
                  (progn (diff--forward-while-leading-char ?\\ end)
                         (setq beg-add (point)))
                  (diff--forward-while-leading-char ?+ end)
                  (progn (diff--forward-while-leading-char ?\\ end)
                         (setq end-add (point))))
             (smerge-refine-regions beg-del beg-add beg-add end-add
                                    nil #'diff-refine-preproc props-r props-a))
            (t ;; If we're here, it's because
             ;; (diff--forward-while-leading-char ?+ end) failed.
             (when diff-refine-nonmodified
              (diff--refine-propertize beg-del (point)
                                       'diff-refine-removed)))))))
      ('context
       (let* ((middle (save-excursion (re-search-forward "^---" end t)))
              (other middle))
         (when middle
           (while (re-search-forward "^\\(?:!.*\n\\)+" middle t)
             (smerge-refine-regions (match-beginning 0) (match-end 0)
                                    (save-excursion
                                      (goto-char other)
                                      (re-search-forward "^\\(?:!.*\n\\)+" end)
                                      (setq other (match-end 0))
                                      (match-beginning 0))
                                    other
                                    (if diff-use-changed-face props-c)
                                    #'diff-refine-preproc
                                    (unless diff-use-changed-face props-r)
                                    (unless diff-use-changed-face props-a)))
           (when diff-refine-nonmodified
             (goto-char beg)
             (while (re-search-forward "^\\(?:-.*\n\\)+" middle t)
               (diff--refine-propertize (match-beginning 0)
                                        (match-end 0)
                                        'diff-refine-removed))
             (goto-char middle)
             (while (re-search-forward "^\\(?:\\+.*\n\\)+" end t)
               (diff--refine-propertize (match-beginning 0)
                                        (match-end 0)
                                        'diff-refine-added))))))
      (_ ;; Normal diffs.
       (let ((beg1 (1+ (point))))
         (cond
          ((re-search-forward "^---.*\n" end t)
           ;; It's a combined add&remove, so there's something to do.
           (smerge-refine-regions beg1 (match-beginning 0)
                                  (match-end 0) end
                                  nil #'diff-refine-preproc props-r props-a))
          (diff-refine-nonmodified
           (diff--refine-propertize
            beg1 end
            (if (eq (char-after beg1) ?<)
                'diff-refine-removed 'diff-refine-added)))))))))

(defun diff--iterate-hunks (max fun)
  "Iterate over all hunks between point and MAX.
Call FUN with two args (BEG and END) for each hunk."
  (save-excursion
    (catch 'malformed
      (let* ((beg (or (ignore-errors (diff-beginning-of-hunk))
                      (ignore-errors (diff-hunk-next) (point))
                      max)))
        (while (< beg max)
          (goto-char beg)
          (unless (looking-at diff-hunk-header-re)
            (throw 'malformed nil))
          (let ((end
                 (save-excursion (diff-end-of-hunk) (point))))
            (unless (< beg end)
              (throw 'malformed nil))
            (funcall fun beg end)
            (goto-char end)
            (setq beg (if (looking-at diff-hunk-header-re)
                          end
                        (or (ignore-errors (diff-hunk-next) (point))
                            max)))))))))

;; This doesn't use `diff--iterate-hunks', since that assumes that
;; hunks don't change size.
(defun diff--ignore-whitespace-all-hunks ()
  "Re-diff all the hunks, ignoring whitespace-differences."
  (save-excursion
    (goto-char (point-min))
    (diff-hunk-next)
    (while (looking-at diff-hunk-header-re)
      (diff-refresh-hunk t))))

(defun diff--font-lock-refined (max)
  "Apply hunk refinement from font-lock."
  (when (eq diff-refine 'font-lock)
    (when (get-char-property (point) 'diff--font-lock-refined)
      ;; Refinement works over a complete hunk, whereas font-lock limits itself
      ;; to highlighting smallish chunks between point..max, so we may be
      ;; called N times for a large hunk in which case we don't want to
      ;; rehighlight that hunk N times (especially since each highlighting
      ;; of a large hunk can itself take a long time, adding insult to injury).
      ;; So, after refining a hunk (including a failed attempt), we place an
      ;; overlay over the whole hunk to mark it as refined, to avoid redoing
      ;; the job redundantly when asked to highlight subsequent parts of the
      ;; same hunk.
      (goto-char (next-single-char-property-change
                  (point) 'diff--font-lock-refined nil max)))
    ;; Ignore errors that diff cannot be found so that custom font-lock
    ;; keywords after `diff--font-lock-refined' can still be evaluated.
    (ignore-error file-missing
      (diff--iterate-hunks
       max
       (lambda (beg end)
         (unless (get-char-property beg 'diff--font-lock-refined)
           (diff--refine-hunk beg end)
           (let ((ol (make-overlay beg end)))
             (overlay-put ol 'diff--font-lock-refined t)
             (overlay-put ol 'diff-mode 'fine)
             (overlay-put ol 'evaporate t)
             (overlay-put ol 'modification-hooks
                          '(diff--overlay-auto-delete)))))))))

(defun diff--overlay-auto-delete (ol _after _beg _end &optional _len)
  (delete-overlay ol))

(defun diff-undo (&optional arg)
  "Perform `undo', ignoring the buffer's read-only status."
  (interactive "P")
  (let ((inhibit-read-only t))
    (undo arg)))

;;;###autoload
(defcustom diff-add-log-use-relative-names nil
  "Use relative file names when generating ChangeLog skeletons.
The files will be relative to the root directory of the VC
repository.  This option affects the behavior of
`diff-add-log-current-defuns'."
  :type 'boolean
  :safe #'booleanp
  :version "29.1")

(defun diff-add-log-current-defuns ()
  "Return an alist of defun names for the current diff.
The elements of the alist are of the form (FILE . (DEFUN...)),
where DEFUN... is a list of function names found in FILE.  If
`diff-add-log-use-relative-names' is non-nil, file names in the alist
are relative to the root directory of the VC repository."
  (save-excursion
    (goto-char (point-min))
    (let* ((defuns nil)
           (hunk-end nil)
           (hunk-mismatch-files nil)
           (make-defun-context-follower
            (lambda (goline)
              (let ((eodefun nil)
                    (defname nil))
                (list
                 (lambda () ;; Check for end of current defun.
                   (when (and eodefun
                              (funcall goline)
                              (>= (point) eodefun))
                     (setq defname nil)
                     (setq eodefun nil)))
                 (lambda (&optional get-current) ;; Check for new defun.
                   (if get-current
                       defname
                     (when-let* ((def (and (not eodefun)
                                           (funcall goline)
                                           (add-log-current-defun)))
                                 (eof (save-excursion
                                        (condition-case ()
                                            (progn (end-of-defun) (point))
                                          (scan-error hunk-end)))))
                       (setq eodefun eof)
                       (setq defname def)))))))))
      (while
          ;; Might need to skip over file headers between diff
          ;; hunks (e.g., "diff --git ..." etc).
          (re-search-forward diff-hunk-header-re nil t)
        (setq hunk-end (save-excursion (diff-end-of-hunk)))
        (pcase-let* ((filename (substring-no-properties
                                (if diff-add-log-use-relative-names
                                    (file-relative-name
                                     (diff-find-file-name)
                                     (vc-root-dir))
                                  (diff-find-file-name))))
                     (=lines 0)
                     (+lines 0)
                     (-lines 0)
                     (`(,buf ,line-offset (,beg . ,_end)
                             (,old-text . ,_old-offset)
                             (,new-text . ,_new-offset)
                             ,applied)
                      ;; Try to use the vc integration of
                      ;; `diff-find-source-location', unless it
                      ;; would look for non-existent files like
                      ;; /dev/null.
                      (diff-find-source-location
                       (not (equal null-device
                                   (car (diff-hunk-file-names t))))))
                     (other-buf nil)
                     (goto-otherbuf
                      ;; If APPLIED, we have NEW-TEXT in BUF, so we
                      ;; need to a buffer with OLD-TEXT to follow
                      ;; -lines.
                      (lambda ()
                        (if other-buf (set-buffer other-buf)
                          (set-buffer (generate-new-buffer " *diff-other-text*"))
                          (insert (if applied old-text new-text))
                          (let ((delay-mode-hooks t))
                            (funcall (buffer-local-value 'major-mode buf)))
                          (setq other-buf (current-buffer)))
                        (goto-char (point-min))
                        (forward-line (+ =lines -1
                                         (if applied -lines +lines)))))
                     (gotobuf (lambda ()
                                (set-buffer buf)
                                (goto-char beg)
                                (forward-line (+ =lines -1
                                                 (if applied +lines -lines)))))
                     (`(,=ck-eodefun ,=ck-defun)
                      (funcall make-defun-context-follower gotobuf))
                     (`(,-ck-eodefun ,-ck-defun)
                      (funcall make-defun-context-follower
                               (if applied goto-otherbuf gotobuf)))
                     (`(,+ck-eodefun ,+ck-defun)
                      (funcall make-defun-context-follower
                               (if applied gotobuf goto-otherbuf))))
          (unless (eql line-offset 0)
            (cl-pushnew filename hunk-mismatch-files :test #'equal))
          ;; Some modes always return nil for `add-log-current-defun',
          ;; make sure at least the filename is included.
          (unless (assoc filename defuns)
            (push (cons filename nil) defuns))
          (unwind-protect
              (while (progn (forward-line)
                            (< (point) hunk-end))
                (let ((patch-char (char-after)))
                  (pcase patch-char
                    (?+ (incf +lines))
                    (?- (incf -lines))
                    (?\s (incf =lines)))
                  (save-current-buffer
                    (funcall =ck-eodefun)
                    (funcall +ck-eodefun)
                    (funcall -ck-eodefun)
                    (when-let* ((def (cond
                                      ((eq patch-char ?\s)
                                       ;; Just updating context defun.
                                       (ignore (funcall =ck-defun)))
                                      ;; + or - in existing defun.
                                      ((funcall =ck-defun t))
                                      ;; Check added or removed defun.
                                      (t (funcall (if (eq ?+ patch-char)
                                                      +ck-defun -ck-defun))))))
                      (cl-pushnew def (alist-get filename defuns
                                                 nil nil #'equal)
                                  :test #'equal)))))
            (when (buffer-live-p other-buf)
              (kill-buffer other-buf)))))
      (when hunk-mismatch-files
        (message "Diff didn't match for %s."
                 (mapconcat #'identity hunk-mismatch-files ", ")))
      (dolist (file-defuns defuns)
        (cl-callf nreverse (cdr file-defuns)))
      (nreverse defuns))))

(defun diff-add-change-log-entries-other-window ()
  "Iterate through the current diff and create ChangeLog entries.
I.e. like `add-change-log-entry-other-window' but applied to all hunks."
  (interactive)
  ;; XXX: Currently add-change-log-entry-other-window is only called
  ;; once per hunk.  Some hunks have multiple changes, it would be
  ;; good to call it for each change.
  (save-excursion
    (goto-char (point-min))
    (condition-case nil
        ;; Call add-change-log-entry-other-window for each hunk in
        ;; the diff buffer.
        (while (progn
                 (diff-hunk-next)
                 ;; Move to where the changes are,
                 ;; `add-change-log-entry-other-window' works better in
                 ;; that case.
                 (re-search-forward
		  (concat "\n[!+<>-]"
                          ;; If the hunk is a context hunk with an empty first
                          ;; half, recognize the "--- NNN,MMM ----" line
                          "\\(-- [0-9]+\\(,[0-9]+\\)? ----\n"
                          ;; and skip to the next non-context line.
                          "\\( .*\n\\)*[+]\\)?")
                  nil t))
          (save-excursion
            ;; FIXME: this pops up windows of all the buffers.
            (add-change-log-entry nil nil t nil t)))
      ;; When there's no more hunks, diff-hunk-next signals an error.
      (error nil))))

(defun diff-delete-trailing-whitespace (&optional other-file)
  "Remove trailing whitespace from lines modified in this diff.
This edits both the current Diff mode buffer and the patched
source file(s).  If `diff-jump-to-old-file' is non-nil, edit the
original (unpatched) source file instead.  With a prefix argument
OTHER-FILE, flip the choice of which source file to edit.

If a file referenced in the diff has no buffer and needs to be
fixed, visit it in a buffer."
  (interactive "P")
  (save-excursion
    (goto-char (point-min))
    (let* ((other (xor other-file diff-jump-to-old-file))
  	   (modified-buffers nil)
  	   (style (save-excursion
  	   	    (when (re-search-forward diff-hunk-header-re nil t)
  	   	      (goto-char (match-beginning 0))
  	   	      (diff-hunk-style))))
  	   (regexp (concat "^[" (if other "-<" "+>") "!]"
  	   		   (if (eq style 'context) " " "")
  	   		   ".*?\\([ \t]+\\)$"))
	   (inhibit-read-only t)
	   (end-marker (make-marker))
	   hunk-end)
      ;; Move to the first hunk.
      (re-search-forward diff-hunk-header-re nil 1)
      (while (progn (save-excursion
		      (re-search-forward diff-hunk-header-re nil 1)
		      (setq hunk-end (point)))
		    (< (point) hunk-end))
	;; For context diffs, search only in the appropriate half of
	;; the hunk.  For other diffs, search within the entire hunk.
  	(if (not (eq style 'context))
  	    (set-marker end-marker hunk-end)
  	  (let ((mid-hunk
  		 (save-excursion
  		   (re-search-forward diff-context-mid-hunk-header-re hunk-end)
  		   (point))))
  	    (if other
  		(set-marker end-marker mid-hunk)
  	      (goto-char mid-hunk)
  	      (set-marker end-marker hunk-end))))
	(while (re-search-forward regexp end-marker t)
	  (let ((match-data (match-data)))
	    (pcase-let ((`(,buf ,line-offset ,pos ,src ,_dst ,_switched)
			 (diff-find-source-location other-file)))
	      (when line-offset
		;; Remove the whitespace in the Diff mode buffer.
		(set-match-data match-data)
		(replace-match "" t t nil 1)
		;; Remove the whitespace in the source buffer.
		(with-current-buffer buf
		  (save-excursion
		    (goto-char (+ (car pos) (cdr src)))
		    (beginning-of-line)
		    (when (re-search-forward "\\([ \t]+\\)$" (line-end-position) t)
		      (unless (memq buf modified-buffers)
			(push buf modified-buffers))
		      (replace-match ""))))))))
	(goto-char hunk-end))
      (if modified-buffers
	  (message "Deleted trailing whitespace from %s."
		   (mapconcat (lambda (buf) (format-message
					     "`%s'" (buffer-name buf)))
			      modified-buffers ", "))
	(message "No trailing whitespace to delete.")))))


;;; Prettifying from font-lock

(define-fringe-bitmap 'diff-fringe-add
  [#b00000000
   #b00000000
   #b00010000
   #b00010000
   #b01111100
   #b00010000
   #b00010000
   #b00000000
   #b00000000]
  nil nil 'center)

(define-fringe-bitmap 'diff-fringe-del
  [#b00000000
   #b00000000
   #b00000000
   #b00000000
   #b01111100
   #b00000000
   #b00000000
   #b00000000
   #b00000000]
  nil nil 'center)

(define-fringe-bitmap 'diff-fringe-rep
  [#b00000000
   #b00010000
   #b00010000
   #b00010000
   #b00010000
   #b00010000
   #b00000000
   #b00010000
   #b00000000]
  nil nil 'center)

(define-fringe-bitmap 'diff-fringe-nul
  ;; Maybe there should be such an "empty" bitmap defined by default?
  [#b00000000
   #b00000000
   #b00000000
   #b00000000
   #b00000000
   #b00000000
   #b00000000
   #b00000000
   #b00000000]
  nil nil 'center)

(defun diff--font-lock-prettify (limit)
  (when diff-font-lock-prettify
    ;; FIXME: `window-fringes` uselessly allocates 4 cons cells,
    ;; but the previous use of `frame-paramter' ended up internally
    ;; calling `frame-parameters' making it even worse!
    (when (> (car (window-fringes)) 0)
      (save-excursion
        ;; FIXME: Include the first space for context-style hunks!
        (while (re-search-forward "^[-+! ]" limit t)
          (unless (eq (get-text-property (match-beginning 0) 'face)
                      'diff-header)
            (put-text-property
             (match-beginning 0) (match-end 0)
             'display
             (alist-get
              (char-before)
              '((?+ . (left-fringe diff-fringe-add diff-indicator-added))
                (?- . (left-fringe diff-fringe-del diff-indicator-removed))
                (?! . (left-fringe diff-fringe-rep diff-indicator-changed))
                (?\s . (left-fringe diff-fringe-nul fringe)))))))))
    ;; Mimics the output of Magit's diff.
    ;; FIXME: This has been tested only with Git's diff output.
    ;; FIXME: Add support for Git's "rename from/to"?
    (while (re-search-forward "^diff " limit t)
      ;; We split the regexp match into a search plus a looking-at because
      ;; we want to use LIMIT for the search but we still want to match
      ;; all the header's lines even if LIMIT falls in the middle of it.
      (when (save-excursion
              (forward-line 0)
              (looking-at
               (eval-when-compile
                 (let* ((index "\\(?:index.*\n\\)?")
                        (file4 (concat
                                "\\(?:" null-device "\\|[ab]/\\(?4:.*\\)\\)"))
                        (file5 (concat
                                "\\(?:" null-device "\\|[ab]/\\(?5:.*\\)\\)"))
                        (header (concat "--- " file4 "\n"
                                        "\\+\\+\\+ " file5 "\n"))
                        (binary (concat
                                 "Binary files " file4
                                 " and " file5 " \\(?7:differ\\)\n"))
                        (horb (concat "\\(?:" header "\\|" binary "\\)?")))
                   (concat "diff.*?\\(?: a/\\(.*?\\) b/\\(.*\\)\\)?\n"
                           "\\(?:"
                           ;; For new/deleted files, there might be no
                           ;; header (and no hunk) if the file is/was empty.
                           "\\(?3:new\\(?6:\\)\\|deleted\\) file mode \\(?10:[0-7]\\{6\\}\\)\n"
                           index horb
                           ;; Normal case. There might be no header
                           ;; (and no hunk) if only the file mode
                           ;; changed.
                           "\\|"
                           "\\(?:old mode \\(?8:[0-7]\\{6\\}\\)\n\\)?"
                           "\\(?:new mode \\(?9:[0-7]\\{6\\}\\)\n\\)?"
                           index horb "\\)")))))
        ;; The file names can be extracted either from the `diff' line
        ;; or from the two header lines.  Prefer the header line info if
        ;; available since the `diff' line is ambiguous in case the
        ;; file names include " b/" or " a/".
        ;; FIXME: This prettification throws away all the information
        ;; about the index hashes.
        (let ((oldfile (or (match-string 4) (match-string 1)))
              (newfile (or (match-string 5) (match-string 2)))
              (kind (if (match-beginning 7) " BINARY"
                      (unless (or (match-beginning 4)
                                  (match-beginning 5)
                                  (not (match-beginning 3)))
                        " empty")))
              (filemode
               (cond
                ((match-beginning 10)
                 (concat " file with mode " (match-string 10) "  "))
                ((and (match-beginning 8) (match-beginning 9))
                 (concat " file (mode changed from "
                         (match-string 8) " to " (match-string 9) ")  "))
                (t " file  "))))
          (add-text-properties
           (match-beginning 0) (1- (match-end 0))
           (list 'display
                 (propertize
                  (cond
                   ((match-beginning 3)
                    (concat (capitalize (match-string 3)) kind filemode
                            (if (match-beginning 6) newfile oldfile)))
                   ((and (null (match-string 4)) (match-string 5))
                    (concat "New " kind filemode newfile))
                   ((null (match-string 2))
                    ;; We used to use
                    ;;     (concat "Deleted" kind filemode oldfile)
                    ;; here but that misfires for `diff-buffers'
                    ;; (see 24 Jun 2022 message in bug#54034).
                    ;; AFAIK if (match-string 2) is nil then so is
                    ;; (match-string 1), so "Deleted" doesn't sound right,
                    ;; so better just let the header in plain sight for now.
                    ;; FIXME: `diff-buffers' should maybe try to better
                    ;; mimic Git's format with "a/" and "b/" so prettification
                    ;; can "just work!"
                    nil)
                   (t
                    (concat "Modified" kind filemode oldfile)))
                  'face '(diff-file-header diff-header))
                 'font-lock-multiline t))))))
  nil)

;;; Syntax highlighting from font-lock

(defun diff--font-lock-syntax (max)
  "Apply source language syntax highlighting from font-lock.
Calls `diff-syntax-fontify' on every hunk found between point
and the position in MAX."
  (when diff-font-lock-syntax
    (when (get-char-property (point) 'diff--font-lock-syntax)
      (goto-char (next-single-char-property-change
                  (point) 'diff--font-lock-syntax nil max)))
    (diff--iterate-hunks
     max
     (lambda (beg end)
       (unless (get-char-property beg 'diff--font-lock-syntax)
         (diff-syntax-fontify beg end)
         (let ((ol (make-overlay beg end)))
           (overlay-put ol 'diff--font-lock-syntax t)
           (overlay-put ol 'diff-mode 'syntax)
           (overlay-put ol 'evaporate t)
           (overlay-put ol 'modification-hooks
                        '(diff--overlay-auto-delete))))))))

(defun diff-syntax-fontify (beg end)
  "Highlight source language syntax in diff hunk between BEG and END."
  (remove-overlays beg end 'diff-mode 'syntax)
  (save-excursion
    (diff-syntax-fontify-hunk beg end t)
    (diff-syntax-fontify-hunk beg end nil)))

(eval-when-compile (require 'subr-x)) ; for string-trim-right

(defvar-local diff--syntax-file-attributes nil)
(put 'diff--syntax-file-attributes 'permanent-local t)

(defvar diff--cached-revision-buffers nil
  "List of ((FILE . REVISION) . BUFFER) in MRU order.")

(defvar diff--cache-clean-timer nil)
(defconst diff--cache-clean-interval 3600)  ; seconds

(defun diff--cache-clean ()
  "Discard the least recently used half of the cache."
  (let ((n (/ (length diff--cached-revision-buffers) 2)))
    (mapc #'kill-buffer (mapcar #'cdr (nthcdr n diff--cached-revision-buffers)))
    (setq diff--cached-revision-buffers
          (ntake n diff--cached-revision-buffers)))
  (diff--cache-schedule-clean))

(defun diff--cache-schedule-clean ()
  (setq diff--cache-clean-timer
        (and diff--cached-revision-buffers
             (run-with-timer diff--cache-clean-interval nil
                             #'diff--cache-clean))))

(defun diff--get-revision-properties (file revision text line-nb)
  "Get font-lock properties from FILE at REVISION for TEXT at LINE-NB."
  (let* ((file-rev (cons file revision))
         (entry (assoc file-rev diff--cached-revision-buffers))
         (buffer (cdr entry)))
    (if (buffer-live-p buffer)
        (progn
          (setq diff--cached-revision-buffers
                (cons entry
                      (delq entry diff--cached-revision-buffers))))
      ;; Cache miss: create a new entry.
      (setq buffer (get-buffer-create (format " *diff-syntax:%s.~%s~*"
                                              file revision)))
      (condition-case nil
          (vc-find-revision-no-save file revision diff-vc-backend buffer)
        (error
         (kill-buffer buffer)
         (setq buffer nil))
        (:success
         (push (cons file-rev buffer)
               diff--cached-revision-buffers))))
    (when diff--cache-clean-timer
      (cancel-timer diff--cache-clean-timer))
    (diff--cache-schedule-clean)
    (and buffer
         (with-current-buffer buffer
           ;; Major mode is set in vc-find-revision-no-save already.
           (diff-syntax-fontify-props nil text line-nb)))))

(defun diff-syntax-fontify-hunk (beg end old)
  "Highlight source language syntax in diff hunk between BEG and END.
When OLD is non-nil, highlight the hunk from the old source."
  (goto-char beg)
  (let* ((hunk (buffer-substring-no-properties beg end))
         ;; Trim a trailing newline to find hunk in diff-syntax-fontify-props
         ;; in diffs that have no newline at end of diff file.
         (text (string-trim-right
                (or (with-demoted-errors "Error getting hunk text: %S"
                      (diff-hunk-text hunk (not old) nil))
                    "")))
	 (line (if (looking-at "\\(?:\\*\\{15\\}.*\n\\)?[-@* ]*\\([0-9,]+\\)\\([ acd+]+\\([0-9,]+\\)\\)?")
		   (if old (match-string 1)
		     (if (match-end 3) (match-string 3) (match-string 1)))))
         (line-nb (when line
                    (if (string-match "\\([0-9]+\\),\\([0-9]+\\)" line)
                        (list (string-to-number (match-string 1 line))
                              (string-to-number (match-string 2 line)))
                      (list (string-to-number line) 1)))) ; One-line diffs
         (props
          (or
           (when (and diff-vc-backend
                      (not (eq diff-font-lock-syntax 'hunk-only)))
             (let* ((file (diff-find-file-name old t))
                    (file (and file (expand-file-name file)))
                    (revision (and file (if (not old) (nth 1 diff-vc-revisions)
                                          (or (nth 0 diff-vc-revisions)
                                              (vc-working-revision file))))))
               (when file
                 (if (not revision)
                     ;; Get properties from the current working revision
                     (when (and (not old) (file-readable-p file)
                                (file-regular-p file))
                       (let ((buf (get-file-buffer file)))
                         ;; Try to reuse an existing buffer
                         (if buf
                             (with-current-buffer buf
                               (diff-syntax-fontify-props nil text line-nb))
                           ;; Get properties from the file.
                           (with-current-buffer (get-buffer-create
                                                 " *diff-syntax-file*")
                             (let ((attrs (file-attributes file)))
                               (if (equal diff--syntax-file-attributes attrs)
                                   ;; Same file as last-time, unmodified.
                                   ;; Reuse buffer as-is.
                                   (setq file nil)
                                 (erase-buffer)
                                 (insert-file-contents file)
                                 (setq diff--syntax-file-attributes attrs)))
                             (diff-syntax-fontify-props file text line-nb)))))
                   (diff--get-revision-properties file revision
                                                  text line-nb)))))
           (let ((file (car (diff-hunk-file-names old))))
             (cond
              ((and file diff-default-directory
                    (not (eq diff-font-lock-syntax 'hunk-only))
                    (not diff-vc-backend)
                    (file-readable-p file) (file-regular-p file))
               ;; Try to get full text from the file.
               (with-temp-buffer
                 (insert-file-contents file)
                 (diff-syntax-fontify-props file text line-nb)))
              ;; Otherwise, get properties from the hunk alone
              ((memq diff-font-lock-syntax '(hunk-also hunk-only))
               (with-temp-buffer
                 (insert text)
                 (with-demoted-errors "%S"
                   (diff-syntax-fontify-props file text line-nb t)))))))))

    ;; Put properties over the hunk text
    (goto-char beg)
    (when (and props (eq (diff-hunk-style) 'unified))
      (while (< (progn (forward-line 1) (point)) end)
        ;; Skip the "\ No newline at end of file" lines as well as the lines
        ;; corresponding to the "other" version.
        (unless (looking-at-p (if old "[+>\\]" "[-<\\]"))
          (if (and old (not (looking-at-p "[-<]")))
              ;; Fontify context lines only from new source,
              ;; don't refontify context lines from old source.
              (pop props)
            (let ((line-props (pop props))
                  (bol (1+ (point))))
              (dolist (prop line-props)
                ;; Ideally, we'd want to use text-properties as in:
                ;;
                ;;     (add-face-text-property
                ;;      (+ bol (nth 0 prop)) (+ bol (nth 1 prop))
                ;;      (nth 2 prop) 'append)
                ;;
                ;; rather than overlays here, but they'd get removed by later
                ;; font-locking.
                ;; This is because we also apply faces outside of the
                ;; beg...end chunk currently font-locked and when font-lock
                ;; later comes to handle the rest of the hunk that we already
                ;; handled we don't (want to) redo it (we work at
                ;; hunk-granularity rather than font-lock's own chunk
                ;; granularity).
                ;; I see two ways to fix this:
                ;; - don't immediately apply the props that fall outside of
                ;;   font-lock's chunk but stash them somewhere (e.g. in another
                ;;   text property) and only later when font-lock comes back
                ;;   move them to `face'.
                ;; - change the code so work at font-lock's chunk granularity
                ;;   (this seems doable without too much extra overhead,
                ;;   contrary to the refine highlighting, which inherently
                ;;   works at a different granularity).
                (let ((ol (make-overlay (+ bol (nth 0 prop))
                                        (+ bol (nth 1 prop))
                                        nil 'front-advance nil)))
                  (overlay-put ol 'diff-mode 'syntax)
                  (overlay-put ol 'evaporate t)
                  (overlay-put ol 'face (nth 2 prop)))))))))))

(defun diff-syntax-fontify-props (file text line-nb &optional hunk-only)
  "Get font-lock properties from the source code.
FILE is the name of the source file.  If non-nil, it requests initialization
of the mode according to FILE.
TEXT is the literal source text from hunk.
LINE-NB is a pair of numbers: start line number and the number of
lines in the hunk.
When HUNK-ONLY is non-nil, then don't verify the existence of the
hunk text in the source file.  Otherwise, don't highlight the hunk if the
hunk text is not found in the source file."
  (when file
    ;; When initialization is requested, we should be in a brand new
    ;; temp buffer.
    (cl-assert (null buffer-file-name))
    ;; Use `:safe' to find `mode:'.  In case of hunk-only, use nil because
    ;; Local Variables list might be incomplete when context is truncated.
    (let ((enable-local-variables
           (unless hunk-only
             (if (memq enable-local-variables '(:safe :all nil))
                 enable-local-variables
               ;; Ignore other values that query.
               :safe)))
          (buffer-file-name file))
      ;; Don't run hooks that might assume buffer-file-name
      ;; really associates buffer with a file (bug#39190).
      (delay-mode-hooks (set-auto-mode))
      ;; FIXME: Is this really worth the trouble?
      (when (and (fboundp 'generic-mode-find-file-hook)
                 (memq #'generic-mode-find-file-hook
                       ;; There's no point checking the buffer-local value,
                       ;; we're in a fresh new buffer.
                       (default-value 'find-file-hook)))
        (generic-mode-find-file-hook))))

  (let ((font-lock-defaults (or font-lock-defaults '(nil t)))
        props beg end)
    (goto-char (point-min))
    (if hunk-only
        (setq beg (point-min) end (point-max))
      (forward-line (1- (nth 0 line-nb)))
      ;; non-regexp looking-at to compare hunk text for verification
      (if (search-forward text (+ (point) (length text)) t)
          (setq beg (- (point) (length text)) end (point))
        (goto-char (point-min))
        (if (search-forward text nil t)
            (setq beg (- (point) (length text)) end (point)))))

    (when (and beg end)
      (goto-char beg)
      (font-lock-ensure beg end)

      (while (< (point) end)
        (let* ((bol (point))
               (eol (line-end-position))
               line-props
               (searching t)
               (from (point)) to
               (val (get-text-property from 'face)))
          (while searching
            (setq to (next-single-property-change from 'face nil eol))
            (when val (push (list (- from bol) (- to bol) val) line-props))
            (setq val (get-text-property to 'face) from to)
            (unless (< to eol) (setq searching nil)))
          (when val (push (list from eol val) line-props))
          (push (nreverse line-props) props))
        (forward-line 1)))
    (nreverse props)))

;;;###autoload
(defun diff-vc-deduce-fileset ()
  (when (buffer-narrowed-p)
    ;; If user used `diff-restrict-view' then we may not have the
    ;; file header, and the commit will not succeed (bug#73387).
    (user-error "Cannot commit patch when narrowed; consider %s"
                (mapconcat (lambda (c)
                             (key-description
                              (where-is-internal c nil t)))
                           '(widen
                             diff-delete-other-hunks
                             vc-next-action)
                           " ")))
  (let ((backend (vc-responsible-backend default-directory))
        files)
    (save-excursion
      (goto-char (point-min))
      (while (progn (diff-file-next) (not (eobp)))
        (push (diff-find-file-name nil t) files)))
    (list backend (delete nil (nreverse files)) nil nil 'patch)))

(defun diff--filter-substring (str)
  (when diff-font-lock-prettify
    ;; Strip the `display' properties added by diff-font-lock-prettify,
    ;; since they look weird when you kill&yank!
    (remove-text-properties 0 (length str) '(display nil) str)
    ;; We could also try to only remove those `display' properties actually
    ;; added by diff-font-lock-prettify rather than removing them all blindly.
    ;; E.g.:
    ;;(let ((len (length str))
    ;;      (i 0))
    ;;  (while (and (< i len)
    ;;              (setq i (text-property-not-all i len 'display nil str)))
    ;;    (let* ((val (get-text-property i 'display str))
    ;;           (end (or (text-property-not-all i len 'display val str) len)))
    ;;      ;; FIXME: Check for display props that prettify the file header!
    ;;      (when (eq 'left-fringe (car-safe val))
    ;;        ;; FIXME: Should we check that it's a diff-fringe-* bitmap?
    ;;        (remove-text-properties i end '(display nil) str))
    ;;      (setq i end))))
    )
  str)

;;; Support for converting a diff to diff3 markers via `wiggle'.

;; Wiggle can be found at https://neil.brown.name/wiggle/ or in your nearest
;; Debian repository.

(defun diff-wiggle ()
  "Use `wiggle' to apply the whole current file diff by hook or by crook.
When a hunk can't cleanly be applied, it gets turned into a diff3-style
conflict."
  (interactive)
  (let* ((bounds (diff-bounds-of-file))
         (file (diff-find-file-name))
         (tmpbuf (current-buffer))
         (filebuf (find-buffer-visiting file))
         (patchfile (make-temp-file
                     (expand-file-name "wiggle" (file-name-directory file))
                     nil ".diff"))
         (errfile (make-temp-file
                     (expand-file-name "wiggle" (file-name-directory file))
                     nil ".error")))
    (unwind-protect
        (with-temp-buffer
          (set-buffer (prog1 tmpbuf (setq tmpbuf (current-buffer))))
          (when (buffer-modified-p filebuf)
            (save-some-buffers nil (lambda () (eq (current-buffer) filebuf)))
            (if (buffer-modified-p filebuf) (user-error "Abort!")))
          (write-region (car bounds) (cadr bounds) patchfile nil 'silent)
          (let ((exitcode
                 (call-process "wiggle" nil (list tmpbuf errfile) nil
                               file patchfile)))
            (if (not (memq exitcode '(0 1)))
                (message "diff-wiggle error: %s"
                         (with-current-buffer tmpbuf
                           (goto-char (point-min))
                           (insert-file-contents errfile)
                           (buffer-string)))
              (with-current-buffer tmpbuf
                (write-region nil nil file nil 'silent)
                (with-current-buffer filebuf
                  (revert-buffer t t t)
                  (save-excursion
                    (goto-char (point-min))
                    (if (re-search-forward "^<<<<<<<" nil t)
                        (smerge-mode 1)))
                  (pop-to-buffer filebuf))))))
      (delete-file patchfile)
      (delete-file errfile))))

;; provide the package
(provide 'diff-mode)

;;; Old Change Log from when diff-mode wasn't part of Emacs:
;; Revision 1.11  1999/10/09 23:38:29  monnier
;; (diff-mode-load-hook): dropped.
;; (auto-mode-alist): also catch *.diffs.
;; (diff-find-file-name, diff-mode):  add smarts to find the right file
;;     for *.rej files (that lack any file name indication).
;;
;; Revision 1.10  1999/09/30 15:32:11  monnier
;; added support for "\ No newline at end of file".
;;
;; Revision 1.9  1999/09/15 00:01:13  monnier
;; - added basic `compile' support.
;; - have diff-kill-hunk call diff-kill-file if it's the only hunk.
;; - diff-kill-file now tries to kill the leading garbage as well.
;;
;; Revision 1.8  1999/09/13 21:10:09  monnier
;; - don't use CL in the autoloaded code
;; - accept diffs using -T
;;
;; Revision 1.7  1999/09/05 20:53:03  monnier
;; interface to ediff-patch
;;
;; Revision 1.6  1999/09/01 20:55:13  monnier
;; (ediff=patch-file):  add bindings to call ediff-patch.
;; (diff-find-file-name):  taken out of diff-goto-source.
;; (diff-unified->context, diff-context->unified, diff-reverse-direction,
;;  diff-fixup-modifs):  only use the region if a prefix arg is given.
;;
;; Revision 1.5  1999/08/31 19:18:52  monnier
;; (diff-beginning-of-file, diff-prev-file):  fixed wrong parenthesis.
;;
;; Revision 1.4  1999/08/31 13:01:44  monnier
;; use `combine-after-change-calls' to minimize the slowdown of font-lock.
;;

;;; diff-mode.el ends here<|MERGE_RESOLUTION|>--- conflicted
+++ resolved
@@ -1627,16 +1627,11 @@
   "Major mode for viewing/editing context diffs.
 Supports unified and context diffs as well as, to a lesser extent, diffs
 in the old \"normal\" format.  (Unified diffs have become the standard,
-<<<<<<< HEAD
 most commonly encountered format.)
 
 When the buffer is read-only, the ESC prefix is not necessary.
 If you edit the buffer manually, `diff-mode' will try to update the hunk
 headers for you on-the-fly.
-=======
-most commonly encountered format.)  If you edit the buffer manually,
-`diff-mode' will try to update the hunk headers for you on-the-fly.
->>>>>>> 4204a957
 
 You can also switch between context diff and unified diff with \\[diff-context->unified],
 or vice versa with \\[diff-unified->context] and you can also reverse the direction of
