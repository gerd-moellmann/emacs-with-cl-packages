;;; vc-annotate.el --- VC Annotate Support  -*- lexical-binding: t -*-

;; Copyright (C) 1997-1998, 2000-2025 Free Software Foundation, Inc.

;; Author: Martin Lorentzson <emwson@emw.ericsson.se>
;; Maintainer: emacs-devel@gnu.org
;; Keywords: vc tools
;; Package: vc

;; This file is part of GNU Emacs.

;; GNU Emacs is free software: you can redistribute it and/or modify
;; it under the terms of the GNU General Public License as published by
;; the Free Software Foundation, either version 3 of the License, or
;; (at your option) any later version.

;; GNU Emacs is distributed in the hope that it will be useful,
;; but WITHOUT ANY WARRANTY; without even the implied warranty of
;; MERCHANTABILITY or FITNESS FOR A PARTICULAR PURPOSE.  See the
;; GNU General Public License for more details.

;; You should have received a copy of the GNU General Public License
;; along with GNU Emacs.  If not, see <https://www.gnu.org/licenses/>.

;;; Commentary:
;;

(require 'vc-hooks)
(require 'vc)

;;; Code:
(eval-when-compile (require 'cl-lib))

(defcustom vc-annotate-display-mode 'fullscale
  "Which mode to color the output of \\[vc-annotate] with by default."
  :type '(choice (const :tag "By Color Map Range" nil)
		 (const :tag "Scale to Oldest" scale)
		 (const :tag "Scale Oldest->Newest" fullscale)
		 (number :tag "Specify Fractional Number of Days"
			 :value "20.5"))
  :group 'vc)

(defcustom vc-annotate-background-mode
  (not (or (eq (or frame-background-mode
		   (frame-parameter nil 'background-mode))
	       'dark)
	   (and (tty-display-color-p) (<= (display-color-cells) 8))))
  "Non-nil means `vc-annotate-color-map' is applied to the background.

When non-nil, the color range from `vc-annotate-color-map' is applied
to the background, while the foreground remains default.

When nil, the color range from `vc-annotate-color-map' is applied
to the foreground, and the color from the option `vc-annotate-background'
is applied to the background."
  :type 'boolean
  :set (lambda (symbol value)
	 (set-default symbol value)
	 (when (boundp 'vc-annotate-color-map)
	   (with-demoted-errors "VC color map error: %S"
	     ;; Update the value of the dependent variable.
	     (custom-reevaluate-setting 'vc-annotate-color-map))))
  :version "25.1"
  :group 'vc)

(defcustom vc-annotate-color-map
  (if (and (tty-display-color-p) (<= (display-color-cells) 8))
      ;; A custom sorted TTY colormap
      (let* ((colors
	      (sort
	       (delq nil
		     (mapcar (lambda (x)
			       (if (not (or
					 (string-equal (car x) "white")
					 (string-equal (car x) "black") ))
				   (car x)))
			     (tty-color-alist)))
	       (lambda (a b)
		 (cond
		  ((or (string-equal a "red") (string-equal b "blue")) t)
		  ((or (string-equal b "red") (string-equal a "blue")) nil)
		  ((string-equal a "yellow") t)
		  ((string-equal b "yellow") nil)
		  ((string-equal a "cyan") t)
		  ((string-equal b "cyan") nil)
		  ((string-equal a "green") t)
		  ((string-equal b "green") nil)
		  ((string-equal a "magenta") t)
		  ((string-equal b "magenta") nil)
		  (t (string< a b))))))
	     (date 20.)
	     (delta (/ (- 360. date) (1- (length colors)))))
	(mapcar (lambda (x)
		  (prog1
		      (cons date x)
		    (setq date (+ date delta)))) colors))
    (cond
     ;; Normal colormap for background colors with dark foreground:
     ;; hue stepped from 0-240deg, value=1., saturation=0.20
     (vc-annotate-background-mode
      '(( 20. . "#FFCCCC")
	( 40. . "#FFD8CC")
	( 60. . "#FFE4CC")
	( 80. . "#FFF0CC")
	(100. . "#FFFCCC")
	(120. . "#F6FFCC")
	(140. . "#EAFFCC")
	(160. . "#DEFFCC")
	(180. . "#D2FFCC")
	(200. . "#CCFFD2")
	(220. . "#CCFFDE")
	(240. . "#CCFFEA")
	(260. . "#CCFFF6")
	(280. . "#CCFCFF")
	(300. . "#CCF0FF")
	(320. . "#CCE4FF")
	(340. . "#CCD8FF")
	(360. . "#CCCCFF")))
     ;; Normal colormap for foreground colors on dark background:
     ;; hue stepped from 0-240deg, value=1., saturation=0.75
     (t
      '(( 20. . "#FF3F3F")
	( 40. . "#FF6C3F")
	( 60. . "#FF993F")
	( 80. . "#FFC63F")
	(100. . "#FFF33F")
	(120. . "#DDFF3F")
	(140. . "#B0FF3F")
	(160. . "#83FF3F")
	(180. . "#56FF3F")
	(200. . "#3FFF56")
	(220. . "#3FFF83")
	(240. . "#3FFFB0")
	(260. . "#3FFFDD")
	(280. . "#3FF3FF")
	(300. . "#3FC6FF")
	(320. . "#3F99FF")
	(340. . "#3F6CFF")
	(360. . "#3F3FFF")))))
  "Association list of age versus color, for \\[vc-annotate].
Ages are given in units of fractional days.  Default is eighteen
steps using a twenty day increment, from red to blue.  For TTY
displays with 8 or fewer colors, the default is red to blue with
all other colors between (excluding black and white)."
  :type 'alist
  :group 'vc)

(defcustom vc-annotate-very-old-color (if vc-annotate-background-mode "#CCCCFF" "#3F3FFF")
  "Color for lines older than the current color range in \\[vc-annotate]."
  :type 'string
  :group 'vc)

(defcustom vc-annotate-background nil
  "Background color for \\[vc-annotate].
Default color is used if nil."
  :type '(choice (const :tag "Default background" nil) (color))
  :group 'vc)

(defcustom vc-annotate-menu-elements '(2 0.5 0.1 0.01)
  "Menu elements for the mode-specific menu of VC-Annotate mode.
List of factors, used to expand/compress the time scale.  See `vc-annotate'."
  :type '(repeat number)
  :group 'vc)

(defcustom vc-annotate-use-short-revision t
  "If non-nil, \\[vc-annotate] will use short revisions in its buffer name."
  :type 'boolean
  :version "30.1"
  :group 'vc)

(defvar-keymap vc-annotate-mode-map
  :doc "Local keymap used for VC-Annotate mode."
  "a"   #'vc-annotate-revision-previous-to-line
  "d"   #'vc-annotate-show-diff-revision-at-line
  "="   #'vc-annotate-show-diff-revision-at-line
  "D"   #'vc-annotate-show-changeset-diff-revision-at-line
  "f"   #'vc-annotate-find-revision-at-line
  "j"   #'vc-annotate-revision-at-line
  "l"   #'vc-annotate-show-log-revision-at-line
  "n"   #'vc-annotate-next-revision
  "p"   #'vc-annotate-prev-revision
  "w"   #'vc-annotate-working-revision
  "v"   #'vc-annotate-toggle-annotation-visibility
  "RET" #'vc-annotate-goto-line)

;;; Annotate functionality

;; Declare globally instead of additional parameter to
;; temp-buffer-show-function (not possible to pass more than one
;; parameter).  The use of annotate-ratio is deprecated in favor of
;; annotate-mode, which replaces it with the more sensible "span-to
;; days", along with autoscaling support.
(defvar vc-annotate-ratio nil "Global variable.")

;; internal buffer-local variables
(defvar vc-annotate-backend nil)
(defvar vc-annotate-parent-display-mode nil)

(defconst vc-annotate-font-lock-keywords
  ;; The fontification is done by vc-annotate-lines instead of font-lock.
  '((vc-annotate-lines)))

(define-derived-mode vc-annotate-mode special-mode "Annotate"
  "Major mode for output buffers of the `vc-annotate' command.

You can use the mode-specific menu to alter the time-span of the used
colors.  See variable `vc-annotate-menu-elements' for customizing the
menu items."
  ;; Frob buffer-invisibility-spec so that if it is originally a naked t,
  ;; it will become a list, to avoid initial annotations being invisible.
  (add-to-invisibility-spec 'foo)
  (remove-from-invisibility-spec 'foo)
  (setq-local truncate-lines t)
  (setq-local font-lock-defaults '(vc-annotate-font-lock-keywords t))
  (hack-dir-local-variables-non-file-buffer))

(defun vc-annotate-toggle-annotation-visibility ()
  "Toggle whether or not the annotation is visible."
  (interactive)
  (funcall (if (memq 'vc-annotate-annotation buffer-invisibility-spec)
               'remove-from-invisibility-spec
             'add-to-invisibility-spec)
           'vc-annotate-annotation)
  (force-window-update (current-buffer)))

(defun vc-annotate-display-default (ratio)
  "Display the output of \\[vc-annotate] using the default color range.
The color range is given by `vc-annotate-color-map', scaled by RATIO.
The current time is used as the offset."
  (interactive (progn (kill-local-variable 'vc-annotate-color-map) '(1.0)))
  (message "Redisplaying annotation...")
  (vc-annotate-display ratio)
  (message "Redisplaying annotation...done"))

(defun vc-annotate-oldest-in-map (color-map)
  "Return the oldest time in the COLOR-MAP."
  ;; Since entries should be sorted, we can just use the last one.
  (caar (last color-map)))

(defun vc-annotate-get-time-set-line-props ()
  (let ((bol (point))
        (date (vc-call-backend vc-annotate-backend 'annotate-time))
        (inhibit-read-only t))
    (cl-assert (>= (point) bol))
    (put-text-property bol (point) 'invisible 'vc-annotate-annotation)
    date))

(defun vc-annotate-display-autoscale (&optional full)
  "Highlight the output of \\[vc-annotate] using an autoscaled color map.
Autoscaling means that the map is scaled from the current time to the
oldest annotation in the buffer, or, with prefix argument FULL, to
cover the range from the oldest annotation to the newest."
  (interactive "P")
  (let ((newest 0.0)
	(oldest 999999.)		;Any CVS users at the founding of Rome?
	(current (vc-annotate-convert-time))
	date)
    (message "Redisplaying annotation...")
    ;; Run through this file and find the oldest and newest dates annotated.
    (save-excursion
      (goto-char (point-min))
      (while (not (eobp))
        (when (setq date (vc-annotate-get-time-set-line-props))
          (when (> date newest)
	    (setq newest date))
          (when (< date oldest)
	    (setq oldest date)))
        (forward-line 1)))
    (vc-annotate-display
     (/ (- (if full newest current) oldest)
        (vc-annotate-oldest-in-map vc-annotate-color-map))
     (if full newest))
    (message "Redisplaying annotation...done (%s)"
	     (if full
		 (format "Spanned from %.1f to %.1f days old"
			 (- current oldest)
			 (- current newest))
	       (format "Spanned to %.1f days old" (- current oldest))))))

;; Menu -- Using easymenu.el
(easy-menu-define vc-annotate-mode-menu vc-annotate-mode-map
  "VC Annotate Display Menu."
  `("VC-Annotate"
    ["By Color Map Range" (unless (null vc-annotate-display-mode)
                 (setq vc-annotate-display-mode nil)
                 (vc-annotate-display-select))
     :style toggle :selected (null vc-annotate-display-mode)]
    ,@(let ((oldest-in-map (vc-annotate-oldest-in-map vc-annotate-color-map)))
        (mapcar (lambda (element)
                  (let ((days (* element oldest-in-map)))
                    `[,(format "Span %.1f days" days)
                      (vc-annotate-display-select nil ,days)
                      :style toggle :selected
                      (eql vc-annotate-display-mode ,days) ]))
                vc-annotate-menu-elements))
    ["Span ..."
     (vc-annotate-display-select
      nil (float (string-to-number (read-string "Span how many days? "))))]
    "--"
    ["Span to Oldest"
     (unless (eq vc-annotate-display-mode 'scale)
       (vc-annotate-display-select nil 'scale))
     :help
     "Use an autoscaled color map from the oldest annotation to the current time"
     :style toggle :selected
     (eq vc-annotate-display-mode 'scale)]
    ["Span Oldest->Newest"
     (unless (eq vc-annotate-display-mode 'fullscale)
       (vc-annotate-display-select nil 'fullscale))
     :help
     "Use an autoscaled color map from the oldest to the newest annotation"
     :style toggle :selected
     (eq vc-annotate-display-mode 'fullscale)]
    "--"
    ["Toggle annotation visibility" vc-annotate-toggle-annotation-visibility
     :help
     "Toggle whether the annotation is visible or not"]
    ["Annotate previous revision" vc-annotate-prev-revision
     :help "Visit the annotation of the revision previous to this one"]
    ["Annotate next revision" vc-annotate-next-revision
     :help "Visit the annotation of the revision after this one"]
    ["Annotate revision at line" vc-annotate-revision-at-line
     :help
     "Visit the annotation of the revision identified in the current line"]
    ["Annotate revision previous to line" vc-annotate-revision-previous-to-line
     :help "Visit the annotation of the revision before the revision at line"]
    ["Annotate latest revision" vc-annotate-working-revision
     :help "Visit the annotation of the working revision of this file"]
    "--"
    ["Show log of revision at line" vc-annotate-show-log-revision-at-line
     :help "Visit the log of the revision at line"]
    ["Show diff of revision at line" vc-annotate-show-diff-revision-at-line
     :help "Visit the diff of the revision at line from its previous revision"]
    ["Show changeset diff of revision at line"
     vc-annotate-show-changeset-diff-revision-at-line
     :enable
     (eq 'repository (vc-call-backend vc-annotate-backend 'revision-granularity))
     :help "Visit the diff of the revision at line from its previous revision"]
    ["Visit revision at line" vc-annotate-find-revision-at-line
     :help "Visit the revision identified in the current line"]))

(defun vc-annotate-display-select (&optional buffer mode)
  "Highlight the output of \\[vc-annotate].
By default, the current buffer is highlighted, unless overridden by
BUFFER.  `vc-annotate-display-mode' specifies the highlighting mode to
use; you may override this using the second optional arg MODE."
  (interactive)
  (when mode (setq vc-annotate-display-mode mode))
  (pop-to-buffer (or buffer (current-buffer)))
  (cond ((null vc-annotate-display-mode)
         ;; The ratio is global, thus relative to the global color-map.
         (kill-local-variable 'vc-annotate-color-map)
	 (vc-annotate-display-default (or vc-annotate-ratio 1.0)))
        ;; One of the auto-scaling modes
	((eq vc-annotate-display-mode 'scale)
	 (vc-run-delayed (vc-annotate-display-autoscale)))
	((eq vc-annotate-display-mode 'fullscale)
	 (vc-run-delayed (vc-annotate-display-autoscale t)))
	((numberp vc-annotate-display-mode) ; A fixed number of days lookback
	 (vc-annotate-display-default
	  (/ vc-annotate-display-mode
             (vc-annotate-oldest-in-map vc-annotate-color-map))))
	(t (error "No such display mode: %s"
		  vc-annotate-display-mode))))

(defvar vc-sentinel-movepoint)

;;;###autoload
(defun vc-annotate (file rev &optional display-mode buf move-point-to backend)
  "Display the edit history of the current FILE using colors.

This command creates a buffer that shows, for each line of the current
file, when it was last edited and by whom.  Additionally, colors are
used to show the age of each line--blue means oldest, red means
youngest, and intermediate colors indicate intermediate ages.  By
default, the time scale stretches back one year into the past;
everything that is older than that is shown in blue.

With a prefix argument, this command asks two questions in the
minibuffer.  First, you may enter a revision number REV; then the buffer
displays and annotates that revision instead of the working revision
\(type RET in the minibuffer to leave that default unchanged).  Then,
you are prompted for the time span in days which the color range
should cover.  For example, a time span of 20 days means that changes
over the past 20 days are shown in red to blue, according to their
age, and everything that is older than that is shown in blue.

If MOVE-POINT-TO is given, move the point to that line.

If BACKEND is given, use that VC backend.

Customization variables:

`vc-annotate-menu-elements' customizes the menu elements of the
mode-specific menu.  `vc-annotate-color-map' and
`vc-annotate-very-old-color' define the mapping of time to colors.
`vc-annotate-background' specifies the background color.
`vc-annotate-background-mode' specifies whether the color map
should be applied to the background or to the foreground."
  (interactive
   (save-current-buffer
     (let ((name (if (length= (cadr vc-buffer-overriding-fileset) 1)
                     (caadr vc-buffer-overriding-fileset)
                   (vc-ensure-vc-buffer)
                   buffer-file-name)))
       (list name
	     (let ((def (or vc-buffer-revision
                            (funcall (if vc-annotate-use-short-revision
                                         #'vc-short-revision
                                       #'vc-working-revision)
                                     name))))
	       (if (null current-prefix-arg) def
	         (vc-read-revision
		  (format-prompt "Annotate from revision" def)
		  (list name) nil def)))
	     (if (null current-prefix-arg)
	         vc-annotate-display-mode
	       (float (string-to-number
		       (read-string (format-prompt "Annotate span days" 20)
				    nil nil "20"))))))))
  (setq vc-annotate-display-mode display-mode) ;Not sure why.  --Stef
  (let* ((backend (or backend
                      (car vc-buffer-overriding-fileset)
                      (vc-backend file)))
         (file-buffer (get-file-buffer file))
         (temp-buffer-name
          (format "*Annotate %s (rev %s)*"
                  (if file-buffer
                      (buffer-name file-buffer)
                    ;; Try to avoid ambiguity.
                    (file-relative-name file
                                        (vc-call-backend backend 'root
                                                         default-directory)))
                  rev))
         (temp-buffer-show-function 'vc-annotate-display-select)
         ;; If BUF is specified, we presume the caller maintains current line,
         ;; so we don't need to do it here.  This implementation may give
         ;; strange results occasionally in the case of REV != WORKFILE-REV.
         (current-line (or move-point-to (unless buf
					   (save-restriction
					     (widen)
					     (line-number-at-pos))))))
    (message "Annotating...")
    ;; If BUF is specified it tells in which buffer we should put the
    ;; annotations.  This is used when switching annotations to another
    ;; revision, so we should update the buffer's name.
    (when buf (with-current-buffer buf
		(rename-buffer temp-buffer-name t)
		;; In case it had to be uniquified.
		(setq temp-buffer-name (buffer-name))))
<<<<<<< HEAD
    (let ((backend (or backend
                       (car vc-buffer-overriding-fileset)
                       (vc-backend file)))
          (coding-system-for-read buffer-file-coding-system))
     (with-output-to-temp-buffer temp-buffer-name
       ;; For a VC backend running on DOS/Windows, it's normal to
       ;; produce CRLF EOLs even if the original file has Unix EOLs,
       ;; which will show ^M characters in the Annotate buffer.  (One
       ;; known case in point is "svn annotate".)  Prevent that by
       ;; forcing DOS EOL decoding.
       (if (memq system-type '(windows-nt ms-dos))
           (setq coding-system-for-read
                 (coding-system-change-eol-conversion coding-system-for-read
                                                      'dos)))
       (vc-call-backend backend 'annotate-command file
                        (get-buffer temp-buffer-name) rev)
       ;; we must setup the mode first, and then set our local
       ;; variables before the show-function is called at the exit of
       ;; with-output-to-temp-buffer
       (with-current-buffer temp-buffer-name
         (unless (equal major-mode 'vc-annotate-mode)
           (vc-annotate-mode))
         (setq-local vc-annotate-backend backend)
         (setq-local vc-buffer-overriding-fileset `(,backend (,file)))
         (setq-local vc-buffer-revision rev)
         (setq-local vc-annotate-parent-display-mode display-mode)
         (kill-local-variable 'revert-buffer-function))))
=======
    (let ((coding-system-for-read buffer-file-coding-system))
      (with-output-to-temp-buffer temp-buffer-name
        ;; For a VC backend running on DOS/Windows, it's normal to
        ;; produce CRLF EOLs even if the original file has Unix EOLs,
        ;; which will show ^M characters in the Annotate buffer.  (One
        ;; known case in point is "svn annotate".)  Prevent that by
        ;; forcing DOS EOL decoding.
        (if (memq system-type '(windows-nt ms-dos))
            (setq coding-system-for-read
                  (coding-system-change-eol-conversion coding-system-for-read
                                                       'dos)))
        (vc-call-backend backend 'annotate-command file
                         (get-buffer temp-buffer-name) rev)
        ;; we must setup the mode first, and then set our local
        ;; variables before the show-function is called at the exit of
        ;; with-output-to-temp-buffer
        (with-current-buffer temp-buffer-name
          (unless (equal major-mode 'vc-annotate-mode)
            (vc-annotate-mode))
          (setq-local vc-annotate-backend backend)
          (setq-local vc-buffer-overriding-fileset `(,backend (,file)))
          (setq-local vc-buffer-revision rev)
          (setq-local vc-annotate-parent-display-mode display-mode)
          (kill-local-variable 'revert-buffer-function))))
>>>>>>> 48b3363a

    (with-current-buffer temp-buffer-name
      (vc-run-delayed
        ;; Ideally, we'd rather not move point if the user has already
        ;; moved it elsewhere, but really point here is not the position
        ;; of the user's cursor :-(
        (when current-line              ;(and (bobp))
          (goto-char (point-min))
          (forward-line (1- current-line))
          (setq vc-sentinel-movepoint (point)))
        (unless (active-minibuffer-window)
          (message "Annotating... done"))))))

(defun vc-annotate-prev-revision (prefix)
  "Visit the annotation of the revision previous to this one.

With a numeric prefix argument, annotate the revision that many
revisions previous."
  (interactive "p")
  (vc-annotate-warp-revision (- 0 prefix)))

(defun vc-annotate-next-revision (prefix)
  "Visit the annotation of the revision after this one.

With a numeric prefix argument, annotate the revision that many
revisions after."
  (interactive "p")
  (vc-annotate-warp-revision prefix))

(defun vc-annotate-working-revision ()
  "Visit the annotation of the working revision of this file."
  (interactive)
  (if (not (equal major-mode 'vc-annotate-mode))
      (message "Cannot be invoked outside of a vc annotate buffer")
    (let ((warp-rev (vc-working-revision (caadr vc-buffer-overriding-fileset))))
      (if (equal warp-rev vc-buffer-revision)
	  (message "Already at revision %s" warp-rev)
	(vc-annotate-warp-revision warp-rev)))))

(defun vc-annotate-extract-revision-at-line ()
  "Extract the revision number of the current line.
Return a cons (REV . FILENAME)."
  ;; This function must be invoked from a buffer in vc-annotate-mode
  (let ((rev (vc-call-backend vc-annotate-backend
			      'annotate-extract-revision-at-line)))
    (if (or (null rev) (consp rev))
	rev
      (cons rev (caadr vc-buffer-overriding-fileset)))))

(defun vc-annotate-revision-at-line ()
  "Visit the annotation of the revision identified in the current line."
  (interactive)
  (if (not (equal major-mode 'vc-annotate-mode))
      (message "Cannot be invoked outside of a vc annotate buffer")
    (let ((rev-at-line (vc-annotate-extract-revision-at-line)))
      (if (not rev-at-line)
	  (message "Cannot extract revision number from the current line")
	(if (and (equal (car rev-at-line) vc-buffer-revision)
		 (string= (cdr rev-at-line) (caadr vc-buffer-overriding-fileset)))
	    (message "Already at revision %s" rev-at-line)
	  (vc-annotate-warp-revision (car rev-at-line) (cdr rev-at-line)))))))

(defun vc-annotate-find-revision-at-line ()
  "Visit the revision identified in the current line."
  (interactive)
  (if (not (equal major-mode 'vc-annotate-mode))
      (message "Cannot be invoked outside of a vc annotate buffer")
    (let ((rev-at-line (vc-annotate-extract-revision-at-line)))
      (if (not rev-at-line)
	  (message "Cannot extract revision number from the current line")
	(switch-to-buffer-other-window
	 (vc-find-revision (cdr rev-at-line) (car rev-at-line) vc-annotate-backend))))))

(defun vc-annotate-revision-previous-to-line ()
  "Visit the annotation of the revision before the revision at line."
  (interactive)
  (if (not (equal major-mode 'vc-annotate-mode))
      (message "Cannot be invoked outside of a vc annotate buffer")
    (let* ((rev-at-line (vc-annotate-extract-revision-at-line))
	   (prev-rev nil)
	   (rev (car rev-at-line))
	   (fname (cdr rev-at-line)))
      (if (not rev-at-line)
	  (message "Cannot extract revision number from the current line")
	(setq prev-rev
              (let ((vc-use-short-revision vc-annotate-use-short-revision))
                (vc-call-backend vc-annotate-backend 'previous-revision
                                 fname rev)))
	(if (not prev-rev)
            (message "No previous revisions")
          (vc-annotate-warp-revision prev-rev fname))))))

(defvar log-view-vc-backend)
(defvar log-view-vc-fileset)
(defvar vc-git-print-log-follow)

(defun vc-annotate-show-log-revision-at-line ()
  "Visit the log of the revision at line.
If the VC backend supports it, only show the log entry for the revision.
If a *vc-change-log* buffer exists and already shows a log for
the file in question, search for the log entry required and move point."
  (interactive)
  (if (not (equal major-mode 'vc-annotate-mode))
      (message "Cannot be invoked outside of a vc annotate buffer")
    (let ((rev-at-line (vc-annotate-extract-revision-at-line)))
      (if (not rev-at-line)
	  (message "Cannot extract revision number from the current line")
	(let ((backend vc-annotate-backend)
	      (log-buf (get-buffer "*vc-change-log*"))
              ;; No need to follow renames: we specify the historical file name.
              vc-git-print-log-follow
	      pos)
	  (if (and
	       log-buf
	       ;; Look for a log buffer that already displays the correct file.
	       (with-current-buffer log-buf
		 (and (eq backend log-view-vc-backend)
		      (null (cdr log-view-vc-fileset))
		      (string= (car log-view-vc-fileset) (cdr rev-at-line))
		      ;; Check if the entry we require can be found.
		      (vc-call-backend
		       backend 'show-log-entry (car rev-at-line))
		      (setq pos (point)))))
	      (progn
		(pop-to-buffer log-buf)
		(goto-char pos))
	    ;; Ask the backend to display a single log entry.
	    (vc-print-log-internal
	     vc-annotate-backend (list (cdr rev-at-line))
	     (car rev-at-line) t 1)))))))

(defun vc-annotate-show-diff-revision-at-line-internal (filediff)
  (defvar vc-allow-async-diff)
  (if (not (derived-mode-p 'vc-annotate-mode))
      (message "Cannot be invoked outside of a vc annotate buffer")
    (let* ((rev-at-line (vc-annotate-extract-revision-at-line))
           (prev-rev nil)
           (rev (car rev-at-line))
           (fname (cdr rev-at-line)))
      (if (not rev-at-line)
	  (message "Cannot extract revision number from the current line")
	(setq prev-rev
              (let ((vc-use-short-revision vc-annotate-use-short-revision))
                (vc-call-backend vc-annotate-backend 'previous-revision
                                 (if filediff fname nil) rev)))
	(vc-diff-internal
         vc-allow-async-diff
         ;; The value passed here should follow what
         ;; `vc-deduce-fileset' returns.
         (list vc-annotate-backend
               (if filediff
                   (list fname)
                 nil))
         prev-rev rev)))))

(defun vc-annotate-show-diff-revision-at-line ()
  "Visit the diff of the revision at line from its previous revision."
  (interactive)
  (vc-annotate-show-diff-revision-at-line-internal t))

(defun vc-annotate-show-changeset-diff-revision-at-line ()
  "Show the diffs of revision at current line relative to previous revision.
This is done for all files in changeset."
  (interactive)
  (when (eq 'file (vc-call-backend vc-annotate-backend 'revision-granularity))
    (error "The %s backend does not support changeset diffs" vc-annotate-backend))
  ;; Make sure `diff-goto-source' will be able to find all files.
  (let ((default-directory (vc-call-backend vc-annotate-backend
                                            'root default-directory)))
    (vc-annotate-show-diff-revision-at-line-internal nil)))

(defun vc-annotate-warp-revision (revspec &optional file)
  "Annotate the revision described by REVSPEC.

If REVSPEC is a positive integer, warp that many revisions forward,
if possible, otherwise echo a warning message.  If REVSPEC is a
negative integer, warp that many revisions backward, if possible,
otherwise echo a warning message.  If REVSPEC is a string, then it
describes a revision number, so warp to that revision."
  (if (not (equal major-mode 'vc-annotate-mode))
      (message "Cannot be invoked outside of a vc annotate buffer")
    (let* ((buf (current-buffer))
	   (oldline (line-number-at-pos))
	   (revspeccopy revspec)
	   (newrev nil))
      (cond
       ((and (integerp revspec) (> revspec 0))
	(setq newrev vc-buffer-revision)
<<<<<<< HEAD
	(while (and (> revspec 0) newrev)
          (setq newrev (vc-call-backend vc-annotate-backend 'next-revision
                                        (or file
                                            (caadr vc-buffer-overriding-fileset))
                                        newrev))
          (setq revspec (1- revspec)))
=======
        (let ((vc-use-short-revision vc-annotate-use-short-revision))
	  (while (and (> revspec 0) newrev)
            (setq newrev
                  (vc-call-backend vc-annotate-backend 'next-revision
                                   (or file
                                       (caadr vc-buffer-overriding-fileset))
                                   newrev))
            (setq revspec (1- revspec))))
>>>>>>> 48b3363a
	(unless newrev
	  (message "Cannot increment %d revisions from revision %s"
		   revspeccopy vc-buffer-revision)))
       ((and (integerp revspec) (< revspec 0))
	(setq newrev vc-buffer-revision)
<<<<<<< HEAD
	(while (and (< revspec 0) newrev)
          (setq newrev (vc-call-backend vc-annotate-backend 'previous-revision
                                        (or file
                                            (caadr vc-buffer-overriding-fileset))
                                        newrev))
          (setq revspec (1+ revspec)))
=======
        (let ((vc-use-short-revision vc-annotate-use-short-revision))
	  (while (and (< revspec 0) newrev)
            (setq newrev
                  (vc-call-backend vc-annotate-backend 'previous-revision
                                   (or file
                                       (caadr vc-buffer-overriding-fileset))
                                   newrev))
            (setq revspec (1+ revspec))))
>>>>>>> 48b3363a
	(unless newrev
	  (message "Cannot decrement %d revisions from revision %s"
		   (- 0 revspeccopy) vc-buffer-revision)))
       ((stringp revspec) (setq newrev revspec))
       (t (error "Invalid argument to vc-annotate-warp-revision")))
      (when newrev
	(vc-annotate (or file
                         (caadr vc-buffer-overriding-fileset))
                     newrev
                     vc-annotate-parent-display-mode
                     buf
		     ;; Pass the current line so that vc-annotate will
		     ;; place the point in the line.
		     (min oldline (progn (goto-char (point-max))
                                         (forward-line -1)
                                         (line-number-at-pos)))
		     vc-annotate-backend)))))

(defun vc-annotate-compcar (threshold a-list)
  "Test successive cons cells of A-LIST against THRESHOLD.
Return the first cons cell with a car that is not less than THRESHOLD,
nil if no such cell exists."
 (let ((i 1)
       (tmp-cons (car a-list)))
   (while (and tmp-cons (< (car tmp-cons) threshold))
     (setq tmp-cons (car (nthcdr i a-list)))
     (setq i (+ i 1)))
   tmp-cons))				; Return the appropriate value

(defun vc-annotate-convert-time (&optional time)
  "Convert optional value TIME to a floating-point number of days.
TIME defaults to the current time."
  (/ (float-time time) 86400))

(defun vc-annotate-difference (&optional offset)
  "Return the time span in days to the next annotation.
This calls the backend function annotate-time, and returns the
difference in days between the time returned and the current time,
or OFFSET if present."
   (let ((next-time (vc-annotate-get-time-set-line-props)))
     (when next-time
       (- (or offset
	      (vc-call-backend vc-annotate-backend 'annotate-current-time))
	  next-time))))

(defun vc-default-annotate-current-time (_backend)
  "Return the current time, encoded as fractional days."
  (vc-annotate-convert-time))

(defvar vc-annotate-offset nil)

(defun vc-annotate-display (ratio &optional offset)
  "Highlight `vc-annotate' output in the current buffer.
RATIO is the expansion that should be applied to `vc-annotate-color-map'.
The annotations are relative to the current time, unless overridden by OFFSET."
  (when (/= ratio 1.0)
    (setq-local vc-annotate-color-map
	 (mapcar (lambda (elem) (cons (* (car elem) ratio) (cdr elem)))
		 vc-annotate-color-map)))
  (setq-local vc-annotate-offset offset)
  (font-lock-mode 1))

(defun vc-annotate-lines (limit)
  (while (< (point) limit)
    (let ((difference (vc-annotate-difference vc-annotate-offset))
          (start (point))
          (end (progn (forward-line 1) (point))))
      (when difference
        (let* ((color (or (vc-annotate-compcar difference vc-annotate-color-map)
                          (cons nil vc-annotate-very-old-color)))
               ;; substring from index 1 to remove any leading `#' in the name
               (face (intern (concat "vc-annotate-face-"
                                     (if (string-equal
                                          (substring (cdr color) 0 1) "#")
                                         (substring (cdr color) 1)
                                       (cdr color)))))
               ;; Make the face if not done.
               (face (if (facep face)
                         face
                       (make-face face)
                       (set-face-extend face t)
                       (cond
                        (vc-annotate-background-mode
                         (set-face-background face (cdr color)))
                        (t
                         (set-face-foreground face (cdr color))
                         (when vc-annotate-background
			   (set-face-background face vc-annotate-background))))
                       face)))
          (put-text-property start end 'face face)))))
  ;; Pretend to font-lock there were no matches.
  nil)

(defun vc-annotate-goto-line ()
  "Go to the line corresponding to the current VC Annotate line."
  (interactive)
  (unless (eq major-mode 'vc-annotate-mode)
    (error "Not in a VC-Annotate buffer"))
  (let ((line (save-restriction
		(widen)
		(line-number-at-pos)))
	(rev vc-buffer-revision)
        (file (caadr vc-buffer-overriding-fileset)))
    (pop-to-buffer
     (or (and (buffer-live-p vc-parent-buffer)
	      vc-parent-buffer)
	 (and (file-exists-p file) (find-file-noselect file))
	 (error "File not found: %s" file)))
    (save-restriction
      (widen)
      (goto-char (point-min))
      (forward-line (1- line))
      (recenter))
    ;; Issue a warning if the lines might be incorrect.
    (cond
     ((buffer-modified-p)
      (message "Buffer modified; annotated line numbers may be incorrect"))
     ((not (eq (vc-state buffer-file-name) 'up-to-date))
      (message "File is not up-to-date; annotated line numbers may be incorrect"))
     ((not (equal rev (vc-working-revision buffer-file-name)))
      (message "Annotations were for revision %s; line numbers may be incorrect"
	       rev)))))

(provide 'vc-annotate)

;;; vc-annotate.el ends here<|MERGE_RESOLUTION|>--- conflicted
+++ resolved
@@ -448,35 +448,6 @@
 		(rename-buffer temp-buffer-name t)
 		;; In case it had to be uniquified.
 		(setq temp-buffer-name (buffer-name))))
-<<<<<<< HEAD
-    (let ((backend (or backend
-                       (car vc-buffer-overriding-fileset)
-                       (vc-backend file)))
-          (coding-system-for-read buffer-file-coding-system))
-     (with-output-to-temp-buffer temp-buffer-name
-       ;; For a VC backend running on DOS/Windows, it's normal to
-       ;; produce CRLF EOLs even if the original file has Unix EOLs,
-       ;; which will show ^M characters in the Annotate buffer.  (One
-       ;; known case in point is "svn annotate".)  Prevent that by
-       ;; forcing DOS EOL decoding.
-       (if (memq system-type '(windows-nt ms-dos))
-           (setq coding-system-for-read
-                 (coding-system-change-eol-conversion coding-system-for-read
-                                                      'dos)))
-       (vc-call-backend backend 'annotate-command file
-                        (get-buffer temp-buffer-name) rev)
-       ;; we must setup the mode first, and then set our local
-       ;; variables before the show-function is called at the exit of
-       ;; with-output-to-temp-buffer
-       (with-current-buffer temp-buffer-name
-         (unless (equal major-mode 'vc-annotate-mode)
-           (vc-annotate-mode))
-         (setq-local vc-annotate-backend backend)
-         (setq-local vc-buffer-overriding-fileset `(,backend (,file)))
-         (setq-local vc-buffer-revision rev)
-         (setq-local vc-annotate-parent-display-mode display-mode)
-         (kill-local-variable 'revert-buffer-function))))
-=======
     (let ((coding-system-for-read buffer-file-coding-system))
       (with-output-to-temp-buffer temp-buffer-name
         ;; For a VC backend running on DOS/Windows, it's normal to
@@ -501,7 +472,6 @@
           (setq-local vc-buffer-revision rev)
           (setq-local vc-annotate-parent-display-mode display-mode)
           (kill-local-variable 'revert-buffer-function))))
->>>>>>> 48b3363a
 
     (with-current-buffer temp-buffer-name
       (vc-run-delayed
@@ -690,14 +660,6 @@
       (cond
        ((and (integerp revspec) (> revspec 0))
 	(setq newrev vc-buffer-revision)
-<<<<<<< HEAD
-	(while (and (> revspec 0) newrev)
-          (setq newrev (vc-call-backend vc-annotate-backend 'next-revision
-                                        (or file
-                                            (caadr vc-buffer-overriding-fileset))
-                                        newrev))
-          (setq revspec (1- revspec)))
-=======
         (let ((vc-use-short-revision vc-annotate-use-short-revision))
 	  (while (and (> revspec 0) newrev)
             (setq newrev
@@ -706,20 +668,11 @@
                                        (caadr vc-buffer-overriding-fileset))
                                    newrev))
             (setq revspec (1- revspec))))
->>>>>>> 48b3363a
 	(unless newrev
 	  (message "Cannot increment %d revisions from revision %s"
 		   revspeccopy vc-buffer-revision)))
        ((and (integerp revspec) (< revspec 0))
 	(setq newrev vc-buffer-revision)
-<<<<<<< HEAD
-	(while (and (< revspec 0) newrev)
-          (setq newrev (vc-call-backend vc-annotate-backend 'previous-revision
-                                        (or file
-                                            (caadr vc-buffer-overriding-fileset))
-                                        newrev))
-          (setq revspec (1+ revspec)))
-=======
         (let ((vc-use-short-revision vc-annotate-use-short-revision))
 	  (while (and (< revspec 0) newrev)
             (setq newrev
@@ -728,7 +681,6 @@
                                        (caadr vc-buffer-overriding-fileset))
                                    newrev))
             (setq revspec (1+ revspec))))
->>>>>>> 48b3363a
 	(unless newrev
 	  (message "Cannot decrement %d revisions from revision %s"
 		   (- 0 revspeccopy) vc-buffer-revision)))
