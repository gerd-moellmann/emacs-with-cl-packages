--- conflicted
+++ resolved
@@ -1144,8 +1144,7 @@
 (defalias 'vc-git-async-checkins #'always)
 
 (defun vc-git-checkin (files comment &optional _rev)
-  (let* ((parent (current-buffer))
-         (file1 (or (car files) default-directory))
+  (let* ((file1 (or (car files) default-directory))
          (root (vc-git-root file1))
          (default-directory (expand-file-name root))
          (only (or (cdr files)
@@ -1273,17 +1272,9 @@
                  (with-current-buffer buffer
                    (vc-run-delayed
                      (vc-compilation-mode 'git)
-<<<<<<< HEAD
-                     (funcall post)
-                     (when (buffer-live-p parent)
-                       (with-current-buffer parent
-                         (run-hooks 'vc-checkin-hook)))))
-                 (vc-set-async-update buffer))
-=======
                      (funcall post)))
                  (vc-set-async-update buffer)
                  (list 'async (get-buffer-process buffer)))
->>>>>>> 48b3363a
         (apply #'vc-git-command nil 0 files args)
         (funcall post)))))
 
@@ -1818,12 +1809,9 @@
                                 samp coding-system-for-read t)))
     (setq coding-system-for-read 'undecided)))
 
-<<<<<<< HEAD
-=======
 (defconst vc-git--empty-tree "4b825dc642cb6eb9a060e54bf8d69288fbee4904"
   "Git object ID of the empty tree object.")
 
->>>>>>> 48b3363a
 (defun vc-git-diff (files &optional rev1 rev2 buffer async)
   "Get a difference report using Git between two revisions of FILES."
   (let (process-file-side-effects
