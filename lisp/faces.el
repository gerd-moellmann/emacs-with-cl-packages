--- conflicted
+++ resolved
@@ -1238,14 +1238,9 @@
            (:height
             'integerp)
            (:stipple
-<<<<<<< HEAD
-            (and (memq (window-system frame) '(x mac ns)) ; No stipple on w32
-                 (mapcar #'list
-=======
-            (and (memq (window-system frame) '(x ns pgtk haiku)) ; No stipple on w32
+            (and (memq (window-system frame) '(x mac ns pgtk haiku)) ; No stipple on w32
                  (mapcar (lambda (item)
                            (cons item item))
->>>>>>> a9b28224
                          (apply #'nconc
                                 (mapcar (lambda (dir)
                                           (and (file-readable-p dir)
@@ -1590,11 +1585,8 @@
 	    match (cond ((eq req 'type)
 			 (or (memq (window-system frame) options)
 			     (and (memq 'graphic options)
-<<<<<<< HEAD
-				  (memq (window-system frame) '(x w32 mac ns)))
-=======
-				  (memq (window-system frame) '(x w32 ns pgtk)))
->>>>>>> a9b28224
+				  (memq (window-system frame)
+                                        '(x w32 mac ns pgtk)))
 			     ;; FIXME: This should be revisited to use
 			     ;; display-graphic-p, provided that the
 			     ;; color selection depends on the number
@@ -2945,14 +2937,10 @@
   '((default
      :box (:line-width 1 :style released-button)
      :foreground "black")
-<<<<<<< HEAD
-    (((type x w32 mac ns) (class color))
-=======
     (((type haiku))
      :foreground "B_MENU_ITEM_TEXT_COLOR"
      :background "B_MENU_BACKGROUND_COLOR")
-    (((type x w32 ns pgtk) (class color))
->>>>>>> a9b28224
+    (((type x w32 mac ns pgtk) (class color))
      :background "grey75")
     (((type x) (class mono))
      :background "grey"))
