;;; tex-mode.el --- TeX, LaTeX, and SliTeX mode commands  -*- lexical-binding:t -*-

;; Copyright (C) 1985-1986, 1989, 1992, 1994-1999, 2001-2025 Free
;; Software Foundation, Inc.

;; Maintainer: emacs-devel@gnu.org
;; Keywords: tex

;; Contributions over the years by William F. Schelter, Dick King,
;; Stephen Gildea, Michael Prange, Jacob Gore, and Edward M. Reingold.

;; This file is part of GNU Emacs.

;; GNU Emacs is free software: you can redistribute it and/or modify
;; it under the terms of the GNU General Public License as published by
;; the Free Software Foundation, either version 3 of the License, or
;; (at your option) any later version.

;; GNU Emacs is distributed in the hope that it will be useful,
;; but WITHOUT ANY WARRANTY; without even the implied warranty of
;; MERCHANTABILITY or FITNESS FOR A PARTICULAR PURPOSE.  See the
;; GNU General Public License for more details.

;; You should have received a copy of the GNU General Public License
;; along with GNU Emacs.  If not, see <https://www.gnu.org/licenses/>.

;;; Commentary:

;;; Code:

(eval-when-compile
  (require 'compare-w)
  (require 'cl-lib)
  (require 'skeleton))

(require 'shell)
(require 'compile)

(defgroup tex-file nil
  "TeX files and directories."
  :prefix "tex-"
  :group 'tex)

(defgroup tex-run nil
  "Running external commands from TeX mode."
  :prefix "tex-"
  :group 'tex)

(defgroup tex-view nil
  "Viewing and printing TeX files."
  :prefix "tex-"
  :group 'tex)

(defgroup tex-flymake nil
  "Flymake backend for linting TeX files."
  :prefix "tex-"
  :group 'tex)

;;;###autoload
(defcustom tex-shell-file-name nil
  "If non-nil, the shell file name to run in the subshell used to run TeX."
  :type '(choice (const :tag "None" nil)
		 string)
  :group 'tex-run)

;;;###autoload
(defcustom tex-directory "."
  "Directory in which temporary files are written.
You can make this `/tmp' if your TEXINPUTS has no relative directories in it
and you don't try to apply \\[tex-region] or \\[tex-buffer] when there are
`\\input' commands with relative directories."
  :type 'directory
  :group 'tex-file)

;;;###autoload
(defcustom tex-first-line-header-regexp nil
  "Regexp for matching a first line which `tex-region' should include.
If this is non-nil, it should be a regular expression string;
if it matches the first line of the file,
`tex-region' always includes the first line in the TeX run."
  :type '(choice (const :tag "None" nil)
                 regexp)
  :group 'tex-file)

;;;###autoload
(defcustom tex-main-file nil
  "The main TeX source file which includes this buffer's file.
The command `tex-file' runs TeX on the file specified by `tex-main-file'
if the variable is non-nil."
  :type '(choice (const :tag "None" nil)
                 file)
  :group 'tex-file)

;;;###autoload
(defcustom tex-offer-save t
  "If non-nil, ask about saving modified buffers before \\[tex-file] is run."
  :type 'boolean
  :group 'tex-file)

;;;###autoload
(defcustom tex-run-command "tex"
  "Command used to run TeX subjob.
TeX Mode sets `tex-command' to this string.
See the documentation of that variable."
  :type 'string
  :group 'tex-run)

;;;###autoload
(defcustom latex-run-command "latex"
  "Command used to run LaTeX subjob.
LaTeX Mode sets `tex-command' to this string.
See the documentation of that variable."
  :type 'string
  :group 'tex-run)

;;;###autoload
(defcustom slitex-run-command "slitex"
  "Command used to run SliTeX subjob.
SliTeX Mode sets `tex-command' to this string.
See the documentation of that variable."
  :type 'string
  :group 'tex-run)

;;;###autoload
(defcustom tex-start-options ""
  "TeX options to use when starting TeX.
These immediately precede the commands in `tex-start-commands'
and the input file name, with no separating space and are not shell-quoted.
If nil, TeX runs with no options.  See the documentation of `tex-command'."
  :type 'string
  :group 'tex-run
  :version "22.1")

;;;###autoload
(defcustom tex-start-commands "\\nonstopmode\\input"
  "TeX commands to use when starting TeX.
They are shell-quoted and precede the input file name, with a separating space.
If nil, no commands are used.  See the documentation of `tex-command'."
  :type '(radio (const :tag "Interactive (nil)" nil)
		(const :tag "Nonstop (\"\\nonstopmode\\input\")"
		       "\\nonstopmode\\input")
		(string :tag "String at your choice"))
  :group 'tex-run
  :version "22.1")

(defvar latex-standard-block-names
  '("abstract"		"array"		"center"	"description"
    "displaymath"	"document"	"enumerate"	"eqnarray"
    "eqnarray*"		"equation"	"figure"	"figure*"
    "flushleft"		"flushright"	"itemize"	"letter"
    "list"		"minipage"	"picture"	"quotation"
    "quote"		"slide"		"sloppypar"	"tabbing"
    "table"		"table*"	"tabular"	"tabular*"
    "thebibliography"	"theindex*"	"titlepage"	"trivlist"
    "verbatim"		"verbatim*"	"verse"		"math")
  "Standard LaTeX block names.")

;;;###autoload
(defcustom latex-block-names nil
  "User defined LaTeX block names.
Combined with `latex-standard-block-names' for minibuffer completion."
  :type '(repeat string)
  :group 'tex-run)

;;;###autoload
(defcustom tex-bibtex-command "bibtex"
  "Command used by `tex-bibtex-file' to gather bibliographic data.
If this string contains an asterisk (`*'), that is replaced by the file name;
otherwise, the file name, preceded by blank, is added at the end."
  :type 'string
  :group 'tex-run)

;;;###autoload
(defcustom tex-dvi-print-command "lpr -d"
  "Command used by \\[tex-print] to print a .dvi file.
If this string contains an asterisk (`*'), that is replaced by the file name;
otherwise, the file name, preceded by blank, is added at the end."
  :type 'string
  :group 'tex-view)

;;;###autoload
(defcustom tex-alt-dvi-print-command "lpr -d"
  "Command used by \\[tex-print] with a prefix arg to print a .dvi file.
If this string contains an asterisk (`*'), that is replaced by the file name;
otherwise, the file name, preceded by blank, is added at the end.

If two printers are not enough of a choice, you can set the variable
`tex-alt-dvi-print-command' to an expression that asks what you want;
for example,

    (setq tex-alt-dvi-print-command
         \\='(format \"lpr -P%s\" (read-string \"Use printer: \")))

would tell \\[tex-print] with a prefix argument to ask you which printer to
use."
  :type '(choice (string :tag "Command")
		 (sexp :tag "Expression"))
  :group 'tex-view)

;;;###autoload
(defcustom tex-dvi-view-command
  (cond ((eq window-system 'x) "xdvi")
        ((eq window-system 'w32) "yap")
        (t "dvi2tty * | cat -s"))
  "Command used by \\[tex-view] to display a `.dvi' file.
If this string contains an asterisk (`*'), that is replaced by the file name;
otherwise, the file name, preceded by a space, is added at the end.

For backwards-compatibility, the value can also be a form, in which case
it is evaluated to get the command to use.  This is now obsolete, and
will lead to a warning.  Set it to a string instead."
  :type '(choice (const nil) string)
  :risky t
  :group 'tex-view)

;;;###autoload
(defcustom tex-show-queue-command "lpq"
  "Command used by \\[tex-show-print-queue] to show the print queue.
Should show the queue(s) that \\[tex-print] puts jobs on."
  :type 'string
  :group 'tex-view)

;;;###autoload
(defcustom tex-default-mode #'latex-mode
  "Mode to enter for a new file that might be either TeX or LaTeX.
This variable is used when it can't be determined whether the file
is plain TeX or LaTeX or what because the file contains no commands.
Normally set to either `plain-tex-mode' or `latex-mode'."
  :type 'function
  :group 'tex)

;;;###autoload
(defcustom tex-open-quote "``"
  "String inserted by typing \\[tex-insert-quote] to open a quotation."
  :type 'string
  :options '("``" "\"<" "\"`" "<<" "«")
  :group 'tex)

;;;###autoload
(defcustom tex-close-quote "''"
  "String inserted by typing \\[tex-insert-quote] to close a quotation."
  :type 'string
  :options '("''" "\">" "\"'" ">>" "»")
  :group 'tex)

(defcustom tex-fontify-script t
  "If non-nil, fontify subscript and superscript strings."
  :type 'boolean
  :safe #'booleanp
  :group 'tex
  :version "23.1")

(defcustom tex-font-script-display '(-0.2 0.2)
  "How much to lower and raise subscript and superscript content.
This is a list of two floats.  The first is negative and
specifies how much subscript is lowered, the second is positive
and specifies how much superscript is raised.  Heights are
measured relative to that of the normal text."
  :group 'tex
  :type '(list (float :tag "Subscript")
               (float :tag "Superscript"))
  :version "23.1")

(defcustom tex-chktex-program "chktex"
  "ChkTeX executable to use for linting TeX files."
  :version "26.1"
  :type 'string
  :link '(url-link "man:chktex(1)")
  :group 'tex-flymake)

(defcustom tex-chktex-extra-flags nil
  "Extra command line flags for `tex-chktex-program'."
  :version "26.1"
  :type '(repeat string)
  :group 'tex-flymake)

(defvar tex-last-temp-file nil
  "Latest temporary file generated by \\[tex-region] and \\[tex-buffer].
Deleted when the \\[tex-region] or \\[tex-buffer] is next run, or when the
tex shell terminates.")

(defvar tex-command "tex"
  "Command to run TeX.
If this string contains an asterisk \(`*'), that is replaced by the file name;
otherwise the value of `tex-start-options', the \(shell-quoted)
value of `tex-start-commands', and the file name are added at the end
with blanks as separators.

In TeX, LaTeX, and SliTeX Mode this variable becomes buffer local.")

(defvar tex-trailer nil
  "String appended after the end of a region sent to TeX by \\[tex-region].")

(defvar tex-start-of-header nil
  "Regular expression used by \\[tex-region] to find start of file's header.")

(defvar tex-end-of-header nil
  "Regular expression used by \\[tex-region] to find end of file's header.")

(defvar tex-shell-cd-command "cd"
  "Command to give to shell running TeX to change directory.
The value of `tex-directory' is appended to this, separated by a space.")

(defvar tex-zap-file nil
  "Temporary file name used for text being sent as input to TeX.
Should be a simple file name with no extension or directory specification.")

(defvar tex-last-buffer-texed nil
  "Buffer which was last TeXed.")

(defvar tex-print-file nil
  "File name that \\[tex-print] prints.
Set by \\[tex-region], \\[tex-buffer], \\[tex-file] and \\[tex-compile].")

(defvar tex-mode-syntax-table
  (let ((st (make-syntax-table)))
    (modify-syntax-entry ?% "<" st)
    (modify-syntax-entry ?\n ">" st)
    (modify-syntax-entry ?\f ">" st)
    (modify-syntax-entry ?\C-@ "w" st)
    (modify-syntax-entry ?' "w" st)
    (modify-syntax-entry ?@ "_" st)
    (modify-syntax-entry ?* "_" st)
    (modify-syntax-entry ?\t " " st)
    ;; ~ is printed by TeX as a space, but it's semantics in the syntax
    ;; of TeX is not `whitespace' (i.e. it's just like \hspace{foo}).
    (modify-syntax-entry ?~ "." st)
    (modify-syntax-entry ?$ "$$" st)
    (modify-syntax-entry ?\\ "/" st)
    (modify-syntax-entry ?\" "." st)
    (modify-syntax-entry ?& "." st)
    (modify-syntax-entry ?_ "." st)
    (modify-syntax-entry ?^ "." st)
    st)
  "Syntax table used while in TeX mode.")

;;;;
;;;; Imenu support
;;;;

(defcustom latex-imenu-indent-string ". "
  "String to add repeated in front of nested sectional units for Imenu.
An alternative value is \" . \", if you use a font with a narrow period."
  :type 'string
  :group 'tex)

(defvar latex-section-alist
  '(("part" . 0) ("chapter" . 1)
    ("section" . 2) ("subsection" . 3)
    ("subsubsection" . 4)
    ("paragraph" . 5) ("subparagraph" . 6)))

(defvar latex-metasection-list
  '("documentstyle" "documentclass"
    "begin{document}" "end{document}"
    "appendix" "frontmatter" "mainmatter" "backmatter"))

(defun latex-imenu-create-index ()
  "Generate an alist for imenu from a LaTeX buffer."
  (let ((section-regexp
	 (concat "\\\\" (regexp-opt (mapcar #'car latex-section-alist) t)
		 "\\*?[ \t]*{"))
	(metasection-regexp
	 (concat "\\\\" (regexp-opt latex-metasection-list t)))
	i0 menu case-fold-search)
    (save-excursion
      ;; Find the top-most level in this file but don't allow it to be
      ;; any deeper than "section" (which is top-level in an article).
      (goto-char (point-min))
      (if (search-forward-regexp "\\\\part\\*?[ \t]*{" nil t)
	  (setq i0 0)
	(if (search-forward-regexp "\\\\chapter\\*?[ \t]*{" nil t)
	    (setq i0 1)
	  (setq i0 2)))

      ;; Look for chapters and sections.
      (goto-char (point-min))
      (while (search-forward-regexp section-regexp nil t)
	(let ((start (match-beginning 0))
	      (here (point))
	      (i (cdr (assoc (buffer-substring-no-properties
			      (match-beginning 1)
			      (match-end 1))
			     latex-section-alist))))
	  (backward-char 1)
	  (condition-case nil
	      (progn
		;; Using sexps allows some use of matching {...} inside
		;; titles.
		(forward-sexp 1)
		(push (cons (concat (apply #'concat
					   (make-list
					    (max 0 (- i i0))
					    latex-imenu-indent-string))
				    (buffer-substring-no-properties
				     here (1- (point))))
			    start)
		      menu))
	    (error nil))))

      ;; Look for included material.
      (goto-char (point-min))
      (while (search-forward-regexp
	      "\\\\\\(include\\|input\\|verbatiminput\\|bibliography\\)\
[ \t]*{\\([^}\n]+\\)}"
	      nil t)
	(push (cons (concat "<<" (buffer-substring-no-properties
				  (match-beginning 2)
				  (match-end 2))
			    (if (= (char-after (match-beginning 1)) ?b)
				".bbl"
			      ".tex"))
		    (match-beginning 0))
	      menu))

      ;; Look for \frontmatter, \mainmatter, \backmatter, and \appendix.
      (goto-char (point-min))
      (while (search-forward-regexp metasection-regexp nil t)
	(push (cons "--" (match-beginning 0)) menu))

      ;; Sort in increasing buffer position order.
      (sort menu (lambda (a b) (< (cdr a) (cdr b)))))))

;;;;
;;;; Outline support
;;;;

(defvar latex-outline-regexp
  (concat "\\\\"
	  (regexp-opt (append latex-metasection-list
			      (mapcar #'car latex-section-alist))
                      t)))

(defun latex-outline-level ()
  (if (looking-at latex-outline-regexp)
      (1+ (or (cdr (assoc (match-string 1) latex-section-alist)) -1))
    1000))

(defun tex-current-defun-name ()
  "Return the name of the TeX section/paragraph/chapter at point, or nil."
  (save-excursion
    (when (re-search-backward
	   "\\\\\\(sub\\)*\\(section\\|paragraph\\|chapter\\)"
	   nil t)
      (goto-char (match-beginning 0))
      (buffer-substring-no-properties
       (1+ (point))	; without initial backslash
       (line-end-position)))))

;;;;
;;;; Font-Lock support
;;;;

;(defvar tex-font-lock-keywords
;  ;; Regexps updated with help from Ulrik Dickow <dickow@nbi.dk>.
;  '(("\\\\\\(begin\\|end\\|newcommand\\){\\([a-zA-Z0-9\\*]+\\)}"
;     2 font-lock-function-name-face)
;    ("\\\\\\(cite\\|label\\|pageref\\|ref\\){\\([^} \t\n]+\\)}"
;     2 font-lock-constant-face)
;    ;; It seems a bit dubious to use `bold' and `italic' faces since we might
;    ;; not be able to display those fonts.
;    ("{\\\\bf\\([^}]+\\)}" 1 'bold keep)
;    ("{\\\\\\(em\\|it\\|sl\\)\\([^}]+\\)}" 2 'italic keep)
;    ("\\\\\\([a-zA-Z@]+\\|.\\)" . font-lock-keyword-face)
;    ("^[ \t\n]*\\\\def[\\@]\\(\\w+\\)" 1 font-lock-function-name-face keep))
;  ;; Rewritten and extended for LaTeX2e by Ulrik Dickow <dickow@nbi.dk>.
;  '(("\\\\\\(begin\\|end\\|newcommand\\){\\([a-zA-Z0-9\\*]+\\)}"
;     2 font-lock-function-name-face)
;    ("\\\\\\(cite\\|label\\|pageref\\|ref\\){\\([^} \t\n]+\\)}"
;     2 font-lock-constant-face)
;    ("^[ \t]*\\\\def\\\\\\(\\(\\w\\|@\\)+\\)" 1 font-lock-function-name-face)
;    "\\\\\\([a-zA-Z@]+\\|.\\)"
;    ;; It seems a bit dubious to use `bold' and `italic' faces since we might
;    ;; not be able to display those fonts.
;    ;; LaTeX2e: \emph{This is emphasized}.
;    ("\\\\emph{\\([^}]+\\)}" 1 'italic keep)
;    ;; LaTeX2e: \textbf{This is bold}, \textit{...}, \textsl{...}
;    ("\\\\text\\(\\(bf\\)\\|it\\|sl\\){\\([^}]+\\)}"
;     3 (if (match-beginning 2) 'bold 'italic) keep)
;    ;; Old-style bf/em/it/sl.  Stop at `\\' and un-escaped `&', for tables.
;    ("\\\\\\(\\(bf\\)\\|em\\|it\\|sl\\)\\>\\(\\([^}&\\]\\|\\\\[^\\]\\)+\\)"
;     3 (if (match-beginning 2) 'bold 'italic) keep))

;; Rewritten with the help of Alexandra Bac <abac@welcome.disi.unige.it>.
(defconst tex-font-lock-keywords-1
  (eval-when-compile
    (let* (;; Names of commands whose arg should be fontified as heading, etc.
	   (headings (regexp-opt
		      '("title"  "begin" "end" "chapter" "part"
			"section" "subsection" "subsubsection"
			"paragraph" "subparagraph" "subsubparagraph"
			"newcommand" "renewcommand" "providecommand"
			"newenvironment" "renewenvironment"
			"newtheorem" "renewtheorem")
		      t))
	   (variables (regexp-opt
		       '("newcounter" "newcounter*" "setcounter" "addtocounter"
			 "setlength" "addtolength" "settowidth")
		       t))
	   (includes (regexp-opt
		      '("input" "include" "includeonly" "bibliography"
			"epsfig" "psfig" "epsf" "nofiles" "usepackage"
			"documentstyle" "documentclass" "verbatiminput"
			"includegraphics" "includegraphics*")
		      t))
           (verbish (regexp-opt '("url" "nolinkurl" "path"
                                  "href" "ProvidesFile")
                                t))
	   ;; Miscellany.
	   (slash "\\\\")
	   (opt " *\\(\\[[^]]*\\] *\\)*")
	   ;; This would allow highlighting \newcommand\CMD but requires
	   ;; adapting subgroup numbers below.
	   ;; (arg "\\(?:{\\(\\(?:[^{}\\]+\\|\\\\.\\|{[^}]*}\\)+\\)\\|\\\\[a-z*]+\\)"))
           (inbraces-re
            (lambda (n) ;; Level of nesting of braces we should support.
              (let ((re "[^}]"))
                (dotimes (_ n)
                  (setq re
                        (concat "\\(?:[^{}\\]\\|\\\\.\\|{" re "*}\\)")))
                re)))
	   (arg (concat "{\\(" (funcall inbraces-re 2) "+\\)")))
      `(;; Verbatim-like args.
        ;; Do it first, because we don't want to highlight them
        ;; in comments (bug#68827), but we do want to highlight them
        ;; in $math$.
        (,(concat slash verbish opt arg) 3 'tex-verbatim keep)
        ;; Highlight $$math$$ and $math$.
        ;; This is done at the very beginning so as to interact with the other
        ;; keywords in the same way as comments and strings.
        (,(concat "\\$\\$?\\(?:[^$\\{}]\\|\\\\.\\|{"
                  (funcall inbraces-re 6)
                  "*}\\)+\\$?\\$")
         (0 'tex-math keep))
        ;; Heading args.
        (,(concat slash headings "\\*?" opt arg)
         ;; If ARG ends up matching too much (if the {} don't match, e.g.)
         ;; jit-lock will do funny things: when updating the buffer
         ;; the re-highlighting is only done locally so it will just
         ;; match the local line, but defer-contextually will
         ;; match more lines at a time, so ARG will end up matching
         ;; a lot more, which might suddenly include a comment
         ;; so you get things highlighted bold when you type them
         ;; but they get turned back to normal a little while later
         ;; because "there's already a face there".
         ;; Using `keep' works around this un-intuitive behavior as well
         ;; as improves the behavior in the very rare case where you do
         ;; have a comment in ARG.
         3 font-lock-function-name-face keep)
        (,(concat slash "\\(?:provide\\|\\(?:re\\)?new\\)command\\** *\\(\\\\[A-Za-z@]+\\)")
         1 font-lock-function-name-face keep)
        ;; Variable args.
        (,(concat slash variables " *" arg) 2 font-lock-variable-name-face)
        ;; Include args.
        (,(concat slash includes opt arg) 3 font-lock-builtin-face)
        ;; Definitions.  I think.
        ("^[ \t]*\\\\def *\\\\\\(\\(\\w\\|@\\)+\\)"
	 1 font-lock-function-name-face))))
  "Subdued expressions to highlight in TeX modes.")

(defun tex-font-lock-append-prop (prop)
  (unless (memq (get-text-property (match-end 1) 'face)
		'(font-lock-comment-face tex-verbatim))
    prop))

(defconst tex-font-lock-keywords-2
  (append tex-font-lock-keywords-1
   (eval-when-compile
     (let* (;;
	    ;; Names of commands whose arg should be fontified with fonts.
	    (bold (regexp-opt '("textbf" "textsc" "textup"
				"boldsymbol" "pmb")
                              t))
	    (italic (regexp-opt '("textit" "textsl" "emph") t))
	    ;; FIXME: unimplemented yet.
	    ;; (type (regexp-opt '("texttt" "textmd" "textrm" "textsf") t))
	    ;;
	    ;; Names of commands whose arg should be fontified as a citation.
	    (citations (regexp-opt
			'("label" "ref" "pageref" "vref" "eqref"
			  "cite" "nocite" "index" "glossary" "bibitem"
                          ;; natbib's two variants of \cite:
                          "citep" "citet"
			  ;; These are text, rather than citations.
			  ;; "caption" "footnote" "footnotemark" "footnotetext"
			  )
			t))
	    ;;
	    ;; Names of commands that should be fontified.
	    (specials-1 (regexp-opt '("\\" "\\*") t)) ;; "-"
	    (specials-2 (regexp-opt
			 '("linebreak" "nolinebreak" "pagebreak" "nopagebreak"
			   "newline" "newpage" "clearpage" "cleardoublepage"
			   "displaybreak" "allowdisplaybreaks"
			   "enlargethispage")
                         t))
	    (general "\\([a-zA-Z@]+\\**\\|[^ \t\n]\\)")
	    ;;
	    ;; Miscellany.
	    (slash "\\\\")
	    (opt " *\\(\\[[^]]*\\] *\\)*")
	    (args "\\(\\(?:[^${}&\\]+\\|\\\\.\\|{[^}]*}\\)+\\)")
	    (arg "{\\(\\(?:[^{}\\]+\\|\\\\.\\|{[^}]*}\\)+\\)"))
       (list
	;;
	;; Citation args.
	(list (concat slash citations opt arg) 3 'font-lock-constant-face)
	;;
        ;; Text between `` quotes ''.
        (list (concat (regexp-opt '("``" "\"<" "\"`" "<<" "«") t)
                      "\\(\\(.\\|\n\\)+?\\)"
                      (regexp-opt `("''" "\">" "\"'" ">>" "»") t))
              '(1 'font-lock-keyword-face)
              '(2 'font-lock-string-face)
              '(4 'font-lock-keyword-face))
	;;
	;; Command names, special and general.
	(cons (concat slash specials-1) 'font-lock-warning-face)
	(list (concat "\\(" slash specials-2 "\\)\\([^a-zA-Z@]\\|\\'\\)")
	      '(1 'font-lock-warning-face))
	(concat slash general)
	;;
	;; Font environments.  It seems a bit dubious to use `bold' etc. faces
	;; since we might not be able to display those fonts.
	(list (concat slash bold " *" arg) 2
	      '(tex-font-lock-append-prop 'bold) 'append)
	(list (concat slash italic " *" arg) 2
	      '(tex-font-lock-append-prop 'italic) 'append)
	;; (list (concat slash type arg) 2 '(quote bold-italic) 'append)
	;;
	;; Old-style bf/em/it/sl.  Stop at `\\' and un-escaped `&', for tables.
	(list (concat "\\\\\\(em\\|it\\|sl\\)\\>" args)
	      2 '(tex-font-lock-append-prop 'italic) 'append)
	;; This is separate from the previous one because of cases like
	;; {\em foo {\bf bar} bla} where both match.
 	(list (concat "\\\\\\(bf\\(series\\)?\\)\\>" args)
	      3 '(tex-font-lock-append-prop 'bold) 'append)))))
   "Gaudy expressions to highlight in TeX modes.")

(defvar-local tex-expl-region-list nil
  "List of region boundaries where expl3 syntax is active.
It will be nil in buffers visiting files which use expl3 syntax
throughout, for example, expl3 classes or packages.")

(defvar-local tex-expl-buffer-p nil
  "Non-nil in buffers using expl3 syntax throughout.")

(defun tex-font-lock-suscript (pos)
  (unless (or (memq (get-text-property pos 'face)
		    '(font-lock-constant-face font-lock-builtin-face
		      font-lock-comment-face tex-verbatim))
	      ;; Check for backslash quoting
	      (let ((odd nil)
		    (pos pos))
		(while (eq (char-before pos) ?\\)
		  (setq pos (1- pos) odd (not odd)))
		odd)
              ;; Check if POS is in an expl3 syntax region or an expl3 buffer
              (when (eq (char-after pos) ?_)
                (or tex-expl-buffer-p
                    (and
                     tex-expl-region-list
                     (catch 'result
                       (dolist (range tex-expl-region-list)
                         (and (> pos (car range))
                              (< pos (cdr range))
                              (throw 'result t))))))))
    (if (eq (char-after pos) ?_)
	`(face subscript display (raise ,(car tex-font-script-display)))
      `(face superscript display (raise ,(cadr tex-font-script-display))))))

(defun tex-font-lock-match-suscript (limit)
  "Match subscript and superscript patterns up to LIMIT."
  (when (and tex-fontify-script
	     (re-search-forward "[_^] *\\([^\n\\{}]\\|\
\\\\\\([a-zA-Z@]+\\|[^ \t\n]\\)\\|\\({\\)\\)" limit t))
    (when (match-end 3)
      (let ((beg (match-beginning 3))
	    (end (save-restriction
		   (narrow-to-region (point-min) limit)
		   (condition-case nil (scan-lists (point) 1 1) (error nil)))))
	(store-match-data (if end
			      (list (match-beginning 0) end beg end)
                            (list beg beg beg beg)))))
    t))

(defconst tex-font-lock-keywords-3
  (append tex-font-lock-keywords-2
	  '((tex-font-lock-match-suscript
	     (1 (tex-font-lock-suscript (match-beginning 0)) append))))
  "Experimental expressions to highlight in TeX modes.")

(defconst tex-font-lock-keywords tex-font-lock-keywords-1
  "Default expressions to highlight in TeX modes.")

(defvar tex-verbatim-environments
  '("verbatim" "verbatim*"
    "Verbatim" ;; From "fancyvrb"
    ))
(put 'tex-verbatim-environments 'safe-local-variable
     (lambda (x) (not (memq nil (mapcar #'stringp x)))))

(eval-when-compile
  (defconst tex-syntax-propertize-rules
    (syntax-propertize-precompile-rules
     ("\\\\verb\\**\\([^a-z@*]\\)"
      (1 (prog1 "\""
           (tex-font-lock-verb
            (match-beginning 0) (char-after (match-beginning 1))))))))

  (defconst latex-syntax-propertize-rules
    (syntax-propertize-precompile-rules
     tex-syntax-propertize-rules
     ("\\\\\\(?:end\\|begin\\) *\\({[^\n{}]*}\\)"
      (1 (ignore
          (tex-env-mark (match-beginning 0)
                        (match-beginning 1) (match-end 1))))))))

(defun tex-env-mark (cmd start end)
  (when (= cmd (line-beginning-position))
    (let ((arg (buffer-substring-no-properties (1+ start) (1- end))))
      (when (member arg tex-verbatim-environments)
        (if (eq ?b (char-after (1+ cmd)))
            ;; \begin
            (put-text-property (line-end-position)
                               (line-beginning-position 2)
                               'syntax-table (string-to-syntax "< c"))
          ;; In the case of an empty verbatim env, the \n after the \begin is
          ;; the same as the \n before the \end.  Lucky for us, the "> c"
          ;; property associated to the \end will be placed afterwards, so it
          ;; will override the "< c".
          (put-text-property (1- cmd) cmd
                             'syntax-table (string-to-syntax "> c"))
          ;; The text between \end{verbatim} and \n is ignored, so we'll treat
          ;; it as a comment.
          (put-text-property end (min (1+ end) (line-end-position))
                             'syntax-table (string-to-syntax "<"))))))
  ;; Mark env args for possible electric pairing.
  (unless (get-char-property (1+ start) 'text-clones) ;Already paired-up.
    (put-text-property start end 'latex-env-pair t)))

(define-minor-mode latex-electric-env-pair-mode
  "Toggle Latex Electric Env Pair mode.

Latex Electric Env Pair mode is a buffer-local minor mode for use
with `latex-mode'.  When enabled, typing a \\begin or \\end tag
automatically inserts its partner."
  :lighter "/e"
  (if latex-electric-env-pair-mode
      (add-hook 'before-change-functions
                #'latex-env-before-change nil 'local)
    (remove-hook 'before-change-functions
                 #'latex-env-before-change 'local)))

(defun latex-env-before-change (start end)
  (when (get-text-property start 'latex-env-pair)
    (condition-case err
        (with-silent-modifications
          ;; Remove properties even if don't find a pair.
          (remove-list-of-text-properties
           (previous-single-property-change (1+ start) 'latex-env-pair)
           (next-single-property-change start 'latex-env-pair)
           '(latex-env-pair))
          (unless (or (get-char-property start 'text-clones)
                      (get-char-property (1+ start) 'text-clones)
                      (save-excursion
                        (goto-char start)
                        (not (re-search-backward
                              "\\\\\\(?:end\\|begi\\(n\\)\\) *{"
                              (line-beginning-position) t))))
            (let ((cmd-start (match-beginning 0))
                  (type (match-end 1))  ;nil for \end, else \begin.
                  (arg-start (1- (match-end 0))))
              (save-excursion
                (goto-char (match-end 0))
                (when (and (looking-at "[^\n{}]*}")
                           (> (match-end 0) end))
                  (let ((arg-end (match-end 0)))
                    (if (null type)     ;\end
                        (progn (goto-char arg-end)
                               (latex-forward-sexp -1)
                               (forward-word-strictly 1))
                      (goto-char cmd-start)
                      (latex-forward-sexp 1)
                      (let (forward-sexp-function) (backward-sexp)))
                    (when (looking-at
                           (regexp-quote (buffer-substring arg-start arg-end)))
                      (text-clone-create arg-start arg-end))))))))
      (scan-error nil)
      (error (message "Error in latex-env-before-change: %S" err)))))

(defun tex-font-lock-unfontify-region (beg end)
  (font-lock-default-unfontify-region beg end)
  (while (< beg end)
    (let ((next (next-single-property-change beg 'display nil end))
	  (prop (get-text-property beg 'display)))
      (if (and (eq (car-safe prop) 'raise)
	       (member (car-safe (cdr prop)) tex-font-script-display)
	       (null (cddr prop)))
	  (put-text-property beg next 'display nil))
      (setq beg next))))

(defcustom tex-suscript-height-ratio 0.8
  "Ratio of subscript/superscript height to that of the preceding text.
In nested subscript/superscript, this factor is applied repeatedly,
subject to the limit set by `tex-suscript-height-minimum'."
  :type 'float
  :group 'tex
  :version "23.1")

(defcustom tex-suscript-height-minimum 0.0
  "Integer or float limiting the minimum size of subscript/superscript text.
An integer is an absolute height in units of 1/10 point, a float
is a height relative to that of the default font.  Zero means no minimum."
  :type '(choice (integer :tag "Integer height in 1/10 point units")
		 (float :tag "Fraction of default font height"))
  :group 'tex
  :version "23.1")

(defun tex-suscript-height (height)
  "Return the integer height of subscript/superscript font in 1/10 points.
Not smaller than the value set by `tex-suscript-height-minimum'."
  (ceiling (max (if (integerp tex-suscript-height-minimum)
		    tex-suscript-height-minimum
		  ;; For bootstrapping.
		  (condition-case nil
		      (* tex-suscript-height-minimum
			 (face-attribute 'default :height))
		    (error 0)))
		;; NB assumes height is integer.
		(* height tex-suscript-height-ratio))))

(defface superscript
  '((t :height tex-suscript-height)) ;; :raise 0.2
  "Face used for superscripts."
  :group 'tex)
(defface subscript
  '((t :height tex-suscript-height)) ;; :raise -0.2
  "Face used for subscripts."
  :group 'tex)

(defface tex-math
  '((t :inherit font-lock-string-face))
  "Face used to highlight TeX math expressions."
  :group 'tex)

(defface tex-verbatim
  '((t :inherit fixed-pitch-serif))
  "Face used to highlight TeX verbatim environments."
  :group 'tex)

(defun tex-font-lock-verb (start delim)
  "Place syntax table properties on the \\verb construct.
START is the position of the \\ and DELIM is the delimiter char."
  ;; Do nothing if the \verb construct is itself inside a comment or
  ;; verbatim env.
  (unless (nth 8 (save-excursion (syntax-ppss start)))
    ;; Let's find the end and mark it.
    (let ((afterdelim (point)))
      (skip-chars-forward (string ?^ delim) (line-end-position))
      (if (eolp)
          ;; "LaTeX Error: \verb ended by end of line."
          ;; Remove the syntax-table property we've just put on the
          ;; start-delimiter, so it doesn't spill over subsequent lines.
          (put-text-property (1- afterdelim) afterdelim
                             'syntax-table nil)
        (when (eq (char-syntax (preceding-char)) ?/)
          (put-text-property (1- (point)) (point)
                             'syntax-table (string-to-syntax ".")))
        (put-text-property (point) (1+ (point))
                           'syntax-table (string-to-syntax "\""))))))

;; Use string syntax but math face for $...$.
(defun tex-font-lock-syntactic-face-function (state)
  (let ((char (nth 3 state)))
    (cond
     ((not char)
      (if (eq 2 (nth 7 state)) 'tex-verbatim 'font-lock-comment-face))
     ((eq char ?$) 'tex-math)
     ;; A \verb element.
     (t 'tex-verbatim))))


(defun tex-define-common-keys (keymap)
  "Define the keys that we want defined both in TeX mode and in the TeX shell."
  (define-key keymap "\C-c\C-k" #'tex-kill-job)
  (define-key keymap "\C-c\C-l" #'tex-recenter-output-buffer)
  (define-key keymap "\C-c\C-q" #'tex-show-print-queue)
  (define-key keymap "\C-c\C-p" #'tex-print)
  (define-key keymap "\C-c\C-v" #'tex-view)

  (define-key keymap [menu-bar tex] (cons "TeX" (make-sparse-keymap "TeX")))

  (define-key keymap [menu-bar tex tex-kill-job]
    '(menu-item "Tex Kill" tex-kill-job :enable (tex-shell-running)))
  (define-key keymap [menu-bar tex tex-recenter-output-buffer]
    '(menu-item "Tex Recenter" tex-recenter-output-buffer
                :enable (get-buffer "*tex-shell*")))
  (define-key keymap [menu-bar tex tex-show-print-queue]
    '("Show Print Queue" . tex-show-print-queue))
  (define-key keymap [menu-bar tex tex-alt-print]
    '(menu-item "Tex Print (alt printer)" tex-alt-print
                :enable (stringp tex-print-file)))
  (define-key keymap [menu-bar tex tex-print]
    '(menu-item "Tex Print" tex-print :enable (stringp tex-print-file)))
  (define-key keymap [menu-bar tex tex-view]
    '(menu-item "Tex View" tex-view :enable (stringp tex-print-file))))

(defvar tex-mode-map
  (let ((map (make-sparse-keymap)))
    (set-keymap-parent map text-mode-map)
    (tex-define-common-keys map)
    (define-key map "\"" #'tex-insert-quote)
    (define-key map "\n" #'tex-handle-newline)
    (define-key map "\M-\r" #'latex-insert-item)
    (define-key map "\C-c}" #'up-list)
    (define-key map "\C-c{" #'tex-insert-braces)
    (define-key map "\C-c\C-r" #'tex-region)
    (define-key map "\C-c\C-b" #'tex-buffer)
    (define-key map "\C-c\C-f" #'tex-file)
    (define-key map "\C-c\C-c" #'tex-compile)
    (define-key map "\C-c\C-i" #'tex-bibtex-file)
    (define-key map "\C-c\C-o" #'latex-insert-block)

    ;; Redundant keybindings, for consistency with SGML mode.
    (define-key map "\C-c\C-t" #'latex-insert-block)
    (define-key map "\C-c]" #'latex-close-block)
    (define-key map "\C-c/" #'latex-close-block)

    (define-key map "\C-c\C-e" #'latex-close-block)
    (define-key map "\C-c\C-u" #'tex-goto-last-unclosed-latex-block)
    (define-key map "\C-c\C-m" #'tex-feed-input)
    (define-key map [(control return)] #'tex-feed-input)
    (define-key map [menu-bar tex tex-bibtex-file]
      '("BibTeX File" . tex-bibtex-file))
    (define-key map [menu-bar tex tex-validate-region]
      '(menu-item "Validate Region" tex-validate-region :enable mark-active))
    (define-key map [menu-bar tex tex-validate-buffer]
      '("Validate Buffer" . tex-validate-buffer))
    (define-key map [menu-bar tex tex-region]
      '(menu-item "TeX Region" tex-region :enable mark-active))
    (define-key map [menu-bar tex tex-buffer]
      '("TeX Buffer" . tex-buffer))
    (define-key map [menu-bar tex tex-file] '("TeX File" . tex-file))
    map)
 "Keymap shared by TeX modes.")

(defvar-keymap latex-mode-map
  :doc "Keymap for `latex-mode'.  See also `tex-mode-map'."
  :parent tex-mode-map
  "C-c C-s" #'latex-split-block)

(defvar-keymap plain-tex-mode-map
  :doc "Keymap for `plain-tex-mode'.  See also `tex-mode-map'."
  :parent tex-mode-map)

(defvar tex-shell-map
  (let ((m (make-sparse-keymap)))
    (set-keymap-parent m shell-mode-map)
    (tex-define-common-keys m)
    m)
  "Keymap for the TeX shell.
Inherits `shell-mode-map' with a few additions.")

(defvar tex-face-alist
  '((bold . "{\\bf ")
    (italic . "{\\it ")
    (bold-italic . "{\\bi ")		; hypothetical
    (underline . "\\underline{")
    (default . "{\\rm "))
  "Alist of face and TeX font name for facemenu.")

(defvar tex-latex-face-alist
  `((italic . "{\\em ")
    ,@tex-face-alist)
  "Alist of face and LaTeX font name for facemenu.")

(defun tex-facemenu-add-face-function (face _end)
  (or (cdr (assq face tex-face-alist))
      (or (and (consp face)
	       (consp (car face))
	       (null  (cdr face))
	       (eq major-mode 'latex-mode)
	       ;; This actually requires the `color' LaTeX package.
	       (cond ((eq (caar face) :foreground)
		      (format "{\\color{%s} " (cadr (car face))))
		     ((eq (caar face) :background)
		      (format "\\colorbox{%s}{" (cadr (car face))))))
	  (error "Face %s not configured for %s mode" face mode-name))))

;; This would be a lot simpler if we just used a regexp search,
;; but then it would be too slow.
(defun tex--guess-mode ()
  (let ((mode tex-default-mode) slash comment)
    (save-excursion
      (goto-char (point-min))
      (while (and (setq slash (search-forward "\\" nil t))
		  (setq comment (let ((search-end (point)))
				  (save-excursion
				    (beginning-of-line)
				    (search-forward "%" search-end t))))))
      (if (not (and slash (not comment)))
	  mode
	(if (looking-at
	     (concat
	      (regexp-opt '("documentstyle" "documentclass"
			    "begin" "subsection" "section"
			    "part" "chapter" "newcommand"
			    "renewcommand" "RequirePackage")
			  'words)
	      "\\|NeedsTeXFormat{LaTeX"))
	    (if (and (looking-at
		      "document\\(style\\|class\\)\\(\\[.*\\]\\)?{slides}")
		     ;; SliTeX is almost never used any more nowadays.
		     (tex-executable-exists-p slitex-run-command))
		#'slitex-mode
	      #'latex-mode)
	  #'plain-tex-mode)))))

;; `tex-mode' plays two roles: it's the parent of several sub-modes
;; but it's also the function that chooses between those submodes.
;; To tell the difference between those two cases where the function
;; might be called, we check `delay-mode-hooks'.
;;;###autoload
(define-derived-mode tex-mode text-mode "generic-TeX"
  "Major mode for editing files of input for TeX, LaTeX, or SliTeX.
This is the shared parent mode of several submodes.
Tries to determine (by looking at the beginning of the file) whether
this file is for plain TeX, LaTeX, or SliTeX and calls `plain-tex-mode',
`latex-mode', or `slitex-mode', accordingly.  If it cannot be determined,
such as if there are no commands in the file, the value of `tex-default-mode'
says which mode to use."
  (tex-common-initialization))

(advice-add 'tex-mode :around #'tex--redirect-to-submode
            ;; Give it lower precedence than normal advice, so
            ;; AUCTeX's advice takes precedence over it.
            '((depth . 50)))
(defvar tex-mode--recursing nil)
(defun tex--redirect-to-submode (orig-fun)
  "Redirect to one of the submodes when called directly."
  ;; The file may have "mode: tex" in the local variable
  ;; block, in which case we'll be called recursively
  ;; infinitely.  Inhibit that.
  (let ((tex-mode--recursing tex-mode--recursing))
    (funcall (if (or delay-mode-hooks tex-mode--recursing)
                 ;; We're called from one of the children already.
                 orig-fun
               (setq tex-mode--recursing t)
               (let ((mode (tex--guess-mode)))
                 ;; `tex--guess-mode' really tries to guess the *type* of file,
                 ;; so we still need to consult `major-mode-remap-alist'
                 ;; to see which mode to use for that type.
                 (major-mode-remap mode))))))

;; Support files annotated with -*- LaTeX -*- (e.g. because they received
;; them from someone using AUCTeX).
;;;###autoload (add-to-list 'major-mode-remap-defaults '(TeX-mode . tex-mode))
;;;###autoload (add-to-list 'major-mode-remap-defaults '(plain-TeX-mode . plain-tex-mode))
;;;###autoload (add-to-list 'major-mode-remap-defaults '(LaTeX-mode . latex-mode))

;; FIXME: These aliases conflict with AUCTeX, but we still need them
;; because of packages out there which call these functions directly.
;; They should be patched to use `major-mode-remap'.
;; It would be nice to mark them obsolete somehow to encourage using
;; something else, but the obsolete declaration would become invalid
;; and confusing when AUCTeX *is* installed.
;;;###autoload (defalias 'TeX-mode #'tex-mode)
;;;###autoload (defalias 'plain-TeX-mode #'plain-tex-mode)
;;;###autoload (defalias 'LaTeX-mode #'latex-mode)

;;;###autoload
(define-derived-mode plain-tex-mode tex-mode "TeX"
  "Major mode for editing files of input for plain TeX.
Makes $ and } display the characters they match.
Makes \" insert \\=`\\=` when it seems to be the beginning of a quotation,
and \\='\\=' when it appears to be the end; it inserts \" only after a \\.

Use \\[tex-region] to run TeX on the current region, plus a \"header\"
copied from the top of the file (containing macro definitions, etc.),
running TeX under a special subshell.  \\[tex-buffer] does the whole buffer.
\\[tex-file] saves the buffer and then processes the file.
\\[tex-print] prints the .dvi file made by any of these.
\\[tex-view] previews the .dvi file made by any of these.
\\[tex-bibtex-file] runs bibtex on the file of the current buffer.

Use \\[tex-validate-buffer] to check buffer for paragraphs containing
mismatched $'s or braces.

Special commands:
\\{plain-tex-mode-map}

Mode variables:
tex-run-command
	Command string used by \\[tex-region] or \\[tex-buffer].
tex-directory
	Directory in which to create temporary files for TeX jobs
	run by \\[tex-region] or \\[tex-buffer].
tex-dvi-print-command
	Command string used by \\[tex-print] to print a .dvi file.
tex-alt-dvi-print-command
	Alternative command string used by \\[tex-print] (when given a prefix
	argument) to print a .dvi file.
tex-dvi-view-command
	Command string used by \\[tex-view] to preview a .dvi file.
tex-show-queue-command
	Command string used by \\[tex-show-print-queue] to show the print
	queue that \\[tex-print] put your job on.

Entering Plain-tex mode runs the hook `text-mode-hook', then the hook
`tex-mode-hook', and finally the hook `plain-tex-mode-hook'.  When the
special subshell is initiated, the hook `tex-shell-hook' is run."
  (setq-local tex-command tex-run-command)
  (setq-local tex-start-of-header "%\\*\\*start of header")
  (setq-local tex-end-of-header "%\\*\\*end of header")
  (setq-local tex-trailer "\\bye\n"))

;;;###autoload
(define-derived-mode latex-mode tex-mode "LaTeX"
  "Major mode for editing files of input for LaTeX.
Makes $ and } display the characters they match.
Makes \" insert \\=`\\=` when it seems to be the beginning of a quotation,
and \\='\\=' when it appears to be the end; it inserts \" only after a \\.

Use \\[tex-region] to run LaTeX on the current region, plus the preamble
copied from the top of the file (containing \\documentstyle, etc.),
running LaTeX under a special subshell.  \\[tex-buffer] does the whole buffer.
\\[tex-file] saves the buffer and then processes the file.
\\[tex-print] prints the .dvi file made by any of these.
\\[tex-view] previews the .dvi file made by any of these.
\\[tex-bibtex-file] runs bibtex on the file of the current buffer.

Use \\[tex-validate-buffer] to check buffer for paragraphs containing
mismatched $'s or braces.

Special commands:
\\{latex-mode-map}

Mode variables:
latex-run-command
	Command string used by \\[tex-region] or \\[tex-buffer].
tex-directory
	Directory in which to create temporary files for LaTeX jobs
	run by \\[tex-region] or \\[tex-buffer].
tex-dvi-print-command
	Command string used by \\[tex-print] to print a .dvi file.
tex-alt-dvi-print-command
	Alternative command string used by \\[tex-print] (when given a prefix
	argument) to print a .dvi file.
tex-dvi-view-command
	Command string used by \\[tex-view] to preview a .dvi file.
tex-show-queue-command
	Command string used by \\[tex-show-print-queue] to show the print
	queue that \\[tex-print] put your job on.

Entering Latex mode runs the hook `text-mode-hook', then
`tex-mode-hook', and finally `latex-mode-hook'.  When the special
subshell is initiated, `tex-shell-hook' is run."
  (setq-local tex-command latex-run-command)
  (setq-local tex-start-of-header "\\\\document\\(style\\|class\\)")
  (setq-local tex-end-of-header "\\\\begin\\s-*{document}")
  (setq-local tex-trailer "\\end{document}\n")
  ;; A line containing just $$ is treated as a paragraph separator.
  ;; A line starting with $$ starts a paragraph,
  ;; but does not separate paragraphs if it has more stuff on it.
  ;; For \pagebreak allow latex optional arg like \pagebreak[2]
  (setq paragraph-start
	(concat "[ \t]*\\(\\$\\$\\|"
		"\\\\[][]\\|"
		"\\\\" (regexp-opt (append
				    (mapcar #'car latex-section-alist)
				    '("begin" "label" "end"
				      "item" "bibitem" "newline" "noindent"
				      "newpage" "footnote" "marginpar"
				      "parbox" "caption"))
                                   t)
		"\\>\\|\\\\[a-z]*" (regexp-opt '("space" "skip" "page") t)
		"\\>\\)"))
  (setq paragraph-separate
	(concat "\\([ \t]*%\\)\\|[\f]\\|[ \t]*\\($\\|"
		"\\\\[][]\\|"
		"\\\\" (regexp-opt (append
				    (mapcar #'car latex-section-alist)
				    '("begin" "label" "end" ))
                                   t)
		"\\>\\|\\\\\\(" (regexp-opt '("item" "bibitem" "newline"
					      "noindent" "newpage" "footnote"
					      "marginpar" "parbox" "caption"))
		"\\|\\$\\$\\|[a-z]*\\(space\\|skip\\|page[a-z]*\\)"
		"\\>\\)[][0-9 \t]*\\($\\|%\\)\\)"))
  (setq-local imenu-create-index-function #'latex-imenu-create-index)
  (setq-local tex-face-alist tex-latex-face-alist)
  (add-hook 'fill-nobreak-predicate #'latex-fill-nobreak-predicate nil t)
  (setq-local indent-line-function #'latex-indent)
  (setq-local fill-indent-according-to-mode t)
  (add-hook 'completion-at-point-functions
            #'latex-complete-data nil 'local)
  (add-hook 'flymake-diagnostic-functions #'tex-chktex nil t)
  (setq-local outline-regexp latex-outline-regexp)
  (setq-local outline-level #'latex-outline-level)
  (setq-local forward-sexp-function #'latex-forward-sexp)
  (setq-local skeleton-end-hook nil))

;;;###autoload
(define-derived-mode slitex-mode latex-mode "SliTeX"
  "Major mode for editing files of input for SliTeX.
Makes $ and } display the characters they match.
Makes \" insert \\=`\\=` when it seems to be the beginning of a quotation,
and \\='\\=' when it appears to be the end; it inserts \" only after a \\.

Use \\[tex-region] to run SliTeX on the current region, plus the preamble
copied from the top of the file (containing \\documentstyle, etc.),
running SliTeX under a special subshell.  \\[tex-buffer] does the whole buffer.
\\[tex-file] saves the buffer and then processes the file.
\\[tex-print] prints the .dvi file made by any of these.
\\[tex-view] previews the .dvi file made by any of these.
\\[tex-bibtex-file] runs bibtex on the file of the current buffer.

Use \\[tex-validate-buffer] to check buffer for paragraphs containing
mismatched $'s or braces.

Special commands:
\\{slitex-mode-map}

Mode variables:
slitex-run-command
	Command string used by \\[tex-region] or \\[tex-buffer].
tex-directory
	Directory in which to create temporary files for SliTeX jobs
	run by \\[tex-region] or \\[tex-buffer].
tex-dvi-print-command
	Command string used by \\[tex-print] to print a .dvi file.
tex-alt-dvi-print-command
	Alternative command string used by \\[tex-print] (when given a prefix
	argument) to print a .dvi file.
tex-dvi-view-command
	Command string used by \\[tex-view] to preview a .dvi file.
tex-show-queue-command
	Command string used by \\[tex-show-print-queue] to show the print
	queue that \\[tex-print] put your job on.

Entering SliTeX mode runs the hook `text-mode-hook', then the hook
`tex-mode-hook', then the hook `latex-mode-hook', and finally the hook
`slitex-mode-hook'.  When the special subshell is initiated, the hook
`tex-shell-hook' is run."
  (setq tex-command slitex-run-command)
  (setq tex-start-of-header "\\\\documentstyle{slides}\\|\\\\documentclass{slides}"))

(defvar tildify-space-string)
(defvar tildify-foreach-region-function)
(declare-function tildify-foreach-ignore-environments
                  "tildify" (pairs callback _beg end))
(defvar tex--prettify-symbols-alist)

(defun tex-common-initialization ()
  ;; Regexp isearch should accept newline and formfeed as whitespace.
  (setq-local search-whitespace-regexp "[ \t\r\n\f]+")
  ;; Use tilde as hard-space character in tildify package.
  (setq-local tildify-space-string "~")
  ;; FIXME: Use the fact that we're parsing the document already
  ;; rather than using regex-based filtering.
  (setq-local tildify-foreach-region-function
              (apply-partially
               #'tildify-foreach-ignore-environments
               `(("\\\\\\\\" . "") ; do not remove this
                 (,(concat "\\\\begin{\\("
                           (regexp-opt '("verbatim" "math" "displaymath"
                                         "equation" "eqnarray" "eqnarray*"))
                           "\\)}")
                  . ("\\\\end{" 1 "}"))
                 ("\\\\verb\\*?\\(.\\)" . (1))
                 ("\\$\\$?" . (0))
                 ("\\\\(" . "\\\\)")
                 ("\\\\[[]" . "\\\\[]]")
                 ("\\\\[a-zA-Z]+\\( +\\|{}\\)[a-zA-Z]*" . "")
                 ("%" . "$"))))
  ;; A line containing just $$ is treated as a paragraph separator.
  (setq-local paragraph-start "[ \t]*$\\|[\f\\%]\\|[ \t]*\\$\\$")
  ;; A line starting with $$ starts a paragraph,
  ;; but does not separate paragraphs if it has more stuff on it.
  (setq-local paragraph-separate "[ \t]*$\\|[\f\\%]\\|[ \t]*\\$\\$[ \t]*$")
  (setq-local add-log-current-defun-function #'tex-current-defun-name)
  (setq-local comment-start "%")
  (setq-local comment-add 1)
  (setq-local comment-start-skip
	      "\\(\\(^\\|[^\\\n]\\)\\(\\\\\\\\\\)*\\)\\(%+ *\\)")
  (setq-local parse-sexp-ignore-comments t)
  (setq-local compare-windows-whitespace #'tex-categorize-whitespace)
  (setq-local facemenu-add-face-function #'tex-facemenu-add-face-function)
  (setq-local facemenu-end-add-face "}")
  (setq-local facemenu-remove-face-function t)
  (setq-local font-lock-defaults
	      '(( tex-font-lock-keywords tex-font-lock-keywords-1
                  tex-font-lock-keywords-2 tex-font-lock-keywords-3)
		nil nil nil nil
		;; Who ever uses that anyway ???
		(font-lock-mark-block-function . mark-paragraph)
		(font-lock-syntactic-face-function
		 . tex-font-lock-syntactic-face-function)
		(font-lock-unfontify-region-function
		 . tex-font-lock-unfontify-region)))
  (setq-local prettify-symbols-alist tex--prettify-symbols-alist)
  (add-function :override (local 'prettify-symbols-compose-predicate)
                #'tex--prettify-symbols-compose-p)
  (setq-local syntax-propertize-function
	      (syntax-propertize-rules latex-syntax-propertize-rules))
  ;; Don't add extra processing to `syntax-propertize' in files where
  ;; expl3 syntax is always active.
  :after-hook (progn (tex-expl-buffer-parse)
                     (unless tex-expl-buffer-p
                       (add-hook 'syntax-propertize-extend-region-functions
                                 #'tex-expl-region-set nil t)))
  ;; TABs in verbatim environments don't do what you think.
  (setq-local indent-tabs-mode nil)
  ;; Set up xref backend in TeX buffers.
  (add-hook 'xref-backend-functions #'tex--xref-backend nil t)
  ;; Other vars that should be buffer-local.
  (make-local-variable 'tex-command)
  (make-local-variable 'tex-start-of-header)
  (make-local-variable 'tex-end-of-header)
  (make-local-variable 'tex-trailer))

(defun tex-categorize-whitespace (backward-limit)
  ;; compare-windows-whitespace is set to this.
  ;; This is basically a finite-state machine.
  ;; Returns a symbol telling how TeX would treat
  ;; the whitespace we are looking at: null, space, or par.
  (let ((category 'null)
	(not-finished t))
    (skip-chars-backward " \t\n\f" backward-limit)
    (while not-finished
      (cond ((looking-at "[ \t]+")
	     (goto-char (match-end 0))
	     (if (eq category 'null)
		 (setq category 'space)))
	    ((looking-at "\n")
	     (cond ((eq category 'newline)
		    (setq category 'par)
		    (setq not-finished nil))
		   (t
		    (setq category 'newline) ;a strictly internal state
		    (goto-char (match-end 0)))))
	    ((looking-at "\f+")
	     (setq category 'par)
	     (setq not-finished nil))
	    (t
	     (setq not-finished nil))))
    (skip-chars-forward " \t\n\f")
    (if (eq category 'newline)
	'space				;TeX doesn't distinguish
      category)))

(defun tex-insert-quote (arg)
  "Insert the appropriate quote marks for TeX.
Inserts the value of `tex-open-quote' (normally \\=`\\=`) or `tex-close-quote'
\(normally \\='\\=') depending on the context.  With prefix argument, always
inserts \" characters."
  (interactive "*P")
  ;; Discover if we'll be inserting normal double quotes.
  ;;
  (if (or arg (memq (char-syntax (preceding-char)) '(?/ ?\\))
          (eq (get-text-property (point) 'face) 'tex-verbatim)
          (nth 4 (syntax-ppss)) ; non-nil if point is in a TeX comment
          ;; Discover if a preceding occurrence of `tex-open-quote'
          ;; should be morphed to a normal double quote.
          ;;
          (and (>= (point) (+ (point-min) (length tex-open-quote)))
               (save-excursion
                 (backward-char (length tex-open-quote))
                 (when (or (looking-at (regexp-quote tex-open-quote))
                           (looking-at (regexp-quote tex-close-quote)))
                   (delete-char (length tex-open-quote))
                   (when (looking-at (regexp-quote tex-close-quote))
                     (delete-char (length tex-close-quote)))
                   t))))
      ;; Insert the normal quote (eventually letting
      ;; `electric-pair-mode' do its thing).
      ;;
      (self-insert-command (prefix-numeric-value arg))
    ;; We'll be inserting fancy TeX quotes, but consider and imitate
    ;; `electric-pair-mode''s two behaviors: pair-insertion and
    ;; region wrapping.
    ;;
    (if (and electric-pair-mode (use-region-p))
        (let* ((saved (point-marker)))
          (goto-char (mark))
          (insert (if (> saved (mark)) tex-open-quote tex-close-quote))
          (goto-char saved)
          (insert (if (> saved (mark)) tex-close-quote tex-open-quote)))
      (if (or (memq (char-syntax (preceding-char)) '(?\( ?> ?\s))
              (memq (preceding-char) '(?~ ?')))
          ;; We're in an "opening" context
          ;;
          (if electric-pair-mode
              (if (looking-at (regexp-quote tex-close-quote))
                  (forward-char (length tex-close-quote))
                (insert tex-open-quote)
                (insert tex-close-quote)
                (backward-char (length tex-close-quote)))
            (insert tex-open-quote))
        ;; We're in a "closing" context.
        ;;
        (if (looking-at (regexp-quote tex-close-quote))
            (forward-char (length tex-close-quote))
          (insert tex-close-quote))))))

(defun tex-validate-buffer ()
  "Check current buffer for paragraphs containing mismatched braces or $s.
Their positions are recorded in the buffer `*Occur*'.
To find a particular invalidity from `*Occur*', switch to that buffer
and type C-c C-c or click with mouse-2
on the line for the invalidity you want to see."
  (interactive)
  (let ((buffer (current-buffer))
	(prevpos (point-min))
	(linenum nil)
	(num-matches 0))
    (with-output-to-temp-buffer "*Occur*"
      (princ "Mismatches:\n")
      (with-current-buffer standard-output
	(occur-mode)
	;; This won't actually work...Really, this whole thing should
	;; be rewritten instead of being a hack on top of occur.
	(setq occur-revert-arguments (list nil 0 (list buffer))))
      (save-excursion
	(goto-char (point-max))
	;; Do a little shimmy to place point at the end of the last
	;; "real" paragraph. Need to avoid validating across an \end,
	;; because that blows up latex-forward-sexp.
	(backward-paragraph)
	(forward-paragraph)
	(while (not (bobp))
	    ;; Scan the previous paragraph for invalidities.
	  (backward-paragraph)
	  (save-excursion
	    (or (tex-validate-region (point) (save-excursion
					       (forward-paragraph)
					       (point)))
		(let ((end (line-beginning-position 2))
		       start tem)
		  (beginning-of-line)
		  (setq start (point))
		  ;; Keep track of line number as we scan,
		  ;; in a cumulative fashion.
		  (if linenum
		      (setq linenum (- linenum
				       (count-lines prevpos (point))))
		    (setq linenum (1+ (count-lines 1 start))))
		  (setq prevpos (point))
		  ;; Mention this mismatch in *Occur*.
		  ;; Since we scan from end of buffer to beginning,
		  ;; add each mismatch at the beginning of *Occur*.
		  (save-excursion
		    (setq tem (point-marker))
		    (set-buffer standard-output)
		    (goto-char (point-min))
		    ;; Skip "Mismatches:" header line.
		    (forward-line 1)
		    (setq num-matches (1+ num-matches))
                    (let ((inhibit-read-only t))
		      (insert-buffer-substring buffer start end)
		      (let ((text-end (point-marker))
                            text-beg)
		        (forward-char (- start end))
		        (setq text-beg (point-marker))
		        (insert (format "%3d: " linenum))
		        (add-text-properties
		         text-beg (- text-end 1)
		         '(mouse-face highlight
				      help-echo
				      "mouse-2: go to this invalidity"))
		        (put-text-property (point) (- text-end 1)
					   'occur-match t)
		        (put-text-property text-beg text-end
					   'occur-target tem)))))))))
      (with-current-buffer standard-output
	(let ((no-matches (zerop num-matches))
              (inhibit-read-only t))
	  (if no-matches
	      (insert "None!\n"))
	  (if (called-interactively-p 'interactive)
	      (message (cond (no-matches "No mismatches found")
			     ((= num-matches 1) "1 mismatch found")
			     (t "%d mismatches found"))
		       num-matches)))))))

(defun tex-validate-region (start end)
  "Check for mismatched braces or $'s in region.
Returns t if no mismatches.  Returns nil and moves point to suspect
area if a mismatch is found."
  (interactive "r")
  (let ((failure-point nil) (max-possible-sexps (- end start)))
    (save-excursion
      (condition-case ()
	  (save-restriction
	    (narrow-to-region start end)
	    ;; First check that the open and close parens balance in numbers.
	    (goto-char start)
	    (while (and (not (eobp))
			(<= 0 (setq max-possible-sexps
				    (1- max-possible-sexps))))
	      (forward-sexp 1))
	    ;; Now check that like matches like.
	    (goto-char start)
	    (while (re-search-forward "\\s(" nil t)
	      (save-excursion
		(let ((pos (match-beginning 0)))
		  (goto-char pos)
		  (skip-chars-backward "\\\\") ; escaped parens
		  (forward-sexp 1)
		  (or (eq (preceding-char) (cdr (syntax-after pos)))
		      (eq (char-after pos) (cdr (syntax-after (1- (point)))))
		      (error "Mismatched parentheses"))))))
	(error
	 (skip-syntax-forward " .>")
	 (setq failure-point (point)))))
    (if failure-point (goto-char failure-point))
    (not failure-point)))

(defun tex-handle-newline (inhibit-validation)
  "Break a TeX paragraph with two newlines, or continue a comment.
If not in a comment, insert two newlines, breaking a paragraph for TeX,
and check for mismatched braces or $s in the paragraph being terminated
unless prefix arg INHIBIT-VALIDATION is non-nil to inhibit the checking.
Otherwise (in a comment), just insert a single continued comment line."
  (interactive "*P")
  (if (nth 4 (syntax-ppss)) ; non-nil if point is in a TeX comment
      (comment-indent-new-line)
    (tex-terminate-paragraph inhibit-validation)))

(defun tex-terminate-paragraph (inhibit-validation)
  "Insert two newlines, breaking a paragraph for TeX.
Check for mismatched braces or $s in paragraph being terminated.
A prefix arg inhibits the checking."
  (interactive "*P")
  (or inhibit-validation
      (save-excursion
	;; For the purposes of this, a "paragraph" is a block of text
	;; wherein all the brackets etc are expected to be balanced.  It
	;; may start after a blank line (ie a "proper" paragraph), or
	;; a begin{} or end{} block, etc.
	(tex-validate-region
	 (save-excursion
	   (backward-paragraph)
	   (point))
	 (point)))
      (message "Paragraph being closed appears to contain a mismatch"))
  (insert "\n\n"))

(define-skeleton tex-insert-braces
  "Make a pair of braces and be poised to type inside of them."
  nil
  ?\{ _ ?})

;; This function is used as the value of fill-nobreak-predicate
;; in LaTeX mode.  Its job is to prevent line-breaking inside
;; of a \verb construct.
(defun latex-fill-nobreak-predicate ()
  (save-excursion
    (skip-chars-backward " ")
    ;; Don't break after \ since `\ ' has special meaning.
    (or (and (not (bobp)) (memq (char-syntax (char-before)) '(?\\ ?/)))
	(let ((opoint (point))
	      inside)
	  (beginning-of-line)
	  (while (re-search-forward "\\\\verb\\(.\\)" opoint t)
	    (unless (re-search-forward (regexp-quote (match-string 1)) opoint t)
	      (setq inside t)))
	  inside))))

(defvar latex-block-default "enumerate")

(defvar latex-block-args-alist
  '(("array" nil ?\{ (skeleton-read "Format: ") ?\})
    ("tabular" nil ?\{ (skeleton-read "Format: ") ?\})
    ("minipage" nil ?\{ (skeleton-read "Size: ") ?\})
    ("picture" nil ?\( (skeleton-read "SizeX,SizeY: ") ?\))
    ;; FIXME: This is right for Prosper, but not for seminar.
    ;; ("slide" nil ?\{ (skeleton-read "Title: ") ?\})
    )
  "Skeleton element to use for arguments to particular environments.
Every element of the list has the form (NAME . SKEL-ELEM) where NAME is
the name of the environment and SKEL-ELEM is an element to use in
a skeleton (see `skeleton-insert').")

(defvar latex-block-body-alist
  '(("enumerate" nil '(latex-insert-item) > _)
    ("itemize" nil '(latex-insert-item) > _)
    ("table" nil "\\caption{" > (skeleton-read "Caption: ") "}" > \n
     '(if (and (boundp 'reftex-mode) reftex-mode) (reftex-label "table"))
     \n _)
    ("figure" nil  > _ \n "\\caption{" > (skeleton-read "Caption: ") "}" > \n
     '(if (and (boundp 'reftex-mode) reftex-mode) (reftex-label "figure"))))
  "Skeleton element to use for the body of particular environments.
Every element of the list has the form (NAME . SKEL-ELEM) where NAME is
the name of the environment and SKEL-ELEM is an element to use in
a skeleton (see `skeleton-insert').")

;; Like tex-insert-braces, but for LaTeX.
(defalias 'tex-latex-block #'latex-insert-block)
(define-skeleton latex-insert-block
  "Create a matching pair of lines \\begin{NAME} and \\end{NAME} at point.
Puts point on a blank line between them."
  (let ((choice (completing-read (format "LaTeX block name [%s]: "
					 latex-block-default)
                                 (latex-complete-envnames)
				 nil nil nil nil latex-block-default)))
    (setq latex-block-default choice)
    (unless (or (member choice latex-standard-block-names)
		(member choice latex-block-names))
      ;; Remember new block names for later completion.
      (push choice latex-block-names))
    choice)
  \n "\\begin{" str "}"
  (cdr (assoc str latex-block-args-alist))
  > \n (or (cdr (assoc str latex-block-body-alist)) '(nil > _))
  (unless (bolp) '\n)
  "\\end{" str "}" > \n)

(define-skeleton latex-insert-item
  "Insert an \\item macro."
  nil
  \n "\\item " >)


;;;; LaTeX completion.

(defvar latex-complete-bibtex-cache nil)
(defvar bibtex-reference-key)
(declare-function reftex-get-bibfile-list "reftex-cite.el" ())

(defun latex-complete-bibtex-keys ()
  (when (bound-and-true-p reftex-mode)
    (lambda (key pred action)
      (let ((re (concat "^[ \t]*@\\([a-zA-Z]+\\)[ \t\n]*\\([{(][ \t\n]*\\)"
                        (regexp-quote key)))
            (files (reftex-get-bibfile-list))
            keys)
        (if (and (eq (car latex-complete-bibtex-cache)
                     (reftex-get-bibfile-list))
                 (string-prefix-p (nth 1 latex-complete-bibtex-cache)
                                        key))
            ;; Use the cache.
            (setq keys (nth 2 latex-complete-bibtex-cache))
          (dolist (file files)
            (with-current-buffer (find-file-noselect file)
              (goto-char (point-min))
              (while (re-search-forward re nil t)
                (goto-char (match-end 2))
                (when (and (not (member-ignore-case (match-string 1)
                                                    '("c" "comment" "string")))
                           (looking-at bibtex-reference-key))
                  (push (match-string-no-properties 0) keys)))))
          ;; Fill the cache.
          (setq-local latex-complete-bibtex-cache (list files key keys)))
        (complete-with-action action keys key pred)))))

(defun latex-complete-envnames ()
  (completion-table-in-turn
   (append latex-block-names latex-standard-block-names)
   (completion-table-dynamic
    (lambda (str)
      (with-current-buffer (if (and (minibufferp) (minibuffer-selected-window))
                               (window-buffer (minibuffer-selected-window))
                             (current-buffer))
        (save-excursion
          (let ((comps '())
                (pos (point)))
            (goto-char (point-min))
            (while (re-search-forward (concat "\\\\begin{\\(" str "[^}\n ]*\\)")
                                      nil t)
              (unless (and (<= (match-beginning 0) pos)
                           (>= (match-end 0) pos))
                (push (match-string 1) comps)))
            comps)))))))

(defun latex-complete-refkeys ()
  (when (boundp 'reftex-docstruct-symbol)
    (symbol-value reftex-docstruct-symbol)))

(defvar latex-complete-alist
  `(("\\`\\\\\\(short\\)?cite\\'" . ,#'latex-complete-bibtex-keys)
    ("\\`\\\\\\(begin\\|end\\)\\'" . ,#'latex-complete-envnames)
    ("\\`\\\\[vf]?ref\\'" . ,#'latex-complete-refkeys)))

(defun latex-complete-data ()
  "Get completion-data at point."
  (save-excursion
    (let ((pt (point)))
      (skip-chars-backward "^ {}\n\t\\\\")
      (pcase (char-before)
        ((or 'nil ?\s ?\n ?\t ?\}) nil)
        (?\\
         ;; TODO: Complete commands.
         nil)
        (?\{
         ;; Complete args to commands.
         (let* ((cmd
                 (save-excursion
                   (forward-char -1)
                   (skip-chars-backward " \n")
                   (buffer-substring (point)
                                     (progn
                                       (skip-chars-backward "a-zA-Z@*")
                                       (let ((n (skip-chars-backward "\\\\")))
                                         (forward-char (* 2 (/ n 2))))
                                       (point)))))
                (start (point))
                (_ (progn (goto-char pt) (skip-chars-backward "^," start)))
                (comp-beg (point))
                (_ (progn (goto-char pt) (skip-chars-forward "^, {}\n\t\\\\")))
                (comp-end (point))
                (table
                 (funcall
                  (let ((f (lambda () t)))
                    (dolist (comp latex-complete-alist)
                      (if (string-match (car comp) cmd)
                          (setq f (cdr comp))))
                    f))))
           (if (eq table t)
               ;; Unknown command.
               nil
             (list comp-beg comp-end table))))))))

;;;;
;;;; LaTeX syntax navigation
;;;;

(defmacro tex-search-noncomment (&rest body)
  "Execute BODY as long as it return non-nil and point is in a comment.
Return the value returned by the last execution of BODY."
  (declare (debug t))
  (let ((res-sym (make-symbol "result")))
    `(let (,res-sym)
       (while
	   (and (setq ,res-sym (progn ,@body))
		(save-excursion (skip-chars-backward "^\n%") (not (bolp)))))
       ,res-sym)))

(defun tex-last-unended-begin ()
  "Leave point at the beginning of the last `\\begin{...}' that is unended."
  (condition-case nil
      (while (and (tex-search-noncomment
		   (re-search-backward "\\\\\\(begin\\|end\\)\\s *{"))
		  (looking-at "\\\\end"))
	(tex-last-unended-begin))
    (search-failed (error "Couldn't find unended \\begin"))))

(defun tex-next-unmatched-end ()
  "Leave point at the end of the next `\\end' that is unmatched."
  (while (and (tex-search-noncomment
	       (re-search-forward "\\\\\\(begin\\|end\\)\\s *{[^}]+}"))
	      (save-excursion (goto-char (match-beginning 0))
			      (looking-at "\\\\begin")))
    (tex-next-unmatched-end)))

(defun tex-next-unmatched-eparen (otype)
  "Leave point after the next unmatched escaped closing parenthesis.
The string OTYPE is an opening parenthesis type: `(', `{', or `['."
  (condition-case nil
      (let ((ctype (char-to-string (cdr (aref (syntax-table)
					      (string-to-char otype))))))
	(while (and (tex-search-noncomment
		     (re-search-forward (format "\\\\[%s%s]" ctype otype)))
		    (save-excursion
		      (goto-char (match-beginning 0))
		      (looking-at (format "\\\\%s" (regexp-quote otype)))))
	  (tex-next-unmatched-eparen otype)))
    (wrong-type-argument (error "Unknown opening parenthesis type: %s" otype))
    (search-failed (error "Couldn't find closing escaped paren"))))

(defun tex-last-unended-eparen (ctype)
  "Leave point at the start of the last unended escaped opening parenthesis.
The string CTYPE is a closing parenthesis type:  `)', `}', or `]'."
  (condition-case nil
      (let ((otype (char-to-string (cdr (aref (syntax-table)
					      (string-to-char ctype))))))
	(while (and (tex-search-noncomment
		     (re-search-backward (format "\\\\[%s%s]" ctype otype)))
		    (looking-at (format "\\\\%s" (regexp-quote ctype))))
	  (tex-last-unended-eparen ctype)))
    (wrong-type-argument (error "Unknown opening parenthesis type: %s" ctype))
    (search-failed (error "Couldn't find unended escaped paren"))))

(defun tex-goto-last-unclosed-latex-block ()
  "Move point to the last unclosed \\begin{...}.
Mark is left at original location."
  (interactive)
  (let ((spot))
    (save-excursion
      (tex-last-unended-begin)
      (setq spot (point)))
    (push-mark)
    (goto-char spot)))

(defvar latex-handle-escaped-parens t)

;; Don't think this one actually _needs_ (for the purposes of
;; tex-mode) to handle escaped parens.
;; Does not handle escaped parens when latex-handle-escaped-parens is nil.
(defun latex-backward-sexp-1 ()
  "Like (backward-sexp 1) but aware of multi-char elements and escaped parens."
  (let ((pos (point))
	(forward-sexp-function))
    (backward-sexp 1)
    (cond ((looking-at
	    (if latex-handle-escaped-parens
		"\\\\\\(begin\\>\\|[[({]\\)"
	      "\\\\begin\\>"))
	   (signal 'scan-error
		   (list "Containing expression ends prematurely"
			 (point) (prog1 (point) (goto-char pos)))))
	  ((and latex-handle-escaped-parens
		(looking-at "\\\\\\([])}]\\)"))
	   (tex-last-unended-eparen (match-string 1)))
	  ((eq (char-after) ?{)
	   (let ((newpos (point)))
	     (when (ignore-errors (backward-sexp 1) t)
	       (if (or (looking-at "\\\\end\\>")
		       ;; In case the \\ ends a verbatim section.
		       (and (looking-at "end\\>") (eq (char-before) ?\\)))
		   (tex-last-unended-begin)
		 (goto-char newpos))))))))

;; Note this does not handle things like mismatched brackets inside
;; begin/end blocks.
;; Needs to handle escaped parens for tex-validate-*.
;; https://lists.gnu.org/r/bug-gnu-emacs/2007-09/msg00038.html
;; Does not handle escaped parens when latex-handle-escaped-parens is nil.
(defun latex-forward-sexp-1 ()
  "Like (forward-sexp 1) but aware of multi-char elements and escaped parens."
  (let ((pos (point))
	(forward-sexp-function))
    (forward-sexp 1)
    (let ((newpos (point)))
      (skip-syntax-backward "/w")
      (cond
       ((looking-at "\\\\end\\>")
	(signal 'scan-error
		(list "Containing expression ends prematurely"
		      (point)
		      (prog1
			  (progn (ignore-errors (forward-sexp 2)) (point))
			(goto-char pos)))))
       ((looking-at "\\\\begin\\>")
	(goto-char (match-end 0))
	(tex-next-unmatched-end))
       ;; A better way to handle this, \( .. \) etc, is probably to
       ;; temporarily change the syntax of the \ in \( to punctuation.
       ((and latex-handle-escaped-parens
	     (looking-back "\\\\[])}]" (- (point) 2)))
	(signal 'scan-error
		(list "Containing expression ends prematurely"
		      (- (point) 2) (prog1 (point)
				      (goto-char pos)))))
       ((and latex-handle-escaped-parens
	     (looking-back "\\\\\\([({[]\\)" (- (point) 2)))
	(tex-next-unmatched-eparen (match-string 1)))
       (t (goto-char newpos))))))

(defun latex-forward-sexp (&optional arg)
  "Like `forward-sexp' but aware of multi-char elements and escaped parens."
  (interactive "P")
  (unless arg (setq arg 1))
  (let ((pos (point))
	(opoint 0))
    (condition-case err
	(while (and (/= (point) opoint)
		    (/= arg 0))
	  (setq opoint (point))
	  (setq arg
		(if (> arg 0)
		    (progn (latex-forward-sexp-1) (1- arg))
		  (progn (latex-backward-sexp-1) (1+ arg)))))
      (scan-error
       (goto-char pos)
       (signal (car err) (cdr err))))))

(defun latex-syntax-after ()
  "Like (char-syntax (char-after)) but aware of multi-char elements."
  (if (looking-at "\\\\end\\>") ?\) (char-syntax (following-char))))

(defun latex-skip-close-parens ()
  "Like (skip-syntax-forward \" )\") but aware of multi-char elements."
  (let ((forward-sexp-function nil))
    (while (progn (skip-syntax-forward " )")
		  (looking-at "\\\\end\\>"))
      (forward-sexp 2))))

(defun latex-down-list ()
  "Like (down-list 1) but aware of multi-char elements."
  (forward-comment (point-max))
  (let ((forward-sexp-function nil))
    (if (not (looking-at "\\\\begin\\>"))
	(down-list 1)
      (forward-sexp 1)
      ;; Skip arguments.
      (while (looking-at "[ \t]*[[{(]")
	(with-syntax-table tex-mode-syntax-table
	  (forward-sexp))))))

(defalias 'tex-close-latex-block #'latex-close-block)
(define-skeleton latex-close-block
  "Create an \\end{...} to match the last unclosed \\begin{...}."
  (save-excursion
    (tex-last-unended-begin)
    (if (not (looking-at "\\\\begin\\(\\s *{[^}\n]*}\\)")) '("{" _ "}")
      (match-string 1)))
  \n "\\end" str > \n)

(define-skeleton latex-split-block
  "Split the enclosing environment by inserting \\end{..}\\begin{..} at point."
  (save-excursion
    (tex-last-unended-begin)
    (if (not (looking-at "\\\\begin\\(\\s *{[^}\n]*}\\)")) '("{" _ "}")
      (prog1 (match-string 1)
	(goto-char (match-end 1))
	(setq v1 (buffer-substring (point)
				   (progn
				     (while (looking-at "[ \t]*[[{]")
				       (forward-sexp 1))
				     (point)))))))
  \n "\\end" str > \n _ \n "\\begin" str v1 > \n)

(defconst tex-discount-args-cmds
  '("begin" "end" "input" "special" "cite" "ref" "include" "includeonly"
    "documentclass" "usepackage" "label")
  "TeX commands whose arguments should not be counted as text.")

(defun tex-count-words (begin end)
  "Count the number of words in the buffer."
  (interactive
   (if (and transient-mark-mode mark-active)
       (list (region-beginning) (region-end))
     (list (point-min) (point-max))))
  ;; TODO: skip comments and math and maybe some environments.
  (save-excursion
    (goto-char begin)
    (let ((count 0))
      (while (and (< (point) end) (re-search-forward "\\<" end t))
	(if (not (eq (char-syntax (preceding-char)) ?/))
	    (progn
	      ;; Don't count single-char words.
              (unless (looking-at ".\\>") (incf count))
	      (forward-char 1))
	  (let ((cmd
		 (buffer-substring-no-properties
		  (point) (progn (when (zerop (skip-chars-forward "a-zA-Z@"))
				   (forward-char 1))
				 (point)))))
	    (when (member cmd tex-discount-args-cmds)
	      (skip-chars-forward "*")
	      (forward-comment (point-max))
	      (when (looking-at "\\[")
		(forward-sexp 1)
		(forward-comment (point-max)))
	      (if (not (looking-at "{"))
		  (forward-char 1)
		(forward-sexp 1))))))
      (message "%s words" count))))

(defun tex-expl-buffer-parse ()
  "Identify buffers using expl3 syntax throughout."
  (save-excursion
    (goto-char (point-min))
    (when (tex-search-noncomment
           (re-search-forward
            "\\\\\\(?:ExplFile\\|ProvidesExpl\\|__xparse_file\\)"
            nil t))
      (setq tex-expl-buffer-p t))))

(defun tex-expl-region-set (_beg _end)
  "Create a list of regions where expl3 syntax is active.
This function updates the list whenever `syntax-propertize' runs, and
stores it in the buffer-local variable `tex-expl-region-list'.  The list
will always be nil when the buffer visits an expl3 file, for example, an
expl3 class or package, where the entire file uses expl3 syntax."
  (unless syntax-ppss--updated-cache;; Stop forward search running twice.
    (setq tex-expl-region-list nil)
    ;; Leaving this test here allows users to set `tex-expl-buffer-p'
    ;; independently of the mode's automatic detection of an expl3 file.
    (unless tex-expl-buffer-p
      (goto-char (point-min))
      (let ((case-fold-search nil))
        (while (tex-search-noncomment
                (search-forward "\\ExplSyntaxOn" nil t))
          (let ((new-beg (point))
                (new-end (or (tex-search-noncomment
                              (search-forward "\\ExplSyntaxOff" nil t))
                             (point-max))))
            (push (cons new-beg new-end) tex-expl-region-list)))))))


;;; Invoking TeX in an inferior shell.

;; Why use a shell instead of running TeX directly?  Because if TeX
;; gets stuck, the user can switch to the shell window and type at it.

(defvar tex-error-parse-syntax-table
  (let ((st (make-syntax-table)))
    (modify-syntax-entry ?\( "()" st)
    (modify-syntax-entry ?\) ")(" st)
    (modify-syntax-entry ?\\ "\\" st)
    (modify-syntax-entry ?\{ "_" st)
    (modify-syntax-entry ?\} "_" st)
    (modify-syntax-entry ?\[ "_" st)
    (modify-syntax-entry ?\] "_" st)
    ;; Single quotations may appear in errors
    (modify-syntax-entry ?\" "_" st)
    st)
  "Syntax-table used while parsing TeX error messages.")

(defun tex-old-error-file-name ()
  ;; This is unreliable, partly because we don't try very hard, and
  ;; partly because TeX's output format is eminently ambiguous and unfriendly
  ;; to automation.
  (save-excursion
    (save-match-data
      (with-syntax-table tex-error-parse-syntax-table
        (beginning-of-line)
        (backward-up-list 1)
        (skip-syntax-forward "(_")
        (while (not (let ((try-filename (thing-at-point 'filename)))
                      (and try-filename
                           (not (string= "" try-filename))
                           (file-readable-p try-filename))))
          (skip-syntax-backward "(_")
          (backward-up-list 1)
          (skip-syntax-forward "(_"))
        (thing-at-point 'filename)))))

(defconst tex-error-regexp-alist
  ;; First alternative handles the newer --file-line-error style:
  ;; ./test2.tex:14: Too many }'s.
  '(gnu
    ;; Second handles the old-style, which spans two lines but doesn't include
    ;; any file info:
    ;; ! Too many }'s.
    ;; l.396 toto}
    ("^l\\.\\([1-9][0-9]*\\) \\(?:\\.\\.\\.\\)?\\(.*\\)$"
     tex-old-error-file-name 1 nil nil nil
     ;; Since there's no filename to highlight, let's highlight the message.
     (2 compilation-error-face))
    ;; A few common warning messages.
    ("^\\(?:Und\\|Ov\\)erfull \\\\[hv]box .* at lines? \\(\\([1-9][0-9]*\\)\\(?:--\\([1-9][0-9]*\\)\\)?\\)$"
     tex-old-error-file-name (2 . 3) nil 1 nil
     (1 compilation-warning-face))
    ("^(Font) *\\([^ \n].* on input line \\([1-9][0-9]*\\)\\)\\.$"
     tex-old-error-file-name 2 nil 1 1
     (2 compilation-warning-face))
    ;; Included files get output as (<file> ...).
    ;; FIXME: there tend to be a boatload of them at the beginning of the
    ;; output which aren't that interesting.  Maybe we should filter out
    ;; all the file name that start with /usr/share?
    ;; ("(\\.?/\\([^() \n]+\\)" 1 nil nil 0)
    ))

;; The utility functions:

(define-derived-mode tex-shell shell-mode "TeX-Shell"
  (setq-local compilation-error-regexp-alist tex-error-regexp-alist)
  (compilation-shell-minor-mode t))

;;;###autoload
(defun tex-start-shell ()
  (with-current-buffer
      (make-comint
       "tex-shell"
       (or tex-shell-file-name (getenv "ESHELL") shell-file-name)
       nil
       ;; Specify an interactive shell, to make sure it prompts.
       "-i")
    (let ((proc (get-process "tex-shell")))
      (set-process-sentinel proc #'tex-shell-sentinel)
      (set-process-query-on-exit-flag proc nil)
      (tex-shell)
      (while (zerop (buffer-size))
	(sleep-for 1)))))

(defun tex-feed-input ()
  "Send input to the tex shell process.
In the tex buffer this can be used to continue an interactive tex run.
In the tex shell buffer this command behaves like `comint-send-input'."
  (interactive)
  (set-buffer (tex-shell-buf))
  (comint-send-input)
  (tex-recenter-output-buffer nil))

(defun tex-display-shell ()
  "Make the TeX shell buffer visible in a window."
  (display-buffer (tex-shell-buf) '(display-buffer-in-previous-window
                                    (inhibit-same-window . t)
                                    (category . tex-shell)))
  (tex-recenter-output-buffer nil))

(defun tex-shell-sentinel (proc _msg)
  (cond ((null (buffer-name (process-buffer proc)))
	 ;; buffer killed
	 (set-process-buffer proc nil)
         (tex-delete-last-temp-files))
	((memq (process-status proc) '(signal exit))
         (tex-delete-last-temp-files))))

(defun tex-set-buffer-directory (buffer directory)
  "Set BUFFER's default directory to be DIRECTORY."
  (setq directory (file-name-as-directory (expand-file-name directory)))
  (if (not (file-directory-p directory))
      (error "%s is not a directory" directory)
    (with-current-buffer buffer
      (setq default-directory directory))))

(defvar-local tex-send-command-modified-tick 0)

(defun tex-shell-proc ()
  (or (tex-shell-running) (error "No TeX subprocess")))
(defun tex-shell-buf ()
  (process-buffer (tex-shell-proc)))
(defun tex-shell-buf-no-error ()
  (let ((proc (tex-shell-running)))
    (and proc (process-buffer proc))))

(defun tex-send-command (command &optional file background)
  "Send COMMAND to TeX shell process, substituting optional FILE for *.
Do this in background if optional BACKGROUND is t.  If COMMAND has no *,
FILE will be appended, preceded by a blank, to COMMAND.  If FILE is nil, no
substitution will be made in COMMAND.  COMMAND can be any expression that
evaluates to a command string.

Return the process in which TeX is running."
  (save-excursion
    (let* ((cmd (eval command t))
	   (proc (tex-shell-proc))
	   (buf (process-buffer proc))
           (star (string-search "*" cmd))
	   (string
	    (concat
	     (if (null file)
		 cmd
               (if (file-name-absolute-p file)
                   (setq file (convert-standard-filename file)))
	       (if star (concat (substring cmd 0 star)
                                (shell-quote-argument file)
                                (substring cmd (1+ star)))
                 (concat cmd " " (shell-quote-argument file))))
	     (if background "&" ""))))
      ;; Switch to buffer before checking for subproc output in it.
      (set-buffer buf)
      ;; If text is unchanged since previous tex-send-command,
      ;; we haven't got any output.  So wait for output now.
      (if (= (buffer-modified-tick buf) tex-send-command-modified-tick)
	  (accept-process-output proc))
      (goto-char (process-mark proc))
      (insert string)
      (comint-send-input)
      (setq tex-send-command-modified-tick (buffer-modified-tick buf))
      proc)))

(defun tex-delete-last-temp-files (&optional not-all)
  "Delete any junk files from last temp file.
If NOT-ALL is non-nil, save the `.dvi' file."
  (if tex-last-temp-file
      (let* ((dir (file-name-directory tex-last-temp-file))
	     (list (and (file-directory-p dir)
			(file-name-all-completions
			 (file-name-base tex-last-temp-file)
			 dir))))
	(while list
	  (if not-all
	      (and
	       ;; If arg is non-nil, don't delete the .dvi file.
	       (not (string-match "\\.dvi$" (car list)))
	       (delete-file (concat dir (car list))))
	    (delete-file (concat dir (car list))))
          (setq list (cdr list))))))

(add-hook 'kill-emacs-hook #'tex-delete-last-temp-files)

;;
;; Machinery to guess the command that the user wants to execute.
;;

(defvar tex-compile-history nil)

(defvar tex-input-files-re
  (concat "\\." (regexp-opt '("tex" "texi" "texinfo"
			      "bbl" "ind" "sty" "cls") t)
	  ;; Include files with no dots (for directories).
	  "\\'\\|\\`[^.]+\\'"))

(defcustom tex-use-reftex t
  "If non-nil, use RefTeX's list of files to determine what command to use."
  :type 'boolean
  :group 'tex)

(defvar tex-compile-commands
  `(,@(mapcar (lambda (prefix)
                `((concat ,prefix tex-command
                          " " tex-start-options
                          " " (if (< 0 (length tex-start-commands))
                                  (shell-quote-argument tex-start-commands))
                          " %f")
                  t "%r.pdf"))
              '("pdf" "xe" "lua"))
    ((concat tex-command
             " " tex-start-options
	     " " (if (< 0 (length tex-start-commands))
		     (shell-quote-argument tex-start-commands))
             " %f")
     t "%r.dvi")
    ("xdvi %r &" "%r.dvi")
    ("\\doc-view \"%r.pdf\"" "%r.pdf")
    ("evince %r.pdf &" "%r.pdf")
    ("mupdf %r.pdf &" "%r.pdf")
    ("xpdf %r.pdf &" "%r.pdf")
    ("gv %r.ps &" "%r.ps")
    ("yap %r &" "%r.dvi")
    ("advi %r &" "%r.dvi")
    ("gv %r.pdf &" "%r.pdf")
    ("bibtex %r" "%r.aux" "%r.bbl")
    ("makeindex %r" "%r.idx" "%r.ind")
    ("texindex %r.??")
    ("dvipdfm %r" "%r.dvi" "%r.pdf")
    ("dvipdf %r" "%r.dvi" "%r.pdf")
    ("dvips -o %r.ps %r" "%r.dvi" "%r.ps")
    ("ps2pdf %r.ps" "%r.ps" "%r.pdf")
    ("lpr %r.ps" "%r.ps"))
  "List of commands for `tex-compile'.
Each element should be of the form (FORMAT IN OUT) where
FORMAT is an expression that evaluates to a string that can contain
  - `%r' the main file name without extension.
  - `%f' the main file name.
IN can be either a string (with the same % escapes in it) indicating
  the name of the input file, or t to indicate that the input is all
  the TeX files of the document, or nil if we don't know.
OUT describes the output file and is either a %-escaped string
  or nil to indicate that there is no output file.")

(defun tex-guess-main-file (&optional all)
  "Find a likely `tex-main-file'.
Looks for hints in other buffers in the same directory or in
ALL other buffers.  If ALL is `sub' only look at buffers in parent directories
of the current buffer."
  (let ((dir default-directory)
	(header-re tex-start-of-header))
    (catch 'found
      ;; Look for a buffer with `tex-main-file' set.
      (dolist (buf (if (consp all) all (buffer-list)))
	(with-current-buffer buf
	  (when (and (cond
		      ((null all) (equal dir default-directory))
		      ((eq all 'sub) (string-prefix-p default-directory dir))
		      (t))
		     (stringp tex-main-file))
	    (throw 'found (expand-file-name tex-main-file)))))
      ;; Look for a buffer containing the magic `tex-start-of-header'.
      (dolist (buf (if (consp all) all (buffer-list)))
	(with-current-buffer buf
	  (when (and (cond
		      ((null all) (equal dir default-directory))
		      ((eq all 'sub) (string-prefix-p default-directory dir))
		      (t))
		     buffer-file-name
		     ;; (or (easy-mmode-derived-mode-p 'latex-mode)
		     ;; 	 (easy-mmode-derived-mode-p 'plain-tex-mode))
		     (save-excursion
		       (save-restriction
			 (widen)
			 (goto-char (point-min))
			 (re-search-forward
			  header-re (+ (point) 10000) t))))
	    (throw 'found (expand-file-name buffer-file-name))))))))

(defun tex-main-file ()
  "Return the relative name of the main file."
  (let* ((file (or tex-main-file
		   ;; Compatibility with AUCTeX.
		   (with-no-warnings
		    (when (boundp 'TeX-master)
		      (cond ((stringp TeX-master)
			     (setq-local tex-main-file TeX-master))
			    ((and (eq TeX-master t) buffer-file-name)
			     (file-relative-name buffer-file-name)))))
		   ;; Try to guess the main file.
		   (if (not buffer-file-name)
		       (error "Buffer is not associated with any file")
		     (file-relative-name
		      (if (save-excursion
			    (goto-char (point-min))
			    (re-search-forward tex-start-of-header
					       (+ (point) 10000) t))
			  ;; This is the main file.
			  buffer-file-name
			;; This isn't the main file, let's try to find better,
			(or (tex-guess-main-file)
			    (tex-guess-main-file 'sub)
			    ;; (tex-guess-main-file t)
			    buffer-file-name)))))))
    (if (or (file-exists-p file) (string-match "\\.tex\\'" file))
	file (concat file ".tex"))))

(defun tex-summarize-command (cmd)
  (if (not (stringp cmd)) ""
    (mapconcat #'identity
	       (mapcar (lambda (s) (car (split-string s)))
		       (split-string cmd "\\s-*\\(?:;\\|&&\\)\\s-*"))
	       "&")))

(defun tex-uptodate-p (file)
  "Return non-nil if FILE is not up-to-date w.r.t the document source files.
FILE is typically the output DVI or PDF file."
  ;; We should check all the files included !!!
  (and
   ;; Clearly, the target must exist.
   (file-exists-p file)
   ;; And the last run must not have asked for a rerun.
   ;; FIXME: this should check that the last run was done on the same file.
   (let ((buf (condition-case nil (tex-shell-buf) (error nil))))
     (when buf
       (with-current-buffer buf
	 (save-excursion
	   (goto-char (point-max))
	   (and (re-search-backward
                 (concat "(see the transcript file for additional information)"
                         "\\|^Output written on .*"
                         (regexp-quote (file-name-nondirectory file))
                         " (.*)\\.")
                 nil t)
		(> (save-excursion
                     ;; Usually page numbers are output as [N], but
                     ;; I've already seen things like
                     ;; [N{/var/lib/texmf/fonts/map/pdftex/updmap/pdftex.map}]
                     ;; as well as [N.N] (e.g. with 'acmart' style).
                     (or (re-search-backward
                          "\\[[0-9]+\\({[^}]*}\\|\\.[0-9]+\\)?\\]"
                          nil t)
			 (point-min)))
		   (save-excursion
		     (or (re-search-backward "Rerun" nil t)
			 (point-min)))))))))
   ;; And the input files must not have been changed in the meantime.
   (let ((files (if (and tex-use-reftex
			 (fboundp 'reftex-scanning-info-available-p)
			 (reftex-scanning-info-available-p))
		    (reftex-all-document-files)
		  (list (file-name-directory (expand-file-name file)))))
	 (ignored-dirs-re
	  (concat
	   (regexp-opt
	    (delq nil (mapcar (lambda (s) (if (eq (aref s (1- (length s))) ?/)
					 (substring s 0 (1- (length s)))))
			      completion-ignored-extensions))
	    t) "\\'"))
	 (uptodate t))
     (while (and files uptodate)
       (let ((f (pop files)))
	 (if (and (file-directory-p f)
		  ;; Avoid infinite loops.
		  (not (file-symlink-p f)))
	     (unless (string-match ignored-dirs-re f)
	       (setq files (nconc
                            (ignore-errors ;Not readable or something.
                              (directory-files f t tex-input-files-re))
			    files)))
	   (when (file-newer-than-file-p f file)
	     (setq uptodate nil)))))
     uptodate)))

(defvar tex-executable-cache nil)
(defun tex-executable-exists-p (name)
  "Like `executable-find' but with a cache."
  (let ((f (and (string-match "^\\\\\\([^ \t\n]+\\)" name)
                (intern-soft (concat "tex-cmd-" (match-string 1 name))))))
    (if (fboundp f)
        f
      (let ((cache (assoc name tex-executable-cache)))
        (if cache (cdr cache)
          (let ((executable (executable-find name)))
            (push (cons name executable) tex-executable-cache)
            executable))))))

(defun tex-command-executable (cmd)
  (let ((s (if (stringp cmd) cmd (eval (car cmd) t))))
    (substring s 0 (string-match "[ \t]\\|\\'" s))))

(defun tex-command-active-p (cmd fspec)
  "Return non-nil if the CMD spec might need to be run."
  (let ((in (nth 1 cmd))
	(out (nth 2 cmd)))
    (if (stringp in)
	(let ((file (format-spec in fspec)))
	  (when (file-exists-p file)
	    (or (not out)
		(file-newer-than-file-p
		 file (format-spec out fspec)))))
      (when (and (eq in t) (stringp out))
	(not (tex-uptodate-p (format-spec out fspec)))))))

(defcustom tex-cmd-bibtex-args "--min-crossref=100"
  "Extra args to pass to `bibtex' by default."
  :type 'string
  :version "23.1"
  :group 'tex-run)

(defun tex--quote-spec (fspec)
  (cl-loop for (char . file) in fspec
           collect (cons char (shell-quote-argument file))))

(defun tex-format-cmd (format fspec)
  "Like `format-spec' but add user-specified args to the command.
Only applies the FSPEC to the args part of FORMAT."
  (setq fspec (tex--quote-spec fspec))
  (if (not (string-match "\\([^ /\\]+\\) " format))
      (format-spec format fspec)
    (let* ((prefix (substring format 0 (match-beginning 0)))
           (cmd (match-string 1 format))
           (args (substring format (match-end 0)))
           (sym (intern-soft (format "tex-cmd-%s-args" cmd)))
           (extra-args (and sym (symbol-value sym))))
      (concat prefix cmd
              (if extra-args (concat " " extra-args))
              " " (format-spec args fspec)))))

(defun tex-compile-default (fspec)
  "Guess a default command given the `format-spec' FSPEC."
  ;; TODO: Learn to do latex+dvips!
  (let ((cmds nil)
	(unchanged-in nil))
    ;; Only consider active commands.
    (dolist (cmd tex-compile-commands)
      (when (tex-executable-exists-p (tex-command-executable cmd))
	(if (tex-command-active-p cmd fspec)
	    (push cmd cmds)
	  (push (nth 1 cmd) unchanged-in))))
    ;; If no command seems to be applicable, arbitrarily pick the first one.
    (setq cmds (if cmds (nreverse cmds) (list (car tex-compile-commands))))
    ;; Remove those commands whose input was considered stable for
    ;; some other command (typically if (t . "%.pdf") is inactive
    ;; then we're using pdflatex and the fact that the dvi file
    ;; is nonexistent doesn't matter).
    (let ((tmp nil))
      (dolist (cmd cmds)
	(unless (member (nth 1 cmd) unchanged-in)
	  (push cmd tmp)))
      ;; Only remove if there's something left.
      (if tmp (setq cmds (nreverse tmp))))
    ;; Remove commands whose input is not up-to-date either.
    (let ((outs (delq nil (mapcar (lambda (x) (nth 2 x)) cmds)))
	  (tmp nil))
      (dolist (cmd cmds)
	(unless (member (nth 1 cmd) outs)
	  (push cmd tmp)))
      ;; Only remove if there's something left.
      (if tmp (setq cmds (nreverse tmp))))
    ;; Select which file we're going to operate on (the latest).
    (let ((latest (nth 1 (car cmds))))
      (dolist (cmd (prog1 (cdr cmds) (setq cmds (list (car cmds)))))
	(if (equal latest (nth 1 cmd))
	    (push cmd cmds)
	  (unless (eq latest t)		;Can't beat that!
	    (if (or (not (stringp latest))
		    (eq (nth 1 cmd) t)
		    (and (stringp (nth 1 cmd))
			 (file-newer-than-file-p
			  (format-spec (nth 1 cmd) fspec)
			  (format-spec latest fspec))))
		(setq latest (nth 1 cmd) cmds (list cmd)))))))
    ;; Expand the command spec into the actual text.
    (dolist (cmd (prog1 cmds (setq cmds nil)))
      (push (cons (eval (car cmd) t) (cdr cmd)) cmds))
    ;; Select the favorite command from the history.
    (let ((hist tex-compile-history)
	  re hist-cmd)
      (while hist
	(setq hist-cmd (pop hist))
	(setq re (concat "\\`"
			 (regexp-quote (tex-command-executable hist-cmd))
			 "\\([ \t]\\|\\'\\)"))
	(dolist (cmd cmds)
	  ;; If the hist entry uses the same command and applies to a file
	  ;; of the same type (e.g. `gv %r.pdf' vs `gv %r.ps'), select cmd.
	  (and (string-match re (car cmd))
	       (or (not (string-match "%[fr]\\([-._[:alnum:]]+\\)" (car cmd)))
		   (string-match (regexp-quote (match-string 1 (car cmd)))
				 hist-cmd))
	       (setq hist nil cmds (list cmd)))))
      ;; Substitute and return.
      (if (and hist-cmd
	       (string-match (concat "[' \t\"]" (format-spec "%r" fspec)
				     "\\([;&' \t\"]\\|\\'\\)")
                             hist-cmd))
	  ;; The history command was already applied to the same file,
	  ;; so just reuse it.
	  hist-cmd
	(if cmds (tex-format-cmd (caar cmds) fspec))))))

(defun tex-cmd-doc-view (file)
  (pop-to-buffer (find-file-noselect file)))

(defun tex-compile (dir cmd)
  "Run a command CMD on current TeX buffer's file in DIR."
  ;; FIXME: Use time-stamps on files to decide the next op.
  (interactive
   (let* ((file (tex-main-file))
	  (default-directory
	    (prog1 (file-name-directory (expand-file-name file))
	      (setq file (file-name-nondirectory file))))
	  (root (file-name-sans-extension file))
	  (fspec (list (cons ?r root)
		       (cons ?f file)))
	  (default (tex-compile-default fspec)))
     (list default-directory
	   (completing-read
            (format-prompt "Command" (tex-summarize-command default))
	    (mapcar (lambda (x)
		      (list (tex-format-cmd (eval (car x) t) fspec)))
		    tex-compile-commands)
	    nil nil nil 'tex-compile-history default))))
  (save-some-buffers (not compilation-ask-about-save) nil)
  (let ((f (and (string-match "^\\\\\\([^ \t\n]+\\)" cmd)
                (intern-soft (concat "tex-cmd-" (match-string 1 cmd))))))
    (if (functionp f)
        (condition-case nil
            (let ((default-directory dir))
              (apply f (split-string-and-unquote
                        (substring cmd (match-end 0)))))
          (wrong-number-of-arguments
           (error "Wrong number of arguments to %s"
                  (substring (symbol-name f) 8))))
      (if (tex-shell-running)
          (tex-kill-job)
        (tex-start-shell))
      (setq tex-print-file (expand-file-name (tex-main-file)))
      (tex-send-tex-command cmd dir))))

(defun tex-start-tex (command file &optional dir)
  "Start a TeX run, using COMMAND on FILE."
  (let* ((star (string-search "*" command))
         (compile-command
          (if star
	      (concat (substring command 0 star)
		      (shell-quote-argument file)
		      (substring command (1+ star)))
            (concat command " "
		    tex-start-options
		    (if (< 0 (length tex-start-commands))
			(concat
			 (shell-quote-argument tex-start-commands) " "))
		    (shell-quote-argument file)))))
    (tex-send-tex-command compile-command dir)))

(defun tex-send-tex-command (cmd &optional dir)
  (unless (or (equal dir (let ((buf (tex-shell-buf-no-error)))
                           (and buf (with-current-buffer buf
                                      default-directory))))
	      (not dir))
    (let (shell-dirtrack-verbose)
      (tex-send-command tex-shell-cd-command dir)))
  (with-current-buffer (process-buffer (tex-send-command cmd))
    (setq next-error-last-buffer (current-buffer))
    (compilation-forget-errors))
  (tex-display-shell)
  (setq tex-last-buffer-texed (current-buffer)))

;;; The commands:

(defun tex-region (beg end)
  "Run TeX on the current region, via a temporary file.
The file's name comes from the variable `tex-zap-file' and the
variable `tex-directory' says where to put it.

If the buffer has a header, the header is given to TeX before the
region itself.  The buffer's header is all lines between the strings
defined by `tex-start-of-header' and `tex-end-of-header' inclusive.
The header must start in the first 100 lines of the buffer.

The value of `tex-trailer' is given to TeX as input after the region.

The value of `tex-command' specifies the command to use to run TeX."
  (interactive "r")
  (if (tex-shell-running)
      (tex-kill-job)
    (tex-start-shell))
  (or tex-zap-file
      (setq tex-zap-file (tex-generate-zap-file-name)))
  ;; Temp file will be written and TeX will be run in zap-directory.
  ;; If the TEXINPUTS file has relative directories or if the region has
  ;; \input of files, this must be the same directory as the file for
  ;; TeX to access the correct inputs.  That's why it's safest if
  ;; tex-directory is ".".
  (let* ((zap-directory
          (file-name-as-directory (expand-file-name tex-directory)))
         (tex-out-file (expand-file-name (concat tex-zap-file ".tex")
					 zap-directory))
         ;; We may be running from an unsaved buffer, in which case
         ;; there's no point in guessing for a main file name.
	 (main-file (and buffer-file-name
                         (expand-file-name (tex-main-file))))
	 (ismain (string-equal main-file (buffer-file-name)))
	 already-output)
    ;; Don't delete temp files if we do the same buffer twice in a row.
    (or (eq (current-buffer) tex-last-buffer-texed)
	(tex-delete-last-temp-files t))
    (let ((default-directory zap-directory)) ; why?
      ;; We assume the header is fully contained in tex-main-file.
      ;; We use f-f-ns so we get prompted about any changes on disk.
      (if (not main-file)
          (setq already-output 0)
        (with-current-buffer (find-file-noselect main-file)
	  (setq already-output (tex-region-header tex-out-file
						  (and ismain beg)))))
      ;; Write out the specified region (but don't repeat anything
      ;; already written in the header).
      (write-region (if ismain
			(max beg already-output)
		      beg)
		    end tex-out-file (not (zerop already-output)))
      ;; Write the trailer, if any.
      ;; Precede it with a newline to make sure it
      ;; is not hidden in a comment.
      (if tex-trailer
	  (write-region (concat "\n" tex-trailer) nil
			tex-out-file t)))
    ;; Record the file name to be deleted afterward.
    (setq tex-last-temp-file tex-out-file)
    ;; Use a relative file name here because (1) the proper dir
    ;; is already current, and (2) the abs file name is sometimes
    ;; too long and can make tex crash.
    (tex-start-tex tex-command (concat tex-zap-file ".tex") zap-directory)
    (setq tex-print-file tex-out-file)))

(defun tex-region-header (file &optional beg)
  "If there is a TeX header in the current buffer, write it to FILE.
Return point at the end of the region so written, or zero.  If
the optional buffer position BEG is specified, then the region
written out starts at BEG, if this lies before the start of the header.

If the first line matches `tex-first-line-header-regexp', it is
also written out.  The variables `tex-start-of-header' and
`tex-end-of-header' are used to locate the header.  Note that the
start of the header is required to be within the first 100 lines."
  (save-excursion
    (save-restriction
      (widen)
      (goto-char (point-min))
      (let ((search-end (save-excursion
			  (forward-line 100)
			  (point)))
	    (already-output 0)
	    hbeg hend)
	;; Maybe copy first line, such as `\input texinfo', to temp file.
	(and tex-first-line-header-regexp
	     (looking-at tex-first-line-header-regexp)
	     (write-region (point)
			   (progn (forward-line 1)
				  (setq already-output (point)))
			   file))
	;; Write out the header, if there is one, and any of the
	;; specified region which extends before it.  But don't repeat
	;; anything already written.
	(and tex-start-of-header
	     (re-search-forward tex-start-of-header search-end t)
	     (progn
	       (beginning-of-line)
	       (setq hbeg (point))	; mark beginning of header
	       (when (re-search-forward tex-end-of-header nil t)
		 (forward-line 1)
		 (setq hend (point))	; mark end of header
		 (write-region
		  (max (if beg
			   (min hbeg beg)
			 hbeg)
		       already-output)
		  hend file (not (zerop already-output)))
		 (setq already-output hend))))
	already-output))))

(defun tex-buffer ()
  "Run TeX on current buffer.  See \\[tex-region] for more information.
Does not save the buffer, so it's useful for trying experimental versions.
See \\[tex-file] for an alternative."
  (interactive)
  (tex-region (point-min) (point-max)))

(defun tex-file ()
  "Prompt to save all buffers and run TeX (or LaTeX) on current buffer's file.
This function is more useful than \\[tex-buffer] when you need the
`.aux' file of LaTeX to have the correct name."
  (interactive)
  (when tex-offer-save
    (save-some-buffers))
  (let* ((source-file (tex-main-file))
	 (file-dir (file-name-directory (expand-file-name source-file))))
    (if (tex-shell-running)
        (tex-kill-job)
      (tex-start-shell))
    (tex-start-tex tex-command source-file file-dir)
    (setq tex-print-file (expand-file-name source-file))))

(defun tex-generate-zap-file-name ()
  "Generate a unique name suitable for use as a file name."
  ;; Include the shell process number and host name
  ;; in case there are multiple shells (for same or different user).
  ;; Dec 1998: There is a report that some versions of xdvi
  ;; don't work with file names that start with #.
  (format "_TZ_%d-%s"
          (process-id (get-buffer-process "*tex-shell*"))
	  (subst-char-in-string ?. ?- (system-name))))

;; This will perhaps be useful for modifying TEXINPUTS.
;; Expand each file name, separated by colons, in the string S.
(defun tex-expand-files (s)
  (let (elts (start 0))
    (while (string-match ":" s start)
      (setq elts (cons (substring s start (match-beginning 0)) elts))
      (setq start (match-end 0)))
    (or (= start 0)
	(setq elts (cons (substring s start) elts)))
    (mapconcat (lambda (elt)
		 (if (= (length elt) 0) elt (expand-file-name elt)))
	       (nreverse elts) ":")))

(defun tex-shell-running ()
  (let ((proc (get-process "tex-shell")))
    (when proc
      (if (and (eq (process-status proc) 'run)
               (buffer-live-p (process-buffer proc)))
          ;; return the TeX process on success
          proc
          ;; get rid of the process permanently
          ;; this should get rid of the annoying w32 problem with
          ;; dead tex-shell buffer and live process
          (delete-process proc)))))

(defun tex-kill-job ()
  "Kill the currently running TeX job."
  (interactive)
  ;; `quit-process' leads to core dumps of the tex process (except if
  ;; coredumpsize has limit 0kb as on many environments).  One would
  ;; like to use (kill-process proc 'lambda), however that construct
  ;; does not work on some systems and kills the shell itself.
  (let ((proc (get-process "tex-shell")))
    (when proc (quit-process proc t))))

(defun tex-recenter-output-buffer (linenum)
  "Redisplay buffer of TeX job output so that most recent output can be seen.
The last line of the buffer is displayed on
line LINE of the window, or centered if LINE is nil."
  (interactive "P")
  (let ((tex-shell (get-buffer "*tex-shell*")))
    (if (null tex-shell)
	(message "No TeX output buffer")
      (when-let* ((window
                   (display-buffer tex-shell '(display-buffer-in-previous-window
                                               (inhibit-same-window . t)
                                               (category . tex-shell)))))
        (with-selected-window window
	  (bury-buffer tex-shell)
	  (goto-char (point-max))
	  (recenter (if linenum
		        (prefix-numeric-value linenum)
		      (/ (window-height) 2))))))))

(defcustom tex-print-file-extension ".dvi"
  "The TeX-compiled file extension for viewing and printing.
If you use pdflatex instead of latex, set this to \".pdf\" and modify
 `tex-dvi-view-command' and `tex-dvi-print-command' appropriately."
  :type 'string
  :group 'tex-view
  :version "25.1")

(defun tex-print (&optional alt)
  "Print the .dvi file made by \\[tex-region], \\[tex-buffer] or \\[tex-file].
Runs the shell command defined by `tex-dvi-print-command'.  If prefix argument
is provided, use the alternative command, `tex-alt-dvi-print-command'."
  (interactive "P")
  (let ((print-file-name-dvi (tex-append tex-print-file
                                         tex-print-file-extension))
	test-name)
    (if (and (not (equal (current-buffer) tex-last-buffer-texed))
	     (buffer-file-name)
	     ;; Check that this buffer's printed file is up to date.
	     (file-newer-than-file-p
	      (setq test-name (tex-append (buffer-file-name)
                                          tex-print-file-extension))
	      (buffer-file-name)))
	(setq print-file-name-dvi test-name))
    (if (not (file-exists-p print-file-name-dvi))
        (error "No appropriate `.dvi' file could be found")
      (if (tex-shell-running)
          (tex-kill-job)
        (tex-start-shell))
      (tex-send-command
       (if alt tex-alt-dvi-print-command tex-dvi-print-command)
       print-file-name-dvi
       t))))

(defun tex-alt-print ()
  "Print the .dvi file made by \\[tex-region], \\[tex-buffer] or \\[tex-file].
Runs the shell command defined by `tex-alt-dvi-print-command'."
  (interactive)
  (tex-print t))

(defvar tex-view--warned-once nil)
(defun tex-view ()
  "Preview the last `.dvi' file made by running TeX under Emacs.
This means, made using \\[tex-region], \\[tex-buffer] or \\[tex-file].
The variable `tex-dvi-view-command' specifies the shell command for preview.
You must set that variable yourself before using this command,
because there is no standard value that would generally work."
  (interactive)
  (or tex-dvi-view-command
      (error "You must set `tex-dvi-view-command'"))
  ;; Restart the TeX shell if necessary.
  (or (tex-shell-running)
      (tex-start-shell))
  (let ((tex-dvi-print-command
         (if (stringp tex-dvi-view-command)
             tex-dvi-view-command
           (unless tex-view--warned-once
             (warn (concat "Setting `tex-dvi-view-command' to an S-expression"
                           " is obsolete since Emacs " "31.1"))
             (setq tex-view--warned-once t))
           (eval tex-dvi-view-command t))))
    (tex-print)))

(defun tex-append (file-name suffix)
  "Append to FILENAME the suffix SUFFIX, using same algorithm TeX uses.
Pascal-based TeX scans for the first period, C TeX uses the last.
No period is retained immediately before SUFFIX,
so normally SUFFIX starts with one."
  (if (stringp file-name)
      (let ((file (file-name-nondirectory file-name))
	    trial-name)
	;; Try splitting on last period.
	;; The first-period split can get fooled when two files
	;; named a.tex and a.b.tex are both tex'd;
	;; the last-period split must be right if it matches at all.
	(setq trial-name
	      (concat (file-name-directory file-name)
		      (substring file 0
				 (string-match "\\.[^.]*$" file))
		      suffix))
	(if (or (file-exists-p trial-name)
		(file-exists-p (concat trial-name ".aux"))) ;for BibTeX files
	    trial-name
	  ;; Not found, so split on first period.
	  (concat (file-name-directory file-name)
		  (substring file 0
			     (string-search "." file))
		  suffix)))
    " "))

(defun tex-show-print-queue ()
  "Show the print queue that \\[tex-print] put your job on.
Runs the shell command defined by `tex-show-queue-command'."
  (interactive)
  (if (tex-shell-running)
      (tex-kill-job)
    (tex-start-shell))
  (tex-send-command tex-show-queue-command)
  (tex-display-shell))

(defun tex-bibtex-file ()
  "Run BibTeX on the current buffer's file."
  (interactive)
  (if (tex-shell-running)
      (tex-kill-job)
    (tex-start-shell))
  (let* (shell-dirtrack-verbose
         (source-file (expand-file-name (tex-main-file)))
         (tex-out-file
          (tex-append (file-name-nondirectory source-file) ""))
         (file-dir (file-name-directory source-file)))
    (tex-send-command tex-shell-cd-command file-dir)
    (tex-send-command tex-bibtex-command tex-out-file))
  (tex-display-shell))

;;;;
;;;; LaTeX indentation
;;;;

(defvar tex-indent-allhanging t)
(defvar tex-indent-arg 4)
(defvar tex-indent-basic 2)
(defvar tex-indent-item tex-indent-basic)
(defvar tex-indent-item-re "\\\\\\(bib\\)?item\\>")
(defcustom latex-noindent-environments '("document")
  "Environments whose content is not indented by `tex-indent-basic'."
  :type '(repeat string)
  :safe (lambda (x) (not (memq nil (mapcar #'stringp x))))
  :group 'tex-file
  :version "27.1")

(defcustom latex-noindent-commands '("emph" "footnote")
  "Commands for which `tex-indent-basic' should not be used."
  :type '(repeat string)
  :safe (lambda (x) (not (memq nil (mapcar #'stringp x))))
  :group 'tex-file
  :version "27.1")

(defvar tex-latex-indent-syntax-table
  (let ((st (make-syntax-table tex-mode-syntax-table)))
    (modify-syntax-entry ?$ "." st)
    (modify-syntax-entry ?\( "." st)
    (modify-syntax-entry ?\) "." st)
    st)
  "Syntax table used while computing indentation.")

(defun latex-indent (&optional _arg)
  (if (and (eq (get-text-property (if (and (eobp) (bolp))
                                      (max (point-min) (1- (point)))
                                    (line-beginning-position))
                                  'face)
	       'tex-verbatim))
      'noindent
    (with-syntax-table tex-latex-indent-syntax-table
      ;; TODO: Rather than ignore $, we should try to be more clever about it.
      (let ((indent
	     (save-excursion
	       (beginning-of-line)
	       (latex-find-indent))))
	(if (< indent 0) (setq indent 0))
	(if (<= (current-column) (current-indentation))
	    (indent-line-to indent)
	  (save-excursion (indent-line-to indent)))))))

(defcustom latex-indent-within-escaped-parens nil
  "Non-nil means add extra indent to text within escaped parens.
When this is non-nil, text within matching pairs of escaped
parens is indented at the column following the open paren.  The
default value does not add any extra indent thus providing the
behavior of Emacs 22 and earlier."
  :type 'boolean
  :group 'tex
  :version "23.1")

(defun latex-find-indent (&optional virtual)
  "Find the proper indentation of text after point.
VIRTUAL if non-nil indicates that we're only trying to find the indentation
  in order to determine the indentation of something else.
There might be text before point."
  (let ((latex-handle-escaped-parens latex-indent-within-escaped-parens))
    (save-excursion
      (skip-chars-forward " \t")
      (or
       ;; Stick the first line at column 0.
       (and (= (point-min) (line-beginning-position)) 0)
       ;; Trust the current indentation, if such info is applicable.
       (and virtual (save-excursion (skip-chars-backward " \t&") (bolp))
	    (current-column))
       ;; Stick verbatim environments to the left margin.
       (and (looking-at "\\\\\\(begin\\|end\\) *{\\([^\n}]+\\)")
	    (member (match-string 2) tex-verbatim-environments)
	    0)
       ;; Put leading close-paren where the matching open paren would be.
       (let (escaped)
	 (and (or (eq (latex-syntax-after) ?\))
		  ;; Try to handle escaped close parens but keep
		  ;; original position if it doesn't work out.
		  (and latex-handle-escaped-parens
		       (setq escaped (looking-at "\\\\\\([])}]\\)"))))
	      (ignore-errors
	       (save-excursion
		 (when escaped
		   (goto-char (match-beginning 1)))
		 (latex-skip-close-parens)
		 (latex-backward-sexp-1)
		 (latex-find-indent 'virtual)))))
       ;; Default (maybe an argument)
       (let ((pos (point))
	     ;; Outdent \item if necessary.
	     (indent (if (looking-at tex-indent-item-re) (- tex-indent-item) 0))
	     up-list-pos)
	 ;; Find the previous point which determines our current indentation.
	 (condition-case err
	     (progn
	       (latex-backward-sexp-1)
	       (while (> (current-column) (current-indentation))
		 (latex-backward-sexp-1)))
	   (scan-error
	    (setq up-list-pos (nth 2 err))))
	 (cond
	  ((= (point-min) pos) 0) ; We're really just indenting the first line.
	  ((integerp up-list-pos)
	   ;; Have to indent relative to the open-paren.
	   (goto-char up-list-pos)
	   (if (and (not tex-indent-allhanging)
		    (save-excursion
		      ;; Make sure we're an argument to a macro and
		      ;; that the macro is at the beginning of a line.
		      (condition-case nil
			  (progn
			    (while (eq (char-syntax (char-after)) ?\()
			      (forward-sexp -1))
			    (and (eq (char-syntax (char-after)) ?/)
				 (progn (skip-chars-backward " \t&")
					(bolp))))
			(scan-error nil)))
		    (> pos (progn (latex-down-list)
				  (forward-comment (point-max))
				  (point))))
	       ;; Align with the first element after the open-paren.
	       (current-column)
	     ;; We're the first element after a hanging brace.
	     (goto-char up-list-pos)
	     (+ (if (if (eq (char-after) ?\{)
                        (save-excursion
                          (skip-chars-backward " \t")
                          (let ((end (point)))
                            (skip-chars-backward "a-zA-Z")
                            (and (eq (char-before) ?\\)
                                 (member (buffer-substring (point) end)
                                         latex-noindent-commands))))
                      (and (looking-at "\\\\begin *{\\([^\n}]+\\)")
			 (member (match-string 1)
				 latex-noindent-environments)))
		    0 tex-indent-basic)
		indent (latex-find-indent 'virtual))))
	  ;; We're now at the "beginning" of a line.
	  ((not (and (not virtual) (eq (char-after) ?\\)))
	   ;; Nothing particular here: just keep the same indentation.
	   (+ indent (current-column)))
	  ;; We're now looking at a macro call.
	  ((looking-at tex-indent-item-re)
	   ;; Indenting relative to an item, have to re-add the outdenting.
	   (+ indent (current-column) tex-indent-item))
	  (t
	   (let ((col (current-column)))
	     (if (or (not (eq (char-syntax (or (char-after pos) ?\s)) ?\())
		     ;; Can't be an arg if there's an empty line in between.
		     (save-excursion (re-search-forward "^[ \t]*$" pos t)))
		 ;; If the first char was not an open-paren, there's
		 ;; a risk that this is really not an argument to the
		 ;; macro at all.
		 (+ indent col)
	       (forward-sexp 1)
	       (if (< (line-end-position)
		      (save-excursion (forward-comment (point-max))
				      (point)))
		   ;; we're indenting the first argument.
		   (min (current-column) (+ tex-indent-arg col))
		 (skip-syntax-forward " ")
		 (current-column)))))))))))
;;; DocTeX support

(defun doctex-font-lock-^^A ()
  (if (eq (char-after (line-beginning-position)) ?\%)
      (progn
	(put-text-property
	 (1- (match-beginning 1)) (match-beginning 1)
	 'syntax-table
         (string-to-syntax ">"))
	(let ((end (line-end-position)))
	  (if (< end (point-max))
	      (put-text-property
	       end (1+ end)
	       'syntax-table
               (string-to-syntax "> b"))))
        (string-to-syntax "< b"))))

(defun doctex-font-lock-syntactic-face-function (state)
  ;; Mark DocTeX documentation, which is parsed as a style A comment
  ;; starting in column 0.
  (if (or (nth 3 state) (nth 7 state)
	  (not (memq (char-before (nth 8 state))
		     '(?\n nil))))
      ;; Anything else is just as for LaTeX.
      (tex-font-lock-syntactic-face-function state)
    'font-lock-doc-face))

(eval-when-compile
  (defconst doctex-syntax-propertize-rules
    (syntax-propertize-precompile-rules
     latex-syntax-propertize-rules
     ;; For DocTeX comment-in-doc (DocTeX ≥3 also allows ^^X).
     ;; We make the comment start on the second char because of bug#35140.
     ("\\^\\(\\^\\)[AX]" (1 (doctex-font-lock-^^A))))))

(defvar doctex-font-lock-keywords
  (append tex-font-lock-keywords
	  '(("^%<[^>]*>" (0 font-lock-preprocessor-face t)))))

;;;###autoload
(define-derived-mode doctex-mode latex-mode "DocTeX"
  "Major mode to edit DocTeX files."
  (setq font-lock-defaults
	(cons (append (car font-lock-defaults) '(doctex-font-lock-keywords))
	      (mapcar
	       (lambda (x)
		 (pcase (car-safe x)
		   ('font-lock-syntactic-face-function
		    (cons (car x) #'doctex-font-lock-syntactic-face-function))
		   (_ x)))
	       (cdr font-lock-defaults))))
  (setq-local syntax-propertize-function
	      (syntax-propertize-rules doctex-syntax-propertize-rules)))

;;; Prettify Symbols Support

(defvar tex--prettify-symbols-alist
  '( ;; Lowercase Greek letters.
    ("\\alpha" . ?α)
    ("\\beta" . ?β)
    ("\\gamma" . ?γ)
    ("\\delta" . ?δ)
    ("\\epsilon" . ?ϵ)
    ("\\zeta" . ?ζ)
    ("\\eta" . ?η)
    ("\\theta" . ?θ)
    ("\\iota" . ?ι)
    ("\\kappa" . ?κ)
    ("\\lambda" . ?λ)
    ("\\mu" . ?μ)
    ("\\nu" . ?ν)
    ("\\xi" . ?ξ)
    ;; There is no \omicron because it looks like a latin o.
    ("\\pi" . ?π)
    ("\\rho" . ?ρ)
    ("\\sigma" . ?σ)
    ("\\tau" . ?τ)
    ("\\upsilon" . ?υ)
    ("\\phi" . ?ϕ)
    ("\\chi" . ?χ)
    ("\\psi" . ?ψ)
    ("\\omega" . ?ω)
    ;; Uppercase Greek letters.
    ("\\Gamma" . ?Γ)
    ("\\Delta" . ?Δ)
    ("\\Lambda" . ?Λ)
    ("\\Phi" . ?Φ)
    ("\\Pi" . ?Π)
    ("\\Psi" . ?Ψ)
    ("\\Sigma" . ?Σ)
    ("\\Theta" . ?Θ)
    ("\\Upsilon" . ?Υ)
    ("\\Xi" . ?Ξ)
    ("\\Omega" . ?Ω)

    ;; Other math symbols (taken from leim/quail/latin-ltx.el).
    ("\\Box" . ?□)
    ("\\Bumpeq" . ?≎)
    ("\\Cap" . ?⋒)
    ("\\Cup" . ?⋓)
    ("\\Diamond" . ?◇)
    ("\\Downarrow" . ?⇓)
    ("\\H{o}" . ?ő)
    ("\\Im" . ?ℑ)
    ("\\Join" . ?⋈)
    ("\\Leftarrow" . ?⇐)
    ("\\Leftrightarrow" . ?⇔)
    ("\\Ll" . ?⋘)
    ("\\Lleftarrow" . ?⇚)
    ("\\Longleftarrow" . ?⇐)
    ("\\Longleftrightarrow" . ?⇔)
    ("\\Longrightarrow" . ?⇒)
    ("\\Lsh" . ?↰)
    ("\\Re" . ?ℜ)
    ("\\Rightarrow" . ?⇒)
    ("\\Rrightarrow" . ?⇛)
    ("\\Rsh" . ?↱)
    ("\\Subset" . ?⋐)
    ("\\Supset" . ?⋑)
    ("\\Uparrow" . ?⇑)
    ("\\Updownarrow" . ?⇕)
    ("\\Vdash" . ?⊩)
    ("\\Vert" . ?‖)
    ("\\Vvdash" . ?⊪)
    ("\\aleph" . ?ℵ)
    ("\\amalg" . ?∐)
    ("\\angle" . ?∠)
    ("\\approx" . ?≈)
    ("\\approxeq" . ?≊)
    ("\\ast" . ?∗)
    ("\\asymp" . ?≍)
    ("\\backcong" . ?≌)
    ("\\backepsilon" . ?∍)
    ("\\backprime" . ?‵)
    ("\\backsim" . ?∽)
    ("\\backsimeq" . ?⋍)
    ("\\backslash" . ?\\)
    ("\\barwedge" . ?⊼)
    ("\\because" . ?∵)
    ("\\beth" . ?ℶ)
    ("\\between" . ?≬)
    ("\\bigcap" . ?⋂)
    ("\\bigcirc" . ?◯)
    ("\\bigcup" . ?⋃)
    ("\\bigodot" . ?⨀)
    ("\\bigoplus" . ?⨁)
    ("\\bigotimes" . ?⨂)
    ("\\bigsqcup" . ?⨆)
    ("\\bigstar" . ?★)
    ("\\bigtriangledown" . ?▽)
    ("\\bigtriangleup" . ?△)
    ("\\biguplus" . ?⨄)
    ("\\bigvee" . ?⋁)
    ("\\bigwedge" . ?⋀)
    ("\\blacklozenge" . ?✦)
    ("\\blacksquare" . ?▪)
    ("\\blacktriangle" . ?▴)
    ("\\blacktriangledown" . ?▾)
    ("\\blacktriangleleft" . ?◂)
    ("\\blacktriangleright" . ?▸)
    ("\\bot" . ?⊥)
    ("\\bowtie" . ?⋈)
    ("\\boxminus" . ?⊟)
    ("\\boxplus" . ?⊞)
    ("\\boxtimes" . ?⊠)
    ("\\bullet" . ?•)
    ("\\bumpeq" . ?≏)
    ("\\cap" . ?∩)
    ("\\cdot" . ?⋅)
    ("\\cdots" . ?⋯)
    ("\\centerdot" . ?·)
    ("\\checkmark" . ?✓)
    ("\\chi" . ?χ)
    ("\\circ" . ?∘)
    ("\\circeq" . ?≗)
    ("\\circlearrowleft" . ?↺)
    ("\\circlearrowright" . ?↻)
    ("\\circledR" . ?®)
    ("\\circledS" . ?Ⓢ)
    ("\\circledast" . ?⊛)
    ("\\circledcirc" . ?⊚)
    ("\\circleddash" . ?⊝)
    ("\\clubsuit" . ?♣)
    ("\\coloneq" . ?≔)
    ("\\complement" . ?∁)
    ("\\cong" . ?≅)
    ("\\coprod" . ?∐)
    ("\\cup" . ?∪)
    ("\\curlyeqprec" . ?⋞)
    ("\\curlyeqsucc" . ?⋟)
    ("\\curlypreceq" . ?≼)
    ("\\curlyvee" . ?⋎)
    ("\\curlywedge" . ?⋏)
    ("\\curvearrowleft" . ?↶)
    ("\\curvearrowright" . ?↷)
    ("\\dag" . ?†)
    ("\\dagger" . ?†)
    ("\\daleth" . ?ℸ)
    ("\\dashv" . ?⊣)
    ("\\ddag" . ?‡)
    ("\\ddagger" . ?‡)
    ("\\ddots" . ?⋱)
    ("\\diamond" . ?⋄)
    ("\\diamondsuit" . ?♢)
    ("\\divideontimes" . ?⋇)
    ("\\doteq" . ?≐)
    ("\\doteqdot" . ?≑)
    ("\\dotplus" . ?∔)
    ("\\dotsquare" . ?⊡)
    ("\\downarrow" . ?↓)
    ("\\downdownarrows" . ?⇊)
    ("\\downleftharpoon" . ?⇃)
    ("\\downrightharpoon" . ?⇂)
    ("\\ell" . ?ℓ)
    ("\\emptyset" . ?∅)
    ("\\eqcirc" . ?≖)
    ("\\eqcolon" . ?≕)
    ("\\eqslantgtr" . ?⋝)
    ("\\eqslantless" . ?⋜)
    ("\\equiv" . ?≡)
    ("\\exists" . ?∃)
    ("\\fallingdotseq" . ?≒)
    ("\\flat" . ?♭)
    ("\\forall" . ?∀)
    ("\\frown" . ?⌢)
    ("\\ge" . ?≥)
    ("\\geq" . ?≥)
    ("\\geqq" . ?≧)
    ("\\geqslant" . ?≥)
    ("\\gets" . ?←)
    ("\\gg" . ?≫)
    ("\\ggg" . ?⋙)
    ("\\gimel" . ?ℷ)
    ("\\gnapprox" . ?⋧)
    ("\\gneq" . ?≩)
    ("\\gneqq" . ?≩)
    ("\\gnsim" . ?⋧)
    ("\\gtrapprox" . ?≳)
    ("\\gtrdot" . ?⋗)
    ("\\gtreqless" . ?⋛)
    ("\\gtreqqless" . ?⋛)
    ("\\gtrless" . ?≷)
    ("\\gtrsim" . ?≳)
    ("\\gvertneqq" . ?≩)
    ("\\hbar" . ?ℏ)
    ("\\heartsuit" . ?♥)
    ("\\hookleftarrow" . ?↩)
    ("\\hookrightarrow" . ?↪)
    ("\\iff" . ?⇔)
    ("\\iiiint" . ?⨌)
    ("\\iiint" . ?∭)
    ("\\iint" . ?∬)
    ("\\imath" . ?ı)
    ("\\in" . ?∈)
    ("\\infty" . ?∞)
    ("\\int" . ?∫)
    ("\\intercal" . ?⊺)
    ("\\jmath" . ?ȷ)
<<<<<<< HEAD
    ("\\langle" . 10216)          ; Literal ?⟨ breaks indentation.
=======
    ("\\langle" . ?\⟨)
>>>>>>> 48b3363a
    ("\\lbrace" . ?{)
    ("\\lbrack" . ?\[)
    ("\\lceil" . ?⌈)
    ("\\ldots" . ?…)
    ("\\le" . ?≤)
    ("\\leadsto" . ?↝)
    ("\\leftarrow" . ?←)
    ("\\leftarrowtail" . ?↢)
    ("\\leftharpoondown" . ?↽)
    ("\\leftharpoonup" . ?↼)
    ("\\leftleftarrows" . ?⇇)
    ;; ("\\leftparengtr" ?〈), see bug#12948.
    ("\\leftrightarrow" . ?↔)
    ("\\leftrightarrows" . ?⇆)
    ("\\leftrightharpoons" . ?⇋)
    ("\\leftrightsquigarrow" . ?↭)
    ("\\leftthreetimes" . ?⋋)
    ("\\leq" . ?≤)
    ("\\leqq" . ?≦)
    ("\\leqslant" . ?≤)
    ("\\lessapprox" . ?≲)
    ("\\lessdot" . ?⋖)
    ("\\lesseqgtr" . ?⋚)
    ("\\lesseqqgtr" . ?⋚)
    ("\\lessgtr" . ?≶)
    ("\\lesssim" . ?≲)
    ("\\lfloor" . ?⌊)
    ("\\lhd" . ?◁)
    ("\\rhd" . ?▷)
    ("\\ll" . ?≪)
    ("\\llcorner" . ?⌞)
    ("\\lll" . ?⋘)
    ("\\lnapprox" . ?⋦)
    ("\\lneq" . ?≨)
    ("\\lneqq" . ?≨)
    ("\\lnsim" . ?⋦)
    ("\\longleftarrow" . ?←)
    ("\\longleftrightarrow" . ?↔)
    ("\\longmapsto" . ?↦)
    ("\\longrightarrow" . ?→)
    ("\\looparrowleft" . ?↫)
    ("\\looparrowright" . ?↬)
    ("\\lozenge" . ?✧)
    ("\\lq" . ?‘)
    ("\\lrcorner" . ?⌟)
    ("\\ltimes" . ?⋉)
    ("\\lvertneqq" . ?≨)
    ("\\maltese" . ?✠)
    ("\\mapsto" . ?↦)
    ("\\measuredangle" . ?∡)
    ("\\mho" . ?℧)
    ("\\mid" . ?∣)
    ("\\models" . ?⊧)
    ("\\mp" . ?∓)
    ("\\multimap" . ?⊸)
    ("\\nLeftarrow" . ?⇍)
    ("\\nLeftrightarrow" . ?⇎)
    ("\\nRightarrow" . ?⇏)
    ("\\nVDash" . ?⊯)
    ("\\nVdash" . ?⊮)
    ("\\nabla" . ?∇)
    ("\\napprox" . ?≉)
    ("\\natural" . ?♮)
    ("\\ncong" . ?≇)
    ("\\ne" . ?≠)
    ("\\nearrow" . ?↗)
    ("\\neg" . ?¬)
    ("\\neq" . ?≠)
    ("\\nequiv" . ?≢)
    ("\\nexists" . ?∄)
    ("\\ngeq" . ?≱)
    ("\\ngeqq" . ?≱)
    ("\\ngeqslant" . ?≱)
    ("\\ngtr" . ?≯)
    ("\\ni" . ?∋)
    ("\\nleftarrow" . ?↚)
    ("\\nleftrightarrow" . ?↮)
    ("\\nleq" . ?≰)
    ("\\nleqq" . ?≰)
    ("\\nleqslant" . ?≰)
    ("\\nless" . ?≮)
    ("\\nmid" . ?∤)
    ;; ("\\not" ?̸)              ;FIXME: conflict with "NOT SIGN" ¬.
    ("\\notin" . ?∉)
    ("\\nparallel" . ?∦)
    ("\\nprec" . ?⊀)
    ("\\npreceq" . ?⋠)
    ("\\nrightarrow" . ?↛)
    ("\\nshortmid" . ?∤)
    ("\\nshortparallel" . ?∦)
    ("\\nsim" . ?≁)
    ("\\nsimeq" . ?≄)
    ("\\nsubset" . ?⊄)
    ("\\nsubseteq" . ?⊈)
    ("\\nsubseteqq" . ?⊈)
    ("\\nsucc" . ?⊁)
    ("\\nsucceq" . ?⋡)
    ("\\nsupset" . ?⊅)
    ("\\nsupseteq" . ?⊉)
    ("\\nsupseteqq" . ?⊉)
    ("\\ntriangleleft" . ?⋪)
    ("\\ntrianglelefteq" . ?⋬)
    ("\\ntriangleright" . ?⋫)
    ("\\ntrianglerighteq" . ?⋭)
    ("\\nvDash" . ?⊭)
    ("\\nvdash" . ?⊬)
    ("\\nwarrow" . ?↖)
    ("\\odot" . ?⊙)
    ("\\oiiint" . ?∰)
    ("\\oiint" . ?∯)
    ("\\oint" . ?∮)
    ("\\ominus" . ?⊖)
    ("\\oplus" . ?⊕)
    ("\\oslash" . ?⊘)
    ("\\otimes" . ?⊗)
    ("\\parallel" . ?∥)
    ("\\partial" . ?∂)
    ("\\perp" . ?⊥)
    ("\\pitchfork" . ?⋔)
    ("\\prec" . ?≺)
    ("\\precapprox" . ?≾)
    ("\\preceq" . ?≼)
    ("\\precnapprox" . ?⋨)
    ("\\precnsim" . ?⋨)
    ("\\precsim" . ?≾)
    ("\\prime" . ?′)
    ("\\prod" . ?∏)
    ("\\propto" . ?∝)
    ("\\qed" . ?∎)
    ("\\qquad" . ?⧢)
    ("\\quad" . ?␣)
    ("\\rangle" . ?\⟩)
    ("\\rbrace" . ?})
    ("\\rbrack" . ?\])
    ("\\rceil" . ?⌉)
    ("\\rfloor" . ?⌋)
    ("\\rightarrow" . ?→)
    ("\\rightarrowtail" . ?↣)
    ("\\rightharpoondown" . ?⇁)
    ("\\rightharpoonup" . ?⇀)
    ("\\rightleftarrows" . ?⇄)
    ("\\rightleftharpoons" . ?⇌)
    ;; ("\\rightparengtr" ?⦔) ;; Was ?〉, see bug#12948.
    ("\\rightrightarrows" . ?⇉)
    ("\\rightthreetimes" . ?⋌)
    ("\\risingdotseq" . ?≓)
    ("\\rtimes" . ?⋊)
    ("\\times" . ?×)
    ("\\sbs" . ?﹨)
    ("\\searrow" . ?↘)
    ("\\setminus" . ?∖)
    ("\\sharp" . ?♯)
    ("\\shortmid" . ?∣)
    ("\\shortparallel" . ?∥)
    ("\\sim" . ?∼)
    ("\\simeq" . ?≃)
    ("\\smallamalg" . ?∐)
    ("\\smallsetminus" . ?∖)
    ("\\smallsmile" . ?⌣)
    ("\\smile" . ?⌣)
    ("\\spadesuit" . ?♠)
    ("\\sphericalangle" . ?∢)
    ("\\sqcap" . ?⊓)
    ("\\sqcup" . ?⊔)
    ("\\sqsubset" . ?⊏)
    ("\\sqsubseteq" . ?⊑)
    ("\\sqsupset" . ?⊐)
    ("\\sqsupseteq" . ?⊒)
    ("\\square" . ?□)
    ("\\squigarrowright" . ?⇝)
    ("\\star" . ?⋆)
    ("\\straightphi" . ?φ)
    ("\\subset" . ?⊂)
    ("\\subseteq" . ?⊆)
    ("\\subseteqq" . ?⊆)
    ("\\subsetneq" . ?⊊)
    ("\\subsetneqq" . ?⊊)
    ("\\succ" . ?≻)
    ("\\succapprox" . ?≿)
    ("\\succcurlyeq" . ?≽)
    ("\\succeq" . ?≽)
    ("\\succnapprox" . ?⋩)
    ("\\succnsim" . ?⋩)
    ("\\succsim" . ?≿)
    ("\\sum" . ?∑)
    ("\\supset" . ?⊃)
    ("\\supseteq" . ?⊇)
    ("\\supseteqq" . ?⊇)
    ("\\supsetneq" . ?⊋)
    ("\\supsetneqq" . ?⊋)
    ("\\surd" . ?√)
    ("\\swarrow" . ?↙)
    ("\\therefore" . ?∴)
    ("\\thickapprox" . ?≈)
    ("\\thicksim" . ?∼)
    ("\\to" . ?→)
    ("\\top" . ?⊤)
    ("\\triangle" . ?▵)
    ("\\triangledown" . ?▿)
    ("\\triangleleft" . ?◃)
    ("\\trianglelefteq" . ?⊴)
    ("\\triangleq" . ?≜)
    ("\\triangleright" . ?▹)
    ("\\trianglerighteq" . ?⊵)
    ("\\twoheadleftarrow" . ?↞)
    ("\\twoheadrightarrow" . ?↠)
    ("\\ulcorner" . ?⌜)
    ("\\uparrow" . ?↑)
    ("\\updownarrow" . ?↕)
    ("\\upleftharpoon" . ?↿)
    ("\\uplus" . ?⊎)
    ("\\uprightharpoon" . ?↾)
    ("\\upuparrows" . ?⇈)
    ("\\urcorner" . ?⌝)
    ("\\u{i}" . ?ĭ)
    ("\\vDash" . ?⊨)
    ("\\varepsilon" . ?ε)
    ("\\varphi" . ?φ)
    ("\\varpi" . ?ϖ)
    ("\\varprime" . ?′)
    ("\\varpropto" . ?∝)
    ("\\varrho" . ?ϱ)
    ("\\varsigma" . ?ς)
    ("\\vartheta" . ?ϑ)
    ("\\vartriangleleft" . ?⊲)
    ("\\vartriangleright" . ?⊳)
    ("\\vdash" . ?⊢)
    ("\\vdots" . ?⋮)
    ("\\vee" . ?∨)
    ("\\veebar" . ?⊻)
    ("\\vert" . ?|)
    ("\\wedge" . ?∧)
    ("\\wp" . ?℘)
    ("\\wr" . ?≀)
    ("\\Bbb{A}" . ?𝔸)			; AMS commands for blackboard bold
    ("\\Bbb{B}" . ?𝔹)			; Also sometimes \mathbb.
    ("\\Bbb{C}" . ?ℂ)
    ("\\Bbb{D}" . ?𝔻)
    ("\\Bbb{E}" . ?𝔼)
    ("\\Bbb{F}" . ?𝔽)
    ("\\Bbb{G}" . ?𝔾)
    ("\\Bbb{H}" . ?ℍ)
    ("\\Bbb{I}" . ?𝕀)
    ("\\Bbb{J}" . ?𝕁)
    ("\\Bbb{K}" . ?𝕂)
    ("\\Bbb{L}" . ?𝕃)
    ("\\Bbb{M}" . ?𝕄)
    ("\\Bbb{N}" . ?ℕ)
    ("\\Bbb{O}" . ?𝕆)
    ("\\Bbb{P}" . ?ℙ)
    ("\\Bbb{Q}" . ?ℚ)
    ("\\Bbb{R}" . ?ℝ)
    ("\\Bbb{S}" . ?𝕊)
    ("\\Bbb{T}" . ?𝕋)
    ("\\Bbb{U}" . ?𝕌)
    ("\\Bbb{V}" . ?𝕍)
    ("\\Bbb{W}" . ?𝕎)
    ("\\Bbb{X}" . ?𝕏)
    ("\\Bbb{Y}" . ?𝕐)
    ("\\Bbb{Z}" . ?ℤ)
    ("\\mathbb{A}" . ?𝔸)			; AMS commands for blackboard bold
    ("\\mathbb{B}" . ?𝔹)			; Also sometimes \mathbb.
    ("\\mathbb{C}" . ?ℂ)
    ("\\mathbb{D}" . ?𝔻)
    ("\\mathbb{E}" . ?𝔼)
    ("\\mathbb{F}" . ?𝔽)
    ("\\mathbb{G}" . ?𝔾)
    ("\\mathbb{H}" . ?ℍ)
    ("\\mathbb{I}" . ?𝕀)
    ("\\mathbb{J}" . ?𝕁)
    ("\\mathbb{K}" . ?𝕂)
    ("\\mathbb{L}" . ?𝕃)
    ("\\mathbb{M}" . ?𝕄)
    ("\\mathbb{N}" . ?ℕ)
    ("\\mathbb{O}" . ?𝕆)
    ("\\mathbb{P}" . ?ℙ)
    ("\\mathbb{Q}" . ?ℚ)
    ("\\mathbb{R}" . ?ℝ)
    ("\\mathbb{S}" . ?𝕊)
    ("\\mathbb{T}" . ?𝕋)
    ("\\mathbb{U}" . ?𝕌)
    ("\\mathbb{V}" . ?𝕍)
    ("\\mathbb{W}" . ?𝕎)
    ("\\mathbb{X}" . ?𝕏)
    ("\\mathbb{Y}" . ?𝕐)
    ("\\mathbb{Z}" . ?ℤ)
    ("\\pm" . ?±)
    ("\\pounds" . ?£)
    ("\\|" . ?‖)
    ("\\varkappa" . ?ϰ)
    ;; caligraphic
    ("\\mathcal{A}" . ?𝒜)
    ("\\mathcal{B}" . ?ℬ)
    ("\\mathcal{C}" . ?𝒞)
    ("\\mathcal{D}" . ?𝒟)
    ("\\mathcal{E}" . ?ℰ)
    ("\\mathcal{F}" . ?ℱ)
    ("\\mathcal{G}" . ?𝒢)
    ("\\mathcal{H}" . ?ℋ)
    ("\\mathcal{I}" . ?ℐ)
    ("\\mathcal{J}" . ?𝒥)
    ("\\mathcal{K}" . ?𝒦)
    ("\\mathcal{L}" . ?ℒ)
    ("\\mathcal{M}" . ?ℳ)
    ("\\mathcal{N}" . ?𝒩)
    ("\\mathcal{O}" . ?𝒪)
    ("\\mathcal{P}" . ?𝒫)
    ("\\mathcal{Q}" . ?𝒬)
    ("\\mathcal{R}" . ?ℛ)
    ("\\mathcal{S}" . ?𝒮)
    ("\\mathcal{T}" . ?𝒯)
    ("\\mathcal{U}" . ?𝒰)
    ("\\mathcal{V}" . ?𝒱)
    ("\\mathcal{W}" . ?𝒲)
    ("\\mathcal{X}" . ?𝒳)
    ("\\mathcal{Y}" . ?𝒴)
    ("\\mathcal{Z}" . ?𝒵)
    ;; fractur
    ("\\mathfrak{A}" . ?𝔄)
    ("\\mathfrak{B}" . ?𝔅)
    ("\\mathfrak{C}" . ?ℭ)
    ("\\mathfrak{D}" . ?𝔇)
    ("\\mathfrak{E}" . ?𝔈)
    ("\\mathfrak{F}" . ?𝔉)
    ("\\mathfrak{G}" . ?𝔊)
    ("\\mathfrak{H}" . ?ℌ)
    ("\\mathfrak{I}" . ?ℑ)
    ("\\mathfrak{J}" . ?𝔍)
    ("\\mathfrak{K}" . ?𝔎)
    ("\\mathfrak{L}" . ?𝔏)
    ("\\mathfrak{M}" . ?𝔐)
    ("\\mathfrak{N}" . ?𝔑)
    ("\\mathfrak{O}" . ?𝔒)
    ("\\mathfrak{P}" . ?𝔓)
    ("\\mathfrak{Q}" . ?𝔔)
    ("\\mathfrak{R}" . ?ℜ)
    ("\\mathfrak{S}" . ?𝔖)
    ("\\mathfrak{T}" . ?𝔗)
    ("\\mathfrak{U}" . ?𝔘)
    ("\\mathfrak{V}" . ?𝔙)
    ("\\mathfrak{W}" . ?𝔚)
    ("\\mathfrak{X}" . ?𝔛)
    ("\\mathfrak{Y}" . ?𝔜)
    ("\\mathfrak{Z}" . ?ℨ)
    ("\\mathfrak{a}" . ?𝔞)
    ("\\mathfrak{b}" . ?𝔟)
    ("\\mathfrak{c}" . ?𝔠)
    ("\\mathfrak{d}" . ?𝔡)
    ("\\mathfrak{e}" . ?𝔢)
    ("\\mathfrak{f}" . ?𝔣)
    ("\\mathfrak{g}" . ?𝔤)
    ("\\mathfrak{h}" . ?𝔥)
    ("\\mathfrak{i}" . ?𝔦)
    ("\\mathfrak{j}" . ?𝔧)
    ("\\mathfrak{k}" . ?𝔨)
    ("\\mathfrak{l}" . ?𝔩)
    ("\\mathfrak{m}" . ?𝔪)
    ("\\mathfrak{n}" . ?𝔫)
    ("\\mathfrak{o}" . ?𝔬)
    ("\\mathfrak{p}" . ?𝔭)
    ("\\mathfrak{q}" . ?𝔮)
    ("\\mathfrak{r}" . ?𝔯)
    ("\\mathfrak{s}" . ?𝔰)
    ("\\mathfrak{t}" . ?𝔱)
    ("\\mathfrak{u}" . ?𝔲)
    ("\\mathfrak{v}" . ?𝔳)
    ("\\mathfrak{w}" . ?𝔴)
    ("\\mathfrak{x}" . ?𝔵)
    ("\\mathfrak{y}" . ?𝔶)
    ("\\mathfrak{z}" . ?𝔷)
    ("--" . ?–)
    ("---" . ?—)
    ("\\ordfeminine" . ?ª)
    ("\\ordmasculine" . ?º)
    ("\\lambdabar" . ?ƛ)
    ("\\celsius" . ?℃)
    ;; Text symbols formerly part of textcomp package:
    ("\\textdollar" . ?$)
    ("\\textborn" . ?*)
    ("\\textless" . ?<)
    ("\\textgreater" . ?>)
    ("\\textbackslash" . ?\\)
    ("\\textasciicircum" . ?^)
    ("\\textunderscore" . ?_)
    ("\\textbraceleft" . ?\{)
    ("\\textbar" . ?|)
    ("\\textbraceright" . ?\})
    ("\\textasciitilde" . ?~)
    ("\\textexclamdown" . ?¡)
    ("\\textcent" . ?¢)
    ("\\textsterling" . ?£)
    ("\\textcurrency" . ?¤)
    ("\\textyen" . ?¥)
    ("\\textbrokenbar" . ?¦)
    ("\\textsection" . ?§)
    ("\\textasciidieresis" . ?¨)
    ("\\textcopyright" . ?©)
    ("\\textordfeminine" . ?ª)
    ("\\guillemetleft" . ?«)
    ("\\guillemotleft" . ?«)
    ("\\textlnot" . ?¬)
    ("\\textregistered" . ?®)
    ("\\textasciimacron" . ?¯)
    ("\\textdegree" . ?°)
    ("\\textpm" . ?±)
    ("\\texttwosuperior" . ?²)
    ("\\textthreesuperior" . ?³)
    ("\\textasciiacute" . ?´)
    ("\\textmu" . ?µ)
    ("\\textparagraph" . ?¶)
    ("\\textpilcrow" . ?¶)
    ("\\textperiodcentered" . ?·)
    ("\\textonesuperior" . ?¹)
    ("\\textordmasculine" . ?º)
    ("\\guillemetright" . ?»)
    ("\\guillemotright" . ?»)
    ("\\textonequarter" . ?¼)
    ("\\textonehalf" . ?½)
    ("\\textthreequarters" . ?¾)
    ("\\textquestiondown" . ?¿)
    ("\\texttimes" . ?×)
    ("\\textdiv" . ?÷)
    ("\\textflorin" . ?ƒ)
    ("\\textasciicaron" . ?ˇ)
    ("\\textasciibreve" . ?˘)
    ("\\textacutedbl" . ?˝)
    ("\\textgravedbl" . 757)
    ("\\texttildelow" . 759)
    ("\\textbaht" . ?฿)
    ("\\textendash" . ?–)
    ("\\textemdash" . ?—)
    ("\\textbardbl" . ?‖)
    ("\\textquoteleft" . 8216)
    ("\\textquoteright" . 8217)
    ("\\quotesinglbase" . 8218)
    ("\\textquotedblleft" . 8220)
    ("\\textquotedblright" . 8221)
    ("\\quotedblbase" . 8222)
    ;; \textdagger and \textdied are replaced with DAGGER (#x2020) and
    ;; not with LATIN CROSS (#x271d)
    ("\\textdagger" . ?†)
    ("\\textdied" . ?†)
    ("\\textdaggerdbl" . ?‡)
    ("\\textbullet" . ?•)
    ("\\textellipsis" . ?…)
    ("\\textperthousand" . ?‰)
    ("\\textpertenthousand" . ?‱)
    ("\\guilsinglleft" . ?‹)
    ("\\guilsinglright" . ?›)
    ("\\textreferencemark" . ?※)
    ("\\textinterrobang" . ?‽)
    ("\\textfractionsolidus" . ?⁄)
    ("\\textlquill" . ?\⁅)
    ("\\textrquill" . ?\⁆)
    ("\\textdiscount" . ?⁒)
    ("\\textcolonmonetary" . ?₡)
    ("\\textlira" . ?₤)
    ("\\textnaira" . ?₦)
    ("\\textwon" . ?₩)
    ("\\textdong" . ?₫)
    ("\\texteuro" . ?€)
    ("\\textpeso" . ?₱)
    ("\\textguarani" . ?₲)
    ("\\textcelsius" . ?℃)
    ("\\textnumero" . ?№)
    ("\\textcircledP" . ?℗)
    ("\\textrecipe" . ?℞)
    ("\\textservicemark" . ?℠)
    ("\\texttrademark" . ?™)
    ("\\textohm" . ?Ω)
    ("\\textmho" . ?℧)
    ("\\textestimated" . ?℮)
    ("\\textleftarrow" . ?←)
    ("\\textuparrow" . ?↑)
    ("\\textrightarrow" . ?→)
    ("\\textdownarrow" . ?↓)
    ("\\textminus" . ?−)
    ("\\textsurd" . ?√)
    ("\\textlangle" . ?\〈)
    ("\\textrangle" . ?\〉)
    ("\\textblank" . ?␢)
    ("\\textvisiblespace" . ?␣)
    ("\\textopenbullet" . ?◦)
    ;; \textbigcircle is replaced with LARGE CIRCLE (#x25ef) and not
    ;; with COMBINING ENCLOSING CIRCLE (#x20dd)
    ("\\textbigcircle" . ?◯)
    ("\\textmusicalnote" . ?♪)
    ("\\textmarried" . ?⚭)
    ("\\textdivorced" . ?⚮)
<<<<<<< HEAD
    ("\\textlbrackdbl" . 10214) ; Literal ?⟦ breaks indentation
    ("\\textrbrackdbl" . 10215) ; Literal ?⟧ breaks indentation
=======
    ("\\textlbrackdbl" . ?\⟦)
    ("\\textrbrackdbl" . ?\⟧)
>>>>>>> 48b3363a
    ("\\textinterrobangdown" . ?⸘)

    ;; TeX quotes
    ("``" . ?“)
    ("''" . ?”)

    ;; Unicode Fractions
    ("\\frac{1}{2}" . "½")
    ("\\frac{1}{3}" . "⅓")
    ("\\frac{2}{3}" . "⅔")
    ("\\frac{1}{4}" . "¼")
    ("\\frac{3}{4}" . "¾")
    ("\\frac{1}{5}" . "⅕")
    ("\\frac{2}{5}" . "⅖")
    ("\\frac{3}{5}" . "⅗")
    ("\\frac{4}{5}" . "⅘")
    ("\\frac{1}{6}" . "⅙")
    ("\\frac{5}{6}" . "⅚")
    ("\\frac{1}{7}" . "⅐")
    ("\\frac{1}{8}" . "⅛")
    ("\\frac{3}{8}" . "⅜")
    ("\\frac{5}{8}" . "⅝")
    ("\\frac{7}{8}" . "⅞")
    ("\\frac{1}{9}" . "⅑")
    ("\\frac{1}{10}" . "⅒")
    ("\\tfrac{1}{2}" . "½")
    ("\\tfrac{1}{3}" . "⅓")
    ("\\tfrac{2}{3}" . "⅔")
    ("\\tfrac{1}{4}" . "¼")
    ("\\tfrac{3}{4}" . "¾")
    ("\\tfrac{1}{5}" . "⅕")
    ("\\tfrac{2}{5}" . "⅖")
    ("\\tfrac{3}{5}" . "⅗")
    ("\\tfrac{4}{5}" . "⅘")
    ("\\tfrac{1}{6}" . "⅙")
    ("\\tfrac{5}{6}" . "⅚")
    ("\\tfrac{1}{7}" . "⅐")
    ("\\tfrac{1}{8}" . "⅛")
    ("\\tfrac{3}{8}" . "⅜")
    ("\\tfrac{5}{8}" . "⅝")
    ("\\tfrac{7}{8}" . "⅞")
    ("\\tfrac{1}{9}" . "⅑")
    ("\\tfrac{1}{10}" . "⅒")

    ;; Other symbols
    ("\\S" . ?§)
    ("\\Finv" . ?Ⅎ)
    ("\\Game" . ?⅁)
<<<<<<< HEAD
    ("\\ " . 9141) ; Literal ?⎵ breaks indentation
=======
    ("\\ " . ?␣) ; Use ?␣ (OPEN BOX) and not ?⎵ (BOTTOM SQUARE BRACKET)
>>>>>>> 48b3363a
    ("\\lvert" . ?|)
    ("\\rvert" . ?|)
    ("\\lVert" . ?‖)
    ("\\rVert" . ?‖))
  "A `prettify-symbols-alist' usable for (La)TeX modes.")

(defun tex--prettify-symbols-compose-p (start end _match)
  (if (save-excursion
        (goto-char start)
        ;; Skip composition when the control backslash at START is
        ;; itself escaped, as in constructs like \"\\\\S\".
        (not (zerop (mod (skip-chars-backward "\\\\") 2))))
      nil
    (or
     ;; If the matched symbol doesn't end in a word character, then we
     ;; simply allow composition.  The symbol is probably something like
     ;; \|, \(, etc.
     (not (eq ?w (char-syntax (char-before end))))
     ;; Else we look at what follows the match in order to decide.
     (let* ((after-char (char-after end))
            (after-syntax (char-syntax after-char)))
       (not (or
             ;; Don't compose \alpha@foo.
             (eq after-char ?@)
             ;; The \alpha in \alpha2 or \alpha-\beta may be composed but
             ;; of course \alphax may not.
             (and (eq after-syntax ?w)
                  (not (memq after-char
                             '(?0 ?1 ?2 ?3 ?4 ?5 ?6 ?7 ?8 ?9 ?+ ?- ?' ?\"))))
             ;; Don't compose inside verbatim blocks.
             (eq 2 (nth 7 (syntax-ppss)))))))))


;;; Flymake support

(defvar-local tex-chktex--process nil)

(defun tex-chktex-command ()
  "Return a list of command arguments for invoking ChkTeX."
  `(,tex-chktex-program ,@tex-chktex-extra-flags
                        "--quiet" "--verbosity=0" "--inputfiles"))

(defun tex-chktex (report-fn &rest _args)
  "Flymake backend for linting TeX buffers with ChkTeX."
  (unless (executable-find tex-chktex-program)
    (error "Cannot find a suitable TeX checker"))
  (when (process-live-p tex-chktex--process)
    (kill-process tex-chktex--process))
  (let ((source (current-buffer))
        (re "^stdin:\\([0-9]+\\):\\([0-9]+\\):\\([0-9]+\\):\\(.*\\)$"))
    (save-restriction
      (widen)
      (setq tex-chktex--process
            (make-process
             :name "tex-chktex"
             :buffer (generate-new-buffer "*tex-chktex*")
             :command (tex-chktex-command)
             :noquery t :connection-type 'pipe
             :sentinel
             (lambda (process _event)
               (when (eq (process-status process) 'exit)
                 (unwind-protect
                     (when (eq process
                               (with-current-buffer source tex-chktex--process))
                       (with-current-buffer (process-buffer process)
                         (goto-char (point-min))
                         (cl-loop
                          while (search-forward-regexp re nil t)
                          for msg = (match-string 4)
                          for line = (string-to-number (match-string 1))
                          for col = (string-to-number (match-string 2))
                          for (beg . end) = (flymake-diag-region source line col)
                          collect (flymake-make-diagnostic source beg end :warning msg)
                          into diags
                          finally (funcall report-fn diags))))
                   (kill-buffer (process-buffer process)))))))
      (process-send-region tex-chktex--process (point-min) (point-max))
      (process-send-eof tex-chktex--process))))


;;; Xref backend

;; Here we lightly adapt the default etags backend for xref so that
;; the main xref user commands (including `xref-find-definitions',
;; `xref-find-apropos', and `xref-find-references' [on M-., C-M-., and
;; M-?, respectively]) work in TeX buffers.  The only methods we
;; actually modify are `xref-backend-identifier-at-point' and
;; `xref-backend-references'.  Many of the complications here, and in
;; `etags' itself, are due to the necessity of parsing both the old
;; TeX syntax and the new expl3 syntax, which will continue to appear
;; together in documents for the foreseeable future.  Synchronizing
;; Emacs and `etags' this way aims to improve the user experience "out
;; of the box."

;; Populate `semantic-symref-filepattern-alist' for the in-tree modes;
;; AUCTeX is doing the same for its modes.
(with-eval-after-load 'semantic/symref/grep
  (defvar semantic-symref-filepattern-alist)
  (push '(latex-mode "*.[tT]e[xX]" "*.ltx" "*.sty" "*.cl[so]"
                     "*.bbl" "*.drv" "*.hva")
        semantic-symref-filepattern-alist)
  (push '(plain-tex-mode "*.[tT]e[xX]" "*.ins")
        semantic-symref-filepattern-alist)
  (push '(doctex-mode "*.dtx") semantic-symref-filepattern-alist))

(defun tex--xref-backend () 'tex-etags)

(cl-defmethod xref-backend-identifier-at-point ((_backend (eql 'tex-etags)))
  (require 'etags)
  (tex--thing-at-point))

;; The detection of `_' and `:' is a primitive method for determining
;; whether point is on an expl3 construct.  It may fail in some
;; instances.
(defun tex--thing-at-point ()
  "Demarcate `thing-at-point' for the TeX `xref' backend."
  (let ((bounds (tex--bounds-of-symbol-at-point)))
    (when bounds
      (let ((texsym (buffer-substring-no-properties (car bounds) (cdr bounds))))
        (if (and (not (string-match-p "reference" (symbol-name this-command)))
                 (seq-contains-p texsym ?_)
                 (seq-contains-p texsym ?:))
            (seq-take texsym (seq-position texsym ?:))
          texsym)))))

(defun tex-thingatpt--beginning-of-symbol ()
  (and
   (re-search-backward "[][\\{}\"*`'#=&()%,|$[:cntrl:][:blank:]]" nil t)
   (forward-char)))

(defun tex-thingatpt--end-of-symbol ()
  (and
   (re-search-forward "[][\\{}\"*`'#=&()%,|$[:cntrl:][:blank:]]" nil t)
   (backward-char)))

(defun tex--bounds-of-symbol-at-point ()
  "Simplify `bounds-of-thing-at-point' for TeX `xref' backend."
  (let ((orig (point)))
    (ignore-errors
      (save-excursion
        (tex-thingatpt--end-of-symbol)
        (tex-thingatpt--beginning-of-symbol)
        (let ((beg (point)))
          (if (<= beg orig)
              (let ((real-end
                     (progn
                       (tex-thingatpt--end-of-symbol)
                       (point))))
                (cond ((and (<= orig real-end) (< beg real-end))
                       (cons beg real-end))
                      ((and (= orig real-end) (= beg real-end))
                       (cons beg (1+ beg)))))))))));; For 1-char TeX commands.

(cl-defmethod xref-backend-identifier-completion-table ((_backend
                                                         (eql 'tex-etags)))
  (xref-backend-identifier-completion-table 'etags))

(cl-defmethod xref-backend-identifier-completion-ignore-case ((_backend
                                                               (eql
                                                                'tex-etags)))
  (xref-backend-identifier-completion-ignore-case 'etags))

(cl-defmethod xref-backend-definitions ((_backend (eql 'tex-etags)) symbol)
  (xref-backend-definitions 'etags symbol))

(cl-defmethod xref-backend-apropos ((_backend (eql 'tex-etags)) pattern)
  (xref-backend-apropos 'etags pattern))

;; The `xref-backend-references' method requires more code than the
;; others for at least two main reasons: TeX authors have typically been
;; free in their invention of new file types with new suffixes, and they
;; have also tended sometimes to include non-symbol characters in
;; command names.  When combined with the default Semantic Symbol
;; Reference API, these two characteristics of TeX code mean that a
;; command like `xref-find-references' would often fail to find any hits
;; for a symbol at point, including the one under point in the current
;; buffer, or it would find only some instances and skip others.

(defun tex-find-references-syntax-table ()
  (let ((st (if (boundp 'TeX-mode-syntax-table)
                 (make-syntax-table TeX-mode-syntax-table)
               (make-syntax-table tex-mode-syntax-table))))
    st))

(defvar tex--xref-syntax-fun nil)

(defun tex-xref-syntax-function (str beg end)
  "Provide a bespoke `syntax-propertize-function' for \\[xref-find-references]."
  (let* (grpb tempstr
              (shrtstr (if end
                           (progn
                             (setq tempstr (seq-take str (1- (length str))))
                             (if beg
                                 (setq tempstr (seq-drop tempstr 1))
                               tempstr))
                         (seq-drop str 1)))
              (grpa (if (and beg end)
                        (prog1
                            (list 1 "_")
                          (setq grpb (list 2 "_")))
                      (list 1 "_")))
              (re (concat beg (regexp-quote shrtstr) end))
              (temp-rule (if grpb
                             (list re grpa grpb)
                           (list re grpa))))
    ;; Simple benchmarks suggested that the speed-up from compiling this
    ;; function was nearly nil, so `eval' and its non-byte-compiled
    ;; function remain.
    (setq tex--xref-syntax-fun (eval
                                `(syntax-propertize-rules ,temp-rule)))))

(defun tex--collect-file-extensions ()
  "Gather TeX file extensions from `auto-mode-alist'."
  (let* ((mlist (when (rassq major-mode auto-mode-alist)
                  (seq-filter
                   (lambda (elt)
                     (eq (cdr elt) major-mode))
                   auto-mode-alist)))
         (lcsym (intern-soft (downcase (symbol-name major-mode))))
         (lclist (and lcsym
                      (not (eq lcsym major-mode))
                      (rassq lcsym auto-mode-alist)
                      (seq-filter
                       (lambda (elt)
                         (eq (cdr elt) lcsym))
                       auto-mode-alist)))
         (shortsym (when (stringp mode-name)
                     (intern-soft (concat (string-trim-right mode-name "/.*")
                                          "-mode"))))
         (lcshortsym (when (stringp mode-name)
                       (intern-soft (downcase
                                     (concat
                                      (string-trim-right mode-name "/.*")
                                      "-mode")))))
         (shlist (and shortsym
                      (not (eq shortsym major-mode))
                      (not (eq shortsym lcsym))
                      (rassq shortsym auto-mode-alist)
                      (seq-filter
                       (lambda (elt)
                         (eq (cdr elt) shortsym))
                       auto-mode-alist)))
         (lcshlist (and lcshortsym
                        (not (eq lcshortsym major-mode))
                        (not (eq lcshortsym lcsym))
                        (rassq lcshortsym auto-mode-alist)
                        (seq-filter
                         (lambda (elt)
                           (eq (cdr elt) lcshortsym))
                         auto-mode-alist)))
         (exts (when (or mlist lclist shlist lcshlist)
                 (seq-union (seq-map #'car lclist)
                            (seq-union (seq-map #'car mlist)
                                       (seq-union (seq-map #'car lcshlist)
                                                  (seq-map #'car shlist))))))
         (ed-exts (when exts
                    (seq-map
                     (lambda (elt)
                       (concat "*" (string-trim  elt "\\\\" "\\\\'")))
                     exts))))
    ed-exts))

(defvar tex--buffers-list nil)
(defvar-local tex--old-syntax-function nil)

(cl-defmethod xref-backend-references ((_backend (eql 'tex-etags)) identifier)
  "Find references of IDENTIFIER in TeX buffers and files."
  (require 'semantic/symref/grep)
  (defvar semantic-symref-filepattern-alist)
  (let (bufs texbufs
             (mode major-mode))
    (dolist (buf (buffer-list))
      (if (eq (buffer-local-value 'major-mode buf) mode)
          (push buf bufs)
        (when (string-match-p ".*\\.[tT]e[xX]" (buffer-name buf))
          (push buf texbufs))))
    (unless (seq-set-equal-p tex--buffers-list bufs)
      (let* ((amalist (tex--collect-file-extensions))
             (extlist (alist-get mode semantic-symref-filepattern-alist))
             (extlist-new (seq-uniq
                           (seq-union amalist extlist #'string-match-p))))
        (setq tex--buffers-list bufs)
        (dolist (buf bufs)
          (when-let* ((fbuf (buffer-file-name buf))
                      (ext (file-name-extension fbuf))
                      (finext (concat "*." ext))
                      ((not (seq-find (lambda (elt) (string-match-p elt finext))
                                      extlist-new))))
            (push finext extlist-new)))
        (unless (seq-set-equal-p extlist-new extlist)
          (setf (alist-get mode semantic-symref-filepattern-alist)
                extlist-new))))
    (let* (setsyntax
           (punct (with-syntax-table (tex-find-references-syntax-table)
                    (seq-positions identifier (list ?w ?_)
                                   (lambda (elt sycode)
                                     (not (memq (char-syntax elt) sycode))))))
           (end (and punct
                     (memq (1- (length identifier)) punct)
                     (> (length identifier) 1)
                     (concat "\\("
                             (regexp-quote
                              (string (elt identifier
                                           (1- (length identifier)))))
                             "\\)")))
           (beg (and punct
                     (memq 0 punct)
                     (concat "\\("
                             (regexp-quote (string (elt identifier 0)))
                             "\\)")))
           (text-mode-hook
            (if (or end beg)
                (progn
                  (tex-xref-syntax-function identifier beg end)
                  (setq setsyntax (lambda ()
                                    (setq-local syntax-propertize-function
                                                tex--xref-syntax-fun)
                                    (setq-local TeX-style-hook-applied-p t)))
                  (cons setsyntax text-mode-hook))
              text-mode-hook)))
      (unless (memq 'doctex-mode (derived-mode-all-parents mode))
        (setq bufs (append texbufs bufs)))
      (when (or end beg)
        (dolist (buf bufs)
          (with-current-buffer buf
            (unless (local-variable-p 'tex--old-syntax-function)
              (setq tex--old-syntax-function syntax-propertize-function))
            (setq-local syntax-propertize-function
                        tex--xref-syntax-fun)
            (syntax-ppss-flush-cache (point-min)))))
      (unwind-protect
          (xref-backend-references nil identifier)
        (when (or end beg)
          (dolist (buf bufs)
            (with-current-buffer buf
              (when buffer-file-truename
                (setq-local syntax-propertize-function
                            tex--old-syntax-function)
                (syntax-ppss-flush-cache (point-min))))))))))

(make-obsolete-variable 'tex-mode-load-hook
                        "use `with-eval-after-load' instead." "28.1")
(run-hooks 'tex-mode-load-hook)

(provide 'tex-mode)

;;; tex-mode.el ends here<|MERGE_RESOLUTION|>--- conflicted
+++ resolved
@@ -3307,11 +3307,7 @@
     ("\\int" . ?∫)
     ("\\intercal" . ?⊺)
     ("\\jmath" . ?ȷ)
-<<<<<<< HEAD
-    ("\\langle" . 10216)          ; Literal ?⟨ breaks indentation.
-=======
     ("\\langle" . ?\⟨)
->>>>>>> 48b3363a
     ("\\lbrace" . ?{)
     ("\\lbrack" . ?\[)
     ("\\lceil" . ?⌈)
@@ -3801,13 +3797,8 @@
     ("\\textmusicalnote" . ?♪)
     ("\\textmarried" . ?⚭)
     ("\\textdivorced" . ?⚮)
-<<<<<<< HEAD
-    ("\\textlbrackdbl" . 10214) ; Literal ?⟦ breaks indentation
-    ("\\textrbrackdbl" . 10215) ; Literal ?⟧ breaks indentation
-=======
     ("\\textlbrackdbl" . ?\⟦)
     ("\\textrbrackdbl" . ?\⟧)
->>>>>>> 48b3363a
     ("\\textinterrobangdown" . ?⸘)
 
     ;; TeX quotes
@@ -3856,11 +3847,7 @@
     ("\\S" . ?§)
     ("\\Finv" . ?Ⅎ)
     ("\\Game" . ?⅁)
-<<<<<<< HEAD
-    ("\\ " . 9141) ; Literal ?⎵ breaks indentation
-=======
     ("\\ " . ?␣) ; Use ?␣ (OPEN BOX) and not ?⎵ (BOTTOM SQUARE BRACKET)
->>>>>>> 48b3363a
     ("\\lvert" . ?|)
     ("\\rvert" . ?|)
     ("\\lVert" . ?‖)
