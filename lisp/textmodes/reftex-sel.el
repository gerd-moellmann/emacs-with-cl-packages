;;; reftex-sel.el --- the selection modes for RefTeX  -*- lexical-binding: t; -*-

;; Copyright (C) 1997-2025 Free Software Foundation, Inc.

;; Author: Carsten Dominik <carsten.dominik@gmail.com>
;; Maintainer: auctex-devel@gnu.org

;; This file is part of GNU Emacs.

;; GNU Emacs is free software: you can redistribute it and/or modify
;; it under the terms of the GNU General Public License as published by
;; the Free Software Foundation, either version 3 of the License, or
;; (at your option) any later version.

;; GNU Emacs is distributed in the hope that it will be useful,
;; but WITHOUT ANY WARRANTY; without even the implied warranty of
;; MERCHANTABILITY or FITNESS FOR A PARTICULAR PURPOSE.  See the
;; GNU General Public License for more details.

;; You should have received a copy of the GNU General Public License
;; along with GNU Emacs.  If not, see <https://www.gnu.org/licenses/>.

;;; Commentary:

;;; Code:

(eval-when-compile (require 'cl-lib))

(require 'reftex)

;; Common bindings in reftex-select-label-mode-map
;; and reftex-select-bib-mode-map.
(defvar reftex-select-shared-map
  (let ((map (make-sparse-keymap)))
    (set-keymap-parent map special-mode-map)
    (define-key map [remap next-line] #'reftex-select-next)
    (define-key map [remap previous-line] #'reftex-select-previous)
    (define-key map [remap keyboard-quit] #'reftex-select-keyboard-quit)
    (define-key map [remap newline] #'reftex-select-accept)

    (define-key map " " #'reftex-select-callback)
    (define-key map "n" #'reftex-select-next)
    (define-key map [(down)] #'reftex-select-next)
    (define-key map "p" #'reftex-select-previous)
    (define-key map [(up)] #'reftex-select-previous)
    (define-key map "f" #'reftex-select-toggle-follow)
    (define-key map "\C-m" #'reftex-select-accept)
    (define-key map [(return)] #'reftex-select-accept)
    (define-key map "q" #'reftex-select-quit)
    (define-key map "." #'reftex-select-show-insertion-point)
    (define-key map "?" #'reftex-select-help)

    ;; The mouse-2 binding
    (define-key map [(mouse-2)] #'reftex-select-mouse-accept)
    (define-key map [follow-link] 'mouse-face)
    map))

(defvar reftex-select-label-mode-map
  (let ((map (make-sparse-keymap)))
    (set-keymap-parent map reftex-select-shared-map)

    (mapc (lambda (key)
            (define-key map (vector (list key))
              (lambda ()
                "Press `?' during selection to find out about this key."
                (interactive) (throw 'myexit key))))
          "aAcgFlrRstx#%")

    (define-key map "b" #'reftex-select-jump-to-previous)
    (define-key map "z" #'reftex-select-jump)
    (define-key map "v" #'reftex-select-cycle-ref-style-forward)
    (define-key map "V" #'reftex-select-cycle-ref-style-backward)
    (define-key map "m" #'reftex-select-mark)
    (define-key map "u" #'reftex-select-unmark)
    (define-key map "," #'reftex-select-mark-comma)
    (define-key map "-" #'reftex-select-mark-to)
    (define-key map "+" #'reftex-select-mark-and)
    (define-key map [(tab)] #'reftex-select-read-label)
    (define-key map "\C-i" #'reftex-select-read-label)
    (define-key map "\C-c\C-n" #'reftex-select-next-heading)
    (define-key map "\C-c\C-p" #'reftex-select-previous-heading)

    map)
  "Keymap used for *RefTeX Select* buffer, when selecting a label.
This keymap can be used to configure the label selection process which is
started with the command \\[reftex-reference].")

;;;###autoload
(define-derived-mode reftex-select-label-mode special-mode "LSelect"
  "Major mode for selecting a label in a LaTeX document.
This buffer was created with RefTeX.
It only has a meaningful keymap when you are in the middle of a
selection process.
To select a label, move the cursor to it and press RET.
Press `?' for a summary of important key bindings.

During a selection process, these are the local bindings.

\\{reftex-select-label-mode-map}"
  (setq-local reftex-select-marked nil)
<<<<<<< HEAD
=======
  (setq truncate-lines t)
  (setq mode-line-format
        (list "----  " 'mode-line-buffer-identification
              "  " 'global-mode-string "   (" mode-name ")"
              "  S<" 'reftex-refstyle ">"
              " -%-"))
>>>>>>> 48b3363a
  (when (syntax-table-p reftex-latex-syntax-table)
    (set-syntax-table reftex-latex-syntax-table))
  ;; We do not set a local map - reftex-select-item does this.
  )

(defvar reftex-select-bib-mode-map
  (let ((map (make-sparse-keymap)))
    (set-keymap-parent map reftex-select-shared-map)

    (mapc (lambda (key)
            (define-key map (vector (list key))
              (lambda ()
                "Press `?' during selection to find out about this key."
                (interactive) (throw 'myexit key))))
          "grRaAeE")

    (define-key map "\C-i" #'reftex-select-read-cite)
    (define-key map [(tab)] #'reftex-select-read-cite)
    (define-key map "m" #'reftex-select-mark)
    (define-key map "u" #'reftex-select-unmark)

    map)
  "Keymap used for *RefTeX Select* buffer, when selecting a BibTeX entry.
This keymap can be used to configure the BibTeX selection process which is
started with the command \\[reftex-citation].")

;;;###autoload
(define-derived-mode reftex-select-bib-mode special-mode "BSelect"
  "Major mode for selecting a citation key in a LaTeX document.
This buffer was created with RefTeX.
It only has a meaningful keymap when you are in the middle of a
selection process.
In order to select a citation, move the cursor to it and press RET.
Press `?' for a summary of important key bindings.

During a selection process, these are the local bindings.

\\{reftex-select-label-mode-map}"
  (setq-local reftex-select-marked nil)
  ;; We do not set a local map - reftex-select-item does this.
  )

;; (defun reftex-get-offset (buf here-am-I &optional typekey toc index file)
;;   ;; Find the correct offset data, like insert-docstruct would, but faster.
;;   ;; Buffer BUF knows the correct docstruct to use.
;;   ;; Basically this finds the first docstruct entry after HERE-I-AM which
;;   ;; is of allowed type.  The optional arguments specify what is allowed.
;;   (catch 'exit
;;     (with-current-buffer buf
;;       (reftex-access-scan-info)
;;       (let* ((rest (memq here-am-I (symbol-value reftex-docstruct-symbol)))
;;          entry)
;;     (while (setq entry (pop rest))
;;       (if (or (and typekey
;;                    (stringp (car entry))
;;                    (or (equal typekey " ")
;;                        (equal typekey (nth 1 entry))))
;;               (and toc (eq (car entry) 'toc))
;;               (and index (eq (car entry) 'index))
;;               (and file
;;                    (memq (car entry) '(bof eof file-error))))
;;           (throw 'exit entry)))
;;     nil))))

;;;###autoload
(defun reftex-get-offset (buf here-am-I &optional typekey toc index file)
  ;; Find the correct offset data, like insert-docstruct would, but faster.
  ;; Buffer BUF knows the correct docstruct to use.
  ;; Basically this finds the first docstruct entry before HERE-I-AM which
  ;; is of allowed type.  The optional arguments specify what is allowed.
  (catch 'exit
    (with-current-buffer buf
      (reftex-access-scan-info)
      (let* ((rest (symbol-value reftex-docstruct-symbol))
             lastentry entry)
        (while (setq entry (pop rest))
          (if (or (and typekey
                       (stringp (car entry))
                       (or (equal typekey " ")
                           (equal typekey (nth 1 entry))))
                  (and toc (eq (car entry) 'toc))
                  (and index (eq (car entry) 'index))
                  (and file
                       (memq (car entry) '(bof eof file-error))))
              (setq lastentry entry))
          (if (eq entry here-am-I)
              (throw 'exit (or lastentry entry))))
        nil))))

;;;###autoload
(defun reftex-insert-docstruct
  (buf toc labels index-entries files context counter show-commented
            here-I-am xr-prefix toc-buffer)
  ;; Insert an excerpt of the docstruct list.
  ;; Return the data property of the entry corresponding to HERE-I-AM.
  ;; BUF is the buffer which has the correct docstruct-symbol.
  ;; LABELS non-nil means to include labels into the list.
  ;;        When a string, indicates the label type to include
  ;; FILES non-nil means to display file boundaries.
  ;; CONTEXT non-nil means to include label context.
  ;; COUNTER means to count the labels.
  ;; SHOW-COMMENTED means to include also labels which are commented out.
  ;; HERE-I-AM is a member of the docstruct list.  The function will return
  ;;           a used member near to this one, as a possible starting point.
  ;; XR-PREFIX is the prefix to put in front of labels.
  ;; TOC-BUFFER means this is to fill the toc buffer.
  (let* ((font reftex-use-fonts)
         (cnt 0)
         (index -1)
         (toc-indent " ")
         (label-indent
          (concat "> "
                  (if toc (make-string (* 7 reftex-level-indent) ?\ ) "")))
         (context-indent
          (concat ".   "
                  (if toc (make-string (* 7 reftex-level-indent) ?\ ) "")))
         (mouse-face
          (if (memq reftex-highlight-selection '(mouse both))
              reftex-mouse-selected-face
            nil))
         (label-face reftex-label-face)
         (index-face reftex-index-face)
         all cell text label typekey note comment master-dir-re
         prev-inserted offset from to index-tag docstruct-symbol)

    ;; Pop to buffer buf to get the correct buffer-local variables
    (with-current-buffer buf

      ;; Ensure access to scanning info
      (reftex-access-scan-info)

      (setq docstruct-symbol reftex-docstruct-symbol
            all (symbol-value reftex-docstruct-symbol)
            reftex-active-toc nil
            master-dir-re
            (concat "\\`" (regexp-quote
                           (reftex--get-directory (reftex-TeX-master-file))))))

    (setq-local reftex-docstruct-symbol docstruct-symbol)
    (setq-local reftex-prefix
                (cdr (assoc labels reftex-typekey-to-prefix-alist)))
    (if (equal reftex-prefix " ") (setq reftex-prefix nil))

    ;; Walk the docstruct and insert the appropriate stuff
    (while (setq cell (pop all))

      (incf index)
      (setq from (point))

      (cond

       ((memq (car cell) '(bib thebib label-numbers appendix
                               master-dir bibview-cache is-multi xr xr-doc)))
       ;; These are currently ignored

       ((memq (car cell) '(bof eof file-error))
        ;; Beginning or end of a file
        (when files
          (setq prev-inserted cell)
;         (if (eq offset 'attention) (setq offset cell))
          (insert
           " File " (if (string-match master-dir-re (nth 1 cell))
                   (substring (nth 1 cell) (match-end 0))
                 (nth 1 cell))
           (cond ((eq (car cell) 'bof) " starts here\n")
                 ((eq (car cell) 'eof) " ends here\n")
                 ((eq (car cell) 'file-error) " was not found\n")))
          (setq to (point))
          (when font
            (put-text-property from to
                               'font-lock-face reftex-file-boundary-face))
          (when toc-buffer
            (if mouse-face
                (put-text-property from (1- to)
                                   'mouse-face mouse-face))
            (put-text-property from to :data cell))))

       ((eq (car cell) 'toc)
        ;; a table of contents entry
        (when (and toc
                   (<= (nth 5 cell) reftex-toc-max-level))
          (setq prev-inserted cell)
;         (if (eq offset 'attention) (setq offset cell))
          (setq reftex-active-toc cell)
          (insert (concat toc-indent (nth 2 cell) "\n"))
          (setq to (point))
          (when font
            (put-text-property from to
                               'font-lock-face reftex-section-heading-face))
          (when toc-buffer
            (if mouse-face
                (put-text-property from (1- to)
                                   'mouse-face mouse-face))
            (put-text-property from to :data cell))
          (goto-char to)))

       ((stringp (car cell))
        ;; a label
        (when (null (nth 2 cell))
          ;; No context yet.  Quick update.
          (setcdr cell (cdr (reftex-label-info-update cell)))
          (put docstruct-symbol 'modified t))

        (setq label   (car cell)
              typekey (nth 1 cell)
              text    (nth 2 cell)
              comment (nth 4 cell)
              note    (nth 5 cell))

        (when (and labels
                   (or (eq labels t)
                       (string= typekey labels)
                       (string= labels " "))
                   (or show-commented (null comment)))

          ;; Yes we want this one
          (incf cnt)
          (setq prev-inserted cell)
;         (if (eq offset 'attention) (setq offset cell))

          (setq label (concat xr-prefix label))
          (when comment (setq label (concat "% " label)))
          (insert label-indent label)
          (when font
            (setq to (point))
            (put-text-property
             (- (point) (length label)) to
             'font-lock-face (if comment
                       'font-lock-comment-face
                     label-face))
            (goto-char to))

          (insert (if counter (format " (%d) " cnt) "")
                  (if comment " LABEL IS COMMENTED OUT " "")
                  (if (stringp note) (concat "  " note) "")
                  "\n")
          (setq to (point))

          (when context
            (insert context-indent text "\n")
            (setq to (point)))
          (put-text-property from to :data cell)
          (when mouse-face
            (put-text-property from (1- to)
                               'mouse-face mouse-face))
          (goto-char to)))

       ((eq (car cell) 'index)
        ;; index entry
        (when (and index-entries
                   (or (eq t index-entries)
                       (string= index-entries (nth 1 cell))))
          (setq prev-inserted cell)
;         (if (eq offset 'attention) (setq offset cell))
          (setq index-tag (format "<%s>" (nth 1 cell)))
          (and font
               (put-text-property 0 (length index-tag)
                                  'font-lock-face reftex-index-tag-face index-tag))
          (insert label-indent index-tag " " (nth 7 cell))

          (when font
            (setq to (point))
            (put-text-property
             (- (point) (length (nth 7 cell))) to
             'font-lock-face index-face)
            (goto-char to))
          (insert "\n")
          (setq to (point))

          (when context
            (insert context-indent (nth 2 cell) "\n")
            (setq to (point)))
          (put-text-property from to :data cell)
          (when mouse-face
            (put-text-property from (1- to)
                               'mouse-face mouse-face))
          (goto-char to))))

      (if (eq cell here-I-am)
          (setq offset 'attention))
      (if (and prev-inserted (eq offset 'attention))
          (setq offset prev-inserted))
      )

    (when (reftex-refontify)
      ;; we need to fontify the buffer
      (reftex-fontify-select-label-buffer buf))
    (run-hooks 'reftex-display-copied-context-hook)
    offset))

;;;###autoload
(defun reftex-find-start-point (fallback &rest locations)
  ;; Set point to the first available LOCATION.  When a LOCATION is a list,
  ;; search for such a :data text property.  When it is an integer,
  ;; use is as line number.  FALLBACK is a buffer position used if everything
  ;; else  fails.
  (catch 'exit
    (goto-char (point-min))
    (let (loc pos)
      (while locations
        (setq loc (pop locations))
        (cond
         ((null loc))
         ((listp loc)
          (setq pos (text-property-any (point-min) (point-max) :data loc))
          (when pos
            (goto-char pos)
            (throw 'exit t)))
         ((integerp loc)
          (when (<= loc (count-lines (point-min) (point-max)))
            (goto-char (point-min))
            (forward-line (1- loc))
            (throw 'exit t)))))
      (goto-char fallback))))

(defvar reftex-last-data nil)
(defvar reftex-last-line nil)
(defvar reftex-select-marked nil)
(defvar reftex-refstyle)

;; The following variables are all bound dynamically in `reftex-select-item'.

(defvar reftex-select-data)
(defvar reftex-select-prompt)
(defvar reftex--cb-flag)
(defvar reftex--last-data)
(defvar reftex--call-back)
(defvar reftex--help-string)

;;;###autoload
(defun reftex-select-item ( prompt help-string keymap
                            &optional offset call-back cb-flag)
  ;; Select an item, using PROMPT.
  ;; The function returns a key indicating an exit status, along with a
  ;; data structure indicating which item was selected.
  ;; HELP-STRING contains help.  KEYMAP is a keymap with the available
  ;; selection commands.
  ;; OFFSET can be a label list item which will be selected at start.
  ;; When it is t, point will start out at the beginning of the buffer.
  ;; Any other value will cause restart where last selection left off.
  ;; When CALL-BACK is given, it is a function which is called with the index
  ;; of the element.
  ;; CB-FLAG is the initial value of that flag.
  (let ((reftex-select-prompt prompt)
        (reftex--help-string help-string)
        (reftex--call-back call-back)
        (reftex--cb-flag cb-flag)
        ev reftex-select-data reftex--last-data
        (selection-buffer (current-buffer)))

    (setq reftex-select-marked nil)

    (setq ev
          (catch 'myexit
            (save-window-excursion
              (setq truncate-lines t)

              ;; Find a good starting point
              (reftex-find-start-point
               (point-min) offset reftex-last-data reftex-last-line)
              (beginning-of-line 1)
              (setq-local reftex-last-follow-point (point))

      (unwind-protect
          (progn
            (use-local-map keymap)
            (add-hook 'pre-command-hook #'reftex-select-pre-command-hook nil t)
            (add-hook 'post-command-hook #'reftex-select-post-command-hook nil t)
            (princ reftex-select-prompt)
            (set-marker reftex-recursive-edit-marker (point))
            (recursive-edit))

        (set-marker reftex-recursive-edit-marker nil)
        (with-current-buffer selection-buffer
          (use-local-map nil)
          (remove-hook 'pre-command-hook #'reftex-select-pre-command-hook t)
          (remove-hook 'post-command-hook
                       #'reftex-select-post-command-hook t))
        ;; Kill the mark overlays
        (mapc (lambda (c) (delete-overlay (nth 1 c)))
              reftex-select-marked)))))

    (setq-local reftex-last-line
                (+ (count-lines (point-min) (point)) (if (bolp) 1 0)))
    (setq-local reftex-last-data reftex--last-data)
    (reftex-kill-buffer "*RefTeX Help*")
    (setq reftex-callback-fwd (not reftex-callback-fwd)) ;; ;-)))
    (message "")
    (list ev reftex-select-data reftex--last-data)))

;; The selection commands

(defun reftex-select-pre-command-hook ()
  (reftex-unhighlight 1)
  (reftex-unhighlight 0))

(defun reftex-select-post-command-hook ()
  (let (b e)
    (setq reftex-select-data (get-text-property (point) :data))
    (setq reftex--last-data (or reftex-select-data reftex--last-data))

    (when (and reftex-select-data reftex--cb-flag
               (not (equal reftex-last-follow-point (point))))
      (setq reftex-last-follow-point (point))
      (funcall reftex--call-back reftex-select-data reftex-callback-fwd
               (not reftex-revisit-to-follow)))
    (if reftex-select-data
        (setq b (or (previous-single-property-change
                     (1+ (point)) :data)
                    (point-min))
              e (or (next-single-property-change
                     (point) :data)
                    (point-max)))
      (setq b (point) e (point)))
    (and (memq reftex-highlight-selection '(cursor both))
         (reftex-highlight 1 b e))
    (if (or (not (pos-visible-in-window-p b))
            (not (pos-visible-in-window-p e)))
        (recenter '(4)))
    (unless (current-message)
      (princ reftex-select-prompt))))

(defun reftex-select-next (&optional arg)
  "Move to next selectable item."
  (interactive "p")
  (setq reftex-callback-fwd t)
  (or (eobp) (forward-char 1))
  (re-search-forward "^[^. \t\n\r]" nil t arg)
  (beginning-of-line 1))
(defun reftex-select-previous (&optional arg)
  "Move to previous selectable item."
  (interactive "p")
  (setq reftex-callback-fwd nil)
  (re-search-backward "^[^. \t\n\r]" nil t arg))
(defun reftex-select-jump (arg)
  "Jump to a specific section.  E.g. '3 z' jumps to section 3.
Useful for large TOC's."
  (interactive "P")
  (goto-char (point-min))
  (re-search-forward
   (concat "^ *" (number-to-string (if (numberp arg) arg 1)) " ")
   nil t)
  (beginning-of-line))
(defun reftex-select-next-heading (&optional arg)
  "Move to next table of contents line."
  (interactive "p")
  (end-of-line)
  (re-search-forward "^ " nil t arg)
  (beginning-of-line))
(defun reftex-select-previous-heading (&optional arg)
  "Move to previous table of contents line."
  (interactive "p")
  (re-search-backward "^ " nil t arg))
(defun reftex-select-quit ()
  "Abort selection process."
  (interactive)
  (throw 'myexit nil))
(defun reftex-select-keyboard-quit ()
  "Abort selection process."
  (interactive)
  (throw 'exit t))
(defun reftex-select-jump-to-previous ()
  "Jump back to where previous selection process left off."
  (interactive)
  (let (pos)
    (cond
     ((and (local-variable-p 'reftex-last-data (current-buffer))
           reftex-last-data
           (setq pos (text-property-any (point-min) (point-max)
                                        :data reftex-last-data)))
      (goto-char pos))
     ((and (local-variable-p 'reftex-last-line (current-buffer))
           (integerp reftex-last-line))
      (goto-char (point-min))
      (forward-line (1- reftex-last-line)))
     (t (ding)))))
(defun reftex-select-toggle-follow ()
  "Toggle follow mode:  Other window follows with full context."
  (interactive)
  (setq reftex-last-follow-point -1)
  (setq reftex--cb-flag (not reftex--cb-flag)))

(defun reftex-select-cycle-ref-style-internal (&optional reverse)
  "Cycle through macros used for referencing.
Cycle in reverse order if optional argument REVERSE is non-nil."
  (let (list)
    (dolist (style (reftex-ref-style-list))
      (mapc (lambda (x) (add-to-list 'list (car x) t))
	    (nth 2 (assoc style reftex-ref-style-alist))))
    (when reverse
      (setq list (reverse list)))
    (setq reftex-refstyle (or (cadr (member reftex-refstyle list)) (car list))))
  (force-mode-line-update))

(defun reftex-select-cycle-ref-style-forward ()
  "Cycle forward through macros used for referencing."
  (interactive)
  (reftex-select-cycle-ref-style-internal))

(defun reftex-select-cycle-ref-style-backward ()
  "Cycle backward through macros used for referencing."
  (interactive)
  (reftex-select-cycle-ref-style-internal t))

(defun reftex-select-show-insertion-point ()
  "Show the point from where selection was started in another window."
  (interactive)
  (let ((this-window (selected-window)))
    (unwind-protect
        (progn
          (switch-to-buffer-other-window
           (marker-buffer reftex-select-return-marker))
          (goto-char (marker-position reftex-select-return-marker))
          (recenter '(4)))
      (select-window this-window))))
(defun reftex-select-callback ()
  "Show full context in another window."
  (interactive)
  (if reftex-select-data
      (funcall reftex--call-back reftex-select-data reftex-callback-fwd nil)
    (ding)))
(defun reftex-select-accept ()
  "Accept the currently selected item."
  (interactive)
  (throw 'myexit 'return))
(defun reftex-select-mouse-accept (ev)
  "Accept the item at the mouse click."
  (interactive "e")
  (mouse-set-point ev)
  (setq reftex-select-data (get-text-property (point) :data))
  (setq reftex--last-data (or reftex-select-data reftex--last-data))
  (throw 'myexit 'return))
(defun reftex-select-read-label ()
  "Use minibuffer to read a label to reference, with completion."
  (interactive)
  (let ((label (completing-read
                "Label: " (symbol-value reftex-docstruct-symbol)
                nil nil reftex-prefix)))
    (unless (or (equal label "") (equal label reftex-prefix))
      (throw 'myexit label))))

(defvar reftex--found-list)

(defun reftex-select-read-cite ()
  "Use minibuffer to read a citation key with completion."
  (interactive)
  (let* ((key (completing-read "Citation key: " reftex--found-list))
         (entry (assoc key reftex--found-list)))
    (cond
     ((or (null key) (equal key "")))
     (entry
      (setq reftex-select-data entry)
      (setq reftex--last-data reftex-select-data)
      (throw 'myexit 'return))
     (t (throw 'myexit key)))))

(defun reftex-select-mark (&optional separator)
  "Mark the entry."
  (interactive)
  (let* ((data (get-text-property (point) :data))
         boe eoe ovl)
    (or data (error "No entry to mark at point"))
    (if (assq data reftex-select-marked)
        (error "Entry is already marked"))
    (setq boe (or (previous-single-property-change (1+ (point)) :data)
                  (point-min))
          eoe (or (next-single-property-change (point) :data) (point-max)))
    (setq ovl (make-overlay boe eoe))
    (push (list data ovl separator) reftex-select-marked)
    (overlay-put ovl 'font-lock-face reftex-select-mark-face)
    (overlay-put ovl 'before-string
                 (if separator
                     (format "*%c%d* " separator
                             (length reftex-select-marked))
                   (format "*%d*  " (length reftex-select-marked))))
    (message "Entry has mark no. %d" (length reftex-select-marked))))

(defun reftex-select-mark-comma ()
  "Mark the entry and store the `comma' separator."
  (interactive)
  (reftex-select-mark ?,))
(defun reftex-select-mark-to ()
  "Mark the entry and store the `to' separator."
  (interactive)
  (reftex-select-mark ?-))
(defun reftex-select-mark-and ()
  "Mark the entry and store `and' to separator."
  (interactive)
  (reftex-select-mark ?+))

(defun reftex-select-unmark ()
  "Unmark the entry."
  (interactive)
  (let* ((data (get-text-property (point) :data))
         (cell (assq data reftex-select-marked))
         (ovl (nth 1 cell))
         (cnt 0)
         sep)
    (unless cell
      (error "No marked entry at point"))
    (and ovl (delete-overlay ovl))
    (setq reftex-select-marked (delq cell reftex-select-marked))
    (setq cnt (1+ (length reftex-select-marked)))
    (mapc (lambda (c)
            (setq sep (nth 2 c))
            (overlay-put (nth 1 c) 'before-string
                         (if sep
                             (format "*%c%d* " sep (decf cnt))
                           (format "*%d*  " (decf cnt)))))
          reftex-select-marked)
    (message "Entry no longer marked")))

(defun reftex-select-help ()
  "Display a summary of the special key bindings."
  (interactive)
  (with-output-to-temp-buffer "*RefTeX Help*"
    (princ reftex--help-string))
  (reftex-enlarge-to-fit "*RefTeX Help*" t))

(provide 'reftex-sel)

;;; reftex-sel.el ends here

;; Local Variables:
;; generated-autoload-file: "reftex-loaddefs.el"
;; End:<|MERGE_RESOLUTION|>--- conflicted
+++ resolved
@@ -98,15 +98,12 @@
 
 \\{reftex-select-label-mode-map}"
   (setq-local reftex-select-marked nil)
-<<<<<<< HEAD
-=======
   (setq truncate-lines t)
   (setq mode-line-format
         (list "----  " 'mode-line-buffer-identification
               "  " 'global-mode-string "   (" mode-name ")"
               "  S<" 'reftex-refstyle ">"
               " -%-"))
->>>>>>> 48b3363a
   (when (syntax-table-p reftex-latex-syntax-table)
     (set-syntax-table reftex-latex-syntax-table))
   ;; We do not set a local map - reftex-select-item does this.
