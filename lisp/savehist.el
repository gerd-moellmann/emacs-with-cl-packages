--- conflicted
+++ resolved
@@ -119,12 +119,8 @@
            savehist-autosave-interval
            (null savehist-timer))
       (setq savehist-timer
-<<<<<<< HEAD
-	    (run-with-timer savehist-autosave-interval t #'savehist-autosave))
-=======
             (run-with-timer savehist-autosave-interval
                             savehist-autosave-interval #'savehist-autosave))
->>>>>>> 48b3363a
     (savehist--cancel-timer)))
 
 (defcustom savehist-autosave-interval (* 5 60)
@@ -261,11 +257,7 @@
   ;; We don't know the relative age of the various entries in OLD and
   ;; NEW; it's possible that most entries in NEW are much older than
   ;; those in OLD or vice versa, or anything in-between.  Maybe we should
-<<<<<<< HEAD
-  ;; export the `lib/diffseq.h' to ELisp and use it here, but in the mean
-=======
   ;; export the `lib/diffseq.h' to Elisp and use it here, but in the mean
->>>>>>> 48b3363a
   ;; time we interleave the two lists, which should usually be tolerable.
   (let ((res ()))
     (while (and old new)
