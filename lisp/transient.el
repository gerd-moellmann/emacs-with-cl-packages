--- conflicted
+++ resolved
@@ -3892,21 +3892,12 @@
       (let ((prefixes (ensure-list prefixes))
             (type (if (symbolp classes) classes (cons 'or classes))))
         (if-let* ((obj (cl-flet ((match (obj)
-<<<<<<< HEAD
-                                  (and obj
-                                       (or (memq (oref obj command) prefixes)
-                                           (cl-typep obj type))
-                                       obj)))
-                        (or (match transient-current-prefix)
-                            (match transient--prefix)))))
-=======
                                    (and obj
                                         (or (memq (oref obj command) prefixes)
                                             (cl-typep obj type))
                                         obj)))
                          (or (match transient-current-prefix)
                              (match transient--prefix)))))
->>>>>>> 9d2d8a4d
             (oref obj scope)
           (and (get (car prefixes) 'transient--prefix)
                (oref (transient--init-prefix (car prefixes)) scope))))
