--- conflicted
+++ resolved
@@ -5,11 +5,7 @@
 ;; Author: Jonas Bernoulli <jonas@bernoul.li>
 ;; URL: https://github.com/magit/transient
 ;; Keywords: extensions
-<<<<<<< HEAD
-;; Version: 0.9.1
-=======
 ;; Version: 0.9.3
->>>>>>> 48b3363a
 
 ;; SPDX-License-Identifier: GPL-3.0-or-later
 
@@ -37,11 +33,7 @@
 ;;; Code:
 ;;;; Frontmatter
 
-<<<<<<< HEAD
-(defconst transient-version "v0.9.1-7-gd7d2c1c2-builtin")
-=======
 (defconst transient-version "v0.9.3-8-g6fd0239e-builtin")
->>>>>>> 48b3363a
 
 (require 'cl-lib)
 (require 'eieio)
@@ -1695,7 +1687,6 @@
 
 (defun transient-set-default-level (command level)
   "Set the default level of suffix COMMAND to LEVEL.
-<<<<<<< HEAD
 
 The default level is shadowed if the binding of the suffix in a
 prefix menu specifies a level, and also if the user changes the
@@ -1709,21 +1700,6 @@
     (user-error "Cannot set level for `%s'; no prototype object exists"
                 command)))
 
-=======
-
-The default level is shadowed if the binding of the suffix in a
-prefix menu specifies a level, and also if the user changes the
-level of such a binding.
-
-The default level can only be set for commands that were defined
-using `transient-define-suffix', `transient-define-infix' or
-`transient-define-argument'."
-  (if-let* ((proto (transient--suffix-prototype command)))
-      (oset proto level level)
-    (user-error "Cannot set level for `%s'; no prototype object exists"
-                command)))
-
->>>>>>> 48b3363a
 ;;;; Variables
 
 (defvar transient-current-prefix nil
@@ -2485,18 +2461,6 @@
                           (alist-get cmd levels)
                           (plist-get args :level)
                           (and proto (oref proto level))
-<<<<<<< HEAD
-                          transient--default-child-level)))
-    (when (transient--use-level-p level)
-      (let ((obj (if (child-of-class-p class 'transient-information)
-                     (apply class :parent parent :level level args)
-                   (unless (and cmd (symbolp cmd))
-                     (error "BUG: Non-symbolic suffix command: %s" cmd))
-                   (if proto
-                       (apply #'clone proto :parent parent :level level args)
-                     (apply class :command cmd :parent parent :level level
-                            args)))))
-=======
                           transient--default-child-level))
                (args (plist-put (copy-sequence args) :level level)))
     (when (transient--use-level-p level)
@@ -2507,7 +2471,6 @@
                    (if proto
                        (apply #'clone proto :parent parent args)
                      (apply class :command cmd :parent parent args)))))
->>>>>>> 48b3363a
         (cond ((not cmd))
               ((commandp cmd))
               ((or (cl-typep obj 'transient-switch)
@@ -2624,15 +2587,9 @@
               ((autoloadp fn)))
     (transient--debug "   autoload %s" cmd)
     (autoload-do-load fn)))
-<<<<<<< HEAD
 
 ;;;; Flow-Control
 
-=======
-
-;;;; Flow-Control
-
->>>>>>> 48b3363a
 (defun transient--setup-transient ()
   (transient--debug 'setup-transient)
   (transient--push-keymap 'transient--transient-map)
@@ -2640,11 +2597,7 @@
   (add-hook 'pre-command-hook  #'transient--pre-command 99)
   (add-hook 'post-command-hook #'transient--post-command)
   (advice-add 'recursive-edit :around #'transient--recursive-edit)
-<<<<<<< HEAD
-  (set-default-toplevel-value 'inhibit-quit t)
-=======
   (transient--quit-kludge 'enable)
->>>>>>> 48b3363a
   (when transient--exitp
     ;; This prefix command was invoked as the suffix of another.
     ;; Prevent `transient--post-command' from removing the hooks
@@ -2755,15 +2708,8 @@
 
 (defun transient--resume-override (&optional _ignore)
   (transient--debug 'resume-override)
-<<<<<<< HEAD
-  (cond ((and transient--showp (not (window-live-p transient--window)))
-         (transient--show))
-        ((window-live-p transient--window)
-         (transient--fit-window-to-buffer transient--window)))
-=======
   (when (window-live-p transient--window)
     (transient--fit-window-to-buffer transient--window))
->>>>>>> 48b3363a
   (transient--push-keymap 'transient--transient-map)
   (transient--push-keymap 'transient--redisplay-map)
   (add-hook 'pre-command-hook  #'transient--pre-command)
@@ -2943,12 +2889,7 @@
       (setq transient--current-suffix nil))
     (cond (resume (transient--stack-pop))
           ((not replace)
-<<<<<<< HEAD
-           (setq quit-flag nil)
-           (set-default-toplevel-value 'inhibit-quit nil)
-=======
            (transient--quit-kludge 'disable)
->>>>>>> 48b3363a
            (run-hooks 'transient-post-exit-hook)))))
 
 (defun transient--stack-push ()
@@ -3031,19 +2972,13 @@
 nil) then only reset `inhibit-quit'.  Optional ID is a keyword
 identifying the exit."
   (transient--debug 'emergency-exit id)
-<<<<<<< HEAD
-  (set-default-toplevel-value 'inhibit-quit nil)
-=======
   (transient--quit-kludge 'disable)
->>>>>>> 48b3363a
   (when transient--prefix
     (setq transient--stack nil)
     (setq transient--exitp t)
     (transient--pre-exit)
     (transient--post-exit this-command)))
 
-<<<<<<< HEAD
-=======
 (defun transient--quit-kludge (action)
   (static-if (boundp 'redisplay-can-quit) ;Emacs 31
       action
@@ -3066,7 +3001,6 @@
       ('disable
        (remove-function command-error-function "inhibit-quit")))))
 
->>>>>>> 48b3363a
 ;;;; Pre-Commands
 
 (defun transient--call-pre-command ()
@@ -4097,7 +4031,6 @@
                        (oref transient-current-prefix transient-suffix))
                      (list t 'recurse #'transient--do-recurse))))
     (oset obj return t)))
-<<<<<<< HEAD
 
 ;;;; Scope
 ;;;; Init
@@ -4118,28 +4051,6 @@
 (cl-defmethod transient-init-scope ((_   transient-prefix))
   "Noop." nil)
 
-=======
-
-;;;; Scope
-;;;; Init
-
-(cl-defgeneric transient-init-scope (obj)
-  "Set the scope of the prefix or suffix object OBJ.
-
-The scope is actually a property of the transient prefix, not of
-individual suffixes.  However it is possible to invoke a suffix
-command directly instead of from a transient.  In that case, if
-the suffix expects a scope, then it has to determine that itself
-and store it in its `scope' slot.
-
-This function is called for all prefix and suffix commands, but
-unless a concrete method is implemented, this falls through to
-a default implementation, which is a noop.")
-
-(cl-defmethod transient-init-scope ((_   transient-prefix))
-  "Noop." nil)
-
->>>>>>> 48b3363a
 (cl-defmethod transient-init-scope ((_   transient-suffix))
   "Noop." nil)
 
@@ -5055,11 +4966,7 @@
         (let ((message-log-max nil))
           (message "%s" doc))))))
 
-<<<<<<< HEAD
-;;; Menu Navigation
-=======
 ;;;; Menu Navigation
->>>>>>> 48b3363a
 
 (defun transient-scroll-up (&optional arg)
   "Scroll text of transient's menu window upward ARG lines.
@@ -5110,13 +5017,9 @@
     (when (re-search-forward (concat "^" (regexp-quote command)) nil t)
       (goto-char (match-beginning 0))))
    (command
-<<<<<<< HEAD
-    (cl-flet ((found () (eq (button-get (button-at (point)) 'command) command)))
-=======
     (cl-flet ((found ()
                 (and-let* ((button (button-at (point))))
                   (eq (button-get button 'command) command))))
->>>>>>> 48b3363a
       (while (and (ignore-errors (forward-button 1))
                   (not (found))))
       (unless (found)
@@ -5132,11 +5035,7 @@
           beg (next-single-property-change
                beg 'face nil (line-end-position))))))
 
-<<<<<<< HEAD
-;;; Compatibility
-=======
 ;;;; Compatibility
->>>>>>> 48b3363a
 ;;;; Menu Isearch
 
 (defvar-keymap transient--isearch-mode-map
@@ -5367,14 +5266,10 @@
     (propertize (prin1-to-string value t) 'face
                 (if value 'transient-value 'transient-inactive-value))))
 
-<<<<<<< HEAD
-;;; _
-=======
 ;;;; _
->>>>>>> 48b3363a
 (provide 'transient)
 ;; Local Variables:
 ;; indent-tabs-mode: nil
 ;; checkdoc-symbol-words: ("command-line" "edit-mode" "help-mode")
 ;; End:
-;;;; transient.el ends here+;;; transient.el ends here