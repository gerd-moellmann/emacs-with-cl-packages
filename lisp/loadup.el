;;; loadup.el --- load up standardly loaded Lisp files for Emacs  -*- lexical-binding: t; -*-

;; Copyright (C) 1985-1986, 1992, 1994, 2001-2023 Free Software
;; Foundation, Inc.

;; Maintainer: emacs-devel@gnu.org
;; Keywords: internal
;; Package: emacs

;; This file is part of GNU Emacs.

;; GNU Emacs is free software: you can redistribute it and/or modify
;; it under the terms of the GNU General Public License as published by
;; the Free Software Foundation, either version 3 of the License, or
;; (at your option) any later version.

;; GNU Emacs is distributed in the hope that it will be useful,
;; but WITHOUT ANY WARRANTY; without even the implied warranty of
;; MERCHANTABILITY or FITNESS FOR A PARTICULAR PURPOSE.  See the
;; GNU General Public License for more details.

;; You should have received a copy of the GNU General Public License
;; along with GNU Emacs.  If not, see <https://www.gnu.org/licenses/>.

;;; Commentary:

;; This is loaded into a bare Emacs to make a dumpable one.

;; Emacs injects the variable `dump-mode' to tell us how to dump.
;; We unintern it before allowing user code to run.

;; If you add a file to be loaded here, keep the following points in mind:

;; i) If the file is no-byte-compile, explicitly load the .el version.

;; ii) If the file is dumped with Emacs (on any platform), put the
;; load statement at the start of a line (leading whitespace is ok).

;; iii) If the file is _not_ dumped with Emacs, make sure the load
;; statement is _not_ at the start of a line.  See pcase for an example.

;; These rules are so that src/Makefile can construct lisp.mk
;; automatically.  This ensures that the Lisp files are compiled (if
;; necessary) before the emacs executable is dumped.

;;; Code:

;; This is used in xdisp.c to determine when bidi reordering is safe.
;; (It starts non-nil in temacs, but we set it non-nil here anyway, in
;; case someone loads loadup one more time.)  We reset it after
;; successfully loading charprop.el, which defines the Unicode tables
;; bidi.c needs for its job.
(setq redisplay--inhibit-bidi t)

(message "Dump mode: %s" dump-mode)

;; Add subdirectories to the load-path for files that might get
;; autoloaded when bootstrapping or running Emacs normally.
;; This is because PATH_DUMPLOADSEARCH is just "../lisp".
(if (or (member dump-mode '("bootstrap" "pbootstrap"))
	;; FIXME this is irritatingly fragile.
        (and (stringp (nth 4 command-line-args))
             (string-match "^unidata-gen\\(\\.elc?\\)?$"
                           (nth 4 command-line-args)))
        (member (nth 7 command-line-args) '("unidata-gen-file"
                                            "unidata-gen-charprop"))
        (null dump-mode))
    (progn
      ;; Find the entry in load-path that contains Emacs elisp and
      ;; splice some additional directories in there for the benefit
      ;; of autoload and regular Emacs use.
      (let ((subdirs '("emacs-lisp"
                       "progmodes"
                       "language"
                       "international"
                       "textmodes"
                       "vc"))
            (iter load-path))
        (while iter
          (let ((dir (car iter))
                (subdirs subdirs)
                esubdirs esubdir)
            (while subdirs
              (setq esubdir (expand-file-name (car subdirs) dir))
              (setq subdirs (cdr subdirs))
              (if (file-directory-p esubdir)
                  (setq esubdirs (cons esubdir esubdirs))
                (setq subdirs nil esubdirs nil)))
            (if esubdirs
                (progn
                  (setcdr iter (nconc (nreverse esubdirs) (cdr iter)))
                  (setq iter nil))
              (setq iter (cdr iter))
              (if (null iter)
                  (signal
                   'error (list
                           (format-message
                            "Could not find elisp load-path: searched %S"
                            load-path))))))))
      ;; We'll probably overflow the pure space.
      (setq purify-flag nil)
      ;; Value of max-lisp-eval-depth when compiling initially.
      ;; During bootstrapping the byte-compiler is run interpreted
      ;; when compiling itself, which uses a lot more stack
      ;; than usual.
      (setq max-lisp-eval-depth 2200)))

(if (eq t purify-flag)
    ;; Hash consing saved around 11% of pure space in my tests.
    (setq purify-flag (make-hash-table :test #'equal :size 80000)))

(message "Using load-path %s" load-path)

(if dump-mode
    (progn
      ;; To reduce the size of dumped Emacs, we avoid making huge char-tables.
      (setq inhibit-load-charset-map t)
      ;; --eval gets handled too late.
      (defvar load--prefer-newer load-prefer-newer)
      (setq load-prefer-newer t)))

;; We don't want to have any undo records in the dumped Emacs.
(set-buffer "*scratch*")
(setq buffer-undo-list t)

(load "emacs-lisp/debug-early")
(load "emacs-lisp/byte-run")
(load "emacs-lisp/backquote")
(load "subr")
(load "keymap")

;; Do it after subr, since both after-load-functions and add-hook are
;; implemented in subr.el.
(add-hook 'after-load-functions (lambda (_) (garbage-collect)))

(load "version")

(load "widget")
(load "custom")
(load "emacs-lisp/map-ynp")
(load "international/mule")
(load "international/mule-conf")
(load "env")
(load "format")
(load "bindings")
(load "window")  ; Needed here for `replace-buffer-in-windows'.
;; We are now capable of resizing the mini-windows, so give the
;; variable its advertised default value (it starts as nil, see
;; xdisp.c).
(setq resize-mini-windows 'grow-only)
(setq load-source-file-function #'load-with-code-conversion)
(load "files")

;; Load-time macro-expansion can only take effect after setting
;; load-source-file-function because of where it is called in lread.c.
(load "emacs-lisp/macroexp")
(if (compiled-function-p (symbol-function 'macroexpand-all))
    nil
  ;; Since loaddefs is not yet loaded, macroexp's uses of pcase will simply
  ;; fail until pcase is explicitly loaded.  This also means that we have to
  ;; disable eager macro-expansion while loading pcase.
  (let ((macroexp--pending-eager-loads '(skip))) (load "emacs-lisp/pcase"))
  ;; Re-load macroexp so as to eagerly macro-expand its uses of pcase.
  (let ((max-lisp-eval-depth (* 2 max-lisp-eval-depth)))
    (load "emacs-lisp/macroexp")))

(load "cus-face")
(load "faces")  ; after here, `defface' may be used.


;; We don't want to store loaddefs.el in the repository because it is
;; a generated file; but it is required in order to compile the lisp files.
;; When bootstrapping, we cannot generate loaddefs.el until an
;; emacs binary has been built.  We therefore compromise and keep
;; ldefs-boot.el in the repository.  This does not need to be updated
;; as often as the real loaddefs.el would.  Bootstrap should always
;; work with ldefs-boot.el.  Therefore, whenever a new autoload cookie
;; gets added that is necessary during bootstrapping, ldefs-boot.el
;; should be updated by overwriting it with an up-to-date copy of
;; loaddefs.el that is not corrupted by local changes.
;; admin/update_autogen can be used to update ldefs-boot.el periodically.
(condition-case nil
    (load "loaddefs")
  (file-error
   (load "ldefs-boot.el")))

(let ((new (make-hash-table :test #'equal)))
  ;; Now that loaddefs has populated definition-prefixes, purify its contents.
  (maphash (lambda (k v) (puthash (purecopy k) (purecopy v) new))
           definition-prefixes)
  (setq definition-prefixes new))

(load "button")                  ;After loaddefs, because of define-minor-mode!
(load "emacs-lisp/cl-preloaded")
(load "emacs-lisp/oclosure")          ;Used by cl-generic
(load "obarray")        ;abbrev.el is implemented in terms of obarrays.
(load "abbrev")         ;lisp-mode.el and simple.el use define-abbrev-table.

(load "help")

(load "jka-cmpr-hook")
(load "epa-hook")
;; Any Emacs Lisp source file (*.el) loaded here after can contain
;; multilingual text.
(load "international/mule-cmds")
(load "case-table")
;; This file doesn't exist when building a development version of Emacs
;; from the repository.  It is generated just after temacs is built.
(load "international/charprop.el" t)
(if (featurep 'charprop)
    (setq redisplay--inhibit-bidi nil))
(load "international/characters")
(load "composite")

;; Load language-specific files.
(load "language/chinese")
(load "language/cyrillic")
(load "language/indian")
(load "language/sinhala")
(load "language/english")
(load "language/ethiopic")
(load "language/european")
(load "language/czech")
(load "language/slovak")
(load "language/romanian")
(load "language/greek")
(load "language/hebrew")
(load "international/cp51932")
(load "international/eucjp-ms")
(load "language/japanese")
(load "language/korean")
(load "language/lao")
(load "language/tai-viet")
(load "language/thai")
(load "language/tibetan")
(load "language/vietnamese")
(load "language/misc-lang")
(load "language/utf-8-lang")
(load "language/georgian")
(load "language/khmer")
(load "language/burmese")
(load "language/cham")
(load "language/philippine")
(load "language/indonesian")

(load "indent")
(load "emacs-lisp/cl-generic")
(load "simple")
(load "emacs-lisp/seq")
(load "emacs-lisp/nadvice")
(load "minibuffer") ;Needs cl-generic (and define-minor-mode).
(load "frame")
(load "startup")
(load "term/tty-colors")
(load "font-core")
(load "emacs-lisp/syntax")
(load "font-lock")
(load "jit-lock")

(load "mouse")
(if (boundp 'x-toolkit-scroll-bars)
    (load "scroll-bar"))
(load "select")
(load "emacs-lisp/timer")
(load "emacs-lisp/easymenu")
(load "isearch")
(load "rfn-eshadow")

(load "menu-bar")
(load "tab-bar")
(load "emacs-lisp/lisp")
(load "textmodes/page")
(load "register")
(load "textmodes/paragraphs")
(load "progmodes/prog-mode")
(load "emacs-lisp/lisp-mode")
(load "textmodes/text-mode")
(load "textmodes/fill")
(load "newcomment")

(load "replace")
(load "emacs-lisp/tabulated-list")
(load "buff-menu")

(if (fboundp 'x-create-frame)
    (progn
      (load "fringe")
      ;; Needed by `imagemagick-register-types'
      (load "emacs-lisp/regexp-opt")
      (load "image")
      (load "international/fontset")
      (load "dnd")
      (load "tool-bar")))

(if (featurep 'dynamic-setting)
    (load "dynamic-setting"))

;; touch-screen.el is tiny and is used liberally throughout the button
;; code etc, so it may as well be preloaded everywhere.
(load "touch-screen")

(if (featurep 'x)
    (progn
      (load "x-dnd")
      (load "term/common-win")
      (load "term/x-win")))

(if (featurep 'haiku)
    (progn
      (load "term/common-win")
      (load "term/haiku-win")))

(if (featurep 'android)
    (progn
      (load "ls-lisp")
      (load "term/common-win")
      (load "term/android-win")))

(if (or (eq system-type 'windows-nt)
        (featurep 'w32))
    (progn
      (load "term/common-win")
      (load "w32-vars")
      (load "term/w32-win")
      (load "disp-table")
      (when (eq system-type 'windows-nt)
        (load "w32-fns")
        (load "ls-lisp")
        (load "dos-w32"))))
(if (eq system-type 'ms-dos)
    (progn
      (load "dos-w32")
      (load "dos-fns")
      (load "dos-vars")
      ;; Don't load term/common-win: it isn't appropriate for the `pc'
      ;; ``window system'', which generally behaves like a terminal.
      (load "term/internal")
      (load "term/pc-win")
      (load "ls-lisp")
      (load "disp-table"))) ; needed to setup ibm-pc char set, see internal.el
(if (featurep 'ns)
    (progn
      (load "term/common-win")
      ;; Don't load ucs-normalize.el unless uni-*.el files were
      ;; already produced, because it needs uni-*.el files that might
      ;; not be built early enough during bootstrap.
      (when (featurep 'charprop)
        (load "international/mule-util")
        (load "international/ucs-normalize")
        (load "term/ns-win"))))
(if (featurep 'pgtk)
    (progn
      (load "pgtk-dnd")
      (load "term/common-win")
      (load "term/pgtk-win")))
(if (fboundp 'x-create-frame)
    ;; Do it after loading term/foo-win.el since the value of the
    ;; mouse-wheel-*-event vars depends on those files being loaded or not.
    (load "mwheel"))

;; progmodes/elisp-mode.el must be after w32-fns.el, to avoid this:
;;"Eager macro-expansion failure: (void-function w32-convert-standard-filename)"
;; which happens while processing 'elisp-flymake-byte-compile', when
;; elisp-mode.elc is outdated.
(load "progmodes/elisp-mode")

;; Preload some constants and floating point functions.
(load "emacs-lisp/float-sup")

(load "vc/vc-hooks")
(load "vc/ediff-hook")
(load "uniquify")
(load "electric")
(load "paren")

(load "emacs-lisp/shorthands")

(load "emacs-lisp/eldoc")
(load "emacs-lisp/cconv")
(when (and (compiled-function-p (symbol-function 'cconv-fv))
           (compiled-function-p (symbol-function 'macroexpand-all)))
  (setq internal-make-interpreted-closure-function
        #'cconv-make-interpreted-closure))
(load "cus-start") ;Late to reduce customize-rogue (needs loaddefs.el anyway)
(if (not (eq system-type 'ms-dos))
    (load "tooltip"))
(load "international/iso-transl") ; Binds Alt-[ and friends.

;; This file doesn't exist when building a development version of Emacs
;; from the repository.  It is generated just after temacs is built.
(load "leim/leim-list.el" t)

;; If you want additional libraries to be preloaded and their
;; doc strings kept in the DOC file rather than in core,
;; you may load them with a "site-load.el" file.
;; But you must also cause them to be scanned when the DOC file
;; is generated.
(let ((lp load-path))
  (load "site-load" t)
  ;; We reset load-path after dumping.
  ;; For a permanent change in load-path, use configure's
  ;; --enable-locallisppath option.
  ;; See https://debbugs.gnu.org/16107 for more details.
  (or (equal lp load-path)
      (message "Warning: Change in load-path due to site-load will be \
lost after dumping")))

;; Used by `kill-buffer', for instance.
(load "emacs-lisp/rmc")

;; Make sure default-directory is unibyte when dumping.  This is
;; because we cannot decode and encode it correctly (since the locale
;; environment is not, and should not be, set up).  default-directory
;; is used every time we call expand-file-name, which we do in every
;; file primitive.  So the only workable solution to support building
;; in non-ASCII directories is to manipulate unibyte strings in the
;; current locale's encoding.
(if (and dump-mode (multibyte-string-p default-directory))
    (error "default-directory must be unibyte when dumping Emacs!"))

;; Determine which build number to use
;; based on the executables that now exist.
(if (and (or
          (and (equal dump-mode "dump")
               (fboundp 'dump-emacs))
          (and (equal dump-mode "pdump")
               (fboundp 'dump-emacs-portable)))
	 (not (eq system-type 'ms-dos)))
    (let* ((base (concat "emacs-" emacs-version "."))
	   (exelen (if (eq system-type 'windows-nt) -4))
	   (files (file-name-all-completions base default-directory))
	   (versions (mapcar (lambda (name)
                               (string-to-number
                                (substring name (length base) exelen)))
			     files)))
      (setq emacs-repository-version (ignore-errors (emacs-repository-get-version))
            emacs-repository-branch (ignore-errors (emacs-repository-get-branch)))
      ;; A constant, so we shouldn't change it with `setq'.
      (defconst emacs-build-number
	(if versions (1+ (apply #'max versions)) 1))))

;; Just set the repository branch during initial dumping on Android.
(if (and (eq system-type 'android)
         (not (pdumper-stats)))
    (setq emacs-repository-version
          (ignore-errors (emacs-repository-get-version))
          emacs-repository-branch
          (ignore-errors (emacs-repository-get-branch))))

(message "Finding pointers to doc strings...")
(if (and (or (and (fboundp 'dump-emacs)
                  (equal dump-mode "dump"))
             (and (fboundp 'dump-emacs-portable)
                  (equal dump-mode "pdump"))))
    (Snarf-documentation "DOC")
  (condition-case nil
      (Snarf-documentation "DOC")
    (error nil)))
(message "Finding pointers to doc strings...done")

;; Note: You can cause additional libraries to be preloaded
;; by writing a site-init.el that loads them.
;; See also "site-load" above
(let ((lp load-path))
  (load "site-init" t)
  (or (equal lp load-path)
      (message "Warning: Change in load-path due to site-init will be \
lost after dumping")))

(setq current-load-list nil)
;; Avoid storing references to build directory in the binary.
(setq custom-current-group-alist nil)

;; We keep the load-history data in PURE space.
;; Make sure that the spine of the list is not in pure space because it can
;; be destructively mutated in lread.c:build_load_history.
(setq load-history (mapcar #'purecopy load-history))

(set-buffer-modified-p nil)

(remove-hook 'after-load-functions (lambda (_) (garbage-collect)))

(if (boundp 'load--prefer-newer)
    (progn
      (setq load-prefer-newer load--prefer-newer)
      (put 'load-prefer-newer 'standard-value load--prefer-newer)
      (makunbound 'load--prefer-newer)))

(setq inhibit-load-charset-map nil)
(clear-charset-maps)
(garbage-collect)

;; At this point, we're ready to resume undo recording for scratch.
(buffer-enable-undo "*scratch*")

(when (featurep 'native-compile)
  ;; Fix the compilation unit filename to have it working when
  ;; installed or if the source directory got moved.  This is set to be
  ;; a pair in the form of:
  ;;     (rel-filename-from-install-bin . rel-filename-from-local-bin).
  (let ((bin-dest-dir (cadr (member "--bin-dest" command-line-args)))
        (eln-dest-dir (cadr (member "--eln-dest" command-line-args))))
    (when (and bin-dest-dir eln-dest-dir)
      (setq eln-dest-dir
            (concat eln-dest-dir "native-lisp/" comp-native-version-dir "/"))
      (maphash (lambda (_ cu)
                 (let* ((file (native-comp-unit-file cu))
                        (preloaded (equal (substring (file-name-directory file)
                                                     -10 -1)
                                          "preloaded"))
                        (eln-dest-dir-eff (if preloaded
                                              (expand-file-name "preloaded"
                                                                eln-dest-dir)
                                            eln-dest-dir)))
                   (native-comp-unit-set-file
                    cu
	            (cons
                     ;; Relative filename from the installed binary.
                     (file-relative-name (expand-file-name
                                          (file-name-nondirectory
                                           file)
                                          eln-dest-dir-eff)
                                         bin-dest-dir)
                     ;; Relative filename from the built uninstalled binary.
                     (file-relative-name file invocation-directory)))))
	       comp-loaded-comp-units-h)))
  ;; Set up the mechanism to allow inhibiting native-comp via
  ;; file-local variables.
  (defvar comp--no-native-compile (make-hash-table :test #'equal)))

(when (hash-table-p purify-flag)
  (let ((strings 0)
        (vectors 0)
        (bytecodes 0)
        (conses 0)
        (others 0))
    (maphash (lambda (k v)
               (cond
                ((stringp k) (setq strings (1+ strings)))
                ((vectorp k) (setq vectors (1+ vectors)))
                ((consp k)   (setq conses  (1+ conses)))
                ((byte-code-function-p v) (setq bytecodes (1+ bytecodes)))
                (t           (setq others  (1+ others)))))
             purify-flag)
    (message "Pure-hashed: %d strings, %d vectors, %d conses, %d bytecodes, %d others"
             strings vectors conses bytecodes others)))

;; Avoid error if user loads some more libraries now and make sure the
;; hash-consing hash table is GC'd.
(setq purify-flag nil)

(if (null (garbage-collect))
    (setq pure-space-overflow t))

;; Make sure we will attempt bidi reordering henceforth.
(setq redisplay--inhibit-bidi nil)



<<<<<<< HEAD
(if (eq system-type 'android)
    (progn
      ;; Dumping Emacs on Android works slightly differently from
      ;; everywhere else.  The first time Emacs starts, Emacs dumps
      ;; itself to "emacs-%s.pdump", and then proceeds with loadup,
      ;; where %s is replaced by the dump fingerprint.
      ;; EmacsApplication.java removes any pdump files with a
      ;; different build fingerprint upon being created, which happens
      ;; the moment the Android system starts Emacs.  Then, it passes
      ;; the appropriate "--dump-file" to libemacs.so as it starts.
      (when (not noninteractive)
        (let ((temp-dir (getenv "TEMP"))
              (dump-file-name (format "%semacs-%s.pdmp"
                                      (file-name-as-directory "~")
                                      pdumper-fingerprint))
              (dump-temp-file-name (format "%s~emacs-%s.pdmp"
                                           (file-name-as-directory "~")
                                           pdumper-fingerprint)))
          (unless (pdumper-stats)
            (condition-case ()
                (progn
                  (dump-emacs-portable dump-temp-file-name)
                  ;; Move the dumped file to the actual dump file name.
                  (rename-file dump-temp-file-name dump-file-name)
                  ;; Continue with loadup.
                  nil)
              (error nil))))))
  (if dump-mode
      (let ((output (cond ((equal dump-mode "pdump") "emacs.pdmp")
                          ((equal dump-mode "dump") "emacs")
                          ((equal dump-mode "bootstrap") "emacs")
                          ((equal dump-mode "pbootstrap") "bootstrap-emacs.pdmp")
                          (t (error "Unrecognized dump mode %s" dump-mode)))))
        (when (and (featurep 'native-compile)
                   (equal dump-mode "pdump"))
          ;; Don't enable this before bootstrap is completed, as the
          ;; compiler infrastructure may not be usable yet.
          (setq comp-enable-subr-trampolines t))
        (message "Dumping under the name %s" output)
        (condition-case ()
            (delete-file output)
          (file-error nil))
        ;; On MS-Windows, the current directory is not necessarily the
        ;; same as invocation-directory.
        (let (success)
          (unwind-protect
              (let ((tmp-dump-mode dump-mode)
                    (dump-mode nil)
                    (lexical-binding nil))
                (if (member tmp-dump-mode '("pdump" "pbootstrap"))
                    (dump-emacs-portable (expand-file-name output invocation-directory))
                  (dump-emacs output (if (eq system-type 'ms-dos)
                                         "temacs.exe"
                                       "temacs"))
                  (message "%d pure bytes used" pure-bytes-used))
                (setq success t))
            (unless success
              (ignore-errors
                (delete-file output)))))
        ;; Recompute NAME now, so that it isn't set when we dump.
        (if (not (or (eq system-type 'ms-dos)
                     (eq system-type 'haiku) ;; BFS doesn't support hard links
                     ;; There's no point keeping old dumps around for
                     ;; the binary used to build Lisp on the build
                     ;; machine.
                     (featurep 'android)
                     ;; Don't bother adding another name if we're just
                     ;; building bootstrap-emacs.
                     (member dump-mode '("pbootstrap" "bootstrap"))))
            (let ((name (format "emacs-%s.%d" emacs-version emacs-build-number))
                  (exe (if (eq system-type 'windows-nt) ".exe" "")))
              (while (string-match "[^-+_.a-zA-Z0-9]+" name)
                (setq name (concat (downcase (substring name 0 (match-beginning 0)))
                                   "-"
                                   (substring name (match-end 0)))))
              (message "Adding name %s" (concat name exe))
              ;; When this runs on Windows, invocation-directory is not
              ;; necessarily the current directory.
              (add-name-to-file (expand-file-name (concat "emacs" exe)
=======
(if dump-mode
    (let ((output (cond ((equal dump-mode "pdump") "emacs.pdmp")
                        ((equal dump-mode "dump") "emacs")
                        ((equal dump-mode "bootstrap") "emacs")
                        ((equal dump-mode "pbootstrap") "bootstrap-emacs.pdmp")
                        (t (error "Unrecognized dump mode %s" dump-mode)))))
      (when (and (featurep 'native-compile)
                 (equal dump-mode "pdump"))
        ;; Don't enable this before bootstrap is completed, as the
        ;; compiler infrastructure may not be usable yet.
        (setq native-comp-enable-subr-trampolines t))
      (message "Dumping under the name %s" output)
      (condition-case ()
          (delete-file output)
        (file-error nil))
      ;; On MS-Windows, the current directory is not necessarily the
      ;; same as invocation-directory.
      (let (success)
        (unwind-protect
             (let ((tmp-dump-mode dump-mode)
                   (dump-mode nil)
                   (lexical-binding nil))
               (if (member tmp-dump-mode '("pdump" "pbootstrap"))
                   (dump-emacs-portable (expand-file-name output invocation-directory))
                 (dump-emacs output (if (eq system-type 'ms-dos)
                                        "temacs.exe"
                                      "temacs"))
                 (message "%d pure bytes used" pure-bytes-used))
               (setq success t))
          (unless success
            (ignore-errors
              (delete-file output)))))
      ;; Recompute NAME now, so that it isn't set when we dump.
      (if (not (or (eq system-type 'ms-dos)
                   (eq system-type 'haiku) ;; BFS doesn't support hard links
                   ;; Don't bother adding another name if we're just
                   ;; building bootstrap-emacs.
                   (member dump-mode '("pbootstrap" "bootstrap"))))
          (let ((name (format "emacs-%s.%d" emacs-version emacs-build-number))
                (exe (if (eq system-type 'windows-nt) ".exe" "")))
            (while (string-match "[^-+_.a-zA-Z0-9]+" name)
              (setq name (concat (downcase (substring name 0 (match-beginning 0)))
                                 "-"
                                 (substring name (match-end 0)))))
            (message "Adding name %s" (concat name exe))
            ;; When this runs on Windows, invocation-directory is not
            ;; necessarily the current directory.
            (add-name-to-file (expand-file-name (concat "emacs" exe)
                                                invocation-directory)
                              (expand-file-name (concat name exe)
                                                invocation-directory)
                              t)
            (when (equal dump-mode "pdump")
              (message "Adding name %s" (concat name ".pdmp"))
              (add-name-to-file (expand-file-name "emacs.pdmp"
>>>>>>> 97f24924
                                                  invocation-directory)
                                (expand-file-name (concat name exe)
                                                  invocation-directory)
                                t)
              (when (equal dump-mode "pdump")
                (message "Adding name %s" (concat name ".pdmp"))
                (add-name-to-file (expand-file-name "emacs.pdmp"
                                                    invocation-directory)
                                  (expand-file-name (concat name ".pdmp")
                                                    invocation-directory)
                                  t))))
        (kill-emacs))))

;; This file must be loaded each time Emacs is run from scratch, e.g., temacs.
;; So run the startup code now.  First, remove `-l loadup' from args.

(if (and (member (nth 1 command-line-args) '("-l" "--load"))
	 (equal (nth 2 command-line-args) "loadup"))
    (setcdr command-line-args (nthcdr 3 command-line-args)))

;; Don't keep `load-file-name' set during the top-level session!
;; Otherwise, it breaks a lot of code which does things like
;; (or load-file-name byte-compile-current-file).
(setq load-true-file-name nil)
(setq load-file-name nil)
(eval top-level t)


;; Local Variables:
;; no-byte-compile: t
;; no-update-autoloads: t
;; End:

;;; loadup.el ends here<|MERGE_RESOLUTION|>--- conflicted
+++ resolved
@@ -558,7 +558,6 @@
  
 
-<<<<<<< HEAD
 (if (eq system-type 'android)
     (progn
       ;; Dumping Emacs on Android works slightly differently from
@@ -596,7 +595,7 @@
                    (equal dump-mode "pdump"))
           ;; Don't enable this before bootstrap is completed, as the
           ;; compiler infrastructure may not be usable yet.
-          (setq comp-enable-subr-trampolines t))
+          (setq native-comp-enable-subr-trampolines t))
         (message "Dumping under the name %s" output)
         (condition-case ()
             (delete-file output)
@@ -638,63 +637,6 @@
               ;; When this runs on Windows, invocation-directory is not
               ;; necessarily the current directory.
               (add-name-to-file (expand-file-name (concat "emacs" exe)
-=======
-(if dump-mode
-    (let ((output (cond ((equal dump-mode "pdump") "emacs.pdmp")
-                        ((equal dump-mode "dump") "emacs")
-                        ((equal dump-mode "bootstrap") "emacs")
-                        ((equal dump-mode "pbootstrap") "bootstrap-emacs.pdmp")
-                        (t (error "Unrecognized dump mode %s" dump-mode)))))
-      (when (and (featurep 'native-compile)
-                 (equal dump-mode "pdump"))
-        ;; Don't enable this before bootstrap is completed, as the
-        ;; compiler infrastructure may not be usable yet.
-        (setq native-comp-enable-subr-trampolines t))
-      (message "Dumping under the name %s" output)
-      (condition-case ()
-          (delete-file output)
-        (file-error nil))
-      ;; On MS-Windows, the current directory is not necessarily the
-      ;; same as invocation-directory.
-      (let (success)
-        (unwind-protect
-             (let ((tmp-dump-mode dump-mode)
-                   (dump-mode nil)
-                   (lexical-binding nil))
-               (if (member tmp-dump-mode '("pdump" "pbootstrap"))
-                   (dump-emacs-portable (expand-file-name output invocation-directory))
-                 (dump-emacs output (if (eq system-type 'ms-dos)
-                                        "temacs.exe"
-                                      "temacs"))
-                 (message "%d pure bytes used" pure-bytes-used))
-               (setq success t))
-          (unless success
-            (ignore-errors
-              (delete-file output)))))
-      ;; Recompute NAME now, so that it isn't set when we dump.
-      (if (not (or (eq system-type 'ms-dos)
-                   (eq system-type 'haiku) ;; BFS doesn't support hard links
-                   ;; Don't bother adding another name if we're just
-                   ;; building bootstrap-emacs.
-                   (member dump-mode '("pbootstrap" "bootstrap"))))
-          (let ((name (format "emacs-%s.%d" emacs-version emacs-build-number))
-                (exe (if (eq system-type 'windows-nt) ".exe" "")))
-            (while (string-match "[^-+_.a-zA-Z0-9]+" name)
-              (setq name (concat (downcase (substring name 0 (match-beginning 0)))
-                                 "-"
-                                 (substring name (match-end 0)))))
-            (message "Adding name %s" (concat name exe))
-            ;; When this runs on Windows, invocation-directory is not
-            ;; necessarily the current directory.
-            (add-name-to-file (expand-file-name (concat "emacs" exe)
-                                                invocation-directory)
-                              (expand-file-name (concat name exe)
-                                                invocation-directory)
-                              t)
-            (when (equal dump-mode "pdump")
-              (message "Adding name %s" (concat name ".pdmp"))
-              (add-name-to-file (expand-file-name "emacs.pdmp"
->>>>>>> 97f24924
                                                   invocation-directory)
                                 (expand-file-name (concat name exe)
                                                   invocation-directory)
@@ -703,10 +645,17 @@
                 (message "Adding name %s" (concat name ".pdmp"))
                 (add-name-to-file (expand-file-name "emacs.pdmp"
                                                     invocation-directory)
-                                  (expand-file-name (concat name ".pdmp")
+                                  (expand-file-name (concat name exe)
                                                     invocation-directory)
-                                  t))))
-        (kill-emacs))))
+                                  t)
+                (when (equal dump-mode "pdump")
+                  (message "Adding name %s" (concat name ".pdmp"))
+                  (add-name-to-file (expand-file-name "emacs.pdmp"
+                                                      invocation-directory)
+                                    (expand-file-name (concat name ".pdmp")
+                                                      invocation-directory)
+                                    t))))
+          (kill-emacs)))))
 
 ;; This file must be loaded each time Emacs is run from scratch, e.g., temacs.
 ;; So run the startup code now.  First, remove `-l loadup' from args.
