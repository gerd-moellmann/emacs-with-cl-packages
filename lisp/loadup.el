;;; loadup.el --- load up standardly loaded Lisp files for Emacs  -*- lexical-binding: t; -*-

;; Copyright (C) 1985-1986, 1992, 1994, 2001-2023 Free Software
;; Foundation, Inc.

;; Maintainer: emacs-devel@gnu.org
;; Keywords: internal
;; Package: emacs

;; This file is part of GNU Emacs.

;; GNU Emacs is free software: you can redistribute it and/or modify
;; it under the terms of the GNU General Public License as published by
;; the Free Software Foundation, either version 3 of the License, or
;; (at your option) any later version.

;; GNU Emacs is distributed in the hope that it will be useful,
;; but WITHOUT ANY WARRANTY; without even the implied warranty of
;; MERCHANTABILITY or FITNESS FOR A PARTICULAR PURPOSE.  See the
;; GNU General Public License for more details.

;; You should have received a copy of the GNU General Public License
;; along with GNU Emacs.  If not, see <https://www.gnu.org/licenses/>.

;;; Commentary:

;; This is loaded into a bare Emacs to make a dumpable one.

;; Emacs injects the variable `dump-mode' to tell us how to dump.
;; We unintern it before allowing user code to run.

;; If you add a file to be loaded here, keep the following points in mind:

;; i) If the file is no-byte-compile, explicitly load the .el version.

;; ii) If the file is dumped with Emacs (on any platform), put the
;; load statement at the start of a line (leading whitespace is ok).

;; iii) If the file is _not_ dumped with Emacs, make sure the load
;; statement is _not_ at the start of a line.  See pcase for an example.

;; These rules are so that src/Makefile can construct lisp.mk
;; automatically.  This ensures that the Lisp files are compiled (if
;; necessary) before the emacs executable is dumped.

;;; Code:

;; This is used in xdisp.c to determine when bidi reordering is safe.
;; (It starts non-nil in temacs, but we set it non-nil here anyway, in
;; case someone loads loadup one more time.)  We reset it after
;; successfully loading charprop.el, which defines the Unicode tables
;; bidi.c needs for its job.
(setq redisplay--inhibit-bidi t)

(message "Dump mode: %s" dump-mode)

;; Add subdirectories to the load-path for files that might get
;; autoloaded when bootstrapping or running Emacs normally.
;; This is because PATH_DUMPLOADSEARCH is just "../lisp".
(if (or (member dump-mode '("bootstrap" "pbootstrap"))
	;; FIXME this is irritatingly fragile.
        (and (stringp (nth 4 command-line-args))
             (string-match "^unidata-gen\\(\\.elc?\\)?$"
                           (nth 4 command-line-args)))
        (member (nth 7 command-line-args) '("unidata-gen-file"
                                            "unidata-gen-charprop"))
        (null dump-mode))
    (progn
      ;; Find the entry in load-path that contains Emacs elisp and
      ;; splice some additional directories in there for the benefit
      ;; of autoload and regular Emacs use.
      (let ((subdirs '("emacs-lisp"
                       "progmodes"
                       "language"
                       "international"
                       "textmodes"
                       "vc"))
            (iter load-path))
        (while iter
          (let ((dir (car iter))
                (subdirs subdirs)
                esubdirs esubdir)
            (while subdirs
              (setq esubdir (expand-file-name (car subdirs) dir))
              (setq subdirs (cdr subdirs))
              (if (file-directory-p esubdir)
                  (setq esubdirs (cons esubdir esubdirs))
                (setq subdirs nil esubdirs nil)))
            (if esubdirs
                (progn
                  (setcdr iter (nconc (nreverse esubdirs) (cdr iter)))
                  (setq iter nil))
              (setq iter (cdr iter))
              (if (null iter)
                  (signal
                   'error (list
                           (format-message
                            "Could not find elisp load-path: searched %S"
                            load-path))))))))
      ;; We'll probably overflow the pure space.
      (setq purify-flag nil)
      ;; Value of max-lisp-eval-depth when compiling initially.
      ;; During bootstrapping the byte-compiler is run interpreted
      ;; when compiling itself, which uses a lot more stack
      ;; than usual.
      (setq max-lisp-eval-depth (max max-lisp-eval-depth 3400))))

(if (eq t purify-flag)
    ;; Hash consing saved around 11% of pure space in my tests.
    (setq purify-flag (make-hash-table :test #'equal :size 80000)))

(message "Using load-path %s" load-path)

(if dump-mode
    (progn
      ;; To reduce the size of dumped Emacs, we avoid making huge char-tables.
      (setq inhibit-load-charset-map t)
      ;; --eval gets handled too late.
      (defvar load--prefer-newer load-prefer-newer)
      (setq load-prefer-newer t)))

;; We don't want to have any undo records in the dumped Emacs.
(set-buffer "*scratch*")
(setq buffer-undo-list t)

(load "emacs-lisp/debug-early")
(load "emacs-lisp/byte-run")
(load "emacs-lisp/backquote")
(load "subr")
(load "keymap")

;; Do it after subr, since both after-load-functions and add-hook are
;; implemented in subr.el.
(add-hook 'after-load-functions (lambda (_) (garbage-collect)))

(load "version")

(load "widget")
(load "custom")
(load "emacs-lisp/map-ynp")
(load "international/mule")
(load "international/mule-conf")
(load "env")
(load "format")
(load "bindings")
(load "window")  ; Needed here for `replace-buffer-in-windows'.
;; We are now capable of resizing the mini-windows, so give the
;; variable its advertised default value (it starts as nil, see
;; xdisp.c).
(setq resize-mini-windows 'grow-only)
(setq load-source-file-function #'load-with-code-conversion)
(load "files")

;; Load-time macro-expansion can only take effect after setting
;; load-source-file-function because of where it is called in lread.c.
(load "emacs-lisp/macroexp")
(if (compiled-function-p (symbol-function 'macroexpand-all))
    nil
  ;; Since loaddefs is not yet loaded, macroexp's uses of pcase will simply
  ;; fail until pcase is explicitly loaded.  This also means that we have to
  ;; disable eager macro-expansion while loading pcase.
  (let ((macroexp--pending-eager-loads '(skip))) (load "emacs-lisp/pcase"))
  ;; Re-load macroexp so as to eagerly macro-expand its uses of pcase.
  (let ((max-lisp-eval-depth (* 2 max-lisp-eval-depth)))
    (load "emacs-lisp/macroexp")))

(load "cus-face")
(load "faces")  ; after here, `defface' may be used.


;; We don't want to store loaddefs.el in the repository because it is
;; a generated file; but it is required in order to compile the lisp files.
;; When bootstrapping, we cannot generate loaddefs.el until an
;; emacs binary has been built.  We therefore compromise and keep
;; ldefs-boot.el in the repository.  This does not need to be updated
;; as often as the real loaddefs.el would.  Bootstrap should always
;; work with ldefs-boot.el.  Therefore, whenever a new autoload cookie
;; gets added that is necessary during bootstrapping, ldefs-boot.el
;; should be updated by overwriting it with an up-to-date copy of
;; loaddefs.el that is not corrupted by local changes.
;; admin/update_autogen can be used to update ldefs-boot.el periodically.
(condition-case nil
    (load "loaddefs")
  (file-error
   (load "ldefs-boot.el")))

(let ((new (make-hash-table :test #'equal)))
  ;; Now that loaddefs has populated definition-prefixes, purify its contents.
  (maphash (lambda (k v) (puthash (purecopy k) (purecopy v) new))
           definition-prefixes)
  (setq definition-prefixes new))

(load "button")                  ;After loaddefs, because of define-minor-mode!
(load "emacs-lisp/cl-preloaded")
(load "emacs-lisp/oclosure")          ;Used by cl-generic
(load "obarray")        ;abbrev.el is implemented in terms of obarrays.
(load "abbrev")         ;lisp-mode.el and simple.el use define-abbrev-table.

(load "help")

(load "jka-cmpr-hook")
(load "epa-hook")
;; Any Emacs Lisp source file (*.el) loaded here after can contain
;; multilingual text.
(load "international/mule-cmds")
(load "case-table")
;; This file doesn't exist when building a development version of Emacs
;; from the repository.  It is generated just after temacs is built.
(load "international/charprop.el" t)
(if (featurep 'charprop)
    (setq redisplay--inhibit-bidi nil))
(load "international/characters")
(load "composite")

;; Load language-specific files.
(load "language/chinese")
(load "language/cyrillic")
(load "language/indian")
(load "language/sinhala")
(load "language/english")
(load "language/ethiopic")
(load "language/european")
(load "language/czech")
(load "language/slovak")
(load "language/romanian")
(load "language/greek")
(load "language/hebrew")
(load "international/cp51932")
(load "international/eucjp-ms")
(load "language/japanese")
(load "language/korean")
(load "language/lao")
(load "language/tai-viet")
(load "language/thai")
(load "language/tibetan")
(load "language/vietnamese")
(load "language/misc-lang")
(load "language/utf-8-lang")
(load "language/georgian")
(load "language/khmer")
(load "language/burmese")
(load "language/cham")
(load "language/philippine")
(load "language/indonesian")

(load "indent")
(load "emacs-lisp/cl-generic")
(load "simple")
(load "emacs-lisp/seq")
(load "emacs-lisp/nadvice")
(load "minibuffer") ; Needs cl-generic, seq (and define-minor-mode).
(load "frame")
(load "startup")
(load "term/tty-colors")
(load "font-core")
(load "emacs-lisp/syntax")
(load "font-lock")
(load "jit-lock")

(load "mouse")
;; This loading happens on Android despite scroll bars being
;; unsupported, because scroll-bar-mode (the variable) must be
;; defined.
(if (boundp 'x-toolkit-scroll-bars)
    (load "scroll-bar"))
(load "select")
(load "emacs-lisp/timer")
(load "emacs-lisp/easymenu")
(load "isearch")
(load "rfn-eshadow")

(load "menu-bar")
(load "tab-bar")
(load "emacs-lisp/lisp")
(load "textmodes/page")
(load "register")
(load "textmodes/paragraphs")
(load "progmodes/prog-mode")
(load "emacs-lisp/lisp-mode")
(load "textmodes/text-mode")
(load "textmodes/fill")
(load "newcomment")

(load "replace")
(load "emacs-lisp/tabulated-list")
(load "buff-menu")

(if (fboundp 'x-create-frame)
    (progn
      (load "fringe")
      ;; Needed by `imagemagick-register-types'
      (load "emacs-lisp/regexp-opt")
      (load "image")
      (load "international/fontset")
      (load "dnd")
      (load "tool-bar")))

(if (featurep 'dynamic-setting)
    (load "dynamic-setting"))

(if (featurep 'x)
    (progn
      (load "touch-screen")
      (load "x-dnd")
      (load "term/common-win")
      (load "term/x-win")))

(if (featurep 'haiku)
    (progn
      (load "term/common-win")
      (load "term/haiku-win")))

(if (featurep 'android)
    (progn
      (load "ls-lisp")
      (load "touch-screen")
      (load "term/common-win")
      (load "term/android-win")))

(if (or (eq system-type 'windows-nt)
        (featurep 'w32))
    (progn
      (load "term/common-win")
      (load "w32-vars")
      (load "term/w32-win")
      (load "disp-table")
      (when (eq system-type 'windows-nt)
        (load "w32-fns")
        (load "ls-lisp")
        (load "dos-w32"))))
(if (eq system-type 'ms-dos)
    (progn
      (load "dos-w32")
      (load "dos-fns")
      (load "dos-vars")
      ;; Don't load term/common-win: it isn't appropriate for the `pc'
      ;; ``window system'', which generally behaves like a terminal.
      (load "term/internal")
      (load "term/pc-win")
      (load "ls-lisp")
      (load "disp-table"))) ; needed to setup ibm-pc char set, see internal.el
(if (featurep 'ns)
    (progn
      (load "term/common-win")
      ;; Don't load ucs-normalize.el unless uni-*.el files were
      ;; already produced, because it needs uni-*.el files that might
      ;; not be built early enough during bootstrap.
      (when (featurep 'charprop)
        (load "international/mule-util")
        (load "international/ucs-normalize")
        (load "term/ns-win"))))
(if (featurep 'pgtk)
    (progn
      (load "pgtk-dnd")
      (load "term/common-win")
      (load "term/pgtk-win")))
(if (fboundp 'x-create-frame)
    ;; Do it after loading term/foo-win.el since the value of the
    ;; mouse-wheel-*-event vars depends on those files being loaded or not.
    (load "mwheel"))

;; progmodes/elisp-mode.el must be after w32-fns.el, to avoid this:
;;"Eager macro-expansion failure: (void-function w32-convert-standard-filename)"
;; which happens while processing 'elisp-flymake-byte-compile', when
;; elisp-mode.elc is outdated.
(load "progmodes/elisp-mode")

;; Preload some constants and floating point functions.
(load "emacs-lisp/float-sup")

(load "vc/vc-hooks")
(load "vc/ediff-hook")
(load "uniquify")
(load "electric")
(load "paren")

(load "emacs-lisp/shorthands")

(load "emacs-lisp/eldoc")
(load "emacs-lisp/cconv")
(when (and (compiled-function-p (symbol-function 'cconv-fv))
           (compiled-function-p (symbol-function 'macroexpand-all)))
  (setq internal-make-interpreted-closure-function
        #'cconv-make-interpreted-closure))
(load "cus-start") ;Late to reduce customize-rogue (needs loaddefs.el anyway)
(if (not (eq system-type 'ms-dos))
    (load "tooltip"))
(load "international/iso-transl") ; Binds Alt-[ and friends.

;; This file doesn't exist when building a development version of Emacs
;; from the repository.  It is generated just after temacs is built.
(load "leim/leim-list.el" t)

;; If you want additional libraries to be preloaded and their
;; doc strings kept in the DOC file rather than in core,
;; you may load them with a "site-load.el" file.
;; But you must also cause them to be scanned when the DOC file
;; is generated.
(let ((lp load-path))
  (load "site-load" t)
  ;; We reset load-path after dumping.
  ;; For a permanent change in load-path, use configure's
  ;; --enable-locallisppath option.
  ;; See https://debbugs.gnu.org/16107 for more details.
  (or (equal lp load-path)
      (message "Warning: Change in load-path due to site-load will be \
lost after dumping")))

;; Used by `kill-buffer', for instance.
(load "emacs-lisp/rmc")

;; Actively check for advised functions during preload since:
;; - advices in Emacs's core are generally considered bad style;
;; - `Snarf-documentation' looses docstrings of primitives advised
;;   during preload (bug#66032#20).
(mapatoms
 (lambda (f)
   (and (advice--p (symbol-function f))
        ;; Don't make it an error because it's not serious enough and
        ;; it can be annoying during development.  Also there are still
        ;; circumstances where we use advice on preloaded functions.
        (message "Warning: Advice installed on preloaded function %S" f))))

;; Make sure default-directory is unibyte when dumping.  This is
;; because we cannot decode and encode it correctly (since the locale
;; environment is not, and should not be, set up).  default-directory
;; is used every time we call expand-file-name, which we do in every
;; file primitive.  So the only workable solution to support building
;; in non-ASCII directories is to manipulate unibyte strings in the
;; current locale's encoding.
(if (and dump-mode (multibyte-string-p default-directory))
    (error "default-directory must be unibyte when dumping Emacs!"))

;; Determine which build number to use
;; based on the executables that now exist.
(if (and (or
          (and (equal dump-mode "dump")
               (fboundp 'dump-emacs))
          (and (equal dump-mode "pdump")
               (fboundp 'dump-emacs-portable)))
	 (not (eq system-type 'ms-dos)))
    (let* ((base (concat "emacs-" emacs-version "."))
	   (exelen (if (eq system-type 'windows-nt) -4))
	   (files (file-name-all-completions base default-directory))
	   (versions (mapcar (lambda (name)
                               (string-to-number
                                (substring name (length base) exelen)))
			     files)))
      (setq emacs-repository-version (ignore-errors (emacs-repository-get-version))
            emacs-repository-branch (ignore-errors (emacs-repository-get-branch)))
      ;; A constant, so we shouldn't change it with `setq'.
      (defconst emacs-build-number
	(if versions (1+ (apply #'max versions)) 1))))

;; Just set the repository branch during initial dumping on Android.
(if (and (eq system-type 'android)
         (not (pdumper-stats)))
    (setq emacs-repository-version
          (ignore-errors (emacs-repository-get-version))
          emacs-repository-branch
          (ignore-errors (emacs-repository-get-branch))))

(message "Finding pointers to doc strings...")
(if (and (or (and (fboundp 'dump-emacs)
                  (equal dump-mode "dump"))
             (and (fboundp 'dump-emacs-portable)
                  (equal dump-mode "pdump"))))
    (Snarf-documentation "DOC")
  (condition-case nil
      (Snarf-documentation "DOC")
    (error nil)))
(message "Finding pointers to doc strings...done")

;; Note: You can cause additional libraries to be preloaded
;; by writing a site-init.el that loads them.
;; See also "site-load" above
(let ((lp load-path))
  (load "site-init" t)
  (or (equal lp load-path)
      (message "Warning: Change in load-path due to site-init will be \
lost after dumping")))

(setq current-load-list nil)
;; Avoid storing references to build directory in the binary.
(setq custom-current-group-alist nil)

;; We keep the load-history data in PURE space.
;; Make sure that the spine of the list is not in pure space because it can
;; be destructively mutated in lread.c:build_load_history.
(setq load-history (mapcar #'purecopy load-history))

(set-buffer-modified-p nil)

(remove-hook 'after-load-functions (lambda (_) (garbage-collect)))

(if (boundp 'load--prefer-newer)
    (progn
      (setq load-prefer-newer load--prefer-newer)
      (put 'load-prefer-newer 'standard-value load--prefer-newer)
      (makunbound 'load--prefer-newer)))

(setq inhibit-load-charset-map nil)
(clear-charset-maps)
(garbage-collect)

;; At this point, we're ready to resume undo recording for scratch.
(buffer-enable-undo "*scratch*")

<<<<<<< HEAD
(defvar load--bin-dest-dir nil
  "Store the original value passed by \"--bin-dest\" during dump.
Internal use only.")
(defvar load--eln-dest-dir nil
  "Store the original value passed by \"--eln-dest\" during dump.
Internal use only.")

(defun load--fixup-all-elns ()
  "Fix all compilation unit filename.
This to have it working when installed or if Emacs source
directory got moved.  This is set to be a pair in the form of:
\(rel-filename-from-install-bin . rel-filename-from-local-bin)."
  (when (and load--bin-dest-dir load--eln-dest-dir)
    (setq eln-dest-dir
          (concat load--eln-dest-dir "native-lisp/" comp-native-version-dir "/"))
    (maphash (lambda (_ cu)
               (when (stringp (native-comp-unit-file cu))
=======
(defvar comp-subr-arities-h)
(when (featurep 'native-compile)
  ;; Save the arity for all primitives so the compiler can always
  ;; retrieve it even in case of redefinition.
  (mapatoms (lambda (f)
              (when (subr-primitive-p (symbol-function f))
                (puthash f (func-arity f) comp-subr-arities-h))))
  ;; Fix the compilation unit filename to have it working when
  ;; installed or if the source directory got moved.  This is set to be
  ;; a pair in the form of:
  ;;     (rel-filename-from-install-bin . rel-filename-from-local-bin).
  (let ((bin-dest-dir (cadr (member "--bin-dest" command-line-args)))
        (eln-dest-dir (cadr (member "--eln-dest" command-line-args))))
    (when (and bin-dest-dir eln-dest-dir)
      (setq eln-dest-dir
            (concat eln-dest-dir "native-lisp/" comp-native-version-dir "/"))
      (maphash (lambda (_ cu)
>>>>>>> 0f361cc9
                 (let* ((file (native-comp-unit-file cu))
                        (preloaded (equal (substring (file-name-directory file)
                                                     -10 -1)
                                          "preloaded"))
                        (eln-dest-dir-eff (if preloaded
                                              (expand-file-name "preloaded"
                                                                eln-dest-dir)
                                            eln-dest-dir)))
                   (native-comp-unit-set-file
                    cu
	            (cons
                     ;; Relative filename from the installed binary.
                     (file-relative-name (expand-file-name
                                          (file-name-nondirectory
                                           file)
                                          eln-dest-dir-eff)
                                         load--bin-dest-dir)
                     ;; Relative filename from the built uninstalled binary.
                     (file-relative-name file invocation-directory))))))
	     comp-loaded-comp-units-h)))

(defvar comp-subr-arities-h)
(when (featurep 'native-compile)
  ;; Save the arity for all primitives so the compiler can always
  ;; retrive it even in case of redefinition.
  (mapatoms (lambda (f)
              (when (subr-primitive-p (symbol-function f))
                (puthash f (func-arity f) comp-subr-arities-h))))
  (setq load--bin-dest-dir (cadr (member "--bin-dest" command-line-args)))
  (setq load--eln-dest-dir (cadr (member "--eln-dest" command-line-args)))
  ;; Set up the mechanism to allow inhibiting native-comp via
  ;; file-local variables.
  (defvar comp--no-native-compile (make-hash-table :test #'equal)))

(when (hash-table-p purify-flag)
  (let ((strings 0)
        (vectors 0)
        (bytecodes 0)
        (conses 0)
        (others 0))
    (maphash (lambda (k v)
               (cond
                ((stringp k) (setq strings (1+ strings)))
                ((vectorp k) (setq vectors (1+ vectors)))
                ((consp k)   (setq conses  (1+ conses)))
                ((byte-code-function-p v) (setq bytecodes (1+ bytecodes)))
                (t           (setq others  (1+ others)))))
             purify-flag)
    (message "Pure-hashed: %d strings, %d vectors, %d conses, %d bytecodes, %d others"
             strings vectors conses bytecodes others)))

;; Avoid error if user loads some more libraries now and make sure the
;; hash-consing hash table is GC'd.
(setq purify-flag nil)

(if (null (garbage-collect))
    (setq pure-space-overflow t))

;; Make sure we will attempt bidi reordering henceforth.
(setq redisplay--inhibit-bidi nil)



(if (and (eq system-type 'android)
         (featurep 'android))
    (progn
      ;; Dumping Emacs on Android works slightly differently from
      ;; everywhere else.  The first time Emacs starts, Emacs dumps
      ;; itself to "emacs-%s.pdump", and then proceeds with loadup,
      ;; where %s is replaced by the dump fingerprint.
      ;; EmacsApplication.java removes any pdump files with a
      ;; different build fingerprint upon being created, which happens
      ;; the moment the Android system starts Emacs.  Then, it passes
      ;; the appropriate "--dump-file" to libemacs.so as it starts.
      (when (not noninteractive)
        (let ((temp-dir (getenv "TEMP"))
              (dump-file-name (format "%semacs-%s.pdmp"
                                      (file-name-as-directory "~")
                                      pdumper-fingerprint))
              (dump-temp-file-name (format "%s~emacs-%s.pdmp"
                                           (file-name-as-directory "~")
                                           pdumper-fingerprint)))
          (unless (pdumper-stats)
            (condition-case ()
                (progn
                  (dump-emacs-portable dump-temp-file-name)
                  ;; Move the dumped file to the actual dump file name.
                  (rename-file dump-temp-file-name dump-file-name)
                  ;; Continue with loadup.
                  nil)
              (error nil))))))
  (if dump-mode
      (let ((output (cond ((equal dump-mode "pdump") "emacs.pdmp")
                          ((equal dump-mode "dump") "emacs")
                          ((equal dump-mode "bootstrap") "emacs")
                          ((equal dump-mode "pbootstrap") "bootstrap-emacs.pdmp")
                          (t (error "Unrecognized dump mode %s" dump-mode)))))
        (when (and (featurep 'native-compile)
                   (equal dump-mode "pdump"))
          ;; Don't enable this before bootstrap is completed, as the
          ;; compiler infrastructure may not be usable yet.
          (setq native-comp-enable-subr-trampolines t))
        (message "Dumping under the name %s" output)
        (condition-case ()
            (delete-file output)
          (file-error nil))
        ;; On MS-Windows, the current directory is not necessarily the
        ;; same as invocation-directory.
        (let (success)
          (unwind-protect
              (let ((tmp-dump-mode dump-mode)
                    (dump-mode nil)
                    (lexical-binding nil))
                (if (member tmp-dump-mode '("pdump" "pbootstrap"))
                    (dump-emacs-portable (expand-file-name output invocation-directory))
                  (dump-emacs output (if (eq system-type 'ms-dos)
                                         "temacs.exe"
                                       "temacs"))
                  (message "%d pure bytes used" pure-bytes-used))
                (setq success t))
            (unless success
              (ignore-errors
                (delete-file output)))))
        ;; Recompute NAME now, so that it isn't set when we dump.
        (if (not (or (eq system-type 'ms-dos)
                     (eq system-type 'haiku) ;; BFS doesn't support hard links
                     ;; There's no point keeping old dumps around for
                     ;; the binary used to build Lisp on the build
                     ;; machine.
                     (or (featurep 'android)
                         ;; And if this branch is reached with
                         ;; `system-type' set to Android, this is a
                         ;; regular Emacs TTY build.  (bug#65339)
                         (eq system-type 'android))
                     ;; Don't bother adding another name if we're just
                     ;; building bootstrap-emacs.
                     (member dump-mode '("pbootstrap" "bootstrap"))))
            (let ((name (format "emacs-%s.%d" emacs-version emacs-build-number))
                  (exe (if (eq system-type 'windows-nt) ".exe" "")))
              (while (string-match "[^-+_.a-zA-Z0-9]+" name)
                (setq name (concat (downcase (substring name 0 (match-beginning 0)))
                                   "-"
                                   (substring name (match-end 0)))))
              (message "Adding name %s" (concat name exe))
              ;; When this runs on Windows, invocation-directory is not
              ;; necessarily the current directory.
              (add-name-to-file (expand-file-name (concat "emacs" exe)
                                                  invocation-directory)
                                (expand-file-name (concat name exe)
                                                  invocation-directory)
                                t)
              (when (equal dump-mode "pdump")
                (message "Adding name %s" (concat name ".pdmp"))
                (add-name-to-file (expand-file-name "emacs.pdmp"
                                                    invocation-directory)
                                  (expand-file-name (concat name ".pdmp")
                                                    invocation-directory)
                                  t))))
        (kill-emacs))))

;; This file must be loaded each time Emacs is run from scratch, e.g., temacs.
;; So run the startup code now.  First, remove `-l loadup' from args.

(if (and (member (nth 1 command-line-args) '("-l" "--load"))
	 (equal (nth 2 command-line-args) "loadup"))
    (setcdr command-line-args (nthcdr 3 command-line-args)))

;; Don't keep `load-file-name' set during the top-level session!
;; Otherwise, it breaks a lot of code which does things like
;; (or load-file-name byte-compile-current-file).
(setq load-true-file-name nil)
(setq load-file-name nil)
(eval top-level t)

;; loadup.el is loaded at startup, but clobbers current-load-list.
;; Set current-load-list to a list containing no definitions and only
;; its name, to prevent invalid entries from ending up in
;; Vload_history when running temacs interactively.

(setq current-load-list (list "loadup.el"))


;; Local Variables:
;; no-byte-compile: t
;; no-update-autoloads: t
;; End:

;;; loadup.el ends here<|MERGE_RESOLUTION|>--- conflicted
+++ resolved
@@ -506,7 +506,6 @@
 ;; At this point, we're ready to resume undo recording for scratch.
 (buffer-enable-undo "*scratch*")
 
-<<<<<<< HEAD
 (defvar load--bin-dest-dir nil
   "Store the original value passed by \"--bin-dest\" during dump.
 Internal use only.")
@@ -520,29 +519,10 @@
 directory got moved.  This is set to be a pair in the form of:
 \(rel-filename-from-install-bin . rel-filename-from-local-bin)."
   (when (and load--bin-dest-dir load--eln-dest-dir)
-    (setq eln-dest-dir
+      (setq eln-dest-dir
           (concat load--eln-dest-dir "native-lisp/" comp-native-version-dir "/"))
-    (maphash (lambda (_ cu)
+      (maphash (lambda (_ cu)
                (when (stringp (native-comp-unit-file cu))
-=======
-(defvar comp-subr-arities-h)
-(when (featurep 'native-compile)
-  ;; Save the arity for all primitives so the compiler can always
-  ;; retrieve it even in case of redefinition.
-  (mapatoms (lambda (f)
-              (when (subr-primitive-p (symbol-function f))
-                (puthash f (func-arity f) comp-subr-arities-h))))
-  ;; Fix the compilation unit filename to have it working when
-  ;; installed or if the source directory got moved.  This is set to be
-  ;; a pair in the form of:
-  ;;     (rel-filename-from-install-bin . rel-filename-from-local-bin).
-  (let ((bin-dest-dir (cadr (member "--bin-dest" command-line-args)))
-        (eln-dest-dir (cadr (member "--eln-dest" command-line-args))))
-    (when (and bin-dest-dir eln-dest-dir)
-      (setq eln-dest-dir
-            (concat eln-dest-dir "native-lisp/" comp-native-version-dir "/"))
-      (maphash (lambda (_ cu)
->>>>>>> 0f361cc9
                  (let* ((file (native-comp-unit-file cu))
                         (preloaded (equal (substring (file-name-directory file)
                                                      -10 -1)
@@ -567,7 +547,7 @@
 (defvar comp-subr-arities-h)
 (when (featurep 'native-compile)
   ;; Save the arity for all primitives so the compiler can always
-  ;; retrive it even in case of redefinition.
+  ;; retrieve it even in case of redefinition.
   (mapatoms (lambda (f)
               (when (subr-primitive-p (symbol-function f))
                 (puthash f (func-arity f) comp-subr-arities-h))))
