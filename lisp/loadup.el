;;; loadup.el --- load up always-loaded Lisp files for Emacs  -*- lexical-binding: t; -*-

;; Copyright (C) 1985-1986, 1992, 1994, 2001-2025 Free Software
;; Foundation, Inc.

;; Maintainer: emacs-devel@gnu.org
;; Keywords: internal
;; Package: emacs

;; This file is part of GNU Emacs.

;; GNU Emacs is free software: you can redistribute it and/or modify
;; it under the terms of the GNU General Public License as published by
;; the Free Software Foundation, either version 3 of the License, or
;; (at your option) any later version.

;; GNU Emacs is distributed in the hope that it will be useful,
;; but WITHOUT ANY WARRANTY; without even the implied warranty of
;; MERCHANTABILITY or FITNESS FOR A PARTICULAR PURPOSE.  See the
;; GNU General Public License for more details.

;; You should have received a copy of the GNU General Public License
;; along with GNU Emacs.  If not, see <https://www.gnu.org/licenses/>.

;;; Commentary:

;; This is loaded into a bare Emacs to make a dumpable one.

;; Emacs injects the variable `dump-mode' to tell us how to dump.
;; We unintern it before allowing user code to run.

;; If you add a file to be loaded here, keep the following points in mind:

;; i) If the file is no-byte-compile, explicitly load the .el version.

;; ii) If the file is dumped with Emacs (on any platform), put the
;; load statement at the start of a line (leading whitespace is ok).

;; iii) If the file is _not_ dumped with Emacs, make sure the load
;; statement is _not_ at the start of a line.  See pcase for an example.

;; These rules are so that src/Makefile can construct lisp.mk
;; automatically.  This ensures that the Lisp files are compiled (if
;; necessary) before the "emacs" executable is dumped.

;;; Code:

;; This is used in xdisp.c to determine when bidi reordering is safe.
;; (It starts non-nil in temacs, but we set it non-nil here anyway, in
;; case someone loads loadup one more time.)  We reset it after
;; successfully loading charprop.el, which defines the Unicode tables
;; bidi.c needs for its job.
(setq redisplay--inhibit-bidi t)

(message "Dump mode: %s" dump-mode)

;; Add subdirectories to the load-path for files that might get
;; autoloaded when bootstrapping or running Emacs normally.
;; This is because PATH_DUMPLOADSEARCH is just "../lisp".
(if (or (member dump-mode '("pbootstrap"))
	;; FIXME this is irritatingly fragile.
        (and (stringp (nth 4 command-line-args))
             (string-match "^unidata-gen\\(\\.elc?\\)?$"
                           (nth 4 command-line-args)))
        (member (nth 7 command-line-args) '("unidata-gen-file"
                                            "unidata-gen-charprop"))
        (null dump-mode))
    (progn
      ;; Find the entry in load-path that contains Emacs elisp and
      ;; splice some additional directories in there for the benefit
      ;; of autoload and regular Emacs use.
      (let ((subdirs '("emacs-lisp"
                       "progmodes"
                       "language"
                       "international"
                       "textmodes"
                       "vc"))
            (iter load-path))
        (while iter
          (let ((dir (car iter))
                (subdirs subdirs)
                esubdirs esubdir)
            (while subdirs
              (setq esubdir (expand-file-name (car subdirs) dir))
              (setq subdirs (cdr subdirs))
              (if (file-directory-p esubdir)
                  (setq esubdirs (cons esubdir esubdirs))
                (setq subdirs nil esubdirs nil)))
            (if esubdirs
                (progn
                  (setcdr iter (nconc (nreverse esubdirs) (cdr iter)))
                  (setq iter nil))
              (setq iter (cdr iter))
              (if (null iter)
                  (signal
                   'error (list
                           (format-message
                            "Could not find elisp load-path: searched %S"
                            load-path))))))))
      ;; We'll probably overflow the pure space.
      (setq purify-flag nil)
      ;; Value of max-lisp-eval-depth when compiling initially.
      ;; During bootstrapping the byte-compiler is run interpreted
      ;; when compiling itself, which uses a lot more stack
      ;; than usual.
      (setq max-lisp-eval-depth (max max-lisp-eval-depth 4000))))

(message "Using load-path %s" load-path)

(if dump-mode
    (progn
      ;; To reduce the size of dumped Emacs, we avoid making huge char-tables.
      (setq inhibit-load-charset-map t)
      ;; --eval gets handled too late.
      (defvar load--prefer-newer load-prefer-newer)
      (setq load-prefer-newer t)))

;; We don't want to have any undo records in the dumped Emacs.
(set-buffer "*scratch*")
(setq buffer-undo-list t)

(load "emacs-lisp/debug-early")
(load "emacs-lisp/byte-run")
(load "emacs-lisp/backquote")
(load "subr")
(load "keymap")

;; Do it after subr, since both after-load-functions and add-hook are
;; implemented in subr.el.
(add-hook 'after-load-functions (lambda (_) (garbage-collect)))

(load "version")

(load "widget")
(load "custom")
(load "emacs-lisp/map-ynp")
(load "international/mule")
(load "international/mule-conf")
(load "env")
(load "format")
(load "bindings")
(load "window")  ; Needed here for `replace-buffer-in-windows'.
;; We are now capable of resizing the mini-windows, so give the
;; variable its advertised default value (it starts as nil, see
;; xdisp.c).
(setq resize-mini-windows 'grow-only)
(setq load-source-file-function #'load-with-code-conversion)
(load "files")

;; Load-time macro-expansion can only take effect after setting
;; load-source-file-function because of where it is called in lread.c.
(load "emacs-lisp/macroexp")
(if (compiled-function-p (symbol-function 'macroexpand-all))
    nil
  ;; Since loaddefs is not yet loaded, macroexp's uses of pcase will simply
  ;; fail until pcase is explicitly loaded.  This also means that we have to
  ;; disable eager macro-expansion while loading pcase.
  (let ((macroexp--pending-eager-loads '(skip))) (load "emacs-lisp/pcase"))
  ;; Re-load macroexp so as to eagerly macro-expand its uses of pcase.
  (let ((max-lisp-eval-depth (* 2 max-lisp-eval-depth)))
    (load "emacs-lisp/macroexp")))

(load "cus-face")
(load "faces")  ; after here, `defface' may be used.


;; We don't want to store loaddefs.el in the repository because it is
;; a generated file; but it is required in order to compile the lisp files.
;; When bootstrapping, we cannot generate loaddefs.el until an
;; emacs binary has been built.  We therefore compromise and keep
;; ldefs-boot.el in the repository.  This does not need to be updated
;; as often as the real loaddefs.el would.  Bootstrap should always
;; work with ldefs-boot.el.  Therefore, whenever a new autoload cookie
;; gets added that is necessary during bootstrapping, ldefs-boot.el
;; should be updated by overwriting it with an up-to-date copy of
;; loaddefs.el that is not corrupted by local changes.
;; admin/update_autogen can be used to update ldefs-boot.el periodically.
(condition-case nil
    (load "loaddefs")
  (file-error
   (load "ldefs-boot.el")))

(load "button")                  ;After loaddefs, because of define-minor-mode!

(when (interpreted-function-p (symbol-function 'add-hook))
  ;; `subr.el' is needed early and hence can't use macros like `setf'
  ;; liberally.  Yet, it does use such macros in code that it knows will not
  ;; be executed too early, such as `add-hook'.  Usually, by the time we
  ;; run that code, either `subr.el' was already compiled to start with
  ;; or on the contrary many files aren't compiled yet and have thus caused
  ;; macro packages like `gv' to be loaded.  But not always.
  ;; The specific error we're trying to work around, here, occurs when
  ;; `cl-preloaded's `provide' ends up (because of an `eval-after-load')
  ;; calling `add-hook' which burps with a "void-function setf" on
  ;; (setf (get hook 'hook--depth-alist) depth-sym)'.
  ;; FIXME: We should probably split `subr.el' into one that's loaded early
  ;; where we refrain from using macros like `setf', and another loaded later
  ;; where we can blissfully `require' packages like `gv'.
  (require 'gv))

(load "emacs-lisp/cl-preloaded")
(load "emacs-lisp/oclosure")          ;Used by cl-generic
(load "obarray")        ;abbrev.el is implemented in terms of obarrays.
(load "abbrev")         ;lisp-mode.el and simple.el use define-abbrev-table.

(load "help")

(load "jka-cmpr-hook")
(load "epa-hook")
;; Any Emacs Lisp source file (*.el) loaded here after can contain
;; multilingual text.
(load "international/mule-cmds")
(load "case-table")
;; This file doesn't exist when building a development version of Emacs
;; from the repository.  It is generated just after temacs is built.
(load "international/charprop.el" t)
(if (featurep 'charprop)
    (setq redisplay--inhibit-bidi nil))
(load "international/characters")
(load "composite")

;; Load language-specific files.
(load "language/chinese")
(load "language/cyrillic")
(load "language/indian")
(load "language/sinhala")
(load "language/english")
(load "language/ethiopic")
(load "language/european")
(load "language/czech")
(load "language/slovak")
(load "language/romanian")
(load "language/greek")
(load "language/hebrew")
(load "international/cp51932")
(load "international/eucjp-ms")
(load "language/japanese")
(load "language/korean")
(load "language/lao")
(load "language/tai-viet")
(load "language/thai")
(load "language/tibetan")
(load "language/vietnamese")
(load "language/misc-lang")
(load "language/utf-8-lang")
(load "language/georgian")
(load "language/khmer")
(load "language/burmese")
(load "language/cham")
(load "language/philippine")
(load "language/indonesian")

(load "indent")
(load "emacs-lisp/cl-generic")
(load "simple")
(load "emacs-lisp/seq")
(load "emacs-lisp/nadvice")
(load "minibuffer") ; Needs cl-generic, seq (and define-minor-mode).
(load "frame")
(load "startup")
(load "term/tty-colors")
(load "font-core")
(load "emacs-lisp/syntax")
(load "font-lock")
(load "jit-lock")

(load "mouse")
;; This loading happens on Android despite scroll bars being
;; unsupported, because scroll-bar-mode (the variable) must be
;; defined.
(if (boundp 'x-toolkit-scroll-bars)
    (load "scroll-bar"))
(load "select")
(load "emacs-lisp/timer")
(load "emacs-lisp/easymenu")
(load "isearch")
(load "rfn-eshadow")

(load "menu-bar")
(load "tab-bar")
(load "emacs-lisp/lisp")
(load "textmodes/page")
(load "register")
(load "textmodes/paragraphs")
(load "progmodes/prog-mode")
(load "emacs-lisp/lisp-mode")
(load "textmodes/text-mode")
(load "textmodes/fill")
(load "newcomment")

(load "replace")
(load "emacs-lisp/tabulated-list")
(load "buff-menu")

(if (fboundp 'x-create-frame)
    (progn
      (load "fringe")
      ;; Needed by `imagemagick-register-types'
      (load "emacs-lisp/regexp-opt")
      (load "image")
      (load "international/fontset")
      (load "dnd")
      (load "tool-bar")))

(if (featurep 'dynamic-setting)
    (load "dynamic-setting"))

(if (featurep 'x)
    (progn
      (load "touch-screen")
      (load "x-dnd")
      (load "term/common-win")
      (load "term/x-win")))

(if (featurep 'haiku)
    (progn
      (load "term/common-win")
      (load "term/haiku-win")))

(if (featurep 'android)
    (progn
      (load "ls-lisp")
      (load "touch-screen")
      (load "term/common-win")
      (load "term/android-win")))

(if (or (eq system-type 'windows-nt)
        (featurep 'w32))
    (progn
      (load "term/common-win")
      (load "w32-vars")
      (load "term/w32-win")
      (load "disp-table")
      (when (eq system-type 'windows-nt)
        (load "term/w32-nt")
        (load "w32-fns")
        (load "ls-lisp")
        (load "dos-w32"))
      (load "touch-screen")))
(if (eq system-type 'ms-dos)
    (progn
      (load "dos-w32")
      (load "dos-fns")
      (load "dos-vars")
      ;; Don't load term/common-win: it isn't appropriate for the `pc'
      ;; ``window system'', which generally behaves like a terminal.
      (load "term/internal")
      (load "term/pc-win")
      (load "ls-lisp")
      (load "disp-table"))) ; needed to setup ibm-pc char set, see internal.el
(if (featurep 'mac)
    (progn
      (load "term/common-win")
      (load "term/mac-win")))
(if (featurep 'ns)
    (progn
      (load "term/common-win")
      ;; Don't load ucs-normalize.el unless uni-*.el files were
      ;; already produced, because it needs uni-*.el files that might
      ;; not be built early enough during bootstrap.
      (when (featurep 'charprop)
        (load "international/mule-util")
        (load "international/ucs-normalize")
        (load "term/ns-win"))))
(if (featurep 'pgtk)
    (progn
      (load "pgtk-dnd")
      (load "touch-screen")
      (load "term/common-win")
      (load "term/pgtk-win")))
(if (fboundp 'x-create-frame)
    ;; Do it after loading term/foo-win.el since the value of the
    ;; mouse-wheel-*-event vars depends on those files being loaded or not.
    (load "mwheel"))

;; progmodes/elisp-mode.el must be after w32-fns.el, to avoid this:
;;"Eager macro-expansion failure: (void-function w32-convert-standard-filename)"
;; which happens while processing 'elisp-flymake-byte-compile', when
;; elisp-mode.elc is outdated.
(load "progmodes/elisp-mode")

;; Preload some constants and floating point functions.
(load "emacs-lisp/float-sup")

(load "vc/vc-hooks")
(load "vc/ediff-hook")
(load "uniquify")
(load "electric")
(load "paren")

(load "emacs-lisp/shorthands")

(load "emacs-lisp/eldoc")
(load "emacs-lisp/cconv")
(when (and (compiled-function-p (symbol-function 'cconv-fv))
           (compiled-function-p (symbol-function 'macroexpand-all)))
  (setq internal-make-interpreted-closure-function
        #'cconv-make-interpreted-closure))
<<<<<<< HEAD
(load "cus-start") ;Late to reduce customize-rogue (needs loaddefs.el anyway)
=======
(dlet ((cus-start--preload t)) ;; Tell `cus-start' we're preloading.
  (load "cus-start")) ;Late to reduce customize-rogue (needs loaddefs.el anyway)
>>>>>>> 48b3363a
(load "tooltip")
(load "international/iso-transl") ; Binds Alt-[ and friends.

;; Used by `kill-buffer', for instance.
(load "emacs-lisp/rmc")

;; This file doesn't exist when building a development version of Emacs
;; from the repository.  It is generated just after temacs is built.
(load "leim/leim-list.el" t)

;; If you want additional libraries to be preloaded and their
;; doc strings kept in the DOC file rather than in core,
;; you may load them with a "site-load.el" file.
;; But you must also cause them to be scanned when the DOC file
;; is generated.
(let ((lp load-path))
  (load "site-load" t)
  ;; We reset load-path after dumping.
  ;; For a permanent change in load-path, use configure's
  ;; --enable-locallisppath option.
  ;; See https://debbugs.gnu.org/16107 for more details.
  (or (equal lp load-path)
      (message "Warning: Change in load-path due to site-load will be \
lost after dumping")))

;; Actively check for advised functions during preload since:
;; - advices in Emacs's core are generally considered bad style;
;; - `Snarf-documentation' looses docstrings of primitives advised
;;   during preload (bug#66032#20).
(mapatoms
 (lambda (f)
   (and (advice--p (symbol-function f))
        ;; Don't make it an error because it's not serious enough and
        ;; it can be annoying during development.  Also there are still
        ;; circumstances where we use advice on preloaded functions.
        (message "Warning: Advice installed on preloaded function %S" f))))

;; Make sure default-directory is unibyte when dumping.  This is
;; because we cannot decode and encode it correctly (since the locale
;; environment is not, and should not be, set up).  default-directory
;; is used every time we call expand-file-name, which we do in every
;; file primitive.  So the only workable solution to support building
;; in non-ASCII directories is to manipulate unibyte strings in the
;; current locale's encoding.
(if (and dump-mode (multibyte-string-p default-directory))
    (error "default-directory must be unibyte when dumping Emacs!"))

;; Determine which build number to use
;; based on the executables that now exist.
(if (and (or
          (and (equal dump-mode "dump")
               (fboundp 'dump-emacs))
          (and (equal dump-mode "pdump")
               (fboundp 'dump-emacs-portable)))
	 (not (eq system-type 'ms-dos)))
    (let* ((base (concat "emacs-" emacs-version "."))
	   (exelen (if (eq system-type 'windows-nt) -4))
	   (files (file-name-all-completions base default-directory))
	   (versions (mapcar (lambda (name)
                               (string-to-number
                                (substring name (length base) exelen)))
			     files)))
      (setq emacs-repository-version (ignore-errors (emacs-repository-get-version))
            emacs-repository-branch (ignore-errors (emacs-repository-get-branch)))
      ;; A constant, so we shouldn't change it with `setq'.
      (defconst emacs-build-number
	(if versions (1+ (apply #'max versions)) 1))))

;; Just set the repository branch during initial dumping on Android.
(if (and (eq system-type 'android)
         (not (pdumper-stats)))
    (setq emacs-repository-version
          (ignore-errors (emacs-repository-get-version))
          emacs-repository-branch
          (ignore-errors (emacs-repository-get-branch))))

(message "Finding pointers to doc strings...")
(if (and (or (and (fboundp 'dump-emacs)
                  (equal dump-mode "dump"))
             (and (fboundp 'dump-emacs-portable)
                  (equal dump-mode "pdump"))))
    (Snarf-documentation "DOC")
  (condition-case nil
      (Snarf-documentation "DOC")
    (error nil)))
(message "Finding pointers to doc strings...done")

;; Note: You can cause additional libraries to be preloaded
;; by writing a site-init.el that loads them.
;; See also "site-load" above
(let ((lp load-path))
  (load "site-init" t)
  (or (equal lp load-path)
      (message "Warning: Change in load-path due to site-init will be \
lost after dumping")))

(setq current-load-list nil)
;; Avoid storing references to build directory in the binary.
(setq custom-current-group-alist nil)

(set-buffer-modified-p nil)

(remove-hook 'after-load-functions (lambda (_) (garbage-collect)))

(if (boundp 'load--prefer-newer)
    (progn
      (setq load-prefer-newer load--prefer-newer)
      (put 'load-prefer-newer 'standard-value load--prefer-newer)
      (makunbound 'load--prefer-newer)))

(setq inhibit-load-charset-map nil)
(clear-charset-maps)
(garbage-collect)

;; At this point, we're ready to resume undo recording for scratch.
(buffer-enable-undo "*scratch*")

(defvar load--bin-dest-dir nil
  "Store the original value passed by \"--bin-dest\" during dump.
Internal use only.")
(defvar load--eln-dest-dir nil
  "Store the original value passed by \"--eln-dest\" during dump.
Internal use only.")

(defun load--fixup-all-elns ()
  "Fix all compilation unit filename.
This to have it working when installed or if Emacs source
directory got moved.  This is set to be a pair in the form of:
\(rel-filename-from-install-bin . rel-filename-from-local-bin)."
  (when (and load--bin-dest-dir load--eln-dest-dir)
      (setq eln-dest-dir
          (concat load--eln-dest-dir "native-lisp/" comp-native-version-dir "/"))
      (maphash (lambda (_ cu)
               (when (stringp (native-comp-unit-file cu))
                 (let* ((file (native-comp-unit-file cu))
                        (preloaded (equal (substring (file-name-directory file)
                                                     -10 -1)
                                          "preloaded"))
                        (eln-dest-dir-eff (if preloaded
                                              (expand-file-name "preloaded"
                                                                eln-dest-dir)
                                            eln-dest-dir)))
                   (native-comp-unit-set-file
                    cu
	            (cons
                     ;; Relative filename from the installed binary.
                     (file-relative-name (expand-file-name
                                          (file-name-nondirectory
                                           file)
                                          eln-dest-dir-eff)
                                         load--bin-dest-dir)
                     ;; Relative filename from the built uninstalled binary.
                     (file-relative-name file invocation-directory))))))
	     comp-loaded-comp-units-h)))

(defvar comp-subr-arities-h)
(when (featurep 'native-compile)
  ;; Save the arity for all primitives so the compiler can always
  ;; retrieve it even in case of redefinition.
  (mapatoms (lambda (f)
              (when (subr-primitive-p (symbol-function f))
                (puthash f (func-arity f) comp-subr-arities-h))))
  (setq load--bin-dest-dir (cadr (member "--bin-dest" command-line-args)))
  (setq load--eln-dest-dir (cadr (member "--eln-dest" command-line-args)))
  ;; Set up the mechanism to allow inhibiting native-comp via
  ;; file-local variables.
  (defvar comp--no-native-compile (make-hash-table :test #'equal)))


;; Avoid error if user loads some more libraries now.
(setq purify-flag nil)

;; Make sure we will attempt bidi reordering henceforth.
(setq redisplay--inhibit-bidi nil)



(if (and (eq system-type 'android)
         (featurep 'android))
    (progn
      ;; Dumping Emacs on Android works slightly differently from
      ;; everywhere else.  The first time Emacs starts, Emacs dumps
      ;; itself to "emacs-%s.pdump", and then proceeds with loadup,
      ;; where %s is replaced by the dump fingerprint.
      ;; EmacsApplication.java removes any pdump files with a
      ;; different build fingerprint upon being created, which happens
      ;; the moment the Android system starts Emacs.  Then, it passes
      ;; the appropriate "--dump-file" to libemacs.so as it starts.
      (when (not noninteractive)
        (let ((temp-dir (getenv "TEMP"))
              (dump-file-name (format "%semacs-%s.pdmp"
                                      (file-name-as-directory "~")
                                      pdumper-fingerprint))
              (dump-temp-file-name (format "%s~emacs-%s.pdmp"
                                           (file-name-as-directory "~")
                                           pdumper-fingerprint)))
          (unless (pdumper-stats)
            (condition-case ()
                (progn
                  (dump-emacs-portable dump-temp-file-name)
                  ;; Move the dumped file to the actual dump file name.
                  (rename-file dump-temp-file-name dump-file-name)
                  ;; Continue with loadup.
                  nil)
              (error nil))))))
  (if dump-mode
      (let ((output (cond ((equal dump-mode "pdump") "emacs.pdmp")
                          ((equal dump-mode "pbootstrap")
                           (if (eq system-type 'ms-dos)
                               "b-emacs.pdmp"
                             "bootstrap-emacs.pdmp"))
                          (t (error "Unrecognized dump mode %s" dump-mode)))))
        (when (and (featurep 'native-compile)
                   (equal dump-mode "pdump"))
          ;; Don't enable this before bootstrap is completed, as the
          ;; compiler infrastructure may not be usable yet.
          (setq native-comp-enable-subr-trampolines t))
        (message "Dumping under the name %s" output)
        (condition-case ()
            (delete-file output)
          (file-error nil))
        ;; On MS-Windows, the current directory is not necessarily the
        ;; same as invocation-directory.
        (let (success)
          (unwind-protect
              (let ((tmp-dump-mode dump-mode)
                    (dump-mode nil)
                    ;; Set `lexical-binding' to its default value
                    ;; in the dumped Emacs.
                    (lexical-binding (default-toplevel-value 'lexical-binding)))
                (if (member tmp-dump-mode '("pdump" "pbootstrap"))
                    (dump-emacs-portable (expand-file-name output invocation-directory))
                  (dump-emacs output (if (eq system-type 'ms-dos)
                                         "temacs.exe"
                                       "temacs")))
                (setq success t))
            (unless success
              (ignore-errors
                (delete-file output)))))
        ;; Recompute NAME now, so that it isn't set when we dump.
        (if (not (or (eq system-type 'ms-dos)
                     (eq system-type 'haiku) ;; BFS doesn't support hard links
                     ;; There's no point keeping old dumps around for
                     ;; the binary used to build Lisp on the build
                     ;; machine.
                     (or (featurep 'android)
                         ;; And if this branch is reached with
                         ;; `system-type' set to Android, this is a
                         ;; regular Emacs TTY build.  (bug#65339)
                         (eq system-type 'android))
                     ;; Don't bother adding another name if we're just
                     ;; building bootstrap-emacs.
                     (member dump-mode '("pbootstrap"))))
            (let ((name (format "emacs-%s.%d" emacs-version emacs-build-number))
                  (exe (if (eq system-type 'windows-nt) ".exe" "")))
              (while (string-match "[^-+_.a-zA-Z0-9]+" name)
                (setq name (concat (downcase (substring name 0 (match-beginning 0)))
                                   "-"
                                   (substring name (match-end 0)))))
              (message "Adding name %s" (concat name exe))
              ;; When this runs on Windows, invocation-directory is not
              ;; necessarily the current directory.
              (add-name-to-file (expand-file-name (concat "emacs" exe)
                                                  invocation-directory)
                                (expand-file-name (concat name exe)
                                                  invocation-directory)
                                t)
              (when (equal dump-mode "pdump")
                (message "Adding name %s" (concat name ".pdmp"))
                (add-name-to-file (expand-file-name "emacs.pdmp"
                                                    invocation-directory)
                                  (expand-file-name (concat name ".pdmp")
                                                    invocation-directory)
                                  t))))
        (kill-emacs))))

;; This file must be loaded each time Emacs is run from scratch, e.g., temacs.
;; So run the startup code now.  First, remove `-l loadup' from args.

(if (and (member (nth 1 command-line-args) '("-l" "--load"))
	 (equal (nth 2 command-line-args) "loadup"))
    (setcdr command-line-args (nthcdr 3 command-line-args)))

;; Don't keep `load-file-name' set during the top-level session!
;; Otherwise, it breaks a lot of code which does things like
;; (or load-file-name byte-compile-current-file).
(setq load-true-file-name nil)
(setq load-file-name nil)
(eval top-level t)

;; loadup.el is loaded at startup, but clobbers current-load-list.
;; Set current-load-list to a list containing no definitions and only
;; its name, to prevent invalid entries from ending up in
;; Vload_history when running temacs interactively.

(setq current-load-list (list "loadup.el"))


;; Local Variables:
;; no-byte-compile: t
;; no-update-autoloads: t
;; End:

;;; loadup.el ends here<|MERGE_RESOLUTION|>--- conflicted
+++ resolved
@@ -396,12 +396,8 @@
            (compiled-function-p (symbol-function 'macroexpand-all)))
   (setq internal-make-interpreted-closure-function
         #'cconv-make-interpreted-closure))
-<<<<<<< HEAD
-(load "cus-start") ;Late to reduce customize-rogue (needs loaddefs.el anyway)
-=======
 (dlet ((cus-start--preload t)) ;; Tell `cus-start' we're preloading.
   (load "cus-start")) ;Late to reduce customize-rogue (needs loaddefs.el anyway)
->>>>>>> 48b3363a
 (load "tooltip")
 (load "international/iso-transl") ; Binds Alt-[ and friends.
 
