;;; simple.el --- basic editing commands for Emacs  -*- lexical-binding: t -*-

;; Copyright (C) 1985-1987, 1993-2023 Free Software Foundation, Inc.

;; Maintainer: emacs-devel@gnu.org
;; Keywords: internal
;; Package: emacs

;; This file is part of GNU Emacs.

;; GNU Emacs is free software: you can redistribute it and/or modify
;; it under the terms of the GNU General Public License as published by
;; the Free Software Foundation, either version 3 of the License, or
;; (at your option) any later version.

;; GNU Emacs is distributed in the hope that it will be useful,
;; but WITHOUT ANY WARRANTY; without even the implied warranty of
;; MERCHANTABILITY or FITNESS FOR A PARTICULAR PURPOSE.  See the
;; GNU General Public License for more details.

;; You should have received a copy of the GNU General Public License
;; along with GNU Emacs.  If not, see <https://www.gnu.org/licenses/>.

;;; Commentary:

;; A grab-bag of basic Emacs commands not specifically related to some
;; major mode or to file-handling.

;;; Code:

(eval-when-compile (require 'cl-lib))

(declare-function widget-convert "wid-edit" (type &rest args))
(declare-function shell-mode "shell" ())

;;; From compile.el
(defvar compilation-current-error)
(defvar compilation-context-lines)

(defcustom idle-update-delay 0.5
  "Idle time delay before updating various things on the screen.
Various Emacs features that update auxiliary information when point moves
wait this many seconds after Emacs becomes idle before doing an update."
  :type 'number
  :group 'display
  :version "22.1")

(defvar amalgamating-undo-limit 20
  "The maximum number of changes to possibly amalgamate when undoing changes.
The `undo' command will normally consider \"similar\" changes
(like inserting characters) to be part of the same change.  This
is called \"amalgamating\" the changes.  This variable says what
the maximum number of changes considered is when amalgamating.  A
value of 1 means that nothing is amalgamated.")

(defgroup killing nil
  "Killing and yanking commands."
  :group 'editing)

(defgroup paren-matching nil
  "Highlight (un)matching of parens and expressions."
  :group 'matching)

(defvar-local escaped-string-quote "\\"
  "String to insert before a string quote character in a string to escape it.
This is typically a backslash (in most languages):

  \\='foo\\\\='bar\\='
  \"foo\\\"bar\"

But in SQL, for instance, it's \"\\='\":

  \\='foo\\='\\='bar\\='

This can also be a function, which is called with the string
terminator as the argument, and should return a string to be
used as the escape.

This variable is used by the `yank-in-context' command.")


;;; next-error support framework

(defgroup next-error nil
  "`next-error' support framework."
  :group 'compilation
  :version "22.1")

(defface next-error
  '((t (:inherit region)))
  "Face used to highlight next error locus."
  :group 'next-error
  :version "22.1")

(defcustom next-error-highlight 0.5
  "Highlighting of locations in the selected buffer.
If a number, highlight the locus in `next-error' face for the given time
in seconds, or until the next command is executed.
If t, highlight the locus until the next command is executed, or until
some other locus replaces it.
If nil, don't highlight the locus in the source buffer.
If `fringe-arrow', indicate the locus by the fringe arrow
indefinitely until some other locus replaces it.
See `next-error-highlight-no-select' to customize highlighting
of the locus in non-selected buffers."
  :type '(choice (number :tag "Highlight for specified time")
                 (const :tag "Semipermanent highlighting" t)
                 (const :tag "No highlighting" nil)
                 (const :tag "Fringe arrow" fringe-arrow))
  :group 'next-error
  :version "22.1")

(defcustom next-error-highlight-no-select 0.5
  "Highlighting of locations in non-selected source buffers.
Usually non-selected buffers are displayed by `next-error-no-select'.
If number, highlight the locus in `next-error' face for given time in seconds.
If t, highlight the locus indefinitely until some other locus replaces it.
If nil, don't highlight the locus in the source buffer.
If `fringe-arrow', indicate the locus by the fringe arrow
indefinitely until some other locus replaces it.
See `next-error-highlight' to customize highlighting of the locus
in the selected buffer."
  :type '(choice (number :tag "Highlight for specified time")
                 (const :tag "Semipermanent highlighting" t)
                 (const :tag "No highlighting" nil)
                 (const :tag "Fringe arrow" fringe-arrow))
  :group 'next-error
  :version "22.1")

(defcustom next-error-recenter nil
  "Display the line in the visited source file recentered as specified.
If non-nil, the value is passed directly to `recenter'."
  :type '(choice (integer :tag "Line to recenter to")
                 (const :tag "Center of window" (4))
                 (const :tag "No recentering" nil))
  :group 'next-error
  :version "23.1")

(defcustom next-error-message-highlight nil
  "If non-nil, highlight the current error message in the `next-error' buffer.
If the value is `keep', highlighting is permanent, so all visited error
messages are highlighted; this helps to see what messages were visited."
  :type '(choice (const :tag "Highlight the current error" t)
                 (const :tag "Highlight all visited errors" keep)
                 (const :tag "No highlighting" nil))
  :group 'next-error
  :version "28.1")

(defface next-error-message
  '((t (:inherit highlight :extend t)))
  "Face used to highlight the current error message in the `next-error' buffer."
  :group 'next-error
  :version "28.1")

(defvar-local next-error--message-highlight-overlay
  nil
  "Overlay highlighting the current error message in the `next-error' buffer.")

(defvar global-minor-modes nil
  "A list of the currently enabled global minor modes.
This is a list of symbols.")

(defcustom next-error-hook nil
  "List of hook functions run by `next-error' after visiting source file."
  :type 'hook
  :group 'next-error)

(defcustom next-error-verbose t
  "If non-nil, `next-error' always outputs the current error buffer.
If nil, the message is output only when the error buffer
changes."
  :group 'next-error
  :type 'boolean
  :safe #'booleanp
  :version "27.1")

(defvar next-error-highlight-timer nil)

(defvar next-error-overlay-arrow-position nil)
(put 'next-error-overlay-arrow-position 'overlay-arrow-string (purecopy "=>"))
(add-to-list 'overlay-arrow-variable-list 'next-error-overlay-arrow-position)

(defvar next-error-last-buffer nil
  "The most recent `next-error' buffer.
A buffer becomes most recent when its compilation, grep, or
similar mode is started, or when it is used with \\[next-error]
or \\[compile-goto-error].")

(defvar-local next-error-buffer nil
  "The buffer-local value of the most recent `next-error' buffer.")
;; next-error-buffer is made buffer-local to keep the reference
;; to the parent buffer used to navigate to the current buffer, so the
;; next call of next-buffer will use the same parent buffer to
;; continue navigation from it.

(defvar-local next-error-function nil
  "Function to use to find the next error in the current buffer.
The function is called with 2 parameters:
ARG is an integer specifying by how many errors to move.
RESET is a boolean which, if non-nil, says to go back to the beginning
of the errors before moving.
Major modes providing compile-like functionality should set this variable
to indicate to `next-error' that this is a candidate buffer and how
to navigate in it.")

(defvar-local next-error-move-function nil
  "Function to use to move to an error locus.
It takes two arguments, a buffer position in the error buffer
and a buffer position in the error locus buffer.
The buffer for the error locus should already be current.
nil means use `goto-char' using the second argument position.")

(defsubst next-error-buffer-p (buffer
			       &optional avoid-current
			       extra-test-inclusive
			       extra-test-exclusive)
  "Return non-nil if BUFFER is a `next-error' capable buffer.
If AVOID-CURRENT is non-nil, and BUFFER is the current buffer,
return nil.

The function EXTRA-TEST-INCLUSIVE, if non-nil, is called if
BUFFER would not normally qualify.  If it returns non-nil, BUFFER
is considered `next-error' capable, anyway, and the function
returns non-nil.

The function EXTRA-TEST-EXCLUSIVE, if non-nil, is called if the
buffer would normally qualify.  If it returns nil, BUFFER is
rejected, and the function returns nil."
  (and (buffer-name buffer)		;First make sure it's live.
       (not (and avoid-current (eq buffer (current-buffer))))
       (with-current-buffer buffer
	 (if next-error-function   ; This is the normal test.
	     ;; Optionally reject some buffers.
	     (if extra-test-exclusive
		 (funcall extra-test-exclusive)
	       t)
	   ;; Optionally accept some other buffers.
	   (and extra-test-inclusive
		(funcall extra-test-inclusive))))))

(defcustom next-error-find-buffer-function #'ignore
  "Function called to find a `next-error' capable buffer.
This function takes the same three arguments as the function
`next-error-find-buffer', and should return the buffer to be
used by the subsequent invocation of the command `next-error'
and `previous-error'.
If the function returns nil, `next-error-find-buffer' will
try to use the buffer it used previously, and failing that
all other buffers."
  :type '(choice (const :tag "No default" ignore)
                 (const :tag "Single next-error capable buffer on selected frame"
                        next-error-buffer-on-selected-frame)
                 (const :tag "Current buffer if next-error capable and outside navigation"
                        next-error-buffer-unnavigated-current)
                 (function :tag "Other function"))
  :group 'next-error
  :version "28.1")

(defun next-error-buffer-on-selected-frame (&optional _avoid-current
                                                      extra-test-inclusive
                                                      extra-test-exclusive)
  "Return a single visible `next-error' buffer on the selected frame."
  (let ((window-buffers
         (delete-dups
          (delq nil (mapcar (lambda (w)
                              (if (next-error-buffer-p
				   (window-buffer w)
                                   t
                                   extra-test-inclusive extra-test-exclusive)
                                  (window-buffer w)))
                            (window-list))))))
    (if (eq (length window-buffers) 1)
        (car window-buffers))))

(defun next-error-buffer-unnavigated-current (&optional avoid-current
                                                        extra-test-inclusive
                                                        extra-test-exclusive)
  "Try the current buffer when outside navigation.
But return nil if we navigated to the current buffer by the means
of `next-error' command.  Otherwise, return it if it's `next-error'
capable."
  ;; Check that next-error-buffer has no buffer-local value
  ;; (i.e. we never navigated to the current buffer from another),
  ;; and the current buffer is a `next-error' capable buffer.
  (if (and (not (local-variable-p 'next-error-buffer))
           (next-error-buffer-p (current-buffer) avoid-current
                                extra-test-inclusive extra-test-exclusive))
      (current-buffer)))

(defun next-error-find-buffer (&optional avoid-current
					 extra-test-inclusive
					 extra-test-exclusive)
  "Return a `next-error' capable buffer.

If AVOID-CURRENT is non-nil, treat the current buffer
as an absolute last resort only.

The function EXTRA-TEST-INCLUSIVE, if non-nil, is called in each buffer
that normally would not qualify.  If it returns t, the buffer
in question is treated as usable.

The function EXTRA-TEST-EXCLUSIVE, if non-nil, is called in each buffer
that would normally be considered usable.  If it returns nil,
that buffer is rejected."
  (or
   ;; 1. If a customizable function returns a buffer, use it.
   (funcall next-error-find-buffer-function avoid-current
                                            extra-test-inclusive
                                            extra-test-exclusive)
   ;; 2. If next-error-last-buffer is an acceptable buffer, use that.
   (if (and next-error-last-buffer
            (next-error-buffer-p next-error-last-buffer avoid-current
                                 extra-test-inclusive extra-test-exclusive))
       next-error-last-buffer)
   ;; 3. If the current buffer is acceptable, choose it.
   (if (next-error-buffer-p (current-buffer) avoid-current
			    extra-test-inclusive extra-test-exclusive)
       (current-buffer))
   ;; 4. Look for any acceptable buffer.
   (let ((buffers (buffer-list)))
     (while (and buffers
                 (not (next-error-buffer-p
		       (car buffers) avoid-current
		       extra-test-inclusive extra-test-exclusive)))
       (setq buffers (cdr buffers)))
     (car buffers))
   ;; 5. Use the current buffer as a last resort if it qualifies,
   ;; even despite AVOID-CURRENT.
   (and avoid-current
	(next-error-buffer-p (current-buffer) nil
			     extra-test-inclusive extra-test-exclusive)
	(progn
	  (message "This is the only buffer with error message locations")
	  (current-buffer)))
   ;; 6. Give up.
   (error "No buffers contain error message locations")))

(defun next-error (&optional arg reset)
  "Visit next `next-error' message and corresponding source code.

If all the error messages parsed so far have been processed already,
the message buffer is checked for new ones.

A prefix ARG specifies how many error messages to move;
negative means move back to previous error messages.
Just \\[universal-argument] as a prefix means reparse the error message buffer
and start at the first error.

The RESET argument specifies that we should restart from the beginning.

\\[next-error] normally uses the most recently started
compilation, grep, or occur buffer.  It can also operate on any
buffer with output from the \\[compile], \\[grep] commands, or,
more generally, on any buffer in Compilation mode or with
Compilation Minor mode enabled, or any buffer in which
`next-error-function' is bound to an appropriate function.
To specify use of a particular buffer for error messages, type
\\[next-error] in that buffer.  You can also use the command
`next-error-select-buffer' to select the buffer to use for the subsequent
invocation of `next-error'.

Once \\[next-error] has chosen the buffer for error messages, it
runs `next-error-hook' with `run-hooks', and stays with that buffer
until you use it in some other buffer that uses Compilation mode
or Compilation Minor mode.

To control which errors are matched, customize the variable
`compilation-error-regexp-alist'."
  (interactive "P")
  (if (consp arg) (setq reset t arg nil))
  (let ((buffer (next-error-find-buffer)))
    (when buffer
      ;; We know here that next-error-function is a valid symbol we can funcall
      (with-current-buffer buffer
        (funcall next-error-function (prefix-numeric-value arg) reset)
        (let ((prev next-error-last-buffer))
          (next-error-found buffer (current-buffer))
          (when (or next-error-verbose
                    (not (eq prev next-error-last-buffer)))
            (message "%s locus from %s"
                     (cond (reset                             "First")
                           ((eq (prefix-numeric-value arg) 0) "Current")
                           ((< (prefix-numeric-value arg) 0)  "Previous")
                           (t                                 "Next"))
                     next-error-last-buffer)))))))

(defun next-error-internal ()
  "Visit the source code corresponding to the `next-error' message at point."
  (let ((buffer (current-buffer)))
    ;; We know here that next-error-function is a valid symbol we can funcall
    (funcall next-error-function 0 nil)
    (let ((prev next-error-last-buffer))
      (next-error-found buffer (current-buffer))
      (when (or next-error-verbose
                (not (eq prev next-error-last-buffer)))
        (message "Current locus from %s" next-error-last-buffer)))))

(defun next-error-quit-window (from-buffer to-buffer)
  "Quit window of FROM-BUFFER when the prefix arg is 0.
Intended to be used in `next-error-found-function'."
  (when (and (eq current-prefix-arg 0) from-buffer
             (not (eq from-buffer to-buffer)))
    (let ((window (get-buffer-window from-buffer)))
      (when (window-live-p window)
        (quit-restore-window window)))))

(defcustom next-error-found-function #'ignore
  "Function called when a next locus is found and displayed.
Function is called with two arguments: a FROM-BUFFER buffer
from which `next-error' navigated, and a target buffer TO-BUFFER."
  :type '(choice (const :tag "No default" ignore)
                 (const :tag "Quit previous window with M-0"
                        next-error-quit-window)
                 (function :tag "Other function"))
  :group 'next-error
  :version "27.1")

(defun next-error-found (&optional from-buffer to-buffer)
  "Function to call when the next locus is found and displayed.
FROM-BUFFER is a buffer from which `next-error' navigated,
and TO-BUFFER is a target buffer."
  (setq next-error-last-buffer (or from-buffer (current-buffer)))
  (when to-buffer
    (with-current-buffer to-buffer
      (setq next-error-buffer from-buffer)))
  (when next-error-recenter
    (recenter next-error-recenter))
  (funcall next-error-found-function from-buffer to-buffer)
  (next-error-message-highlight from-buffer)
  (run-hooks 'next-error-hook))

(defun next-error-select-buffer (buffer)
  "Select a `next-error' capable BUFFER and set it as the last used.
This means that the selected buffer becomes the source of locations
for the subsequent invocation of `next-error' or `previous-error'.
Interactively, this command allows selection only among buffers
where `next-error-function' is bound to an appropriate function."
  (interactive
   (list (get-buffer
          (read-buffer "Select next-error buffer: " nil nil
                       (lambda (b) (next-error-buffer-p (cdr b)))))))
  (setq next-error-last-buffer buffer))

(defalias 'goto-next-locus 'next-error)
(defalias 'next-match 'next-error)

(defun previous-error (&optional n)
  "Visit previous `next-error' message and corresponding source code.

Prefix arg N says how many error messages to move backwards (or
forwards, if negative).

This operates on the output from the \\[compile] and \\[grep] commands.

See `next-error' for the details."
  (interactive "p")
  (next-error (- (or n 1))))

(defun first-error (&optional n)
  "Restart at the first error.
Visit corresponding source code.
With prefix arg N, visit the source code of the Nth error.
This operates on the output from the \\[compile] command, for instance."
  (interactive "p")
  (next-error n t))

(defun next-error-no-select (&optional n)
  "Move point to the next error in the `next-error' buffer and highlight match.
Prefix arg N says how many error messages to move forwards (or
backwards, if negative).
Finds and highlights the source line like \\[next-error], but does not
select the source buffer."
  (interactive "p")
  (save-selected-window
    (let ((next-error-highlight next-error-highlight-no-select)
          (display-buffer-overriding-action
           '(nil (inhibit-same-window . t))))
      (next-error n))))

(defun previous-error-no-select (&optional n)
  "Move point to the previous error in the `next-error' buffer and highlight match.
Prefix arg N says how many error messages to move backwards (or
forwards, if negative).
Finds and highlights the source line like \\[previous-error], but does not
select the source buffer."
  (interactive "p")
  (next-error-no-select (- (or n 1))))

;; Internal variable for `next-error-follow-mode-post-command-hook'.
(defvar next-error-follow-last-line nil)

(define-minor-mode next-error-follow-minor-mode
  "Minor mode for compilation, occur and diff modes.

When turned on, cursor motion in the compilation, grep, occur or diff
buffer causes automatic display of the corresponding source code location."
  :group 'next-error :init-value nil :lighter " Fol"
  (if (not next-error-follow-minor-mode)
      (remove-hook 'post-command-hook 'next-error-follow-mode-post-command-hook t)
    (add-hook 'post-command-hook 'next-error-follow-mode-post-command-hook nil t)
    (make-local-variable 'next-error-follow-last-line)))

;; Used as a `post-command-hook' by `next-error-follow-mode'
;; for the *Compilation* *grep* and *Occur* buffers.
(defun next-error-follow-mode-post-command-hook ()
  (unless (equal next-error-follow-last-line (line-number-at-pos))
    (setq next-error-follow-last-line (line-number-at-pos))
    (condition-case nil
	(let ((compilation-context-lines nil))
	  (setq compilation-current-error (point))
	  (next-error-no-select 0))
      (error t))))

(defun next-error-message-highlight (error-buffer)
  "Highlight the current error message in the `next-error' buffer."
  (when next-error-message-highlight
    (with-current-buffer error-buffer
      (when (and next-error--message-highlight-overlay
                 (not (eq next-error-message-highlight 'keep)))
        (delete-overlay next-error--message-highlight-overlay))
      (let ((ol (make-overlay (line-beginning-position) (1+ (line-end-position)))))
        ;; do not override region highlighting
        (overlay-put ol 'priority -50)
        (overlay-put ol 'face 'next-error-message)
        (overlay-put ol 'window (get-buffer-window))
        (setf next-error--message-highlight-overlay ol)))))

(defun recenter-current-error (&optional arg)
  "Recenter the current displayed error in the `next-error' buffer."
  (interactive "P")
  (save-selected-window
    (let ((next-error-highlight next-error-highlight-no-select)
          (display-buffer-overriding-action
           '(nil (inhibit-same-window . t))))
      (next-error 0)
      (set-buffer (window-buffer))
      (recenter-top-bottom arg))))

;;;

(defun fundamental-mode ()
  "Major mode not specialized for anything in particular.
Other major modes are defined by comparison with this one."
  (interactive)
  (kill-all-local-variables)
  (run-mode-hooks))

(define-derived-mode clean-mode fundamental-mode "Clean"
  "A mode that removes all overlays and text properties."
  (kill-all-local-variables t)
  (let ((inhibit-read-only t))
    (dolist (overlay (overlays-in (point-min) (point-max)))
      (delete-overlay overlay))
    (set-text-properties (point-min) (point-max) nil)
    (setq-local yank-excluded-properties t)))

;; Special major modes to view specially formatted data rather than files.

(defvar-keymap special-mode-map
  :suppress t
  "q" #'quit-window
  "SPC" #'scroll-up-command
  "S-SPC" #'scroll-down-command
  "DEL" #'scroll-down-command
  "?" #'describe-mode
  "h" #'describe-mode
  ">" #'end-of-buffer
  "<" #'beginning-of-buffer
  "g" #'revert-buffer)

(put 'special-mode 'mode-class 'special)
(define-derived-mode special-mode nil "Special"
  "Parent major mode from which special major modes should inherit.

A special major mode is intended to view specially formatted data
rather than files.  These modes usually use read-only buffers."
  (setq buffer-read-only t))

;; Making and deleting lines.

(defvar self-insert-uses-region-functions nil
  "Special hook to tell if `self-insert-command' will use the region.
It must be called via `run-hook-with-args-until-success' with no arguments.

If any function on this hook returns a non-nil value, `delete-selection-mode'
will act on that value (see `delete-selection-helper') and will
usually delete the region.  If all the functions on this hook return
nil, it is an indication that `self-insert-command' needs the region
untouched by `delete-selection-mode' and will itself do whatever is
appropriate with the region.
Any function on `post-self-insert-hook' that acts on the region should
add a function to this hook so that `delete-selection-mode' could
refrain from deleting the region before the `post-self-insert-hook'
functions are called.
This hook is run by `delete-selection-uses-region-p', which see.")

(defvar hard-newline (propertize "\n" 'hard t 'rear-nonsticky '(hard))
  "Propertized string representing a hard newline character.")

(defun newline (&optional arg interactive)
   "Insert a newline, and move to left margin of the new line.
With prefix argument ARG, insert that many newlines.

If `electric-indent-mode' is enabled, this indents the final new line
that it adds, and reindents the preceding line.  To just insert
a newline, use \\[electric-indent-just-newline].

If `auto-fill-mode' is enabled, this may cause automatic line
breaking of the preceding line.  A non-nil ARG inhibits this.

If `use-hard-newlines' is enabled, the newline is marked with the
text-property `hard'.

A non-nil INTERACTIVE argument means to run the `post-self-insert-hook'."
  (interactive "*P\np")
  (barf-if-buffer-read-only)
  (when (and arg
             (< (prefix-numeric-value arg) 0))
    (error "Repetition argument has to be non-negative"))
  ;; Call self-insert so that auto-fill, abbrev expansion etc. happen.
  ;; Set last-command-event to tell self-insert what to insert.
  (let* ((was-page-start (and (bolp) (looking-at page-delimiter)))
         (beforepos (point))
         (last-command-event ?\n)
         ;; Don't auto-fill if we have a prefix argument.
         (auto-fill-function (if arg nil auto-fill-function))
         (arg (prefix-numeric-value arg))
         (procsym (make-symbol "newline-postproc")) ;(bug#46326)
         (postproc
          ;; Do the rest in post-self-insert-hook, because we want to do it
          ;; *before* other functions on that hook.
          (lambda ()
            (remove-hook 'post-self-insert-hook procsym t)
            ;; Mark the newline(s) `hard'.
            (if use-hard-newlines
                (set-hard-newline-properties
                 (- (point) arg) (point)))
            ;; If the newline leaves the previous line blank, and we
            ;; have a left margin, delete that from the blank line.
            (save-excursion
              (goto-char beforepos)
              (beginning-of-line)
              (and (looking-at "[ \t]+$")
                   (> (current-left-margin) 0)
                   (delete-region (point)
                                  (line-end-position))))
            ;; Indent the line after the newline, except in one case:
            ;; when we added the newline at the beginning of a line that
            ;; starts a page.
            (or was-page-start
                (move-to-left-margin nil t)))))
    (fset procsym postproc)
    (if (not interactive)
	;; FIXME: For non-interactive uses, many calls actually
	;; just want (insert "\n"), so maybe we should do just
	;; that, so as to avoid the risk of filling or running
	;; abbrevs unexpectedly.
	(let ((post-self-insert-hook (list postproc)))
	  (self-insert-command arg))
      (unwind-protect
	  (progn
	    (add-hook 'post-self-insert-hook procsym nil t)
	    (self-insert-command arg))
	;; We first used let-binding to protect the hook, but that
	;; was naive since add-hook affects the symbol-default
	;; value of the variable, whereas the let-binding might
	;; protect only the buffer-local value.
	(remove-hook 'post-self-insert-hook procsym t))))
  nil)

(defun set-hard-newline-properties (from to)
  (let ((sticky (get-text-property from 'rear-nonsticky)))
    (put-text-property from to 'hard 't)
    ;; If rear-nonsticky is not "t", add 'hard to rear-nonsticky list
    (if (and (listp sticky) (not (memq 'hard sticky)))
	(put-text-property from (point) 'rear-nonsticky
			   (cons 'hard sticky)))))

(defun open-line (n)
  "Insert a newline and leave point before it.
If there is a fill prefix and/or a `left-margin', insert them on
the new line if the line would have been blank.
With arg N, insert N newlines."
  (interactive "*p")
  (let* ((do-fill-prefix (and fill-prefix (bolp)))
	 (do-left-margin (and (bolp) (> (current-left-margin) 0)))
	 (loc (point-marker))
         ;; Don't expand an abbrev before point.
	 (abbrev-mode nil))
    (newline n)
    (goto-char loc)
    (while (> n 0)
      (cond ((bolp)
	     (if do-left-margin (indent-to (current-left-margin)))
	     (if do-fill-prefix (insert-and-inherit fill-prefix))))
      (forward-line 1)
      (setq n (1- n)))
    (goto-char loc)
    ;; Necessary in case a margin or prefix was inserted.
    (end-of-line)))

(defun split-line (&optional arg)
  "Split current line, moving portion beyond point vertically down.
If the current line starts with `fill-prefix', insert it on the new
line as well.  With prefix ARG, don't insert `fill-prefix' on new line.

When called from Lisp code, ARG may be a prefix string to copy."
  (interactive "*P")
  (skip-chars-forward " \t")
  (let* ((col (current-column))
	 (pos (point))
	 ;; What prefix should we check for (nil means don't).
	 (prefix (cond ((stringp arg) arg)
		       (arg nil)
		       (t fill-prefix)))
	 ;; Does this line start with it?
	 (have-prfx (and prefix
			 (save-excursion
			   (beginning-of-line)
			   (looking-at (regexp-quote prefix))))))
    (newline 1)
    (if have-prfx (insert-and-inherit prefix))
    (indent-to col 0)
    (goto-char pos)))

(defface separator-line
  '((((type graphic) (background dark))
     :height 0.1 :background "#505050")
    (((type graphic) (background light))
     :height 0.1 :background "#a0a0a0")
    (t
     :foreground "ForestGreen" :underline t))
  "Face for separator lines."
  :version "29.1"
  :group 'text)

(defun make-separator-line (&optional length)
  "Make a string appropriate for usage as a visual separator line.
This uses the `separator-line' face.

If LENGTH is nil, use the window width."
  (if (or (display-graphic-p)
          (display-supports-face-attributes-p '(:underline t)))
      (if length
          (concat (propertize (make-string length ?\s) 'face 'separator-line)
                  "\n")
        (propertize "\n" 'face '(:inherit separator-line :extend t)))
    ;; In terminals (that don't support underline), use a line of dashes.
    (concat (propertize (make-string (or length (1- (window-width))) ?-)
                        'face 'separator-line)
            "\n")))

(defun delete-indentation (&optional arg beg end)
  "Join this line to previous and fix up whitespace at join.
If there is a fill prefix, delete it from the beginning of this
line.
With prefix ARG, join the current line to the following line.
When BEG and END are non-nil, join all lines in the region they
define.  Interactively, BEG and END are, respectively, the start
and end of the region if it is active, else nil.  (The region is
ignored if prefix ARG is given.)"
  (interactive
   (progn (barf-if-buffer-read-only)
          (cons current-prefix-arg
                (and (use-region-p)
                     (list (region-beginning) (region-end))))))
  ;; Consistently deactivate mark even when no text is changed.
  (setq deactivate-mark t)
  (if (and beg (not arg))
      ;; Region is active.  Go to END, but only if region spans
      ;; multiple lines.
      (and (goto-char beg)
           (> end (line-end-position))
           (goto-char end))
    ;; Region is inactive.  Set a loop sentinel
    ;; (subtracting 1 in order to compare less than BOB).
    (setq beg (1- (line-beginning-position (and arg 2))))
    (when arg (forward-line)))
  (let ((prefix (and (> (length fill-prefix) 0)
                     (regexp-quote fill-prefix))))
    (while (and (> (line-beginning-position) beg)
                (forward-line 0)
                (= (preceding-char) ?\n))
      (delete-char -1)
      ;; If the appended line started with the fill prefix,
      ;; delete the prefix.
      (if (and prefix (looking-at prefix))
          (replace-match "" t t))
      (fixup-whitespace))))

(defalias 'join-line #'delete-indentation) ; easier to find

(defun delete-blank-lines ()
  "On blank line, delete all surrounding blank lines, leaving just one.
On isolated blank line, delete that one.
On nonblank line, delete any immediately following blank lines."
  (interactive "*")
  (let (thisblank singleblank)
    (save-excursion
      (beginning-of-line)
      (setq thisblank (looking-at "[ \t]*$"))
      ;; Set singleblank if there is just one blank line here.
      (setq singleblank
	    (and thisblank
		 (not (looking-at "[ \t]*\n[ \t]*$"))
		 (or (bobp)
		     (progn (forward-line -1)
			    (not (looking-at "[ \t]*$")))))))
    ;; Delete preceding blank lines, and this one too if it's the only one.
    (if thisblank
	(progn
	  (beginning-of-line)
	  (if singleblank (forward-line 1))
	  (delete-region (point)
			 (if (re-search-backward "[^ \t\n]" nil t)
			     (progn (forward-line 1) (point))
			   (point-min)))))
    ;; Delete following blank lines, unless the current line is blank
    ;; and there are no following blank lines.
    (if (not (and thisblank singleblank))
	(save-excursion
	  (end-of-line)
	  (forward-line 1)
	  (delete-region (point)
			 (if (re-search-forward "[^ \t\n]" nil t)
			     (progn (beginning-of-line) (point))
			   (point-max)))))
    ;; Handle the special case where point is followed by newline and eob.
    ;; Delete the line, leaving point at eob.
    (if (looking-at "^[ \t]*\n\\'")
	(delete-region (point) (point-max)))))

(defcustom delete-trailing-lines t
  "If non-nil, \\[delete-trailing-whitespace] deletes trailing lines.
Trailing lines are deleted only if `delete-trailing-whitespace'
is called on the entire buffer (rather than an active region)."
  :type 'boolean
  :group 'editing
  :version "24.3")

(defun region-modifiable-p (start end)
  "Return non-nil if the region contains no read-only text."
  (and (not (get-text-property start 'read-only))
       (eq end (next-single-property-change start 'read-only nil end))))

(defun delete-trailing-whitespace (&optional start end)
  "Delete trailing whitespace between START and END.
If called interactively, START and END are the start/end of the
region if the mark is active, or of the buffer's accessible
portion if the mark is inactive.

This command deletes whitespace characters after the last
non-whitespace character in each line between START and END.  It
does not consider formfeed characters to be whitespace.

If this command acts on the entire buffer (i.e. if called
interactively with the mark inactive, or called from Lisp with
END nil), it also deletes all trailing lines at the end of the
buffer if the variable `delete-trailing-lines' is non-nil."
  (interactive (progn
                 (barf-if-buffer-read-only)
                 (if (use-region-p)
                     (list (region-beginning) (region-end))
                   (list nil nil))))
  (save-match-data
    (save-excursion
      (let ((end-marker (and end (copy-marker end))))
        (goto-char (or start (point-min)))
        (with-syntax-table (make-syntax-table (syntax-table))
          ;; Don't delete formfeeds, even if they are considered whitespace.
          (modify-syntax-entry ?\f "_")
          (while (re-search-forward "\\s-$" end-marker t)
            (skip-syntax-backward "-" (line-beginning-position))
            (let ((b (point)) (e (match-end 0)))
              (if (region-modifiable-p b e)
                  (delete-region b e)
                (goto-char e)))))
        (if end
            (set-marker end-marker nil)
          ;; Delete trailing empty lines.
          (and delete-trailing-lines
               ;; Really the end of buffer.
               (= (goto-char (point-max)) (1+ (buffer-size)))
               (<= (skip-chars-backward "\n") -2)
               (region-modifiable-p (1+ (point)) (point-max))
               (delete-region (1+ (point)) (point-max)))))))
  ;; Return nil for the benefit of `write-file-functions'.
  nil)

(defun newline-and-indent (&optional arg)
  "Insert a newline, then indent according to major mode.
Indentation is done using the value of `indent-line-function'.
In programming language modes, this is the same as TAB.
In some text modes, where TAB inserts a tab, this command indents to the
column specified by the function `current-left-margin'.

With ARG, perform this action that many times.

Also see `open-line' (bound to \\[open-line]) for a command that
just inserts a newline without doing any indentation."
  (interactive "*p")
  (delete-horizontal-space t)
  (unless arg
    (setq arg 1))
  (let ((electric-indent-mode nil))
    (dotimes (_ arg)
      (newline nil t)
      (indent-according-to-mode))))

(defun reindent-then-newline-and-indent ()
  "Reindent current line, insert newline, then indent the new line.
Indentation of both lines is done according to the current major mode,
which means calling the current value of `indent-line-function'.
In programming language modes, this is the same as TAB.
In some text modes, where TAB inserts a tab, this indents to the
column specified by the function `current-left-margin'."
  (interactive "*")
  (let ((pos (point))
        (electric-indent-mode nil))
    ;; Be careful to insert the newline before indenting the line.
    ;; Otherwise, the indentation might be wrong.
    (newline)
    (save-excursion
      (goto-char pos)
      ;; We are at EOL before the call to indent-according-to-mode, and
      ;; after it we usually are as well, but not always.  We tried to
      ;; address it with `save-excursion' but that uses a normal marker
      ;; whereas we need `move after insertion', so we do the save/restore
      ;; by hand.
      (setq pos (copy-marker pos t))
      (indent-according-to-mode)
      (goto-char pos)
      ;; Remove the trailing white-space after indentation because
      ;; indentation may introduce the whitespace.
      (delete-horizontal-space t))
    (indent-according-to-mode)))

(defcustom read-quoted-char-radix 8
  "Radix for \\[quoted-insert] and other uses of `read-quoted-char'.
Supported radix values are 8, 10 and 16."
 :type '(choice (const 8) (const 10) (const 16))
 :group 'editing-basics)

(defun read-quoted-char (&optional prompt)
  "Like `read-char', but do not allow quitting.
Also, if the first character read is an octal digit,
we read any number of octal digits and return the
specified character code.  Any nondigit terminates the sequence.
If the terminator is RET, it is discarded;
any other terminator is used itself as input.

The optional argument PROMPT specifies a string to use to prompt the user.
The variable `read-quoted-char-radix' controls which radix to use
for numeric input."
  (let ((message-log-max nil)
	(help-events (delq nil (mapcar (lambda (c) (unless (characterp c) c))
				       help-event-list)))
	done (first t) (code 0) char translated)
    (while (not done)
      (let ((inhibit-quit first)
	    ;; Don't let C-h or other help chars get the help
	    ;; message--only help function keys.  See bug#16617.
	    (help-char nil)
	    (help-event-list help-events)
	    (help-form
	     "Type the special character you want to use,
or the octal character code.
RET terminates the character code and is discarded;
any other non-digit terminates the character code and is then used as input."))
	(setq char (read-event (and prompt (format "%s-" prompt)) t))
	(if inhibit-quit (setq quit-flag nil)))
      ;; Translate TAB key into control-I ASCII character, and so on.
      ;; Note: `read-char' does it using the `ascii-character' property.
      ;; We tried using read-key instead, but that disables the keystroke
      ;; echo produced by 'C-q', see bug#24635.
      (let ((translation (lookup-key local-function-key-map (vector char))))
	(setq translated (if (arrayp translation)
			     (aref translation 0)
			   char)))
      (if (integerp translated)
	  (setq translated (char-resolve-modifiers translated)))
      (cond ((null translated))
	    ((not (integerp translated))
	     (setq unread-command-events (list char)
		   done t))
	    ((/= (logand translated ?\M-\^@) 0)
	     ;; Turn a meta-character into a character with the 0200 bit set.
	     (setq code (logior (logand translated (lognot ?\M-\^@)) 128)
		   done t))
	    ((and (<= ?0 translated)
                  (< translated (+ ?0 (min 10 read-quoted-char-radix))))
	     (setq code (+ (* code read-quoted-char-radix) (- translated ?0)))
	     (and prompt (setq prompt (message "%s %c" prompt translated))))
	    ((and (<= ?a (downcase translated))
		  (< (downcase translated)
                     (+ ?a -10 (min 36 read-quoted-char-radix))))
	     (setq code (+ (* code read-quoted-char-radix)
			   (+ 10 (- (downcase translated) ?a))))
	     (and prompt (setq prompt (message "%s %c" prompt translated))))
	    ((and (not first) (eq translated ?\C-m))
	     (setq done t))
	    ((not first)
	     (setq unread-command-events (list char)
		   done t))
	    (t (setq code translated
		     done t)))
      (setq first nil))
    code))

(defun quoted-insert (arg)
  "Read next input character and insert it.
This is useful for inserting control characters.
With argument, insert ARG copies of the character.

If the first character you type is an octal digit, the sequence of
one or more octal digits you type is interpreted to specify a
character code.  Any character that is not an octal digit terminates
the sequence.  If the terminator is a RET, it is discarded; any
other terminator is used itself as input and is inserted.

The variable `read-quoted-char-radix' specifies the radix for this feature;
set it to 10 or 16 to use decimal or hex instead of octal.  If you change
the radix, the characters interpreted as specifying a character code
change accordingly: 0 to 9 for decimal, 0 to F for hex.

In overwrite mode, this function inserts the character anyway, and
does not handle octal (or decimal or hex) digits specially.  This means
that if you use overwrite mode as your normal editing mode, you can use
this function to insert characters when necessary.

In binary overwrite mode, this function does overwrite, and octal
(or decimal or hex) digits are interpreted as a character code.  This
is intended to be useful for editing binary files."
  (interactive "*p")
  (let* ((char
	  ;; Avoid "obsolete" warnings for translation-table-for-input.
	  (with-no-warnings
	    (let (translation-table-for-input input-method-function)
	      (if (or (not overwrite-mode)
		      (eq overwrite-mode 'overwrite-mode-binary))
		  (read-quoted-char)
		(read-char))))))
    ;; This used to assume character codes 0240 - 0377 stand for
    ;; characters in some single-byte character set, and converted them
    ;; to Emacs characters.  But in 23.1 this feature is deprecated
    ;; in favor of inserting the corresponding Unicode characters.
    ;; (if (and enable-multibyte-characters
    ;;          (>= char ?\240)
    ;;          (<= char ?\377))
    ;;     (setq char (unibyte-char-to-multibyte char)))
    (unless (characterp char)
      (user-error "%s is not a valid character"
		  (key-description (vector char))))
    (if (> arg 0)
	(if (eq overwrite-mode 'overwrite-mode-binary)
	    (delete-char arg)))
    (while (> arg 0)
      (insert-and-inherit char)
      (setq arg (1- arg)))))

(defun forward-to-indentation (&optional arg)
  "Move forward ARG lines and position at first nonblank character."
  (interactive "^p")
  (forward-line (or arg 1))
  (skip-chars-forward " \t"))

(defun backward-to-indentation (&optional arg)
  "Move backward ARG lines and position at first nonblank character."
  (interactive "^p")
  (forward-line (- (or arg 1)))
  (skip-chars-forward " \t"))

(defun back-to-indentation ()
  "Move point to the first non-whitespace character on this line."
  (interactive "^")
  (beginning-of-line 1)
  (skip-syntax-forward " " (line-end-position))
  ;; Move back over chars that have whitespace syntax but have the p flag.
  (backward-prefix-chars))

(defun fixup-whitespace ()
  "Fixup white space between objects around point.
Leave one space or none, according to the context."
  (interactive "*")
  (save-excursion
    (delete-horizontal-space)
    (if (or (looking-at "^\\|$\\|\\s)")
	    (save-excursion (forward-char -1)
			    (looking-at "$\\|\\s(\\|\\s'")))
	nil
      (insert ?\s))))

(defun delete-horizontal-space (&optional backward-only)
  "Delete all spaces and tabs around point.
If BACKWARD-ONLY is non-nil (interactively, the prefix argument), delete
them only before point."
  (interactive "*P")
  (delete-space--internal " \t" backward-only))

(defun delete-all-space (&optional backward-only)
  "Delete all spaces, tabs, and newlines around point.
If BACKWARD-ONLY is non-nil, delete them only before point."
  (interactive "*P")
  (delete-space--internal " \t\r\n" backward-only))

(defun delete-space--internal (chars backward-only)
  "Delete CHARS around point.
If BACKWARD-ONLY is non-nil, delete them only before point."
  (let ((orig-pos (point)))
    (delete-region
     (if backward-only
         orig-pos
       (progn
         (skip-chars-forward chars)
         (constrain-to-field nil orig-pos t)))
     (progn
       (skip-chars-backward chars)
       (constrain-to-field nil orig-pos)))))

(defun just-one-space (&optional n)
  "Delete all spaces and tabs around point, leaving one space (or N spaces).
Interactively, N is the prefix numeric argument.
If N is negative, delete newlines as well, leaving -N spaces.
See also `cycle-spacing'."
  (interactive "*p")
  (let ((orig-pos        (point))
        (skip-characters (if (and n (< n 0)) " \t\n\r" " \t"))
        (num             (abs (or n 1))))
    (skip-chars-backward skip-characters)
    (constrain-to-field nil orig-pos)
    (let* ((num   (- num (skip-chars-forward " " (+ num (point)))))
           (mid   (point))
           (end   (progn
                    (skip-chars-forward skip-characters)
                    (constrain-to-field nil orig-pos t))))
      (delete-region mid end)
      (insert (make-string num ?\s)))))

(defvar cycle-spacing--context nil
  "Stored context used in consecutive calls to `cycle-spacing' command.
The value is a property list with the following elements:
- `:orig-pos'    The original position of point when starting the
                 sequence.
- `:whitespace-string' All whitespace characters around point
                       including newlines.
- `:n'            The prefix arg given to the initial invocation
                  which is reused for all actions in this cycle.
- `:last-action'  The last action performed in the cycle.")

(defcustom cycle-spacing-actions
  '( just-one-space
     delete-all-space
     restore)
  "List of actions cycled through by `cycle-spacing'.
Supported values are:
- `just-one-space'      Delete all but N (prefix arg) spaces.
                        See that command's docstring for details.
- `delete-space-after'  Delete spaces after point keeping only N.
- `delete-space-before' Delete spaces before point keeping only N.
- `delete-all-space'    Delete all spaces around point.
- `restore'             Restore the original spacing.

All actions make use of the prefix arg given to `cycle-spacing'
in the initial invocation, i.e., `just-one-space' keeps this
amount of spaces deleting surplus ones.  `just-one-space' and all
other actions have the contract that a positive prefix arg (or
zero) only deletes tabs and spaces whereas a negative prefix arg
also deletes newlines.

The `delete-space-before' and `delete-space-after' actions handle
the prefix arg \\[negative-argument] without a number provided
specially: all spaces before/after point are deleted (as if N was
0) including newlines (as if N was negative).

In addition to the predefined actions listed above, any function
which accepts one argument is allowed.  It receives the raw
prefix arg of this cycle.

In addition, an action may take the form (ACTION ARG) where
ACTION is one of the predefined actions (except for `restore')
and ARG is either
- an integer with the meaning that ACTION should always use this
  fixed integer instead of the actual prefix arg or
- the symbol `inverted-arg' with the meaning that ACTION should
  be performed with the inverted actual prefix arg.
- the symbol `-' with the meaning that ACTION should include
  newlines but it's up to the ACTION to decide how to interpret
  it as a number, e.g., `delete-space-before' and
  `delete-space-after' treat it like 0 whereas `just-one-space'
  treats it like -1 as is usual."
  :group 'editing-basics
  :type (let ((actions
               '((const :tag "Just N (prefix arg) spaces" just-one-space)
                 (const :tag "Delete spaces after point" delete-space-after)
                 (const :tag "Delete spaces before point" delete-space-before)
                 (const :tag "Delete all spaces around point" delete-all-space)
                 (function :tag "Function receiving a numeric arg"))))
          `(repeat
            (choice
             ,@actions
             (list :tag "Action with modified arg"
                   (choice ,@actions)
                   (choice (const :tag "Inverted prefix arg" inverted-arg)
                           (integer :tag "Fixed numeric arg")
                           (const :tag "Negative arg" -)))
             (const :tag "Restore the original spacing" restore))))
  :version "29.1")

(defun cycle-spacing (&optional n)
  "Manipulate whitespace around point in a smart way.
Repeated calls perform the actions in `cycle-spacing-actions' one
after the other, wrapping around after the last one.

All actions are amendable using a prefix arg N.  In general, a
zero or positive prefix arg allows only for deletion of tabs and
spaces whereas a negative prefix arg also allows for deleting
newlines.

The prefix arg given at the first invocation starting a cycle is
provided to all following actions, i.e.,
    \\[negative-argument] \\[cycle-spacing] \\[cycle-spacing] \\[cycle-spacing]
is equivalent to
    \\[negative-argument] \\[cycle-spacing] \\[negative-argument] \\[cycle-spacing] \\[negative-argument] \\[cycle-spacing].

A new sequence can be started by providing a different prefix arg
than provided at the initial invocation (except for 1), or by
doing any other command before the next \\[cycle-spacing]."
  (interactive "*P")
  ;; Initialize `cycle-spacing--context' if needed.
  (when (or (not (equal last-command this-command))
            (not cycle-spacing--context)
            ;; With M-5 M-SPC M-SPC... we pass the prefix arg 5 to
            ;; each action and only start a new cycle when a different
            ;; prefix arg is given and which is not the default value
            ;; 1.
            (and n (not (equal (plist-get cycle-spacing--context :n)
                               n))))
    (let ((orig-pos (point))
          (skip-characters " \t\n\r"))
      (save-excursion
        (skip-chars-backward skip-characters)
        (constrain-to-field nil orig-pos)
        (let ((start (point))
              (end   (progn
                       (skip-chars-forward skip-characters)
                       (constrain-to-field nil orig-pos t))))
          (setq cycle-spacing--context  ;; Save for later.
                (list :orig-pos orig-pos
                      :whitespace-string (buffer-substring start end)
                      :n n
                      :last-action nil))))))

  ;; Cycle through the actions in `cycle-spacing-actions'.
  (when cycle-spacing--context
    (cl-labels ((next-action ()
                  (let* ((l cycle-spacing-actions)
                         (elt (plist-get cycle-spacing--context
                                         :last-action)))
                    (if (null elt)
                        (car cycle-spacing-actions)
                      (catch 'found
                        (while l
                          (cond
                           ((null (cdr l))
                            (throw 'found
                                   (when (eq elt (car l))
                                     (car cycle-spacing-actions))))
                           ((and (eq elt (car l))
                                 (cdr l))
                            (throw 'found (cadr l)))
                           (t (setq l (cdr l)))))))))
                (skip-chars (chars max-dist direction)
                  (if (eq direction 'forward)
                      (skip-chars-forward
                       chars
                       (and max-dist (+ (point) max-dist)))
                    (skip-chars-backward
                     chars
                     (and max-dist (- (point) max-dist)))))
                (delete-space (n include-newlines direction)
                  (let ((orig-point (point))
                        (chars (if include-newlines
                                   " \t\r\n"
                                 " \t")))
                    (when (or (zerop n)
                              (= n (abs (skip-chars chars n direction))))
                      (let ((start (point))
                            (end (progn
                                   (skip-chars chars nil direction)
                                   (point))))
                        (unless (= start end)
                          (delete-region start end))
                        (goto-char (if (eq direction 'forward)
                                       orig-point
                                     (+ n end)))))))
                (restore ()
                  (delete-all-space)
                  (insert (plist-get cycle-spacing--context
                                     :whitespace-string))
                  (goto-char (plist-get cycle-spacing--context
                                        :orig-pos))))
      (let ((action (next-action)))
        (atomic-change-group
          (restore)
          (unless (eq action 'restore)
            ;; action can be some-action or (some-action <arg>) where
            ;; arg is either an integer, the arg to be always used for
            ;; this action or - to use the inverted context n for this
            ;; action.
            (let* ((actual-action (if (listp action)
                                      (car action)
                                    action))
                   (arg (when (listp action)
                          (nth 1 action)))
                   (context-n (plist-get cycle-spacing--context :n))
                   (actual-n (cond
                              ((integerp arg) arg)
                              ((eq 'inverted-arg arg)
                               (* -1 (prefix-numeric-value context-n)))
                              ((eq '- arg) '-)
                              (t context-n)))
                   (numeric-n (prefix-numeric-value actual-n))
                   (include-newlines (or (eq actual-n '-)
                                         (and (integerp actual-n)
                                              (< actual-n 0)))))
              (cond
               ((eq actual-action 'just-one-space)
                (just-one-space numeric-n))
               ((eq actual-action 'delete-space-after)
                (delete-space (if (eq actual-n '-) 0 (abs numeric-n))
                              include-newlines 'forward))
               ((eq actual-action 'delete-space-before)
                (delete-space (if (eq actual-n '-) 0 (abs numeric-n))
                              include-newlines 'backward))
               ((eq actual-action 'delete-all-space)
                (if include-newlines
                    (delete-all-space)
                  (delete-horizontal-space)))
               ((functionp actual-action)
                (funcall actual-action actual-n))
               (t
                (error "Don't know how to handle action %S" action)))))
          (setf (plist-get cycle-spacing--context :last-action)
                action))))))

(defun beginning-of-buffer (&optional arg)
  "Move point to the beginning of the buffer.
With numeric arg N, put point N/10 of the way from the beginning.
If the buffer is narrowed, this command uses the beginning of the
accessible part of the buffer.

Push mark at previous position, unless either a \\[universal-argument] prefix
is supplied, or Transient Mark mode is enabled and the mark is active."
  (declare (interactive-only "use `(goto-char (point-min))' instead."))
  (interactive "^P")
  (or (consp arg)
      (region-active-p)
      (push-mark))
  (let ((size (- (point-max) (point-min))))
    (goto-char (if (and arg (not (consp arg)))
		   (+ (point-min) 1
		      (/ (* size (prefix-numeric-value arg)) 10))
		 (point-min))))
  (if (and arg (not (consp arg))) (forward-line 1)))

(defun end-of-buffer (&optional arg)
  "Move point to the end of the buffer.
With numeric arg N, put point N/10 of the way from the end.
If the buffer is narrowed, this command uses the end of the
accessible part of the buffer.

Push mark at previous position, unless either a \\[universal-argument] prefix
is supplied, or Transient Mark mode is enabled and the mark is active."
  (declare (interactive-only "use `(goto-char (point-max))' instead."))
  (interactive "^P")
  (or (consp arg) (region-active-p) (push-mark))
  (let ((size (- (point-max) (point-min))))
    (goto-char (if (and arg (not (consp arg)))
		   (- (point-max)
		      (/ (* size (prefix-numeric-value arg)) 10))
		 (point-max))))
  ;; If we went to a place in the middle of the buffer,
  ;; adjust it to the beginning of a line.
  (cond ((and arg (not (consp arg))) (forward-line 1))
	((and (eq (current-buffer) (window-buffer))
              (> (point) (window-end nil t)))
	 ;; If the end of the buffer is not already on the screen,
	 ;; then scroll specially to put it near, but not at, the bottom.
	 (overlay-recenter (point))
	 ;; FIXME: Arguably if `scroll-conservatively' is set, then
         ;; we should pass -1 to `recenter'.
	 (recenter (if (and scroll-minibuffer-conservatively
	                    (window-minibuffer-p))
	               -1 -3)))))

(defcustom delete-active-region t
  "Whether single-char deletion commands delete an active region.
This has an effect only if Transient Mark mode is enabled, and
affects `delete-forward-char' and `delete-backward-char', though
not `delete-char'.

If the value is the symbol `kill', the active region is killed
instead of deleted."
  :type '(choice (const :tag "Delete active region" t)
                 (const :tag "Kill active region" kill)
                 (const :tag "Do ordinary deletion" nil))
  :group 'killing
  :version "24.1")

(setq region-extract-function
      (lambda (method)
        ;; This call either signals an error (if there is no region)
        ;; or returns a number.
        (let ((beg (region-beginning)))
          (cond
           ((eq method 'bounds)
            (list (cons beg (region-end))))
           ((eq method 'delete-only)
            (delete-region beg (region-end)))
           (t
            (filter-buffer-substring beg (region-end) method))))))

(defvar region-insert-function
  (lambda (lines)
    (let ((first t))
      (while lines
        (or first
            (insert ?\n))
        (insert-for-yank (car lines))
        (setq lines (cdr lines)
              first nil))))
  "Function to insert the region's content.
Called with one argument LINES.
Insert the region as a list of lines.")

(defun delete-backward-char (n &optional killflag)
  "Delete the previous N characters (following if N is negative).
If Transient Mark mode is enabled, the mark is active, and N is 1,
delete the text in the region and deactivate the mark instead.
To disable this, set option `delete-active-region' to nil.

Optional second arg KILLFLAG, if non-nil, means to kill (save in
kill ring) instead of delete.  If called interactively, a numeric
prefix argument specifies N, and KILLFLAG is also set if a prefix
argument is used.

When killing, the killed text is filtered by
`filter-buffer-substring' before it is saved in the kill ring, so
the actual saved text might be different from what was killed.

In Overwrite mode, single character backward deletion may replace
tabs with spaces so as to back over columns, unless point is at
the end of the line."
  (declare (interactive-only delete-char))
  (interactive "p\nP")
  (unless (integerp n)
    (signal 'wrong-type-argument (list 'integerp n)))
  (cond ((and (use-region-p)
	      delete-active-region
	      (= n 1))
	 ;; If a region is active, kill or delete it.
	 (if (eq delete-active-region 'kill)
	     (kill-region (region-beginning) (region-end) 'region)
           (funcall region-extract-function 'delete-only)))
	;; In Overwrite mode, maybe untabify while deleting
	((null (or (null overwrite-mode)
		   (<= n 0)
		   (memq (char-before) '(?\t ?\n))
		   (eobp)
		   (eq (char-after) ?\n)))
	 (let ((ocol (current-column)))
           (delete-char (- n) killflag)
	   (save-excursion
	     (insert-char ?\s (- ocol (current-column)) nil))))
	;; Otherwise, do simple deletion.
	(t (delete-char (- n) killflag))))

(defun delete-forward-char (n &optional killflag)
  "Delete the following N characters (previous if N is negative).
If Transient Mark mode is enabled, the mark is active, and N is 1,
delete the text in the region and deactivate the mark instead.
To disable this, set variable `delete-active-region' to nil.

If N is positive, characters composed into a single grapheme cluster
count as a single character and are deleted together.  Thus,
\"\\[universal-argument] 2 \\[delete-forward-char]\" when two grapheme clusters follow point will
delete the characters composed into both of the grapheme clusters.

Optional second arg KILLFLAG non-nil means to kill (save in kill
ring) instead of delete.  If called interactively, a numeric
prefix argument specifies N, and KILLFLAG is also set if a prefix
argument is used.

When killing, the killed text is filtered by
`filter-buffer-substring' before it is saved in the kill ring, so
the actual saved text might be different from what was killed."
  (declare (interactive-only delete-char))
  (interactive "p\nP")
  (unless (integerp n)
    (signal 'wrong-type-argument (list 'integerp n)))
  (cond ((and (use-region-p)
	      delete-active-region
	      (= n 1))
	 ;; If a region is active, kill or delete it.
	 (if (eq delete-active-region 'kill)
	     (kill-region (region-beginning) (region-end) 'region)
	   (funcall region-extract-function 'delete-only)))

	;; For forward deletion, treat composed characters as a single
	;; character to delete.
        ((>= n 1)
         (let ((pos (point))
               start cmp)
           (setq start pos)
           (while (> n 0)
             ;; 'find-composition' will return (FROM TO ....) or nil.
             (setq cmp (find-composition pos))
             (setq pos
                   (if cmp
                       (let ((from (car cmp))
                             (to (cadr cmp)))
                         (cond
                          ((and (= (length cmp) 3) ; static composition
                                (booleanp (nth 2 cmp)))
                           to)
                          ;; TO can be at POS, in which case we want
                          ;; to make sure we advance at least by 1
                          ;; character.
                          ((<= to pos)
                           (1+ pos))
                          (t
                           (lgstring-glyph-boundary (nth 2 cmp)
                                                    from (1+ pos)))))
                     (1+ pos)))
             (setq n (1- n)))
           (delete-char (- pos start) killflag)))

	;; Otherwise, do simple deletion.
	(t (delete-char n killflag))))

(defun mark-whole-buffer ()
  "Put point at beginning and mark at end of buffer.
Also push mark at point before pushing mark at end of buffer.
If narrowing is in effect, uses only the accessible part of the buffer.
You probably should not use this function in Lisp programs;
it is usually a mistake for a Lisp function to use any subroutine
that uses or sets the mark."
  (declare (interactive-only t))
  (interactive)
  (push-mark)
  (push-mark (point-max) nil t)
  ;; This is really `point-min' in most cases, but if we're in the
  ;; minibuffer, this is at the end of the prompt.
  (goto-char (minibuffer-prompt-end)))

;; Counting lines, one way or another.

(defcustom goto-line-history-local nil
  "If this option is nil, `goto-line-history' is shared between all buffers.
If it is non-nil, each buffer has its own value of this history list.

Note that on changing from non-nil to nil, the former contents of
`goto-line-history' for each buffer are discarded on use of
`goto-line' in that buffer."
  :group 'editing
  :type 'boolean
  :safe #'booleanp
  :version "28.1")

(defvar goto-line-history nil
  "History of values entered with `goto-line'.")

(defun goto-line-read-args (&optional relative)
  "Read arguments for `goto-line' related commands."
  (if (and current-prefix-arg (not (consp current-prefix-arg)))
      (list (prefix-numeric-value current-prefix-arg))
    ;; Look for a default, a number in the buffer at point.
    (let* ((number (number-at-point))
           (default (and (natnump number) number))
           ;; Decide if we're switching buffers.
           (buffer
            (if (consp current-prefix-arg)
                (other-buffer (current-buffer) t)))
           (buffer-prompt
            (if buffer
                (concat " in " (buffer-name buffer))
              "")))
      ;; Has the buffer locality of `goto-line-history' changed?
      (cond ((and goto-line-history-local (not (local-variable-p 'goto-line-history)))
             (make-local-variable 'goto-line-history))
            ((and (not goto-line-history-local) (local-variable-p 'goto-line-history))
             (kill-local-variable 'goto-line-history)))
      ;; Read the argument, offering that number (if any) as default.
      (list (read-number (format "Goto%s line%s: "
                                 (if (buffer-narrowed-p)
                                     (if relative " relative" " absolute")
                                   "")
                                 buffer-prompt)
                         (list default (if (or relative (not (buffer-narrowed-p)))
                                           (line-number-at-pos)
                                         (save-restriction
                                           (widen)
                                           (line-number-at-pos))))
                         'goto-line-history)
            buffer))))

(defun goto-line (line &optional buffer relative)
  "Go to LINE, counting from line 1 at beginning of buffer.
If called interactively, a numeric prefix argument specifies
LINE; without a numeric prefix argument, read LINE from the
minibuffer.

If optional argument BUFFER is non-nil, switch to that buffer and
move to line LINE there.  If called interactively with \\[universal-argument]
as argument, BUFFER is the most recently selected other buffer.

If optional argument RELATIVE is non-nil, counting starts at the beginning
of the accessible portion of the (potentially narrowed) buffer.

If the variable `widen-automatically' is non-nil, cancel narrowing and
leave all lines accessible.  If `widen-automatically' is nil, just move
point to the edge of visible portion and don't change the buffer bounds.

Prior to moving point, this function sets the mark (without
activating it), unless Transient Mark mode is enabled and the
mark is already active.

This function is usually the wrong thing to use in a Lisp program.
What you probably want instead is something like:
  (goto-char (point-min))
  (forward-line (1- N))
If at all possible, an even better solution is to use char counts
rather than line counts."
  (declare (interactive-only forward-line))
  (interactive (goto-line-read-args))
  ;; Switch to the desired buffer, one way or another.
  (if buffer
      (let ((window (get-buffer-window buffer)))
	(if window (select-window window)
	  (switch-to-buffer-other-window buffer))))
  ;; Leave mark at previous position
  (or (region-active-p) (push-mark))
  ;; Move to the specified line number in that buffer.
  (let ((pos (save-restriction
               (unless relative (widen))
               (goto-char (point-min))
               (if (eq selective-display t)
                   (re-search-forward "[\n\C-m]" nil 'end (1- line))
                 (forward-line (1- line)))
               (point))))
    (when (and (not relative)
               (buffer-narrowed-p)
               widen-automatically
               ;; Position is outside narrowed part of buffer
               (or (> (point-min) pos) (> pos (point-max))))
      (widen))
    (goto-char pos)))

(defun goto-line-relative (line &optional buffer)
  "Go to LINE, counting from line at (point-min).
The line number is relative to the accessible portion of the narrowed
buffer.  The argument BUFFER is the same as in the function `goto-line'."
  (declare (interactive-only forward-line))
  (interactive (goto-line-read-args t))
  (with-suppressed-warnings ((interactive-only goto-line))
    (goto-line line buffer t)))

(defun count-words-region (start end &optional arg)
  "Count the number of words in the region.
If called interactively, print a message reporting the number of
lines, words, and characters in the region (whether or not the
region is active); with prefix ARG, report for the entire buffer
rather than the region.

If called from Lisp, return the number of words between positions
START and END."
  (interactive (if current-prefix-arg
		   (list nil nil current-prefix-arg)
		 (list (region-beginning) (region-end) nil)))
  (cond ((not (called-interactively-p 'any))
	 (count-words start end))
	(arg
	 (message "%s" (count-words--buffer-format)))
	(t
	 (message "%s" (count-words--format "Region" start end)))))

(defun count-words (start end &optional totals)
  "Count words between START and END.
If called interactively, START and END are normally the start and
end of the buffer; but if the region is active, START and END are
the start and end of the region.  Print a message reporting the
number of lines, sentences, words, and chars.  With prefix
argument, also include the data for the entire (un-narrowed)
buffer.

If called from Lisp, return the number of words between START and
END, without printing any message.  TOTALS is ignored when called
from Lisp."
  (interactive (list nil nil current-prefix-arg))
  ;; When called from Lisp, return the data.
  (if (not (called-interactively-p 'any))
      (let ((words 0)
            ;; Count across field boundaries. (Bug#41761)
            (inhibit-field-text-motion t))
	(save-excursion
	  (save-restriction
	    (narrow-to-region start end)
	    (goto-char (point-min))
	    (while (forward-word-strictly 1)
	      (setq words (1+ words)))))
	words)
    ;; When called interactively, message the data.
    (let ((totals (if (and totals
                           (or (use-region-p)
                               (buffer-narrowed-p)))
                      (save-restriction
                        (widen)
                        (count-words--format "; buffer in total"
                                             (point-min) (point-max)))
                    "")))
      (if (use-region-p)
	  (message "%s%s" (count-words--format
                           "Region" (region-beginning) (region-end))
                   totals)
        (message "%s%s" (count-words--buffer-format) totals)))))

(defun count-words--buffer-format ()
  (count-words--format
   (if (buffer-narrowed-p) "Narrowed part of buffer" "Buffer")
   (point-min) (point-max)))

(defun count-words--format (str start end)
  (let ((lines (count-lines start end))
	(sentences (count-sentences start end))
	(words (count-words start end))
	(chars (- end start)))
    (format "%s has %d line%s, %d sentence%s, %d word%s, and %d character%s"
	     str
	     lines (if (= lines 1) "" "s")
	     sentences (if (= sentences 1) "" "s")
	     words (if (= words 1) "" "s")
	     chars (if (= chars 1) "" "s"))))

(defun what-line ()
  "Print the current buffer line number and narrowed line number of point."
  (interactive)
  (let ((start (point-min))
	(n (line-number-at-pos)))
    (if (= start 1)
	(message "Line %d" n)
      (save-excursion
	(save-restriction
	  (widen)
	  (message "line %d (narrowed line %d)"
		   (+ n (line-number-at-pos start) -1) n))))))

(defun count-lines (start end &optional ignore-invisible-lines)
  "Return number of lines between START and END.
This is usually the number of newlines between them, but can be
one more if START is not equal to END and the greater of them is
not at the start of a line.

When IGNORE-INVISIBLE-LINES is non-nil, invisible lines are not
included in the count."
  (save-excursion
    (save-restriction
      (narrow-to-region start end)
      (cond ((and (not ignore-invisible-lines)
                  (eq selective-display t))
             (goto-char (point-min))
	     (save-match-data
	       (let ((done 0))
		 (while (re-search-forward "\n\\|\r[^\n]" nil t 40)
		   (setq done (+ 40 done)))
		 (while (re-search-forward "\n\\|\r[^\n]" nil t 1)
		   (setq done (+ 1 done)))
		 (goto-char (point-max))
		 (if (and (/= start end)
			  (not (bolp)))
		     (1+ done)
		   done))))
	    (ignore-invisible-lines
             (goto-char (point-min))
	     (save-match-data
	       (- (buffer-size)
                  (forward-line (buffer-size))
		  (let ((invisible-count 0)
		        prop)
		    (goto-char (point-min))
		    (while (re-search-forward "\n\\|\r[^\n]" nil t)
		      (setq prop (get-char-property (1- (point)) 'invisible))
		      (if (if (eq buffer-invisibility-spec t)
			      prop
			    (or (memq prop buffer-invisibility-spec)
			        (assq prop buffer-invisibility-spec)))
			  (setq invisible-count (1+ invisible-count))))
		    invisible-count))))
	    (t
             (goto-char (point-max))
             (if (bolp)
                 (1- (line-number-at-pos))
               (line-number-at-pos)))))))

(defcustom what-cursor-show-names nil
  "Whether to show character names in `what-cursor-position'."
  :type 'boolean
  :version "27.1"
  :group 'editing-basics)

(defun what-cursor-position (&optional detail)
  "Print info on cursor position (on screen and within buffer).
Also describe the character after point, and give its character
code in octal, decimal and hex.  If `what-cursor-show-names' is
non-nil, additionally show the name of the character.

For a non-ASCII multibyte character, also give its encoding in the
buffer's selected coding system if the coding system encodes the
character safely.  If the character is encoded into one byte, that
code is shown in hex.  If the character is encoded into more than one
byte, just \"...\" is shown.

In addition, with prefix argument, show details about that character
in *Help* buffer.  See also the command `describe-char'."
  (interactive "P")
  (let* ((char (following-char))
         (char-name (and what-cursor-show-names
                         (or (get-char-code-property char 'name)
                             (get-char-code-property char 'old-name))))
         (char-name-fmt (if char-name
                            (format ", %s" char-name)
                          ""))
	 (bidi-fixer
	  ;; If the character is one of LRE, LRO, RLE, RLO, it will
	  ;; start a directional embedding, which could completely
	  ;; disrupt the rest of the line (e.g., RLO will display the
	  ;; rest of the line right-to-left).  So we put an invisible
	  ;; PDF character after these characters, to end the
	  ;; embedding, which eliminates any effects on the rest of
	  ;; the line.  For RLE and RLO we also append an invisible
	  ;; LRM, to avoid reordering the following numerical
	  ;; characters.  For LRI/RLI/FSI we append a PDI.
	  (cond ((memq char '(?\x202a ?\x202d))
		 (propertize (string ?\x202c) 'invisible t))
		((memq char '(?\x202b ?\x202e))
		 (propertize (string ?\x202c ?\x200e) 'invisible t))
		((memq char '(?\x2066 ?\x2067 ?\x2068))
		 (propertize (string ?\x2069) 'invisible t))
		;; Strong right-to-left characters cause reordering of
		;; the following numerical characters which show the
		;; codepoint, so append LRM to countermand that.
		((memq (get-char-code-property char 'bidi-class) '(R AL))
		 (propertize (string ?\x200e) 'invisible t))
		(t
		 "")))
	 (beg (point-min))
	 (end (point-max))
         (pos (point))
	 (total (buffer-size))
	 (percent (round (* 100.0 (1- pos)) (max 1 total)))
	 (hscroll (if (= (window-hscroll) 0)
		      ""
		    (format " Hscroll=%d" (window-hscroll))))
	 (col (current-column)))
    (if (= pos end)
	(if (or (/= beg 1) (/= end (1+ total)))
	    (message "point=%d of %d (%d%%) <%d-%d> column=%d%s"
		     pos total percent beg end col hscroll)
	  (message "point=%d of %d (EOB) column=%d%s"
		   pos total col hscroll))
      (let ((coding buffer-file-coding-system)
	    encoded encoding-msg display-prop under-display)
	(if (or (not coding)
		(eq (coding-system-type coding) t))
	    (setq coding (or (default-value 'buffer-file-coding-system)
                             ;; A nil value of `buffer-file-coding-system'
                             ;; means "no conversion" which means each byte
                             ;; is a char and vice versa.
                             'binary)))
	(if (eq (char-charset char) 'eight-bit)
	    (setq encoding-msg
		  (format "(%d, #o%o, #x%x%s, raw-byte)" char char char char-name-fmt))
	  ;; Check if the character is displayed with some `display'
	  ;; text property.  In that case, set under-display to the
	  ;; buffer substring covered by that property.
	  (setq display-prop (get-char-property pos 'display))
	  (if display-prop
	      (let ((to (or (next-single-char-property-change pos 'display)
			    (point-max))))
		(if (< to (+ pos 4))
		    (setq under-display "")
		  (setq under-display "..."
			to (+ pos 4)))
		(setq under-display
		      (concat (buffer-substring-no-properties pos to)
			      under-display)))
	    (setq encoded (and (>= char 128) (encode-coding-char char coding))))
	  (setq encoding-msg
		(if display-prop
		    (if (not (stringp display-prop))
			(format "(%d, #o%o, #x%x%s, part of display \"%s\")"
				char char char char-name-fmt under-display)
		      (format "(%d, #o%o, #x%x%s, part of display \"%s\"->\"%s\")"
			      char char char char-name-fmt under-display display-prop))
		  (if encoded
		      (format "(%d, #o%o, #x%x%s, file %s)"
			      char char char char-name-fmt
			      (if (> (length encoded) 1)
				  "..."
				(encoded-string-description encoded coding)))
		    (format "(%d, #o%o, #x%x%s)" char char char char-name-fmt)))))
	(if detail
	    ;; We show the detailed information about CHAR.
	    (describe-char (point)))
	(if (or (/= beg 1) (/= end (1+ total)))
	    (message "Char: %s%s %s point=%d of %d (%d%%) <%d-%d> column=%d%s"
		     (if (< char 256)
			 (single-key-description char)
		       (buffer-substring-no-properties (point) (1+ (point))))
		     bidi-fixer
		     encoding-msg pos total percent beg end col hscroll)
	  (message "Char: %s%s %s point=%d of %d (%d%%) column=%d%s"
		   (if enable-multibyte-characters
		       (if (< char 128)
			   (single-key-description char)
			 (buffer-substring-no-properties (point) (1+ (point))))
		     (single-key-description char))
		   bidi-fixer encoding-msg pos total percent col hscroll))))))

;; Initialize read-expression-map.  It is defined at C level.
(defvar-keymap read-expression-map
  :parent minibuffer-local-map
  "C-M-i" #'completion-at-point
  ;; Might as well bind TAB to completion, since inserting a TAB char is
  ;; much too rarely useful.
  "TAB" #'completion-at-point
  "M-g M-c" #'read-expression-switch-to-completions)

(defvar-keymap read--expression-map
  :doc "Keymap used by `read--expression'."
  :parent read-expression-map
  "RET" #'read--expression-try-read
  "C-j" #'read--expression-try-read)

(defun read-minibuffer (prompt &optional initial-contents)
  "Return a Lisp object read using the minibuffer, unevaluated.
Prompt with PROMPT.  If non-nil, optional second arg INITIAL-CONTENTS
is a string to insert in the minibuffer before reading.
\(INITIAL-CONTENTS can also be a cons of a string and an integer.
Such arguments are used as in `read-from-minibuffer'.)"
  ;; Used for interactive spec `x'.
  (read-from-minibuffer prompt initial-contents minibuffer-local-map
                        t 'minibuffer-history))

(defun eval-minibuffer (prompt &optional initial-contents)
  "Return value of Lisp expression read using the minibuffer.
Prompt with PROMPT.  If non-nil, optional second arg INITIAL-CONTENTS
is a string to insert in the minibuffer before reading.
\(INITIAL-CONTENTS can also be a cons of a string and an integer.
Such arguments are used as in `read-from-minibuffer'.)"
  ;; Used for interactive spec `X'.
  (eval (read--expression prompt initial-contents)))

(defvar minibuffer-default nil
  "The current default value or list of default values in the minibuffer.
The functions `read-from-minibuffer' and `completing-read' bind
this variable locally.")

(defcustom eval-expression-print-level 4
  "Value for `print-level' while printing value in `eval-expression'.
A value of nil means no limit."
  :group 'lisp
  :type '(choice (const :tag "No Limit" nil) integer)
  :version "21.1")

(defcustom eval-expression-print-length 12
  "Value for `print-length' while printing value in `eval-expression'.
A value of nil means no limit."
  :group 'lisp
  :type '(choice (const :tag "No Limit" nil) integer)
  :version "21.1")

(defcustom eval-expression-debug-on-error t
  "If non-nil set `debug-on-error' to t in `eval-expression'.
If nil, don't change the value of `debug-on-error'."
  :group 'lisp
  :type 'boolean
  :version "21.1")

(defcustom eval-expression-print-maximum-character 127
  "The largest integer that will be displayed as a character.
This affects printing by `eval-expression' (via
`eval-expression-print-format')."
  :group 'lisp
  :type `(choice (const :tag "ASCII characters" 127)
                 (const :tag "All characters" ,(max-char))
                 (integer :tag "Max codepoint to display as character"))
  :version "26.1")

(defun eval-expression-print-format (value)
  "If VALUE is an integer, return a specially formatted string.
This string will typically look like \" (#o1, #x1, ?\\C-a)\".
If VALUE is not an integer, return nil.
This function is used by commands like `eval-expression' that
display the result of expression evaluation."
  (when (integerp value)
    (let ((char-string
           (and (characterp value)
                (<= value eval-expression-print-maximum-character)
                (char-displayable-p value)
                (prin1-char value))))
      (if char-string
          (format " (#o%o, #x%x, %s)" value value char-string)
        (format " (#o%o, #x%x)" value value)))))

(defvar eval-expression-minibuffer-setup-hook nil
  "Hook run by `eval-expression' when entering the minibuffer.")

(defun read--expression (prompt &optional initial-contents)
  "Read an Emacs Lisp expression from the minibuffer.

PROMPT and optional argument INITIAL-CONTENTS do the same as in
function `read-from-minibuffer'."
  (minibuffer-with-setup-hook
      (lambda ()
        ;; FIXME: instead of just applying the syntax table, maybe
        ;; use a special major mode tailored to reading Lisp
        ;; expressions from the minibuffer? (`emacs-lisp-mode'
        ;; doesn't preserve the necessary keybindings.)
        (set-syntax-table emacs-lisp-mode-syntax-table)
        (add-hook 'completion-at-point-functions
                  #'elisp-completion-at-point nil t)
        (run-hooks 'eval-expression-minibuffer-setup-hook))
    (read-from-minibuffer prompt initial-contents
                          read--expression-map t
                          'read-expression-history)))

(defun read--expression-try-read ()
  "Try to read an Emacs Lisp expression in the minibuffer.

Exit the minibuffer if successful, else report the error to the
user and move point to the location of the error.  If point is
not already at the location of the error, push a mark before
moving point."
  (interactive)
  (unless (> (minibuffer-depth) 0)
    (error "Minibuffer must be active"))
  (if (let* ((contents (minibuffer-contents))
             (error-point nil))
        (with-temp-buffer
          (condition-case err
              (progn
                (insert contents)
                (goto-char (point-min))
                ;; `read' will signal errors like "End of file during
                ;; parsing" and "Invalid read syntax".
                (read (current-buffer))
                ;; Since `read' does not signal the "Trailing garbage
                ;; following expression" error, we check for trailing
                ;; garbage ourselves.
                (or (progn
                      ;; This check is similar to what `string_to_object'
                      ;; does in minibuf.c.
                      (skip-chars-forward " \t\n")
                      (= (point) (point-max)))
                    (error "Trailing garbage following expression")))
            (error
             (setq error-point (+ (length (minibuffer-prompt)) (point)))
             (with-current-buffer (window-buffer (minibuffer-window))
               (unless (= (point) error-point)
                 (push-mark))
               (goto-char error-point)
               (minibuffer-message (error-message-string err)))
             nil))))
      (exit-minibuffer)))

(defun eval-expression-get-print-arguments (prefix-argument)
  "Get arguments for commands that print an expression result.
Returns a list (INSERT-VALUE NO-TRUNCATE CHAR-PRINT-LIMIT) based
on PREFIX-ARGUMENT.  This function determines the interpretation
of the prefix argument for `eval-expression' and
`eval-last-sexp'."
  (let ((num (prefix-numeric-value prefix-argument)))
    (list (not (memq prefix-argument '(- nil)))
          (= num 0)
          (cond ((not (memq prefix-argument '(0 -1 - nil))) nil)
                ((= num -1) most-positive-fixnum)
                (t eval-expression-print-maximum-character)))))

;; We define this, rather than making `eval' interactive,
;; for the sake of completion of names like eval-region, eval-buffer.
(defun eval-expression (exp &optional insert-value no-truncate char-print-limit)
  "Evaluate EXP and print value in the echo area.
When called interactively, read an Emacs Lisp expression and
evaluate it.  Value is also consed on to front of the variable
`values'.  Optional argument INSERT-VALUE non-nil (interactively,
with a non `-' prefix argument) means insert the result into the
current buffer instead of printing it in the echo area.

Normally, this function truncates long output according to the
value of the variables `eval-expression-print-length' and
`eval-expression-print-level'.  When NO-TRUNCATE is
non-nil (interactively, with a prefix argument of zero), however,
there is no such truncation.

If the resulting value is an integer, and CHAR-PRINT-LIMIT is
non-nil (interactively, unless given a non-zero prefix argument)
it will be printed in several additional formats (octal,
hexadecimal, and character).  The character format is used only
if the value is below CHAR-PRINT-LIMIT (interactively, if the
prefix argument is -1 or the value doesn't exceed
`eval-expression-print-maximum-character').

Runs the hook `eval-expression-minibuffer-setup-hook' on entering the
minibuffer.

If `eval-expression-debug-on-error' is non-nil, which is the default,
this command arranges for all errors to enter the debugger."
  (interactive
   (cons (read--expression "Eval: ")
         (eval-expression-get-print-arguments current-prefix-arg)))

  (let (result)
    (if (null eval-expression-debug-on-error)
        (setq result
              (values--store-value
               (eval (let ((lexical-binding t)) (macroexpand-all exp)) t)))
      (let ((old-value (make-symbol "t")) new-value)
        ;; Bind debug-on-error to something unique so that we can
        ;; detect when evalled code changes it.
        (let ((debug-on-error old-value))
          (setq result
	        (values--store-value
                 (eval (let ((lexical-binding t)) (macroexpand-all exp)) t)))
	  (setq new-value debug-on-error))
        ;; If evalled code has changed the value of debug-on-error,
        ;; propagate that change to the global binding.
        (unless (eq old-value new-value)
	  (setq debug-on-error new-value))))

    (let ((print-length (unless no-truncate eval-expression-print-length))
          (print-level  (unless no-truncate eval-expression-print-level))
          (eval-expression-print-maximum-character char-print-limit)
          (deactivate-mark))
      (let ((out (if insert-value (current-buffer) t)))
        (prog1
            (prin1 result out)
          (let ((str (and char-print-limit
                          (eval-expression-print-format result))))
            (when str (princ str out))))))))

(defun edit-and-eval-command (prompt command)
  "Prompting with PROMPT, let user edit COMMAND and eval result.
COMMAND is a Lisp expression.  Let user edit that expression in
the minibuffer, then read and evaluate the result."
  (let ((command
	 (let ((print-level nil)
	       (minibuffer-history-sexp-flag (1+ (minibuffer-depth))))
	   (unwind-protect
	       (read-from-minibuffer prompt
				     (prin1-to-string command)
				     read-expression-map t
				     'command-history)
	     ;; If command was added to command-history as a string,
	     ;; get rid of that.  We want only evaluable expressions there.
             (when (stringp (car command-history))
               (pop command-history))))))

    (add-to-history 'command-history command)
    (eval command)))

(defun repeat-complex-command (arg)
  "Edit and re-evaluate last complex command, or ARGth from last.
A complex command is one that used the minibuffer.
The command is placed in the minibuffer as a Lisp form for editing.
The result is executed, repeating the command as changed.
If the command has been changed or is not the most recent previous
command it is added to the front of the command history.
You can use the minibuffer history commands \
\\<minibuffer-local-map>\\[next-history-element] and \\[previous-history-element]
to get different commands to edit and resubmit."
  (interactive "p")
  (let ((elt (nth (1- arg) command-history))
	newcmd)
    (if elt
	(progn
	  (setq newcmd
		(let ((print-level nil)
		      (minibuffer-history-position arg)
		      (minibuffer-history-sexp-flag (1+ (minibuffer-depth))))
		  (unwind-protect
		      (read-from-minibuffer
		       "Redo: " (prin1-to-string elt) read-expression-map t
		       (cons 'command-history arg))

		    ;; If command was added to command-history as a
		    ;; string, get rid of that.  We want only
		    ;; evaluable expressions there.
                    (when (stringp (car command-history))
                      (pop command-history)))))

          (add-to-history 'command-history newcmd)
          (apply #'funcall-interactively
		 (car newcmd)
		 (mapcar (lambda (e) (eval e t)) (cdr newcmd))))
      (if command-history
	  (error "Argument %d is beyond length of command history" arg)
	(error "There are no previous complex commands to repeat")))))


(defvar extended-command-history nil)
(defvar execute-extended-command--last-typed nil)

(defcustom read-extended-command-predicate nil
  "Predicate to use to determine which commands to include when completing.
If it's nil, include all the commands.
If it's a function, it will be called with two parameters: the
symbol of the command and the current buffer.  The predicate should
return non-nil if the command should be considered as a completion
candidate for \\`M-x' in that buffer.

Several predicate functions suitable for various optional behaviors
are available:

  `command-completion-default-include-p'
         This excludes from completion candidates those commands
         which have been marked specific to modes other than the
         current buffer's mode.  Commands that are not specific
         to any mode are included.  If a command has a
         `(declare completion...' form which specifies a predicate,
         that predicate will be called to determine whether to
         include the command in the completion candidates.

  `command-completion-using-modes-p'
         This includes in completion candidates only commands
         marked as specific to the current buffer's mode.

  `command-completion-using-modes-and-keymaps-p'
         This includes commands marked as specific to the current
         buffer's modes and commands that have keybindings in the
         current buffer's active local keymaps.  It also includes
         several commands, like Customize commands, which should
         always be available."
  :version "28.1"
  :group 'completion
  :type '(choice (const :tag "Don't exclude any commands" nil)
                 (const :tag "Exclude commands irrelevant to current buffer's mode"
                        command-completion-default-include-p)
                 (const :tag "Include only commands relevant to current buffer's mode"
                        command-completion-using-modes-p)
                 (const :tag "Commands relevant to current buffer's mode or bound in its keymaps"
                        command-completion-using-modes-and-keymaps-p)
                 (function :tag "Other predicate function")))

(defun execute-extended-command-cycle ()
  "Choose the next version of the extended command predicates.
See `extended-command-versions'."
  (interactive)
  (throw 'cycle
         (cons (minibuffer-contents)
               (- (point) (minibuffer-prompt-end)))))

(defvar extended-command-versions
  (list (list "M-x " (lambda () read-extended-command-predicate))
        (list "M-X " #'command-completion--command-for-this-buffer-function))
  "Alist of prompts and what the extended command predicate should be.
This is used by the \\<minibuffer-local-must-match-map>\\[execute-extended-command-cycle] command when reading an extended command.")

(defvar-keymap read-extended-command-mode-map
  :doc "Local keymap added to the current map when reading an extended command."
  "M-X" #'execute-extended-command-cycle)

(define-minor-mode read-extended-command-mode
  "Minor mode used for completion in `read-extended-command'.")

(defun read-extended-command (&optional prompt)
  "Read command name to invoke via `execute-extended-command'.
Use `read-extended-command-predicate' to determine which commands
to include among completion candidates.

This function activates the `read-extended-command-mode' minor
mode when reading the command name."
  (let ((default-predicate read-extended-command-predicate)
        (read-extended-command-predicate read-extended-command-predicate)
        already-typed ret)
    ;; If we have a prompt (which is the name of the version of the
    ;; command), then set up the predicate from
    ;; `extended-command-versions'.
    (if (not prompt)
        (setq prompt (caar extended-command-versions))
      (setq read-extended-command-predicate
            (funcall (cadr (assoc prompt extended-command-versions)))))
    ;; Normally this will only execute once.
    (while (not (stringp ret))
      (when (consp (setq ret (catch 'cycle
                               (read-extended-command-1 prompt
                                                        already-typed))))
        ;; But if the user hit `M-X', then we `throw'ed out to that
        ;; `catch', and we cycle to the next setting.
        (let ((next (or (cadr (memq (assoc prompt extended-command-versions)
                                    extended-command-versions))
                        ;; Last one; cycle back to the first.
                        (car extended-command-versions))))
          ;; Restore the user's default predicate.
          (setq read-extended-command-predicate default-predicate)
          ;; Then calculate the next.
          (setq prompt (car next)
                read-extended-command-predicate (funcall (cadr next))
                already-typed ret))))
    ret))

(defun read-extended-command-1 (prompt initial-input)
  (let ((buffer (current-buffer)))
    (minibuffer-with-setup-hook
        (lambda ()
          (add-hook 'post-self-insert-hook
                    (lambda ()
                      (setq execute-extended-command--last-typed
                            (minibuffer-contents)))
                    nil 'local)
          ;; This is so that we define the `M-X' toggling command.
          (read-extended-command-mode)
          (setq-local minibuffer-default-add-function
	              (lambda ()
	                ;; Get a command name at point in the original buffer
	                ;; to propose it after M-n.
	                (let ((def
                               (with-current-buffer
			           (window-buffer (minibuffer-selected-window))
			         (and (commandp (function-called-at-point))
				      (format
                                       "%S" (function-called-at-point)))))
		              (all (sort (minibuffer-default-add-completions)
                                         #'string<)))
		          (if def
		              (cons def (delete def all))
		            all)))))
      ;; Read a string, completing from and restricting to the set of
      ;; all defined commands.  Save the command read on the
      ;; extended-command history list.
      (completing-read
       (concat (cond
	        ((eq current-prefix-arg '-) "- ")
	        ((and (consp current-prefix-arg)
		      (eq (car current-prefix-arg) 4))
		 "C-u ")
	        ((and (consp current-prefix-arg)
		      (integerp (car current-prefix-arg)))
	         (format "%d " (car current-prefix-arg)))
	        ((integerp current-prefix-arg)
	         (format "%d " current-prefix-arg)))
	       ;; This isn't strictly correct if `execute-extended-command'
	       ;; is bound to anything else (e.g. [menu]).
	       ;; It could use (key-description (this-single-command-keys)),
	       ;; but actually a prompt other than "M-x" would be confusing,
	       ;; because "M-x" is a well-known prompt to read a command
	       ;; and it serves as a shorthand for "Extended command: ".
               (or prompt "M-x "))
       (lambda (string pred action)
         (if (and suggest-key-bindings (eq action 'metadata))
	     '(metadata
	       (affixation-function . read-extended-command--affixation)
	       (category . command))
           (let ((pred
                  (if (memq action '(nil t))
                      ;; Exclude from completions obsolete commands
                      ;; lacking a `current-name', or where `when' is
                      ;; not the current major version.
                      (lambda (sym)
                        (let ((obsolete (get sym 'byte-obsolete-info)))
                          (and (funcall pred sym)
                               (or (equal string (symbol-name sym))
                                   (not obsolete)
                                   (and
                                    ;; Has a current-name.
                                    (functionp (car obsolete))
                                    ;; when >= emacs-major-version
                                    (condition-case nil
                                        (>= (car (version-to-list
                                                  (caddr obsolete)))
                                            emacs-major-version)
                                      ;; If the obsoletion version isn't
                                      ;; valid, include the command.
                                      (error t)))))))
                    pred)))
             (complete-with-action action obarray string pred))))
       (lambda (sym)
         (and (commandp sym)
              (cond ((null read-extended-command-predicate))
                    ((functionp read-extended-command-predicate)
                     ;; Don't let bugs break M-x completion; interpret
                     ;; them as the absence of a predicate.
                     (condition-case-unless-debug err
                         (funcall read-extended-command-predicate sym buffer)
                       (error (message "read-extended-command-predicate: %s: %s"
                                       sym (error-message-string err))))))))
       t initial-input 'extended-command-history))))

(defun command-completion-using-modes-p (symbol buffer)
  "Say whether SYMBOL has been marked as a mode-specific command in BUFFER."
  ;; Check the modes.
  (when-let ((modes (command-modes symbol)))
    ;; Common fast case: Just a single mode.
    (if (null (cdr modes))
        (or (provided-mode-derived-p
             (buffer-local-value 'major-mode buffer) (car modes))
            (memq (car modes)
                  (buffer-local-value 'local-minor-modes buffer))
            (memq (car modes) global-minor-modes))
      ;; Uncommon case: Multiple modes.
      (command-completion-with-modes-p modes buffer))))

(defun command-completion-default-include-p (symbol buffer)
  "Say whether SYMBOL should be offered as a completion.
If there's a `completion-predicate' for SYMBOL, the result from
calling that predicate is called.  If there isn't one, this
predicate is true if the command SYMBOL is applicable to the
major mode in BUFFER, or any of the active minor modes in
BUFFER."
  (if (get symbol 'completion-predicate)
      ;; An explicit completion predicate takes precedence.
      (funcall (get symbol 'completion-predicate) symbol buffer)
    (or (null (command-modes symbol))
        (command-completion-using-modes-p symbol buffer))))

(defun command-completion-with-modes-p (modes buffer)
  "Say whether MODES are in action in BUFFER.
This is the case if either the major mode is derived from one of MODES,
or (if one of MODES is a minor mode), if it is switched on in BUFFER."
  (or (apply #'provided-mode-derived-p
             (buffer-local-value 'major-mode buffer)
             modes)
      ;; It's a minor mode.
      (seq-intersection modes
                        (buffer-local-value 'local-minor-modes buffer)
                        #'eq)
      (seq-intersection modes global-minor-modes #'eq)))

(defun command-completion-using-modes-and-keymaps-p (symbol buffer)
  "Return non-nil if SYMBOL is marked for BUFFER's mode or bound in its keymaps."
  (with-current-buffer buffer
      (let ((keymaps
             ;; The major mode's keymap and any active minor modes.
             (nconc
              (and (current-local-map) (list (current-local-map)))
              (mapcar
               #'cdr
               (seq-filter
                (lambda (elem)
                  (symbol-value (car elem)))
                minor-mode-map-alist)))))
        (or (command-completion-using-modes-p symbol buffer)
            ;; Include commands that are bound in a keymap in the
            ;; current buffer.
            (and (where-is-internal symbol keymaps)
                 ;; But not if they have a command predicate that
                 ;; says that they shouldn't.  (This is the case
                 ;; for `ignore' and `undefined' and similar
                 ;; commands commonly found in keymaps.)
                 (or (null (get symbol 'completion-predicate))
                     (funcall (get symbol 'completion-predicate)
                              symbol buffer)))
            ;; Include customize-* commands (do we need a list of such
            ;; "always available" commands? customizable?)
            (string-match-p "customize-" (symbol-name symbol))))))


(defun command-completion-button-p (category buffer)
  "Return non-nil if there's a button of CATEGORY at point in BUFFER."
  (with-current-buffer buffer
    (and (get-text-property (point) 'button)
         (eq (get-text-property (point) 'category) category))))

(defun read-extended-command--affixation (command-names)
  (with-selected-window (or (minibuffer-selected-window) (selected-window))
    (mapcar
     (lambda (command-name)
       (let* ((fun (and (stringp command-name) (intern-soft command-name)))
              (binding (where-is-internal fun overriding-local-map t))
              (obsolete (get fun 'byte-obsolete-info))
              (alias (symbol-function fun))
              (suffix (cond ((symbolp alias)
                             (format " (%s)" alias))
                            (obsolete
                             (format " (%s)" (car obsolete)))
                            ((and binding (not (stringp binding)))
                             (format " (%s)" (key-description binding)))
                            (t ""))))
         (put-text-property 0 (length suffix)
                            'face 'completions-annotations suffix)
         (list command-name "" suffix)))
     command-names)))

(defcustom suggest-key-bindings t
  "Non-nil means show the equivalent keybinding when \
\\[execute-extended-command] has one.
The value can be a length of time to show the message for.
If the value is non-nil and not a number, we wait 2 seconds.

Also see `extended-command-suggest-shorter'.

Equivalent key-bindings are also shown in the completion list of
\\[execute-extended-command] for all commands that have them."
  :group 'keyboard
  :type '(choice (const :tag "off" nil)
                 (natnum :tag "time" 2)
                 (other :tag "on")))

(defcustom extended-command-suggest-shorter t
  "If non-nil, show a shorter \\[execute-extended-command] invocation \
when there is one.

Also see `suggest-key-bindings'."
  :group 'keyboard
  :type 'boolean
  :version "26.1")

(defun execute-extended-command--shorter-1 (name length)
  (cond
   ((zerop length) (list ""))
   ((equal name "") nil)
   (t
    (nconc (mapcar (lambda (s) (concat (substring name 0 1) s))
                   (execute-extended-command--shorter-1
                    (substring name 1) (1- length)))
           (when (string-match "\\`\\(-\\)?[^-]*" name)
             (execute-extended-command--shorter-1
              (substring name (match-end 0)) length))))))

(defun execute-extended-command--shorter (name typed)
  (let ((candidates '())
        commands
        (max (length typed))
        (len 1)
        binding)
    ;; Precompute a list of commands once to avoid repeated `commandp' testing
    ;; of symbols in the `completion-try-completion' call inside the loop below
    (mapatoms (lambda (s) (when (commandp s) (push s commands))))
    (while (and (not binding)
                (progn
                  (unless candidates
                    (setq len (1+ len))
                    (setq candidates (execute-extended-command--shorter-1
                                      name len)))
                  ;; Don't show the help message if the binding isn't
                  ;; significantly shorter than the M-x command the user typed.
                  (< len (- max 5))))
      (input-pending-p)    ;Dummy call to trigger input-processing, bug#23002.
      (let ((candidate (pop candidates)))
        (when (equal name
                     (car-safe (completion-try-completion
                                candidate commands nil len)))
          (setq binding candidate))))
    binding))

(defvar execute-extended-command--binding-timer nil)

(defun execute-extended-command--describe-binding-msg (function binding shorter)
  (format-message "You can run the command `%s' with %s"
                  function
                  (propertize (cond (shorter (concat "M-x " shorter))
                                    ((stringp binding) binding)
                                    (t (key-description binding)))
                              'face 'help-key-binding)))

(defun execute-extended-command (prefixarg &optional command-name typed)
  "Read a command name, then read the arguments and call the command.
To pass a prefix argument to the command you are
invoking, give a prefix argument to `execute-extended-command'.

This command provides completion when reading the command name.
Which completion candidates are shown can be controlled by
customizing `read-extended-command-predicate'."
  (declare (interactive-only command-execute))
  ;; FIXME: Remember the actual text typed by the user before completion,
  ;; so that we don't later on suggest the same shortening.
  (interactive
   (let ((execute-extended-command--last-typed nil))
     (list current-prefix-arg
           (read-extended-command)
           execute-extended-command--last-typed)))
  ;; Emacs<24 calling-convention was with a single `prefixarg' argument.
  (unless command-name
    (let ((current-prefix-arg prefixarg) ; for prompt
          (execute-extended-command--last-typed nil))
      (setq command-name (read-extended-command))
      (setq typed execute-extended-command--last-typed)))
  (let* ((function (and (stringp command-name) (intern-soft command-name)))
         (binding (and suggest-key-bindings
		       (not executing-kbd-macro)
		       (where-is-internal function overriding-local-map t)))
         (delay-before-suggest 0)
         find-shorter shorter)
    (unless (commandp function)
      (error "`%s' is not a valid command name" command-name))
    ;; If we're executing a command that's remapped, we can't actually
    ;; execute that command with the keymapping we've found with
    ;; `where-is-internal'.
    (when (and binding (command-remapping function))
      (setq binding nil))
    ;; Some features, such as novice.el, rely on this-command-keys
    ;; including M-x COMMAND-NAME RET.
    (set--this-command-keys (concat "\M-x" (symbol-name function) "\r"))
    (setq this-command function)
    ;; Normally `real-this-command' should never be changed, but here we really
    ;; want to pretend that M-x <cmd> RET is nothing more than a "key
    ;; binding" for <cmd>, so the command the user really wanted to run is
    ;; `function' and not `execute-extended-command'.  The difference is
    ;; visible in cases such as M-x <cmd> RET and then C-x z (bug#11506).
    (setq real-this-command function)
    (let ((prefix-arg prefixarg))
      (command-execute function 'record))
    ;; Ensure that we never have two of the suggest-binding timers in
    ;; flight.
    (when execute-extended-command--binding-timer
      (cancel-timer execute-extended-command--binding-timer))
    (when (and suggest-key-bindings
               (or binding
                   (and extended-command-suggest-shorter typed)))
      ;; If this command displayed something in the echo area, then
      ;; postpone the display of our suggestion message a bit.
      (setq delay-before-suggest
            (cond
             ((zerop (length (current-message))) 0)
             ((numberp suggest-key-bindings) suggest-key-bindings)
             (t 2)))
      (when (and extended-command-suggest-shorter
                 (not binding)
                 (not executing-kbd-macro)
                 (symbolp function)
                 (> (length (symbol-name function)) 2))
        ;; There's no binding for CMD.  Let's try and find the shortest
        ;; string to use in M-x.  But don't actually do anything yet.
        (setq find-shorter t))
      (when (or binding find-shorter)
        (setq execute-extended-command--binding-timer
              (run-at-time
               delay-before-suggest nil
               (lambda ()
                 ;; If the user has typed any other commands in the
                 ;; meantime, then don't display anything.
                 (when (eq function real-last-command)
                   ;; Find shorter string.
                   (when find-shorter
                     (while-no-input
                       ;; FIXME: Can be slow.  Cache it maybe?
                       (setq shorter (execute-extended-command--shorter
                                      (symbol-name function) typed))))
                   (when (or binding shorter)
                     (with-temp-message
                         (execute-extended-command--describe-binding-msg
                          function binding shorter)
                       (sit-for (if (numberp suggest-key-bindings)
                                    suggest-key-bindings
                                  2))))))))))))

(defun execute-extended-command-for-buffer (prefixarg &optional
                                                      command-name typed)
  "Query user for a command relevant for the current mode, and then execute it.
This is like `execute-extended-command', but it limits the
completions to commands that are particularly relevant to the
current buffer.  This includes commands that have been marked as
being specially designed for the current major mode (and enabled
minor modes), as well as commands bound in the active local key
maps."
  (declare (interactive-only command-execute))
  (interactive
   (let ((execute-extended-command--last-typed nil))
     (list current-prefix-arg
           (read-extended-command "M-X ")
           execute-extended-command--last-typed)))
  (with-suppressed-warnings ((interactive-only execute-extended-command))
    (execute-extended-command prefixarg command-name typed)))

(defun command-completion--command-for-this-buffer-function ()
  (let ((keymaps
         ;; The major mode's keymap and any active minor modes.
         (nconc
          (and (current-local-map) (list (current-local-map)))
          (mapcar
           #'cdr
           (seq-filter
            (lambda (elem)
              (symbol-value (car elem)))
            minor-mode-map-alist)))))
    (lambda (symbol buffer)
      (or (command-completion-using-modes-p symbol buffer)
          ;; Include commands that are bound in a keymap in the
          ;; current buffer.
          (and (where-is-internal symbol keymaps)
               ;; But not if they have a command predicate that
               ;; says that they shouldn't.  (This is the case
               ;; for `ignore' and `undefined' and similar
               ;; commands commonly found in keymaps.)
               (or (null (get symbol 'completion-predicate))
                   (funcall (get symbol 'completion-predicate)
                            symbol buffer)))))))

(cl-defgeneric function-documentation (function)
  "Extract the raw docstring info from FUNCTION.
FUNCTION is expected to be a function value rather than, say, a mere symbol.
This is intended to be specialized via `cl-defmethod' but not called directly:
if you need a function's documentation use `documentation' which will call this
function as needed."
  (let ((docstring-p (lambda (doc)
                       ;; A docstring can be either a string or a reference
                       ;; into either the `etc/DOC' or a `.elc' file.
                       (or (stringp doc)
                           (fixnump doc) (fixnump (cdr-safe doc))))))
    (pcase function
      ((pred byte-code-function-p)
       (when (> (length function) 4)
         (let ((doc (aref function 4)))
           (when (funcall docstring-p doc) doc))))
      ((or (pred stringp) (pred vectorp)) "Keyboard macro.")
      (`(keymap . ,_)
       "Prefix command (definition is a keymap associating keystrokes with commands).")
      ((or `(lambda ,_args . ,body) `(closure ,_env ,_args . ,body)
           `(autoload ,_file . ,body))
       (let ((doc (car body)))
	 (when (funcall docstring-p doc)
           doc)))
      (_ (signal 'invalid-function (list function))))))

(cl-defmethod function-documentation ((function accessor))
  (oclosure--accessor-docstring function)) ;; FIXME: η-reduce!

(cl-defmethod function-documentation ((f cconv--interactive-helper))
  (function-documentation (cconv--interactive-helper--fun f)))

;; This should be in `oclosure.el' but that file is loaded before `cl-generic'.
(cl-defgeneric oclosure-interactive-form (_function)
  "Return the interactive form of FUNCTION or nil if none.
This is called by `interactive-form' when invoked on OClosures.
It should return either nil or a two-element list of the form (interactive FORM)
where FORM is like the first arg of the `interactive' special form.
Add your methods to this generic function, but always call `interactive-form'
instead."
  ;; (interactive-form function)
  nil)

(cl-defmethod oclosure-interactive-form ((f cconv--interactive-helper))
  `(interactive (funcall ',(cconv--interactive-helper--if f))))

(defun command-execute (cmd &optional record-flag keys special)
  ;; BEWARE: Called directly from the C code.
  "Execute CMD as an editor command.
CMD must be a symbol that satisfies the `commandp' predicate.

Optional second arg RECORD-FLAG non-nil means unconditionally put
this command in the variable `command-history'.  Otherwise, that
is done only if an arg is read using the minibuffer.

The argument KEYS specifies the value to use instead of the
return value of the `this-command-keys' function when reading the
arguments; if it is nil, `this-command-keys' is used.

The argument SPECIAL, if non-nil, means that this command is
executing a special event, so ignore the prefix argument and
don't clear it."
  (setq debug-on-next-call nil)
  (let ((prefixarg (unless special
                     ;; FIXME: This should probably be done around
                     ;; pre-command-hook rather than here!
                     (prog1 prefix-arg
                       (setq current-prefix-arg prefix-arg)
                       (setq prefix-arg nil)
                       (when current-prefix-arg
                         (prefix-command-update)))))
        query)
    (if (and (symbolp cmd)
             (get cmd 'disabled)
             (or (and (setq query (and (consp (get cmd 'disabled))
                                       (eq (car (get cmd 'disabled)) 'query)))
                      (not (command-execute--query cmd)))
                 (and (not query) disabled-command-function)))
        (when (not query)
          ;; FIXME: Weird calling convention!
          (run-hooks 'disabled-command-function))
      (let ((final cmd))
        (while
            (progn
              (setq final (indirect-function final))
              (if (autoloadp final)
                  (setq final (autoload-do-load final cmd)))))
        (cond
         ((arrayp final)
          ;; If requested, place the macro in the command history.  For
          ;; other sorts of commands, call-interactively takes care of this.
          (when record-flag
            (add-to-history
             'command-history `(execute-kbd-macro ,final ,prefixarg) nil t))
          (execute-kbd-macro final prefixarg))
         (t
          ;; Pass `cmd' rather than `final', for the backtrace's sake.
          (prog1 (call-interactively cmd record-flag keys)
            (when-let ((info
                        (and (symbolp cmd)
                             (not (get cmd 'command-execute-obsolete-warned))
                             (get cmd 'byte-obsolete-info))))
              (put cmd 'command-execute-obsolete-warned t)
              (message "%s" (macroexp--obsolete-warning
                             cmd info "command"
                             (help--key-description-fontified
                              (where-is-internal (car info) nil t))))))))))))

(defun command-execute--query (command)
  "Query the user whether to run COMMAND."
  (let ((query (get command 'disabled)))
    (funcall (if (nth 1 query) #'yes-or-no-p #'y-or-n-p)
             (nth 2 query))))

;;;###autoload
(defun command-query (command query &optional verbose)
  "Make executing COMMAND issue QUERY to the user.
This will, by default, use `y-or-n-p', but if VERBOSE,
`yes-or-no-p' is used instead."
  (put command 'disabled
       (list 'query (not (not verbose)) query)))


(defvar minibuffer-history nil
  "Default minibuffer history list.
This is used for all minibuffer input
except when an alternate history list is specified.

Maximum length of the history list is determined by the value
of `history-length', which see.")
(defvar minibuffer-history-sexp-flag nil
  "Control whether history list elements are expressions or strings.
If the value of this variable equals current minibuffer depth,
they are expressions; otherwise they are strings.
\(That convention is designed to do the right thing for
recursive uses of the minibuffer.)")
(setq minibuffer-history-variable 'minibuffer-history)
(setq minibuffer-history-position nil)  ;; Defvar is in C code.
(defvar minibuffer-history-search-history nil)

(defvar minibuffer-text-before-history nil
  "Text that was in this minibuffer before any history commands.
This is nil if there have not yet been any history commands
in this use of the minibuffer.")

(add-hook 'minibuffer-setup-hook 'minibuffer-history-initialize)

(defun minibuffer-history-initialize ()
  (setq minibuffer-text-before-history nil))

(defun minibuffer-avoid-prompt (_new _old)
  "A point-motion hook for the minibuffer, that moves point out of the prompt."
  (declare (obsolete cursor-intangible-mode "25.1"))
  (constrain-to-field nil (point-max)))

(defcustom minibuffer-history-case-insensitive-variables nil
  "Minibuffer history variables for which matching should ignore case.
If a history variable is a member of this list, then the
\\[previous-matching-history-element] and \\[next-matching-history-element]\
 commands ignore case when searching it,
regardless of `case-fold-search'."
  :type '(repeat variable)
  :group 'minibuffer)

(defun previous-matching-history-element (regexp n)
  "Find the previous history element that matches REGEXP.
\(Previous history elements refer to earlier actions.)
With prefix argument N, search for Nth previous match.
If N is negative, find the next or Nth next match.
Normally, history elements are matched case-insensitively if
`case-fold-search' is non-nil, but an uppercase letter in REGEXP
makes the search case-sensitive.
See also `minibuffer-history-case-insensitive-variables'."
  (interactive
   (let* ((enable-recursive-minibuffers t)
	  (regexp (read-from-minibuffer
                   (format-prompt "Previous element matching regexp"
                                  (and minibuffer-history-search-history
                                       (car minibuffer-history-search-history)))
		   nil minibuffer-local-map nil
		   'minibuffer-history-search-history
		   (car minibuffer-history-search-history))))
     ;; Use the last regexp specified, by default, if input is empty.
     (list (if (string= regexp "")
	       (if minibuffer-history-search-history
		   (car minibuffer-history-search-history)
		 (user-error "No previous history search regexp"))
	     regexp)
	   (prefix-numeric-value current-prefix-arg))))
  (unless (zerop n)
    (if (and (zerop minibuffer-history-position)
	     (null minibuffer-text-before-history))
	(setq minibuffer-text-before-history
	      (minibuffer-contents-no-properties)))
    (let ((history (minibuffer-history-value))
	  (case-fold-search
	   (if (isearch-no-upper-case-p regexp t) ; assume isearch.el is dumped
	       ;; On some systems, ignore case for file names.
	       (if (memq minibuffer-history-variable
			 minibuffer-history-case-insensitive-variables)
		   t
		 ;; Respect the user's setting for case-fold-search:
		 case-fold-search)
	     nil))
	  prevpos
	  match-string
	  match-offset
	  (pos minibuffer-history-position))
      (while (/= n 0)
	(setq prevpos pos)
	(setq pos (min (max 1 (+ pos (if (< n 0) -1 1))) (length history)))
	(when (= pos prevpos)
	  (user-error (if (= pos 1)
                          "No later matching history item"
                        "No earlier matching history item")))
	(setq match-string
	      (if (eq minibuffer-history-sexp-flag (minibuffer-depth))
		  (let ((print-level nil))
		    (prin1-to-string (nth (1- pos) history)))
		(nth (1- pos) history)))
	(setq match-offset
	      (if (< n 0)
		  (and (string-match regexp match-string)
		       (match-end 0))
		(and (string-match (concat ".*\\(" regexp "\\)") match-string)
		     (match-beginning 1))))
	(when match-offset
	  (setq n (+ n (if (< n 0) 1 -1)))))
      (setq minibuffer-history-position pos)
      (goto-char (point-max))
      (delete-minibuffer-contents)
      (insert match-string)
      (goto-char (+ (minibuffer-prompt-end) match-offset))))
  (if (memq (car (car command-history)) '(previous-matching-history-element
					  next-matching-history-element))
      (setq command-history (cdr command-history))))

(defun next-matching-history-element (regexp n)
  "Find the next history element that matches REGEXP.
\(The next history element refers to a more recent action.)
With prefix argument N, search for Nth next match.
If N is negative, find the previous or Nth previous match.
Normally, history elements are matched case-insensitively if
`case-fold-search' is non-nil, but an uppercase letter in REGEXP
makes the search case-sensitive."
  (interactive
   (let* ((enable-recursive-minibuffers t)
	  (regexp (read-from-minibuffer "Next element matching (regexp): "
					nil
					minibuffer-local-map
					nil
					'minibuffer-history-search-history
 					(car minibuffer-history-search-history))))
     ;; Use the last regexp specified, by default, if input is empty.
     (list (if (string= regexp "")
	       (if minibuffer-history-search-history
		   (car minibuffer-history-search-history)
		 (user-error "No previous history search regexp"))
	     regexp)
	   (prefix-numeric-value current-prefix-arg))))
  (previous-matching-history-element regexp (- n)))

(defvar minibuffer-temporary-goal-position nil)

(defvar minibuffer-default-add-function 'minibuffer-default-add-completions
  "Function run by `goto-history-element' before consuming default values.
This is useful to dynamically add more elements to the list of default values
when `goto-history-element' reaches the end of this list.
Before calling this function `goto-history-element' sets the variable
`minibuffer-default-add-done' to t, so it will call this function only
once.  In special cases, when this function needs to be called more
than once, it can set `minibuffer-default-add-done' to nil explicitly,
overriding the setting of this variable to t in `goto-history-element'.")

(defvar-local minibuffer-default-add-done nil
  "When nil, add more elements to the end of the list of default values.
The value nil causes `goto-history-element' to add more elements to
the list of defaults when it reaches the end of this list.  It does
this by calling a function defined by `minibuffer-default-add-function'.")

(defun minibuffer-default-add-completions ()
  "Return a list of all completions without the default value.
This function is used to add all elements of the completion table to
the end of the list of defaults just after the default value."
  (let ((def minibuffer-default)
	(all (all-completions ""
			      minibuffer-completion-table
			      minibuffer-completion-predicate)))
    (if (listp def)
	(append def all)
      (cons def (delete def all)))))

(defun minibuffer-history-value ()
  "Return the value of the minibuffer input history list.
If `minibuffer-history-variable' points to a buffer-local variable and
the minibuffer is active, return the buffer-local value for the buffer
that was current when the minibuffer was activated."
  (buffer-local-value minibuffer-history-variable
                      (window-buffer (minibuffer-selected-window))))

(defun goto-history-element (nabs)
  "Insert into the minibuffer the element of minibuffer history specified by NABS.
Interactively, NABS is the prefix numeric argument, and defaults to 1.
It specifies the absolute history position in descending order,
where 0 means the current element and a positive number N means
the Nth previous element.  NABS that is a negative number -N means
the Nth entry of \"future history.\""
  (interactive "p")
  (when (and (not minibuffer-default-add-done)
	     (functionp minibuffer-default-add-function)
	     (< nabs (- (if (listp minibuffer-default)
			    (length minibuffer-default)
			  1))))
    (setq minibuffer-default-add-done t
	  minibuffer-default (funcall minibuffer-default-add-function)))
  (let ((minimum (if minibuffer-default
		     (- (if (listp minibuffer-default)
			    (length minibuffer-default)
			  1))
		   0))
	elt minibuffer-returned-to-present)
    (if (and (zerop minibuffer-history-position)
	     (null minibuffer-text-before-history))
	(setq minibuffer-text-before-history
	      (minibuffer-contents-no-properties)))
    (if (< nabs minimum)
	(user-error (if minibuffer-default
                        "End of defaults; no next item"
                      "End of history; no default available")))
    (if (> nabs (if (listp (minibuffer-history-value))
                    (length (minibuffer-history-value))
                  0))
	(user-error "Beginning of history; no preceding item"))
    (unless (memq last-command '(next-history-element
				 previous-history-element))
      (let ((prompt-end (minibuffer-prompt-end)))
        (setq-local minibuffer-temporary-goal-position
                    (cond ((<= (point) prompt-end) prompt-end)
                          ((eobp) nil)
                          (t (point))))))
    (goto-char (point-max))
    (delete-minibuffer-contents)
    (setq minibuffer-history-position nabs)
    (cond ((< nabs 0)
	   (setq elt (if (listp minibuffer-default)
			 (nth (1- (abs nabs)) minibuffer-default)
		       minibuffer-default)))
	  ((= nabs 0)
	   (setq elt (or minibuffer-text-before-history ""))
	   (setq minibuffer-returned-to-present t)
	   (setq minibuffer-text-before-history nil))
	  (t (setq elt (nth (1- minibuffer-history-position)
			    (minibuffer-history-value)))))
    (insert
     (if (and (eq minibuffer-history-sexp-flag (minibuffer-depth))
	      (not minibuffer-returned-to-present))
	 (let ((print-level nil))
	   (prin1-to-string elt))
       elt))
    (goto-char (or minibuffer-temporary-goal-position (point-max)))))

(defun next-history-element (n)
  "Insert into the minibuffer the Nth next element of minibuffer history.
Interactively, N is the prefix numeric argument and defaults to 1.
The value N can go beyond the current position in the minibuffer
history,  and invoke \"future history.\""
  (interactive "p")
  (or (zerop n)
      (goto-history-element (- minibuffer-history-position n))))

(defun previous-history-element (n)
  "Insert into the minibuffer the Nth previous element of minibuffer history.
Interactively, N is the prefix numeric argument and defaults to 1."
  (interactive "p")
  (or (zerop n)
      (goto-history-element (+ minibuffer-history-position n))))

(defun next-line-or-history-element (&optional arg)
  "Move cursor vertically down ARG lines, or to the next history element.
When point moves over the bottom line of multi-line minibuffer, puts ARGth
next element of the minibuffer history in the minibuffer."
  (interactive "^p")
  (or arg (setq arg 1))
  (let* ((old-point (point))
         ;; Don't add newlines if they have the mode enabled globally.
         (next-line-add-newlines nil)
	 ;; Remember the original goal column of possibly multi-line input
	 ;; excluding the length of the prompt on the first line.
	 (prompt-end (minibuffer-prompt-end))
	 (old-column (unless (and (eolp) (> (point) prompt-end))
		       (if (= (line-number-at-pos) 1)
			   (max (- (current-column)
				   (save-excursion
				     (goto-char (1- prompt-end))
				     (current-column)))
				0)
			 (current-column)))))
    (condition-case nil
	(with-no-warnings
	  (next-line arg))
      (end-of-buffer
       ;; Restore old position since `line-move-visual' moves point to
       ;; the end of the line when it fails to go to the next line.
       (goto-char old-point)
       (next-history-element arg)
       ;; Reset `temporary-goal-column' because a correct value is not
       ;; calculated when `next-line' above fails by bumping against
       ;; the bottom of the minibuffer (bug#22544).
       (setq temporary-goal-column 0)
       ;; Restore the original goal column on the last line
       ;; of possibly multi-line input.
       (goto-char (point-max))
       (when old-column
	 (if (= (line-number-at-pos) 1)
	     (move-to-column (+ old-column
				(save-excursion
				  (goto-char (1- (minibuffer-prompt-end)))
				  (current-column))))
	   (move-to-column old-column)))))))

(defun previous-line-or-history-element (&optional arg)
  "Move cursor vertically up ARG lines, or to the previous history element.
When point moves over the top line of multi-line minibuffer, puts ARGth
previous element of the minibuffer history in the minibuffer."
  (interactive "^p")
  (or arg (setq arg 1))
  (let* ((old-point (point))
	 ;; Remember the original goal column of possibly multi-line input
	 ;; excluding the length of the prompt on the first line.
	 (prompt-end (minibuffer-prompt-end))
	 (old-column (unless (and (eolp) (> (point) prompt-end))
		       (if (= (line-number-at-pos) 1)
			   (max (- (current-column)
				   (save-excursion
				     (goto-char (1- prompt-end))
				     (current-column)))
				1)
			 (current-column)))))
    (condition-case nil
	(with-no-warnings
	  (previous-line arg)
          ;; Avoid moving point to the prompt
          (when (< (point) (minibuffer-prompt-end))
            ;; If there is minibuffer contents on the same line
            (if (<= (minibuffer-prompt-end)
                    (save-excursion
                      (if (or truncate-lines (not line-move-visual))
                          (end-of-line)
                        (end-of-visual-line))
                      (point)))
                ;; Move to the beginning of minibuffer contents
                (goto-char (minibuffer-prompt-end))
              ;; Otherwise, go to the previous history element
              (signal 'beginning-of-buffer nil))))
      (beginning-of-buffer
       ;; Restore old position since `line-move-visual' moves point to
       ;; the beginning of the line when it fails to go to the previous line.
       (goto-char old-point)
       (previous-history-element arg)
       ;; Reset `temporary-goal-column' because a correct value is not
       ;; calculated when `previous-line' above fails by bumping against
       ;; the top of the minibuffer (bug#22544).
       (setq temporary-goal-column 0)
       ;; Restore the original goal column on the first line
       ;; of possibly multi-line input.
       (goto-char (minibuffer-prompt-end))
       (if old-column
	   (if (= (line-number-at-pos) 1)
	       (move-to-column (+ old-column
				  (save-excursion
				    (goto-char (1- (minibuffer-prompt-end)))
				    (current-column))))
	     (move-to-column old-column))
	 (if (not line-move-visual) ; Handle logical lines (bug#42862)
	     (end-of-line)
	   ;; Put the cursor at the end of the visual line instead of the
	   ;; logical line, so the next `previous-line-or-history-element'
	   ;; would move to the previous history element, not to a possible upper
	   ;; visual line from the end of logical line in `line-move-visual' mode.
	   (end-of-visual-line)
	   ;; Since `end-of-visual-line' puts the cursor at the beginning
	   ;; of the next visual line, move it one char back to the end
	   ;; of the first visual line (bug#22544).
	   (unless (eolp) (backward-char 1))))))))

(defun next-complete-history-element (n)
  "Get next history element that completes the minibuffer before the point.
The contents of the minibuffer after the point are deleted and replaced
by the new completion."
  (interactive "p")
  (let ((point-at-start (point)))
    (next-matching-history-element
     (concat
      "^" (regexp-quote (buffer-substring (minibuffer-prompt-end) (point))))
     n)
    ;; next-matching-history-element always puts us at (point-min).
    ;; Move to the position we were at before changing the buffer contents.
    ;; This is still sensible, because the text before point has not changed.
    (goto-char point-at-start)))

(defun previous-complete-history-element (n)
  "\
Get previous history element that completes the minibuffer before the point.
The contents of the minibuffer after the point are deleted and replaced
by the new completion."
  (interactive "p")
  (next-complete-history-element (- n)))

;; For compatibility with the old subr of the same name.
(defun minibuffer-prompt-width ()
  "Return the display width of the minibuffer prompt.
Return 0 if current buffer is not a minibuffer."
  ;; Return the width of everything before the field at the end of
  ;; the buffer; this should be 0 for normal buffers.
  (1- (minibuffer-prompt-end)))

;; isearch minibuffer history
(add-hook 'minibuffer-setup-hook 'minibuffer-history-isearch-setup)

(defvar minibuffer-history-isearch-message-overlay)
(make-variable-buffer-local 'minibuffer-history-isearch-message-overlay)

(defun minibuffer-history-isearch-setup ()
  "Set up a minibuffer for using isearch to search the minibuffer history.
Intended to be added to `minibuffer-setup-hook'."
  (setq-local isearch-search-fun-function
              #'minibuffer-history-isearch-search)
  (setq-local isearch-message-function
              #'minibuffer-history-isearch-message)
  (setq-local isearch-wrap-function
              #'minibuffer-history-isearch-wrap)
  (setq-local isearch-push-state-function
              #'minibuffer-history-isearch-push-state)
  (setq-local isearch-lazy-count nil)
  (add-hook 'isearch-mode-end-hook 'minibuffer-history-isearch-end nil t))

(defun minibuffer-history-isearch-end ()
  "Clean up the minibuffer after terminating isearch in the minibuffer."
  (if minibuffer-history-isearch-message-overlay
      (delete-overlay minibuffer-history-isearch-message-overlay)))

(defun minibuffer-history-isearch-search ()
  "Return the proper search function, for isearch in minibuffer history."
  (lambda (string bound noerror)
    (let ((search-fun
	   ;; Use standard functions to search within minibuffer text
	   (isearch-search-fun-default))
	  found)
      ;; Avoid lazy-highlighting matches in the minibuffer prompt when
      ;; searching forward.  Lazy-highlight calls this lambda with the
      ;; bound arg, so skip the minibuffer prompt.
      (if (and bound isearch-forward (< (point) (minibuffer-prompt-end)))
	  (goto-char (minibuffer-prompt-end)))
      (or
       ;; 1. First try searching in the initial minibuffer text
       (funcall search-fun string
		(if isearch-forward bound (minibuffer-prompt-end))
		noerror)
       ;; 2. If the above search fails, start putting next/prev history
       ;; elements in the minibuffer successively, and search the string
       ;; in them.  Do this only when bound is nil (i.e. not while
       ;; lazy-highlighting search strings in the current minibuffer text).
       (unless bound
	 (condition-case nil
	     (progn
	       (while (not found)
		 (cond (isearch-forward
			(next-history-element 1)
			(goto-char (minibuffer-prompt-end)))
		       (t
			(previous-history-element 1)
			(goto-char (point-max))))
		 (setq isearch-barrier (point) isearch-opoint (point))
		 ;; After putting the next/prev history element, search
		 ;; the string in them again, until next-history-element
		 ;; or previous-history-element raises an error at the
		 ;; beginning/end of history.
		 (setq found (funcall search-fun string
				      (unless isearch-forward
					;; For backward search, don't search
					;; in the minibuffer prompt
					(minibuffer-prompt-end))
				      noerror)))
	       ;; Return point of the new search result
	       (point))
	   ;; Return nil when next(prev)-history-element fails
	   (error nil)))))))

(defun minibuffer-history-isearch-message (&optional c-q-hack ellipsis)
  "Display the minibuffer history search prompt.
If there are no search errors, this function displays an overlay with
the isearch prompt which replaces the original minibuffer prompt.
Otherwise, it displays the standard isearch message returned from
the function `isearch-message'."
  (if (not (and (minibufferp) isearch-success (not isearch-error)))
      ;; Use standard function `isearch-message' when not in the minibuffer,
      ;; or search fails, or has an error (like incomplete regexp).
      ;; This function overwrites minibuffer text with isearch message,
      ;; so it's possible to see what is wrong in the search string.
      (isearch-message c-q-hack ellipsis)
    ;; Otherwise, put the overlay with the standard isearch prompt over
    ;; the initial minibuffer prompt.
    (if (overlayp minibuffer-history-isearch-message-overlay)
	(move-overlay minibuffer-history-isearch-message-overlay
		      (point-min) (minibuffer-prompt-end))
      (setq minibuffer-history-isearch-message-overlay
	    (make-overlay (point-min) (minibuffer-prompt-end)))
      (overlay-put minibuffer-history-isearch-message-overlay 'evaporate t))
    (overlay-put minibuffer-history-isearch-message-overlay
		 'display (isearch-message-prefix c-q-hack ellipsis))
    ;; And clear any previous isearch message.
    (message "")))

(defun minibuffer-history-isearch-wrap ()
  "Wrap the minibuffer history search when search fails.
Move point to the first history element for a forward search,
or to the last history element for a backward search."
  ;; When `minibuffer-history-isearch-search' fails on reaching the
  ;; beginning/end of the history, wrap the search to the first/last
  ;; minibuffer history element.
  (if isearch-forward
      (goto-history-element (length (minibuffer-history-value)))
    (goto-history-element 0))
  (goto-char (if isearch-forward (minibuffer-prompt-end) (point-max))))

(defun minibuffer-history-isearch-push-state ()
  "Save a function restoring the state of minibuffer history search.
Save `minibuffer-history-position' to the additional state parameter
in the search status stack."
  (let ((pos minibuffer-history-position))
    (lambda (cmd)
      (minibuffer-history-isearch-pop-state cmd pos))))

(defun minibuffer-history-isearch-pop-state (_cmd hist-pos)
  "Restore the minibuffer history search state.
Go to the history element by the absolute history position HIST-POS."
  (goto-history-element hist-pos))


(add-hook 'minibuffer-setup-hook 'minibuffer-error-initialize)

(defun minibuffer-error-initialize ()
  "Set up minibuffer error processing."
  (setq-local command-error-function 'minibuffer-error-function))

(defun minibuffer-error-function (data context caller)
  "Display error messages in the active minibuffer.
The same as `command-error-default-function' but display error messages
at the end of the minibuffer using `minibuffer-message' to not obscure
the minibuffer contents."
  (if (memq 'minibuffer-quit (get (car data) 'error-conditions))
      (ding t)
    (discard-input)
    (ding))
  (let ((string (error-message-string data)))
    ;; If we know from where the error was signaled, show it in
    ;; *Messages*.
    (let ((inhibit-message t))
      (message "%s%s" (if caller (format "%s: " caller) "") string))
    ;; Display an error message at the end of the minibuffer.
    (minibuffer-message (apply #'propertize (format " [%s%s]" context string)
                               minibuffer-prompt-properties))))


;Put this on C-x u, so we can force that rather than C-_ into startup msg
(define-obsolete-function-alias 'advertised-undo 'undo "23.2")

(defconst undo-equiv-table (make-hash-table :test 'eq :weakness t)
  "Table mapping redo records to the corresponding undo one.
A redo record for an undo in region maps to `undo-in-region'.
A redo record for ordinary undo maps to the following (earlier) undo.
A redo record that undoes to the beginning of the undo list maps to t.
In the rare case where there are (erroneously) consecutive nil's in
`buffer-undo-list', `undo' maps the previous valid undo record to
`empty', if the previous record is a redo record, `undo' doesn't change
its mapping.

To be clear, a redo record is just an undo record, the only difference
is that it is created by an undo command (instead of an ordinary buffer
edit).  Since a record used to undo ordinary change is called undo
record, a record used to undo an undo is called redo record.

`undo' uses this table to make sure the previous command is `undo'.
`undo-redo' uses this table to set the correct `pending-undo-list'.

When you undo, `pending-undo-list' shrinks and `buffer-undo-list'
grows, and Emacs maps the tip of `buffer-undo-list' to the tip of
`pending-undo-list' in this table.

For example, consider this undo list where each node represents an
undo record: if we undo from 4, `pending-undo-list' will be at 3,
`buffer-undo-list' at 5, and 5 will map to 3.

    |
    3  5
    | /
    |/
    4")

(defvar undo-in-region nil
  "Non-nil if `pending-undo-list' is not just a tail of `buffer-undo-list'.")

(defcustom undo-no-redo nil
  "If t, `undo' doesn't go through redo entries."
  :type 'boolean
  :group 'undo)

(defvar pending-undo-list nil
  "Within a run of consecutive undo commands, list remaining to be undone.
If t, we undid all the way to the end of it.")

(defun undo--last-change-was-undo-p (undo-list)
  (while (and (consp undo-list) (eq (car undo-list) nil))
    (setq undo-list (cdr undo-list)))
  (gethash undo-list undo-equiv-table))

(defun undo (&optional arg)
  "Undo some previous changes.
Repeat this command to undo more changes.
A numeric ARG serves as a repeat count.

In Transient Mark mode when the mark is active, undo changes only within
the current region.  Similarly, when not in Transient Mark mode, just \\[universal-argument]
as an argument limits undo to changes within the current region."
  (interactive "*P")
  ;; Make last-command indicate for the next command that this was an undo.
  ;; That way, another undo will undo more.
  ;; If we get to the end of the undo history and get an error,
  ;; another undo command will find the undo history empty
  ;; and will get another error.  To begin undoing the undos,
  ;; you must type some other command.
  (let* ((modified (buffer-modified-p))
	 ;; For an indirect buffer, look in the base buffer for the
	 ;; auto-save data.
	 (base-buffer (or (buffer-base-buffer) (current-buffer)))
	 (recent-save (with-current-buffer base-buffer
			(recent-auto-save-p)))
         ;; Allow certain commands to inhibit an immediately following
         ;; undo-in-region.
         (inhibit-region (and (symbolp last-command)
                              (get last-command 'undo-inhibit-region)))
	 message)
    ;; If we get an error in undo-start,
    ;; the next command should not be a "consecutive undo".
    ;; So set `this-command' to something other than `undo'.
    (setq this-command 'undo-start)
    ;; Here we decide whether to break the undo chain.  If the
    ;; previous command is `undo', we don't call `undo-start', i.e.,
    ;; don't break the undo chain.
    (unless (and (eq last-command 'undo)
		 (or (eq pending-undo-list t)
		     ;; If something (a timer or filter?) changed the buffer
		     ;; since the previous command, don't continue the undo seq.
		     (undo--last-change-was-undo-p buffer-undo-list)))
      (setq undo-in-region
	    (and (or (region-active-p) (and arg (not (numberp arg))))
                 (not inhibit-region)))
      (if undo-in-region
	  (undo-start (region-beginning) (region-end))
	(undo-start))
      ;; get rid of initial undo boundary
      (undo-more 1))
    ;; If we got this far, the next command should be a consecutive undo.
    (setq this-command 'undo)
    ;; Check to see whether we're hitting a redo record, and if
    ;; so, ask the user whether she wants to skip the redo/undo pair.
    (let ((equiv (gethash pending-undo-list undo-equiv-table)))
      (or (eq (selected-window) (minibuffer-window))
	  (setq message (format "%s%s"
                                (if (or undo-no-redo (not equiv))
                                    "Undo" "Redo")
                                (if undo-in-region " in region" ""))))
      (when (and (consp equiv) undo-no-redo)
	;; The equiv entry might point to another redo record if we have done
	;; undo-redo-undo-redo-... so skip to the very last equiv.
	(while (let ((next (gethash equiv undo-equiv-table)))
		 (if next (setq equiv next))))
	(setq pending-undo-list (if (consp equiv) equiv t))))
    (undo-more
     (if (numberp arg)
	 (prefix-numeric-value arg)
       1))
    ;; Record the fact that the just-generated undo records come from an
    ;; undo operation--that is, they are redo records.
    ;; In the ordinary case (not within a region), map the redo
    ;; record to the following undos.
    ;; I don't know how to do that in the undo-in-region case.
    (let ((list buffer-undo-list))
      ;; Strip any leading undo boundaries there might be, like we do
      ;; above when checking.
      (while (eq (car list) nil)
	(setq list (cdr list)))
      (puthash list
               (cond
                (undo-in-region 'undo-in-region)
                ;; Prevent identity mapping.  This can happen if
                ;; consecutive nils are erroneously in undo list.  It
                ;; has to map to _something_ so that the next `undo'
                ;; command recognizes that the previous command is
                ;; `undo' and doesn't break the undo chain.
                ((eq list pending-undo-list)
                 (or (gethash list undo-equiv-table)
                     'empty))
                (t pending-undo-list))
	       undo-equiv-table))
    ;; Don't specify a position in the undo record for the undo command.
    ;; Instead, undoing this should move point to where the change is.
    (let ((tail buffer-undo-list)
	  (prev nil))
      (while (car tail)
	(when (integerp (car tail))
	  (let ((pos (car tail)))
	    (if prev
		(setcdr prev (cdr tail))
	      (setq buffer-undo-list (cdr tail)))
	    (setq tail (cdr tail))
	    (while (car tail)
	      (if (eq pos (car tail))
		  (if prev
		      (setcdr prev (cdr tail))
		    (setq buffer-undo-list (cdr tail)))
		(setq prev tail))
	      (setq tail (cdr tail)))
	    (setq tail nil)))
	(setq prev tail tail (cdr tail))))
    ;; Record what the current undo list says,
    ;; so the next command can tell if the buffer was modified in between.
    (and modified (not (buffer-modified-p))
	 (with-current-buffer base-buffer
	   (delete-auto-save-file-if-necessary recent-save)))
    ;; Display a message announcing success.
    (if message
	(message "%s" message))))

(defun buffer-disable-undo (&optional buffer)
  "Make BUFFER stop keeping undo information.
No argument or nil as argument means do this for the current buffer."
  (interactive)
  (with-current-buffer (if buffer (get-buffer buffer) (current-buffer))
    (setq buffer-undo-list t)))

(defun undo-only (&optional arg)
  "Undo some previous changes.
Repeat this command to undo more changes.
A numeric ARG serves as a repeat count.
Contrary to `undo', this will not redo a previous undo."
  (interactive "*p")
  (let ((undo-no-redo t)) (undo arg)))

(defun undo-redo (&optional arg)
  "Undo the last ARG undos, i.e., redo the last ARG changes.
Interactively, ARG is the prefix numeric argument and defaults to 1."
  (interactive "*p")
  (cond
   ((not (undo--last-change-was-undo-p buffer-undo-list))
    (user-error "No undone changes to redo"))
   (t
    (let* ((ul buffer-undo-list)
           (new-ul
            (let ((undo-in-progress t))
              (while (and (consp ul) (eq (car ul) nil))
                (setq ul (cdr ul)))
              (primitive-undo (or arg 1) ul)))
           (new-pul (undo--last-change-was-undo-p new-ul)))
      (message "Redo%s" (if undo-in-region " in region" ""))
      (setq this-command 'undo)
      (setq pending-undo-list new-pul)
      (setq buffer-undo-list new-ul)))))

(defvar undo-in-progress nil
  "Non-nil while performing an undo.
Some change-hooks test this variable to do something different.")

(defun undo-more (n)
  "Undo back N undo-boundaries beyond what was already undone recently.
Call `undo-start' to get ready to undo recent changes,
then call `undo-more' one or more times to undo them."
  (or (listp pending-undo-list)
      (user-error (concat "No further undo information"
                          (and undo-in-region " for region"))))
  (let ((undo-in-progress t))
    ;; Note: The following, while pulling elements off
    ;; `pending-undo-list' will call primitive change functions which
    ;; will push more elements onto `buffer-undo-list'.
    (setq pending-undo-list (primitive-undo n pending-undo-list))
    (if (null pending-undo-list)
	(setq pending-undo-list t))))

(defun primitive-undo (n list)
  "Undo N records from the front of the list LIST.
Return what remains of the list."

  ;; This is a good feature, but would make undo-start
  ;; unable to do what is expected.
  ;;(when (null (car (list)))
  ;;  ;; If the head of the list is a boundary, it is the boundary
  ;;  ;; preceding this command.  Get rid of it and don't count it.
  ;;  (setq list (cdr list))))

  (let ((arg n)
        ;; In a writable buffer, enable undoing read-only text that is
        ;; so because of text properties.
        (inhibit-read-only t)
        ;; We use oldlist only to check for EQ.  ++kfs
        (oldlist buffer-undo-list)
        (did-apply nil)
        (next nil))
    (while (> arg 0)
      (while (setq next (pop list))     ;Exit inner loop at undo boundary.
        ;; Handle an integer by setting point to that value.
        (pcase next
          ((pred integerp) (goto-char next))
          ;; Element (t . TIME) records previous modtime.
          ;; Preserve any flag of NONEXISTENT_MODTIME_NSECS or
          ;; UNKNOWN_MODTIME_NSECS.
          (`(t . ,time)
           ;; If this records an obsolete save
           ;; (not matching the actual disk file)
           ;; then don't mark unmodified.
           (let ((visited-file-time (visited-file-modtime)))
             ;; Indirect buffers don't have a visited file, so their
             ;; file-modtime can be bogus.  In that case, use the
             ;; modtime of the base buffer instead.
             (if (and (numberp visited-file-time)
                      (= visited-file-time 0)
                      (buffer-base-buffer))
                 (setq visited-file-time
                      (with-current-buffer (buffer-base-buffer)
                        (visited-file-modtime))))
	     (when (time-equal-p time visited-file-time)
               (unlock-buffer)
               (set-buffer-modified-p nil))))
          ;; Element (nil PROP VAL BEG . END) is property change.
          (`(nil . ,(or `(,prop ,val ,beg . ,end) pcase--dontcare))
           (when (or (> (point-min) beg) (< (point-max) end))
             (error "Changes to be undone are outside visible portion of buffer"))
           (put-text-property beg end prop val))
          ;; Element (BEG . END) means range was inserted.
          (`(,(and beg (pred integerp)) . ,(and end (pred integerp)))
           ;; (and `(,beg . ,end) `(,(pred integerp) . ,(pred integerp)))
           ;; Ideally: `(,(pred integerp beg) . ,(pred integerp end))
           (when (or (> (point-min) beg) (< (point-max) end))
             (error "Changes to be undone are outside visible portion of buffer"))
           ;; Set point first thing, so that undoing this undo
           ;; does not send point back to where it is now.
           (goto-char beg)
           (delete-region beg end))
          ;; Element (apply FUN . ARGS) means call FUN to undo.
          (`(apply . ,fun-args)
           (let ((currbuff (current-buffer)))
             (if (integerp (car fun-args))
                 ;; Long format: (apply DELTA START END FUN . ARGS).
                 (pcase-let* ((`(,delta ,start ,end ,fun . ,args) fun-args)
                              (start-mark (copy-marker start nil))
                              (end-mark (copy-marker end t)))
                   (when (or (> (point-min) start) (< (point-max) end))
                     (error "Changes to be undone are outside visible portion of buffer"))
                   (apply fun args) ;; Use `save-current-buffer'?
                   ;; Check that the function did what the entry
                   ;; said it would do.
                   (unless (and (= start start-mark)
                                (= (+ delta end) end-mark))
                     (error "Changes undone by function are different from the announced ones"))
                   (set-marker start-mark nil)
                   (set-marker end-mark nil))
               (apply fun-args))
             (unless (eq currbuff (current-buffer))
               (error "Undo function switched buffer"))
             (setq did-apply t)))
          ;; Element (STRING . POS) means STRING was deleted.
          (`(,(and string (pred stringp)) . ,(and pos (pred integerp)))
           (let ((valid-marker-adjustments nil)
                 (apos (abs pos)))
             (when (or (< apos (point-min)) (> apos (point-max)))
               (error "Changes to be undone are outside visible portion of buffer"))
             ;; Check that marker adjustments which were recorded
             ;; with the (STRING . POS) record are still valid, ie
             ;; the markers haven't moved.  We check their validity
             ;; before reinserting the string so as we don't need to
             ;; mind marker insertion-type.
             (while (and (markerp (car-safe (car list)))
                         (integerp (cdr-safe (car list))))
               (let* ((marker-adj (pop list))
                      (m (car marker-adj)))
                 (and (eq (marker-buffer m) (current-buffer))
                      (= apos m)
                      (push marker-adj valid-marker-adjustments))))
             ;; Insert string and adjust point
             (if (< pos 0)
                 (progn
                   (goto-char (- pos))
                   (insert string))
               (goto-char pos)
               (insert string)
               (goto-char pos))
             ;; Adjust the valid marker adjustments
             (dolist (adj valid-marker-adjustments)
               ;; Insert might have invalidated some of the markers
               ;; via modification hooks.  Update only the currently
               ;; valid ones (bug#25599).
               (if (marker-buffer (car adj))
                   (set-marker (car adj)
                               (- (car adj) (cdr adj)))))))
          ;; (MARKER . OFFSET) means a marker MARKER was adjusted by OFFSET.
          (`(,(and marker (pred markerp)) . ,(and offset (pred integerp)))
           (warn "Encountered %S entry in undo list with no matching (TEXT . POS) entry"
                 next)
           ;; Even though these elements are not expected in the undo
           ;; list, adjust them to be conservative for the 24.4
           ;; release.  (Bug#16818)
           (when (marker-buffer marker)
             (set-marker marker
                         (- marker offset)
                         (marker-buffer marker))))
          (_ (error "Unrecognized entry in undo list %S" next))))
      (setq arg (1- arg)))
    ;; Make sure an apply entry produces at least one undo entry,
    ;; so the test in `undo' for continuing an undo series
    ;; will work right.
    (if (and did-apply
             (eq oldlist buffer-undo-list))
        (setq buffer-undo-list
              (cons (list 'apply 'cdr nil) buffer-undo-list))))
  list)

;; Deep copy of a list
(defun undo-copy-list (list)
  "Make a copy of undo list LIST."
  (mapcar 'undo-copy-list-1 list))

(defun undo-copy-list-1 (elt)
  (if (consp elt)
      (cons (car elt) (undo-copy-list-1 (cdr elt)))
    elt))

(defun undo-start (&optional beg end)
  "Set `pending-undo-list' to the front of the undo list.
The next call to `undo-more' will undo the most recently made change.
If BEG and END are specified, then undo only elements
that apply to text between BEG and END are used; other undo elements
are ignored.  If BEG and END are nil, all undo elements are used."
  (if (eq buffer-undo-list t)
      (user-error "No undo information in this buffer"))
  (setq pending-undo-list
	(if (and beg end (not (= beg end)))
	    (undo-make-selective-list (min beg end) (max beg end))
	  buffer-undo-list)))

;; The positions given in elements of the undo list are the positions
;; as of the time that element was recorded to undo history.  In
;; general, subsequent buffer edits render those positions invalid in
;; the current buffer, unless adjusted according to the intervening
;; undo elements.
;;
;; Undo in region is a use case that requires adjustments to undo
;; elements.  It must adjust positions of elements in the region based
;; on newer elements not in the region so as they may be correctly
;; applied in the current buffer.  undo-make-selective-list
;; accomplishes this with its undo-deltas list of adjustments.  An
;; example undo history from oldest to newest:
;;
;; buf pos:
;; 123456789 buffer-undo-list undo-deltas
;; --------- ---------------- -----------
;; aaa       (1 . 4)          (1 . -3)
;; aaba      (3 . 4)          N/A (in region)
;; ccaaba    (1 . 3)          (1 . -2)
;; ccaabaddd (7 . 10)         (7 . -3)
;; ccaabdd   ("ad" . 6)       (6 . 2)
;; ccaabaddd (6 . 8)          (6 . -2)
;;  |   |<-- region: "caab", from 2 to 6
;;
;; When the user starts a run of undos in region,
;; undo-make-selective-list is called to create the full list of in
;; region elements.  Each element is adjusted forward chronologically
;; through undo-deltas to determine if it is in the region.
;;
;; In the above example, the insertion of "b" is (3 . 4) in the
;; buffer-undo-list.  The undo-delta (1 . -2) causes (3 . 4) to become
;; (5 . 6).  The next three undo-deltas cause no adjustment, so (5
;; . 6) is assessed as in the region and placed in the selective list.
;; Notably, the end of region itself adjusts from "2 to 6" to "2 to 5"
;; due to the selected element.  The "b" insertion is the only element
;; fully in the region, so in this example undo-make-selective-list
;; returns (nil (5 . 6)).
;;
;; The adjustment of the (7 . 10) insertion of "ddd" shows an edge
;; case.  It is adjusted through the undo-deltas: ((6 . 2) (6 . -2)).
;; Normally an undo-delta of (6 . 2) would cause positions after 6 to
;; adjust by 2.  However, they shouldn't adjust to less than 6, so (7
;; . 10) adjusts to (6 . 8) due to the first undo delta.
;;
;; More interesting is how to adjust the "ddd" insertion due to the
;; next undo-delta: (6 . -2), corresponding to reinsertion of "ad".
;; If the reinsertion was a manual retyping of "ad", then the total
;; adjustment should be (7 . 10) -> (6 . 8) -> (8 . 10).  However, if
;; the reinsertion was due to undo, one might expect the first "d"
;; character would again be a part of the "ddd" text, meaning its
;; total adjustment would be (7 . 10) -> (6 . 8) -> (7 . 10).
;;
;; undo-make-selective-list assumes in this situation that "ad" was a
;; new edit, even if it was inserted because of an undo.
;; Consequently, if the user undos in region "8 to 10" of the
;; "ccaabaddd" buffer, they could be surprised that it becomes
;; "ccaabad", as though the first "d" became detached from the
;; original "ddd" insertion.  This quirk is a FIXME.

(defun undo-make-selective-list (start end)
  "Return a list of undo elements for the region START to END.
The elements come from `buffer-undo-list', but we keep only the
elements inside this region, and discard those outside this
region.  The elements' positions are adjusted so as the returned
list can be applied to the current buffer."
  (let ((ulist buffer-undo-list)
        ;; A list of position adjusted undo elements in the region.
        (selective-list (list nil))
        ;; A list of undo-deltas for out of region undo elements.
        undo-deltas
        undo-elt)
    (while ulist
      (when undo-no-redo
        (while (consp (gethash ulist undo-equiv-table))
          (setq ulist (gethash ulist undo-equiv-table))))
      (setq undo-elt (car ulist))
      (cond
       ((null undo-elt)
        ;; Don't put two nils together in the list
        (when (car selective-list)
          (push nil selective-list)))
       ((and (consp undo-elt) (eq (car undo-elt) t))
        ;; This is a "was unmodified" element.  Keep it
        ;; if we have kept everything thus far.
        (when (not undo-deltas)
          (push undo-elt selective-list)))
       ;; Skip over marker adjustments, instead relying
       ;; on finding them after (TEXT . POS) elements
       ((markerp (car-safe undo-elt))
        nil)
       (t
        (let ((adjusted-undo-elt (undo-adjust-elt undo-elt
                                                  undo-deltas)))
          (if (undo-elt-in-region adjusted-undo-elt start end)
              (progn
                (setq end (+ end (cdr (undo-delta adjusted-undo-elt))))
                (push adjusted-undo-elt selective-list)
                ;; Keep (MARKER . ADJUSTMENT) if their (TEXT . POS) was
                ;; kept.  primitive-undo may discard them later.
                (when (and (stringp (car-safe adjusted-undo-elt))
                           (integerp (cdr-safe adjusted-undo-elt)))
                  (let ((list-i (cdr ulist)))
                    (while (markerp (car-safe (car list-i)))
                      (push (pop list-i) selective-list)))))
            (let ((delta (undo-delta undo-elt)))
              (when (/= 0 (cdr delta))
                (push delta undo-deltas)))))))
      (pop ulist))
    (nreverse selective-list)))

(defun undo-elt-in-region (undo-elt start end)
  "Determine whether UNDO-ELT falls inside the region START ... END.
If it crosses the edge, we return nil.

Generally this function is not useful for determining
whether (MARKER . ADJUSTMENT) undo elements are in the region,
because markers can be arbitrarily relocated.  Instead, pass the
marker adjustment's corresponding (TEXT . POS) element."
  (cond ((integerp undo-elt)
	 (and (>= undo-elt start)
	      (<= undo-elt end)))
	((eq undo-elt nil)
	 t)
	((atom undo-elt)
	 nil)
	((stringp (car undo-elt))
	 ;; (TEXT . POSITION)
	 (and (>= (abs (cdr undo-elt)) start)
	      (<= (abs (cdr undo-elt)) end)))
	((and (consp undo-elt) (markerp (car undo-elt)))
	 ;; (MARKER . ADJUSTMENT)
         (<= start (car undo-elt) end))
	((null (car undo-elt))
	 ;; (nil PROPERTY VALUE BEG . END)
	 (let ((tail (nthcdr 3 undo-elt)))
	   (and (>= (car tail) start)
		(<= (cdr tail) end))))
	((integerp (car undo-elt))
	 ;; (BEGIN . END)
	 (and (>= (car undo-elt) start)
	      (<= (cdr undo-elt) end)))))

(defun undo-elt-crosses-region (undo-elt start end)
  "Test whether UNDO-ELT crosses one edge of that region START ... END.
This assumes we have already decided that UNDO-ELT
is not *inside* the region START...END."
  (declare (obsolete nil "25.1"))
  (cond ((atom undo-elt) nil)
	((null (car undo-elt))
	 ;; (nil PROPERTY VALUE BEG . END)
	 (let ((tail (nthcdr 3 undo-elt)))
	   (and (< (car tail) end)
		(> (cdr tail) start))))
	((integerp (car undo-elt))
	 ;; (BEGIN . END)
	 (and (< (car undo-elt) end)
	      (> (cdr undo-elt) start)))))

(defun undo-adjust-elt (elt deltas)
  "Return adjustment of undo element ELT by the undo DELTAS list."
  (pcase elt
    ;; POSITION
    ((pred integerp)
     (undo-adjust-pos elt deltas))
    ;; (BEG . END)
    (`(,(and beg (pred integerp)) . ,(and end (pred integerp)))
     (undo-adjust-beg-end beg end deltas))
    ;; (TEXT . POSITION)
    (`(,(and text (pred stringp)) . ,(and pos (pred integerp)))
     (cons text (* (if (< pos 0) -1 1)
                   (undo-adjust-pos (abs pos) deltas))))
    ;; (nil PROPERTY VALUE BEG . END)
    (`(nil . ,(or `(,prop ,val ,beg . ,end) pcase--dontcare))
     `(nil ,prop ,val . ,(undo-adjust-beg-end beg end deltas)))
    ;; (apply DELTA START END FUN . ARGS)
    ;; FIXME
    ;; All others return same elt
    (_ elt)))

;; (BEG . END) can adjust to the same positions, commonly when an
;; insertion was undone and they are out of region, for example:
;;
;; buf pos:
;; 123456789 buffer-undo-list undo-deltas
;; --------- ---------------- -----------
;; [...]
;; abbaa     (2 . 4)          (2 . -2)
;; aaa       ("bb" . 2)       (2 . 2)
;; [...]
;;
;; "bb" insertion (2 . 4) adjusts to (2 . 2) because of the subsequent
;; undo.  Further adjustments to such an element should be the same as
;; for (TEXT . POSITION) elements.  The options are:
;;
;;   1: POSITION adjusts using <= (use-< nil), resulting in behavior
;;      analogous to marker insertion-type t.
;;
;;   2: POSITION adjusts using <, resulting in behavior analogous to
;;      marker insertion-type nil.
;;
;; There was no strong reason to prefer one or the other, except that
;; the first is more consistent with prior undo in region behavior.
(defun undo-adjust-beg-end (beg end deltas)
  "Return cons of adjustments to BEG and END by the undo DELTAS list."
  (let ((adj-beg (undo-adjust-pos beg deltas)))
    ;; Note: option 2 above would be like (cons (min ...) adj-end)
    (cons adj-beg
          (max adj-beg (undo-adjust-pos end deltas t)))))

(defun undo-adjust-pos (pos deltas &optional use-<)
  "Return adjustment of POS by the undo DELTAS list, comparing
with < or <= based on USE-<."
  (dolist (d deltas pos)
    (when (if use-<
              (< (car d) pos)
            (<= (car d) pos))
      (setq pos
            ;; Don't allow pos to become less than the undo-delta
            ;; position.  This edge case is described in the overview
            ;; comments.
            (max (car d) (- pos (cdr d)))))))

;; Return the first affected buffer position and the delta for an undo element
;; delta is defined as the change in subsequent buffer positions if we *did*
;; the undo.
(defun undo-delta (undo-elt)
  (if (consp undo-elt)
      (cond ((stringp (car undo-elt))
	     ;; (TEXT . POSITION)
	     (cons (abs (cdr undo-elt)) (length (car undo-elt))))
	    ((integerp (car undo-elt))
	     ;; (BEGIN . END)
	     (cons (car undo-elt) (- (car undo-elt) (cdr undo-elt))))
	    (t
	     '(0 . 0)))
    '(0 . 0)))

;;; Default undo-boundary addition
;;
;; This section adds a new undo-boundary at either after a command is
;; called or in some cases on a timer called after a change is made in
;; any buffer.
(defvar-local undo-auto--last-boundary-cause nil
  "Describe the cause of the last `undo-boundary'.

If `explicit', the last boundary was caused by an explicit call to
`undo-boundary', that is one not called by the code in this
section.

If it is equal to `timer', then the last boundary was inserted
by `undo-auto--boundary-timer'.

If it is equal to `command', then the last boundary was inserted
automatically after a command, that is by the code defined in
this section.

If it is equal to a list, then the last boundary was inserted by
an amalgamating command.  The car of the list is the number of
times an amalgamating command has been called, and the cdr are the
buffers that were changed during the last command.")

(defvar undo-auto-current-boundary-timer nil
  "Current timer which will run `undo-auto--boundary-timer' or nil.

If set to non-nil, this will effectively disable the timer.")

(defvar undo-auto--this-command-amalgamating nil
  "Non-nil if `this-command' should be amalgamated.
This variable is set to nil by `undo-auto--boundaries' and is set
by `undo-auto-amalgamate'." )

(defun undo-auto--needs-boundary-p ()
  "Return non-nil if `buffer-undo-list' needs a boundary at the start."
  (car-safe buffer-undo-list))

(defun undo-auto--last-boundary-amalgamating-number ()
  "Return the number of amalgamating last commands or nil.
Amalgamating commands are, by default, either
`self-insert-command' and `delete-char', but can be any command
that calls `undo-auto-amalgamate'."
  (car-safe undo-auto--last-boundary-cause))

(defun undo-auto--ensure-boundary (cause)
  "Add an `undo-boundary' to the current buffer if needed.
REASON describes the reason that the boundary is being added; see
`undo-auto--last-boundary-cause' for more information."
  (when (and
         (undo-auto--needs-boundary-p))
    (let ((last-amalgamating
           (undo-auto--last-boundary-amalgamating-number)))
      (undo-boundary)
      (setq undo-auto--last-boundary-cause
            (if (eq 'amalgamate cause)
                (cons
                 (if last-amalgamating (1+ last-amalgamating) 0)
                 undo-auto--undoably-changed-buffers)
              cause)))))

(defun undo-auto--boundaries (cause)
  "Check recently changed buffers and add a boundary if necessary.
REASON describes the reason that the boundary is being added; see
`undo-last-boundary' for more information."
  ;; (Bug #23785) All commands should ensure that there is an undo
  ;; boundary whether they have changed the current buffer or not.
  (when (eq cause 'command)
    (add-to-list 'undo-auto--undoably-changed-buffers (current-buffer)))
  (dolist (b undo-auto--undoably-changed-buffers)
          (when (buffer-live-p b)
            (with-current-buffer b
              (undo-auto--ensure-boundary cause))))
  (setq undo-auto--undoably-changed-buffers nil))

(defun undo-auto--boundary-timer ()
  "Timer function run by `undo-auto-current-boundary-timer'."
  (setq undo-auto-current-boundary-timer nil)
  (undo-auto--boundaries 'timer))

(defun undo-auto--boundary-ensure-timer ()
  "Ensure that the `undo-auto-current-boundary-timer' is set."
  (unless undo-auto-current-boundary-timer
    (setq undo-auto-current-boundary-timer
          (run-at-time 10 nil #'undo-auto--boundary-timer))))

(defvar undo-auto--undoably-changed-buffers nil
  "List of buffers that have changed recently.

This list is maintained by `undo-auto--undoable-change' and
`undo-auto--boundaries' and can be affected by changes to their
default values.")

(defun undo-auto--add-boundary ()
  "Add an `undo-boundary' in appropriate buffers."
  (undo-auto--boundaries
   (let ((amal undo-auto--this-command-amalgamating))
     (setq undo-auto--this-command-amalgamating nil)
     (if amal
         'amalgamate
       'command))))

(defun undo-auto-amalgamate ()
  "Amalgamate undo if necessary.
This function can be called before an amalgamating command.  It
removes the previous `undo-boundary' if a series of such calls
have been made.  By default `self-insert-command' and
`delete-char' are the only amalgamating commands, although this
function could be called by any command wishing to have this
behavior."
  (let ((last-amalgamating-count
         (undo-auto--last-boundary-amalgamating-number)))
    (setq undo-auto--this-command-amalgamating t)
    (when last-amalgamating-count
      (if (and (< last-amalgamating-count amalgamating-undo-limit)
               (eq this-command last-command))
          ;; Amalgamate all buffers that have changed.
          ;; This may be needed for example if some *-change-functions
          ;; reflected these changes in some other buffer.
          (dolist (b (cdr undo-auto--last-boundary-cause))
            (when (buffer-live-p b)
              (with-current-buffer
                  b
                (when (and (consp buffer-undo-list)
                           ;; `car-safe' doesn't work because
                           ;; `buffer-undo-list' need not be a list!
                           (null (car buffer-undo-list)))
                  ;; The head of `buffer-undo-list' is nil.
                  (setq buffer-undo-list
                        (cdr buffer-undo-list))))))
        (setq undo-auto--last-boundary-cause 0)))))

(defun undo-auto--undoable-change ()
  "Called after every undoable buffer change."
  (unless (memq (current-buffer) undo-auto--undoably-changed-buffers)
    (let ((bufs undo-auto--undoably-changed-buffers))
      ;; Drop dead buffers from the list, to avoid memory leak in
      ;; (while t (with-temp-buffer (setq buffer-undo-list nil) (insert "a")))
      (while bufs
        (let ((next (cdr bufs)))
          (if (or (buffer-live-p (car bufs)) (null next))
              (setq bufs next)
            (setcar bufs (car next))
            (setcdr bufs (cdr next))))))
    (push (current-buffer) undo-auto--undoably-changed-buffers))
  (undo-auto--boundary-ensure-timer))
;; End auto-boundary section

(defun undo-amalgamate-change-group (handle)
  "Amalgamate changes in change-group since HANDLE.
Remove all undo boundaries between the state of HANDLE and now.
HANDLE is as returned by `prepare-change-group'."
  (dolist (elt handle)
    (with-current-buffer (car elt)
      (setq elt (cdr elt))
      (when (consp buffer-undo-list)
        (let ((old-car (car-safe elt))
              (old-cdr (cdr-safe elt)))
          (unwind-protect
              (progn
                ;; Temporarily truncate the undo log at ELT.
                (when (consp elt)
                  (setcar elt t) (setcdr elt nil))
                (when
                    (or (null elt)        ;The undo-log was empty.
                        ;; `elt' is still in the log: normal case.
                        (eq elt (last buffer-undo-list))
                        ;; `elt' is not in the log any more, but that's because
                        ;; the log is "all new", so we should remove all
                        ;; boundaries from it.
                        (not (eq (last buffer-undo-list) (last old-cdr))))
                  (cl-callf (lambda (x) (delq nil x))
                      (if (car buffer-undo-list)
                          buffer-undo-list
                        ;; Preserve the undo-boundaries at either ends of the
                        ;; change-groups.
                        (cdr buffer-undo-list)))))
            ;; Reset the modified cons cell ELT to its original content.
            (when (consp elt)
              (setcar elt old-car)
              (setcdr elt old-cdr))))))))


(defcustom undo-ask-before-discard nil
  "If non-nil ask about discarding undo info for the current command.
Normally, Emacs discards the undo info for the current command if
it exceeds `undo-outer-limit'.  But if you set this option
non-nil, it asks in the echo area whether to discard the info.
If you answer no, there is a slight risk that Emacs might crash, so
do it only if you really want to undo the command.

This option is mainly intended for debugging.  You have to be
careful if you use it for other purposes.  Garbage collection is
inhibited while the question is asked, meaning that Emacs might
leak memory.  So you should make sure that you do not wait
excessively long before answering the question."
  :type 'boolean
  :group 'undo
  :version "22.1")

(defvar-local undo-extra-outer-limit nil
  "If non-nil, an extra level of size that's ok in an undo item.
We don't ask the user about truncating the undo list until the
current item gets bigger than this amount.

This variable matters only if `undo-ask-before-discard' is non-nil.")

;; When the first undo batch in an undo list is longer than
;; undo-outer-limit, this function gets called to warn the user that
;; the undo info for the current command was discarded.  Garbage
;; collection is inhibited around the call, so it had better not do a
;; lot of consing.
(setq undo-outer-limit-function 'undo-outer-limit-truncate)
(defun undo-outer-limit-truncate (size)
  (if undo-ask-before-discard
      (when (or (null undo-extra-outer-limit)
		(> size undo-extra-outer-limit))
	;; Don't ask the question again unless it gets even bigger.
	;; This applies, in particular, if the user quits from the question.
	;; Such a quit quits out of GC, but something else will call GC
	;; again momentarily.  It will call this function again,
	;; but we don't want to ask the question again.
	(setq undo-extra-outer-limit (+ size 50000))
	(if (let (use-dialog-box track-mouse executing-kbd-macro )
	      (yes-or-no-p (format-message
                            "Buffer `%s' undo info is %d bytes long; discard it? "
                            (buffer-name) size)))
	    (progn (setq buffer-undo-list nil)
		   (setq undo-extra-outer-limit nil)
		   t)
	  nil))
    (display-warning '(undo discard-info)
		     (concat
		      (format-message
                       "Buffer `%s' undo info was %d bytes long.\n"
                       (buffer-name) size)
		      "The undo info was discarded because it exceeded \
`undo-outer-limit'.

This is normal if you executed a command that made a huge change
to the buffer.  In that case, to prevent similar problems in the
future, set `undo-outer-limit' to a value that is large enough to
cover the maximum size of normal changes you expect a single
command to make, but not so large that it might exceed the
maximum memory allotted to Emacs.

If you did not execute any such command, the situation is
probably due to a bug and you should report it.

You can disable the popping up of this buffer by adding the entry
\(undo discard-info) to the user option `warning-suppress-types',
which is defined in the `warnings' library.\n")
		     :warning)
    (setq buffer-undo-list nil)
    t))

;;;; Shell commands

(defconst shell-command-buffer-name "*Shell Command Output*"
  "Name of the output buffer for shell commands.")

(defconst shell-command-buffer-name-async "*Async Shell Command*"
  "Name of the output buffer for asynchronous shell commands.")

(defvar shell-command-history nil
  "History list for some commands that read shell commands.

Maximum length of the history list is determined by the value
of `history-length', which see.")

(defvar shell-command-switch (purecopy "-c")
  "Switch used to have the shell execute its command line argument.")

(defvar shell-command-default-error-buffer nil
  "Buffer name for `shell-command' and `shell-command-on-region' error output.
This buffer is used when `shell-command' or `shell-command-on-region'
is run interactively.  A value of nil means that output to stderr and
stdout will be intermixed in the output stream.")

(declare-function mailcap-file-default-commands "mailcap" (files))
(declare-function dired-get-filename "dired" (&optional localp no-error-if-not-filep))

(defun minibuffer-default-add-shell-commands ()
  "Return a list of all commands associated with the current file.
This function is used to add all related commands retrieved by `mailcap'
to the end of the list of defaults just after the default value."
  (interactive)
  (let* ((filename (if (listp minibuffer-default)
		       (car minibuffer-default)
		     minibuffer-default))
	 (commands (and filename (require 'mailcap nil t)
			(mailcap-file-default-commands (list filename)))))
    (setq commands (mapcar (lambda (command)
			     (concat command " " filename))
			   commands))
    (if (listp minibuffer-default)
	(append minibuffer-default commands)
      (cons minibuffer-default commands))))

(declare-function shell-completion-vars "shell" ())

(defvar minibuffer-local-shell-command-map
  (let ((map (make-sparse-keymap)))
    (set-keymap-parent map minibuffer-local-map)
    (define-key map "\t"       #'completion-at-point)
    (define-key map [M-up]     #'minibuffer-previous-completion)
    (define-key map [M-down]   #'minibuffer-next-completion)
    (define-key map [?\M-\r]   #'minibuffer-choose-completion)
    map)
  "Keymap used for completing shell commands in minibuffer.")

(defun read-shell-command (prompt &optional initial-contents hist &rest args)
  "Read a shell command from the minibuffer.
The arguments are the same as the ones of `read-from-minibuffer',
except READ and KEYMAP are missing and HIST defaults
to `shell-command-history'."
  (require 'shell)
  (minibuffer-with-setup-hook
      (lambda ()
        (shell-completion-vars)
        (setq-local minibuffer-default-add-function
                    #'minibuffer-default-add-shell-commands))
    (apply #'read-from-minibuffer prompt initial-contents
	   minibuffer-local-shell-command-map
	   nil
	   (or hist 'shell-command-history)
	   args)))

(defcustom async-shell-command-buffer 'confirm-new-buffer
  "What to do when the output buffer is used by another shell command.
This option specifies how to resolve the conflict where a new command
wants to direct its output to the buffer whose name is stored
in `shell-command-buffer-name-async', but that buffer is already
taken by another running shell command.

The value `confirm-kill-process' is used to ask for confirmation before
killing the already running process and running a new process
in the same buffer, `confirm-new-buffer' for confirmation before running
the command in a new buffer with a name other than the default buffer name,
`new-buffer' for doing the same without confirmation,
`confirm-rename-buffer' for confirmation before renaming the existing
output buffer and running a new command in the default buffer,
`rename-buffer' for doing the same without confirmation."
  :type '(choice (const :tag "Confirm killing of running command"
			confirm-kill-process)
		 (const :tag "Confirm creation of a new buffer"
			confirm-new-buffer)
		 (const :tag "Create a new buffer"
			new-buffer)
		 (const :tag "Confirm renaming of existing buffer"
			confirm-rename-buffer)
		 (const :tag "Rename the existing buffer"
			rename-buffer))
  :group 'shell
  :version "24.3")

(defcustom async-shell-command-display-buffer t
  "Whether to display the command buffer immediately.
If t, display the buffer immediately; if nil, wait until there
is output."
  :type '(choice (const :tag "Display buffer immediately"
			t)
		 (const :tag "Display buffer on output"
			nil))
  :group 'shell
  :version "26.1")

(defcustom async-shell-command-width nil
  "Number of display columns available for asynchronous shell command output.
If nil, use the shell default number (usually 80 columns).
If a positive integer, tell the shell to use that number of columns for
command output."
  :type '(choice (const :tag "Use system limit" nil)
                 (integer :tag "Fixed width" :value 80))
  :group 'shell
  :version "27.1")

(defcustom shell-command-prompt-show-cwd nil
  "If non-nil, show current directory when prompting for a shell command.
This affects `shell-command' and `async-shell-command'."
  :type 'boolean
  :group 'shell
  :version "27.1")

(defcustom shell-command-dont-erase-buffer nil
  "Whether to erase the output buffer before executing shell command.

A nil value erases the output buffer before execution of the
shell command, except when the output buffer is the current one.

The value `erase' ensures the output buffer is erased before
execution of the shell command even if it is the current buffer.

Other non-nil values prevent the output buffer from being erased; they
also reposition point in the shell output buffer after execution of the
shell command, except when the output buffer is the current buffer.

The value `beg-last-out' sets point at the beginning of the last
output, `end-last-out' sets point at the end of the last output,
and `save-point' restores the buffer position as it was before the
shell command."
  :type '(choice
          (const :tag "Erase output buffer if not the current one" nil)
          (const :tag "Always erase output buffer" erase)
          (const :tag "Set point to beginning of last output" beg-last-out)
          (const :tag "Set point to end of last output" end-last-out)
          (const :tag "Save point" save-point))
  :group 'shell
  :version "27.1")

(defvar shell-command-saved-pos nil
  "Record of point positions in output buffers after command completion.
The value is an alist whose elements are of the form (BUFFER . POS),
where BUFFER is the output buffer, and POS is the point position
in BUFFER once the command finishes.
This variable is used when `shell-command-dont-erase-buffer' is non-nil.")

(defun shell-command-save-pos-or-erase (&optional output-to-current-buffer)
  "Store a buffer position or erase the buffer.
Optional argument OUTPUT-TO-CURRENT-BUFFER, if non-nil, means that the output
of the shell command goes to the caller current buffer.

See `shell-command-dont-erase-buffer'."
  (let ((sym shell-command-dont-erase-buffer)
        pos)
    (setq buffer-read-only nil)
    ;; Setting buffer-read-only to nil doesn't suffice
    ;; if some text has a non-nil read-only property,
    ;; which comint sometimes adds for prompts.
    (setq pos
          (cond ((eq sym 'save-point)
                 (if (not output-to-current-buffer)
                     (point)))
                ((eq sym 'beg-last-out)
                 (if (not output-to-current-buffer)
                     (point-max)))
                ((or (eq sym 'erase)
                     (and (null sym) (not output-to-current-buffer)))
                 (let ((inhibit-read-only t))
                   (erase-buffer) nil))))
    (when pos
      (goto-char (point-max))
      (push (cons (current-buffer) pos)
            shell-command-saved-pos))))

(defun shell-command-set-point-after-cmd (&optional buffer)
  "Set point in BUFFER after command complete.
BUFFER is the output buffer of the command; if nil, then defaults
to the current BUFFER.
Set point to the `cdr' of the element in `shell-command-saved-pos'
whose `car' is BUFFER."
  (when shell-command-dont-erase-buffer
    (let* ((sym  shell-command-dont-erase-buffer)
           (buf  (or buffer (current-buffer)))
           (pos  (alist-get buf shell-command-saved-pos)))
      (setq shell-command-saved-pos
            (assq-delete-all buf shell-command-saved-pos))
      (when (buffer-live-p buf)
        (let ((win   (car (get-buffer-window-list buf)))
              (pmax  (with-current-buffer buf (point-max))))

          ;; The first time we run a command in a freshly created buffer
          ;; we have not saved positions yet; advance to `point-max', so that
          ;; successive commands know where to start.
          (unless (and pos (memq sym '(save-point beg-last-out end-last-out)))
            (setq pos pmax))
          ;; Set point in the window displaying buf, if any; otherwise
          ;; display buf temporary in selected frame and set the point.
          (if win
              (set-window-point win pos)
            (when pos
              (with-current-buffer buf (goto-char pos)))
            (save-window-excursion
              (let ((win (display-buffer
                          buf
                          '(nil (inhibit-switch-frame . t)))))
                (set-window-point win pos)))))))))

;; Implementation note: the next function intentionally tries to use
;; the same signature as 'shell-command', although the 3rd arg is
;; currently ignored, to allow us to implement support for specifying
;; ERROR-BUFFER in the future.
(defun async-shell-command (command &optional output-buffer error-buffer)
  "Execute string COMMAND asynchronously in background.

Like `shell-command', but adds `&' at the end of COMMAND
to execute it asynchronously.

The output appears in OUTPUT-BUFFER, which could be a buffer or
the name of a buffer, and defaults to `shell-command-buffer-name-async'
if nil or omitted.  That buffer is in shell mode.  Note that, unlike
with `shell-command', OUTPUT-BUFFER can only be a buffer, a buffer's
name (a string), or nil.

You can customize `async-shell-command-buffer' to specify what to do
when the buffer specified by `shell-command-buffer-name-async' is
already taken by another running shell command.

To run COMMAND without displaying the output in a window you can
configure `display-buffer-alist' to use the action
`display-buffer-no-window' for the buffer given by
`shell-command-buffer-name-async'.

Optional argument ERROR-BUFFER is for backward compatibility; it
is ignored, and error output of the async command is always
mingled with its regular output.

In Elisp, you will often be better served by calling `start-process'
directly, since it offers more control and does not impose the use of
a shell (with its need to quote arguments)."
  (interactive
   (list
    (read-shell-command (if shell-command-prompt-show-cwd
                            (format-message "Async shell command in `%s': "
                                            (abbreviate-file-name
                                             default-directory))
                          "Async shell command: ")
                        nil nil
			(let ((filename
			       (cond
				(buffer-file-name)
				((eq major-mode 'dired-mode)
				 (dired-get-filename nil t)))))
			  (and filename (file-relative-name filename))))
    nil
    ;; FIXME: the following argument is always ignored by 'shell-commnd',
    ;; when the command is invoked asynchronously, except, perhaps, when
    ;; 'default-directory' is remote.
    shell-command-default-error-buffer))
  (unless (string-match "&[ \t]*\\'" command)
    (setq command (concat command " &")))
  (shell-command command output-buffer error-buffer))

(declare-function comint-output-filter "comint" (process string))
(declare-function comint-term-environment "comint" ())

(defun shell-command (command &optional output-buffer error-buffer)
  "Execute string COMMAND in inferior shell; display output, if any.
With prefix argument, insert the COMMAND's output at point.

Interactively, prompt for COMMAND in the minibuffer.
If `shell-command-prompt-show-cwd' is non-nil, show the current
directory in the prompt.

If COMMAND ends in `&', execute it asynchronously.
The output appears in the buffer whose name is specified
by `shell-command-buffer-name-async'.  That buffer is in shell
mode.  You can also use `async-shell-command' that automatically
adds `&'.

Otherwise, COMMAND is executed synchronously.  The output appears in
the buffer named by `shell-command-buffer-name'.  If the output is
short enough to display in the echo area (which is determined by the
variables `resize-mini-windows' and `max-mini-window-height'), it is
shown there, but it is nonetheless available in buffer named by
`shell-command-buffer-name' even though that buffer is not
automatically displayed.

To specify a coding system for converting non-ASCII characters
in the shell command output, use \\[universal-coding-system-argument] \
before this command.

Noninteractive callers can specify coding systems by binding
`coding-system-for-read' and `coding-system-for-write'.

The optional second argument OUTPUT-BUFFER, if non-nil,
says to put the output in some other buffer.
If OUTPUT-BUFFER is a buffer or buffer name, erase that buffer
and insert the output there; a non-nil value of
`shell-command-dont-erase-buffer' prevents the buffer from being
erased.  If OUTPUT-BUFFER is not a buffer and not nil (which happens
interactively when the prefix argument is given), insert the
output in current buffer after point leaving mark after it.  This
cannot be done asynchronously.

If OUTPUT-BUFFER is a buffer or buffer name different from the
current buffer, instead of outputting at point in that buffer,
the output will be appended at the end of that buffer.

The user option `shell-command-dont-erase-buffer', which see, controls
whether the output buffer is erased and where to put point after
the shell command.

If the command terminates without error, but generates output,
and you did not specify \"insert it in the current buffer\",
the output can be displayed in the echo area or in its buffer.
If the output is short enough to display in the echo area
\(determined by the variable `max-mini-window-height' if
`resize-mini-windows' is non-nil), it is shown there.
Otherwise, the buffer containing the output is displayed.
Note that if `shell-command-dont-erase-buffer' is non-nil,
the echo area could display more than just the output of the
last command.

If there is output and an error, and you did not specify \"insert it
in the current buffer\", a message about the error goes at the end
of the output.

If the optional third argument ERROR-BUFFER is non-nil, it is a buffer
or buffer name to which to direct the command's standard error output.
If it is nil, error output is mingled with regular output.
In an interactive call, the variable `shell-command-default-error-buffer'
specifies the value of ERROR-BUFFER.

In Elisp, you will often be better served by calling `call-process' or
`start-process' directly, since they offer more control and do not
impose the use of a shell (with its need to quote arguments)."

  (interactive
   (list
    (read-shell-command (if shell-command-prompt-show-cwd
                            (format-message "Shell command in `%s': "
                                            (abbreviate-file-name
                                             default-directory))
                          "Shell command: ")
                        nil nil
			(let ((filename
			       (cond
				(buffer-file-name)
				((eq major-mode 'dired-mode)
				 (dired-get-filename nil t)))))
			  (and filename (file-relative-name filename))))
    current-prefix-arg
    shell-command-default-error-buffer))
  ;; Look for a handler in case default-directory is a remote file name.
  (let ((handler
	 (find-file-name-handler (directory-file-name default-directory)
				 'shell-command)))
    (if handler
	(funcall handler 'shell-command command output-buffer error-buffer)
      (if (and output-buffer
               (not (string-match "[ \t]*&[ \t]*\\'" command))
               (or (eq output-buffer (current-buffer))
                   (and (stringp output-buffer) (eq (get-buffer output-buffer) (current-buffer)))
	           (not (or (bufferp output-buffer) (stringp output-buffer))))) ; Bug#39067
	  ;; Synchronous command with output in current buffer.
	  (let ((error-file
                 (and error-buffer
                      (make-temp-file
                       (expand-file-name "scor"
                                         (or small-temporary-file-directory
                                             temporary-file-directory))))))
	    (barf-if-buffer-read-only)
	    (push-mark nil t)
            (shell-command-save-pos-or-erase 'output-to-current-buffer)
	    ;; We do not use -f for csh; we will not support broken use of
	    ;; .cshrcs.  Even the BSD csh manual says to use
	    ;; "if ($?prompt) exit" before things that are not useful
	    ;; non-interactively.  Besides, if someone wants their other
	    ;; aliases for shell commands then they can still have them.
            (call-process-shell-command command nil (if error-file
                                                        (list t error-file)
                                                      t))
	    (when (and error-file (file-exists-p error-file))
              (when (< 0 (file-attribute-size (file-attributes error-file)))
                (with-current-buffer (get-buffer-create error-buffer)
                  (let ((pos-from-end (- (point-max) (point))))
                    (or (bobp)
                        (insert "\f\n"))
                    ;; Do no formatting while reading error file,
                    ;; because that can run a shell command, and we
                    ;; don't want that to cause an infinite recursion.
                    (format-insert-file error-file nil)
                    ;; Put point after the inserted errors.
                    (goto-char (- (point-max) pos-from-end)))
                  (display-buffer (current-buffer))))
	      (delete-file error-file))
	    ;; This is like exchange-point-and-mark, but doesn't
	    ;; activate the mark.  It is cleaner to avoid activation,
	    ;; even though the command loop would deactivate the mark
	    ;; because we inserted text.
	    (goto-char (prog1 (mark t)
			 (set-marker (mark-marker) (point)
				     (current-buffer)))))
	;; Output goes in a separate buffer.
	(if (string-match "[ \t]*&[ \t]*\\'" command)
	    ;; Command ending with ampersand means asynchronous.
            (let* ((buffer (get-buffer-create
                            (or output-buffer shell-command-buffer-name-async)))
                   (bname (buffer-name buffer))
                   (proc (get-buffer-process buffer))
                   (directory default-directory))
	      ;; Remove the ampersand.
	      (setq command (substring command 0 (match-beginning 0)))
	      ;; Ask the user what to do with already running process.
	      (when proc
		(cond
		 ((eq async-shell-command-buffer 'confirm-kill-process)
		  ;; If will kill a process, query first.
                  (shell-command--same-buffer-confirm "Kill it")
		  (kill-process proc))
		 ((eq async-shell-command-buffer 'confirm-new-buffer)
		  ;; If will create a new buffer, query first.
                  (shell-command--same-buffer-confirm "Use a new buffer")
                  (setq buffer (generate-new-buffer bname)))
		 ((eq async-shell-command-buffer 'new-buffer)
		  ;; It will create a new buffer.
                  (setq buffer (generate-new-buffer bname)))
		 ((eq async-shell-command-buffer 'confirm-rename-buffer)
		  ;; If will rename the buffer, query first.
                  (shell-command--same-buffer-confirm "Rename it")
		  (with-current-buffer buffer
		    (rename-uniquely))
                  (setq buffer (get-buffer-create bname)))
		 ((eq async-shell-command-buffer 'rename-buffer)
		  ;; It will rename the buffer.
		  (with-current-buffer buffer
		    (rename-uniquely))
                  (setq buffer (get-buffer-create bname)))))
	      (with-current-buffer buffer
                (shell-command-save-pos-or-erase)
		(setq default-directory directory)
                (require 'shell)
                (let ((process-environment
                       (append
                        (and (natnump async-shell-command-width)
                             (list
                              (format "COLUMNS=%d"
                                      async-shell-command-width)))
                        (comint-term-environment)
                        process-environment)))
		  (setq proc
			(start-process-shell-command "Shell" buffer command)))
		(setq mode-line-process '(":%s"))
                (shell-mode)
                (setq-local revert-buffer-function
                            (lambda (&rest _)
                              (async-shell-command command buffer)))
                (set-process-sentinel proc #'shell-command-sentinel)
		;; Use the comint filter for proper handling of
		;; carriage motion (see comint-inhibit-carriage-motion).
                (set-process-filter proc #'comint-output-filter)
                (if async-shell-command-display-buffer
                    ;; Display buffer immediately.
                    (display-buffer buffer '(nil (allow-no-window . t)))
                  ;; Defer displaying buffer until first process output.
                  ;; Use disposable named advice so that the buffer is
                  ;; displayed at most once per process lifetime.
                  (let ((nonce (make-symbol "nonce")))
                    (add-function :before (process-filter proc)
                                  (lambda (proc _string)
                                    (let ((buf (process-buffer proc)))
                                      (when (buffer-live-p buf)
                                        (remove-function (process-filter proc)
                                                         nonce)
                                        (display-buffer buf))))
                                  `((name . ,nonce)))))))
	  ;; Otherwise, command is executed synchronously.
	  (shell-command-on-region (point) (point) command
				   output-buffer nil error-buffer))))))

(defun shell-command--same-buffer-confirm (action)
  (let ((help-form
         (format
          "There's a command already running in the default buffer,
so we can't start a new one in the same one.

Answering \"yes\" will %s.

Answering \"no\" will exit without doing anything, and won't
start the new command.

Also see the `async-shell-command-buffer' variable."
          (downcase action))))
    (unless (yes-or-no-p
             (format "A command is running in the default buffer.  %s? "
                     action))
      (user-error "Shell command in progress"))))

(defun max-mini-window-lines (&optional frame)
  "Compute maximum number of lines for echo area in FRAME.
As defined by `max-mini-window-height'.  FRAME defaults to the
selected frame.  Result may be a floating-point number,
i.e. include a fractional number of lines."
  (cond ((floatp max-mini-window-height) (* (frame-height frame)
					    max-mini-window-height))
	((integerp max-mini-window-height) max-mini-window-height)
	(t 1)))

(defun display-message-or-buffer (message &optional buffer-name action frame)
  "Display MESSAGE in the echo area if possible, otherwise in a pop-up buffer.
MESSAGE may be either a string or a buffer.

A pop-up buffer is displayed using `display-buffer' if MESSAGE is too long
for maximum height of the echo area, as defined by `max-mini-window-lines'
if `resize-mini-windows' is non-nil.

Returns either the string shown in the echo area, or when a pop-up
buffer is used, the window used to display it.

If MESSAGE is a string, then the optional argument BUFFER-NAME is the
name of the buffer used to display it in the case where a pop-up buffer
is used, defaulting to `*Message*'.  In the case where MESSAGE is a
string and it is displayed in the echo area, it is not specified whether
the contents are inserted into the buffer anyway.

Optional arguments ACTION and FRAME are as for `display-buffer',
and are used only if a pop-up buffer is displayed."
  (cond ((and (stringp message) (not (string-search "\n" message)))
	 ;; Trivial case where we can use the echo area
	 (message "%s" message))
	((and (stringp message)
	      (= (string-search "\n" message) (1- (length message))))
	 ;; Trivial case where we can just remove single trailing newline
	 (message "%s" (substring message 0 (1- (length message)))))
	(t
	 ;; General case
	 (with-current-buffer
	     (if (bufferp message)
		 message
	       (get-buffer-create (or buffer-name "*Message*")))

	   (unless (bufferp message)
	     (erase-buffer)
	     (insert message))

	   (let ((lines
		  (if (= (buffer-size) 0)
		      0
		    (count-screen-lines nil nil nil (minibuffer-window)))))
	     (cond ((= lines 0))
		   ((and (or (<= lines 1)
			     (<= lines
				 (if resize-mini-windows (max-mini-window-lines)
				   1)))
			 ;; Don't use the echo area if the output buffer is
			 ;; already displayed in the selected frame.
			 (not (get-buffer-window (current-buffer))))
		    ;; Echo area
		    (goto-char (point-max))
		    (when (bolp)
		      (backward-char 1))
		    (message "%s" (buffer-substring (point-min) (point))))
		   (t
		    ;; Buffer
		    (goto-char (point-min))
		    (display-buffer (current-buffer) action frame))))))))


;; We have a sentinel to prevent insertion of a termination message
;; in the buffer itself, and to set the point in the buffer when
;; `shell-command-dont-erase-buffer' is non-nil.
(defun shell-command-sentinel (process signal)
  (when (memq (process-status process) '(exit signal))
    (shell-command-set-point-after-cmd (process-buffer process))
    (message "%s: %s."
             (car (cdr (cdr (process-command process))))
             (substring signal 0 -1))))

(defun shell-command-on-region (start end command
				      &optional output-buffer replace
				      error-buffer display-error-buffer
				      region-noncontiguous-p)
  "Execute string COMMAND in inferior shell with region as input.
Normally display output (if any) in temp buffer specified
by `shell-command-buffer-name'; prefix arg means replace the region
with it.  Return the exit code of COMMAND.

To specify a coding system for converting non-ASCII characters
in the input and output to the shell command, use \\[universal-coding-system-argument]
before this command.  By default, the input (from the current buffer)
is encoded using coding-system specified by `process-coding-system-alist',
falling back to `default-process-coding-system' if no match for COMMAND
is found in `process-coding-system-alist'.

Noninteractive callers can specify coding systems by binding
`coding-system-for-read' and `coding-system-for-write'.

If the command generates output, the output may be displayed
in the echo area or in a buffer.
If the output is short enough to display in the echo area
\(determined by the variable `max-mini-window-height' if
`resize-mini-windows' is non-nil), it is shown there.
Otherwise it is displayed in the buffer named by `shell-command-buffer-name'.
The output is available in that buffer in both cases.
Note that if `shell-command-dont-erase-buffer' is non-nil,
the echo area could display more than just the output of the
last command.

If there is output and an error, a message about the error
appears at the end of the output.

Optional fourth arg OUTPUT-BUFFER specifies where to put the
command's output.  If the value is a buffer or buffer name,
erase that buffer and insert the output there; a non-nil value of
`shell-command-dont-erase-buffer' prevent to erase the buffer.
If the value is nil, use the buffer specified by `shell-command-buffer-name'.
Any other non-nil value means to insert the output in the
current buffer after START.

Optional fifth arg REPLACE, if non-nil, means to insert the
output in place of text from START to END, putting point and mark
around it.  If REPLACE is the symbol `no-mark', don't set the mark.

Optional sixth arg ERROR-BUFFER, if non-nil, specifies a buffer
or buffer name to which to direct the command's standard error
output.  If nil, error output is mingled with regular output.
When called interactively, `shell-command-default-error-buffer'
is used for ERROR-BUFFER.

Optional seventh arg DISPLAY-ERROR-BUFFER, if non-nil, means to
display the error buffer if there were any errors.  When called
interactively, this is t.

Non-nil REGION-NONCONTIGUOUS-P means that the region is composed of
noncontiguous pieces.  The most common example of this is a
rectangular region, where the pieces are separated by newline
characters."
  (interactive (let (string)
		 (unless (mark)
		   (user-error "The mark is not set now, so there is no region"))
		 ;; Do this before calling region-beginning
		 ;; and region-end, in case subprocess output
		 ;; relocates them while we are in the minibuffer.
		 (setq string (read-shell-command "Shell command on region: "))
		 ;; call-interactively recognizes region-beginning and
		 ;; region-end specially, leaving them in the history.
		 (list (region-beginning) (region-end)
		       string
		       current-prefix-arg
		       current-prefix-arg
		       shell-command-default-error-buffer
		       t
		       (region-noncontiguous-p))))
  (let ((error-file
	 (if error-buffer
	     (make-temp-file
	      (expand-file-name "scor"
				(or small-temporary-file-directory
				    temporary-file-directory)))
	   nil))
	exit-status)
    ;; Unless a single contiguous chunk is selected, operate on multiple chunks.
    (if region-noncontiguous-p
        (let ((input (concat (funcall region-extract-function (when replace 'delete)) "\n"))
              output)
          (with-temp-buffer
            (insert input)
            (call-process-region (point-min) (point-max)
                                 shell-file-name t t
                                 nil shell-command-switch
                                 command)
            (setq output (split-string (buffer-substring
                                        (point-min)
                                        ;; Trim the trailing newline.
                                        (if (eq (char-before (point-max)) ?\n)
                                            (1- (point-max))
                                          (point-max)))
                                       "\n")))
          (cond
           (replace
            (goto-char start)
            (funcall region-insert-function output))
           (t
            (let ((buffer (get-buffer-create
                           (or output-buffer shell-command-buffer-name))))
              (with-current-buffer buffer
                (erase-buffer)
                (funcall region-insert-function output))
              (display-message-or-buffer buffer)))))
      (if (or replace
              (and output-buffer
                   (not (or (bufferp output-buffer) (stringp output-buffer)))))
          ;; Replace specified region with output from command.
          (let ((swap (and replace (< start end))))
            ;; Don't muck with mark unless REPLACE says we should.
            (goto-char start)
            (when (and replace
                       (not (eq replace 'no-mark)))
              (push-mark (point) 'nomsg))
            (setq exit-status
                  (call-shell-region start end command replace
                                       (if error-file
                                           (list t error-file)
                                         t)))
            ;; It is rude to delete a buffer that the command is not using.
            ;; (let ((shell-buffer (get-buffer shell-command-buffer-name)))
            ;;   (and shell-buffer (not (eq shell-buffer (current-buffer)))
            ;; 	 (kill-buffer shell-buffer)))
            ;; Don't muck with mark unless REPLACE says we should.
            (when (and replace swap
                       (not (eq replace 'no-mark)))
              (exchange-point-and-mark)))
        ;; No prefix argument: put the output in a temp buffer,
        ;; replacing its entire contents.
        (let ((buffer (get-buffer-create
                       (or output-buffer shell-command-buffer-name))))
          (set-buffer-major-mode buffer) ; Enable globalized modes (bug#38111)
          (unwind-protect
              (if (and (eq buffer (current-buffer))
                       (or (memq shell-command-dont-erase-buffer '(nil erase))
                           (and (not (eq buffer (get-buffer
                                                 shell-command-buffer-name)))
                                (not (region-active-p)))))
                  ;; If the input is the same buffer as the output,
                  ;; delete everything but the specified region,
                  ;; then replace that region with the output.
                  (progn (setq buffer-read-only nil)
                         (delete-region (max start end) (point-max))
                         (delete-region (point-min) (min start end))
                         (setq exit-status
                               (call-process-region (point-min) (point-max)
                                                    shell-file-name t
                                                    (if error-file
                                                        (list t error-file)
                                                      t)
                                                    nil shell-command-switch
                                                    command)))
                ;; Clear the output buffer, then run the command with
                ;; output there.
                (let ((directory default-directory))
                  (with-current-buffer buffer
                    (if (not output-buffer)
                        (setq default-directory directory))
                    (shell-command-save-pos-or-erase)))
                (setq exit-status
                      (call-shell-region start end command nil
                                           (if error-file
                                               (list buffer error-file)
                                             buffer))))
            ;; Report the output.
            (with-current-buffer buffer
              (setq-local revert-buffer-function
                          (lambda (&rest _)
                            (shell-command command)))
              (setq mode-line-process
                    (cond ((null exit-status)
                           " - Error")
                          ((stringp exit-status)
                           (format " - Signal [%s]" exit-status))
                          ((not (equal 0 exit-status))
                           (format " - Exit [%d]" exit-status)))))
            (if (with-current-buffer buffer (> (point-max) (point-min)))
                ;; There's some output, display it
                (progn
                  (display-message-or-buffer buffer)
                  (shell-command-set-point-after-cmd buffer))
            ;; No output; error?
              (let ((output
                     (if (and error-file
                              (< 0 (file-attribute-size
				    (file-attributes error-file))))
                         (format "some error output%s"
                                 (if shell-command-default-error-buffer
                                     (format " to the \"%s\" buffer"
                                             shell-command-default-error-buffer)
                                   ""))
                       "no output")))
                (cond ((null exit-status)
                       (message "(Shell command failed with error)"))
                      ((equal 0 exit-status)
                       (message "(Shell command succeeded with %s)"
                                output))
                      ((stringp exit-status)
                       (message "(Shell command killed by signal %s)"
                                exit-status))
                      (t
                       (message "(Shell command failed with code %d and %s)"
                                exit-status output))))
              ;; Don't kill: there might be useful info in the undo-log.
              ;; (kill-buffer buffer)
              )))))

    (when (and error-file (file-exists-p error-file))
      (if (< 0 (file-attribute-size (file-attributes error-file)))
	  (with-current-buffer (get-buffer-create error-buffer)
            (goto-char (point-max))
            ;; Insert a separator if there's already text here.
	    (unless (bobp)
	      (insert "\f\n"))
	    ;; Do no formatting while reading error file,
	    ;; because that can run a shell command, and we
	    ;; don't want that to cause an infinite recursion.
	    (format-insert-file error-file nil)
	    (and display-error-buffer
		 (display-buffer (current-buffer)))))
      (delete-file error-file))
    exit-status))

(defun shell-command-to-string (command)
  "Execute shell command COMMAND and return its output as a string."
  (with-output-to-string
    (with-current-buffer standard-output
      (shell-command command t))))

(defun process-file (program &optional infile buffer display &rest args)
  "Process files synchronously in a separate process that runs PROGRAM.
Similar to `call-process', but may invoke a file name handler based on
`default-directory'.  The current working directory of the
subprocess is `default-directory'.

If PROGRAM is a remote file name, it should be processed
by `file-local-name' before passing it to this function.

Handle file names in INFILE and BUFFER normally; this differs
from `call-process', which does not support file name handlers
for INFILE and BUFFER.  However, pass ARGS to the process
verbatim without file name handling, as `call-process' does.

Some file name handlers might not support all variants.  For
example, they might treat DISPLAY as nil regardless of the actual
value passed."
  (let ((fh (find-file-name-handler default-directory 'process-file))
        lc stderr-file)
    (unwind-protect
        (if fh (apply fh 'process-file program infile buffer display args)
          (when infile (setq lc (file-local-copy infile)))
          (setq stderr-file (when (and (consp buffer) (stringp (cadr buffer)))
                              (make-temp-file "emacs")))
          (prog1
              (apply 'call-process program
                     (or lc infile)
                     (if stderr-file (list (car buffer) stderr-file) buffer)
                     display args)
            (when stderr-file (copy-file stderr-file (cadr buffer) t))))
      (when stderr-file (delete-file stderr-file))
      (when lc (delete-file lc)))))

(defvar process-file-side-effects t
  "Whether a call of `process-file' changes remote files.

By default, this variable is always set to t, meaning that a
call of `process-file' could potentially change any file on a
remote host.  When set to nil, a file name handler could optimize
its behavior with respect to remote file attribute caching.

You should only ever change this variable with a let-binding;
never with `setq'.")

(defcustom process-file-return-signal-string nil
  "Whether to return a string describing the signal interrupting a process.
When a process returns an exit code greater than 128, it is
interpreted as a signal.  `process-file' requires to return a
string describing this signal.
Since there are processes violating this rule, returning exit
codes greater than 128 which are not bound to a signal,
`process-file' returns the exit code as natural number also in
this case.  Setting this user option to non-nil forces
`process-file' to interpret such exit codes as signals, and to
return a corresponding string."
  :version "28.1"
  :type 'boolean)

(defun start-file-process (name buffer program &rest program-args)
  "Start a program in a subprocess.  Return the process object for it.

Similar to `start-process', but may invoke a file name handler based on
`default-directory'.  See Info node `(elisp)Magic File Names'.

This handler ought to run PROGRAM, perhaps on the local host,
perhaps on a remote host that corresponds to `default-directory'.
In the latter case, the local part of `default-directory', the one
produced from it by `file-local-name', becomes the working directory
of the process on the remote host.

PROGRAM and PROGRAM-ARGS might be file names.  They are not
objects of file name handler invocation, so they need to be obtained
by calling `file-local-name', in case they are remote file names.

File name handlers might not support pty association, if PROGRAM is nil."
  (let ((fh (find-file-name-handler default-directory 'start-file-process)))
    (if fh (apply fh 'start-file-process name buffer program program-args)
      (apply 'start-process name buffer program program-args))))

;;;; Process menu

(defvar tabulated-list-format)
(defvar tabulated-list-entries)
(defvar tabulated-list-sort-key)
(declare-function tabulated-list-init-header  "tabulated-list" ())
(declare-function tabulated-list-print "tabulated-list"
                  (&optional remember-pos update))

(defvar process-menu-query-only nil)

(defvar process-menu-mode-map
  (let ((map (make-sparse-keymap)))
    (define-key map [?d] 'process-menu-delete-process)
    map))

(define-derived-mode process-menu-mode tabulated-list-mode "Process Menu"
  "Major mode for listing the processes called by Emacs."
  (setq tabulated-list-format [("Process" 15 t)
			       ("PID"      7 t)
			       ("Status"   7 t)
                               ;; 25 is the length of the long standard buffer
                               ;; name "*Async Shell Command*<10>" (bug#30016)
			       ("Buffer"  25 t)
			       ("TTY"     12 t)
			       ("Thread"  12 t)
			       ("Command"  0 t)])
  (make-local-variable 'process-menu-query-only)
  (setq tabulated-list-sort-key (cons "Process" nil))
  (add-hook 'tabulated-list-revert-hook 'list-processes--refresh nil t))

(defun process-menu-delete-process ()
  "Kill process at point in a `list-processes' buffer."
  (interactive)
  (let ((pos (point)))
    (delete-process (tabulated-list-get-id))
    (revert-buffer)
    (goto-char (min pos (point-max)))
    (if (eobp)
        (forward-line -1)
      (beginning-of-line))))

(declare-function thread-name "thread.c")

(defun list-processes--refresh ()
  "Recompute the list of processes for the Process List buffer.
Also, delete any process that is exited or signaled."
  (setq tabulated-list-entries nil)
  (dolist (p (process-list))
    (cond ((memq (process-status p) '(exit signal closed))
	   (delete-process p))
	  ((or (not process-menu-query-only)
	       (process-query-on-exit-flag p))
	   (let* ((buf (process-buffer p))
		  (type (process-type p))
		  (pid  (if (process-id p) (format "%d" (process-id p)) "--"))
		  (name (process-name p))
		  (status (symbol-name (process-status p)))
		  (buf-label (if (buffer-live-p buf)
				 `(,(buffer-name buf)
				   face link
				   help-echo ,(format-message
					       "Visit buffer `%s'"
					       (buffer-name buf))
				   follow-link t
				   process-buffer ,buf
				   action process-menu-visit-buffer)
			       "--"))
		  (tty (or (process-tty-name p) "--"))
		  (thread
                   (cond
                    ((or
                      (null (process-thread p))
                      (not (fboundp 'thread-name))) "--")
                    ((eq (process-thread p) main-thread) "Main")
		    ((thread-name (process-thread p)))
		    (t "--")))
		  (cmd
		   (if (memq type '(network serial pipe))
		       (let ((contact (process-contact p t t)))
			 (if (eq type 'network)
			     (format "(%s %s)"
				     (if (plist-get contact :type)
					 "datagram"
				       "network")
				     (if (plist-get contact :server)
					 (format
                                          "server on %s"
					  (if (plist-get contact :host)
                                              (format "%s:%s"
						      (plist-get contact :host)
                                                      (plist-get
                                                       contact :service))
					    (plist-get contact :local)))
				       (format "connection to %s:%s"
					       (plist-get contact :host)
					       (plist-get contact :service))))
			   (format "(serial port %s%s)"
				   (or (plist-get contact :port) "?")
				   (let ((speed (plist-get contact :speed)))
				     (if speed
					 (format " at %s b/s" speed)
				       "")))))
		     (mapconcat 'identity (process-command p) " "))))
	     (push (list p (vector name pid status buf-label tty thread cmd))
		   tabulated-list-entries)))))
  (tabulated-list-init-header))

(defun process-menu-visit-buffer (button)
  (display-buffer (button-get button 'process-buffer)))

(defun list-processes (&optional query-only buffer)
  "Display a list of all processes that are Emacs sub-processes.
If optional argument QUERY-ONLY is non-nil, only processes with
the query-on-exit flag set are listed.
Any process listed as exited or signaled is actually eliminated
after the listing is made.
Optional argument BUFFER specifies a buffer to use, instead of
\"*Process List*\".
The return value is always nil.

This function lists only processes that were launched by Emacs.  To
see other processes running on the system, use `list-system-processes'."
  (interactive)
  (or (fboundp 'process-list)
      (error "Asynchronous subprocesses are not supported on this system"))
  (unless (bufferp buffer)
    (setq buffer (get-buffer-create "*Process List*")))
  (with-current-buffer buffer
    (process-menu-mode)
    (setq process-menu-query-only query-only)
    (list-processes--refresh)
    (tabulated-list-print))
  (display-buffer buffer)
  nil)

;;;; Prefix commands

(setq prefix-command--needs-update nil)
(setq prefix-command--last-echo nil)

(defun internal-echo-keystrokes-prefix ()
  ;; BEWARE: Called directly from C code.
  ;; If the return value is non-nil, it means we are in the middle of
  ;; a command with prefix, such as a command invoked with prefix-arg.
  (if (not prefix-command--needs-update)
      prefix-command--last-echo
    (setq prefix-command--last-echo
          (let ((strs nil))
            (run-hook-wrapped 'prefix-command-echo-keystrokes-functions
                              (lambda (fun) (push (funcall fun) strs) nil))
            (setq strs (delq nil strs))
            (when strs (mapconcat #'identity strs " "))))))

(defvar prefix-command-echo-keystrokes-functions nil
  "Abnormal hook that constructs the description of the current prefix state.
Each function is called with no argument, should return a string or nil.")

(defun prefix-command-update ()
  "Update state of prefix commands.
Call it whenever you change the \"prefix command state\"."
  (setq prefix-command--needs-update t))

(defvar prefix-command-preserve-state-hook nil
  "Normal hook run when a command needs to preserve the prefix.")

(defun prefix-command-preserve-state ()
  "Pass the current prefix command state to the next command.
Should be called by all prefix commands.
Runs `prefix-command-preserve-state-hook'."
  (run-hooks 'prefix-command-preserve-state-hook)
  ;; If the current command is a prefix command, we don't want the next (real)
  ;; command to have `last-command' set to, say, `universal-argument'.
  (setq this-command last-command)
  (setq real-this-command real-last-command)
  (prefix-command-update))

(defun reset-this-command-lengths ()
  (declare (obsolete prefix-command-preserve-state "25.1"))
  nil)

;;;;; The main prefix command.

;; FIXME: Declaration of `prefix-arg' should be moved here!?

(add-hook 'prefix-command-echo-keystrokes-functions
          #'universal-argument--description)
(defun universal-argument--description ()
  (when prefix-arg
    (concat "C-u"
            (pcase prefix-arg
              ('(-) " -")
              (`(,(and (pred integerp) n))
               (let ((str ""))
                 (while (and (> n 4) (= (mod n 4) 0))
                   (setq str (concat str " C-u"))
                   (setq n (/ n 4)))
                 (if (= n 4) str (format " %s" prefix-arg))))
              (_ (format " %s" prefix-arg))))))

(add-hook 'prefix-command-preserve-state-hook
          #'universal-argument--preserve)
(defun universal-argument--preserve ()
  (setq prefix-arg current-prefix-arg))

(defvar universal-argument-map
  (let ((map (make-sparse-keymap))
        (universal-argument-minus
         ;; For backward compatibility, minus with no modifiers is an ordinary
         ;; command if digits have already been entered.
         `(menu-item "" negative-argument
                     :filter ,(lambda (cmd)
                                (if (integerp prefix-arg) nil cmd)))))
    (define-key map [switch-frame]
      (lambda (e) (interactive "e")
        (handle-switch-frame e) (universal-argument--mode)))
    (define-key map [?\C-u] 'universal-argument-more)
    (define-key map [?-] universal-argument-minus)
    (define-key map [?0] 'digit-argument)
    (define-key map [?1] 'digit-argument)
    (define-key map [?2] 'digit-argument)
    (define-key map [?3] 'digit-argument)
    (define-key map [?4] 'digit-argument)
    (define-key map [?5] 'digit-argument)
    (define-key map [?6] 'digit-argument)
    (define-key map [?7] 'digit-argument)
    (define-key map [?8] 'digit-argument)
    (define-key map [?9] 'digit-argument)
    (define-key map [kp-0] 'digit-argument)
    (define-key map [kp-1] 'digit-argument)
    (define-key map [kp-2] 'digit-argument)
    (define-key map [kp-3] 'digit-argument)
    (define-key map [kp-4] 'digit-argument)
    (define-key map [kp-5] 'digit-argument)
    (define-key map [kp-6] 'digit-argument)
    (define-key map [kp-7] 'digit-argument)
    (define-key map [kp-8] 'digit-argument)
    (define-key map [kp-9] 'digit-argument)
    (define-key map [kp-subtract] universal-argument-minus)
    map)
  "Keymap used while processing \\[universal-argument].")

(defun universal-argument--mode ()
  (prefix-command-update)
  (set-transient-map universal-argument-map nil))

(defun universal-argument ()
  "Begin a numeric argument for the following command.
Digits or minus sign following \\[universal-argument] make up the numeric argument.
\\[universal-argument] following the digits or minus sign ends the argument.
\\[universal-argument] without digits or minus sign provides 4 as argument.
Repeating \\[universal-argument] without digits or minus sign
 multiplies the argument by 4 each time.
For some commands, just \\[universal-argument] by itself serves as a flag
that is different in effect from any particular numeric argument.
These commands include \\[set-mark-command] and \\[start-kbd-macro]."
  (interactive)
  (prefix-command-preserve-state)
  (setq prefix-arg (list 4))
  (universal-argument--mode))

(defun universal-argument-more (arg)
  ;; A subsequent C-u means to multiply the factor by 4 if we've typed
  ;; nothing but C-u's; otherwise it means to terminate the prefix arg.
  (interactive "P")
  (prefix-command-preserve-state)
  (setq prefix-arg (if (consp arg)
                       (list (* 4 (car arg)))
                     (if (eq arg '-)
                         (list -4)
                       arg)))
  (when (consp prefix-arg) (universal-argument--mode)))

(defun negative-argument (arg)
  "Begin a negative numeric argument for the next command.
\\[universal-argument] following digits or minus sign ends the argument."
  (interactive "P")
  (prefix-command-preserve-state)
  (setq prefix-arg (cond ((integerp arg) (- arg))
                         ((eq arg '-) nil)
                         (t '-)))
  (universal-argument--mode))

(defun digit-argument (arg)
  "Part of the numeric argument for the next command.
\\[universal-argument] following digits or minus sign ends the argument."
  (interactive "P")
  (prefix-command-preserve-state)
  (let* ((char (if (integerp last-command-event)
		   last-command-event
		 (get last-command-event 'ascii-character)))
	 (digit (- (logand char ?\177) ?0)))
    (setq prefix-arg (cond ((integerp arg)
                            (+ (* arg 10)
			       (if (< arg 0) (- digit) digit)))
                           ((eq arg '-)
                            ;; Treat -0 as just -, so that -01 will work.
                            (if (zerop digit) '- (- digit)))
                           (t
                            digit))))
  (universal-argument--mode))


(defvar filter-buffer-substring-functions nil
  "This variable is a wrapper hook around `buffer-substring--filter'.
\(See `with-wrapper-hook' for details about wrapper hooks.)")
(make-obsolete-variable 'filter-buffer-substring-functions
                        'filter-buffer-substring-function "24.4")

(defvar filter-buffer-substring-function #'buffer-substring--filter
  "Function to perform the filtering in `filter-buffer-substring'.
The function is called with the same 3 arguments (BEG END DELETE)
that `filter-buffer-substring' received.  It should return the
buffer substring between BEG and END, after filtering.  If DELETE is
non-nil, it should delete the text between BEG and END from the buffer.")

(defun filter-buffer-substring (beg end &optional delete)
  "Return the buffer substring between BEG and END, after filtering.
If DELETE is non-nil, delete the text between BEG and END from the buffer.

This calls the function that `filter-buffer-substring-function' specifies
\(passing the same three arguments that it received) to do the work,
and returns whatever it does.  The default function does no filtering,
unless a hook has been set.

Use `filter-buffer-substring' instead of `buffer-substring',
`buffer-substring-no-properties', or `delete-and-extract-region' when
you want to allow filtering to take place.  For example, major or minor
modes can use `filter-buffer-substring-function' to exclude text properties
that are special to a buffer, and should not be copied into other buffers."
  (funcall filter-buffer-substring-function beg end delete))

(defun buffer-substring--filter (beg end &optional delete)
  "Default function to use for `filter-buffer-substring-function'.
Its arguments and return value are as specified for `filter-buffer-substring'.
Also respects the obsolete wrapper hook `filter-buffer-substring-functions'
(see `with-wrapper-hook' for details about wrapper hooks).
No filtering is done unless a hook says to."
  (subr--with-wrapper-hook-no-warnings
    filter-buffer-substring-functions (beg end delete)
    (cond
     (delete
      (save-excursion
        (goto-char beg)
        (delete-and-extract-region beg end)))
     (t
      (buffer-substring beg end)))))


;;;; Window system cut and paste hooks.

(defvar interprogram-cut-function #'gui-select-text
  "Function to call to make a killed region available to other programs.
Most window systems provide a facility for cutting and pasting
text between different programs, such as the clipboard on X and
MS-Windows, or the pasteboard on Nextstep/Mac OS.

This variable holds a function that Emacs calls whenever text is
put in the kill ring, to make the new kill available to other
programs.  The function takes one argument, TEXT, which is a
string containing the text that should be made available.")

(defvar interprogram-paste-function #'gui-selection-value
  "Function to call to get text cut from other programs.
Most window systems provide a facility for cutting and pasting
text between different programs, such as the clipboard on X and
MS-Windows, or the pasteboard on Nextstep/Mac OS.

This variable holds a function that Emacs calls to obtain text
that other programs have provided for pasting.  The function is
called with no arguments.  If no other program has provided text
to paste, the function should return nil (in which case the
caller, usually `current-kill', should use the top of the Emacs
kill ring).  If another program has provided text to paste, the
function should return that text as a string (in which case the
caller should put this string in the kill ring as the latest
kill).

The function may also return a list of strings if the window
system supports multiple selections.  The first string will be
used as the pasted text, but the other will be placed in the kill
ring for easy access via `yank-pop'.

Note that the function should return a string only if a program
other than Emacs has provided a string for pasting; if Emacs
provided the most recent string, the function should return nil.
If it is difficult to tell whether Emacs or some other program
provided the current string, it is probably good enough to return
nil if the string is equal (according to `string=') to the last
text Emacs provided.")



;;;; The kill ring data structure.

(defvar kill-ring nil
  "List of killed text sequences.
Since the kill ring is supposed to interact nicely with cut-and-paste
facilities offered by window systems, use of this variable should
interact nicely with `interprogram-cut-function' and
`interprogram-paste-function'.  The functions `kill-new',
`kill-append', and `current-kill' are supposed to implement this
interaction; you may want to use them instead of manipulating the kill
ring directly.")

(defcustom kill-ring-max 120
  "Maximum length of kill ring before oldest elements are thrown away."
  :type 'natnum
  :group 'killing
  :version "29.1")

(defvar kill-ring-yank-pointer nil
  "The tail of the kill ring whose car is the last thing yanked.")

(defcustom save-interprogram-paste-before-kill nil
  "Whether to save existing clipboard text into kill ring before replacing it.
A non-nil value means the clipboard text is saved to the `kill-ring'
prior to any kill command.  Such text can subsequently be retrieved
via \\[yank] \\[yank-pop].  This ensures that Emacs kill operations
do not irrevocably overwrite existing clipboard text.

The value of this variable can also be a number, in which case the
clipboard data is only saved to the `kill-ring' if it's shorter
(in characters) than that number.  Any other non-nil value will save
the clipboard data unconditionally."
  :type '(choice (const nil)
                 number
                 (other :tag "Always" t))
  :group 'killing
  :version "23.2")

(defcustom kill-do-not-save-duplicates nil
  "If non-nil, don't add a string to `kill-ring' if it duplicates the last one.
The comparison is done using `equal-including-properties'."
  :type 'boolean
  :group 'killing
  :version "23.2")

(defcustom kill-transform-function nil
  "Function to call to transform a string before it's put on the kill ring.
The function is called with one parameter (the string that's to
be put on the kill ring).  It should return a string or nil.  If
the latter, the string is not put on the kill ring."
  :type '(choice (const :tag "No transform" nil)
                 function)
  :group 'killing
  :version "28.1")

(defun kill-new (string &optional replace)
  "Make STRING the latest kill in the kill ring.
Set `kill-ring-yank-pointer' to point to it.
If `interprogram-cut-function' is non-nil, apply it to STRING.
Optional second argument REPLACE non-nil means that STRING will replace
the front of the kill ring, rather than being added to the list.

When `save-interprogram-paste-before-kill' and `interprogram-paste-function'
are non-nil, save the interprogram paste string(s) into `kill-ring' before
STRING.

When the yank handler has a non-nil PARAM element, the original STRING
argument is not used by `insert-for-yank'.  However, since Lisp code
may access and use elements from the kill ring directly, the STRING
argument should still be a \"useful\" string for such uses."
  ;; Allow the user to transform or ignore the string.
  (when (or (not kill-transform-function)
            (setq string (funcall kill-transform-function string)))
    (unless (and kill-do-not-save-duplicates
	         ;; Due to text properties such as 'yank-handler that
	         ;; can alter the contents to yank, comparison using
	         ;; `equal' is unsafe.
	         (equal-including-properties string (car kill-ring)))
      (if (fboundp 'menu-bar-update-yank-menu)
	  (menu-bar-update-yank-menu string (and replace (car kill-ring)))))
    (when save-interprogram-paste-before-kill
      (let ((interprogram-paste
             (and interprogram-paste-function
                  ;; On X, the selection owner might be slow, so the user might
                  ;; interrupt this. If they interrupt it, we want to continue
                  ;; so we become selection owner, so this doesn't stay slow.
                  (if (eq (window-system) 'x)
                      (ignore-error quit (funcall interprogram-paste-function))
                    (funcall interprogram-paste-function)))))
        (when interprogram-paste
          (setq interprogram-paste
                (if (listp interprogram-paste)
                    ;; Use `reverse' to avoid modifying external data.
                    (reverse interprogram-paste)
		  (list interprogram-paste)))
          (when (or (not (numberp save-interprogram-paste-before-kill))
                    (< (seq-reduce #'+ (mapcar #'length interprogram-paste) 0)
                       save-interprogram-paste-before-kill))
            (dolist (s interprogram-paste)
	      (unless (and kill-do-not-save-duplicates
                           (equal-including-properties s (car kill-ring)))
	        (push s kill-ring)))))))
    (unless (and kill-do-not-save-duplicates
	         (equal-including-properties string (car kill-ring)))
      (if (and replace kill-ring)
	  (setcar kill-ring string)
        (let ((history-delete-duplicates nil))
          (add-to-history 'kill-ring string kill-ring-max t))))
    (setq kill-ring-yank-pointer kill-ring)
    (if interprogram-cut-function
        (funcall interprogram-cut-function string))))

;; It has been argued that this should work like `self-insert-command'
;; which merges insertions in `buffer-undo-list' in groups of 20
;; (hard-coded in `undo-auto-amalgamate').
(defcustom kill-append-merge-undo nil
  "Amalgamate appending kills with the last kill for undo.
When non-nil, appending or prepending text to the last kill makes
\\[undo] restore both pieces of text simultaneously."
  :type 'boolean
  :group 'killing
  :version "25.1")

(defun kill-append (string before-p)
  "Append STRING to the end of the latest kill in the kill ring.
If BEFORE-P is non-nil, prepend STRING to the kill instead.
If `interprogram-cut-function' is non-nil, call it with the
resulting kill.
If `kill-append-merge-undo' is non-nil, remove the last undo
boundary in the current buffer."
  (let ((cur (car kill-ring)))
    (kill-new (if before-p (concat string cur) (concat cur string))
              (or (= (length cur) 0)
                  (null (get-text-property 0 'yank-handler cur)))))
  (when (and kill-append-merge-undo (not buffer-read-only))
    (let ((prev buffer-undo-list)
          (next (cdr buffer-undo-list)))
      ;; Find the next undo boundary.
      (while (car next)
        (pop next)
        (pop prev))
      ;; Remove this undo boundary.
      (when prev
        (setcdr prev (cdr next))))))

(defcustom yank-pop-change-selection nil
  "Whether rotating the kill ring changes the window system selection.
If non-nil, whenever the kill ring is rotated (usually via the
`yank-pop' command), Emacs also calls `interprogram-cut-function'
to copy the new kill to the window system selection."
  :type 'boolean
  :group 'killing
  :version "23.1")

(defun current-kill (n &optional do-not-move)
  "Rotate the yanking point by N places, and then return that kill.
If N is zero and `interprogram-paste-function' is set to a
function that returns a string or a list of strings, and if that
function doesn't return nil, then that string (or list) is added
to the front of the kill ring and the string (or first string in
the list) is returned as the latest kill.

If N is not zero, and if `yank-pop-change-selection' is
non-nil, use `interprogram-cut-function' to transfer the
kill at the new yank point into the window system selection.

If optional arg DO-NOT-MOVE is non-nil, then don't actually
move the yanking point; just return the Nth kill forward."

  (let ((interprogram-paste (and (= n 0)
				 interprogram-paste-function
				 (funcall interprogram-paste-function))))
    (if interprogram-paste
	(progn
	  ;; Disable the interprogram cut function when we add the new
	  ;; text to the kill ring, so Emacs doesn't try to own the
	  ;; selection, with identical text.
          ;; Also disable the interprogram paste function, so that
          ;; `kill-new' doesn't call it repeatedly.
          (let ((interprogram-cut-function nil)
                (interprogram-paste-function nil))
	    (if (listp interprogram-paste)
                ;; Use `reverse' to avoid modifying external data.
                (mapc #'kill-new (reverse interprogram-paste))
	      (kill-new interprogram-paste)))
	  (car kill-ring))
      (or kill-ring (error "Kill ring is empty"))
      (let ((ARGth-kill-element
	     (nthcdr (mod (- n (length kill-ring-yank-pointer))
			  (length kill-ring))
		     kill-ring)))
	(unless do-not-move
	  (setq kill-ring-yank-pointer ARGth-kill-element)
	  (when (and yank-pop-change-selection
		     (> n 0)
		     interprogram-cut-function)
	    (funcall interprogram-cut-function (car ARGth-kill-element))))
	(car ARGth-kill-element)))))



;;;; Commands for manipulating the kill ring.

(defcustom kill-read-only-ok nil
  "Non-nil means don't signal an error for killing read-only text."
  :type 'boolean
  :group 'killing)

(defun kill-region (beg end &optional region)
  "Kill (\"cut\") text between point and mark.
This deletes the text from the buffer and saves it in the kill ring.
The command \\[yank] can retrieve it from there.
\(If you want to save the region without killing it, use \\[kill-ring-save].)

If you want to append the killed region to the last killed text,
use \\[append-next-kill] before \\[kill-region].

Any command that calls this function is a \"kill command\".
If the previous command was also a kill command,
the text killed this time appends to the text killed last time
to make one entry in the kill ring.

The killed text is filtered by `filter-buffer-substring' before it is
saved in the kill ring, so the actual saved text might be different
from what was killed.

If the buffer is read-only, Emacs will beep and refrain from deleting
the text, but put the text in the kill ring anyway.  This means that
you can use the killing commands to copy text from a read-only buffer.

Lisp programs should use this function for killing text.
 (To delete text, use `delete-region'.)
Supply two arguments, character positions BEG and END indicating the
 stretch of text to be killed.  If the optional argument REGION is
 non-nil, the function ignores BEG and END, and kills the current
 region instead.  Interactively, REGION is always non-nil, and so
 this command always kills the current region."
  ;; Pass mark first, then point, because the order matters when
  ;; calling `kill-append'.
  (interactive (progn
                 (let ((beg (mark))
                       (end (point)))
                   (unless (and beg end)
                     (user-error "The mark is not set now, so there is no region"))
                   (list beg end 'region))))
  (condition-case nil
      (let ((string (if region
                        (funcall region-extract-function 'delete)
                      (filter-buffer-substring beg end 'delete))))
	(when string			;STRING is nil if BEG = END
	  ;; Add that string to the kill ring, one way or another.
	  (if (eq last-command 'kill-region)
	      (kill-append string (< end beg))
	    (kill-new string)))
	(when (or string (eq last-command 'kill-region))
	  (setq this-command 'kill-region))
	(setq deactivate-mark t)
	nil)
    ((buffer-read-only text-read-only)
     ;; The code above failed because the buffer, or some of the characters
     ;; in the region, are read-only.
     ;; We should beep, in case the user just isn't aware of this.
     ;; However, there's no harm in putting
     ;; the region's text in the kill ring, anyway.
     (copy-region-as-kill beg end region)
     ;; Set this-command now, so it will be set even if we get an error.
     (setq this-command 'kill-region)
     ;; This should barf, if appropriate, and give us the correct error.
     (if kill-read-only-ok
	 (progn (message "Read only text copied to kill ring") nil)
       ;; Signal an error if the buffer is read-only.
       (barf-if-buffer-read-only)
       ;; If the buffer isn't read-only, the text is.
       (signal 'text-read-only (list (current-buffer)))))))

;; copy-region-as-kill no longer sets this-command, because it's confusing
;; to get two copies of the text when the user accidentally types M-w and
;; then corrects it with the intended C-w.
(defun copy-region-as-kill (beg end &optional region)
  "Save the region as if killed, but don't kill it.
In Transient Mark mode, deactivate the mark.
If `interprogram-cut-function' is non-nil, also save the text for a window
system cut and paste.

The copied text is filtered by `filter-buffer-substring' before it is
saved in the kill ring, so the actual saved text might be different
from what was in the buffer.

When called from Lisp, save in the kill ring the stretch of text
between BEG and END, unless the optional argument REGION is
non-nil, in which case ignore BEG and END, and save the current
region instead.

This command's old key binding has been given to `kill-ring-save'."
  ;; Pass mark first, then point, because the order matters when
  ;; calling `kill-append'.
  (interactive (list (mark) (point) 'region))
  (let ((str (if region
                 (funcall region-extract-function nil)
               (filter-buffer-substring beg end))))
    (if (eq last-command 'kill-region)
        (kill-append str (< end beg))
      (kill-new str)))
  (setq deactivate-mark t)
  nil)

(defun kill-ring-save (beg end &optional region)
  "Save the region as if killed, but don't kill it.
In Transient Mark mode, deactivate the mark.
If `interprogram-cut-function' is non-nil, also save the text for a window
system cut and paste.

If you want to append the killed region to the last killed text,
use \\[append-next-kill] before \\[kill-ring-save].

The copied text is filtered by `filter-buffer-substring' before it is
saved in the kill ring, so the actual saved text might be different
from what was in the buffer.

When called from Lisp, save in the kill ring the stretch of text
between BEG and END, unless the optional argument REGION is
non-nil, in which case ignore BEG and END, and save the current
region instead.

This command is similar to `copy-region-as-kill', except that it gives
visual feedback indicating the extent of the region being copied."
  ;; Pass mark first, then point, because the order matters when
  ;; calling `kill-append'.
  (interactive (list (mark) (point) 'region))
  (copy-region-as-kill beg end region)
  ;; This use of called-interactively-p is correct because the code it
  ;; controls just gives the user visual feedback.
  (if (called-interactively-p 'interactive)
      (indicate-copied-region)))

(defcustom copy-region-blink-delay 1
  "Time in seconds to delay after showing the other end of the region.
It's used by the command `kill-ring-save' and the function
`indicate-copied-region' to blink the cursor between point and mark.
The value 0 disables blinking."
  :type 'number
  :group 'killing
  :version "28.1")

(defcustom copy-region-blink-predicate #'region-indistinguishable-p
  "Whether the cursor must be blinked after a copy.
When this condition holds, and the copied region fits in the
current window, `kill-ring-save' will blink the cursor between
point and mark for `copy-region-blink-delay' seconds."
  :type '(radio (function-item region-indistinguishable-p)
                (function-item :doc "Always blink point and mark." always)
                (function-item :doc "Never blink point and mark." ignore)
                (function :tag "Other predicate function"))
  :group 'killing
  :version "29.1")

(defun region-indistinguishable-p ()
  "Whether the current region is not denoted visually.
This holds when the region is inactive, or when the `region' face
cannot be distinguished from the `default' face."
  (not (and (region-active-p)
            (face-differs-from-default-p 'region))))

(defun indicate-copied-region (&optional message-len)
  "Indicate that the region text has been copied interactively.
If the mark is visible in the selected window, blink the cursor between
point and mark if there is currently no active region highlighting.
The option `copy-region-blink-delay' can disable blinking.

If the mark lies outside the selected window, display an
informative message containing a sample of the copied text.  The
optional argument MESSAGE-LEN, if non-nil, specifies the length
of this sample text; it defaults to 40."
  (let ((mark (mark t))
	(point (point))
	;; Inhibit quitting so we can make a quit here
	;; look like a C-g typed as a command.
	(inhibit-quit t))
    (if (pos-visible-in-window-p mark (selected-window))
	;; Swap point-and-mark quickly so as to show the region that
	;; was selected.  Don't do it if the region is highlighted.
	(when (and (numberp copy-region-blink-delay)
		   (> copy-region-blink-delay 0)
		   (funcall copy-region-blink-predicate))
	  ;; Swap point and mark.
	  (set-marker (mark-marker) (point) (current-buffer))
	  (goto-char mark)
	  (sit-for copy-region-blink-delay)
	  ;; Swap back.
	  (set-marker (mark-marker) mark (current-buffer))
	  (goto-char point)
	  ;; If user quit, deactivate the mark
	  ;; as C-g would as a command.
	  (and quit-flag (region-active-p)
	       (deactivate-mark)))
      (let ((len (min (abs (- mark point))
		      (or message-len 40))))
	(if (< point mark)
	    ;; Don't say "killed" or "saved"; that is misleading.
	    (message "Copied text until \"%s\""
		     ;; Don't show newlines literally
		     (query-replace-descr
		      (buffer-substring-no-properties (- mark len) mark)))
	  (message "Copied text from \"%s\""
		   (query-replace-descr
		    (buffer-substring-no-properties mark (+ mark len)))))))))

(defun append-next-kill (&optional interactive)
  "Cause following command, if it kills, to add to previous kill.
If the next command kills forward from point, the kill is
appended to the previous killed text.  If the command kills
backward, the kill is prepended.  Kill commands that act on the
region, such as `kill-region', are regarded as killing forward if
point is after mark, and killing backward if point is before
mark.

If the next command is not a kill command, `append-next-kill' has
no effect.

The argument is used for internal purposes; do not supply one."
  (interactive "p")
  ;; We don't use (interactive-p), since that breaks kbd macros.
  (if interactive
      (progn
	(setq this-command 'kill-region)
	(message "If the next command is a kill, it will append"))
    (setq last-command 'kill-region)))

(defvar bidi-directional-controls-chars "\x202a-\x202e\x2066-\x2069"
  "Character set that matches bidirectional formatting control characters.")

(defvar bidi-directional-non-controls-chars "^\x202a-\x202e\x2066-\x2069"
  "Character set that matches any character except bidirectional controls.")

(defun squeeze-bidi-context-1 (from to category replacement)
  "A subroutine of `squeeze-bidi-context'.
FROM and TO should be markers, CATEGORY and REPLACEMENT should be strings."
  (let ((pt (copy-marker from))
	(limit (copy-marker to))
	(old-pt 0)
	lim1)
    (setq lim1 limit)
    (goto-char pt)
    (while (< pt limit)
      (if (> pt old-pt)
	  (move-marker lim1
		       (save-excursion
			 ;; L and R categories include embedding and
			 ;; override controls, but we don't want to
			 ;; replace them, because that might change
			 ;; the visual order.  Likewise with PDF and
			 ;; isolate controls.
			 (+ pt (skip-chars-forward
				bidi-directional-non-controls-chars
				limit)))))
      ;; Replace any run of non-RTL characters by a single LRM.
      (if (null (re-search-forward category lim1 t))
	  ;; No more characters of CATEGORY, we are done.
	  (setq pt limit)
	(replace-match replacement nil t)
	(move-marker pt (point)))
      (setq old-pt pt)
      ;; Skip directional controls, if any.
      (move-marker
       pt (+ pt (skip-chars-forward bidi-directional-controls-chars limit))))))

(defun squeeze-bidi-context (from to)
  "Replace characters between FROM and TO while keeping bidi context.

This function replaces the region of text with as few characters
as possible, while preserving the effect that region will have on
bidirectional display before and after the region."
  (let ((start (set-marker (make-marker)
			   (if (> from 0) from (+ (point-max) from))))
	(end (set-marker (make-marker) to))
	;; This is for when they copy text with read-only text
	;; properties.
	(inhibit-read-only t))
    (if (null (marker-position end))
	(setq end (point-max-marker)))
    ;; Replace each run of non-RTL characters with a single LRM.
    (squeeze-bidi-context-1 start end "\\CR+" "\x200e")
    ;; Replace each run of non-LTR characters with a single RLM.  Note
    ;; that the \cR category includes both the Arabic Letter (AL) and
    ;; R characters; here we ignore the distinction between them,
    ;; because that distinction affects only Arabic Number (AN)
    ;; characters, which are weak and don't affect the reordering.
    (squeeze-bidi-context-1 start end "\\CL+" "\x200f")))

(defun line-substring-with-bidi-context (start end &optional no-properties)
  "Return buffer text between START and END with its bidi context.

START and END are assumed to belong to the same physical line
of buffer text.  This function prepends and appends to the text
between START and END bidi control characters that preserve the
visual order of that text when it is inserted at some other place."
  (if (or (< start (point-min))
	  (> end (point-max)))
      (signal 'args-out-of-range (list (current-buffer) start end)))
  (let ((buf (current-buffer))
	substr para-dir from to)
    (save-excursion
      (goto-char start)
      (setq para-dir (current-bidi-paragraph-direction))
      (setq from (line-beginning-position)
	    to (line-end-position))
      (goto-char from)
      ;; If we don't have any mixed directional characters in the
      ;; entire line, we can just copy the substring without adding
      ;; any context.
      (if (or (looking-at-p "\\CR*$")
	      (looking-at-p "\\CL*$"))
	  (setq substr (if no-properties
			   (buffer-substring-no-properties start end)
			 (buffer-substring start end)))
	(setq substr
	      (with-temp-buffer
		(if no-properties
		    (insert-buffer-substring-no-properties buf from to)
		  (insert-buffer-substring buf from to))
		(squeeze-bidi-context 1 (1+ (- start from)))
		(squeeze-bidi-context (- end to) nil)
		(buffer-substring 1 (point-max)))))

      ;; Wrap the string in LRI/RLI..PDI pair to achieve 2 effects:
      ;; (1) force the string to have the same base embedding
      ;; direction as the paragraph direction at the source, no matter
      ;; what is the paragraph direction at destination; and (2) avoid
      ;; affecting the visual order of the surrounding text at
      ;; destination if there are characters of different
      ;; directionality there.
      (concat (if (eq para-dir 'left-to-right) "\x2066" "\x2067")
	      substr "\x2069"))))

(defun buffer-substring-with-bidi-context (start end &optional no-properties)
  "Return portion of current buffer between START and END with bidi context.

This function works similar to `buffer-substring', but it prepends and
appends to the text bidi directional control characters necessary to
preserve the visual appearance of the text if it is inserted at another
place.  This is useful when the buffer substring includes bidirectional
text and control characters that cause non-trivial reordering on display.
If copied verbatim, such text can have a very different visual appearance,
and can also change the visual appearance of the surrounding text at the
destination of the copy.

Optional argument NO-PROPERTIES, if non-nil, means copy the text without
the text properties."
  (let (line-end substr)
    (if (or (< start (point-min))
	    (> end (point-max)))
	(signal 'args-out-of-range (list (current-buffer) start end)))
    (save-excursion
      (goto-char start)
      (setq line-end (min end (line-end-position)))
      (while (< start end)
	(setq substr
	      (concat substr
		      (if substr "\n" "")
		      (line-substring-with-bidi-context start line-end
							no-properties)))
	(forward-line 1)
	(setq start (point))
	(setq line-end (min end (line-end-position))))
      substr)))

;; Yanking.

(defcustom yank-handled-properties
  '((font-lock-face . yank-handle-font-lock-face-property)
    (category . yank-handle-category-property))
  "List of special text property handling conditions for yanking.
Each element should have the form (PROP . FUN), where PROP is a
property symbol and FUN is a function.  When the `yank' command
inserts text into the buffer, it scans the inserted text for
stretches of text that have `eq' values of the text property
PROP; for each such stretch of text, FUN is called with three
arguments: the property's value in that text, and the start and
end positions of the text.

This is done prior to removing the properties specified by
`yank-excluded-properties'."
  :group 'killing
  :type '(repeat (cons (symbol :tag "property symbol")
                       function))
  :version "24.3")

;; This is actually used in subr.el but defcustom does not work there.
(defcustom yank-excluded-properties
  '(category field follow-link fontified font-lock-face help-echo
    intangible invisible keymap local-map mouse-face read-only
    yank-handler)
  "Text properties to discard when yanking.
The value should be a list of text properties to discard or t,
which means to discard all text properties.

See also `yank-handled-properties'."
  :type '(choice (const :tag "All" t) (repeat symbol))
  :group 'killing
  :version "24.3")

(defvar yank-transform-functions nil
  "Hook run on strings to be yanked.
Each function in this list will be called (in order) with the
string to be yanked as the sole argument, and should return the (possibly)
transformed string.

The functions will be called with the destination buffer as the current
buffer, and with point at the place where the string is to be inserted.")

(defvar yank-window-start nil)
(defvar yank-undo-function nil
  "If non-nil, function used by `yank-pop' to delete last stretch of yanked text.
Function is called with two parameters, START and END corresponding to
the value of the mark and point; it is guaranteed that START <= END.
Normally set from the UNDO element of a yank-handler; see `insert-for-yank'.")

(defun yank-pop (&optional arg)
  "Replace just-yanked stretch of killed text with a different stretch.
The main use of this command is immediately after a `yank' or a
`yank-pop'.  At such a time, the region contains a stretch of
reinserted (\"pasted\") previously-killed text.  `yank-pop' deletes
that text and inserts in its place a different stretch of killed text
by traversing the value of the `kill-ring' variable and selecting
another kill from there.

With no argument, the previous kill is inserted.
With argument N, insert the Nth previous kill.
If N is negative, it means to use a more recent kill.

The sequence of kills wraps around, so if you keep invoking this command
time after time, and pass the oldest kill, you get the newest one.

You can also invoke this command after a command other than `yank'
or `yank-pop'.  This is the same as invoking `yank-from-kill-ring',
including the effect of the prefix argument; see there for the details.

This command honors the `yank-handled-properties' and
`yank-excluded-properties' variables, and the `yank-handler' text
property, in the way that `yank' does."
  (interactive "p")
  (if (not (eq last-command 'yank))
      (yank-from-kill-ring (read-from-kill-ring "Yank from kill-ring: ")
                           current-prefix-arg)
    (setq this-command 'yank)
    (unless arg (setq arg 1))
    (let ((inhibit-read-only t)
          (before (< (point) (mark t))))
      (if before
          (funcall (or yank-undo-function 'delete-region) (point) (mark t))
        (funcall (or yank-undo-function 'delete-region) (mark t) (point)))
      (setq yank-undo-function nil)
      (set-marker (mark-marker) (point) (current-buffer))
      (insert-for-yank (current-kill arg))
      ;; Set the window start back where it was in the yank command,
      ;; if possible.
      (set-window-start (selected-window) yank-window-start t)
      (if before
          ;; This is like exchange-point-and-mark, but doesn't activate the mark.
          ;; It is cleaner to avoid activation, even though the command
          ;; loop would deactivate the mark because we inserted text.
          (goto-char (prog1 (mark t)
                       (set-marker (mark-marker) (point) (current-buffer))))))
    nil))

(defun yank (&optional arg)
  "Reinsert (\"paste\") the last stretch of killed text.
More precisely, reinsert the most recent kill, which is the stretch of
text most recently killed OR yanked, as returned by `current-kill' (which
see).  Put point at the end, and set mark at the beginning without
activating it. With just \\[universal-argument] as argument, put point
at beginning, and mark at end.
With argument N, reinsert the Nth most recent kill.

This command honors the `yank-handled-properties' and
`yank-excluded-properties' variables, and the `yank-handler' text
property, as described below.

Properties listed in `yank-handled-properties' are processed,
then those listed in `yank-excluded-properties' are discarded.

STRING will be run through `yank-transform-functions'.
`yank-in-context' is a command that uses this mechanism to
provide a `yank' alternative that conveniently preserves
string/comment syntax.

If STRING has a non-nil `yank-handler' property anywhere, the
normal insert behavior is altered, and instead, for each contiguous
segment of STRING that has a given value of the `yank-handler'
property, that value is used as follows:

The value of a `yank-handler' property must be a list of one to four
elements, of the form (FUNCTION PARAM NOEXCLUDE UNDO).
FUNCTION, if non-nil, should be a function of one argument (the
 object to insert); FUNCTION is called instead of `insert'.
PARAM, if present and non-nil, is passed to FUNCTION (to be handled
 in whatever way is appropriate; e.g. if FUNCTION is `yank-rectangle',
 PARAM may be a list of strings to insert as a rectangle).  If PARAM
 is nil, then the current segment of STRING is used.
If NOEXCLUDE is present and non-nil, the normal removal of
 `yank-excluded-properties' is not performed; instead FUNCTION is
 responsible for the removal.  This may be necessary if FUNCTION
 adjusts point before or after inserting the object.
UNDO, if present and non-nil, should be a function to be called
 by `yank-pop' to undo the insertion of the current PARAM.  It is
 given two arguments, the start and end of the region.  FUNCTION
 may set `yank-undo-function' to override UNDO.

See also the command `yank-pop' (\\[yank-pop])."
  (interactive "*P")
  (setq yank-window-start (window-start))
  ;; If we don't get all the way thru, make last-command indicate that
  ;; for the following command.
  (setq this-command t)
  (push-mark)
  (insert-for-yank (current-kill (cond
				  ((listp arg) 0)
				  ((eq arg '-) -2)
				  (t (1- arg)))))
  (if (consp arg)
      ;; This is like exchange-point-and-mark, but doesn't activate the mark.
      ;; It is cleaner to avoid activation, even though the command
      ;; loop would deactivate the mark because we inserted text.
      (goto-char (prog1 (mark t)
		   (set-marker (mark-marker) (point) (current-buffer)))))
  ;; If we do get all the way thru, make this-command indicate that.
  (if (eq this-command t)
      (setq this-command 'yank))
  nil)

(defun rotate-yank-pointer (arg)
  "Rotate the yanking point in the kill ring.
With ARG, rotate that many kills forward (or backward, if negative)."
  (interactive "p")
  (current-kill arg))

(defun yank-in-context (&optional arg)
  "Insert the last stretch of killed text while preserving syntax.
In particular, if point is inside a string, any quote characters
in the killed text will be quoted, so that the string remains a
valid string.

If point is inside a comment, ensure that the inserted text is
also marked as a comment.

This command otherwise behaves as `yank'.  See that command for
explanation of ARG.

This function uses the `escaped-string-quote' buffer-local
variable to determine how strings should be escaped."
  (interactive "*P")
  (let ((yank-transform-functions (cons #'yank-in-context--transform
                                        yank-transform-functions)))
    (yank arg)))

(defun yank-in-context--transform (string)
  (let ((ppss (syntax-ppss)))
    (cond
     ;; We're in a string.
     ((ppss-string-terminator ppss)
      (string-replace
       (string (ppss-string-terminator ppss))
       (concat (if (functionp escaped-string-quote)
                   (funcall escaped-string-quote
                            (ppss-string-terminator ppss))
                 escaped-string-quote)
               (string (ppss-string-terminator ppss)))
       string))
     ;; We're in a comment.
     ((or (ppss-comment-depth ppss)
          (and (bolp)
               (not (eobp))
               ;; If we're in the middle of a bunch of commented text,
               ;; we probably want to be commented.  This is quite DWIM.
               (or (bobp)
                   (save-excursion
                     (forward-line -1)
                     (forward-char 1)
                     (ppss-comment-depth (syntax-ppss))))
               (ppss-comment-depth
                (setq ppss (save-excursion
                             (forward-char 1)
                             (syntax-ppss))))))
      (cond
       ((and (eq (ppss-comment-depth ppss) t)
             (> (length comment-end) 0)
             (string-search comment-end string))
        (user-error "Can't insert a string containing a comment terminator in a comment"))
       ;; If this is a comment syntax that has an explicit end, then
       ;; we can just insert as is.
       ((> (length comment-end) 0) string)
       ;; Line-based comment formats.
       ((or (string-search "\n" string)
            (bolp))
        (let ((mode major-mode)
              (bolp (bolp))
              (eolp (eolp))
              (comment-style 'plain))
          (with-temp-buffer
            (funcall mode)
            (insert string)
            (when (string-match-p "\n\\'" string)
              (cond
               ((not eolp) (delete-char -1))
               (bolp (insert "\n"))))
            (comment-normalize-vars)
            (comment-region-default-1
             (if bolp
                 (point-min)
               (save-excursion
                 (goto-char (point-min))
                 (forward-line 1)
                 (point)))
             (point-max))
            (buffer-string))))
       (t string)))
     (t string))))

(defvar read-from-kill-ring-history)
(defun read-from-kill-ring (prompt)
  "Read a `kill-ring' entry using completion and minibuffer history.
PROMPT is a string to prompt with."
  ;; `current-kill' updates `kill-ring' with a possible interprogram-paste
  (current-kill 0)
  (let* ((history-add-new-input nil)
         (history-pos (when yank-from-kill-ring-rotate
                        (- (length kill-ring)
                           (length kill-ring-yank-pointer))))
         (ellipsis (if (char-displayable-p ?…) "…" "..."))
         ;; Remove keymaps from text properties of copied string,
         ;; because typing RET in the minibuffer might call
         ;; an irrelevant command from the map of copied string.
         (read-from-kill-ring-history
          (mapcar (lambda (s)
                    (remove-list-of-text-properties
                     0 (length s)
                     '(
                       keymap local-map action mouse-action
                       button category help-args)
                     s)
                    s)
                  kill-ring))
         (completions
          (mapcar (lambda (s)
                    (let* ((s (query-replace-descr s))
                           (b 0)
                           (limit (frame-text-cols)))
                      ;; Add ellipsis on leading whitespace
                      (when (string-match "\\`[[:space:]]+" s)
                        (setq b (match-end 0))
                        (add-text-properties 0 b `(display ,ellipsis) s))
                      ;; Add ellipsis at the end of a long string
                      (when (> (length s) (+ limit b))
                        (add-text-properties
                         (min (+ limit b) (length s)) (length s)
                         `(display ,ellipsis) s))
                      s))
                  read-from-kill-ring-history)))
    (minibuffer-with-setup-hook
        (lambda ()
          ;; Allow ‘SPC’ to be self-inserting
          (use-local-map
           (let ((map (make-sparse-keymap)))
             (set-keymap-parent map (current-local-map))
             (define-key map " " nil)
             (define-key map "?" nil)
             map)))
      (completing-read
       prompt
       (lambda (string pred action)
         (if (eq action 'metadata)
             ;; Keep sorted by recency
             '(metadata (display-sort-function . identity))
           (complete-with-action action completions string pred)))
       nil nil nil
       (if history-pos
           (cons 'read-from-kill-ring-history
                 (if (zerop history-pos) history-pos (1+ history-pos)))
         'read-from-kill-ring-history)))))

(defcustom yank-from-kill-ring-rotate t
  "Whether using `yank-from-kill-ring' should rotate `kill-ring-yank-pointer'.
If non-nil, the kill ring is rotated after selecting previously killed text."
  :type 'boolean
  :group 'killing
  :version "28.1")

(defun yank-from-kill-ring (string &optional arg)
  "Select a stretch of previously killed text and insert (\"paste\") it.
This command allows to choose one of the stretches of text killed
or yanked by previous commands, which are recorded in `kill-ring',
and reinsert the chosen kill at point.

This command prompts for a previously-killed text in the minibuffer.
Use the minibuffer history and search commands, or the minibuffer
completion commands, to select a previously-killed text.  In
particular, typing \\<minibuffer-local-completion-map>\\[minibuffer-complete] at the prompt will pop up a buffer showing
all the previously-killed stretches of text from which you can
choose the one you want to reinsert.
Once you select the text you want to reinsert, type \\<minibuffer-local-map>\\[exit-minibuffer] to actually
insert it and exit the minibuffer.
You can also edit the selected text in the minibuffer before
inserting it.

With \\[universal-argument] as argument, this command puts point at
beginning of the inserted text and mark at the end, like `yank' does.

When called from Lisp, insert STRING like `insert-for-yank' does."
  (interactive (list (read-from-kill-ring "Yank from kill-ring: ")
                     current-prefix-arg))
  (setq yank-window-start (window-start))
  (push-mark)
  (insert-for-yank string)
  (when yank-from-kill-ring-rotate
    (let ((pos (seq-position kill-ring string)))
      (if pos
          (setq kill-ring-yank-pointer (nthcdr pos kill-ring))
        (kill-new string))))
  (if (consp arg)
      ;; Swap point and mark like in `yank' and `yank-pop'.
      (goto-char (prog1 (mark t)
                   (set-marker (mark-marker) (point) (current-buffer))))))


;; Some kill commands.

;; Internal subroutine of delete-char
(defun kill-forward-chars (arg)
  (if (listp arg) (setq arg (car arg)))
  (if (eq arg '-) (setq arg -1))
  (kill-region (point) (+ (point) arg)))

;; Internal subroutine of backward-delete-char
(defun kill-backward-chars (arg)
  (if (listp arg) (setq arg (car arg)))
  (if (eq arg '-) (setq arg -1))
  (kill-region (point) (- (point) arg)))

(defcustom backward-delete-char-untabify-method 'untabify
  "The method for untabifying when deleting backward.
Can be `untabify' -- turn a tab to many spaces, then delete one space;
       `hungry' -- delete all whitespace, both tabs and spaces;
       `all' -- delete all whitespace, including tabs, spaces and newlines;
       nil -- just delete one character."
  :type '(choice (const untabify) (const hungry) (const all) (const nil))
  :version "20.3"
  :group 'killing)

(defun backward-delete-char-untabify (arg &optional killp)
  "Delete characters backward, changing tabs into spaces.
The exact behavior depends on `backward-delete-char-untabify-method'.

Delete ARG chars, and kill (save in kill ring) if KILLP is non-nil.

If Transient Mark mode is enabled, the mark is active, and ARG is 1,
delete the text in the region and deactivate the mark instead.
To disable this, set option `delete-active-region' to nil.

Interactively, ARG is the prefix arg (default 1)
and KILLP is t if a prefix arg was specified."
  (interactive "*p\nP")
  (when (eq backward-delete-char-untabify-method 'untabify)
    (let ((count arg))
      (save-excursion
	(while (and (> count 0) (not (bobp)))
	  (if (= (preceding-char) ?\t)
	      (let ((col (current-column)))
		(forward-char -1)
		(setq col (- col (current-column)))
		(insert-char ?\s col)
		(delete-char 1)))
	  (forward-char -1)
	  (setq count (1- count))))))
  (let* ((skip (cond ((eq backward-delete-char-untabify-method 'hungry) " \t")
                     ((eq backward-delete-char-untabify-method 'all)
                      " \t\n\r")))
         (n (if skip
                (let* ((oldpt (point))
                       (wh (- oldpt (save-excursion
                                      (skip-chars-backward skip)
                                      (constrain-to-field nil oldpt)))))
                  (+ arg (if (zerop wh) 0 (1- wh))))
              arg)))
    ;; Avoid warning about delete-backward-char
    (with-no-warnings (delete-backward-char n killp))))

(defun char-uppercase-p (char)
  "Return non-nil if CHAR is an upper-case character.
If the Unicode tables are not yet available, e.g. during bootstrap,
then gives correct answers only for ASCII characters."
  (cond ((unicode-property-table-internal 'lowercase)
         (characterp (get-char-code-property char 'lowercase)))
        ((and (>= char ?A) (<= char ?Z)))))

(defun zap-to-char (arg char &optional interactive)
  "Kill up to and including ARGth occurrence of CHAR.
When run interactively, the argument INTERACTIVE is non-nil.
Case is ignored if `case-fold-search' is non-nil in the current buffer.
Goes backward if ARG is negative; error if CHAR not found.
See also `zap-up-to-char'.
If called interactively, do a case sensitive search if CHAR
is an upper-case character."
  (interactive (list (prefix-numeric-value current-prefix-arg)
		     (read-char-from-minibuffer "Zap to char: "
						nil 'read-char-history)
               t))
  ;; Avoid "obsolete" warnings for translation-table-for-input.
  (with-no-warnings
    (if (char-table-p translation-table-for-input)
	(setq char (or (aref translation-table-for-input char) char))))
  (let ((case-fold-search (if (and interactive (char-uppercase-p char))
                              nil
                            case-fold-search)))
    (kill-region (point) (search-forward (char-to-string char) nil nil arg))))

;; kill-line and its subroutines.

(defcustom kill-whole-line nil
  "If non-nil, `kill-line' with no arg at start of line kills the whole line.
This variable also affects `kill-visual-line' in the same way as
it does `kill-line'."
  :type 'boolean
  :group 'killing)

(defun kill-line (&optional arg)
  "Kill the rest of the current line; if no nonblanks there, kill thru newline.
With prefix argument ARG, kill that many lines from point.
Negative arguments kill lines backward.
With zero argument, kills the text before point on the current line.

When calling from a program, nil means \"no arg\",
a number counts as a prefix arg.

To kill a whole line, when point is not at the beginning, type \
\\[move-beginning-of-line] \\[kill-line] \\[kill-line].

If `show-trailing-whitespace' is non-nil, this command will just
kill the rest of the current line, even if there are no nonblanks
there.

If option `kill-whole-line' is non-nil, then this command kills the whole line
including its terminating newline, when used at the beginning of a line
with no argument.  As a consequence, you can always kill a whole line
by typing \\[move-beginning-of-line] \\[kill-line].

If you want to append the killed line to the last killed text,
use \\[append-next-kill] before \\[kill-line].

If the buffer is read-only, Emacs will beep and refrain from deleting
the line, but put the line in the kill ring anyway.  This means that
you can use this command to copy text from a read-only buffer.
\(If the variable `kill-read-only-ok' is non-nil, then this won't
even beep.)"
  (interactive "P")
  (kill-region (point)
	       ;; It is better to move point to the other end of the kill
	       ;; before killing.  That way, in a read-only buffer, point
	       ;; moves across the text that is copied to the kill ring.
	       ;; The choice has no effect on undo now that undo records
	       ;; the value of point from before the command was run.
	       (progn
		 (if arg
		     (forward-visible-line (prefix-numeric-value arg))
		   (if (eobp)
		       (signal 'end-of-buffer nil))
		   (let ((end
			  (save-excursion
			    (end-of-visible-line) (point))))
		     (if (or (save-excursion
			       ;; If trailing whitespace is visible,
			       ;; don't treat it as nothing.
			       (unless show-trailing-whitespace
				 (skip-chars-forward " \t" end))
			       (= (point) end))
			     (and kill-whole-line (bolp)))
			 (forward-visible-line 1)
		       (goto-char end))))
		 (point))))

(defun kill-whole-line (&optional arg)
  "Kill current line.
With prefix ARG, kill that many lines starting from the current line.
If ARG is negative, kill backward.  Also kill the preceding newline.
\(This is meant to make \\[repeat] work well with negative arguments.)
If ARG is zero, kill current line but exclude the trailing newline."
  (interactive "p")
  (or arg (setq arg 1))
  (if (and (> arg 0) (eobp) (save-excursion (forward-visible-line 0) (eobp)))
      (signal 'end-of-buffer nil))
  (if (and (< arg 0) (bobp) (save-excursion (end-of-visible-line) (bobp)))
      (signal 'beginning-of-buffer nil))
  (unless (eq last-command 'kill-region)
    (kill-new "")
    (setq last-command 'kill-region))
  (cond ((zerop arg)
	 ;; We need to kill in two steps, because the previous command
	 ;; could have been a kill command, in which case the text
	 ;; before point needs to be prepended to the current kill
	 ;; ring entry and the text after point appended.  Also, we
	 ;; need to use save-excursion to avoid copying the same text
	 ;; twice to the kill ring in read-only buffers.
	 (save-excursion
	   (kill-region (point) (progn (forward-visible-line 0) (point))))
	 (kill-region (point) (progn (end-of-visible-line) (point))))
	((< arg 0)
	 (save-excursion
	   (kill-region (point) (progn (end-of-visible-line) (point))))
	 (kill-region (point)
		      (progn (forward-visible-line (1+ arg))
			     (unless (bobp) (backward-char))
			     (point))))
	(t
	 (save-excursion
	   (kill-region (point) (progn (forward-visible-line 0) (point))))
	 (kill-region (point)
		      (progn (forward-visible-line arg) (point))))))

(defun forward-visible-line (arg)
  "Move forward by ARG lines, ignoring currently invisible newlines only.
If ARG is negative, move backward -ARG lines.
If ARG is zero, move to the beginning of the current line."
  (condition-case nil
      (if (> arg 0)
	  (progn
	    (while (> arg 0)
	      (or (zerop (forward-line 1))
		  (signal 'end-of-buffer nil))
	      ;; If the newline we just skipped is invisible,
	      ;; don't count it.
	      (if (invisible-p (1- (point)))
		  (setq arg (1+ arg)))
	      (setq arg (1- arg)))
	    ;; If invisible text follows, and it is a number of complete lines,
	    ;; skip it.
	    (let ((opoint (point)))
	      (while (and (not (eobp))
			  (invisible-p (point)))
		(goto-char
		 (if (get-text-property (point) 'invisible)
		     (or (next-single-property-change (point) 'invisible)
			 (point-max))
		   (next-overlay-change (point)))))
	      (unless (bolp)
		(goto-char opoint))))
	(let ((first t))
	  (while (or first (<= arg 0))
	    (if first
		(beginning-of-line)
	      (or (zerop (forward-line -1))
		  (signal 'beginning-of-buffer nil)))
	    ;; If the newline we just moved to is invisible,
	    ;; don't count it.
	    (unless (bobp)
	      (unless (invisible-p (1- (point)))
		(setq arg (1+ arg))))
	    (setq first nil))
	  ;; If invisible text follows, and it is a number of complete lines,
	  ;; skip it.
	  (let ((opoint (point)))
	    (while (and (not (bobp))
			(invisible-p (1- (point))))
	      (goto-char
	       (if (get-text-property (1- (point)) 'invisible)
		   (or (previous-single-property-change (point) 'invisible)
		       (point-min))
		 (previous-overlay-change (point)))))
	    (unless (bolp)
	      (goto-char opoint)))))
    ((beginning-of-buffer end-of-buffer)
     nil)))

(defun end-of-visible-line ()
  "Move to end of current visible line."
  (end-of-line)
  ;; If the following character is currently invisible,
  ;; skip all characters with that same `invisible' property value,
  ;; then find the next newline.
  (while (and (not (eobp))
	      (save-excursion
		(skip-chars-forward "^\n")
		(invisible-p (point))))
    (skip-chars-forward "^\n")
    (if (get-text-property (point) 'invisible)
	(goto-char (or (next-single-property-change (point) 'invisible)
		       (point-max)))
      (goto-char (next-overlay-change (point))))
    (end-of-line)))

(defun kill-current-buffer ()
  "Kill the current buffer.
When called in the minibuffer, get out of the minibuffer
using `abort-recursive-edit'.

This is like `kill-this-buffer', but it doesn't have to be invoked
via the menu bar, and pays no attention to the menu-bar's frame."
  (interactive)
  (let ((frame (selected-frame)))
    (if (and (frame-live-p frame)
             (not (window-minibuffer-p (frame-selected-window frame))))
        (kill-buffer (current-buffer))
      (abort-recursive-edit))))


(defun insert-buffer (buffer)
  "Insert after point the contents of BUFFER.
Puts mark after the inserted text.
BUFFER may be a buffer or a buffer name."
  (declare (interactive-only insert-buffer-substring))
  (interactive
   (list
    (progn
      (barf-if-buffer-read-only)
      (read-buffer "Insert buffer: "
		   (if (eq (selected-window) (next-window))
		       (other-buffer (current-buffer))
		     (window-buffer (next-window)))
		   t))))
  (push-mark
   (save-excursion
     (insert-buffer-substring (get-buffer buffer))
     (point)))
  nil)

(defun append-to-buffer (buffer start end)
  "Append to specified BUFFER the text of the region.
The text is inserted into that buffer before its point.
BUFFER can be a buffer or the name of a buffer; this
function will create BUFFER if it doesn't already exist.

When calling from a program, give three arguments:
BUFFER (or buffer name), START and END.
START and END specify the portion of the current buffer to be copied."
  (interactive
   (list (read-buffer "Append to buffer: " (other-buffer (current-buffer) t))
	 (region-beginning) (region-end)))
  (let* ((oldbuf (current-buffer))
         (append-to (get-buffer-create buffer))
         (windows (get-buffer-window-list append-to t t))
         point)
    (save-excursion
      (with-current-buffer append-to
        (setq point (point))
        (barf-if-buffer-read-only)
        (insert-buffer-substring oldbuf start end)
        (dolist (window windows)
          (when (= (window-point window) point)
            (set-window-point window (point))))))))

(defun prepend-to-buffer (buffer start end)
  "Prepend to specified BUFFER the text of the region.
The text is inserted into that buffer after its point.
BUFFER can be a buffer or the name of a buffer; this
function will create BUFFER if it doesn't already exist.

When calling from a program, give three arguments:
BUFFER (or buffer name), START and END.
START and END specify the portion of the current buffer to be copied."
  (interactive "BPrepend to buffer: \nr")
  (let ((oldbuf (current-buffer)))
    (with-current-buffer (get-buffer-create buffer)
      (barf-if-buffer-read-only)
      (save-excursion
	(insert-buffer-substring oldbuf start end)))))

(defun copy-to-buffer (buffer start end)
  "Copy to specified BUFFER the text of the region.
The text is inserted into that buffer, replacing existing text there.
BUFFER can be a buffer or the name of a buffer; this
function will create BUFFER if it doesn't already exist.

When calling from a program, give three arguments:
BUFFER (or buffer name), START and END.
START and END specify the portion of the current buffer to be copied."
  (interactive "BCopy to buffer: \nr")
  (let ((oldbuf (current-buffer)))
    (with-current-buffer (get-buffer-create buffer)
      (barf-if-buffer-read-only)
      (erase-buffer)
      (save-excursion
	(insert-buffer-substring oldbuf start end)))))

(define-error 'mark-inactive (purecopy "The mark is not active now"))

(defvar activate-mark-hook nil
  "Hook run when the mark becomes active.
It is also run when the region is reactivated, for instance after
using a command that switches back to a buffer that has an active
mark.")

(defvar deactivate-mark-hook nil
  "Hook run when the mark becomes inactive.")

(defun mark (&optional force)
  "Return this buffer's mark value as integer, or nil if never set.

In Transient Mark mode, this function signals an error if
the mark is not active.  However, if `mark-even-if-inactive' is non-nil,
or the argument FORCE is non-nil, it disregards whether the mark
is active, and returns an integer or nil in the usual way.

If you are using this in an editing command, you are most likely making
a mistake; see the documentation of `set-mark'."
  (if (or force (not transient-mark-mode) mark-active mark-even-if-inactive)
      (marker-position (mark-marker))
    (signal 'mark-inactive nil)))

;; Behind display-selections-p.

(defun deactivate-mark (&optional force)
  "Deactivate the mark.
If Transient Mark mode is disabled, this function normally does
nothing; but if FORCE is non-nil, it deactivates the mark anyway.

Deactivating the mark sets `mark-active' to nil, updates the
primary selection according to `select-active-regions' (unless
`deactivate-mark' is `dont-save'), and runs
`deactivate-mark-hook'.

If Transient Mark mode was temporarily enabled, reset the value
of the variable `transient-mark-mode'; if this causes Transient
Mark mode to be disabled, don't change `mark-active' to nil or
run `deactivate-mark-hook'."
  (when (or (region-active-p) force)
    (when (and (if (eq select-active-regions 'only)
		   (eq (car-safe transient-mark-mode) 'only)
		 select-active-regions)
               (not (eq deactivate-mark 'dont-save))
	       (region-active-p)
	       (display-selections-p))
      ;; The var `saved-region-selection', if non-nil, is the text in
      ;; the region prior to the last command modifying the buffer.
      ;; Set the selection to that, or to the current region.
      (cond (saved-region-selection
	     (if (gui-backend-selection-owner-p 'PRIMARY)
		 (gui-set-selection 'PRIMARY saved-region-selection))
	     (setq saved-region-selection nil))
	    ;; If another program has acquired the selection, region
	    ;; deactivation should not clobber it (Bug#11772).
	    ((and (/= (region-beginning) (region-end))
		  (or (gui-backend-selection-owner-p 'PRIMARY)
		      (null (gui-backend-selection-exists-p 'PRIMARY))))
	     (gui-set-selection 'PRIMARY
                                (funcall region-extract-function nil)))))
    (when mark-active (force-mode-line-update)) ;Refresh toolbar (bug#16382).
    (cond
     ((eq (car-safe transient-mark-mode) 'only)
      (setq transient-mark-mode (cdr transient-mark-mode))
      (if (eq transient-mark-mode (default-value 'transient-mark-mode))
          (kill-local-variable 'transient-mark-mode)))
     ((eq transient-mark-mode 'lambda)
      (kill-local-variable 'transient-mark-mode)))
    (setq mark-active nil)
    (run-hooks 'deactivate-mark-hook)
    (redisplay--update-region-highlight (selected-window))))

(defun activate-mark (&optional no-tmm)
  "Activate the mark.
If NO-TMM is non-nil, leave `transient-mark-mode' alone."
  (when (mark t)
    (unless (region-active-p)
      (force-mode-line-update) ;Refresh toolbar (bug#16382).
      (setq mark-active t)
      (unless (or transient-mark-mode no-tmm)
        (setq-local transient-mark-mode 'lambda))
      (run-hooks 'activate-mark-hook))))

(defun set-mark (pos)
  "Set this buffer's mark to POS.  Don't use this function!
That is to say, don't use this function unless you want
the user to see that the mark has moved, and you want the previous
mark position to be lost.

Normally, when a new mark is set, the old one should go on the stack.
This is why most applications should use `push-mark', not `set-mark'.

Novice Emacs Lisp programmers often try to use the mark for the wrong
purposes.  The mark saves a location for the user's convenience.
Most editing commands should not alter the mark.
To remember a location for internal use in the Lisp program,
store it in a Lisp variable.  Example:

   (let ((beg (point))) (forward-line 1) (delete-region beg (point)))."
  (if pos
      (progn
        (set-marker (mark-marker) pos (current-buffer))
        (activate-mark 'no-tmm))
    ;; Normally we never clear mark-active except in Transient Mark mode.
    ;; But when we actually clear out the mark value too, we must
    ;; clear mark-active in any mode.
    (deactivate-mark t)
    ;; `deactivate-mark' sometimes leaves mark-active non-nil, but
    ;; it should never be nil if the mark is nil.
    (setq mark-active nil)
    (set-marker (mark-marker) nil)))

(defun save-mark-and-excursion--save ()
  (cons
   (let ((mark (mark-marker)))
     (and (marker-position mark) (copy-marker mark)))
   mark-active))

(defun save-mark-and-excursion--restore (saved-mark-info)
  (let ((saved-mark (car saved-mark-info))
        (omark (marker-position (mark-marker)))
        (nmark nil)
        (saved-mark-active (cdr saved-mark-info)))
    ;; Mark marker
    (if (null saved-mark)
        (set-marker (mark-marker) nil)
      (setf nmark (marker-position saved-mark))
      (set-marker (mark-marker) nmark)
      (set-marker saved-mark nil))
    ;; Mark active
    (let ((cur-mark-active mark-active))
      (setq mark-active saved-mark-active)
      ;; If mark is active now, and either was not active or was at a
      ;; different place, run the activate hook.
      (if saved-mark-active
          (when (or (not cur-mark-active)
                    (not (eq omark nmark)))
            (run-hooks 'activate-mark-hook))
        ;; If mark has ceased to be active, run deactivate hook.
        (when cur-mark-active
          (run-hooks 'deactivate-mark-hook))))))

(defmacro save-mark-and-excursion (&rest body)
  "Like `save-excursion', but also save and restore the mark state.
This macro does what `save-excursion' did before Emacs 25.1."
  (declare (indent 0) (debug t))
  (let ((saved-marker-sym (make-symbol "saved-marker")))
    `(let ((,saved-marker-sym (save-mark-and-excursion--save)))
       (unwind-protect
            (save-excursion ,@body)
         (save-mark-and-excursion--restore ,saved-marker-sym)))))

(defcustom use-empty-active-region nil
  "Whether \"region-aware\" commands should act on empty regions.
If nil, region-aware commands treat the empty region as inactive.
If non-nil, region-aware commands treat the region as active as
long as the mark is active, even if the region is empty.

Region-aware commands are those that act on the region if it is
active and Transient Mark mode is enabled, and on the text near
point otherwise."
  :type 'boolean
  :version "23.1"
  :group 'editing-basics)

(defun use-region-beginning ()
  "Return the start of the region if `use-region-p'."
  (and (use-region-p) (region-beginning)))

(defun use-region-end ()
  "Return the end of the region if `use-region-p'."
  (and (use-region-p) (region-end)))

(defun use-region-noncontiguous-p ()
  "Return non-nil for a non-contiguous region if `use-region-p'."
  (and (use-region-p) (region-noncontiguous-p)))

(defun use-region-p ()
  "Return t if the region is active and it is appropriate to act on it.
This is used by commands that act specially on the region under
Transient Mark mode.

The return value is t if Transient Mark mode is enabled and the
mark is active; furthermore, if `use-empty-active-region' is nil,
the region must not be empty.  Otherwise, the return value is nil.

If `use-empty-active-region' is non-nil, there is one further
caveat: If the user has used `mouse-1' to set point, but used the
mouse to move point to a different character yet, this function
returns nil.

For some commands, it may be appropriate to ignore the value of
`use-empty-active-region'; in that case, use `region-active-p'.

Also see the convenience functions `use-region-beginning' and
`use-region-end', which may be handy when writing `interactive'
specs."
  (and (region-active-p)
       (or (> (region-end) (region-beginning))
           (and use-empty-active-region
                (not (eq (car-safe last-input-event) 'down-mouse-1))
                (not (mouse-movement-p last-input-event))))))

(defun region-active-p ()
  "Return t if Transient Mark mode is enabled and the mark is active.

Some commands act specially on the region when Transient Mark
mode is enabled.  Usually, such commands should use
`use-region-p' instead of this function, because `use-region-p'
also checks the value of `use-empty-active-region'."
  (and transient-mark-mode mark-active
       ;; FIXME: Somehow we sometimes end up with mark-active non-nil but
       ;; without the mark being set (e.g. bug#17324).  We really should fix
       ;; that problem, but in the mean time, let's make sure we don't say the
       ;; region is active when there's no mark.
       (progn (cl-assert (mark)) t)))

(defun region-bounds ()
  "Return the boundaries of the region.
Value is a list of one or more cons cells of the form (START . END).
It will have more than one cons cell when the region is non-contiguous,
see `region-noncontiguous-p' and `extract-rectangle-bounds'."
  (funcall region-extract-function 'bounds))

(defun region-noncontiguous-p ()
  "Return non-nil if the region contains several pieces.
An example is a rectangular region handled as a list of
separate contiguous regions for each line."
  (let ((bounds (region-bounds))) (and (cdr bounds) bounds)))

(defun redisplay--unhighlight-overlay-function (rol)
  "If ROL is an overlay, call `delete-overlay'."
  (when (overlayp rol) (delete-overlay rol)))

(defvar redisplay-unhighlight-region-function
  #'redisplay--unhighlight-overlay-function
  "Function to remove the region-highlight overlay.")

(defun redisplay--highlight-overlay-function (start end window rol &optional face)
  "Update the overlay ROL in WINDOW with FACE in range START-END."
  (unless face (setq face 'region))
  (if (not (overlayp rol))
      (let ((nrol (make-overlay start end)))
        (funcall redisplay-unhighlight-region-function rol)
        (overlay-put nrol 'window window)
        (overlay-put nrol 'face face)
        ;; Normal priority so that a large region doesn't hide all the
        ;; overlays within it, but high secondary priority so that if it
        ;; ends/starts in the middle of a small overlay, that small overlay
        ;; won't hide the region's boundaries.
        (overlay-put nrol 'priority '(nil . 100))
        nrol)
    (unless (eq (overlay-get rol 'face) face)
      (overlay-put rol 'face face))
    (unless (and (eq (overlay-buffer rol) (current-buffer))
                 (eq (overlay-start rol) start)
                 (eq (overlay-end rol) end))
      (move-overlay rol start end (current-buffer)))
    rol))

(defvar redisplay-highlight-region-function
  #'redisplay--highlight-overlay-function
  "Function to move the region-highlight overlay.
This function is called with four parameters, START, END, WINDOW
and OVERLAY.  If OVERLAY is nil, a new overlay is created.  In
any case, the overlay is adjusted to reflect the other three
parameters.

The overlay is returned by the function.")

(defun redisplay--update-region-highlight (window)
  (let ((rol (window-parameter window 'internal-region-overlay)))
    (if (not (and (region-active-p)
                  (or highlight-nonselected-windows
                      (eq window (selected-window))
                      (and (window-minibuffer-p)
                           (eq window (minibuffer-selected-window))))))
        (funcall redisplay-unhighlight-region-function rol)
      (let* ((pt (window-point window))
             (mark (mark))
             (start (min pt mark))
             (end   (max pt mark))
             (new
              (funcall redisplay-highlight-region-function
                       start end window rol)))
        (unless (equal new rol)
          (set-window-parameter window 'internal-region-overlay new))))))

(defcustom cursor-face-highlight-nonselected-window nil
  "Non-nil means highlight text with `cursor-face' even in nonselected windows.
This variable is similar to `highlight-nonselected-windows'."
  :local t
  :type 'boolean
  :version "29.1")

(defun redisplay--update-cursor-face-highlight (window)
  "Highlights the overlay used to highlight text with cursor-face."
  (let ((rol (window-parameter window 'internal-cursor-face-overlay)))
    (if-let* (((or cursor-face-highlight-nonselected-window
                   (eq window (selected-window))
                   (and (window-minibuffer-p)
                        (eq window (minibuffer-selected-window)))))
              (pt (window-point window))
              (cursor-face (get-text-property pt 'cursor-face)))
        (let* ((start (previous-single-property-change
                       (1+ pt) 'cursor-face nil (point-min)))
               (end (next-single-property-change
                     pt 'cursor-face nil (point-max)))
               (new (redisplay--highlight-overlay-function
                     start end window rol cursor-face)))
          (unless (equal new rol)
            (set-window-parameter window 'internal-cursor-face-overlay new)))
      (redisplay--unhighlight-overlay-function rol))))

(defvar pre-redisplay-functions (list #'redisplay--update-region-highlight)
  "Hook run just before redisplay.
It is called in each window that is to be redisplayed.  It takes one argument,
which is the window that will be redisplayed.  When run, the `current-buffer'
is set to the buffer displayed in that window.")

(define-minor-mode cursor-face-highlight-mode
  "When enabled, highlight text that has `cursor-face' property near point."
  :global nil
  (if cursor-face-highlight-mode
      (add-hook 'pre-redisplay-functions
                #'redisplay--update-cursor-face-highlight nil t)
    (remove-hook 'pre-redisplay-functions
                 #'redisplay--update-cursor-face-highlight t)))

(defun redisplay--pre-redisplay-functions (windows)
  (with-demoted-errors "redisplay--pre-redisplay-functions: %S"
    (if (null windows)
        (with-current-buffer (window-buffer (selected-window))
          (run-hook-with-args 'pre-redisplay-functions (selected-window)))
      (dolist (win (if (listp windows) windows (window-list-1 nil nil t)))
        (with-current-buffer (window-buffer win)
          (run-hook-with-args 'pre-redisplay-functions win))))))

(when (eq pre-redisplay-function #'ignore)
  ;; Override the default set in the C code.
  ;; This is not done using `add-function' so as to loosen the bootstrap
  ;; dependencies.
  (setq pre-redisplay-function #'redisplay--pre-redisplay-functions))

(defvar-local mark-ring nil
  "The list of former marks of the current buffer, most recent first.")
(put 'mark-ring 'permanent-local t)

(defcustom mark-ring-max 16
  "Maximum size of mark ring.  Start discarding off end if gets this big."
  :type 'natnum
  :group 'editing-basics)

(defvar global-mark-ring nil
  "The list of saved global marks, most recent first.")

(defcustom global-mark-ring-max 16
  "Maximum size of global mark ring.  \
Start discarding off end if gets this big."
  :type 'natnum
  :group 'editing-basics)

(defun pop-to-mark-command ()
  "Jump to mark, and pop a new position for mark off the ring.
\(Does not affect global mark ring)."
  (interactive)
  (if (null (mark t))
      (user-error "No mark set in this buffer")
    (if (= (point) (mark t))
	(message "Mark popped"))
    (goto-char (mark t))
    (pop-mark)))

(defun push-mark-command (arg &optional nomsg)
  "Set mark at where point is.
If no prefix ARG and mark is already set there, just activate it.
Display `Mark set' unless the optional second arg NOMSG is non-nil."
  (interactive "P")
  (let ((mark (mark t)))
    (if (or arg (null mark) (/= mark (point)))
	(push-mark nil nomsg t)
      (activate-mark 'no-tmm)
      (unless nomsg
	(message "Mark activated")))))

(defcustom set-mark-command-repeat-pop nil
  "Non-nil means repeating \\[set-mark-command] after popping mark pops it again.
That means that \\[universal-argument] \\[set-mark-command] \\[set-mark-command]
will pop the mark twice, and
\\[universal-argument] \\[set-mark-command] \\[set-mark-command] \\[set-mark-command]
will pop the mark three times.

A value of nil means \\[set-mark-command]'s behavior does not change
after \\[universal-argument] \\[set-mark-command]."
  :type 'boolean
  :group 'editing-basics)

(defun set-mark-command (arg)
  "Set the mark where point is, and activate it; or jump to the mark.
Setting the mark also alters the region, which is the text
between point and mark; this is the closest equivalent in
Emacs to what some editors call the \"selection\".

With no prefix argument, set the mark at point, and push the
old mark position on local mark ring.  Also push the new mark on
global mark ring, if the previous mark was set in another buffer.

When Transient Mark Mode is off, immediately repeating this
command activates `transient-mark-mode' temporarily.

With prefix argument (e.g., \\[universal-argument] \\[set-mark-command]), \
jump to the mark, and set the mark from
position popped off the local mark ring (this does not affect the global
mark ring).  Use \\[pop-global-mark] to jump to a mark popped off the global
mark ring (see `pop-global-mark').

If `set-mark-command-repeat-pop' is non-nil, repeating
the \\[set-mark-command] command with no prefix argument pops the next position
off the local (or global) mark ring and jumps there.

With \\[universal-argument] \\[universal-argument] as prefix
argument, unconditionally set mark where point is, even if
`set-mark-command-repeat-pop' is non-nil.

Novice Emacs Lisp programmers often try to use the mark for the wrong
purposes.  See the documentation of `set-mark' for more information."
  (interactive "P")
  (cond ((eq transient-mark-mode 'lambda)
	 (kill-local-variable 'transient-mark-mode))
	((eq (car-safe transient-mark-mode) 'only)
	 (deactivate-mark)))
  (cond
   ((and (consp arg) (> (prefix-numeric-value arg) 4))
    (push-mark-command nil))
   ((not (eq this-command 'set-mark-command))
    (if arg
	(pop-to-mark-command)
      (push-mark-command t)))
   ((and set-mark-command-repeat-pop
	 (eq last-command 'pop-global-mark)
	 (not arg))
    (setq this-command 'pop-global-mark)
    (pop-global-mark))
   ((or (and set-mark-command-repeat-pop
             (eq last-command 'pop-to-mark-command))
        arg)
    (setq this-command 'pop-to-mark-command)
    (pop-to-mark-command))
   ((eq last-command 'set-mark-command)
    (if (region-active-p)
        (progn
          (deactivate-mark)
          (message "Mark deactivated"))
      (activate-mark)
      (message "Mark activated")))
   (t
    (push-mark-command nil))))

(defun push-mark (&optional location nomsg activate)
  "Set mark at LOCATION (point, by default) and push old mark on mark ring.
If the last global mark pushed was not in the current buffer,
also push LOCATION on the global mark ring.
Display `Mark set' unless the optional second arg NOMSG is non-nil.

Novice Emacs Lisp programmers often try to use the mark for the wrong
purposes.  See the documentation of `set-mark' for more information.

In Transient Mark mode, activate mark if optional third arg ACTIVATE non-nil."
  (when (mark t)
    (let ((old (nth mark-ring-max mark-ring))
          (history-delete-duplicates nil))
      (add-to-history 'mark-ring (copy-marker (mark-marker)) mark-ring-max t)
      (when old
        (set-marker old nil))))
  (set-marker (mark-marker) (or location (point)) (current-buffer))
  ;; Don't push the mark on the global mark ring if the last global
  ;; mark pushed was in this same buffer.
  (unless (and global-mark-ring
               (eq (marker-buffer (car global-mark-ring)) (current-buffer)))
    (let ((old (nth global-mark-ring-max global-mark-ring))
          (history-delete-duplicates nil))
      (add-to-history
       'global-mark-ring (copy-marker (mark-marker)) global-mark-ring-max t)
      (when old
        (set-marker old nil))))
  (or nomsg executing-kbd-macro (> (minibuffer-depth) 0)
      (message "Mark set"))
  (if (or activate (not transient-mark-mode))
      (set-mark (mark t)))
  nil)

(defun pop-mark ()
  "Pop off mark ring into the buffer's actual mark.
Does not set point.  Does nothing if mark ring is empty."
  (when mark-ring
    (setq mark-ring (nconc mark-ring (list (copy-marker (mark-marker)))))
    (set-marker (mark-marker) (car mark-ring))
    (set-marker (car mark-ring) nil)
    (pop mark-ring))
  (deactivate-mark))

(defun exchange-point-and-mark (&optional arg)
  "Put the mark where point is now, and point where the mark is now.
This command works even when the mark is not active,
and it reactivates the mark.

If Transient Mark mode is on, a prefix ARG deactivates the mark
if it is active, and otherwise avoids reactivating it.  If
Transient Mark mode is off, a prefix ARG enables Transient Mark
mode temporarily."
  (interactive "P")
  (let ((omark (mark t))
	(temp-highlight (eq (car-safe transient-mark-mode) 'only)))
    (if (null omark)
        (user-error "No mark set in this buffer"))
    (set-mark (point))
    (goto-char omark)
    (or temp-highlight
        (cond ((xor arg (not (region-active-p)))
	       (deactivate-mark))
	      (t (activate-mark))))
    nil))

(defcustom shift-select-mode t
  "When non-nil, shifted motion keys activate the mark momentarily.

While the mark is activated in this way, any shift-translated point
motion key extends the region, and if Transient Mark mode was off, it
is temporarily turned on.  Furthermore, the mark will be deactivated
by any subsequent point motion key that was not shift-translated, or
by any action that normally deactivates the mark in Transient Mark mode.

When the value is `permanent', the mark will be deactivated by any
action which normally does that, but not by motion keys that were
not shift-translated.

See `this-command-keys-shift-translated' for the meaning of
shift-translation."
  :type '(choice (const :tag "Off" nil)
                 (const :tag "Permanent" permanent)
                 (other :tag "On" t))
  :version "28.1"
  :group 'editing-basics)

(defun handle-shift-selection ()
  "Activate/deactivate mark depending on invocation thru shift translation.
This function is called by `call-interactively' when a command
with a `^' character in its `interactive' spec is invoked, before
running the command itself.

If `shift-select-mode' is enabled and the command was invoked
through shift translation, set the mark and activate the region
temporarily, unless it was already set in this way.  See
`this-command-keys-shift-translated' for the meaning of shift
translation.

Otherwise, if the region has been activated temporarily,
deactivate it, and restore the variable `transient-mark-mode' to
its earlier value."
  (cond ((and (eq shift-select-mode 'permanent)
              this-command-keys-shift-translated)
         (unless mark-active
           (push-mark nil nil t)))
        ((and shift-select-mode
              this-command-keys-shift-translated)
         (unless (and mark-active
		      (eq (car-safe transient-mark-mode) 'only))
	   (setq-local transient-mark-mode
                       (cons 'only
                             (unless (eq transient-mark-mode 'lambda)
                               transient-mark-mode)))
           (push-mark nil nil t)))
        ((eq (car-safe transient-mark-mode) 'only)
         (setq transient-mark-mode (cdr transient-mark-mode))
         (if (eq transient-mark-mode (default-value 'transient-mark-mode))
             (kill-local-variable 'transient-mark-mode))
         (deactivate-mark))))

(define-minor-mode transient-mark-mode
  "Toggle Transient Mark mode.

Transient Mark mode is a global minor mode.  When enabled, the
region is highlighted with the `region' face whenever the mark
is active.  The mark is \"deactivated\" after certain non-motion
commands, including those that change the text in the buffer, and
during shift or mouse selection by any unshifted cursor motion
command (see Info node `Shift Selection' for more details).

You can also deactivate the mark by typing \\[keyboard-quit] or
\\[keyboard-escape-quit].

Many commands change their behavior when Transient Mark mode is
in effect and the mark is active, by acting on the region instead
of their usual default part of the buffer's text.  Examples of
such commands include \\[comment-dwim], \\[flush-lines], \\[keep-lines],
\\[query-replace], \\[query-replace-regexp], \\[ispell], and \\[undo].
To see the documentation of commands that are sensitive to the
Transient Mark mode, invoke \\[apropos-documentation] and type \"transient\"
or \"mark.*active\" at the prompt."
  :global t
  ;; It's defined in C/cus-start, this stops the d-m-m macro defining it again.
  :variable (default-value 'transient-mark-mode))

(define-minor-mode indent-tabs-mode
  "Toggle whether indentation can insert TAB characters."
  :group 'indent)

(defvar widen-automatically t
  "Non-nil means it is ok for commands to call `widen' when they want to.
Some commands will do this in order to go to positions outside
the current accessible part of the buffer.

If `widen-automatically' is nil, these commands will do something else
as a fallback, and won't change the buffer bounds.")

(defvar non-essential nil
  "Whether the currently executing code is performing an essential task.
This variable should be non-nil only when running code that should not
disturb the user.  E.g., it can be used to prevent Tramp from prompting
the user for a password when we are simply scanning a set of files in the
background or displaying possible completions before the user even asked
for it.")

(defun pop-global-mark ()
  "Pop off global mark ring and jump to the top location."
  (interactive)
  ;; Pop entries that refer to non-existent buffers.
  (while (and global-mark-ring (not (marker-buffer (car global-mark-ring))))
    (setq global-mark-ring (cdr global-mark-ring)))
  (or global-mark-ring
      (error "No global mark set"))
  (let* ((marker (car global-mark-ring))
	 (buffer (marker-buffer marker))
	 (position (marker-position marker)))
    (setq global-mark-ring (nconc (cdr global-mark-ring)
				  (list (car global-mark-ring))))
    (set-buffer buffer)
    (or (and (>= position (point-min))
	     (<= position (point-max)))
	(if widen-automatically
	    (widen)
	  (error "Global mark position is outside accessible part of buffer %s"
                 (buffer-name buffer))))
    (goto-char position)
    (switch-to-buffer buffer)))

(defcustom next-line-add-newlines nil
  "If non-nil, `next-line' inserts newline to avoid `end of buffer' error."
  :type 'boolean
  :version "21.1"
  :group 'editing-basics)

(defun next-line (&optional arg try-vscroll)
  "Move cursor vertically down ARG lines.
Interactively, vscroll tall lines if `auto-window-vscroll' is enabled.
Non-interactively, use TRY-VSCROLL to control whether to vscroll tall
lines: if either `auto-window-vscroll' or TRY-VSCROLL is nil, this
function will not vscroll.

ARG defaults to 1.

If there is no character in the target line exactly under the current column,
the cursor is positioned after the character in that line that spans this
column, or at the end of the line if it is not long enough.
If there is no line in the buffer after this one, behavior depends on the
value of `next-line-add-newlines'.  If non-nil, it inserts a newline character
to create a line, and moves the cursor to that line.  Otherwise it moves the
cursor to the end of the buffer.

If the variable `line-move-visual' is non-nil, this command moves
by display lines.  Otherwise, it moves by buffer lines, without
taking variable-width characters or continued lines into account.
See \\[next-logical-line] for a command that always moves by buffer lines.

The command \\[set-goal-column] can be used to create
a semipermanent goal column for this command.
Then instead of trying to move exactly vertically (or as close as possible),
this command moves to the specified goal column (or as close as possible).
The goal column is stored in the variable `goal-column', which is nil
when there is no goal column.  Note that setting `goal-column'
overrides `line-move-visual' and causes this command to move by buffer
lines rather than by display lines."
  (declare (interactive-only forward-line))
  (interactive "^p\np")
  (or arg (setq arg 1))
  (if (and next-line-add-newlines (= arg 1))
      (if (save-excursion (end-of-line) (eobp))
	  ;; When adding a newline, don't expand an abbrev.
	  (let ((abbrev-mode nil))
	    (end-of-line)
	    (insert (if use-hard-newlines hard-newline "\n")))
	(line-move arg nil nil try-vscroll))
    (if (called-interactively-p 'interactive)
	(condition-case err
	    (line-move arg nil nil try-vscroll)
	  ((beginning-of-buffer end-of-buffer)
	   (signal (car err) (cdr err))))
      (line-move arg nil nil try-vscroll)))
  nil)

(defun previous-line (&optional arg try-vscroll)
  "Move cursor vertically up ARG lines.
Interactively, vscroll tall lines if `auto-window-vscroll' is enabled.
Non-interactively, use TRY-VSCROLL to control whether to vscroll tall
lines: if either `auto-window-vscroll' or TRY-VSCROLL is nil, this
function will not vscroll.

ARG defaults to 1.

If there is no character in the target line exactly over the current column,
the cursor is positioned after the character in that line that spans this
column, or at the end of the line if it is not long enough.

If the variable `line-move-visual' is non-nil, this command moves
by display lines.  Otherwise, it moves by buffer lines, without
taking variable-width characters or continued lines into account.
See \\[previous-logical-line] for a command that always moves by buffer lines.

The command \\[set-goal-column] can be used to create
a semipermanent goal column for this command.
Then instead of trying to move exactly vertically (or as close as possible),
this command moves to the specified goal column (or as close as possible).
The goal column is stored in the variable `goal-column', which is nil
when there is no goal column.  Note that setting `goal-column'
overrides `line-move-visual' and causes this command to move by buffer
lines rather than by display lines."
  (declare (interactive-only
            "use `forward-line' with negative argument instead."))
  (interactive "^p\np")
  (or arg (setq arg 1))
  (if (called-interactively-p 'interactive)
      (condition-case err
	  (line-move (- arg) nil nil try-vscroll)
	((beginning-of-buffer end-of-buffer)
	 (signal (car err) (cdr err))))
    (line-move (- arg) nil nil try-vscroll))
  nil)

(defcustom track-eol nil
  "Non-nil means vertical motion starting at end of line keeps to ends of lines.
This means moving to the end of each line moved onto.
The beginning of a blank line does not count as the end of a line.
This has no effect when the variable `line-move-visual' is non-nil."
  :type 'boolean
  :group 'editing-basics)

(defcustom goal-column nil
  "Semipermanent goal column for vertical motion, as set by \\[set-goal-column], or nil.
A non-nil setting overrides the variable `line-move-visual', which see."
  :type '(choice integer
		 (const :tag "None" nil))
  :group 'editing-basics)
(make-variable-buffer-local 'goal-column)

(defvar temporary-goal-column 0
  "Current goal column for vertical motion.
It is the column where point was at the start of the current run
of vertical motion commands.

When moving by visual lines via the function `line-move-visual', it is a cons
cell (COL . HSCROLL), where COL is the x-position, in pixels,
divided by the default column width, and HSCROLL is the number of
columns by which window is scrolled from left margin.

When the `track-eol' feature is doing its job, the value is
`most-positive-fixnum'.")

(defcustom line-move-ignore-invisible t
  "Non-nil means commands that move by lines ignore invisible newlines.
When this option is non-nil, \\[next-line], \\[previous-line], \\[move-end-of-line], and \\[move-beginning-of-line] behave
as if newlines that are invisible didn't exist, and count
only visible newlines.  Thus, moving across 2 newlines
one of which is invisible will be counted as a one-line move.
Also, a non-nil value causes invisible text to be ignored when
counting columns for the purposes of keeping point in the same
column by \\[next-line] and \\[previous-line].

Outline mode sets this."
  :type 'boolean
  :group 'editing-basics)

(defcustom line-move-visual t
  "When non-nil, `line-move' moves point by visual lines.
This movement is based on where the cursor is displayed on the
screen, instead of relying on buffer contents alone.  It takes
into account variable-width characters and line continuation.
If nil, `line-move' moves point by logical lines.
A non-nil setting of `goal-column' overrides the value of this variable
and forces movement by logical lines.
A window that is horizontally scrolled also forces movement by logical
lines."
  :type 'boolean
  :group 'editing-basics
  :version "23.1")

;; Used only if display-graphic-p.
(declare-function font-info "font.c" (name &optional frame))

(defun default-font-height ()
  "Return the height in pixels of the current buffer's default face font.

If the default font is remapped (see `face-remapping-alist'), the
function returns the height of the remapped face.
This function uses the definition of the default face for the currently
selected frame."
  (let ((default-font (face-font 'default)))
    (cond
     ((and (display-multi-font-p)
	   ;; Avoid calling font-info if the frame's default font was
	   ;; not changed since the frame was created.  That's because
	   ;; font-info is expensive for some fonts, see bug #14838.
	   (not (string= (frame-parameter nil 'font) default-font)))
      (aref (font-info default-font) 3))
     (t (frame-char-height)))))

(defun default-font-width ()
  "Return the width in pixels of the current buffer's default face font.

If the default font is remapped (see `face-remapping-alist'), the
function returns the width of the remapped face.
This function uses the definition of the default face for the currently
selected frame."
  (let ((default-font (face-font 'default)))
    (cond
     ((and (display-multi-font-p)
	   ;; Avoid calling font-info if the frame's default font was
	   ;; not changed since the frame was created.  That's because
	   ;; font-info is expensive for some fonts, see bug #14838.
	   (not (string= (frame-parameter nil 'font) default-font)))
      (let* ((info (font-info (face-font 'default)))
	     (width (aref info 11)))
	(if (> width 0)
	    width
	  (aref info 10))))
     (t (frame-char-width)))))

(defun default-line-height ()
  "Return the pixel height of current buffer's default-face text line.

The value includes `line-spacing', if any, defined for the buffer
or the frame.
This function uses the definition of the default face for the currently
selected frame."
  (let ((dfh (default-font-height))
	(lsp (if (display-graphic-p)
		 (or line-spacing
		     (default-value 'line-spacing)
		     (frame-parameter nil 'line-spacing)
		     0)
	       0)))
    (if (floatp lsp)
	(setq lsp (truncate (* (frame-char-height) lsp))))
    (+ dfh lsp)))

(defun window-screen-lines ()
  "Return the number of screen lines in the text area of the selected window.

This is different from `window-text-height' in that this function counts
lines in units of the height of the font used by the default face displayed
in the window, not in units of the frame's default font, and also accounts
for `line-spacing', if any, defined for the window's buffer or frame.

The value is a floating-point number."
  (let ((edges (window-inside-pixel-edges))
	(dlh (default-line-height)))
    (/ (float (- (nth 3 edges) (nth 1 edges))) dlh)))

;; Returns non-nil if partial move was done.
(defun line-move-partial (arg noerror &optional _to-end)
  (if (< arg 0)
      ;; Move backward (up).
      ;; If already vscrolled, reduce vscroll
      (let ((vs (window-vscroll nil t))
	    (dlh (default-line-height)))
	(when (> vs dlh)
	  (set-window-vscroll nil (- vs dlh) t)))

    ;; Move forward (down).
    (let* ((lh (window-line-height -1))
	   (rowh (car lh))
	   (vpos (nth 1 lh))
	   (ypos (nth 2 lh))
	   (rbot (nth 3 lh))
	   (this-lh (window-line-height))
	   (this-height (car this-lh))
	   (this-ypos (nth 2 this-lh))
	   (dlh (default-line-height))
	   (wslines (window-screen-lines))
	   (edges (window-inside-pixel-edges))
	   (winh (- (nth 3 edges) (nth 1 edges) 1))
	   py vs last-line)
      (if (> (mod wslines 1.0) 0.0)
	  (setq wslines (round (+ wslines 0.5))))
      (when (or (null lh)
		(>= rbot dlh)
		(<= ypos (- dlh))
		(null this-lh)
		(<= this-ypos (- dlh)))
	(unless lh
	  (let ((wend (pos-visible-in-window-p t nil t)))
	    (setq rbot (nth 3 wend)
		  rowh  (nth 4 wend)
		  vpos (nth 5 wend))))
	(unless this-lh
	  (let ((wstart (pos-visible-in-window-p nil nil t)))
	    (setq this-ypos (nth 2 wstart)
		  this-height (nth 4 wstart))))
	(setq py
	      (or (nth 1 this-lh)
		  (let ((ppos (posn-at-point))
			col-row)
		    (setq col-row (posn-actual-col-row ppos))
		    (if col-row
			(- (cdr col-row) (window-vscroll))
		      (cdr (posn-col-row ppos))))))
	;; VPOS > 0 means the last line is only partially visible.
	;; But if the part that is visible is at least as tall as the
	;; default font, that means the line is actually fully
	;; readable, and something like line-spacing is hidden.  So in
	;; that case we accept the last line in the window as still
	;; visible, and consider the margin as starting one line
	;; later.
	(if (and vpos (> vpos 0))
	    (if (and rowh
		     (>= rowh (default-font-height))
		     (< rowh dlh))
		(setq last-line (min (- wslines scroll-margin) vpos))
	      (setq last-line (min (- wslines scroll-margin 1) (1- vpos)))))
	(cond
	 ;; If last line of window is fully visible, and vscrolling
	 ;; more would make this line invisible, move forward.
	 ((and (or (< (setq vs (window-vscroll nil t)) dlh)
		   (null this-height)
		   (<= this-height dlh))
	       (or (null rbot) (= rbot 0)))
	  nil)
	 ;; If cursor is not in the bottom scroll margin, and the
	 ;; current line is not too tall, or if there's a continuation
	 ;; line below this one, move forward.
	 ((and (or (null this-height) (<= this-height winh))
	       vpos
	       (> vpos 0)
	       (or (< py last-line)
                   (display--line-is-continued-p)))
	  nil)
	 ;; When already vscrolled, we vscroll some more if we can,
	 ;; or clear vscroll and move forward at end of tall image.
	 ((> vs 0)
	  (when (or (and rbot (> rbot 0))
		    (and this-height (> this-height dlh)))
	    (set-window-vscroll nil (+ vs dlh) t)))
	 ;; If cursor just entered the bottom scroll margin, move forward,
	 ;; but also optionally vscroll one line so redisplay won't recenter.
	 ((and vpos
	       (> vpos 0)
	       (= py last-line))
	  ;; Don't vscroll if the partially-visible line at window
	  ;; bottom is not too tall (a.k.a. "just one more text
	  ;; line"): in that case, we do want redisplay to behave
	  ;; normally, i.e. recenter or whatever.
	  ;;
	  ;; Note: ROWH + RBOT from the value returned by
	  ;; pos-visible-in-window-p give the total height of the
	  ;; partially-visible glyph row at the end of the window.  As
	  ;; we are dealing with floats, we disregard sub-pixel
	  ;; discrepancies between that and DLH.
	  (if (and rowh rbot (>= (- (+ rowh rbot) winh) 1))
	      (set-window-vscroll nil dlh t))
	  (line-move-1 arg noerror)
	  t)
	 ;; If there are lines above the last line, scroll-up one line.
	 ((and vpos (> vpos 0))
	  (scroll-up 1)
	  t)
	 ;; Finally, start vscroll.
	 (t
	  (set-window-vscroll nil dlh t)))))))


;; This is like line-move-1 except that it also performs
;; vertical scrolling of tall images if appropriate.
;; That is not really a clean thing to do, since it mixes
;; scrolling with cursor motion.  But so far we don't have
;; a cleaner solution to the problem of making C-n do something
;; useful given a tall image.
(defun line-move (arg &optional noerror _to-end try-vscroll)
  "Move forward ARG lines.
If NOERROR, don't signal an error if we can't move ARG lines.
TO-END is unused.
TRY-VSCROLL controls whether to vscroll tall lines: if either
`auto-window-vscroll' or TRY-VSCROLL is nil, this function will
not vscroll."
  (if noninteractive
      (line-move-1 arg noerror)
    (unless (and auto-window-vscroll try-vscroll
		 ;; Only vscroll for single line moves
		 (= (abs arg) 1)
		 ;; Under scroll-conservatively, the display engine
		 ;; does this better.
		 (zerop scroll-conservatively)
		 ;; But don't vscroll in a keyboard macro.
		 (not defining-kbd-macro)
		 (not executing-kbd-macro)
                 ;; Lines are not truncated...
                 (not
                  (and
                   (or truncate-lines (truncated-partial-width-window-p))
                   ;; ...or if lines are truncated, this buffer
                   ;; doesn't have very long lines.
                   (long-line-optimizations-p)))
		 (line-move-partial arg noerror))
      (set-window-vscroll nil 0 t)
      (if (and line-move-visual
	       ;; Display-based column are incompatible with goal-column.
	       (not goal-column)
               ;; Lines aren't truncated.
               (not
                (and
                 (or truncate-lines (truncated-partial-width-window-p))
                 (long-line-optimizations-p)))
	       ;; When the text in the window is scrolled to the left,
	       ;; display-based motion doesn't make sense (because each
	       ;; logical line occupies exactly one screen line).
	       (not (> (window-hscroll) 0))
	       ;; Likewise when the text _was_ scrolled to the left
	       ;; when the current run of vertical motion commands
	       ;; started.
	       (not (and (memq last-command
			       `(next-line previous-line ,this-command))
			 auto-hscroll-mode
			 (numberp temporary-goal-column)
			 (>= temporary-goal-column
			    (- (window-width) hscroll-margin)))))
	  (prog1 (line-move-visual arg noerror)
	    ;; If we moved into a tall line, set vscroll to make
	    ;; scrolling through tall images more smooth.
	    (let ((lh (line-pixel-height))
		  (edges (window-inside-pixel-edges))
		  (dlh (default-line-height))
		  winh)
	      (setq winh (- (nth 3 edges) (nth 1 edges) 1))
	      (if (and (< arg 0)
		       (< (point) (window-start))
		       (> lh winh))
		  (set-window-vscroll
		   nil
		   (- lh dlh) t))))
	(line-move-1 arg noerror)))))

;; Display-based alternative to line-move-1.
;; Arg says how many lines to move.  The value is t if we can move the
;; specified number of lines.
(defun line-move-visual (arg &optional noerror)
  "Move ARG lines forward.
If NOERROR, don't signal an error if we can't move that many lines."
  (let ((opoint (point))
	(hscroll (window-hscroll))
        (lnum-width (line-number-display-width t))
	target-hscroll)
    ;; Check if the previous command was a line-motion command, or if
    ;; we were called from some other command.
    (if (and (consp temporary-goal-column)
	     (memq last-command `(next-line previous-line ,this-command)))
	;; If so, there's no need to reset `temporary-goal-column',
	;; but we may need to hscroll.
        (if (or (/= (cdr temporary-goal-column) hscroll)
                (>  (cdr temporary-goal-column) 0))
            (setq target-hscroll (cdr temporary-goal-column)))
      ;; Otherwise, we should reset `temporary-goal-column'.
      (let ((posn (posn-at-point))
	    x-pos)
	(cond
	 ;; Handle the `overflow-newline-into-fringe' case
	 ;; (left-fringe is for the R2L case):
	 ((memq (nth 1 posn) '(right-fringe left-fringe))
	  (setq temporary-goal-column (cons (window-width) hscroll)))
	 ((car (posn-x-y posn))
	  (setq x-pos (- (car (posn-x-y posn)) lnum-width))
	  ;; In R2L lines, the X pixel coordinate is measured from the
	  ;; left edge of the window, but columns are still counted
	  ;; from the logical-order beginning of the line, i.e. from
	  ;; the right edge in this case.  We need to adjust for that.
	  (if (eq (current-bidi-paragraph-direction) 'right-to-left)
	      (setq x-pos (- (window-body-width nil t) 1 x-pos)))
	  (setq temporary-goal-column
		(cons (/ (float x-pos)
			 (frame-char-width))
                      hscroll)))
	 (executing-kbd-macro
	  ;; When we move beyond the first/last character visible in
	  ;; the window, posn-at-point will return nil, so we need to
	  ;; approximate the goal column as below.
	  (setq temporary-goal-column
		(mod (current-column) (window-text-width)))))))
    (if target-hscroll
	(set-window-hscroll (selected-window) target-hscroll))
    ;; vertical-motion can move more than it was asked to if it moves
    ;; across display strings with newlines.  We don't want to ring
    ;; the bell and announce beginning/end of buffer in that case.
    (or (and (or (and (>= arg 0)
		      (>= (vertical-motion
			   (cons (or goal-column
				     (if (consp temporary-goal-column)
					 (car temporary-goal-column)
				       temporary-goal-column))
				 arg))
			  arg))
		 (and (< arg 0)
		      (<= (vertical-motion
			   (cons (or goal-column
				     (if (consp temporary-goal-column)
					 (car temporary-goal-column)
				       temporary-goal-column))
				 arg))
			  arg)))
	     (or (>= arg 0)
		 (/= (point) opoint)
		 ;; If the goal column lies on a display string,
		 ;; `vertical-motion' advances the cursor to the end
		 ;; of the string.  For arg < 0, this can cause the
		 ;; cursor to get stuck.  (Bug#3020).
		 (= (vertical-motion arg) arg)))
	(unless noerror
	  (signal (if (< arg 0) 'beginning-of-buffer 'end-of-buffer)
		  nil)))))

;; This is the guts of next-line and previous-line.
;; Arg says how many lines to move.
;; The value is t if we can move the specified number of lines.
(defun line-move-1 (arg &optional noerror _to-end)
  ;; Don't run any point-motion hooks, and disregard intangibility,
  ;; for intermediate positions.
  (with-suppressed-warnings ((obsolete inhibit-point-motion-hooks))
  (let ((outer-ipmh inhibit-point-motion-hooks)
	(inhibit-point-motion-hooks t)
	(opoint (point))
	(orig-arg arg))
    (if (consp temporary-goal-column)
	(setq temporary-goal-column (+ (car temporary-goal-column)
				       (cdr temporary-goal-column))))
    (unwind-protect
	(progn
	  (if (not (memq last-command '(next-line previous-line)))
	      (setq temporary-goal-column
		    (if (and track-eol (eolp)
			     ;; Don't count beg of empty line as end of line
			     ;; unless we just did explicit end-of-line.
			     (or (not (bolp)) (eq last-command 'move-end-of-line)))
			most-positive-fixnum
		      (current-column))))

	  (if (not (or (integerp selective-display)
                       line-move-ignore-invisible))
	      ;; Use just newline characters.
	      ;; Set ARG to 0 if we move as many lines as requested.
	      (or (if (> arg 0)
		      (progn (if (> arg 1) (forward-line (1- arg)))
			     ;; This way of moving forward ARG lines
			     ;; verifies that we have a newline after the last one.
			     ;; It doesn't get confused by intangible text.
			     (end-of-line)
			     (if (zerop (forward-line 1))
				 (setq arg 0)))
		    (and (zerop (forward-line arg))
			 (bolp)
			 (setq arg 0)))
		  (unless noerror
		    (signal (if (< arg 0)
				'beginning-of-buffer
			      'end-of-buffer)
			    nil)))
	    ;; Move by arg lines, but ignore invisible ones.
	    (let (done)
	      (while (and (> arg 0) (not done))
		;; If the following character is currently invisible,
		;; skip all characters with that same `invisible' property value.
		(while (and (not (eobp)) (invisible-p (point)))
		  (goto-char (next-char-property-change (point))))
		;; Move a line.
		;; We don't use `end-of-line', since we want to escape
		;; from field boundaries occurring exactly at point.
		(goto-char (constrain-to-field
			    (let ((inhibit-field-text-motion t))
			      (line-end-position))
			    (point) t t
			    'inhibit-line-move-field-capture))
		;; If there's no invisibility here, move over the newline.
		(cond
		 ((eobp)
		  (if (not noerror)
		      (signal 'end-of-buffer nil)
		    (setq done t)))
		 ((and (> arg 1)  ;; Use vertical-motion for last move
		       (not (integerp selective-display))
		       (not (invisible-p (point))))
		  ;; We avoid vertical-motion when possible
		  ;; because that has to fontify.
		  (forward-line 1))
		 ;; Otherwise move a more sophisticated way.
		 ((zerop (vertical-motion 1))
		  (if (not noerror)
		      (signal 'end-of-buffer nil)
		    (setq done t))))
		(unless done
		  (setq arg (1- arg))))
	      ;; The logic of this is the same as the loop above,
	      ;; it just goes in the other direction.
	      (while (and (< arg 0) (not done))
		;; For completely consistency with the forward-motion
		;; case, we should call beginning-of-line here.
		;; However, if point is inside a field and on a
		;; continued line, the call to (vertical-motion -1)
		;; below won't move us back far enough; then we return
		;; to the same column in line-move-finish, and point
		;; gets stuck -- cyd
		(forward-line 0)
		(cond
		 ((bobp)
		  (if (not noerror)
		      (signal 'beginning-of-buffer nil)
		    (setq done t)))
		 ((and (< arg -1) ;; Use vertical-motion for last move
		       (not (integerp selective-display))
		       (not (invisible-p (1- (point)))))
		  (forward-line -1))
		 ((zerop (vertical-motion -1))
		  (if (not noerror)
		      (signal 'beginning-of-buffer nil)
		    (setq done t))))
		(unless done
		  (setq arg (1+ arg))
		  (while (and ;; Don't move over previous invis lines
			  ;; if our target is the middle of this line.
			  (or (zerop (or goal-column temporary-goal-column))
			      (< arg 0))
			  (not (bobp)) (invisible-p (1- (point))))
		    (goto-char (previous-char-property-change (point))))))))
	  ;; This is the value the function returns.
	  (= arg 0))

      (cond ((> arg 0)
	     ;; If we did not move down as far as desired, at least go
	     ;; to end of line.  Be sure to call point-entered and
	     ;; point-left-hooks.
	     (let* ((npoint (prog1 (line-end-position)
			      (goto-char opoint)))
		    (inhibit-point-motion-hooks outer-ipmh))
	       (goto-char npoint)))
	    ((< arg 0)
	     ;; If we did not move up as far as desired,
	     ;; at least go to beginning of line.
	     (let* ((npoint (prog1 (line-beginning-position)
			      (goto-char opoint)))
		    (inhibit-point-motion-hooks outer-ipmh))
	       (goto-char npoint)))
	    (t
	     (line-move-finish (or goal-column temporary-goal-column)
			       opoint (> orig-arg 0) (not outer-ipmh))))))))

(defun line-move-finish (column opoint forward &optional not-ipmh)
  (let ((repeat t))
    (while repeat
      ;; Set REPEAT to t to repeat the whole thing.
      (setq repeat nil)

      (let (new
	    (old (point))
	    (line-beg (line-beginning-position))
	    (line-end
	     ;; Compute the end of the line
	     ;; ignoring effectively invisible newlines.
	     (save-excursion
	       ;; Like end-of-line but ignores fields.
	       (skip-chars-forward "^\n")
	       (while (and (not (eobp)) (invisible-p (point)))
		 (goto-char (next-char-property-change (point)))
		 (skip-chars-forward "^\n"))
	       (point))))

	;; Move to the desired column.
        (if (and line-move-visual
                 (not (or truncate-lines truncate-partial-width-windows)))
            ;; Under line-move-visual, goal-column should be
            ;; interpreted in units of the frame's canonical character
            ;; width, which is exactly what vertical-motion does.
            (vertical-motion (cons column 0))
          (line-move-to-column (truncate column)))

	;; Corner case: suppose we start out in a field boundary in
	;; the middle of a continued line.  When we get to
	;; line-move-finish, point is at the start of a new *screen*
	;; line but the same text line; then line-move-to-column would
	;; move us backwards.  Test using C-n with point on the "x" in
	;;   (insert "a" (propertize "x" 'field t) (make-string 89 ?y))
	(and forward
	     (< (point) old)
	     (goto-char old))

	(setq new (point))

	;; Process intangibility within a line.
	;; With inhibit-point-motion-hooks bound to nil, a call to
	;; goto-char moves point past intangible text.

	;; However, inhibit-point-motion-hooks controls both the
	;; intangibility and the point-entered/point-left hooks.  The
	;; following hack avoids calling the point-* hooks
	;; unnecessarily.  Note that we move *forward* past intangible
	;; text when the initial and final points are the same.
	(goto-char new)
	(with-suppressed-warnings ((obsolete inhibit-point-motion-hooks))
	  (let ((inhibit-point-motion-hooks (not not-ipmh)))
	    (goto-char new)

	    ;; If intangibility moves us to a different (later) place
	    ;; in the same line, use that as the destination.
	    (if (<= (point) line-end)
	        (setq new (point))
	      ;; If that position is "too late",
	      ;; try the previous allowable position.
	      ;; See if it is ok.
	      (backward-char)
	      (if (if forward
		      ;; If going forward, don't accept the previous
		      ;; allowable position if it is before the target line.
		      (< line-beg (point))
		    ;; If going backward, don't accept the previous
		    ;; allowable position if it is still after the target line.
		    (<= (point) line-end))
		  (setq new (point))
		;; As a last resort, use the end of the line.
		(setq new line-end)))))

	;; Now move to the updated destination, processing fields
	;; as well as intangibility.
	(goto-char opoint)
	(with-suppressed-warnings ((obsolete inhibit-point-motion-hooks))
	  (let ((inhibit-point-motion-hooks (not not-ipmh)))
	    (goto-char
	     ;; Ignore field boundaries if the initial and final
	     ;; positions have the same `field' property, even if the
	     ;; fields are non-contiguous.  This seems to be "nicer"
	     ;; behavior in many situations.
	     (if (eq (get-char-property new 'field)
		     (get-char-property opoint 'field))
		 new
	       (constrain-to-field new opoint t t
				   'inhibit-line-move-field-capture)))))

	;; If all this moved us to a different line,
	;; retry everything within that new line.
	(when (or (< (point) line-beg) (> (point) line-end))
	  ;; Repeat the intangibility and field processing.
	  (setq repeat t))))))

(defun line-move-to-column (col)
  "Try to find column COL, considering invisibility.
This function works only in certain cases,
because what we really need is for `move-to-column'
and `current-column' to be able to ignore invisible text."
  (if (zerop col)
      (beginning-of-line)
    (move-to-column col))

  (when (and line-move-ignore-invisible
	     (not (bolp)) (invisible-p (1- (point))))
    (let ((normal-location (point))
	  (normal-column (current-column)))
      ;; If the following character is currently invisible,
      ;; skip all characters with that same `invisible' property value.
      (while (and (not (eobp))
		  (invisible-p (point)))
	(goto-char (next-char-property-change (point))))
      ;; Have we advanced to a larger column position?
      (if (> (current-column) normal-column)
	  ;; We have made some progress towards the desired column.
	  ;; See if we can make any further progress.
	  (line-move-to-column (+ (current-column) (- col normal-column)))
	;; Otherwise, go to the place we originally found
	;; and move back over invisible text.
	;; that will get us to the same place on the screen
	;; but with a more reasonable buffer position.
	(goto-char normal-location)
	(let ((line-beg
               ;; We want the real line beginning, so it's consistent
               ;; with bolp below, otherwise we might infloop.
               (let ((inhibit-field-text-motion t))
                 (line-beginning-position))))
	  (while (and (not (bolp)) (invisible-p (1- (point))))
	    (goto-char (previous-char-property-change (point) line-beg))))))))

(defun move-end-of-line (arg)
  "Move point to end of current line as displayed.
With argument ARG not nil or 1, move forward ARG - 1 lines first.
If point reaches the beginning or end of buffer, it stops there.

To ignore the effects of the `intangible' text or overlay
property, bind `inhibit-point-motion-hooks' to t.
If there is an image in the current line, this function
disregards newlines that are part of the text on which the image
rests."
  (interactive "^p")
  (or arg (setq arg 1))
  (let (done)
    (while (not done)
      (let ((newpos
	     (save-excursion
	       (let ((goal-column 0)
		     (line-move-visual nil))
		 (and (line-move arg t)
		      ;; With bidi reordering, we may not be at bol,
		      ;; so make sure we are.
		      (skip-chars-backward "^\n")
		      (not (bobp))
		      (progn
			(while (and (not (bobp)) (invisible-p (1- (point))))
			  (goto-char (previous-single-char-property-change
                                      (point) 'invisible)))
			(backward-char 1)))
		 (point)))))
	(goto-char newpos)
	(if (and (> (point) newpos)
		 (eq (preceding-char) ?\n))
	    (backward-char 1)
	  (if (and (> (point) newpos) (not (eobp))
		   (not (eq (following-char) ?\n)))
	      ;; If we skipped something intangible and now we're not
	      ;; really at eol, keep going.
	      (setq arg 1)
	    (setq done t)))))))

(defun move-beginning-of-line (arg)
  "Move point to visible beginning of current logical line.
This disregards any invisible newline characters.

When moving from position that has no `field' property, this
command doesn't enter text which has non-nil `field' property.
In particular, when invoked in the minibuffer, the command will
stop short of entering the text of the minibuffer prompt.
See `inhibit-field-text-motion' for how to inhibit this.

With argument ARG not nil or 1, move forward ARG - 1 lines first.
If point reaches the beginning or end of buffer, it stops there.
\(But if the buffer doesn't end in a newline, it stops at the
beginning of the last line.)

To ignore intangibility, bind `inhibit-point-motion-hooks' to t.
For motion by visual lines, see `beginning-of-visual-line'."
  (interactive "^p")
  (or arg (setq arg 1))

  (let ((orig (point))
	first-vis first-vis-field-value)

    ;; Move by lines, if ARG is not 1 (the default).
    (if (/= arg 1)
	(let ((line-move-visual nil))
	  (line-move (1- arg) t)))

    ;; Move to beginning-of-line, ignoring fields and invisible text.
    (let ((inhibit-field-text-motion t))
      (goto-char (line-beginning-position))
      (while (and (not (bobp)) (invisible-p (1- (point))))
        (goto-char (previous-char-property-change (point)))
        (goto-char (line-beginning-position))))

    ;; Now find first visible char in the line.
    (while (and (< (point) orig) (invisible-p (point)))
      (goto-char (next-char-property-change (point) orig)))
    (setq first-vis (point))

    ;; See if fields would stop us from reaching FIRST-VIS.
    (setq first-vis-field-value
	  (constrain-to-field first-vis orig (/= arg 1) t nil))

    (goto-char (if (/= first-vis-field-value first-vis)
		   ;; If yes, obey them.
		   first-vis-field-value
		 ;; Otherwise, move to START with attention to fields.
		 ;; (It is possible that fields never matter in this case.)
		 (constrain-to-field (point) orig
				     (/= arg 1) t nil)))))


;; Many people have said they rarely use this feature, and often type
;; it by accident.  Maybe it shouldn't even be on a key.
(put 'set-goal-column 'disabled t)

(defun set-goal-column (arg)
  "Set the current horizontal position as a goal column.
This goal column will affect the \\[next-line] and \\[previous-line] commands,
as well as the \\[scroll-up-command] and \\[scroll-down-command] commands.

Those commands will move to this position in the line moved to
rather than trying to keep the same horizontal position.

With a non-nil argument ARG, clears out the goal column so that
these commands resume normal motion.

The goal column is stored in the variable `goal-column'.  This is
a buffer-local setting."
  (interactive "P")
  (if arg
      (progn
        (setq goal-column nil)
        (message "No goal column"))
    (setq goal-column (current-column))
    (message "Goal column %d %s"
             goal-column
	     (substitute-command-keys
	      "(use \\[set-goal-column] with an arg to unset it)")))
  nil)

;;; Editing based on visual lines, as opposed to logical lines.

(defun end-of-visual-line (&optional n)
  "Move point to end of current visual line.
With argument N not nil or 1, move forward N - 1 visual lines first.
If point reaches the beginning or end of buffer, it stops there.
To ignore intangibility, bind `inhibit-point-motion-hooks' to t."
  (interactive "^p")
  (or n (setq n 1))
  (if (/= n 1)
      (let ((line-move-visual t))
	(line-move (1- n) t)))
  ;; Unlike `move-beginning-of-line', `move-end-of-line' doesn't
  ;; constrain to field boundaries, so we don't either.
  (vertical-motion (cons (window-width) 0)))

(defun beginning-of-visual-line (&optional n)
  "Move point to beginning of current visual line.
With argument N not nil or 1, move forward N - 1 visual lines first.
If point reaches the beginning or end of buffer, it stops there.
\(But if the buffer doesn't end in a newline, it stops at the
beginning of the last visual line.)
To ignore intangibility, bind `inhibit-point-motion-hooks' to t."
  (interactive "^p")
  (or n (setq n 1))
  (let ((opoint (point)))
    (if (/= n 1)
	(let ((line-move-visual t))
	  (line-move (1- n) t)))
    (vertical-motion 0)
    ;; Constrain to field boundaries, like `move-beginning-of-line'.
    (goto-char (constrain-to-field (point) opoint (/= n 1)))))

(defun kill-visual-line (&optional arg)
  "Kill the rest of the visual line.
With prefix argument ARG, kill that many visual lines from point.
If ARG is negative, kill visual lines backward.
If ARG is zero, kill the text before point on the current visual
line.

If the variable `kill-whole-line' is non-nil, and this command is
invoked at start of a line that ends in a newline, kill the newline
as well.

If you want to append the killed line to the last killed text,
use \\[append-next-kill] before \\[kill-line].

If the buffer is read-only, Emacs will beep and refrain from deleting
the line, but put the line in the kill ring anyway.  This means that
you can use this command to copy text from a read-only buffer.
\(If the variable `kill-read-only-ok' is non-nil, then this won't
even beep.)"
  (interactive "P")
  ;; Like in `kill-line', it's better to move point to the other end
  ;; of the kill before killing.
  (let ((opoint (point))
        (kill-whole-line (and kill-whole-line (bolp)))
        (orig-vlnum (cdr (nth 6 (posn-at-point)))))
    (if arg
	(vertical-motion (prefix-numeric-value arg))
      (end-of-visual-line 1)
      (if (= (point) opoint)
	  (vertical-motion 1)
        ;; The first condition below verifies we are still on the same
        ;; screen line, i.e. that the line isn't continued, and that
        ;; end-of-visual-line didn't overshoot due to complications
        ;; like display or overlay strings, intangible text, etc.:
        ;; otherwise, we don't want to kill a character that's
        ;; unrelated to the place where the visual line wraps.
        (and (= (cdr (nth 6 (posn-at-point))) orig-vlnum)
             ;; Make sure we delete the character where the line wraps
             ;; under visual-line-mode, be it whitespace or a
             ;; character whose category set allows to wrap at it.
             (or (looking-at-p "[ \t]")
                 (and word-wrap-by-category
                      (aref (char-category-set (following-char)) ?\|)))
             (forward-char))))
    (kill-region opoint (if (and kill-whole-line (= (following-char) ?\n))
			    (1+ (point))
			  (point)))))

(defun next-logical-line (&optional arg try-vscroll)
  "Move cursor vertically down ARG lines.
This is identical to `next-line', except that it always moves
by logical lines instead of visual lines, ignoring the value of
the variable `line-move-visual'."
  (interactive "^p\np")
  (let ((line-move-visual nil))
    (with-no-warnings
      (next-line arg try-vscroll))))

(defun previous-logical-line (&optional arg try-vscroll)
  "Move cursor vertically up ARG lines.
This is identical to `previous-line', except that it always moves
by logical lines instead of visual lines, ignoring the value of
the variable `line-move-visual'."
  (interactive "^p\np")
  (let ((line-move-visual nil))
    (with-no-warnings
      (previous-line arg try-vscroll))))

(defgroup visual-line nil
  "Editing based on visual lines."
  :group 'convenience
  :version "23.1")

(defvar visual-line-mode-map
  (let ((map (make-sparse-keymap)))
    (define-key map [remap kill-line] 'kill-visual-line)
    (define-key map [remap move-beginning-of-line] 'beginning-of-visual-line)
    (define-key map [remap move-end-of-line]  'end-of-visual-line)
    ;; These keybindings interfere with xterm function keys.  Are
    ;; there any other suitable bindings?
    ;; (define-key map "\M-[" 'previous-logical-line)
    ;; (define-key map "\M-]" 'next-logical-line)
    map))

(defcustom visual-line-fringe-indicators '(nil nil)
  "How fringe indicators are shown for wrapped lines in `visual-line-mode'.
The value should be a list of the form (LEFT RIGHT), where LEFT
and RIGHT are symbols representing the bitmaps to display, to
indicate wrapped lines, in the left and right fringes respectively.
See also `fringe-indicator-alist'.
The default is not to display fringe indicators for wrapped lines.
This variable does not affect fringe indicators displayed for
other purposes."
  :type '(list (choice (const :tag "Hide left indicator" nil)
		       (const :tag "Left curly arrow" left-curly-arrow)
		       (symbol :tag "Other bitmap"))
	       (choice (const :tag "Hide right indicator" nil)
		       (const :tag "Right curly arrow" right-curly-arrow)
		       (symbol :tag "Other bitmap")))
  :set (lambda (symbol value)
	 (dolist (buf (buffer-list))
	   (with-current-buffer buf
	     (when (and (boundp 'visual-line-mode)
			(symbol-value 'visual-line-mode))
	       (setq fringe-indicator-alist
		     (cons (cons 'continuation value)
			   (assq-delete-all
			    'continuation
			    (copy-tree fringe-indicator-alist)))))))
	 (set-default symbol value)))

(defvar visual-line--saved-state nil)

(define-minor-mode visual-line-mode
  "Toggle visual line based editing (Visual Line mode) in the current buffer.

When Visual Line mode is enabled, `word-wrap' is turned on in
this buffer, and simple editing commands are redefined to act on
visual lines, not logical lines.  See Info node `Visual Line
Mode' for details.
Turning on this mode disables line truncation set up by
variables `truncate-lines' and `truncate-partial-width-windows'."
  :keymap visual-line-mode-map
  :group 'visual-line
  :lighter " Wrap"
  (if visual-line-mode
      (progn
        (unless visual-line--saved-state
	  (setq-local visual-line--saved-state (list nil))
	  ;; Save the local values of some variables, to be restored if
	  ;; visual-line-mode is turned off.
	  (dolist (var '(line-move-visual truncate-lines
		                          truncate-partial-width-windows
		                          word-wrap fringe-indicator-alist))
	    (if (local-variable-p var)
	        (push (cons var (symbol-value var))
		      visual-line--saved-state))))
        (setq-local line-move-visual t)
        (setq-local truncate-partial-width-windows nil)
	(setq truncate-lines nil
	      word-wrap t
	      fringe-indicator-alist
	      (cons (cons 'continuation visual-line-fringe-indicators)
		    fringe-indicator-alist)))
    (kill-local-variable 'line-move-visual)
    (kill-local-variable 'word-wrap)
    (kill-local-variable 'truncate-lines)
    (kill-local-variable 'truncate-partial-width-windows)
    (kill-local-variable 'fringe-indicator-alist)
    (dolist (saved visual-line--saved-state)
      (when (car saved)
        (set (make-local-variable (car saved)) (cdr saved))))
    (kill-local-variable 'visual-line--saved-state)))

(defun turn-on-visual-line-mode ()
  (visual-line-mode 1))

(define-globalized-minor-mode global-visual-line-mode
  visual-line-mode turn-on-visual-line-mode)


(defun transpose-chars (arg)
  "Interchange characters around point, moving forward one character.
With prefix arg ARG, effect is to take character before point
and drag it forward past ARG other characters (backward if ARG negative).
If no argument and at end of line, the previous two chars are exchanged."
  (interactive "*P")
  (when (and (null arg) (eolp) (not (bobp))
	     (not (get-text-property (1- (point)) 'read-only)))
    (forward-char -1))
  (transpose-subr 'forward-char (prefix-numeric-value arg)))

(defun transpose-words (arg)
  "Interchange words around point, leaving point at end of them.
With prefix arg ARG, effect is to take word before or around point
and drag it forward past ARG other words (backward if ARG negative).
If ARG is zero, the words around or after point and around or after mark
are interchanged."
  ;; FIXME: `foo a!nd bar' should transpose into `bar and foo'.
  (interactive "*p")
  (transpose-subr 'forward-word arg))

(defun transpose-sexps (arg &optional interactive)
  "Like \\[transpose-chars] (`transpose-chars'), but applies to sexps.
Unlike `transpose-words', point must be between the two sexps and not
in the middle of a sexp to be transposed.
With non-zero prefix arg ARG, effect is to take the sexp before point
and drag it forward past ARG other sexps (backward if ARG is negative).
If ARG is zero, the sexps ending at or after point and at or after mark
are interchanged.
If INTERACTIVE is non-nil, as it is interactively,
report errors as appropriate for this kind of usage."
  (interactive "*p\nd")
  (if interactive
      (condition-case nil
          (transpose-sexps arg nil)
        (scan-error (user-error "Not between two complete sexps")))
    (transpose-subr
     (lambda (arg)
       ;; Here we should try to simulate the behavior of
       ;; (cons (progn (forward-sexp x) (point))
       ;;       (progn (forward-sexp (- x)) (point)))
       ;; Except that we don't want to rely on the second forward-sexp
       ;; putting us back to where we want to be, since forward-sexp-function
       ;; might do funny things like infix-precedence.
       (if (if (> arg 0)
	       (looking-at "\\sw\\|\\s_")
	     (and (not (bobp))
		  (save-excursion
                    (forward-char -1)
                    (looking-at "\\sw\\|\\s_"))))
	   ;; Jumping over a symbol.  We might be inside it, mind you.
	   (progn (funcall (if (> arg 0)
			       'skip-syntax-backward 'skip-syntax-forward)
			   "w_")
		  (cons (save-excursion (forward-sexp arg) (point)) (point)))
         ;; Otherwise, we're between sexps.  Take a step back before jumping
         ;; to make sure we'll obey the same precedence no matter which
         ;; direction we're going.
         (funcall (if (> arg 0) 'skip-syntax-backward 'skip-syntax-forward)
                  " .")
         (cons (save-excursion (forward-sexp arg) (point))
	       (progn (while (or (forward-comment (if (> arg 0) 1 -1))
			         (not (zerop (funcall (if (> arg 0)
							  'skip-syntax-forward
						        'skip-syntax-backward)
						      ".")))))
		      (point)))))
     arg 'special)))

(defun transpose-lines (arg)
  "Exchange current line and previous line, leaving point after both.
With argument ARG, takes previous line and moves it past ARG lines.
With argument 0, interchanges line point is in with line mark is in."
  (interactive "*p")
  (transpose-subr (lambda (arg)
                    (if (> arg 0)
                        (progn
                          ;; Move forward over ARG lines,
                          ;; but create newlines if necessary.
                          (setq arg (forward-line arg))
                          (if (/= (preceding-char) ?\n)
                              (setq arg (1+ arg)))
                          (if (> arg 0)
                              (newline arg)))
                      (forward-line arg)))
		  arg))

;; FIXME seems to leave point BEFORE the current object when ARG = 0,
;; which seems inconsistent with the ARG /= 0 case.
;; FIXME document SPECIAL.
(defun transpose-subr (mover arg &optional special)
  "Subroutine to do the work of transposing objects.
Works for lines, sentences, paragraphs, etc.  MOVER is a function that
moves forward by units of the given object (e.g. `forward-sentence',
`forward-paragraph').  If ARG is zero, exchanges the current object
with the one containing mark.  If ARG is an integer, moves the
current object past ARG following (if ARG is positive) or
preceding (if ARG is negative) objects, leaving point after the
current object."
  (let ((aux (if special mover
	       (lambda (x)
		 (cons (progn (funcall mover x) (point))
		       (progn (funcall mover (- x)) (point))))))
	pos1 pos2)
    (cond
     ((= arg 0)
      (save-excursion
	(setq pos1 (funcall aux 1))
	(goto-char (or (mark) (error "No mark set in this buffer")))
	(setq pos2 (funcall aux 1))
	(transpose-subr-1 pos1 pos2))
      (exchange-point-and-mark))
     ((> arg 0)
      (setq pos1 (funcall aux -1))
      (setq pos2 (funcall aux arg))
      (transpose-subr-1 pos1 pos2)
      (goto-char (car pos2)))
     (t
      (setq pos1 (funcall aux -1))
      (goto-char (car pos1))
      (setq pos2 (funcall aux arg))
      (transpose-subr-1 pos1 pos2)
      (goto-char (+ (car pos2) (- (cdr pos1) (car pos1))))))))

(defun transpose-subr-1 (pos1 pos2)
  (when (> (car pos1) (cdr pos1)) (setq pos1 (cons (cdr pos1) (car pos1))))
  (when (> (car pos2) (cdr pos2)) (setq pos2 (cons (cdr pos2) (car pos2))))
  (when (> (car pos1) (car pos2))
    (let ((swap pos1))
      (setq pos1 pos2 pos2 swap)))
  (if (> (cdr pos1) (car pos2)) (error "Don't have two things to transpose"))
  (atomic-change-group
    ;; This sequence of insertions attempts to preserve marker
    ;; positions at the start and end of the transposed objects.
    (let* ((word (buffer-substring (car pos2) (cdr pos2)))
	   (len1 (- (cdr pos1) (car pos1)))
	   (len2 (length word))
	   (boundary (make-marker)))
      (set-marker boundary (car pos2))
      (goto-char (cdr pos1))
      (insert-before-markers word)
      (setq word (delete-and-extract-region (car pos1) (+ (car pos1) len1)))
      (goto-char boundary)
      (insert word)
      (goto-char (+ boundary len1))
      (delete-region (point) (+ (point) len2))
      (set-marker boundary nil))))

(defun backward-word (&optional arg)
  "Move backward until encountering the beginning of a word.
With argument ARG, do this that many times.
If ARG is omitted or nil, move point backward one word.

The word boundaries are normally determined by the buffer's
syntax table and character script (according to
`char-script-table'), but `find-word-boundary-function-table',
such as set up by `subword-mode', can change that.  If a Lisp
program needs to move by words determined strictly by the syntax
table, it should use `backward-word-strictly' instead.  See Info
node `(elisp) Word Motion' for details."
  (interactive "^p")
  (forward-word (- (or arg 1))))

(defun mark-word (&optional arg allow-extend)
  "Set mark ARG words from point or move mark one word.
When called from Lisp with ALLOW-EXTEND ommitted or nil, mark is
set ARG words from point.
With ARG and ALLOW-EXTEND both non-nil (interactively, with prefix
argument), the place to which mark goes is the same place \\[forward-word]
would move to with the same argument; if the mark is active, it moves
ARG words from its current position, otherwise it is set ARG words
from point.
When invoked interactively without a prefix argument and no active
region, mark moves one word forward.
When invoked interactively without a prefix argument, and region
is active, mark moves one word away of point (i.e., forward
if mark is at or after point, back if mark is before point), thus
extending the region by one word.  Since the direction of region
extension depends on the relative position of mark and point, you
can change the direction by \\[exchange-point-and-mark]."
  (interactive "P\np")
  (cond ((and allow-extend
	      (or (and (eq last-command this-command) (mark t))
		  (region-active-p)))
	 (setq arg (if arg (prefix-numeric-value arg)
		     (if (< (mark) (point)) -1 1)))
	 (set-mark
	  (save-excursion
	    (goto-char (mark))
	    (forward-word arg)
	    (point))))
	(t
	 (push-mark
	  (save-excursion
	    (forward-word (prefix-numeric-value arg))
	    (point))
	  nil t))))

(defun kill-word (arg)
  "Kill characters forward until encountering the end of a word.
With argument ARG, do this that many times."
  (interactive "p")
  (kill-region (point) (progn (forward-word arg) (point))))

(defun backward-kill-word (arg)
  "Kill characters backward until encountering the beginning of a word.
With argument ARG, do this that many times."
  (interactive "p")
  (kill-word (- arg)))

(defun current-word (&optional strict really-word)
  "Return the word at or near point, as a string.
The return value includes no text properties.

If optional arg STRICT is non-nil, return nil unless point is
within or adjacent to a word, otherwise look for a word within
point's line.  If there is no word anywhere on point's line, the
value is nil regardless of STRICT.

By default, this function treats as a single word any sequence of
characters that have either word or symbol syntax.  If optional
arg REALLY-WORD is non-nil, only characters of word syntax can
constitute a word."
  (save-excursion
    (let* ((oldpoint (point)) (start (point)) (end (point))
	   (syntaxes (if really-word "w" "w_"))
	   (not-syntaxes (concat "^" syntaxes)))
      (skip-syntax-backward syntaxes) (setq start (point))
      (goto-char oldpoint)
      (skip-syntax-forward syntaxes) (setq end (point))
      (when (and (eq start oldpoint) (eq end oldpoint)
		 ;; Point is neither within nor adjacent to a word.
		 (not strict))
	;; Look for preceding word in same line.
	(skip-syntax-backward not-syntaxes (line-beginning-position))
	(if (bolp)
	    ;; No preceding word in same line.
	    ;; Look for following word in same line.
	    (progn
	      (skip-syntax-forward not-syntaxes (line-end-position))
	      (setq start (point))
	      (skip-syntax-forward syntaxes)
	      (setq end (point)))
	  (setq end (point))
	  (skip-syntax-backward syntaxes)
	  (setq start (point))))
      ;; If we found something nonempty, return it as a string.
      (unless (= start end)
	(buffer-substring-no-properties start end)))))

(defcustom fill-prefix nil
  "String for filling to insert at front of new line, or nil for none."
  :type '(choice (const :tag "None" nil)
                 string)
  :safe #'string-or-null-p
  :group 'fill)
(make-variable-buffer-local 'fill-prefix)

(defcustom auto-fill-inhibit-regexp nil
  "Regexp to match lines that should not be auto-filled."
  :type '(choice (const :tag "None" nil)
		 regexp)
  :group 'fill)

(defun do-auto-fill ()
  "The default value for `normal-auto-fill-function'.
This is the default auto-fill function, some major modes use a different one.
Returns t if it really did any work."
  (let (fc justify give-up
	   (fill-prefix fill-prefix))
    (if (or (not (setq justify (current-justification)))
	    (null (setq fc (current-fill-column)))
	    (and (eq justify 'left)
		 (<= (current-column) fc))
	    (and auto-fill-inhibit-regexp
		 (save-excursion (beginning-of-line)
				 (looking-at auto-fill-inhibit-regexp))))
	nil ;; Auto-filling not required
      (if (memq justify '(full center right))
	  (save-excursion (unjustify-current-line)))

      ;; Choose a fill-prefix automatically.
      (when (and adaptive-fill-mode
		 (or (null fill-prefix) (string= fill-prefix "")))
	(let ((prefix
	       (fill-context-prefix
		(save-excursion (fill-forward-paragraph -1) (point))
		(save-excursion (fill-forward-paragraph 1) (point)))))
	  (and prefix (not (equal prefix ""))
	       ;; Use auto-indentation rather than a guessed empty prefix.
	       (not (and fill-indent-according-to-mode
			 (string-match "\\`[ \t]*\\'" prefix)))
	       (setq fill-prefix prefix))))

      (while (and (not give-up) (> (current-column) fc))
        ;; Determine where to split the line.
        (let ((fill-point
               (save-excursion
                 (beginning-of-line)
                 ;; Don't split earlier in the line than the length of the
                 ;; fill prefix, since the resulting line would be longer.
                 (when fill-prefix
                   (move-to-column (string-width fill-prefix)))
                 (let ((after-prefix (point)))
                    (move-to-column (1+ fc))
                    (fill-move-to-break-point after-prefix)
                    (point)))))

	  ;; See whether the place we found is any good.
	  (if (save-excursion
		(goto-char fill-point)
		(or (bolp)
		    ;; There is no use breaking at end of line.
		    (save-excursion (skip-chars-forward " ") (eolp))
		    ;; Don't split right after a comment starter
		    ;; since we would just make another comment starter.
		    (and comment-start-skip
			 (let ((limit (point)))
			   (beginning-of-line)
			   (and (re-search-forward comment-start-skip
						   limit t)
				(eq (point) limit))))))
	      ;; No good place to break => stop trying.
	      (setq give-up t)
	    ;; Ok, we have a useful place to break the line.  Do it.
	    (let ((prev-column (current-column)))
	      ;; If point is at the fill-point, do not `save-excursion'.
	      ;; Otherwise, if a comment prefix or fill-prefix is inserted,
	      ;; point will end up before it rather than after it.
	      (if (save-excursion
		    (skip-chars-backward " \t")
		    (= (point) fill-point))
		  (default-indent-new-line t)
		(save-excursion
		  (goto-char fill-point)
		  (default-indent-new-line t)))
	      ;; Now do justification, if required
	      (if (not (eq justify 'left))
		  (save-excursion
		    (end-of-line 0)
		    (justify-current-line justify nil t)))
	      ;; If making the new line didn't reduce the hpos of
	      ;; the end of the line, then give up now;
	      ;; trying again will not help.
	      (if (>= (current-column) prev-column)
		  (setq give-up t))))))
      ;; Justify last line.
      (justify-current-line justify t t)
      t)))

(defvar comment-line-break-function 'comment-indent-new-line
  "Mode-specific function that line breaks and continues a comment.
This function is called during auto-filling when a comment syntax
is defined.
The function should take a single optional argument, which is a flag
indicating whether it should use soft newlines.")

(defun default-indent-new-line (&optional soft force)
  "Break line at point and indent.
If a comment syntax is defined, call `comment-line-break-function'.

The inserted newline is marked hard if variable `use-hard-newlines' is true,
unless optional argument SOFT is non-nil."
  (interactive (list nil t))
  (if comment-start
      ;; Force breaking the line when called interactively.
      (if force
          (let ((comment-auto-fill-only-comments nil))
            (funcall comment-line-break-function soft))
        (funcall comment-line-break-function soft))
    ;; Insert the newline before removing empty space so that markers
    ;; get preserved better.
    (if soft (insert-and-inherit ?\n) (newline 1))
    (save-excursion (forward-char -1) (delete-horizontal-space))
    (delete-horizontal-space)

    (if (and fill-prefix (not adaptive-fill-mode))
	;; Blindly trust a non-adaptive fill-prefix.
	(progn
	  (indent-to-left-margin)
	  (insert-before-markers-and-inherit fill-prefix))

      (cond
       ;; If there's an adaptive prefix, use it unless we're inside
       ;; a comment and the prefix is not a comment starter.
       (fill-prefix
	(indent-to-left-margin)
	(insert-and-inherit fill-prefix))
       ;; If we're not inside a comment, just try to indent.
       (t (indent-according-to-mode))))))

(defun internal-auto-fill ()
  "The function called by `self-insert-command' to perform auto-filling."
  (when (or (not comment-start)
            (not comment-auto-fill-only-comments)
            (nth 4 (syntax-ppss)))
    (funcall auto-fill-function)))

(defvar normal-auto-fill-function 'do-auto-fill
  "The function to use for `auto-fill-function' if Auto Fill mode is turned on.
Some major modes set this.")

(put 'auto-fill-function :minor-mode-function 'auto-fill-mode)
;; `functions' and `hooks' are usually unsafe to set, but setting
;; auto-fill-function to nil in a file-local setting is safe and
;; can be useful to prevent auto-filling.
(put 'auto-fill-function 'safe-local-variable 'null)

(define-minor-mode auto-fill-mode
  "Toggle automatic line breaking (Auto Fill mode).

When Auto Fill mode is enabled, inserting a space at a column
beyond `current-fill-column' automatically breaks the line at a
previous space.

When `auto-fill-mode' is on, the `auto-fill-function' variable is
non-nil.

The value of `normal-auto-fill-function' specifies the function to use
for `auto-fill-function' when turning Auto Fill mode on."
  :variable (auto-fill-function
             . (lambda (v) (setq auto-fill-function
                            (if v normal-auto-fill-function)))))

;; This holds a document string used to document auto-fill-mode.
(defun auto-fill-function ()
  "Automatically break line at a previous space, in insertion of text."
  nil)

(defun turn-on-auto-fill ()
  "Unconditionally turn on Auto Fill mode."
  (auto-fill-mode 1))

(defun turn-off-auto-fill ()
  "Unconditionally turn off Auto Fill mode."
  (auto-fill-mode -1))

(custom-add-option 'text-mode-hook 'turn-on-auto-fill)

(defun set-fill-column (arg)
  "Set `fill-column' to specified argument.
Use \\[universal-argument] followed by a number to specify a column.
Just \\[universal-argument] as argument means to use the current column."
  (interactive
   (list (or current-prefix-arg
             ;; We used to use current-column silently, but C-x f is too easily
             ;; typed as a typo for C-x C-f, so we turned it into an error and
             ;; now an interactive prompt.
             (read-number (format "Change fill-column from %s to: " fill-column)
                          (current-column)))))
  (if (consp arg)
      (setq arg (current-column)))
  (if (not (integerp arg))
      ;; Disallow missing argument; it's probably a typo for C-x C-f.
      (error "set-fill-column requires an explicit argument")
    (message "Fill column set to %d (was %d)" arg fill-column)
    (setq fill-column arg)))

(defun set-selective-display (arg)
  "Set `selective-display' to ARG; clear it if no arg.
When the value of `selective-display' is a number > 0,
lines whose indentation is >= that value are not displayed.
The variable `selective-display' has a separate value for each buffer."
  (interactive "P")
  (if (eq selective-display t)
      (error "selective-display already in use for marked lines"))
  (let ((current-vpos
	 (save-restriction
	   (narrow-to-region (point-min) (point))
	   (goto-char (window-start))
	   (vertical-motion (window-height)))))
    (setq selective-display
	  (and arg (prefix-numeric-value arg)))
    (recenter current-vpos))
  (set-window-start (selected-window) (window-start))
  (princ "selective-display set to " t)
  (prin1 selective-display t)
  (princ "." t))

(defvaralias 'indicate-unused-lines 'indicate-empty-lines)

(defun toggle-truncate-lines (&optional arg)
  "Toggle truncating of long lines for the current buffer.
When truncating is off, long lines are folded.
With prefix argument ARG, truncate long lines if ARG is positive,
otherwise fold them.  Note that in side-by-side windows, this
command has no effect if `truncate-partial-width-windows' is
non-nil."
  (interactive "P")
  (setq truncate-lines
	(if (null arg)
	    (not truncate-lines)
	  (> (prefix-numeric-value arg) 0)))
  (force-mode-line-update)
  (unless truncate-lines
    (let ((buffer (current-buffer)))
      (walk-windows (lambda (window)
		      (if (eq buffer (window-buffer window))
			  (set-window-hscroll window 0)))
		    nil t)))
  (message "Truncate long lines %s%s"
	   (if truncate-lines "enabled" "disabled")
           (if (and truncate-lines visual-line-mode)
               (progn
                 (visual-line-mode -1)
                 (format-message " and `visual-line-mode' disabled"))
             "")))

(defun toggle-word-wrap (&optional arg)
  "Toggle whether to use word-wrapping for continuation lines.
With prefix argument ARG, wrap continuation lines at word boundaries
if ARG is positive, otherwise wrap them at the right screen edge.
This command toggles the value of `word-wrap'.  It has no effect
if long lines are truncated."
  (interactive "P")
  (setq word-wrap
	(if (null arg)
	    (not word-wrap)
	  (> (prefix-numeric-value arg) 0)))
  (force-mode-line-update)
  (message "Word wrapping %s"
	   (if word-wrap "enabled" "disabled")))

(defvar overwrite-mode-textual (purecopy " Ovwrt")
  "The string displayed in the mode line when in overwrite mode.")
(defvar overwrite-mode-binary (purecopy " Bin Ovwrt")
  "The string displayed in the mode line when in binary overwrite mode.")

(define-minor-mode overwrite-mode
  "Toggle Overwrite mode.

When Overwrite mode is enabled, printing characters typed in
replace existing text on a one-for-one basis, rather than pushing
it to the right.  At the end of a line, such characters extend
the line.  Before a tab, such characters insert until the tab is
filled in.  \\[quoted-insert] still inserts characters in
overwrite mode; this is supposed to make it easier to insert
characters when necessary."
  :variable (overwrite-mode
             . (lambda (v) (setq overwrite-mode (if v 'overwrite-mode-textual)))))

(define-minor-mode binary-overwrite-mode
  "Toggle Binary Overwrite mode.

When Binary Overwrite mode is enabled, printing characters typed
in replace existing text.  Newlines are not treated specially, so
typing at the end of a line joins the line to the next, with the
typed character between them.  Typing before a tab character
simply replaces the tab with the character typed.
\\[quoted-insert] replaces the text at the cursor, just as
ordinary typing characters do.

Note that Binary Overwrite mode is not its own minor mode; it is
a specialization of overwrite mode, entered by setting the
`overwrite-mode' variable to `overwrite-mode-binary'."
  :variable (overwrite-mode
             . (lambda (v) (setq overwrite-mode (if v 'overwrite-mode-binary)))))

(define-minor-mode line-number-mode
  "Toggle line number display in the mode line (Line Number mode).

Line numbers do not appear for very large buffers and buffers
with very long lines; see variables `line-number-display-limit'
and `line-number-display-limit-width'.

See `mode-line-position-line-format' for how this number is
presented."
  :init-value t :global t :group 'mode-line)

(define-minor-mode column-number-mode
  "Toggle column number display in the mode line (Column Number mode).

See `mode-line-position-column-format' for how this number is
presented."
  :global t :group 'mode-line)

(define-minor-mode size-indication-mode
  "Toggle buffer size display in the mode line (Size Indication mode)."
  :global t :group 'mode-line)

(define-minor-mode auto-save-mode
  "Toggle auto-saving in the current buffer (Auto Save mode).

When this mode is enabled, Emacs periodically saves each file-visiting
buffer in a separate \"auto-save file\".  This is a safety measure to
prevent you from losing more than a limited amount of work if the
system crashes.

Auto-saving does not alter the file visited by the buffer: the visited
file is changed only when you request saving it explicitly (such as
with \\[save-buffer]).  If you want to save the buffer into its
visited files automatically, use \\[auto-save-visited-mode]).

For more details, see Info node `(emacs) Auto Save'."
  :variable ((and buffer-auto-save-file-name
                  ;; If auto-save is off because buffer has shrunk,
                  ;; then toggling should turn it on.
                  (>= buffer-saved-size 0))
             . (lambda (val)
                 (setq buffer-auto-save-file-name
                       (cond
                        ((null val) nil)
                        ((and buffer-file-name auto-save-visited-file-name
                              (not buffer-read-only))
                         buffer-file-name)
                        (t (make-auto-save-file-name))))))
  ;; If -1 was stored here, to temporarily turn off saving,
  ;; turn it back on.
  (and (< buffer-saved-size 0)
       (setq buffer-saved-size 0)))

(defgroup paren-blinking nil
  "Blinking matching of parens and expressions."
  :prefix "blink-matching-"
  :group 'paren-matching)

(defcustom blink-matching-paren t
  "Non-nil means show matching open-paren when close-paren is inserted.
If this is non-nil, then when you type a closing delimiter, such as a
closing parenthesis or brace, Emacs briefly indicates the location
of the matching opening delimiter.

The valid values are:

  t                 Highlight the matching open-paren if it is visible
                    in the window, otherwise show the text with matching
                    open-paren in the echo area.  This is the default.
  `jump'            If the matching open-paren is visible in the window,
                    briefly move cursor to its position; otherwise show
                    the text with matching open-paren in the echo area.
  `jump-offscreen'  Briefly move cursor to the matching open-paren
                    even if it is not visible in the window.
  nil               Don't show the matching open-paren.

Any other non-nil value is handled the same as t."

  :type '(choice
          (const :tag "Disable" nil)
          (const :tag "Highlight open-paren if visible" t)
          (const :tag "Move cursor to open-paren if visible" jump)
          (const :tag "Move cursor even if it's off screen" jump-offscreen))
  :group 'paren-blinking)

(defcustom blink-matching-paren-on-screen t
  "Non-nil means show matching open-paren when it is on screen.
If nil, don't show it (but the open-paren can still be shown
in the echo area when it is off screen).

This variable has no effect if `blink-matching-paren' is nil.
\(In that case, the open-paren is never shown.)
It is also ignored if `show-paren-mode' is enabled."
  :type 'boolean
  :group 'paren-blinking)

(defcustom blink-matching-paren-distance (* 100 1024)
  "If non-nil, maximum distance to search backwards for matching open-paren.
If nil, search stops at the beginning of the accessible portion of the buffer."
  :version "23.2"                       ; 25->100k
  :type '(choice (const nil) integer)
  :group 'paren-blinking)

(defcustom blink-matching-delay 1
  "Time in seconds to delay after showing a matching paren."
  :type 'number
  :group 'paren-blinking)

(defcustom blink-matching-paren-dont-ignore-comments nil
  "If nil, `blink-matching-paren' ignores comments.
More precisely, when looking for the matching parenthesis,
it skips the contents of comments that end before point."
  :type 'boolean
  :group 'paren-blinking)

(defun blink-matching-check-mismatch (start end)
  "Return whether or not START...END are matching parens.
END is the current point and START is the blink position.
START might be nil if no matching starter was found.
Returns non-nil if we find there is a mismatch."
  (let* ((end-syntax (syntax-after (1- end)))
         (matching-paren (and (consp end-syntax)
                              (eq (syntax-class end-syntax) 5)
                              (cdr end-syntax))))
    ;; For self-matched chars like " and $, we can't know when they're
    ;; mismatched or unmatched, so we can do it only for parens.
    (when matching-paren
      (not (and start
                (or
                 (eq (char-after start) matching-paren)
                 ;; The cdr might hold a new paren-class info rather than
                 ;; a matching-char info, in which case the two CDRs
                 ;; should match.
                 (eq matching-paren (cdr-safe (syntax-after start)))))))))

(defvar blink-matching-check-function #'blink-matching-check-mismatch
  "Function to check parentheses mismatches.
The function takes two arguments (START and END) where START is the
position just before the opening token and END is the position right after.
START can be nil, if it was not found.
The function should return non-nil if the two tokens do not match.")

(defvar blink-matching--overlay
  (let ((ol (make-overlay (point) (point) nil t)))
    (overlay-put ol 'face 'show-paren-match)
    (delete-overlay ol)
    ol)
  "Overlay used to highlight the matching paren.")

(defun blink-matching-open ()
  "Momentarily highlight the beginning of the sexp before point."
  (interactive)
  (when (and (not (bobp))
	     blink-matching-paren)
    (let* ((oldpos (point))
	   (message-log-max nil) ; Don't log messages about paren matching.
	   (blinkpos
            (save-excursion
              (save-restriction
		(syntax-propertize (point))
                (if blink-matching-paren-distance
                    (narrow-to-region
                     (max (minibuffer-prompt-end) ;(point-min) unless minibuf.
                          (- (point) blink-matching-paren-distance))
                     oldpos))
                (let ((parse-sexp-ignore-comments
                       (and parse-sexp-ignore-comments
                            (not blink-matching-paren-dont-ignore-comments))))
                  (condition-case ()
                      (progn
                        (forward-sexp -1)
                        ;; backward-sexp skips backward over prefix chars,
                        ;; so move back to the matching paren.
                        (while (and (< (point) (1- oldpos))
                                    (let ((code (syntax-after (point))))
                                      (or (eq (syntax-class code) 6)
                                          (eq (logand 1048576 (car code))
                                              1048576))))
                          (forward-char 1))
                        (point))
                    (error nil))))))
           (mismatch (funcall blink-matching-check-function blinkpos oldpos)))
      (cond
       (mismatch
        (if blinkpos
            (if (minibufferp)
                (minibuffer-message "Mismatched parentheses")
              (message "Mismatched parentheses"))
          (if (minibufferp)
              (minibuffer-message "No matching parenthesis found")
            (message "No matching parenthesis found"))))
       ((not blinkpos) nil)
       ((or
         (eq blink-matching-paren 'jump-offscreen)
         (pos-visible-in-window-p blinkpos))
        ;; Matching open within window, temporarily move to or highlight
        ;; char after blinkpos but only if `blink-matching-paren-on-screen'
        ;; is non-nil.
        (and blink-matching-paren-on-screen
             (not show-paren-mode)
             (if (memq blink-matching-paren '(jump jump-offscreen))
                 (save-excursion
                   (goto-char blinkpos)
                   (sit-for blink-matching-delay))
               (unwind-protect
                   (progn
                     (move-overlay blink-matching--overlay blinkpos (1+ blinkpos)
                                   (current-buffer))
                     (sit-for blink-matching-delay))
                 (delete-overlay blink-matching--overlay)))))
       ((not show-paren-context-when-offscreen)
        (minibuffer-message
         "Matches %s"
         (substring-no-properties
          (blink-paren-open-paren-line-string blinkpos))))))))

(defun blink-paren-open-paren-line-string (pos)
  "Return the line string that contains the openparen at POS."
  (save-excursion
    (goto-char pos)
    ;; Capture the regions in terms of (beg . end) conses whose
    ;; buffer-substrings we want to show as a context string.  Ensure
    ;; they are font-locked (bug#59527).
    (let (regions)
      ;; Show what precedes the open in its line, if anything.
      (cond
       ((save-excursion (skip-chars-backward " \t") (not (bolp)))
        (setq regions (list (cons (line-beginning-position)
                                  (1+ pos)))))
       ;; Show what follows the open in its line, if anything.
       ((save-excursion
          (forward-char 1)
          (skip-chars-forward " \t")
          (not (eolp)))
        (setq regions (list (cons pos (line-end-position)))))
       ;; Otherwise show the previous nonblank line,
       ;; if there is one.
       ((save-excursion (skip-chars-backward "\n \t") (not (bobp)))
        (setq regions (list (cons (progn
                                    (skip-chars-backward "\n \t")
                                    (line-beginning-position))
                                  (progn (end-of-line)
                                         (skip-chars-backward " \t")
                                         (point)))
                            (cons pos (1+ pos)))))
       ;; There is nothing to show except the char itself.
       (t (setq regions (list (cons pos (1+ pos))))))
      ;; Ensure we've font-locked the context region.
      (font-lock-ensure (caar regions) (cdar (last regions)))
      (mapconcat (lambda (region)
                   (buffer-substring (car region) (cdr region)))
                 regions
                 "..."))))

(defvar blink-paren-function 'blink-matching-open
  "Function called, if non-nil, whenever a close parenthesis is inserted.
More precisely, a char with closeparen syntax is self-inserted.")

(defun blink-paren-post-self-insert-function ()
  (when (and (eq (char-before) last-command-event) ; Sanity check.
             (memq (char-syntax last-command-event) '(?\) ?\$))
             blink-paren-function
             (not executing-kbd-macro)
             (not noninteractive)
	     ;; Verify an even number of quoting characters precede the close.
             ;; FIXME: Also check if this parenthesis closes a comment as
             ;; can happen in Pascal and SML.
	     (= 1 (logand 1 (- (point)
			       (save-excursion
				 (forward-char -1)
				 (skip-syntax-backward "/\\")
				 (point))))))
    (funcall blink-paren-function)))

(put 'blink-paren-post-self-insert-function 'priority 100)

(add-hook 'post-self-insert-hook #'blink-paren-post-self-insert-function
          ;; Most likely, this hook is nil, so this arg doesn't matter,
          ;; but I use it as a reminder that this function usually
          ;; likes to be run after others since it does
          ;; `sit-for'. That's also the reason it get a `priority' prop
          ;; of 100.
          'append)

;; This executes C-g typed while Emacs is waiting for a command.
;; Quitting out of a program does not go through here;
;; that happens in the maybe_quit function at the C code level.
(defun keyboard-quit ()
  "Signal a `quit' condition.
During execution of Lisp code, this character causes a quit directly.
At top-level, as an editor command, this simply beeps."
  (interactive)
  ;; Avoid adding the region to the window selection.
  (setq saved-region-selection nil)
  (let (select-active-regions)
    (deactivate-mark))
  (if (fboundp 'kmacro-keyboard-quit)
      (kmacro-keyboard-quit))
  (when completion-in-region-mode
    (completion-in-region-mode -1))
  ;; Force the next redisplay cycle to remove the "Def" indicator from
  ;; all the mode lines.
  (if defining-kbd-macro
      (force-mode-line-update t))
  (setq defining-kbd-macro nil)
  (let ((debug-on-quit nil))
    (signal 'quit nil)))

(defvar buffer-quit-function nil
  "Function to call to \"quit\" the current buffer, or nil if none.
\\[keyboard-escape-quit] calls this function when its more local actions
\(such as canceling a prefix argument, minibuffer or region) do not apply.")

(defun keyboard-escape-quit ()
  "Exit the current \"mode\" (in a generalized sense of the word).
This command can exit an interactive command such as `query-replace',
can clear out a prefix argument or a region,
can get out of the minibuffer or other recursive edit,
cancel the use of the current buffer (for special-purpose buffers),
or go back to just one window (by deleting all but the selected window)."
  (interactive)
  (cond ((eq last-command 'mode-exited) nil)
	((region-active-p)
	 (deactivate-mark))
	((> (minibuffer-depth) 0)
	 (abort-recursive-edit))
	(current-prefix-arg
	 nil)
	((> (recursion-depth) 0)
	 (exit-recursive-edit))
	(buffer-quit-function
	 (funcall buffer-quit-function))
	((not (one-window-p t))
	 (delete-other-windows))
	((string-match "^ \\*" (buffer-name (current-buffer)))
	 (bury-buffer))))

(defun play-sound-file (file &optional volume device)
  "Play sound stored in FILE.
VOLUME and DEVICE correspond to the keywords of the sound
specification for `play-sound'."
  (interactive "fPlay sound file: ")
  (let ((sound (list :file file)))
    (if volume
	(plist-put sound :volume volume))
    (if device
	(plist-put sound :device device))
    (push 'sound sound)
    (play-sound sound)))


(defcustom read-mail-command 'rmail
  "Your preference for a mail reading package.
This is used by some keybindings that support reading mail.
See also `mail-user-agent' concerning sending mail."
  :type '(radio (function-item :tag "Rmail" :format "%t\n" rmail)
                (function-item :tag "Gnus" :format "%t\n" gnus)
                (function-item :tag "Emacs interface to MH"
                               :format "%t\n" mh-rmail)
                (function :tag "Other"))
  :version "21.1"
  :group 'mail)

(defcustom mail-user-agent 'message-user-agent
  "Your preference for a mail composition package.
Various Emacs Lisp packages (e.g. Reporter) require you to compose an
outgoing email message.  This variable lets you specify which
mail-sending package you prefer.

Valid values include:

  `message-user-agent'  -- use the Message package.
                           See Info node `(message)'.
  `sendmail-user-agent' -- use the Mail package.
                           See Info node `(emacs)Sending Mail'.
  `mh-e-user-agent'     -- use the Emacs interface to the MH mail system.
                           See Info node `(mh-e)'.
  `gnus-user-agent'     -- like `message-user-agent', but with Gnus
                           paraphernalia if Gnus is running, particularly
                           the Gcc: header for archiving.

Additional valid symbols may be available; check in the manual of
your mail user agent package for details.  You may also define
your own symbol to be used as value for this variable using
`define-mail-user-agent'.

See also `read-mail-command' concerning reading mail."
  :type '(radio (function-item :tag "Message package"
			       :format "%t\n"
			       message-user-agent)
		(function-item :tag "Mail package"
			       :format "%t\n"
			       sendmail-user-agent)
		(function-item :tag "Emacs interface to MH"
			       :format "%t\n"
			       mh-e-user-agent)
		(function-item :tag "Message with full Gnus features"
			       :format "%t\n"
			       gnus-user-agent)
		(symbol :tag "Other"))
  :version "23.2"                       ; sendmail->message
  :group 'mail)

(defcustom compose-mail-user-agent-warnings t
  "If non-nil, `compose-mail' warns about changes in `mail-user-agent'.
If the value of `mail-user-agent' is the default, and the user
appears to have customizations applying to the old default,
`compose-mail' issues a warning."
  :type 'boolean
  :version "23.2"
  :group 'mail)

(defun rfc822-goto-eoh ()
  "If the buffer starts with a mail header, move point to the header's end.
Otherwise, moves to `point-min'.
The end of the header is the start of the next line, if there is one,
else the end of the last line.  This function obeys RFC 822 (or later)."
  (goto-char (point-min))
  (when (re-search-forward
	 "^\\([:\n]\\|[^: \t\n]+[ \t\n]\\)" nil 'move)
    (goto-char (match-beginning 0))))

;; Used by Rmail (e.g., rmail-forward).
(defvar mail-encode-mml nil
  "If non-nil, mail-user-agent's `sendfunc' command should mml-encode
the outgoing message before sending it.")

(defun compose-mail (&optional to subject other-headers continue
		     switch-function yank-action send-actions
		     return-action)
  "Start composing a mail message to send.
This uses the user's chosen mail composition package
as selected with the variable `mail-user-agent'.
The optional arguments TO and SUBJECT specify recipients
and the initial Subject field, respectively.

OTHER-HEADERS is an alist specifying additional
header fields.  Elements look like (HEADER . VALUE) where both
HEADER and VALUE are strings.

By default, if an unsent message is already being composed, this
command will ask whether to erase the unsent message, and will not
start a new message if the user doesn't allow erasing.  However, if
CONTINUE is non-nil, it means to continue editing a message already
being composed without asking.  Interactively, CONTINUE is the prefix
argument.

SWITCH-FUNCTION, if non-nil, is a function to use to
switch to and display the buffer used for mail composition.

YANK-ACTION, if non-nil, is an action to perform, if and when necessary,
to insert the raw text of the message being replied to.
It has the form (FUNCTION . ARGS).  The user agent will apply
FUNCTION to ARGS, to insert the raw text of the original message.
\(The user agent will also run `mail-citation-hook', *after* the
original text has been inserted in this way.)

SEND-ACTIONS is a list of actions to call when the message is sent.
Each action has the form (FUNCTION . ARGS).

RETURN-ACTION, if non-nil, is an action for returning to the
caller.  It has the form (FUNCTION . ARGS).  The function is
called after the mail has been sent or put aside, and the mail
buffer buried."
  (interactive
   (list nil nil nil current-prefix-arg))

  ;; In Emacs 23.2, the default value of `mail-user-agent' changed
  ;; from sendmail-user-agent to message-user-agent.  Some users may
  ;; encounter incompatibilities.  This hack tries to detect problems
  ;; and warn about them.
  (and compose-mail-user-agent-warnings
       (eq mail-user-agent 'message-user-agent)
       (let (warn-vars)
	 (dolist (var '(mail-mode-hook mail-send-hook mail-setup-hook
			mail-citation-hook mail-archive-file-name
			mail-default-reply-to mail-mailing-lists
			mail-self-blind))
	   (and (boundp var)
		(symbol-value var)
		(push var warn-vars)))
	 (when warn-vars
	   (display-warning 'mail
			    (format-message "\
The default mail mode is now Message mode.
You have the following Mail mode variable%s customized:
\n  %s\n\nTo use Mail mode, set `mail-user-agent' to sendmail-user-agent.
To disable this warning, set `compose-mail-user-agent-warnings' to nil."
				    (if (> (length warn-vars) 1) "s" "")
				    (mapconcat 'symbol-name
					       warn-vars " "))))))

  (let ((function (get mail-user-agent 'composefunc)))
    (unless function
      (error "Invalid value for `mail-user-agent'"))
    (funcall function to subject other-headers continue switch-function
	     yank-action send-actions return-action)))

(defun compose-mail-other-window (&optional to subject other-headers continue
					    yank-action send-actions
					    return-action)
  "Like \\[compose-mail], but edit the outgoing message in another window."
  (interactive (list nil nil nil current-prefix-arg))
  (compose-mail to subject other-headers continue
		'switch-to-buffer-other-window yank-action send-actions
		return-action))

(defun compose-mail-other-frame (&optional to subject other-headers continue
					    yank-action send-actions
					    return-action)
  "Like \\[compose-mail], but edit the outgoing message in another frame."
  (interactive (list nil nil nil current-prefix-arg))
  (compose-mail to subject other-headers continue
		'switch-to-buffer-other-frame yank-action send-actions
		return-action))


(defvar set-variable-value-history nil
  "History of values entered with `set-variable'.

Maximum length of the history list is determined by the value
of `history-length', which see.")

(defun set-variable (variable value &optional make-local)
  "Set VARIABLE to VALUE.  VALUE is a Lisp object.
VARIABLE should be a user option variable name, a Lisp variable
meant to be customized by users.  You should enter VALUE in Lisp syntax,
so if you want VALUE to be a string, you must surround it with doublequotes.
VALUE is used literally, not evaluated.

If VARIABLE has a `variable-interactive' property, that is used as if
it were the arg to `interactive' (which see) to interactively read VALUE.

If VARIABLE has been defined with `defcustom', then the type information
in the definition is used to check that VALUE is valid.

Note that this function is at heart equivalent to the basic `set' function.
For a variable defined with `defcustom', it does not pay attention to
any :set property that the variable might have (if you want that, use
\\[customize-set-variable] instead).

With a prefix argument, set VARIABLE to VALUE buffer-locally.

When called interactively, the user is prompted for VARIABLE and
then VALUE.  The current value of VARIABLE will be put in the
minibuffer history so that it can be accessed with \\`M-n', which
makes it easier to edit it."
  (interactive
   (let* ((default-var (variable-at-point))
          (var (if (custom-variable-p default-var)
		   (read-variable (format-prompt "Set variable" default-var)
				  default-var)
		 (read-variable "Set variable: ")))
	  (minibuffer-help-form `(describe-variable ',var))
	  (prop (get var 'variable-interactive))
          (obsolete (car (get var 'byte-obsolete-variable)))
	  (prompt (format "Set %s %s to value: " var
			  (cond ((local-variable-p var)
				 "(buffer-local)")
				((or current-prefix-arg
				     (local-variable-if-set-p var))
				 "buffer-locally")
				(t "globally"))))
	  (val (progn
                 (when obsolete
                   (message (concat "`%S' is obsolete; "
                                    (if (symbolp obsolete) "use `%S' instead" "%s"))
                            var obsolete)
                   (sit-for 3))
                 (if prop
                     ;; Use VAR's `variable-interactive' property
                     ;; as an interactive spec for prompting.
                     (call-interactively `(lambda (arg)
                                            (interactive ,prop)
                                            arg))
                   (read-from-minibuffer prompt nil
                                         read-expression-map t
                                         'set-variable-value-history
                                         (format "%S" (symbol-value var)))))))
     (list var val current-prefix-arg)))

  (and (custom-variable-p variable)
       (not (get variable 'custom-type))
       (custom-load-symbol variable))
  (let ((type (get variable 'custom-type)))
    (when type
      ;; Match with custom type.
      (require 'cus-edit)
      (setq type (widget-convert type))
      (unless (widget-apply type :match value)
	(user-error "Value `%S' does not match type %S of %S"
		    value (car type) variable))))

  (if make-local
      (make-local-variable variable))

  (set variable value)

  ;; Force a thorough redisplay for the case that the variable
  ;; has an effect on the display, like `tab-width' has.
  (force-mode-line-update))

;; Define the major mode for lists of completions.

(defvar completion-list-mode-map
  (let ((map (make-sparse-keymap)))
    (set-keymap-parent map special-mode-map)
    (define-key map "g" nil) ;; There's nothing to revert from.
    (define-key map [mouse-2] 'choose-completion)
    (define-key map [follow-link] 'mouse-face)
    (define-key map [down-mouse-2] nil)
    (define-key map "\C-m" 'choose-completion)
    (define-key map "\e\e\e" 'delete-completion-window)
    (define-key map [remap keyboard-quit] #'delete-completion-window)
    (define-key map [left] 'previous-completion)
    (define-key map [right] 'next-completion)
    (define-key map [?\t] 'next-completion)
    (define-key map [backtab] 'previous-completion)
    (define-key map "z" 'kill-current-buffer)
    (define-key map "n" 'next-completion)
    (define-key map "p" 'previous-completion)
    (define-key map "\M-g\M-c" 'switch-to-minibuffer)
    map)
  "Local map for completion list buffers.")

;; Completion mode is suitable only for specially formatted data.
(put 'completion-list-mode 'mode-class 'special)

(defvar completion-reference-buffer nil
  "Record the buffer that was current when the completion list was requested.
This is a local variable in the completion list buffer.
Initial value is nil to avoid some compiler warnings.")

(defvar completion-no-auto-exit nil
  "Non-nil means `choose-completion-string' should never exit the minibuffer.
This also applies to other functions such as `choose-completion'.")

(defvar completion-base-position nil
  "Position of the base of the text corresponding to the shown completions.
This variable is used in the *Completions* buffers.
Its value is a list of the form (START END) where START is the place
where the completion should be inserted and END (if non-nil) is the end
of the text to replace.  If END is nil, point is used instead.")

(defvar completion-base-affixes nil
  "Base context of the text corresponding to the shown completions.
This variable is used in the *Completions* buffer.
Its value is a list of the form (PREFIX SUFFIX) where PREFIX is the text
before the place where completion should be inserted, and SUFFIX is the text
after the completion.")

(defvar completion-use-base-affixes nil
  "Non-nil means to restore original prefix and suffix in the minibuffer.")

(defvar completion-list-insert-choice-function #'completion--replace
  "Function to use to insert the text chosen in *Completions*.
Called with three arguments (BEG END TEXT), it should replace the text
between BEG and END with TEXT.  Expected to be set buffer-locally
in the *Completions* buffer.")

(defun delete-completion-window ()
  "Delete the completion list window.
Go to the window from which completion was requested."
  (interactive)
  (let ((buf completion-reference-buffer))
    (if (one-window-p t)
	(if (window-dedicated-p) (delete-frame))
      (delete-window (selected-window))
      (if (get-buffer-window buf)
	  (select-window (get-buffer-window buf))))))

(defcustom completion-auto-wrap t
  "Non-nil means to wrap around when selecting completion options.
This affects the commands `next-completion' and `previous-completion'.
When `completion-auto-select' is t, it wraps through the minibuffer
for the commands bound to the TAB key."
  :type 'boolean
  :version "29.1"
  :group 'completion)

(defcustom completion-auto-select nil
  "Non-nil means to automatically select the *Completions* buffer.
When the value is t, pressing TAB will switch to the completion list
buffer when Emacs pops up a window showing that buffer.
If the value is `second-tab', then the first TAB will pop up the
window showing the completions list buffer, and the next TAB will
switch to that window.
See `completion-auto-help' for controlling when the window showing
the completions is popped up and down."
  :type '(choice (const :tag "Don't auto-select completions window" nil)
                 (const :tag "Select completions window on first TAB" t)
                 (const :tag "Select completions window on second TAB"
                        second-tab))
  :version "29.1"
  :group 'completion)

(defun first-completion ()
  "Move to the first item in the completion list."
  (interactive)
  (goto-char (point-min))
  (if (get-text-property (point) 'mouse-face)
      (unless (get-text-property (point) 'first-completion)
        (let ((inhibit-read-only t))
          (add-text-properties (point) (min (1+ (point)) (point-max))
                               '(first-completion t))))
    (when-let ((pos (next-single-property-change (point) 'mouse-face)))
      (goto-char pos))))

(defun last-completion ()
  "Move to the last item in the completion list."
  (interactive)
  (goto-char (previous-single-property-change
              (point-max) 'mouse-face nil (point-min)))
  ;; Move to the start of last one.
  (unless (get-text-property (point) 'mouse-face)
    (when-let ((pos (previous-single-property-change (point) 'mouse-face)))
      (goto-char pos))))

(defun previous-completion (n)
  "Move to the previous item in the completion list.
With prefix argument N, move back N items (negative N means move
forward).

Also see the `completion-auto-wrap' variable."
  (interactive "p")
  (next-completion (- n)))

(defun next-completion (n)
  "Move to the next item in the completion list.
With prefix argument N, move N items (negative N means move
backward).

Also see the `completion-auto-wrap' variable."
  (interactive "p")
  (let ((tabcommand (member (this-command-keys) '("\t" [backtab])))
        pos)
    (catch 'bound
      (when (and (bobp)
                 (> n 0)
                 (get-text-property (point) 'mouse-face)
                 (not (get-text-property (point) 'first-completion)))
        (let ((inhibit-read-only t))
          (add-text-properties (point) (1+ (point)) '(first-completion t)))
        (setq n (1- n)))

      (while (> n 0)
        (setq pos (point))
        ;; If in a completion, move to the end of it.
        (when (get-text-property pos 'mouse-face)
          (setq pos (next-single-property-change pos 'mouse-face)))
        (when pos (setq pos (next-single-property-change pos 'mouse-face)))
        (if pos
            ;; Move to the start of next one.
            (goto-char pos)
          ;; If at the last completion option, wrap or skip
          ;; to the minibuffer, if requested.
          (when completion-auto-wrap
            (if (and (eq completion-auto-select t) tabcommand
                     (minibufferp completion-reference-buffer))
                (throw 'bound nil)
              (first-completion))))
        (setq n (1- n)))

      (while (< n 0)
        (setq pos (point))
        ;; If in a completion, move to the start of it.
        (when (and (get-text-property pos 'mouse-face)
                   (not (bobp))
                   (get-text-property (1- pos) 'mouse-face))
          (setq pos (previous-single-property-change pos 'mouse-face)))
        (when pos (setq pos (previous-single-property-change pos 'mouse-face)))
        (if pos
            (progn
              (goto-char pos)
              ;; Move to the start of that one.
              (unless (get-text-property (point) 'mouse-face)
                (goto-char (previous-single-property-change
                            (point) 'mouse-face nil (point-min)))))
          ;; If at the first completion option, wrap or skip
          ;; to the minibuffer, if requested.
          (when completion-auto-wrap
            (if (and (eq completion-auto-select t) tabcommand
                     (minibufferp completion-reference-buffer))
                (progn
                  (throw 'bound nil))
              (last-completion))))
        (setq n (1+ n))))

    (when (/= 0 n)
      (switch-to-minibuffer))))

(defun choose-completion (&optional event no-exit no-quit)
  "Choose the completion at point.
If EVENT, use EVENT's position to determine the starting position.
With prefix argument NO-EXIT, insert the completion at point to the
minibuffer, but don't exit the minibuffer.  When the prefix argument
is not provided, then whether to exit the minibuffer depends on the value
of `completion-no-auto-exit'.
If NO-QUIT is non-nil, insert the completion at point to the
minibuffer, but don't quit the completions window."
  (interactive (list last-nonmenu-event current-prefix-arg))
  ;; In case this is run via the mouse, give temporary modes such as
  ;; isearch a chance to turn off.
  (run-hooks 'mouse-leave-buffer-hook)
  (with-current-buffer (window-buffer (posn-window (event-start event)))
    (let ((buffer completion-reference-buffer)
          (base-position completion-base-position)
          (base-affixes completion-base-affixes)
          (insert-function completion-list-insert-choice-function)
          (completion-no-auto-exit (if no-exit t completion-no-auto-exit))
          (choice
           (save-excursion
             (goto-char (posn-point (event-start event)))
             (let (beg)
               (cond
                ((and (not (eobp))
                      (get-text-property (point) 'completion--string))
                 (setq beg (1+ (point))))
                ((and (not (bobp))
                      (get-text-property (1- (point)) 'completion--string))
                 (setq beg (point)))
                (t (error "No completion here")))
               (setq beg (or (previous-single-property-change
                              beg 'completion--string)
                             beg))
               (substring-no-properties
                (get-text-property beg 'completion--string))))))

      (unless (buffer-live-p buffer)
        (error "Destination buffer is dead"))
      (unless no-quit
        (quit-window nil (posn-window (event-start event))))

      (with-current-buffer buffer
        (choose-completion-string
         choice buffer
         ;; Don't allow affixes to replace the whole buffer when not
         ;; in the minibuffer.  Thus check for `completion-in-region-mode'
         ;; to ignore non-nil value of `completion-use-base-affixes' set by
         ;; `minibuffer-choose-completion'.
         (or (and (not completion-in-region-mode)
                  completion-use-base-affixes base-affixes)
             base-position
             ;; If all else fails, just guess.
             (list (choose-completion-guess-base-position choice)))
         insert-function)))))

;; Delete the longest partial match for STRING
;; that can be found before POINT.
(defun choose-completion-guess-base-position (string)
  (save-excursion
    (let ((opoint (point))
          len)
      ;; Try moving back by the length of the string.
      (goto-char (max (- (point) (length string))
                      (minibuffer-prompt-end)))
      ;; See how far back we were actually able to move.  That is the
      ;; upper bound on how much we can match and delete.
      (setq len (- opoint (point)))
      (if completion-ignore-case
          (setq string (downcase string)))
      (while (and (> len 0)
                  (let ((tail (buffer-substring (point) opoint)))
                    (if completion-ignore-case
                        (setq tail (downcase tail)))
                    (not (string= tail (substring string 0 len)))))
        (setq len (1- len))
        (forward-char 1))
      (point))))

(defvar choose-completion-string-functions nil
  "Functions that may override the normal insertion of a completion choice.
These functions are called in order with three arguments:
CHOICE - the string to insert in the buffer,
BUFFER - the buffer in which the choice should be inserted,
BASE-POSITION - where to insert the completion.

Functions should also accept and ignore a potential fourth
argument, passed for backwards compatibility.

If a function in the list returns non-nil, that function is supposed
to have inserted the CHOICE in the BUFFER, and possibly exited
the minibuffer; no further functions will be called.

If all functions in the list return nil, that means to use
the default method of inserting the completion in BUFFER.")

(defun choose-completion-string (choice &optional
                                        buffer base-position insert-function)
  "Switch to BUFFER and insert the completion choice CHOICE.
BASE-POSITION says where to insert the completion.
INSERT-FUNCTION says how to insert the completion and falls
back on `completion-list-insert-choice-function' when nil."

  ;; If BUFFER is the minibuffer, exit the minibuffer
  ;; unless it is reading a file name and CHOICE is a directory,
  ;; or completion-no-auto-exit is non-nil.

  (let* ((buffer (or buffer completion-reference-buffer))
	 (mini-p (minibufferp buffer)))
    ;; If BUFFER is a minibuffer, barf unless it's the currently
    ;; active minibuffer.
    (if (and mini-p
             (not (and (active-minibuffer-window)
                       (equal buffer
			     (window-buffer (active-minibuffer-window))))))
	(error "Minibuffer is not active for completion")
      ;; Set buffer so buffer-local choose-completion-string-functions works.
      (set-buffer buffer)
      (unless (run-hook-with-args-until-success
	       'choose-completion-string-functions
               ;; The fourth arg used to be `mini-p' but was useless
               ;; (since minibufferp can be used on the `buffer' arg)
               ;; and indeed unused.  The last used to be `base-size', so we
               ;; keep it to try and avoid breaking old code.
	       choice buffer base-position nil)
        ;; This remove-text-properties should be unnecessary since `choice'
        ;; comes from buffer-substring-no-properties.
        ;;(remove-text-properties 0 (length choice) '(mouse-face nil) choice)
	;; Insert the completion into the buffer where it was requested.
        (funcall (or insert-function completion-list-insert-choice-function)
                 (or (car base-position) (point))
                 (or (cadr base-position) (point))
                 choice)
        ;; Update point in the window that BUFFER is showing in.
	(let ((window (get-buffer-window buffer t)))
	  (set-window-point window (point)))
	;; If completing for the minibuffer, exit it with this choice.
	(and (not completion-no-auto-exit)
             (minibufferp buffer)
	     minibuffer-completion-table
	     ;; If this is reading a file name, and the file name chosen
	     ;; is a directory, don't exit the minibuffer.
             (let* ((result (buffer-substring (field-beginning) (point)))
                    (bounds
                     (completion-boundaries result minibuffer-completion-table
                                            minibuffer-completion-predicate
                                            "")))
               (if (eq (car bounds) (length result))
                   ;; The completion chosen leads to a new set of completions
                   ;; (e.g. it's a directory): don't exit the minibuffer yet.
                   (let ((mini (active-minibuffer-window)))
                     (select-window mini)
                     (when minibuffer-auto-raise
                       (raise-frame (window-frame mini))))
                 (exit-minibuffer))))))))

(define-derived-mode completion-list-mode nil "Completion List"
  "Major mode for buffers showing lists of possible completions.
Type \\<completion-list-mode-map>\\[choose-completion] in the completion list\
 to select the completion near point.
Or click to select one with the mouse.

See the `completions-format' user option to control how this
buffer is formatted.

\\{completion-list-mode-map}")

(defun completion-list-mode-finish ()
  "Finish setup of the completions buffer.
Called from `temp-buffer-show-hook'."
  (when (eq major-mode 'completion-list-mode)
    (setq buffer-read-only t)))

(add-hook 'temp-buffer-show-hook 'completion-list-mode-finish)


;; Variables and faces used in `completion-setup-function'.

(defcustom completion-show-help t
  "Non-nil means show help message in *Completions* buffer."
  :type 'boolean
  :version "22.1"
  :group 'completion)

;; This function goes in completion-setup-hook, so that it is called
;; after the text of the completion list buffer is written.
(defun completion-setup-function ()
  (let* ((mainbuf (current-buffer))
         (base-dir
          ;; FIXME: This is a bad hack.  We try to set the default-directory
          ;; in the *Completions* buffer so that the relative file names
          ;; displayed there can be treated as valid file names, independently
          ;; from the completion context.  But this suffers from many problems:
          ;; - It's not clear when the completions are file names.  With some
          ;;   completion tables (e.g. bzr revision specs), the listed
          ;;   completions can mix file names and other things.
          ;; - It doesn't pay attention to possible quoting.
          ;; - With fancy completion styles, the code below will not always
          ;;   find the right base directory.
          (if minibuffer-completing-file-name
              (file-name-directory
               (expand-file-name
                (buffer-substring (minibuffer-prompt-end) (point)))))))
    (with-current-buffer standard-output
      (let ((base-position completion-base-position)
            (base-affixes completion-base-affixes)
            (insert-fun completion-list-insert-choice-function))
        (completion-list-mode)
        (setq-local completion-base-position base-position)
        (setq-local completion-base-affixes base-affixes)
        (setq-local completion-list-insert-choice-function insert-fun))
      (setq-local completion-reference-buffer mainbuf)
      (if base-dir (setq default-directory base-dir))
      (when completion-tab-width
        (setq tab-width completion-tab-width))
      ;; Maybe enable cursor completions-highlight.
      (when completions-highlight-face
        (cursor-face-highlight-mode 1))
      ;; Maybe insert help string.
      (when completion-show-help
	(goto-char (point-min))
	(if (display-mouse-p)
	    (insert "Click on a completion to select it.\n"))
	(insert (substitute-command-keys
		 "In this buffer, type \\[choose-completion] to \
select the completion near point.\n\n"))))))

(add-hook 'completion-setup-hook #'completion-setup-function)

(defun switch-to-completions ()
  "Select the completion list window."
  (interactive)
  (when-let ((window (or (get-buffer-window "*Completions*" 0)
		         ;; Make sure we have a completions window.
                         (progn (minibuffer-completion-help)
                                (get-buffer-window "*Completions*" 0)))))
    (select-window window)
    (when (bobp)
      (cond
       ((and (memq this-command '(completion-at-point minibuffer-complete))
             (equal (this-command-keys) [backtab]))
        (goto-char (point-max))
        (last-completion))
       (t (first-completion))))))

(defun read-expression-switch-to-completions ()
  "Select the completion list window while reading an expression."
  (interactive)
  (completion-help-at-point)
  (switch-to-completions))

(defun switch-to-minibuffer ()
  "Select the minibuffer window."
  (interactive)
  (when (active-minibuffer-window)
    (select-window (active-minibuffer-window))))

;;; Support keyboard commands to turn on various modifiers.

;; These functions -- which are not commands -- each add one modifier
;; to the following event.

(defun event-apply-alt-modifier (_ignore-prompt)
  "\\<function-key-map>Add the Alt modifier to the following event.
For example, type \\[event-apply-alt-modifier] & to enter Alt-&."
  (vector (event-apply-modifier (read-event) 'alt 22 "A-")))
(defun event-apply-super-modifier (_ignore-prompt)
  "\\<function-key-map>Add the Super modifier to the following event.
For example, type \\[event-apply-super-modifier] & to enter Super-&."
  (vector (event-apply-modifier (read-event) 'super 23 "s-")))
(defun event-apply-hyper-modifier (_ignore-prompt)
  "\\<function-key-map>Add the Hyper modifier to the following event.
For example, type \\[event-apply-hyper-modifier] & to enter Hyper-&."
  (vector (event-apply-modifier (read-event) 'hyper 24 "H-")))
(defun event-apply-shift-modifier (_ignore-prompt)
  "\\<function-key-map>Add the Shift modifier to the following event.
For example, type \\[event-apply-shift-modifier] & to enter Shift-&."
  (vector (event-apply-modifier (read-event) 'shift 25 "S-")))
(defun event-apply-control-modifier (_ignore-prompt)
  "\\<function-key-map>Add the Ctrl modifier to the following event.
For example, type \\[event-apply-control-modifier] & to enter Ctrl-&."
  (vector (event-apply-modifier (read-event) 'control 26 "C-")))
(defun event-apply-meta-modifier (_ignore-prompt)
  "\\<function-key-map>Add the Meta modifier to the following event.
For example, type \\[event-apply-meta-modifier] & to enter Meta-&."
  (vector (event-apply-modifier (read-event) 'meta 27 "M-")))

(defun event-apply-modifier (event symbol lshiftby prefix)
  "Apply a modifier flag to event EVENT.
SYMBOL is the name of this modifier, as a symbol.
LSHIFTBY is the numeric value of this modifier, in keyboard events.
PREFIX is the string that represents this modifier in an event type symbol."
  (if (numberp event)
      (cond ((eq symbol 'control)
	     (if (<= 64 (upcase event) 95)
		 (- (upcase event) 64)
	       (logior (ash 1 lshiftby) event)))
	    ((eq symbol 'shift)
             ;; FIXME: Should we also apply this "upcase" behavior of shift
             ;; to non-ascii letters?
	     (if (and (<= (downcase event) ?z)
		      (>= (downcase event) ?a))
		 (upcase event)
	       (logior (ash 1 lshiftby) event)))
	    (t
	     (logior (ash 1 lshiftby) event)))
    (if (memq symbol (event-modifiers event))
	event
      (let ((event-type (if (symbolp event) event (car event))))
	(setq event-type (intern (concat prefix (symbol-name event-type))))
	(if (symbolp event)
	    event-type
	  (cons event-type (cdr event)))))))

;; This is what makes "C-x @" followed by [hsmaSc] work even though
;; you won't find any (define-key ctl-x-map "@" ...) binding.
(define-key function-key-map [?\C-x ?@ ?h] 'event-apply-hyper-modifier)
(define-key function-key-map [?\C-x ?@ ?s] 'event-apply-super-modifier)
(define-key function-key-map [?\C-x ?@ ?m] 'event-apply-meta-modifier)
(define-key function-key-map [?\C-x ?@ ?a] 'event-apply-alt-modifier)
(define-key function-key-map [?\C-x ?@ ?S] 'event-apply-shift-modifier)
(define-key function-key-map [?\C-x ?@ ?c] 'event-apply-control-modifier)

;;;; Keypad support.

;; Make the keypad keys act like ordinary typing keys.  If people add
;; bindings for the function key symbols, then those bindings will
;; override these, so this shouldn't interfere with any existing
;; bindings.

;; Also tell read-char how to handle these keys.
(mapc
 (lambda (keypad-normal)
   (let ((keypad (nth 0 keypad-normal))
	 (normal (nth 1 keypad-normal)))
     (put keypad 'ascii-character normal)
     (define-key function-key-map (vector keypad) (vector normal))))
 ;; See also kp-keys bound in bindings.el.
 '((kp-space ?\s)
   (kp-tab ?\t)
   (kp-enter ?\r)
   (kp-separator ?,)
   (kp-equal ?=)
   ;; Do the same for various keys that are represented as symbols under
   ;; GUIs but naturally correspond to characters.
   (backspace 127)
   (delete 127)
   (tab ?\t)
   (linefeed ?\n)
   (clear ?\C-l)
   (return ?\C-m)
   (escape ?\e)
   ))

;;;;
;;;; forking a twin copy of a buffer.
;;;;

(defvar clone-buffer-hook nil
  "Normal hook to run in the new buffer at the end of `clone-buffer'.")

(defun clone-process (process &optional newname)
  "Create a twin copy of PROCESS.
If NEWNAME is nil, it defaults to PROCESS' name;
NEWNAME is modified by adding or incrementing <N> at the end as necessary.
If PROCESS is associated with a buffer, the new process will be associated
  with the current buffer instead.
Returns nil if PROCESS has already terminated."
  (setq newname (or newname (process-name process)))
  (if (string-match "<[0-9]+>\\'" newname)
      (setq newname (substring newname 0 (match-beginning 0))))
  (when (memq (process-status process) '(run stop open))
    (let* ((process-connection-type (process-tty-name process))
	   (new-process
	    (if (memq (process-status process) '(open))
		(let ((args (process-contact process t)))
		  (setq args (plist-put args :name newname))
		  (setq args (plist-put args :buffer
					(if (process-buffer process)
					    (current-buffer))))
		  (apply 'make-network-process args))
	      (apply 'start-process newname
		     (if (process-buffer process) (current-buffer))
		     (process-command process)))))
      (set-process-query-on-exit-flag
       new-process (process-query-on-exit-flag process))
      (set-process-inherit-coding-system-flag
       new-process (process-inherit-coding-system-flag process))
      (set-process-filter new-process (process-filter process))
      (set-process-sentinel new-process (process-sentinel process))
      (set-process-plist new-process (copy-sequence (process-plist process)))
      new-process)))

;; things to maybe add (currently partly covered by `funcall mode'):
;; - syntax-table
;; - overlays
(defun clone-buffer (&optional newname display-flag)
  "Create and return a twin copy of the current buffer.
Unlike an indirect buffer, the new buffer can be edited
independently of the old one (if it is not read-only).
NEWNAME is the name of the new buffer.  It may be modified by
adding or incrementing <N> at the end as necessary to create a
unique buffer name.  If nil, it defaults to the name of the
current buffer, with the proper suffix.  If DISPLAY-FLAG is
non-nil, the new buffer is shown with `pop-to-buffer'.  Trying to
clone a file-visiting buffer, or a buffer whose major mode symbol
has a non-nil `no-clone' property, results in an error.

Interactively, DISPLAY-FLAG is t and NEWNAME is the name of the
current buffer with appropriate suffix.  However, if a prefix
argument is given, then the command prompts for NEWNAME in the
minibuffer.

This runs the normal hook `clone-buffer-hook' in the new buffer
after it has been set up properly in other respects."
  (interactive
   (progn
     (if buffer-file-name
	 (error "Cannot clone a file-visiting buffer"))
     (if (get major-mode 'no-clone)
	 (error "Cannot clone a buffer in %s mode" mode-name))
     (list (if current-prefix-arg
	       (read-buffer "Name of new cloned buffer: " (current-buffer)))
	   t)))
  (if buffer-file-name
      (error "Cannot clone a file-visiting buffer"))
  (if (get major-mode 'no-clone)
      (error "Cannot clone a buffer in %s mode" mode-name))
  (setq newname (or newname (buffer-name)))
  (if (string-match "<[0-9]+>\\'" newname)
      (setq newname (substring newname 0 (match-beginning 0))))
  (let ((buf (current-buffer))
	(ptmin (point-min))
	(ptmax (point-max))
	(pt (point))
	(mk (if mark-active (mark t)))
	(modified (buffer-modified-p))
	(mode major-mode)
	(lvars (buffer-local-variables))
	(process (get-buffer-process (current-buffer)))
	(new (generate-new-buffer (or newname (buffer-name)))))
    (save-restriction
      (widen)
      (with-current-buffer new
	(insert-buffer-substring buf)))
    (with-current-buffer new
      (narrow-to-region ptmin ptmax)
      (goto-char pt)
      (if mk (set-mark mk))
      (set-buffer-modified-p modified)

      ;; Clone the old buffer's process, if any.
      (when process (clone-process process))

      ;; Now set up the major mode.
      (funcall mode)

      ;; Set up other local variables.
      (mapc (lambda (v)
	      (condition-case ()
		  (if (symbolp v)
		      (makunbound (make-local-variable v))
		    (set (make-local-variable (car v)) (cdr v)))
		(setting-constant nil))) ;E.g. for enable-multibyte-characters.
	    lvars)

      (setq mark-ring (mapcar (lambda (mk) (copy-marker (marker-position mk)))
                              mark-ring))

      ;; Run any hooks (typically set up by the major mode
      ;; for cloning to work properly).
      (run-hooks 'clone-buffer-hook))
    (if display-flag
        ;; Presumably the current buffer is shown in the selected frame, so
        ;; we want to display the clone elsewhere.
        (let ((same-window-regexps nil)
              (same-window-buffer-names))
          (pop-to-buffer new)))
    new))


(defun clone-indirect-buffer (newname display-flag &optional norecord)
  "Create an indirect buffer that is a twin copy of the current buffer.

Give the indirect buffer name NEWNAME.  Interactively, read NEWNAME
from the minibuffer when invoked with a prefix arg.  If NEWNAME is nil
or if not called with a prefix arg, NEWNAME defaults to the current
buffer's name.  The name is modified by adding a `<N>' suffix to it
or by incrementing the N in an existing suffix.  Trying to clone a
buffer whose major mode symbol has a non-nil `no-clone-indirect'
property results in an error.

DISPLAY-FLAG non-nil means show the new buffer with `pop-to-buffer'.
This is always done when called interactively.

Optional third arg NORECORD non-nil means do not put this buffer at the
front of the list of recently selected ones.

Returns the newly created indirect buffer."
  (interactive
   (progn
     (if (get major-mode 'no-clone-indirect)
	 (error "Cannot indirectly clone a buffer in %s mode" mode-name))
     (list (if current-prefix-arg
	       (read-buffer "Name of indirect buffer: " (current-buffer)))
	   t)))
  (if (get major-mode 'no-clone-indirect)
      (error "Cannot indirectly clone a buffer in %s mode" mode-name))
  (setq newname (or newname (buffer-name)))
  (if (string-match "<[0-9]+>\\'" newname)
      (setq newname (substring newname 0 (match-beginning 0))))
  (let* ((name (generate-new-buffer-name newname))
	 (buffer (make-indirect-buffer (current-buffer) name t)))
    (when display-flag
      (pop-to-buffer buffer nil norecord))
    buffer))


(defun clone-indirect-buffer-other-window (newname display-flag &optional norecord)
  "Like `clone-indirect-buffer' but display in another window."
  (interactive
   (progn
     (if (get major-mode 'no-clone-indirect)
	 (error "Cannot indirectly clone a buffer in %s mode" mode-name))
     (list (if current-prefix-arg
	       (read-buffer "Name of indirect buffer: " (current-buffer)))
	   t)))
  (let ((pop-up-windows t))
    (clone-indirect-buffer newname display-flag norecord)))


;;; Handling of Backspace and Delete keys.

(defcustom normal-erase-is-backspace 'maybe
  "Set the default behavior of the Delete and Backspace keys.

If set to t, Delete key deletes forward and Backspace key deletes
backward.

If set to nil, both Delete and Backspace keys delete backward.

If set to `maybe' (which is the default), Emacs automatically
selects a behavior.  On window systems, the behavior depends on
the keyboard used.  If the keyboard has both a Backspace key and
a Delete key, and both are mapped to their usual meanings, the
option's default value is set to t, so that Backspace can be used
to delete backward, and Delete can be used to delete forward.

If not running under a window system, customizing this option
accomplishes a similar effect by mapping C-h, which is usually
generated by the Backspace key, to DEL, and by mapping DEL to C-d
via `keyboard-translate'.  The former functionality of C-h is
available on the F1 key.  You should probably not use this
setting if you don't have both Backspace, Delete and F1 keys.

Setting this variable with setq doesn't take effect.  Programmatically,
call `normal-erase-is-backspace-mode' (which see) instead."
  :type '(choice (const :tag "Off" nil)
		 (const :tag "Maybe" maybe)
		 (other :tag "On" t))
  :group 'editing-basics
  :version "21.1"
  :set (lambda (symbol value)
	 ;; The fboundp is because of a problem with :set when
	 ;; dumping Emacs.  It doesn't really matter.
	 (when (fboundp 'normal-erase-is-backspace-mode)
	   (normal-erase-is-backspace-mode (or value 0)))
	 (set-default symbol value)))

(defun normal-erase-is-backspace-setup-frame (&optional frame)
  "Set up `normal-erase-is-backspace-mode' on FRAME, if necessary."
  (unless frame (setq frame (selected-frame)))
  (with-selected-frame frame
    (unless (terminal-parameter nil 'normal-erase-is-backspace)
      (normal-erase-is-backspace-mode
       (if (if (eq normal-erase-is-backspace 'maybe)
               (and (not noninteractive)
                    (or (memq system-type '(ms-dos windows-nt))
<<<<<<< HEAD
			(memq window-system '(w32 mac ns))
=======
			(memq window-system '(w32 ns pgtk haiku))
>>>>>>> a9b28224
                        (and (eq window-system 'x)
                             (fboundp 'x-backspace-delete-keys-p)
                             (x-backspace-delete-keys-p))
                        ;; If the terminal Emacs is running on has erase char
                        ;; set to ^H, use the Backspace key for deleting
                        ;; backward, and the Delete key for deleting forward.
                        (and (null window-system)
                             (eq tty-erase-char ?\^H))))
             normal-erase-is-backspace)
           1 0)))))

(declare-function display-symbol-keys-p "frame" (&optional display))

(define-minor-mode normal-erase-is-backspace-mode
  "Toggle the Erase and Delete mode of the Backspace and Delete keys.

On window systems, when this mode is on, Delete is mapped to C-d
and Backspace is mapped to DEL; when this mode is off, both
Delete and Backspace are mapped to DEL.  (The remapping goes via
`local-function-key-map', so binding Delete or Backspace in the
global or local keymap will override that.)

In addition, on window systems, the bindings of C-Delete, M-Delete,
C-M-Delete, C-Backspace, M-Backspace, and C-M-Backspace are changed in
the global keymap in accordance with the functionality of Delete and
Backspace.  For example, if Delete is remapped to C-d, which deletes
forward, C-Delete is bound to `kill-word', but if Delete is remapped
to DEL, which deletes backward, C-Delete is bound to
`backward-kill-word'.

If not running on a window system, a similar effect is accomplished by
remapping C-h (normally produced by the Backspace key) and DEL via
`keyboard-translate': if this mode is on, C-h is mapped to DEL and DEL
to C-d; if it's off, the keys are not remapped.

When not running on a window system, and this mode is turned on, the
former functionality of C-h is available on the F1 key.  You should
probably not turn on this mode on a text-only terminal if you don't
have both Backspace, Delete and F1 keys.

See also `normal-erase-is-backspace'."
  :variable ((eq (terminal-parameter nil 'normal-erase-is-backspace) 1)
             . (lambda (v)
                 (setf (terminal-parameter nil 'normal-erase-is-backspace)
                       (if v 1 0))))
  (let ((enabled (eq 1 (terminal-parameter
                        nil 'normal-erase-is-backspace))))

    (cond ((display-symbol-keys-p)
	   (let ((bindings
		  '(([M-delete] [M-backspace])
		    ([C-M-delete] [C-M-backspace])
		    ([?\e C-delete] [?\e C-backspace]))))

	     (if enabled
		 (progn
		   (define-key local-function-key-map [delete] [deletechar])
		   (define-key local-function-key-map [kp-delete] [deletechar])
		   (define-key local-function-key-map [backspace] [?\C-?])
                   (dolist (b bindings)
                     ;; Not sure if input-decode-map is really right, but
                     ;; keyboard-translate-table (used below) works only
                     ;; for integer events, and key-translation-table is
                     ;; global (like the global-map, used earlier).
                     (define-key input-decode-map (car b) nil)
                     (define-key input-decode-map (cadr b) nil)))
	       (define-key local-function-key-map [delete] [?\C-?])
	       (define-key local-function-key-map [kp-delete] [?\C-?])
	       (define-key local-function-key-map [backspace] [?\C-?])
               (dolist (b bindings)
                 (define-key input-decode-map (car b) (cadr b))
                 (define-key input-decode-map (cadr b) (car b))))))
	  (t
	   (if enabled
	       (progn
		 (keyboard-translate ?\C-h ?\C-?)
		 (keyboard-translate ?\C-? ?\C-d))
	     (keyboard-translate ?\C-h ?\C-h)
	     (keyboard-translate ?\C-? ?\C-?))))

    (if (called-interactively-p 'interactive)
	(message "Delete key deletes %s"
		 (if (eq 1 (terminal-parameter nil 'normal-erase-is-backspace))
		     "forward" "backward")))))

(defvar vis-mode-saved-buffer-invisibility-spec nil
  "Saved value of `buffer-invisibility-spec' when Visible mode is on.")

(define-minor-mode read-only-mode
  "Change whether the current buffer is read-only.

If buffer is read-only and `view-read-only' is non-nil, enter
view mode.

Do not call this from a Lisp program unless you really intend to
do the same thing as the \\[read-only-mode] command, including
possibly enabling or disabling View mode.  Also, note that this
command works by setting the variable `buffer-read-only', which
does not affect read-only regions caused by text properties.  To
ignore read-only status in a Lisp program (whether due to text
properties or buffer state), bind `inhibit-read-only' temporarily
to a non-nil value.

Reverting a buffer will keep the read-only status set by using
this command."
  :variable buffer-read-only
  ;; We're saving this value here so that we can restore the
  ;; readedness state after reverting the buffer to the value that's
  ;; been explicitly set by the user.
  (setq-local read-only-mode--state buffer-read-only)
  (cond
   ((and (not buffer-read-only) view-mode)
    (View-exit-and-edit)
    (setq-local view-read-only t))		; Must leave view mode.
   ((and buffer-read-only view-read-only
         ;; If view-mode is already active, `view-mode-enter' is a nop.
         (not view-mode)
         (not (eq (get major-mode 'mode-class) 'special)))
    (view-mode-enter))))

(define-minor-mode visible-mode
  "Toggle making all invisible text temporarily visible (Visible mode).

This mode works by saving the value of `buffer-invisibility-spec'
and setting it to nil."
  :lighter " Vis"
  :group 'editing-basics
  (when (local-variable-p 'vis-mode-saved-buffer-invisibility-spec)
    (setq buffer-invisibility-spec vis-mode-saved-buffer-invisibility-spec)
    (kill-local-variable 'vis-mode-saved-buffer-invisibility-spec))
  (when visible-mode
    (setq-local vis-mode-saved-buffer-invisibility-spec
                buffer-invisibility-spec)
    (setq buffer-invisibility-spec nil)))

(defvar messages-buffer-mode-map
  (let ((map (make-sparse-keymap)))
    (set-keymap-parent map special-mode-map)
    (define-key map "g" nil)            ; nothing to revert
    map))

(define-derived-mode messages-buffer-mode special-mode "Messages"
  "Major mode used in the \"*Messages*\" buffer."
  ;; Make it easy to do like "tail -f".
  (setq-local window-point-insertion-type t))

(defun messages-buffer ()
  "Return the \"*Messages*\" buffer.
If it does not exist, create it and switch it to `messages-buffer-mode'."
  (or (get-buffer "*Messages*")
      (with-current-buffer (get-buffer-create "*Messages*")
        (messages-buffer-mode)
        (current-buffer))))


;; Minibuffer prompt stuff.

;;(defun minibuffer-prompt-modification (start end)
;;  (error "You cannot modify the prompt"))
;;
;;
;;(defun minibuffer-prompt-insertion (start end)
;;  (let ((inhibit-modification-hooks t))
;;    (delete-region start end)
;;    ;; Discard undo information for the text insertion itself
;;    ;; and for the text deletion.above.
;;    (when (consp buffer-undo-list)
;;      (setq buffer-undo-list (cddr buffer-undo-list)))
;;    (message "You cannot modify the prompt")))
;;
;;
;;(setq minibuffer-prompt-properties
;;  (list 'modification-hooks '(minibuffer-prompt-modification)
;;	'insert-in-front-hooks '(minibuffer-prompt-insertion)))


;;;; Problematic external packages.

;; rms says this should be done by specifying symbols that define
;; versions together with bad values.  This is therefore not as
;; flexible as it could be.  See the thread:
;; https://lists.gnu.org/r/emacs-devel/2007-08/msg00300.html
(defconst bad-packages-alist nil
  "Alist of packages known to cause problems in this version of Emacs.
Each element has the form (PACKAGE SYMBOL REGEXP STRING).
PACKAGE is either a regular expression to match file names, or a
symbol (a feature name), like for `with-eval-after-load'.
SYMBOL is either the name of a string variable, or t.  Upon
loading PACKAGE, if SYMBOL is t or matches REGEXP, display a
warning using STRING as the message.")
(make-obsolete-variable 'bad-packages-alist nil "29.1")

(defun bad-package-check (package)
  "Run a check using the element from `bad-packages-alist' matching PACKAGE."
  (declare (obsolete nil "29.1"))
  (condition-case nil
      (let* ((list (assoc package bad-packages-alist))
             (symbol (nth 1 list)))
        (and list
             (boundp symbol)
             (or (eq symbol t)
                 (and (stringp (setq symbol (symbol-value symbol)))
                      (string-match-p (nth 2 list) symbol)))
             (display-warning package (nth 3 list) :warning)))
    (error nil)))


;;; Generic dispatcher commands

;; Macro `define-alternatives' is used to create generic commands.
;; Generic commands are these (like web, mail, news, encrypt, irc, etc.)
;; that can have different alternative implementations where choosing
;; among them is exclusively a matter of user preference.

;; (define-alternatives COMMAND) creates a new interactive command
;; M-x COMMAND and a customizable variable COMMAND-alternatives.
;; Typically, the user will not need to customize this variable; packages
;; wanting to add alternative implementations should use
;;
;; ;;;###autoload (push '("My impl name" . my-impl-symbol) COMMAND-alternatives

(defmacro define-alternatives (command &rest customizations)
  "Define the new command `COMMAND'.

The argument `COMMAND' should be a symbol.

Running `\\[execute-extended-command] COMMAND RET' for \
the first time prompts for which
alternative to use and records the selected command as a custom
variable.

Running `\\[universal-argument] \\[execute-extended-command] COMMAND RET' \
prompts again for an alternative
and overwrites the previous choice.

The variable `COMMAND-alternatives' contains an alist with
alternative implementations of COMMAND.  `define-alternatives'
does not have any effect until this variable is set.

CUSTOMIZATIONS, if non-nil, should be composed of alternating
`defcustom' keywords and values to add to the declaration of
`COMMAND-alternatives' (typically :group and :version)."
  (declare (indent defun))
  (let* ((command-name (symbol-name command))
         (varalt-name (concat command-name "-alternatives"))
         (varalt-sym (intern varalt-name))
         (varimp-sym (intern (concat command-name "--implementation"))))
    `(progn

       (defcustom ,varalt-sym nil
         ,(format "Alist of alternative implementations for the `%s' command.

Each entry must be a pair (ALTNAME . ALTFUN), where:
ALTNAME - The name shown at user to describe the alternative implementation.
ALTFUN  - The function called to implement this alternative."
                  command-name)
         :type '(alist :key-type string :value-type function)
         ,@customizations)

       (put ',varalt-sym 'definition-name ',command)
       (defvar ,varimp-sym nil "Internal use only.")

       (defun ,command (&optional arg)
         ,(format "Run generic command `%s'.
If used for the first time, or with interactive ARG, ask the user which
implementation to use for `%s'.  The variable `%s'
contains the list of implementations currently supported for this command."
                  command-name command-name varalt-name)
         (interactive "P")
         (when (or arg (null ,varimp-sym))
           (let ((val (completing-read
		       ,(format-message
                         "Select implementation for command `%s': "
                         command-name)
		       ,varalt-sym nil t)))
             (unless (string-equal val "")
	       (when (null ,varimp-sym)
		 (message
		  "Use `C-u M-x %s RET' to select another implementation"
		  ,command-name)
		 (sit-for 3))
	       (customize-save-variable ',varimp-sym
					(cdr (assoc-string val ,varalt-sym))))))
         (if ,varimp-sym
             (call-interactively ,varimp-sym)
           (message "%s" ,(format-message
                           "No implementation selected for command `%s'"
                           command-name)))))))


;;; Functions for changing capitalization that Do What I Mean
(defun upcase-dwim (arg)
  "Upcase words in the region, if active; if not, upcase word at point.
If the region is active, this function calls `upcase-region'.
Otherwise, it calls `upcase-word', with prefix argument passed to it
to upcase ARG words."
  (interactive "*p")
  (if (use-region-p)
      (upcase-region (region-beginning) (region-end) (region-noncontiguous-p))
    (upcase-word arg)))

(defun downcase-dwim (arg)
    "Downcase words in the region, if active; if not, downcase word at point.
If the region is active, this function calls `downcase-region'.
Otherwise, it calls `downcase-word', with prefix argument passed to it
to downcase ARG words."
  (interactive "*p")
  (if (use-region-p)
      (downcase-region (region-beginning) (region-end) (region-noncontiguous-p))
    (downcase-word arg)))

(defun capitalize-dwim (arg)
  "Capitalize words in the region, if active; if not, capitalize word at point.
If the region is active, this function calls `capitalize-region'.
Otherwise, it calls `capitalize-word', with prefix argument passed to it
to capitalize ARG words."
  (interactive "*p")
  (if (use-region-p)
      (capitalize-region (region-beginning) (region-end) (region-noncontiguous-p))
    (capitalize-word arg)))

;;; Accessors for `decode-time' values.

(cl-defstruct (decoded-time
               (:constructor nil)
               (:copier nil)
               (:type list))
  (second nil :documentation "\
This is an integer or a Lisp timestamp (TICKS . HZ) representing a nonnegative
number of seconds less than 61.  (If not less than 60, it is a leap second,
which only some operating systems support.)")
  (minute nil :documentation "This is an integer between 0 and 59 (inclusive).")
  (hour nil :documentation "This is an integer between 0 and 23 (inclusive).")
  (day nil :documentation "This is an integer between 1 and 31 (inclusive).")
  (month nil :documentation "\
This is an integer between 1 and 12 (inclusive).  January is 1.")
  (year nil :documentation "This is a four digit integer.")
  (weekday nil :documentation "\
This is a number between 0 and 6, and 0 is Sunday.")
  (dst -1 :documentation "\
This is t if daylight saving time is in effect, nil if it is not
in effect, and -1 if daylight saving information is not available.
Also see `decoded-time-dst'.")
  (zone nil :documentation "\
This is an integer indicating the UTC offset in seconds, i.e.,
the number of seconds east of Greenwich.")
  )

;; Document that decoded-time-dst is problematic on 6-element lists.
;; It should return -1 indicating unknown DST, but currently returns
;; nil indicating standard time.
(put 'decoded-time-dst 'function-documentation
     "Access slot \"dst\" of `decoded-time' struct CL-X.
This is t if daylight saving time is in effect, nil if it is not
in effect, and -1 if daylight saving information is not available.
As a special case, return an unspecified value when given a list
too short to have a dst element.

(fn CL-X)")

(defun get-scratch-buffer-create ()
  "Return the *scratch* buffer, creating a new one if needed."
  (or (get-buffer "*scratch*")
      (let ((scratch (get-buffer-create "*scratch*")))
        ;; Don't touch the buffer contents or mode unless we know that
        ;; we just created it.
        (with-current-buffer scratch
          (when initial-scratch-message
            (insert (substitute-command-keys initial-scratch-message))
            (set-buffer-modified-p nil))
          (funcall initial-major-mode))
        scratch)))

(defun scratch-buffer ()
  "Switch to the *scratch* buffer.
If the buffer doesn't exist, create it first."
  (interactive)
  (pop-to-buffer-same-window (get-scratch-buffer-create)))

(defun kill-buffer--possibly-save (buffer)
  (let ((response
         (cadr
          (read-multiple-choice
           (format "Buffer %s modified; kill anyway?"
                   (buffer-name))
           '((?y "yes" "kill buffer without saving")
             (?n "no" "exit without doing anything")
             (?s "save and then kill" "save the buffer and then kill it"))
           nil nil (and (not use-short-answers)
                        (not (use-dialog-box-p)))))))
    (if (equal response "no")
        nil
      (unless (equal response "yes")
        (with-current-buffer buffer
          (save-buffer)))
      t)))

(defsubst string-empty-p (string)
  "Check whether STRING is empty."
  (string= string ""))

(defun read-signal-name ()
  "Read a signal number or name."
  (let ((value
         (completing-read "Signal code or name: "
                          (signal-names)
                          nil
                          (lambda (value)
                            (or (string-match "\\`[0-9]+\\'" value)
                                (member value (signal-names)))))))
    (if (string-match "\\`[0-9]+\\'" value)
        (string-to-number value)
      (intern (concat "sig" (downcase value))))))

(defun lax-plist-get (plist prop)
  "Extract a value from a property list, comparing with `equal'."
  (declare (obsolete plist-get "29.1"))
  (plist-get plist prop #'equal))

(defun lax-plist-put (plist prop val)
  "Change value in PLIST of PROP to VAL, comparing with `equal'."
  (declare (obsolete plist-put "29.1"))
  (plist-put plist prop val #'equal))


(provide 'simple)

;;; simple.el ends here<|MERGE_RESOLUTION|>--- conflicted
+++ resolved
@@ -10487,11 +10487,7 @@
        (if (if (eq normal-erase-is-backspace 'maybe)
                (and (not noninteractive)
                     (or (memq system-type '(ms-dos windows-nt))
-<<<<<<< HEAD
-			(memq window-system '(w32 mac ns))
-=======
-			(memq window-system '(w32 ns pgtk haiku))
->>>>>>> a9b28224
+			(memq window-system '(w32 mac ns pgtk haiku))
                         (and (eq window-system 'x)
                              (fboundp 'x-backspace-delete-keys-p)
                              (x-backspace-delete-keys-p))
