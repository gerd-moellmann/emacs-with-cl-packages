--- conflicted
+++ resolved
@@ -8866,13 +8866,8 @@
        (if (if (eq normal-erase-is-backspace 'maybe)
                (and (not noninteractive)
                     (or (memq system-type '(ms-dos windows-nt))
-<<<<<<< HEAD
 			(memq window-system '(w32 mac ns))
-                        (and (memq window-system '(x))
-=======
-			(memq window-system '(w32 ns))
                         (and (eq window-system 'x)
->>>>>>> c5f255d6
                              (fboundp 'x-backspace-delete-keys-p)
                              (x-backspace-delete-keys-p))
                         ;; If the terminal Emacs is running on has erase char
@@ -8920,12 +8915,7 @@
   (let ((enabled (eq 1 (terminal-parameter
                         nil 'normal-erase-is-backspace))))
 
-<<<<<<< HEAD
-    (cond ((or (memq window-system '(x w32 mac ns pc))
-	       (memq system-type '(ms-dos windows-nt)))
-=======
     (cond ((display-symbol-keys-p)
->>>>>>> c5f255d6
 	   (let ((bindings
 		  '(([M-delete] [M-backspace])
 		    ([C-M-delete] [C-M-backspace])
