--- conflicted
+++ resolved
@@ -8899,13 +8899,8 @@
        (if (if (eq normal-erase-is-backspace 'maybe)
                (and (not noninteractive)
                     (or (memq system-type '(ms-dos windows-nt))
-<<<<<<< HEAD
 			(memq window-system '(w32 mac ns))
-                        (and (memq window-system '(x))
-=======
-			(memq window-system '(w32 ns))
                         (and (eq window-system 'x)
->>>>>>> 86d8d76a
                              (fboundp 'x-backspace-delete-keys-p)
                              (x-backspace-delete-keys-p))
                         ;; If the terminal Emacs is running on has erase char
@@ -8953,12 +8948,7 @@
   (let ((enabled (eq 1 (terminal-parameter
                         nil 'normal-erase-is-backspace))))
 
-<<<<<<< HEAD
-    (cond ((or (memq window-system '(x w32 mac ns pc))
-	       (memq system-type '(ms-dos windows-nt)))
-=======
     (cond ((display-symbol-keys-p)
->>>>>>> 86d8d76a
 	   (let ((bindings
 		  '(([M-delete] [M-backspace])
 		    ([C-M-delete] [C-M-backspace])
