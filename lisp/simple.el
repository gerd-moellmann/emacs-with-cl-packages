--- conflicted
+++ resolved
@@ -1658,7 +1658,6 @@
   (let ((candidates '())
         (max (length typed))
         (len 1)
-        (use-polling (and (null (car (current-input-mode))) throw-on-input))
         binding)
     (while (and (not binding)
                 (progn
@@ -1669,15 +1668,7 @@
                   ;; Don't show the help message if the binding isn't
                   ;; significantly shorter than the M-x command the user typed.
                   (< len (- max 5))))
-<<<<<<< HEAD
-      ;; On non-interrupt-driven systems, while-no-input polls for
-      ;; input every `polling-period' (default 2) seconds, and that is
-      ;; not frequent enough.  So we call input-pending-p manually.
-      (if use-polling
-          (input-pending-p))
-=======
       (input-pending-p)    ;Dummy call to trigger input-processing, bug#23002.
->>>>>>> e092f085
       (let ((candidate (pop candidates)))
         (when (equal name
                        (car-safe (completion-try-completion
