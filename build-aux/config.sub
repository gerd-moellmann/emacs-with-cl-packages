--- conflicted
+++ resolved
@@ -1,14 +1,10 @@
 #! /bin/sh
 # Configuration validation subroutine script.
-<<<<<<< HEAD
-#   Copyright 1992-2023 Free Software Foundation, Inc.
-=======
 #   Copyright 1992-2025 Free Software Foundation, Inc.
->>>>>>> b36b1be4
 
 # shellcheck disable=SC2006,SC2268,SC2162 # see below for rationale
 
-timestamp='2024-10-09'
+timestamp='2025-01-01'
 
 # This file is free software; you can redistribute it and/or modify it
 # under the terms of the GNU General Public License as published by
