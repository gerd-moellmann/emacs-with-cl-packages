--- conflicted
+++ resolved
@@ -1,12 +1,8 @@
 /* amcssth.c: POOL CLASS AMC STRESS TEST WITH TWO THREADS
  *
  * $Id$
-<<<<<<< HEAD
- * Copyright (c) 2001 Ravenbrook Limited.
+ * Copyright (c) 2001 Ravenbrook Limited.  See end of file for license.
  * Copyright (c) 2002 Global Graphics Software.
-=======
- * Copyright (c) 2001 Ravenbrook Limited.  See end of file for license.
->>>>>>> e99aa189
  *
  * .posix: This is Posix only.
  */
