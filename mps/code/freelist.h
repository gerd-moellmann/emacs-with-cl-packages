/* freelist.h: FREE LIST ALLOCATOR INTERFACE
 *
 * $Id$
 * Copyright (c) 2013-2014 Ravenbrook Limited.  See end of file for license.
 *
 * .source: <design/freelist/>.
 */

#ifndef freelist_h
#define freelist_h

#include "mpmtypes.h"

typedef struct FreelistStruct *Freelist;
<<<<<<< HEAD
typedef union FreelistBlockUnion *FreelistBlock;

typedef Bool (*FreelistIterateMethod)(Bool *deleteReturn, Range range,
                                      void *closureP, Size closureS);

typedef struct FreelistStruct {
  Sig sig;
  Align alignment;
  FreelistBlock list;
  Count listSize;
} FreelistStruct;

extern Bool FreelistCheck(Freelist fl);
extern Res FreelistInit(Freelist fl, Align alignment);
extern void FreelistFinish(Freelist fl);

extern Res FreelistInsert(Range rangeReturn, Freelist fl, Range range);
extern Res FreelistDelete(Range rangeReturn, Freelist fl, Range range);
extern Res FreelistDescribe(Freelist fl, mps_lib_FILE *stream, Count depth);
=======
>>>>>>> 6e72fe4d

extern Bool FreelistCheck(Freelist freelist);

/* See <design/freelist/#impl.grain.align> */
#define FreelistMinimumAlignment ((Align)sizeof(FreelistBlock))

extern LandClass FreelistLandClassGet(void);

#endif /* freelist.h */


/* C. COPYRIGHT AND LICENSE
 *
 * Copyright (C) 2013-2014 Ravenbrook Limited <http://www.ravenbrook.com/>.
 * All rights reserved.  This is an open source license.  Contact
 * Ravenbrook for commercial licensing options.
 * 
 * Redistribution and use in source and binary forms, with or without
 * modification, are permitted provided that the following conditions are
 * met:
 * 
 * 1. Redistributions of source code must retain the above copyright
 * notice, this list of conditions and the following disclaimer.
 * 
 * 2. Redistributions in binary form must reproduce the above copyright
 * notice, this list of conditions and the following disclaimer in the
 * documentation and/or other materials provided with the distribution.
 * 
 * 3. Redistributions in any form must be accompanied by information on how
 * to obtain complete source code for this software and any accompanying
 * software that uses this software.  The source code must either be
 * included in the distribution or be available for no more than the cost
 * of distribution plus a nominal fee, and must be freely redistributable
 * under reasonable conditions.  For an executable file, complete source
 * code means the source code for all modules it contains. It does not
 * include source code for modules or files that typically accompany the
 * major components of the operating system on which the executable file
 * runs.
 * 
 * THIS SOFTWARE IS PROVIDED BY THE COPYRIGHT HOLDERS AND CONTRIBUTORS "AS
 * IS" AND ANY EXPRESS OR IMPLIED WARRANTIES, INCLUDING, BUT NOT LIMITED
 * TO, THE IMPLIED WARRANTIES OF MERCHANTABILITY, FITNESS FOR A PARTICULAR
 * PURPOSE, OR NON-INFRINGEMENT, ARE DISCLAIMED. IN NO EVENT SHALL THE
 * COPYRIGHT HOLDERS AND CONTRIBUTORS BE LIABLE FOR ANY DIRECT, INDIRECT,
 * INCIDENTAL, SPECIAL, EXEMPLARY, OR CONSEQUENTIAL DAMAGES (INCLUDING, BUT
 * NOT LIMITED TO, PROCUREMENT OF SUBSTITUTE GOODS OR SERVICES; LOSS OF
 * USE, DATA, OR PROFITS; OR BUSINESS INTERRUPTION) HOWEVER CAUSED AND ON
 * ANY THEORY OF LIABILITY, WHETHER IN CONTRACT, STRICT LIABILITY, OR TORT
 * (INCLUDING NEGLIGENCE OR OTHERWISE) ARISING IN ANY WAY OUT OF THE USE OF
 * THIS SOFTWARE, EVEN IF ADVISED OF THE POSSIBILITY OF SUCH DAMAGE.
 */<|MERGE_RESOLUTION|>--- conflicted
+++ resolved
@@ -12,28 +12,6 @@
 #include "mpmtypes.h"
 
 typedef struct FreelistStruct *Freelist;
-<<<<<<< HEAD
-typedef union FreelistBlockUnion *FreelistBlock;
-
-typedef Bool (*FreelistIterateMethod)(Bool *deleteReturn, Range range,
-                                      void *closureP, Size closureS);
-
-typedef struct FreelistStruct {
-  Sig sig;
-  Align alignment;
-  FreelistBlock list;
-  Count listSize;
-} FreelistStruct;
-
-extern Bool FreelistCheck(Freelist fl);
-extern Res FreelistInit(Freelist fl, Align alignment);
-extern void FreelistFinish(Freelist fl);
-
-extern Res FreelistInsert(Range rangeReturn, Freelist fl, Range range);
-extern Res FreelistDelete(Range rangeReturn, Freelist fl, Range range);
-extern Res FreelistDescribe(Freelist fl, mps_lib_FILE *stream, Count depth);
-=======
->>>>>>> 6e72fe4d
 
 extern Bool FreelistCheck(Freelist freelist);
 
