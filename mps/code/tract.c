/* tract.c: PAGE TABLES
 *
 * $Id$
 * Copyright (c) 2001-2014 Ravenbrook Limited.  See end of file for license.
 *
 * .ullagepages: Pages whose page index is < allocBase are recorded as
 * free but never allocated as alloc starts searching after the tables.
 * TractOfAddr uses the fact that these pages are marked as free in order
 * to detect "references" to these pages as being bogus.
 *
 * .chunk.at.base: The chunks are stored in a balanced binary tree.
 * Looking up an address in this tree is on the critical path, and
 * therefore vital that it runs quickly. It is an implementation
 * detail of chunks that they are always stored at the base of the
 * region of address space they represent. Thus chunk happens to
 * always be the same as chunk->base. We take advantage of this in the
 * tree search by using chunk as its own key (instead of looking up
 * chunk->base): this saves a dereference and perhaps a cache miss.
 * See ChunkKey and ChunkCompare for this optimization. The necessary
 * property is asserted in ChunkCheck.
 */

#include "tract.h"
#include "boot.h"
#include "bt.h"
#include "mpm.h"

SRCID(tract, "$Id$");


/* TractArena -- get the arena of a tract */

#define TractArena(tract) PoolArena(TractPool(tract))


/* TractCheck -- check the integrity of a tract */

Bool TractCheck(Tract tract)
{
<<<<<<< HEAD
  CHECKU(Pool, TractPool(tract));
  CHECKL(AddrIsArenaGrain(TractBase(tract), TractArena(tract)));
=======
  if (TractHasPool(tract)) {
    CHECKU(Pool, TractPool(tract));
    CHECKL(AddrIsArenaGrain(TractBase(tract), TractArena(tract)));
  }
>>>>>>> 1aa6ae8e
  if (TractHasSeg(tract)) {
    CHECKL(TraceSetCheck(TractWhite(tract)));
    CHECKU(Seg, (Seg)TractP(tract));
  } else {
    CHECKL(TractWhite(tract) == TraceSetEMPTY);
  }
  return TRUE;
}


/* TractInit -- initialize a tract */

void TractInit(Tract tract, Pool pool, Addr base)
{
  AVER(tract != NULL);
  AVERT(Pool, pool);

  tract->pool.pool = pool;
  tract->base = base;
  tract->p = NULL;
  tract->white = TraceSetEMPTY;
  tract->hasSeg = FALSE;

  AVERT(Tract, tract);

}


/* TractFinish -- finish a tract */

void TractFinish(Tract tract)
{
  AVERT(Tract, tract);

  /* Check that there's no segment - and hence no shielding. */
  AVER(!TractHasSeg(tract));
  tract->pool.pool = NULL;
}



/* .tract.critical: These tract functions are low-level and used
 * throughout. They are therefore on the
 * [critical path](../design/critical-path.txt) and their
 * AVERs are so-marked.
 */


/* TractBase -- return the base address of a tract */

Addr (TractBase)(Tract tract)
{
  Addr base;
  AVERT_CRITICAL(Tract, tract); /* .tract.critical */

  base = tract->base;
  return base;
}


/* TractLimit -- return the limit address of a tract */

Addr TractLimit(Tract tract, Arena arena)
{
  AVERT_CRITICAL(Tract, tract); /* .tract.critical */
  AVERT_CRITICAL(Arena, arena);
  return AddrAdd(TractBase(tract), ArenaGrainSize(arena));
}


/* Chunk functions */


/* ChunkCheck -- check a chunk */

Bool ChunkCheck(Chunk chunk)
{
  CHECKS(Chunk, chunk);
  CHECKU(Arena, chunk->arena);
  CHECKL(chunk->serial < chunk->arena->chunkSerial);
  /* Can't use CHECKD_NOSIG because TreeEMPTY is NULL. */
  CHECKL(TreeCheck(&chunk->chunkTree));
  CHECKL(ChunkPagesToSize(chunk, 1) == ChunkPageSize(chunk));
  CHECKL(ShiftCheck(ChunkPageShift(chunk)));

  CHECKL(chunk->base != (Addr)0);
  CHECKL(chunk->base < chunk->limit);
  /* check chunk structure is at its own base: see .chunk.at.base. */
  CHECKL(chunk->base == (Addr)chunk);
  CHECKL((Addr)(chunk+1) <= chunk->limit);
  CHECKL(ChunkSizeToPages(chunk, ChunkSize(chunk)) == chunk->pages);
  /* check that the tables fit in the chunk */
  CHECKL(chunk->allocBase <= chunk->pages);
  CHECKL(chunk->allocBase >= chunk->pageTablePages);

  CHECKD_NOSIG(BT, chunk->allocTable);
  /* check that allocTable is in the chunk overhead */
  CHECKL((Addr)chunk->allocTable >= chunk->base);
  CHECKL(AddrAdd((Addr)chunk->allocTable, BTSize(chunk->pages))
         <= PageIndexBase(chunk, chunk->allocBase));

  /* check they don't overlap (knowing the order) */
  CHECKL(AddrAdd((Addr)chunk->allocTable, BTSize(chunk->pages))
         <= (Addr)chunk->pageTable);

  CHECKL(chunk->pageTable != NULL);
  CHECKL((Addr)chunk->pageTable >= chunk->base);
  CHECKL((Addr)&chunk->pageTable[chunk->pageTablePages]
         <= PageIndexBase(chunk, chunk->allocBase));
  CHECKL(NONNEGATIVE(INDEX_OF_ADDR(chunk, (Addr)chunk->pageTable)));
  /* check there's enough space in the page table */
  CHECKL(INDEX_OF_ADDR(chunk, AddrSub(chunk->limit, 1)) < chunk->pages);
  CHECKL(chunk->pageTablePages < chunk->pages);

  /* Could check the consistency of the tables, but not O(1). */
  return TRUE;
}


/* ChunkInit -- initialize generic part of chunk */

Res ChunkInit(Chunk chunk, Arena arena,
              Addr base, Addr limit, Align pageSize, BootBlock boot)
{
  Size size;
  Count pages;
  Shift pageShift;
  Size pageTableSize;
  void *p;
  Res res;

  /* chunk is supposed to be uninitialized, so don't check it. */
  AVERT(Arena, arena);
  AVER(base != NULL);
  AVER(AddrIsAligned(base, pageSize));
  AVER(base < limit);
  AVER(AddrIsAligned(limit, pageSize));
  AVERT(Align, pageSize);
  AVER(pageSize > MPS_PF_ALIGN);
  AVERT(BootBlock, boot);

  chunk->serial = (arena->chunkSerial)++;
  chunk->arena = arena;
  RingInit(&chunk->chunkRing);

  chunk->pageSize = pageSize;
  chunk->pageShift = pageShift = SizeLog2(pageSize);
  chunk->base = base;
  chunk->limit = limit;
  size = ChunkSize(chunk);

  chunk->pages = pages = size >> pageShift;
  res = BootAlloc(&p, boot, (size_t)BTSize(pages), MPS_PF_ALIGN);
  if (res != ResOK)
    goto failAllocTable;
  chunk->allocTable = p;

  pageTableSize = SizeAlignUp(pages * sizeof(PageUnion), pageSize);
  chunk->pageTablePages = pageTableSize >> pageShift;

  res = (arena->class->chunkInit)(chunk, boot);
  if (res != ResOK)
    goto failClassInit;

  /* @@@@ Is BootAllocated always right? */
  /* Last thing we BootAlloc'd is pageTable.  We requested pageSize */
  /* alignment, and pageTableSize is itself pageSize aligned, so */
  /* BootAllocated should also be pageSize aligned. */
  AVER(AddrIsAligned(BootAllocated(boot), pageSize));
  chunk->allocBase = (Index)(BootAllocated(boot) >> pageShift);

  /* Init allocTable after class init, because it might be mapped there. */
  BTResRange(chunk->allocTable, 0, pages);

  /* Add the chunk's free address space to the arena's freeCBS, so that
     we can allocate from it. */
  if (arena->hasFreeLand) {
    res = ArenaFreeLandInsert(arena,
                              PageIndexBase(chunk, chunk->allocBase),
                              chunk->limit);
    if (res != ResOK)
      goto failLandInsert;
  }

  TreeInit(&chunk->chunkTree);

  chunk->sig = ChunkSig;
  AVERT(Chunk, chunk);

  ArenaChunkInsert(arena, chunk);

  /* As part of the bootstrap, the first created chunk becomes the primary
     chunk.  This step allows AreaFreeLandInsert to allocate pages. */
  if (arena->primary == NULL)
    arena->primary = chunk;

  return ResOK;

failLandInsert:
  (arena->class->chunkFinish)(chunk);
  /* .no-clean: No clean-ups needed past this point for boot, as we will
     discard the chunk. */
failClassInit:
failAllocTable:
  return res;
}


/* ChunkFinish -- finish the generic fields of a chunk */

void ChunkFinish(Chunk chunk)
{
  Arena arena;

  AVERT(Chunk, chunk);

  AVER(BTIsResRange(chunk->allocTable, 0, chunk->pages));
  arena = ChunkArena(chunk);

  if (arena->hasFreeLand)
    ArenaFreeLandDelete(arena,
                        PageIndexBase(chunk, chunk->allocBase),
                        chunk->limit);

  chunk->sig = SigInvalid;

  TreeFinish(&chunk->chunkTree);
  RingRemove(&chunk->chunkRing);

  if (chunk->arena->primary == chunk)
    chunk->arena->primary = NULL;

  /* Finish all other fields before class finish, because they might be */
  /* unmapped there. */
  (chunk->arena->class->chunkFinish)(chunk);
}


/* ChunkCompare -- Compare key to [base,limit) */

Compare ChunkCompare(Tree tree, TreeKey key)
{
  Addr base1, base2, limit2;
  Chunk chunk;

  AVERT_CRITICAL(Tree, tree);
  AVER_CRITICAL(tree != TreeEMPTY);

  /* See .chunk.at.base. */
  chunk = ChunkOfTree(tree);
  AVERT_CRITICAL(Chunk, chunk);

  base1 = AddrOfTreeKey(key);
  base2 = chunk->base;
  limit2 = chunk->limit;

  if (base1 < base2)
    return CompareLESS;
  else if (base1 >= limit2)
    return CompareGREATER;
  else
    return CompareEQUAL;
}


/* ChunkKey -- Return the key corresponding to a chunk */

TreeKey ChunkKey(Tree tree)
{
  /* See .chunk.at.base. */
  Chunk chunk = ChunkOfTree(tree);
  return TreeKeyOfAddrVar(chunk);
}


/* ChunkOfAddr -- return the chunk which encloses an address */

Bool ChunkOfAddr(Chunk *chunkReturn, Arena arena, Addr addr)
{
  Tree tree;

  AVER_CRITICAL(chunkReturn != NULL);
  AVERT_CRITICAL(Arena, arena);
  /* addr is arbitrary */

  if (TreeFind(&tree, ArenaChunkTree(arena), TreeKeyOfAddrVar(addr),
               ChunkCompare)
      == CompareEQUAL)
  {
    Chunk chunk = ChunkOfTree(tree);
    AVER_CRITICAL(chunk->base <= addr && addr < chunk->limit);
    *chunkReturn = chunk;
    return TRUE;
  }
  return FALSE;
}


/* IndexOfAddr -- return the index of the page containing an address
 *
 * Function version of INDEX_OF_ADDR, for debugging purposes.
 */

Index IndexOfAddr(Chunk chunk, Addr addr)
{
  AVERT(Chunk, chunk);
  /* addr is arbitrary */

  return INDEX_OF_ADDR(chunk, addr);
}


/* ChunkNodeDescribe -- describe a single node in the tree of chunks,
 * for SplayTreeDescribe
 */

Res ChunkNodeDescribe(Tree node, mps_lib_FILE *stream)
{
  Chunk chunk;

  if (!TreeCheck(node)) return ResFAIL;
  if (stream == NULL) return ResFAIL;
  chunk = ChunkOfTree(node);
  if (!TESTT(Chunk, chunk)) return ResFAIL;

  return WriteF(stream, 0, "[$P,$P)", (WriteFP)chunk->base,
                (WriteFP)chunk->limit, NULL);
}


/* Page table functions */

/* .tract.critical: These Tract functions are low-level and are on
 * the [critical path](../design/critical-path.txt) in various ways.  The
 * more common therefore use AVER_CRITICAL.
 */


/* TractOfAddr -- return the tract the given address is in, if any
 *
 * If the address is within the bounds of the arena, calculate the
 * page table index from the address and see if the page is allocated.
 * If so, return it.
 */

Bool TractOfAddr(Tract *tractReturn, Arena arena, Addr addr)
{
  Bool b;
  Index i;
  Chunk chunk;
 
  /* <design/trace/#fix.noaver> */
  AVER_CRITICAL(tractReturn != NULL); /* .tract.critical */
  AVERT_CRITICAL(Arena, arena);

  b = ChunkOfAddr(&chunk, arena, addr);
  if (!b)
    return FALSE;
  /* <design/trace/#fix.tractofaddr> */
  i = INDEX_OF_ADDR(chunk, addr);
  /* .addr.free: If the page is recorded as being free then */
  /* either the page is free or it is */
  /* part of the arena tables (see .ullagepages). */
  if (BTGet(chunk->allocTable, i)) {
    *tractReturn = PageTract(ChunkPage(chunk, i));
    return TRUE;
  }

  return FALSE;
}


/* TractOfBaseAddr -- return a tract given a base address
 *
 * The address must have been allocated to some pool.
 */

Tract TractOfBaseAddr(Arena arena, Addr addr)
{
  Tract tract = NULL;
  Bool found;

  AVERT_CRITICAL(Arena, arena);
  AVER_CRITICAL(AddrIsAligned(addr, ArenaGrainSize(arena)));

  /* Check first in the cache, see <design/arena/#tract.cache>. */
  if (arena->lastTractBase == addr) {
    tract = arena->lastTract;
  } else {
    found = TractOfAddr(&tract, arena, addr);
    AVER_CRITICAL(found);
  }

  AVER_CRITICAL(TractBase(tract) == addr);
  return tract;
}


<<<<<<< HEAD
/* tractSearchInChunk -- search for a tract
 *
 * .tract-search: Searches for a tract in the chunk starting at page
 * index i, return NULL if there is none.  .tract-search.private: This
 * function is private to this module and is used in the tract iteration
 * protocol (TractFirst and TractNext).
 */

static Bool tractSearchInChunk(Tract *tractReturn, Chunk chunk, Index i)
{
  AVER_CRITICAL(chunk->allocBase <= i);
  AVER_CRITICAL(i <= chunk->pages);

  while (i < chunk->pages
         && !(BTGet(chunk->allocTable, i)
              && PageIsAllocated(ChunkPage(chunk, i)))) {
    ++i;
  }
  if (i == chunk->pages)
    return FALSE;
  AVER(i < chunk->pages);
  *tractReturn = PageTract(ChunkPage(chunk, i));
  return TRUE;
}


/* tractSearch
 *
 * Searches for the next tract in increasing address order.
 * The tract returned is the next one along from addr (i.e.,
 * it has a base address bigger than addr and no other tract
 * with a base address bigger than addr has a smaller base address).
 *
 * Returns FALSE if there is no tract to find (end of the arena).
 */

static Bool tractSearch(Tract *tractReturn, Arena arena, Addr addr)
{
  Bool b;
  Chunk chunk;

  b = ChunkOfAddr(&chunk, arena, addr);
  if (b) {
    Index i;

    i = INDEX_OF_ADDR(chunk, addr);
    /* There are fewer pages than addresses, therefore the */
    /* page index can never wrap around */
    AVER_CRITICAL(i+1 != 0);

    if (tractSearchInChunk(tractReturn, chunk, i+1)) {
      return TRUE;
    }
  }
  while (ChunkOfNextAddr(&chunk, arena, addr)) {
    /* If the ring was kept in address order, this could be improved. */
    addr = chunk->base;
    /* Start from allocBase to skip the tables. */
    if (tractSearchInChunk(tractReturn, chunk, chunk->allocBase)) {
      return TRUE;
    }
  }
  return FALSE;
}


/* TractFirst -- return the first tract in the arena
 *
 * This is used to start an iteration over all tracts in the arena, not
 * including the ones used for page tables and other arena structures.
 */

Bool TractFirst(Tract *tractReturn, Arena arena)
{
  AVER(tractReturn != NULL);
  AVERT(Arena, arena);

  /* .tractfirst.assume.nozero: We assume that there is no tract */
  /* with base address (Addr)0.  Happily this assumption is sound */
  /* for a number of reasons. */
  return tractSearch(tractReturn, arena, (Addr)0);
}


/* TractNext -- return the "next" tract in the arena
 *
 * TractNext finds the tract with the lowest base address which is
 * greater than a specified address.  The address must be (or once
 * have been) the base address of a tract.
 *
 * This is used as the iteration step when iterating over all
 * tracts in the arena.
 */

Bool TractNext(Tract *tractReturn, Arena arena, Addr addr)
{
  AVER_CRITICAL(tractReturn != NULL); /* .tract.critical */
  AVERT_CRITICAL(Arena, arena);
  AVER_CRITICAL(AddrIsAligned(addr, ArenaGrainSize(arena)));

  return tractSearch(tractReturn, arena, addr);
}


=======
>>>>>>> 1aa6ae8e
/* PageAlloc
 *
 * Sets up the page descriptor for an allocated page to turn it into a Tract.
 */

void PageAlloc(Chunk chunk, Index pi, Pool pool)
{
  Tract tract;
  Addr base;
  Page page;

  AVERT(Chunk, chunk);
  AVER(pi >= chunk->allocBase);
  AVER(pi < chunk->pages);
  AVER(!BTGet(chunk->allocTable, pi));
  AVERT(Pool, pool);

  page = ChunkPage(chunk, pi);
  tract = PageTract(page);
  base = PageIndexBase(chunk, pi);
  BTSet(chunk->allocTable, pi);
  TractInit(tract, pool, base);
}


/* PageInit -- initialize a page (as free) */

void PageInit(Chunk chunk, Index pi)
{
  Page page;

  AVERT(Chunk, chunk);
  AVER(pi < chunk->pages);
  
  page = ChunkPage(chunk, pi);

  BTRes(chunk->allocTable, pi);
  PageSetPool(page, NULL);
  PageSetType(page, PageStateFREE);
  RingInit(PageSpareRing(page));
}


/* PageFree -- free an allocated page */

void PageFree(Chunk chunk, Index pi)
{
  AVERT(Chunk, chunk);
  AVER(pi >= chunk->allocBase);
  AVER(pi < chunk->pages);
  AVER(BTGet(chunk->allocTable, pi));

  PageInit(chunk, pi);
  return;
}


/* C. COPYRIGHT AND LICENSE
 *
 * Copyright (C) 2001-2014 Ravenbrook Limited <http://www.ravenbrook.com/>.
 * All rights reserved.  This is an open source license.  Contact
 * Ravenbrook for commercial licensing options.
 * 
 * Redistribution and use in source and binary forms, with or without
 * modification, are permitted provided that the following conditions are
 * met:
 * 
 * 1. Redistributions of source code must retain the above copyright
 * notice, this list of conditions and the following disclaimer.
 * 
 * 2. Redistributions in binary form must reproduce the above copyright
 * notice, this list of conditions and the following disclaimer in the
 * documentation and/or other materials provided with the distribution.
 * 
 * 3. Redistributions in any form must be accompanied by information on how
 * to obtain complete source code for this software and any accompanying
 * software that uses this software.  The source code must either be
 * included in the distribution or be available for no more than the cost
 * of distribution plus a nominal fee, and must be freely redistributable
 * under reasonable conditions.  For an executable file, complete source
 * code means the source code for all modules it contains. It does not
 * include source code for modules or files that typically accompany the
 * major components of the operating system on which the executable file
 * runs.
 * 
 * THIS SOFTWARE IS PROVIDED BY THE COPYRIGHT HOLDERS AND CONTRIBUTORS "AS
 * IS" AND ANY EXPRESS OR IMPLIED WARRANTIES, INCLUDING, BUT NOT LIMITED
 * TO, THE IMPLIED WARRANTIES OF MERCHANTABILITY, FITNESS FOR A PARTICULAR
 * PURPOSE, OR NON-INFRINGEMENT, ARE DISCLAIMED. IN NO EVENT SHALL THE
 * COPYRIGHT HOLDERS AND CONTRIBUTORS BE LIABLE FOR ANY DIRECT, INDIRECT,
 * INCIDENTAL, SPECIAL, EXEMPLARY, OR CONSEQUENTIAL DAMAGES (INCLUDING, BUT
 * NOT LIMITED TO, PROCUREMENT OF SUBSTITUTE GOODS OR SERVICES; LOSS OF
 * USE, DATA, OR PROFITS; OR BUSINESS INTERRUPTION) HOWEVER CAUSED AND ON
 * ANY THEORY OF LIABILITY, WHETHER IN CONTRACT, STRICT LIABILITY, OR TORT
 * (INCLUDING NEGLIGENCE OR OTHERWISE) ARISING IN ANY WAY OUT OF THE USE OF
 * THIS SOFTWARE, EVEN IF ADVISED OF THE POSSIBILITY OF SUCH DAMAGE.
 */<|MERGE_RESOLUTION|>--- conflicted
+++ resolved
@@ -37,15 +37,10 @@
 
 Bool TractCheck(Tract tract)
 {
-<<<<<<< HEAD
-  CHECKU(Pool, TractPool(tract));
-  CHECKL(AddrIsArenaGrain(TractBase(tract), TractArena(tract)));
-=======
   if (TractHasPool(tract)) {
     CHECKU(Pool, TractPool(tract));
     CHECKL(AddrIsArenaGrain(TractBase(tract), TractArena(tract)));
   }
->>>>>>> 1aa6ae8e
   if (TractHasSeg(tract)) {
     CHECKL(TraceSetCheck(TractWhite(tract)));
     CHECKU(Seg, (Seg)TractP(tract));
@@ -444,113 +439,6 @@
 }
 
 
-<<<<<<< HEAD
-/* tractSearchInChunk -- search for a tract
- *
- * .tract-search: Searches for a tract in the chunk starting at page
- * index i, return NULL if there is none.  .tract-search.private: This
- * function is private to this module and is used in the tract iteration
- * protocol (TractFirst and TractNext).
- */
-
-static Bool tractSearchInChunk(Tract *tractReturn, Chunk chunk, Index i)
-{
-  AVER_CRITICAL(chunk->allocBase <= i);
-  AVER_CRITICAL(i <= chunk->pages);
-
-  while (i < chunk->pages
-         && !(BTGet(chunk->allocTable, i)
-              && PageIsAllocated(ChunkPage(chunk, i)))) {
-    ++i;
-  }
-  if (i == chunk->pages)
-    return FALSE;
-  AVER(i < chunk->pages);
-  *tractReturn = PageTract(ChunkPage(chunk, i));
-  return TRUE;
-}
-
-
-/* tractSearch
- *
- * Searches for the next tract in increasing address order.
- * The tract returned is the next one along from addr (i.e.,
- * it has a base address bigger than addr and no other tract
- * with a base address bigger than addr has a smaller base address).
- *
- * Returns FALSE if there is no tract to find (end of the arena).
- */
-
-static Bool tractSearch(Tract *tractReturn, Arena arena, Addr addr)
-{
-  Bool b;
-  Chunk chunk;
-
-  b = ChunkOfAddr(&chunk, arena, addr);
-  if (b) {
-    Index i;
-
-    i = INDEX_OF_ADDR(chunk, addr);
-    /* There are fewer pages than addresses, therefore the */
-    /* page index can never wrap around */
-    AVER_CRITICAL(i+1 != 0);
-
-    if (tractSearchInChunk(tractReturn, chunk, i+1)) {
-      return TRUE;
-    }
-  }
-  while (ChunkOfNextAddr(&chunk, arena, addr)) {
-    /* If the ring was kept in address order, this could be improved. */
-    addr = chunk->base;
-    /* Start from allocBase to skip the tables. */
-    if (tractSearchInChunk(tractReturn, chunk, chunk->allocBase)) {
-      return TRUE;
-    }
-  }
-  return FALSE;
-}
-
-
-/* TractFirst -- return the first tract in the arena
- *
- * This is used to start an iteration over all tracts in the arena, not
- * including the ones used for page tables and other arena structures.
- */
-
-Bool TractFirst(Tract *tractReturn, Arena arena)
-{
-  AVER(tractReturn != NULL);
-  AVERT(Arena, arena);
-
-  /* .tractfirst.assume.nozero: We assume that there is no tract */
-  /* with base address (Addr)0.  Happily this assumption is sound */
-  /* for a number of reasons. */
-  return tractSearch(tractReturn, arena, (Addr)0);
-}
-
-
-/* TractNext -- return the "next" tract in the arena
- *
- * TractNext finds the tract with the lowest base address which is
- * greater than a specified address.  The address must be (or once
- * have been) the base address of a tract.
- *
- * This is used as the iteration step when iterating over all
- * tracts in the arena.
- */
-
-Bool TractNext(Tract *tractReturn, Arena arena, Addr addr)
-{
-  AVER_CRITICAL(tractReturn != NULL); /* .tract.critical */
-  AVERT_CRITICAL(Arena, arena);
-  AVER_CRITICAL(AddrIsAligned(addr, ArenaGrainSize(arena)));
-
-  return tractSearch(tractReturn, arena, addr);
-}
-
-
-=======
->>>>>>> 1aa6ae8e
 /* PageAlloc
  *
  * Sets up the page descriptor for an allocated page to turn it into a Tract.
