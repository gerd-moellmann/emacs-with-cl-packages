/* mpsi.c: MEMORY POOL SYSTEM C INTERFACE LAYER
 *
 * $Id$
<<<<<<< HEAD
 * Copyright (c) 2001,2003 Ravenbrook Limited.  See end of file for license.
=======
 * Copyright (c) 2001-2002, 2006 Ravenbrook Limited.  See end of file for license.
>>>>>>> 8ff037ff
 * Portions copyright (c) 2002 Global Graphics Software.
 *
 * .purpose: This code bridges between the MPS interface to C,
 * <code/mps.h>, and the internal MPM interfaces, as defined by
 * <code/mpm.h>.  .purpose.check: It performs checking of the C client's
 * usage of the MPS Interface.  .purpose.thread: It excludes multiple
 * threads from the MPM by locking the Arena (see .thread-safety).
 *
 * .design: <design/interface-c/>
 *
 *
 * NOTES
 *
 * .note.break-out: Take care not to return when "inside" the Arena
 * (between ArenaEnter and ArenaLeave) as this will leave the Arena in
 * an unsuitable state for re-entry.
 *
 *
 * TRANSGRESSIONS (rule.impl.trans)
 *
 * .check.protocol: (rule.impl.req) More could be done in this code to
 * check that protocols are obeyed by the client.  It probably doesn't
 * meet checking requirements.
 *
 * .varargs: (rule.universal.complete) The varargs passed to
 * mps_alloc(_v) are ignored at the moment.  None of the pool
 * implementations use them.
 *
 * .poll: (rule.universal.complete) Various allocation methods call
 * ArenaPoll to allow the MPM to "steal" CPU time and get on with
 * background tasks such as incremental GC.
 *
 * .root-mode: (rule.universal.complete) The root "mode", which
 * specifies things like the protectability of roots, is ignored at
 * present.  This is because the MPM doesn't ever try to protect them.
 * In future, it will.
 *
 * .reg-scan: (rule.universal.complete) At present, we only support
 * register scanning using our own ambiguous register and stack scanning
 * method, mps_stack_scan_ambig.  This may never change, but the way the
 * interface is designed allows for the possibility of change.
 *
 * .naming: (rule.impl.guide) The exported identifiers do not follow the
 * normal MPS naming conventions.  See <design/interface-c/#naming>.  */

#include "mpm.h"
#include "mps.h"
#include "mpsavm.h" /* only for mps_space_create */
#include "sac.h"
#include "chain.h"

SRCID(mpsi, "$Id$");


/* mpsi_check -- check consistency of interface mappings
 *
 * .check.purpose: The mpsi_check function attempts to check whether
 * the defintions in <code/mpsi.h> match the equivalent definition in
 * the MPM.  It is checking the assumptions made in the other functions
 * in this implementation.
 *
 * .check.empty: Note that mpsi_check compiles away to almost nothing.
 *
 * .check.enum.cast: enum comparisons have to be cast to avoid a warning
 * from the SunPro C compiler.  See builder.sc.warn.enum.  */

static Bool mpsi_check(void)
{
  /* .check.rc: Check that external and internal result codes match. */
  /* See <code/mps.h#result-codes> and <code/mpmtypes.h#result-codes>. */
  /* Also see .check.enum.cast. */
  CHECKL(CHECKTYPE(mps_res_t, Res));
  CHECKL((int)MPS_RES_OK == (int)ResOK);
  CHECKL((int)MPS_RES_FAIL == (int)ResFAIL);
  CHECKL((int)MPS_RES_RESOURCE == (int)ResRESOURCE);
  CHECKL((int)MPS_RES_MEMORY == (int)ResMEMORY);
  CHECKL((int)MPS_RES_LIMIT == (int)ResLIMIT);
  CHECKL((int)MPS_RES_UNIMPL == (int)ResUNIMPL);
  CHECKL((int)MPS_RES_IO == (int)ResIO);
  CHECKL((int)MPS_RES_COMMIT_LIMIT == (int)ResCOMMIT_LIMIT);

  /* Check that external and internal rank numbers match. */
  /* See <code/mps.h#ranks> and <code/mpmtypes.h#ranks>. */
  /* Also see .check.enum.cast. */
  CHECKL(CHECKTYPE(mps_rank_t, Rank));
  CHECKL((int)MPS_RANK_AMBIG == (int)RankAMBIG);
  CHECKL((int)MPS_RANK_EXACT == (int)RankEXACT);
  CHECKL((int)MPS_RANK_WEAK == (int)RankWEAK);

  /* The external idea of a word width and the internal one */
  /* had better match.  See <design/interface-c/#cons>. */
  CHECKL(sizeof(mps_word_t) == sizeof(void *));
  CHECKL(CHECKTYPE(mps_word_t, Word));

  /* The external idea of an address and the internal one */
  /* had better match. */
  CHECKL(CHECKTYPE(mps_addr_t, Addr));

  /* The external idea of size and the internal one had */
  /* better match.  See <design/interface-c/#cons.size> */
  /* and <design/interface-c/#pun.size>. */
  CHECKL(CHECKTYPE(size_t, Size));

  /* Check ap_s/APStruct compatibility by hand */
  /* .check.ap: See <code/mps.h#ap> and <code/buffer.h#ap>. */
  CHECKL(sizeof(mps_ap_s) == sizeof(APStruct));
  CHECKL(CHECKFIELD(mps_ap_s, init,  APStruct, init));
  CHECKL(CHECKFIELD(mps_ap_s, alloc, APStruct, alloc));
  CHECKL(CHECKFIELD(mps_ap_s, limit, APStruct, limit));

  /* Check sac_s/ExternalSACStruct compatibility by hand */
  /* See <code/mps.h#sac> and <code/sac.h#sac>. */
  CHECKL(sizeof(mps_sac_s) == sizeof(ExternalSACStruct));
  CHECKL(CHECKFIELD(mps_sac_s, mps_middle, ExternalSACStruct, middle));
  CHECKL(CHECKFIELD(mps_sac_s, mps_trapped,
                    ExternalSACStruct, trapped));
  CHECKL(CHECKFIELDAPPROX(mps_sac_s, mps_freelists,
                          ExternalSACStruct, freelists));
  CHECKL(sizeof(mps_sac_freelist_block_s)
         == sizeof(SACFreeListBlockStruct));
  CHECKL(CHECKFIELD(mps_sac_freelist_block_s, mps_size,
                    SACFreeListBlockStruct, size));
  CHECKL(CHECKFIELD(mps_sac_freelist_block_s, mps_count,
                    SACFreeListBlockStruct, count));
  CHECKL(CHECKFIELD(mps_sac_freelist_block_s, mps_count_max,
                    SACFreeListBlockStruct, countMax));
  CHECKL(CHECKFIELD(mps_sac_freelist_block_s, mps_blocks,
                    SACFreeListBlockStruct, blocks));

  /* Check sac_classes_s/SACClassesStruct compatibility by hand */
  /* See <code/mps.h#sacc> and <code/sac.h#sacc>. */
  CHECKL(sizeof(mps_sac_classes_s) == sizeof(SACClassesStruct));
  CHECKL(CHECKFIELD(mps_sac_classes_s, mps_block_size,
                    SACClassesStruct, blockSize));
  CHECKL(CHECKFIELD(mps_sac_classes_s, mps_cached_count,
                    SACClassesStruct, cachedCount));
  CHECKL(CHECKFIELD(mps_sac_classes_s, mps_frequency,
                    SACClassesStruct, frequency));

  /* Check ss_s/ScanStateStruct compatibility by hand */
  /* .check.ss: See <code/mps.h#ss> and <code/mpmst.h#ss>. */
  /* Note that the size of the mps_ss_s and ScanStateStruct */
  /* are not equal.  See <code/mpmst.h#ss>.  CHECKFIELDAPPROX */
  /* is used on the fix field because its type is punned and */
  /* therefore isn't exactly checkable.  See */
  /* <design/interface-c/#pun.addr>. */
  CHECKL(CHECKFIELDAPPROX(mps_ss_s, fix, ScanStateStruct, fix));
  CHECKL(CHECKFIELD(mps_ss_s, w0, ScanStateStruct, zoneShift));
  CHECKL(CHECKFIELD(mps_ss_s, w1, ScanStateStruct, white));
  CHECKL(CHECKFIELD(mps_ss_s, w2, ScanStateStruct, unfixedSummary));

  /* Check ld_s/LDStruct compatibility by hand */
  /* .check.ld: See also <code/mpmst.h#ld.struct> and <code/mps.h#ld> */
  CHECKL(sizeof(mps_ld_s) == sizeof(LDStruct));
  CHECKL(CHECKFIELD(mps_ld_s, w0, LDStruct, epoch));
  CHECKL(CHECKFIELD(mps_ld_s, w1, LDStruct, rs));

  return TRUE;
}


/* Ranks
 *
 * Here a rank returning function is defined for all client visible
 * ranks.
 *
 * .rank.final.not: RankFINAL does not have a corresponding function as
 * it is only used internally.  */

mps_rank_t mps_rank_ambig(void)
{
  return RankAMBIG;
}

mps_rank_t mps_rank_exact(void)
{
  return RankEXACT;
}

mps_rank_t mps_rank_weak(void)
{
  return RankWEAK;
}


mps_res_t mps_arena_extend(mps_arena_t mps_arena,
                           mps_addr_t base, size_t size)
{
  Arena arena = (Arena)mps_arena;
  Res res;

  ArenaEnter(arena);
  AVER(size > 0);
  res = ArenaExtend(arena, (Addr)base, (Size)size);
  ArenaLeave(arena);

  return (mps_res_t)res;
}

size_t mps_arena_reserved(mps_arena_t mps_arena)
{
  Arena arena = (Arena)mps_arena;
  Size size;

  ArenaEnter(arena);
  size = ArenaReserved(arena);
  ArenaLeave(arena);

  return (size_t)size;
}

/* for backward compatibility */
size_t mps_space_reserved(mps_space_t mps_space)
{
  return mps_arena_reserved(mps_space);
}

size_t mps_arena_committed(mps_arena_t mps_arena)
{
  Arena arena = (Arena)mps_arena;
  Size size;

  ArenaEnter(arena);
  size = ArenaCommitted(arena);
  ArenaLeave(arena);

  return (size_t)size;
}

/* for backward compatibility */
size_t mps_space_committed(mps_space_t mps_space)
{
  return mps_arena_committed(mps_space);
}

size_t mps_arena_spare_committed(mps_arena_t mps_arena)
{
  Arena arena = (Arena)mps_arena;
  Size size;

  ArenaEnter(arena);
  size = ArenaSpareCommitted(arena);
  ArenaLeave(arena);

  return (size_t)size;
}

size_t mps_arena_commit_limit(mps_arena_t mps_arena)
{
  Arena arena = (Arena)mps_arena;
  Size size;

  ArenaEnter(arena);
  size = ArenaCommitLimit(arena);
  ArenaLeave(arena);

  return size;
}

mps_res_t mps_arena_commit_limit_set(mps_arena_t mps_arena, size_t limit)
{
  Res res;
  Arena arena = (Arena)mps_arena;

  ArenaEnter(arena);
  res = ArenaSetCommitLimit(arena, limit);
  ArenaLeave(arena);

  return res;
}

void mps_arena_spare_commit_limit_set(mps_arena_t mps_arena, size_t limit)
{
  Arena arena = (Arena)mps_arena;

  ArenaEnter(arena);
  ArenaSetSpareCommitLimit(arena, limit);
  ArenaLeave(arena);

  return;
}

size_t mps_arena_spare_commit_limit(mps_arena_t mps_arena)
{
  Arena arena = (Arena)mps_arena;
  size_t limit;

  ArenaEnter(arena);
  limit = ArenaSpareCommitLimit(arena);
  ArenaLeave(arena);

  return limit;
}

void mps_arena_clamp(mps_arena_t mps_arena)
{
  Arena arena = (Arena)mps_arena;
  ArenaEnter(arena);
  ArenaClamp(ArenaGlobals(arena));
  ArenaLeave(arena);
}

/* for backward compatibility */
void mps_space_clamp(mps_space_t mps_space)
{
  mps_arena_clamp(mps_space);
}


void mps_arena_release(mps_arena_t mps_arena)
{
  Arena arena = (Arena)mps_arena;
  ArenaEnter(arena);
  ArenaRelease(ArenaGlobals(arena));
  ArenaLeave(arena);
}

/* for backward compatibility */
void mps_space_release(mps_space_t mps_space)
{
  mps_arena_release(mps_space);
}


void mps_arena_park(mps_space_t mps_space)
{
  Arena arena = (Arena)mps_space;
  ArenaEnter(arena);
  ArenaPark(ArenaGlobals(arena));
  ArenaLeave(arena);
}

/* for backward compatibility */
void mps_space_park(mps_space_t mps_space)
{
  mps_arena_park(mps_space);
}

void mps_arena_expose(mps_arena_t mps_arena)
{
  Arena arena = (Arena)mps_arena;
  ArenaEnter(arena);
  ArenaExposeRemember(ArenaGlobals(arena), 0);
  ArenaLeave(arena);
}

/* Null implementations of remember and restore */
void mps_arena_unsafe_expose_remember_protection(mps_arena_t mps_arena)
{
  Arena arena = (Arena)mps_arena;
  ArenaEnter(arena);
  ArenaExposeRemember(ArenaGlobals(arena), 1);
  ArenaLeave(arena);
}

void mps_arena_unsafe_restore_protection(mps_arena_t mps_arena)
{
  Arena arena = (Arena)mps_arena;
  ArenaEnter(arena);
  ArenaRestoreProtection(ArenaGlobals(arena));
  ArenaLeave(arena);
}


mps_res_t mps_arena_start_collect(mps_space_t mps_space)
{
  Res res;
  Arena arena = (Arena)mps_space;
  ArenaEnter(arena);
<<<<<<< HEAD
  res = ArenaStartCollect(ArenaGlobals(arena));
=======
  res = ArenaStartCollect(ArenaGlobals(arena), TraceStartWhyCLIENTFULL_INCREMENTAL);
>>>>>>> 8ff037ff
  ArenaLeave(arena);
  return res;
}

mps_res_t mps_arena_collect(mps_space_t mps_space)
{
  Res res;
  Arena arena = (Arena)mps_space;
  ArenaEnter(arena);
<<<<<<< HEAD
  res = ArenaCollect(ArenaGlobals(arena));
=======
  res = ArenaCollect(ArenaGlobals(arena), TraceStartWhyCLIENTFULL_BLOCK);
>>>>>>> 8ff037ff
  ArenaLeave(arena);
  return res;
}

mps_bool_t mps_arena_step(mps_arena_t mps_arena,
                          double interval,
                          double multiplier)
{
  Bool b;
  Arena arena = (Arena)mps_arena;
  ArenaEnter(arena);
  b = ArenaStep(ArenaGlobals(arena), interval, multiplier);
  ArenaLeave(arena);
  return b;
}

/* for backward compatibility */
mps_res_t mps_space_collect(mps_space_t mps_space)
{
  return mps_arena_collect(mps_space);
}


/* mps_arena_create -- create an arena object */

mps_res_t mps_arena_create(mps_arena_t *mps_arena_o,
                           mps_arena_class_t mps_arena_class, ...)
{
  mps_res_t res;
  va_list args;

  va_start(args, mps_arena_class);
  res = mps_arena_create_v(mps_arena_o, mps_arena_class, args);
  va_end(args);
  return res;
}


/* mps_arena_create_v -- create an arena object */

mps_res_t mps_arena_create_v(mps_arena_t *mps_arena_o,
                             mps_arena_class_t mps_arena_class, va_list args)
{
  Arena arena;
  Res res;

  /* This is the first real call that the client will have to make, */
  /* so check static consistency here. */
  AVER(mpsi_check());

  AVER(mps_arena_o != NULL);

  res = ArenaCreateV(&arena, (ArenaClass)mps_arena_class, args);
  if (res != ResOK)
    return res;

  ArenaLeave(arena);
  *mps_arena_o = (mps_arena_t)arena;
  return MPS_RES_OK;
}

/* DEPRECATED */
mps_res_t mps_space_create(mps_space_t *mps_space_o)
{
  return mps_arena_create(mps_space_o, mps_arena_class_vm(), ARENA_SIZE);
}


/* mps_arena_destroy -- destroy an arena object */

void mps_arena_destroy(mps_arena_t mps_arena)
{
  Arena arena = (Arena)mps_arena;

  ArenaEnter(arena);
  ArenaDestroy(arena);
}

/* DEPRECATED */
void mps_space_destroy(mps_space_t mps_space)
{
  mps_arena_destroy(mps_space);
}


/* mps_arena_has_addr -- is this address managed by this arena? */

mps_bool_t mps_arena_has_addr(mps_arena_t mps_arena, mps_addr_t p)
{
    Bool b;
    Arena arena = (Arena)mps_arena;

    /* One of the few functions that can be called
       during the call to an MPS function.  IE this function
       can be called when walking the heap. */
    ArenaEnterRecursive(arena);
    AVERT(Arena, arena);
    b = ArenaHasAddr(arena, (Addr)p);
    ArenaLeaveRecursive(arena);
    return b;
}


/* mps_fmt_create_A -- create an object format of variant A
 *
 * .fmt.create.A.purpose: This function converts an object format spec
 * of variant "A" into an MPM Format object.  See
 * <design/interface-c/#fmt.extend> for justification of the way that
 * the format structure is declared as "mps_fmt_A".  */

mps_res_t mps_fmt_create_A(mps_fmt_t *mps_fmt_o,
                           mps_arena_t mps_arena,
                           mps_fmt_A_s *mps_fmt_A)
{
  Arena arena = (Arena)mps_arena;
  Format format;
  Res res;

  ArenaEnter(arena);

  AVER(mps_fmt_A != NULL);

  res = FormatCreate(&format,
                     arena,
                     (Align)mps_fmt_A->align,
                     FormatVarietyA,
                     (FormatScanMethod)mps_fmt_A->scan,
                     (FormatSkipMethod)mps_fmt_A->skip,
                     (FormatMoveMethod)mps_fmt_A->fwd,
                     (FormatIsMovedMethod)mps_fmt_A->isfwd,
                     (FormatCopyMethod)mps_fmt_A->copy,
                     (FormatPadMethod)mps_fmt_A->pad,
                     NULL,
                     (Size)0);

  ArenaLeave(arena);

  if (res != ResOK) return res;
  *mps_fmt_o = (mps_fmt_t)format;
  return MPS_RES_OK;
}


/* mps_fmt_create_B -- create an object format of variant B */

mps_res_t mps_fmt_create_B(mps_fmt_t *mps_fmt_o,
                           mps_arena_t mps_arena,
                           mps_fmt_B_s *mps_fmt_B)
{
  Arena arena = (Arena)mps_arena;
  Format format;
  Res res;

  ArenaEnter(arena);

  AVER(mps_fmt_B != NULL);

  res = FormatCreate(&format,
                     arena,
                     (Align)mps_fmt_B->align,
                     FormatVarietyB,
                     (FormatScanMethod)mps_fmt_B->scan,
                     (FormatSkipMethod)mps_fmt_B->skip,
                     (FormatMoveMethod)mps_fmt_B->fwd,
                     (FormatIsMovedMethod)mps_fmt_B->isfwd,
                     (FormatCopyMethod)mps_fmt_B->copy,
                     (FormatPadMethod)mps_fmt_B->pad,
                     (FormatClassMethod)mps_fmt_B->mps_class,
                     (Size)0);

  ArenaLeave(arena);

  if (res != ResOK) return res;
  *mps_fmt_o = (mps_fmt_t)format;
  return MPS_RES_OK;
}


/* mps_fmt_create_auto_header -- create a format of variant auto_header */

mps_res_t mps_fmt_create_auto_header(mps_fmt_t *mps_fmt_o,
                                     mps_arena_t mps_arena,
                                     mps_fmt_auto_header_s *mps_fmt)
{
  Arena arena = (Arena)mps_arena;
  Format format;
  Res res;

  ArenaEnter(arena);

  AVER(mps_fmt != NULL);

  res = FormatCreate(&format,
                     arena,
                     (Align)mps_fmt->align,
                     FormatVarietyAutoHeader,
                     (FormatScanMethod)mps_fmt->scan,
                     (FormatSkipMethod)mps_fmt->skip,
                     (FormatMoveMethod)mps_fmt->fwd,
                     (FormatIsMovedMethod)mps_fmt->isfwd,
                     NULL,
                     (FormatPadMethod)mps_fmt->pad,
                     NULL,
                     (Size)mps_fmt->mps_headerSize);

  ArenaLeave(arena);

  if (res != ResOK) return res;
  *mps_fmt_o = (mps_fmt_t)format;
  return MPS_RES_OK;
}


/* mps_fmt_create_fixed -- create an object format of variant fixed */

mps_res_t mps_fmt_create_fixed(mps_fmt_t *mps_fmt_o,
                               mps_arena_t mps_arena,
                               mps_fmt_fixed_s *mps_fmt_fixed)
{
  Arena arena = (Arena)mps_arena;
  Format format;
  Res res;

  ArenaEnter(arena);

  AVER(mps_fmt_fixed != NULL);

  res = FormatCreate(&format,
                     arena,
                     (Align)mps_fmt_fixed->align,
                     FormatVarietyFixed,
                     (FormatScanMethod)mps_fmt_fixed->scan,
                     NULL,
                     (FormatMoveMethod)mps_fmt_fixed->fwd,
                     (FormatIsMovedMethod)mps_fmt_fixed->isfwd,
                     NULL,
                     (FormatPadMethod)mps_fmt_fixed->pad,
                     NULL,
                     (Size)0);

  ArenaLeave(arena);

  if (res != ResOK) return res;
  *mps_fmt_o = (mps_fmt_t)format;
  return MPS_RES_OK;
}


/* mps_fmt_destroy -- destroy a format object */

void mps_fmt_destroy(mps_fmt_t mps_fmt)
{
  Format format = (Format)mps_fmt;
  Arena arena;

  AVER(CHECKT(Format, format));
  arena = FormatArena(format);

  ArenaEnter(arena);

  FormatDestroy(format);

  ArenaLeave(arena);
}


mps_res_t mps_pool_create(mps_pool_t *mps_pool_o, mps_arena_t mps_arena,
                          mps_class_t mps_class, ...)
{
  mps_res_t res;
  va_list args;
  va_start(args, mps_class);
  res = mps_pool_create_v(mps_pool_o, mps_arena, mps_class, args);
  va_end(args);
  return res;
}

mps_res_t mps_pool_create_v(mps_pool_t *mps_pool_o, mps_arena_t mps_arena,
                            mps_class_t mps_class, va_list args)
{
  Arena arena = (Arena)mps_arena;
  Pool pool;
  PoolClass class = (PoolClass)mps_class;
  Res res;

  ArenaEnter(arena);

  AVER(mps_pool_o != NULL);
  AVERT(Arena, arena);
  AVERT(PoolClass, class);

  res = PoolCreateV(&pool, arena, class, args);

  ArenaLeave(arena);

  if (res != ResOK) return res;
  *mps_pool_o = (mps_pool_t)pool;
  return res;
}

void mps_pool_destroy(mps_pool_t mps_pool)
{
  Pool pool = (Pool)mps_pool;
  Arena arena;

  AVER(CHECKT(Pool, pool));
  arena = PoolArena(pool);

  ArenaEnter(arena);

  PoolDestroy(pool);

  ArenaLeave(arena);
}


mps_res_t mps_alloc(mps_addr_t *p_o, mps_pool_t mps_pool, size_t size, ...)
{
  Pool pool = (Pool)mps_pool;
  Arena arena;
  Addr p;
  Res res;

  AVER(CHECKT(Pool, pool));
  arena = PoolArena(pool);

  ArenaEnter(arena);

  ArenaPoll(ArenaGlobals(arena)); /* .poll */

  AVER(p_o != NULL);
  AVERT(Pool, pool);
  AVER(size > 0);
  /* Note: class may allow unaligned size, see */
  /* <design/class-interface/#alloc.size.align>. */
  /* Rest ignored, see .varargs. */

  /* @@@@ There is currently no requirement for reservoirs to work */
  /* with unbuffered allocation. */
  res = PoolAlloc(&p, pool, size, FALSE);

  ArenaLeave(arena);

  if (res != ResOK) return res;
  *p_o = (mps_addr_t)p;
  return MPS_RES_OK;
}


mps_res_t mps_alloc_v(mps_addr_t *p_o, mps_pool_t mps_pool, size_t size,
                      va_list args)
{
  mps_res_t res;

  UNUSED(args); /* See .varargs. */
  res = mps_alloc(p_o, mps_pool, size);
  return res;
}


void mps_free(mps_pool_t mps_pool, mps_addr_t p, size_t size)
{
  Pool pool = (Pool)mps_pool;
  Arena arena;

  AVER(CHECKT(Pool, pool));
  arena = PoolArena(pool);

  ArenaEnter(arena);

  AVERT(Pool, pool);
  AVER(PoolHasAddr(pool, p));
  AVER(size > 0);
  /* Note: class may allow unaligned size, see */
  /* <design/class-interface/#alloc.size.align>. */

  PoolFree(pool, (Addr)p, size);
  ArenaLeave(arena);
}


/* mps_ap_create -- create an allocation point */

mps_res_t mps_ap_create(mps_ap_t *mps_ap_o, mps_pool_t mps_pool, ...)
{
  Pool pool = (Pool)mps_pool;
  Arena arena;
  Buffer buf;
  BufferClass bufclass;
  Res res;
  va_list args;

  AVER(mps_ap_o != NULL);
  AVER(CHECKT(Pool, pool));
  arena = PoolArena(pool);

  ArenaEnter(arena);

  AVERT(Pool, pool);

  va_start(args, mps_pool);
  bufclass = PoolDefaultBufferClass(pool);
  res = BufferCreateV(&buf, bufclass, pool, TRUE, args);
  va_end(args);

  ArenaLeave(arena);

  if (res != ResOK)
    return res;
  *mps_ap_o = (mps_ap_t)BufferAP(buf);
  return MPS_RES_OK;
}


/* mps_ap_create_v -- create an allocation point, with varargs */

mps_res_t mps_ap_create_v(mps_ap_t *mps_ap_o, mps_pool_t mps_pool,
                          va_list args)
{
  Pool pool = (Pool)mps_pool;
  Arena arena;
  Buffer buf;
  BufferClass bufclass;
  Res res;

  AVER(mps_ap_o != NULL);
  AVER(CHECKT(Pool, pool));
  arena = PoolArena(pool);

  ArenaEnter(arena);

  AVERT(Pool, pool);

  bufclass = PoolDefaultBufferClass(pool);
  res = BufferCreateV(&buf, bufclass, pool, TRUE, args);

  ArenaLeave(arena);

  if (res != ResOK)
    return res;
  *mps_ap_o = (mps_ap_t)BufferAP(buf);
  return MPS_RES_OK;
}

void mps_ap_destroy(mps_ap_t mps_ap)
{
  Buffer buf = BufferOfAP((AP)mps_ap);
  Arena arena;

  AVER(mps_ap != NULL);
  AVER(CHECKT(Buffer, buf));
  arena = BufferArena(buf);

  ArenaEnter(arena);

  BufferDestroy(buf);

  ArenaLeave(arena);
}


/* mps_reserve -- allocate store in preparation for initialization
 *
 * .reserve.call: mps_reserve does not call BufferReserve, but instead
 * uses the in-line macro from <code/mps.h>.  This is so that it calls
 * mps_ap_fill and thence ArenaPoll (.poll).  The consistency checks are
 * those which can be done outside the MPM.  See also .commit.call.  */

mps_res_t (mps_reserve)(mps_addr_t *p_o, mps_ap_t mps_ap, size_t size)
{
  mps_res_t res;

  AVER(p_o != NULL);
  AVER(mps_ap != NULL);
  AVER(CHECKT(Buffer, BufferOfAP((AP)mps_ap)));
  AVER(mps_ap->init == mps_ap->alloc);
  AVER(size > 0);

  MPS_RESERVE_BLOCK(res, *p_o, mps_ap, size);

  return res;
}



mps_res_t mps_reserve_with_reservoir_permit(mps_addr_t *p_o,
                                            mps_ap_t mps_ap, size_t size)
{
  mps_res_t res;

  AVER(p_o != NULL);
  AVER(size > 0);
  AVER(mps_ap != NULL);
  AVER(CHECKT(Buffer, BufferOfAP((AP)mps_ap)));
  AVER(mps_ap->init == mps_ap->alloc);

  MPS_RESERVE_WITH_RESERVOIR_PERMIT_BLOCK(res, *p_o, mps_ap, size);

  return res;
}



/* mps_commit -- commit initialized object, finishing allocation
 *
 * .commit.call: mps_commit does not call BufferCommit, but instead uses
 * the in-line commit macro from <code/mps.h>.  This is so that it calls
 * mps_ap_trip and thence ArenaPoll in future (.poll).  The consistency
 * checks here are the ones which can be done outside the MPM.  See also
 * .reserve.call.  */

mps_bool_t (mps_commit)(mps_ap_t mps_ap, mps_addr_t p, size_t size)
{
  AVER(mps_ap != NULL);
  AVER(CHECKT(Buffer, BufferOfAP((AP)mps_ap)));
  AVER(p != NULL);
  AVER(size > 0);
  AVER(p == mps_ap->init);
  AVER((void *)((char *)mps_ap->init + size) == mps_ap->alloc);

  return mps_commit(mps_ap, p, size);
}


/* Allocation frame support
 *
 * These are candidates for being inlineable as macros.
 * These functions are easier to maintain, so we'll avoid
 * macros for now.  */


/* mps_ap_frame_push -- push a new allocation frame
 *
 * See <design/alloc-frame/#lw-frame.push>. */

mps_res_t (mps_ap_frame_push)(mps_frame_t *frame_o, mps_ap_t mps_ap)
{
  AVER(frame_o != NULL);
  AVER(mps_ap != NULL);

  /* Fail if between reserve & commit */
  if ((char *)mps_ap->alloc != (char *)mps_ap->init) {
    return MPS_RES_FAIL;
  }

  if (!mps_ap->lwpoppending) {
    /* Valid state for a lightweight push */
    *frame_o = (mps_frame_t)mps_ap->init;
    return MPS_RES_OK;
  } else {
    /* Need a heavyweight push */
    Buffer buf = BufferOfAP((AP)mps_ap);
    Arena arena;
    AllocFrame frame;
    Res res;

    AVER(CHECKT(Buffer, buf));
    arena = BufferArena(buf);

    ArenaEnter(arena);
    AVERT(Buffer, buf);

    res = BufferFramePush(&frame, buf);

    if (res == ResOK) {
      *frame_o = (mps_frame_t)frame;
    }
    ArenaLeave(arena);
    return (mps_res_t)res;
  }
}

/* mps_ap_frame_pop -- push a new allocation frame
 *
 * See <design/alloc-frame/#lw-frame.pop>.  */

mps_res_t (mps_ap_frame_pop)(mps_ap_t mps_ap, mps_frame_t frame)
{
  AVER(mps_ap != NULL);
  /* Can't check frame because it's an arbitrary value */

  /* Fail if between reserve & commit */
  if ((char *)mps_ap->alloc != (char *)mps_ap->init) {
    return MPS_RES_FAIL;
  }

  if (mps_ap->enabled) {
    /* Valid state for a lightweight pop */
    mps_ap->frameptr = (mps_addr_t)frame; /* record pending pop */
    mps_ap->lwpoppending = TRUE;
    mps_ap->limit = (mps_addr_t)0; /* trap the buffer */
    return MPS_RES_OK;

  } else {
    /* Need a heavyweight pop */
    Buffer buf = BufferOfAP((AP)mps_ap);
    Arena arena;
    Res res;

    AVER(CHECKT(Buffer, buf));
    arena = BufferArena(buf);

    ArenaEnter(arena);
    AVERT(Buffer, buf);

    res = BufferFramePop(buf, (AllocFrame)frame);

    ArenaLeave(arena);
    return (mps_res_t)res;
  }
}


/* mps_ap_fill -- called by mps_reserve when an AP hasn't enough arena
 *
 * .ap.fill.internal: Note that mps_ap_fill should never be "called"
 * directly by the client code.  It is invoked by the mps_reserve macro.  */

mps_res_t mps_ap_fill(mps_addr_t *p_o, mps_ap_t mps_ap, size_t size)
{
  Buffer buf = BufferOfAP((AP)mps_ap);
  Arena arena;
  Addr p;
  Res res;

  AVER(mps_ap != NULL);
  AVER(CHECKT(Buffer, buf));
  arena = BufferArena(buf);

  ArenaEnter(arena);

  ArenaPoll(ArenaGlobals(arena)); /* .poll */

  AVER(p_o != NULL);
  AVERT(Buffer, buf);
  AVER(size > 0);
  AVER(SizeIsAligned(size, BufferPool(buf)->alignment));

  res = BufferFill(&p, buf, size, FALSE);

  ArenaLeave(arena);

  if (res != ResOK) return res;
  *p_o = (mps_addr_t)p;
  return MPS_RES_OK;
}


mps_res_t mps_ap_fill_with_reservoir_permit(mps_addr_t *p_o, mps_ap_t mps_ap,
                                            size_t size)
{
  Buffer buf = BufferOfAP((AP)mps_ap);
  Arena arena;
  Addr p;
  Res res;

  AVER(mps_ap != NULL);
  AVER(CHECKT(Buffer, buf));
  arena = BufferArena(buf);

  ArenaEnter(arena);

  ArenaPoll(ArenaGlobals(arena)); /* .poll */

  AVER(p_o != NULL);
  AVERT(Buffer, buf);
  AVER(size > 0);
  AVER(SizeIsAligned(size, BufferPool(buf)->alignment));

  res = BufferFill(&p, buf, size, TRUE);

  ArenaLeave(arena);

  if (res != ResOK) return res;
  *p_o = (mps_addr_t)p;
  return MPS_RES_OK;
}


/* mps_ap_trip -- called by mps_commit when an AP is tripped
 *
 * .ap.trip.internal: Note that mps_ap_trip should never be "called"
 * directly by the client code.  It is invoked by the mps_commit macro.  */

mps_bool_t mps_ap_trip(mps_ap_t mps_ap, mps_addr_t p, size_t size)
{
  Buffer buf = BufferOfAP((AP)mps_ap);
  Arena arena;
  Bool b;

  AVER(mps_ap != NULL);
  AVER(CHECKT(Buffer, buf));
  arena = BufferArena(buf);

  ArenaEnter(arena);

  AVERT(Buffer, buf);
  AVER(size > 0);
  AVER(SizeIsAligned(size, BufferPool(buf)->alignment));

  b = BufferTrip(buf, (Addr)p, size);

  ArenaLeave(arena);

  return b;
}


/* mps_sac_create -- create an SAC object */

mps_res_t mps_sac_create(mps_sac_t *mps_sac_o, mps_pool_t mps_pool,
                         size_t classes_count, mps_sac_classes_s *mps_classes)
{
  Pool pool = (Pool)mps_pool;
  Arena arena;
  SACClasses classes;
  SAC sac;
  Res res;

  AVER(mps_sac_o != NULL);
  AVER(CHECKT(Pool, pool));
  arena = PoolArena(pool);

  ArenaEnter(arena);

  classes = (SACClasses)mps_classes;
  res = SACCreate(&sac, pool, (Count)classes_count, classes);

  ArenaLeave(arena);

  if (res != ResOK) return (mps_res_t)res;
  *mps_sac_o = (mps_sac_t)ExternalSACOfSAC(sac);
  return (mps_res_t)res;
}


/* mps_sac_destroy -- destroy an SAC object */

void mps_sac_destroy(mps_sac_t mps_sac)
{
  SAC sac = SACOfExternalSAC((ExternalSAC)mps_sac);
  Arena arena;

  AVER(CHECKT(SAC, sac));
  arena = SACArena(sac);

  ArenaEnter(arena);

  SACDestroy(sac);

  ArenaLeave(arena);
}


/* mps_sac_flush -- flush an SAC, releasing all memory held in it */

void mps_sac_flush(mps_sac_t mps_sac)
{
  SAC sac = SACOfExternalSAC((ExternalSAC)mps_sac);
  Arena arena;

  AVER(CHECKT(SAC, sac));
  arena = SACArena(sac);

  ArenaEnter(arena);

  SACFlush(sac);

  ArenaLeave(arena);
}


/* mps_sac_fill -- alloc an object, and perhaps fill the cache */

mps_res_t mps_sac_fill(mps_addr_t *p_o, mps_sac_t mps_sac, size_t size,
                       mps_bool_t has_reservoir_permit)
{
  SAC sac = SACOfExternalSAC((ExternalSAC)mps_sac);
  Arena arena;
  Addr p;
  Res res;

  AVER(p_o != NULL);
  AVER(CHECKT(SAC, sac));
  arena = SACArena(sac);

  ArenaEnter(arena);

  res = SACFill(&p, sac, size, (has_reservoir_permit != 0));

  ArenaLeave(arena);

  if (res != ResOK) return (mps_res_t)res;
  *p_o = (mps_addr_t)p;
  return (mps_res_t)res;
}


/* mps_sac_empty -- free an object, and perhaps empty the cache */

void mps_sac_empty(mps_sac_t mps_sac, mps_addr_t p, size_t size)
{
  SAC sac = SACOfExternalSAC((ExternalSAC)mps_sac);
  Arena arena;

  AVER(CHECKT(SAC, sac));
  arena = SACArena(sac);

  ArenaEnter(arena);

  SACEmpty(sac, (Addr)p, (Size)size);

  ArenaLeave(arena);
}


/* mps_sac_alloc -- alloc an object, using cached space if possible */

mps_res_t mps_sac_alloc(mps_addr_t *p_o, mps_sac_t mps_sac, size_t size,
                        mps_bool_t has_reservoir_permit)
{
  Res res;

  AVER(p_o != NULL);
  AVER(CHECKT(SAC, SACOfExternalSAC((ExternalSAC)mps_sac)));
  AVER(size > 0);

  MPS_SAC_ALLOC_FAST(res, *p_o, mps_sac, size, (has_reservoir_permit != 0));
  return res;
}


/* mps_sac_free -- free an object, to the cache if possible */

void mps_sac_free(mps_sac_t mps_sac, mps_addr_t p, size_t size)
{
  AVER(CHECKT(SAC, SACOfExternalSAC((ExternalSAC)mps_sac)));
  /* Can't check p outside arena lock */
  AVER(size > 0);

  MPS_SAC_FREE_FAST(mps_sac, p, size);
}


/* Roots */


mps_res_t mps_root_create(mps_root_t *mps_root_o, mps_arena_t mps_arena,
                          mps_rank_t mps_rank, mps_rm_t mps_rm,
                          mps_root_scan_t mps_root_scan, void *p, size_t s)
{
  Arena arena = (Arena)mps_arena;
  Rank rank = (Rank)mps_rank;
  Root root;
  Res res;

  ArenaEnter(arena);

  AVER(mps_root_o != NULL);
  AVER(mps_rm == (mps_rm_t)0);

  /* See .root-mode. */
  res = RootCreateFun(&root, arena, rank,
                      (RootScanMethod)mps_root_scan, p, s);

  ArenaLeave(arena);

  if (res != ResOK) return res;
  *mps_root_o = (mps_root_t)root;
  return MPS_RES_OK;
}

mps_res_t mps_root_create_table(mps_root_t *mps_root_o, mps_arena_t mps_arena,
                                mps_rank_t mps_rank, mps_rm_t mps_rm,
                                mps_addr_t *base, size_t size)
{
  Arena arena = (Arena)mps_arena;
  Rank rank = (Rank)mps_rank;
  Root root;
  RootMode mode = (RootMode)mps_rm;
  Res res;

  ArenaEnter(arena);

  AVER(mps_root_o != NULL);
  AVER(base != NULL);
  AVER(size > 0);

  /* .root.table-size: size is the length of the array at base, not */
  /* the size in bytes.  However, RootCreateTable expects base and */
  /* limit pointers.  Be careful. */

  res = RootCreateTable(&root, arena, rank, mode,
                        (Addr *)base, (Addr *)base + size);

  ArenaLeave(arena);

  if (res != ResOK) return res;
  *mps_root_o = (mps_root_t)root;
  return MPS_RES_OK;
}

mps_res_t mps_root_create_table_masked(mps_root_t *mps_root_o,
                                       mps_arena_t mps_arena,
                                       mps_rank_t mps_rank, mps_rm_t mps_rm,
                                       mps_addr_t *base, size_t size,
                                       mps_word_t mask)
{
  Arena arena = (Arena)mps_arena;
  Rank rank = (Rank)mps_rank;
  Root root;
  RootMode mode = (RootMode)mps_rm;
  Res res;

  ArenaEnter(arena);

  AVER(mps_root_o != NULL);
  AVER(base != NULL);
  AVER(size > 0);
  /* Can't check anything about mask */

  /* See .root.table-size. */

  res = RootCreateTableMasked(&root, arena, rank, mode,
                              (Addr *)base, (Addr *)base + size,
                              mask);

  ArenaLeave(arena);

  if (res != ResOK) return res;
  *mps_root_o = (mps_root_t)root;
  return MPS_RES_OK;
}

mps_res_t mps_root_create_fmt(mps_root_t *mps_root_o, mps_arena_t mps_arena,
                              mps_rank_t mps_rank, mps_rm_t mps_rm,
                              mps_fmt_scan_t mps_fmt_scan,
                              mps_addr_t base, mps_addr_t limit)
{
  Arena arena = (Arena)mps_arena;
  Rank rank = (Rank)mps_rank;
  FormatScanMethod scan = (FormatScanMethod)mps_fmt_scan;
  Root root;
  RootMode mode = (RootMode)mps_rm;
  Res res;

  ArenaEnter(arena);

  AVER(mps_root_o != NULL);

  res = RootCreateFmt(&root, arena, rank, mode, scan, (Addr)base, (Addr)limit);

  ArenaLeave(arena);
  if (res != ResOK) return res;
  *mps_root_o = (mps_root_t)root;
  return MPS_RES_OK;
}

mps_res_t mps_root_create_reg(mps_root_t *mps_root_o, mps_arena_t mps_arena,
                              mps_rank_t mps_rank, mps_rm_t mps_rm,
                              mps_thr_t mps_thr, mps_reg_scan_t mps_reg_scan,
                              void *reg_scan_p, size_t mps_size)
{
  Arena arena = (Arena)mps_arena;
  Rank rank = (Rank)mps_rank;
  Thread thread = (Thread)mps_thr;
  Root root;
  Res res;

  ArenaEnter(arena);

  AVER(mps_root_o != NULL);
  AVER(mps_reg_scan != NULL);
  AVER(mps_reg_scan == mps_stack_scan_ambig); /* .reg.scan */
  AVER(reg_scan_p != NULL); /* stackBot */
  AVER(rank == MPS_RANK_AMBIG);
  AVER(mps_rm == (mps_rm_t)0);

  /* See .root-mode. */
  res = RootCreateReg(&root, arena, rank, thread,
                      (RootScanRegMethod)mps_reg_scan,
                      reg_scan_p, mps_size);

  ArenaLeave(arena);

  if (res != ResOK) return res;
  *mps_root_o = (mps_root_t)root;
  return MPS_RES_OK;
}


/* mps_stack_scan_ambig -- scan the thread state ambiguously
 *
 * See .reg-scan.  */

mps_res_t mps_stack_scan_ambig(mps_ss_t mps_ss,
                               mps_thr_t mps_thr, void *p, size_t s)
{
  ScanState ss = (ScanState)mps_ss;
  Thread thread = (Thread)mps_thr;

  UNUSED(s);
  return ThreadScan(ss, thread, p);
}


void mps_root_destroy(mps_root_t mps_root)
{
  Root root = (Root)mps_root;
  Arena arena;

  arena = RootArena(root);

  ArenaEnter(arena);

  RootDestroy(root);

  ArenaLeave(arena);
}


void (mps_tramp)(void **r_o,
                 void *(*f)(void *p, size_t s),
                 void *p, size_t s)
{
  AVER(r_o != NULL);
  AVER(FUNCHECK(f));
  /* Can't check p and s as they are interpreted by the client */

  ProtTramp(r_o, f, p, s);
}


mps_res_t mps_thread_reg(mps_thr_t *mps_thr_o, mps_arena_t mps_arena)
{
  Arena arena = (Arena)mps_arena;
  Thread thread;
  Res res;

  ArenaEnter(arena);

  AVER(mps_thr_o != NULL);
  AVERT(Arena, arena);

  res = ThreadRegister(&thread, arena);

  ArenaLeave(arena);

  if (res != ResOK) return res;
  *mps_thr_o = (mps_thr_t)thread;
  return MPS_RES_OK;
}

void mps_thread_dereg(mps_thr_t mps_thr)
{
  Thread thread = (Thread)mps_thr;
  Arena arena;

  AVER(ThreadCheckSimple(thread));
  arena = ThreadArena(thread);

  ArenaEnter(arena);

  ThreadDeregister(thread, arena);

  ArenaLeave(arena);
}

void mps_ld_reset(mps_ld_t mps_ld, mps_arena_t mps_arena)
{
  Arena arena = (Arena)mps_arena;
  LD ld = (LD)mps_ld;

  ArenaEnter(arena);

  LDReset(ld, arena);

  ArenaLeave(arena);
}


/* mps_ld_add -- add a reference to a location dependency
 *
 * See <design/interface-c/#lock-free>.  */

void mps_ld_add(mps_ld_t mps_ld, mps_arena_t mps_arena, mps_addr_t addr)
{
  Arena arena = (Arena)mps_arena;
  LD ld = (LD)mps_ld;

  LDAdd(ld, arena, (Addr)addr);
}


/* mps_ld_merge -- merge two location dependencies
 *
 * See <design/interface-c/#lock-free>.  */

void mps_ld_merge(mps_ld_t mps_ld, mps_arena_t mps_arena,
                  mps_ld_t mps_from)
{
  Arena arena = (Arena)mps_arena;
  LD ld = (LD)mps_ld;
  LD from = (LD)mps_from;

  LDMerge(ld, arena, from);
}


/* mps_ld_isstale -- check whether a location dependency is "stale"
 *
 * See <design/interface-c/#lock-free>.  */

mps_bool_t mps_ld_isstale(mps_ld_t mps_ld, mps_arena_t mps_arena,
                          mps_addr_t addr)
{
  Arena arena = (Arena)mps_arena;
  LD ld = (LD)mps_ld;
  Bool b;

  b = LDIsStale(ld, arena, (Addr)addr);

  return (mps_bool_t)b;
}

mps_res_t mps_fix(mps_ss_t mps_ss, mps_addr_t *ref_io)
{
  mps_res_t res;

  MPS_SCAN_BEGIN(mps_ss) {
    res = MPS_FIX(mps_ss, ref_io);
  } MPS_SCAN_END(mps_ss);

  return res;
}

mps_word_t mps_collections(mps_arena_t mps_arena)
{
  Arena arena = (Arena)mps_arena;
  return ArenaEpoch(arena); /* thread safe: see <code/arena.h#epoch.ts> */
}


/* mps_finalize -- register for finalization */

mps_res_t mps_finalize(mps_arena_t mps_arena, mps_addr_t *refref)
{
  Res res;
  Addr object;
  Arena arena = (Arena)mps_arena;

  ArenaEnter(arena);

  object = (Addr)ArenaPeek(arena, (Addr)refref);
  res = ArenaFinalize(arena, object);

  ArenaLeave(arena);
  return res;
}


/* mps_definalize -- deregister for finalization */

mps_res_t mps_definalize(mps_arena_t mps_arena, mps_addr_t *refref)
{
  Res res;
  Addr object;
  Arena arena = (Arena)mps_arena;

  ArenaEnter(arena);

  object = (Addr)ArenaPeek(arena, (Addr)refref);
  res = ArenaDefinalize(arena, object);

  ArenaLeave(arena);
  return res;
}


/* Messages */


mps_bool_t mps_message_poll(mps_arena_t mps_arena)
{
  Bool b;
  Arena arena = (Arena)mps_arena;

  ArenaEnter(arena);

  b = MessagePoll(arena);

  ArenaLeave(arena);
  return b;
}


mps_message_type_t mps_message_type(mps_arena_t mps_arena,
                                    mps_message_t mps_message)
{
  Arena arena = (Arena)mps_arena;
  Message message = (Message)mps_message;
  MessageType type;

  ArenaEnter(arena);

  type = MessageGetType(message);

  ArenaLeave(arena);

  return (mps_message_type_t)type;
}

void mps_message_discard(mps_arena_t mps_arena,
                         mps_message_t mps_message)
{
  Arena arena = (Arena)mps_arena;
  Message message = (Message)mps_message;

  ArenaEnter(arena);

  MessageDiscard(arena, message);

  ArenaLeave(arena);
}

void mps_message_type_enable(mps_arena_t mps_arena,
                             mps_message_type_t mps_type)
{
  Arena arena = (Arena)mps_arena;
  MessageType type = (MessageType)mps_type;

  ArenaEnter(arena);

  MessageTypeEnable(arena, type);

  ArenaLeave(arena);
}

void mps_message_type_disable(mps_arena_t mps_arena,
                              mps_message_type_t mps_type)
{
  Arena arena = (Arena)mps_arena;
  MessageType type = (MessageType)mps_type;

  ArenaEnter(arena);

  MessageTypeDisable(arena, type);

  ArenaLeave(arena);
}

mps_bool_t mps_message_get(mps_message_t *mps_message_return,
                           mps_arena_t mps_arena,
                           mps_message_type_t mps_type)
{
  Bool b;
  Arena arena = (Arena)mps_arena;
  MessageType type = (MessageType)mps_type;
  Message message;

  ArenaEnter(arena);

  b = MessageGet(&message, arena, type);

  ArenaLeave(arena);
  if (b) {
    *mps_message_return = (mps_message_t)message;
  }
  return b;
}

mps_bool_t mps_message_queue_type(mps_message_type_t *mps_message_type_return,
                                  mps_arena_t mps_arena)
{
  Arena arena = (Arena)mps_arena;
  MessageType type;
  Bool b;

  ArenaEnter(arena);

  b = MessageQueueType(&type, arena);

  ArenaLeave(arena);
  if (b) {
    *mps_message_type_return = (mps_message_type_t)type;
  }
  return b;
}


/* Message-Type-Specific Methods */

/* MPS_MESSAGE_TYPE_FINALIZATION */

void mps_message_finalization_ref(mps_addr_t *mps_addr_return,
                                  mps_arena_t mps_arena,
                                  mps_message_t mps_message)
{
  Arena arena = (Arena)mps_arena;
  Message message = (Message)mps_message;
  Ref ref;

  AVER(mps_addr_return != NULL);

  ArenaEnter(arena);

  AVERT(Arena, arena);
  MessageFinalizationRef(&ref, arena, message);
  ArenaPoke(arena, (Addr)mps_addr_return, ref);

  ArenaLeave(arena);
}

/* MPS_MESSAGE_TYPE_GC */

size_t mps_message_gc_live_size(mps_arena_t mps_arena,
                                              mps_message_t mps_message)
{
  Arena arena = (Arena)mps_arena;
  Message message = (Message)mps_message;
  Size size;

  ArenaEnter(arena);

  AVERT(Arena, arena);
  size = MessageGCLiveSize(message);

  ArenaLeave(arena);
  return (size_t)size;
}

size_t mps_message_gc_condemned_size(mps_arena_t mps_arena,
                                     mps_message_t mps_message)
{
  Arena arena = (Arena)mps_arena;
  Message message = (Message)mps_message;
  Size size;

  ArenaEnter(arena);

  AVERT(Arena, arena);
  size = MessageGCCondemnedSize(message);

  ArenaLeave(arena);
  return (size_t)size;
}

size_t mps_message_gc_not_condemned_size(mps_arena_t mps_arena,
                                         mps_message_t mps_message)
{
  Arena arena = (Arena)mps_arena;
  Message message = (Message)mps_message;
  Size size;

  ArenaEnter(arena);

  AVERT(Arena, arena);
  size = MessageGCNotCondemnedSize(message);

  ArenaLeave(arena);
  return (size_t)size;
}


/* Telemetry */

mps_word_t mps_telemetry_control(mps_word_t resetMask, mps_word_t flipMask)
{
  /* Doesn't require locking and isn't arena-specific. */
  return EventControl((Word)resetMask, (Word)flipMask);
}

mps_word_t mps_telemetry_intern(const char *label)
{
  AVER(label != NULL);
  return (mps_word_t)EventInternString(label);
}

void mps_telemetry_label(mps_addr_t addr, mps_word_t intern_id)
{
  EventLabelAddr((Addr)addr, (Word)intern_id);
}

void mps_telemetry_flush(void)
{
  /* Telemetry does its own concurrency control, so none here. */
  (void)EventSync();
}


/* Allocation Patterns */


mps_alloc_pattern_t mps_alloc_pattern_ramp(void)
{
  return (mps_alloc_pattern_t)AllocPatternRamp();
}

mps_alloc_pattern_t mps_alloc_pattern_ramp_collect_all(void)
{
  return (mps_alloc_pattern_t)AllocPatternRampCollectAll();
}


/* mps_ap_alloc_pattern_begin -- signal start of an allocation pattern
 *
 * .ramp.hack: There are only two allocation patterns, both ramps.  So
 * we assume it's a ramp, and call BufferRampBegin/End directly, without
 * dispatching.  No point in creating a mechanism for that.  */

mps_res_t mps_ap_alloc_pattern_begin(mps_ap_t mps_ap,
                                     mps_alloc_pattern_t alloc_pattern)
{
  Buffer buf;
  Arena arena;

  AVER(mps_ap != NULL);
  buf = BufferOfAP((AP)mps_ap);
  AVER(CHECKT(Buffer, buf));

  arena = BufferArena(buf);
  ArenaEnter(arena);

  BufferRampBegin(buf, (AllocPattern)alloc_pattern);

  ArenaLeave(arena);
  return MPS_RES_OK;
}


mps_res_t mps_ap_alloc_pattern_end(mps_ap_t mps_ap,
                                   mps_alloc_pattern_t alloc_pattern)
{
  Buffer buf;
  Arena arena;
  Res res;

  AVER(mps_ap != NULL);
  buf = BufferOfAP((AP)mps_ap);
  AVER(CHECKT(Buffer, buf));
  UNUSED(alloc_pattern); /* .ramp.hack */

  arena = BufferArena(buf);
  ArenaEnter(arena);

  res = BufferRampEnd(buf);
  ArenaPoll(ArenaGlobals(arena)); /* .poll */

  ArenaLeave(arena);
  return res;
}


mps_res_t mps_ap_alloc_pattern_reset(mps_ap_t mps_ap)
{
  Buffer buf;
  Arena arena;

  AVER(mps_ap != NULL);
  buf = BufferOfAP((AP)mps_ap);
  AVER(CHECKT(Buffer, buf));

  arena = BufferArena(buf);
  ArenaEnter(arena);

  BufferRampReset(buf);
  ArenaPoll(ArenaGlobals(arena)); /* .poll */

  ArenaLeave(arena);
  return MPS_RES_OK;
}


/* Low memory reservoir */


/* mps_reservoir_limit_set -- set the reservoir size */

void mps_reservoir_limit_set(mps_arena_t mps_arena, size_t size)
{
  Arena arena = (Arena)mps_arena;

  ArenaEnter(arena);
  ReservoirSetLimit(ArenaReservoir(arena), size);
  ArenaLeave(arena);
}


/* mps_reservoir_limit -- return the reservoir size */

size_t mps_reservoir_limit(mps_arena_t mps_arena)
{
  Arena arena = (Arena)mps_arena;
  Size size;

  ArenaEnter(arena);

  size = ReservoirLimit(ArenaReservoir(arena));

  ArenaLeave(arena);
  return size;
}


/* mps_reservoir_available -- return memory available in the reservoir */

size_t mps_reservoir_available(mps_arena_t mps_arena)
{
  Arena arena = (Arena)mps_arena;
  Size size;

  ArenaEnter(arena);

  size = ReservoirAvailable(ArenaReservoir(arena));

  ArenaLeave(arena);
  return size;
}


/* Chains */


/* mps_chain_create -- create a chain */

mps_res_t mps_chain_create(mps_chain_t *chain_o, mps_arena_t mps_arena,
                           size_t gen_count, mps_gen_param_s *params)
{
  Arena arena = (Arena)mps_arena;
  Chain chain;
  Res res;

  ArenaEnter(arena);

  AVER(gen_count > 0);
  res = ChainCreate(&chain, arena, gen_count, (GenParamStruct *)params);

  ArenaLeave(arena);
  if (res != ResOK)
    return res;
  *chain_o = (mps_chain_t)chain;
  return MPS_RES_OK;
}


/* mps_chain_destroy -- destroy a chain */

void mps_chain_destroy(mps_chain_t mps_chain)
{
  Arena arena;
  Chain chain = (Chain)mps_chain;

  AVER(CHECKT(Chain, chain));
  arena = chain->arena;

  ArenaEnter(arena);
  ChainDestroy(chain);
  ArenaLeave(arena);
}


/* C. COPYRIGHT AND LICENSE
 *
<<<<<<< HEAD
 * Copyright (C) 2001-2003 Ravenbrook Limited <http://www.ravenbrook.com/>.
=======
 * Copyright (C) 2001-2002, 2006 Ravenbrook Limited <http://www.ravenbrook.com/>.
>>>>>>> 8ff037ff
 * All rights reserved.  This is an open source license.  Contact
 * Ravenbrook for commercial licensing options.
 * 
 * Redistribution and use in source and binary forms, with or without
 * modification, are permitted provided that the following conditions are
 * met:
 * 
 * 1. Redistributions of source code must retain the above copyright
 * notice, this list of conditions and the following disclaimer.
 * 
 * 2. Redistributions in binary form must reproduce the above copyright
 * notice, this list of conditions and the following disclaimer in the
 * documentation and/or other materials provided with the distribution.
 * 
 * 3. Redistributions in any form must be accompanied by information on how
 * to obtain complete source code for this software and any accompanying
 * software that uses this software.  The source code must either be
 * included in the distribution or be available for no more than the cost
 * of distribution plus a nominal fee, and must be freely redistributable
 * under reasonable conditions.  For an executable file, complete source
 * code means the source code for all modules it contains. It does not
 * include source code for modules or files that typically accompany the
 * major components of the operating system on which the executable file
 * runs.
 * 
 * THIS SOFTWARE IS PROVIDED BY THE COPYRIGHT HOLDERS AND CONTRIBUTORS "AS
 * IS" AND ANY EXPRESS OR IMPLIED WARRANTIES, INCLUDING, BUT NOT LIMITED
 * TO, THE IMPLIED WARRANTIES OF MERCHANTABILITY, FITNESS FOR A PARTICULAR
 * PURPOSE, OR NON-INFRINGEMENT, ARE DISCLAIMED. IN NO EVENT SHALL THE
 * COPYRIGHT HOLDERS AND CONTRIBUTORS BE LIABLE FOR ANY DIRECT, INDIRECT,
 * INCIDENTAL, SPECIAL, EXEMPLARY, OR CONSEQUENTIAL DAMAGES (INCLUDING, BUT
 * NOT LIMITED TO, PROCUREMENT OF SUBSTITUTE GOODS OR SERVICES; LOSS OF
 * USE, DATA, OR PROFITS; OR BUSINESS INTERRUPTION) HOWEVER CAUSED AND ON
 * ANY THEORY OF LIABILITY, WHETHER IN CONTRACT, STRICT LIABILITY, OR TORT
 * (INCLUDING NEGLIGENCE OR OTHERWISE) ARISING IN ANY WAY OUT OF THE USE OF
 * THIS SOFTWARE, EVEN IF ADVISED OF THE POSSIBILITY OF SUCH DAMAGE.
 */<|MERGE_RESOLUTION|>--- conflicted
+++ resolved
@@ -1,11 +1,7 @@
 /* mpsi.c: MEMORY POOL SYSTEM C INTERFACE LAYER
  *
  * $Id$
-<<<<<<< HEAD
- * Copyright (c) 2001,2003 Ravenbrook Limited.  See end of file for license.
-=======
- * Copyright (c) 2001-2002, 2006 Ravenbrook Limited.  See end of file for license.
->>>>>>> 8ff037ff
+ * Copyright (c) 2001-2003, 2006 Ravenbrook Limited.  See end of file for license.
  * Portions copyright (c) 2002 Global Graphics Software.
  *
  * .purpose: This code bridges between the MPS interface to C,
@@ -375,11 +371,7 @@
   Res res;
   Arena arena = (Arena)mps_space;
   ArenaEnter(arena);
-<<<<<<< HEAD
-  res = ArenaStartCollect(ArenaGlobals(arena));
-=======
   res = ArenaStartCollect(ArenaGlobals(arena), TraceStartWhyCLIENTFULL_INCREMENTAL);
->>>>>>> 8ff037ff
   ArenaLeave(arena);
   return res;
 }
@@ -389,11 +381,7 @@
   Res res;
   Arena arena = (Arena)mps_space;
   ArenaEnter(arena);
-<<<<<<< HEAD
-  res = ArenaCollect(ArenaGlobals(arena));
-=======
   res = ArenaCollect(ArenaGlobals(arena), TraceStartWhyCLIENTFULL_BLOCK);
->>>>>>> 8ff037ff
   ArenaLeave(arena);
   return res;
 }
@@ -1757,6 +1745,24 @@
   return (size_t)size;
 }
 
+/* MPS_MESSAGE_TYPE_GC_START */
+const char *mps_message_gc_start_why(mps_arena_t mps_arena,
+  mps_message_t mps_message)
+{
+  const char *s;
+  Arena arena = (Arena)mps_arena;
+  Message message = (Message)mps_message;
+
+  ArenaEnter(arena);
+
+  AVERT(Arena, arena);
+
+  s = MessageGCStartWhy(message);
+
+  ArenaLeave(arena);
+
+  return s;
+}
 
 /* Telemetry */
 
@@ -1957,11 +1963,7 @@
 
 /* C. COPYRIGHT AND LICENSE
  *
-<<<<<<< HEAD
- * Copyright (C) 2001-2003 Ravenbrook Limited <http://www.ravenbrook.com/>.
-=======
- * Copyright (C) 2001-2002, 2006 Ravenbrook Limited <http://www.ravenbrook.com/>.
->>>>>>> 8ff037ff
+ * Copyright (C) 2001-2003, 2006 Ravenbrook Limited <http://www.ravenbrook.com/>.
  * All rights reserved.  This is an open source license.  Contact
  * Ravenbrook for commercial licensing options.
  * 
