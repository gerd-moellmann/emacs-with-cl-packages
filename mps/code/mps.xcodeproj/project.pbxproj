--- conflicted
+++ resolved
@@ -7,54 +7,6 @@
 	objects = {
 
 /* Begin PBXAggregateTarget section */
-		225F0AFC18E4453A003F2183 /* testci */ = {
-			isa = PBXAggregateTarget;
-			buildConfigurationList = 225F0B0018E4453A003F2183 /* Build configuration list for PBXAggregateTarget "testci" */;
-			buildPhases = (
-				225F0AFF18E4453A003F2183 /* ShellScript */,
-			);
-			dependencies = (
-				225F0AFD18E4453A003F2183 /* PBXTargetDependency */,
-			);
-			name = testci;
-			productName = testci;
-		};
-		225F0B0418E44549003F2183 /* testall */ = {
-			isa = PBXAggregateTarget;
-			buildConfigurationList = 225F0B0818E44549003F2183 /* Build configuration list for PBXAggregateTarget "testall" */;
-			buildPhases = (
-				225F0B0718E44549003F2183 /* ShellScript */,
-			);
-			dependencies = (
-				225F0B0518E44549003F2183 /* PBXTargetDependency */,
-			);
-			name = testall;
-			productName = testall;
-		};
-		2291B6E318E4754D0004B79C /* testansi */ = {
-			isa = PBXAggregateTarget;
-			buildConfigurationList = 2291B6E718E4754D0004B79C /* Build configuration list for PBXAggregateTarget "testansi" */;
-			buildPhases = (
-				2291B6E618E4754D0004B79C /* ShellScript */,
-			);
-			dependencies = (
-				2291B6E418E4754D0004B79C /* PBXTargetDependency */,
-			);
-			name = testansi;
-			productName = testansi;
-		};
-		22965BB219115D4600138A8F /* testpoll */ = {
-			isa = PBXAggregateTarget;
-			buildConfigurationList = 22965BB619115D4600138A8F /* Build configuration list for PBXAggregateTarget "testpoll" */;
-			buildPhases = (
-				22965BB519115D4600138A8F /* ShellScript */,
-			);
-			dependencies = (
-				22965BB319115D4600138A8F /* PBXTargetDependency */,
-			);
-			name = testpoll;
-			productName = testpoll;
-		};
 		22CDE8EF16E9E97D00366D0A /* testrun */ = {
 			isa = PBXAggregateTarget;
 			buildConfigurationList = 22CDE8F016E9E97E00366D0A /* Build configuration list for PBXAggregateTarget "testrun" */;
@@ -377,20 +329,6 @@
 			remoteGlobalIDString = 224CC78C175E1821002FF81B;
 			remoteInfo = mvfftest;
 		};
-		225F0AFE18E4453A003F2183 /* PBXContainerItemProxy */ = {
-			isa = PBXContainerItemProxy;
-			containerPortal = 31EEABDA156AAE9E00714D05 /* Project object */;
-			proxyType = 1;
-			remoteGlobalIDString = 3104AFF1156D37A0000A585A;
-			remoteInfo = all;
-		};
-		225F0B0618E44549003F2183 /* PBXContainerItemProxy */ = {
-			isa = PBXContainerItemProxy;
-			containerPortal = 31EEABDA156AAE9E00714D05 /* Project object */;
-			proxyType = 1;
-			remoteGlobalIDString = 3104AFF1156D37A0000A585A;
-			remoteInfo = all;
-		};
 		2275798816C5422900B662B0 /* PBXContainerItemProxy */ = {
 			isa = PBXContainerItemProxy;
 			containerPortal = 31EEABDA156AAE9E00714D05 /* Project object */;
@@ -446,20 +384,6 @@
 			proxyType = 1;
 			remoteGlobalIDString = 2291A5C1175CAFCA001D4920;
 			remoteInfo = expt825;
-		};
-		2291B6E518E4754D0004B79C /* PBXContainerItemProxy */ = {
-			isa = PBXContainerItemProxy;
-			containerPortal = 31EEABDA156AAE9E00714D05 /* Project object */;
-			proxyType = 1;
-			remoteGlobalIDString = 3104AFF1156D37A0000A585A;
-			remoteInfo = all;
-		};
-		22965BB419115D4600138A8F /* PBXContainerItemProxy */ = {
-			isa = PBXContainerItemProxy;
-			containerPortal = 31EEABDA156AAE9E00714D05 /* Project object */;
-			proxyType = 1;
-			remoteGlobalIDString = 3104AFF1156D37A0000A585A;
-			remoteInfo = all;
 		};
 		22B2BC3818B643AD00C33E63 /* PBXContainerItemProxy */ = {
 			isa = PBXContainerItemProxy;
@@ -3388,10 +3312,6 @@
 			targets = (
 				3104AFF1156D37A0000A585A /* all */,
 				22CDE8EF16E9E97D00366D0A /* testrun */,
-				225F0AFC18E4453A003F2183 /* testci */,
-				225F0B0418E44549003F2183 /* testall */,
-				2291B6E318E4754D0004B79C /* testansi */,
-				22965BB219115D4600138A8F /* testpoll */,
 				31EEABFA156AAF9D00714D05 /* mps */,
 				3114A632156E94DB001E0AA3 /* abqtest */,
 				22FACEE018880983000FDBC1 /* airtest */,
@@ -3444,62 +3364,6 @@
 /* End PBXProject section */
 
 /* Begin PBXShellScriptBuildPhase section */
-		225F0AFF18E4453A003F2183 /* ShellScript */ = {
-			isa = PBXShellScriptBuildPhase;
-			buildActionMask = 2147483647;
-			files = (
-			);
-			inputPaths = (
-			);
-			outputPaths = (
-			);
-			runOnlyForDeploymentPostprocessing = 0;
-			shellPath = /bin/sh;
-			shellScript = "../tool/testrun.sh \"$TARGET_BUILD_DIR\" \"$TARGET_NAME\"";
-			showEnvVarsInLog = 0;
-		};
-		225F0B0718E44549003F2183 /* ShellScript */ = {
-			isa = PBXShellScriptBuildPhase;
-			buildActionMask = 2147483647;
-			files = (
-			);
-			inputPaths = (
-			);
-			outputPaths = (
-			);
-			runOnlyForDeploymentPostprocessing = 0;
-			shellPath = /bin/sh;
-			shellScript = "../tool/testrun.sh \"$TARGET_BUILD_DIR\" \"$TARGET_NAME\"";
-			showEnvVarsInLog = 0;
-		};
-		2291B6E618E4754D0004B79C /* ShellScript */ = {
-			isa = PBXShellScriptBuildPhase;
-			buildActionMask = 2147483647;
-			files = (
-			);
-			inputPaths = (
-			);
-			outputPaths = (
-			);
-			runOnlyForDeploymentPostprocessing = 0;
-			shellPath = /bin/sh;
-			shellScript = "../tool/testrun.sh \"$TARGET_BUILD_DIR\" \"$TARGET_NAME\"";
-			showEnvVarsInLog = 0;
-		};
-		22965BB519115D4600138A8F /* ShellScript */ = {
-			isa = PBXShellScriptBuildPhase;
-			buildActionMask = 2147483647;
-			files = (
-			);
-			inputPaths = (
-			);
-			outputPaths = (
-			);
-			runOnlyForDeploymentPostprocessing = 0;
-			shellPath = /bin/sh;
-			shellScript = "../tool/testrun.sh \"$TARGET_BUILD_DIR\" \"$TARGET_NAME\"";
-			showEnvVarsInLog = 0;
-		};
 		22CDE8F416E9E9D400366D0A /* ShellScript */ = {
 			isa = PBXShellScriptBuildPhase;
 			buildActionMask = 2147483647;
@@ -3511,7 +3375,7 @@
 			);
 			runOnlyForDeploymentPostprocessing = 0;
 			shellPath = /bin/sh;
-			shellScript = "../tool/testrun.sh \"$TARGET_BUILD_DIR\" \"$TARGET_NAME\"";
+			shellScript = "../tool/testrun.sh \"$TARGET_BUILD_DIR\"\n";
 			showEnvVarsInLog = 0;
 		};
 /* End PBXShellScriptBuildPhase section */
@@ -4042,16 +3906,6 @@
 			target = 224CC78C175E1821002FF81B /* fotest */;
 			targetProxy = 224CC79C175E187C002FF81B /* PBXContainerItemProxy */;
 		};
-		225F0AFD18E4453A003F2183 /* PBXTargetDependency */ = {
-			isa = PBXTargetDependency;
-			target = 3104AFF1156D37A0000A585A /* all */;
-			targetProxy = 225F0AFE18E4453A003F2183 /* PBXContainerItemProxy */;
-		};
-		225F0B0518E44549003F2183 /* PBXTargetDependency */ = {
-			isa = PBXTargetDependency;
-			target = 3104AFF1156D37A0000A585A /* all */;
-			targetProxy = 225F0B0618E44549003F2183 /* PBXContainerItemProxy */;
-		};
 		2275798916C5422900B662B0 /* PBXTargetDependency */ = {
 			isa = PBXTargetDependency;
 			target = 2D604B9B16514B1A003AAF46 /* mpseventtxt */;
@@ -4091,16 +3945,6 @@
 			isa = PBXTargetDependency;
 			target = 2291A5C1175CAFCA001D4920 /* expt825 */;
 			targetProxy = 2291A5E7175CB20E001D4920 /* PBXContainerItemProxy */;
-		};
-		2291B6E418E4754D0004B79C /* PBXTargetDependency */ = {
-			isa = PBXTargetDependency;
-			target = 3104AFF1156D37A0000A585A /* all */;
-			targetProxy = 2291B6E518E4754D0004B79C /* PBXContainerItemProxy */;
-		};
-		22965BB319115D4600138A8F /* PBXTargetDependency */ = {
-			isa = PBXTargetDependency;
-			target = 3104AFF1156D37A0000A585A /* all */;
-			targetProxy = 22965BB419115D4600138A8F /* PBXContainerItemProxy */;
 		};
 		22B2BC3918B643AD00C33E63 /* PBXTargetDependency */ = {
 			isa = PBXTargetDependency;
@@ -4531,608 +4375,490 @@
 			};
 			name = Release;
 		};
-		225F0B0118E4453A003F2183 /* Debug */ = {
+		2291A5BA175CAB2F001D4920 /* Debug */ = {
 			isa = XCBuildConfiguration;
 			buildSettings = {
 				PRODUCT_NAME = "$(TARGET_NAME)";
 			};
 			name = Debug;
 		};
-		225F0B0218E4453A003F2183 /* Release */ = {
+		2291A5BB175CAB2F001D4920 /* Release */ = {
 			isa = XCBuildConfiguration;
 			buildSettings = {
 				PRODUCT_NAME = "$(TARGET_NAME)";
 			};
 			name = Release;
 		};
-		225F0B0318E4453A003F2183 /* RASH */ = {
-			isa = XCBuildConfiguration;
-			buildSettings = {
+		2291A5CE175CAFCA001D4920 /* Debug */ = {
+			isa = XCBuildConfiguration;
+			buildSettings = {
+				PRODUCT_NAME = "$(TARGET_NAME)";
+			};
+			name = Debug;
+		};
+		2291A5CF175CAFCA001D4920 /* Release */ = {
+			isa = XCBuildConfiguration;
+			buildSettings = {
+				PRODUCT_NAME = "$(TARGET_NAME)";
+			};
+			name = Release;
+		};
+		2291A5E0175CB05F001D4920 /* Debug */ = {
+			isa = XCBuildConfiguration;
+			buildSettings = {
+				PRODUCT_NAME = "$(TARGET_NAME)";
+			};
+			name = Debug;
+		};
+		2291A5E1175CB05F001D4920 /* Release */ = {
+			isa = XCBuildConfiguration;
+			buildSettings = {
+				PRODUCT_NAME = "$(TARGET_NAME)";
+			};
+			name = Release;
+		};
+		22B2BC3318B6434F00C33E63 /* Debug */ = {
+			isa = XCBuildConfiguration;
+			buildSettings = {
+				GCC_TREAT_WARNINGS_AS_ERRORS = NO;
+				PRODUCT_NAME = "$(TARGET_NAME)";
+			};
+			name = Debug;
+		};
+		22B2BC3418B6434F00C33E63 /* Release */ = {
+			isa = XCBuildConfiguration;
+			buildSettings = {
+				GCC_TREAT_WARNINGS_AS_ERRORS = NO;
+				PRODUCT_NAME = "$(TARGET_NAME)";
+			};
+			name = Release;
+		};
+		22B2BC3518B6434F00C33E63 /* RASH */ = {
+			isa = XCBuildConfiguration;
+			buildSettings = {
+				GCC_TREAT_WARNINGS_AS_ERRORS = NO;
 				PRODUCT_NAME = "$(TARGET_NAME)";
 			};
 			name = RASH;
 		};
-		225F0B0918E44549003F2183 /* Debug */ = {
+		22C2ACA118BE3FEC006B3677 /* RASH */ = {
+			isa = XCBuildConfiguration;
+			buildSettings = {
+				PRODUCT_NAME = "$(TARGET_NAME)";
+			};
+			name = RASH;
+		};
+		22C2ACAC18BE400A006B3677 /* Debug */ = {
 			isa = XCBuildConfiguration;
 			buildSettings = {
 				PRODUCT_NAME = "$(TARGET_NAME)";
 			};
 			name = Debug;
 		};
-		225F0B0A18E44549003F2183 /* Release */ = {
+		22C2ACAD18BE400A006B3677 /* Release */ = {
 			isa = XCBuildConfiguration;
 			buildSettings = {
 				PRODUCT_NAME = "$(TARGET_NAME)";
 			};
 			name = Release;
 		};
-		225F0B0B18E44549003F2183 /* RASH */ = {
+		22C2ACAE18BE400A006B3677 /* RASH */ = {
 			isa = XCBuildConfiguration;
 			buildSettings = {
 				PRODUCT_NAME = "$(TARGET_NAME)";
 			};
 			name = RASH;
 		};
-		2291A5BA175CAB2F001D4920 /* Debug */ = {
+		22CDE8F116E9E97E00366D0A /* Debug */ = {
 			isa = XCBuildConfiguration;
 			buildSettings = {
 				PRODUCT_NAME = "$(TARGET_NAME)";
 			};
 			name = Debug;
 		};
-		2291A5BB175CAB2F001D4920 /* Release */ = {
+		22CDE8F216E9E97E00366D0A /* Release */ = {
 			isa = XCBuildConfiguration;
 			buildSettings = {
 				PRODUCT_NAME = "$(TARGET_NAME)";
 			};
 			name = Release;
 		};
-		2291A5CE175CAFCA001D4920 /* Debug */ = {
+		22F846BA18F437B900982BA7 /* Debug */ = {
 			isa = XCBuildConfiguration;
 			buildSettings = {
 				PRODUCT_NAME = "$(TARGET_NAME)";
 			};
 			name = Debug;
 		};
-		2291A5CF175CAFCA001D4920 /* Release */ = {
+		22F846BB18F437B900982BA7 /* Release */ = {
 			isa = XCBuildConfiguration;
 			buildSettings = {
 				PRODUCT_NAME = "$(TARGET_NAME)";
 			};
 			name = Release;
 		};
-		2291A5E0175CB05F001D4920 /* Debug */ = {
+		22F846BC18F437B900982BA7 /* RASH */ = {
+			isa = XCBuildConfiguration;
+			buildSettings = {
+				PRODUCT_NAME = "$(TARGET_NAME)";
+			};
+			name = RASH;
+		};
+		22FA177216E8D6FC0098B23F /* Debug */ = {
 			isa = XCBuildConfiguration;
 			buildSettings = {
 				PRODUCT_NAME = "$(TARGET_NAME)";
 			};
 			name = Debug;
 		};
-		2291A5E1175CB05F001D4920 /* Release */ = {
+		22FA177316E8D6FC0098B23F /* Release */ = {
 			isa = XCBuildConfiguration;
 			buildSettings = {
 				PRODUCT_NAME = "$(TARGET_NAME)";
 			};
 			name = Release;
 		};
-		2291B6E818E4754D0004B79C /* Debug */ = {
+		22FACEEA18880983000FDBC1 /* Debug */ = {
 			isa = XCBuildConfiguration;
 			buildSettings = {
 				PRODUCT_NAME = "$(TARGET_NAME)";
 			};
 			name = Debug;
 		};
-		2291B6E918E4754D0004B79C /* Release */ = {
+		22FACEEB18880983000FDBC1 /* Release */ = {
 			isa = XCBuildConfiguration;
 			buildSettings = {
 				PRODUCT_NAME = "$(TARGET_NAME)";
 			};
 			name = Release;
 		};
-		2291B6EA18E4754D0004B79C /* RASH */ = {
-			isa = XCBuildConfiguration;
-			buildSettings = {
-				PRODUCT_NAME = "$(TARGET_NAME)";
-			};
-			name = RASH;
-		};
-		22965BB719115D4600138A8F /* Debug */ = {
-			isa = XCBuildConfiguration;
-			buildSettings = {
+		2D07B9751636FC9900DB751B /* Debug */ = {
+			isa = XCBuildConfiguration;
+			buildSettings = {
+				GCC_C_LANGUAGE_STANDARD = c99;
 				PRODUCT_NAME = "$(TARGET_NAME)";
 			};
 			name = Debug;
 		};
-		22965BB819115D4600138A8F /* Release */ = {
-			isa = XCBuildConfiguration;
-			buildSettings = {
+		2D07B9761636FC9900DB751B /* Release */ = {
+			isa = XCBuildConfiguration;
+			buildSettings = {
+				GCC_C_LANGUAGE_STANDARD = c99;
 				PRODUCT_NAME = "$(TARGET_NAME)";
 			};
 			name = Release;
 		};
-		22965BB919115D4600138A8F /* RASH */ = {
-			isa = XCBuildConfiguration;
-			buildSettings = {
-				PRODUCT_NAME = "$(TARGET_NAME)";
-			};
-			name = RASH;
-		};
-		22B2BC3318B6434F00C33E63 /* Debug */ = {
-			isa = XCBuildConfiguration;
-			buildSettings = {
-				GCC_TREAT_WARNINGS_AS_ERRORS = NO;
+		2D604B9F16514B1A003AAF46 /* Debug */ = {
+			isa = XCBuildConfiguration;
+			buildSettings = {
 				PRODUCT_NAME = "$(TARGET_NAME)";
 			};
 			name = Debug;
 		};
-		22B2BC3418B6434F00C33E63 /* Release */ = {
-			isa = XCBuildConfiguration;
-			buildSettings = {
-				GCC_TREAT_WARNINGS_AS_ERRORS = NO;
+		2D604BA016514B1A003AAF46 /* Release */ = {
+			isa = XCBuildConfiguration;
+			buildSettings = {
 				PRODUCT_NAME = "$(TARGET_NAME)";
 			};
 			name = Release;
 		};
-		22B2BC3518B6434F00C33E63 /* RASH */ = {
-			isa = XCBuildConfiguration;
-			buildSettings = {
-				GCC_TREAT_WARNINGS_AS_ERRORS = NO;
-				PRODUCT_NAME = "$(TARGET_NAME)";
-			};
-			name = RASH;
-		};
-		22C2ACA118BE3FEC006B3677 /* RASH */ = {
-			isa = XCBuildConfiguration;
-			buildSettings = {
-				PRODUCT_NAME = "$(TARGET_NAME)";
-			};
-			name = RASH;
-		};
-		22C2ACAC18BE400A006B3677 /* Debug */ = {
-			isa = XCBuildConfiguration;
-			buildSettings = {
-<<<<<<< HEAD
-				PRODUCT_NAME = nailboardtest;
-=======
-				PRODUCT_NAME = "$(TARGET_NAME)";
->>>>>>> 97fd4f2d
+		3104AFBA156D357B000A585A /* Debug */ = {
+			isa = XCBuildConfiguration;
+			buildSettings = {
+				PRODUCT_NAME = "$(TARGET_NAME)";
 			};
 			name = Debug;
 		};
-		22C2ACAD18BE400A006B3677 /* Release */ = {
-			isa = XCBuildConfiguration;
-			buildSettings = {
-<<<<<<< HEAD
-				PRODUCT_NAME = nailboardtest;
-=======
-				PRODUCT_NAME = "$(TARGET_NAME)";
->>>>>>> 97fd4f2d
+		3104AFBB156D357B000A585A /* Release */ = {
+			isa = XCBuildConfiguration;
+			buildSettings = {
+				PRODUCT_NAME = "$(TARGET_NAME)";
 			};
 			name = Release;
 		};
-		22C2ACAE18BE400A006B3677 /* RASH */ = {
-			isa = XCBuildConfiguration;
-			buildSettings = {
-<<<<<<< HEAD
-				PRODUCT_NAME = nailboardtest;
-=======
-				PRODUCT_NAME = "$(TARGET_NAME)";
->>>>>>> 97fd4f2d
-			};
-			name = RASH;
-		};
-		22CDE8F116E9E97E00366D0A /* Debug */ = {
+		3104AFD0156D35E2000A585A /* Debug */ = {
 			isa = XCBuildConfiguration;
 			buildSettings = {
 				PRODUCT_NAME = "$(TARGET_NAME)";
 			};
 			name = Debug;
 		};
-		22CDE8F216E9E97E00366D0A /* Release */ = {
+		3104AFD1156D35E2000A585A /* Release */ = {
 			isa = XCBuildConfiguration;
 			buildSettings = {
 				PRODUCT_NAME = "$(TARGET_NAME)";
 			};
 			name = Release;
 		};
-		22F846BA18F437B900982BA7 /* Debug */ = {
+		3104AFE5156D3682000A585A /* Debug */ = {
 			isa = XCBuildConfiguration;
 			buildSettings = {
 				PRODUCT_NAME = "$(TARGET_NAME)";
 			};
 			name = Debug;
 		};
-		22F846BB18F437B900982BA7 /* Release */ = {
+		3104AFE6156D3682000A585A /* Release */ = {
 			isa = XCBuildConfiguration;
 			buildSettings = {
 				PRODUCT_NAME = "$(TARGET_NAME)";
 			};
 			name = Release;
 		};
-		22F846BC18F437B900982BA7 /* RASH */ = {
-			isa = XCBuildConfiguration;
-			buildSettings = {
-				PRODUCT_NAME = "$(TARGET_NAME)";
-			};
-			name = RASH;
-		};
-		22FA177216E8D6FC0098B23F /* Debug */ = {
+		3104AFF3156D37A0000A585A /* Debug */ = {
 			isa = XCBuildConfiguration;
 			buildSettings = {
 				PRODUCT_NAME = "$(TARGET_NAME)";
 			};
 			name = Debug;
 		};
-		22FA177316E8D6FC0098B23F /* Release */ = {
+		3104AFF4156D37A0000A585A /* Release */ = {
 			isa = XCBuildConfiguration;
 			buildSettings = {
 				PRODUCT_NAME = "$(TARGET_NAME)";
 			};
 			name = Release;
 		};
-		22FACEEA18880983000FDBC1 /* Debug */ = {
-			isa = XCBuildConfiguration;
-			buildSettings = {
-<<<<<<< HEAD
-				PRODUCT_NAME = airtest;
-=======
-				PRODUCT_NAME = "$(TARGET_NAME)";
->>>>>>> 97fd4f2d
+		3104B011156D38F3000A585A /* Debug */ = {
+			isa = XCBuildConfiguration;
+			buildSettings = {
+				PRODUCT_NAME = "$(TARGET_NAME)";
 			};
 			name = Debug;
 		};
-		22FACEEB18880983000FDBC1 /* Release */ = {
-			isa = XCBuildConfiguration;
-			buildSettings = {
-<<<<<<< HEAD
-				PRODUCT_NAME = airtest;
+		3104B012156D38F3000A585A /* Release */ = {
+			isa = XCBuildConfiguration;
+			buildSettings = {
+				PRODUCT_NAME = "$(TARGET_NAME)";
 			};
 			name = Release;
 		};
-		22FACEEC18880983000FDBC1 /* WE */ = {
-			isa = XCBuildConfiguration;
-			buildSettings = {
-				PRODUCT_NAME = airtest;
-			};
-			name = WE;
-		};
-=======
+		3104B02A156D39D4000A585A /* Debug */ = {
+			isa = XCBuildConfiguration;
+			buildSettings = {
+				PRODUCT_NAME = "$(TARGET_NAME)";
+			};
+			name = Debug;
+		};
+		3104B02B156D39D4000A585A /* Release */ = {
+			isa = XCBuildConfiguration;
+			buildSettings = {
 				PRODUCT_NAME = "$(TARGET_NAME)";
 			};
 			name = Release;
 		};
->>>>>>> 97fd4f2d
-		2D07B9751636FC9900DB751B /* Debug */ = {
-			isa = XCBuildConfiguration;
-			buildSettings = {
-				GCC_C_LANGUAGE_STANDARD = c99;
+		3104B045156D3AD8000A585A /* Debug */ = {
+			isa = XCBuildConfiguration;
+			buildSettings = {
 				PRODUCT_NAME = "$(TARGET_NAME)";
 			};
 			name = Debug;
 		};
-		2D07B9761636FC9900DB751B /* Release */ = {
-			isa = XCBuildConfiguration;
-			buildSettings = {
-				GCC_C_LANGUAGE_STANDARD = c99;
+		3104B046156D3AD8000A585A /* Release */ = {
+			isa = XCBuildConfiguration;
+			buildSettings = {
 				PRODUCT_NAME = "$(TARGET_NAME)";
 			};
 			name = Release;
 		};
-		2D604B9F16514B1A003AAF46 /* Debug */ = {
+		3114A597156E913C001E0AA3 /* Debug */ = {
 			isa = XCBuildConfiguration;
 			buildSettings = {
 				PRODUCT_NAME = "$(TARGET_NAME)";
 			};
 			name = Debug;
 		};
-		2D604BA016514B1A003AAF46 /* Release */ = {
+		3114A598156E913C001E0AA3 /* Release */ = {
 			isa = XCBuildConfiguration;
 			buildSettings = {
 				PRODUCT_NAME = "$(TARGET_NAME)";
 			};
 			name = Release;
 		};
-		3104AFBA156D357B000A585A /* Debug */ = {
+		3114A5AF156E92C0001E0AA3 /* Debug */ = {
 			isa = XCBuildConfiguration;
 			buildSettings = {
 				PRODUCT_NAME = "$(TARGET_NAME)";
 			};
 			name = Debug;
 		};
-		3104AFBB156D357B000A585A /* Release */ = {
+		3114A5B0156E92C0001E0AA3 /* Release */ = {
 			isa = XCBuildConfiguration;
 			buildSettings = {
 				PRODUCT_NAME = "$(TARGET_NAME)";
 			};
 			name = Release;
 		};
-		3104AFD0156D35E2000A585A /* Debug */ = {
+		3114A5C5156E9315001E0AA3 /* Debug */ = {
 			isa = XCBuildConfiguration;
 			buildSettings = {
 				PRODUCT_NAME = "$(TARGET_NAME)";
 			};
 			name = Debug;
 		};
-		3104AFD1156D35E2000A585A /* Release */ = {
+		3114A5C6156E9315001E0AA3 /* Release */ = {
 			isa = XCBuildConfiguration;
 			buildSettings = {
 				PRODUCT_NAME = "$(TARGET_NAME)";
 			};
 			name = Release;
 		};
-		3104AFE5156D3682000A585A /* Debug */ = {
+		3114A5DE156E93A0001E0AA3 /* Debug */ = {
 			isa = XCBuildConfiguration;
 			buildSettings = {
 				PRODUCT_NAME = "$(TARGET_NAME)";
 			};
 			name = Debug;
 		};
-		3104AFE6156D3682000A585A /* Release */ = {
+		3114A5DF156E93A0001E0AA3 /* Release */ = {
 			isa = XCBuildConfiguration;
 			buildSettings = {
 				PRODUCT_NAME = "$(TARGET_NAME)";
 			};
 			name = Release;
 		};
-		3104AFF3156D37A0000A585A /* Debug */ = {
+		3114A5F7156E93E7001E0AA3 /* Debug */ = {
 			isa = XCBuildConfiguration;
 			buildSettings = {
 				PRODUCT_NAME = "$(TARGET_NAME)";
 			};
 			name = Debug;
 		};
-		3104AFF4156D37A0000A585A /* Release */ = {
+		3114A5F8156E93E7001E0AA3 /* Release */ = {
 			isa = XCBuildConfiguration;
 			buildSettings = {
 				PRODUCT_NAME = "$(TARGET_NAME)";
 			};
 			name = Release;
 		};
-		3104B011156D38F3000A585A /* Debug */ = {
+		3114A60D156E9430001E0AA3 /* Debug */ = {
 			isa = XCBuildConfiguration;
 			buildSettings = {
 				PRODUCT_NAME = "$(TARGET_NAME)";
 			};
 			name = Debug;
 		};
-		3104B012156D38F3000A585A /* Release */ = {
+		3114A60E156E9430001E0AA3 /* Release */ = {
 			isa = XCBuildConfiguration;
 			buildSettings = {
 				PRODUCT_NAME = "$(TARGET_NAME)";
 			};
 			name = Release;
 		};
-		3104B02A156D39D4000A585A /* Debug */ = {
+		3114A624156E9485001E0AA3 /* Debug */ = {
 			isa = XCBuildConfiguration;
 			buildSettings = {
 				PRODUCT_NAME = "$(TARGET_NAME)";
 			};
 			name = Debug;
 		};
-		3104B02B156D39D4000A585A /* Release */ = {
+		3114A625156E9485001E0AA3 /* Release */ = {
 			isa = XCBuildConfiguration;
 			buildSettings = {
 				PRODUCT_NAME = "$(TARGET_NAME)";
 			};
 			name = Release;
 		};
-		3104B045156D3AD8000A585A /* Debug */ = {
+		3114A63B156E94DB001E0AA3 /* Debug */ = {
 			isa = XCBuildConfiguration;
 			buildSettings = {
 				PRODUCT_NAME = "$(TARGET_NAME)";
 			};
 			name = Debug;
 		};
-		3104B046156D3AD8000A585A /* Release */ = {
+		3114A63C156E94DB001E0AA3 /* Release */ = {
 			isa = XCBuildConfiguration;
 			buildSettings = {
 				PRODUCT_NAME = "$(TARGET_NAME)";
 			};
 			name = Release;
 		};
-		3114A597156E913C001E0AA3 /* Debug */ = {
+		3114A654156E9596001E0AA3 /* Debug */ = {
 			isa = XCBuildConfiguration;
 			buildSettings = {
 				PRODUCT_NAME = "$(TARGET_NAME)";
 			};
 			name = Debug;
 		};
-		3114A598156E913C001E0AA3 /* Release */ = {
+		3114A655156E9596001E0AA3 /* Release */ = {
 			isa = XCBuildConfiguration;
 			buildSettings = {
 				PRODUCT_NAME = "$(TARGET_NAME)";
 			};
 			name = Release;
 		};
-		3114A5AF156E92C0001E0AA3 /* Debug */ = {
+		3114A66A156E95D9001E0AA3 /* Debug */ = {
 			isa = XCBuildConfiguration;
 			buildSettings = {
 				PRODUCT_NAME = "$(TARGET_NAME)";
 			};
 			name = Debug;
 		};
-		3114A5B0156E92C0001E0AA3 /* Release */ = {
+		3114A66B156E95D9001E0AA3 /* Release */ = {
 			isa = XCBuildConfiguration;
 			buildSettings = {
 				PRODUCT_NAME = "$(TARGET_NAME)";
 			};
 			name = Release;
 		};
-		3114A5C5156E9315001E0AA3 /* Debug */ = {
+		3114A684156E9669001E0AA3 /* Debug */ = {
 			isa = XCBuildConfiguration;
 			buildSettings = {
 				PRODUCT_NAME = "$(TARGET_NAME)";
 			};
 			name = Debug;
 		};
-		3114A5C6156E9315001E0AA3 /* Release */ = {
+		3114A685156E9669001E0AA3 /* Release */ = {
 			isa = XCBuildConfiguration;
 			buildSettings = {
 				PRODUCT_NAME = "$(TARGET_NAME)";
 			};
 			name = Release;
 		};
-		3114A5DE156E93A0001E0AA3 /* Debug */ = {
+		3114A69D156E971B001E0AA3 /* Debug */ = {
 			isa = XCBuildConfiguration;
 			buildSettings = {
 				PRODUCT_NAME = "$(TARGET_NAME)";
 			};
 			name = Debug;
 		};
-		3114A5DF156E93A0001E0AA3 /* Release */ = {
+		3114A69E156E971B001E0AA3 /* Release */ = {
 			isa = XCBuildConfiguration;
 			buildSettings = {
 				PRODUCT_NAME = "$(TARGET_NAME)";
 			};
 			name = Release;
 		};
-		3114A5F7156E93E7001E0AA3 /* Debug */ = {
+		3114A6B4156E9759001E0AA3 /* Debug */ = {
 			isa = XCBuildConfiguration;
 			buildSettings = {
 				PRODUCT_NAME = "$(TARGET_NAME)";
 			};
 			name = Debug;
 		};
-		3114A5F8156E93E7001E0AA3 /* Release */ = {
+		3114A6B5156E9759001E0AA3 /* Release */ = {
 			isa = XCBuildConfiguration;
 			buildSettings = {
 				PRODUCT_NAME = "$(TARGET_NAME)";
 			};
 			name = Release;
 		};
-		3114A60D156E9430001E0AA3 /* Debug */ = {
+		3114A6CE156E9815001E0AA3 /* Debug */ = {
 			isa = XCBuildConfiguration;
 			buildSettings = {
 				PRODUCT_NAME = "$(TARGET_NAME)";
 			};
 			name = Debug;
 		};
-		3114A60E156E9430001E0AA3 /* Release */ = {
+		3114A6CF156E9815001E0AA3 /* Release */ = {
 			isa = XCBuildConfiguration;
 			buildSettings = {
 				PRODUCT_NAME = "$(TARGET_NAME)";
 			};
 			name = Release;
 		};
-		3114A624156E9485001E0AA3 /* Debug */ = {
-			isa = XCBuildConfiguration;
-			buildSettings = {
-				PRODUCT_NAME = "$(TARGET_NAME)";
-			};
-			name = Debug;
-		};
-		3114A625156E9485001E0AA3 /* Release */ = {
-			isa = XCBuildConfiguration;
-			buildSettings = {
-				PRODUCT_NAME = "$(TARGET_NAME)";
-			};
-			name = Release;
-		};
-		3114A63B156E94DB001E0AA3 /* Debug */ = {
-			isa = XCBuildConfiguration;
-			buildSettings = {
-				PRODUCT_NAME = "$(TARGET_NAME)";
-			};
-			name = Debug;
-		};
-		3114A63C156E94DB001E0AA3 /* Release */ = {
-			isa = XCBuildConfiguration;
-			buildSettings = {
-				PRODUCT_NAME = "$(TARGET_NAME)";
-			};
-			name = Release;
-		};
-		3114A654156E9596001E0AA3 /* Debug */ = {
-			isa = XCBuildConfiguration;
-			buildSettings = {
-				PRODUCT_NAME = "$(TARGET_NAME)";
-			};
-			name = Debug;
-		};
-		3114A655156E9596001E0AA3 /* Release */ = {
-			isa = XCBuildConfiguration;
-			buildSettings = {
-				PRODUCT_NAME = "$(TARGET_NAME)";
-			};
-			name = Release;
-		};
-		3114A66A156E95D9001E0AA3 /* Debug */ = {
-			isa = XCBuildConfiguration;
-			buildSettings = {
-				PRODUCT_NAME = "$(TARGET_NAME)";
-			};
-			name = Debug;
-		};
-		3114A66B156E95D9001E0AA3 /* Release */ = {
-			isa = XCBuildConfiguration;
-			buildSettings = {
-				PRODUCT_NAME = "$(TARGET_NAME)";
-			};
-			name = Release;
-		};
-		3114A684156E9669001E0AA3 /* Debug */ = {
-			isa = XCBuildConfiguration;
-			buildSettings = {
-				PRODUCT_NAME = "$(TARGET_NAME)";
-			};
-			name = Debug;
-		};
-		3114A685156E9669001E0AA3 /* Release */ = {
-			isa = XCBuildConfiguration;
-			buildSettings = {
-				PRODUCT_NAME = "$(TARGET_NAME)";
-			};
-			name = Release;
-		};
-		3114A69D156E971B001E0AA3 /* Debug */ = {
-			isa = XCBuildConfiguration;
-			buildSettings = {
-				PRODUCT_NAME = "$(TARGET_NAME)";
-			};
-			name = Debug;
-		};
-		3114A69E156E971B001E0AA3 /* Release */ = {
-			isa = XCBuildConfiguration;
-			buildSettings = {
-				PRODUCT_NAME = "$(TARGET_NAME)";
-			};
-			name = Release;
-		};
-		3114A6B4156E9759001E0AA3 /* Debug */ = {
-			isa = XCBuildConfiguration;
-			buildSettings = {
-				PRODUCT_NAME = "$(TARGET_NAME)";
-			};
-			name = Debug;
-		};
-		3114A6B5156E9759001E0AA3 /* Release */ = {
-			isa = XCBuildConfiguration;
-			buildSettings = {
-				PRODUCT_NAME = "$(TARGET_NAME)";
-			};
-			name = Release;
-		};
-		3114A6CE156E9815001E0AA3 /* Debug */ = {
-			isa = XCBuildConfiguration;
-			buildSettings = {
-				PRODUCT_NAME = "$(TARGET_NAME)";
-			};
-			name = Debug;
-		};
-		3114A6CF156E9815001E0AA3 /* Release */ = {
-			isa = XCBuildConfiguration;
-			buildSettings = {
-				PRODUCT_NAME = "$(TARGET_NAME)";
-			};
-			name = Release;
-		};
 		3124CAC0156BE3EC00753214 /* Debug */ = {
 			isa = XCBuildConfiguration;
 			buildSettings = {
-				GCC_PREPROCESSOR_DEFINITIONS = (
-					CONFIG_VAR_COOL,
-					CONFIG_ANSI,
-				);
 				PRODUCT_NAME = "$(TARGET_NAME)";
 			};
 			name = Debug;
@@ -5836,26 +5562,6 @@
 			defaultConfigurationIsVisible = 0;
 			defaultConfigurationName = Release;
 		};
-		225F0B0018E4453A003F2183 /* Build configuration list for PBXAggregateTarget "testci" */ = {
-			isa = XCConfigurationList;
-			buildConfigurations = (
-				225F0B0118E4453A003F2183 /* Debug */,
-				225F0B0218E4453A003F2183 /* Release */,
-				225F0B0318E4453A003F2183 /* RASH */,
-			);
-			defaultConfigurationIsVisible = 0;
-			defaultConfigurationName = Release;
-		};
-		225F0B0818E44549003F2183 /* Build configuration list for PBXAggregateTarget "testall" */ = {
-			isa = XCConfigurationList;
-			buildConfigurations = (
-				225F0B0918E44549003F2183 /* Debug */,
-				225F0B0A18E44549003F2183 /* Release */,
-				225F0B0B18E44549003F2183 /* RASH */,
-			);
-			defaultConfigurationIsVisible = 0;
-			defaultConfigurationName = Release;
-		};
 		2291A5B9175CAB2F001D4920 /* Build configuration list for PBXNativeTarget "awlutth" */ = {
 			isa = XCConfigurationList;
 			buildConfigurations = (
@@ -5886,26 +5592,6 @@
 			defaultConfigurationIsVisible = 0;
 			defaultConfigurationName = Release;
 		};
-		2291B6E718E4754D0004B79C /* Build configuration list for PBXAggregateTarget "testansi" */ = {
-			isa = XCConfigurationList;
-			buildConfigurations = (
-				2291B6E818E4754D0004B79C /* Debug */,
-				2291B6E918E4754D0004B79C /* Release */,
-				2291B6EA18E4754D0004B79C /* RASH */,
-			);
-			defaultConfigurationIsVisible = 0;
-			defaultConfigurationName = Release;
-		};
-		22965BB619115D4600138A8F /* Build configuration list for PBXAggregateTarget "testpoll" */ = {
-			isa = XCConfigurationList;
-			buildConfigurations = (
-				22965BB719115D4600138A8F /* Debug */,
-				22965BB819115D4600138A8F /* Release */,
-				22965BB919115D4600138A8F /* RASH */,
-			);
-			defaultConfigurationIsVisible = 0;
-			defaultConfigurationName = Release;
-		};
 		22B2BC3218B6434F00C33E63 /* Build configuration list for PBXNativeTarget "scheme-advanced" */ = {
 			isa = XCConfigurationList;
 			buildConfigurations = (
