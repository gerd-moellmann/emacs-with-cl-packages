--- conflicted
+++ resolved
@@ -23,7 +23,7 @@
 
 typedef struct CBSBlockStruct *CBSBlock;
 typedef struct CBSBlockStruct {
-  SplayNodeStruct splayNode;
+  TreeStruct node;
   Addr base;
   Addr limit;
   Size maxSize; /* accurate maximum block size of sub-tree */
@@ -34,19 +34,11 @@
 #define CBSBlockSize(block) AddrOffset((block)->base, (block)->limit)
 
 
-<<<<<<< HEAD
 #define cbsOfTree(_tree) TREE_ELT(CBS, tree, _tree)
 #define cbsBlockOfNode(_node) PARENT(CBSBlockStruct, node, _node)
 #define treeOfCBS(cbs) (&((cbs)->tree))
 #define nodeOfCBSBlock(block) (&((block)->node))
 #define keyOfCBSBlock(block) (&((block)->base))
-=======
-#define cbsOfSplayTree(tree) PARENT(CBSStruct, splayTree, (tree))
-#define cbsBlockOfSplayNode(node) PARENT(CBSBlockStruct, splayNode, (node))
-#define splayTreeOfCBS(tree) (&((cbs)->splayTree))
-#define splayNodeOfCBSBlock(block) (&((block)->splayNode))
-#define keyOfCBSBlock(block) ((void *)&((block)->base))
->>>>>>> 784bc484
 
 
 /* cbsEnter, cbsLeave -- Avoid re-entrance
@@ -81,8 +73,8 @@
   /* See .enter-leave.simple. */
   CHECKS(CBS, cbs);
   CHECKL(cbs != NULL);
-  CHECKL(SplayTreeCheck(splayTreeOfCBS(cbs)));
-  /* nothing to check about splayTreeSize */
+  CHECKD(SplayTree, treeOfCBS(cbs));
+  /* nothing to check about treeSize */
   CHECKD(Pool, cbs->blockPool);
   CHECKL(BoolCheck(cbs->fastFind));
   CHECKL(BoolCheck(cbs->inCBS));
@@ -97,7 +89,7 @@
   /* See .enter-leave.simple. */
   UNUSED(block); /* Required because there is no signature */
   CHECKL(block != NULL);
-  CHECKL(SplayNodeCheck(splayNodeOfCBSBlock(block)));
+  CHECKL(TreeCheck(nodeOfCBSBlock(block)));
 
   /* If the block is in the middle of being deleted, */
   /* the pointers will be equal. */
@@ -107,25 +99,21 @@
 }
 
 
-/* cbsSplayCompare -- Compare key to [base,limit)
+/* cbsCompare -- Compare key to [base,limit)
  *
  * See <design/splay/#type.splay.compare.method>
  */
 
-static Compare cbsSplayCompare(void *key, SplayNode node)
+static Compare cbsCompare(Tree node, TreeKey key)
 {
   Addr base1, base2, limit2;
   CBSBlock cbsBlock;
 
-  /* NULL key compares less than everything. */
-  if (key == NULL)
-    return CompareLESS;
-
   AVER(node != NULL);
   AVER(node != TreeEMPTY);
 
   base1 = *(Addr *)key;
-  cbsBlock = cbsBlockOfSplayNode(node);
+  cbsBlock = cbsBlockOfNode(node);
   base2 = cbsBlock->base;
   limit2 = cbsBlock->limit;
 
@@ -137,37 +125,42 @@
     return CompareEQUAL;
 }
 
+static TreeKey cbsKey(Tree node)
+{
+  return keyOfCBSBlock(cbsBlockOfNode(node));
+}
+
 
 /* cbsTestNode, cbsTestTree -- test for nodes larger than the S parameter */
 
-static Bool cbsTestNode(SplayTree tree, SplayNode node,
+static Bool cbsTestNode(SplayTree tree, Tree node,
                         void *closureP, Size size)
 {
   CBSBlock block;
 
   AVERT(SplayTree, tree);
-  AVERT(SplayNode, node);
+  AVERT(Tree, node);
   AVER(closureP == NULL);
   AVER(size > 0);
-  AVER(cbsOfSplayTree(tree)->fastFind);
-
-  block = cbsBlockOfSplayNode(node);
+  AVER(cbsOfTree(tree)->fastFind);
+
+  block = cbsBlockOfNode(node);
 
   return CBSBlockSize(block) >= size;
 }
 
-static Bool cbsTestTree(SplayTree tree, SplayNode node,
+static Bool cbsTestTree(SplayTree tree, Tree node,
                         void *closureP, Size size)
 {
   CBSBlock block;
 
   AVERT(SplayTree, tree);
-  AVERT(SplayNode, node);
+  AVERT(Tree, node);
   AVER(closureP == NULL);
   AVER(size > 0);
-  AVER(cbsOfSplayTree(tree)->fastFind);
-
-  block = cbsBlockOfSplayNode(node);
+  AVER(cbsOfTree(tree)->fastFind);
+
+  block = cbsBlockOfNode(node);
 
   return block->maxSize >= size;
 }
@@ -175,31 +168,26 @@
 
 /* cbsUpdateNode -- update size info after restructuring */
 
-static void cbsUpdateNode(SplayTree tree, SplayNode node,
-                          SplayNode leftChild, SplayNode rightChild)
+static void cbsUpdateNode(SplayTree tree, Tree node)
 {
   Size maxSize;
   CBSBlock block;
 
   AVERT(SplayTree, tree);
-  AVERT(SplayNode, node);
-  if (leftChild != NULL)
-    AVERT(SplayNode, leftChild);
-  if (rightChild != NULL)
-    AVERT(SplayNode, rightChild);
-  AVER(cbsOfSplayTree(tree)->fastFind);
-
-  block = cbsBlockOfSplayNode(node);
+  AVERT(Tree, node);
+  AVER(cbsOfTree(tree)->fastFind);
+
+  block = cbsBlockOfNode(node);
   maxSize = CBSBlockSize(block);
 
-  if (leftChild != NULL) {
-    Size size = cbsBlockOfSplayNode(leftChild)->maxSize;
+  if (TreeHasLeft(node)) {
+    Size size = cbsBlockOfNode(TreeLeft(node))->maxSize;
     if (size > maxSize)
       maxSize = size;
   }
 
-  if (rightChild != NULL) {
-    Size size = cbsBlockOfSplayNode(rightChild)->maxSize;
+  if (TreeHasRight(node)) {
+    Size size = cbsBlockOfNode(TreeRight(node))->maxSize;
     if (size > maxSize)
       maxSize = size;
   }
@@ -227,8 +215,10 @@
   if (ArgPick(&arg, args, MPS_KEY_CBS_EXTEND_BY))
     extendBy = arg.val.size;
 
-  SplayTreeInit(splayTreeOfCBS(cbs), &cbsSplayCompare,
-                fastFind ? &cbsUpdateNode : NULL);
+  SplayTreeInit(treeOfCBS(cbs),
+                cbsCompare,
+                cbsKey,
+                fastFind ? cbsUpdateNode : SplayTrivUpdate);
   MPS_ARGS_BEGIN(pcArgs) {
     MPS_ARGS_ADD(pcArgs, MPS_KEY_MFS_UNIT_SIZE, sizeof(CBSBlockStruct));
     MPS_ARGS_ADD(pcArgs, MPS_KEY_EXTEND_BY, extendBy);
@@ -236,13 +226,13 @@
   } MPS_ARGS_END(pcArgs);
   if (res != ResOK)
     return res;
-  cbs->splayTreeSize = 0;
+  cbs->treeSize = 0;
 
   cbs->fastFind = fastFind;
   cbs->alignment = alignment;
   cbs->inCBS = TRUE;
 
-  METER_INIT(cbs->splaySearch, "size of splay tree", (void *)cbs);
+  METER_INIT(cbs->treeSearch, "size of tree", (void *)cbs);
 
   cbs->sig = CBSSig;
 
@@ -263,11 +253,11 @@
   AVERT(CBS, cbs);
   cbsEnter(cbs);
 
-  METER_EMIT(&cbs->splaySearch);
+  METER_EMIT(&cbs->treeSearch);
 
   cbs->sig = SigInvalid;
 
-  SplayTreeFinish(splayTreeOfCBS(cbs));
+  SplayTreeFinish(treeOfCBS(cbs));
   PoolDestroy(cbs->blockPool);
 }
 
@@ -281,16 +271,15 @@
 
 static void cbsBlockDelete(CBS cbs, CBSBlock block)
 {
-  Res res;
+  Bool b;
 
   AVERT(CBS, cbs);
   AVERT(CBSBlock, block);
 
-  METER_ACC(cbs->splaySearch, cbs->splayTreeSize);
-  res = SplayTreeDelete(splayTreeOfCBS(cbs), splayNodeOfCBSBlock(block),
-                        keyOfCBSBlock(block));
-  AVER(res == ResOK); /* Must be possible to delete node */
-  STATISTIC(--cbs->splayTreeSize);
+  METER_ACC(cbs->treeSearch, cbs->treeSize);
+  b = SplayTreeDelete(treeOfCBS(cbs), nodeOfCBSBlock(block));
+  AVER(b); /* expect block to be in the tree */
+  STATISTIC(--cbs->treeSize);
 
   /* make invalid */
   block->limit = block->base;
@@ -311,8 +300,7 @@
   AVER(oldSize > newSize);
 
   if (cbs->fastFind) {
-    SplayNodeRefresh(splayTreeOfCBS(cbs), splayNodeOfCBSBlock(block),
-                     keyOfCBSBlock(block));
+    SplayNodeRefresh(treeOfCBS(cbs), nodeOfCBSBlock(block));
     AVER(CBSBlockSize(block) <= block->maxSize);
   }
 }
@@ -328,14 +316,13 @@
   AVER(oldSize < newSize);
 
   if (cbs->fastFind) {
-    SplayNodeRefresh(splayTreeOfCBS(cbs), splayNodeOfCBSBlock(block),
-                     keyOfCBSBlock(block));
+    SplayNodeRefresh(treeOfCBS(cbs), nodeOfCBSBlock(block));
     AVER(CBSBlockSize(block) <= block->maxSize);
   }
 }
 
 /* cbsBlockAlloc -- allocate a new block and set its base and limit,
-   but do not insert it into the splay tree yet */
+   but do not insert it into the tree yet */
 
 static Res cbsBlockAlloc(CBSBlock *blockReturn, CBS cbs, Range range)
 {
@@ -353,7 +340,7 @@
     goto failPoolAlloc;
   block = (CBSBlock)p;
 
-  SplayNodeInit(splayNodeOfCBSBlock(block));
+  TreeInit(nodeOfCBSBlock(block));
   block->base = RangeBase(range);
   block->limit = RangeLimit(range);
   block->maxSize = CBSBlockSize(block);
@@ -367,30 +354,30 @@
   return res;
 }
 
-/* cbsBlockInsert -- insert a block into the splay tree */
+/* cbsBlockInsert -- insert a block into the tree */
 
 static void cbsBlockInsert(CBS cbs, CBSBlock block)
 {
-  Res res;
+  Bool b;
 
   AVERT(CBS, cbs);
   AVERT(CBSBlock, block);
 
-  METER_ACC(cbs->splaySearch, cbs->splayTreeSize);
-  res = SplayTreeInsert(splayTreeOfCBS(cbs), splayNodeOfCBSBlock(block),
-                        keyOfCBSBlock(block));
-  AVER(res == ResOK);
-  STATISTIC(++cbs->splayTreeSize);
-}
-
-
-/* cbsInsertIntoTree -- Insert a range into the splay tree */
+  METER_ACC(cbs->treeSearch, cbs->treeSize);
+  b = SplayTreeInsert(treeOfCBS(cbs), nodeOfCBSBlock(block));
+  AVER(b);
+  STATISTIC(++cbs->treeSize);
+}
+
+
+/* cbsInsertIntoTree -- Insert a range into the tree */
 
 static Res cbsInsertIntoTree(Range rangeReturn, CBS cbs, Range range)
 {
+  Bool b;
   Res res;
   Addr base, limit, newBase, newLimit;
-  SplayNode leftSplay, rightSplay;
+  Tree leftSplay, rightSplay;
   CBSBlock leftCBS, rightCBS;
   Bool leftMerge, rightMerge;
   Size oldSize;
@@ -403,17 +390,18 @@
   base = RangeBase(range);
   limit = RangeLimit(range);
 
-  METER_ACC(cbs->splaySearch, cbs->splayTreeSize);
-  res = SplayTreeNeighbours(&leftSplay, &rightSplay,
-                            splayTreeOfCBS(cbs), (void *)&base);
-  if (res != ResOK)
+  METER_ACC(cbs->treeSearch, cbs->treeSize);
+  b = SplayTreeNeighbours(&leftSplay, &rightSplay, treeOfCBS(cbs), &base);
+  if (!b) {
+    res = ResFAIL;
     goto fail;
+  }
 
   /* The two cases below are not quite symmetrical, because base was
    * passed into the call to SplayTreeNeighbours(), but limit was not.
    * So we know that if there is a left neighbour, then leftCBS->limit
-   * <= base (this is ensured by cbsSplayCompare, which is the
-   * comparison method on the splay tree). But if there is a right
+   * <= base (this is ensured by cbsCompare, which is the
+   * comparison method on the tree). But if there is a right
    * neighbour, all we know is that base < rightCBS->base. But for the
    * range to fit, we need limit <= rightCBS->base too. Hence the extra
    * check and the possibility of failure in the second case.
@@ -422,7 +410,7 @@
     leftCBS = NULL;
     leftMerge = FALSE;
   } else {
-    leftCBS = cbsBlockOfSplayNode(leftSplay);
+    leftCBS = cbsBlockOfNode(leftSplay);
     AVER(leftCBS->limit <= base);
     leftMerge = leftCBS->limit == base;
   }
@@ -431,7 +419,7 @@
     rightCBS = NULL;
     rightMerge = FALSE;
   } else {
-    rightCBS = cbsBlockOfSplayNode(rightSplay);
+    rightCBS = cbsBlockOfNode(rightSplay);
     if (rightCBS != NULL && limit > CBSBlockLimit(rightCBS)) {
       res = ResFAIL;
       goto fail;
@@ -502,13 +490,13 @@
 }
 
 
-/* cbsDeleteFromTree -- delete blocks from the splay tree */
+/* cbsDeleteFromTree -- delete blocks from the tree */
 
 static Res cbsDeleteFromTree(Range rangeReturn, CBS cbs, Range range)
 {
   Res res;
   CBSBlock cbsBlock;
-  SplayNode splayNode;
+  Tree node;
   Addr base, limit, oldBase, oldLimit;
   Size oldSize;
 
@@ -520,11 +508,12 @@
   base = RangeBase(range);
   limit = RangeLimit(range);
 
-  METER_ACC(cbs->splaySearch, cbs->splayTreeSize);
-  res = SplayTreeSearch(&splayNode, splayTreeOfCBS(cbs), (void *)&base);
-  if (res != ResOK)
+  METER_ACC(cbs->treeSearch, cbs->treeSize);
+  if (!SplayTreeFind(&node, treeOfCBS(cbs), (void *)&base)) {
+    res = ResFAIL;
     goto failSplayTreeSearch;
-  cbsBlock = cbsBlockOfSplayNode(splayNode);
+  }
+  cbsBlock = cbsBlockOfNode(node);
 
   if (limit > cbsBlock->limit) {
     res = ResFAIL;
@@ -618,21 +607,16 @@
   return res;
 }
 
-static Res cbsSplayNodeDescribe(SplayNode splayNode, mps_lib_FILE *stream)
+static Res cbsSplayNodeDescribe(Tree node, mps_lib_FILE *stream)
 {
   Res res;
 
-<<<<<<< HEAD
   if (node == TreeEMPTY)
     return ResFAIL;
   if (stream == NULL)
     return ResFAIL;
-=======
-  if (splayNode == NULL) return ResFAIL;
-  if (stream == NULL) return ResFAIL;
->>>>>>> 784bc484
-
-  res = cbsBlockDescribe(cbsBlockOfSplayNode(splayNode), stream);
+
+  res = cbsBlockDescribe(cbsBlockOfNode(node), stream);
   return res;
 }
 
@@ -652,7 +636,6 @@
  * See <design/cbs/#function.cbs.iterate>.
  */
 
-<<<<<<< HEAD
 typedef struct CBSIterateClosure {
   CBS cbs;
   CBSVisitor iterate;
@@ -678,23 +661,18 @@
 }
 
 void CBSIterate(CBS cbs, CBSVisitor visitor,
-=======
-void CBSIterate(CBS cbs, CBSIterateMethod iterate,
->>>>>>> 784bc484
                 void *closureP, Size closureS)
 {
-  SplayNode splayNode;
-  SplayTree splayTree;
-  CBSBlock cbsBlock;
+  SplayTree tree;
+  CBSIterateClosure closure;
 
   AVERT(CBS, cbs);
   cbsEnter(cbs);
   AVER(FUNCHECK(visitor));
 
-  splayTree = splayTreeOfCBS(cbs);
+  tree = treeOfCBS(cbs);
   /* .splay-iterate.slow: We assume that splay tree iteration does */
   /* searches and meter it. */
-<<<<<<< HEAD
   METER_ACC(cbs->treeSearch, cbs->treeSize);
 
   closure.cbs = cbs;
@@ -703,19 +681,6 @@
   closure.closureS = closureS;
   (void)TreeTraverse(SplayTreeRoot(tree), tree->compare, tree->nodeKey,
                      cbsIterateVisit, &closure, 0);
-=======
-  METER_ACC(cbs->splaySearch, cbs->splayTreeSize);
-  splayNode = SplayTreeFirst(splayTree, NULL);
-  while(splayNode != NULL) {
-    RangeStruct range;
-    cbsBlock = cbsBlockOfSplayNode(splayNode);
-    RangeInit(&range, CBSBlockBase(cbsBlock), CBSBlockLimit(cbsBlock));
-    if (!(*iterate)(cbs, &range, closureP, closureS))
-      break;
-    METER_ACC(cbs->splaySearch, cbs->splayTreeSize);
-    splayNode = SplayTreeNext(splayTree, splayNode, keyOfCBSBlock(cbsBlock));
-  }
->>>>>>> 784bc484
 
   cbsLeave(cbs);
   return;
@@ -787,7 +752,7 @@
     Res res;
     res = cbsDeleteFromTree(oldRangeReturn, cbs, rangeReturn);
     /* Can't have run out of memory, because all our callers pass in
-       blocks that were just found in the splay tree, and we only
+       blocks that were just found in the tree, and we only
        deleted from one end of the block, so cbsDeleteFromTree did not
        need to allocate a new block. */
     AVER(res == ResOK);
@@ -801,7 +766,7 @@
                   CBS cbs, Size size, FindDelete findDelete)
 {
   Bool found;
-  SplayNode node;
+  Tree node;
 
   AVERT(CBS, cbs);
   cbsEnter(cbs);
@@ -813,13 +778,13 @@
   AVER(cbs->fastFind);
   AVERT(FindDelete, findDelete);
 
-  METER_ACC(cbs->splaySearch, cbs->splayTreeSize);
-  found = SplayFindFirst(&node, splayTreeOfCBS(cbs), &cbsTestNode,
+  METER_ACC(cbs->treeSearch, cbs->treeSize);
+  found = SplayFindFirst(&node, treeOfCBS(cbs), &cbsTestNode,
                          &cbsTestTree, NULL, size);
   if (found) {
     CBSBlock block;
     RangeStruct range;
-    block = cbsBlockOfSplayNode(node);
+    block = cbsBlockOfNode(node);
     AVER(CBSBlockSize(block) >= size);
     RangeInit(&range, CBSBlockBase(block), CBSBlockLimit(block));
     AVER(RangeSize(&range) >= size);
@@ -838,7 +803,7 @@
                  CBS cbs, Size size, FindDelete findDelete)
 {
   Bool found;
-  SplayNode node;
+  Tree node;
 
   AVERT(CBS, cbs);
   cbsEnter(cbs);
@@ -850,13 +815,13 @@
   AVER(cbs->fastFind);
   AVERT(FindDelete, findDelete);
 
-  METER_ACC(cbs->splaySearch, cbs->splayTreeSize);
-  found = SplayFindLast(&node, splayTreeOfCBS(cbs), &cbsTestNode,
+  METER_ACC(cbs->treeSearch, cbs->treeSize);
+  found = SplayFindLast(&node, treeOfCBS(cbs), &cbsTestNode,
                         &cbsTestTree, NULL, size);
   if (found) {
     CBSBlock block;
     RangeStruct range;
-    block = cbsBlockOfSplayNode(node);
+    block = cbsBlockOfNode(node);
     AVER(CBSBlockSize(block) >= size);
     RangeInit(&range, CBSBlockBase(block), CBSBlockLimit(block));
     AVER(RangeSize(&range) >= size);
@@ -875,8 +840,6 @@
                     CBS cbs, Size size, FindDelete findDelete)
 {
   Bool found = FALSE;
-  SplayNode root;
-  Bool notEmpty;
 
   AVERT(CBS, cbs);
   cbsEnter(cbs);
@@ -886,24 +849,19 @@
   AVER(cbs->fastFind);
   AVERT(FindDelete, findDelete);
 
-  notEmpty = SplayRoot(&root, splayTreeOfCBS(cbs));
-  if (notEmpty) {
+  if (!SplayTreeIsEmpty(treeOfCBS(cbs))) {
     RangeStruct range;
     CBSBlock block;
-<<<<<<< HEAD
     Tree node = TreeEMPTY;    /* suppress "may be used uninitialized" */
-=======
-    SplayNode node = NULL;    /* suppress "may be used uninitialized" */
->>>>>>> 784bc484
     Size maxSize;
 
-    maxSize = cbsBlockOfSplayNode(root)->maxSize;
+    maxSize = cbsBlockOfNode(SplayTreeRoot(treeOfCBS(cbs)))->maxSize;
     if (maxSize >= size) {
-      METER_ACC(cbs->splaySearch, cbs->splayTreeSize);
-      found = SplayFindFirst(&node, splayTreeOfCBS(cbs), &cbsTestNode,
+      METER_ACC(cbs->treeSearch, cbs->treeSize);
+      found = SplayFindFirst(&node, treeOfCBS(cbs), &cbsTestNode,
                              &cbsTestTree, NULL, maxSize);
       AVER(found); /* maxSize is exact, so we will find it. */
-      block = cbsBlockOfSplayNode(node);
+      block = cbsBlockOfNode(node);
       AVER(CBSBlockSize(block) >= maxSize);
       RangeInit(&range, CBSBlockBase(block), CBSBlockLimit(block));
       AVER(RangeSize(&range) >= maxSize);
@@ -937,14 +895,14 @@
                "  blockPool: $P\n", (WriteFP)cbs->blockPool,
                "  fastFind: $U\n", (WriteFU)cbs->fastFind,
                "  inCBS: $U\n", (WriteFU)cbs->inCBS,
-               "  splayTreeSize: $U\n", (WriteFU)cbs->splayTreeSize,
+               "  treeSize: $U\n", (WriteFU)cbs->treeSize,
                NULL);
   if (res != ResOK) return res;
 
-  res = SplayTreeDescribe(splayTreeOfCBS(cbs), stream, &cbsSplayNodeDescribe);
+  res = SplayTreeDescribe(treeOfCBS(cbs), stream, &cbsSplayNodeDescribe);
   if (res != ResOK) return res;
 
-  res = METER_WRITE(cbs->splaySearch, stream);
+  res = METER_WRITE(cbs->treeSearch, stream);
   if (res != ResOK) return res;
 
   res = WriteF(stream, "}\n", NULL);
