/* cbs.c: COALESCING BLOCK STRUCTURE IMPLEMENTATION
 *
 * $Id$
 * Copyright (c) 2001-2014 Ravenbrook Limited.  See end of file for license.
 *
 * .intro: This is a portable implementation of coalescing block
 * structures.
 *
 * .purpose: CBSs are used to manage potentially unbounded
 * collections of memory blocks.
 *
 * .sources: <design/cbs/>.
 */

#include "cbs.h"
#include "splay.h"
#include "meter.h"
#include "poolmfs.h"
#include "mpm.h"

SRCID(cbs, "$Id$");


#define CBSBlockBase(block) ((block)->base)
#define CBSBlockLimit(block) ((block)->limit)
#define CBSBlockSize(block) AddrOffset((block)->base, (block)->limit)


#define cbsLand(cbs) (&((cbs)->landStruct))
#define cbsOfLand(land) PARENT(CBSStruct, landStruct, land)
#define cbsSplay(cbs) (&((cbs)->splayTreeStruct))
#define cbsOfSplay(_splay) PARENT(CBSStruct, splayTreeStruct, _splay)
#define cbsBlockTree(block) (&((block)->treeStruct))
#define cbsBlockOfTree(_tree) TREE_ELT(CBSBlock, treeStruct, _tree)
#define cbsFastBlockOfTree(_tree) \
  PARENT(CBSFastBlockStruct, cbsBlockStruct, cbsBlockOfTree(_tree))
#define cbsZonedBlockOfTree(_tree) \
  PARENT(CBSZonedBlockStruct, cbsFastBlockStruct, cbsFastBlockOfTree(_tree))
#define cbsBlockKey(block) (&((block)->base))
#define cbsBlockPool(cbs) RVALUE((cbs)->blockPool)


/* CBSCheck -- Check CBS */

Bool CBSCheck(CBS cbs)
{
  /* See .enter-leave.simple. */
  Land land;
  CHECKS(CBS, cbs);
  land = cbsLand(cbs);
  CHECKD(Land, land);
  CHECKD(SplayTree, cbsSplay(cbs));
  CHECKD(Pool, cbs->blockPool);
  CHECKL(BoolCheck(cbs->ownPool));
  CHECKL(SizeIsAligned(cbs->size, LandAlignment(land)));
  CHECKL((cbs->size == 0) == (cbs->treeSize == 0));

  return TRUE;
}


ATTRIBUTE_UNUSED
static Bool CBSBlockCheck(CBSBlock block)
{
  UNUSED(block); /* Required because there is no signature */
  CHECKL(block != NULL);
  /* Can't use CHECKD_NOSIG because TreeEMPTY is NULL. */
  CHECKL(TreeCheck(cbsBlockTree(block)));

  /* If the block is in the middle of being deleted, */
  /* the pointers will be equal. */
  CHECKL(CBSBlockBase(block) <= CBSBlockLimit(block));
  /* Can't check maxSize because it may be invalid at the time */
  return TRUE;
}


/* cbsCompare -- Compare key to [base,limit)
 *
 * See <design/splay/#type.splay.compare.method>
 */

static Compare cbsCompare(Tree tree, TreeKey key)
{
  Addr base1, base2, limit2;
  CBSBlock cbsBlock;

  AVER(tree != NULL);
  AVER(tree != TreeEMPTY);

  base1 = *(Addr *)key;
  cbsBlock = cbsBlockOfTree(tree);
  base2 = cbsBlock->base;
  limit2 = cbsBlock->limit;

  if (base1 < base2)
    return CompareLESS;
  else if (base1 >= limit2)
    return CompareGREATER;
  else
    return CompareEQUAL;
}

static TreeKey cbsKey(Tree tree)
{
  return cbsBlockKey(cbsBlockOfTree(tree));
}


/* cbsTestNode, cbsTestTree -- test for nodes larger than the S parameter */

static Bool cbsTestNode(SplayTree splay, Tree tree,
                        void *closureP, Size size)
{
  CBSBlock block;

  AVERT(SplayTree, splay);
  AVERT(Tree, tree);
  AVER(closureP == NULL);
  AVER(size > 0);
  AVER(IsLandSubclass(cbsLand(cbsOfSplay(splay)), CBSFastLandClass));

  block = cbsBlockOfTree(tree);

  return CBSBlockSize(block) >= size;
}

static Bool cbsTestTree(SplayTree splay, Tree tree,
                        void *closureP, Size size)
{
  CBSFastBlock block;

  AVERT(SplayTree, splay);
  AVERT(Tree, tree);
#if 0
  AVER(closureP == NULL);
  AVER(size > 0);
#endif
  UNUSED(closureP);
  UNUSED(size);
  AVER(IsLandSubclass(cbsLand(cbsOfSplay(splay)), CBSFastLandClass));

  block = cbsFastBlockOfTree(tree);

  return block->maxSize >= size;
}


/* cbsUpdateFastNode -- update size info after restructuring */

static void cbsUpdateFastNode(SplayTree splay, Tree tree)
{
  Size maxSize;

  AVERT_CRITICAL(SplayTree, splay);
  AVERT_CRITICAL(Tree, tree);
  AVER_CRITICAL(IsLandSubclass(cbsLand(cbsOfSplay(splay)), CBSFastLandClass));

  maxSize = CBSBlockSize(cbsBlockOfTree(tree));

  if (TreeHasLeft(tree)) {
    Size size = cbsFastBlockOfTree(TreeLeft(tree))->maxSize;
    if (size > maxSize)
      maxSize = size;
  }

  if (TreeHasRight(tree)) {
    Size size = cbsFastBlockOfTree(TreeRight(tree))->maxSize;
    if (size > maxSize)
      maxSize = size;
  }

  cbsFastBlockOfTree(tree)->maxSize = maxSize;
}


/* cbsUpdateZonedNode -- update size and zone info after restructuring */

static void cbsUpdateZonedNode(SplayTree splay, Tree tree)
{
  ZoneSet zones;
  CBSZonedBlock zonedBlock;
  CBSBlock block;
  Arena arena;

  AVERT_CRITICAL(SplayTree, splay);
  AVERT_CRITICAL(Tree, tree);
  AVER_CRITICAL(IsLandSubclass(cbsLand(cbsOfSplay(splay)), CBSZonedLandClass));

  cbsUpdateFastNode(splay, tree);

  zonedBlock = cbsZonedBlockOfTree(tree);
  block = &zonedBlock->cbsFastBlockStruct.cbsBlockStruct;
  arena = LandArena(cbsLand(cbsOfSplay(splay)));
  zones = ZoneSetOfRange(arena, CBSBlockBase(block), CBSBlockLimit(block));

  if (TreeHasLeft(tree))
    zones = ZoneSetUnion(zones, cbsZonedBlockOfTree(TreeLeft(tree))->zones);

  if (TreeHasRight(tree))
    zones = ZoneSetUnion(zones, cbsZonedBlockOfTree(TreeRight(tree))->zones);

  zonedBlock->zones = zones;
}


/* cbsInit -- Initialise a CBS structure
 *
 * See <design/land/#function.init>.
 */

ARG_DEFINE_KEY(cbs_block_pool, Pool);

static Res cbsInitComm(Land land, ArgList args, SplayUpdateNodeMethod update,
                       Size blockStructSize)
{
<<<<<<< HEAD
  CBS cbs;
  LandClass super;
  Size extendBy = CBS_EXTEND_BY_DEFAULT;
  Bool extendSelf = TRUE;
=======
>>>>>>> 113a2fa7
  ArgStruct arg;
  Res res;
  Pool blockPool = NULL;

  AVERT(Land, land);
  super = LAND_SUPERCLASS(CBSLandClass);
  res = (*super->init)(land, args);
  if (res != ResOK)
    return res;

  if (ArgPick(&arg, args, CBSBlockPool))
    blockPool = arg.val.pool;

  cbs = cbsOfLand(land);
  SplayTreeInit(cbsSplay(cbs), cbsCompare, cbsKey, update);

  if (blockPool != NULL) {
    cbs->blockPool = blockPool;
    cbs->ownPool = FALSE;
  } else {
    MPS_ARGS_BEGIN(pcArgs) {
<<<<<<< HEAD
      MPS_ARGS_ADD(pcArgs, MPS_KEY_MFS_UNIT_SIZE, blockStructSize);
      MPS_ARGS_ADD(pcArgs, MPS_KEY_EXTEND_BY, extendBy);
      MPS_ARGS_ADD(pcArgs, MFSExtendSelf, extendSelf);
      res = PoolCreate(&cbs->blockPool, LandArena(land), PoolClassMFS(), pcArgs);
=======
      MPS_ARGS_ADD(pcArgs, MPS_KEY_MFS_UNIT_SIZE, sizeof(CBSBlockStruct));
      res = PoolCreate(&cbs->blockPool, arena, PoolClassMFS(), pcArgs);
>>>>>>> 113a2fa7
    } MPS_ARGS_END(pcArgs);
    if (res != ResOK)
      return res;
    cbs->ownPool = TRUE;
  }
  cbs->treeSize = 0;
  cbs->size = 0;

  cbs->blockStructSize = blockStructSize;

  METER_INIT(cbs->treeSearch, "size of tree", (void *)cbs);

  cbs->sig = CBSSig;

  AVERT(CBS, cbs);
  return ResOK;
}

static Res cbsInit(Land land, ArgList args)
{
  return cbsInitComm(land, args, SplayTrivUpdate,
                     sizeof(CBSBlockStruct));
}

static Res cbsInitFast(Land land, ArgList args)
{
  return cbsInitComm(land, args, cbsUpdateFastNode,
                     sizeof(CBSFastBlockStruct));
}

static Res cbsInitZoned(Land land, ArgList args)
{
  return cbsInitComm(land, args, cbsUpdateZonedNode,
                     sizeof(CBSZonedBlockStruct));
}


/* cbsFinish -- Finish a CBS structure
 *
 * See <design/land/#function.finish>.
 */

static void cbsFinish(Land land)
{
  CBS cbs;

  AVERT(Land, land);
  cbs = cbsOfLand(land);
  AVERT(CBS, cbs);

  METER_EMIT(&cbs->treeSearch);

  cbs->sig = SigInvalid;

  SplayTreeFinish(cbsSplay(cbs));
  if (cbs->ownPool)
    PoolDestroy(cbsBlockPool(cbs));
}


/* cbsSize -- total size of ranges in CBS
 *
 * See <design/land/#function.size>.
 */

static Size cbsSize(Land land)
{
  CBS cbs;

  AVERT(Land, land);
  cbs = cbsOfLand(land);
  AVERT(CBS, cbs);

  return cbs->size;
}


/* Node change operators
 *
 * These four functions are called whenever blocks are created,
 * destroyed, grow, or shrink.  They maintain the maxSize if fastFind is
 * enabled.
 */

static void cbsBlockDelete(CBS cbs, CBSBlock block)
{
  Bool b;
  Size size;

  AVERT(CBS, cbs);
  AVERT(CBSBlock, block);
  size = CBSBlockSize(block);

  METER_ACC(cbs->treeSearch, cbs->treeSize);
  b = SplayTreeDelete(cbsSplay(cbs), cbsBlockTree(block));
  AVER(b); /* expect block to be in the tree */
  STATISTIC(--cbs->treeSize);
  AVER(cbs->size >= size);
  cbs->size -= size;

  /* make invalid */
  block->limit = block->base;

  PoolFree(cbsBlockPool(cbs), (Addr)block, cbs->blockStructSize);
}

static void cbsBlockShrunk(CBS cbs, CBSBlock block, Size oldSize)
{
  Size newSize;

  AVERT(CBS, cbs);
  AVERT(CBSBlock, block);

  newSize = CBSBlockSize(block);
  AVER(oldSize > newSize);
  AVER(cbs->size >= oldSize - newSize);

  SplayNodeRefresh(cbsSplay(cbs), cbsBlockTree(block));
  cbs->size -= oldSize - newSize;
}

static void cbsBlockGrew(CBS cbs, CBSBlock block, Size oldSize)
{
  Size newSize;

  AVERT(CBS, cbs);
  AVERT(CBSBlock, block);

  newSize = CBSBlockSize(block);
  AVER(oldSize < newSize);

  SplayNodeRefresh(cbsSplay(cbs), cbsBlockTree(block));
  cbs->size += newSize - oldSize;
}

/* cbsBlockAlloc -- allocate a new block and set its base and limit,
   but do not insert it into the tree yet */

static Res cbsBlockAlloc(CBSBlock *blockReturn, CBS cbs, Range range)
{
  Res res;
  CBSBlock block;
  Addr p;

  AVER(blockReturn != NULL);
  AVERT(CBS, cbs);
  AVERT(Range, range);

  res = PoolAlloc(&p, cbsBlockPool(cbs), cbs->blockStructSize,
                  /* withReservoirPermit */ FALSE);
  if (res != ResOK)
    goto failPoolAlloc;
  block = (CBSBlock)p;

  TreeInit(cbsBlockTree(block));
  block->base = RangeBase(range);
  block->limit = RangeLimit(range);

  SplayNodeUpdate(cbsSplay(cbs), cbsBlockTree(block));

  AVERT(CBSBlock, block);
  *blockReturn = block;
  return ResOK;

failPoolAlloc:
  AVER(res != ResOK);
  return res;
}

/* cbsBlockInsert -- insert a block into the tree */

static void cbsBlockInsert(CBS cbs, CBSBlock block)
{
  Bool b;

  AVERT(CBS, cbs);
  AVERT(CBSBlock, block);

  METER_ACC(cbs->treeSearch, cbs->treeSize);
  b = SplayTreeInsert(cbsSplay(cbs), cbsBlockTree(block));
  AVER(b);
  STATISTIC(++cbs->treeSize);
  cbs->size += CBSBlockSize(block);
}


/* cbsInsert -- Insert a range into the CBS
 *
 * See <design/cbs/#functions.cbs.insert>.
 *
 * .insert.alloc: Will only allocate a block if the range does not
 * abut an existing range.
 */

static Res cbsInsert(Range rangeReturn, Land land, Range range)
{
  CBS cbs;
  Bool b;
  Res res;
  Addr base, limit, newBase, newLimit;
  Tree leftSplay, rightSplay;
  CBSBlock leftCBS, rightCBS;
  Bool leftMerge, rightMerge;
  Size oldSize;

  AVER(rangeReturn != NULL);
  AVERT(Land, land);
  AVERT(Range, range);
  AVER(RangeIsAligned(range, LandAlignment(land)));

  cbs = cbsOfLand(land);
  base = RangeBase(range);
  limit = RangeLimit(range);

  METER_ACC(cbs->treeSearch, cbs->treeSize);
  b = SplayTreeNeighbours(&leftSplay, &rightSplay, cbsSplay(cbs), &base);
  if (!b) {
    res = ResFAIL;
    goto fail;
  }

  /* The two cases below are not quite symmetrical, because base was
   * passed into the call to SplayTreeNeighbours(), but limit was not.
   * So we know that if there is a left neighbour, then leftCBS->limit
   * <= base (this is ensured by cbsCompare, which is the
   * comparison method on the tree). But if there is a right
   * neighbour, all we know is that base < rightCBS->base. But for the
   * range to fit, we need limit <= rightCBS->base too. Hence the extra
   * check and the possibility of failure in the second case.
   */
  if (leftSplay == TreeEMPTY) {
    leftCBS = NULL;
    leftMerge = FALSE;
  } else {
    leftCBS = cbsBlockOfTree(leftSplay);
    AVER(leftCBS->limit <= base);
    leftMerge = leftCBS->limit == base;
  }

  if (rightSplay == TreeEMPTY) {
    rightCBS = NULL;
    rightMerge = FALSE;
  } else {
    rightCBS = cbsBlockOfTree(rightSplay);
    if (rightCBS != NULL && limit > CBSBlockLimit(rightCBS)) {
      res = ResFAIL;
      goto fail;
    }
    rightMerge = rightCBS->base == limit;
  }

  newBase = leftMerge ? CBSBlockBase(leftCBS) : base;
  newLimit = rightMerge ? CBSBlockLimit(rightCBS) : limit;

  if (leftMerge && rightMerge) {
    Size oldLeftSize = CBSBlockSize(leftCBS);
    Addr rightLimit = CBSBlockLimit(rightCBS);
    cbsBlockDelete(cbs, rightCBS);
    leftCBS->limit = rightLimit;
    cbsBlockGrew(cbs, leftCBS, oldLeftSize);

  } else if (leftMerge) {
    oldSize = CBSBlockSize(leftCBS);
    leftCBS->limit = limit;
    cbsBlockGrew(cbs, leftCBS, oldSize);

  } else if (rightMerge) {
    oldSize = CBSBlockSize(rightCBS);
    rightCBS->base = base;
    cbsBlockGrew(cbs, rightCBS, oldSize);

  } else {
    CBSBlock block;
    res = cbsBlockAlloc(&block, cbs, range);
    if (res != ResOK)
      goto fail;
    cbsBlockInsert(cbs, block);
  }

  AVER(newBase <= base);
  AVER(newLimit >= limit);
  RangeInit(rangeReturn, newBase, newLimit);

  return ResOK;

fail:
  AVER(res != ResOK);
  return res;
}


/* cbsDelete -- Remove a range from a CBS
 *
 * See <design/land/#function.delete>.
 *
 * .delete.alloc: Will only allocate a block if the range splits
 * an existing range.
 */

static Res cbsDelete(Range rangeReturn, Land land, Range range)
{
  CBS cbs;
  Res res;
  CBSBlock cbsBlock;
  Tree tree;
  Addr base, limit, oldBase, oldLimit;
  Size oldSize;

  AVERT(Land, land);
  cbs = cbsOfLand(land);
  AVER(rangeReturn != NULL);
  AVERT(Range, range);
  AVER(RangeIsAligned(range, LandAlignment(land)));

  base = RangeBase(range);
  limit = RangeLimit(range);

  METER_ACC(cbs->treeSearch, cbs->treeSize);
  if (!SplayTreeFind(&tree, cbsSplay(cbs), (void *)&base)) {
    res = ResFAIL;
    goto failSplayTreeSearch;
  }
  cbsBlock = cbsBlockOfTree(tree);

  if (limit > cbsBlock->limit) {
    res = ResFAIL;
    goto failLimitCheck;
  }

  oldBase = cbsBlock->base;
  oldLimit = cbsBlock->limit;
  oldSize = CBSBlockSize(cbsBlock);
  RangeInit(rangeReturn, oldBase, oldLimit);

  if (base == oldBase && limit == oldLimit) {
    /* entire block */
    cbsBlockDelete(cbs, cbsBlock);

  } else if (base == oldBase) {
    /* remaining fragment at right */
    AVER(limit < oldLimit);
    cbsBlock->base = limit;
    cbsBlockShrunk(cbs, cbsBlock, oldSize);

  } else if (limit == oldLimit) {
    /* remaining fragment at left */
    AVER(base > oldBase);
    cbsBlock->limit = base;
    cbsBlockShrunk(cbs, cbsBlock, oldSize);

  } else {
    /* two remaining fragments. shrink block to represent fragment at
       left, and create new block for fragment at right. */
    RangeStruct newRange;
    CBSBlock newBlock;
    AVER(base > oldBase);
    AVER(limit < oldLimit);
    RangeInit(&newRange, limit, oldLimit);
    res = cbsBlockAlloc(&newBlock, cbs, &newRange);
    if (res != ResOK) {
      goto failAlloc;
    }
    cbsBlock->limit = base;
    cbsBlockShrunk(cbs, cbsBlock, oldSize);
    cbsBlockInsert(cbs, newBlock);
  }

  return ResOK;

failAlloc:
failLimitCheck:
failSplayTreeSearch:
  AVER(res != ResOK);
  return res;
}


static Res cbsBlockDescribe(CBSBlock block, mps_lib_FILE *stream)
{
  Res res;

  if (stream == NULL)
    return ResFAIL;

  res = WriteF(stream,
               "[$P,$P)",
               (WriteFP)block->base,
               (WriteFP)block->limit,
               NULL);
  return res;
}

static Res cbsSplayNodeDescribe(Tree tree, mps_lib_FILE *stream)
{
  Res res;

  if (tree == TreeEMPTY)
    return ResFAIL;
  if (stream == NULL)
    return ResFAIL;

  res = cbsBlockDescribe(cbsBlockOfTree(tree), stream);
  return res;
}

static Res cbsFastBlockDescribe(CBSFastBlock block, mps_lib_FILE *stream)
{
  Res res;

  if (stream == NULL)
    return ResFAIL;

  res = WriteF(stream,
               "[$P,$P) {$U}",
               (WriteFP)block->cbsBlockStruct.base,
               (WriteFP)block->cbsBlockStruct.limit,
               (WriteFU)block->maxSize,
               NULL);
  return res;
}

static Res cbsFastSplayNodeDescribe(Tree tree, mps_lib_FILE *stream)
{
  Res res;

  if (tree == TreeEMPTY)
    return ResFAIL;
  if (stream == NULL)
    return ResFAIL;

  res = cbsFastBlockDescribe(cbsFastBlockOfTree(tree), stream);
  return res;
}

static Res cbsZonedBlockDescribe(CBSZonedBlock block, mps_lib_FILE *stream)
{
  Res res;

  if (stream == NULL)
    return ResFAIL;

  res = WriteF(stream,
               "[$P,$P) {$U, $B}",
               (WriteFP)block->cbsFastBlockStruct.cbsBlockStruct.base,
               (WriteFP)block->cbsFastBlockStruct.cbsBlockStruct.limit,
               (WriteFU)block->cbsFastBlockStruct.maxSize,
               (WriteFB)block->zones,
               NULL);
  return res;
}

static Res cbsZonedSplayNodeDescribe(Tree tree, mps_lib_FILE *stream)
{
  Res res;

  if (tree == TreeEMPTY)
    return ResFAIL;
  if (stream == NULL)
    return ResFAIL;

  res = cbsZonedBlockDescribe(cbsZonedBlockOfTree(tree), stream);
  return res;
}


/* cbsIterate -- iterate over all blocks in CBS
 *
 * Applies a visitor to all isolated contiguous ranges in a CBS.
 * It receives a pointer, ``Size`` closure pair to pass on to the
 * visitor function, and an visitor function to invoke on every range
 * in address order. If the visitor returns ``FALSE``, then the iteration
 * is terminated.
 *
 * The visitor function may not modify the CBS during the iteration.
 * This is because CBSIterate uses TreeTraverse, which does not permit
 * modification, for speed and to avoid perturbing the splay tree balance.
 *
 * See <design/land/#function.iterate>.
 */

typedef struct CBSIterateClosure {
  Land land;
  LandVisitor visitor;
  void *closureP;
  Size closureS;
} CBSIterateClosure;

static Bool cbsIterateVisit(Tree tree, void *closureP, Size closureS)
{
  CBSIterateClosure *closure = closureP;
  RangeStruct range;
  CBSBlock cbsBlock;
  Land land = closure->land;
  CBS cbs = cbsOfLand(land);
  Bool delete = FALSE;
  Bool cont = TRUE;

  UNUSED(closureS);

  cbsBlock = cbsBlockOfTree(tree);
  RangeInit(&range, CBSBlockBase(cbsBlock), CBSBlockLimit(cbsBlock));
  cont = (*closure->visitor)(&delete, land, &range, closure->closureP, closure->closureS);
  AVER(!delete);                /* <design/cbs/#limit.iterate> */
  if (!cont)
    return FALSE;
  METER_ACC(cbs->treeSearch, cbs->treeSize);
  return TRUE;
}

static void cbsIterate(Land land, LandVisitor visitor,
                       void *closureP, Size closureS)
{
  CBS cbs;
  SplayTree splay;
  CBSIterateClosure closure;

  AVERT(Land, land);
  cbs = cbsOfLand(land);
  AVERT(CBS, cbs);
  AVER(FUNCHECK(visitor));

  splay = cbsSplay(cbs);
  /* .splay-iterate.slow: We assume that splay tree iteration does */
  /* searches and meter it. */
  METER_ACC(cbs->treeSearch, cbs->treeSize);

  closure.land = land;
  closure.visitor = visitor;
  closure.closureP = closureP;
  closure.closureS = closureS;
  (void)TreeTraverse(SplayTreeRoot(splay), splay->compare, splay->nodeKey,
                     cbsIterateVisit, &closure, 0);
}


/* cbsFindDeleteRange -- delete appropriate range of block found */

static void cbsFindDeleteRange(Range rangeReturn, Range oldRangeReturn,
                               Land land, Range range, Size size,
                               FindDelete findDelete)
{
  Bool callDelete = TRUE;
  Addr base, limit;

  AVER(rangeReturn != NULL);
  AVER(oldRangeReturn != NULL);
  AVERT(Land, land);
  AVERT(Range, range);
  AVER(RangeIsAligned(range, LandAlignment(land)));
  AVER(size > 0);
  AVER(SizeIsAligned(size, LandAlignment(land)));
  AVER(RangeSize(range) >= size);
  AVERT(FindDelete, findDelete);

  base = RangeBase(range);
  limit = RangeLimit(range);

  switch(findDelete) {

  case FindDeleteNONE:
    callDelete = FALSE;
    break;

  case FindDeleteLOW:
    limit = AddrAdd(base, size);
    break;

  case FindDeleteHIGH:
    base = AddrSub(limit, size);
    break;

  case FindDeleteENTIRE:
    /* do nothing */
    break;

  default:
    NOTREACHED;
    break;
  }

  RangeInit(rangeReturn, base, limit);

  if (callDelete) {
    Res res;
    res = cbsDelete(oldRangeReturn, land, rangeReturn);
    /* Can't have run out of memory, because all our callers pass in
       blocks that were just found in the tree, and we only
       deleted from one end of the block, so cbsDelete did not
       need to allocate a new block. */
    AVER(res == ResOK);
  } else {
    RangeCopy(oldRangeReturn, rangeReturn);
  }
}


/* CBSFindFirst -- find the first block of at least the given size */

static Bool cbsFindFirst(Range rangeReturn, Range oldRangeReturn,
                         Land land, Size size, FindDelete findDelete)
{
  CBS cbs;
  Bool found;
  Tree tree;

  AVERT(Land, land);
  cbs = cbsOfLand(land);
  AVERT(CBS, cbs);
  AVER(IsLandSubclass(cbsLand(cbs), CBSFastLandClass));

  AVER(rangeReturn != NULL);
  AVER(oldRangeReturn != NULL);
  AVER(size > 0);
  AVER(SizeIsAligned(size, LandAlignment(land)));
  AVERT(FindDelete, findDelete);

  METER_ACC(cbs->treeSearch, cbs->treeSize);
  found = SplayFindFirst(&tree, cbsSplay(cbs), &cbsTestNode,
                         &cbsTestTree, NULL, size);
  if (found) {
    CBSBlock block;
    RangeStruct range;
    block = cbsBlockOfTree(tree);
    AVER(CBSBlockSize(block) >= size);
    RangeInit(&range, CBSBlockBase(block), CBSBlockLimit(block));
    AVER(RangeSize(&range) >= size);
    cbsFindDeleteRange(rangeReturn, oldRangeReturn, land, &range,
                       size, findDelete);
  }

  return found;
}

/* cbsFindInZones -- find a block of at least the given size that lies
 * entirely within a zone set. (The first such block, if high is
 * FALSE, or the last, if high is TRUE.)
 */

typedef struct cbsTestNodeInZonesClosureStruct {
  Size size;
  Arena arena;
  ZoneSet zoneSet;
  Addr base;
  Addr limit;
  Bool high;
} cbsTestNodeInZonesClosureStruct, *cbsTestNodeInZonesClosure;

static Bool cbsTestNodeInZones(SplayTree splay, Tree tree,
                               void *closureP, Size closureSize)
{
  CBSBlock block = cbsBlockOfTree(tree);
  cbsTestNodeInZonesClosure closure = closureP;
  RangeInZoneSet search;
  
  UNUSED(splay);
  AVER(closureSize == sizeof(cbsTestNodeInZonesClosureStruct));
  UNUSED(closureSize);

  search = closure->high ? RangeInZoneSetLast : RangeInZoneSetFirst;

  return search(&closure->base, &closure->limit,
                CBSBlockBase(block), CBSBlockLimit(block),
                closure->arena, closure->zoneSet, closure->size);
}

static Bool cbsTestTreeInZones(SplayTree splay, Tree tree,
                               void *closureP, Size closureSize)
{
  CBSFastBlock fastBlock = cbsFastBlockOfTree(tree);
  CBSZonedBlock zonedBlock = cbsZonedBlockOfTree(tree);
  cbsTestNodeInZonesClosure closure = closureP;
  
  UNUSED(splay);
  AVER(closureSize == sizeof(cbsTestNodeInZonesClosureStruct));
  UNUSED(closureSize);
  
  return fastBlock->maxSize >= closure->size
    && ZoneSetInter(zonedBlock->zones, closure->zoneSet) != ZoneSetEMPTY;
}


/* cbsFindLast -- find the last block of at least the given size */

static Bool cbsFindLast(Range rangeReturn, Range oldRangeReturn,
                        Land land, Size size, FindDelete findDelete)
{
  CBS cbs;
  Bool found;
  Tree tree;

  AVERT(Land, land);
  cbs = cbsOfLand(land);
  AVERT(CBS, cbs);
  AVER(IsLandSubclass(cbsLand(cbs), CBSFastLandClass));

  AVER(rangeReturn != NULL);
  AVER(oldRangeReturn != NULL);
  AVER(size > 0);
  AVER(SizeIsAligned(size, LandAlignment(land)));
  AVERT(FindDelete, findDelete);

  METER_ACC(cbs->treeSearch, cbs->treeSize);
  found = SplayFindLast(&tree, cbsSplay(cbs), &cbsTestNode,
                        &cbsTestTree, NULL, size);
  if (found) {
    CBSBlock block;
    RangeStruct range;
    block = cbsBlockOfTree(tree);
    AVER(CBSBlockSize(block) >= size);
    RangeInit(&range, CBSBlockBase(block), CBSBlockLimit(block));
    AVER(RangeSize(&range) >= size);
    cbsFindDeleteRange(rangeReturn, oldRangeReturn, land, &range,
                       size, findDelete);
  }

  return found;
}


/* cbsFindLargest -- find the largest block in the CBS */

static Bool cbsFindLargest(Range rangeReturn, Range oldRangeReturn,
                           Land land, Size size, FindDelete findDelete)
{
  CBS cbs;
  Bool found = FALSE;

  AVERT(Land, land);
  cbs = cbsOfLand(land);
  AVERT(CBS, cbs);
  AVER(IsLandSubclass(cbsLand(cbs), CBSFastLandClass));

  AVER(rangeReturn != NULL);
  AVER(oldRangeReturn != NULL);
<<<<<<< HEAD
=======
  AVER(cbs->fastFind);
  AVER(size > 0);
>>>>>>> 113a2fa7
  AVERT(FindDelete, findDelete);

  if (!SplayTreeIsEmpty(cbsSplay(cbs))) {
    RangeStruct range;
    Tree tree = TreeEMPTY;    /* suppress "may be used uninitialized" */
    Size maxSize;

    maxSize = cbsFastBlockOfTree(SplayTreeRoot(cbsSplay(cbs)))->maxSize;
    if (maxSize >= size) {
      CBSBlock block;
      METER_ACC(cbs->treeSearch, cbs->treeSize);
      found = SplayFindFirst(&tree, cbsSplay(cbs), &cbsTestNode,
                             &cbsTestTree, NULL, maxSize);
      AVER(found); /* maxSize is exact, so we will find it. */
      block = cbsBlockOfTree(tree);
      AVER(CBSBlockSize(block) >= maxSize);
      RangeInit(&range, CBSBlockBase(block), CBSBlockLimit(block));
      AVER(RangeSize(&range) >= maxSize);
<<<<<<< HEAD
      cbsFindDeleteRange(rangeReturn, oldRangeReturn, land, &range,
                         maxSize, findDelete);
=======
      cbsFindDeleteRange(rangeReturn, oldRangeReturn, cbs, &range,
                         size, findDelete);
>>>>>>> 113a2fa7
    }
  }

  return found;
}


static Res cbsFindInZones(Range rangeReturn, Range oldRangeReturn,
                          Land land, Size size,
                          ZoneSet zoneSet, Bool high)
{
  CBS cbs;
  Tree tree;
  cbsTestNodeInZonesClosureStruct closure;
  Res res;
  LandFindMethod landFind;
  SplayFindMethod splayFind;
  
  AVER(rangeReturn != NULL);
  AVER(oldRangeReturn != NULL);
  AVERT(Land, land);
  cbs = cbsOfLand(land);
  AVERT(CBS, cbs);
  AVER(IsLandSubclass(cbsLand(cbs), CBSZonedLandClass));
  /* AVERT(ZoneSet, zoneSet); */
  AVER(BoolCheck(high));

  landFind = high ? cbsFindLast : cbsFindFirst;
  splayFind = high ? SplayFindLast : SplayFindFirst;
  
  if (zoneSet == ZoneSetEMPTY)
    return ResFAIL;
  if (zoneSet == ZoneSetUNIV) {
    FindDelete fd = high ? FindDeleteHIGH : FindDeleteLOW;
    if ((*landFind)(rangeReturn, oldRangeReturn, land, size, fd))
      return ResOK;
    else
      return ResFAIL;
  }
  if (ZoneSetIsSingle(zoneSet) && size > ArenaStripeSize(LandArena(land)))
    return ResFAIL;

  /* It would be nice if there were a neat way to eliminate all runs of
     zones in zoneSet too small for size.*/

  closure.arena = LandArena(land);
  closure.zoneSet = zoneSet;
  closure.size = size;
  closure.high = high;
  if (splayFind(&tree, cbsSplay(cbs),
                cbsTestNodeInZones,
                cbsTestTreeInZones,
                &closure, sizeof(closure))) {
    CBSBlock block = cbsBlockOfTree(tree);
    RangeStruct rangeStruct, oldRangeStruct;

    AVER(CBSBlockBase(block) <= closure.base);
    AVER(AddrOffset(closure.base, closure.limit) >= size);
    AVER(ZoneSetSub(ZoneSetOfRange(LandArena(land), closure.base, closure.limit), zoneSet));
    AVER(closure.limit <= CBSBlockLimit(block));

    if (!high)
      RangeInit(&rangeStruct, closure.base, AddrAdd(closure.base, size));
    else
      RangeInit(&rangeStruct, AddrSub(closure.limit, size), closure.limit);
    res = cbsDelete(&oldRangeStruct, land, &rangeStruct);
    if (res == ResOK) {  /* enough memory to split block */
      RangeCopy(rangeReturn, &rangeStruct);
      RangeCopy(oldRangeReturn, &oldRangeStruct);
    }
  } else
    res = ResFAIL;

  return res;
}


/* cbsDescribe -- describe a CBS
 *
 * See <design/land/#function.describe>.
 */

static Res cbsDescribe(Land land, mps_lib_FILE *stream)
{
  CBS cbs;
  Res res;
  Res (*describe)(Tree, mps_lib_FILE *);

  if (!TESTT(Land, land))
    return ResFAIL;
  cbs = cbsOfLand(land);
  if (!TESTT(CBS, cbs))
    return ResFAIL;
  if (stream == NULL)
    return ResFAIL;

  res = WriteF(stream,
               "CBS $P {\n", (WriteFP)cbs,
               "  blockPool: $P\n", (WriteFP)cbsBlockPool(cbs),
               "  ownPool: $U\n", (WriteFU)cbs->ownPool,
               "  treeSize: $U\n", (WriteFU)cbs->treeSize,
               NULL);
  if (res != ResOK) return res;

  if (IsLandSubclass(land, CBSZonedLandClass))
    describe = cbsZonedSplayNodeDescribe;
  else if (IsLandSubclass(land, CBSFastLandClass))
    describe = cbsFastSplayNodeDescribe;
  else
    describe = cbsSplayNodeDescribe;

  res = SplayTreeDescribe(cbsSplay(cbs), stream, describe);
  if (res != ResOK) return res;

  METER_WRITE(cbs->treeSearch, stream);

  res = WriteF(stream, "}\n", NULL);
  return res;
}

DEFINE_LAND_CLASS(CBSLandClass, class)
{
  INHERIT_CLASS(class, LandClass);
  class->name = "CBS";
  class->size = sizeof(CBSStruct);
  class->init = cbsInit;
  class->finish = cbsFinish;
  class->sizeMethod = cbsSize;
  class->insert = cbsInsert;
  class->delete = cbsDelete;
  class->iterate = cbsIterate;
  class->findFirst = cbsFindFirst;
  class->findLast = cbsFindLast;
  class->findLargest = cbsFindLargest;
  class->findInZones = cbsFindInZones;
  class->describe = cbsDescribe;
  AVERT(LandClass, class);
}

DEFINE_LAND_CLASS(CBSFastLandClass, class)
{
  INHERIT_CLASS(class, CBSLandClass);
  class->name = "FASTCBS";
  class->init = cbsInitFast;
  AVERT(LandClass, class);
}

DEFINE_LAND_CLASS(CBSZonedLandClass, class)
{
  INHERIT_CLASS(class, CBSFastLandClass);
  class->name = "ZONEDCBS";
  class->init = cbsInitZoned;
  AVERT(LandClass, class);
}


/* C. COPYRIGHT AND LICENSE
 *
 * Copyright (C) 2001-2014 Ravenbrook Limited <http://www.ravenbrook.com/>.
 * All rights reserved.  This is an open source license.  Contact
 * Ravenbrook for commercial licensing options.
 * 
 * Redistribution and use in source and binary forms, with or without
 * modification, are permitted provided that the following conditions are
 * met:
 * 
 * 1. Redistributions of source code must retain the above copyright
 * notice, this list of conditions and the following disclaimer.
 * 
 * 2. Redistributions in binary form must reproduce the above copyright
 * notice, this list of conditions and the following disclaimer in the
 * documentation and/or other materials provided with the distribution.
 * 
 * 3. Redistributions in any form must be accompanied by information on how
 * to obtain complete source code for this software and any accompanying
 * software that uses this software.  The source code must either be
 * included in the distribution or be available for no more than the cost
 * of distribution plus a nominal fee, and must be freely redistributable
 * under reasonable conditions.  For an executable file, complete source
 * code means the source code for all modules it contains. It does not
 * include source code for modules or files that typically accompany the
 * major components of the operating system on which the executable file
 * runs.
 * 
 * THIS SOFTWARE IS PROVIDED BY THE COPYRIGHT HOLDERS AND CONTRIBUTORS "AS
 * IS" AND ANY EXPRESS OR IMPLIED WARRANTIES, INCLUDING, BUT NOT LIMITED
 * TO, THE IMPLIED WARRANTIES OF MERCHANTABILITY, FITNESS FOR A PARTICULAR
 * PURPOSE, OR NON-INFRINGEMENT, ARE DISCLAIMED. IN NO EVENT SHALL THE
 * COPYRIGHT HOLDERS AND CONTRIBUTORS BE LIABLE FOR ANY DIRECT, INDIRECT,
 * INCIDENTAL, SPECIAL, EXEMPLARY, OR CONSEQUENTIAL DAMAGES (INCLUDING, BUT
 * NOT LIMITED TO, PROCUREMENT OF SUBSTITUTE GOODS OR SERVICES; LOSS OF
 * USE, DATA, OR PROFITS; OR BUSINESS INTERRUPTION) HOWEVER CAUSED AND ON
 * ANY THEORY OF LIABILITY, WHETHER IN CONTRACT, STRICT LIABILITY, OR TORT
 * (INCLUDING NEGLIGENCE OR OTHERWISE) ARISING IN ANY WAY OUT OF THE USE OF
 * THIS SOFTWARE, EVEN IF ADVISED OF THE POSSIBILITY OF SUCH DAMAGE.
 */<|MERGE_RESOLUTION|>--- conflicted
+++ resolved
@@ -214,13 +214,8 @@
 static Res cbsInitComm(Land land, ArgList args, SplayUpdateNodeMethod update,
                        Size blockStructSize)
 {
-<<<<<<< HEAD
   CBS cbs;
   LandClass super;
-  Size extendBy = CBS_EXTEND_BY_DEFAULT;
-  Bool extendSelf = TRUE;
-=======
->>>>>>> 113a2fa7
   ArgStruct arg;
   Res res;
   Pool blockPool = NULL;
@@ -242,15 +237,8 @@
     cbs->ownPool = FALSE;
   } else {
     MPS_ARGS_BEGIN(pcArgs) {
-<<<<<<< HEAD
       MPS_ARGS_ADD(pcArgs, MPS_KEY_MFS_UNIT_SIZE, blockStructSize);
-      MPS_ARGS_ADD(pcArgs, MPS_KEY_EXTEND_BY, extendBy);
-      MPS_ARGS_ADD(pcArgs, MFSExtendSelf, extendSelf);
       res = PoolCreate(&cbs->blockPool, LandArena(land), PoolClassMFS(), pcArgs);
-=======
-      MPS_ARGS_ADD(pcArgs, MPS_KEY_MFS_UNIT_SIZE, sizeof(CBSBlockStruct));
-      res = PoolCreate(&cbs->blockPool, arena, PoolClassMFS(), pcArgs);
->>>>>>> 113a2fa7
     } MPS_ARGS_END(pcArgs);
     if (res != ResOK)
       return res;
@@ -985,11 +973,7 @@
 
   AVER(rangeReturn != NULL);
   AVER(oldRangeReturn != NULL);
-<<<<<<< HEAD
-=======
-  AVER(cbs->fastFind);
   AVER(size > 0);
->>>>>>> 113a2fa7
   AVERT(FindDelete, findDelete);
 
   if (!SplayTreeIsEmpty(cbsSplay(cbs))) {
@@ -1008,13 +992,8 @@
       AVER(CBSBlockSize(block) >= maxSize);
       RangeInit(&range, CBSBlockBase(block), CBSBlockLimit(block));
       AVER(RangeSize(&range) >= maxSize);
-<<<<<<< HEAD
       cbsFindDeleteRange(rangeReturn, oldRangeReturn, land, &range,
-                         maxSize, findDelete);
-=======
-      cbsFindDeleteRange(rangeReturn, oldRangeReturn, cbs, &range,
                          size, findDelete);
->>>>>>> 113a2fa7
     }
   }
 
