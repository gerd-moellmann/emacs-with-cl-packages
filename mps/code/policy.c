/* policy.c: POLICY DECISIONS
 *
 * $Id$
 * Copyright (c) 2001-2016 Ravenbrook Limited.  See end of file for license.
 *
 * This module collects the decision-making code for the MPS, so that
 * policy can be maintained and adjusted.
 *
 * .sources: <design/strategy/>.
 */

#include "locus.h"
#include "mpm.h"

SRCID(policy, "$Id$");


/* PolicyAlloc -- allocation policy
 *
 * This is the code responsible for making decisions about where to allocate
 * memory.
 *
 * pref describes the address space preferences for the allocation.
 * size is the amount of memory requested to be allocated, in bytes.
 * pool is the pool that is requresting the memory.
 *
 * If successful, update *tractReturn to point to the initial tract of
 * the allocated memory and return ResOK. Otherwise return a result
 * code describing the problem.
 */

Res PolicyAlloc(Tract *tractReturn, Arena arena, LocusPref pref,
                Size size, Pool pool)
{
  Res res;
  Tract tract;
  ZoneSet zones, moreZones, evenMoreZones;

  AVER(tractReturn != NULL);
  AVERT(Arena, arena);
  AVERT(LocusPref, pref);
  AVER(size > (Size)0);
  AVER(SizeIsArenaGrains(size, arena));
  AVERT(Pool, pool);
  AVER(arena == PoolArena(pool));

  /* Don't attempt to allocate if doing so would definitely exceed the
   * commit limit. */
  if (arena->spareCommitted < size) {
    Size necessaryCommitIncrease = size - arena->spareCommitted;
    if (arena->committed + necessaryCommitIncrease > arena->commitLimit
        || arena->committed + necessaryCommitIncrease < arena->committed) {
      return ResCOMMIT_LIMIT;
    }
  }

  /* Plan A: allocate from the free land in the requested zones */
  zones = ZoneSetDiff(pref->zones, pref->avoid);
  if (zones != ZoneSetEMPTY) {
    res = ArenaFreeLandAlloc(&tract, arena, zones, pref->high, size, pool);
    if (res == ResOK)
      goto found;
  }

  /* Plan B: add free zones that aren't blacklisted */
  /* TODO: Pools without ambiguous roots might not care about the blacklist. */
  /* TODO: zones are precious and (currently) never deallocated, so we
   * should consider extending the arena first if address space is plentiful.
   * See also job003384. */
  moreZones = ZoneSetUnion(pref->zones, ZoneSetDiff(arena->freeZones, pref->avoid));
  if (moreZones != zones) {
    res = ArenaFreeLandAlloc(&tract, arena, moreZones, pref->high, size, pool);
    if (res == ResOK)
      goto found;
  }

  /* Plan C: Extend the arena, then try A and B again. */
  if (moreZones != ZoneSetEMPTY) {
    res = arena->class->grow(arena, pref, size);
    /* If we can't extend because we hit the commit limit, try purging
       some spare committed memory and try again.*/
    /* TODO: This would be a good time to *remap* VM instead of
       returning it to the OS. */
    if (res == ResCOMMIT_LIMIT) {
      if (arena->class->purgeSpare(arena, size) >= size)
        res = arena->class->grow(arena, pref, size);
    }
    if (res == ResOK) {
      if (zones != ZoneSetEMPTY) {
        res = ArenaFreeLandAlloc(&tract, arena, zones, pref->high, size, pool);
        if (res == ResOK)
          goto found;
      }
      if (moreZones != zones) {
        res = ArenaFreeLandAlloc(&tract, arena, moreZones, pref->high,
                                 size, pool);
        if (res == ResOK)
          goto found;
      }
    }
    /* TODO: Log an event here, since something went wrong, before
       trying the next plan anyway. */
  }

  /* Plan D: add every zone that isn't blacklisted.  This might mix GC'd
   * objects with those from other generations, causing the zone check
   * to give false positives and slowing down the collector. */
  /* TODO: log an event for this */
  evenMoreZones = ZoneSetDiff(ZoneSetUNIV, pref->avoid);
  if (evenMoreZones != moreZones) {
    res = ArenaFreeLandAlloc(&tract, arena, evenMoreZones, pref->high,
                             size, pool);
    if (res == ResOK)
      goto found;
  }

  /* Last resort: try anywhere.  This might put GC'd objects in zones where
   * common ambiguous bit patterns pin them down, causing the zone check
   * to give even more false positives permanently, and possibly retaining
   * garbage indefinitely. */
  res = ArenaFreeLandAlloc(&tract, arena, ZoneSetUNIV, pref->high, size, pool);
  if (res == ResOK)
    goto found;

  /* Uh oh. */
  return res;

found:
  *tractReturn = tract;
  return ResOK;
}


/* policyCollectionTime -- estimate time to collect the world, in seconds */

static double policyCollectionTime(Arena arena)
{
  Size collectableSize;
  double collectionRate;
  double collectionTime;
  
  AVERT(Arena, arena);

  collectableSize = ArenaCollectable(arena);
  /* The condition arena->tracedTime >= 1.0 ensures that the division
   * can't overflow. */
  if (arena->tracedTime >= 1.0)
    collectionRate = arena->tracedWork / arena->tracedTime;
  else
    collectionRate = ARENA_DEFAULT_COLLECTION_RATE;
  collectionTime = collectableSize / collectionRate;
  collectionTime += ARENA_DEFAULT_COLLECTION_OVERHEAD;

  return collectionTime;
}


/* PolicyShouldCollectWorld -- should we collect the world now?
 *
 * Return TRUE if we should try collecting the world now, FALSE if
 * not.
 *
 * This is the policy behind mps_arena_step, and so the client
 * must have provided us with enough time to collect the world, and
 * enough time must have passed since the last time we did that
 * opportunistically.
 */

Bool PolicyShouldCollectWorld(Arena arena, double availableTime,
                              Clock now, Clock clocks_per_sec)
{
  Size collectableSize;
  double collectionTime, sinceLastWorldCollect;

  AVERT(Arena, arena);
  /* Can't collect the world if we're already collecting. */
  AVER(arena->busyTraces == TraceSetEMPTY);

  if (availableTime <= 0.0)
    /* Can't collect the world if we're not given any time. */
    return FALSE;

  /* Don't collect the world if it's very small. */
  collectableSize = ArenaCollectable(arena);
  if (collectableSize < ARENA_MINIMUM_COLLECTABLE_SIZE)
    return FALSE;

  /* How long would it take to collect the world? */
  collectionTime = policyCollectionTime(arena);

  /* How long since we last collected the world? */
  sinceLastWorldCollect = ((now - arena->lastWorldCollect) /
                           (double) clocks_per_sec);

  /* Offered enough time, and long enough since we last did it? */
  return availableTime > collectionTime
    && sinceLastWorldCollect > collectionTime / ARENA_MAX_COLLECT_FRACTION;
}


/* policyCondemnChain -- condemn approriate parts of this chain
 *
 * If successful, set *mortalityReturn to an estimate of the mortality
 * of the condemned parts of this chain and return ResOK.
 *
 * This is only called if ChainDeferral returned a value sufficiently
 * low that we decided to start the collection. (Usually such values
 * are less than zero; see <design/strategy/#policy.start.chain>.)
 */

static Res policyCondemnChain(double *mortalityReturn, Chain chain, Trace trace)
{
  Res res;
  size_t topCondemnedGen, i;
  GenDesc gen;
  ZoneSet condemnedSet = ZoneSetEMPTY;
  Size condemnedSize = 0, survivorSize = 0, genNewSize, genTotalSize;

  AVERT(Chain, chain);
  AVERT(Trace, trace);

  /* Find the highest generation that's over capacity. We will condemn
   * this and all lower generations in the chain. */
  topCondemnedGen = chain->genCount;
  for (;;) {
    /* It's an error to call this function unless some generation is
     * over capacity as reported by ChainDeferral. */
    AVER(topCondemnedGen > 0);
    if (topCondemnedGen == 0)
      return ResFAIL;
    -- topCondemnedGen;
    gen = &chain->gens[topCondemnedGen];
    AVERT(GenDesc, gen);
    genNewSize = GenDescNewSize(gen);
    if (genNewSize >= gen->capacity * (Size)1024)
      break;
  }

  /* At this point, we've decided to condemn topCondemnedGen and all
   * lower generations. */
  for (i = 0; i <= topCondemnedGen; ++i) {
    gen = &chain->gens[i];
    AVERT(GenDesc, gen);
    condemnedSet = ZoneSetUnion(condemnedSet, gen->zones);
    genTotalSize = GenDescTotalSize(gen);
    genNewSize = GenDescNewSize(gen);
    condemnedSize += genTotalSize;
    survivorSize += (Size)(genNewSize * (1.0 - gen->mortality))
                    /* predict survivors will survive again */
                    + (genTotalSize - genNewSize);
  }
  
  AVER(condemnedSet != ZoneSetEMPTY || condemnedSize == 0);
  EVENT3(ChainCondemnAuto, chain, topCondemnedGen, chain->genCount);
  
  /* Condemn everything in these zones. */
  if (condemnedSet != ZoneSetEMPTY) {
    res = TraceCondemnZones(trace, condemnedSet);
    if (res != ResOK)
      return res;
  }

  *mortalityReturn = 1.0 - (double)survivorSize / condemnedSize;
  return ResOK;
}


/* PolicyStartTrace -- consider starting a trace
 *
 * If a trace was started, update *traceReturn and return TRUE.
 * Otherwise, leave *traceReturn unchanged and return FALSE.
 */

Bool PolicyStartTrace(Trace *traceReturn, Arena arena)
{
  Res res;
  Trace trace;
  Size sFoundation, sCondemned, sSurvivors, sConsTrace;
  double tTracePerScan; /* tTrace/cScan */
  double dynamicDeferral;

  /* Compute dynamic criterion.  See strategy.lisp-machine. */
  AVER(arena->topGen.mortality >= 0.0);
  AVER(arena->topGen.mortality <= 1.0);
  sFoundation = (Size)0; /* condemning everything, only roots @@@@ */
  /* @@@@ sCondemned should be scannable only */
  sCondemned = ArenaCommitted(arena) - ArenaSpareCommitted(arena);
  sSurvivors = (Size)(sCondemned * (1 - arena->topGen.mortality));
  tTracePerScan = sFoundation + (sSurvivors * (1 + TraceCopyScanRATIO));
  AVER(TraceWorkFactor >= 0);
  AVER(sSurvivors + tTracePerScan * TraceWorkFactor <= (double)SizeMAX);
  sConsTrace = (Size)(sSurvivors + tTracePerScan * TraceWorkFactor);
  dynamicDeferral = (double)ArenaAvail(arena) - (double)sConsTrace;

  if (dynamicDeferral < 0.0) {
    /* Start full collection. */
    res = TraceStartCollectAll(&trace, arena, TraceStartWhyDYNAMICCRITERION);
    if (res != ResOK)
      goto failStart;
    *traceReturn = trace;
    return TRUE;
  } else {
    /* Find the chain most over its capacity. */
    Ring node, nextNode;
    double firstTime = 0.0;
    Chain firstChain = NULL;

    RING_FOR(node, &arena->chainRing, nextNode) {
      Chain chain = RING_ELT(Chain, chainRing, node);
      double time;

      AVERT(Chain, chain);
      time = ChainDeferral(chain);
      if (time < firstTime) {
        firstTime = time; firstChain = chain;
      }
    }

    /* If one was found, start collection on that chain. */
    if(firstTime < 0) {
      double mortality;

      res = TraceCreate(&trace, arena, TraceStartWhyCHAIN_GEN0CAP);
      AVER(res == ResOK);
      res = policyCondemnChain(&mortality, firstChain, trace);
      if (res != ResOK) /* should try some other trace, really @@@@ */
        goto failCondemn;
      if (TraceIsEmpty(trace))
        goto nothingCondemned;
      trace->chain = firstChain;
      ChainStartGC(firstChain, trace);
      res = TraceStart(trace, mortality, trace->condemned * TraceWorkFactor);
      /* We don't expect normal GC traces to fail to start. */
      AVER(res == ResOK);
      *traceReturn = trace;
      return TRUE;
    }
  } /* (dynamicDeferral > 0.0) */
  return FALSE;

nothingCondemned:
failCondemn:
  TraceDestroyInit(trace);
failStart:
  return FALSE;
}


/* PolicyPoll -- do some tracing work?
 *
 * Return TRUE if the MPS should do some tracing work; FALSE if it
 * should return to the mutator.
 */

Bool PolicyPoll(Arena arena)
{
  Globals globals;
  AVERT(Arena, arena);
  globals = ArenaGlobals(arena);
  return globals->pollThreshold <= globals->fillMutatorSize;
}


/* PolicyPollAgain -- do another unit of work?
 *
 * Return TRUE if the MPS should do another unit of work; FALSE if it
 * should return to the mutator.
 *
 * start is the clock time when the MPS was entered.
 * moreWork and tracedWork are the results of the last call to TracePoll.
 */

<<<<<<< HEAD
Bool PolicyPollAgain(Arena arena, Bool moreWork, Work tracedWork)
=======
Bool PolicyPollAgain(Arena arena, Clock start, Bool moreWork, Work tracedWork)
>>>>>>> 78aa1301
{
  Bool moreTime;
  Globals globals;
  double nextPollThreshold;

  AVERT(Arena, arena);
  UNUSED(tracedWork);

  if (ArenaEmergency(arena))
    return TRUE;

  /* Is there more work to do and more time to do it in? */
  moreTime = (ClockNow() - start) < ArenaPauseTime(arena) * ClocksPerSec();
  if (moreWork && moreTime)
    return TRUE;

  /* We're not going to do more work now, so calculate when to come back. */

  globals = ArenaGlobals(arena);
<<<<<<< HEAD
  UNUSED(tracedWork);
  
  if (!moreWork) {
    /* No more work to do.  Sleep until NOW + a bit. */
    nextPollThreshold = globals->fillMutatorSize + ArenaPollALLOCTIME;
  } else {
=======

  if (moreWork) {
>>>>>>> 78aa1301
    /* We did one quantum of work; consume one unit of 'time'. */
    nextPollThreshold = globals->pollThreshold + ArenaPollALLOCTIME;
  } else {
    /* No more work to do.  Sleep until NOW + a bit. */
    nextPollThreshold = globals->fillMutatorSize + ArenaPollALLOCTIME;
  }

  /* Advance pollThreshold; check: enough precision? */
  AVER(nextPollThreshold > globals->pollThreshold);
  globals->pollThreshold = nextPollThreshold;

<<<<<<< HEAD
  return ArenaEmergency(arena) || PolicyPoll(arena);
=======
  return FALSE;
>>>>>>> 78aa1301
}


/* C. COPYRIGHT AND LICENSE
 *
 * Copyright (C) 2001-2016 Ravenbrook Limited <http://www.ravenbrook.com/>.
 * All rights reserved.  This is an open source license.  Contact
 * Ravenbrook for commercial licensing options.
 *
 * Redistribution and use in source and binary forms, with or without
 * modification, are permitted provided that the following conditions are
 * met:
 *
 * 1. Redistributions of source code must retain the above copyright
 * notice, this list of conditions and the following disclaimer.
 *
 * 2. Redistributions in binary form must reproduce the above copyright
 * notice, this list of conditions and the following disclaimer in the
 * documentation and/or other materials provided with the distribution.
 *
 * 3. Redistributions in any form must be accompanied by information on how
 * to obtain complete source code for this software and any accompanying
 * software that uses this software.  The source code must either be
 * included in the distribution or be available for no more than the cost
 * of distribution plus a nominal fee, and must be freely redistributable
 * under reasonable conditions.  For an executable file, complete source
 * code means the source code for all modules it contains. It does not
 * include source code for modules or files that typically accompany the
 * major components of the operating system on which the executable file
 * runs.
 *
 * THIS SOFTWARE IS PROVIDED BY THE COPYRIGHT HOLDERS AND CONTRIBUTORS "AS
 * IS" AND ANY EXPRESS OR IMPLIED WARRANTIES, INCLUDING, BUT NOT LIMITED
 * TO, THE IMPLIED WARRANTIES OF MERCHANTABILITY, FITNESS FOR A PARTICULAR
 * PURPOSE, OR NON-INFRINGEMENT, ARE DISCLAIMED. IN NO EVENT SHALL THE
 * COPYRIGHT HOLDERS AND CONTRIBUTORS BE LIABLE FOR ANY DIRECT, INDIRECT,
 * INCIDENTAL, SPECIAL, EXEMPLARY, OR CONSEQUENTIAL DAMAGES (INCLUDING, BUT
 * NOT LIMITED TO, PROCUREMENT OF SUBSTITUTE GOODS OR SERVICES; LOSS OF
 * USE, DATA, OR PROFITS; OR BUSINESS INTERRUPTION) HOWEVER CAUSED AND ON
 * ANY THEORY OF LIABILITY, WHETHER IN CONTRACT, STRICT LIABILITY, OR TORT
 * (INCLUDING NEGLIGENCE OR OTHERWISE) ARISING IN ANY WAY OUT OF THE USE OF
 * THIS SOFTWARE, EVEN IF ADVISED OF THE POSSIBILITY OF SUCH DAMAGE.
 */<|MERGE_RESOLUTION|>--- conflicted
+++ resolved
@@ -370,11 +370,7 @@
  * moreWork and tracedWork are the results of the last call to TracePoll.
  */
 
-<<<<<<< HEAD
-Bool PolicyPollAgain(Arena arena, Bool moreWork, Work tracedWork)
-=======
 Bool PolicyPollAgain(Arena arena, Clock start, Bool moreWork, Work tracedWork)
->>>>>>> 78aa1301
 {
   Bool moreTime;
   Globals globals;
@@ -394,17 +390,8 @@
   /* We're not going to do more work now, so calculate when to come back. */
 
   globals = ArenaGlobals(arena);
-<<<<<<< HEAD
-  UNUSED(tracedWork);
-  
-  if (!moreWork) {
-    /* No more work to do.  Sleep until NOW + a bit. */
-    nextPollThreshold = globals->fillMutatorSize + ArenaPollALLOCTIME;
-  } else {
-=======
 
   if (moreWork) {
->>>>>>> 78aa1301
     /* We did one quantum of work; consume one unit of 'time'. */
     nextPollThreshold = globals->pollThreshold + ArenaPollALLOCTIME;
   } else {
@@ -416,11 +403,7 @@
   AVER(nextPollThreshold > globals->pollThreshold);
   globals->pollThreshold = nextPollThreshold;
 
-<<<<<<< HEAD
-  return ArenaEmergency(arena) || PolicyPoll(arena);
-=======
   return FALSE;
->>>>>>> 78aa1301
 }
 
 
