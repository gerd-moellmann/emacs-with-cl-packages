--- conflicted
+++ resolved
@@ -46,33 +46,6 @@
 #define CBSBlockPool (&_mps_key_cbs_block_pool)
 #define CBSBlockPool_FIELD pool
 
-<<<<<<< HEAD
-/* TODO: Passing booleans to affect behaviour is ugly and error-prone. */
-extern Res CBSInit(CBS cbs, Arena arena, void *owner, Align alignment,
-                   Bool fastFind, Bool zoned, ArgList args);
-extern void CBSFinish(CBS cbs);
-
-extern Res CBSInsert(Range rangeReturn, CBS cbs, Range range);
-extern Res CBSDelete(Range rangeReturn, CBS cbs, Range range);
-extern void CBSIterate(CBS cbs, CBSVisitor visitor,
-                       void *closureP, Size closureS);
-
-extern Res CBSDescribe(CBS cbs, mps_lib_FILE *stream, Count depth);
-
-typedef Bool (*CBSFindMethod)(Range rangeReturn, Range oldRangeReturn,
-                              CBS cbs, Size size, FindDelete findDelete);
-extern Bool CBSFindFirst(Range rangeReturn, Range oldRangeReturn,
-                         CBS cbs, Size size, FindDelete findDelete);
-extern Bool CBSFindLast(Range rangeReturn, Range oldRangeReturn,
-                        CBS cbs, Size size, FindDelete findDelete);
-extern Bool CBSFindLargest(Range rangeReturn, Range oldRangeReturn,
-                           CBS cbs, Size size, FindDelete findDelete);
-
-extern Res CBSFindInZones(Range rangeReturn, Range oldRangeReturn,
-                          CBS cbs, Size size, ZoneSet zoneSet, Bool high);
-
-=======
->>>>>>> 6e72fe4d
 #endif /* cbs_h */
 
 
