--- conflicted
+++ resolved
@@ -36,13 +36,8 @@
  */
 
 #define EVENT_VERSION_MAJOR  ((unsigned)1)
-<<<<<<< HEAD
-#define EVENT_VERSION_MEDIAN ((unsigned)5)
+#define EVENT_VERSION_MEDIAN ((unsigned)7)
 #define EVENT_VERSION_MINOR  ((unsigned)0)
-=======
-#define EVENT_VERSION_MEDIAN ((unsigned)6)
-#define EVENT_VERSION_MINOR  ((unsigned)1)
->>>>>>> 3660a392
 
 
 /* EVENT_LIST -- list of event types and general properties
