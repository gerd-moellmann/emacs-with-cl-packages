/* mpsicv.c: MPSI COVERAGE TEST
 *
 * $Id$
 * Copyright (c) 2001 Ravenbrook Limited.  See end of file for license.
 * Portions copyright (c) 2002 Global Graphics Software.
 */

#include "testlib.h"
#include "mpscamc.h"
#include "mpsavm.h"
#include "mpscmv.h"
#include "fmtdy.h"
#include "fmtdytst.h"
#include "mps.h"
#include "mpstd.h"
#ifdef MPS_OS_W3
#  include "mpsw3.h"
#endif
#include <stdlib.h>
#include <stdarg.h>
#include <math.h>
#include <string.h>


#define exactRootsCOUNT  49
#define ambigRootsCOUNT  49
#define OBJECTS          200000
#define patternFREQ      100

/* objNULL needs to be odd so that it's ignored in exactRoots. */
#define objNULL         ((mps_addr_t)0xDECEA5ED)
#define FILLER_OBJECT_SIZE 1023

#define genCOUNT          2
static mps_gen_param_s testChain[genCOUNT] = {
  { 150, 0.85 }, { 170, 0.45 } };


static mps_pool_t amcpool;
static mps_ap_t ap;
static mps_addr_t exactRoots[exactRootsCOUNT];
static mps_addr_t ambigRoots[ambigRootsCOUNT];


/* Types for alignment tests */

#define hasLONG_LONG 1

#ifdef _MSC_VER
#define long_long_t __int64
#else
#define long_long_t long long
#endif

struct tdouble {
  double d;
};

struct tlong {
  long d;
};

#ifdef HAS_LONG_LONG
struct tlonglong {
  long_long_t d;
};
#endif


/* alignmentTest -- test default alignment is acceptable */

#define max(a, b) (((a) > (b)) ? (a) : (b))

static void alignmentTest(mps_arena_t arena)
{
  mps_pool_t pool;
  void *p;
  int dummy = 0;
  size_t j, size;

  die(mps_pool_create(&pool, arena, mps_class_mv(), 0x1000, 1024, 16384),
      "alignment pool create");
  size = max(sizeof(double), sizeof(long));
#ifdef HAS_LONG_LONG
  size = max(size, sizeof(long_long_t));
#endif
  for(j = 0; j <= size + (size_t)1; ++j) {
    die(mps_alloc(&p, pool, size + 1), "alignment alloc");

#define access(type, p) *(type*)(p) = (type)dummy; dummy += (int)*(type*)(p);

    access(double, p);
    access(long, p);
#ifdef HAS_LONG_LONG
    access(long_long_t, p);
#endif
  }
  mps_pool_destroy(pool);
}


/* make -- allocate an object */

static mps_addr_t make(void)
{
  size_t length = rnd() % 20, size = (length+2)*sizeof(mps_word_t);
  mps_addr_t p;
  mps_res_t res;

  do {
    MPS_RESERVE_BLOCK(res, p, ap, size);
    if (res != MPS_RES_OK) die(res, "MPS_RESERVE_BLOCK");
    res = dylan_init(p, size, exactRoots, exactRootsCOUNT);
    if (res != MPS_RES_OK) die(res, "dylan_init");
  } while(!mps_commit(ap, p, size));

  return p;
}


/* make_with_permit -- allocate an object, with reservoir permit */

static mps_addr_t make_with_permit(void)
{
  size_t length = rnd() % 20, size = (length+2)*sizeof(mps_word_t);
  mps_addr_t p;
  mps_res_t res;

  do {
    MPS_RESERVE_WITH_RESERVOIR_PERMIT_BLOCK(res, p, ap, size);
    if (res != MPS_RES_OK) die(res, "MPS_RESERVE_WITH_RESERVOIR_PERMIT_BLOCK");
    res = dylan_init(p, size, exactRoots, exactRootsCOUNT);
    if (res != MPS_RES_OK) die(res, "dylan_init");
  } while(!mps_commit(ap, p, size));

  return p;
}


/* make_no_inline -- allocate an object, using non-inlined interface */

static mps_addr_t make_no_inline(void)
{
  size_t length = rnd() % 20, size = (length+2)*sizeof(mps_word_t);
  mps_addr_t p;
  mps_res_t res;

  do {
    res = (mps_reserve)(&p, ap, size);
    if (res != MPS_RES_OK) die(res, "(mps_reserve)");
    res = dylan_init(p, size, exactRoots, exactRootsCOUNT);
    if (res != MPS_RES_OK) die(res, "dylan_init");
  } while(!(mps_commit)(ap, p, size));

  return p;
}


/* alloc_v_test -- test mps_alloc_v */

static void alloc_v_test(mps_pool_t pool, ...)
{
  void *p;
  size_t size = 32;
  va_list args;

  va_start(args, pool);
  die(mps_alloc_v(&p, pool, size, args), "alloc_v");
  va_end(args);
  mps_free(pool, p, size);
}


static void pool_create_v_test(mps_arena_t arena, ...)
{
  va_list args;

  va_start(args, arena);
  die(mps_pool_create_v(&amcpool, arena, mps_class_amc(), args),
      "pool_create_v(amc)");
  va_end(args);
}

static void ap_create_v_test(mps_pool_t pool, ...)
{
  mps_ap_t apt;
  va_list args;

  va_start(args, pool);
  die(mps_ap_create_v(&apt, pool, args), "ap_create_v");
  va_end(args);
  mps_ap_destroy(apt);
}


static mps_res_t root_single(mps_ss_t ss, void *p, size_t s)
{
  testlib_unused(s);
  return mps_fix(ss, (mps_addr_t *)p);
}


/* arena_commit_test
 *
 * intended to test:
 *   MPS_RES_COMMIT_LIMIT
 *   mps_arena_commit_limit
 *   mps_arena_commit_limit_set
 *   mps_arena_committed
 *   mps_arena_reserved
 * incidentally tests:
 *   mps_alloc
 *   mps_class_mv
 *   mps_pool_create
 *   mps_pool_destroy
 */

static void arena_commit_test(mps_arena_t arena)
{
  mps_pool_t pool;
  size_t committed;
  size_t reserved;
  size_t limit;
  void *p;
  mps_res_t res;

  committed = mps_arena_committed(arena);
  reserved = mps_arena_reserved(arena);
  cdie(reserved >= committed, "reserved < committed");
  die(mps_pool_create(&pool, arena, mps_class_mv(), 0x1000, 1024, 16384),
      "commit pool create");
  limit = mps_arena_commit_limit(arena);
  die(mps_arena_commit_limit_set(arena, committed), "commit_limit_set before");
  do {
    res = mps_alloc(&p, pool, FILLER_OBJECT_SIZE);
  } while (res == MPS_RES_OK);
  die_expect(res, MPS_RES_COMMIT_LIMIT, "Commit limit allocation");
  die(mps_arena_commit_limit_set(arena, limit), "commit_limit_set after");
  res = mps_alloc(&p, pool, FILLER_OBJECT_SIZE);
  die_expect(res, MPS_RES_OK, "Allocation failed after raising commit_limit");
  mps_pool_destroy(pool);
}


/* reservoir_test -- Test the reservoir interface
 *
 * This has not been tuned to actually dip into the reservoir.  See
 * QA test 132 for that.
 */

#define reservoirSIZE ((size_t)128 * 1024)

static void reservoir_test(mps_arena_t arena)
{
  (void)make_with_permit();
  cdie(mps_reservoir_available(arena) == 0, "empty reservoir");
  cdie(mps_reservoir_limit(arena) == 0, "no reservoir");
  mps_reservoir_limit_set(arena, reservoirSIZE);
  cdie(mps_reservoir_limit(arena) >= reservoirSIZE, "reservoir limit set");
  cdie(mps_reservoir_available(arena) >= reservoirSIZE, "got reservoir");
  (void)make_with_permit();
  mps_reservoir_limit_set(arena, 0);
  cdie(mps_reservoir_available(arena) == 0, "empty reservoir");
  cdie(mps_reservoir_limit(arena) == 0, "no reservoir");
  (void)make_with_permit();
}


static void *test(void *arg, size_t s)
{
  mps_arena_t arena;
  mps_fmt_t format;
  mps_chain_t chain;
  mps_root_t exactRoot, ambigRoot, singleRoot, fmtRoot;
  unsigned long i;
  /* Leave arena clamped until we have allocated this many objects.
     is 0 when arena has not been clamped. */
  unsigned long clamp_until = 0;
  size_t j;
  mps_word_t collections;
  mps_pool_t mv;
  mps_addr_t alloced_obj;
  size_t asize = 32;  /* size of alloced obj */
  mps_addr_t obj;
  mps_ld_s ld;
  mps_alloc_pattern_t ramp = mps_alloc_pattern_ramp();
  size_t rampCount = 0;
  mps_res_t res;

  arena = (mps_arena_t)arg;
  testlib_unused(s);

  die(dylan_fmt(&format, arena), "fmt_create");
  die(mps_chain_create(&chain, arena, genCOUNT, testChain), "chain_create");

  die(mps_pool_create(&mv, arena, mps_class_mv(), 0x10000, 32, 0x10000),
      "pool_create(mv)");

  pool_create_v_test(arena, format, chain); /* creates amc pool */

  ap_create_v_test(amcpool);

  die(mps_ap_create(&ap, amcpool), "ap_create");

  for(j = 0; j < exactRootsCOUNT; ++j) {
    exactRoots[j] = objNULL;
  }
  for(j = 0; j < ambigRootsCOUNT; ++j) {
    ambigRoots[j] = (mps_addr_t)rnd();
  }

  die(mps_root_create_table_masked(&exactRoot, arena,
                                   MPS_RANK_EXACT, (mps_rm_t)0,
                                   &exactRoots[0], exactRootsCOUNT,
                                   (mps_word_t)1),
      "root_create_table(exact)");
  die(mps_root_create_table(&ambigRoot, arena,
                            MPS_RANK_AMBIG, (mps_rm_t)0,
                            &ambigRoots[0], ambigRootsCOUNT),
      "root_create_table(ambig)");

  obj = objNULL;

  die(mps_root_create(&singleRoot, arena,
                      MPS_RANK_EXACT, (mps_rm_t)0,
                      &root_single, &obj, 0),
      "root_create(single)");

  /* test non-inlined reserve/commit */
  obj = make_no_inline();

  die(mps_alloc(&alloced_obj, mv, asize), "mps_alloc");
  die(dylan_init(alloced_obj, asize, exactRoots, exactRootsCOUNT),
      "dylan_init(alloced_obj)");

  die(mps_root_create_fmt(&fmtRoot, arena,
                          MPS_RANK_EXACT, (mps_rm_t)0,
                          dylan_fmt_A()->scan,
                          alloced_obj,
                          (mps_addr_t)(((char*)alloced_obj)+asize)),
      "root_create_fmt");

  mps_ld_reset(&ld, arena);
  mps_ld_add(&ld, arena, obj);

  if (mps_ld_isstale(&ld, arena, obj)) {
    mps_ld_reset(&ld, arena);
    mps_ld_add(&ld, arena, obj);
  }

  collections = mps_collections(arena);

  for(i = 0; i < OBJECTS; ++i) {
    unsigned c;
    size_t r;

    c = mps_collections(arena);

    if(collections != c) {
      collections = c;
      printf("\nCollection %u, %lu objects.\n", c, i);
      for(r = 0; r < exactRootsCOUNT; ++r) {
        cdie(exactRoots[r] == objNULL || dylan_check(exactRoots[r]),
             "all roots check");
      }
      if(collections == 1) {
        mps_arena_clamp(arena);
        clamp_until = i + 10000;
      }
      if(collections % 6 == 0) {
        mps_arena_expose(arena);
        mps_arena_release(arena);
      }
      if(collections % 6 == 3) {
        mps_arena_unsafe_expose_remember_protection(arena);
        mps_arena_unsafe_restore_protection(arena);
        mps_arena_release(arena);
      }
      if(collections % 6 == 4) {
        mps_arena_unsafe_expose_remember_protection(arena);
        mps_arena_release(arena);
      }
      if(collections % 3 == 2) {
        mps_arena_park(arena);
        mps_arena_release(arena);
      }
    }

    if(clamp_until && i >= clamp_until) {
      mps_arena_release(arena);
      clamp_until = 0;
    }

    if (rnd() % patternFREQ == 0) {
      switch(rnd() % 4) {
      case 0: case 1:
        die(mps_ap_alloc_pattern_begin(ap, ramp), "alloc_pattern_begin");
        ++rampCount;
        break;
      case 2:
        res = mps_ap_alloc_pattern_end(ap, ramp);
        cdie(rampCount > 0 ? res == MPS_RES_OK : res == MPS_RES_FAIL,
             "alloc_pattern_end");
        if (rampCount > 0) {
	  --rampCount;
	}
        break;
      case 3:
        die(mps_ap_alloc_pattern_reset(ap), "alloc_pattern_reset");
        rampCount = 0;
        break;
      }
    }

    if (rnd() & 1) {
      exactRoots[rnd() % exactRootsCOUNT] = make();
    } else {
      ambigRoots[rnd() % ambigRootsCOUNT] = make();
    }

    r = rnd() % exactRootsCOUNT;
    if (exactRoots[r] != objNULL)  {
      cdie(dylan_check(exactRoots[r]), "random root check");
    }
  }

  arena_commit_test(arena);
  reservoir_test(arena);
  alignmentTest(arena);

  die(mps_arena_collect(arena), "collect");

  mps_free(mv, alloced_obj, 32);
  alloc_v_test(mv);
  mps_pool_destroy(mv);
  mps_ap_destroy(ap);
  mps_root_destroy(fmtRoot);
  mps_root_destroy(singleRoot);
  mps_root_destroy(exactRoot);
  mps_root_destroy(ambigRoot);
  mps_pool_destroy(amcpool);
  mps_chain_destroy(chain);
  mps_fmt_destroy(format);

  return NULL;
}


#define TEST_ARENA_SIZE              ((size_t)16<<20)


int main(int argc, char **argv)
{
  mps_arena_t arena;
  mps_thr_t thread;
<<<<<<< HEAD
#if !defined(CONFIG_PROD_EPCORE) && !defined(CONFIG_PF_XCPPGC)
=======
>>>>>>> b44f32fa
  mps_root_t reg_root;
  void *r;
  void *marker = &marker;

  randomize(argc, argv);

  die(mps_arena_create(&arena, mps_arena_class_vm(), TEST_ARENA_SIZE),
      "arena_create");
  die(mps_thread_reg(&thread, arena), "thread_reg");

<<<<<<< HEAD
#if !defined(CONFIG_PROD_EPCORE) && !defined(CONFIG_PF_XCPPGC)
=======
>>>>>>> b44f32fa
  die(mps_root_create_reg(&reg_root, arena,
                          MPS_RANK_AMBIG, (mps_rm_t)0,
                          thread, &mps_stack_scan_ambig,
                          marker, (size_t)0),
      "root_create_reg");

  (mps_tramp)(&r, test, arena, 0);  /* non-inlined trampoline */
  mps_tramp(&r, test, arena, 0);
<<<<<<< HEAD
#if !defined(CONFIG_PROD_EPCORE) && !defined(CONFIG_PF_XCPPGC)
=======
>>>>>>> b44f32fa
  mps_root_destroy(reg_root);
  mps_thread_dereg(thread);
  mps_arena_destroy(arena);

  fflush(stdout); /* synchronize */
  fprintf(stderr, "\nConclusion:  Failed to find any defects.\n");
  return 0;
}


/* C. COPYRIGHT AND LICENSE
 *
 * Copyright (C) 2001-2002 Ravenbrook Limited <http://www.ravenbrook.com/>.
 * All rights reserved.  This is an open source license.  Contact
 * Ravenbrook for commercial licensing options.
 * 
 * Redistribution and use in source and binary forms, with or without
 * modification, are permitted provided that the following conditions are
 * met:
 * 
 * 1. Redistributions of source code must retain the above copyright
 * notice, this list of conditions and the following disclaimer.
 * 
 * 2. Redistributions in binary form must reproduce the above copyright
 * notice, this list of conditions and the following disclaimer in the
 * documentation and/or other materials provided with the distribution.
 * 
 * 3. Redistributions in any form must be accompanied by information on how
 * to obtain complete source code for this software and any accompanying
 * software that uses this software.  The source code must either be
 * included in the distribution or be available for no more than the cost
 * of distribution plus a nominal fee, and must be freely redistributable
 * under reasonable conditions.  For an executable file, complete source
 * code means the source code for all modules it contains. It does not
 * include source code for modules or files that typically accompany the
 * major components of the operating system on which the executable file
 * runs.
 * 
 * THIS SOFTWARE IS PROVIDED BY THE COPYRIGHT HOLDERS AND CONTRIBUTORS "AS
 * IS" AND ANY EXPRESS OR IMPLIED WARRANTIES, INCLUDING, BUT NOT LIMITED
 * TO, THE IMPLIED WARRANTIES OF MERCHANTABILITY, FITNESS FOR A PARTICULAR
 * PURPOSE, OR NON-INFRINGEMENT, ARE DISCLAIMED. IN NO EVENT SHALL THE
 * COPYRIGHT HOLDERS AND CONTRIBUTORS BE LIABLE FOR ANY DIRECT, INDIRECT,
 * INCIDENTAL, SPECIAL, EXEMPLARY, OR CONSEQUENTIAL DAMAGES (INCLUDING, BUT
 * NOT LIMITED TO, PROCUREMENT OF SUBSTITUTE GOODS OR SERVICES; LOSS OF
 * USE, DATA, OR PROFITS; OR BUSINESS INTERRUPTION) HOWEVER CAUSED AND ON
 * ANY THEORY OF LIABILITY, WHETHER IN CONTRACT, STRICT LIABILITY, OR TORT
 * (INCLUDING NEGLIGENCE OR OTHERWISE) ARISING IN ANY WAY OUT OF THE USE OF
 * THIS SOFTWARE, EVEN IF ADVISED OF THE POSSIBILITY OF SUCH DAMAGE.
 */<|MERGE_RESOLUTION|>--- conflicted
+++ resolved
@@ -223,20 +223,34 @@
   size_t limit;
   void *p;
   mps_res_t res;
-
-  committed = mps_arena_committed(arena);
-  reserved = mps_arena_reserved(arena);
+  unsigned int iAlloc;
+
+  printf("\narena_commit_test:\n");
+  
+  committed = mps_arena_committed(arena); printf(" committed: %lu, ", committed);
+  reserved = mps_arena_reserved(arena); printf("reserved: %lu, ", reserved);
   cdie(reserved >= committed, "reserved < committed");
   die(mps_pool_create(&pool, arena, mps_class_mv(), 0x1000, 1024, 16384),
       "commit pool create");
-  limit = mps_arena_commit_limit(arena);
+  limit = mps_arena_commit_limit(arena); printf("limit: %lu.\n", limit);
+
   die(mps_arena_commit_limit_set(arena, committed), "commit_limit_set before");
+  printf(" mps_arena_commit_limit_set(committed: %lu)\n", committed);
+  
+  iAlloc = 0 - 1;
   do {
+    iAlloc += 1;
     res = mps_alloc(&p, pool, FILLER_OBJECT_SIZE);
   } while (res == MPS_RES_OK);
+  printf(" exit alloc loop, iAlloc: %u, res: %u.\n", iAlloc, res);
+
   die_expect(res, MPS_RES_COMMIT_LIMIT, "Commit limit allocation");
   die(mps_arena_commit_limit_set(arena, limit), "commit_limit_set after");
+  printf(" mps_arena_commit_limit_set(limit: %lu)\n", limit);
+
   res = mps_alloc(&p, pool, FILLER_OBJECT_SIZE);
+  printf(" new alloc, res: %u.\n", res);
+
   die_expect(res, MPS_RES_OK, "Allocation failed after raising commit_limit");
   mps_pool_destroy(pool);
 }
@@ -349,16 +363,21 @@
   }
 
   collections = mps_collections(arena);
+  printf("collections: %lu\n", collections);
 
   for(i = 0; i < OBJECTS; ++i) {
     unsigned c;
     size_t r;
 
     c = mps_collections(arena);
+    if (i == 0) {
+      printf("i == 0\n");
+      printf("c: %u\n", c);
+    }
 
     if(collections != c) {
       collections = c;
-      printf("\nCollection %u, %lu objects.\n", c, i);
+      printf("Collection %u, %lu objects.\n", c, i);
       for(r = 0; r < exactRootsCOUNT; ++r) {
         cdie(exactRoots[r] == objNULL || dylan_check(exactRoots[r]),
              "all roots check");
@@ -423,15 +442,19 @@
       cdie(dylan_check(exactRoots[r]), "random root check");
     }
   }
-
-  arena_commit_test(arena);
-  reservoir_test(arena);
-  alignmentTest(arena);
+  printf("Objects %lu.\n", i);
+
+  arena_commit_test(arena); printf("arena_commit_test OK, ");
+  reservoir_test(arena); printf("reservoir_test OK, ");
+  alignmentTest(arena); printf("alignmentTest OK.\n");
 
   die(mps_arena_collect(arena), "collect");
+  printf("mps_arena_collect OK.\n");
 
   mps_free(mv, alloced_obj, 32);
   alloc_v_test(mv);
+  printf("alloc_v_test OK.\n");
+
   mps_pool_destroy(mv);
   mps_ap_destroy(ap);
   mps_root_destroy(fmtRoot);
@@ -453,10 +476,6 @@
 {
   mps_arena_t arena;
   mps_thr_t thread;
-<<<<<<< HEAD
-#if !defined(CONFIG_PROD_EPCORE) && !defined(CONFIG_PF_XCPPGC)
-=======
->>>>>>> b44f32fa
   mps_root_t reg_root;
   void *r;
   void *marker = &marker;
@@ -467,10 +486,6 @@
       "arena_create");
   die(mps_thread_reg(&thread, arena), "thread_reg");
 
-<<<<<<< HEAD
-#if !defined(CONFIG_PROD_EPCORE) && !defined(CONFIG_PF_XCPPGC)
-=======
->>>>>>> b44f32fa
   die(mps_root_create_reg(&reg_root, arena,
                           MPS_RANK_AMBIG, (mps_rm_t)0,
                           thread, &mps_stack_scan_ambig,
@@ -479,10 +494,6 @@
 
   (mps_tramp)(&r, test, arena, 0);  /* non-inlined trampoline */
   mps_tramp(&r, test, arena, 0);
-<<<<<<< HEAD
-#if !defined(CONFIG_PROD_EPCORE) && !defined(CONFIG_PF_XCPPGC)
-=======
->>>>>>> b44f32fa
   mps_root_destroy(reg_root);
   mps_thread_dereg(thread);
   mps_arena_destroy(arena);
