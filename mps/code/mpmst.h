/* mpmst.h: MEMORY POOL MANAGER DATA STRUCTURES
 *
 * $Id$
<<<<<<< HEAD
 * Copyright (c) 2001,2003 Ravenbrook Limited.  See end of file for license.
=======
 * Copyright (c) 2001-2002, 2006 Ravenbrook Limited.  See end of file for license.
>>>>>>> 8ff037ff
 * Portions copyright (C) 2001 Global Graphics Software.
 *
 * .design: This header file crosses module boundaries.  The relevant
 * design a module's structures should be found in that module's design
 * document.
 *
 * .structure: Most structures have already been declared as incomplete
 * types in <code/mpmtypes.h>.  Most of the structures are the underlying
 * aggregate types for an abstract data type.  See
 * guide.impl.c.naming.type.adt-aggregate.relate.
 *
 * .rationale.sig: Object signatures (PoolSig, etc.) are defined here,
 * along with the structures, so that any code which can see a structure
 * can also check its signature before using any of its fields.  See
 * <design/sig/#test.uniq> to check that signatures are unique.  */

#ifndef mpmst_h
#define mpmst_h

#include "config.h"
#include "mpmtypes.h"

#include "protocol.h"
#include "ring.h"
#include "chain.h"


/* PoolClassStruct -- pool class structure
 *
 * See <design/pool/>.
 *
 * .class: The pool class structure is defined by each pool class
 * implementation in order to provide an interface between the MPM
 * and the class (see <design/class-interface/>) via generic
 * functions (see <code/pool.c>).  A class XXX defines a function
 * PoolClassXXX() returning a PoolClass pointing to a PoolClassStruct
 * of methods which implement the memory management policy.
 *
 * .class.end-sig: The class structure has a signature at the end.  This
 * causes the compiler to complain if the class structure is extended
 * without modifying static initializers.  */

#define PoolClassSig    ((Sig)0x519C7A55) /* SIGnature pool CLASS */

typedef struct PoolClassStruct {
  ProtocolClassStruct protocol;
  const char *name;             /* class name string */
  size_t size;                  /* size of outer structure */
  size_t offset;                /* offset of generic struct in outer struct */
  Attr attr;                    /* attributes */
  PoolInitMethod init;          /* initialize the pool descriptor */
  PoolFinishMethod finish;      /* finish the pool descriptor */
  PoolAllocMethod alloc;        /* allocate memory from pool */
  PoolFreeMethod free;          /* free memory to pool */
  PoolBufferFillMethod bufferFill;      /* out-of-line reserve */
  PoolBufferEmptyMethod bufferEmpty;    /* out-of-line commit */
  PoolAccessMethod access;      /* handles read/write accesses */
  PoolWhitenMethod whiten;      /* whiten objects in a segment */
  PoolGreyMethod grey;          /* grey non-white objects */
  PoolBlackenMethod blacken;    /* blacken grey objects without scanning */
  PoolScanMethod scan;          /* find references during tracing */
  PoolFixMethod fix;            /* referent reachable during tracing */
  PoolFixEmergencyMethod fixEmergency;  /* as fix, no failure allowed */
  PoolReclaimMethod reclaim;    /* reclaim dead objects after tracing */
  PoolRampBeginMethod rampBegin;/* begin a ramp pattern */
  PoolRampEndMethod rampEnd;    /* end a ramp pattern */
  PoolFramePushMethod framePush; /* push an allocation frame */
  PoolFramePopMethod framePop;  /* pop an allocation frame */
  PoolFramePopPendingMethod framePopPending;  /* notify pending pop */
  PoolWalkMethod walk;          /* walk over a segment */
  PoolFreeWalkMethod freewalk;  /* walk over free blocks */
  PoolBufferClassMethod bufferClass; /* default BufferClass of pool */
  PoolDescribeMethod describe;  /* describe the contents of the pool */
  PoolDebugMixinMethod debugMixin; /* find the debug mixin, if any */
  Bool labelled;                /* whether it has been EventLabelled */
  Sig sig;                      /* .class.end-sig */
} PoolClassStruct;


/* PoolStruct -- generic structure
 *
 * .pool: A generic structure is created when a pool is created and
 * holds the generic part of the pool's state.  Each pool class defines
 * a "subclass" of the pool structure (the "outer structure") which
 * contains PoolStruct as a a field.  The outer structure holds the
 * class-specific part of the pool's state.  See <code/pool.c>,
 * <design/pool/>.  */

#define PoolSig         ((Sig)0x519B0019) /* SIGnature POOL */

typedef struct PoolStruct {     /* generic structure */
  Sig sig;                      /* <design/sig/> */
  Serial serial;                /* from arena->poolSerial */
  PoolClass class;              /* pool class structure */
  Arena arena;                  /* owning arena */
  RingStruct arenaRing;         /* link in list of pools in arena */
  RingStruct bufferRing;        /* allocation buffers are attached to pool */
  Serial bufferSerial;          /* serial of next buffer */
  RingStruct segRing;           /* segs are attached to pool */
  Align alignment;              /* alignment for units */
  Format format;                /* format only if class->attr&AttrFMT */
  PoolFixMethod fix;            /* fix method */
  double fillMutatorSize;       /* bytes filled, mutator buffers */
  double emptyMutatorSize;      /* bytes emptied, mutator buffers */
  double fillInternalSize;      /* bytes filled, internal buffers */
  double emptyInternalSize;     /* bytes emptied, internal buffers */
} PoolStruct;


/* MFSStruct -- MFS (Manual Fixed Small) pool outer structure
 *
 * .mfs: See <code/poolmfs.c>, <design/poolmfs/>.
 *
 * The MFS outer structure is declared here because it is inlined
 * in the control pool structure which is inlined in the arena.  Normally,
 * pool outer structures are declared with the pools.
 *
 * The signature is placed at the end, see
 * <design/pool/#outer-structure.sig>. */

#define MFSSig          ((Sig)0x5193F599) /* SIGnature MFS */

typedef struct MFSStruct {      /* MFS outer structure */
  PoolStruct poolStruct;        /* generic structure */
  Size unroundedUnitSize;       /* the unit size requested */
  Size extendBy;                /* arena alloc size rounded using unitSize */
  Size unitSize;                /* rounded for management purposes */
  Word unitsPerExtent;          /* number of units per arena alloc */
  struct MFSHeaderStruct *freeList; /* head of the free list */
  Tract tractList;              /* the first tract */
  Sig sig;                      /* <design/sig/> */
} MFSStruct;


/* MVStruct -- MV (Manual Variable) pool outer structure
 *
 * .mv: See <code/poolmv.c>, <design/poolmv/>.
 *
 * The MV pool outer structure is declared here because it is the
 * control pool structure which is inlined in the arena.  Normally,
 * pool outer structures are declared with the pools.  */

#define MVSig           ((Sig)0x5193B999) /* SIGnature MV */

typedef struct MVStruct {       /* MV pool outer structure */
  PoolStruct poolStruct;        /* generic structure */
  MFSStruct blockPoolStruct;    /* for managing block descriptors */
  MFSStruct spanPoolStruct;     /* for managing span descriptors */
  Size extendBy;                /* segment size to extend pool by */
  Size avgSize;                 /* client estimate of allocation size */
  Size maxSize;                 /* client estimate of maximum size */
  Size space;                   /* total free space in pool */
  Size lost;                    /* <design/poolmv/#lost> */
  RingStruct spans;             /* span chain */
  Sig sig;                      /* <design/sig/> */
} MVStruct;


/* ReservoirStruct -- Reservoir structure
 *
 * .reservoir: See <code/reserv.c>, <design/reservoir/>.
 *
 * The Reservoir structure is declared here because it is in-lined in
 * the arena for storing segments for the low-memory reservoir.  It is
 * implemented as a pool - but doesn't follow the normal pool naming
 * conventions because it's not intended for general use and the use of
 * a pool is an incidental detail.  */

#define ReservoirSig ((Sig)0x5196e599) /* SIGnature REServoir */

typedef struct ReservoirStruct {   /* Reservoir structure */
  PoolStruct poolStruct;        /* generic pool structure */
  Tract reserve;                /* linked list of reserve tracts */
  Size reservoirLimit;          /* desired reservoir size */
  Size reservoirSize;           /* actual reservoir size */
  Sig sig;                      /* <design/sig/> */
} ReservoirStruct;


/* MessageClassStruct -- Message Class structure
 *
 * See <design/message/#class.struct> (and <design/message/#message>,
 * and <design/message/#class>).  */

#define MessageClassSig ((Sig)0x519359c1) /* SIGnature MeSsaGe CLass */

typedef struct MessageClassStruct {
  Sig sig;                      /* <design/sig/> */
  const char *name;             /* Human readable Class name */

  /* generic methods */
  MessageDeleteMethod delete;   /* terminates a message */

  /* methods specific to MessageTypeFinalization */
  MessageFinalizationRefMethod finalizationRef;       

  /* methods specific to MessageTypeGC */
  MessageGCLiveSizeMethod gcLiveSize;
<<<<<<< HEAD
  MessageGCCondemnedSizeMethod gcCondemnedSize;
  MessageGCNotCondemnedSizeMethod gcNotCondemnedSize;

=======
  
  /* methods specific to MessageTypeGC */
  MessageGCCondemnedSizeMethod gcCondemnedSize;
  MessageGCNotCondemnedSizeMethod gcNotCondemnedSize;

  /* methods specific to MessageTypeGCStart */
  MessageGCStartWhyMethod gcStartWhy;

>>>>>>> 8ff037ff
  Sig endSig;                   /* <design/message/#class.sig.double> */
} MessageClassStruct;

#define MessageSig      ((Sig)0x5193e559) /* SIG MESSaGe */

/* MessageStruct -- Message structure
 *
 * See <design/message/#message.struct>.  */

typedef struct MessageStruct {
  Sig sig;                      /* <design/sig/> */
  Arena arena;                  /* owning arena */
  MessageType type;             /* Message Type */
  MessageClass class;           /* Message Class Structure */
  RingStruct queueRing;         /* Message queue ring */
} MessageStruct;


/* SegClassStruct -- segment class structure
 *
 * See <design/seg/> & <design/protocol/>.
 *
 * .seg.class: The segment class structure is defined by each segment
 * class implementation in order to provide a generic interface to
 * segments.  */

#define SegClassSig    ((Sig)0x5195E9C7) /* SIGnature SEG CLass */

typedef struct SegClassStruct {
  ProtocolClassStruct protocol;
  const char *name;             /* class name string */
  size_t size;                  /* size of outer structure */
  SegInitMethod init;           /* initialize the segment */
  SegFinishMethod finish;       /* finish the segment */
  SegSetSummaryMethod setSummary; /* set the segment summary  */
  SegBufferMethod buffer;       /* get the segment buffer  */
  SegSetBufferMethod setBuffer; /* set the segment buffer  */
  SegSetGreyMethod setGrey;     /* change greyness of segment */
  SegSetWhiteMethod setWhite;   /* change whiteness of segment */
  SegSetRankSetMethod setRankSet; /* change rank set of segment */
  SegSetRankSummaryMethod setRankSummary; /* change rank set & summary */
  SegDescribeMethod describe;   /* describe the contents of the seg */
  SegMergeMethod merge;         /* merge two adjacent segments */
  SegSplitMethod split;         /* split a segment into two */
  Sig sig;                      /* .class.end-sig */
} SegClassStruct;


/* SegStruct -- segment structure
 *
 * .seg: Segments are the basic units of protection and tracer activity
 * for allocated memory.  See <design/seg/>.  */

#define SegSig      ((Sig)0x5195E999) /* SIGnature SEG  */

typedef struct SegStruct {      /* segment structure */
  Sig sig;                      /* <code/misc.h#sig> */
  SegClass class;               /* segment class structure */
  Tract firstTract;             /* first tract of segment */
  RingStruct poolRing;          /* link in list of segs in pool */
  Addr limit;                   /* limit of segment */
  unsigned depth : ShieldDepthWIDTH; /* see <code/shield.c#def.depth> */
  AccessSet pm : AccessSetWIDTH; /* protection mode, <code/shield.c> */
  AccessSet sm : AccessSetWIDTH; /* shield mode, <code/shield.c> */
  TraceSet grey : TraceLIMIT;   /* traces for which seg is grey */
  TraceSet white : TraceLIMIT;  /* traces for which seg is white */
  TraceSet nailed : TraceLIMIT; /* traces for which seg has nailed objects */
  RankSet rankSet : RankLIMIT;  /* ranks of references in this seg */
} SegStruct;


/* GCSegStruct -- GCable segment structure
 *
 * .seggc: GCSeg is a subclass of Seg with support for buffered
 * allocation and GC.  See <design/seg/>.  */

#define GCSegSig      ((Sig)0x5199C5E9) /* SIGnature GC SEG  */

typedef struct GCSegStruct {    /* GC segment structure */
  SegStruct segStruct;          /* superclass fields must come first */
  RingStruct greyRing;          /* link in list of grey segs */
  RefSet summary;               /* summary of references out of seg */
  Buffer buffer;                /* non-NULL if seg is buffered */
  Sig sig;                      /* <design/sig/> */
} GCSegStruct;


/* SegPrefStruct -- segment preference structure
 *
 * .seg-pref: arena memory users (pool class code) need a way of
 * expressing preferences about the segments they allocate.
 *
 * .seg-pref.misleading: The name is historical and misleading. SegPref
 * objects need have nothing to do with segments. @@@@ */

#define SegPrefSig      ((Sig)0x5195E9B6) /* SIGnature SEG PRef */

typedef struct SegPrefStruct {  /* segment placement preferences */
  Sig sig;                      /* <code/misc.h#sig> */
  Bool high;                    /* high or low */
  ZoneSet zones;                /* preferred zones */
  Bool isCollected;             /* whether segment will be collected */
  Bool isGen;                   /* whether gen is set */
  Serial gen;                   /* associated geneation */
} SegPrefStruct;


/* BufferClassStruct -- buffer class structure
 *
 * See <design/buffer/> & <design/protocol/>.
 *
 * .buffer.class: The buffer class structure is defined by each buffer
 * class implementation in order to provide a generic interface to
 * buffers.  */

#define BufferClassSig    ((Sig)0x519B0FC7) /* SIGnature BUFfer CLass */

typedef struct BufferClassStruct {
  ProtocolClassStruct protocol;
  const char *name;             /* class name string */
  size_t size;                  /* size of outer structure */
  BufferInitMethod init;        /* initialize the buffer */
  BufferFinishMethod finish;    /* finish the buffer */
  BufferAttachMethod attach;    /* attach the buffer */
  BufferDetachMethod detach;    /* detach the buffer */
  BufferDescribeMethod describe;/* describe the contents of the buffer */
  BufferSegMethod seg;          /* seg of buffer */
  BufferRankSetMethod rankSet;  /* rank set of buffer */
  BufferSetRankSetMethod setRankSet; /* change rank set of buffer */
  BufferReassignSegMethod reassignSeg; /* change seg of attached buffer */
  Sig sig;                      /* .class.end-sig */
} BufferClassStruct;




/* APStruct -- allocation point structure
 *
 * AP are part of the design of buffers see <design/buffer/>.
 *
 * The allocation point is exported to the client code so that it can
 * do in-line buffered allocation.
 *
 * .ap: This structure must match <code/mps.h#ap>.  See also
 * <code/mpsi.c#check.ap>.  */

typedef struct APStruct {
  Addr init;                    /* limit of initialized area */
  Addr alloc;                   /* limit of allocated area */
  Addr limit;                   /* limit of allocation buffer */
  Addr frameptr;                /* lightweight frame pointer */
  Bool enabled;                 /* lightweight frame status */
  Bool lwPopPending;            /* lightweight pop pending? */
} APStruct;


/* BufferStruct -- allocation buffer structure
 *
 * See <code/buffer.c>, <design/buffer/>.
 *
 * The buffer contains an AP which may be exported to the client.  */

#define BufferSig       ((Sig)0x519B0FFE) /* SIGnature BUFFEr */

typedef struct BufferStruct {
  Sig sig;                      /* <design/sig/> */
  BufferClass class;            /* buffer class structure */
  Serial serial;                /* from pool->bufferSerial */
  Arena arena;                  /* owning arena */
  Pool pool;                    /* owning pool */
  RingStruct poolRing;          /* buffers are attached to pools */
  Bool isMutator;               /* TRUE iff buffer used by mutator */
  BufferMode mode;              /* Attached/Logged/Flipped/etc */
  double fillSize;              /* bytes filled in this buffer */
  double emptySize;             /* bytes emptied from this buffer */
  Addr base;                    /* base address of allocation buffer */
  Addr initAtFlip;              /* limit of initialized data at flip */
  APStruct apStruct;            /* the allocation point */
  Addr poolLimit;               /* the pool's idea of the limit */
  Align alignment;              /* allocation alignment */
  unsigned rampCount;           /* see <code/buffer.c#ramp.hack> */
} BufferStruct;


/* SegBufStruct -- Buffer structure associated with segments
 *
 * .segbuf: SegBuf is a subclass of Buffer with support for attachment
 * to segments.  */

#define SegBufSig ((Sig)0x51959B0F) /* SIGnature SeG BUFfer  */

typedef struct SegBufStruct {
  BufferStruct bufferStruct;    /* superclass fields must come first */
  RankSet rankSet;              /* ranks of references being created */
  Seg seg;                      /* segment being buffered */
  Sig sig;                      /* <design/sig/> */
} SegBufStruct;


/* FormatStruct -- object format structure
 *
 * See design.mps.format-interface, <code/format.c>.
 *
 * .single: In future, when more variants are added, FormatStruct should
 * really be replaced by a collection of format classes.  */

#define FormatSig       ((Sig)0x519F63A2) /* Signature FoRMAT */

typedef struct FormatStruct {
  Sig sig;
  Serial serial;                /* from arena->formatSerial */
  FormatVariety variety;        /* format variety (e.g. A) */
  Arena arena;                  /* owning arena */
  RingStruct arenaRing;         /* formats are attached to the arena */
  Align alignment;              /* alignment of formatted objects */
  FormatScanMethod scan;
  FormatSkipMethod skip;
  FormatMoveMethod move;
  FormatIsMovedMethod isMoved;
  FormatCopyMethod copy;
  FormatPadMethod pad;
  FormatClassMethod class;      /* pointer indicating class */
  Size headerSize;              /* size of header */
} FormatStruct;


/* LDStruct -- location dependency structure
 *
 * See design.mps.ld, and <code/ld.c>.
 *
 * A version of this structure is exported to the client.  .ld.struct:
 * This must be kept in sync with <code/mps.h#ld>.  See also
 * <code/mpsi.c#check.ld>.  */

typedef struct LDStruct {
  Epoch epoch;          /* epoch when ld was last reset / init'ed */
  RefSet rs;            /* RefSet of Add'ed references */
} LDStruct;


/* ScanState
 *
 * .ss: See <code/trace.c>.
 *
 * .ss: The first four fields of the trace structure must match the
 * external scan state structure (mps_ss_s) thus:
 *   ss->fix            mps_ss->fix
 *   ss->zoneShift      mps_ss->w0
 *   ss->white          mps_ss->w1
 *   ss->unfixedSummary mps_ss->w2
 * See <code/mps.h#ss> and <code/mpsi.c#check.ss>.  This is why the Sig
 * field is in the middle of this structure.  .ss.zone: The zoneShift
 * field is therefore declared as Word rather than Shift.  */

#define ScanStateSig    ((Sig)0x5195CA45) /* SIGnature SCAN State */

typedef struct ScanStateStruct {
  TraceFixMethod fix;           /* fix function */
  Word zoneShift;               /* copy of arena->zoneShift.  See .ss.zone */
  ZoneSet white;                /* white set, for inline fix test */
  RefSet unfixedSummary;        /* accumulated summary of scanned references */
  Sig sig;                      /* <design/sig/> */
  Arena arena;                  /* owning arena */
  TraceSet traces;              /* traces to scan for */
  Rank rank;                    /* reference rank of scanning */
  Bool wasMarked;               /* design.mps.fix.protocol.was-ready */
  RefSet fixedSummary;          /* accumulated summary of fixed references */
  STATISTIC_DECL(Count fixRefCount); /* refs which pass zone check */
  STATISTIC_DECL(Count segRefCount); /* refs which refer to segs */
  STATISTIC_DECL(Count whiteSegRefCount); /* refs which refer to white segs */
  STATISTIC_DECL(Count nailCount); /* segments nailed by ambig refs */
  STATISTIC_DECL(Count snapCount); /* refs snapped to forwarded objs */
  STATISTIC_DECL(Count forwardedCount); /* objects preserved by moving */
  Size forwardedSize;           /* bytes preserved by moving */
  STATISTIC_DECL(Count preservedInPlaceCount); /* objects preserved in place */
  Size preservedInPlaceSize;    /* bytes preserved in place */
  STATISTIC_DECL(Size copiedSize); /* bytes copied */
  STATISTIC_DECL(Size scannedSize); /* bytes scanned */
} ScanStateStruct;


/* TraceStruct -- tracer state structure */

#define TraceSig ((Sig)0x51924ACE) /* SIGnature TRACE */

typedef struct TraceStruct {
  Sig sig;                      /* <design/sig/> */
  TraceId ti;                   /* index into TraceSets */
  Arena arena;                  /* owning arena */
  ZoneSet white;                /* zones in the white set */
  ZoneSet mayMove;              /* zones containing possibly moving objs */
  TraceState state;             /* current state of trace */
  Bool emergency;               /* ran out of memory during trace */
  Chain chain;                  /* chain being incrementally collected */
  Size condemned;               /* condemned bytes */
  Size notCondemned;            /* collectable but not condemned */
  Size foundation;              /* initial grey set size */
  Size rate;                    /* segs to scan per increment */
  STATISTIC_DECL(Count greySegCount); /* number of grey segs */
  STATISTIC_DECL(Count greySegMax); /* max number of grey segs */
  STATISTIC_DECL(Count rootScanCount); /* number of roots scanned */
  Count rootScanSize;           /* total size of scanned roots */
  Size rootCopiedSize;          /* bytes copied by scanning roots */
  STATISTIC_DECL(Count segScanCount); /* number of segs scanned */
  Count segScanSize;            /* total size of scanned segments */
  Size segCopiedSize;           /* bytes copied by scanning segments */
  STATISTIC_DECL(Count singleScanCount); /* number of single refs scanned */
  STATISTIC_DECL(Count singleScanSize); /* total size of single refs scanned */
  STATISTIC_DECL(Size singleCopiedSize); /* bytes copied by scanning single refs */
  STATISTIC_DECL(Count fixRefCount); /* refs which pass zone check */
  STATISTIC_DECL(Count segRefCount); /* refs which refer to segs */
  STATISTIC_DECL(Count whiteSegRefCount); /* refs which refer to white segs */
  STATISTIC_DECL(Count nailCount); /* segments nailed by ambig refs */
  STATISTIC_DECL(Count snapCount); /* refs snapped to forwarded objs */
  STATISTIC_DECL(Count readBarrierHitCount); /* read barrier faults */
  STATISTIC_DECL(Count pointlessScanCount); /* pointless seg scans */
  STATISTIC_DECL(Count forwardedCount); /* objects preserved by moving */
  Size forwardedSize;           /* bytes preserved by moving */
  STATISTIC_DECL(Count preservedInPlaceCount); /* objects preserved in place */
  Size preservedInPlaceSize;    /* bytes preserved in place */
  STATISTIC_DECL(Count reclaimCount); /* segments reclaimed */
  STATISTIC_DECL(Count reclaimSize); /* bytes reclaimed */
} TraceStruct;


/* ChunkCacheEntryStruct -- cache entry in the chunk cache */

#define ChunkCacheEntrySig ((Sig)0x519C80CE) /* SIGnature CHUnk Cache Entry */

typedef struct ChunkCacheEntryStruct {
  Sig sig;
  Chunk chunk;
  Addr base;
  Addr limit;
  Page pageTableBase;
  Page pageTableLimit;
} ChunkCacheEntryStruct;


/* ArenaClassStruct -- generic arena class interface */

#define ArenaClassSig   ((Sig)0x519A6C1A) /* SIGnature ARena CLAss */

typedef struct ArenaClassStruct {
  ProtocolClassStruct protocol;
  char *name;                   /* class name string */
  size_t size;                  /* size of outer structure */
  size_t offset;                /* offset of generic struct in outer struct */
  ArenaInitMethod init;
  ArenaFinishMethod finish;
  ArenaReservedMethod reserved;
  ArenaSpareCommitExceededMethod spareCommitExceeded;
  ArenaExtendMethod extend;
  ArenaAllocMethod alloc;
  ArenaFreeMethod free;
  ArenaChunkInitMethod chunkInit;
  ArenaChunkFinishMethod chunkFinish;
  ArenaDescribeMethod describe;
  Sig sig;
} ArenaClassStruct;


/* GlobalsStruct -- the global state associated with an arena
 *
 * .space: The arena structure holds the entire state of the MPS, and as
 * such contains a lot of fields which are considered "global".  These
 * fields belong to different modules.  The module which owns each group
 * of fields is commented.  */

#define GlobalsSig ((Sig)0x519970BA) /* SIGnature GLOBAls */

typedef struct GlobalsStruct {
  Sig sig;

  /* general fields (<code/global.c>) */
  RingStruct globalRing;        /* node in global ring of arenas */
  Lock lock;                    /* arena's lock */

  /* polling fields (<code/global.c>) */
  double pollThreshold;         /* <design/arena/#poll> */
  Bool insidePoll;
  Bool clamped;                 /* prevent background activity */
  double fillMutatorSize;       /* total bytes filled, mutator buffers */
  double emptyMutatorSize;      /* total bytes emptied, mutator buffers */
  double allocMutatorSize;      /* fill-empty, only asymptotically accurate */
  double fillInternalSize;      /* total bytes filled, internal buffers */
  double emptyInternalSize;     /* total bytes emptied, internal buffers */

  /* version field (<code/version.c>) */
  const char *mpsVersionString; /* MPSVersion() */

  /* buffer fields (<code/buffer.c>) */
  Bool bufferLogging;           /* <design/buffer/#logging.control> */

  /* pool fields (<code/pool.c>) */
  RingStruct poolRing;          /* ring of pools in arena */
  Serial poolSerial;            /* serial of next created pool */

  /* root fields (<code/root.c>) */
  RingStruct rootRing;          /* ring of roots attached to arena */
  Serial rootSerial;            /* serial of next root */

  /* remember summary (<code/trace.c>) */
  RingStruct rememberedSummaryRing;
  /* index into next free slot in block.  0 means that a new
     block should be allocated and appended. */
  Index rememberedSummaryIndex;
} GlobalsStruct;


/* ArenaStruct -- generic arena
 *
 * See <code/arena.c>.  */

#define ArenaSig        ((Sig)0x519A6E4A) /* SIGnature ARENA */

typedef struct ArenaStruct {
  GlobalsStruct globals; /* must be first, see <design/arena/#globals> */
  Serial serial;

  ArenaClass class;             /* arena class structure */

  Bool poolReady;               /* <design/arena/#pool.ready> */
  MVStruct controlPoolStruct;   /* <design/arena/#pool> */

  ReservoirStruct reservoirStruct; /* <design/reservoir/> */

  Size committed;               /* amount of committed RAM */
  Size commitLimit;             /* client-configurable commit limit */

  Size spareCommitted;          /* Amount of memory in hysteresis fund */
  Size spareCommitLimit;        /* Limit on spareCommitted */

  Shift zoneShift;              /* see also <code/ref.c> */
  Align alignment;              /* minimum alignment of tracts */

  Tract lastTract;              /* most recently allocated tract */
  Addr lastTractBase;           /* base address of lastTract */

  Chunk primary;                /* the primary chunk */
  RingStruct chunkRing;         /* all the chunks */
  Serial chunkSerial;           /* next chunk number */
  ChunkCacheEntryStruct chunkCache; /* just one entry */

  /* locus fields (<code/locus.c>) */
  GenDescStruct topGen;         /* generation descriptor for dynamic gen */

  /* format fields (<code/format.c>) */
  RingStruct formatRing;        /* ring of formats attached to arena */
  Serial formatSerial;          /* serial of next format */

  /* message fields (<design/message/>, <code/message.c>) */
  RingStruct messageRing;       /* ring of pending messages */
  BT enabledMessageTypes;       /* map of which types are enabled */

  /* finalization fields (<design/finalize/>), <code/poolmrg.c> */
  Bool isFinalPool;             /* indicator for finalPool */
  Pool finalPool;               /* either NULL or an MRG pool */

  /* thread fields (<code/thread.c>) */
  RingStruct threadRing;        /* ring of attached threads */
  Serial threadSerial;          /* serial of next thread */
 
  /* shield fields (<code/shield.c>) */
  Bool insideShield;             /* TRUE if and only if inside shield */
  Seg shCache[ShieldCacheSIZE];  /* Cache of unsynced segs */
  Size shCacheI;                 /* index into cache */
  Size shCacheLimit;             /* High water mark for cache usage */
  Size shDepth;                  /* sum of depths of all segs */
  Bool suspended;                /* TRUE iff mutator suspended */

  /* trace fields (<code/trace.c>) */
  TraceSet busyTraces;          /* set of running traces */
  TraceSet flippedTraces;       /* set of running and flipped traces */
  TraceStruct trace[TraceLIMIT]; /* trace structures.  See
                                   <design/trace/#intance.limit> */

  /* policy fields */
  double tracedSize;
  double tracedTime;
  Word lastWorldCollect;

  RingStruct greyRing[RankLIMIT]; /* ring of grey segments at each rank */
  STATISTIC_DECL(Count writeBarrierHitCount); /* write barrier hits */
  RingStruct chainRing;         /* ring of chains */

  /* location dependency fields (<code/ld.c>) */
  Epoch epoch;                     /* <design/arena/#ld.epoch> */
  RefSet prehistory;               /* <design/arena/#ld.prehistory> */
  RefSet history[LDHistoryLENGTH]; /* <design/arena/#ld.history> */

  Sig sig;
} ArenaStruct;


typedef struct AllocPatternStruct {
  char dummy;
} AllocPatternStruct;


#endif /* mpmst_h */


/* C. COPYRIGHT AND LICENSE
 *
<<<<<<< HEAD
 * Copyright (C) 2001-2003 Ravenbrook Limited <http://www.ravenbrook.com/>.
=======
 * Copyright (C) 2001-2002, 2006 Ravenbrook Limited <http://www.ravenbrook.com/>.
>>>>>>> 8ff037ff
 * All rights reserved.  This is an open source license.  Contact
 * Ravenbrook for commercial licensing options.
 * 
 * Redistribution and use in source and binary forms, with or without
 * modification, are permitted provided that the following conditions are
 * met:
 * 
 * 1. Redistributions of source code must retain the above copyright
 * notice, this list of conditions and the following disclaimer.
 * 
 * 2. Redistributions in binary form must reproduce the above copyright
 * notice, this list of conditions and the following disclaimer in the
 * documentation and/or other materials provided with the distribution.
 * 
 * 3. Redistributions in any form must be accompanied by information on how
 * to obtain complete source code for this software and any accompanying
 * software that uses this software.  The source code must either be
 * included in the distribution or be available for no more than the cost
 * of distribution plus a nominal fee, and must be freely redistributable
 * under reasonable conditions.  For an executable file, complete source
 * code means the source code for all modules it contains. It does not
 * include source code for modules or files that typically accompany the
 * major components of the operating system on which the executable file
 * runs.
 * 
 * THIS SOFTWARE IS PROVIDED BY THE COPYRIGHT HOLDERS AND CONTRIBUTORS "AS
 * IS" AND ANY EXPRESS OR IMPLIED WARRANTIES, INCLUDING, BUT NOT LIMITED
 * TO, THE IMPLIED WARRANTIES OF MERCHANTABILITY, FITNESS FOR A PARTICULAR
 * PURPOSE, OR NON-INFRINGEMENT, ARE DISCLAIMED. IN NO EVENT SHALL THE
 * COPYRIGHT HOLDERS AND CONTRIBUTORS BE LIABLE FOR ANY DIRECT, INDIRECT,
 * INCIDENTAL, SPECIAL, EXEMPLARY, OR CONSEQUENTIAL DAMAGES (INCLUDING, BUT
 * NOT LIMITED TO, PROCUREMENT OF SUBSTITUTE GOODS OR SERVICES; LOSS OF
 * USE, DATA, OR PROFITS; OR BUSINESS INTERRUPTION) HOWEVER CAUSED AND ON
 * ANY THEORY OF LIABILITY, WHETHER IN CONTRACT, STRICT LIABILITY, OR TORT
 * (INCLUDING NEGLIGENCE OR OTHERWISE) ARISING IN ANY WAY OUT OF THE USE OF
 * THIS SOFTWARE, EVEN IF ADVISED OF THE POSSIBILITY OF SUCH DAMAGE.
 */<|MERGE_RESOLUTION|>--- conflicted
+++ resolved
@@ -1,11 +1,7 @@
 /* mpmst.h: MEMORY POOL MANAGER DATA STRUCTURES
  *
  * $Id$
-<<<<<<< HEAD
- * Copyright (c) 2001,2003 Ravenbrook Limited.  See end of file for license.
-=======
- * Copyright (c) 2001-2002, 2006 Ravenbrook Limited.  See end of file for license.
->>>>>>> 8ff037ff
+ * Copyright (c) 2001-2003, 2006 Ravenbrook Limited.  See end of file for license.
  * Portions copyright (C) 2001 Global Graphics Software.
  *
  * .design: This header file crosses module boundaries.  The relevant
@@ -204,11 +200,6 @@
 
   /* methods specific to MessageTypeGC */
   MessageGCLiveSizeMethod gcLiveSize;
-<<<<<<< HEAD
-  MessageGCCondemnedSizeMethod gcCondemnedSize;
-  MessageGCNotCondemnedSizeMethod gcNotCondemnedSize;
-
-=======
   
   /* methods specific to MessageTypeGC */
   MessageGCCondemnedSizeMethod gcCondemnedSize;
@@ -217,7 +208,6 @@
   /* methods specific to MessageTypeGCStart */
   MessageGCStartWhyMethod gcStartWhy;
 
->>>>>>> 8ff037ff
   Sig endSig;                   /* <design/message/#class.sig.double> */
 } MessageClassStruct;
 
@@ -456,6 +446,20 @@
   Epoch epoch;          /* epoch when ld was last reset / init'ed */
   RefSet rs;            /* RefSet of Add'ed references */
 } LDStruct;
+
+/* TraceStartMessage
+ *
+ * See <design/message-gc/>.
+ *
+ * Embedded in TraceStruct. */
+
+#define TraceStartMessageSig ((Sig)0x51926535) /* SIG TRaceStartMeSsage */
+
+typedef struct TraceStartMessageStruct {
+  Sig sig;
+  char why[TRACE_START_MESSAGE_WHY_LEN];
+  MessageStruct messageStruct;
+} TraceStartMessageStruct;
 
 
 /* ScanState
@@ -540,6 +544,9 @@
   Size preservedInPlaceSize;    /* bytes preserved in place */
   STATISTIC_DECL(Count reclaimCount); /* segments reclaimed */
   STATISTIC_DECL(Count reclaimSize); /* bytes reclaimed */
+  /* Always allocated message structure.  Implements
+     mps_message_type_gc_start().  See <design/message-gc/> */
+  TraceStartMessageStruct startMessage;
 } TraceStruct;
 
 
@@ -723,11 +730,7 @@
 
 /* C. COPYRIGHT AND LICENSE
  *
-<<<<<<< HEAD
- * Copyright (C) 2001-2003 Ravenbrook Limited <http://www.ravenbrook.com/>.
-=======
- * Copyright (C) 2001-2002, 2006 Ravenbrook Limited <http://www.ravenbrook.com/>.
->>>>>>> 8ff037ff
+ * Copyright (C) 2001-2003, 2006 Ravenbrook Limited <http://www.ravenbrook.com/>.
  * All rights reserved.  This is an open source license.  Contact
  * Ravenbrook for commercial licensing options.
  * 
