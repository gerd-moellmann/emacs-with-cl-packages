/* mpmst.h: MEMORY POOL MANAGER DATA STRUCTURES
 *
 * $Id$
 * Copyright (c) 2001-2016 Ravenbrook Limited.  See end of file for license.
 * Portions copyright (C) 2001 Global Graphics Software.
 *
 * .design: This header file crosses module boundaries.  The relevant
 * design a module's structures should be found in that module's design
 * document.
 *
 * .structure: Most structures have already been declared as incomplete
 * types in <code/mpmtypes.h>.  Most of the structures are the underlying
 * aggregate types for an abstract data type.  See
 * guide.impl.c.naming.type.adt-aggregate.relate.
 *
 * .rationale.sig: Object signatures (PoolSig, etc.) are defined here,
 * along with the structures, so that any code which can see a structure
 * can also check its signature before using any of its fields.  See
 * <design/sig/#test.uniq> to check that signatures are unique.  */

#ifndef mpmst_h
#define mpmst_h

#include "config.h"
#include "mpmtypes.h"

#include "protocol.h"
#include "ring.h"
#include "locus.h"
#include "splay.h"
#include "meter.h"


/* PoolClassStruct -- pool class structure
 *
 * See <design/pool/>.
 *
 * .class: The pool class structure is defined by each pool class
 * implementation in order to provide an interface between the MPM
 * and the class (see <design/class-interface/>) via generic
 * functions (see <code/pool.c>).  A class XXX defines a function
 * PoolClassXXX() returning a PoolClass pointing to a PoolClassStruct
 * of methods which implement the memory management policy.
 *
 * .class.end-sig: The class structure has a signature at the end.  This
 * causes the compiler to complain if the class structure is extended
 * without modifying static initializers.  */

#define PoolClassSig    ((Sig)0x519C7A55) /* SIGnature pool CLASS */

typedef struct mps_pool_class_s {
  ProtocolClassStruct protocol;
  const char *name;             /* class name string */
  size_t size;                  /* size of outer structure */
  size_t offset;                /* offset of generic struct in outer struct */
  Attr attr;                    /* attributes */
  PoolVarargsMethod varargs;    /* convert deprecated varargs into keywords */
  PoolInitMethod init;          /* initialize the pool descriptor */
  PoolFinishMethod finish;      /* finish the pool descriptor */
  PoolAllocMethod alloc;        /* allocate memory from pool */
  PoolFreeMethod free;          /* free memory to pool */
  PoolBufferFillMethod bufferFill;      /* out-of-line reserve */
  PoolBufferEmptyMethod bufferEmpty;    /* out-of-line commit */
  PoolAccessMethod access;      /* handles read/write accesses */
  PoolWhitenMethod whiten;      /* whiten objects in a segment */
  PoolGreyMethod grey;          /* grey non-white objects */
  PoolBlackenMethod blacken;    /* blacken grey objects without scanning */
  PoolScanMethod scan;          /* find references during tracing */
  PoolFixMethod fix;            /* referent reachable during tracing */
  PoolFixEmergencyMethod fixEmergency;  /* as fix, no failure allowed */
  PoolReclaimMethod reclaim;    /* reclaim dead objects after tracing */
  PoolTraceEndMethod traceEnd;  /* do something after all reclaims */
  PoolRampBeginMethod rampBegin;/* begin a ramp pattern */
  PoolRampEndMethod rampEnd;    /* end a ramp pattern */
  PoolFramePushMethod framePush; /* push an allocation frame */
  PoolFramePopMethod framePop;  /* pop an allocation frame */
  PoolFramePopPendingMethod framePopPending;  /* notify pending pop */
  PoolAddrObjectMethod addrObject; /* find client pointer to object */
  PoolWalkMethod walk;          /* walk over a segment */
  PoolFreeWalkMethod freewalk;  /* walk over free blocks */
  PoolBufferClassMethod bufferClass; /* default BufferClass of pool */
  PoolDescribeMethod describe;  /* describe the contents of the pool */
  PoolDebugMixinMethod debugMixin; /* find the debug mixin, if any */
  PoolSizeMethod totalSize;     /* total memory allocated from arena */
  PoolSizeMethod freeSize;      /* free memory (unused by client program) */
  Bool labelled;                /* whether it has been EventLabelled */
  Sig sig;                      /* .class.end-sig */
} PoolClassStruct;


/* PoolStruct -- generic structure
 *
 * .pool: A generic structure is created when a pool is created and
 * holds the generic part of the pool's state.  Each pool class defines
 * a "subclass" of the pool structure (the "outer structure") which
 * contains PoolStruct as a a field.  The outer structure holds the
 * class-specific part of the pool's state.  See <code/pool.c>,
 * <design/pool/>.  */

#define PoolSig         ((Sig)0x519B0019) /* SIGnature POOL */

typedef struct mps_pool_s {     /* generic structure */
  Sig sig;                      /* <design/sig/> */
  Serial serial;                /* from arena->poolSerial */
  PoolClass class;              /* pool class structure */
  Arena arena;                  /* owning arena */
  RingStruct arenaRing;         /* link in list of pools in arena */
  RingStruct bufferRing;        /* allocation buffers are attached to pool */
  Serial bufferSerial;          /* serial of next buffer */
  RingStruct segRing;           /* segs are attached to pool */
  Align alignment;              /* alignment for units */
  Format format;                /* format only if class->attr&AttrFMT */
  PoolFixMethod fix;            /* fix method */
} PoolStruct;


/* MFSStruct -- MFS (Manual Fixed Small) pool outer structure
 *
 * .mfs: See <code/poolmfs.c>, <design/poolmfs/>.
 *
 * The MFS outer structure is declared here because it is inlined
 * in the control pool structure which is inlined in the arena.  Normally,
 * pool outer structures are declared with the pools.
 *
 * The signature is placed at the end, see
 * <design/pool/#outer-structure.sig>. */

#define MFSSig          ((Sig)0x5193F599) /* SIGnature MFS */

typedef struct MFSStruct {      /* MFS outer structure */
  PoolStruct poolStruct;        /* generic structure */
  Size unroundedUnitSize;       /* the unit size requested */
  Size extendBy;                /* arena alloc size rounded using unitSize */
  Bool extendSelf;              /* whether to allocate tracts */
  Size unitSize;                /* rounded for management purposes */
  struct MFSHeaderStruct *freeList; /* head of the free list */
  Size total;                   /* total size allocated from arena */
  Size free;                    /* free space in pool */
  Tract tractList;              /* the first tract */
  Sig sig;                      /* <design/sig/> */
} MFSStruct;


/* MVStruct -- MV (Manual Variable) pool outer structure
 *
 * .mv: See <code/poolmv.c>, <design/poolmv/>.
 *
 * The MV pool outer structure is declared here because it is the
 * control pool structure which is inlined in the arena.  Normally,
 * pool outer structures are declared with the pools.  */

#define MVSig           ((Sig)0x5193B999) /* SIGnature MV */

typedef struct MVStruct {       /* MV pool outer structure */
  PoolStruct poolStruct;        /* generic structure */
  MFSStruct blockPoolStruct;    /* for managing block descriptors */
  MFSStruct spanPoolStruct;     /* for managing span descriptors */
  Size extendBy;                /* segment size to extend pool by */
  Size avgSize;                 /* client estimate of allocation size */
  Size maxSize;                 /* client estimate of maximum size */
  Size free;                    /* free space in pool */
  Size lost;                    /* <design/poolmv/#lost> */
  RingStruct spans;             /* span chain */
  Sig sig;                      /* <design/sig/> */
} MVStruct;


/* ReservoirStruct -- Reservoir structure
 *
 * .reservoir: See <code/reserv.c>, <design/reservoir/>.
 *
 * The Reservoir structure is declared here because it is in-lined in
 * the arena for storing segments for the low-memory reservoir.  It is
 * implemented as a pool - but doesn't follow the normal pool naming
 * conventions because it's not intended for general use and the use of
 * a pool is an incidental detail.  */

#define ReservoirSig ((Sig)0x5196e599) /* SIGnature REServoir */

typedef struct ReservoirStruct {   /* Reservoir structure */
  PoolStruct poolStruct;        /* generic pool structure */
  Tract reserve;                /* linked list of reserve tracts */
  Size reservoirLimit;          /* desired reservoir size */
  Size reservoirSize;           /* actual reservoir size */
  Sig sig;                      /* <design/sig/> */
} ReservoirStruct;


/* MessageClassStruct -- Message Class structure
 *
 * See <design/message/#class.struct> (and <design/message/#message>,
 * and <design/message/#class>).  */

#define MessageClassSig ((Sig)0x519359c1) /* SIGnature MeSsaGe CLass */

typedef struct MessageClassStruct {
  Sig sig;                      /* <design/sig/> */
  const char *name;             /* Human readable Class name */

  MessageType type;             /* Message Type */

  /* generic methods */
  MessageDeleteMethod delete;   /* terminates a message */

  /* methods specific to MessageTypeFinalization */
  MessageFinalizationRefMethod finalizationRef;       

  /* methods specific to MessageTypeGC */
  MessageGCLiveSizeMethod gcLiveSize;
  MessageGCCondemnedSizeMethod gcCondemnedSize;
  MessageGCNotCondemnedSizeMethod gcNotCondemnedSize;

  /* methods specific to MessageTypeGCStart */
  MessageGCStartWhyMethod gcStartWhy;

  Sig endSig;                   /* <design/message/#class.sig.double> */
} MessageClassStruct;

#define MessageSig      ((Sig)0x5193e559) /* SIG MESSaGe */

/* MessageStruct -- Message structure
 *
 * See <design/message/#message.struct>.  */

typedef struct mps_message_s {
  Sig sig;                      /* <design/sig/> */
  Arena arena;                  /* owning arena */
  MessageClass class;           /* Message Class Structure */
  Clock postedClock;            /* mps_clock() at post time, or 0 */
  RingStruct queueRing;         /* Message queue ring */
} MessageStruct;


/* SegClassStruct -- segment class structure
 *
 * See <design/seg/> & <design/protocol/>.
 *
 * .seg.class: The segment class structure is defined by each segment
 * class implementation in order to provide a generic interface to
 * segments.  */

#define SegClassSig    ((Sig)0x5195E9C7) /* SIGnature SEG CLass */

typedef struct SegClassStruct {
  ProtocolClassStruct protocol;
  const char *name;             /* class name string */
  size_t size;                  /* size of outer structure */
  SegInitMethod init;           /* initialize the segment */
  SegFinishMethod finish;       /* finish the segment */
  SegSetSummaryMethod setSummary; /* set the segment summary  */
  SegBufferMethod buffer;       /* get the segment buffer  */
  SegSetBufferMethod setBuffer; /* set the segment buffer  */
  SegSetGreyMethod setGrey;     /* change greyness of segment */
  SegSetWhiteMethod setWhite;   /* change whiteness of segment */
  SegSetRankSetMethod setRankSet; /* change rank set of segment */
  SegSetRankSummaryMethod setRankSummary; /* change rank set & summary */
  SegDescribeMethod describe;   /* describe the contents of the seg */
  SegMergeMethod merge;         /* merge two adjacent segments */
  SegSplitMethod split;         /* split a segment into two */
  Sig sig;                      /* .class.end-sig */
} SegClassStruct;


/* SegStruct -- segment structure
 *
 * .seg: Segments are the basic units of protection and tracer activity
 * for allocated memory.  See <design/seg/>.  */

#define SegSig      ((Sig)0x5195E999) /* SIGnature SEG  */

typedef struct SegStruct {      /* segment structure */
  Sig sig;                      /* <code/misc.h#sig> */
  SegClass class;               /* segment class structure */
  Tract firstTract;             /* first tract of segment */
  RingStruct poolRing;          /* link in list of segs in pool */
  Addr limit;                   /* limit of segment */
  unsigned depth : ShieldDepthWIDTH; /* see <code/shield.c#def.depth> */
  AccessSet pm : AccessLIMIT;   /* protection mode, <code/shield.c> */
  AccessSet sm : AccessLIMIT;   /* shield mode, <code/shield.c> */
  TraceSet grey : TraceLIMIT;   /* traces for which seg is grey */
  TraceSet white : TraceLIMIT;  /* traces for which seg is white */
  TraceSet nailed : TraceLIMIT; /* traces for which seg has nailed objects */
  RankSet rankSet : RankLIMIT;  /* ranks of references in this seg */
} SegStruct;


/* GCSegStruct -- GCable segment structure
 *
 * .seggc: GCSeg is a subclass of Seg with support for buffered
 * allocation and GC.  See <design/seg/>.  */

#define GCSegSig      ((Sig)0x5199C5E9) /* SIGnature GC SEG  */

typedef struct GCSegStruct {    /* GC segment structure */
  SegStruct segStruct;          /* superclass fields must come first */
  RingStruct greyRing;          /* link in list of grey segs */
  RefSet summary;               /* summary of references out of seg */
  Buffer buffer;                /* non-NULL if seg is buffered */
  Sig sig;                      /* <design/sig/> */
} GCSegStruct;


/* LocusPrefStruct -- locus preference structure
 *
 * .locus-pref: arena memory users (pool class code) need a way of
 * expressing preferences about the locus of the segments they
 * allocate. See <design/locus/>.
 */

#define LocusPrefSig      ((Sig)0x51970CB6) /* SIGnature LOCus PRef */

typedef struct LocusPrefStruct { /* locus placement preferences */
  Sig sig;                      /* <code/misc.h#sig> */
  Bool high;                    /* high or low */
  ZoneSet zones;                /* preferred zones */
  ZoneSet avoid;                /* zones to avoid */
} LocusPrefStruct;


/* BufferClassStruct -- buffer class structure
 *
 * See <design/buffer/> & <design/protocol/>.
 *
 * .buffer.class: The buffer class structure is defined by each buffer
 * class implementation in order to provide a generic interface to
 * buffers.  */

#define BufferClassSig    ((Sig)0x519B0FC7) /* SIGnature BUFfer CLass */

typedef struct BufferClassStruct {
  ProtocolClassStruct protocol;
  const char *name;             /* class name string */
  size_t size;                  /* size of outer structure */
  BufferVarargsMethod varargs;  /* parse obsolete varargs */
  BufferInitMethod init;        /* initialize the buffer */
  BufferFinishMethod finish;    /* finish the buffer */
  BufferAttachMethod attach;    /* attach the buffer */
  BufferDetachMethod detach;    /* detach the buffer */
  BufferDescribeMethod describe;/* describe the contents of the buffer */
  BufferSegMethod seg;          /* seg of buffer */
  BufferRankSetMethod rankSet;  /* rank set of buffer */
  BufferSetRankSetMethod setRankSet; /* change rank set of buffer */
  BufferReassignSegMethod reassignSeg; /* change seg of attached buffer */
  Sig sig;                      /* .class.end-sig */
} BufferClassStruct;


/* BufferStruct -- allocation buffer structure
 *
 * See <code/buffer.c>, <design/buffer/>.
 *
 * The buffer contains an AP which may be exported to the client.
 * AP are part of the design of buffers see <design/buffer/>.
 * The allocation point is exported to the client code so that it can
 * do in-line buffered allocation.
 */

#define BufferSig       ((Sig)0x519B0FFE) /* SIGnature BUFFEr */

typedef struct BufferStruct {
  Sig sig;                      /* <design/sig/> */
  BufferClass class;            /* buffer class structure */
  Serial serial;                /* from pool->bufferSerial */
  Arena arena;                  /* owning arena */
  Pool pool;                    /* owning pool */
  RingStruct poolRing;          /* buffers are attached to pools */
  Bool isMutator;               /* TRUE iff buffer used by mutator */
  BufferMode mode;              /* Attached/Logged/Flipped/etc */
  double fillSize;              /* bytes filled in this buffer */
  double emptySize;             /* bytes emptied from this buffer */
  Addr base;                    /* base address of allocation buffer */
  Addr initAtFlip;              /* limit of initialized data at flip */
  mps_ap_s ap_s;                /* the allocation point */
  Addr poolLimit;               /* the pool's idea of the limit */
  Align alignment;              /* allocation alignment */
  unsigned rampCount;           /* see <code/buffer.c#ramp.hack> */
} BufferStruct;


/* SegBufStruct -- Buffer structure associated with segments
 *
 * .segbuf: SegBuf is a subclass of Buffer with support for attachment
 * to segments.  */

#define SegBufSig ((Sig)0x51959B0F) /* SIGnature SeG BUFfer  */

typedef struct SegBufStruct {
  BufferStruct bufferStruct;    /* superclass fields must come first */
  RankSet rankSet;              /* ranks of references being created */
  Seg seg;                      /* segment being buffered */
  Sig sig;                      /* <design/sig/> */
} SegBufStruct;


/* FormatStruct -- object format structure
 *
 * See design.mps.format-interface, <code/format.c>.
 *
 * .single: In future, when more variants are added, FormatStruct should
 * really be replaced by a collection of format classes.  */

#define FormatSig       ((Sig)0x519F63A2) /* Signature FoRMAT */

typedef struct mps_fmt_s {
  Sig sig;
  Serial serial;                /* from arena->formatSerial */
  Arena arena;                  /* owning arena */
  RingStruct arenaRing;         /* formats are attached to the arena */
  Align alignment;              /* alignment of formatted objects */
  mps_fmt_scan_t scan;
  mps_fmt_skip_t skip;
  mps_fmt_fwd_t move;
  mps_fmt_isfwd_t isMoved;
  mps_fmt_pad_t pad;
  mps_fmt_class_t class;        /* pointer indicating class */
  Size headerSize;              /* size of header */
} FormatStruct;


/* ScanState
 *
 * .ss: See <code/trace.c>.
 *
 * .ss: The mps_ss field of the scan state structure is exported
 * through the MPS interface to optimise the critical path scan loop.
 * See ["The critical path through the MPS"](../design/critical-path.txt).
 *
 * .ss.zone: For binary compatibility, the zone shift is exported as
 * a word rather than a shift, so that the external mps_ss_s is a uniform
 * three-word structure.  See <code/mps.h#ss> and <design/interface-c>.
 *
 *   zs  Shift   zoneShift       copy of arena->zoneShift.  See .ss.zone
 *   w   ZoneSet white           white set, for inline fix test
 *   ufs RefSet  unfixedSummary  accumulated summary of scanned references
 *
 * NOTE: The mps_ss structure used to be obfuscated to preserve Harlequin's
 * trade secrets in the MPS technology.  These days they just seek to
 * emphasize the abstraction, and could maybe be given better names and
 * types.  RB 2012-09-07
 */

#define ScanStateSig    ((Sig)0x5195CA45) /* SIGnature SCAN State */

typedef struct ScanStateStruct {
  Sig sig;                      /* <design/sig/> */
  struct mps_ss_s ss_s;         /* .ss <http://bash.org/?400459> */
  Arena arena;                  /* owning arena */
  PoolFixMethod fix;            /* third stage fix function */
  void *fixClosure;             /* closure data for fix */
  TraceSet traces;              /* traces to scan for */
  Rank rank;                    /* reference rank of scanning */
  Bool wasMarked;               /* design.mps.fix.protocol.was-ready */
  RefSet fixedSummary;          /* accumulated summary of fixed references */
  STATISTIC_DECL(Count fixRefCount); /* refs which pass zone check */
  STATISTIC_DECL(Count segRefCount); /* refs which refer to segs */
  STATISTIC_DECL(Count whiteSegRefCount); /* refs which refer to white segs */
  STATISTIC_DECL(Count nailCount); /* segments nailed by ambig refs */
  STATISTIC_DECL(Count snapCount); /* refs snapped to forwarded objs */
  STATISTIC_DECL(Count forwardedCount); /* objects preserved by moving */
  Size forwardedSize;           /* bytes preserved by moving */
  STATISTIC_DECL(Count preservedInPlaceCount); /* objects preserved in place */
  Size preservedInPlaceSize;    /* bytes preserved in place */
  STATISTIC_DECL(Size copiedSize); /* bytes copied */
  STATISTIC_DECL(Size scannedSize); /* bytes scanned */
} ScanStateStruct;


/* TraceStruct -- tracer state structure */

#define TraceSig ((Sig)0x51924ACE) /* SIGnature TRACE */

typedef struct TraceStruct {
  Sig sig;                      /* <design/sig/> */
  TraceId ti;                   /* index into TraceSets */
  Arena arena;                  /* owning arena */
  int why;                      /* why the trace began */
  ZoneSet white;                /* zones in the white set */
  ZoneSet mayMove;              /* zones containing possibly moving objs */
  TraceState state;             /* current state of trace */
  Rank band;                    /* current band */
  Bool firstStretch;            /* in first stretch of band (see accessor) */
  PoolFixMethod fix;            /* fix method to apply to references */
  void *fixClosure;             /* closure information for fix method */
  Chain chain;                  /* chain being incrementally collected */
  STATISTIC_DECL(Size preTraceArenaReserved); /* ArenaReserved before this trace */
  Size condemned;               /* condemned bytes */
  Size notCondemned;            /* collectable but not condemned */
  Size foundation;              /* initial grey set size */
<<<<<<< HEAD
  Work quantumWork;             /* tracing work to be done in each poll */
=======
  Work quantumWork;             /* collection work constituting a quantum */
>>>>>>> 78aa1301
  STATISTIC_DECL(Count greySegCount); /* number of grey segs */
  STATISTIC_DECL(Count greySegMax); /* max number of grey segs */
  STATISTIC_DECL(Count rootScanCount); /* number of roots scanned */
  Count rootScanSize;           /* total size of scanned roots */
  Size rootCopiedSize;          /* bytes copied by scanning roots */
  STATISTIC_DECL(Count segScanCount); /* number of segs scanned */
  Count segScanSize;            /* total size of scanned segments */
  Size segCopiedSize;           /* bytes copied by scanning segments */
  STATISTIC_DECL(Count singleScanCount); /* number of single refs scanned */
  STATISTIC_DECL(Count singleScanSize); /* total size of single refs scanned */
  STATISTIC_DECL(Size singleCopiedSize); /* bytes copied by scanning single refs */
  STATISTIC_DECL(Count fixRefCount); /* refs which pass zone check */
  STATISTIC_DECL(Count segRefCount); /* refs which refer to segs */
  STATISTIC_DECL(Count whiteSegRefCount); /* refs which refer to white segs */
  STATISTIC_DECL(Count nailCount); /* segments nailed by ambig refs */
  STATISTIC_DECL(Count snapCount); /* refs snapped to forwarded objs */
  STATISTIC_DECL(Count readBarrierHitCount); /* read barrier faults */
  STATISTIC_DECL(Count pointlessScanCount); /* pointless seg scans */
  STATISTIC_DECL(Count forwardedCount); /* objects preserved by moving */
  Size forwardedSize;           /* bytes preserved by moving */
  STATISTIC_DECL(Count preservedInPlaceCount); /* objects preserved in place */
  Size preservedInPlaceSize;    /* bytes preserved in place */
  STATISTIC_DECL(Count reclaimCount); /* segments reclaimed */
  STATISTIC_DECL(Count reclaimSize); /* bytes reclaimed */
} TraceStruct;


/* ArenaClassStruct -- generic arena class interface */

#define ArenaClassSig   ((Sig)0x519A6C1A) /* SIGnature ARena CLAss */

typedef struct mps_arena_class_s {
  ProtocolClassStruct protocol;
  const char *name;             /* class name string */
  size_t size;                  /* size of outer structure */
  size_t offset;                /* offset of generic struct in outer struct */
  ArenaVarargsMethod varargs;
  ArenaInitMethod init;
  ArenaFinishMethod finish;
  ArenaPurgeSpareMethod purgeSpare;
  ArenaExtendMethod extend;
  ArenaGrowMethod grow;
  ArenaFreeMethod free;
  ArenaChunkInitMethod chunkInit;
  ArenaChunkFinishMethod chunkFinish;
  ArenaCompactMethod compact;
  ArenaDescribeMethod describe;
  ArenaPagesMarkAllocatedMethod pagesMarkAllocated;
  Sig sig;
} ArenaClassStruct;


/* GlobalsStruct -- the global state associated with an arena
 *
 * .space: The arena structure holds the entire state of the MPS, and as
 * such contains a lot of fields which are considered "global".  These
 * fields belong to different modules.  The module which owns each group
 * of fields is commented.  */

#define GlobalsSig ((Sig)0x519970BA) /* SIGnature GLOBAls */

typedef struct GlobalsStruct {
  Sig sig;

  /* general fields (<code/global.c>) */
  RingStruct globalRing;        /* node in global ring of arenas */
  Lock lock;                    /* arena's lock */

  /* polling fields (<code/global.c>) */
  double pollThreshold;         /* <design/arena/#poll> */
  Bool insidePoll;
  Bool clamped;                 /* prevent background activity */
  double fillMutatorSize;       /* total bytes filled, mutator buffers */
  double emptyMutatorSize;      /* total bytes emptied, mutator buffers */
  double allocMutatorSize;      /* fill-empty, only asymptotically accurate */
  double fillInternalSize;      /* total bytes filled, internal buffers */
  double emptyInternalSize;     /* total bytes emptied, internal buffers */

  /* version field (<code/version.c>) */
  const char *mpsVersionString; /* MPSVersion() */

  /* buffer fields (<code/buffer.c>) */
  Bool bufferLogging;           /* <design/buffer/#logging.control> */

  /* pool fields (<code/pool.c>) */
  RingStruct poolRing;          /* ring of pools in arena */
  Serial poolSerial;            /* serial of next created pool */

  /* root fields (<code/root.c>) */
  RingStruct rootRing;          /* ring of roots attached to arena */
  Serial rootSerial;            /* serial of next root */

  /* remember summary (<code/trace.c>) */
  RingStruct rememberedSummaryRing;
  /* index into next free slot in block.  0 means that a new
     block should be allocated and appended. */
  Index rememberedSummaryIndex;
  
  /* locus (<code/locus.c>) */
  Chain defaultChain;           /* default chain for GC pool */
} GlobalsStruct;


/* LandClassStruct -- land class structure
 *
 * See <design/land/>.
 */

#define LandClassSig    ((Sig)0x5197A4DC) /* SIGnature LAND Class */

typedef struct LandClassStruct {
  ProtocolClassStruct protocol;
  const char *name;             /* class name string */
  size_t size;                  /* size of outer structure */
  LandSizeMethod sizeMethod;    /* total size of ranges in land */
  LandInitMethod init;          /* initialize the land */
  LandFinishMethod finish;      /* finish the land */
  LandInsertMethod insert;      /* insert a range into the land */
  LandDeleteMethod delete;      /* delete a range from the land */
  LandIterateMethod iterate;    /* iterate over ranges in the land */
  LandIterateAndDeleteMethod iterateAndDelete; /* iterate and maybe delete */
  LandFindMethod findFirst;     /* find first range of given size */
  LandFindMethod findLast;      /* find last range of given size */
  LandFindMethod findLargest;   /* find largest range */
  LandFindInZonesMethod findInZones; /* find first range of given size in zone set */
  LandDescribeMethod describe;  /* describe the land */
  Sig sig;                      /* .class.end-sig */
} LandClassStruct;


/* LandStruct -- generic land structure
 *
 * See <design/land/>, <code/land.c>
 */

#define LandSig ((Sig)0x5197A4D9) /* SIGnature LAND */

typedef struct LandStruct {
  Sig sig;                      /* <design/sig/> */
  LandClass class;              /* land class structure */
  Arena arena;                  /* owning arena */
  Align alignment;              /* alignment of addresses */
  Bool inLand;                  /* prevent reentrance */
} LandStruct;


/* CBSStruct -- coalescing block structure
 *
 * CBS is a Land implementation that maintains a collection of
 * disjoint ranges in a splay tree.
 *
 * See <code/cbs.c>.
 */

#define CBSSig ((Sig)0x519CB599) /* SIGnature CBS */

typedef struct CBSStruct {
  LandStruct landStruct;        /* superclass fields come first */
  SplayTreeStruct splayTreeStruct;
  STATISTIC_DECL(Count treeSize);
  Pool blockPool;               /* pool that manages blocks */
  Size blockStructSize;         /* size of block structure */
  Bool ownPool;                 /* did we create blockPool? */
  Size size;                    /* total size of ranges in CBS */
  /* meters for sizes of search structures at each op */
  METER_DECL(treeSearch);
  Sig sig;                      /* .class.end-sig */
} CBSStruct;


/* FailoverStruct -- fail over from one land to another
 *
 * Failover is a Land implementation that combines two other Lands,
 * using primary until it fails, and then using secondary.
 *
 * See <code/failover.c>.
 */

#define FailoverSig ((Sig)0x519FA170) /* SIGnature FAILOver */

typedef struct FailoverStruct {
  LandStruct landStruct;        /* superclass fields come first */
  Land primary;                 /* use this land normally */
  Land secondary;               /* but use this one if primary fails */
  Sig sig;                      /* .class.end-sig */
} FailoverStruct;


/* FreelistStruct -- address-ordered freelist
 *
 * Freelist is a subclass of Land that maintains a collection of
 * disjoint ranges in an address-ordered freelist.
 *
 * See <code/freelist.c>.
 */

#define FreelistSig ((Sig)0x519F6331) /* SIGnature FREEL */

typedef union FreelistBlockUnion *FreelistBlock;

typedef struct FreelistStruct {
  LandStruct landStruct;        /* superclass fields come first */
  FreelistBlock list;           /* first block in list or NULL if empty */
  Count listSize;               /* number of blocks in list */
  Size size;                    /* total size of ranges in list */
  Sig sig;                      /* .class.end-sig */
} FreelistStruct;


/* ArenaStruct -- generic arena
 *
 * See <code/arena.c>.  */

#define ArenaSig        ((Sig)0x519A6E4A) /* SIGnature ARENA */

typedef struct mps_arena_s {
  GlobalsStruct globals; /* must be first, see <design/arena/#globals> */
  Serial serial;

  ArenaClass class;             /* arena class structure */

  Bool poolReady;               /* <design/arena/#pool.ready> */
  MVStruct controlPoolStruct;   /* <design/arena/#pool> */

  ReservoirStruct reservoirStruct; /* <design/reservoir/> */

  Size reserved;                /* total reserved address space */
  Size committed;               /* total committed memory */
  Size commitLimit;             /* client-configurable commit limit */

  Size spareCommitted;          /* Amount of memory in hysteresis fund */
  Size spareCommitLimit;        /* Limit on spareCommitted */
  double pauseTime;             /* Maximum pause time, in seconds. */

  Shift zoneShift;              /* see also <code/ref.c> */
  Size grainSize;               /* <design/arena/#grain> */

  Tract lastTract;              /* most recently allocated tract */
  Addr lastTractBase;           /* base address of lastTract */

  Chunk primary;                /* the primary chunk */
  RingStruct chunkRing;         /* all the chunks, in a ring for iteration */
  Tree chunkTree;               /* all the chunks, in a tree for fast lookup */
  Serial chunkSerial;           /* next chunk number */

  Bool hasFreeLand;              /* Is freeLand available? */
  MFSStruct freeCBSBlockPoolStruct;
  CBSStruct freeLandStruct;
  ZoneSet freeZones;            /* zones not yet allocated */
  Bool zoned;                   /* use zoned allocation? */

  /* locus fields (<code/locus.c>) */
  GenDescStruct topGen;         /* generation descriptor for dynamic gen */

  /* format fields (<code/format.c>) */
  RingStruct formatRing;        /* ring of formats attached to arena */
  Serial formatSerial;          /* serial of next format */

  /* message fields (<design/message/>, <code/message.c>) */
  RingStruct messageRing;       /* ring of pending messages */
  BT enabledMessageTypes;       /* map of which types are enabled */
  Count droppedMessages;        /* <design/message-gc/#lifecycle> */

  /* finalization fields (<design/finalize/>), <code/poolmrg.c> */
  Bool isFinalPool;             /* indicator for finalPool */
  Pool finalPool;               /* either NULL or an MRG pool */

  /* thread fields (<code/thread.c>) */
  RingStruct threadRing;        /* ring of attached threads */
  RingStruct deadRing;          /* ring of dead threads */
  Serial threadSerial;          /* serial of next thread */
 
  /* shield fields (<code/shield.c>) */
  Bool insideShield;             /* TRUE if and only if inside shield */
  Seg shCache[ShieldCacheSIZE];  /* Cache of unsynced segs */
  Size shCacheI;                 /* index into cache */
  Size shCacheLimit;             /* High water mark for cache usage */
  Size shDepth;                  /* sum of depths of all segs */
  Bool suspended;                /* TRUE iff mutator suspended */

  /* trace fields (<code/trace.c>) */
  TraceSet busyTraces;          /* set of running traces */
  TraceSet flippedTraces;       /* set of running and flipped traces */
  TraceStruct trace[TraceLIMIT]; /* trace structures.  See
                                   <design/trace/#intance.limit> */

  /* trace ancillary fields (<code/traceanc.c>) */
  TraceStartMessage tsMessage[TraceLIMIT];  /* <design/message-gc/> */
  TraceMessage tMessage[TraceLIMIT];  /* <design/message-gc/> */

  /* policy fields */
  double tracedWork;
  double tracedTime;
  Clock lastWorldCollect;

  RingStruct greyRing[RankLIMIT]; /* ring of grey segments at each rank */
  STATISTIC_DECL(Count writeBarrierHitCount); /* write barrier hits */
  RingStruct chainRing;         /* ring of chains */

  /* location dependency fields (<code/ld.c>) */
  Epoch epoch;                     /* <design/arena/#ld.epoch> */
  RefSet prehistory;               /* <design/arena/#ld.prehistory> */
  RefSet history[LDHistoryLENGTH]; /* <design/arena/#ld.history> */

  Bool emergency;               /* garbage collect in emergency mode? */

  Word *stackAtArenaEnter;  /* NULL or hot end of client stack, in the thread */
                            /* that then entered the MPS. */

  Sig sig;
} ArenaStruct;


typedef struct AllocPatternStruct {
  char dummy;
} AllocPatternStruct;


#endif /* mpmst_h */


/* C. COPYRIGHT AND LICENSE
 *
 * Copyright (C) 2001-2016 Ravenbrook Limited <http://www.ravenbrook.com/>.
 * All rights reserved.  This is an open source license.  Contact
 * Ravenbrook for commercial licensing options.
 * 
 * Redistribution and use in source and binary forms, with or without
 * modification, are permitted provided that the following conditions are
 * met:
 * 
 * 1. Redistributions of source code must retain the above copyright
 * notice, this list of conditions and the following disclaimer.
 * 
 * 2. Redistributions in binary form must reproduce the above copyright
 * notice, this list of conditions and the following disclaimer in the
 * documentation and/or other materials provided with the distribution.
 * 
 * 3. Redistributions in any form must be accompanied by information on how
 * to obtain complete source code for this software and any accompanying
 * software that uses this software.  The source code must either be
 * included in the distribution or be available for no more than the cost
 * of distribution plus a nominal fee, and must be freely redistributable
 * under reasonable conditions.  For an executable file, complete source
 * code means the source code for all modules it contains. It does not
 * include source code for modules or files that typically accompany the
 * major components of the operating system on which the executable file
 * runs.
 * 
 * THIS SOFTWARE IS PROVIDED BY THE COPYRIGHT HOLDERS AND CONTRIBUTORS "AS
 * IS" AND ANY EXPRESS OR IMPLIED WARRANTIES, INCLUDING, BUT NOT LIMITED
 * TO, THE IMPLIED WARRANTIES OF MERCHANTABILITY, FITNESS FOR A PARTICULAR
 * PURPOSE, OR NON-INFRINGEMENT, ARE DISCLAIMED. IN NO EVENT SHALL THE
 * COPYRIGHT HOLDERS AND CONTRIBUTORS BE LIABLE FOR ANY DIRECT, INDIRECT,
 * INCIDENTAL, SPECIAL, EXEMPLARY, OR CONSEQUENTIAL DAMAGES (INCLUDING, BUT
 * NOT LIMITED TO, PROCUREMENT OF SUBSTITUTE GOODS OR SERVICES; LOSS OF
 * USE, DATA, OR PROFITS; OR BUSINESS INTERRUPTION) HOWEVER CAUSED AND ON
 * ANY THEORY OF LIABILITY, WHETHER IN CONTRACT, STRICT LIABILITY, OR TORT
 * (INCLUDING NEGLIGENCE OR OTHERWISE) ARISING IN ANY WAY OUT OF THE USE OF
 * THIS SOFTWARE, EVEN IF ADVISED OF THE POSSIBILITY OF SUCH DAMAGE.
 */<|MERGE_RESOLUTION|>--- conflicted
+++ resolved
@@ -486,11 +486,7 @@
   Size condemned;               /* condemned bytes */
   Size notCondemned;            /* collectable but not condemned */
   Size foundation;              /* initial grey set size */
-<<<<<<< HEAD
   Work quantumWork;             /* tracing work to be done in each poll */
-=======
-  Work quantumWork;             /* collection work constituting a quantum */
->>>>>>> 78aa1301
   STATISTIC_DECL(Count greySegCount); /* number of grey segs */
   STATISTIC_DECL(Count greySegMax); /* max number of grey segs */
   STATISTIC_DECL(Count rootScanCount); /* number of roots scanned */
