--- conflicted
+++ resolved
@@ -143,33 +143,6 @@
 } MFSStruct;
 
 
-<<<<<<< HEAD
-=======
-/* MVStruct -- MV (Manual Variable) pool outer structure
- *
- * .mv: See <code/poolmv.c>, <design/poolmv/>.
- *
- * The MV pool outer structure is declared here because it is the
- * control pool structure which is inlined in the arena.  Normally,
- * pool outer structures are declared with the pools.  */
-
-#define MVSig           ((Sig)0x5193B999) /* SIGnature MV */
-
-typedef struct MVStruct {       /* MV pool outer structure */
-  PoolStruct poolStruct;        /* generic structure */
-  MFSStruct blockPoolStruct;    /* for managing block descriptors */
-  MFSStruct spanPoolStruct;     /* for managing span descriptors */
-  Size extendBy;                /* segment size to extend pool by */
-  Size avgSize;                 /* client estimate of allocation size */
-  Size maxSize;                 /* client estimate of maximum size */
-  Size free;                    /* free space in pool */
-  Size lost;                    /* <design/poolmv/#lost> */
-  RingStruct spans;             /* span chain */
-  Sig sig;                      /* <design/sig/> */
-} MVStruct;
-
-
->>>>>>> 9583c0f6
 /* MessageClassStruct -- Message Class structure
  *
  * See <design/message/#class.struct> (and <design/message/#message>,
@@ -735,11 +708,7 @@
   ArenaClass class;             /* arena class structure */
 
   Bool poolReady;               /* <design/arena/#pool.ready> */
-<<<<<<< HEAD
   MVFFStruct controlPoolStruct; /* <design/arena/#pool> */
-=======
-  MVStruct controlPoolStruct;   /* <design/arena/#pool> */
->>>>>>> 9583c0f6
 
   Size reserved;                /* total reserved address space */
   Size committed;               /* total committed memory */
