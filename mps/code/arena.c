/* arena.c: ARENA ALLOCATION FEATURES
 *
 * $Id$
 * Copyright (c) 2001-2016 Ravenbrook Limited.  See end of file for license.
 *
 * .sources: <design/arena/> is the main design document.  */

#include "tract.h"
#include "poolmv.h"
#include "mpm.h"
#include "cbs.h"
#include "bt.h"
#include "poolmfs.h"
#include "mpscmfs.h"


SRCID(arena, "$Id$");


#define ArenaControlPool(arena) MVPool(&(arena)->controlPoolStruct)
#define ArenaCBSBlockPool(arena) MFSPool(&(arena)->freeCBSBlockPoolStruct)
#define ArenaFreeLand(arena) CBSLand(&(arena)->freeLandStruct)


/* ArenaGrainSizeCheck -- check that size is a valid arena grain size */

Bool ArenaGrainSizeCheck(Size size)
{
  CHECKL(size > 0);
  /* <design/arena/#req.attr.block.align.min> */
  CHECKL(SizeIsAligned(size, MPS_PF_ALIGN));
  /* Grain size must be a power of 2 for the tract lookup and the
   * zones to work. */
  CHECKL(SizeIsP2(size));

  return TRUE;
}


/* Forward declarations */

static void ArenaTrivCompact(Arena arena, Trace trace);
static void arenaFreePage(Arena arena, Addr base, Pool pool);
static void arenaFreeLandFinish(Arena arena);
static Res ArenaAbsInit(Arena arena, Size grainSize, ArgList args);
static void ArenaAbsFinish(Arena arena);


/* ArenaTrivDescribe -- produce trivial description of an arena */

static Res ArenaTrivDescribe(Arena arena, mps_lib_FILE *stream, Count depth)
{
  if (!TESTT(Arena, arena))
    return ResFAIL;
  if (stream == NULL)
    return ResFAIL;

  /* .describe.triv.never-called-from-subclass-method:
   * This Triv method seems to assume that it will never get called
   * from a subclass-method invoking ARENA_SUPERCLASS()->describe.
   * It assumes that it only gets called if the describe method has
   * not been subclassed.  (That's the only reason for printing the
   * "No class-specific description available" message).
   * This is bogus, but that's the status quo.  RHSK 2007-04-27.
   */
  /* .describe.triv.dont-upcall: Therefore (for now) the last 
   * subclass describe method should avoid invoking 
   * ARENA_SUPERCLASS()->describe.  RHSK 2007-04-27.
   */
  return WriteF(stream, depth,
                "  No class-specific description available.\n", NULL);
}


static void ArenaNoFree(Addr base, Size size, Pool pool)
{
  UNUSED(base);
  UNUSED(size);
  UNUSED(pool);
  NOTREACHED;
}

static Res ArenaNoChunkInit(Chunk chunk, BootBlock boot)
{
  UNUSED(chunk);
  UNUSED(boot);
  NOTREACHED;
  return ResUNIMPL;
}

static void ArenaNoChunkFinish(Chunk chunk)
{
  UNUSED(chunk);
  NOTREACHED;
}

static Res ArenaNoPagesMarkAllocated(Arena arena, Chunk chunk,
                                     Index baseIndex, Count pages,
                                     Pool pool)
{
  UNUSED(arena);
  UNUSED(chunk);
  UNUSED(baseIndex);
  UNUSED(pages);
  UNUSED(pool);
  NOTREACHED;
  return ResUNIMPL;
}

static Res ArenaNoCreate(Arena *arenaReturn, ArgList args)
{
  UNUSED(arenaReturn);
  UNUSED(args);
  NOTREACHED;
  return ResUNIMPL;
}

static void ArenaNoDestroy(Arena arena)
{
  UNUSED(arena);
  NOTREACHED;
}

DEFINE_CLASS(Inst, ArenaClass, klass)
{
  INHERIT_CLASS(klass, ArenaClass, InstClass);
}


/* AbstractArenaClass  -- The abstract arena class definition */

DEFINE_CLASS(Arena, AbstractArena, klass)
{
  INHERIT_CLASS(&klass->protocol, AbstractArena, Inst);
  klass->size = sizeof(ArenaStruct);
  klass->varargs = ArgTrivVarargs;
  klass->init = ArenaAbsInit;
  klass->finish = ArenaAbsFinish;
  klass->create = ArenaNoCreate;
  klass->destroy = ArenaNoDestroy;
  klass->purgeSpare = ArenaNoPurgeSpare;
  klass->extend = ArenaNoExtend;
  klass->grow = ArenaNoGrow;
  klass->free = ArenaNoFree;
  klass->chunkInit = ArenaNoChunkInit;
  klass->chunkFinish = ArenaNoChunkFinish;
  klass->compact = ArenaTrivCompact;
  klass->describe = ArenaTrivDescribe;
  klass->pagesMarkAllocated = ArenaNoPagesMarkAllocated;
  klass->sig = ArenaClassSig;
}


/* ArenaClassCheck -- check the consistency of an arena class */

Bool ArenaClassCheck(ArenaClass klass)
{
  CHECKD(InstClass, &klass->protocol);
  CHECKL(klass->size >= sizeof(ArenaStruct));
  CHECKL(FUNCHECK(klass->varargs));
  CHECKL(FUNCHECK(klass->init));
  CHECKL(FUNCHECK(klass->finish));
  CHECKL(FUNCHECK(klass->create));
  CHECKL(FUNCHECK(klass->destroy));
  CHECKL(FUNCHECK(klass->purgeSpare));
  CHECKL(FUNCHECK(klass->extend));
  CHECKL(FUNCHECK(klass->grow));
  CHECKL(FUNCHECK(klass->free));
  CHECKL(FUNCHECK(klass->chunkInit));
  CHECKL(FUNCHECK(klass->chunkFinish));
  CHECKL(FUNCHECK(klass->compact));
  CHECKL(FUNCHECK(klass->describe));
  CHECKL(FUNCHECK(klass->pagesMarkAllocated));
  CHECKS(ArenaClass, klass);
  return TRUE;
}


/* ArenaCheck -- check the arena */

Bool ArenaCheck(Arena arena)
{
  CHECKC(AbstractArena, arena);
  CHECKD(Globals, ArenaGlobals(arena));

  CHECKL(BoolCheck(arena->poolReady));
  if (arena->poolReady) { /* <design/arena/#pool.ready> */
    CHECKD(MV, &arena->controlPoolStruct);
  }

  /* .reserved.check: Would like to check that arena->committed <=
   * arena->reserved, but that isn't always true in the VM arena.
   * Memory is committed early on when VMChunkCreate calls vmArenaMap
   * (to provide a place for the chunk struct) but is not recorded as
   * reserved until ChunkInit calls ArenaChunkInsert.
   */
  CHECKL(arena->committed <= arena->commitLimit);
  CHECKL(arena->spareCommitted <= arena->committed);
  CHECKL(0.0 <= arena->pauseTime);

  CHECKL(arena->zoneShift == ZoneShiftUNSET
         || ShiftCheck(arena->zoneShift));
  CHECKL(ArenaGrainSizeCheck(arena->grainSize));

  /* Stripes can't be smaller than grains. */
  CHECKL(arena->zoneShift == ZoneShiftUNSET
         || ((Size)1 << arena->zoneShift) >= arena->grainSize);

  if (arena->lastTract == NULL) {
    CHECKL(arena->lastTractBase == (Addr)0);
  } else {
    CHECKL(TractBase(arena->lastTract) == arena->lastTractBase);
  }

  if (arena->primary != NULL) {
    CHECKD(Chunk, arena->primary);
  }
  CHECKD_NOSIG(Ring, ArenaChunkRing(arena));
  /* Can't use CHECKD_NOSIG because TreeEMPTY is NULL. */
  CHECKL(TreeCheck(ArenaChunkTree(arena)));
  /* TODO: check that the chunkRing and chunkTree have identical members */
  /* nothing to check for chunkSerial */
  
  CHECKL(LocusCheck(arena));

  CHECKL(BoolCheck(arena->hasFreeLand));
  if (arena->hasFreeLand)
    CHECKD(Land, ArenaFreeLand(arena));

  CHECKL(BoolCheck(arena->zoned));

  return TRUE;
}


/* ArenaAbsInit -- initialize the generic part of the arena */

static Res ArenaAbsInit(Arena arena, Size grainSize, ArgList args)
{
  Res res;
  Bool zoned = ARENA_DEFAULT_ZONED;
  Size commitLimit = ARENA_DEFAULT_COMMIT_LIMIT;
  Size spareCommitLimit = ARENA_DEFAULT_SPARE_COMMIT_LIMIT;
  double pauseTime = ARENA_DEFAULT_PAUSE_TIME;
  mps_arg_s arg;

  AVER(arena != NULL);
  AVERT(ArenaGrainSize, grainSize);
  
  if (ArgPick(&arg, args, MPS_KEY_ARENA_ZONED))
    zoned = arg.val.b;
  if (ArgPick(&arg, args, MPS_KEY_COMMIT_LIMIT))
    commitLimit = arg.val.size;
  if (ArgPick(&arg, args, MPS_KEY_SPARE_COMMIT_LIMIT))
    spareCommitLimit = arg.val.size;
  if (ArgPick(&arg, args, MPS_KEY_PAUSE_TIME))
    pauseTime = arg.val.d;

  /* Superclass init */
  InstInit(CouldBeA(Inst, arena));

  arena->reserved = (Size)0;
  arena->committed = (Size)0;
  arena->commitLimit = commitLimit;
  arena->spareCommitted = (Size)0;
  arena->spareCommitLimit = spareCommitLimit;
  arena->pauseTime = pauseTime;
  arena->grainSize = grainSize;
  /* zoneShift must be overridden by arena class init */
  arena->zoneShift = ZoneShiftUNSET;
  arena->poolReady = FALSE;     /* <design/arena/#pool.ready> */
  arena->lastTract = NULL;
  arena->lastTractBase = NULL;
  arena->hasFreeLand = FALSE;
  arena->freeZones = ZoneSetUNIV;
  arena->zoned = zoned;

  arena->primary = NULL;
  RingInit(ArenaChunkRing(arena));
  arena->chunkTree = TreeEMPTY;
  arena->chunkSerial = (Serial)0;
  
  LocusInit(arena);
  
  res = GlobalsInit(ArenaGlobals(arena));
  if (res != ResOK)
    goto failGlobalsInit;

  SetClassOfPoly(arena, CLASS(AbstractArena));
  arena->sig = ArenaSig;
  AVERC(Arena, arena);
  
  /* Initialise a pool to hold the CBS blocks for the arena's free
   * land. This pool can't be allowed to extend itself using
   * ArenaAlloc because it is used to implement ArenaAlloc, so
   * MFSExtendSelf is set to FALSE. Failures to extend are handled
   * where the free land is used: see arenaFreeLandInsertExtend. */

  MPS_ARGS_BEGIN(piArgs) {
    MPS_ARGS_ADD(piArgs, MPS_KEY_MFS_UNIT_SIZE, sizeof(CBSZonedBlockStruct));
    MPS_ARGS_ADD(piArgs, MPS_KEY_EXTEND_BY, ArenaGrainSize(arena));
    MPS_ARGS_ADD(piArgs, MFSExtendSelf, FALSE);
    res = PoolInit(ArenaCBSBlockPool(arena), arena, PoolClassMFS(), piArgs);
  } MPS_ARGS_END(piArgs);
  AVER(res == ResOK); /* no allocation, no failure expected */
  if (res != ResOK)
    goto failMFSInit;

  return ResOK;

failMFSInit:
  GlobalsFinish(ArenaGlobals(arena));
failGlobalsInit:
  InstFinish(MustBeA(Inst, arena));
  return res;
}


/* VM keys are defined here even though the code they apply to might
 * not be linked.  For example, MPS_KEY_VMW3_TOP_DOWN only applies to
 * vmw3.c.  The reason is that we want these keywords to be optional
 * even on the wrong platform, so that clients can write simple portable
 * code.  They should be free to pass MPS_KEY_VMW3_TOP_DOWN on other
 * platforms, knowing that it has no effect.  To do that, the key must
 * exist on all platforms. */

ARG_DEFINE_KEY(VMW3_TOP_DOWN, Bool);


/* ArenaCreate -- create the arena and call initializers */

ARG_DEFINE_KEY(ARENA_GRAIN_SIZE, Size);
ARG_DEFINE_KEY(ARENA_SIZE, Size);
ARG_DEFINE_KEY(ARENA_ZONED, Bool);
ARG_DEFINE_KEY(COMMIT_LIMIT, Size);
ARG_DEFINE_KEY(SPARE_COMMIT_LIMIT, Size);
ARG_DEFINE_KEY(PAUSE_TIME, double);

static Res arenaFreeLandInit(Arena arena)
{
  Res res;

  AVERT(Arena, arena);
  AVER(!arena->hasFreeLand);
  AVER(arena->primary != NULL);

  /* Initialise the free land. */
  MPS_ARGS_BEGIN(liArgs) {
    MPS_ARGS_ADD(liArgs, CBSBlockPool, ArenaCBSBlockPool(arena));
    res = LandInit(ArenaFreeLand(arena), CLASS(CBSZoned), arena,
                   ArenaGrainSize(arena), arena, liArgs);
  } MPS_ARGS_END(liArgs);
  AVER(res == ResOK); /* no allocation, no failure expected */
  if (res != ResOK)
    goto failLandInit;

  /* With the primary chunk initialised we can add page memory to the
   * free land that describes the free address space in the primary
   * chunk. */
  res = ArenaFreeLandInsert(arena,
                            PageIndexBase(arena->primary,
                                          arena->primary->allocBase),
                            arena->primary->limit);
  if (res != ResOK)
    goto failFreeLandInsert;

  arena->hasFreeLand = TRUE;
  return ResOK;

failFreeLandInsert:
  LandFinish(ArenaFreeLand(arena));
failLandInit:
  return res;
}

Res ArenaCreate(Arena *arenaReturn, ArenaClass klass, ArgList args)
{
  Arena arena;
  Res res;

  AVER(arenaReturn != NULL);
  AVERT(ArenaClass, klass);
  AVERT(ArgList, args);

  /* We must initialise the event subsystem very early, because event logging
     will start as soon as anything interesting happens and expect to write
     to the EventLast pointers. */
  EventInit();

  res = klass->create(&arena, args);
  if (res != ResOK)
    goto failInit;

<<<<<<< HEAD
  /* TODO: Consider how each of the stages below could be incorporated
     into arena initialization, rather than tacked on here. */

  /* Grain size must have been set up by klass->create() */
=======
  /* Zone shift must have been set up by *class->init() */
  AVER(ShiftCheck(arena->zoneShift));

  /* Grain size must have been set up by *class->init() */
>>>>>>> 4db81ddf
  if (ArenaGrainSize(arena) > ((Size)1 << arena->zoneShift)) {
    res = ResMEMORY; /* size was too small */
    goto failStripeSize;
  }

  res = arenaFreeLandInit(arena);
  if (res != ResOK)
    goto failFreeLandInit;
  
  res = ControlInit(arena);
  if (res != ResOK)
    goto failControlInit;

  res = GlobalsCompleteCreate(ArenaGlobals(arena));
  if (res != ResOK)
    goto failGlobalsCompleteCreate;

  AVERT(Arena, arena);
  *arenaReturn = arena;
  return ResOK;

failGlobalsCompleteCreate:
  ControlFinish(arena);
failControlInit:
  arenaFreeLandFinish(arena);
failFreeLandInit:
failStripeSize:
  klass->destroy(arena);
failInit:
  return res;
}


/* ArenaAbsFinish -- finish the generic part of the arena
 *
 * .finish.caller: Unlike PoolFinish, this is called by the class finish
 * methods, not the generic Destroy.  This is because the class is
 * responsible for deallocating the descriptor.
 */

static void ArenaAbsFinish(Arena arena)
{
  AVERC(Arena, arena);
  PoolFinish(ArenaCBSBlockPool(arena));
  arena->sig = SigInvalid;
  InstFinish(MustBeA(Inst, arena));
  GlobalsFinish(ArenaGlobals(arena));
  LocusFinish(arena);
  RingFinish(ArenaChunkRing(arena));
  AVER(ArenaChunkTree(arena) == TreeEMPTY);
}


/* ArenaDestroy -- destroy the arena */

static void arenaMFSPageFreeVisitor(Pool pool, Addr base, Size size,
                                    void *closure)
{
  AVERT(Pool, pool);
  AVER(closure == UNUSED_POINTER);
  UNUSED(closure);
  UNUSED(size);
  AVER(size == ArenaGrainSize(PoolArena(pool)));
  arenaFreePage(PoolArena(pool), base, pool);
}

static void arenaFreeLandFinish(Arena arena)
{
  AVERT(Arena, arena);
  AVER(arena->hasFreeLand);
  
  /* We're about to free the memory occupied by the free land, which
     contains a CBS.  We want to make sure that LandFinish doesn't try
     to check the CBS, so nuke it here.  TODO: LandReset? */
  arena->freeLandStruct.splayTreeStruct.root = TreeEMPTY;

  /* The CBS block pool can't free its own memory via ArenaFree because
   * that would use the free land. */
  MFSFinishTracts(ArenaCBSBlockPool(arena), arenaMFSPageFreeVisitor,
                  UNUSED_POINTER);

  arena->hasFreeLand = FALSE;
  LandFinish(ArenaFreeLand(arena));
}

void ArenaDestroy(Arena arena)
{
  AVERT(Arena, arena);

  GlobalsPrepareToDestroy(ArenaGlobals(arena));

  ControlFinish(arena);

  /* We must tear down the free land before the chunks, because pages
   * containing CBS blocks might be allocated in those chunks. */
  arenaFreeLandFinish(arena);

  /* Call class-specific destruction.  This will call ArenaAbsFinish. */
  Method(Arena, arena, destroy)(arena);

  EventFinish();
}


/* ControlInit -- initialize the control pool */

Res ControlInit(Arena arena)
{
  Res res;

  AVERT(Arena, arena);
  AVER(!arena->poolReady);
  MPS_ARGS_BEGIN(args) {
    MPS_ARGS_ADD(args, MPS_KEY_EXTEND_BY, CONTROL_EXTEND_BY);
    res = PoolInit(MVPool(&arena->controlPoolStruct), arena,
                   PoolClassMV(), args);
  } MPS_ARGS_END(args);
  if (res != ResOK)
    return res;
  arena->poolReady = TRUE;      /* <design/arena/#pool.ready> */
  return ResOK;
}


/* ControlFinish -- finish the control pool */

void ControlFinish(Arena arena)
{
  AVERT(Arena, arena);
  AVER(arena->poolReady);
  arena->poolReady = FALSE;
  PoolFinish(MVPool(&arena->controlPoolStruct));
}


/* ArenaDescribe -- describe the arena */

Res ArenaDescribe(Arena arena, mps_lib_FILE *stream, Count depth)
{
  Res res;
  ArenaClass klass;

  if (!TESTC(AbstractArena, arena))
    return ResPARAM;
  if (stream == NULL)
    return ResPARAM;

  klass = ClassOfPoly(Arena, arena);
  res = WriteF(stream, depth, "Arena $P {\n", (WriteFP)arena,
               "  class $P (\"$S\")\n",
               (WriteFP)klass, (WriteFS)ClassName(klass),
               NULL);
  if (res != ResOK)
    return res;

  if (arena->poolReady) {
    res = WriteF(stream, depth + 2,
                 "controlPool $P\n", (WriteFP)&arena->controlPoolStruct,
                 NULL);
    if (res != ResOK)
      return res;
  }

  res = WriteF(stream, depth + 2,
               "reserved         $W\n", (WriteFW)arena->reserved,
               "committed        $W\n", (WriteFW)arena->committed,
               "commitLimit      $W\n", (WriteFW)arena->commitLimit,
               "spareCommitted   $W\n", (WriteFW)arena->spareCommitted,
               "spareCommitLimit $W\n", (WriteFW)arena->spareCommitLimit,
               "zoneShift        $U\n", (WriteFU)arena->zoneShift,
               "grainSize        $W\n", (WriteFW)arena->grainSize,
               "lastTract        $P\n", (WriteFP)arena->lastTract,
               "lastTractBase    $P\n", (WriteFP)arena->lastTractBase,
               "primary          $P\n", (WriteFP)arena->primary,
               "hasFreeLand      $S\n", WriteFYesNo(arena->hasFreeLand),
               "freeZones        $B\n", (WriteFB)arena->freeZones,
               "zoned            $S\n", WriteFYesNo(arena->zoned),
               NULL);
  if (res != ResOK)
    return res;

  res = WriteF(stream, depth + 2,
               "droppedMessages $U$S\n", (WriteFU)arena->droppedMessages,
               (arena->droppedMessages == 0 ? "" : "  -- MESSAGES DROPPED!"),
               NULL);
  if (res != ResOK)
    return res;

  res = Method(Arena, arena, describe)(arena, stream, depth);
  if (res != ResOK)
    return res;

  res = WriteF(stream, depth + 2, "Globals {\n", NULL);
  if (res != ResOK)
    return res;  
  res = GlobalsDescribe(ArenaGlobals(arena), stream, depth + 4);
  if (res != ResOK)
    return res;
  res = WriteF(stream, depth + 2, "} Globals\n", NULL);
  if (res != ResOK)
    return res;  

  res = WriteF(stream, depth,
               "} Arena $P ($U)\n", (WriteFP)arena,
               (WriteFU)arena->serial,
               NULL);
  return res;
}


/* arenaDescribeTractsInChunk -- describe the tracts in a chunk */

static Res arenaDescribeTractsInChunk(Chunk chunk, mps_lib_FILE *stream, Count depth)
{
  Res res;
  Index pi;

  if (!TESTT(Chunk, chunk))
    return ResFAIL;
  if (stream == NULL)
    return ResFAIL;

  res = WriteF(stream, depth, "Chunk [$P, $P) ($U) {\n",
               (WriteFP)chunk->base, (WriteFP)chunk->limit,
               (WriteFU)chunk->serial,
               NULL);
  if (res != ResOK)
    return res;

  for (pi = chunk->allocBase; pi < chunk->pages; ++pi) {
    if (BTGet(chunk->allocTable, pi)) {
      Tract tract = PageTract(ChunkPage(chunk, pi));
      res = WriteF(stream, depth + 2, "[$P, $P)",
                   (WriteFP)TractBase(tract),
                   (WriteFP)TractLimit(tract, ChunkArena(chunk)),
                   NULL);
      if (res != ResOK)
        return res;
      if (TractHasPool(tract)) {
        Pool pool = TractPool(tract);
        PoolClass poolClass = ClassOfPoly(Pool, pool);
        res = WriteF(stream, 0, " $P $U ($S)",
                     (WriteFP)pool,
                     (WriteFU)(pool->serial),
                     (WriteFS)ClassName(poolClass),
                     NULL);
        if (res != ResOK)
          return res;
      }
      res = WriteF(stream, 0, "\n", NULL);
      if (res != ResOK)
        return res;
    }
  }

  res = WriteF(stream, depth, "} Chunk [$P, $P)\n",
               (WriteFP)chunk->base, (WriteFP)chunk->limit,
               NULL);
  return res;
}


/* ArenaDescribeTracts -- describe all the tracts in the arena */

Res ArenaDescribeTracts(Arena arena, mps_lib_FILE *stream, Count depth)
{
  Ring node, next;
  Res res;

  if (!TESTT(Arena, arena))
    return ResFAIL;
  if (stream == NULL)
    return ResFAIL;

  RING_FOR(node, ArenaChunkRing(arena), next) {
    Chunk chunk = RING_ELT(Chunk, arenaRing, node);
    res = arenaDescribeTractsInChunk(chunk, stream, depth);
    if (res != ResOK)
      return res;
  }

  return ResOK;
}


/* ControlAlloc -- allocate a small block directly from the control pool
 *
 * .arena.control-pool: Actually the block will be allocated from the
 * control pool, which is an MV pool embedded in the arena itself.
 *
 * .controlalloc.addr: In implementations where Addr is not compatible
 * with void* (<design/type/#addr.use>), ControlAlloc must take care of
 * allocating so that the block can be addressed with a void*.  */

Res ControlAlloc(void **baseReturn, Arena arena, size_t size)
{
  Addr base;
  Res res;

  AVERT(Arena, arena);
  AVER(baseReturn != NULL);
  AVER(size > 0);
  AVER(arena->poolReady);

  res = PoolAlloc(&base, ArenaControlPool(arena), (Size)size);
  if (res != ResOK)
    return res;

  *baseReturn = (void *)base; /* see .controlalloc.addr */
  return ResOK;
}


/* ControlFree -- free a block allocated using ControlAlloc */

void ControlFree(Arena arena, void* base, size_t size)
{
  AVERT(Arena, arena);
  AVER(base != NULL);
  AVER(size > 0);
  AVER(arena->poolReady);

  PoolFree(ArenaControlPool(arena), (Addr)base, (Size)size);
}


/* ControlDescribe -- describe the arena's control pool */

Res ControlDescribe(Arena arena, mps_lib_FILE *stream, Count depth)
{
  Res res;

  if (!TESTT(Arena, arena))
    return ResFAIL;
  if (stream == NULL)
    return ResFAIL;

  res = PoolDescribe(ArenaControlPool(arena), stream, depth);

  return res;
}


/* ArenaChunkInsert -- insert chunk into arena's chunk tree and ring,
 * update the total reserved address space, and set the primary chunk
 * if not already set.
 */

void ArenaChunkInsert(Arena arena, Chunk chunk) {
  Bool inserted;
  Tree tree, updatedTree = NULL;

  AVERT(Arena, arena);
  AVERT(Chunk, chunk);
  tree = &chunk->chunkTree;

  inserted = TreeInsert(&updatedTree, ArenaChunkTree(arena),
                        tree, ChunkKey(tree), ChunkCompare);
  AVER(inserted);
  AVER(updatedTree);
  TreeBalance(&updatedTree);
  arena->chunkTree = updatedTree;
  RingAppend(ArenaChunkRing(arena), &chunk->arenaRing);

  arena->reserved += ChunkReserved(chunk);

  /* As part of the bootstrap, the first created chunk becomes the primary
     chunk.  This step allows ArenaFreeLandInsert to allocate pages. */
  if (arena->primary == NULL)
    arena->primary = chunk;
}


/* ArenaChunkRemoved -- chunk was removed from the arena and is being
 * finished, so update the total reserved address space, and unset the
 * primary chunk if necessary.
 */

void ArenaChunkRemoved(Arena arena, Chunk chunk)
{
  Size size;

  AVERT(Arena, arena);
  AVERT(Chunk, chunk);

  size = ChunkReserved(chunk);
  AVER(arena->reserved >= size);
  arena->reserved -= size;

  if (chunk == arena->primary) {
    /* The primary chunk must be the last chunk to be removed. */
    AVER(RingIsSingle(ArenaChunkRing(arena)));
    AVER(arena->reserved == 0);
    arena->primary = NULL;
  }
}


/* arenaAllocPage -- allocate one page from the arena
 *
 * This is a primitive allocator used to allocate pages for the arena
 * Land. It is called rarely and can use a simple search. It may not
 * use the Land or any pool, because it is used as part of the
 * bootstrap.  See design.mps.bootstrap.land.sol.alloc.
 */

static Res arenaAllocPageInChunk(Addr *baseReturn, Chunk chunk, Pool pool)
{
  Res res;
  Index basePageIndex, limitPageIndex;
  Arena arena;

  AVER(baseReturn != NULL);
  AVERT(Chunk, chunk);
  AVERT(Pool, pool);
  arena = ChunkArena(chunk);

  if (!BTFindShortResRange(&basePageIndex, &limitPageIndex,
                           chunk->allocTable,
                           chunk->allocBase, chunk->pages, 1))
    return ResRESOURCE;
  
  res = Method(Arena, arena, pagesMarkAllocated)(arena, chunk,
                                                 basePageIndex, 1,
                                                 pool);
  if (res != ResOK)
    return res;

  *baseReturn = PageIndexBase(chunk, basePageIndex);
  return ResOK;
}

static Res arenaAllocPage(Addr *baseReturn, Arena arena, Pool pool)
{
  Res res;
  
  AVER(baseReturn != NULL);
  AVERT(Arena, arena);
  AVERT(Pool, pool);

  /* Favour the primary chunk, because pages allocated this way aren't
     currently freed, and we don't want to prevent chunks being destroyed. */
  /* TODO: Consider how the ArenaCBSBlockPool might free pages. */
  res = arenaAllocPageInChunk(baseReturn, arena->primary, pool);
  if (res != ResOK) {
    Ring node, next;
    RING_FOR(node, ArenaChunkRing(arena), next) {
      Chunk chunk = RING_ELT(Chunk, arenaRing, node);
      if (chunk != arena->primary) {
        res = arenaAllocPageInChunk(baseReturn, chunk, pool);
        if (res == ResOK)
          break;
      }
    }
  }
  return res;
}


/* arenaFreePage -- free page allocated by arenaAllocPage */

static void arenaFreePage(Arena arena, Addr base, Pool pool)
{
  AVERT(Arena, arena);
  AVERT(Pool, pool);
  Method(Arena, arena, free)(base, ArenaGrainSize(arena), pool);
}


/* arenaExtendCBSBlockPool -- add a page of memory to the CBS block pool
 *
 * IMPORTANT: Must be followed by arenaExcludePage to ensure that the
 * page doesn't get allocated by ArenaAlloc.  See .insert.exclude.
 */

static Res arenaExtendCBSBlockPool(Range pageRangeReturn, Arena arena)
{
  Addr pageBase;
  Res res;

  res = arenaAllocPage(&pageBase, arena, ArenaCBSBlockPool(arena));
  if (res != ResOK)
    return res;
  MFSExtend(ArenaCBSBlockPool(arena), pageBase, ArenaGrainSize(arena));

  RangeInitSize(pageRangeReturn, pageBase, ArenaGrainSize(arena));
  return ResOK;
}

/* arenaExcludePage -- exclude CBS block pool's page from free land
 *
 * Exclude the page we specially allocated for the CBS block pool
 * so that it doesn't get reallocated.
 */

static void arenaExcludePage(Arena arena, Range pageRange)
{
  RangeStruct oldRange;
  Res res;

  res = LandDelete(&oldRange, ArenaFreeLand(arena), pageRange);
  AVER(res == ResOK); /* we just gave memory to the Land */
}


/* arenaFreeLandInsertExtend -- add range to arena's free land, maybe
 * extending block pool
 *
 * The arena's free land can't get memory for its block pool in the
 * usual way (via ArenaAlloc), because it is the mechanism behind
 * ArenaAlloc! So we extend the block pool via a back door (see
 * arenaExtendCBSBlockPool).  See design.mps.bootstrap.land.sol.pool.
 *
 * Only fails if it can't get a page for the block pool.
 */

static Res arenaFreeLandInsertExtend(Range rangeReturn, Arena arena,
                                     Range range)
{
  Res res;
  
  AVER(rangeReturn != NULL);
  AVERT(Arena, arena);
  AVERT(Range, range);

  res = LandInsert(rangeReturn, ArenaFreeLand(arena), range);

  if (res == ResLIMIT) { /* CBS block pool ran out of blocks */
    RangeStruct pageRange;
    res = arenaExtendCBSBlockPool(&pageRange, arena);
    if (res != ResOK)
      return res;
    /* .insert.exclude: Must insert before exclude so that we can
       bootstrap when the zoned CBS is empty. */
    res = LandInsert(rangeReturn, ArenaFreeLand(arena), range);
    AVER(res == ResOK); /* we just gave memory to the CBS block pool */
    arenaExcludePage(arena, &pageRange);
  }
  
  return ResOK;
}


/* arenaFreeLandInsertSteal -- add range to arena's free land, maybe
 * stealing memory
 *
 * See arenaFreeLandInsertExtend. This function may only be applied to
 * mapped pages and may steal them to store Land nodes if it's unable
 * to allocate space for CBS blocks.
 *
 * IMPORTANT: May update rangeIO.
 */

static void arenaFreeLandInsertSteal(Range rangeReturn, Arena arena,
                                     Range rangeIO)
{
  Res res;
  
  AVER(rangeReturn != NULL);
  AVERT(Arena, arena);
  AVERT(Range, rangeIO);

  res = arenaFreeLandInsertExtend(rangeReturn, arena, rangeIO);
  
  if (res != ResOK) {
    Addr pageBase;
    Tract tract;
    AVER(ResIsAllocFailure(res));

    /* Steal a page from the memory we're about to free. */
    AVER(RangeSize(rangeIO) >= ArenaGrainSize(arena));
    pageBase = RangeBase(rangeIO);
    RangeInit(rangeIO, AddrAdd(pageBase, ArenaGrainSize(arena)),
                       RangeLimit(rangeIO));

    /* Steal the tract from its owning pool. */
    tract = TractOfBaseAddr(arena, pageBase);
    TractFinish(tract);
    TractInit(tract, ArenaCBSBlockPool(arena), pageBase);
  
    MFSExtend(ArenaCBSBlockPool(arena), pageBase, ArenaGrainSize(arena));

    /* Try again. */
    res = LandInsert(rangeReturn, ArenaFreeLand(arena), rangeIO);
    AVER(res == ResOK); /* we just gave memory to the CBS block pool */
  }

  AVER(res == ResOK); /* not expecting other kinds of error from the Land */
}


/* ArenaFreeLandInsert -- add range to arena's free land, maybe extending
 * block pool
 *
 * The inserted block of address space may not abut any existing block.
 * This restriction ensures that we don't coalesce chunks and allocate
 * object across the boundary, preventing chunk deletion.
 */

Res ArenaFreeLandInsert(Arena arena, Addr base, Addr limit)
{
  RangeStruct range, oldRange;
  Res res;

  AVERT(Arena, arena);
  AVER(base < limit);

  RangeInit(&range, base, limit);
  res = arenaFreeLandInsertExtend(&oldRange, arena, &range);
  if (res != ResOK)
    return res;

  /* .chunk.no-coalesce: Make sure it didn't coalesce. We don't want
     chunks to coalesce so that there are no chunk-crossing
     allocations that would prevent chunks being destroyed. See
     <code/tract.c#chunk.at.base> for the mechanism that ensures that
     chunks never coalesce. */
  AVER(RangesEqual(&oldRange, &range));

  return ResOK;
}


/* ArenaFreeLandDelete -- remove range from arena's free land, maybe
 * extending block pool
 *
 * This is called from ChunkFinish in order to remove address space from
 * the arena.
 *
 * IMPORTANT: May only be called on whole chunk ranges, because we don't
 * deal with the case where the range is coalesced.  This restriction would
 * be easy to lift by extending the block pool on error, but doesn't happen,
 * so we can't test that path.
 */

void ArenaFreeLandDelete(Arena arena, Addr base, Addr limit)
{
  RangeStruct range, oldRange;
  Res res;

  RangeInit(&range, base, limit);
  res = LandDelete(&oldRange, ArenaFreeLand(arena), &range);
  
  /* Shouldn't be any other kind of failure because we were only deleting
     a non-coalesced block.  See .chunk.no-coalesce and
     <code/cbs.c#.delete.alloc>. */
  AVER(res == ResOK);
}


/* ArenaFreeLandAlloc -- allocate a continguous range of tracts of
 * size bytes from the arena's free land.
 *
 * size, zones, and high are as for LandFindInZones.
 *
 * If successful, mark the allocated tracts as belonging to pool, set
 * *tractReturn to point to the first tract in the range, and return
 * ResOK.
 */

Res ArenaFreeLandAlloc(Tract *tractReturn, Arena arena, ZoneSet zones,
                       Bool high, Size size, Pool pool)
{
  RangeStruct range, oldRange;
  Chunk chunk = NULL; /* suppress uninit warning */
  Bool found, b;
  Index baseIndex;
  Count pages;
  Res res;
  
  AVER(tractReturn != NULL);
  AVERT(Arena, arena);
  /* ZoneSet is arbitrary */
  AVER(size > (Size)0);
  AVERT(Pool, pool);
  AVER(arena == PoolArena(pool));
  AVER(SizeIsArenaGrains(size, arena));
  
  if (!arena->zoned)
    zones = ZoneSetUNIV;

  /* Step 1. Find a range of address space. */
  
  res = LandFindInZones(&found, &range, &oldRange, ArenaFreeLand(arena),
                        size, zones, high);

  if (res == ResLIMIT) { /* found block, but couldn't store info */
    RangeStruct pageRange;
    res = arenaExtendCBSBlockPool(&pageRange, arena);
    if (res != ResOK) /* disastrously short on memory */
      return res;
    arenaExcludePage(arena, &pageRange);
    res = LandFindInZones(&found, &range, &oldRange, ArenaFreeLand(arena),
                          size, zones, high);
    AVER(res != ResLIMIT);
  }

  AVER(res == ResOK); /* unexpected error from ZoneCBS */
  if (res != ResOK) /* defensive return */
    return res;

  if (!found) /* out of address space */
    return ResRESOURCE;
  
  /* Step 2. Make memory available in the address space range. */

  b = ChunkOfAddr(&chunk, arena, RangeBase(&range));
  AVER(b);
  AVER(RangeIsAligned(&range, ChunkPageSize(chunk)));
  baseIndex = INDEX_OF_ADDR(chunk, RangeBase(&range));
  pages = ChunkSizeToPages(chunk, RangeSize(&range));

  res = Method(Arena, arena, pagesMarkAllocated)(arena, chunk, baseIndex, pages, pool);
  if (res != ResOK)
    goto failMark;

  arena->freeZones = ZoneSetDiff(arena->freeZones,
                                 ZoneSetOfRange(arena,
                                                RangeBase(&range),
                                                RangeLimit(&range)));

  *tractReturn = PageTract(ChunkPage(chunk, baseIndex));
  return ResOK;

failMark:
   {
     Res insertRes = arenaFreeLandInsertExtend(&oldRange, arena, &range);
     AVER(insertRes == ResOK); /* We only just deleted it. */
     /* If the insert does fail, we lose some address space permanently. */
   }
   return res;
}


/* ArenaAlloc -- allocate some tracts from the arena */

Res ArenaAlloc(Addr *baseReturn, LocusPref pref, Size size, Pool pool)
{
  Res res;
  Arena arena;
  Addr base;
  Tract tract;

  AVER(baseReturn != NULL);
  AVERT(LocusPref, pref);
  AVER(size > (Size)0);
  AVERT(Pool, pool);

  arena = PoolArena(pool);
  AVERT(Arena, arena);
  AVER(SizeIsArenaGrains(size, arena));

  res = PolicyAlloc(&tract, arena, pref, size, pool);
  if (res != ResOK)
    goto allocFail;
  
  base = TractBase(tract);

  /* cache the tract - <design/arena/#tract.cache> */
  arena->lastTract = tract;
  arena->lastTractBase = base;

  EVENT5(ArenaAlloc, arena, tract, base, size, pool);

  *baseReturn = base;
  return ResOK;

allocFail:
   EVENT3(ArenaAllocFail, arena, size, pool); /* TODO: Should have res? */
   return res;
}


/* ArenaFree -- free some tracts to the arena */

void ArenaFree(Addr base, Size size, Pool pool)
{
  Arena arena;
  Addr limit;
  Addr wholeBase;
  Size wholeSize;
  RangeStruct range, oldRange;

  AVERT(Pool, pool);
  AVER(base != NULL);
  AVER(size > (Size)0);
  arena = PoolArena(pool);
  AVERT(Arena, arena);
  AVER(AddrIsArenaGrain(base, arena));
  AVER(SizeIsArenaGrains(size, arena));

  /* uncache the tract if in range - <design/arena/#tract.uncache> */
  limit = AddrAdd(base, size);
  if ((arena->lastTractBase >= base) && (arena->lastTractBase < limit)) {
    arena->lastTract = NULL;
    arena->lastTractBase = (Addr)0;
  }
  
  wholeBase = base;
  wholeSize = size;

  RangeInit(&range, base, limit);

  arenaFreeLandInsertSteal(&oldRange, arena, &range); /* may update range */

  Method(Arena, arena, free)(RangeBase(&range), RangeSize(&range), pool);

  /* Freeing memory might create spare pages, but not more than this. */
  CHECKL(arena->spareCommitted <= arena->spareCommitLimit);

  EVENT3(ArenaFree, arena, wholeBase, wholeSize);
  return;
}


Size ArenaReserved(Arena arena)
{
  AVERT(Arena, arena);
  return arena->reserved;
}

Size ArenaCommitted(Arena arena)
{
  AVERT(Arena, arena);
  return arena->committed;
}

Size ArenaSpareCommitted(Arena arena)
{
  AVERT(Arena, arena);
  return arena->spareCommitted;
}

Size ArenaSpareCommitLimit(Arena arena)
{
  AVERT(Arena, arena);
  return arena->spareCommitLimit;
}

void ArenaSetSpareCommitLimit(Arena arena, Size limit)
{
  AVERT(Arena, arena);
  /* Can't check limit, as all possible values are allowed. */

  arena->spareCommitLimit = limit;
  if (arena->spareCommitLimit < arena->spareCommitted) {
    Size excess = arena->spareCommitted - arena->spareCommitLimit;
    (void)Method(Arena, arena, purgeSpare)(arena, excess);
  }

  EVENT2(SpareCommitLimitSet, arena, limit);
}

double ArenaPauseTime(Arena arena)
{
  AVERT(Arena, arena);
  return arena->pauseTime;
}

void ArenaSetPauseTime(Arena arena, double pauseTime)
{
  AVERT(Arena, arena);
  AVER(0.0 <= pauseTime);
  arena->pauseTime = pauseTime;
  EVENT2(PauseTimeSet, arena, pauseTime);
}

/* Used by arenas which don't use spare committed memory */
Size ArenaNoPurgeSpare(Arena arena, Size size)
{
  AVERT(Arena, arena);
  UNUSED(size);
  return 0;
}


Res ArenaNoGrow(Arena arena, LocusPref pref, Size size)
{
  AVERT(Arena, arena);
  AVERT(LocusPref, pref);
  UNUSED(size);
  return ResRESOURCE;
}


Size ArenaCommitLimit(Arena arena)
{
  AVERT(Arena, arena);
  return arena->commitLimit;
}

Res ArenaSetCommitLimit(Arena arena, Size limit)
{
  Size committed;
  Res res;

  AVERT(Arena, arena);
  AVER(ArenaCommitted(arena) <= arena->commitLimit);

  committed = ArenaCommitted(arena);
  if (limit < committed) {
    /* Attempt to set the limit below current committed */
    if (limit >= committed - arena->spareCommitted) {
      Size excess = committed - limit;
      (void)Method(Arena, arena, purgeSpare)(arena, excess);
      AVER(limit >= ArenaCommitted(arena));
      arena->commitLimit = limit;
      res = ResOK;
    } else {
      res = ResFAIL;
    }
  } else {
    arena->commitLimit = limit;
    res = ResOK;
  }
  EVENT3(CommitLimitSet, arena, limit, (res == ResOK));
  return res;
}


/* ArenaAvail -- return available memory in the arena */

Size ArenaAvail(Arena arena)
{
  Size sSwap;

  sSwap = ArenaReserved(arena);
  if (sSwap > arena->commitLimit)
    sSwap = arena->commitLimit;

  /* TODO: sSwap should take into account the amount of backing store
     available to supply the arena with memory.  This would be the amount
     available in the paging file, which is possibly the amount of free
     disk space in some circumstances.  We'd have to see whether we can get
     this information from the operating system.  It also depends on the
     arena class, of course. */

  AVER(sSwap >= arena->committed);
  return sSwap - arena->committed + arena->spareCommitted;
}


/* ArenaCollectable -- return estimate of collectable memory in arena */

Size ArenaCollectable(Arena arena)
{
  /* Conservative estimate -- see job003929. */
  Size committed = ArenaCommitted(arena);
  Size spareCommitted = ArenaSpareCommitted(arena);
  AVER(committed >= spareCommitted);
  return committed - spareCommitted;
}


/* ArenaAccumulateTime -- accumulate time spent tracing */

void ArenaAccumulateTime(Arena arena, Clock start, Clock end)
{
  AVERT(Arena, arena);
  AVER(start <= end);
  arena->tracedTime += (end - start) / (double) ClocksPerSec();
}


/* ArenaExtend -- Add a new chunk in the arena */

Res ArenaExtend(Arena arena, Addr base, Size size)
{
  Res res;

  AVERT(Arena, arena);
  AVER(base != (Addr)0);
  AVER(size > 0);

  res = Method(Arena, arena, extend)(arena, base, size);
  if (res != ResOK)
    return res;

  EVENT3(ArenaExtend, arena, base, size);
  return ResOK;
}


/* ArenaNoExtend -- fail to extend the arena by a chunk */

Res ArenaNoExtend(Arena arena, Addr base, Size size)
{
  AVERT(Arena, arena);
  AVER(base != (Addr)0);
  AVER(size > (Size)0);

  NOTREACHED;
  return ResUNIMPL;
}


/* ArenaCompact -- respond (or not) to trace reclaim */

void ArenaCompact(Arena arena, Trace trace)
{
  AVERT(Arena, arena);
  AVERT(Trace, trace);
  Method(Arena, arena, compact)(arena, trace);
}

static void ArenaTrivCompact(Arena arena, Trace trace)
{
  UNUSED(arena);
  UNUSED(trace);
  return;
}


/* Has Addr */

Bool ArenaHasAddr(Arena arena, Addr addr)
{
  Tract tract;

  AVERT(Arena, arena);
  return TractOfAddr(&tract, arena, addr);
}


/* ArenaAddrObject -- find client pointer to object containing addr
 * See job003589.
 */

Res ArenaAddrObject(Addr *pReturn, Arena arena, Addr addr)
{
  Seg seg;
  Pool pool;

  AVER(pReturn != NULL);
  AVERT(Arena, arena);
  
  if (!SegOfAddr(&seg, arena, addr)) {
    return ResFAIL;
  }
  pool = SegPool(seg);
  return PoolAddrObject(pReturn, pool, seg, addr);
}


/* C. COPYRIGHT AND LICENSE
 *
 * Copyright (C) 2001-2016 Ravenbrook Limited <http://www.ravenbrook.com/>.
 * All rights reserved.  This is an open source license.  Contact
 * Ravenbrook for commercial licensing options.
 * 
 * Redistribution and use in source and binary forms, with or without
 * modification, are permitted provided that the following conditions are
 * met:
 * 
 * 1. Redistributions of source code must retain the above copyright
 * notice, this list of conditions and the following disclaimer.
 * 
 * 2. Redistributions in binary form must reproduce the above copyright
 * notice, this list of conditions and the following disclaimer in the
 * documentation and/or other materials provided with the distribution.
 * 
 * 3. Redistributions in any form must be accompanied by information on how
 * to obtain complete source code for this software and any accompanying
 * software that uses this software.  The source code must either be
 * included in the distribution or be available for no more than the cost
 * of distribution plus a nominal fee, and must be freely redistributable
 * under reasonable conditions.  For an executable file, complete source
 * code means the source code for all modules it contains. It does not
 * include source code for modules or files that typically accompany the
 * major components of the operating system on which the executable file
 * runs.
 * 
 * THIS SOFTWARE IS PROVIDED BY THE COPYRIGHT HOLDERS AND CONTRIBUTORS "AS
 * IS" AND ANY EXPRESS OR IMPLIED WARRANTIES, INCLUDING, BUT NOT LIMITED
 * TO, THE IMPLIED WARRANTIES OF MERCHANTABILITY, FITNESS FOR A PARTICULAR
 * PURPOSE, OR NON-INFRINGEMENT, ARE DISCLAIMED. IN NO EVENT SHALL THE
 * COPYRIGHT HOLDERS AND CONTRIBUTORS BE LIABLE FOR ANY DIRECT, INDIRECT,
 * INCIDENTAL, SPECIAL, EXEMPLARY, OR CONSEQUENTIAL DAMAGES (INCLUDING, BUT
 * NOT LIMITED TO, PROCUREMENT OF SUBSTITUTE GOODS OR SERVICES; LOSS OF
 * USE, DATA, OR PROFITS; OR BUSINESS INTERRUPTION) HOWEVER CAUSED AND ON
 * ANY THEORY OF LIABILITY, WHETHER IN CONTRACT, STRICT LIABILITY, OR TORT
 * (INCLUDING NEGLIGENCE OR OTHERWISE) ARISING IN ANY WAY OUT OF THE USE OF
 * THIS SOFTWARE, EVEN IF ADVISED OF THE POSSIBILITY OF SUCH DAMAGE.
 */<|MERGE_RESOLUTION|>--- conflicted
+++ resolved
@@ -391,17 +391,13 @@
   if (res != ResOK)
     goto failInit;
 
-<<<<<<< HEAD
+  /* Zone shift must have been set up by klass->create() */
+  AVER(ShiftCheck(arena->zoneShift));
+
   /* TODO: Consider how each of the stages below could be incorporated
      into arena initialization, rather than tacked on here. */
 
   /* Grain size must have been set up by klass->create() */
-=======
-  /* Zone shift must have been set up by *class->init() */
-  AVER(ShiftCheck(arena->zoneShift));
-
-  /* Grain size must have been set up by *class->init() */
->>>>>>> 4db81ddf
   if (ArenaGrainSize(arena) > ((Size)1 << arena->zoneShift)) {
     res = ResMEMORY; /* size was too small */
     goto failStripeSize;
