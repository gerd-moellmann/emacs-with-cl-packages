--- conflicted
+++ resolved
@@ -153,17 +153,11 @@
   
   CHECKL(LocusCheck(arena));
 
-<<<<<<< HEAD
   CHECKL(BoolCheck(arena->hasFreeLand));
   if (arena->hasFreeLand)
-    CHECKL(LandCheck(ArenaFreeLand(arena)));
-=======
-  CHECKL(BoolCheck(arena->hasFreeCBS));
-  if (arena->hasFreeCBS)
-    CHECKD(CBS, ArenaFreeCBS(arena));
+    CHECKD(Land, ArenaFreeLand(arena));
 
   CHECKL(BoolCheck(arena->zoned));
->>>>>>> 20136d50
 
   return TRUE;
 }
@@ -239,24 +233,14 @@
   if (res != ResOK)
     goto failMFSInit;
 
-<<<<<<< HEAD
   /* Initialise the freeLand. */
   MPS_ARGS_BEGIN(liArgs) {
     MPS_ARGS_ADD(liArgs, CBSBlockPool, ArenaCBSBlockPool(arena));
     MPS_ARGS_ADD(liArgs, CBSFastFind, TRUE);
     MPS_ARGS_ADD(liArgs, CBSZoned, arena->zoned);
-    MPS_ARGS_DONE(liArgs);
     res = LandInit(ArenaFreeLand(arena), CBSLandClassGet(), arena,
                    alignment, arena, liArgs);
   } MPS_ARGS_END(liArgs);
-=======
-  /* Initialise the freeCBS. */
-  MPS_ARGS_BEGIN(cbsiArgs) {
-    MPS_ARGS_ADD(cbsiArgs, CBSBlockPool, ArenaCBSBlockPool(arena));
-    res = CBSInit(ArenaFreeCBS(arena), arena, arena, alignment,
-                  /* fastFind */ TRUE, arena->zoned, cbsiArgs);
-  } MPS_ARGS_END(cbsiArgs);
->>>>>>> 20136d50
   AVER(res == ResOK); /* no allocation, no failure expected */
   if (res != ResOK)
     goto failLandInit;
