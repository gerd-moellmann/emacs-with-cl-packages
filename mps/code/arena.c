--- conflicted
+++ resolved
@@ -1342,7 +1342,6 @@
 Size ArenaCollectable(Arena arena)
 {
   /* Conservative estimate -- see job003929. */
-<<<<<<< HEAD
   Size committed = ArenaCommitted(arena);
   Size spareCommitted = ArenaSpareCommitted(arena);
   AVER(committed >= spareCommitted);
@@ -1357,21 +1356,6 @@
   AVERT(Arena, arena);
   AVER(start <= end);
   arena->tracedTime += (end - start) / (double) ClocksPerSec();
-=======
-  return ArenaScannable(arena);
-}
-
-
-/* ArenaScannable -- return estimate of scannable memory in arena */
-
-Size ArenaScannable(Arena arena)
-{
-  /* Conservative estimate -- see job003929. */
-  Size committed = ArenaCommitted(arena);
-  Size spareCommitted = ArenaSpareCommitted(arena);
-  AVER(committed >= spareCommitted);
-  return committed - spareCommitted;
->>>>>>> 78aa1301
 }
 
 
