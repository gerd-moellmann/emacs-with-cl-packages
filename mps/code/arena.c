/* arena.c: ARENA ALLOCATION FEATURES
 *
 * $Id$
 * Copyright (c) 2001-2014 Ravenbrook Limited.  See end of file for license.
 *
 * .sources: <design/arena/> is the main design document.  */

#include "tract.h"
#include "poolmv.h"
#include "mpm.h"
#include "cbs.h"
#include "bt.h"
#include "poolmfs.h"
#include "mpscmfs.h"


SRCID(arena, "$Id$");


#define ArenaControlPool(arena) MVPool(&(arena)->controlPoolStruct)
#define ArenaCBSBlockPool(arena) MFSPool(&(arena)->freeCBSBlockPoolStruct)
#define ArenaFreeLand(arena) CBSLand(&(arena)->freeLandStruct)


/* Forward declarations */

static void ArenaTrivCompact(Arena arena, Trace trace);
static void arenaFreePage(Arena arena, Addr base, Pool pool);


/* ArenaTrivDescribe -- produce trivial description of an arena */

static Res ArenaTrivDescribe(Arena arena, mps_lib_FILE *stream, Count depth)
{
  if (!TESTT(Arena, arena)) return ResFAIL;
  if (stream == NULL) return ResFAIL;

  /* .describe.triv.never-called-from-subclass-method:
   * This Triv method seems to assume that it will never get called
   * from a subclass-method invoking ARENA_SUPERCLASS()->describe.
   * It assumes that it only gets called if the describe method has
   * not been subclassed.  (That's the only reason for printing the
   * "No class-specific description available" message).
   * This is bogus, but that's the status quo.  RHSK 2007-04-27.
   */
  /* .describe.triv.dont-upcall: Therefore (for now) the last 
   * subclass describe method should avoid invoking 
   * ARENA_SUPERCLASS()->describe.  RHSK 2007-04-27.
   */
  return WriteF(stream, depth,
                "  No class-specific description available.\n", NULL);
}


/* AbstractArenaClass  -- The abstract arena class definition
 *
 * .null: Most abstract class methods are set to NULL.  See
 * <design/arena/#class.abstract.null>.  */

typedef ArenaClassStruct AbstractArenaClassStruct;

DEFINE_CLASS(AbstractArenaClass, class)
{
  INHERIT_CLASS(&class->protocol, ProtocolClass);
  class->name = "ABSARENA";
  class->size = 0;
  class->offset = 0;
  class->varargs = ArgTrivVarargs;
  class->init = NULL;
  class->finish = NULL;
  class->reserved = NULL;
  class->purgeSpare = ArenaNoPurgeSpare;
  class->extend = ArenaNoExtend;
  class->grow = ArenaNoGrow;
  class->free = NULL;
  class->chunkInit = NULL;
  class->chunkFinish = NULL;
  class->compact = ArenaTrivCompact;
  class->describe = ArenaTrivDescribe;
  class->pagesMarkAllocated = NULL;
  class->sig = ArenaClassSig;
}


/* ArenaClassCheck -- check the consistency of an arena class */

Bool ArenaClassCheck(ArenaClass class)
{
  CHECKD(ProtocolClass, &class->protocol);
  CHECKL(class->name != NULL); /* Should be <=6 char C identifier */
  CHECKL(class->size >= sizeof(ArenaStruct));
  /* Offset of generic Pool within class-specific instance cannot be */
  /* greater than the size of the class-specific portion of the */
  /* instance. */
  CHECKL(class->offset <= (size_t)(class->size - sizeof(ArenaStruct)));
  CHECKL(FUNCHECK(class->varargs));
  CHECKL(FUNCHECK(class->init));
  CHECKL(FUNCHECK(class->finish));
  CHECKL(FUNCHECK(class->reserved));
  CHECKL(FUNCHECK(class->purgeSpare));
  CHECKL(FUNCHECK(class->extend));
  CHECKL(FUNCHECK(class->grow));
  CHECKL(FUNCHECK(class->free));
  CHECKL(FUNCHECK(class->chunkInit));
  CHECKL(FUNCHECK(class->chunkFinish));
  CHECKL(FUNCHECK(class->compact));
  CHECKL(FUNCHECK(class->describe));
  CHECKL(FUNCHECK(class->pagesMarkAllocated));
  CHECKS(ArenaClass, class);
  return TRUE;
}


/* ArenaCheck -- check the arena */

Bool ArenaCheck(Arena arena)
{
  CHECKS(Arena, arena);
  CHECKD(Globals, ArenaGlobals(arena));
  CHECKD(ArenaClass, arena->class);

  CHECKL(BoolCheck(arena->poolReady));
  if (arena->poolReady) { /* <design/arena/#pool.ready> */
    CHECKD(MV, &arena->controlPoolStruct);
    CHECKD(Reservoir, &arena->reservoirStruct);
  }

  /* Can't check that limit>=size because we may call ArenaCheck */
  /* while the size is being adjusted. */

  CHECKL(arena->committed <= arena->commitLimit);
  CHECKL(arena->spareCommitted <= arena->committed);

  CHECKL(ShiftCheck(arena->zoneShift));
  CHECKL(AlignCheck(arena->alignment));
  /* Tract allocation must be platform-aligned. */
  CHECKL(arena->alignment >= MPS_PF_ALIGN);
  /* Stripes can't be smaller than pages. */
  CHECKL(((Size)1 << arena->zoneShift) >= arena->alignment);

  if (arena->lastTract == NULL) {
    CHECKL(arena->lastTractBase == (Addr)0);
  } else {
    CHECKL(TractBase(arena->lastTract) == arena->lastTractBase);
  }

  if (arena->primary != NULL) {
    CHECKD(Chunk, arena->primary);
  }
  /* Can't use CHECKD_NOSIG because TreeEMPTY is NULL. */
  CHECKL(TreeCheck(ArenaChunkTree(arena)));
  /* nothing to check for chunkSerial */
  
  CHECKL(LocusCheck(arena));

  CHECKL(BoolCheck(arena->hasFreeLand));
  if (arena->hasFreeLand)
    CHECKD(Land, ArenaFreeLand(arena));

  CHECKL(BoolCheck(arena->zoned));

  return TRUE;
}


/* ArenaInit -- initialize the generic part of the arena
 *
 * .init.caller: ArenaInit is called by class->init (which is called
 * by ArenaCreate). The initialization must proceed in this order, as
 * opposed to class->init being called by ArenaInit, which would
 * correspond to the initialization order for pools and other objects,
 * because the memory for the arena structure is not available until
 * it has been allocated by the arena class.
 */

Res ArenaInit(Arena arena, ArenaClass class, Align alignment, ArgList args)
{
  Res res;
  Bool zoned = ARENA_DEFAULT_ZONED;
  mps_arg_s arg;

  AVER(arena != NULL);
  AVERT(ArenaClass, class);
  AVERT(Align, alignment);
  
  if (ArgPick(&arg, args, MPS_KEY_ARENA_ZONED))
    zoned = arg.val.b;

  arena->class = class;

  arena->committed = (Size)0;
  /* commitLimit may be overridden by init (but probably not */
  /* as there's not much point) */
  arena->commitLimit = (Size)-1;
  arena->spareCommitted = (Size)0;
  arena->spareCommitLimit = ARENA_INIT_SPARE_COMMIT_LIMIT;
  arena->alignment = alignment;
  /* zoneShift is usually overridden by init */
  arena->zoneShift = ARENA_ZONESHIFT;
  arena->poolReady = FALSE;     /* <design/arena/#pool.ready> */
  arena->lastTract = NULL;
  arena->lastTractBase = NULL;
  arena->hasFreeLand = FALSE;
  arena->freeZones = ZoneSetUNIV;
  arena->zoned = zoned;

  arena->primary = NULL;
  arena->chunkTree = TreeEMPTY;
  arena->chunkSerial = (Serial)0;
  
  LocusInit(arena);
  
  res = GlobalsInit(ArenaGlobals(arena));
  if (res != ResOK)
    goto failGlobalsInit;

  arena->sig = ArenaSig;
  AVERT(Arena, arena);
  
  /* Initialise a pool to hold the arena's CBS blocks.  This pool can't be
     allowed to extend itself using ArenaAlloc because it is used during
     ArenaAlloc, so MFSExtendSelf is set to FALSE.  Failures to extend are
     handled where the Land is used. */

  MPS_ARGS_BEGIN(piArgs) {
    MPS_ARGS_ADD(piArgs, MPS_KEY_MFS_UNIT_SIZE, sizeof(CBSZonedBlockStruct));
    MPS_ARGS_ADD(piArgs, MPS_KEY_EXTEND_BY, arena->alignment);
    MPS_ARGS_ADD(piArgs, MFSExtendSelf, FALSE);
    res = PoolInit(ArenaCBSBlockPool(arena), arena, PoolClassMFS(), piArgs);
  } MPS_ARGS_END(piArgs);
  AVER(res == ResOK); /* no allocation, no failure expected */
  if (res != ResOK)
    goto failMFSInit;

  /* Initialise the freeLand. */
  MPS_ARGS_BEGIN(liArgs) {
    MPS_ARGS_ADD(liArgs, CBSBlockPool, ArenaCBSBlockPool(arena));
    res = LandInit(ArenaFreeLand(arena), CBSZonedLandClassGet(), arena,
                   alignment, arena, liArgs);
  } MPS_ARGS_END(liArgs);
  AVER(res == ResOK); /* no allocation, no failure expected */
  if (res != ResOK)
    goto failLandInit;
  /* Note that although freeLand is initialised, it doesn't have any memory
     for its blocks, so hasFreeLand remains FALSE until later. */

  /* initialize the reservoir, <design/reservoir/> */
  res = ReservoirInit(&arena->reservoirStruct, arena);
  if (res != ResOK)
    goto failReservoirInit;

  AVERT(Arena, arena);
  return ResOK;

failReservoirInit:
  LandFinish(ArenaFreeLand(arena));
failLandInit:
  PoolFinish(ArenaCBSBlockPool(arena));
failMFSInit:
  GlobalsFinish(ArenaGlobals(arena));
failGlobalsInit:
  return res;
}


/* VM keys are defined here even though the code they apply to might
 * not be linked.  For example, MPS_KEY_VMW3_TOP_DOWN only applies to
 * vmw3.c.  The reason is that we want these keywords to be optional
 * even on the wrong platform, so that clients can write simple portable
 * code.  They should be free to pass MPS_KEY_VMW3_TOP_DOWN on other
 * platforms, knowing that it has no effect.  To do that, the key must
 * exist on all platforms. */

ARG_DEFINE_KEY(vmw3_top_down, Bool);


/* ArenaCreate -- create the arena and call initializers */

ARG_DEFINE_KEY(arena_size, Size);
ARG_DEFINE_KEY(arena_zoned, Bool);

Res ArenaCreate(Arena *arenaReturn, ArenaClass class, ArgList args)
{
  Arena arena;
  Res res;

  AVER(arenaReturn != NULL);
  AVERT(ArenaClass, class);
  AVERT(ArgList, args);

  /* We must initialise the event subsystem very early, because event logging
     will start as soon as anything interesting happens and expect to write
     to the EventLast pointers. */
  EventInit();

  /* Do initialization.  This will call ArenaInit (see .init.caller). */
  res = (*class->init)(&arena, class, args);
  if (res != ResOK)
    goto failInit;

  /* arena->alignment must have been set up by *class->init() */
  if (arena->alignment > ((Size)1 << arena->zoneShift)) {
    res = ResMEMORY; /* size was too small */
    goto failStripeSize;
  }

  /* With the primary chunk initialised we can add page memory to the freeLand
     that describes the free address space in the primary chunk. */
  res = ArenaFreeLandInsert(arena,
                            PageIndexBase(arena->primary,
                                          arena->primary->allocBase),
                            arena->primary->limit);
  if (res != ResOK)
    goto failPrimaryLand;
  arena->hasFreeLand = TRUE;
  
  res = ControlInit(arena);
  if (res != ResOK)
    goto failControlInit;

  res = GlobalsCompleteCreate(ArenaGlobals(arena));
  if (res != ResOK)
    goto failGlobalsCompleteCreate;

  AVERT(Arena, arena);
  *arenaReturn = arena;
  return ResOK;

failGlobalsCompleteCreate:
  ControlFinish(arena);
failControlInit:
failPrimaryLand:
failStripeSize:
  (*class->finish)(arena);
failInit:
  return res;
}


/* ArenaFinish -- finish the generic part of the arena
 *
 * .finish.caller: Unlike PoolFinish, this is called by the class finish
 * methods, not the generic Destroy.  This is because the class is
 * responsible for deallocating the descriptor.  */

void ArenaFinish(Arena arena)
{
  PoolFinish(ArenaCBSBlockPool(arena));
  ReservoirFinish(ArenaReservoir(arena));
  arena->sig = SigInvalid;
  GlobalsFinish(ArenaGlobals(arena));
  LocusFinish(arena);
  AVER(ArenaChunkTree(arena) == TreeEMPTY);
}


/* ArenaDestroy -- destroy the arena */

static void arenaMFSPageFreeVisitor(Pool pool, Addr base, Size size,
                                    void *closureP, Size closureS)
{
  AVERT(Pool, pool);
  AVER(closureP == UNUSED_POINTER);
  AVER(closureS == UNUSED_SIZE);
  UNUSED(closureP);
  UNUSED(closureS);
  UNUSED(size);
  AVER(size == ArenaAlign(PoolArena(pool)));
  arenaFreePage(PoolArena(pool), base, pool);
}

void ArenaDestroy(Arena arena)
{
  AVERT(Arena, arena);

  GlobalsPrepareToDestroy(ArenaGlobals(arena));

  /* Empty the reservoir - see <code/reserv.c#reservoir.finish> */
  ReservoirSetLimit(ArenaReservoir(arena), 0);

  arena->poolReady = FALSE;
  ControlFinish(arena);

  /* We must tear down the freeLand before the chunks, because pages
     containing CBS blocks might be allocated in those chunks. */
  AVER(arena->hasFreeLand);
  arena->hasFreeLand = FALSE;
  LandFinish(ArenaFreeLand(arena));

  /* The CBS block pool can't free its own memory via ArenaFree because
     that would use the freeLand. */
  MFSFinishTracts(ArenaCBSBlockPool(arena), arenaMFSPageFreeVisitor,
                  UNUSED_POINTER, UNUSED_SIZE);

  /* Call class-specific finishing.  This will call ArenaFinish. */
  (*arena->class->finish)(arena);

  EventFinish();
}


/* ControlInit -- initialize the control pool */

Res ControlInit(Arena arena)
{
  Res res;

  AVERT(Arena, arena);
  MPS_ARGS_BEGIN(args) {
    MPS_ARGS_ADD(args, MPS_KEY_EXTEND_BY, CONTROL_EXTEND_BY);
    res = PoolInit(MVPool(&arena->controlPoolStruct), arena,
                   PoolClassMV(), args);
  } MPS_ARGS_END(args);
  if (res != ResOK)
    return res;
  arena->poolReady = TRUE;      /* <design/arena/#pool.ready> */
  return ResOK;
}


/* ControlFinish -- finish the control pool */

void ControlFinish(Arena arena)
{
  AVERT(Arena, arena);
  arena->poolReady = FALSE;
  PoolFinish(MVPool(&arena->controlPoolStruct));
}


/* ArenaDescribe -- describe the arena */

Res ArenaDescribe(Arena arena, mps_lib_FILE *stream, Count depth)
{
  Res res;
  Size reserved;

  if (!TESTT(Arena, arena)) return ResFAIL;
  if (stream == NULL) return ResFAIL;

  res = WriteF(stream, depth, "Arena $P {\n", (WriteFP)arena,
               "  class $P (\"$S\")\n",
               (WriteFP)arena->class, arena->class->name,
               NULL);
  if (res != ResOK) return res;

  if (arena->poolReady) {
    res = WriteF(stream, depth + 2,
                 "controlPool $P\n", (WriteFP)&arena->controlPoolStruct,
                 NULL);
    if (res != ResOK) return res;
  }

  /* Note: this Describe clause calls a function */
  reserved = ArenaReserved(arena);
  res = WriteF(stream, depth + 2,
               "reserved         $W  <-- "
               "total size of address-space reserved\n",
               (WriteFW)reserved,
               NULL);
  if (res != ResOK) return res;

  res = WriteF(stream, depth + 2,
               "committed        $W  <-- "
               "total bytes currently stored (in RAM or swap)\n",
               (WriteFW)arena->committed,
               "commitLimit      $W\n", (WriteFW)arena->commitLimit,
               "spareCommitted   $W\n", (WriteFW)arena->spareCommitted,
               "spareCommitLimit $W\n", (WriteFW)arena->spareCommitLimit,
               "zoneShift $U\n", (WriteFU)arena->zoneShift,
               "alignment $W\n", (WriteFW)arena->alignment,
               NULL);
  if (res != ResOK) return res;

  res = WriteF(stream, depth + 2,
               "droppedMessages $U$S\n", (WriteFU)arena->droppedMessages,
               (arena->droppedMessages == 0 ? "" : "  -- MESSAGES DROPPED!"),
               NULL);
  if (res != ResOK) return res;

  res = (*arena->class->describe)(arena, stream, depth);
  if (res != ResOK) return res;

  res = WriteF(stream, depth + 2, "Globals {\n", NULL);
  if (res != ResOK) return res;  
  res = GlobalsDescribe(ArenaGlobals(arena), stream, depth + 4);
  if (res != ResOK) return res;
  res = WriteF(stream, depth + 2, "} Globals\n", NULL);
  if (res != ResOK) return res;  

  res = WriteF(stream, depth,
               "} Arena $P ($U)\n", (WriteFP)arena,
               (WriteFU)arena->serial,
               NULL);
  return res;
}


/* ArenaDescribeTractsInChunk -- describe the tracts in a chunk */

<<<<<<< HEAD
static Bool arenaDescribeTractsInChunk(Tree tree, void *closureP, Size closureS)
=======
Res ArenaDescribeTracts(Arena arena, mps_lib_FILE *stream, Count depth)
>>>>>>> 12e55f7b
{
  mps_lib_FILE *stream = closureP;
  Chunk chunk;
  Tract tract;
  Addr addr;
  Res res;

  chunk = ChunkOfTree(tree);
  if (!TESTT(Chunk, chunk)) return ResFAIL;
  if (stream == NULL) return ResFAIL;
  UNUSED(closureS);

<<<<<<< HEAD
  res = WriteF(stream, "Chunk [$P, $P) ($U) {\n",
               (WriteFP)chunk->base, (WriteFP)chunk->limit,
               (WriteFU)chunk->serial,
               NULL);
  if (res != ResOK) return res;
  
  TRACT_TRACT_FOR(tract, addr, ChunkArena(chunk),
                  PageTract(ChunkPage(chunk, chunk->allocBase)),
                  chunk->limit)
  {
    res = WriteF(stream,
                 "  [$P, $P) $P $U ($S)\n",
                 (WriteFP)TractBase(tract), (WriteFP)TractLimit(tract),
=======
  b = TractFirst(&tract, arena);
  oldLimit = TractBase(tract);
  while (b) {
    base = TractBase(tract);
    limit = TractLimit(tract);
    size = ArenaAlign(arena);

    if (TractBase(tract) > oldLimit) {
      res = WriteF(stream, depth,
                   "[$P, $P) $W $U   ---\n",
                   (WriteFP)oldLimit, (WriteFP)base,
                   (WriteFW)AddrOffset(oldLimit, base),
                   (WriteFU)AddrOffset(oldLimit, base),
                   NULL);
      if (res != ResOK) return res;
    }

    res = WriteF(stream, depth,
                 "[$P, $P) $W $U   $P ($S)\n",
                 (WriteFP)base, (WriteFP)limit,
                 (WriteFW)size, (WriteFW)size,
>>>>>>> 12e55f7b
                 (WriteFP)TractPool(tract),
                 (WriteFU)(TractPool(tract)->serial),
                 (WriteFS)(TractPool(tract)->class->name),
                 NULL);
    if (res != ResOK) return res;
  }

  res = WriteF(stream, "} Chunk [$P, $P)\n",
               (WriteFP)chunk->base, (WriteFP)chunk->limit,
               NULL);
  return res;
}


/* ArenaDescribeTracts -- describe all the tracts in the arena */

Res ArenaDescribeTracts(Arena arena, mps_lib_FILE *stream)
{
  if (!TESTT(Arena, arena)) return ResFAIL;
  if (stream == NULL) return ResFAIL;

  (void)TreeTraverse(ArenaChunkTree(arena), ChunkCompare, ChunkKey,
                     arenaDescribeTractsInChunk, stream, 0);

  return ResOK;
}


/* ControlAlloc -- allocate a small block directly from the control pool
 *
 * .arena.control-pool: Actually the block will be allocated from the
 * control pool, which is an MV pool embedded in the arena itself.
 *
 * .controlalloc.addr: In implementations where Addr is not compatible
 * with void* (<design/type/#addr.use>), ControlAlloc must take care of
 * allocating so that the block can be addressed with a void*.  */

Res ControlAlloc(void **baseReturn, Arena arena, size_t size,
                 Bool withReservoirPermit)
{
  Addr base;
  Res res;

  AVERT(Arena, arena);
  AVER(baseReturn != NULL);
  AVER(size > 0);
  AVERT(Bool, withReservoirPermit);
  AVER(arena->poolReady);

  res = PoolAlloc(&base, ArenaControlPool(arena), (Size)size,
                  withReservoirPermit);
  if (res != ResOK)
    return res;

  *baseReturn = (void *)base; /* see .controlalloc.addr */
  return ResOK;
}


/* ControlFree -- free a block allocated using ControlAlloc */

void ControlFree(Arena arena, void* base, size_t size)
{
  AVERT(Arena, arena);
  AVER(base != NULL);
  AVER(size > 0);
  AVER(arena->poolReady);

  PoolFree(ArenaControlPool(arena), (Addr)base, (Size)size);
}


/* ControlDescribe -- describe the arena's control pool */

Res ControlDescribe(Arena arena, mps_lib_FILE *stream, Count depth)
{
  Res res;

  if (!TESTT(Arena, arena)) return ResFAIL;
  if (stream == NULL) return ResFAIL;

  res = PoolDescribe(ArenaControlPool(arena), stream, depth);

  return res;
}


/* ArenaChunkInsert -- insert chunk into arena's chunk tree */

void ArenaChunkInsert(Arena arena, Tree tree) {
  Bool inserted;
  Tree updatedTree = NULL;

  AVERT(Arena, arena);
  AVERT(Tree, tree);

  inserted = TreeInsert(&updatedTree, ArenaChunkTree(arena),
                        tree, ChunkKey(tree), ChunkCompare);
  AVER(inserted && updatedTree);
  TreeBalance(&updatedTree);
  arena->chunkTree = updatedTree;
}


/* arenaAllocPage -- allocate one page from the arena
 *
 * This is a primitive allocator used to allocate pages for the arena
 * Land. It is called rarely and can use a simple search. It may not
 * use the Land or any pool, because it is used as part of the
 * bootstrap.
 */

typedef struct ArenaAllocPageClosureStruct {
  Arena arena;
  Pool pool;
  Addr base;
  Chunk avoid;
  Res res;
} ArenaAllocPageClosureStruct, *ArenaAllocPageClosure;

static Bool arenaAllocPageInChunk(Tree tree, void *closureP, Size closureS)
{
  ArenaAllocPageClosure cl;
  Chunk chunk;
  Index basePageIndex, limitPageIndex;
  Res res;

  AVERT(Tree, tree);
  chunk = ChunkOfTree(tree);
  AVERT(Chunk, chunk);
  AVER(closureP != NULL);
  cl = closureP;
  AVER(cl->arena == ChunkArena(chunk));
  UNUSED(closureS);

  /* Already searched in arenaAllocPage. */
  if (chunk == cl->avoid) {
    cl->res = ResRESOURCE;
    return TRUE;
  }
  
  if (!BTFindShortResRange(&basePageIndex, &limitPageIndex,
                           chunk->allocTable,
                           chunk->allocBase, chunk->pages, 1))
  {
    cl->res = ResRESOURCE;
    return TRUE;
  }
  
  res = (*cl->arena->class->pagesMarkAllocated)(cl->arena, chunk,
                                                basePageIndex, 1, cl->pool);
  if (res != ResOK) {
    cl->res = res;
    return TRUE;
  }
  
  cl->base = PageIndexBase(chunk, basePageIndex);
  return FALSE;
}

static Res arenaAllocPage(Addr *baseReturn, Arena arena, Pool pool)
{
  ArenaAllocPageClosureStruct closure;
  
  AVER(baseReturn != NULL);
  AVERT(Arena, arena);
  AVERT(Pool, pool);

  closure.arena = arena;
  closure.pool = pool;
  closure.base = NULL;
  closure.avoid = NULL;
  closure.res = ResOK;

  /* Favour the primary chunk, because pages allocated this way aren't
     currently freed, and we don't want to prevent chunks being destroyed. */
  /* TODO: Consider how the ArenaCBSBlockPool might free pages. */
  if (!arenaAllocPageInChunk(&arena->primary->chunkTree, &closure, 0))
    goto found;

  closure.avoid = arena->primary;
  if (!TreeTraverse(ArenaChunkTree(arena), ChunkCompare, ChunkKey,
                    arenaAllocPageInChunk, &closure, 0))
    goto found;

  AVER(closure.res != ResOK);
  return closure.res;

found:
  AVER(closure.base != NULL);
  *baseReturn = closure.base;
  return ResOK;
}


/* arenaFreePage -- free page allocated by arenaAllocPage */

static void arenaFreePage(Arena arena, Addr base, Pool pool)
{
  AVERT(Arena, arena);
  AVERT(Pool, pool);
  (*arena->class->free)(base, ArenaAlign(arena), pool);
}


/* arenaExtendCBSBlockPool -- add a page of memory to the CBS block pool
 *
 * IMPORTANT: Must be followed by arenaExcludePage to ensure that the
 * page doesn't get allocated by ArenaAlloc.  See .insert.exclude.
 */

static Res arenaExtendCBSBlockPool(Range pageRangeReturn, Arena arena)
{
  Addr pageBase;
  Res res;

  res = arenaAllocPage(&pageBase, arena, ArenaCBSBlockPool(arena));
  if (res != ResOK)
    return res;
  MFSExtend(ArenaCBSBlockPool(arena), pageBase, ArenaAlign(arena));

  RangeInit(pageRangeReturn, pageBase, AddrAdd(pageBase, ArenaAlign(arena)));
  return ResOK;
}

/* arenaExcludePage -- exclude CBS block pool's page from free land
 *
 * Exclude the page we specially allocated for the CBS block pool
 * so that it doesn't get reallocated.
 */

static void arenaExcludePage(Arena arena, Range pageRange)
{
  RangeStruct oldRange;
  Res res;

  res = LandDelete(&oldRange, ArenaFreeLand(arena), pageRange);
  AVER(res == ResOK); /* we just gave memory to the Land */
}


/* arenaLandInsert -- add range to arena's land, maybe extending block pool
 *
 * The arena's land can't get memory in the usual way because it is
 * used in the basic allocator, so we allocate pages specially.
 *
 * Only fails if it can't get a page for the block pool.
 */

static Res arenaLandInsert(Range rangeReturn, Arena arena, Range range)
{
  Res res;
  
  AVER(rangeReturn != NULL);
  AVERT(Arena, arena);
  AVERT(Range, range);

  res = LandInsert(rangeReturn, ArenaFreeLand(arena), range);

  if (res == ResLIMIT) { /* CBS block pool ran out of blocks */
    RangeStruct pageRange;
    res = arenaExtendCBSBlockPool(&pageRange, arena);
    if (res != ResOK)
      return res;
    /* .insert.exclude: Must insert before exclude so that we can
       bootstrap when the zoned CBS is empty. */
    res = LandInsert(rangeReturn, ArenaFreeLand(arena), range);
    AVER(res == ResOK); /* we just gave memory to the CBS block pool */
    arenaExcludePage(arena, &pageRange);
  }
  
  return ResOK;
}


/* ArenaFreeLandInsert -- add range to arena's land, maybe stealing memory
 *
 * See arenaLandInsert. This function may only be applied to mapped
 * pages and may steal them to store Land nodes if it's unable to
 * allocate space for CBS blocks.
 *
 * IMPORTANT: May update rangeIO.
 */

static void arenaLandInsertSteal(Range rangeReturn, Arena arena, Range rangeIO)
{
  Res res;
  
  AVER(rangeReturn != NULL);
  AVERT(Arena, arena);
  AVERT(Range, rangeIO);

  res = arenaLandInsert(rangeReturn, arena, rangeIO);
  
  if (res != ResOK) {
    Addr pageBase;
    Tract tract;
    AVER(ResIsAllocFailure(res));

    /* Steal a page from the memory we're about to free. */
    AVER(RangeSize(rangeIO) >= ArenaAlign(arena));
    pageBase = RangeBase(rangeIO);
    RangeInit(rangeIO, AddrAdd(pageBase, ArenaAlign(arena)),
                       RangeLimit(rangeIO));

    /* Steal the tract from its owning pool. */
    tract = TractOfBaseAddr(arena, pageBase);
    TractFinish(tract);
    TractInit(tract, ArenaCBSBlockPool(arena), pageBase);
  
    MFSExtend(ArenaCBSBlockPool(arena), pageBase, ArenaAlign(arena));

    /* Try again. */
    res = LandInsert(rangeReturn, ArenaFreeLand(arena), rangeIO);
    AVER(res == ResOK); /* we just gave memory to the CBS block pool */
  }

  AVER(res == ResOK); /* not expecting other kinds of error from the Land */
}


/* ArenaFreeLandInsert -- add range to arena's land, maybe extending block pool
 *
 * The inserted block of address space may not abut any existing block.
 * This restriction ensures that we don't coalesce chunks and allocate
 * object across the boundary, preventing chunk deletion.
 */

Res ArenaFreeLandInsert(Arena arena, Addr base, Addr limit)
{
  RangeStruct range, oldRange;
  Res res;

  AVERT(Arena, arena);

  RangeInit(&range, base, limit);
  res = arenaLandInsert(&oldRange, arena, &range);
  if (res != ResOK)
    return res;

  /* .chunk.no-coalesce: Make sure it didn't coalesce.  We don't want
     chunks to coalesce so that there are no chunk-crossing allocations
     that would prevent chunks being destroyed. */
  AVER(RangesEqual(&oldRange, &range));

  return ResOK;
}


/* ArenaFreeLandDelete -- remove range from arena's land, maybe extending block pool
 *
 * This is called from ChunkFinish in order to remove address space from
 * the arena.
 *
 * IMPORTANT: May only be called on whole chunk ranges, because we don't
 * deal with the case where the range is coalesced.  This restriction would
 * be easy to lift by extending the block pool on error, but doesn't happen,
 * so we can't test that path.
 */

void ArenaFreeLandDelete(Arena arena, Addr base, Addr limit)
{
  RangeStruct range, oldRange;
  Res res;

  RangeInit(&range, base, limit);
  res = LandDelete(&oldRange, ArenaFreeLand(arena), &range);
  
  /* Shouldn't be any other kind of failure because we were only deleting
     a non-coalesced block.  See .chunk.no-coalesce and
     <code/cbs.c#.delete.alloc>. */
  AVER(res == ResOK);
}


static Res arenaAllocFromLand(Tract *tractReturn, ZoneSet zones, Bool high,
                             Size size, Pool pool)
{
  Arena arena;
  RangeStruct range, oldRange;
  Chunk chunk;
  Bool found, b;
  Index baseIndex;
  Count pages;
  Res res;
  
  AVER(tractReturn != NULL);
  /* ZoneSet is arbitrary */
  AVER(size > (Size)0);
  AVERT(Pool, pool);
  arena = PoolArena(pool);
  AVER(SizeIsAligned(size, arena->alignment));
  
  if (!arena->zoned)
    zones = ZoneSetUNIV;

  /* Step 1. Find a range of address space. */
  
  res = LandFindInZones(&found, &range, &oldRange, ArenaFreeLand(arena),
                        size, zones, high);

  if (res == ResLIMIT) { /* found block, but couldn't store info */
    RangeStruct pageRange;
    res = arenaExtendCBSBlockPool(&pageRange, arena);
    if (res != ResOK) /* disastrously short on memory */
      return res;
    arenaExcludePage(arena, &pageRange);
    res = LandFindInZones(&found, &range, &oldRange, ArenaFreeLand(arena),
                          size, zones, high);
    AVER(res != ResLIMIT);
  }

  AVER(res == ResOK); /* unexpected error from ZoneCBS */
  if (res != ResOK) /* defensive return */
    return res;

  if (!found) /* out of address space */
    return ResRESOURCE;
  
  /* Step 2. Make memory available in the address space range. */

  b = ChunkOfAddr(&chunk, arena, RangeBase(&range));
  AVER(b);
  AVER(RangeIsAligned(&range, ChunkPageSize(chunk)));
  baseIndex = INDEX_OF_ADDR(chunk, RangeBase(&range));
  pages = ChunkSizeToPages(chunk, RangeSize(&range));

  res = (*arena->class->pagesMarkAllocated)(arena, chunk, baseIndex, pages, pool);
  if (res != ResOK)
    goto failMark;

  arena->freeZones = ZoneSetDiff(arena->freeZones,
                                 ZoneSetOfRange(arena,
                                                RangeBase(&range),
                                                RangeLimit(&range)));

  *tractReturn = PageTract(ChunkPage(chunk, baseIndex));
  return ResOK;

failMark:
   {
     Res insertRes = arenaLandInsert(&oldRange, arena, &range);
     AVER(insertRes == ResOK); /* We only just deleted it. */
     /* If the insert does fail, we lose some address space permanently. */
   }
   return res;
}


/* arenaAllocPolicy -- arena allocation policy implementation
 *
 * This is the code responsible for making decisions about where to allocate
 * memory.  Avoid distributing code for doing this elsewhere, so that policy
 * can be maintained and adjusted.
 *
 * TODO: This currently duplicates the policy from VMAllocPolicy in
 * //info.ravenbrook.com/project/mps/master/code/arenavm.c#36 in order
 * to avoid disruption to clients, but needs revision.
 */

static Res arenaAllocPolicy(Tract *tractReturn, Arena arena, SegPref pref,
                            Size size, Pool pool)
{
  Res res;
  Tract tract;
  ZoneSet zones, moreZones, evenMoreZones;

  AVER(tractReturn != NULL);
  AVERT(SegPref, pref);
  AVER(size > (Size)0);
  AVERT(Pool, pool);
  
  /* Don't attempt to allocate if doing so would definitely exceed the
     commit limit. */
  if (arena->spareCommitted < size) {
    Size necessaryCommitIncrease = size - arena->spareCommitted;
    if (arena->committed + necessaryCommitIncrease > arena->commitLimit
        || arena->committed + necessaryCommitIncrease < arena->committed) {
      return ResCOMMIT_LIMIT;
    }
  }

  /* Plan A: allocate from the free Land in the requested zones */
  zones = ZoneSetDiff(pref->zones, pref->avoid);
  if (zones != ZoneSetEMPTY) {
    res = arenaAllocFromLand(&tract, zones, pref->high, size, pool);
    if (res == ResOK)
      goto found;
  }

  /* Plan B: add free zones that aren't blacklisted */
  /* TODO: Pools without ambiguous roots might not care about the blacklist. */
  /* TODO: zones are precious and (currently) never deallocated, so we
     should consider extending the arena first if address space is plentiful.
     See also job003384. */
  moreZones = ZoneSetUnion(pref->zones, ZoneSetDiff(arena->freeZones, pref->avoid));
  if (moreZones != zones) {
    res = arenaAllocFromLand(&tract, moreZones, pref->high, size, pool);
    if (res == ResOK)
      goto found;
  }
  
  /* Plan C: Extend the arena, then try A and B again. */
  if (moreZones != ZoneSetEMPTY) {
    res = arena->class->grow(arena, pref, size);
    if (res != ResOK)
      return res;
    if (zones != ZoneSetEMPTY) {
      res = arenaAllocFromLand(&tract, zones, pref->high, size, pool);
      if (res == ResOK)
        goto found;
    }
    if (moreZones != zones) {
      zones = ZoneSetUnion(zones, ZoneSetDiff(arena->freeZones, pref->avoid));
      res = arenaAllocFromLand(&tract, moreZones, pref->high, size, pool);
      if (res == ResOK)
        goto found;
    }
  }

  /* Plan D: add every zone that isn't blacklisted.  This might mix GC'd
     objects with those from other generations, causing the zone check
     to give false positives and slowing down the collector. */
  /* TODO: log an event for this */
  evenMoreZones = ZoneSetDiff(ZoneSetUNIV, pref->avoid);
  if (evenMoreZones != moreZones) {
    res = arenaAllocFromLand(&tract, evenMoreZones, pref->high, size, pool);
    if (res == ResOK)
      goto found;
  }

  /* Last resort: try anywhere.  This might put GC'd objects in zones where
     common ambiguous bit patterns pin them down, causing the zone check
     to give even more false positives permanently, and possibly retaining
     garbage indefinitely. */
  res = arenaAllocFromLand(&tract, ZoneSetUNIV, pref->high, size, pool);
  if (res == ResOK)
    goto found;

  /* Uh oh. */
  return res;

found:
  *tractReturn = tract;
  return ResOK;
}


/* ArenaAlloc -- allocate some tracts from the arena */

Res ArenaAlloc(Addr *baseReturn, SegPref pref, Size size, Pool pool,
               Bool withReservoirPermit)
{
  Res res;
  Arena arena;
  Addr base;
  Tract tract;
  Reservoir reservoir;

  AVER(baseReturn != NULL);
  AVERT(SegPref, pref);
  AVER(size > (Size)0);
  AVERT(Pool, pool);
  AVERT(Bool, withReservoirPermit);

  arena = PoolArena(pool);
  AVERT(Arena, arena);
  AVER(SizeIsAligned(size, arena->alignment));
  reservoir = ArenaReservoir(arena);
  AVERT(Reservoir, reservoir);

  if (pool != ReservoirPool(reservoir)) {
    res = ReservoirEnsureFull(reservoir);
    if (res != ResOK) {
      AVER(ResIsAllocFailure(res));
      if (!withReservoirPermit)
        return res;
    }
  }

  res = arenaAllocPolicy(&tract, arena, pref, size, pool);
  if (res != ResOK) {
    if (withReservoirPermit) {
      Res resRes = ReservoirWithdraw(&base, &tract, reservoir, size, pool);
      if (resRes != ResOK)
        goto allocFail;
    } else
      goto allocFail;
  }
  
  base = TractBase(tract);

  /* cache the tract - <design/arena/#tract.cache> */
  arena->lastTract = tract;
  arena->lastTractBase = base;

  EVENT5(ArenaAlloc, arena, tract, base, size, pool);

  *baseReturn = base;
  return ResOK;

allocFail:
   EVENT3(ArenaAllocFail, arena, size, pool); /* TODO: Should have res? */
   return res;
}


/* ArenaFree -- free some tracts to the arena */

void ArenaFree(Addr base, Size size, Pool pool)
{
  Arena arena;
  Addr limit;
  Reservoir reservoir;
  Res res;
  Addr wholeBase;
  Size wholeSize;
  RangeStruct range, oldRange;

  AVERT(Pool, pool);
  AVER(base != NULL);
  AVER(size > (Size)0);
  arena = PoolArena(pool);
  AVERT(Arena, arena);
  reservoir = ArenaReservoir(arena);
  AVERT(Reservoir, reservoir);
  AVER(AddrIsAligned(base, arena->alignment));
  AVER(SizeIsAligned(size, arena->alignment));

  /* uncache the tract if in range - <design/arena/#tract.uncache> */
  limit = AddrAdd(base, size);
  if ((arena->lastTractBase >= base) && (arena->lastTractBase < limit)) {
    arena->lastTract = NULL;
    arena->lastTractBase = (Addr)0;
  }
  
  wholeBase = base;
  wholeSize = size;

  if (pool != ReservoirPool(reservoir)) {
    res = ReservoirEnsureFull(reservoir);
    if (res != ResOK) {
      AVER(ResIsAllocFailure(res));
      if (!ReservoirDeposit(reservoir, &base, &size))
        goto allDeposited;
    }
  }

  /* Just in case the shenanigans with the reservoir mucked this up. */
  AVER(limit == AddrAdd(base, size));

  RangeInit(&range, base, limit);

  arenaLandInsertSteal(&oldRange, arena, &range); /* may update range */

  (*arena->class->free)(RangeBase(&range), RangeSize(&range), pool);

  /* Freeing memory might create spare pages, but not more than this. */
  CHECKL(arena->spareCommitted <= arena->spareCommitLimit);

allDeposited:
  EVENT3(ArenaFree, arena, wholeBase, wholeSize);
  return;
}


Size ArenaReserved(Arena arena)
{
  AVERT(Arena, arena);
  return (*arena->class->reserved)(arena);
}

Size ArenaCommitted(Arena arena)
{
  AVERT(Arena, arena);
  return arena->committed;
}

Size ArenaSpareCommitted(Arena arena)
{
  AVERT(Arena, arena);
  return arena->spareCommitted;
}

Size ArenaSpareCommitLimit(Arena arena)
{
  AVERT(Arena, arena);
  return arena->spareCommitLimit;
}

void ArenaSetSpareCommitLimit(Arena arena, Size limit)
{
  AVERT(Arena, arena);
  /* Can't check limit, as all possible values are allowed. */

  arena->spareCommitLimit = limit;
  if (arena->spareCommitLimit < arena->spareCommitted) {
    Size excess = arena->spareCommitted - arena->spareCommitLimit;
    (void)arena->class->purgeSpare(arena, excess);
  }

  EVENT2(SpareCommitLimitSet, arena, limit);
  return;
}

/* Used by arenas which don't use spare committed memory */
Size ArenaNoPurgeSpare(Arena arena, Size size)
{
  AVERT(Arena, arena);
  UNUSED(size);
  return 0;
}


Res ArenaNoGrow(Arena arena, SegPref pref, Size size)
{
  AVERT(Arena, arena);
  AVERT(SegPref, pref);
  UNUSED(size);
  return ResRESOURCE;
}


Size ArenaCommitLimit(Arena arena)
{
  AVERT(Arena, arena);
  return arena->commitLimit;
}

Res ArenaSetCommitLimit(Arena arena, Size limit)
{
  Size committed;
  Res res;

  AVERT(Arena, arena);
  AVER(ArenaCommitted(arena) <= arena->commitLimit);

  committed = ArenaCommitted(arena);
  if (limit < committed) {
    /* Attempt to set the limit below current committed */
    if (limit >= committed - arena->spareCommitted) {
      Size excess = committed - limit;
      (void)arena->class->purgeSpare(arena, excess);
      AVER(limit >= ArenaCommitted(arena));
      arena->commitLimit = limit;
      res = ResOK;
    } else {
      res = ResFAIL;
    }
  } else {
    arena->commitLimit = limit;
    res = ResOK;
  }
  EVENT3(CommitLimitSet, arena, limit, (res == ResOK));
  return res;
}


/* ArenaAvail -- return available memory in the arena */

Size ArenaAvail(Arena arena)
{
  Size sSwap;

  sSwap = ArenaReserved(arena);
  if (sSwap > arena->commitLimit)
    sSwap = arena->commitLimit;

  /* TODO: sSwap should take into account the amount of backing store
     available to supply the arena with memory.  This would be the amount
     available in the paging file, which is possibly the amount of free
     disk space in some circumstances.  We'd have to see whether we can get
     this information from the operating system.  It also depends on the
     arena class, of course. */

  return sSwap - arena->committed + arena->spareCommitted;
}


/* ArenaExtend -- Add a new chunk in the arena */

Res ArenaExtend(Arena arena, Addr base, Size size)
{
  Res res;

  AVERT(Arena, arena);
  AVER(base != (Addr)0);
  AVER(size > 0);

  res = (*arena->class->extend)(arena, base, size);
  if (res != ResOK)
    return res;

  EVENT3(ArenaExtend, arena, base, size);
  return ResOK;
}


/* ArenaNoExtend -- fail to extend the arena by a chunk */

Res ArenaNoExtend(Arena arena, Addr base, Size size)
{
  AVERT(Arena, arena);
  AVER(base != (Addr)0);
  AVER(size > (Size)0);

  NOTREACHED;
  return ResUNIMPL;
}


/* ArenaCompact -- respond (or not) to trace reclaim */

void ArenaCompact(Arena arena, Trace trace)
{
  AVERT(Arena, arena);
  AVERT(Trace, trace);
  (*arena->class->compact)(arena, trace);
}

static void ArenaTrivCompact(Arena arena, Trace trace)
{
  UNUSED(arena);
  UNUSED(trace);
  return;
}


/* Has Addr */

Bool ArenaHasAddr(Arena arena, Addr addr)
{
  Seg seg;

  AVERT(Arena, arena);
  return SegOfAddr(&seg, arena, addr);
}


/* ArenaAddrObject -- find client pointer to object containing addr
 * See job003589.
 */

Res ArenaAddrObject(Addr *pReturn, Arena arena, Addr addr)
{
  Seg seg;
  Pool pool;

  AVER(pReturn != NULL);
  AVERT(Arena, arena);
  
  if (!SegOfAddr(&seg, arena, addr)) {
    return ResFAIL;
  }
  pool = SegPool(seg);
  return PoolAddrObject(pReturn, pool, seg, addr);
}


/* C. COPYRIGHT AND LICENSE
 *
 * Copyright (C) 2001-2014 Ravenbrook Limited <http://www.ravenbrook.com/>.
 * All rights reserved.  This is an open source license.  Contact
 * Ravenbrook for commercial licensing options.
 * 
 * Redistribution and use in source and binary forms, with or without
 * modification, are permitted provided that the following conditions are
 * met:
 * 
 * 1. Redistributions of source code must retain the above copyright
 * notice, this list of conditions and the following disclaimer.
 * 
 * 2. Redistributions in binary form must reproduce the above copyright
 * notice, this list of conditions and the following disclaimer in the
 * documentation and/or other materials provided with the distribution.
 * 
 * 3. Redistributions in any form must be accompanied by information on how
 * to obtain complete source code for this software and any accompanying
 * software that uses this software.  The source code must either be
 * included in the distribution or be available for no more than the cost
 * of distribution plus a nominal fee, and must be freely redistributable
 * under reasonable conditions.  For an executable file, complete source
 * code means the source code for all modules it contains. It does not
 * include source code for modules or files that typically accompany the
 * major components of the operating system on which the executable file
 * runs.
 * 
 * THIS SOFTWARE IS PROVIDED BY THE COPYRIGHT HOLDERS AND CONTRIBUTORS "AS
 * IS" AND ANY EXPRESS OR IMPLIED WARRANTIES, INCLUDING, BUT NOT LIMITED
 * TO, THE IMPLIED WARRANTIES OF MERCHANTABILITY, FITNESS FOR A PARTICULAR
 * PURPOSE, OR NON-INFRINGEMENT, ARE DISCLAIMED. IN NO EVENT SHALL THE
 * COPYRIGHT HOLDERS AND CONTRIBUTORS BE LIABLE FOR ANY DIRECT, INDIRECT,
 * INCIDENTAL, SPECIAL, EXEMPLARY, OR CONSEQUENTIAL DAMAGES (INCLUDING, BUT
 * NOT LIMITED TO, PROCUREMENT OF SUBSTITUTE GOODS OR SERVICES; LOSS OF
 * USE, DATA, OR PROFITS; OR BUSINESS INTERRUPTION) HOWEVER CAUSED AND ON
 * ANY THEORY OF LIABILITY, WHETHER IN CONTRACT, STRICT LIABILITY, OR TORT
 * (INCLUDING NEGLIGENCE OR OTHERWISE) ARISING IN ANY WAY OUT OF THE USE OF
 * THIS SOFTWARE, EVEN IF ADVISED OF THE POSSIBILITY OF SUCH DAMAGE.
 */<|MERGE_RESOLUTION|>--- conflicted
+++ resolved
@@ -498,13 +498,10 @@
 
 /* ArenaDescribeTractsInChunk -- describe the tracts in a chunk */
 
-<<<<<<< HEAD
 static Bool arenaDescribeTractsInChunk(Tree tree, void *closureP, Size closureS)
-=======
-Res ArenaDescribeTracts(Arena arena, mps_lib_FILE *stream, Count depth)
->>>>>>> 12e55f7b
 {
   mps_lib_FILE *stream = closureP;
+  Count depth = closureS;
   Chunk chunk;
   Tract tract;
   Addr addr;
@@ -513,10 +510,8 @@
   chunk = ChunkOfTree(tree);
   if (!TESTT(Chunk, chunk)) return ResFAIL;
   if (stream == NULL) return ResFAIL;
-  UNUSED(closureS);
-
-<<<<<<< HEAD
-  res = WriteF(stream, "Chunk [$P, $P) ($U) {\n",
+
+  res = WriteF(stream, depth, "Chunk [$P, $P) ($U) {\n",
                (WriteFP)chunk->base, (WriteFP)chunk->limit,
                (WriteFU)chunk->serial,
                NULL);
@@ -526,32 +521,9 @@
                   PageTract(ChunkPage(chunk, chunk->allocBase)),
                   chunk->limit)
   {
-    res = WriteF(stream,
-                 "  [$P, $P) $P $U ($S)\n",
+    res = WriteF(stream, depth + 2,
+                 "[$P, $P) $P $U ($S)\n",
                  (WriteFP)TractBase(tract), (WriteFP)TractLimit(tract),
-=======
-  b = TractFirst(&tract, arena);
-  oldLimit = TractBase(tract);
-  while (b) {
-    base = TractBase(tract);
-    limit = TractLimit(tract);
-    size = ArenaAlign(arena);
-
-    if (TractBase(tract) > oldLimit) {
-      res = WriteF(stream, depth,
-                   "[$P, $P) $W $U   ---\n",
-                   (WriteFP)oldLimit, (WriteFP)base,
-                   (WriteFW)AddrOffset(oldLimit, base),
-                   (WriteFU)AddrOffset(oldLimit, base),
-                   NULL);
-      if (res != ResOK) return res;
-    }
-
-    res = WriteF(stream, depth,
-                 "[$P, $P) $W $U   $P ($S)\n",
-                 (WriteFP)base, (WriteFP)limit,
-                 (WriteFW)size, (WriteFW)size,
->>>>>>> 12e55f7b
                  (WriteFP)TractPool(tract),
                  (WriteFU)(TractPool(tract)->serial),
                  (WriteFS)(TractPool(tract)->class->name),
@@ -559,7 +531,7 @@
     if (res != ResOK) return res;
   }
 
-  res = WriteF(stream, "} Chunk [$P, $P)\n",
+  res = WriteF(stream, depth, "} Chunk [$P, $P)\n",
                (WriteFP)chunk->base, (WriteFP)chunk->limit,
                NULL);
   return res;
@@ -568,13 +540,13 @@
 
 /* ArenaDescribeTracts -- describe all the tracts in the arena */
 
-Res ArenaDescribeTracts(Arena arena, mps_lib_FILE *stream)
+Res ArenaDescribeTracts(Arena arena, mps_lib_FILE *stream, Count depth)
 {
   if (!TESTT(Arena, arena)) return ResFAIL;
   if (stream == NULL) return ResFAIL;
 
   (void)TreeTraverse(ArenaChunkTree(arena), ChunkCompare, ChunkKey,
-                     arenaDescribeTractsInChunk, stream, 0);
+                     arenaDescribeTractsInChunk, stream, depth);
 
   return ResOK;
 }
