/* poolamc.c: AUTOMATIC MOSTLY-COPYING MEMORY POOL CLASS
 *
 * $Id$
 * Copyright (c) 2001-2014 Ravenbrook Limited.  See end of file for license.
 * Portions copyright (C) 2002 Global Graphics Software.
 *
 * .sources: <design/poolamc/>.
 */

#include "mpscamc.h"
#include "chain.h"
#include "bt.h"
#include "mpm.h"
#include "nailboard.h"

SRCID(poolamc, "$Id$");

/* AMC typedef */
typedef struct AMCStruct *AMC;

/* amcGen typedef */
typedef struct amcGenStruct *amcGen;

/* Function returning TRUE if block in nailboarded segment is pinned. */
typedef Bool (*amcPinnedMethod)(AMC amc, Nailboard board, Addr base, Addr limit);


/* forward declarations */

static Bool amcSegHasNailboard(Seg seg);
static Nailboard amcSegNailboard(Seg seg);
static Bool AMCCheck(AMC amc);
static Res AMCFix(Pool pool, ScanState ss, Seg seg, Ref *refIO);
static Res AMCHeaderFix(Pool pool, ScanState ss, Seg seg, Ref *refIO);
extern PoolClass AMCZPoolClassGet(void);
extern BufferClass amcBufClassGet(void);
extern SegClass amcSegClassGet(void);


/* amcGenStruct -- pool AMC generation descriptor */

#define amcGenSig       ((Sig)0x519A3C9E)  /* SIGnature AMC GEn */

typedef struct amcGenStruct {
  PoolGenStruct pgen;
  RingStruct amcRing;           /* link in list of gens in pool */
  Buffer forward;               /* forwarding buffer */
  Sig sig;                      /* <code/misc.h#sig> */
} amcGenStruct;

#define amcGenAMC(amcgen) Pool2AMC((amcgen)->pgen.pool)
#define amcGenPool(amcgen) ((amcgen)->pgen.pool)

#define amcGenNr(amcgen) ((amcgen)->pgen.nr)


#define RAMP_RELATION(X)                        \
  X(RampOUTSIDE,        "outside ramp")         \
  X(RampBEGIN,          "begin ramp")           \
  X(RampRAMPING,        "ramping")              \
  X(RampFINISH,         "finish ramp")          \
  X(RampCOLLECTING,     "collecting ramp")

#define RAMP_ENUM(e, s) e,
enum {
    RAMP_RELATION(RAMP_ENUM)
    RampLIMIT
};
#undef RAMP_ENUM


/* amcSegStruct -- AMC-specific fields appended to GCSegStruct
 *
 * .seq.old: The "old" flag is FALSE if the segment has never been
 * collected, and so its size is accounted against the pool
 * generation's newSize; it is TRUE if the segment has been collected
 * at least once, and so its size is accounted against the pool
 * generation's oldSize.
 *
 * .seg.deferred: The "deferred" flag is TRUE if its size accounting
 * in the pool generation has been deferred. This is set if the
 * segment was created in ramping mode (and so we don't want it to
 * contribute to the pool generation's newSize and so provoke a
 * collection via TracePoll), and by hash array allocations (where we
 * don't want the allocation to provoke a collection that makes the
 * location dependency stale immediately).
 */

typedef struct amcSegStruct *amcSeg;

#define amcSegSig      ((Sig)0x519A3C59) /* SIGnature AMC SeG */

typedef struct amcSegStruct {
  GCSegStruct gcSegStruct;  /* superclass fields must come first */
  amcGen gen;               /* generation this segment belongs to */
  Nailboard board;          /* nailboard for this segment or NULL if none */
  unsigned old : 1;         /* .seg.old */
  unsigned deferred : 1;    /* .seg.deferred */
  Sig sig;                  /* <code/misc.h#sig> */
} amcSegStruct;

#define Seg2amcSeg(seg)             ((amcSeg)(seg))
#define amcSeg2Seg(amcseg)          ((Seg)(amcseg))


ATTRIBUTE_UNUSED
static Bool amcSegCheck(amcSeg amcseg)
{
  CHECKS(amcSeg, amcseg);
  CHECKD(GCSeg, &amcseg->gcSegStruct);
  CHECKU(amcGen, amcseg->gen);
  if (amcseg->board) {
    CHECKD(Nailboard, amcseg->board);
    CHECKL(SegNailed(amcSeg2Seg(amcseg)) != TraceSetEMPTY);
  }
  CHECKL(BoolCheck(amcseg->old));
  CHECKL(BoolCheck(amcseg->deferred));
  return TRUE;
}


/* AMCSegInit -- initialise an AMC segment */

ARG_DEFINE_KEY(amc_seg_gen, Pointer);
#define amcKeySegGen (&_mps_key_amc_seg_gen)

static Res AMCSegInit(Seg seg, Pool pool, Addr base, Size size,
                      Bool reservoirPermit, ArgList args)
{
  amcGen amcgen;
  SegClass super;
  amcSeg amcseg;
  Res res;
  ArgStruct arg;
  
  ArgRequire(&arg, args, amcKeySegGen);
  amcgen = arg.val.p;

  AVERT(Seg, seg);
  amcseg = Seg2amcSeg(seg);
  /* no useful checks for base and size */
  AVERT(Bool, reservoirPermit);

  /* Initialize the superclass fields first via next-method call */
  super = SEG_SUPERCLASS(amcSegClass);
  res = super->init(seg, pool, base, size, reservoirPermit, args);
  if(res != ResOK)
    return res;

  amcseg->gen = amcgen;
  amcseg->board = NULL;
  amcseg->old = FALSE;
  amcseg->deferred = FALSE;
  amcseg->sig = amcSegSig;
  AVERT(amcSeg, amcseg);

  return ResOK;
}


/* AMCSegSketch -- summarise the segment state for a human reader
 *
 * Write a short human-readable text representation of the segment 
 * state into storage indicated by pbSketch+cbSketch.
 *
 * A typical sketch is "bGW_", meaning the seg has a nailboard, has 
 * some Grey and some White objects, and has no buffer attached.
 */

static void AMCSegSketch(Seg seg, char *pbSketch, size_t cbSketch)
{
  amcSeg amcseg;
  Buffer buffer;

  AVER(pbSketch);
  AVER(cbSketch >= 5);
  AVERT(Seg, seg);
  amcseg = Seg2amcSeg(seg);
  AVERT(amcSeg, amcseg);

  if(SegNailed(seg) == TraceSetEMPTY) {
    pbSketch[0] = 'm';  /* mobile */
  } else if (amcSegHasNailboard(seg)) {
    pbSketch[0] = 'b';  /* boarded */
  } else {
    pbSketch[0] = 's';  /* stuck */
  }

  if(SegGrey(seg) == TraceSetEMPTY) {
    pbSketch[1] = '_';
  } else {
    pbSketch[1] = 'G';  /* Grey */
  }

  if(SegWhite(seg) == TraceSetEMPTY) {
    pbSketch[2] = '_';
  } else {
    pbSketch[2] = 'W';  /* White */
  }

  buffer = SegBuffer(seg);
  if(buffer == NULL) {
    pbSketch[3] = '_';
  } else {
    Bool mut = BufferIsMutator(buffer);
    Bool flipped = ((buffer->mode & BufferModeFLIPPED) != 0);
    Bool trapped = BufferIsTrapped(buffer);
    Bool limitzeroed = (buffer->ap_s.limit == 0);

    pbSketch[3] = 'X';  /* I don't know what's going on! */

    if((flipped == trapped) && (trapped == limitzeroed)) {
      if(mut) {
        if(flipped) {
          pbSketch[3] = 's';  /* stalo */
        } else {
          pbSketch[3] = 'n';  /* neo */
        }
      } else {
        if(!flipped) {
          pbSketch[3] = 'f';  /* forwarding */
        }
      }
    } else {
      /* I don't know what's going on! */
    }
  }
  
  pbSketch[4] = '\0';
  AVER(4 < cbSketch);
}


/* AMCSegDescribe -- describe the contents of a segment
 *
 * See <design/poolamc/#seg-describe>.
 */
static Res AMCSegDescribe(Seg seg, mps_lib_FILE *stream)
{
  Res res;
  Pool pool;
  amcSeg amcseg;
  SegClass super;
  Addr i, p, base, limit, init;
  Align step;
  Size row;
  char abzSketch[5];

  if(!TESTT(Seg, seg))
    return ResFAIL;
  if(stream == NULL)
    return ResFAIL;
  amcseg = Seg2amcSeg(seg);
  if(!TESTT(amcSeg, amcseg))
    return ResFAIL;

  /* Describe the superclass fields first via next-method call */
  super = SEG_SUPERCLASS(amcSegClass);
  res = super->describe(seg, stream);
  if(res != ResOK)
    return res;

  pool = SegPool(seg);
  step = PoolAlignment(pool);
  row = step * 64;

  base = SegBase(seg);
  p = AddrAdd(base, pool->format->headerSize);
  limit = SegLimit(seg);

  res = WriteF(stream,
               "AMC seg $P [$A,$A){\n",
               (WriteFP)seg, (WriteFA)base, (WriteFA)limit,
               NULL);
  if(res != ResOK)
    return res;

  if(amcSegHasNailboard(seg)) {
    res = WriteF(stream, "  Boarded\n", NULL);
  } else if(SegNailed(seg) == TraceSetEMPTY) {
    res = WriteF(stream, "  Mobile\n", NULL);
  } else {
    res = WriteF(stream, "  Stuck\n", NULL);
  }
  if(res != ResOK)
    return res;

  res = WriteF(stream, "  Map:  *===:object  @+++:nails  bbbb:buffer\n", NULL);
  if(res != ResOK)
    return res;

  if(SegBuffer(seg) != NULL)
    init = BufferGetInit(SegBuffer(seg));
  else
    init = limit;
  
  for(i = base; i < limit; i = AddrAdd(i, row)) {
    Addr j;
    char c;

    res = WriteF(stream, "    $A  ", i, NULL);
    if(res != ResOK)
      return res;

    /* @@@@ This misses a header-sized pad at the end. */
    for(j = i; j < AddrAdd(i, row); j = AddrAdd(j, step)) {
      if(j >= limit)
        c = ' ';  /* if seg is not a whole number of print rows */
      else if(j >= init)
        c = 'b';
      else {
        Bool nailed = amcSegHasNailboard(seg)
          && NailboardGet(amcSegNailboard(seg), j);
        if(j == p) {
          c = (nailed ? '@' : '*');
          p = (pool->format->skip)(p);
        } else {
          c = (nailed ? '+' : '=');
        }
      }
      res = WriteF(stream, "$C", c, NULL);
      if(res != ResOK)
        return res;
    }

    res = WriteF(stream, "\n", NULL);
    if(res != ResOK)
      return res;
  }

  AMCSegSketch(seg, abzSketch, NELEMS(abzSketch));
  res = WriteF(stream, "  Sketch: $S\n", (WriteFS)abzSketch, NULL);
  if(res != ResOK)
    return res;

  res = WriteF(stream, "} AMC Seg $P\n", (WriteFP)seg, NULL);
  if(res != ResOK)
    return res;

  return ResOK;
}


/* amcSegClass -- Class definition for AMC segments */

DEFINE_SEG_CLASS(amcSegClass, class)
{
  INHERIT_CLASS(class, GCSegClass);
  SegClassMixInNoSplitMerge(class);  /* no support for this (yet) */
  class->name = "AMCSEG";
  class->size = sizeof(amcSegStruct);
  class->init = AMCSegInit;
  class->describe = AMCSegDescribe;
  AVERT(SegClass, class);
}



/* amcSegHasNailboard -- test whether the segment has a nailboard
 *
 * See <design/poolamc/#fix.nail.distinguish>.
 */
static Bool amcSegHasNailboard(Seg seg)
{
  amcSeg amcseg = Seg2amcSeg(seg);
  return amcseg->board != NULL;
}


/* amcSegNailboard -- get the nailboard for this segment */

static Nailboard amcSegNailboard(Seg seg)
{
  amcSeg amcseg = Seg2amcSeg(seg);
  AVER(amcSegHasNailboard(seg));
  return amcseg->board;
}


/* amcSegGen -- get the generation structure for this segment */

static amcGen amcSegGen(Seg seg)
{
  amcSeg amcseg = Seg2amcSeg(seg);
  return amcseg->gen;
}


/* AMCStruct -- pool AMC descriptor
 *
 * See <design/poolamc/#struct>.
 */

#define AMCSig          ((Sig)0x519A3C99) /* SIGnature AMC */

typedef struct PageRetStruct {
  Count pCond;     /* pages Condemned */
  Count pRet;      /* pages Retained (in place) */
  /* Small */
  Count pCS;       /* pages Condemned in Small segments */
  Count pRS;       /* pages Retained in Small segments */
  /* Medium */
  Count sCM;       /* segments Condemned: Medium */
                   /* ...= upper bound of how many extra pages it */
                   /*    would have cost, had we chosen to LSP-pad */
                   /*    all these segments. */
  Count pCM;       /* pages Condemned in Medium segments */
  Count sRM;       /* segments Retained: Medium */
  Count pRM;       /* pages Retained in Medium segments: */
  Count pRM1;      /*   ...because obj 1 was preserved in place */
                   /*   ...because a rest obj was pip, causing: */
  Count pRMrr;     /*     ...retained rest pages (page where rest obj is) */
  Count pRMr1;     /*     ...retained obj 1 pages (purely NMR pad) */
  /* Large */
  Count sCL;       /* segments Condemned: Large */
                   /* ...= upper bound of how many extra pages it */
                   /*    has cost to LSP-pad all these segments. */
  Count pCL;       /* pages Condemned in Large segments */
  Count sRL;       /* segments Retained: Large */
  Count pRL;       /* pages Retained in Large segments */
  Count pRLr;      /*   ...because a rest obj (actually LSP) was pip */

  /* The interesting things about this report are:
   *   - How many pages are actually being retained? (pRet)
   *   - Percentage? (pRet/pCond)
   *   - Is the major contribution from Small, Medium, or Large segs?
   *
   * Generally, pages retained because obj 1 needed to be preserved in 
   * place are ok (because no alternative placement could have retained 
   * fewer pages), but pages retained by a rest obj are unfortunate 
   * (better placement, putting the small rest objs in their own seg, 
   * would have retained fewer pages).  In particular:
   *
   * The LSP threshold is a payoff between the wasted space from 
   * LSP-padding, versus the risk of increased page-retention (due to 
   * rest objs) from not LSP-padding.
   *
   * For Medium segs, where we do not do LSP-padding:
   *   - LSP would have required at most sCM extra pages;
   *   - the extra retention incurred by not LSP-padding is pRMr1.
   * A high pRMr1 => lots of Medium segs getting retained by the rest 
   * objs tacked on after obj 1.  Consider lowering LSP-threshold.
   *
   * For Large segs we do LSP padding.  This has a cost; upper bound is 
   * sCL extra pages.  But the benefit should be greatly reduced ambig 
   * refs to rest objs.  With LSP, the only rest obj is the LSP pad 
   * itself.  We expect that ambig refs to this are rare, so currently 
   * we do not implement .large.lsp-no-retain.  But we do record the 
   * occurrence of pages retained by a ref to an LSP pad: pPLr.  A high 
   * pRLr => perhaps .large.lsp-no-retain should be implemented?
   *
   * If the mutator is causing a lot of page retention, then sRM/pRM
   * and sRL/pRL should give some picture of the number of retained 
   * objects and their average size.
   */
} PageRetStruct;

/* static => init'd to zero */
static struct PageRetStruct pageretstruct_Zero;

typedef struct AMCStruct { /* <design/poolamc/#struct> */
  PoolStruct poolStruct;   /* generic pool structure */
  RankSet rankSet;         /* rankSet for entire pool */
  RingStruct genRing;      /* ring of generations */
  Bool gensBooted;         /* used during boot (init) */
  size_t gens;             /* number of generations */
  amcGen *gen;             /* (pointer to) array of generations */
  amcGen nursery;          /* the default mutator generation */
  amcGen rampGen;          /* the ramp generation */
  amcGen afterRampGen;     /* the generation after rampGen */
  unsigned rampCount;      /* <design/poolamc/#ramp.count> */
  int rampMode;            /* <design/poolamc/#ramp.mode> */
  amcPinnedMethod pinned;  /* function determining if block is pinned */

  /* page retention in an in-progress trace */
  STATISTIC_DECL(PageRetStruct pageretstruct[TraceLIMIT]);

  Sig sig;                 /* <design/pool/#outer-structure.sig> */
} AMCStruct;

#define Pool2AMC(pool) PARENT(AMCStruct, poolStruct, (pool))
#define AMC2Pool(amc) (&(amc)->poolStruct)


/* amcGenCheck -- check consistency of a generation structure */

ATTRIBUTE_UNUSED
static Bool amcGenCheck(amcGen gen)
{
  Arena arena;
  AMC amc;

  CHECKS(amcGen, gen);
  CHECKD(PoolGen, &gen->pgen);
  amc = amcGenAMC(gen);
  CHECKU(AMC, amc);
  CHECKD(Buffer, gen->forward);
  CHECKD_NOSIG(Ring, &gen->amcRing);
  arena = amc->poolStruct.arena;
  return TRUE;
}


/* amcBufStruct -- AMC Buffer subclass
 *
 * This subclass of SegBuf records a link to a generation.
 */

#define amcBufSig ((Sig)0x519A3CBF) /* SIGnature AMC BuFfer  */

typedef struct amcBufStruct *amcBuf;

typedef struct amcBufStruct {
  SegBufStruct segbufStruct;    /* superclass fields must come first */
  amcGen gen;                   /* The AMC generation */
  Bool forHashArrays;           /* allocates hash table arrays, see AMCBufferFill */
  Sig sig;                      /* <design/sig/> */
} amcBufStruct;


/* Buffer2amcBuf -- convert generic Buffer to an amcBuf */

#define Buffer2amcBuf(buffer) \
  PARENT(amcBufStruct, segbufStruct, \
         PARENT(SegBufStruct, bufferStruct, buffer))

/* amcBuf2Buffer -- convert amcBuf to generic Buffer */

#define amcBuf2Buffer(amcbuf) (&(amcbuf)->segbufStruct.bufferStruct)



/* amcBufCheck -- check consistency of an amcBuf */

ATTRIBUTE_UNUSED
static Bool amcBufCheck(amcBuf amcbuf)
{
  CHECKS(amcBuf, amcbuf);
  CHECKD(SegBuf, &amcbuf->segbufStruct);
  if(amcbuf->gen != NULL)
    CHECKD(amcGen, amcbuf->gen);
  CHECKL(BoolCheck(amcbuf->forHashArrays));
  /* hash array buffers only created by mutator */
  CHECKL(BufferIsMutator(amcBuf2Buffer(amcbuf)) || !amcbuf->forHashArrays);
  return TRUE;
}


/* amcBufGen -- Return the AMC generation of an amcBuf */

static amcGen amcBufGen(Buffer buffer)
{
  return Buffer2amcBuf(buffer)->gen;
}


/* amcBufSetGen -- Set the AMC generation of an amcBuf */

static void amcBufSetGen(Buffer buffer, amcGen gen)
{
  amcBuf amcbuf;

  if(gen != NULL)
    AVERT(amcGen, gen);
  amcbuf = Buffer2amcBuf(buffer);
  amcbuf->gen = gen;
}


ARG_DEFINE_KEY(ap_hash_arrays, Bool);

#define amcKeyAPHashArrays (&_mps_key_ap_hash_arrays)

/* AMCBufInit -- Initialize an amcBuf */

static Res AMCBufInit(Buffer buffer, Pool pool, ArgList args)
{
  AMC amc;
  amcBuf amcbuf;
  BufferClass superclass;
  Res res;
  Bool forHashArrays = FALSE;
  ArgStruct arg;

  AVERT(Buffer, buffer);
  AVERT(Pool, pool);
  amc = Pool2AMC(pool);
  AVERT(AMC, amc);

  if (ArgPick(&arg, args, amcKeyAPHashArrays))
    forHashArrays = arg.val.b;

  /* call next method */
  superclass = BUFFER_SUPERCLASS(amcBufClass);
  res = (*superclass->init)(buffer, pool, args);
  if(res != ResOK)
    return res;

  amcbuf = Buffer2amcBuf(buffer);
  if(BufferIsMutator(buffer)) {
    /* Set up the buffer to be allocating in the nursery. */
    amcbuf->gen = amc->nursery;
  } else {
    /* No gen yet -- see <design/poolamc/#gen.forward>. */
    amcbuf->gen = NULL;
  }
  amcbuf->forHashArrays = forHashArrays;
  amcbuf->sig = amcBufSig;
  AVERT(amcBuf, amcbuf);

  BufferSetRankSet(buffer, amc->rankSet);

  return ResOK;
}


/* AMCBufFinish -- Finish an amcBuf */

static void AMCBufFinish(Buffer buffer)
{
  BufferClass super;
  amcBuf amcbuf;

  AVERT(Buffer, buffer);
  amcbuf = Buffer2amcBuf(buffer);
  AVERT(amcBuf, amcbuf);

  amcbuf->sig = SigInvalid;

  /* Finish the superclass fields last. */
  super = BUFFER_SUPERCLASS(amcBufClass);
  super->finish(buffer);
}


/* amcBufClass -- The class definition */

DEFINE_BUFFER_CLASS(amcBufClass, class)
{
  INHERIT_CLASS(class, SegBufClass);
  class->name = "AMCBUF";
  class->size = sizeof(amcBufStruct);
  class->init = AMCBufInit;
  class->finish = AMCBufFinish;
  AVERT(BufferClass, class);
}


/* amcGenCreate -- create a generation */

static Res amcGenCreate(amcGen *genReturn, AMC amc, GenDesc gen)
{
  Arena arena;
  Buffer buffer;
  Pool pool;
  amcGen amcgen;
  Res res;
  void *p;

  pool = AMC2Pool(amc);
  arena = pool->arena;

  res = ControlAlloc(&p, arena, sizeof(amcGenStruct), FALSE);
  if(res != ResOK)
    goto failControlAlloc;
  amcgen = (amcGen)p;

  res = BufferCreate(&buffer, EnsureamcBufClass(), pool, FALSE, argsNone);
  if(res != ResOK)
    goto failBufferCreate;

  res = PoolGenInit(&amcgen->pgen, gen, pool);
  if(res != ResOK)
    goto failGenInit;
  RingInit(&amcgen->amcRing);
<<<<<<< HEAD
=======
  amcgen->segs = 0;
>>>>>>> 4a2f4a9c
  amcgen->forward = buffer;
  amcgen->sig = amcGenSig;

  AVERT(amcGen, amcgen);

  RingAppend(&amc->genRing, &amcgen->amcRing);
  EVENT2(AMCGenCreate, amc, amcgen);
  *genReturn = amcgen;
  return ResOK;

failGenInit:
  BufferDestroy(buffer);
failBufferCreate:
  ControlFree(arena, p, sizeof(amcGenStruct));
failControlAlloc:
  return res;
}


/* amcGenDestroy -- destroy a generation */

static void amcGenDestroy(amcGen gen)
{
  Arena arena;

  AVERT(amcGen, gen);

  EVENT1(AMCGenDestroy, gen);
  arena = PoolArena(amcGenPool(gen));
  gen->sig = SigInvalid;
  RingRemove(&gen->amcRing);
  RingFinish(&gen->amcRing);
  PoolGenFinish(&gen->pgen);
  BufferDestroy(gen->forward);
  ControlFree(arena, gen, sizeof(amcGenStruct));
}


/* amcGenDescribe -- describe an AMC generation */

static Res amcGenDescribe(amcGen amcgen, mps_lib_FILE *stream)
{
  Res res;

  if(!TESTT(amcGen, amcgen))
    return ResFAIL;

  res = WriteF(stream,
<<<<<<< HEAD
               "  amcGen $P {\n", (WriteFP)amcgen,
               "   buffer $P\n", (WriteFP)amcgen->forward,
=======
               "  amcGen $P {\n", (WriteFP)gen,
               "   buffer $P\n", gen->forward,
               "   segs $U, totalSize $U, newSize $U\n",
               (WriteFU)gen->segs,
               (WriteFU)gen->pgen.totalSize,
               (WriteFU)gen->pgen.newSize,
>>>>>>> 4a2f4a9c
               "  } amcGen\n", NULL);
  return res;
}


/* amcSegCreateNailboard -- create nailboard for segment */

static Res amcSegCreateNailboard(Seg seg, Pool pool)
{
  amcSeg amcseg;
  Nailboard board;
  Arena arena;
  Res res;

  amcseg = Seg2amcSeg(seg);
  AVER(!amcSegHasNailboard(seg));
  arena = PoolArena(pool);

  res = NailboardCreate(&board, arena, pool->alignment, 
                        SegBase(seg), SegLimit(seg));
  if (res != ResOK)
    return res;
  amcseg->board = board;
  return ResOK;
}


/* amcPinnedInterior -- block is pinned by any nail */

static Bool amcPinnedInterior(AMC amc, Nailboard board, Addr base, Addr limit)
{
  Size headerSize = AMC2Pool(amc)->format->headerSize;
  return !NailboardIsResRange(board, AddrSub(base, headerSize),
                              AddrSub(limit, headerSize));
}


/* amcPinnedBase -- block is pinned only if base is nailed */

static Bool amcPinnedBase(AMC amc, Nailboard board, Addr base, Addr limit)
{
  UNUSED(amc);
  UNUSED(limit);
  return NailboardGet(board, base);
}


/* amcVarargs -- decode obsolete varargs */

static void AMCVarargs(ArgStruct args[MPS_ARGS_MAX], va_list varargs)
{
  args[0].key = MPS_KEY_FORMAT;
  args[0].val.format = va_arg(varargs, Format);
  args[1].key = MPS_KEY_CHAIN;
  args[1].val.chain = va_arg(varargs, Chain);
  args[2].key = MPS_KEY_ARGS_END;
  AVERT(ArgList, args);
}


/* amcInitComm -- initialize AMC/Z pool
 *
 * See <design/poolamc/#init>.
 * Shared by AMCInit and AMCZinit.
 */
static Res amcInitComm(Pool pool, RankSet rankSet, ArgList args)
{
  AMC amc;
  Res res;
  Arena arena;
  TraceId ti;
  Trace trace;
  Index i;
  size_t genArraySize;
  size_t genCount;
  Bool interior = AMC_INTERIOR_DEFAULT;
  Chain chain;
  ArgStruct arg;
  
  /* Suppress a warning about this structure not being used when there
     are no statistics.  Note that simply making the declaration conditional
     does not work, because we carefully reference expressions inside
     STATISTICS to prevent such warnings on parameters and local variables.
     It's just that clang 4.0 on Mac OS X does some sort of extra check
     that produces a special warnings about static variables. */
#if !defined(STATISTICS)
  UNUSED(pageretstruct_Zero);
#endif

  AVER(pool != NULL);

  amc = Pool2AMC(pool);
  arena = PoolArena(pool);

  ArgRequire(&arg, args, MPS_KEY_FORMAT);
  pool->format = arg.val.format;
  if (ArgPick(&arg, args, MPS_KEY_CHAIN))
    chain = arg.val.chain;
  else
    chain = ArenaGlobals(arena)->defaultChain;
  if (ArgPick(&arg, args, MPS_KEY_INTERIOR))
    interior = arg.val.b;
  
  AVERT(Format, pool->format);
  AVERT(Chain, chain);
  pool->alignment = pool->format->alignment;
  amc->rankSet = rankSet;

  RingInit(&amc->genRing);
  /* amc gets checked before the generations get created, but they */
  /* do get created later in this function. */
  amc->gen = NULL;
  amc->nursery = NULL;
  amc->rampGen = NULL;
  amc->afterRampGen = NULL;
  amc->gensBooted = FALSE;

  amc->rampCount = 0;
  amc->rampMode = RampOUTSIDE;

  TRACE_SET_ITER(ti, trace, TraceSetUNIV, arena)
    STATISTIC(amc->pageretstruct[ti] = pageretstruct_Zero);
  TRACE_SET_ITER_END(ti, trace, TraceSetUNIV, arena);

  if(pool->format->headerSize == 0) {
    pool->fix = AMCFix;
  } else {
    pool->fix = AMCHeaderFix;
  }

  if (interior) {
    amc->pinned = amcPinnedInterior;
  } else {
    amc->pinned = amcPinnedBase;
  }

  amc->sig = AMCSig;
  AVERT(AMC, amc);

  /* Init generations. */
  genCount = ChainGens(chain);
  {
    void *p;

    /* One gen for each one in the chain plus dynamic gen. */
    genArraySize = sizeof(amcGen) * (genCount + 1);
    res = ControlAlloc(&p, arena, genArraySize, FALSE);
    if(res != ResOK)
      goto failGensAlloc;
    amc->gen = p;
    for (i = 0; i <= genCount; ++i) {
      res = amcGenCreate(&amc->gen[i], amc, ChainGen(chain, i));
      if (res != ResOK)
        goto failGenAlloc;
    }
    res = amcGenCreate(&amc->gen[genCount], amc, &arena->topGen);
    if (res != ResOK)
      goto failGenAlloc;
    /* Set up forwarding buffers. */
    for(i = 0; i < genCount; ++i) {
      amcBufSetGen(amc->gen[i]->forward, amc->gen[i+1]);
    }
    /* Dynamic gen forwards to itself. */
    amcBufSetGen(amc->gen[genCount]->forward, amc->gen[genCount]);
  }
  amc->nursery = amc->gen[0];
  amc->rampGen = amc->gen[genCount-1]; /* last ephemeral gen */
  amc->afterRampGen = amc->gen[genCount];
  amc->gensBooted = TRUE;

  AVERT(AMC, amc);
  EVENT2(AMCInit, pool, amc);
  if(rankSet == RankSetEMPTY)
    EVENT2(PoolInitAMCZ, pool, pool->format);
  else
    EVENT2(PoolInitAMC, pool, pool->format);
  return ResOK;

failGenAlloc:
  while(i > 0) {
    --i;
    amcGenDestroy(amc->gen[i]);
  }
  ControlFree(arena, amc->gen, genArraySize);
failGensAlloc:
  return res;
}

static Res AMCInit(Pool pool, ArgList args)
{
  return amcInitComm(pool, RankSetSingle(RankEXACT), args);
}

static Res AMCZInit(Pool pool, ArgList args)
{
  return amcInitComm(pool, RankSetEMPTY, args);
}


/* AMCFinish -- finish AMC pool
 *
 * See <design/poolamc/#finish>.
 */
static void AMCFinish(Pool pool)
{
  AMC amc;
  Ring ring;
  Ring node, nextNode;

  AVERT(Pool, pool);
  amc = Pool2AMC(pool);
  AVERT(AMC, amc);

  EVENT1(AMCFinish, amc);

  /* @@@@ Make sure that segments aren't buffered by forwarding */
  /* buffers.  This is a hack which allows the pool to be destroyed */
  /* while it is collecting.  Note that there aren't any mutator */
  /* buffers by this time. */
  RING_FOR(node, &amc->genRing, nextNode) {
    amcGen gen = RING_ELT(amcGen, amcRing, node);
    BufferDetach(gen->forward, pool);
  }

  ring = PoolSegRing(pool);
  RING_FOR(node, ring, nextNode) {
    Seg seg = SegOfPoolRing(node);
    amcGen gen = amcSegGen(seg);
    amcSeg amcseg = Seg2amcSeg(seg);

    if (!amcseg->old) {
      PoolGenAge(&gen->pgen, SegSize(seg), amcseg->deferred);
      amcseg->old = TRUE;
    }
    PoolGenReclaim(&gen->pgen, SegSize(seg), amcseg->deferred);
    PoolGenFree(&gen->pgen, seg);
  }

  /* Disassociate forwarding buffers from gens before they are */
  /* destroyed. */
  ring = &amc->genRing;
  RING_FOR(node, ring, nextNode) {
    amcGen gen = RING_ELT(amcGen, amcRing, node);
    amcBufSetGen(gen->forward, NULL);
  }
  RING_FOR(node, ring, nextNode) {
    amcGen gen = RING_ELT(amcGen, amcRing, node);
    amcGenDestroy(gen);
  }

  amc->sig = SigInvalid;
}


/* AMCBufferFill -- refill an allocation buffer
 *
 * See <design/poolamc/#fill>.
 */
static Res AMCBufferFill(Addr *baseReturn, Addr *limitReturn,
                         Pool pool, Buffer buffer, Size size,
                         Bool withReservoirPermit)
{
  Seg seg;
  AMC amc;
  Res res;
  Addr base, limit;
  Arena arena;
  Size alignedSize;
  amcGen gen;
  PoolGen pgen;
  amcBuf amcbuf;

  AVERT(Pool, pool);
  amc = Pool2AMC(pool);
  AVERT(AMC, amc);
  AVER(baseReturn != NULL);
  AVER(limitReturn != NULL);
  AVERT(Buffer, buffer);
  AVER(BufferIsReset(buffer));
  AVER(size > 0);
  AVER(SizeIsAligned(size, PoolAlignment(pool)));
  AVERT(Bool, withReservoirPermit);

  arena = PoolArena(pool);
  gen = amcBufGen(buffer);
  AVERT(amcGen, gen);
  amcbuf = Buffer2amcBuf(buffer);
  AVERT(amcBuf, amcbuf);
  pgen = &gen->pgen;

  /* Create and attach segment.  The location of this segment is */
  /* expressed via the pool generation. We rely on the arena to */
  /* organize locations appropriately.  */
  alignedSize = SizeAlignUp(size, ArenaAlign(arena));
  MPS_ARGS_BEGIN(args) {
    MPS_ARGS_ADD_FIELD(args, amcKeySegGen, p, gen);
    res = PoolGenAlloc(&seg, pgen, amcSegClassGet(), alignedSize,
                       withReservoirPermit, args);
  } MPS_ARGS_END(args);
  if(res != ResOK)
    return res;
  AVER(alignedSize == SegSize(seg));

  /* <design/seg/#field.rankSet.start> */
  if(BufferRankSet(buffer) == RankSetEMPTY)
    SegSetRankAndSummary(seg, BufferRankSet(buffer), RefSetEMPTY);
  else
    SegSetRankAndSummary(seg, BufferRankSet(buffer), RefSetUNIV);

  /* If ramping, or if the buffer is intended for allocating hash
   * table arrays, defer the size accounting. */
  if ((amc->rampMode == RampRAMPING
       && buffer == amc->rampGen->forward
       && gen == amc->rampGen)
      || amcbuf->forHashArrays) 
  {
    Seg2amcSeg(seg)->deferred = TRUE;
  }

  base = SegBase(seg);
  if(alignedSize < AMCLargeSegPAGES * ArenaAlign(arena)) {
    /* Small or Medium segment: give the buffer the entire seg. */
    limit = AddrAdd(base, alignedSize);
    AVER(limit == SegLimit(seg));
  } else {
    /* Large segment: ONLY give the buffer the size requested, and */
    /* pad the remainder of the segment: see job001811. */
    Size padSize;

    limit = AddrAdd(base, size);
    AVER(limit <= SegLimit(seg));
    
    padSize = alignedSize - size;
    AVER(SizeIsAligned(padSize, PoolAlignment(pool)));
    AVER(AddrAdd(limit, padSize) == SegLimit(seg));
    if(padSize > 0) {
      ShieldExpose(arena, seg);
      (*pool->format->pad)(limit, padSize);
      ShieldCover(arena, seg);
    }
  }

  PoolGenFill(pgen, SegSize(seg), Seg2amcSeg(seg)->deferred);
  *baseReturn = base;
  *limitReturn = limit;
  return ResOK;
}


/* amcBufferEmpty -- detach a buffer from a segment
 *
 * See <design/poolamc/#flush>.
 */
static void AMCBufferEmpty(Pool pool, Buffer buffer,
                           Addr init, Addr limit)
{
  AMC amc;
  Size size;
  Arena arena;
  Seg seg;

  AVERT(Pool, pool);
  amc = Pool2AMC(pool);
  AVERT(AMC, amc);
  AVERT(Buffer, buffer);
  AVER(BufferIsReady(buffer));
  seg = BufferSeg(buffer);
  AVERT(Seg, seg);
  AVER(init <= limit);

  arena = BufferArena(buffer);
  if(SegSize(seg) < AMCLargeSegPAGES * ArenaAlign(arena)) {
    /* Small or Medium segment: buffer had the entire seg. */
    AVER(limit == SegLimit(seg));
  } else {
    /* Large segment: buffer had only the size requested; job001811. */
    AVER(limit <= SegLimit(seg));
  }

  /* <design/poolamc/#flush.pad> */
  size = AddrOffset(init, limit);
  if(size > 0) {
    ShieldExpose(arena, seg);
    (*pool->format->pad)(init, size);
    ShieldCover(arena, seg);
  }

  PoolGenEmpty(&amcSegGen(seg)->pgen, 0, Seg2amcSeg(seg)->deferred);
}


/* AMCRampBegin -- note an entry into a ramp pattern */

static void AMCRampBegin(Pool pool, Buffer buf, Bool collectAll)
{
  AMC amc;

  AVERT(Pool, pool);
  amc = Pool2AMC(pool);
  AVERT(AMC, amc);
  AVERT(Buffer, buf);
  AVERT(Bool, collectAll);
  UNUSED(collectAll); /* obsolete */

  AVER(amc->rampCount < UINT_MAX);
  ++amc->rampCount;
  if(amc->rampCount == 1) {
    if(amc->rampMode != RampFINISH)
      amc->rampMode = RampBEGIN;
  }
}


/* AMCRampEnd -- note an exit from a ramp pattern */

static void AMCRampEnd(Pool pool, Buffer buf)
{
  AMC amc;

  AVERT(Pool, pool);
  amc = Pool2AMC(pool);
  AVERT(AMC, amc);
  AVERT(Buffer, buf);

  AVER(amc->rampCount > 0);
  --amc->rampCount;
  if(amc->rampCount == 0) {
    PoolGen pgen = &amc->rampGen->pgen;
    Ring node, nextNode;

    switch(amc->rampMode) {
      case RampRAMPING:
        /* We were ramping, so clean up. */
        amc->rampMode = RampFINISH;
        break;
      case RampBEGIN:
        /* short-circuit for short ramps */
        amc->rampMode = RampOUTSIDE;
        break;
      case RampCOLLECTING:
        /* we have finished a circuit of the state machine */
        amc->rampMode = RampOUTSIDE;
        break;
      case RampFINISH:
        /* stay in FINISH because we need to pass through COLLECTING */
        break;
      default:
        /* can't get here if already OUTSIDE */
        NOTREACHED;
    }

    /* Now all the segments in the ramp generation contribute to the
     * pool generation's sizes. */
    RING_FOR(node, PoolSegRing(pool), nextNode) {
      Seg seg = SegOfPoolRing(node);
      amcSeg amcseg = Seg2amcSeg(seg);
      if(amcSegGen(seg) == amc->rampGen
         && amcseg->deferred
         && SegWhite(seg) == TraceSetEMPTY)
      {
        PoolGenUndefer(pgen,
                       amcseg->old ? SegSize(seg) : 0,
                       amcseg->old ? 0 : SegSize(seg));
        amcseg->deferred = FALSE;
      }
    }
  }
}


/* AMCWhiten -- condemn the segment for the trace
 *
 * If the segment has a mutator buffer on it, we nail the buffer,
 * because we can't scan or reclaim uncommitted buffers.
 */
static Res AMCWhiten(Pool pool, Trace trace, Seg seg)
{
  Size condemned = 0;
  amcGen gen;
  AMC amc;
  Buffer buffer;
  amcSeg amcseg;
  Res res;

  AVERT(Pool, pool);
  AVERT(Trace, trace);
  AVERT(Seg, seg);
  amcseg = Seg2amcSeg(seg);

  buffer = SegBuffer(seg);
  if(buffer != NULL) {
    AVERT(Buffer, buffer);

    if(!BufferIsMutator(buffer)) {      /* forwarding buffer */
      AVER(BufferIsReady(buffer));
      BufferDetach(buffer, pool);
    } else {                            /* mutator buffer */
      if(BufferScanLimit(buffer) == SegBase(seg)) {
        /* There's nothing but the buffer, don't condemn. */
        return ResOK;
      }
      /* [The following else-if section is just a comment added in */
      /*  1998-10-08.  It has never worked.  RHSK 2007-01-16] */
      /* else if (BufferScanLimit(buffer) == BufferLimit(buffer)) { */
        /* The buffer is full, so it won't be used by the mutator. */
        /* @@@@ We should detach it, but can't for technical */
        /* reasons. */
        /* BufferDetach(buffer, pool); */
      /* } */
      else {
        /* There is an active buffer, make sure it's nailed. */
        if(!amcSegHasNailboard(seg)) {
          if(SegNailed(seg) == TraceSetEMPTY) {
            res = amcSegCreateNailboard(seg, pool);
            if(res != ResOK) {
              /* Can't create nailboard, don't condemn. */
              return ResOK;
            }
            if(BufferScanLimit(buffer) != BufferLimit(buffer)) {
              NailboardSetRange(amcSegNailboard(seg),
                                BufferScanLimit(buffer),
                                BufferLimit(buffer));
            }
            ++trace->nailCount;
            SegSetNailed(seg, TraceSetSingle(trace));
          } else {
            /* Segment is nailed already, cannot create a nailboard */
            /* (see .nail.new), just give up condemning. */
            return ResOK;
          }
        } else {
          /* We have a nailboard, the buffer must be nailed already. */
          AVER(BufferScanLimit(buffer) == BufferLimit(buffer)
               || NailboardIsSetRange(amcSegNailboard(seg), 
                                      BufferScanLimit(buffer),
                                      BufferLimit(buffer)));
          /* Nail it for this trace as well. */
          SegSetNailed(seg, TraceSetAdd(SegNailed(seg), trace));
        }
        /* We didn't condemn the buffer, subtract it from the count. */
        /* @@@@ We could subtract all the nailed grains. */
        /* Relies on unsigned arithmetic wrapping round */
        /* on under- and overflow (which it does). */
        condemned -= AddrOffset(BufferScanLimit(buffer), BufferLimit(buffer));
      }
    }
  }

  SegSetWhite(seg, TraceSetAdd(SegWhite(seg), trace));
  condemned += SegSize(seg);
  trace->condemned += condemned;

  amc = Pool2AMC(pool);
  AVERT(AMC, amc);

  STATISTIC_STAT( {
    Count pages;
    AVER(SizeIsAligned(SegSize(seg), ArenaAlign(pool->arena)));
    pages = SegSize(seg) / ArenaAlign(pool->arena);
    AVER(pages != 0);
    amc->pageretstruct[trace->ti].pCond += pages;
    if(pages == 1) {
      amc->pageretstruct[trace->ti].pCS += pages;
    } else if(pages < AMCLargeSegPAGES) {
      amc->pageretstruct[trace->ti].sCM += 1;
      amc->pageretstruct[trace->ti].pCM += pages;
    } else {
      amc->pageretstruct[trace->ti].sCL += 1;
      amc->pageretstruct[trace->ti].pCL += pages;
    }
  } );

  gen = amcSegGen(seg);
  AVERT(amcGen, gen);
  if (!amcseg->old) {
    PoolGenAge(&gen->pgen, SegSize(seg), amcseg->deferred);
    amcseg->old = TRUE;
  }

  /* Ensure we are forwarding into the right generation. */

  /* see <design/poolamc/#gen.ramp> */
  /* This switching needs to be more complex for multiple traces. */
  AVER(TraceSetIsSingle(PoolArena(pool)->busyTraces));
  if(amc->rampMode == RampBEGIN && gen == amc->rampGen) {
    BufferDetach(gen->forward, pool);
    amcBufSetGen(gen->forward, gen);
    amc->rampMode = RampRAMPING;
  } else if(amc->rampMode == RampFINISH && gen == amc->rampGen) {
    BufferDetach(gen->forward, pool);
    amcBufSetGen(gen->forward, amc->afterRampGen);
    amc->rampMode = RampCOLLECTING;
  }

  return ResOK;
}


/* amcScanNailedRange -- make one scanning pass over a range of
 * addresses in a nailed segment.
 */
static Res amcScanNailedRange(Bool *totalReturn, Bool *moreReturn,
                              Size *bytesScanned, ScanState ss,
                              AMC amc, Nailboard board,
                              Addr base, Addr limit)
{
  Format format;
  Size headerSize;
  Addr p, clientLimit;
  Pool pool = AMC2Pool(amc);
  format = pool->format;
  headerSize = format->headerSize;
  p = AddrAdd(base, headerSize);
  clientLimit = AddrAdd(limit, headerSize);
  while (p < clientLimit) {
    Addr q;
    q = (*format->skip)(p);
    if ((*amc->pinned)(amc, board, p, q)) {
      Res res;
      res = (*format->scan)(&ss->ss_s, p, q);
      if(res != ResOK) {
        *totalReturn = FALSE;
        *moreReturn = TRUE;
        return res;
      }
      *bytesScanned += AddrOffset(p, q);
    } else {
      *totalReturn = FALSE;
    }
    AVER(p < q);
    p = q;
  }
  AVER(p == clientLimit);
  return ResOK;
}


/* amcScanNailedOnce -- make one scanning pass over a nailed segment
 *
 * *totalReturn is set to TRUE iff all objects in segment scanned.
 * *moreReturn is set to FALSE only if there are no more objects
 * on the segment that need scanning (which is normally the case).
 * It is set to TRUE if scanning had to be abandoned early on, and
 * also if during emergency fixing any new marks got added to the
 * nailboard.
 */
static Res amcScanNailedOnce(Bool *totalReturn, Bool *moreReturn,
                             ScanState ss, Seg seg, AMC amc)
{
  Addr p, limit;
  Size bytesScanned = 0;
  Nailboard board;
  Res res;

  EVENT3(AMCScanBegin, amc, seg, ss); /* TODO: consider using own event */

  *totalReturn = TRUE;
  board = amcSegNailboard(seg);
  NailboardClearNewNails(board);

  p = SegBase(seg);
  while(SegBuffer(seg) != NULL) {
    limit = BufferScanLimit(SegBuffer(seg));
    if(p >= limit) {
      AVER(p == limit);
      goto returnGood;
    }
    res = amcScanNailedRange(totalReturn, moreReturn, &bytesScanned, 
                             ss, amc, board, p, limit);
    if (res != ResOK)
      return res;
    p = limit;
  }

  limit = SegLimit(seg);
  /* @@@@ Shouldn't p be set to BufferLimit here?! */
  res = amcScanNailedRange(totalReturn, moreReturn, &bytesScanned,
                           ss, amc, board, p, limit);
  if (res != ResOK)
    return res;

returnGood:
  EVENT3(AMCScanEnd, amc, seg, ss); /* TODO: consider using own event */

  AVER(bytesScanned <= SegSize(seg));
  ss->scannedSize += bytesScanned;
  *moreReturn = NailboardNewNails(board);
  return ResOK;
}


/* amcScanNailed -- scan a nailed segment */

static Res amcScanNailed(Bool *totalReturn, ScanState ss, Pool pool,
                         Seg seg, AMC amc)
{
  Bool total, moreScanning;
  size_t loops = 0;

  do {
    Res res;
    res = amcScanNailedOnce(&total, &moreScanning, ss, seg, amc);
    if(res != ResOK) {
      *totalReturn = FALSE;
      return res;
    }
    loops += 1;
  } while(moreScanning);

  if(loops > 1) {
    RefSet refset;

    AVER(ArenaEmergency(PoolArena(pool)));

    /* Looped: fixed refs (from 1st pass) were seen by MPS_FIX1
     * (in later passes), so the "ss.unfixedSummary" is _not_
     * purely unfixed.  In this one case, unfixedSummary is not 
     * accurate, and cannot be used to verify the SegSummary (see 
     * impl/trace/#verify.segsummary).  Use ScanStateSetSummary to 
     * store ScanStateSummary in ss.fixedSummary and reset 
     * ss.unfixedSummary.  See job001548.
     */
  
    refset = ScanStateSummary(ss);

    /* A rare event, which might prompt a rare defect to appear. */
    EVENT6(amcScanNailed, loops, SegSummary(seg), ScanStateWhite(ss), 
           ScanStateUnfixedSummary(ss), ss->fixedSummary, refset);
  
    ScanStateSetSummary(ss, refset);
  }
  
  *totalReturn = total;
  return ResOK;
}


/* AMCScan -- scan a single seg, turning it black
 *
 * See <design/poolamc/#seg-scan>.
 */
static Res AMCScan(Bool *totalReturn, ScanState ss, Pool pool, Seg seg)
{
  Addr base, limit;
  Format format;
  AMC amc;
  Res res;

  AVER(totalReturn != NULL);
  AVERT(ScanState, ss);
  AVERT(Seg, seg);
  AVERT(Pool, pool);
  amc = Pool2AMC(pool);
  AVERT(AMC, amc);


  format = pool->format;

  if(amcSegHasNailboard(seg)) {
    return amcScanNailed(totalReturn, ss, pool, seg, amc);
  }

  EVENT3(AMCScanBegin, amc, seg, ss);

  base = AddrAdd(SegBase(seg), format->headerSize);
  /* <design/poolamc/#seg-scan.loop> */
  while(SegBuffer(seg) != NULL) {
    limit = AddrAdd(BufferScanLimit(SegBuffer(seg)),
                    format->headerSize);
    if(base >= limit) {
      /* @@@@ Are we sure we don't need scan the rest of the */
      /* segment? */
      AVER(base == limit);
      *totalReturn = TRUE;
      return ResOK;
    }
    res = (*format->scan)(&ss->ss_s, base, limit);
    if(res != ResOK) {
      *totalReturn = FALSE;
      return res;
    }
    ss->scannedSize += AddrOffset(base, limit);
    base = limit;
  }

  /* <design/poolamc/#seg-scan.finish> @@@@ base? */
  limit = AddrAdd(SegLimit(seg), format->headerSize);
  AVER(SegBase(seg) <= base);
  AVER(base <= AddrAdd(SegLimit(seg), format->headerSize));
  if(base < limit) {
    res = (*format->scan)(&ss->ss_s, base, limit);
    if(res != ResOK) {
      *totalReturn = FALSE;
      return res;
    }
  }

  ss->scannedSize += AddrOffset(base, limit);
  EVENT3(AMCScanEnd, amc, seg, ss);

  *totalReturn = TRUE;
  return ResOK;
}


/* amcFixInPlace -- fix an reference without moving the object
 *
 * Usually this function is used for ambiguous references, but during
 * emergency tracing may be used for references of any rank.
 *
 * If the segment has a nailboard then we use that to record the fix.
 * Otherwise we simply grey and nail the entire segment.
 */
static void amcFixInPlace(Pool pool, Seg seg, ScanState ss, Ref *refIO)
{
  Addr ref;

  UNUSED(pool);

  ref = (Addr)*refIO;
  /* An ambiguous reference can point before the header. */
  AVER(SegBase(seg) <= ref);
  /* .ref-limit: A reference passed to Fix can't be beyond the */
  /* segment, because then TraceFix would not have picked this */
  /* segment. */
  AVER(ref < SegLimit(seg));

  EVENT0(AMCFixInPlace);
  if(amcSegHasNailboard(seg)) {
    Bool wasMarked = NailboardSet(amcSegNailboard(seg), ref);
    /* If there are no new marks (i.e., no new traces for which we */
    /* are marking, and no new mark bits set) then we can return */
    /* immediately, without changing colour. */
    if(TraceSetSub(ss->traces, SegNailed(seg)) && wasMarked)
      return;
  } else if(TraceSetSub(ss->traces, SegNailed(seg))) {
    return;
  }
  SegSetNailed(seg, TraceSetUnion(SegNailed(seg), ss->traces));
  /* AMCZ segments don't contain references and so don't need to */
  /* become grey */
  if(SegRankSet(seg) != RankSetEMPTY)
    SegSetGrey(seg, TraceSetUnion(SegGrey(seg), ss->traces));
}


/* AMCFixEmergency -- fix a reference, without allocating
 *
 * See <design/poolamc/#emergency.fix>.
 */
static Res AMCFixEmergency(Pool pool, ScanState ss, Seg seg,
                           Ref *refIO)
{
  Arena arena;
  AMC amc;
  Addr newRef;

  AVERT(Pool, pool);
  AVERT(ScanState, ss);
  AVERT(Seg, seg);
  AVER(refIO != NULL);

  arena = PoolArena(pool);
  AVERT(Arena, arena);
  amc = Pool2AMC(pool);
  AVERT(AMC, amc);

  ss->wasMarked = TRUE;

  if(ss->rank == RankAMBIG)
    goto fixInPlace;

  ShieldExpose(arena, seg);
  newRef = (*pool->format->isMoved)(*refIO);
  ShieldCover(arena, seg);
  if(newRef != (Addr)0) {
    /* Object has been forwarded already, so snap-out pointer. */
    /* TODO: Implement weak pointer semantics in emergency fixing.  This
       would be a good idea since we really want to reclaim as much as
       possible in an emergency. */
    *refIO = newRef;
    return ResOK;
  }

fixInPlace: /* see <design/poolamc/>.Nailboard.emergency */
  amcFixInPlace(pool, seg, ss, refIO);
  return ResOK;
}


/* AMCFix -- fix a reference to the pool
 *
 * See <design/poolamc/#fix>.
 */
static Res AMCFix(Pool pool, ScanState ss, Seg seg, Ref *refIO)
{
  Arena arena;
  AMC amc;
  Res res;
  Format format;       /* cache of pool->format */
  Ref ref;             /* reference to be fixed */
  Ref newRef;          /* new location, if moved */
  Size length;         /* length of object to be relocated */
  Buffer buffer;       /* buffer to allocate new copy into */
  amcGen gen;          /* generation of old copy of object */
  TraceSet grey;       /* greyness of object being relocated */
  Seg toSeg;           /* segment to which object is being relocated */

  /* <design/trace/#fix.noaver> */
  AVERT_CRITICAL(Pool, pool);
  AVERT_CRITICAL(ScanState, ss);
  AVERT_CRITICAL(Seg, seg);
  AVER_CRITICAL(refIO != NULL);
  EVENT0(AMCFix);

  /* For the moment, assume that the object was already marked. */
  /* (See <design/fix/#protocol.was-marked>.) */
  ss->wasMarked = TRUE;

  /* If the reference is ambiguous, set up the datastructures for */
  /* managing a nailed segment.  This involves marking the segment */
  /* as nailed, and setting up a per-word mark table */
  if(ss->rank == RankAMBIG) {
    /* .nail.new: Check to see whether we need a Nailboard for */
    /* this seg.  We use "SegNailed(seg) == TraceSetEMPTY" */
    /* rather than "!amcSegHasNailboard(seg)" because this avoids */
    /* setting up a new nailboard when the segment was nailed, but */
    /* had no nailboard.  This must be avoided because otherwise */
    /* assumptions in AMCFixEmergency will be wrong (essentially */
    /* we will lose some pointer fixes because we introduced a */
    /* nailboard). */
    if(SegNailed(seg) == TraceSetEMPTY) {
      res = amcSegCreateNailboard(seg, pool);
      if(res != ResOK)
        return res;
      ++ss->nailCount;
      SegSetNailed(seg, TraceSetUnion(SegNailed(seg), ss->traces));
    }
    amcFixInPlace(pool, seg, ss, refIO);
    return ResOK;
  }

  amc = Pool2AMC(pool);
  AVERT_CRITICAL(AMC, amc);
  format = pool->format;
  ref = *refIO;
  AVER_CRITICAL(SegBase(seg) <= ref);
  AVER_CRITICAL(ref < SegLimit(seg));
  arena = pool->arena;

  /* .exposed.seg: Statements tagged ".exposed.seg" below require */
  /* that "seg" (that is: the 'from' seg) has been ShieldExposed. */
  ShieldExpose(arena, seg);
  newRef = (*format->isMoved)(ref);  /* .exposed.seg */

  if(newRef == (Addr)0) {
    Addr clientQ;
    clientQ = (*format->skip)(ref);

    /* If object is nailed already then we mustn't copy it: */
    if (SegNailed(seg) != TraceSetEMPTY
        && !(amcSegHasNailboard(seg)
             && !(*amc->pinned)(amc, amcSegNailboard(seg), ref, clientQ)))
    {
      /* Segment only needs greying if there are new traces for */
      /* which we are nailing. */
      if(!TraceSetSub(ss->traces, SegNailed(seg))) {
        if(SegRankSet(seg) != RankSetEMPTY) /* not for AMCZ */
          SegSetGrey(seg, TraceSetUnion(SegGrey(seg), ss->traces));
        SegSetNailed(seg, TraceSetUnion(SegNailed(seg), ss->traces));
      }
      res = ResOK;
      goto returnRes;
    } else if(ss->rank == RankWEAK) {
      /* Object is not preserved (neither moved, nor nailed) */
      /* hence, reference should be splatted. */
      goto updateReference;
    }
    /* Object is not preserved yet (neither moved, nor nailed) */
    /* so should be preserved by forwarding. */
    EVENT1(AMCFixForward, newRef);
    /* <design/fix/#protocol.was-marked> */
    ss->wasMarked = FALSE;

    /* Get the forwarding buffer from the object's generation. */
    gen = amcSegGen(seg);
    buffer = gen->forward;
    AVER_CRITICAL(buffer != NULL);

    length = AddrOffset(ref, clientQ);  /* .exposed.seg */
    STATISTIC_STAT(++ss->forwardedCount);
    ss->forwardedSize += length;
    do {
      res = BUFFER_RESERVE(&newRef, buffer, length, FALSE);
      if(res != ResOK)
        goto returnRes;

      toSeg = BufferSeg(buffer);
      ShieldExpose(arena, toSeg);

      /* Since we're moving an object from one segment to another, */
      /* union the greyness and the summaries together. */
      grey = SegGrey(seg);
      if(SegRankSet(seg) != RankSetEMPTY) { /* not for AMCZ */
        grey = TraceSetUnion(grey, ss->traces);
        SegSetSummary(toSeg, RefSetUnion(SegSummary(toSeg), SegSummary(seg)));
      } else {
        AVER(SegRankSet(toSeg) == RankSetEMPTY);
      }
      SegSetGrey(toSeg, TraceSetUnion(SegGrey(toSeg), grey));

      /* <design/trace/#fix.copy> */
      (void)AddrCopy(newRef, ref, length);  /* .exposed.seg */

      ShieldCover(arena, toSeg);
    } while(!BUFFER_COMMIT(buffer, newRef, length));
    ss->copiedSize += length;

    (*format->move)(ref, newRef);  /* .exposed.seg */
  } else {
    /* reference to broken heart (which should be snapped out -- */
    /* consider adding to (non-existant) snap-out cache here) */
    STATISTIC_STAT(++ss->snapCount);
  }

  /* .fix.update: update the reference to whatever the above code */
  /* decided it should be */
updateReference:
  *refIO = newRef;
  res = ResOK;

returnRes:
  ShieldCover(arena, seg);  /* .exposed.seg */
  return res;
}


/* AMCHeaderFix -- fix a reference to the pool, with headers
 *
 * See <design/poolamc/#header.fix>.
 */
static Res AMCHeaderFix(Pool pool, ScanState ss, Seg seg, Ref *refIO)
{
  Arena arena;
  AMC amc;
  Res res;
  Format format;       /* cache of pool->format */
  Size headerSize;     /* cache of pool->format->headerSize */
  Ref ref;             /* reference to be fixed */
  Ref newRef;          /* new location, if moved */
  Addr newBase;        /* base address of new copy */
  Size length;         /* length of object to be relocated */
  Buffer buffer;       /* buffer to allocate new copy into */
  amcGen gen;          /* generation of old copy of object */
  TraceSet grey;       /* greyness of object being relocated */
  Seg toSeg;           /* segment to which object is being relocated */

  /* <design/trace/#fix.noaver> */
  AVERT_CRITICAL(Pool, pool);
  AVERT_CRITICAL(ScanState, ss);
  AVERT_CRITICAL(Seg, seg);
  AVER_CRITICAL(refIO != NULL);
  EVENT0(AMCFix);

  /* For the moment, assume that the object was already marked. */
  /* (See <design/fix/#protocol.was-marked>.) */
  ss->wasMarked = TRUE;

  /* If the reference is ambiguous, set up the datastructures for */
  /* managing a nailed segment.  This involves marking the segment */
  /* as nailed, and setting up a per-word mark table */
  if(ss->rank == RankAMBIG) {
    /* .nail.new: Check to see whether we need a Nailboard for */
    /* this seg.  We use "SegNailed(seg) == TraceSetEMPTY" */
    /* rather than "!amcSegHasNailboard(seg)" because this avoids */
    /* setting up a new nailboard when the segment was nailed, but */
    /* had no nailboard.  This must be avoided because otherwise */
    /* assumptions in AMCFixEmergency will be wrong (essentially */
    /* we will lose some pointer fixes because we introduced a */
    /* nailboard). */
    if(SegNailed(seg) == TraceSetEMPTY) {
      res = amcSegCreateNailboard(seg, pool);
      if(res != ResOK)
        return res;
      ++ss->nailCount;
      SegSetNailed(seg, TraceSetUnion(SegNailed(seg), ss->traces));
    }
    amcFixInPlace(pool, seg, ss, refIO);
    return ResOK;
  }

  amc = Pool2AMC(pool);
  AVERT_CRITICAL(AMC, amc);
  format = pool->format;
  headerSize = format->headerSize;
  ref = *refIO;
  AVER_CRITICAL(AddrAdd(SegBase(seg), headerSize) <= ref);
  AVER_CRITICAL(ref < SegLimit(seg)); /* see .ref-limit */
  arena = pool->arena;

  /* .exposed.seg: Statements tagged ".exposed.seg" below require */
  /* that "seg" (that is: the 'from' seg) has been ShieldExposed. */
  ShieldExpose(arena, seg);
  newRef = (*format->isMoved)(ref);  /* .exposed.seg */

  if(newRef == (Addr)0) {
    Addr clientQ;
    clientQ = (*format->skip)(ref);

    /* If object is nailed already then we mustn't copy it: */
    if (SegNailed(seg) != TraceSetEMPTY
        && !(amcSegHasNailboard(seg)
             && !(*amc->pinned)(amc, amcSegNailboard(seg), ref, clientQ)))
    {
      /* Segment only needs greying if there are new traces for */
      /* which we are nailing. */
      if(!TraceSetSub(ss->traces, SegNailed(seg))) {
        if(SegRankSet(seg) != RankSetEMPTY) /* not for AMCZ */
          SegSetGrey(seg, TraceSetUnion(SegGrey(seg), ss->traces));
        SegSetNailed(seg, TraceSetUnion(SegNailed(seg), ss->traces));
      }
      res = ResOK;
      goto returnRes;
    } else if(ss->rank == RankWEAK) {
      /* Object is not preserved (neither moved, nor nailed) */
      /* hence, reference should be splatted. */
      goto updateReference;
    }
    /* Object is not preserved yet (neither moved, nor nailed) */
    /* so should be preserved by forwarding. */
    EVENT1(AMCFixForward, newRef);
    /* <design/fix/#protocol.was-marked> */
    ss->wasMarked = FALSE;

    /* Get the forwarding buffer from the object's generation. */
    gen = amcSegGen(seg);
    buffer = gen->forward;
    AVER_CRITICAL(buffer != NULL);

    length = AddrOffset(ref, clientQ);  /* .exposed.seg */
    STATISTIC_STAT(++ss->forwardedCount);
    ss->forwardedSize += length;
    do {
      res = BUFFER_RESERVE(&newBase, buffer, length, FALSE);
      if (res != ResOK)
        goto returnRes;
      newRef = AddrAdd(newBase, headerSize);

      toSeg = BufferSeg(buffer);
      ShieldExpose(arena, toSeg);

      /* Since we're moving an object from one segment to another, */
      /* union the greyness and the summaries together. */
      grey = SegGrey(seg);
      if(SegRankSet(seg) != RankSetEMPTY) { /* not for AMCZ */
        grey = TraceSetUnion(grey, ss->traces);
        SegSetSummary(toSeg, RefSetUnion(SegSummary(toSeg), SegSummary(seg)));
      } else {
        AVER(SegRankSet(toSeg) == RankSetEMPTY);
      }
      SegSetGrey(toSeg, TraceSetUnion(SegGrey(toSeg), grey));

      /* <design/trace/#fix.copy> */
      (void)AddrCopy(newBase, AddrSub(ref, headerSize), length);  /* .exposed.seg */

      ShieldCover(arena, toSeg);
    } while (!BUFFER_COMMIT(buffer, newBase, length));
    ss->copiedSize += length;

    (*format->move)(ref, newRef);  /* .exposed.seg */
  } else {
    /* reference to broken heart (which should be snapped out -- */
    /* consider adding to (non-existent) snap-out cache here) */
    STATISTIC_STAT(++ss->snapCount);
  }

  /* .fix.update: update the reference to whatever the above code */
  /* decided it should be */
updateReference:
  *refIO = newRef;
  res = ResOK;

returnRes:
  ShieldCover(arena, seg);  /* .exposed.seg */
  return res;
}


/* amcReclaimNailed -- reclaim what you can from a nailed segment */

static void amcReclaimNailed(Pool pool, Trace trace, Seg seg)
{
  Addr p, limit;
  Arena arena;
  Format format;
  Size bytesReclaimed = (Size)0;
  Count preservedInPlaceCount = (Count)0;
  Size preservedInPlaceSize = (Size)0;
  AMC amc;
  Size headerSize;
  Addr p1;  /* first obj in seg */
  Bool obj1pip = FALSE;  /* first obj was preserved in place */

  /* All arguments AVERed by AMCReclaim */

  amc = Pool2AMC(pool);
  AVERT(AMC, amc);
  format = pool->format;

  arena = PoolArena(pool);
  AVERT(Arena, arena);

  /* see <design/poolamc/#nailboard.limitations> for improvements */
  headerSize = format->headerSize;
  ShieldExpose(arena, seg);
  p = SegBase(seg);
  if(SegBuffer(seg) != NULL) {
    limit = BufferScanLimit(SegBuffer(seg));
  } else {
    limit = SegLimit(seg);
  }
  p1 = p;
  while(p < limit) {
    Addr clientP, q, clientQ;
    Size length;
    Bool preserve;
    clientP = AddrAdd(p, headerSize);
    clientQ = (*format->skip)(clientP);
    q = AddrSub(clientQ, headerSize);
    length = AddrOffset(p, q);
    if(amcSegHasNailboard(seg)) {
      preserve = (*amc->pinned)(amc, amcSegNailboard(seg), clientP, clientQ);
    } else {
      /* There's no nailboard, so preserve everything that hasn't been
       * forwarded. In this case, preservedInPlace* become somewhat
       * overstated. */
      preserve = !(*format->isMoved)(clientP);
    }
    if(preserve) {
      ++preservedInPlaceCount;
      preservedInPlaceSize += length;
      if(p == p1)
        obj1pip = TRUE;
    } else {
      /* Replace forwarding pointer / unreachable object with pad. */
      (*format->pad)(p, length);
      bytesReclaimed += length;
    }
    
    AVER(p < q);
    p = q;
  }
  AVER(p == limit);
  ShieldCover(arena, seg);

  SegSetNailed(seg, TraceSetDel(SegNailed(seg), trace));
  SegSetWhite(seg, TraceSetDel(SegWhite(seg), trace));
  if(SegNailed(seg) == TraceSetEMPTY && amcSegHasNailboard(seg)) {
    NailboardDestroy(amcSegNailboard(seg), arena);
    Seg2amcSeg(seg)->board = NULL;
  }

  AVER(bytesReclaimed <= SegSize(seg));
  trace->reclaimSize += bytesReclaimed;
  trace->preservedInPlaceCount += preservedInPlaceCount;
  trace->preservedInPlaceSize += preservedInPlaceSize;

  /* Free the seg if we can; fixes .nailboard.limitations.middle. */
  if(preservedInPlaceCount == 0
     && (SegBuffer(seg) == NULL)
     && (SegNailed(seg) == TraceSetEMPTY)) {

    amcGen gen = amcSegGen(seg);

    /* We may not free a buffered seg. */
    AVER(SegBuffer(seg) == NULL);

    PoolGenReclaim(&gen->pgen, SegSize(seg), Seg2amcSeg(seg)->deferred);
    PoolGenFree(&gen->pgen, seg);
  } else {
    /* Seg retained */
    STATISTIC_STAT( {
      Count pages;
      AVER(SizeIsAligned(SegSize(seg), ArenaAlign(pool->arena)));
      pages = SegSize(seg) / ArenaAlign(pool->arena);
      AVER(pages != 0);
      amc->pageretstruct[trace->ti].pRet += pages;
      if(pages == 1) {
        amc->pageretstruct[trace->ti].pRS += pages;
      } else if(pages < AMCLargeSegPAGES) {
        amc->pageretstruct[trace->ti].sRM += 1;
        amc->pageretstruct[trace->ti].pRM += pages;
        if(obj1pip) {
          amc->pageretstruct[trace->ti].pRM1 += pages;
        } else {
          /* Seg retained by a rest obj.  Cost: one rest page, */
          /* plus pages-1 pages of pure padding. */
          amc->pageretstruct[trace->ti].pRMrr += 1;
          amc->pageretstruct[trace->ti].pRMr1 += pages - 1;
        }
      } else {
        amc->pageretstruct[trace->ti].sRL += 1;
        amc->pageretstruct[trace->ti].pRL += pages;
        if(!obj1pip) {
          /* Seg retained by a rest obj */
          amc->pageretstruct[trace->ti].pRLr += pages;
        }
      }
    } );

  }
}


/* AMCReclaim -- recycle a segment if it is still white
 *
 * See <design/poolamc/#reclaim>.
 */
static void AMCReclaim(Pool pool, Trace trace, Seg seg)
{
  AMC amc;
  amcGen gen;

  AVERT_CRITICAL(Pool, pool);
  amc = Pool2AMC(pool);
  AVERT_CRITICAL(AMC, amc);
  AVERT_CRITICAL(Trace, trace);
  AVERT_CRITICAL(Seg, seg);

  gen = amcSegGen(seg);
  AVERT_CRITICAL(amcGen, gen);

  EVENT3(AMCReclaim, gen, trace, seg);

  /* This switching needs to be more complex for multiple traces. */
  AVER_CRITICAL(TraceSetIsSingle(PoolArena(pool)->busyTraces));
  if(amc->rampMode == RampCOLLECTING) {
    if(amc->rampCount > 0) {
      /* Entered ramp mode before previous one was cleaned up */
      amc->rampMode = RampBEGIN;
    } else {
      amc->rampMode = RampOUTSIDE;
    }
  }

  if(SegNailed(seg) != TraceSetEMPTY) {
    amcReclaimNailed(pool, trace, seg);
    return;
  }

  /* We may not free a buffered seg.  (But all buffered + condemned */
  /* segs should have been nailed anyway). */
  AVER(SegBuffer(seg) == NULL);

  trace->reclaimSize += SegSize(seg);

  PoolGenReclaim(&gen->pgen, SegSize(seg), Seg2amcSeg(seg)->deferred);
  PoolGenFree(&gen->pgen, seg);
}


/* AMCTraceEnd -- emit end-of-trace event */

static void AMCTraceEnd(Pool pool, Trace trace)
{
  AMC amc;
  TraceId ti;
  
  AVERT(Pool, pool);
  AVERT(Trace, trace);

  amc = Pool2AMC(pool);
  AVERT(AMC, amc);
  ti = trace->ti;
  AVERT(TraceId, ti);

  STATISTIC_STAT ({
    Count pRetMin = 100;
    PageRetStruct *pr = &amc->pageretstruct[ti];
    if(pr->pRet >= pRetMin) {
      EVENT21(AMCTraceEnd, ArenaEpoch(pool->arena), (EventFU)trace->why,
              ArenaAlign(pool->arena), AMCLargeSegPAGES, pRetMin, pr->pCond,
              pr->pRet, pr->pCS, pr->pRS, pr->sCM, pr->pCM, pr->sRM, pr->pRM,
              pr->pRM1, pr->pRMrr, pr->pRMr1, pr->sCL, pr->pCL, pr->sRL,
              pr->pRL, pr->pRLr);
    }
    *pr = pageretstruct_Zero;
  });
}


/* AMCWalk -- Apply function to (black) objects in segment */

static void AMCWalk(Pool pool, Seg seg, FormattedObjectsStepMethod f,
                    void *p, size_t s)
{
  Addr object, nextObject, limit;
  AMC amc;
  Format format;

  AVERT(Pool, pool);
  AVERT(Seg, seg);
  AVER(FUNCHECK(f));
  /* p and s are arbitrary closures so can't be checked */

  /* Avoid applying the function to grey or white objects. */
  /* White objects might not be alive, and grey objects */
  /* may have pointers to old-space. */

  /* NB, segments containing a mix of colours (i.e., nailed segs) */
  /* are not handled properly:  No objects are walked.  See */
  /* job001682. */
  if(SegWhite(seg) == TraceSetEMPTY && SegGrey(seg) == TraceSetEMPTY
     && SegNailed(seg) == TraceSetEMPTY)
  {
    amc = Pool2AMC(pool);
    AVERT(AMC, amc);
    format = pool->format;

    /* If the segment is buffered, only walk as far as the end */
    /* of the initialized objects.  cf. AMCScan */
    if(SegBuffer(seg) != NULL)
      limit = BufferScanLimit(SegBuffer(seg));
    else
      limit = SegLimit(seg);
    limit = AddrAdd(limit, format->headerSize);

    object = AddrAdd(SegBase(seg), format->headerSize);
    while(object < limit) {
      /* Check not a broken heart. */
      AVER((*format->isMoved)(object) == NULL);
      (*f)(object, pool->format, pool, p, s);
      nextObject = (*pool->format->skip)(object);
      AVER(nextObject > object);
      object = nextObject;
    }
    AVER(object == limit);
  }
}


/* amcWalkAll -- Apply a function to all (black) objects in a pool */

static void amcWalkAll(Pool pool, FormattedObjectsStepMethod f,
                       void *p, size_t s)
{
  Arena arena;
  Ring ring, next, node;

  AVER(IsSubclassPoly(pool->class, AMCZPoolClassGet()));

  arena = PoolArena(pool);
  ring = PoolSegRing(pool);
  node = RingNext(ring);
  RING_FOR(node, ring, next) {
    Seg seg = SegOfPoolRing(node);

    ShieldExpose(arena, seg);
    AMCWalk(pool, seg, f, p, s);
    ShieldCover(arena, seg);
  }
}


/* amcAddrObjectSearch -- skip over objects (belonging to pool)
 * starting at objBase until we reach one of the following cases:
 * 1. addr is found (and not moved): set *pReturn to the client
 * pointer to the object containing addr and return ResOK;
 * 2. addr is found, but it moved: return ResFAIL;
 * 3. we reach searchLimit: return ResFAIL.
 */
static Res amcAddrObjectSearch(Addr *pReturn, Pool pool, Addr objBase,
                               Addr searchLimit, Addr addr)
{
  Format format;
  Size hdrSize;

  AVER(pReturn != NULL);
  AVERT(Pool, pool);
  AVER(objBase <= searchLimit);

  format = pool->format;
  hdrSize = format->headerSize;
  while (objBase < searchLimit) {
    Addr objRef = AddrAdd(objBase, hdrSize);
    Addr objLimit = AddrSub((*format->skip)(objRef), hdrSize);
    AVER(objBase < objLimit);
    if (addr < objLimit) {
      AVER(objBase <= addr && addr < objLimit); /* the point */
      if (!(*format->isMoved)(objRef)) {
        *pReturn = objRef;
        return ResOK;
      }
      break;
    }
    objBase = objLimit;
  }
  return ResFAIL;
}


/* AMCAddrObject -- find client pointer to object containing addr.
 * addr is known to belong to seg, which belongs to pool.
 * See job003589.
 */
static Res AMCAddrObject(Addr *pReturn, Pool pool, Seg seg, Addr addr)
{
  Res res;
  Arena arena;
  Addr base, limit;    /* range of objects on segment */

  AVER(pReturn != NULL);
  AVERT(Pool, pool);
  AVERT(Seg, seg);
  AVER(SegPool(seg) == pool);
  AVER(SegBase(seg) <= addr && addr < SegLimit(seg));

  arena = PoolArena(pool);
  base = SegBase(seg);
  if (SegBuffer(seg) != NULL) {
    /* We use BufferGetInit here (and not BufferScanLimit) because we
     * want to be able to find objects that have been allocated and
     * committed since the last flip. These objects lie between the
     * addresses returned by BufferScanLimit (which returns the value
     * of init at the last flip) and BufferGetInit.
     *
     * Strictly speaking we only need a limit that is at least the
     * maximum of the objects on the segments. This is because addr
     * *must* point inside a live object and we stop skipping once we
     * have found it. The init pointer serves this purpose.
     */
    limit = BufferGetInit(SegBuffer(seg));
  } else {
    limit = SegLimit(seg);
  }

  ShieldExpose(arena, seg);
  res = amcAddrObjectSearch(pReturn, pool, base, limit, addr);
  ShieldCover(arena, seg);
  return res;
}


/* AMCDescribe -- describe the contents of the AMC pool
 *
 * See <design/poolamc/#describe>.
 */
static Res AMCDescribe(Pool pool, mps_lib_FILE *stream)
{
  Res res;
  AMC amc;
  Ring node, nextNode;
  const char *rampmode;

  if(!TESTT(Pool, pool))
    return ResFAIL;
  amc = Pool2AMC(pool);
  if(!TESTT(AMC, amc))
    return ResFAIL;
  if(stream == NULL)
    return ResFAIL;

  res = WriteF(stream,
               (amc->rankSet == RankSetEMPTY) ? "AMCZ" : "AMC",
               " $P {\n", (WriteFP)amc, "  pool $P ($U)\n",
               (WriteFP)AMC2Pool(amc), (WriteFU)AMC2Pool(amc)->serial,
               NULL);
  if(res != ResOK)
    return res;

  switch(amc->rampMode) {

#define RAMP_DESCRIBE(e, s)     \
    case e:                     \
      rampmode = s;             \
      break;

    RAMP_RELATION(RAMP_DESCRIBE)
#undef RAMP_DESCRIBE

    default:
      rampmode = "unknown ramp mode";
      break;

  }
  res = WriteF(stream,
               "  ", rampmode, " ($U)\n", (WriteFU)amc->rampCount,
               NULL);
  if(res != ResOK)
    return res;

  RING_FOR(node, &amc->genRing, nextNode) {
    amcGen gen = RING_ELT(amcGen, amcRing, node);
    res = amcGenDescribe(gen, stream);
    if(res != ResOK)
      return res;
  }

  if(0) {
    /* SegDescribes */
    RING_FOR(node, &AMC2Pool(amc)->segRing, nextNode) {
      Seg seg = RING_ELT(Seg, poolRing, node);
      res = AMCSegDescribe(seg, stream);
      if(res != ResOK)
        return res;
    }
  }

  res = WriteF(stream, "} AMC $P\n", (WriteFP)amc, NULL);
  if(res != ResOK)
    return res;

  return ResOK;
}


/* AMCZPoolClass -- the class definition */

DEFINE_POOL_CLASS(AMCZPoolClass, this)
{
  INHERIT_CLASS(this, AbstractSegBufPoolClass);
  PoolClassMixInFormat(this);
  PoolClassMixInCollect(this);
  this->name = "AMCZ";
  this->size = sizeof(AMCStruct);
  this->offset = offsetof(AMCStruct, poolStruct);
  this->attr |= AttrMOVINGGC;
  this->varargs = AMCVarargs;
  this->init = AMCZInit;
  this->finish = AMCFinish;
  this->bufferFill = AMCBufferFill;
  this->bufferEmpty = AMCBufferEmpty;
  this->whiten = AMCWhiten;
  this->fix = AMCFix;
  this->fixEmergency = AMCFixEmergency;
  this->reclaim = AMCReclaim;
  this->traceEnd = AMCTraceEnd;
  this->rampBegin = AMCRampBegin;
  this->rampEnd = AMCRampEnd;
  this->addrObject = AMCAddrObject;
  this->walk = AMCWalk;
  this->bufferClass = amcBufClassGet;
  this->describe = AMCDescribe;
  AVERT(PoolClass, this);
}


/* AMCPoolClass -- the class definition */

DEFINE_POOL_CLASS(AMCPoolClass, this)
{
  INHERIT_CLASS(this, AMCZPoolClass);
  PoolClassMixInScan(this);
  this->name = "AMC";
  this->init = AMCInit;
  this->scan = AMCScan;
  AVERT(PoolClass, this);
}


/* mps_class_amc -- return the pool class descriptor to the client */

mps_class_t mps_class_amc(void)
{
  return (mps_class_t)AMCPoolClassGet();
}

/* mps_class_amcz -- return the pool class descriptor to the client */

mps_class_t mps_class_amcz(void)
{
  return (mps_class_t)AMCZPoolClassGet();
}


/* mps_amc_apply -- apply function to all objects in pool
 *
 * The iterator that is passed by the client is stored in a closure
 * structure which is passed to a local iterator in order to ensure
 * that any type conversion necessary between Addr and mps_addr_t
 * happen. They are almost certainly the same on all platforms, but 
 * this is the correct way to do it.
*/

typedef struct mps_amc_apply_closure_s {
  mps_amc_apply_stepper_t f;
  void *p;
  size_t s;
} mps_amc_apply_closure_s;

static void mps_amc_apply_iter(Addr addr, Format format, Pool pool,
                               void *p, size_t s)
{
  mps_amc_apply_closure_s *closure = p;
  /* Can't check addr */
  AVERT(Format, format);
  AVERT(Pool, pool);
  /* We could check that s is the sizeof *p, but it would be slow */
  UNUSED(format);
  UNUSED(pool);
  UNUSED(s);
  (*closure->f)(addr, closure->p, closure->s);
}

void mps_amc_apply(mps_pool_t mps_pool,
                   mps_amc_apply_stepper_t f,
                   void *p, size_t s)
{
  Pool pool = (Pool)mps_pool;
  mps_amc_apply_closure_s closure_s;
  Arena arena;

  AVER(TESTT(Pool, pool));
  arena = PoolArena(pool);
  ArenaEnter(arena);
  AVERT(Pool, pool);

  closure_s.f = f;
  closure_s.p = p;
  closure_s.s = s;
  amcWalkAll(pool, mps_amc_apply_iter, &closure_s, sizeof(closure_s));

  ArenaLeave(arena);
}


/* AMCCheck -- check consistency of the AMC pool
 *
 * See <design/poolamc/#check>.
 */

ATTRIBUTE_UNUSED
static Bool AMCCheck(AMC amc)
{
  CHECKS(AMC, amc);
  CHECKD(Pool, &amc->poolStruct);
  CHECKL(IsSubclassPoly(amc->poolStruct.class, AMCZPoolClassGet()));
  CHECKL(RankSetCheck(amc->rankSet));
  CHECKD_NOSIG(Ring, &amc->genRing);
  CHECKL(BoolCheck(amc->gensBooted));
  if(amc->gensBooted) {
    CHECKD(amcGen, amc->nursery);
    CHECKL(amc->gen != NULL);
    CHECKD(amcGen, amc->rampGen);
    CHECKD(amcGen, amc->afterRampGen);
  }

  CHECKL(amc->rampMode >= RampOUTSIDE);
  CHECKL(amc->rampMode <= RampCOLLECTING);

  /* if OUTSIDE, count must be zero. */
  CHECKL((amc->rampCount == 0) || (amc->rampMode != RampOUTSIDE));
  /* if BEGIN or RAMPING, count must not be zero. */
  CHECKL((amc->rampCount != 0) || ((amc->rampMode != RampBEGIN) &&
                                   (amc->rampMode != RampRAMPING)));
  /* pageretstruct[ti] is statistics only, currently unchecked */

  return TRUE;
}


/* C. COPYRIGHT AND LICENSE
 *
 * Copyright (C) 2001-2014 Ravenbrook Limited <http://www.ravenbrook.com/>.
 * All rights reserved.  This is an open source license.  Contact
 * Ravenbrook for commercial licensing options.
 * 
 * Redistribution and use in source and binary forms, with or without
 * modification, are permitted provided that the following conditions are
 * met:
 * 
 * 1. Redistributions of source code must retain the above copyright
 * notice, this list of conditions and the following disclaimer.
 * 
 * 2. Redistributions in binary form must reproduce the above copyright
 * notice, this list of conditions and the following disclaimer in the
 * documentation and/or other materials provided with the distribution.
 * 
 * 3. Redistributions in any form must be accompanied by information on how
 * to obtain complete source code for this software and any accompanying
 * software that uses this software.  The source code must either be
 * included in the distribution or be available for no more than the cost
 * of distribution plus a nominal fee, and must be freely redistributable
 * under reasonable conditions.  For an executable file, complete source
 * code means the source code for all modules it contains. It does not
 * include source code for modules or files that typically accompany the
 * major components of the operating system on which the executable file
 * runs.
 * 
 * THIS SOFTWARE IS PROVIDED BY THE COPYRIGHT HOLDERS AND CONTRIBUTORS "AS
 * IS" AND ANY EXPRESS OR IMPLIED WARRANTIES, INCLUDING, BUT NOT LIMITED
 * TO, THE IMPLIED WARRANTIES OF MERCHANTABILITY, FITNESS FOR A PARTICULAR
 * PURPOSE, OR NON-INFRINGEMENT, ARE DISCLAIMED. IN NO EVENT SHALL THE
 * COPYRIGHT HOLDERS AND CONTRIBUTORS BE LIABLE FOR ANY DIRECT, INDIRECT,
 * INCIDENTAL, SPECIAL, EXEMPLARY, OR CONSEQUENTIAL DAMAGES (INCLUDING, BUT
 * NOT LIMITED TO, PROCUREMENT OF SUBSTITUTE GOODS OR SERVICES; LOSS OF
 * USE, DATA, OR PROFITS; OR BUSINESS INTERRUPTION) HOWEVER CAUSED AND ON
 * ANY THEORY OF LIABILITY, WHETHER IN CONTRACT, STRICT LIABILITY, OR TORT
 * (INCLUDING NEGLIGENCE OR OTHERWISE) ARISING IN ANY WAY OUT OF THE USE OF
 * THIS SOFTWARE, EVEN IF ADVISED OF THE POSSIBILITY OF SUCH DAMAGE.
 */<|MERGE_RESOLUTION|>--- conflicted
+++ resolved
@@ -673,10 +673,7 @@
   if(res != ResOK)
     goto failGenInit;
   RingInit(&amcgen->amcRing);
-<<<<<<< HEAD
-=======
   amcgen->segs = 0;
->>>>>>> 4a2f4a9c
   amcgen->forward = buffer;
   amcgen->sig = amcGenSig;
 
@@ -725,17 +722,12 @@
     return ResFAIL;
 
   res = WriteF(stream,
-<<<<<<< HEAD
-               "  amcGen $P {\n", (WriteFP)amcgen,
-               "   buffer $P\n", (WriteFP)amcgen->forward,
-=======
                "  amcGen $P {\n", (WriteFP)gen,
                "   buffer $P\n", gen->forward,
                "   segs $U, totalSize $U, newSize $U\n",
-               (WriteFU)gen->segs,
+               (WriteFU)gen->pgen.segs,
                (WriteFU)gen->pgen.totalSize,
                (WriteFU)gen->pgen.newSize,
->>>>>>> 4a2f4a9c
                "  } amcGen\n", NULL);
   return res;
 }
