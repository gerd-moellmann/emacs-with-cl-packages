/* poolamc.c: AUTOMATIC MOSTLY-COPYING MEMORY POOL CLASS
 *
 * $Id$
 * Copyright (c) 2001-2016 Ravenbrook Limited.  See end of file for license.
 * Portions copyright (C) 2002 Global Graphics Software.
 *
 * .sources: <design/poolamc/>.
 */

#include "mpscamc.h"
#include "locus.h"
#include "bt.h"
#include "mpm.h"
#include "nailboard.h"

SRCID(poolamc, "$Id$");

typedef struct AMCStruct *AMC;
typedef struct amcGenStruct *amcGen;

/* Function returning TRUE if block in nailboarded segment is pinned. */
typedef Bool (*amcPinnedFunction)(AMC amc, Nailboard board, Addr base, Addr limit);

/* forward declarations */

static Bool amcSegHasNailboard(Seg seg);
static Nailboard amcSegNailboard(Seg seg);
static Bool AMCCheck(AMC amc);
static Res AMCFix(Pool pool, ScanState ss, Seg seg, Ref *refIO);

/* local class declations */

typedef AMC AMCZPool;
#define AMCZPoolCheck AMCCheck
DECLARE_CLASS(Pool, AMCZPool, AbstractSegBufPool);

typedef AMC AMCPool;
DECLARE_CLASS(Pool, AMCPool, AMCZPool);

DECLARE_CLASS(Buffer, amcBuf, SegBuf);
DECLARE_CLASS(Seg, amcSeg, GCSeg);


/* amcGenStruct -- pool AMC generation descriptor */

#define amcGenSig       ((Sig)0x519A3C9E)  /* SIGnature AMC GEn */

typedef struct amcGenStruct {
  PoolGenStruct pgen;
  RingStruct amcRing;           /* link in list of gens in pool */
  Buffer forward;               /* forwarding buffer */
  Sig sig;                      /* <code/misc.h#sig> */
} amcGenStruct;

#define amcGenAMC(amcgen) MustBeA(AMCZPool, (amcgen)->pgen.pool)
#define amcGenPool(amcgen) ((amcgen)->pgen.pool)

#define amcGenNr(amcgen) ((amcgen)->pgen.nr)


#define RAMP_RELATION(X)                        \
  X(RampOUTSIDE,        "outside ramp")         \
  X(RampBEGIN,          "begin ramp")           \
  X(RampRAMPING,        "ramping")              \
  X(RampFINISH,         "finish ramp")          \
  X(RampCOLLECTING,     "collecting ramp")

#define RAMP_ENUM(e, s) e,
enum {
    RAMP_RELATION(RAMP_ENUM)
    RampLIMIT
};
#undef RAMP_ENUM


/* amcSegStruct -- AMC-specific fields appended to GCSegStruct
 *
 * .seg.accounted-as-buffered: The "accountedAsBuffered" flag is TRUE
 * if the segment has an atached buffer and is accounted against the
 * pool generation's bufferedSize. But note that if this is FALSE, the
 * segment might still have an attached buffer -- this happens if the
 * segment was condemned while the buffer was attached.
 *
 * .seg.old: The "old" flag is TRUE if the segment has been collected
 * at least once, and so its size is accounted against the pool
 * generation's oldSize.
 *
 * .seg.deferred: The "deferred" flag is TRUE if its size accounting
 * in the pool generation has been deferred. This is set if the
 * segment was created in ramping mode (and so we don't want it to
 * contribute to the pool generation's newSize and so provoke a
 * collection via TracePoll), and by hash array allocations (where we
 * don't want the allocation to provoke a collection that makes the
 * location dependency stale immediately).
 */

typedef struct amcSegStruct *amcSeg;

#define amcSegSig      ((Sig)0x519A3C59) /* SIGnature AMC SeG */

typedef struct amcSegStruct {
  GCSegStruct gcSegStruct;  /* superclass fields must come first */
  amcGen gen;               /* generation this segment belongs to */
  Nailboard board;          /* nailboard for this segment or NULL if none */
  BOOLFIELD(accountedAsBuffered); /* .seg.accounted-as-buffered */
  BOOLFIELD(old);           /* .seg.old */
  BOOLFIELD(deferred);      /* .seg.deferred */
  Sig sig;                  /* <code/misc.h#sig> */
} amcSegStruct;


ATTRIBUTE_UNUSED
static Bool amcSegCheck(amcSeg amcseg)
{
  CHECKS(amcSeg, amcseg);
  CHECKD(GCSeg, &amcseg->gcSegStruct);
  CHECKU(amcGen, amcseg->gen);
  if (amcseg->board) {
    CHECKD(Nailboard, amcseg->board);
    CHECKL(SegNailed(MustBeA(Seg, amcseg)) != TraceSetEMPTY);
  }
  /* CHECKL(BoolCheck(amcseg->accountedAsBuffered)); <design/type/#bool.bitfield.check> */
  /* CHECKL(BoolCheck(amcseg->old)); <design/type/#bool.bitfield.check> */
  /* CHECKL(BoolCheck(amcseg->deferred)); <design/type/#bool.bitfield.check> */
  return TRUE;
}


/* AMCSegInit -- initialise an AMC segment */

ARG_DEFINE_KEY(amc_seg_gen, Pointer);
#define amcKeySegGen (&_mps_key_amc_seg_gen)

static Res AMCSegInit(Seg seg, Pool pool, Addr base, Size size, ArgList args)
{
  amcGen amcgen;
  amcSeg amcseg;
  Res res;
  ArgStruct arg;
  
  ArgRequire(&arg, args, amcKeySegGen);
  amcgen = arg.val.p;

  /* Initialize the superclass fields first via next-method call */
  res = NextMethod(Seg, amcSeg, init)(seg, pool, base, size, args);
  if(res != ResOK)
    return res;
  amcseg = CouldBeA(amcSeg, seg);

  amcseg->gen = amcgen;
  amcseg->board = NULL;
  amcseg->accountedAsBuffered = FALSE;
  amcseg->old = FALSE;
  amcseg->deferred = FALSE;

  SetClassOfPoly(seg, CLASS(amcSeg));
  amcseg->sig = amcSegSig;
  AVERC(amcSeg, amcseg);

  return ResOK;
}


/* AMCSegSketch -- summarise the segment state for a human reader
 *
 * Write a short human-readable text representation of the segment 
 * state into storage indicated by pbSketch+cbSketch.
 *
 * A typical sketch is "bGW_", meaning the seg has a nailboard, has 
 * some Grey and some White objects, and has no buffer attached.
 */

static void AMCSegSketch(Seg seg, char *pbSketch, size_t cbSketch)
{
  Buffer buffer;

  AVER(pbSketch);
  AVER(cbSketch >= 5);

  if(SegNailed(seg) == TraceSetEMPTY) {
    pbSketch[0] = 'm';  /* mobile */
  } else if (amcSegHasNailboard(seg)) {
    pbSketch[0] = 'b';  /* boarded */
  } else {
    pbSketch[0] = 's';  /* stuck */
  }

  if(SegGrey(seg) == TraceSetEMPTY) {
    pbSketch[1] = '_';
  } else {
    pbSketch[1] = 'G';  /* Grey */
  }

  if(SegWhite(seg) == TraceSetEMPTY) {
    pbSketch[2] = '_';
  } else {
    pbSketch[2] = 'W';  /* White */
  }

  if (!SegBuffer(&buffer, seg)) {
    pbSketch[3] = '_';
  } else {
    Bool mut = BufferIsMutator(buffer);
    Bool flipped = ((buffer->mode & BufferModeFLIPPED) != 0);
    Bool trapped = BufferIsTrapped(buffer);
    Bool limitzeroed = (buffer->ap_s.limit == 0);

    pbSketch[3] = 'X';  /* I don't know what's going on! */

    if((flipped == trapped) && (trapped == limitzeroed)) {
      if(mut) {
        if(flipped) {
          pbSketch[3] = 's';  /* stalo */
        } else {
          pbSketch[3] = 'n';  /* neo */
        }
      } else {
        if(!flipped) {
          pbSketch[3] = 'f';  /* forwarding */
        }
      }
    } else {
      /* I don't know what's going on! */
    }
  }
  
  pbSketch[4] = '\0';
  AVER(4 < cbSketch);
}


/* AMCSegDescribe -- describe the contents of a segment
 *
 * See <design/poolamc/#seg-describe>.
 */
static Res AMCSegDescribe(Seg seg, mps_lib_FILE *stream, Count depth)
{
  amcSeg amcseg = CouldBeA(amcSeg, seg);
  Res res;
  Pool pool;
  Addr i, p, base, limit, init;
  Align step;
  Size row;
  char abzSketch[5];
  Buffer buffer;

  if (!TESTC(amcSeg, amcseg))
    return ResPARAM;
  if (stream == NULL)
    return ResPARAM;

  /* Describe the superclass fields first via next-method call */
  res = NextMethod(Seg, amcSeg, describe)(seg, stream, depth);
  if (res != ResOK)
    return res;

  pool = SegPool(seg);
  step = PoolAlignment(pool);
  row = step * 64;

  base = SegBase(seg);
  p = AddrAdd(base, pool->format->headerSize);
  limit = SegLimit(seg);

  if (amcSegHasNailboard(seg)) {
    res = WriteF(stream, depth + 2, "Boarded\n", NULL);
  } else if (SegNailed(seg) == TraceSetEMPTY) {
    res = WriteF(stream, depth + 2, "Mobile\n", NULL);
  } else {
    res = WriteF(stream, depth + 2, "Stuck\n", NULL);
  }
  if(res != ResOK)
    return res;

  res = WriteF(stream, depth + 2,
               "Map:  *===:object  @+++:nails  bbbb:buffer\n", NULL);
  if (res != ResOK)
    return res;

<<<<<<< HEAD
  if (SegBuffer(&buffer, seg))
    init = BufferGetInit(buffer);
=======
  if (SegBuffer(seg) != NULL)
    init = BufferGetInit(SegBuffer(seg));
>>>>>>> 484c7e31
  else
    init = limit;
  
  for (i = base; i < limit; i = AddrAdd(i, row)) {
    Addr j;
    char c;

    res = WriteF(stream, depth + 2, "$A  ", (WriteFA)i, NULL);
    if (res != ResOK)
      return res;

    /* @@@@ This misses a header-sized pad at the end. */
    for (j = i; j < AddrAdd(i, row); j = AddrAdd(j, step)) {
      if (j >= limit)
        c = ' ';  /* if seg is not a whole number of print rows */
      else if (j >= init)
        c = 'b';
      else {
        Bool nailed = amcSegHasNailboard(seg)
          && NailboardGet(amcSegNailboard(seg), j);
        if (j == p) {
          c = (nailed ? '@' : '*');
          p = (pool->format->skip)(p);
        } else {
          c = (nailed ? '+' : '=');
        }
      }
      res = WriteF(stream, 0, "$C", (WriteFC)c, NULL);
      if (res != ResOK)
        return res;
    }

    res = WriteF(stream, 0, "\n", NULL);
    if (res != ResOK)
      return res;
  }

  AMCSegSketch(seg, abzSketch, NELEMS(abzSketch));
  res = WriteF(stream, depth + 2, "Sketch: $S\n", (WriteFS)abzSketch, NULL);
  if(res != ResOK)
    return res;

  return ResOK;
}


/* amcSegClass -- Class definition for AMC segments */

DEFINE_CLASS(Seg, amcSeg, klass)
{
  INHERIT_CLASS(klass, amcSeg, GCSeg);
  SegClassMixInNoSplitMerge(klass);  /* no support for this (yet) */
  klass->size = sizeof(amcSegStruct);
  klass->init = AMCSegInit;
  klass->describe = AMCSegDescribe;
}



/* amcSegHasNailboard -- test whether the segment has a nailboard
 *
 * See <design/poolamc/#fix.nail.distinguish>.
 */
static Bool amcSegHasNailboard(Seg seg)
{
  amcSeg amcseg = MustBeA(amcSeg, seg);
  return amcseg->board != NULL;
}


/* amcSegNailboard -- get the nailboard for this segment */

static Nailboard amcSegNailboard(Seg seg)
{
  amcSeg amcseg = MustBeA(amcSeg, seg);
  AVER(amcSegHasNailboard(seg));
  return amcseg->board;
}


/* amcSegGen -- get the generation structure for this segment */

static amcGen amcSegGen(Seg seg)
{
  amcSeg amcseg = MustBeA(amcSeg, seg);
  return amcseg->gen;
}


/* AMCStruct -- pool AMC descriptor
 *
 * See <design/poolamc/#struct>.
 */

#define AMCSig          ((Sig)0x519A3C99) /* SIGnature AMC */

typedef struct AMCStruct { /* <design/poolamc/#struct> */
  PoolStruct poolStruct;   /* generic pool structure */
  RankSet rankSet;         /* rankSet for entire pool */
  RingStruct genRing;      /* ring of generations */
  Bool gensBooted;         /* used during boot (init) */
  size_t gens;             /* number of generations */
  amcGen *gen;             /* (pointer to) array of generations */
  amcGen nursery;          /* the default mutator generation */
  amcGen rampGen;          /* the ramp generation */
  amcGen afterRampGen;     /* the generation after rampGen */
  unsigned rampCount;      /* <design/poolamc/#ramp.count> */
  int rampMode;            /* <design/poolamc/#ramp.mode> */
  amcPinnedFunction pinned; /* function determining if block is pinned */
  Size extendBy;           /* segment size to extend pool by */
  Size largeSize;          /* min size of "large" segments */
  Sig sig;                 /* <design/pool/#outer-structure.sig> */
} AMCStruct;


/* amcGenCheck -- check consistency of a generation structure */

ATTRIBUTE_UNUSED
static Bool amcGenCheck(amcGen gen)
{
  AMC amc;

  CHECKS(amcGen, gen);
  CHECKD(PoolGen, &gen->pgen);
  amc = amcGenAMC(gen);
  CHECKU(AMC, amc);
  CHECKD(Buffer, gen->forward);
  CHECKD_NOSIG(Ring, &gen->amcRing);

  return TRUE;
}


/* amcBufStruct -- AMC Buffer subclass
 *
 * This subclass of SegBuf records a link to a generation.
 */

#define amcBufSig ((Sig)0x519A3CBF) /* SIGnature AMC BuFfer  */

typedef struct amcBufStruct *amcBuf;

typedef struct amcBufStruct {
  SegBufStruct segbufStruct;    /* superclass fields must come first */
  amcGen gen;                   /* The AMC generation */
  Bool forHashArrays;           /* allocates hash table arrays, see AMCBufferFill */
  Sig sig;                      /* <design/sig/> */
} amcBufStruct;


/* amcBufCheck -- check consistency of an amcBuf */

ATTRIBUTE_UNUSED
static Bool amcBufCheck(amcBuf amcbuf)
{
  CHECKS(amcBuf, amcbuf);
  CHECKD(SegBuf, &amcbuf->segbufStruct);
  if(amcbuf->gen != NULL)
    CHECKD(amcGen, amcbuf->gen);
  CHECKL(BoolCheck(amcbuf->forHashArrays));
  /* hash array buffers only created by mutator */
  CHECKL(BufferIsMutator(MustBeA(Buffer, amcbuf)) || !amcbuf->forHashArrays);
  return TRUE;
}


/* amcBufGen -- Return the AMC generation of an amcBuf */

static amcGen amcBufGen(Buffer buffer)
{
  return MustBeA(amcBuf, buffer)->gen;
}


/* amcBufSetGen -- Set the AMC generation of an amcBuf */

static void amcBufSetGen(Buffer buffer, amcGen gen)
{
  amcBuf amcbuf = MustBeA(amcBuf, buffer);
  if (gen != NULL)
    AVERT(amcGen, gen);
  amcbuf->gen = gen;
}


ARG_DEFINE_KEY(ap_hash_arrays, Bool);

#define amcKeyAPHashArrays (&_mps_key_ap_hash_arrays)

/* AMCBufInit -- Initialize an amcBuf */

static Res AMCBufInit(Buffer buffer, Pool pool, Bool isMutator, ArgList args)
{
  AMC amc = MustBeA(AMCZPool, pool);
  amcBuf amcbuf;
  Res res;
  Bool forHashArrays = FALSE;
  ArgStruct arg;

  if (ArgPick(&arg, args, amcKeyAPHashArrays))
    forHashArrays = arg.val.b;

  /* call next method */
  res = NextMethod(Buffer, amcBuf, init)(buffer, pool, isMutator, args);
  if(res != ResOK)
    return res;
  amcbuf = CouldBeA(amcBuf, buffer);

  if (BufferIsMutator(buffer)) {
    /* Set up the buffer to be allocating in the nursery. */
    amcbuf->gen = amc->nursery;
  } else {
    /* No gen yet -- see <design/poolamc/#gen.forward>. */
    amcbuf->gen = NULL;
  }
  amcbuf->forHashArrays = forHashArrays;

  SetClassOfPoly(buffer, CLASS(amcBuf));
  amcbuf->sig = amcBufSig;
  AVERC(amcBuf, amcbuf);

  BufferSetRankSet(buffer, amc->rankSet);

  return ResOK;
}


/* AMCBufFinish -- Finish an amcBuf */

static void AMCBufFinish(Buffer buffer)
{
  amcBuf amcbuf = MustBeA(amcBuf, buffer);
  amcbuf->sig = SigInvalid;
  NextMethod(Buffer, amcBuf, finish)(buffer);
}


/* amcBufClass -- The class definition */

DEFINE_CLASS(Buffer, amcBuf, klass)
{
  INHERIT_CLASS(klass, amcBuf, SegBuf);
  klass->size = sizeof(amcBufStruct);
  klass->init = AMCBufInit;
  klass->finish = AMCBufFinish;
}


/* amcGenCreate -- create a generation */

static Res amcGenCreate(amcGen *genReturn, AMC amc, GenDesc gen)
{
  Pool pool = MustBeA(AbstractPool, amc);
  Arena arena;
  Buffer buffer;
  amcGen amcgen;
  Res res;
  void *p;

  arena = pool->arena;

  res = ControlAlloc(&p, arena, sizeof(amcGenStruct));
  if(res != ResOK)
    goto failControlAlloc;
  amcgen = (amcGen)p;

  res = BufferCreate(&buffer, CLASS(amcBuf), pool, FALSE, argsNone);
  if(res != ResOK)
    goto failBufferCreate;

  res = PoolGenInit(&amcgen->pgen, gen, pool);
  if(res != ResOK)
    goto failGenInit;
  RingInit(&amcgen->amcRing);
  amcgen->forward = buffer;
  amcgen->sig = amcGenSig;

  AVERT(amcGen, amcgen);

  RingAppend(&amc->genRing, &amcgen->amcRing);
  EVENT2(AMCGenCreate, amc, amcgen);
  *genReturn = amcgen;
  return ResOK;

failGenInit:
  BufferDestroy(buffer);
failBufferCreate:
  ControlFree(arena, p, sizeof(amcGenStruct));
failControlAlloc:
  return res;
}


/* amcGenDestroy -- destroy a generation */

static void amcGenDestroy(amcGen gen)
{
  Arena arena;

  AVERT(amcGen, gen);

  EVENT1(AMCGenDestroy, gen);
  arena = PoolArena(amcGenPool(gen));
  gen->sig = SigInvalid;
  RingRemove(&gen->amcRing);
  RingFinish(&gen->amcRing);
  PoolGenFinish(&gen->pgen);
  BufferDestroy(gen->forward);
  ControlFree(arena, gen, sizeof(amcGenStruct));
}


/* amcGenDescribe -- describe an AMC generation */

static Res amcGenDescribe(amcGen gen, mps_lib_FILE *stream, Count depth)
{
  Res res;

  if(!TESTT(amcGen, gen))
    return ResFAIL;
  if (stream == NULL)
    return ResFAIL;

  res = WriteF(stream, depth,
               "amcGen $P {\n", (WriteFP)gen,
               "  buffer $P\n", (WriteFP)gen->forward, NULL);
  if (res != ResOK)
    return res;

  res = PoolGenDescribe(&gen->pgen, stream, depth + 2);
  if (res != ResOK)
    return res;

  res = WriteF(stream, depth, "} amcGen $P\n", (WriteFP)gen, NULL);
  return res;
}


/* amcSegCreateNailboard -- create nailboard for segment */

static Res amcSegCreateNailboard(Seg seg, Pool pool)
{
  amcSeg amcseg = MustBeA(amcSeg, seg);
  Nailboard board;
  Arena arena;
  Res res;

  AVER(!amcSegHasNailboard(seg));
  arena = PoolArena(pool);

  res = NailboardCreate(&board, arena, pool->alignment, 
                        SegBase(seg), SegLimit(seg));
  if (res != ResOK)
    return res;

  amcseg->board = board;

  return ResOK;
}


/* amcPinnedInterior -- block is pinned by any nail */

static Bool amcPinnedInterior(AMC amc, Nailboard board, Addr base, Addr limit)
{
  Size headerSize = MustBeA(AbstractPool, amc)->format->headerSize;
  return !NailboardIsResRange(board, AddrSub(base, headerSize),
                              AddrSub(limit, headerSize));
}


/* amcPinnedBase -- block is pinned only if base is nailed */

static Bool amcPinnedBase(AMC amc, Nailboard board, Addr base, Addr limit)
{
  UNUSED(amc);
  UNUSED(limit);
  return NailboardGet(board, base);
}


/* amcVarargs -- decode obsolete varargs */

static void AMCVarargs(ArgStruct args[MPS_ARGS_MAX], va_list varargs)
{
  args[0].key = MPS_KEY_FORMAT;
  args[0].val.format = va_arg(varargs, Format);
  args[1].key = MPS_KEY_CHAIN;
  args[1].val.chain = va_arg(varargs, Chain);
  args[2].key = MPS_KEY_ARGS_END;
  AVERT(ArgList, args);
}


/* amcInitComm -- initialize AMC/Z pool
 *
 * See <design/poolamc/#init>.
 * Shared by AMCInit and AMCZinit.
 */
static Res amcInitComm(Pool pool, Arena arena, PoolClass klass,
                       RankSet rankSet, ArgList args)
{
  AMC amc;
  Res res;
  Index i;
  size_t genArraySize;
  size_t genCount;
  Bool interior = AMC_INTERIOR_DEFAULT;
  Chain chain;
  Size extendBy = AMC_EXTEND_BY_DEFAULT;
  Size largeSize = AMC_LARGE_SIZE_DEFAULT;
  ArgStruct arg;
  
  AVER(pool != NULL);
  AVERT(Arena, arena);
  AVERT(ArgList, args);
  AVERT(PoolClass, klass);
  AVER(IsSubclass(klass, AMCZPool));
  
  if (ArgPick(&arg, args, MPS_KEY_CHAIN))
    chain = arg.val.chain;
  else
    chain = ArenaGlobals(arena)->defaultChain;
  if (ArgPick(&arg, args, MPS_KEY_INTERIOR))
    interior = arg.val.b;
  if (ArgPick(&arg, args, MPS_KEY_EXTEND_BY))
    extendBy = arg.val.size;
  if (ArgPick(&arg, args, MPS_KEY_LARGE_SIZE))
    largeSize = arg.val.size;
  
  AVERT(Chain, chain);
  AVER(chain->arena == arena);
  AVER(extendBy > 0);
  AVER(largeSize > 0);
  /* TODO: it would be nice to be able to manage large objects that
   * are smaller than the extendBy, but currently this results in
   * unacceptable fragmentation due to the padding objects. This
   * assertion catches this bad case. */
  AVER(largeSize >= extendBy);

  res = PoolAbsInit(pool, arena, klass, args);
  if (res != ResOK)
    return res;
  amc = CouldBeA(AMCZPool, pool);

  /* Ensure a format was supplied in the argument list. */
  AVER(pool->format != NULL);

  pool->alignment = pool->format->alignment;
  amc->rankSet = rankSet;

  RingInit(&amc->genRing);
  /* amc gets checked before the generations get created, but they */
  /* do get created later in this function. */
  amc->gen = NULL;
  amc->nursery = NULL;
  amc->rampGen = NULL;
  amc->afterRampGen = NULL;
  amc->gensBooted = FALSE;

  amc->rampCount = 0;
  amc->rampMode = RampOUTSIDE;

  if (interior) {
    amc->pinned = amcPinnedInterior;
  } else {
    amc->pinned = amcPinnedBase;
  }
  /* .extend-by.aligned: extendBy is aligned to the arena alignment. */
  amc->extendBy = SizeArenaGrains(extendBy, arena);
  amc->largeSize = largeSize;

  SetClassOfPoly(pool, klass);
  amc->sig = AMCSig;
  AVERC(AMCZPool, amc);

  /* Init generations. */
  genCount = ChainGens(chain);
  {
    void *p;

    /* One gen for each one in the chain plus dynamic gen. */
    genArraySize = sizeof(amcGen) * (genCount + 1);
    res = ControlAlloc(&p, arena, genArraySize);
    if(res != ResOK)
      goto failGensAlloc;
    amc->gen = p;
    for (i = 0; i <= genCount; ++i) {
      res = amcGenCreate(&amc->gen[i], amc, ChainGen(chain, i));
      if (res != ResOK)
        goto failGenAlloc;
    }
    /* Set up forwarding buffers. */
    for(i = 0; i < genCount; ++i) {
      amcBufSetGen(amc->gen[i]->forward, amc->gen[i+1]);
    }
    /* Dynamic gen forwards to itself. */
    amcBufSetGen(amc->gen[genCount]->forward, amc->gen[genCount]);
  }
  amc->nursery = amc->gen[0];
  amc->rampGen = amc->gen[genCount-1]; /* last ephemeral gen */
  amc->afterRampGen = amc->gen[genCount];
  amc->gensBooted = TRUE;

  AVERT(AMC, amc);
  EVENT2(AMCInit, pool, amc);
  if(rankSet == RankSetEMPTY)
    EVENT2(PoolInitAMCZ, pool, pool->format);
  else
    EVENT2(PoolInitAMC, pool, pool->format);
  return ResOK;

failGenAlloc:
  while(i > 0) {
    --i;
    amcGenDestroy(amc->gen[i]);
  }
  ControlFree(arena, amc->gen, genArraySize);
failGensAlloc:
  PoolAbsFinish(pool);
  return res;
}

/* TODO: AMCInit should call AMCZInit (its superclass) then
   specialize, but amcInitComm creates forwarding buffers that copy
   the rank set from the pool, making this awkward. */

static Res AMCInit(Pool pool, Arena arena, PoolClass klass, ArgList args)
{
  UNUSED(klass); /* used for debug pools only */
  return amcInitComm(pool, arena, CLASS(AMCPool), RankSetSingle(RankEXACT), args);
}

static Res AMCZInit(Pool pool, Arena arena, PoolClass klass, ArgList args)
{
  UNUSED(klass); /* used for debug pools only */
  return amcInitComm(pool, arena, CLASS(AMCZPool), RankSetEMPTY, args);
}


/* AMCFinish -- finish AMC pool
 *
 * See <design/poolamc/#finish>.
 */
static void AMCFinish(Pool pool)
{
  AMC amc = MustBeA(AMCZPool, pool);
  Ring ring;
  Ring node, nextNode;

  EVENT1(AMCFinish, amc);

  /* @@@@ Make sure that segments aren't buffered by forwarding */
  /* buffers.  This is a hack which allows the pool to be destroyed */
  /* while it is collecting.  Note that there aren't any mutator */
  /* buffers by this time. */
  RING_FOR(node, &amc->genRing, nextNode) {
    amcGen gen = RING_ELT(amcGen, amcRing, node);
    BufferDetach(gen->forward, pool);
  }

  ring = PoolSegRing(pool);
  RING_FOR(node, ring, nextNode) {
    Seg seg = SegOfPoolRing(node);
    amcGen gen = amcSegGen(seg);
    amcSeg amcseg = MustBeA(amcSeg, seg);
    AVERT(amcSeg, amcseg);
    AVER(!amcseg->accountedAsBuffered);
    PoolGenFree(&gen->pgen, seg,
                0,
                amcseg->old ? SegSize(seg) : 0,
                amcseg->old ? 0 : SegSize(seg),
                amcseg->deferred);
  }

  /* Disassociate forwarding buffers from gens before they are */
  /* destroyed. */
  ring = &amc->genRing;
  RING_FOR(node, ring, nextNode) {
    amcGen gen = RING_ELT(amcGen, amcRing, node);
    amcBufSetGen(gen->forward, NULL);
  }
  RING_FOR(node, ring, nextNode) {
    amcGen gen = RING_ELT(amcGen, amcRing, node);
    amcGenDestroy(gen);
  }

  amc->sig = SigInvalid;
  PoolAbsFinish(pool);
}


/* AMCBufferFill -- refill an allocation buffer
 *
 * See <design/poolamc/#fill>.
 */
static Res AMCBufferFill(Addr *baseReturn, Addr *limitReturn,
                         Pool pool, Buffer buffer, Size size)
{
  Seg seg;
  AMC amc = MustBeA(AMCZPool, pool);
  Res res;
  Addr base, limit;
  Arena arena;
  Size grainsSize;
  amcGen gen;
  PoolGen pgen;
  amcBuf amcbuf = MustBeA(amcBuf, buffer);

  AVER(baseReturn != NULL);
  AVER(limitReturn != NULL);
  AVERT(Buffer, buffer);
  AVER(BufferIsReset(buffer));
  AVER(size > 0);
  AVER(SizeIsAligned(size, PoolAlignment(pool)));

  arena = PoolArena(pool);
  gen = amcBufGen(buffer);
  AVERT(amcGen, gen);
  pgen = &gen->pgen;

  /* Create and attach segment.  The location of this segment is */
  /* expressed via the pool generation. We rely on the arena to */
  /* organize locations appropriately.  */
  if (size < amc->extendBy) {
    grainsSize = amc->extendBy; /* .extend-by.aligned */
  } else {
    grainsSize = SizeArenaGrains(size, arena);
  }
  MPS_ARGS_BEGIN(args) {
    MPS_ARGS_ADD_FIELD(args, amcKeySegGen, p, gen);
    res = PoolGenAlloc(&seg, pgen, CLASS(amcSeg), grainsSize, args);
  } MPS_ARGS_END(args);
  if(res != ResOK)
    return res;
  AVER(grainsSize == SegSize(seg));

  /* <design/seg/#field.rankSet.start> */
  if(BufferRankSet(buffer) == RankSetEMPTY)
    SegSetRankAndSummary(seg, BufferRankSet(buffer), RefSetEMPTY);
  else
    SegSetRankAndSummary(seg, BufferRankSet(buffer), RefSetUNIV);

  /* If ramping, or if the buffer is intended for allocating hash
   * table arrays, defer the size accounting. */
  if ((amc->rampMode == RampRAMPING
       && buffer == amc->rampGen->forward
       && gen == amc->rampGen)
      || amcbuf->forHashArrays) 
  {
    MustBeA(amcSeg, seg)->deferred = TRUE;
  }

  base = SegBase(seg);
  if (size < amc->largeSize) {
    /* Small or Medium segment: give the buffer the entire seg. */
    limit = AddrAdd(base, grainsSize);
    AVER(limit == SegLimit(seg));
  } else {
    /* Large segment: ONLY give the buffer the size requested, and */
    /* pad the remainder of the segment: see job001811. */
    Size padSize;

    limit = AddrAdd(base, size);
    AVER(limit <= SegLimit(seg));
    
    padSize = grainsSize - size;
    AVER(SizeIsAligned(padSize, PoolAlignment(pool)));
    AVER(AddrAdd(limit, padSize) == SegLimit(seg));
    if(padSize > 0) {
      ShieldExpose(arena, seg);
      (*pool->format->pad)(limit, padSize);
      ShieldCover(arena, seg);
    }
  }

  PoolGenAccountForFill(pgen, SegSize(seg));
  MustBeA(amcSeg, seg)->accountedAsBuffered = TRUE;

  *baseReturn = base;
  *limitReturn = limit;
  return ResOK;
}


/* amcBufferEmpty -- detach a buffer from a segment
 *
 * See <design/poolamc/#flush>.
 */
static void AMCBufferEmpty(Pool pool, Buffer buffer,
                           Addr init, Addr limit)
{
  AMC amc = MustBeA(AMCZPool, pool);
  Size size;
  Arena arena;
  Seg seg;
  amcSeg amcseg;

  AVERT(Buffer, buffer);
  AVER(BufferIsReady(buffer));
  seg = BufferSeg(buffer);
  AVERT(Seg, seg);
  AVER(init <= limit);

  arena = BufferArena(buffer);
  if(SegSize(seg) < amc->largeSize) {
    /* Small or Medium segment: buffer had the entire seg. */
    AVER(limit == SegLimit(seg));
  } else {
    /* Large segment: buffer had only the size requested; job001811. */
    AVER(limit <= SegLimit(seg));
  }

  /* <design/poolamc/#flush.pad> */
  size = AddrOffset(init, limit);
  if(size > 0) {
    ShieldExpose(arena, seg);
    (*pool->format->pad)(init, size);
    ShieldCover(arena, seg);
  }

  amcseg = MustBeA(amcSeg, seg);
  if (amcseg->accountedAsBuffered) {
    /* Account the entire buffer (including the padding object) as used. */
    PoolGenAccountForEmpty(&amcSegGen(seg)->pgen, SegSize(seg), 0,
                           amcseg->deferred);
    amcseg->accountedAsBuffered = FALSE;
  }
}


/* AMCRampBegin -- note an entry into a ramp pattern */

static void AMCRampBegin(Pool pool, Buffer buf, Bool collectAll)
{
  AMC amc = MustBeA(AMCZPool, pool);

  AVERT(Buffer, buf);
  AVERT(Bool, collectAll);
  UNUSED(collectAll); /* obsolete */

  AVER(amc->rampCount < UINT_MAX);
  ++amc->rampCount;
  if(amc->rampCount == 1) {
    if(amc->rampMode != RampFINISH)
      amc->rampMode = RampBEGIN;
  }
}


/* AMCRampEnd -- note an exit from a ramp pattern */

static void AMCRampEnd(Pool pool, Buffer buf)
{
  AMC amc = MustBeA(AMCZPool, pool);

  AVERT(Buffer, buf);

  AVER(amc->rampCount > 0);
  --amc->rampCount;
  if(amc->rampCount == 0) {
    PoolGen pgen = &amc->rampGen->pgen;
    Ring node, nextNode;

    switch(amc->rampMode) {
      case RampRAMPING:
        /* We were ramping, so clean up. */
        amc->rampMode = RampFINISH;
        break;
      case RampBEGIN:
        /* short-circuit for short ramps */
        amc->rampMode = RampOUTSIDE;
        break;
      case RampCOLLECTING:
        /* we have finished a circuit of the state machine */
        amc->rampMode = RampOUTSIDE;
        break;
      case RampFINISH:
        /* stay in FINISH because we need to pass through COLLECTING */
        break;
      default:
        /* can't get here if already OUTSIDE */
        NOTREACHED;
    }

    /* Now all the segments in the ramp generation contribute to the
     * pool generation's sizes. */
    RING_FOR(node, PoolSegRing(pool), nextNode) {
      Seg seg = SegOfPoolRing(node);
      amcSeg amcseg = MustBeA(amcSeg, seg);
      if(amcSegGen(seg) == amc->rampGen
         && amcseg->deferred
         && SegWhite(seg) == TraceSetEMPTY)
      {
        if (!amcseg->accountedAsBuffered)
          PoolGenUndefer(pgen,
                         amcseg->old ? SegSize(seg) : 0,
                         amcseg->old ? 0 : SegSize(seg));
        amcseg->deferred = FALSE;
      }
    }
  }
}


/* AMCWhiten -- condemn the segment for the trace
 *
 * If the segment has a mutator buffer on it, we nail the buffer,
 * because we can't scan or reclaim uncommitted buffers.
 */
static Res AMCWhiten(Pool pool, Trace trace, Seg seg)
{
  Size condemned = 0;
  amcGen gen;
  AMC amc = MustBeA(AMCZPool, pool);
  Buffer buffer;
  amcSeg amcseg = MustBeA(amcSeg, seg);
  Res res;

  AVERT(Trace, trace);

  if (SegBuffer(&buffer, seg)) {
    AVERT(Buffer, buffer);

    if(!BufferIsMutator(buffer)) {      /* forwarding buffer */
      AVER(BufferIsReady(buffer));
      BufferDetach(buffer, pool);
    } else {                            /* mutator buffer */
      if(BufferScanLimit(buffer) == SegBase(seg)) {
        /* There's nothing but the buffer, don't condemn. */
        return ResOK;
      }
      /* [The following else-if section is just a comment added in */
      /*  1998-10-08.  It has never worked.  RHSK 2007-01-16] */
      /* else if (BufferScanLimit(buffer) == BufferLimit(buffer)) { */
        /* The buffer is full, so it won't be used by the mutator. */
        /* @@@@ We should detach it, but can't for technical */
        /* reasons. */
        /* BufferDetach(buffer, pool); */
      /* } */
      else {
        /* There is an active buffer, make sure it's nailed. */
        if(!amcSegHasNailboard(seg)) {
          if(SegNailed(seg) == TraceSetEMPTY) {
            res = amcSegCreateNailboard(seg, pool);
            if(res != ResOK) {
              /* Can't create nailboard, don't condemn. */
              return ResOK;
            }
            if(BufferScanLimit(buffer) != BufferLimit(buffer)) {
              NailboardSetRange(amcSegNailboard(seg),
                                BufferScanLimit(buffer),
                                BufferLimit(buffer));
            }
            STATISTIC(++trace->nailCount);
            SegSetNailed(seg, TraceSetSingle(trace));
          } else {
            /* Segment is nailed already, cannot create a nailboard */
            /* (see .nail.new), just give up condemning. */
            return ResOK;
          }
        } else {
          /* We have a nailboard, the buffer must be nailed already. */
          AVER(BufferScanLimit(buffer) == BufferLimit(buffer)
               || NailboardIsSetRange(amcSegNailboard(seg), 
                                      BufferScanLimit(buffer),
                                      BufferLimit(buffer)));
          /* Nail it for this trace as well. */
          SegSetNailed(seg, TraceSetAdd(SegNailed(seg), trace));
        }
        /* We didn't condemn the buffer, subtract it from the count. */
        /* @@@@ We could subtract all the nailed grains. */
        /* Relies on unsigned arithmetic wrapping round */
        /* on under- and overflow (which it does). */
        condemned -= AddrOffset(BufferScanLimit(buffer), BufferLimit(buffer));
      }
    }
  }

  SegSetWhite(seg, TraceSetAdd(SegWhite(seg), trace));
  condemned += SegSize(seg);
  trace->condemned += condemned;

  gen = amcSegGen(seg);
  AVERT(amcGen, gen);
  if (!amcseg->old) {
    amcseg->old = TRUE;
    if (amcseg->accountedAsBuffered) {
      /* Note that the segment remains buffered but the buffer contents
       * are accounted as old. See .seg.accounted-as-buffered. */
      amcseg->accountedAsBuffered = FALSE;
      PoolGenAccountForAge(&gen->pgen, SegSize(seg), 0, amcseg->deferred);
    } else
      PoolGenAccountForAge(&gen->pgen, 0, SegSize(seg), amcseg->deferred);
  }

  /* Ensure we are forwarding into the right generation. */

  /* see <design/poolamc/#gen.ramp> */
  /* This switching needs to be more complex for multiple traces. */
  AVER(TraceSetIsSingle(PoolArena(pool)->busyTraces));
  if(amc->rampMode == RampBEGIN && gen == amc->rampGen) {
    BufferDetach(gen->forward, pool);
    amcBufSetGen(gen->forward, gen);
    amc->rampMode = RampRAMPING;
  } else if(amc->rampMode == RampFINISH && gen == amc->rampGen) {
    BufferDetach(gen->forward, pool);
    amcBufSetGen(gen->forward, amc->afterRampGen);
    amc->rampMode = RampCOLLECTING;
  }

  return ResOK;
}


/* amcScanNailedRange -- make one scanning pass over a range of
 * addresses in a nailed segment.
 *
 * *totalReturn is set to FALSE if not all the objects between base and
 * limit have been scanned.  It is not touched otherwise.
 */
static Res amcScanNailedRange(Bool *totalReturn, Bool *moreReturn,
                              ScanState ss,
                              AMC amc, Nailboard board,
                              Addr base, Addr limit)
{
  Format format;
  Size headerSize;
  Addr p, clientLimit;
  Pool pool = MustBeA(AbstractPool, amc);
  format = pool->format;
  headerSize = format->headerSize;
  p = AddrAdd(base, headerSize);
  clientLimit = AddrAdd(limit, headerSize);
  while (p < clientLimit) {
    Addr q;
    q = (*format->skip)(p);
    if ((*amc->pinned)(amc, board, p, q)) {
      Res res = FormatScan(format, ss, p, q);
      if(res != ResOK) {
        *totalReturn = FALSE;
        *moreReturn = TRUE;
        return res;
      }
    } else {
      *totalReturn = FALSE;
    }
    AVER(p < q);
    p = q;
  }
  AVER(p == clientLimit);
  return ResOK;
}


/* amcScanNailedOnce -- make one scanning pass over a nailed segment
 *
 * *totalReturn is set to TRUE iff all objects in segment scanned.
 * *moreReturn is set to FALSE only if there are no more objects
 * on the segment that need scanning (which is normally the case).
 * It is set to TRUE if scanning had to be abandoned early on, and
 * also if during emergency fixing any new marks got added to the
 * nailboard.
 */
static Res amcScanNailedOnce(Bool *totalReturn, Bool *moreReturn,
                             ScanState ss, Seg seg, AMC amc)
{
  Addr p, limit;
  Nailboard board;
  Res res;
  Buffer buffer;

  EVENT3(AMCScanBegin, amc, seg, ss); /* TODO: consider using own event */

  *totalReturn = TRUE;
  board = amcSegNailboard(seg);
  NailboardClearNewNails(board);

  p = SegBase(seg);
  while (SegBuffer(&buffer, seg)) {
    limit = BufferScanLimit(buffer);
    if(p >= limit) {
      AVER(p == limit);
      goto returnGood;
    }
    res = amcScanNailedRange(totalReturn, moreReturn,
                             ss, amc, board, p, limit);
    if (res != ResOK)
      return res;
    p = limit;
  }

  limit = SegLimit(seg);
  /* @@@@ Shouldn't p be set to BufferLimit here?! */
  res = amcScanNailedRange(totalReturn, moreReturn,
                           ss, amc, board, p, limit);
  if (res != ResOK)
    return res;

returnGood:
  EVENT3(AMCScanEnd, amc, seg, ss); /* TODO: consider using own event */

  *moreReturn = NailboardNewNails(board);
  return ResOK;
}


/* amcScanNailed -- scan a nailed segment */

static Res amcScanNailed(Bool *totalReturn, ScanState ss, Pool pool,
                         Seg seg, AMC amc)
{
  Bool total, moreScanning;
  size_t loops = 0;

  do {
    Res res;
    res = amcScanNailedOnce(&total, &moreScanning, ss, seg, amc);
    if(res != ResOK) {
      *totalReturn = FALSE;
      return res;
    }
    loops += 1;
  } while(moreScanning);

  if(loops > 1) {
    RefSet refset;

    AVER(ArenaEmergency(PoolArena(pool)));

    /* Looped: fixed refs (from 1st pass) were seen by MPS_FIX1
     * (in later passes), so the "ss.unfixedSummary" is _not_
     * purely unfixed.  In this one case, unfixedSummary is not 
     * accurate, and cannot be used to verify the SegSummary (see 
     * impl/trace/#verify.segsummary).  Use ScanStateSetSummary to 
     * store ScanStateSummary in ss.fixedSummary and reset 
     * ss.unfixedSummary.  See job001548.
     */
  
    refset = ScanStateSummary(ss);

    /* A rare event, which might prompt a rare defect to appear. */
    EVENT6(amcScanNailed, loops, SegSummary(seg), ScanStateWhite(ss), 
           ScanStateUnfixedSummary(ss), ss->fixedSummary, refset);
  
    ScanStateSetSummary(ss, refset);
  }
  
  *totalReturn = total;
  return ResOK;
}


/* AMCScan -- scan a single seg, turning it black
 *
 * See <design/poolamc/#seg-scan>.
 */
static Res AMCScan(Bool *totalReturn, ScanState ss, Pool pool, Seg seg)
{
  Addr base, limit;
  Format format;
  AMC amc = MustBeA(AMCZPool, pool);
  Res res;
  Buffer buffer;

  AVER(totalReturn != NULL);
  AVERT(ScanState, ss);
  AVERT(Seg, seg);


  format = pool->format;

  if(amcSegHasNailboard(seg)) {
    return amcScanNailed(totalReturn, ss, pool, seg, amc);
  }

  EVENT3(AMCScanBegin, amc, seg, ss);

  base = AddrAdd(SegBase(seg), format->headerSize);
  /* <design/poolamc/#seg-scan.loop> */
  while (SegBuffer(&buffer, seg)) {
    limit = AddrAdd(BufferScanLimit(buffer),
                    format->headerSize);
    if(base >= limit) {
      /* @@@@ Are we sure we don't need scan the rest of the */
      /* segment? */
      AVER(base == limit);
      *totalReturn = TRUE;
      return ResOK;
    }
    res = FormatScan(format, ss, base, limit);
    if(res != ResOK) {
      *totalReturn = FALSE;
      return res;
    }
    base = limit;
  }

  /* <design/poolamc/#seg-scan.finish> @@@@ base? */
  limit = AddrAdd(SegLimit(seg), format->headerSize);
  AVER(SegBase(seg) <= base);
  AVER(base <= AddrAdd(SegLimit(seg), format->headerSize));
  if(base < limit) {
    res = FormatScan(format, ss, base, limit);
    if(res != ResOK) {
      *totalReturn = FALSE;
      return res;
    }
  }

  EVENT3(AMCScanEnd, amc, seg, ss);

  *totalReturn = TRUE;
  return ResOK;
}


/* amcFixInPlace -- fix an reference without moving the object
 *
 * Usually this function is used for ambiguous references, but during
 * emergency tracing may be used for references of any rank.
 *
 * If the segment has a nailboard then we use that to record the fix.
 * Otherwise we simply grey and nail the entire segment.
 */
static void amcFixInPlace(Pool pool, Seg seg, ScanState ss, Ref *refIO)
{
  Addr ref;

  UNUSED(pool);

  ref = (Addr)*refIO;
  /* An ambiguous reference can point before the header. */
  AVER(SegBase(seg) <= ref);
  /* .ref-limit: A reference passed to Fix can't be beyond the */
  /* segment, because then TraceFix would not have picked this */
  /* segment. */
  AVER(ref < SegLimit(seg));

  EVENT0(AMCFixInPlace);
  if(amcSegHasNailboard(seg)) {
    Bool wasMarked = NailboardSet(amcSegNailboard(seg), ref);
    /* If there are no new marks (i.e., no new traces for which we */
    /* are marking, and no new mark bits set) then we can return */
    /* immediately, without changing colour. */
    if(TraceSetSub(ss->traces, SegNailed(seg)) && wasMarked)
      return;
  } else if(TraceSetSub(ss->traces, SegNailed(seg))) {
    return;
  }
  SegSetNailed(seg, TraceSetUnion(SegNailed(seg), ss->traces));
  /* AMCZ segments don't contain references and so don't need to */
  /* become grey */
  if(SegRankSet(seg) != RankSetEMPTY)
    SegSetGrey(seg, TraceSetUnion(SegGrey(seg), ss->traces));
}


/* AMCFixEmergency -- fix a reference, without allocating
 *
 * See <design/poolamc/#emergency.fix>.
 */
static Res AMCFixEmergency(Pool pool, ScanState ss, Seg seg,
                           Ref *refIO)
{
  Arena arena;
  Addr newRef;

  AVERC(AMCZPool, pool);
  AVERT(ScanState, ss);
  AVERT(Seg, seg);
  AVER(refIO != NULL);

  arena = PoolArena(pool);

  ss->wasMarked = TRUE;

  if(ss->rank == RankAMBIG)
    goto fixInPlace;

  ShieldExpose(arena, seg);
  newRef = (*pool->format->isMoved)(*refIO);
  ShieldCover(arena, seg);
  if(newRef != (Addr)0) {
    /* Object has been forwarded already, so snap-out pointer. */
    /* TODO: Implement weak pointer semantics in emergency fixing.  This
       would be a good idea since we really want to reclaim as much as
       possible in an emergency. */
    *refIO = newRef;
    return ResOK;
  }

fixInPlace: /* see <design/poolamc/>.Nailboard.emergency */
  amcFixInPlace(pool, seg, ss, refIO);
  return ResOK;
}


/* AMCFix -- fix a reference to the pool
 *
 * See <design/poolamc/#fix>.
 */
static Res AMCFix(Pool pool, ScanState ss, Seg seg, Ref *refIO)
{
  Arena arena;
  AMC amc;
  Res res;
  Format format;       /* cache of pool->format */
  Size headerSize;     /* cache of pool->format->headerSize */
  Ref ref;             /* reference to be fixed */
  Addr base;           /* base address of reference */
  Ref newRef;          /* new location, if moved */
  Addr newBase;        /* base address of new copy */
  Size length;         /* length of object to be relocated */
  Buffer buffer;       /* buffer to allocate new copy into */
  amcGen gen;          /* generation of old copy of object */
  TraceSet grey;       /* greyness of object being relocated */
  Seg toSeg;           /* segment to which object is being relocated */

  /* <design/trace/#fix.noaver> */
  AVERT_CRITICAL(Pool, pool);
  AVERT_CRITICAL(ScanState, ss);
  AVERT_CRITICAL(Seg, seg);
  AVER_CRITICAL(refIO != NULL);
  EVENT0(AMCFix);

  /* For the moment, assume that the object was already marked. */
  /* (See <design/fix/#protocol.was-marked>.) */
  ss->wasMarked = TRUE;

  /* If the reference is ambiguous, set up the datastructures for */
  /* managing a nailed segment.  This involves marking the segment */
  /* as nailed, and setting up a per-word mark table */
  if(ss->rank == RankAMBIG) {
    /* .nail.new: Check to see whether we need a Nailboard for */
    /* this seg.  We use "SegNailed(seg) == TraceSetEMPTY" */
    /* rather than "!amcSegHasNailboard(seg)" because this avoids */
    /* setting up a new nailboard when the segment was nailed, but */
    /* had no nailboard.  This must be avoided because otherwise */
    /* assumptions in AMCFixEmergency will be wrong (essentially */
    /* we will lose some pointer fixes because we introduced a */
    /* nailboard). */
    if(SegNailed(seg) == TraceSetEMPTY) {
      res = amcSegCreateNailboard(seg, pool);
      if(res != ResOK)
        return res;
      STATISTIC(++ss->nailCount);
      SegSetNailed(seg, TraceSetUnion(SegNailed(seg), ss->traces));
    }
    amcFixInPlace(pool, seg, ss, refIO);
    return ResOK;
  }

  amc = MustBeA_CRITICAL(AMCZPool, pool);
  AVERT_CRITICAL(AMC, amc);
  format = pool->format;
  headerSize = format->headerSize;
  ref = *refIO;
  AVER_CRITICAL(AddrAdd(SegBase(seg), headerSize) <= ref);
  base = AddrSub(ref, headerSize);
  AVER_CRITICAL(AddrIsAligned(base, PoolAlignment(pool)));  
  AVER_CRITICAL(ref < SegLimit(seg)); /* see .ref-limit */
  arena = pool->arena;

  /* .exposed.seg: Statements tagged ".exposed.seg" below require */
  /* that "seg" (that is: the 'from' seg) has been ShieldExposed. */
  ShieldExpose(arena, seg);
  newRef = (*format->isMoved)(ref);  /* .exposed.seg */

  if(newRef == (Addr)0) {
    Addr clientQ;
    clientQ = (*format->skip)(ref);

    /* If object is nailed already then we mustn't copy it: */
    if (SegNailed(seg) != TraceSetEMPTY
        && !(amcSegHasNailboard(seg)
             && !(*amc->pinned)(amc, amcSegNailboard(seg), ref, clientQ)))
    {
      /* Segment only needs greying if there are new traces for */
      /* which we are nailing. */
      if(!TraceSetSub(ss->traces, SegNailed(seg))) {
        if(SegRankSet(seg) != RankSetEMPTY) /* not for AMCZ */
          SegSetGrey(seg, TraceSetUnion(SegGrey(seg), ss->traces));
        SegSetNailed(seg, TraceSetUnion(SegNailed(seg), ss->traces));
      }
      res = ResOK;
      goto returnRes;
    } else if(ss->rank == RankWEAK) {
      /* Object is not preserved (neither moved, nor nailed) */
      /* hence, reference should be splatted. */
      goto updateReference;
    }
    /* Object is not preserved yet (neither moved, nor nailed) */
    /* so should be preserved by forwarding. */

    /* <design/fix/#protocol.was-marked> */
    ss->wasMarked = FALSE;

    /* Get the forwarding buffer from the object's generation. */
    gen = amcSegGen(seg);
    buffer = gen->forward;
    AVER_CRITICAL(buffer != NULL);

    length = AddrOffset(ref, clientQ);  /* .exposed.seg */
    STATISTIC(++ss->forwardedCount);
    ss->forwardedSize += length;
    do {
      res = BUFFER_RESERVE(&newBase, buffer, length);
      if (res != ResOK)
        goto returnRes;
      newRef = AddrAdd(newBase, headerSize);

      toSeg = BufferSeg(buffer);
      ShieldExpose(arena, toSeg);

      /* Since we're moving an object from one segment to another, */
      /* union the greyness and the summaries together. */
      grey = SegGrey(seg);
      if(SegRankSet(seg) != RankSetEMPTY) { /* not for AMCZ */
        grey = TraceSetUnion(grey, ss->traces);
        SegSetSummary(toSeg, RefSetUnion(SegSummary(toSeg), SegSummary(seg)));
      } else {
        AVER(SegRankSet(toSeg) == RankSetEMPTY);
      }
      SegSetGrey(toSeg, TraceSetUnion(SegGrey(toSeg), grey));

      /* <design/trace/#fix.copy> */
      (void)AddrCopy(newBase, base, length);  /* .exposed.seg */

      ShieldCover(arena, toSeg);
    } while (!BUFFER_COMMIT(buffer, newBase, length));
    STATISTIC(ss->copiedSize += length);

    (*format->move)(ref, newRef);  /* .exposed.seg */

    EVENT1(AMCFixForward, newRef);
  } else {
    /* reference to broken heart (which should be snapped out -- */
    /* consider adding to (non-existent) snap-out cache here) */
    STATISTIC(++ss->snapCount);
  }

  /* .fix.update: update the reference to whatever the above code */
  /* decided it should be */
updateReference:
  *refIO = newRef;
  res = ResOK;

returnRes:
  ShieldCover(arena, seg);  /* .exposed.seg */
  return res;
}


/* amcReclaimNailed -- reclaim what you can from a nailed segment */

static void amcReclaimNailed(Pool pool, Trace trace, Seg seg)
{
  Addr p, limit;
  Arena arena;
  Format format;
  STATISTIC_DECL(Size bytesReclaimed = (Size)0)
  Count preservedInPlaceCount = (Count)0;
  Size preservedInPlaceSize = (Size)0;
  AMC amc = MustBeA(AMCZPool, pool);
  Size headerSize;
  Addr padBase;          /* base of next padding object */
  Size padLength;        /* length of next padding object */

  /* All arguments AVERed by AMCReclaim */

  format = pool->format;

  arena = PoolArena(pool);
  AVERT(Arena, arena);

  /* see <design/poolamc/#nailboard.limitations> for improvements */
  headerSize = format->headerSize;
  ShieldExpose(arena, seg);
  p = SegBase(seg);
  limit = SegBufferScanLimit(seg);
  padBase = p;
  padLength = 0;
  while(p < limit) {
    Addr clientP, q, clientQ;
    Size length;
    Bool preserve;
    clientP = AddrAdd(p, headerSize);
    clientQ = (*format->skip)(clientP);
    q = AddrSub(clientQ, headerSize);
    length = AddrOffset(p, q);
    if(amcSegHasNailboard(seg)) {
      preserve = (*amc->pinned)(amc, amcSegNailboard(seg), clientP, clientQ);
    } else {
      /* There's no nailboard, so preserve everything that hasn't been
       * forwarded. In this case, preservedInPlace* become somewhat
       * overstated. */
      preserve = !(*format->isMoved)(clientP);
    }
    if(preserve) {
      ++preservedInPlaceCount;
      preservedInPlaceSize += length;
      if (padLength > 0) {
        /* Replace run of forwarding pointers and unreachable objects
         * with a padding object. */
        (*format->pad)(padBase, padLength);
        STATISTIC(bytesReclaimed += padLength);
        padLength = 0;
      }
      padBase = q;
    } else {
      padLength += length;
    }
    
    AVER(p < q);
    p = q;
  }
  AVER(p == limit);
  AVER(AddrAdd(padBase, padLength) == limit);
  if (padLength > 0) {
    /* Replace final run of forwarding pointers and unreachable
     * objects with a padding object. */
    (*format->pad)(padBase, padLength);
    STATISTIC(bytesReclaimed += padLength);
  }
  ShieldCover(arena, seg);

  SegSetNailed(seg, TraceSetDel(SegNailed(seg), trace));
  SegSetWhite(seg, TraceSetDel(SegWhite(seg), trace));
  if(SegNailed(seg) == TraceSetEMPTY && amcSegHasNailboard(seg)) {
    NailboardDestroy(amcSegNailboard(seg), arena);
    MustBeA(amcSeg, seg)->board = NULL;
  }

  STATISTIC(AVER(bytesReclaimed <= SegSize(seg)));
  STATISTIC(trace->reclaimSize += bytesReclaimed);
  STATISTIC(trace->preservedInPlaceCount += preservedInPlaceCount);
  trace->preservedInPlaceSize += preservedInPlaceSize;

  /* Free the seg if we can; fixes .nailboard.limitations.middle. */
  if(preservedInPlaceCount == 0
     && (!SegHasBuffer(seg))
     && (SegNailed(seg) == TraceSetEMPTY)) {

    amcGen gen = amcSegGen(seg);

    /* We may not free a buffered seg. */
    AVER(!SegHasBuffer(seg));

    PoolGenFree(&gen->pgen, seg, 0, SegSize(seg), 0, MustBeA(amcSeg, seg)->deferred);
  }
}


/* AMCReclaim -- recycle a segment if it is still white
 *
 * See <design/poolamc/#reclaim>.
 */
static void AMCReclaim(Pool pool, Trace trace, Seg seg)
{
  AMC amc = MustBeA_CRITICAL(AMCZPool, pool);
  amcGen gen;

  AVERT_CRITICAL(Trace, trace);
  AVERT_CRITICAL(Seg, seg);

  gen = amcSegGen(seg);
  AVERT_CRITICAL(amcGen, gen);

  EVENT3(AMCReclaim, gen, trace, seg);

  /* This switching needs to be more complex for multiple traces. */
  AVER_CRITICAL(TraceSetIsSingle(PoolArena(pool)->busyTraces));
  if(amc->rampMode == RampCOLLECTING) {
    if(amc->rampCount > 0) {
      /* Entered ramp mode before previous one was cleaned up */
      amc->rampMode = RampBEGIN;
    } else {
      amc->rampMode = RampOUTSIDE;
    }
  }

  if(SegNailed(seg) != TraceSetEMPTY) {
    amcReclaimNailed(pool, trace, seg);
    return;
  }

  /* We may not free a buffered seg.  (But all buffered + condemned */
  /* segs should have been nailed anyway). */
  AVER(!SegHasBuffer(seg));

  STATISTIC(trace->reclaimSize += SegSize(seg));

  PoolGenFree(&gen->pgen, seg, 0, SegSize(seg), 0, MustBeA(amcSeg, seg)->deferred);
}


/* AMCWalk -- Apply function to (black) objects in segment */

static void AMCWalk(Pool pool, Seg seg, FormattedObjectsVisitor f,
                    void *p, size_t s)
{
  Addr object, nextObject, limit;
  Format format;

  AVERC(AMCZPool, pool);
  AVERT(Seg, seg);
  AVER(FUNCHECK(f));
  /* p and s are arbitrary closures so can't be checked */

  /* Avoid applying the function to grey or white objects. */
  /* White objects might not be alive, and grey objects */
  /* may have pointers to old-space. */

  /* NB, segments containing a mix of colours (i.e., nailed segs) */
  /* are not handled properly:  No objects are walked.  See */
  /* job001682. */
  if(SegWhite(seg) == TraceSetEMPTY && SegGrey(seg) == TraceSetEMPTY
     && SegNailed(seg) == TraceSetEMPTY)
  {
    format = pool->format;

    limit = AddrAdd(SegBufferScanLimit(seg), format->headerSize);
    object = AddrAdd(SegBase(seg), format->headerSize);
    while(object < limit) {
      /* Check not a broken heart. */
      AVER((*format->isMoved)(object) == NULL);
      (*f)(object, pool->format, pool, p, s);
      nextObject = (*pool->format->skip)(object);
      AVER(nextObject > object);
      object = nextObject;
    }
    AVER(object == limit);
  }
}


/* amcWalkAll -- Apply a function to all (black) objects in a pool */

static void amcWalkAll(Pool pool, FormattedObjectsVisitor f, void *p, size_t s)
{
  Arena arena;
  Ring ring, next, node;

  AVER(IsA(AMCZPool, pool));

  arena = PoolArena(pool);
  ring = PoolSegRing(pool);
  node = RingNext(ring);
  RING_FOR(node, ring, next) {
    Seg seg = SegOfPoolRing(node);

    ShieldExpose(arena, seg);
    AMCWalk(pool, seg, f, p, s);
    ShieldCover(arena, seg);
  }
}


/* amcAddrObjectSearch -- skip over objects (belonging to pool)
 * starting at objBase until we reach one of the following cases:
 * 1. addr is found (and not moved): set *pReturn to the client
 * pointer to the object containing addr and return ResOK;
 * 2. addr is found, but it moved: return ResFAIL;
 * 3. we reach searchLimit: return ResFAIL.
 */
static Res amcAddrObjectSearch(Addr *pReturn, Pool pool, Addr objBase,
                               Addr searchLimit, Addr addr)
{
  Format format;
  Size hdrSize;

  AVER(pReturn != NULL);
  AVERT(Pool, pool);
  AVER(objBase <= searchLimit);

  format = pool->format;
  hdrSize = format->headerSize;
  while (objBase < searchLimit) {
    Addr objRef = AddrAdd(objBase, hdrSize);
    Addr objLimit = AddrSub((*format->skip)(objRef), hdrSize);
    AVER(objBase < objLimit);
    if (addr < objLimit) {
      AVER(objBase <= addr);
      AVER(addr < objLimit); /* the point */
      if (!(*format->isMoved)(objRef)) {
        *pReturn = objRef;
        return ResOK;
      }
      break;
    }
    objBase = objLimit;
  }
  return ResFAIL;
}


/* AMCAddrObject -- find client pointer to object containing addr.
 * addr is known to belong to seg, which belongs to pool.
 * See job003589.
 */
static Res AMCAddrObject(Addr *pReturn, Pool pool, Seg seg, Addr addr)
{
  Res res;
  Arena arena;
  Addr base, limit;    /* range of objects on segment */
  Buffer buffer;

  AVER(pReturn != NULL);
  AVERT(Pool, pool);
  AVERT(Seg, seg);
  AVER(SegPool(seg) == pool);
  AVER(SegBase(seg) <= addr);
  AVER(addr < SegLimit(seg));

  arena = PoolArena(pool);
  base = SegBase(seg);
  if (SegBuffer(&buffer, seg)) {
    /* We use BufferGetInit here (and not BufferScanLimit) because we
     * want to be able to find objects that have been allocated and
     * committed since the last flip. These objects lie between the
     * addresses returned by BufferScanLimit (which returns the value
     * of init at the last flip) and BufferGetInit.
     *
     * Strictly speaking we only need a limit that is at least the
     * maximum of the objects on the segments. This is because addr
     * *must* point inside a live object and we stop skipping once we
     * have found it. The init pointer serves this purpose.
     */
    limit = BufferGetInit(buffer);
  } else {
    limit = SegLimit(seg);
  }

  ShieldExpose(arena, seg);
  res = amcAddrObjectSearch(pReturn, pool, base, limit, addr);
  ShieldCover(arena, seg);
  return res;
}


/* AMCTotalSize -- total memory allocated from the arena */

static Size AMCTotalSize(Pool pool)
{
  AMC amc = MustBeA(AMCZPool, pool);
  Size size = 0;
  Ring node, nextNode;

  RING_FOR(node, &amc->genRing, nextNode) {
    amcGen gen = RING_ELT(amcGen, amcRing, node);
    AVERT(amcGen, gen);
    size += gen->pgen.totalSize;
  }

  return size;
}


/* AMCFreeSize -- free memory (unused by client program) */

static Size AMCFreeSize(Pool pool)
{
  AMC amc = MustBeA(AMCZPool, pool);
  Size size = 0;
  Ring node, nextNode;

  RING_FOR(node, &amc->genRing, nextNode) {
    amcGen gen = RING_ELT(amcGen, amcRing, node);
    AVERT(amcGen, gen);
    size += gen->pgen.freeSize;
  }

  return size;
}


/* AMCDescribe -- describe the contents of the AMC pool
 *
 * See <design/poolamc/#describe>.
 */

static Res AMCDescribe(Pool pool, mps_lib_FILE *stream, Count depth)
{
  Res res;
  AMC amc = CouldBeA(AMCZPool, pool);
  Ring node, nextNode;
  const char *rampmode;

  if (!TESTC(AMCZPool, amc))
    return ResPARAM;
  if (stream == NULL)
    return ResPARAM;

  res = NextMethod(Pool, AMCZPool, describe)(pool, stream, depth);
  if (res != ResOK)
    return res;

  switch(amc->rampMode) {
#define RAMP_DESCRIBE(e, s)     \
    case e:                     \
      rampmode = s;             \
      break;
    RAMP_RELATION(RAMP_DESCRIBE)
#undef RAMP_DESCRIBE
    default:
      rampmode = "unknown ramp mode";
      break;
  }
  res = WriteF(stream, depth + 2,
               rampmode, " ($U)\n", (WriteFU)amc->rampCount,
               NULL);
  if(res != ResOK)
    return res;

  RING_FOR(node, &amc->genRing, nextNode) {
    amcGen gen = RING_ELT(amcGen, amcRing, node);
    res = amcGenDescribe(gen, stream, depth + 2);
    if(res != ResOK)
      return res;
  }

  if (0) {
    /* SegDescribes */
    RING_FOR(node, &pool->segRing, nextNode) {
      Seg seg = RING_ELT(Seg, poolRing, node);
      res = AMCSegDescribe(seg, stream, depth + 2);
      if(res != ResOK)
        return res;
    }
  }

  return ResOK;
}


/* AMCZPoolClass -- the class definition */

DEFINE_CLASS(Pool, AMCZPool, klass)
{
  INHERIT_CLASS(klass, AMCZPool, AbstractSegBufPool);
  PoolClassMixInFormat(klass);
  PoolClassMixInCollect(klass);
  klass->size = sizeof(AMCStruct);
  klass->attr |= AttrMOVINGGC;
  klass->varargs = AMCVarargs;
  klass->init = AMCZInit;
  klass->finish = AMCFinish;
  klass->bufferFill = AMCBufferFill;
  klass->bufferEmpty = AMCBufferEmpty;
  klass->whiten = AMCWhiten;
  klass->fix = AMCFix;
  klass->fixEmergency = AMCFixEmergency;
  klass->reclaim = AMCReclaim;
  klass->rampBegin = AMCRampBegin;
  klass->rampEnd = AMCRampEnd;
  klass->addrObject = AMCAddrObject;
  klass->walk = AMCWalk;
  klass->bufferClass = amcBufClassGet;
  klass->totalSize = AMCTotalSize;
  klass->freeSize = AMCFreeSize;  
  klass->describe = AMCDescribe;
}


/* AMCPoolClass -- the class definition */

DEFINE_CLASS(Pool, AMCPool, klass)
{
  INHERIT_CLASS(klass, AMCPool, AMCZPool);
  PoolClassMixInScan(klass);
  klass->init = AMCInit;
  klass->scan = AMCScan;
}


/* mps_class_amc -- return the pool class descriptor to the client */

mps_pool_class_t mps_class_amc(void)
{
  return (mps_pool_class_t)CLASS(AMCPool);
}

/* mps_class_amcz -- return the pool class descriptor to the client */

mps_pool_class_t mps_class_amcz(void)
{
  return (mps_pool_class_t)CLASS(AMCZPool);
}


/* mps_amc_apply -- apply function to all objects in pool
 *
 * The iterator that is passed by the client is stored in a closure
 * structure which is passed to a local iterator in order to ensure
 * that any type conversion necessary between Addr and mps_addr_t
 * happen. They are almost certainly the same on all platforms, but 
 * this is the correct way to do it.
*/

typedef struct mps_amc_apply_closure_s {
  mps_amc_apply_stepper_t f;
  void *p;
  size_t s;
} mps_amc_apply_closure_s;

static void mps_amc_apply_iter(Addr addr, Format format, Pool pool,
                               void *p, size_t s)
{
  mps_amc_apply_closure_s *closure = p;
  /* Can't check addr */
  AVERT(Format, format);
  AVERT(Pool, pool);
  /* We could check that s is the sizeof *p, but it would be slow */
  UNUSED(format);
  UNUSED(pool);
  UNUSED(s);
  (*closure->f)(addr, closure->p, closure->s);
}

void mps_amc_apply(mps_pool_t mps_pool,
                   mps_amc_apply_stepper_t f,
                   void *p, size_t s)
{
  Pool pool = (Pool)mps_pool;
  mps_amc_apply_closure_s closure_s;
  Arena arena;

  AVER(TESTT(Pool, pool));
  arena = PoolArena(pool);
  ArenaEnter(arena);
  AVERT(Pool, pool);

  closure_s.f = f;
  closure_s.p = p;
  closure_s.s = s;
  amcWalkAll(pool, mps_amc_apply_iter, &closure_s, sizeof(closure_s));

  ArenaLeave(arena);
}


/* AMCCheck -- check consistency of the AMC pool
 *
 * See <design/poolamc/#check>.
 */

ATTRIBUTE_UNUSED
static Bool AMCCheck(AMC amc)
{
  CHECKS(AMC, amc);
  CHECKC(AMCZPool, amc);
  CHECKD(Pool, MustBeA(AbstractPool, amc));
  CHECKL(RankSetCheck(amc->rankSet));
  CHECKD_NOSIG(Ring, &amc->genRing);
  CHECKL(BoolCheck(amc->gensBooted));
  if(amc->gensBooted) {
    CHECKD(amcGen, amc->nursery);
    CHECKL(amc->gen != NULL);
    CHECKD(amcGen, amc->rampGen);
    CHECKD(amcGen, amc->afterRampGen);
  }

  CHECKL(amc->rampMode >= RampOUTSIDE);
  CHECKL(amc->rampMode <= RampCOLLECTING);

  /* if OUTSIDE, count must be zero. */
  CHECKL((amc->rampCount == 0) || (amc->rampMode != RampOUTSIDE));
  /* if BEGIN or RAMPING, count must not be zero. */
  CHECKL((amc->rampCount != 0) || ((amc->rampMode != RampBEGIN) &&
                                   (amc->rampMode != RampRAMPING)));

  return TRUE;
}


/* C. COPYRIGHT AND LICENSE
 *
 * Copyright (C) 2001-2016 Ravenbrook Limited <http://www.ravenbrook.com/>.
 * All rights reserved.  This is an open source license.  Contact
 * Ravenbrook for commercial licensing options.
 * 
 * Redistribution and use in source and binary forms, with or without
 * modification, are permitted provided that the following conditions are
 * met:
 * 
 * 1. Redistributions of source code must retain the above copyright
 * notice, this list of conditions and the following disclaimer.
 * 
 * 2. Redistributions in binary form must reproduce the above copyright
 * notice, this list of conditions and the following disclaimer in the
 * documentation and/or other materials provided with the distribution.
 * 
 * 3. Redistributions in any form must be accompanied by information on how
 * to obtain complete source code for this software and any accompanying
 * software that uses this software.  The source code must either be
 * included in the distribution or be available for no more than the cost
 * of distribution plus a nominal fee, and must be freely redistributable
 * under reasonable conditions.  For an executable file, complete source
 * code means the source code for all modules it contains. It does not
 * include source code for modules or files that typically accompany the
 * major components of the operating system on which the executable file
 * runs.
 * 
 * THIS SOFTWARE IS PROVIDED BY THE COPYRIGHT HOLDERS AND CONTRIBUTORS "AS
 * IS" AND ANY EXPRESS OR IMPLIED WARRANTIES, INCLUDING, BUT NOT LIMITED
 * TO, THE IMPLIED WARRANTIES OF MERCHANTABILITY, FITNESS FOR A PARTICULAR
 * PURPOSE, OR NON-INFRINGEMENT, ARE DISCLAIMED. IN NO EVENT SHALL THE
 * COPYRIGHT HOLDERS AND CONTRIBUTORS BE LIABLE FOR ANY DIRECT, INDIRECT,
 * INCIDENTAL, SPECIAL, EXEMPLARY, OR CONSEQUENTIAL DAMAGES (INCLUDING, BUT
 * NOT LIMITED TO, PROCUREMENT OF SUBSTITUTE GOODS OR SERVICES; LOSS OF
 * USE, DATA, OR PROFITS; OR BUSINESS INTERRUPTION) HOWEVER CAUSED AND ON
 * ANY THEORY OF LIABILITY, WHETHER IN CONTRACT, STRICT LIABILITY, OR TORT
 * (INCLUDING NEGLIGENCE OR OTHERWISE) ARISING IN ANY WAY OUT OF THE USE OF
 * THIS SOFTWARE, EVEN IF ADVISED OF THE POSSIBILITY OF SUCH DAMAGE.
 */<|MERGE_RESOLUTION|>--- conflicted
+++ resolved
@@ -277,13 +277,8 @@
   if (res != ResOK)
     return res;
 
-<<<<<<< HEAD
   if (SegBuffer(&buffer, seg))
     init = BufferGetInit(buffer);
-=======
-  if (SegBuffer(seg) != NULL)
-    init = BufferGetInit(SegBuffer(seg));
->>>>>>> 484c7e31
   else
     init = limit;
   
