--- conflicted
+++ resolved
@@ -103,10 +103,7 @@
   amcGen gen;               /* generation this segment belongs to */
   Nailboard board;          /* nailboard for this segment or NULL if none */
   Size forwarded[TraceLIMIT]; /* size of objects forwarded for each trace */
-<<<<<<< HEAD
-=======
   BOOLFIELD(accountedAsBuffered); /* .seg.accounted-as-buffered */
->>>>>>> eeec7797
   BOOLFIELD(old);           /* .seg.old */
   BOOLFIELD(deferred);      /* .seg.deferred */
   Sig sig;                  /* <code/misc.h#sig> */
@@ -983,10 +980,7 @@
   Size size;
   Arena arena;
   Seg seg;
-<<<<<<< HEAD
-=======
   amcSeg amcseg;
->>>>>>> eeec7797
   TraceId ti;
   Trace trace;
 
@@ -1019,24 +1013,12 @@
     TRACE_SET_ITER_END(ti, trace, seg->white, arena);
   }
 
-<<<<<<< HEAD
-  /* The padding object is white, so needs to be accounted as condemned. */
-  TRACE_SET_ITER(ti, trace, seg->white, arena)
-    GenDescCondemned(amcSegGen(seg)->pgen.gen, trace, size);
-  TRACE_SET_ITER_END(ti, trace, seg->white, arena);
-
-  /* The unused part of the buffer is not reused by AMC, so we pass 0
-   * for the unused argument. This call therefore has no effect on the
-   * accounting, but we call it anyway for consistency. */
-  PoolGenAccountForEmpty(&amcSegGen(seg)->pgen, 0, Seg2amcSeg(seg)->deferred);
-=======
   if (amcseg->accountedAsBuffered) {
     /* Account the entire buffer (including the padding object) as used. */
     PoolGenAccountForEmpty(&amcseg->gen->pgen, SegSize(seg), 0,
                            amcseg->deferred);
     amcseg->accountedAsBuffered = FALSE;
   }
->>>>>>> eeec7797
 }
 
 
@@ -1188,12 +1170,6 @@
     }
   }
 
-<<<<<<< HEAD
-  amc = PoolAMC(pool);
-  AVERT(AMC, amc);
-
-=======
->>>>>>> eeec7797
   gen = amcSegGen(seg);
   AVERT(amcGen, gen);
   if (!amcseg->old) {
@@ -1621,11 +1597,7 @@
     AVER_CRITICAL(buffer != NULL);
 
     length = AddrOffset(ref, clientQ);  /* .exposed.seg */
-<<<<<<< HEAD
-    STATISTIC_STAT(++ss->forwardedCount);
-=======
     STATISTIC(++ss->forwardedCount);
->>>>>>> eeec7797
     do {
       res = BUFFER_RESERVE(&newBase, buffer, length);
       if (res != ResOK)
@@ -1652,15 +1624,9 @@
       ShieldCover(arena, toSeg);
     } while (!BUFFER_COMMIT(buffer, newBase, length));
 
-<<<<<<< HEAD
-    ss->copiedSize += length;
-    TRACE_SET_ITER(ti, trace, ss->traces, ss->arena)
-      Seg2amcSeg(seg)->forwarded[ti] += length;
-=======
     STATISTIC(ss->copiedSize += length);
     TRACE_SET_ITER(ti, trace, ss->traces, ss->arena)
       MustBeA(amcSeg, seg)->forwarded[ti] += length;
->>>>>>> eeec7797
     TRACE_SET_ITER_END(ti, trace, ss->traces, ss->arena);
 
     (*format->move)(ref, newRef);  /* .exposed.seg */
@@ -1694,11 +1660,7 @@
   STATISTIC_DECL(Size bytesReclaimed = (Size)0)
   Count preservedInPlaceCount = (Count)0;
   Size preservedInPlaceSize = (Size)0;
-<<<<<<< HEAD
-  AMC amc;
-=======
   AMC amc = MustBeA(AMCZPool, pool);
->>>>>>> eeec7797
   PoolGen pgen;
   Size headerSize;
   Addr padBase;          /* base of next padding object */
@@ -1769,19 +1731,11 @@
     MustBeA(amcSeg, seg)->board = NULL;
   }
 
-<<<<<<< HEAD
-  AVER(bytesReclaimed <= SegSize(seg));
-  trace->reclaimSize += bytesReclaimed;
-  trace->preservedInPlaceCount += preservedInPlaceCount;
-  pgen = &amcSegGen(seg)->pgen;
-  GenDescSurvived(pgen->gen, trace, Seg2amcSeg(seg)->forwarded[trace->ti],
-=======
   STATISTIC(AVER(bytesReclaimed <= SegSize(seg)));
   STATISTIC(trace->reclaimSize += bytesReclaimed);
   STATISTIC(trace->preservedInPlaceCount += preservedInPlaceCount);
   pgen = &amcSegGen(seg)->pgen;
   GenDescSurvived(pgen->gen, trace, MustBeA(amcSeg, seg)->forwarded[trace->ti],
->>>>>>> eeec7797
                   preservedInPlaceSize);
 
   /* Free the seg if we can; fixes .nailboard.limitations.middle. */
@@ -1792,11 +1746,7 @@
     /* We may not free a buffered seg. */
     AVER(!SegHasBuffer(seg));
 
-<<<<<<< HEAD
-    PoolGenFree(pgen, seg, 0, SegSize(seg), 0, Seg2amcSeg(seg)->deferred);
-=======
     PoolGenFree(pgen, seg, 0, SegSize(seg), 0, MustBeA(amcSeg, seg)->deferred);
->>>>>>> eeec7797
   }
 }
 
@@ -1841,13 +1791,8 @@
 
   STATISTIC(trace->reclaimSize += SegSize(seg));
 
-<<<<<<< HEAD
-  GenDescSurvived(gen->pgen.gen, trace, Seg2amcSeg(seg)->forwarded[trace->ti], 0);
-  PoolGenFree(&gen->pgen, seg, 0, SegSize(seg), 0, Seg2amcSeg(seg)->deferred);
-=======
   GenDescSurvived(gen->pgen.gen, trace, amcseg->forwarded[trace->ti], 0);
   PoolGenFree(&gen->pgen, seg, 0, SegSize(seg), 0, amcseg->deferred);
->>>>>>> eeec7797
 }
 
 
