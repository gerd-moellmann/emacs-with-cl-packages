--- conflicted
+++ resolved
@@ -1,12 +1,8 @@
 /* config.h: MPS CONFIGURATION
  *
  * $Id$
-<<<<<<< HEAD
- * Copyright (c) 2001 Ravenbrook Limited.
+ * Copyright (c) 2001 Ravenbrook Limited.  See end of file for license.
  * Copyright (c) 2002 Global Graphics Software.
-=======
- * Copyright (c) 2001 Ravenbrook Limited.  See end of file for license.
->>>>>>> e99aa189
  *
  * PURPOSE
  *
@@ -23,18 +19,7 @@
 #define config_h
 
 
-<<<<<<< HEAD
 /* Variety Configuration */
-=======
-/* Variety Configuration
- *
- * Convert CONFIG_VAR_* defined on compiler command line into
- * internal configuration parameters.  See <design/config/#var>
- * and design.mps.variety.macro.  Note that MPS_HOT is subclassed
- * into MPS_HOT_RED and MPS_HOT_WHITE; this distinction should
- * be rarely used.
- */
->>>>>>> e99aa189
 
 
 #if defined(CONFIG_ASSERT)
