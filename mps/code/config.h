--- conflicted
+++ resolved
@@ -413,7 +413,6 @@
 
 #define ARENA_DEFAULT_ZONED     TRUE
 
-<<<<<<< HEAD
 /* ARENA_MINIMUM_COLLECTABLE_SIZE is the minimum size (in bytes) of
  * collectable memory that might be considered worthwhile to run a
  * full garbage collection. */
@@ -442,9 +441,6 @@
  * TODO: This is left over from before branches 2014-01-29/mps-chain-zones
  * and 2014-01-17/cbs-tract-alloc reformed allocation, and may now be
  * doing more harm than good. Experiment with setting to ZoneSetUNIV. */
-=======
-#define ARENA_DEFAULT_INCREMENTAL     TRUE
->>>>>>> b4460043
 
 #define ArenaDefaultZONESET (ZoneSetUNIV << (MPS_WORD_WIDTH / 2))
 
