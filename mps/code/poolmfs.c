/* poolmfs.c: MANUAL FIXED SMALL UNIT POOL
 *
 * $Id$
 * Copyright (c) 2001-2016 Ravenbrook Limited.  See end of file for license.
 *
 * This is the implementation of the MFS pool class.
 *
 * See design.mps.poolmfs.
 *
 * .restriction: This pool cannot allocate from the arena control
 * pool (as the control pool is an instance of PoolClassMV and MV uses
 * MFS in its implementation), nor can it allocate sub-pools, as that
 * causes allocation in the control pool.
 *
 * Notes
 *
 * .freelist.fragments: The simple freelist policy might lead to poor
 * locality of allocation if the list gets fragmented.
 *
 * .buffer.not: This pool doesn't support fast cache allocation, which
 * is a shame.
 */

#include "mpscmfs.h"
#include "dbgpool.h"
#include "poolmfs.h"
#include "mpm.h"

SRCID(poolmfs, "$Id$");


/* ROUND -- Round up
 *
 *  Rounds n up to the nearest multiple of unit.
 */

#define ROUND(unit, n)  ((n)+(unit)-1 - ((n)+(unit)-1)%(unit))


/* HeaderStruct -- Freelist structure */

typedef struct MFSHeaderStruct {
  struct MFSHeaderStruct *next;
} HeaderStruct, *Header;


#define UNIT_MIN        sizeof(HeaderStruct)


/* MFSVarargs -- decode obsolete varargs */

static void MFSVarargs(ArgStruct args[MPS_ARGS_MAX], va_list varargs)
{
  args[0].key = MPS_KEY_EXTEND_BY;
  args[0].val.size = va_arg(varargs, Size);
  args[1].key = MPS_KEY_MFS_UNIT_SIZE;
  args[1].val.size = va_arg(varargs, Size);
  args[2].key = MPS_KEY_ARGS_END;
  AVERT(ArgList, args);
}

ARG_DEFINE_KEY(MFS_UNIT_SIZE, Size);
ARG_DEFINE_KEY(MFSExtendSelf, Bool);

static Res MFSInit(Pool pool, Arena arena, PoolClass klass, ArgList args)
{
  Size extendBy = MFS_EXTEND_BY_DEFAULT;
  Bool extendSelf = TRUE;
  Size unitSize;
  MFS mfs;
  ArgStruct arg;
  Res res;

  AVER(pool != NULL);
  AVERT(Arena, arena);
  AVERT(ArgList, args);
  UNUSED(klass); /* used for debug pools only */
  
  ArgRequire(&arg, args, MPS_KEY_MFS_UNIT_SIZE);
  unitSize = arg.val.size;
  if (ArgPick(&arg, args, MPS_KEY_EXTEND_BY))
    extendBy = arg.val.size;
  if (ArgPick(&arg, args, MFSExtendSelf))
    extendSelf = arg.val.b;

  AVER(unitSize > 0);
  AVER(extendBy > 0);
  AVERT(Bool, extendSelf);

  res = NextMethod(Pool, MFSPool, init)(pool, arena, klass, args);
  if (res != ResOK)
    goto failNextInit;
  mfs = CouldBeA(MFSPool, pool);

  mfs->unroundedUnitSize = unitSize;

  if (unitSize < UNIT_MIN)
    unitSize = UNIT_MIN;
  unitSize = SizeAlignUp(unitSize, MPS_PF_ALIGN);
  if (extendBy < sizeof(RingStruct) + unitSize)
    extendBy = unitSize;

  extendBy = SizeArenaGrains(extendBy, arena);

  mfs->extendBy = extendBy;
  mfs->extendSelf = extendSelf;
  mfs->unitSize = unitSize;
  mfs->freeList = NULL;
  RingInit(&mfs->extentRing);
  mfs->total = 0;
  mfs->free = 0;

  SetClassOfPoly(pool, CLASS(MFSPool));
  mfs->sig = MFSSig;
  AVERC(MFS, mfs);

  EVENT5(PoolInitMFS, pool, arena, extendBy, BOOLOF(extendSelf), unitSize);
  return ResOK;

failNextInit:
  AVER(res != ResOK);
  return res;
}


void MFSFinishExtents(Pool pool, MFSExtentVisitor visitor,
                      void *closure)
{
<<<<<<< HEAD
  MFS mfs = MustBeA(MFSPool, pool);

  while (mfs->tractList != NULL) {
    Tract nextTract = (Tract)TractP(mfs->tractList);   /* .tract.chain */
    visitor(pool, TractBase(mfs->tractList), mfs->extendBy, closure);
    mfs->tractList = nextTract;
=======
  MFS mfs;
  Ring ring, node, next;

  AVERT(Pool, pool);
  mfs = PoolPoolMFS(pool);
  AVERT(MFS, mfs);

  ring = &mfs->extentRing;
  node = RingNext(ring);
  RING_FOR(node, ring, next) {
    Addr base = (Addr)node;
    RingRemove(node);
    visitor(pool, base, mfs->extendBy, closure);
>>>>>>> 440fe0ec
  }
}


static void MFSExtentFreeVisitor(Pool pool, Addr base, Size size,
                                 void *closure)
{
  AVER(closure == UNUSED_POINTER);
  UNUSED(closure);
  ArenaFree(base, size, pool);
}


static void MFSFinish(Inst inst)
{
  Pool pool = MustBeA(AbstractPool, inst);
  MFS mfs = MustBeA(MFSPool, pool);

  MFSFinishExtents(pool, MFSExtentFreeVisitor, UNUSED_POINTER);

  mfs->sig = SigInvalid;

  NextMethod(Inst, MFSPool, finish)(inst);
}


void MFSExtend(Pool pool, Addr base, Size size)
{
<<<<<<< HEAD
  MFS mfs = MustBeA(MFSPool, pool);
  Tract tract;
=======
  MFS mfs;
>>>>>>> 440fe0ec
  Word i, unitsPerExtent;
  Size unitSize;
  Header header = NULL;
  Ring mfsRing;

  AVER(size == mfs->extendBy);

  /* Ensure that the memory we're adding belongs to this pool.  This is
     automatic if it was allocated using ArenaAlloc, but if the memory is
     being inserted from elsewhere then it must have been set up correctly. */
  AVER(PoolHasAddr(pool, base));

  /* Store an extent ring node at the start of the extent.  The MFS
     pool can't keep control structures in another pool because it is
     used at boostrap as the first pool. */
  mfsRing = (Ring)base;
  RingInit(mfsRing);
  RingAppend(&mfs->extentRing, mfsRing);

  base = AddrAdd(base, sizeof(RingStruct));
  size -= sizeof(RingStruct);

  /* Update accounting */
  mfs->total += size;
  mfs->free += size;

  /* Sew together all the new empty units in the region, working down */
  /* from the top so that they are in ascending order of address on the */
  /* free list. */

  unitSize = mfs->unitSize;
  unitsPerExtent = size/unitSize;
  AVER(unitsPerExtent > 0);

#define SUB(b, s, i)    ((Header)AddrAdd(b, (s)*(i)))

  for(i = 0; i < unitsPerExtent; ++i)
  {
    header = SUB(base, unitSize, unitsPerExtent-i - 1);
    AVER(AddrIsAligned(header, pool->alignment));
    AVER(AddrAdd((Addr)header, unitSize) <= AddrAdd(base, size));
    header->next = mfs->freeList;
    mfs->freeList = header;
  }

#undef SUB
}


/*  == Allocate ==
 *
 *  Allocation simply involves taking a unit from the front of the freelist
 *  and returning it.  If there are none, a new region is allocated from the
 *  arena.
 */

static Res MFSAlloc(Addr *pReturn, Pool pool, Size size)
{
  MFS mfs = MustBeA(MFSPool, pool);
  Header f;
  Res res;

  AVER(pReturn != NULL);
  AVER(size == mfs->unroundedUnitSize);

  f = mfs->freeList;

  /* If the free list is empty then extend the pool with a new region. */

  if(f == NULL)
  {
    Addr base;

    /* See design.mps.bootstrap.land.sol.pool. */
    if (!mfs->extendSelf)
      return ResLIMIT;

    /* Create a new region and attach it to the pool. */
    res = ArenaAlloc(&base, LocusPrefDefault(), mfs->extendBy, pool);
    if(res != ResOK)
      return res;

    MFSExtend(pool, base, mfs->extendBy);

    /* The first unit in the region is now the head of the new free list. */
    f = mfs->freeList;
  }

  AVER(f != NULL);

  /* Detach the first free unit from the free list and return its address. */

  mfs->freeList = f->next;
  AVER(mfs->free >= mfs->unitSize);
  mfs->free -= mfs->unitSize;

  *pReturn = (Addr)f;
  return ResOK;
}


/*  == Free ==
 *
 *  Freeing a unit simply involves pushing it onto the front of the
 *  freelist.
 */

static void MFSFree(Pool pool, Addr old, Size size)
{
  MFS mfs = MustBeA(MFSPool, pool);
  Header h;

  AVER(old != (Addr)0);
  AVER(size == mfs->unroundedUnitSize);

  /* .freelist.fragments */
  h = (Header)old;
  h->next = mfs->freeList;
  mfs->freeList = h;
  mfs->free += mfs->unitSize;
}


/* MFSTotalSize -- total memory allocated from the arena */

static Size MFSTotalSize(Pool pool)
{
  MFS mfs = MustBeA(MFSPool, pool);
  return mfs->total;
}


/* MFSFreeSize -- free memory (unused by client program) */

static Size MFSFreeSize(Pool pool)
{
  MFS mfs = MustBeA(MFSPool, pool);
  return mfs->free;
}


static Res MFSDescribe(Inst inst, mps_lib_FILE *stream, Count depth)
{
  Pool pool = CouldBeA(AbstractPool, inst);
  MFS mfs = CouldBeA(MFSPool, pool);
  Res res;

<<<<<<< HEAD
  if (!TESTC(MFSPool, mfs))
    return ResPARAM;
  if (stream == NULL)
    return ResPARAM;

  res = NextMethod(Inst, MFSPool, describe)(inst, stream, depth);
=======
  AVERT(Pool, pool);
  mfs = PoolPoolMFS(pool);
  AVERT(MFS, mfs);

  AVER(stream != NULL);

  res = WriteF(stream, depth,
               "unroundedUnitSize $W\n", (WriteFW)mfs->unroundedUnitSize,
               "extendBy $W\n", (WriteFW)mfs->extendBy,
               "extendSelf $S\n", WriteFYesNo(mfs->extendSelf),
               "unitSize $W\n", (WriteFW)mfs->unitSize,
               "freeList $P\n", (WriteFP)mfs->freeList,
               "total $W\n", (WriteFW)mfs->total,
               "free $W\n", (WriteFW)mfs->free,
               NULL);
>>>>>>> 440fe0ec
  if (res != ResOK)
    return res;

  return WriteF(stream, depth + 2,
                "unroundedUnitSize $W\n", (WriteFW)mfs->unroundedUnitSize,
                "extendBy $W\n", (WriteFW)mfs->extendBy,
                "extendSelf $S\n", WriteFYesNo(mfs->extendSelf),
                "unitSize $W\n", (WriteFW)mfs->unitSize,
                "freeList $P\n", (WriteFP)mfs->freeList,
                "total $W\n", (WriteFW)mfs->total,
                "free $W\n", (WriteFW)mfs->free,
                "tractList $P\n", (WriteFP)mfs->tractList,
                NULL);
}


DEFINE_CLASS(Pool, MFSPool, klass)
{
  INHERIT_CLASS(klass, MFSPool, AbstractPool);
  klass->instClassStruct.describe = MFSDescribe;
  klass->instClassStruct.finish = MFSFinish;
  klass->size = sizeof(MFSStruct);
  klass->varargs = MFSVarargs;
  klass->init = MFSInit;
  klass->alloc = MFSAlloc;
  klass->free = MFSFree;
  klass->totalSize = MFSTotalSize;
  klass->freeSize = MFSFreeSize;  
  AVERT(PoolClass, klass);
}


PoolClass PoolClassMFS(void)
{
  return CLASS(MFSPool);
}


mps_pool_class_t mps_class_mfs(void)
{
  return (mps_pool_class_t)PoolClassMFS();
}


Bool MFSCheck(MFS mfs)
{
  Arena arena;

  CHECKS(MFS, mfs);
  CHECKC(MFSPool, mfs);
  CHECKD(Pool, MFSPool(mfs));
  CHECKC(MFSPool, mfs);
  CHECKL(mfs->unitSize >= UNIT_MIN);
  CHECKL(mfs->extendBy >= UNIT_MIN);
  CHECKL(BoolCheck(mfs->extendSelf));
  arena = PoolArena(MFSPool(mfs));
  CHECKL(SizeIsArenaGrains(mfs->extendBy, arena));
  CHECKL(SizeAlignUp(mfs->unroundedUnitSize, PoolAlignment(MFSPool(mfs))) ==
         mfs->unitSize);
  CHECKL(RingCheck(&mfs->extentRing));
  CHECKL(mfs->free <= mfs->total);
  CHECKL((mfs->total - mfs->free) % mfs->unitSize == 0);
  return TRUE;
}


/* C. COPYRIGHT AND LICENSE
 *
 * Copyright (C) 2001-2016 Ravenbrook Limited <http://www.ravenbrook.com/>.
 * All rights reserved.  This is an open source license.  Contact
 * Ravenbrook for commercial licensing options.
 * 
 * Redistribution and use in source and binary forms, with or without
 * modification, are permitted provided that the following conditions are
 * met:
 * 
 * 1. Redistributions of source code must retain the above copyright
 * notice, this list of conditions and the following disclaimer.
 * 
 * 2. Redistributions in binary form must reproduce the above copyright
 * notice, this list of conditions and the following disclaimer in the
 * documentation and/or other materials provided with the distribution.
 * 
 * 3. Redistributions in any form must be accompanied by information on how
 * to obtain complete source code for this software and any accompanying
 * software that uses this software.  The source code must either be
 * included in the distribution or be available for no more than the cost
 * of distribution plus a nominal fee, and must be freely redistributable
 * under reasonable conditions.  For an executable file, complete source
 * code means the source code for all modules it contains. It does not
 * include source code for modules or files that typically accompany the
 * major components of the operating system on which the executable file
 * runs.
 * 
 * THIS SOFTWARE IS PROVIDED BY THE COPYRIGHT HOLDERS AND CONTRIBUTORS "AS
 * IS" AND ANY EXPRESS OR IMPLIED WARRANTIES, INCLUDING, BUT NOT LIMITED
 * TO, THE IMPLIED WARRANTIES OF MERCHANTABILITY, FITNESS FOR A PARTICULAR
 * PURPOSE, OR NON-INFRINGEMENT, ARE DISCLAIMED. IN NO EVENT SHALL THE
 * COPYRIGHT HOLDERS AND CONTRIBUTORS BE LIABLE FOR ANY DIRECT, INDIRECT,
 * INCIDENTAL, SPECIAL, EXEMPLARY, OR CONSEQUENTIAL DAMAGES (INCLUDING, BUT
 * NOT LIMITED TO, PROCUREMENT OF SUBSTITUTE GOODS OR SERVICES; LOSS OF
 * USE, DATA, OR PROFITS; OR BUSINESS INTERRUPTION) HOWEVER CAUSED AND ON
 * ANY THEORY OF LIABILITY, WHETHER IN CONTRACT, STRICT LIABILITY, OR TORT
 * (INCLUDING NEGLIGENCE OR OTHERWISE) ARISING IN ANY WAY OUT OF THE USE OF
 * THIS SOFTWARE, EVEN IF ADVISED OF THE POSSIBILITY OF SUCH DAMAGE.
 */<|MERGE_RESOLUTION|>--- conflicted
+++ resolved
@@ -126,20 +126,8 @@
 void MFSFinishExtents(Pool pool, MFSExtentVisitor visitor,
                       void *closure)
 {
-<<<<<<< HEAD
-  MFS mfs = MustBeA(MFSPool, pool);
-
-  while (mfs->tractList != NULL) {
-    Tract nextTract = (Tract)TractP(mfs->tractList);   /* .tract.chain */
-    visitor(pool, TractBase(mfs->tractList), mfs->extendBy, closure);
-    mfs->tractList = nextTract;
-=======
-  MFS mfs;
+  MFS mfs = MustBeA(MFSPool, pool);
   Ring ring, node, next;
-
-  AVERT(Pool, pool);
-  mfs = PoolPoolMFS(pool);
-  AVERT(MFS, mfs);
 
   ring = &mfs->extentRing;
   node = RingNext(ring);
@@ -147,7 +135,6 @@
     Addr base = (Addr)node;
     RingRemove(node);
     visitor(pool, base, mfs->extendBy, closure);
->>>>>>> 440fe0ec
   }
 }
 
@@ -176,12 +163,7 @@
 
 void MFSExtend(Pool pool, Addr base, Size size)
 {
-<<<<<<< HEAD
-  MFS mfs = MustBeA(MFSPool, pool);
-  Tract tract;
-=======
-  MFS mfs;
->>>>>>> 440fe0ec
+  MFS mfs = MustBeA(MFSPool, pool);
   Word i, unitsPerExtent;
   Size unitSize;
   Header header = NULL;
@@ -329,30 +311,12 @@
   MFS mfs = CouldBeA(MFSPool, pool);
   Res res;
 
-<<<<<<< HEAD
   if (!TESTC(MFSPool, mfs))
     return ResPARAM;
   if (stream == NULL)
     return ResPARAM;
 
   res = NextMethod(Inst, MFSPool, describe)(inst, stream, depth);
-=======
-  AVERT(Pool, pool);
-  mfs = PoolPoolMFS(pool);
-  AVERT(MFS, mfs);
-
-  AVER(stream != NULL);
-
-  res = WriteF(stream, depth,
-               "unroundedUnitSize $W\n", (WriteFW)mfs->unroundedUnitSize,
-               "extendBy $W\n", (WriteFW)mfs->extendBy,
-               "extendSelf $S\n", WriteFYesNo(mfs->extendSelf),
-               "unitSize $W\n", (WriteFW)mfs->unitSize,
-               "freeList $P\n", (WriteFP)mfs->freeList,
-               "total $W\n", (WriteFW)mfs->total,
-               "free $W\n", (WriteFW)mfs->free,
-               NULL);
->>>>>>> 440fe0ec
   if (res != ResOK)
     return res;
 
@@ -364,7 +328,6 @@
                 "freeList $P\n", (WriteFP)mfs->freeList,
                 "total $W\n", (WriteFW)mfs->total,
                 "free $W\n", (WriteFW)mfs->free,
-                "tractList $P\n", (WriteFP)mfs->tractList,
                 NULL);
 }
 
