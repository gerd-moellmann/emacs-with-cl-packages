--- conflicted
+++ resolved
@@ -156,11 +156,7 @@
 
 static Bool VMArenaCheck(VMArena vmArena)
 {
-<<<<<<< HEAD
-  Index gen, i;
-  ZoneSet allocSet;
-=======
->>>>>>> e6ff3a64
+  Index i;
   Arena arena;
   VMChunk primary;
 
