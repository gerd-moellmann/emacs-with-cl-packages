/* arenavm.c: VIRTUAL MEMORY ARENA CLASS
 *
 * $Id$
 * Copyright (c) 2001-2013 Ravenbrook Limited.  See end of file for license.
 *
 *
 * DESIGN
 *
 * .design: See <design/arenavm/>, and <design/arena/#coop-vm>
 *
 * .vm.addr-is-star: In this file, Addr is compatible with C
 * pointers, and Count with size_t (Index), because all refer to the
 * virtual address space.
 *
 *
 * IMPROVEMENTS
 *
 * .improve.table.zone-zero: It would be better to make sure that the
 * page tables are in zone zero, since that zone is least useful for
 * GC.  (But it would change how pagesFindFreeInZones avoids allocating
 * over the tables, see .alloc.skip.)
 */

#include "boot.h"
#include "tract.h"
#include "bt.h"
#include "mpm.h"
#include "mpsavm.h"
#include "cbs.h"
#include "poolmfs.h"

SRCID(arenavm, "$Id$");


/* VMChunk -- chunks for VM arenas */

typedef struct VMChunkStruct *VMChunk;

#define VMChunkSig ((Sig)0x519A6B3C) /* SIGnature ARena VM Chunk */

typedef struct VMChunkStruct {
  ChunkStruct chunkStruct;      /* generic chunk */
  VM vm;                        /* virtual memory handle */
  Addr overheadMappedLimit;           /* limit of pages mapped for overhead */
  BT pageTableMapped;           /* indicates mapped state of page table */
  BT noSparePages;             /* 1 bit per page of pageTable */
  Sig sig;                      /* <design/sig/> */
} VMChunkStruct;

#define VMChunk2Chunk(vmchunk) (&(vmchunk)->chunkStruct)
#define Chunk2VMChunk(chunk) PARENT(VMChunkStruct, chunkStruct, chunk)


/* VMChunkVMArena -- get the VM arena from a VM chunk */

#define VMChunkVMArena(vmchunk) \
  Arena2VMArena(ChunkArena(VMChunk2Chunk(vmchunk)))


/* VMArena
 *
 * See <design/arena/#coop-vm.struct.vmarena> for description.
 */

typedef struct VMArenaStruct *VMArena;

#define VMArenaSig      ((Sig)0x519A6EB3) /* SIGnature AREna VM */

typedef struct VMArenaStruct {  /* VM arena structure */
  ArenaStruct arenaStruct;
  VM vm;                        /* VM where the arena itself is stored */
  char vmParams[VMParamSize];   /* VM parameter block */
  Size spareSize;              /* total size of spare pages */
  ZoneSet blacklist;             /* zones to use last */
  ZoneSet freeSet;               /* unassigned zones */
  Size extendBy;                /* desired arena increment */
  Size extendMin;               /* minimum arena increment */
  ArenaVMExtendedCallback extended;
  ArenaVMContractedCallback contracted;
  Sig sig;                      /* <design/sig/> */
} VMArenaStruct;

#define Arena2VMArena(arena) PARENT(VMArenaStruct, arenaStruct, arena)
#define VMArena2Arena(vmarena) (&(vmarena)->arenaStruct)


/* Forward declarations */

static void sparePagesPurge(VMArena vmArena);
extern ArenaClass VMArenaClassGet(void);
extern ArenaClass VMNZArenaClassGet(void);
static void VMCompact(Arena arena, Trace trace);


/* VMChunkCheck -- check the consistency of a VM chunk */

static Bool VMChunkCheck(VMChunk vmchunk)
{
  Chunk chunk;

  CHECKS(VMChunk, vmchunk);
  chunk = VMChunk2Chunk(vmchunk);
  CHECKL(ChunkCheck(chunk));
  CHECKL(VMCheck(vmchunk->vm));
  CHECKL(VMAlign(vmchunk->vm) == ChunkPageSize(chunk));
  CHECKL(vmchunk->overheadMappedLimit <= (Addr)chunk->pageTable);
  /* check pageTableMapped table */
  CHECKL(vmchunk->pageTableMapped != NULL);
  CHECKL((Addr)vmchunk->pageTableMapped >= chunk->base);
  CHECKL(AddrAdd((Addr)vmchunk->pageTableMapped, BTSize(chunk->pageTablePages))
         <= vmchunk->overheadMappedLimit);
  /* check noSparePages table */
  CHECKL(vmchunk->noSparePages != NULL);
  CHECKL((Addr)vmchunk->noSparePages >= chunk->base);
  CHECKL(AddrAdd((Addr)vmchunk->noSparePages, BTSize(chunk->pageTablePages))
         <= vmchunk->overheadMappedLimit);
  /* .improve.check-table: Could check the consistency of the tables. */
  return TRUE;
}


/* addrOfPageDesc -- address of the page descriptor (as an Addr) */

#define addrOfPageDesc(chunk, index) \
  ((Addr)&(chunk)->pageTable[index])


/* PageTablePageIndex
 *
 * Maps from a page base address for a page occupied by the page table
 * to the index of that page in the range of pages occupied by the
 * page table.  So that
 *   PageTablePageIndex(chunk, (Addr)chunk->pageTable) == 0
 * and
 *   PageTablePageIndex(chunk,
 *                      AddrAlignUp(addrOfPageDesc(chunk->pages), pageSize)
 *     == chunk->pageTablePages
 */
#define PageTablePageIndex(chunk, pageAddr) \
  ChunkSizeToPages(chunk, AddrOffset((Addr)(chunk)->pageTable, pageAddr))


/* TablePageIndexBase
 *
 * Takes a page table page index (i.e., the index of a page occupied
 * by the page table, where the page occupied by chunk->pageTable is
 * index 0) and returns the base address of that page.
 * (Reverse of mapping defined by PageTablePageIndex.)
 */
#define TablePageIndexBase(chunk, index) \
  AddrAdd((Addr)(chunk)->pageTable, ChunkPagesToSize(chunk, index))


/* pageIsSpare -- is page spare (free and mapped)? */

#define pageIsSpare(page) \
  ((page)->the.rest.pool == NULL && (page)->the.rest.type == PageTypeSpare)


/* VMArenaCheck -- check the consistency of an arena structure */

static Bool VMArenaCheck(VMArena vmArena)
{
  Arena arena;
  VMChunk primary;

  CHECKS(VMArena, vmArena);
  arena = VMArena2Arena(vmArena);
  CHECKD(Arena, arena);
  /* spare pages are committed, so must be less spare than committed. */
  CHECKL(vmArena->spareSize <= arena->committed);
  CHECKL(vmArena->blacklist != ZoneSetUNIV);

  /* FIXME: Test for vmArena->freeSet? */
  CHECKL(vmArena->extendBy > 0);
  CHECKL(vmArena->extendMin <= vmArena->extendBy);

  if (arena->primary != NULL) {
    primary = Chunk2VMChunk(arena->primary);
    CHECKD(VMChunk, primary);
    /* We could iterate over all chunks accumulating an accurate */
    /* count of committed, but we don't have all day. */
    CHECKL(VMMapped(primary->vm) <= arena->committed);
  }
  
  /* FIXME: Can't check VMParams */

  return TRUE;
}


/* VMArenaDescribe -- describe the VMArena
 */
static Res VMArenaDescribe(Arena arena, mps_lib_FILE *stream)
{
  Res res;
  VMArena vmArena;

  if (!TESTT(Arena, arena)) return ResFAIL;
  if (stream == NULL) return ResFAIL;
  vmArena = Arena2VMArena(arena);
  if (!TESTT(VMArena, vmArena)) return ResFAIL;

  /* Describe the superclass fields first via next-method call */
  /* ...but the next method is ArenaTrivDescribe, so don't call it;
   * see impl.c.arena#describe.triv.dont-upcall.
   *
  super = ARENA_SUPERCLASS(VMArenaClass);
  res = super->describe(arena, stream);
  if (res != ResOK) return res;
   *
  */

  res = WriteF(stream,
               "  freeSet:       $B\n", (WriteFB)vmArena->freeSet,
               "  blacklist:     $B\n", (WriteFB)vmArena->blacklist,
               NULL);
  if(res != ResOK)
    return res;

  /* (incomplete: some fields are not Described) */

  return ResOK;
}



/* VM indirect functions
 *
 * These functions should be used to map and unmap within the arena.
 * They are responsible for maintaining vmArena->committed, and for
 * checking that the commit limit does not get exceeded.
 */
static Res vmArenaMap(VMArena vmArena, VM vm, Addr base, Addr limit)
{
  Arena arena;
  Size size;
  Res res;

  /* no checking as function is local to module */

  arena = VMArena2Arena(vmArena);
  size = AddrOffset(base, limit);
  /* committed can't overflow (since we can't commit more memory than */
  /* address space), but we're paranoid. */
  AVER(arena->committed < arena->committed + size);
  /* check against commit limit */
  if (arena->commitLimit < arena->committed + size)
    return ResCOMMIT_LIMIT;

  res = VMMap(vm, base, limit);
  if (res != ResOK)
    return res;
  arena->committed += size;
  return ResOK;
}


static void vmArenaUnmap(VMArena vmArena, VM vm, Addr base, Addr limit)
{
  Arena arena;
  Size size;

  /* no checking as function is local to module */

  arena = VMArena2Arena(vmArena);
  size = AddrOffset(base, limit);
  AVER(size <= arena->committed);

  VMUnmap(vm, base, limit);
  arena->committed -= size;
  return;
}


/* VMChunkCreate -- create a chunk
 *
 * chunkReturn, return parameter for the created chunk.
 * vmArena, the parent VMArena.
 * size, approximate amount of virtual address that the chunk should reserve.
 */
static Res VMChunkCreate(Chunk *chunkReturn, VMArena vmArena, Size size)
{
  Res res;
  Addr base, limit, chunkStructLimit;
  Align pageSize;
  VM vm;
  BootBlockStruct bootStruct;
  BootBlock boot = &bootStruct;
  VMChunk vmChunk;
  void *p;

  AVER(chunkReturn != NULL);
  AVERT(VMArena, vmArena);
  AVER(size > 0);

  res = VMCreate(&vm, size, vmArena->vmParams);
  if (res != ResOK)
    goto failVMCreate;

  pageSize = VMAlign(vm);
  /* The VM will have aligned the userSize; pick up the actual size. */
  base = VMBase(vm);
  limit = VMLimit(vm);

  res = BootBlockInit(boot, (void *)base, (void *)limit);
  if (res != ResOK)
    goto failBootInit;

  /* Allocate and map the descriptor. */
  /* See <design/arena/>.@@@@ */
  res = BootAlloc(&p, boot, sizeof(VMChunkStruct), MPS_PF_ALIGN);
  if (res != ResOK)
    goto failChunkAlloc;
  vmChunk = p;
  /* Calculate the limit of the page where the chunkStruct resides. */
  chunkStructLimit = AddrAlignUp((Addr)(vmChunk + 1), pageSize);
  res = vmArenaMap(vmArena, vm, base, chunkStructLimit);
  if (res != ResOK)
    goto failChunkMap;
  vmChunk->overheadMappedLimit = chunkStructLimit;

  vmChunk->vm = vm;
  res = ChunkInit(VMChunk2Chunk(vmChunk), VMArena2Arena(vmArena),
                  base, limit, pageSize, boot);
  if (res != ResOK)
    goto failChunkInit;

  BootBlockFinish(boot);

  vmChunk->sig = VMChunkSig;
  AVERT(VMChunk, vmChunk);
  *chunkReturn = VMChunk2Chunk(vmChunk);
  return ResOK;

failChunkInit:
  /* No need to unmap, as we're destroying the VM. */
failChunkMap:
failChunkAlloc:
failBootInit:
  VMDestroy(vm);
failVMCreate:
  return res;
}


/* VMChunkInit -- initialize a VMChunk */

static Res VMChunkInit(Chunk chunk, BootBlock boot)
{
  size_t btSize;
  VMChunk vmChunk;
  Addr overheadLimit;
  void *p;
  Res res;

  /* chunk is supposed to be uninitialized, so don't check it. */
  vmChunk = Chunk2VMChunk(chunk);
  AVERT(BootBlock, boot);

  btSize = (size_t)BTSize(chunk->pageTablePages);
  res = BootAlloc(&p, boot, btSize, MPS_PF_ALIGN);
  if (res != ResOK)
    goto failPageTableMapped;
  vmChunk->pageTableMapped = p;
  res = BootAlloc(&p, boot, btSize, MPS_PF_ALIGN);
  if (res != ResOK)
    goto failnoSparePages;
  vmChunk->noSparePages = p;

  /* Actually commit all the tables. <design/arenavm/>.@@@@ */
  overheadLimit = AddrAdd(chunk->base, (Size)BootAllocated(boot));
  if (vmChunk->overheadMappedLimit < overheadLimit) {
    overheadLimit = AddrAlignUp(overheadLimit, ChunkPageSize(chunk));
    res = vmArenaMap(VMChunkVMArena(vmChunk), vmChunk->vm,
                     vmChunk->overheadMappedLimit, overheadLimit);
    if (res != ResOK)
      goto failTableMap;
    vmChunk->overheadMappedLimit = overheadLimit;
  }

  BTResRange(vmChunk->pageTableMapped, 0, chunk->pageTablePages);
  BTSetRange(vmChunk->noSparePages, 0, chunk->pageTablePages);
  return ResOK;

  /* .no-clean: No clean-ups needed for boot, as we will discard the chunk. */
failTableMap:
failnoSparePages:
failPageTableMapped:
  return res;
}


/* vmChunkDestroy -- destroy a VMChunk */

static void vmChunkDestroy(Chunk chunk)
{
  VM vm;
  VMChunk vmChunk;

  AVERT(Chunk, chunk);
  vmChunk = Chunk2VMChunk(chunk);
  AVERT(VMChunk, vmChunk);
  AVER(BTIsSetRange(vmChunk->noSparePages, 0, chunk->pageTablePages));
  AVER(BTIsResRange(vmChunk->pageTableMapped, 0, chunk->pageTablePages));

  vmChunk->sig = SigInvalid;
  vm = vmChunk->vm;
  ChunkFinish(chunk);
  VMDestroy(vm);
}


/* VMChunkFinish -- finish a VMChunk */

static void VMChunkFinish(Chunk chunk)
{
  VMChunk vmChunk = Chunk2VMChunk(chunk);

  vmArenaUnmap(VMChunkVMArena(vmChunk), vmChunk->vm,
               VMBase(vmChunk->vm), vmChunk->overheadMappedLimit);
  /* No point in finishing the other fields, since they are unmapped. */
}


/* VMArenaVarargs -- parse obsolete varargs */

static void VMArenaVarargs(ArgStruct args[MPS_ARGS_MAX], va_list varargs)
{
  args[0].key = MPS_KEY_ARENA_SIZE;
  args[0].val.size = va_arg(varargs, Size);
  args[1].key = MPS_KEY_ARGS_END;
  AVER(ArgListCheck(args));
}


/* VMArenaTrivExtended -- trivial callback for VM arena extension */

static void vmArenaTrivExtended(Arena arena, Addr base, Size size)
{
  AVERT(Arena, arena);
  AVER(base != 0);
  AVER(size > 0);
  UNUSED(arena);
  UNUSED(base);
  UNUSED(size);
}

/* VMArenaTrivContracted -- trivial callback for VM arena contraction */

static void vmArenaTrivContracted(Arena arena, Addr base, Size size)
{
  AVERT(Arena, arena);
  AVER(base != 0);
  AVER(size > 0);
  UNUSED(arena);
  UNUSED(base);
  UNUSED(size);
}


/* VMArenaInit -- create and initialize the VM arena
 *
 * .arena.init: Once the arena has been allocated, we call ArenaInit
 * to do the generic part of init.
 */

ARG_DEFINE_KEY(arena_extended, Fun);
#define vmKeyArenaExtended (&_mps_key_arena_extended)
ARG_DEFINE_KEY(arena_contracted, Fun);
#define vmKeyArenaContracted (&_mps_key_arena_contracted)

static Res VMArenaInit(Arena *arenaReturn, ArenaClass class, ArgList args)
{
  Size userSize;        /* size requested by user */
  Size chunkSize;       /* size actually created */
  Size vmArenaSize; /* aligned size of VMArenaStruct */
  Res res;
  VMArena vmArena;
  Arena arena;
  VM arenaVM;
  Chunk chunk;
  mps_arg_s arg;
  char vmParams[VMParamSize];
  
  AVER(arenaReturn != NULL);
  AVER(class == VMArenaClassGet() || class == VMNZArenaClassGet());
  AVER(ArgListCheck(args));

  ArgRequire(&arg, args, MPS_KEY_ARENA_SIZE);
  userSize = arg.val.size;

  AVER(userSize > 0);
  
  /* Parse the arguments into VM parameters, if any.  We must do this into
     some stack-allocated memory for the moment, since we don't have anywhere
     else to put it.  It gets copied later. */
  res = VMParamFromArgs(vmParams, sizeof(vmParams), args);
  if (res != ResOK)
    goto failVMCreate;

  /* Create a VM to hold the arena and map it. */
  vmArenaSize = SizeAlignUp(sizeof(VMArenaStruct), MPS_PF_ALIGN);
  res = VMCreate(&arenaVM, vmArenaSize, vmParams);
  if (res != ResOK)
    goto failVMCreate;
  res = VMMap(arenaVM, VMBase(arenaVM), VMLimit(arenaVM));
  if (res != ResOK)
    goto failVMMap;
  vmArena = (VMArena)VMBase(arenaVM);

  arena = VMArena2Arena(vmArena);
  /* <code/arena.c#init.caller> */
  res = ArenaInit(arena, class);
  if (res != ResOK)
    goto failArenaInit;
  arena->committed = VMMapped(arenaVM);

  vmArena->vm = arenaVM;
  vmArena->spareSize = 0;

  /* Copy the stack-allocated VM parameters into their home in the VMArena. */
  AVER(sizeof(vmArena->vmParams) == sizeof(vmParams));
  mps_lib_memcpy(vmArena->vmParams, vmParams, sizeof(vmArena->vmParams));

  /* .blacklist: We blacklist the zones that could be referenced by small
     integers misinterpreted as references.  This isn't a perfect simulation,
     but it should catch the common cases. */
  {
    union {
      mps_word_t word;
      mps_addr_t addr;
      int i;
      long l;
    } nono;
    vmArena->blacklist = ZoneSetEMPTY;
    nono.word = 0;
    nono.i = 1;
    vmArena->blacklist = ZoneSetAdd(arena, vmArena->blacklist, nono.addr);
    nono.i = -1;
    vmArena->blacklist = ZoneSetAdd(arena, vmArena->blacklist, nono.addr);
    nono.l = 1;
    vmArena->blacklist = ZoneSetAdd(arena, vmArena->blacklist, nono.addr);
    nono.l = -1;
    vmArena->blacklist = ZoneSetAdd(arena, vmArena->blacklist, nono.addr);
  }
  EVENT2(ArenaBlacklistZone, vmArena, vmArena->blacklist);
  
  vmArena->freeSet = ZoneSetUNIV; /* includes blacklist */
  /* <design/arena/#coop-vm.struct.vmarena.extendby.init> */
  vmArena->extendBy = userSize;
  vmArena->extendMin = 0;

  vmArena->extended = vmArenaTrivExtended;
  if (ArgPick(&arg, args, vmKeyArenaExtended))
    vmArena->extended = (ArenaVMExtendedCallback)arg.val.fun;

  vmArena->contracted = vmArenaTrivContracted;
  if (ArgPick(&arg, args, vmKeyArenaContracted))
    vmArena->contracted = (ArenaVMContractedCallback)arg.val.fun;

  /* have to have a valid arena before calling ChunkCreate */
  vmArena->sig = VMArenaSig;
  res = VMChunkCreate(&chunk, vmArena, userSize);
  if (res != ResOK)
    goto failChunkCreate;
  arena->primary = chunk;

  /* .zoneshift: Set the zone shift to divide the chunk into the same */
  /* number of stripes as will fit into a reference set (the number of */
  /* bits in a word).  Fail if the chunk is so small stripes are smaller */
  /* than pages.  Note that some zones are discontiguous in the chunk if */
  /* the size is not a power of 2.  See <design/arena/#class.fields>. */
  chunkSize = AddrOffset(chunk->base, chunk->limit);
  arena->zoneShift = SizeFloorLog2(chunkSize >> MPS_WORD_SHIFT);
  arena->alignment = chunk->pageSize;

  AVERT(VMArena, vmArena);
  if ((ArenaClass)mps_arena_class_vm() == class)
    EVENT3(ArenaCreateVM, arena, userSize, chunkSize);
  else
    EVENT3(ArenaCreateVMNZ, arena, userSize, chunkSize);

  vmArena->extended(arena, chunk->base, chunkSize);
  
  *arenaReturn = arena;
  return ResOK;

failChunkCreate:
  ArenaFinish(arena);
failArenaInit:
  VMUnmap(arenaVM, VMBase(arenaVM), VMLimit(arenaVM));
failVMMap:
  VMDestroy(arenaVM);
failVMCreate:
  return res;
}


/* VMArenaFinish -- finish the arena */

static void VMArenaFinish(Arena arena)
{
  VMArena vmArena;
  Ring node, next;
  VM arenaVM;

  vmArena = Arena2VMArena(arena);
  AVERT(VMArena, vmArena);
  arenaVM = vmArena->vm;

  sparePagesPurge(vmArena);
  /* destroy all chunks, including the primary */
  arena->primary = NULL;
  RING_FOR(node, &arena->chunkRing, next) {
    Chunk chunk = RING_ELT(Chunk, chunkRing, node);
    vmChunkDestroy(chunk);
  }
  AVER(arena->committed == VMMapped(arenaVM));

  vmArena->sig = SigInvalid;

  ArenaFinish(arena); /* <code/global.c#finish.caller> */

  VMUnmap(arenaVM, VMBase(arenaVM), VMLimit(arenaVM));
  VMDestroy(arenaVM);
  EVENT1(ArenaDestroy, vmArena);
}


/* VMArenaReserved -- return the amount of reserved address space
 *
 * Add up the reserved space from all the chunks.
 */
static Size VMArenaReserved(Arena arena)
{
  Size reserved;
  Ring node, next;

  reserved = 0;
  RING_FOR(node, &arena->chunkRing, next) {
    VMChunk vmChunk = Chunk2VMChunk(RING_ELT(Chunk, chunkRing, node));
    reserved += VMReserved(vmChunk->vm);
  }
  return reserved;
}


/* VMArenaSpareCommitExceeded -- handle excess spare pages */

static void VMArenaSpareCommitExceeded(Arena arena)
{
  VMArena vmArena;

  vmArena = Arena2VMArena(arena);
  AVERT(VMArena, vmArena);

  sparePagesPurge(vmArena);
  return;
}


/* Page Table Partial Mapping
 *
 * Some helper functions
 */


/* tablePageBaseIndex -- index of the first page descriptor falling
 *                       (at least partially) on this table page
 *
 * .repr.table-page: Table pages are passed as the page's base address.
 *
 * .division: We calculate it by dividing the offset from the beginning
 * of the page table by the size of a table element.  This relies on
 * .vm.addr-is-star.
 */
#define tablePageBaseIndex(chunk, tablePage) \
  (AddrOffset((Addr)(chunk)->pageTable, (tablePage)) \
   / sizeof(PageStruct))


/* tablePageWholeBaseIndex
 *
 * Index of the first page descriptor wholly on this table page.
 * Table page specified by address (not index).
 */
#define tablePageWholeBaseIndex(chunk, tablePage) \
  (AddrOffset((Addr)(chunk)->pageTable, \
              AddrAdd((tablePage), sizeof(PageStruct)-1)) \
   / sizeof(PageStruct))


/* tablePageLimitIndex -- index of the first page descriptor falling
 *                        (wholly) on the next table page
 *
 * Similar to tablePageBaseIndex, see .repr.table-page and .division.
 */
#define tablePageLimitIndex(chunk, tablePage) \
  ((AddrOffset((Addr)(chunk)->pageTable, (tablePage)) \
    + ChunkPageSize(chunk) - 1) \
   / sizeof(PageStruct) \
   + 1)

/* tablePageWholeLimitIndex
 *
 * Index of the first page descriptor falling partially on the next
 * table page.
 */
#define tablePageWholeLimitIndex(chunk, tablePage) \
  ((AddrOffset((Addr)(chunk)->pageTable, (tablePage)) \
    + ChunkPageSize(chunk)) \
   / sizeof(PageStruct))


/* tablePageInUse -- Check whether a given page of the page table is in use
 *
 * Returns TRUE if and only if the table page given is in use, i.e., if
 * any of the page descriptors falling on it (even partially) are being
 * used.  Relies on .repr.table-page and .vm.addr-is-star.
 *
 * .improve.limits: We don't need to check the parts we're (de)allocating.
 */
static Bool tablePageInUse(Chunk chunk, Addr tablePage)
{
  Index limitIndex;

  /* Check it's in the page table. */
  AVER((Addr)&chunk->pageTable[0] <= tablePage);
  AVER(tablePage < addrOfPageDesc(chunk, chunk->pages));

  if (tablePage == AddrPageBase(chunk, addrOfPageDesc(chunk, chunk->pages))) {
    limitIndex = chunk->pages;
  } else {
    limitIndex = tablePageLimitIndex(chunk, tablePage);
  }
  AVER(limitIndex <= chunk->pages);

  return !BTIsResRange(chunk->allocTable,
                       tablePageBaseIndex(chunk, tablePage), limitIndex);
}


/* tablePagesUsed
 *
 * Takes a range of pages identified by [pageBase, pageLimit), and
 * returns the pages occupied by the page table which store the
 * PageStruct descriptors for those pages.
 */
static void tablePagesUsed(Index *tableBaseReturn, Index *tableLimitReturn,
                           Chunk chunk, Index pageBase, Index pageLimit)
{
  *tableBaseReturn =
    PageTablePageIndex(chunk,
                       AddrPageBase(chunk, addrOfPageDesc(chunk, pageBase)));
  *tableLimitReturn =
    PageTablePageIndex(chunk,
                       AddrAlignUp(addrOfPageDesc(chunk, pageLimit),
                                   ChunkPageSize(chunk)));
  return;
}


/* tablePagesEnsureMapped -- ensure needed part of page table is mapped
 *
 * Pages from baseIndex to limitIndex are about to be allocated.
 * Ensure that the relevant pages occupied by the page table are mapped.
 */
static Res tablePagesEnsureMapped(VMChunk vmChunk,
                                  Index baseIndex, Index limitIndex)
{
  /* tableBaseIndex, tableLimitIndex, tableCursorIndex, */
  /* unmappedBase, unmappedLimit are all indexes of pages occupied */
  /* by the page table. */
  Index tableBaseIndex, tableLimitIndex;
  Index tableCursorIndex;
  Index unmappedBaseIndex, unmappedLimitIndex;
  Index i;
  Chunk chunk;
  Res res;

  chunk = VMChunk2Chunk(vmChunk);

  tablePagesUsed(&tableBaseIndex, &tableLimitIndex,
                 chunk, baseIndex, limitIndex);

  tableCursorIndex = tableBaseIndex;
 
  while(BTFindLongResRange(&unmappedBaseIndex, &unmappedLimitIndex,
                           vmChunk->pageTableMapped,
                           tableCursorIndex, tableLimitIndex,
                           1)) {
    Addr unmappedBase = TablePageIndexBase(chunk, unmappedBaseIndex);
    Addr unmappedLimit = TablePageIndexBase(chunk, unmappedLimitIndex);
    /* There might be a page descriptor overlapping the beginning */
    /* of the range of table pages we are about to map. */
    /* We need to work out whether we should touch it. */
    if (unmappedBaseIndex == tableBaseIndex
        && unmappedBaseIndex > 0
        && !BTGet(vmChunk->pageTableMapped, unmappedBaseIndex - 1)) {
      /* Start with first descriptor wholly on page */
      baseIndex = tablePageWholeBaseIndex(chunk, unmappedBase);
    } else {
      /* start with first descriptor partially on page */
      baseIndex = tablePageBaseIndex(chunk, unmappedBase);
    }
    /* Similarly for the potentially overlapping page descriptor */
    /* at the end. */
    if (unmappedLimitIndex == tableLimitIndex
        && unmappedLimitIndex < chunk->pageTablePages
        && !BTGet(vmChunk->pageTableMapped, unmappedLimitIndex)) {
      /* Finish with last descriptor wholly on page */
      limitIndex = tablePageBaseIndex(chunk, unmappedLimit);
    } else if (unmappedLimitIndex == chunk->pageTablePages) {
      /* Finish with last descriptor in chunk */
      limitIndex = chunk->pages;
    } else {
      /* Finish with last descriptor partially on page */
      limitIndex = tablePageWholeBaseIndex(chunk, unmappedLimit);
    }
    res = vmArenaMap(VMChunkVMArena(vmChunk),
                     vmChunk->vm, unmappedBase, unmappedLimit);
    if (res != ResOK)
      return res;
    BTSetRange(vmChunk->pageTableMapped, unmappedBaseIndex, unmappedLimitIndex);
    for(i = baseIndex; i < limitIndex; ++i) {
      PageInit(chunk, i);
    }
    tableCursorIndex = unmappedLimitIndex;
    if (tableCursorIndex == tableLimitIndex)
      break;
  }

  return ResOK;
}


/* tablePagesUnmapUnused
 *
 * Of the pages occupied by the page table from tablePageBase to
 * tablePageLimit find those which are wholly unused and unmap them.
 */
static void tablePagesUnmapUnused(VMChunk vmChunk,
                                  Addr tablePageBase, Addr tablePageLimit)
{
  Chunk chunk;
  Addr cursor;
  Size pageSize;

  chunk = VMChunk2Chunk(vmChunk);
  pageSize = ChunkPageSize(chunk);
  AVER(AddrIsAligned(tablePageBase, pageSize));
  AVER(AddrIsAligned(tablePageLimit, pageSize));

  /* for loop indexes over base addresses of pages occupied by page table */
  for(cursor = tablePageBase;
      cursor < tablePageLimit;
      cursor = AddrAdd(cursor, pageSize)) {
    if (!tablePageInUse(chunk, cursor)) {
      vmArenaUnmap(VMChunkVMArena(vmChunk), vmChunk->vm,
                   cursor, AddrAdd(cursor, pageSize));
      AVER(BTGet(vmChunk->noSparePages, PageTablePageIndex(chunk, cursor)));
      AVER(BTGet(vmChunk->pageTableMapped, PageTablePageIndex(chunk, cursor)));
      BTRes(vmChunk->pageTableMapped, PageTablePageIndex(chunk, cursor));
    }
  }
  AVER(cursor == tablePageLimit);

  return;
}


/* pagesFindFreeInArea -- find a range of free pages in a given address range
 *
 * Search for a free run of pages in the free table, between the given
 * base and limit.
 *
 * The downwards arg governs whether we use BTFindShortResRange (if
 * downwards is FALSE) or BTFindShortResRangeHigh (if downwards is
 * TRUE).  This _roughly_ corresponds to allocating pages from top down
 * (when downwards is TRUE), at least within an interval.  It is used
 * for implementing SegPrefHigh.
 */
static Bool pagesFindFreeInArea(Index *baseReturn, Chunk chunk, Size size,
                                Addr base, Addr limit, Bool downwards)
{
  Word pages;                   /* number of pages equiv. to size */
  Index basePage, limitPage;    /* Index equiv. to base and limit */
  Index start, end;             /* base and limit of free run */

  AVER(AddrIsAligned(base, ChunkPageSize(chunk)));
  AVER(AddrIsAligned(limit, ChunkPageSize(chunk)));
  AVER(chunk->base <= base);
  AVER(base < limit);
  AVER(limit <= chunk->limit);
  AVER(size <= AddrOffset(base, limit));
  AVER(size > (Size)0);
  AVER(SizeIsAligned(size, ChunkPageSize(chunk)));

  basePage = INDEX_OF_ADDR(chunk, base);
  limitPage = INDEX_OF_ADDR(chunk, limit);
  pages = ChunkSizeToPages(chunk, size);

  if (downwards) {
    if (!BTFindShortResRangeHigh(&start, &end, chunk->allocTable,
                                 basePage, limitPage, pages))
      return FALSE;
  } else {
    if(!BTFindShortResRange(&start, &end, chunk->allocTable,
                            basePage, limitPage, pages))
      return FALSE;
  }

  *baseReturn = start;
  return TRUE;
}


/* pagesFindFreeInZones -- find a range of free pages with a ZoneSet
 *
 * This function finds the intersection of ZoneSet and the set of free
 * pages and tries to find a free run of pages in the resulting set of
 * areas.
 *
 * In other words, it finds space for a page whose ZoneSet (see
 * ZoneSetOfPage) will be a subset of the specified ZoneSet.
 *
 * For meaning of downwards arg see pagesFindFreeInArea.
 * .improve.findfree.downwards: This should be improved so that it
 * allocates pages from top down globally, as opposed to (currently)
 * just within an interval.
 */
static Bool pagesFindFreeInZones(Index *baseReturn, VMChunk *chunkReturn,
                                 VMArena vmArena, Size size, ZoneSet zones,
                                 Bool downwards)
{
  Arena arena;
  Addr chunkBase, base, limit;
  Size zoneSize;
  Ring node, next;

  arena = VMArena2Arena(vmArena);
  zoneSize = (Size)1 << arena->zoneShift;

  /* Should we check chunk cache first? */
  RING_FOR(node, &arena->chunkRing, next) {
    Chunk chunk = RING_ELT(Chunk, chunkRing, node);
    AVERT(Chunk, chunk);

    /* .alloc.skip: The first address available for arena allocation, */
    /* is just after the arena tables. */
    chunkBase = PageIndexBase(chunk, chunk->allocBase);

    base = chunkBase;
    while(base < chunk->limit) {
      if (ZoneSetIsMember(arena, zones, base)) {
        /* Search for a run of zone stripes which are in the ZoneSet */
        /* and the arena.  Adding the zoneSize might wrap round (to */
        /* zero, because limit is aligned to zoneSize, which is a */
        /* power of two). */
        limit = base;
        do {
          /* advance limit to next higher zone stripe boundary */
          limit = AddrAlignUp(AddrAdd(limit, 1), zoneSize);

          AVER(limit > base || limit == (Addr)0);

          if (limit >= chunk->limit || limit < base) {
            limit = chunk->limit;
            break;
          }

          AVER(base < limit);
          AVER(limit < chunk->limit);
        } while(ZoneSetIsMember(arena, zones, limit));

        /* If the ZoneSet was universal, then the area found ought to */
        /* be the whole chunk. */
        AVER(zones != ZoneSetUNIV
             || (base == chunkBase && limit == chunk->limit));

        /* Try to allocate a page in the area. */
        if (AddrOffset(base, limit) >= size
            && pagesFindFreeInArea(baseReturn, chunk, size, base, limit,
                                   downwards)) {
          *chunkReturn = Chunk2VMChunk(chunk);
          return TRUE;
        }
       
        base = limit;
      } else {
        /* Adding the zoneSize might wrap round (to zero, because */
        /* base is aligned to zoneSize, which is a power of two). */
        base = AddrAlignUp(AddrAdd(base, 1), zoneSize);
        AVER(base > chunkBase || base == (Addr)0);
        if (base >= chunk->limit || base < chunkBase) {
          base = chunk->limit;
          break;
        }
      }
    }

    AVER(base == chunk->limit);
  }

  return FALSE;
}


/* pagesFindFreeWithSegPref -- find a range of free pages with given preferences
 *
 * Note this does not create or allocate any pages.
 *
 * basereturn: return parameter for the index in the
 *   chunk's page table of the base of the free area found.
 * chunkreturn: return parameter for the chunk in which
 *   the free space has been found.
 * pref: the SegPref object to be used when considering
 *   which zones to try.
 * size: Size to find space for.
 * barge: TRUE iff stealing space in zones used
 *   by other SegPrefs should be considered (if it's FALSE then only
 *   zones already used by this segpref or free zones will be used).
 */
static Bool pagesFindFreeWithSegPref(Index *baseReturn, VMChunk *chunkReturn,
                                     VMArena vmArena, SegPref pref, Size size,
                                     Bool barge)
{
  /* @@@@ Some of these tests might be duplicates.  If we're about */
  /* to run out of virtual address space, then slow allocation is */
  /* probably the least of our worries. */

  /* .alloc.improve.map: Define a function that takes a list */
  /* (say 4 long) of ZoneSets and tries pagesFindFreeInZones on */
  /* each one in turn.  Extra ZoneSet args that weren't needed */
  /* could be ZoneSetEMPTY */

  if (pref->isCollected) { /* GC'd memory */
    /* We look for space in the following places (in order) */
    /*   - Zones already allocated to me (preferred) but are not */
    /*     blacklisted; */
    /*   - Zones that are either allocated to me, or are unallocated */
    /*     but not blacklisted; */
    /*   - Any non-blacklisted zone; */
    /*   - Any zone; */
    /* Note that each is a superset of the previous, unless */
    /* blacklisted zones have been allocated (or the default */
    /* is used). */
    if (pagesFindFreeInZones(baseReturn, chunkReturn, vmArena, size,
                             ZoneSetDiff(pref->zones, vmArena->blacklist),
                             pref->high)
        || pagesFindFreeInZones(baseReturn, chunkReturn, vmArena, size,
                                ZoneSetUnion(pref->zones,
                                             ZoneSetDiff(vmArena->freeSet,
                                                         vmArena->blacklist)),
                                pref->high)) {
      return TRUE; /* found */
    }
    if (!barge)
      /* do not barge into other zones, give up now */
      return FALSE;
    if (pagesFindFreeInZones(baseReturn, chunkReturn, vmArena, size,
                             ZoneSetDiff(ZoneSetUNIV, vmArena->blacklist),
                             pref->high)
        || pagesFindFreeInZones(baseReturn, chunkReturn, vmArena, size,
                                ZoneSetUNIV, pref->high)) {
      return TRUE; /* found */
    }
  } else { /* non-GC'd memory */
    /* We look for space in the following places (in order) */
    /*   - Zones preferred (preferred) and blacklisted; */
    /*   - Zones preferred; */
    /*   - Zones preferred or blacklisted zone; */
    /*   - Any zone. */
    /* Note that each is a superset of the previous, unless */
    /* blacklisted zones have been allocated. */
    if (pagesFindFreeInZones(baseReturn, chunkReturn, vmArena, size,
                             ZoneSetInter(pref->zones, vmArena->blacklist),
                             pref->high)
        || pagesFindFreeInZones(baseReturn, chunkReturn, vmArena, size,
                                pref->zones, pref->high)
        || pagesFindFreeInZones(baseReturn, chunkReturn, vmArena, size,
                                ZoneSetUnion(pref->zones, vmArena->blacklist),
                                pref->high)
        || pagesFindFreeInZones(baseReturn, chunkReturn, vmArena, size,
                                ZoneSetUNIV, pref->high)) {
      return TRUE;
    }
  }
  return FALSE;
}


/* vmArenaExtend -- Extend the arena by making a new chunk
 *
 * The size arg specifies how much we wish to allocate after the extension.
 */
static Res vmArenaExtend(VMArena vmArena, Size size)
{
  Chunk newChunk;
  Size chunkSize;
  Res res;

  /* Choose chunk size. */
  /* .vmchunk.overhead: This code still lacks a proper estimate of */
  /* the overhead required by a vmChunk for chunkStruct, page tables */
  /* etc.  For now, estimate it as 10%.  RHSK 2007-12-21 */
  do {
    Size fraction = 10;  /* 10% -- see .vmchunk.overhead */
    Size chunkOverhead;
    
    /* 1: use extendBy, if it is big enough for size + overhead */
    chunkSize = vmArena->extendBy;
    chunkOverhead = chunkSize / fraction;
    if(chunkSize > size && (chunkSize - size) >= chunkOverhead)
      break;
    
    /* 2: use size + overhead (unless it overflows SizeMAX) */
    chunkOverhead = size / (fraction - 1);
    if((SizeMAX - size) >= chunkOverhead) {
      chunkSize = size + chunkOverhead;
      break;
    }
    
    /* 3: use SizeMAX */
    chunkSize = SizeMAX;
    break;
  } while(0);

  EVENT3(vmArenaExtendStart, size, chunkSize,
         VMArenaReserved(VMArena2Arena(vmArena)));

  /* .chunk-create.fail: If we fail, try again with a smaller size */
  {
    unsigned fidelity = 8;  /* max fraction of addr-space we may 'waste' */
    Size chunkHalf;
    Size chunkMin = 4 * 1024;  /* typical single page */
    Size sliceSize;
    
    if (vmArena->extendMin > chunkMin)
      chunkMin = vmArena->extendMin;
    if (chunkSize < chunkMin)
      chunkSize = chunkMin;
    
    for(;; chunkSize = chunkHalf) {
      chunkHalf = chunkSize / 2;
      sliceSize = chunkHalf / fidelity;
      AVER(sliceSize > 0);
      
      /* remove slices, down to chunkHalf but no further */
      for(; chunkSize > chunkHalf; chunkSize -= sliceSize) {
        if(chunkSize < chunkMin) {
          EVENT2(vmArenaExtendFail, chunkMin,
                 VMArenaReserved(VMArena2Arena(vmArena)));
          return ResRESOURCE;
        }
        res = VMChunkCreate(&newChunk, vmArena, chunkSize);
        if(res == ResOK)
          goto vmArenaExtend_Done;
      }
    }
  }

vmArenaExtend_Done:
  EVENT2(vmArenaExtendDone, chunkSize, VMArenaReserved(VMArena2Arena(vmArena)));
  vmArena->extended(VMArena2Arena(vmArena),
		    newChunk->base,
		    AddrOffset(newChunk->base, newChunk->limit));

  return res;
}


/* VM*AllocPolicy -- allocation policy methods */


/* Used in abstracting allocation policy between VM and VMNZ */
typedef Res (*VMAllocPolicyMethod)(Index *, VMChunk *, VMArena, SegPref, Size);

static Res VMAllocPolicy(Index *baseIndexReturn, VMChunk *chunkReturn,
                         VMArena vmArena, SegPref pref, Size size)
{
  if (!pagesFindFreeWithSegPref(baseIndexReturn, chunkReturn,
                                vmArena, pref, size, FALSE)) {
    /* try and extend, but don't worry if we can't */
    (void)vmArenaExtend(vmArena, size);

    /* We may or may not have a new chunk at this point */
    /* we proceed to try the allocation again anyway. */
    /* We specify barging, but if we have got a new chunk */
    /* then hopefully we won't need to barge. */
    if (!pagesFindFreeWithSegPref(baseIndexReturn, chunkReturn,
                                  vmArena, pref, size, TRUE)) {
      /* .improve.alloc-fail: This could be because the request was */
      /* too large, or perhaps the arena is fragmented.  We could */
      /* return a more meaningful code. */
      return ResRESOURCE;
    }
  }
  return ResOK;
}

static Res VMNZAllocPolicy(Index *baseIndexReturn, VMChunk *chunkReturn,
                           VMArena vmArena, SegPref pref, Size size)
{
  if (pagesFindFreeInZones(baseIndexReturn, chunkReturn, vmArena, size,
                           ZoneSetUNIV, pref->high)) {
    return ResOK;
  }
  return ResRESOURCE;
}


/* pageIsMapped -- checks whether a free page is mapped or not. */

static Bool pageIsMapped(VMChunk vmChunk, Index pi)
{
  Index pageTableBaseIndex;
  Index pageTableLimitIndex;
  int pageType;
  Chunk chunk = VMChunk2Chunk(vmChunk);

  /* Note that unless the pi'th PageStruct crosses a page boundary */
  /* Base and Limit will differ by exactly 1. */
  /* They will differ by at most 2 assuming that */
  /* sizeof(PageStruct) <= ChunkPageSize(chunk) (!) */
  tablePagesUsed(&pageTableBaseIndex, &pageTableLimitIndex, chunk, pi, pi+1);
  /* using unsigned arithmetic overflow to use just one comparison */
  AVER(pageTableLimitIndex - pageTableBaseIndex - 1 < 2);

  /* We can examine the PageStruct descriptor iff both table pages */
  /* are mapped. */
  if (BTGet(vmChunk->pageTableMapped, pageTableBaseIndex)
      && BTGet(vmChunk->pageTableMapped, pageTableLimitIndex - 1)) {
    pageType = PageType(&chunk->pageTable[pi]);
    if (pageType == PageTypeSpare)
      return TRUE;
    AVER(pageType == PageTypeFree);
  }
  return FALSE;
}


/* sparePageRelease -- releases a spare page
 *
 * Either to allocate it or to purge it.
 * Temporarily leaves it in an inconsistent state.
 */
static void sparePageRelease(VMChunk vmChunk, Index pi)
{
  Chunk chunk = VMChunk2Chunk(vmChunk);
  Arena arena = ChunkArena(chunk);

  AVER(PageType(&chunk->pageTable[pi]) == PageTypeSpare);
  AVER(arena->spareCommitted >= ChunkPageSize(chunk));
  arena->spareCommitted -= ChunkPageSize(chunk);
  return;
}


/* pagesMarkAllocated -- Mark the pages allocated */

static Res pagesMarkAllocated(VMArena vmArena, VMChunk vmChunk,
                              Index baseIndex, Count pages, Pool pool)
{
  Index i;
  Index limitIndex;
  Index mappedBase, mappedLimit;
  Index unmappedBase, unmappedLimit;
  Chunk chunk = VMChunk2Chunk(vmChunk);
  Res res;

  /* Ensure that the page descriptors we need are on mapped pages. */
  limitIndex = baseIndex + pages;
  res = tablePagesEnsureMapped(vmChunk, baseIndex, limitIndex);
  if (res != ResOK)
    goto failTableMap;

  mappedBase = baseIndex;
  mappedLimit = mappedBase;

  do {
    while(pageIsMapped(vmChunk, mappedLimit)) {
      ++mappedLimit;
      if (mappedLimit >= limitIndex)
        break;
    }
    AVER(mappedLimit <= limitIndex);
    /* NB for loop will loop 0 times iff first page is not mapped */
    for(i = mappedBase; i < mappedLimit; ++i) {
      sparePageRelease(vmChunk, i);
      PageAlloc(chunk, i, pool);
    }
    if (mappedLimit >= limitIndex)
      break;
    unmappedBase = mappedLimit;
    unmappedLimit = unmappedBase;
    while(!pageIsMapped(vmChunk, unmappedLimit)) {
      ++unmappedLimit;
      if (unmappedLimit >= limitIndex)
        break;
    }
    AVER(unmappedLimit <= limitIndex);
    res = vmArenaMap(vmArena, vmChunk->vm,
                     PageIndexBase(chunk, unmappedBase),
                     PageIndexBase(chunk, unmappedLimit));
    if (res != ResOK)
      goto failPagesMap;
    for(i = unmappedBase; i < unmappedLimit; ++i) {
      PageAlloc(chunk, i, pool);
    }
    mappedBase = unmappedLimit;
    mappedLimit = mappedBase;
  } while(mappedLimit < limitIndex);
  AVER(mappedLimit == limitIndex);

  return ResOK;

failPagesMap:
  /* region from baseIndex to mappedLimit needs unmapping */
  if (baseIndex < mappedLimit) {
    vmArenaUnmap(vmArena, vmChunk->vm,
                 PageIndexBase(chunk, baseIndex),
                 PageIndexBase(chunk, mappedLimit));
    /* mark pages as free */
    for(i = baseIndex; i < mappedLimit; ++i) {
      TractFinish(PageTract(&chunk->pageTable[i]));
      PageFree(chunk, i);
    }
  }
  {
    Index pageTableBaseIndex, pageTableLimitIndex;
    /* find which pages of page table were affected */
    tablePagesUsed(&pageTableBaseIndex, &pageTableLimitIndex,
                   chunk, baseIndex, limitIndex);
    /* Resetting the noSparePages bits is lazy, it means that */
    /* we don't have to bother trying to unmap unused portions */
    /* of the pageTable. */
    BTResRange(vmChunk->noSparePages, pageTableBaseIndex, pageTableLimitIndex);
  }
failTableMap:
  return res;
}

static Res VMPagesMarkAllocated(Arena arena, Chunk chunk,
                                Index baseIndex, Count pages, Pool pool)
{
  return pagesMarkAllocated(Arena2VMArena(arena),
                            Chunk2VMChunk(chunk),
                            baseIndex,
                            pages,
                            pool);
}



/* vmAllocComm -- allocate a region from the arena
 *
 * Common code used by mps_arena_class_vm and
 * mps_arena_class_vmnz.
 */
static Res vmAllocComm(Addr *baseReturn, Tract *baseTractReturn,
                       VMAllocPolicyMethod policy,
                       SegPref pref, Size size, Pool pool)
{
  Addr base, limit;
  Tract baseTract;
  Arena arena;
  Count pages;
  Index baseIndex;
  ZoneSet zones;
  Res res;
  VMArena vmArena;
  VMChunk vmChunk;
  Chunk chunk;

  AVER(baseReturn != NULL);
  AVER(baseTractReturn != NULL);
  AVER(FunCheck((Fun)policy));
  AVERT(SegPref, pref);
  AVER(size > (Size)0);
  AVERT(Pool, pool);

  arena = PoolArena(pool);
  vmArena = Arena2VMArena(arena);
  AVERT(VMArena, vmArena);
  /* All chunks have same pageSize. */
  AVER(SizeIsAligned(size, ChunkPageSize(arena->primary)));
 
  /* NULL is used as a discriminator */
  /* (see <design/arenavm/table.disc>) therefore the real pool */
  /* must be non-NULL. */
  AVER(pool != NULL);

  /* Early check on commit limit. */
  if (arena->spareCommitted < size) {
    Size necessaryCommitIncrease = size - arena->spareCommitted;
    if (arena->committed + necessaryCommitIncrease > arena->commitLimit
        || arena->committed + necessaryCommitIncrease < arena->committed) {
      return ResCOMMIT_LIMIT;
    }
  }

  res = (*policy)(&baseIndex, &vmChunk, vmArena, pref, size);
  if (res != ResOK)
    return res;

  /* chunk (and baseIndex) should be initialised by policy */
  AVERT(VMChunk, vmChunk);
  chunk = VMChunk2Chunk(vmChunk);

  /* Compute number of pages to be allocated. */
  pages = ChunkSizeToPages(chunk, size);

  res = pagesMarkAllocated(vmArena, vmChunk, baseIndex, pages, pool);
  if (res != ResOK) {
    if (arena->spareCommitted > 0) {
      sparePagesPurge(vmArena);
      res = pagesMarkAllocated(vmArena, vmChunk, baseIndex, pages, pool);
      if (res != ResOK)
        goto failPagesMap;
      /* win! */
    } else {
      goto failPagesMap;
    }
  }

  base = PageIndexBase(chunk, baseIndex);
  baseTract = PageTract(&chunk->pageTable[baseIndex]);
  limit = AddrAdd(base, size);
  zones = ZoneSetOfRange(arena, base, limit);

  if (ZoneSetInter(vmArena->freeSet, zones) != ZoneSetEMPTY) {
      EVENT2(ArenaUseFreeZone, arena, ZoneSetInter(vmArena->freeSet, zones));
  }
  vmArena->freeSet = ZoneSetDiff(vmArena->freeSet, zones);
 
  *baseReturn = base;
  *baseTractReturn = baseTract;
  return ResOK;

failPagesMap:
  return res;
}


static Res VMAlloc(Addr *baseReturn, Tract *baseTractReturn,
                   SegPref pref, Size size, Pool pool)
{
  /* All checks performed in common vmAllocComm */
  return vmAllocComm(baseReturn, baseTractReturn,
                     VMAllocPolicy, pref, size, pool);
}

static Res VMNZAlloc(Addr *baseReturn, Tract *baseTractReturn,
                     SegPref pref, Size size, Pool pool)
{
  /* All checks performed in common vmAllocComm */
  return vmAllocComm(baseReturn, baseTractReturn,
                     VMNZAllocPolicy, pref, size, pool);
}


/* spareRangesMap -- map a function over spare ranges
 *
 * The function f is called on the ranges of spare pages which are
 * within the range of pages from base to limit.  PageStruct descriptors
 * from base to limit should be mapped in the page table before calling
 * this function.
 */
typedef void (*spareRangesFn)(VMChunk, Index, Index, void *);

static void spareRangesMap(VMChunk vmChunk, Index base, Index limit,
                           spareRangesFn f, void *p)
{
  Index spareBase, spareLimit;
  Chunk chunk = VMChunk2Chunk(vmChunk);

  AVER(base < limit);

  spareBase = base;
  do {
    while(!pageIsSpare(&chunk->pageTable[spareBase])) {
      ++spareBase;
      if (spareBase >= limit)
        goto done;
    }
    spareLimit = spareBase;
    while(pageIsSpare(&chunk->pageTable[spareLimit])) {
      ++spareLimit;
      if (spareLimit >= limit)
        break;
    }
    f(vmChunk, spareBase, spareLimit, p);
    spareBase = spareLimit;
  } while(spareBase < limit);
done:
  AVER(spareBase == limit);

  return;
}


/* vmArenaUnmapSpareRange
 *
 * Takes a range of spare pages and unmaps them, turning them into free pages.
 */
static void vmArenaUnmapSpareRange(VMChunk vmChunk,
                                   Index rangeBase, Index rangeLimit, void *p)
{
  Index i;
  Chunk chunk = VMChunk2Chunk(vmChunk);

  UNUSED(p);
  for(i = rangeBase; i < rangeLimit; ++i) {
    sparePageRelease(vmChunk, i);
    PageInit(chunk, i);
  }
  vmArenaUnmap(VMChunkVMArena(vmChunk), vmChunk->vm,
               PageIndexBase(chunk, rangeBase),
               PageIndexBase(chunk, rangeLimit));

  return;
}
 

/* sparePagesPurge -- all spare pages are found and purged (unmapped)
 *
 * This is currently the only way the spare pages are reduced.
 *
 * It uses the noSparePages bits to determine which areas of the
 * pageTable to examine.
 */
static void sparePagesPurge(VMArena vmArena)
{
  Ring node, next;
  Arena arena = VMArena2Arena(vmArena);

  RING_FOR(node, &arena->chunkRing, next) {
    Chunk chunk = RING_ELT(Chunk, chunkRing, node);
    VMChunk vmChunk = Chunk2VMChunk(chunk);
    Index spareBaseIndex, spareLimitIndex;
    Index tablePageCursor = 0;

    while(BTFindLongResRange(&spareBaseIndex, &spareLimitIndex,
                             vmChunk->noSparePages,
                             tablePageCursor, chunk->pageTablePages,
                             1)) {
      Addr spareTableBase, spareTableLimit;
      Index pageBase, pageLimit;
      Index tablePage;

      spareTableBase = TablePageIndexBase(chunk, spareBaseIndex);
      spareTableLimit = TablePageIndexBase(chunk, spareLimitIndex);
      /* Determine whether to use initial overlapping PageStruct. */
      if (spareBaseIndex > 0
          && !BTGet(vmChunk->pageTableMapped, spareBaseIndex - 1)) {
        pageBase = tablePageWholeBaseIndex(chunk, spareTableBase);
      } else {
        pageBase = tablePageBaseIndex(chunk, spareTableBase);
      }
      for(tablePage = spareBaseIndex; tablePage < spareLimitIndex;
          ++tablePage) {
        /* Determine whether to use final overlapping PageStruct. */
        if (tablePage == spareLimitIndex - 1
            && spareLimitIndex < chunk->pageTablePages
            && !BTGet(vmChunk->pageTableMapped, spareLimitIndex)) {
          pageLimit =
            tablePageWholeLimitIndex(chunk,
                                     TablePageIndexBase(chunk, tablePage));
        } else if (tablePage == chunk->pageTablePages - 1) {
          pageLimit = chunk->pages;
        } else {
          pageLimit =
            tablePageLimitIndex(chunk, TablePageIndexBase(chunk, tablePage));
        }
        if (pageBase < pageLimit) {
          spareRangesMap(vmChunk, pageBase, pageLimit,
                         vmArenaUnmapSpareRange, NULL);
        } else {
          /* Only happens for last page occupied by the page table */
          /* and only then when that last page has just the tail end */
          /* part of the last page descriptor and nothing more. */
          AVER(pageBase == pageLimit);
          AVER(tablePage == chunk->pageTablePages - 1);
        }
        BTSet(vmChunk->noSparePages, tablePage);
        pageBase = pageLimit;
      }
      tablePagesUnmapUnused(vmChunk, spareTableBase, spareTableLimit);
      tablePageCursor = spareLimitIndex;
      if (tablePageCursor >= chunk->pageTablePages) {
        AVER(tablePageCursor == chunk->pageTablePages);
        break;
      }
    }

  }

  AVER(arena->spareCommitted == 0);
  return;
}


/* VMFree -- free a region in the arena */

static void VMFree(Addr base, Size size, Pool pool)
{
  Arena arena;
  VMArena vmArena;
  VMChunk vmChunk;
  Chunk chunk = NULL;           /* suppress "may be used uninitialized" */
  Count pages;
  Index pi, piBase, piLimit;
  Index pageTableBase;
  Index pageTableLimit;
  Bool foundChunk;

  AVER(base != NULL);
  AVER(size > (Size)0);
  AVERT(Pool, pool);
  arena = PoolArena(pool);
  AVERT(Arena, arena);
  vmArena = Arena2VMArena(arena);
  AVERT(VMArena, vmArena);

  /* All chunks have same pageSize. */
  AVER(SizeIsAligned(size, ChunkPageSize(arena->primary)));
  AVER(AddrIsAligned(base, ChunkPageSize(arena->primary)));

  foundChunk = ChunkOfAddr(&chunk, arena, base);
  AVER(foundChunk);
  vmChunk = Chunk2VMChunk(chunk);

  /* Calculate the number of pages in the region */
  pages = ChunkSizeToPages(chunk, size);
  piBase = INDEX_OF_ADDR(chunk, base);
  piLimit = piBase + pages;
  AVER(piBase < piLimit);
  AVER(piLimit <= chunk->pages);

  /* loop from pageBase to pageLimit-1 inclusive */
  /* Finish each Tract found, then convert them to spare pages. */
  for(pi = piBase; pi < piLimit; ++pi) {
    Page page = &chunk->pageTable[pi];
    Tract tract = PageTract(page);
    AVER(TractPool(tract) == pool);

    TractFinish(tract);
    PagePool(page) = NULL;
    PageType(page) = PageTypeSpare;
  }
  arena->spareCommitted += ChunkPagesToSize(chunk, piLimit - piBase);
  BTResRange(chunk->allocTable, piBase, piLimit);

  tablePagesUsed(&pageTableBase, &pageTableLimit, chunk, piBase, piLimit);
  BTResRange(vmChunk->noSparePages, pageTableBase, pageTableLimit);

  if (arena->spareCommitted > arena->spareCommitLimit) {
    sparePagesPurge(vmArena);
  }

  /* Chunks are only freed when ArenaCompact is called. */

  return;
}


static void VMCompact(Arena arena, Trace trace)
{
  VMArena vmArena;
  Ring node, next;
  Size vmem1;

  vmArena = Arena2VMArena(arena);
  AVERT(VMArena, vmArena);
  AVERT(Trace, trace);

  vmem1 = VMArenaReserved(arena);

  /* Destroy any empty chunks (except the primary). */
<<<<<<< HEAD
=======
  /* TODO: Avoid a scan of the allocTable by keeping a count of allocated
     pages in a chunk. */
  /* TODO: Avoid oscillations in chunk creation by adding some hysteresis. */
>>>>>>> 4b50f368
  RING_FOR(node, &arena->chunkRing, next) {
    Chunk chunk = RING_ELT(Chunk, chunkRing, node);
    if(chunk != arena->primary
       && BTIsResRange(chunk->allocTable, 0, chunk->pages)) {
      Addr base = chunk->base;
      Size size = AddrOffset(chunk->base, chunk->limit);

      sparePagesPurge(vmArena);
      vmChunkDestroy(chunk);

      vmArena->contracted(arena, base, size);
    }
  }

  {
    Size vmem0 = trace->preTraceArenaReserved;
    Size vmem2 = VMArenaReserved(arena);

    /* VMCompact event: emit for all client-requested collections, */
    /* plus any others where chunks were gained or lost during the */
    /* collection.  */
    if(trace->why == TraceStartWhyCLIENTFULL_INCREMENTAL
       || trace->why == TraceStartWhyCLIENTFULL_BLOCK
       || vmem0 != vmem1
       || vmem1 != vmem2)
      EVENT3(VMCompact, vmem0, vmem1, vmem2);
  }
}

mps_res_t mps_arena_vm_growth(mps_arena_t mps_arena,
                              size_t mps_desired, size_t mps_minimum)
{
  Arena arena = (Arena)mps_arena;
  Size desired = (Size)mps_desired;
  Size minimum = (Size)mps_minimum;
  VMArena vmArena;
  
  ArenaEnter(arena);
  
  AVERT(Arena, arena);
  vmArena = Arena2VMArena(arena);
  AVERT(VMArena, vmArena);
  
  if(desired < minimum) {
    /* May not desire an increment smaller than the minimum! */
    ArenaLeave(arena);
    return MPS_RES_PARAM;
  }
  
  vmArena->extendBy = desired;
  vmArena->extendMin = minimum;
  
  ArenaLeave(arena);
  
  return MPS_RES_OK;
}


/* VMArenaClass  -- The VM arena class definition */

DEFINE_ARENA_CLASS(VMArenaClass, this)
{
  INHERIT_CLASS(this, AbstractArenaClass);
  this->name = "VM";
  this->size = sizeof(VMArenaStruct);
  this->offset = offsetof(VMArenaStruct, arenaStruct);
  this->varargs = VMArenaVarargs;
  this->init = VMArenaInit;
  this->finish = VMArenaFinish;
  this->reserved = VMArenaReserved;
  this->spareCommitExceeded = VMArenaSpareCommitExceeded;
  this->alloc = VMAlloc;
  this->free = VMFree;
  this->chunkInit = VMChunkInit;
  this->chunkFinish = VMChunkFinish;
  this->compact = VMCompact;
  this->describe = VMArenaDescribe;
  this->pagesMarkAllocated = VMPagesMarkAllocated;
}


/* VMNZArenaClass  -- The VMNZ arena class definition
 *
 * VMNZ is just VMArena with a different allocation policy.
 */
DEFINE_ARENA_CLASS(VMNZArenaClass, this)
{
  INHERIT_CLASS(this, VMArenaClass);
  this->name = "VMNZ";
  this->alloc = VMNZAlloc;
}


/* mps_arena_class_vm -- return the arena class VM */

mps_arena_class_t mps_arena_class_vm(void)
{
  return (mps_arena_class_t)VMArenaClassGet();
}


/* mps_arena_class_vmnz -- return the arena class VMNZ */

mps_arena_class_t mps_arena_class_vmnz(void)
{
  return (mps_arena_class_t)VMNZArenaClassGet();
}


/* C. COPYRIGHT AND LICENSE
 *
 * Copyright (C) 2001-2013 Ravenbrook Limited <http://www.ravenbrook.com/>.
 * All rights reserved.  This is an open source license.  Contact
 * Ravenbrook for commercial licensing options.
 * 
 * Redistribution and use in source and binary forms, with or without
 * modification, are permitted provided that the following conditions are
 * met:
 * 
 * 1. Redistributions of source code must retain the above copyright
 * notice, this list of conditions and the following disclaimer.
 * 
 * 2. Redistributions in binary form must reproduce the above copyright
 * notice, this list of conditions and the following disclaimer in the
 * documentation and/or other materials provided with the distribution.
 * 
 * 3. Redistributions in any form must be accompanied by information on how
 * to obtain complete source code for this software and any accompanying
 * software that uses this software.  The source code must either be
 * included in the distribution or be available for no more than the cost
 * of distribution plus a nominal fee, and must be freely redistributable
 * under reasonable conditions.  For an executable file, complete source
 * code means the source code for all modules it contains. It does not
 * include source code for modules or files that typically accompany the
 * major components of the operating system on which the executable file
 * runs.
 * 
 * THIS SOFTWARE IS PROVIDED BY THE COPYRIGHT HOLDERS AND CONTRIBUTORS "AS
 * IS" AND ANY EXPRESS OR IMPLIED WARRANTIES, INCLUDING, BUT NOT LIMITED
 * TO, THE IMPLIED WARRANTIES OF MERCHANTABILITY, FITNESS FOR A PARTICULAR
 * PURPOSE, OR NON-INFRINGEMENT, ARE DISCLAIMED. IN NO EVENT SHALL THE
 * COPYRIGHT HOLDERS AND CONTRIBUTORS BE LIABLE FOR ANY DIRECT, INDIRECT,
 * INCIDENTAL, SPECIAL, EXEMPLARY, OR CONSEQUENTIAL DAMAGES (INCLUDING, BUT
 * NOT LIMITED TO, PROCUREMENT OF SUBSTITUTE GOODS OR SERVICES; LOSS OF
 * USE, DATA, OR PROFITS; OR BUSINESS INTERRUPTION) HOWEVER CAUSED AND ON
 * ANY THEORY OF LIABILITY, WHETHER IN CONTRACT, STRICT LIABILITY, OR TORT
 * (INCLUDING NEGLIGENCE OR OTHERWISE) ARISING IN ANY WAY OUT OF THE USE OF
 * THIS SOFTWARE, EVEN IF ADVISED OF THE POSSIBILITY OF SUCH DAMAGE.
 */<|MERGE_RESOLUTION|>--- conflicted
+++ resolved
@@ -1678,13 +1678,6 @@
 
   vmem1 = VMArenaReserved(arena);
 
-  /* Destroy any empty chunks (except the primary). */
-<<<<<<< HEAD
-=======
-  /* TODO: Avoid a scan of the allocTable by keeping a count of allocated
-     pages in a chunk. */
-  /* TODO: Avoid oscillations in chunk creation by adding some hysteresis. */
->>>>>>> 4b50f368
   RING_FOR(node, &arena->chunkRing, next) {
     Chunk chunk = RING_ELT(Chunk, chunkRing, node);
     if(chunk != arena->primary
