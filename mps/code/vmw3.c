/* vmw3.c: VIRTUAL MEMORY MAPPING FOR WIN32
 *
 * $Id$
 * Copyright (c) 2001-2014 Ravenbrook Limited.  See end of file for license.
 *
 * .design: See <design/vm/>.
 *
 * .purpose: This is the implementation of the virtual memory mapping
 * interface (vm.h) for Win32s.
 *
 *  The documentation for Win32 used is the "Win32 Programmer's Reference"
 *  provided with Microsoft Visual C++ 2.0.
 *
 *  VirtualAlloc is used to reserve address space and to "commit" (map)
 *  address ranges onto storage.  VirtualFree is used to release and
 *  "decommit" (unmap) pages.  These functions are documented in the
 *  Win32 SDK help, under System Services/Memory Management.
 *
 *  .assume.free.success:  We assume that VirtualFree will never return
 *    an error; this is because we always pass in legal parameters
 *    (hopefully).
 *
 *  .assume.not-last:  We assume that VirtualAlloc will never return
 *    a block of memory that occupies the last page in memory, so
 *    that limit is representable and bigger than base.
 *
 *  .assume.lpvoid-addr:  We assume that the windows type LPVOID and
 *    the MM type Addr are assignment-compatible.
 *
 *  .assume.sysalign: We assume that the page size on the system
 *    is a power of two.
 *
 *  Notes
 *   1. GetSystemInfo returns a thing called szAllocationGranularity
 *      the purpose of which is unclear but which might affect the
 *      reservation of address space.  Experimentally, it does not.
 *      Microsoft's documentation is extremely unclear on this point.
 *      richard 1995-02-15
 */

#include "mpm.h"
#include "vm.h"

#ifndef MPS_OS_W3
#error "vmw3.c is Win32 specific, but MPS_OS_W3 is not set"
#endif

#include "mpswin.h"

SRCID(vmw3, "$Id$");


<<<<<<< HEAD
/* VMPageSize -- return the operating system page size */
=======
/* VMStruct -- virtual memory structure */

#define VMSig           ((Sig)0x519B3999) /* SIGnature VM */

typedef struct VMStruct {
  Sig sig;                      /* <design/sig/> */
  Size pageSize;                /* operating system page size */  
  void *block;                  /* unaligned base of VirtualAlloc'd space */
  Addr base, limit;             /* aligned boundaries of reserved space */
  Size reserved;                /* total reserved address space */
  Size mapped;                  /* total mapped memory */
} VMStruct;


/* PageSize -- return the operating system page size */
>>>>>>> eecccea6

Size PageSize(void)
{
  SYSTEM_INFO si;

  /* Find out the page size from the OS */
  GetSystemInfo(&si);

  /* Check the page size will fit in a Size. */
  AVER(si.dwPageSize <= (Size)(SIZE_T)-1);

  return (Size)si.dwPageSize;
}


<<<<<<< HEAD
=======
/* VMPageSize -- return the page size cached in the VM */

Size VMPageSize(VM vm)
{
  AVERT(VM, vm);

  return vm->pageSize;
}


/* VMCheck -- check a VM structure */

Bool VMCheck(VM vm)
{
  CHECKS(VM, vm);
  CHECKL(vm->base != 0);
  CHECKL(vm->limit != 0);
  CHECKL(vm->base < vm->limit);
  CHECKL(vm->mapped <= vm->reserved);
  CHECKL(ArenaGrainSizeCheck(vm->pageSize));
  CHECKL(AddrIsAligned(vm->base, vm->pageSize));
  CHECKL(AddrIsAligned(vm->limit, vm->pageSize));
  return TRUE;
}


>>>>>>> eecccea6
typedef struct VMParamsStruct {
  Bool topDown;
} VMParamsStruct, *VMParams;

static const VMParamsStruct vmParamsDefaults = {
  /* .topDown = */ FALSE,
};

Res VMParamFromArgs(void *params, size_t paramSize, ArgList args)
{
  VMParams vmParams;
  ArgStruct arg;
  AVER(params != NULL);
  AVERT(ArgList, args);
  AVER(paramSize >= sizeof(VMParamsStruct));
  UNUSED(paramSize);
  vmParams = (VMParams)params;
  memcpy(vmParams, &vmParamsDefaults, sizeof(VMParamsStruct));
  if (ArgPick(&arg, args, MPS_KEY_VMW3_TOP_DOWN))
    vmParams->topDown = arg.val.b;
  return ResOK;
}


/* VMCreate -- reserve some virtual address space, and create a VM structure */

Res VMCreate(VM vm, Size size, Size grainSize, void *params)
{
  LPVOID vbase;
  Size pageSize, reserved;
  Res res;
  VMParams vmParams = params;

  AVER(vm != NULL);
  AVERT(ArenaGrainSize, grainSize);
  AVER(size > 0);
  AVER(params != NULL); /* FIXME: Should have full AVERT? */

  AVER(COMPATTYPE(LPVOID, Addr));  /* .assume.lpvoid-addr */
  AVER(COMPATTYPE(SIZE_T, Size));

  pageSize = PageSize();

  /* Grains must consist of whole pages. */
  AVER(grainSize % pageSize == 0);

  /* Check that the rounded-up sizes will fit in a Size. */
  size = SizeRoundUp(size, grainSize);
  if (size < grainSize || size > (Size)(SIZE_T)-1)
    return ResRESOURCE;
  reserved = size + grainSize - pageSize;
  if (reserved < grainSize || reserved > (Size)(SIZE_T)-1)
    return ResRESOURCE;

  /* Allocate the address space. */
  vbase = VirtualAlloc(NULL,
                       reserved,
                       vmParams->topDown ?
                         MEM_RESERVE | MEM_TOP_DOWN :
                         MEM_RESERVE,
                       PAGE_NOACCESS);
  if (vbase == NULL)
    return ResRESOURCE;

  AVER(AddrIsAligned(vbase, pageSize));

  vm->pageSize = pageSize;
  vm->block = vbase;
  vm->base = AddrAlignUp(vbase, grainSize);
  vm->limit = AddrAdd(vm->base, size);
  AVER(vm->base < vm->limit);  /* .assume.not-last */
  AVER(vm->limit <= AddrAdd((Addr)vm->block, reserved));
  vm->reserved = reserved;
  vm->mapped = 0;

  vm->sig = VMSig;
  AVERT(VM, vm);

  EVENT3(VMCreate, vm, VMBase(vm), VMLimit(vm));
  return ResOK;
}


/* VMDestroy -- release address space and finish the VM structure */

void VMDestroy(VM vm)
{
  BOOL b;

  AVERT(VM, vm);
  /* Descriptor must not be stored inside its own VM at this point. */
  AVER(PointerAdd(vm, sizeof *vm) <= vm->block
       || PointerAdd(vm->block, VMReserved(vm)) <= (Pointer)vm);
  /* All address space must have been unmapped. */
  AVER(VMMapped(vm) == (Size)0);

  EVENT1(VMDestroy, vm);

  vm->sig = SigInvalid;

  b = VirtualFree((LPVOID)vm->block, (SIZE_T)0, MEM_RELEASE);
  AVER(b != 0);
}


/* VMMap -- map the given range of memory */

Res VMMap(VM vm, Addr base, Addr limit)
{
  LPVOID b;

  AVERT(VM, vm);
<<<<<<< HEAD
  AVER(AddrIsAligned(base, VMPageSize()));
  AVER(AddrIsAligned(limit, VMPageSize()));
  AVER(VMBase(vm) <= base);
=======
  AVER(AddrIsAligned(base, vm->pageSize));
  AVER(AddrIsAligned(limit, vm->pageSize));
  AVER(vm->base <= base);
>>>>>>> eecccea6
  AVER(base < limit);
  AVER(limit <= VMLimit(vm));

  /* .improve.query-map: We could check that the pages we are about to
   * map are unmapped using VirtualQuery. */

  b = VirtualAlloc((LPVOID)base, (SIZE_T)AddrOffset(base, limit),
                   MEM_COMMIT, PAGE_EXECUTE_READWRITE);
  if (b == NULL)
    return ResMEMORY;
  AVER((Addr)b == base);        /* base should've been aligned */

  vm->mapped += AddrOffset(base, limit);
  AVER(VMMapped(vm) <= VMReserved(vm));

  EVENT3(VMMap, vm, base, limit);
  return ResOK;
}


/* VMUnmap -- unmap the given range of memory */

void VMUnmap(VM vm, Addr base, Addr limit)
{
  BOOL b;
  Size size;

  AVERT(VM, vm);
<<<<<<< HEAD
  AVER(AddrIsAligned(base, VMPageSize()));
  AVER(AddrIsAligned(limit, VMPageSize()));
  AVER(VMBase(vm) <= base);
=======
  AVER(AddrIsAligned(base, vm->pageSize));
  AVER(AddrIsAligned(limit, vm->pageSize));
  AVER(vm->base <= base);
>>>>>>> eecccea6
  AVER(base < limit);
  AVER(limit <= VMLimit(vm));

  size = AddrOffset(base, limit);
  AVER(size >= VMMapped(vm));

  /* .improve.query-unmap: Could check that the pages we are about */
  /* to unmap are mapped, using VirtualQuery. */
  b = VirtualFree((LPVOID)base, (SIZE_T)size, MEM_DECOMMIT);
  AVER(b != 0);  /* .assume.free.success */
  vm->mapped -= size;

  EVENT3(VMUnmap, vm, base, limit);
}


/* C. COPYRIGHT AND LICENSE
 *
 * Copyright (C) 2001-2014 Ravenbrook Limited <http://www.ravenbrook.com/>.
 * All rights reserved.  This is an open source license.  Contact
 * Ravenbrook for commercial licensing options.
 * 
 * Redistribution and use in source and binary forms, with or without
 * modification, are permitted provided that the following conditions are
 * met:
 * 
 * 1. Redistributions of source code must retain the above copyright
 * notice, this list of conditions and the following disclaimer.
 * 
 * 2. Redistributions in binary form must reproduce the above copyright
 * notice, this list of conditions and the following disclaimer in the
 * documentation and/or other materials provided with the distribution.
 * 
 * 3. Redistributions in any form must be accompanied by information on how
 * to obtain complete source code for this software and any accompanying
 * software that uses this software.  The source code must either be
 * included in the distribution or be available for no more than the cost
 * of distribution plus a nominal fee, and must be freely redistributable
 * under reasonable conditions.  For an executable file, complete source
 * code means the source code for all modules it contains. It does not
 * include source code for modules or files that typically accompany the
 * major components of the operating system on which the executable file
 * runs.
 * 
 * THIS SOFTWARE IS PROVIDED BY THE COPYRIGHT HOLDERS AND CONTRIBUTORS "AS
 * IS" AND ANY EXPRESS OR IMPLIED WARRANTIES, INCLUDING, BUT NOT LIMITED
 * TO, THE IMPLIED WARRANTIES OF MERCHANTABILITY, FITNESS FOR A PARTICULAR
 * PURPOSE, OR NON-INFRINGEMENT, ARE DISCLAIMED. IN NO EVENT SHALL THE
 * COPYRIGHT HOLDERS AND CONTRIBUTORS BE LIABLE FOR ANY DIRECT, INDIRECT,
 * INCIDENTAL, SPECIAL, EXEMPLARY, OR CONSEQUENTIAL DAMAGES (INCLUDING, BUT
 * NOT LIMITED TO, PROCUREMENT OF SUBSTITUTE GOODS OR SERVICES; LOSS OF
 * USE, DATA, OR PROFITS; OR BUSINESS INTERRUPTION) HOWEVER CAUSED AND ON
 * ANY THEORY OF LIABILITY, WHETHER IN CONTRACT, STRICT LIABILITY, OR TORT
 * (INCLUDING NEGLIGENCE OR OTHERWISE) ARISING IN ANY WAY OUT OF THE USE OF
 * THIS SOFTWARE, EVEN IF ADVISED OF THE POSSIBILITY OF SUCH DAMAGE.
 */<|MERGE_RESOLUTION|>--- conflicted
+++ resolved
@@ -50,25 +50,7 @@
 SRCID(vmw3, "$Id$");
 
 
-<<<<<<< HEAD
-/* VMPageSize -- return the operating system page size */
-=======
-/* VMStruct -- virtual memory structure */
-
-#define VMSig           ((Sig)0x519B3999) /* SIGnature VM */
-
-typedef struct VMStruct {
-  Sig sig;                      /* <design/sig/> */
-  Size pageSize;                /* operating system page size */  
-  void *block;                  /* unaligned base of VirtualAlloc'd space */
-  Addr base, limit;             /* aligned boundaries of reserved space */
-  Size reserved;                /* total reserved address space */
-  Size mapped;                  /* total mapped memory */
-} VMStruct;
-
-
 /* PageSize -- return the operating system page size */
->>>>>>> eecccea6
 
 Size PageSize(void)
 {
@@ -84,35 +66,6 @@
 }
 
 
-<<<<<<< HEAD
-=======
-/* VMPageSize -- return the page size cached in the VM */
-
-Size VMPageSize(VM vm)
-{
-  AVERT(VM, vm);
-
-  return vm->pageSize;
-}
-
-
-/* VMCheck -- check a VM structure */
-
-Bool VMCheck(VM vm)
-{
-  CHECKS(VM, vm);
-  CHECKL(vm->base != 0);
-  CHECKL(vm->limit != 0);
-  CHECKL(vm->base < vm->limit);
-  CHECKL(vm->mapped <= vm->reserved);
-  CHECKL(ArenaGrainSizeCheck(vm->pageSize));
-  CHECKL(AddrIsAligned(vm->base, vm->pageSize));
-  CHECKL(AddrIsAligned(vm->limit, vm->pageSize));
-  return TRUE;
-}
-
-
->>>>>>> eecccea6
 typedef struct VMParamsStruct {
   Bool topDown;
 } VMParamsStruct, *VMParams;
@@ -225,15 +178,9 @@
   LPVOID b;
 
   AVERT(VM, vm);
-<<<<<<< HEAD
-  AVER(AddrIsAligned(base, VMPageSize()));
-  AVER(AddrIsAligned(limit, VMPageSize()));
-  AVER(VMBase(vm) <= base);
-=======
   AVER(AddrIsAligned(base, vm->pageSize));
   AVER(AddrIsAligned(limit, vm->pageSize));
-  AVER(vm->base <= base);
->>>>>>> eecccea6
+  AVER(VMBase(vm) <= base);
   AVER(base < limit);
   AVER(limit <= VMLimit(vm));
 
@@ -262,15 +209,9 @@
   Size size;
 
   AVERT(VM, vm);
-<<<<<<< HEAD
-  AVER(AddrIsAligned(base, VMPageSize()));
-  AVER(AddrIsAligned(limit, VMPageSize()));
-  AVER(VMBase(vm) <= base);
-=======
   AVER(AddrIsAligned(base, vm->pageSize));
   AVER(AddrIsAligned(limit, vm->pageSize));
-  AVER(vm->base <= base);
->>>>>>> eecccea6
+  AVER(VMBase(vm) <= base);
   AVER(base < limit);
   AVER(limit <= VMLimit(vm));
 
