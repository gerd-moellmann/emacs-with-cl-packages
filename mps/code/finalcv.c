--- conflicted
+++ resolved
@@ -1,12 +1,8 @@
 /* finalcv.c: FINALIZATION COVERAGE TEST
  *
  * $Id$
-<<<<<<< HEAD
- * Copyright (c) 2001 Ravenbrook Limited.
+ * Copyright (c) 2001 Ravenbrook Limited.  See end of file for license.
  * Copyright (C) 2002 Global Graphics Software.
-=======
- * Copyright (c) 2001 Ravenbrook Limited.  See end of file for license.
->>>>>>> e99aa189
  *
  * DESIGN
  *
@@ -124,13 +120,8 @@
       "root_create\n");
   die(mps_ap_create(&ap, amc, MPS_RANK_EXACT), "ap_create\n");
 
-<<<<<<< HEAD
-  /* design.mps.poolmrg.test.promise.ut.alloc */
-  for (i = 0; i < rootCOUNT; ++i) {
-=======
   /* <design/poolmrg/#test.promise.ut.alloc> */
   for(i = 0; i < rootCOUNT; ++i) {
->>>>>>> e99aa189
     do {
       MPS_RESERVE_BLOCK(e, p, ap, slotSIZE);
       die(e, "MPS_RES_OK");
@@ -142,26 +133,13 @@
   }
   p = NULL;
 
-<<<<<<< HEAD
   mps_message_type_enable(arena, mps_message_type_finalization());
 
 #ifdef CONFIG_PROD_EPCORE
   gcThreshold = mps_arena_committed(arena) + gcINTERVAL;
 #endif
-  /* design.mps.poolmrg.test.promise.ut.churn */
+  /* <design/poolmrg/#test.promise.ut.churn> */
   while (mps_collections(arena) < collectionCOUNT) {
-=======
-  /* <design/poolmrg/#test.promise.ut.drop> */
-  for(i = 0; i < rootCOUNT; ++i) {
-    if (rnd() % 2 == 0)
-      root[i] = NULL;
-  }
-
-  mps_message_type_enable(arena, mps_message_type_finalization());
-
-  /* <design/poolmrg/#test.promise.ut.churn> */
-  while(mps_collections(arena) < 3) {
->>>>>>> e99aa189
     churn(ap);
     /* design.mps.poolmrg.test.promise.ut.drop */
     for (i = 0; i < rootCOUNT; ++i) {
@@ -196,19 +174,13 @@
       obj = objaddr;
       objind = dylan_int_int(obj[2]);
       printf("Finalizing: object %lu at %p\n", objind, objaddr);
-<<<<<<< HEAD
-      /* design.mps.poolmrg.test.promise.ut.final.check */
+      /* <design/poolmrg/#test.promise.ut.final.check> */
       cdie(root[objind] == NULL, "finalized live");
       cdie(state[objind] == finalizableSTATE, "finalized dead");
       state[objind] = finalizedSTATE;
       /* sometimes resurrect */
       if (rnd() % 2 == 0)
         root[objind] = objaddr;
-=======
-      /* <design/poolmrg/#test.promise.ut.final.check> */
-      cdie(root[objind] == NULL, "died");
-      root[objind] = objaddr;
->>>>>>> e99aa189
       mps_message_discard(arena, message);
     }
   }
