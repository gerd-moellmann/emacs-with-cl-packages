--- conflicted
+++ resolved
@@ -187,11 +187,7 @@
 {
   MPS_ARGS_BEGIN(args) {
     MPS_ARGS_ADD(args, MPS_KEY_ARENA_SIZE, 256ul * 1024 * 1024); /* FIXME: Why is there no default? */
-<<<<<<< HEAD
     MPS_ARGS_ADD(args, MPS_KEY_ARENA_ZONED, zoned);
-    MPS_ARGS_DONE(args);
-=======
->>>>>>> 784bc484
     DJMUST(mps_arena_create_k(&arena, mps_arena_class_vm(), args));
   } MPS_ARGS_END(args);
   DJMUST(mps_pool_create_k(&pool, arena, pool_class, mps_args_none));
