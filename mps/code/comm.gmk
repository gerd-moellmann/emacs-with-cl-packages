--- conflicted
+++ resolved
@@ -273,12 +273,8 @@
      mpsicv lockcov poolncv locv qs apss \
      finalcv finaltest arenacv bttest teletest \
      abqtest cbstest btcv mv2test messtest steptest \
-<<<<<<< HEAD
-     eventcnv walkt0 libcbt \
-=======
      walkt0 libcbt zcoll zmess \
      eventcnv \
->>>>>>> 0110292e
      mps.a mpsplan.a
 
 swall: mmsw.a replaysw
@@ -308,10 +304,7 @@
   messtest steptest \
   walkt0 \
   exposet0 \
-<<<<<<< HEAD
-=======
   zcoll zmess \
->>>>>>> 0110292e
   eventcnv replay replaysw \
   mps.a mmsw.a mpsplan.a mmdw.a: phony
 ifdef VARIETY
@@ -462,15 +455,12 @@
 $(PFM)/$(VARIETY)/exposet0: $(PFM)/$(VARIETY)/exposet0.o \
 	$(FMTDYTSTOBJ) $(MPMOBJ) $(PLINTHOBJ) $(AMCOBJ) $(TESTLIBOBJ)
 
-<<<<<<< HEAD
-=======
 $(PFM)/$(VARIETY)/zcoll: $(PFM)/$(VARIETY)/zcoll.o \
 	$(FMTDYTSTOBJ) $(MPMOBJ) $(PLINTHOBJ) $(AMCOBJ) $(TESTLIBOBJ)
 
 $(PFM)/$(VARIETY)/zmess: $(PFM)/$(VARIETY)/zmess.o \
 	$(FMTDYTSTOBJ) $(MPMOBJ) $(PLINTHOBJ) $(AMCOBJ) $(TESTLIBOBJ)
 
->>>>>>> 0110292e
 $(PFM)/$(VARIETY)/eventcnv: $(PFM)/$(VARIETY)/eventcnv.o \
   $(PFM)/$(VARIETY)/eventpro.o $(PFM)/$(VARIETY)/table.o
 
