# -*- makefile -*-
#
# comm.gmk: COMMON GNUMAKEFILE FRAGMENT
#
# $Id$
# Copyright (c) 2001-2014 Ravenbrook Limited.  See end of file for license.
#
# DESCRIPTION
#
# This makefile fragment is included in more specific makefiles for
# platforms which use GNU make.
#
# PARAMETERS
#
# Assumes the following variables and definitions:
# EXTRA_TARGETS     a list of extra targets to build
# CFLAGSCOMPILER    a list of flags for all compilations
# CFLAGSCOMPILERSTRICT a list of flags for almost all compilations
# CFLAGSCOMPILERLAX a list of flags for compilations which can't be as
#                   strict (e.g. because they have to include a third-
#                   party header file that isn't -ansi -pedantic).
# CFLAGSDEBUG       a list of flags for compilations with maximum debug
#                   information, and any optimization possible
# CFLAGSOPT         a list of flags for compilations with maximum
#                   optimization, and any debug info possible
# CC                the command for the C compiler
# LINKFLAGS         a list of flags passed to the linker
# ARFLAGSPFM        platform-specific flags for ar
# RANLIB            the command to index a library (default: none needed)
# gendep  optionally defined to be a command sequence for
#         generating the dependency file (.d) from a C file (.c);
#         it is used in a rule of the form:
#           $(PFM)/$(VARIETY)/%.d: %.c
# PFM     platform code, e.g. "sus8gc"
# LIBS    extra libraries to include in tests (usually "-lm")
# NOISY   if defined and non-empty, causes commands to be emitted
# MPMPF   platform-dependent C sources for the "mpm" part
# MPMS    assembler sources for the "mpm" part (.s files)
# MPMPS   pre-processor assembler sources for the "mpm" part (.S files)
#
# %%PART: When adding a new part, add a new parameter above for the
# files included in the part.
#
# EDITING
#
# To add new targets, varieties, and parts:
# Search for the string "%%TARGET", "%%VARIETY", or "%%PART" in this
# makefile and follow the instructions.  If you're adding a part, you'll
# have to change the makefiles for all the platforms which use this
# makefile to define the source list for that part, and the GNUmakefile
# to include a recursive call to the name of that part.
#
# CHECK PARAMETERS
#
# Old versions of GNU make don't have the $(error) function, but lines
# starting "error" cause it to exit with an error. [These only test to
# see whether the symbol is defined. We could be more thorough and
# test the syntax and content. -- richard 1995-09-07]

ifndef CC
error "comm.gmk: CC not defined"
endif
ifndef CFLAGSCOMPILER
error "comm.gmk: CFLAGSCOMPILER not defined"
endif
ifndef CFLAGSDEBUG
error "comm.gmk: CFLAGSDEBUG not defined"
endif
ifndef CFLAGSOPT
error "comm.gmk: CFLAGSOPT not defined"
endif


# EXTRA TARGETS
#
# Don't build mpseventsql by default (might not have sqlite3 installed),
# but do build mpseventcnv and mpseventtxt.

EXTRA_TARGETS ?= mpseventcnv mpseventtxt


#
# %%PART: When adding a new part, add checks for the parameter with the
#         sources for the new part.

ifndef PFM
error "comm.gmk: PFM not defined"
endif
ifndef MPMPF
error "comm.gmk: MPMPF not defined"
endif


# DECLARATIONS

ifdef NOISY
ECHO = :
else
.SILENT:
ECHO = echo
endif

.PHONY: phony


# C FLAGS

# These flags are included in all compilations.
# Avoid using PFMDEFS in platform makefiles, as they prevent the MPS being
# built with a simple command like "cc -c mps.c".
CFLAGSCOMMONSTRICT = $(PFMDEFS) $(CFLAGSCOMPILER) $(CFLAGSCOMPILERSTRICT)
CFLAGSCOMMONLAX = $(PFMDEFS) $(CFLAGSCOMPILER) $(CFLAGSCOMPILERLAX)

# %%VARIETY: When adding a new variety, define a macro containing the set
# of flags for the new variety.

# These flags are added to compilations for the indicated variety.
CFRASH = -DCONFIG_VAR_RASH -DNDEBUG $(CFLAGSOPT)
CFHOT  = -DCONFIG_VAR_HOT  -DNDEBUG $(CFLAGSOPT)
CFCOOL = -DCONFIG_VAR_COOL          $(CFLAGSDEBUG)

# Bind CFLAGSVARIETY to the appropriate set of flags for the variety.
# %%VARIETY: When adding a new variety, add a test for the variety and
# set CFLAGSVARIETY here.
ifeq ($(VARIETY),rash)
CFLAGSVARIETY=$(CFRASH)
else
ifeq ($(VARIETY),hot)
CFLAGSVARIETY=$(CFHOT)
else
ifeq ($(VARIETY),cool)
CFLAGSVARIETY=$(CFCOOL)
else
ifneq ($(VARIETY),)
$(error Variety "$(VARIETY)" not recognized: must be rash/hot/cool)
endif
endif
endif
endif

CFLAGSSTRICT=$(CFLAGSCOMMONSTRICT) $(CFLAGSVARIETY) $(CFLAGS)
CFLAGSLAX=$(CFLAGSCOMMONLAX) $(CFLAGSVARIETY) $(CFLAGS)
ARFLAGS=rc$(ARFLAGSPFM)


# == Common definitions ==
# %%PART: When adding a new part, add it here, unless it's platform-specific
# These values are defined here because they have no variation between
# platforms.

AMC = poolamc.c
AMS = poolams.c poolamsi.c
AWL = poolawl.c
LO = poollo.c
SNC = poolsnc.c
POOLN = pooln.c
MV2 = poolmv2.c
MVFF = poolmvff.c
TESTLIB = testlib.c
TESTTHR = testthrix.c
FMTDY = fmtdy.c fmtno.c
FMTDYTST = fmtdy.c fmtno.c fmtdytst.c
FMTHETST = fmthe.c fmtdy.c fmtno.c fmtdytst.c
FMTSCM = fmtscheme.c
PLINTH = mpsliban.c mpsioan.c
<<<<<<< HEAD
EVENTPROC = eventcnv.c table.c
=======
>>>>>>> 0253f20e
MPMCOMMON = \
    abq.c \
    arena.c \
    arenacl.c \
    arenavm.c \
    arg.c \
    boot.c \
    bt.c \
    buffer.c \
    cbs.c \
    dbgpool.c \
    dbgpooli.c \
    event.c \
    failover.c \
    format.c \
    freelist.c \
    global.c \
    land.c \
    ld.c \
    locus.c \
    message.c \
    meter.c \
    mpm.c \
    mpsi.c \
    nailboard.c \
    pool.c \
    poolabs.c \
    poolmfs.c \
    poolmrg.c \
    poolmv.c \
    protocol.c \
    range.c \
    ref.c \
    reserv.c \
    ring.c \
    root.c \
    sa.c \
    sac.c \
    seg.c \
    shield.c \
    splay.c \
    ss.c \
    table.c \
    trace.c \
    traceanc.c \
    tract.c \
    tree.c \
    walk.c
<<<<<<< HEAD
MPM = $(MPMCOMMON) $(MPMPF)
=======
MPM = $(MPMCOMMON) $(MPMPF) $(AMC) $(AMS) $(AWL) $(LO) $(MV2) $(MVFF) $(PLINTH)
>>>>>>> 0253f20e


# These map the source file lists onto object files and dependency files
# in the platform/variety directory.
#
# %%PART: When adding a new part, add a new macro which expands to the files
# included in the part.

ifdef VARIETY
MPMOBJ = $(MPM:%.c=$(PFM)/$(VARIETY)/%.o) \
         $(MPMS:%.s=$(PFM)/$(VARIETY)/%.o)
FMTDYOBJ = $(FMTDY:%.c=$(PFM)/$(VARIETY)/%.o)
FMTDYTSTOBJ = $(FMTDYTST:%.c=$(PFM)/$(VARIETY)/%.o)
FMTHETSTOBJ = $(FMTHETST:%.c=$(PFM)/$(VARIETY)/%.o)
FMTSCMOBJ = $(FMTSCM:%.c=$(PFM)/$(VARIETY)/%.o)
MV2OBJ = $(MV2:%.c=$(PFM)/$(VARIETY)/%.o)
MVFFOBJ = $(MVFF:%.c=$(PFM)/$(VARIETY)/%.o)
PLINTHOBJ = $(PLINTH:%.c=$(PFM)/$(VARIETY)/%.o)
POOLNOBJ = $(POOLN:%.c=$(PFM)/$(VARIETY)/%.o)
TESTLIBOBJ = $(TESTLIB:%.c=$(PFM)/$(VARIETY)/%.o)
TESTTHROBJ = $(TESTTHR:%.c=$(PFM)/$(VARIETY)/%.o)
endif


# == Test cases ==
# 
# %%TARGET: When adding a new target, add it to one of the variables
# in this section. Library components go in LIB_TARGETS.

LIB_TARGETS=mps.a mpsplan.a

# Test executables go in TEST_TARGETS.

TEST_TARGETS=\
    abqtest \
    airtest \
    amcss \
    amcsshe \
    amcssth \
    amsss \
    amssshe \
    apss \
    arenacv \
    awlut \
    awluthe \
    awlutth \
    btcv \
    bttest \
    djbench \
    exposet0 \
    expt825 \
    finalcv \
    finaltest \
    fotest \
    gcbench \
    landtest \
    locbwcss \
    lockcov \
    lockut \
    locusss \
    locv \
    messtest \
    mpmss \
    mpsicv \
    mv2test \
    nailboardtest \
    poolncv \
    qs \
    sacss \
    segsmss \
    steptest \
    teletest \
    walkt0 \
    zcoll \
    zmess

# This target records programs that we were once able to build but
# can't at the moment:

UNBUILDABLE_TARGETS=\
    replay # depends on the EPVM pool

ALL_TARGETS=$(LIB_TARGETS) $(TEST_TARGETS) $(EXTRA_TARGETS)


# == Pseudo-targets ==

all: $(ALL_TARGETS)


# == Automated test suites ==
#
# testrun = "smoke test", fast enough to run before every commit
# testci = continuous integration tests, must be known good
# testall = all test cases, for ensuring quality of a release
# testansi = tests that run on the generic ("ANSI") platform
# testpoll = tests that run on the generic platform with CONFIG_POLL_NONE

TEST_SUITES=testrun testci testall testansi testpoll

$(addprefix $(PFM)/$(VARIETY)/,$(TEST_SUITES)): $(TEST_TARGETS)
	../tool/testrun.sh "$(PFM)/$(VARIETY)" "$(notdir $@)"


# These convenience targets allow one to type "make foo" to build target
# foo in selected varieties (or none, for the latter rule).

$(ALL_TARGETS) $(TEST_SUITES): phony
ifdef VARIETY
	$(MAKE) -f $(PFM).gmk TARGET=$@ variety
else
	$(MAKE) -f $(PFM).gmk TARGET=$@ target
endif


# "clean" removes the directory containing the build results for the
# platform.

clean: phony
	$(ECHO) "$(PFM): $@"
	rm -rf "$(PFM)"

# "target" builds some varieties of the target named in the TARGET
# macro.
#
# %%VARIETY: When adding a new target, optionally add a recursive make call
# for the new variety, if it should be built by default.  It probably
# shouldn't without a product design decision and an update of the readme
# and build manual!
#
# Note that we build VARIETY=cool before VARIETY=hot because
# the former doesn't need to optimize and so detects errors more
# quickly; and because the former uses file-at-a-time compilation and
# so can pick up where it left off instead of having to start from the
# beginning of mps.c

ifdef TARGET
ifndef VARIETY
target: phony
	$(MAKE) -f $(PFM).gmk VARIETY=cool variety
	$(MAKE) -f $(PFM).gmk VARIETY=hot variety
endif
endif


# "variety" builds the target named in the TARGET macro using the
# variety named in the VARIETY macro.

ifdef VARIETY
ifdef TARGET
variety: $(PFM)/$(VARIETY)/$(TARGET)
endif
endif


# THE MPS LIBRARY
#
# The MPS library is built in two ways:
#
#   1. In the usual way, from a pile of object files compiled from their
#      corresponding sources.
#
#   2. From mps.c, which effectively concatenates all the sources, allowing
#      important global optimisation and inlining to occur.
#
# We mostly use the method (2), because it is fast to compile and execute.
# But we use method (1) for some varieties to ensure correctness of
# code (linkage errors are masked by (2)) and to maintain a correct list
# of source files in case method (2) won't work on some future constrained
# platform.
#
# %%VARIETY: When adding a new variety, add a rule for how to build the
# MPS library for the variety.

$(PFM)/rash/mps.a: $(PFM)/rash/mps.o
$(PFM)/hot/mps.a: $(PFM)/hot/mps.o
$(PFM)/cool/mps.a: $(MPMOBJ)


# OTHER GENUINE TARGETS
#
# Each line defines an executable or library target to be built and the
# object files it is built from.  These lines add dependencies to the
# generic rules below, and should not include commands to execute.
#
# %%TARGET: When adding a new target, add the dependencies for the new target
# here.

ifdef VARIETY

$(PFM)/$(VARIETY)/abqtest: $(PFM)/$(VARIETY)/abqtest.o \
	$(TESTLIBOBJ) $(PFM)/$(VARIETY)/mps.a

$(PFM)/$(VARIETY)/airtest: $(PFM)/$(VARIETY)/airtest.o \
	$(FMTSCMOBJ) $(TESTLIBOBJ) $(PFM)/$(VARIETY)/mps.a

$(PFM)/$(VARIETY)/amcss: $(PFM)/$(VARIETY)/amcss.o \
	$(FMTDYTSTOBJ) $(TESTLIBOBJ) $(PFM)/$(VARIETY)/mps.a

$(PFM)/$(VARIETY)/amcsshe: $(PFM)/$(VARIETY)/amcsshe.o \
	$(FMTHETSTOBJ) $(TESTLIBOBJ) $(PFM)/$(VARIETY)/mps.a

$(PFM)/$(VARIETY)/amcssth: $(PFM)/$(VARIETY)/amcssth.o \
	$(FMTDYTSTOBJ) $(TESTLIBOBJ) $(TESTTHROBJ) $(PFM)/$(VARIETY)/mps.a

$(PFM)/$(VARIETY)/amsss: $(PFM)/$(VARIETY)/amsss.o \
	$(FMTDYTSTOBJ) $(TESTLIBOBJ) $(PFM)/$(VARIETY)/mps.a

$(PFM)/$(VARIETY)/amssshe: $(PFM)/$(VARIETY)/amssshe.o \
	$(FMTHETSTOBJ) $(TESTLIBOBJ) $(PFM)/$(VARIETY)/mps.a

$(PFM)/$(VARIETY)/apss: $(PFM)/$(VARIETY)/apss.o \
	$(TESTLIBOBJ) $(PFM)/$(VARIETY)/mps.a

$(PFM)/$(VARIETY)/arenacv: $(PFM)/$(VARIETY)/arenacv.o \
	$(TESTLIBOBJ) $(PFM)/$(VARIETY)/mps.a

$(PFM)/$(VARIETY)/awlut: $(PFM)/$(VARIETY)/awlut.o \
	$(FMTDYTSTOBJ) $(TESTLIBOBJ) $(PFM)/$(VARIETY)/mps.a

$(PFM)/$(VARIETY)/awluthe: $(PFM)/$(VARIETY)/awluthe.o \
        $(FMTHETSTOBJ) $(TESTLIBOBJ) $(PFM)/$(VARIETY)/mps.a

$(PFM)/$(VARIETY)/awlutth: $(PFM)/$(VARIETY)/awlutth.o \
	$(FMTDYTSTOBJ) $(TESTLIBOBJ) $(TESTTHROBJ) $(PFM)/$(VARIETY)/mps.a

$(PFM)/$(VARIETY)/btcv: $(PFM)/$(VARIETY)/btcv.o \
	$(TESTLIBOBJ) $(PFM)/$(VARIETY)/mps.a

$(PFM)/$(VARIETY)/bttest: $(PFM)/$(VARIETY)/bttest.o \
	$(TESTLIBOBJ) $(PFM)/$(VARIETY)/mps.a

$(PFM)/$(VARIETY)/djbench: $(PFM)/$(VARIETY)/djbench.o \
	$(TESTLIBOBJ) $(TESTTHROBJ)

$(PFM)/$(VARIETY)/exposet0: $(PFM)/$(VARIETY)/exposet0.o \
	$(FMTDYTSTOBJ) $(TESTLIBOBJ) $(PFM)/$(VARIETY)/mps.a

$(PFM)/$(VARIETY)/expt825: $(PFM)/$(VARIETY)/expt825.o \
	$(FMTDYTSTOBJ) $(TESTLIBOBJ) $(PFM)/$(VARIETY)/mps.a

$(PFM)/$(VARIETY)/finalcv: $(PFM)/$(VARIETY)/finalcv.o \
	$(FMTDYTSTOBJ) $(TESTLIBOBJ) $(PFM)/$(VARIETY)/mps.a

$(PFM)/$(VARIETY)/finaltest: $(PFM)/$(VARIETY)/finaltest.o \
	$(FMTDYTSTOBJ) $(TESTLIBOBJ) $(PFM)/$(VARIETY)/mps.a

$(PFM)/$(VARIETY)/fotest: $(PFM)/$(VARIETY)/fotest.o \
	$(TESTLIBOBJ) $(PFM)/$(VARIETY)/mps.a

$(PFM)/$(VARIETY)/gcbench: $(PFM)/$(VARIETY)/gcbench.o \
	$(FMTDYTSTOBJ) $(TESTLIBOBJ) $(TESTTHROBJ)

$(PFM)/$(VARIETY)/landtest: $(PFM)/$(VARIETY)/landtest.o \
	$(TESTLIBOBJ) $(PFM)/$(VARIETY)/mps.a

$(PFM)/$(VARIETY)/landtest: $(PFM)/$(VARIETY)/landtest.o \
	$(TESTLIBOBJ) $(PFM)/$(VARIETY)/mps.a

$(PFM)/$(VARIETY)/locbwcss: $(PFM)/$(VARIETY)/locbwcss.o \
	$(TESTLIBOBJ) $(PFM)/$(VARIETY)/mps.a

$(PFM)/$(VARIETY)/lockcov: $(PFM)/$(VARIETY)/lockcov.o \
	$(TESTLIBOBJ) $(PFM)/$(VARIETY)/mps.a

$(PFM)/$(VARIETY)/lockut: $(PFM)/$(VARIETY)/lockut.o \
	$(TESTLIBOBJ) $(TESTTHROBJ) $(PFM)/$(VARIETY)/mps.a

$(PFM)/$(VARIETY)/locusss: $(PFM)/$(VARIETY)/locusss.o \
	$(TESTLIBOBJ) $(PFM)/$(VARIETY)/mps.a

$(PFM)/$(VARIETY)/locv: $(PFM)/$(VARIETY)/locv.o \
	$(TESTLIBOBJ) $(PFM)/$(VARIETY)/mps.a

$(PFM)/$(VARIETY)/messtest: $(PFM)/$(VARIETY)/messtest.o \
	$(TESTLIBOBJ) $(PFM)/$(VARIETY)/mps.a

$(PFM)/$(VARIETY)/mpmss: $(PFM)/$(VARIETY)/mpmss.o \
	$(TESTLIBOBJ) $(PFM)/$(VARIETY)/mps.a

$(PFM)/$(VARIETY)/mpsicv: $(PFM)/$(VARIETY)/mpsicv.o \
	$(FMTDYTSTOBJ) $(FMTHETSTOBJ) $(TESTLIBOBJ) $(PFM)/$(VARIETY)/mps.a

$(PFM)/$(VARIETY)/mv2test: $(PFM)/$(VARIETY)/mv2test.o \
	$(TESTLIBOBJ) $(PFM)/$(VARIETY)/mps.a

$(PFM)/$(VARIETY)/nailboardtest: $(PFM)/$(VARIETY)/nailboardtest.o \
	$(TESTLIBOBJ) $(PFM)/$(VARIETY)/mps.a

$(PFM)/$(VARIETY)/poolncv: $(PFM)/$(VARIETY)/poolncv.o \
	$(POOLNOBJ) $(TESTLIBOBJ) $(PFM)/$(VARIETY)/mps.a

$(PFM)/$(VARIETY)/qs: $(PFM)/$(VARIETY)/qs.o \
	$(TESTLIBOBJ) $(PFM)/$(VARIETY)/mps.a

$(PFM)/$(VARIETY)/sacss: $(PFM)/$(VARIETY)/sacss.o \
	$(TESTLIBOBJ) $(PFM)/$(VARIETY)/mps.a

$(PFM)/$(VARIETY)/segsmss: $(PFM)/$(VARIETY)/segsmss.o \
	$(FMTDYTSTOBJ) $(TESTLIBOBJ) $(PFM)/$(VARIETY)/mps.a

$(PFM)/$(VARIETY)/teletest: $(PFM)/$(VARIETY)/teletest.o \
	$(TESTLIBOBJ) $(PFM)/$(VARIETY)/mps.a

$(PFM)/$(VARIETY)/steptest: $(PFM)/$(VARIETY)/steptest.o \
	$(FMTDYTSTOBJ) $(TESTLIBOBJ) $(PFM)/$(VARIETY)/mps.a

$(PFM)/$(VARIETY)/walkt0: $(PFM)/$(VARIETY)/walkt0.o \
	$(FMTDYTSTOBJ) $(TESTLIBOBJ) $(PFM)/$(VARIETY)/mps.a

$(PFM)/$(VARIETY)/zcoll: $(PFM)/$(VARIETY)/zcoll.o \
	$(FMTDYTSTOBJ) $(TESTLIBOBJ) $(PFM)/$(VARIETY)/mps.a

$(PFM)/$(VARIETY)/zmess: $(PFM)/$(VARIETY)/zmess.o \
	$(FMTDYTSTOBJ) $(TESTLIBOBJ) $(PFM)/$(VARIETY)/mps.a

$(PFM)/$(VARIETY)/mpseventcnv: $(PFM)/$(VARIETY)/eventcnv.o \
  $(PFM)/$(VARIETY)/mps.a

$(PFM)/$(VARIETY)/mpseventtxt: $(PFM)/$(VARIETY)/eventtxt.o \
  $(PFM)/$(VARIETY)/mps.a

$(PFM)/$(VARIETY)/mpseventsql: $(PFM)/$(VARIETY)/eventsql.o \
  $(PFM)/$(VARIETY)/mps.a

$(PFM)/$(VARIETY)/replay: $(PFM)/$(VARIETY)/replay.o \
  $(PFM)/$(VARIETY)/eventrep.o \
  $(PFM)/$(VARIETY)/table.o \
  $(PFM)/$(VARIETY)/mps.a

$(PFM)/$(VARIETY)/mpsplan.a: $(PLINTHOBJ)

endif


# GENERIC RULES
#
# These generate build output in the <pfm>/<variety> directory.

# Object files

define run-cc-strict
$(ECHO) "$(PFM): $@"
mkdir -p $(PFM)
mkdir -p $(PFM)/$(VARIETY)
$(CC) $(CFLAGSSTRICT) -c -o $@ $<
endef

define run-cc-lax
$(ECHO) "$(PFM): $@ - compiling with lax flags."
mkdir -p $(PFM)
mkdir -p $(PFM)/$(VARIETY)
$(CC) $(CFLAGSLAX) -c -o $@ $<
endef

# .rule.c-to-o:
$(PFM)/$(VARIETY)/%.o: %.c
	$(run-cc-strict)

$(PFM)/$(VARIETY)/eventsql.o: eventsql.c
	$(run-cc-lax)                              

$(PFM)/$(VARIETY)/%.o: %.s
	$(run-cc-strict)

$(PFM)/$(VARIETY)/%.o: %.S
	$(run-cc-strict)

# Dependencies
#
# These are included into _this_ makefile (see below).  GNU make does the
# right thing as long as it knows how to make the dependency files before
# including them.

ifdef gendep

$(PFM)/$(VARIETY)/%.d: %.c
	$(ECHO) "$(PFM): $@"
	mkdir -p $(PFM)
	mkdir -p $(PFM)/$(VARIETY)
	$(gendep)

ifdef VARIETY
ifdef TARGET

# %%VARIETY: When adding a new variety, add the dependencies files for it
# here.
ifeq ($(VARIETY),rash)
include $(PFM)/$(VARIETY)/mps.d
else
ifeq ($(VARIETY),hot)
include $(PFM)/$(VARIETY)/mps.d
else
include $(MPM:%.c=$(PFM)/$(VARIETY)/%.d)
endif # VARIETY != hot
endif # VARIETY != rash

# %%PART: When adding a new part, add the dependencies file for the
# new part here.
include \
    $(FMTDY:%.c=$(PFM)/$(VARIETY)/%.d) \
    $(FMTDYTST:%.c=$(PFM)/$(VARIETY)/%.d) \
    $(FMTHETST:%.c=$(PFM)/$(VARIETY)/%.d) \
    $(FMTSCM:%.c=$(PFM)/$(VARIETY)/%.d) \
    $(PLINTH:%.c=$(PFM)/$(VARIETY)/%.d) \
    $(POOLN:%.c=$(PFM)/$(VARIETY)/%.d) \
    $(TESTLIB:%.c=$(PFM)/$(VARIETY)/%.d) \
    $(TESTTHR:%.c=$(PFM)/$(VARIETY)/%.d) \
    $(EXTRA_TARGETS:mps%=$(PFM)/$(VARIETY)/%.d) \
    $(TEST_TARGETS:%=$(PFM)/$(VARIETY)/%.d)

endif # !defined TARGET
endif # !defined VARIETY

endif # !defined gendep

# Library

ifndef RANLIB
RANLIB = :
endif

$(PFM)/$(VARIETY)/%.a:
	$(ECHO) "$(PFM): $@"
	rm -f $@
	$(CC) $(CFLAGSSTRICT) -c -o $(PFM)/$(VARIETY)/version.o version.c
	$(AR) $(ARFLAGS) $@ $^ $(PFM)/$(VARIETY)/version.o
	$(RANLIB) $@

# Executable

$(PFM)/$(VARIETY)/%:
	$(ECHO) "$(PFM): $@"
	$(CC) $(CFLAGSSTRICT) $(LINKFLAGS) -o $@ $^ $(LIBS)

$(PFM)/$(VARIETY)/mpseventsql:
	$(ECHO) "$(PFM): $@"
	$(CC) $(CFLAGSLAX) $(LINKFLAGS) -o $@ $^ $(LIBS) -lsqlite3

# Special targets for development

# Currently FreeBSD 7 GCC 4.2.1 is the best platform we have for warning
# us about strict aliasing rule violations caused by type puns.  This
# target reveals them, and produces an assembler output file that can be
# examined to see if they're actually dangerous.  RB 2012-09-07

find-puns: phony
	{ echo '#include "mps.c"'; echo '#include "fmtdy.c"'; } | \
	gcc -S -fverbose-asm -ansi -pedantic -Wall -Wstrict-aliasing=2 -O3 -x c -o pun.s -


# C. COPYRIGHT AND LICENSE
#
# Copyright (c) 2001-2014 Ravenbrook Limited <http://www.ravenbrook.com/>.
# All rights reserved.  This is an open source license.  Contact
# Ravenbrook for commercial licensing options.
# 
# Redistribution and use in source and binary forms, with or without
# modification, are permitted provided that the following conditions are
# met:
# 
# 1. Redistributions of source code must retain the above copyright
# notice, this list of conditions and the following disclaimer.
# 
# 2. Redistributions in binary form must reproduce the above copyright
# notice, this list of conditions and the following disclaimer in the
# documentation and/or other materials provided with the distribution.
# 
# 3. Redistributions in any form must be accompanied by information on how
# to obtain complete source code for this software and any accompanying
# software that uses this software.  The source code must either be
# included in the distribution or be available for no more than the cost
# of distribution plus a nominal fee, and must be freely redistributable
# under reasonable conditions.  For an executable file, complete source
# code means the source code for all modules it contains. It does not
# include source code for modules or files that typically accompany the
# major components of the operating system on which the executable file
# runs.
# 
# THIS SOFTWARE IS PROVIDED BY THE COPYRIGHT HOLDERS AND CONTRIBUTORS "AS
# IS" AND ANY EXPRESS OR IMPLIED WARRANTIES, INCLUDING, BUT NOT LIMITED
# TO, THE IMPLIED WARRANTIES OF MERCHANTABILITY, FITNESS FOR A PARTICULAR
# PURPOSE, OR NON-INFRINGEMENT, ARE DISCLAIMED. IN NO EVENT SHALL THE
# COPYRIGHT HOLDERS AND CONTRIBUTORS BE LIABLE FOR ANY DIRECT, INDIRECT,
# INCIDENTAL, SPECIAL, EXEMPLARY, OR CONSEQUENTIAL DAMAGES (INCLUDING, BUT
# NOT LIMITED TO, PROCUREMENT OF SUBSTITUTE GOODS OR SERVICES; LOSS OF
# USE, DATA, OR PROFITS; OR BUSINESS INTERRUPTION) HOWEVER CAUSED AND ON
# ANY THEORY OF LIABILITY, WHETHER IN CONTRACT, STRICT LIABILITY, OR TORT
# (INCLUDING NEGLIGENCE OR OTHERWISE) ARISING IN ANY WAY OUT OF THE USE OF
# THIS SOFTWARE, EVEN IF ADVISED OF THE POSSIBILITY OF SUCH DAMAGE.<|MERGE_RESOLUTION|>--- conflicted
+++ resolved
@@ -163,10 +163,6 @@
 FMTHETST = fmthe.c fmtdy.c fmtno.c fmtdytst.c
 FMTSCM = fmtscheme.c
 PLINTH = mpsliban.c mpsioan.c
-<<<<<<< HEAD
-EVENTPROC = eventcnv.c table.c
-=======
->>>>>>> 0253f20e
 MPMCOMMON = \
     abq.c \
     arena.c \
@@ -215,11 +211,7 @@
     tract.c \
     tree.c \
     walk.c
-<<<<<<< HEAD
-MPM = $(MPMCOMMON) $(MPMPF)
-=======
 MPM = $(MPMCOMMON) $(MPMPF) $(AMC) $(AMS) $(AWL) $(LO) $(MV2) $(MVFF) $(PLINTH)
->>>>>>> 0253f20e
 
 
 # These map the source file lists onto object files and dependency files
@@ -476,9 +468,6 @@
 $(PFM)/$(VARIETY)/landtest: $(PFM)/$(VARIETY)/landtest.o \
 	$(TESTLIBOBJ) $(PFM)/$(VARIETY)/mps.a
 
-$(PFM)/$(VARIETY)/landtest: $(PFM)/$(VARIETY)/landtest.o \
-	$(TESTLIBOBJ) $(PFM)/$(VARIETY)/mps.a
-
 $(PFM)/$(VARIETY)/locbwcss: $(PFM)/$(VARIETY)/locbwcss.o \
 	$(TESTLIBOBJ) $(PFM)/$(VARIETY)/mps.a
 
