--- conflicted
+++ resolved
@@ -210,11 +210,8 @@
     traceanc.c \
     tract.c \
     tree.c \
-<<<<<<< HEAD
+    version.c \
     vm.c \
-=======
-    version.c \
->>>>>>> 916a40c8
     walk.c
 MPM = $(MPMCOMMON) $(MPMPF) $(AMC) $(AMS) $(AWL) $(LO) $(MV2) $(MVFF) $(PLINTH)
 
