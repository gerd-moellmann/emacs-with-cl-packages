/* locus.h: GENERATION CHAINS
 *
 * $Id$
 * Copyright (c) 2001-2016 Ravenbrook Limited.  See end of file for license.
 */

#ifndef locus_h
#define locus_h

#include "mpmtypes.h"
#include "ring.h"


/* GenParamStruct -- structure for specifying generation parameters */
/* .gen-param: This structure must match <code/mps.h#gen-param>. */

typedef struct GenParamStruct *GenParam;

typedef struct GenParamStruct {
  Size capacity; /* capacity in kB */
  double mortality;
} GenParamStruct;


/* GenDesc -- descriptor of a generation in a chain */

typedef struct GenDescStruct *GenDesc;

#define GenDescSig ((Sig)0x5199E4DE)  /* SIGnature GEN DEsc */

typedef struct GenDescStruct {
  Sig sig;
  ZoneSet zones; /* zoneset for this generation */
  Size capacity; /* capacity in kB */
  double mortality;
  RingStruct locusRing; /* Ring of all PoolGen's in this GenDesc (locus) */
} GenDescStruct;


/* PoolGen -- descriptor of a generation in a pool */

typedef struct PoolGenStruct *PoolGen;

#define PoolGenSig ((Sig)0x519B009E)  /* SIGnature POOl GEn */

typedef struct PoolGenStruct {
  Sig sig;
  Pool pool;          /* pool this belongs to */
  GenDesc gen;        /* generation this belongs to */
  /* link in ring of all PoolGen's in this GenDesc (locus) */
  RingStruct genRing;

  /* Accounting of memory in this generation for this pool */  
<<<<<<< HEAD
  Size segs;              /* number of segments */
  Size totalSize;         /* total (sum of segment sizes) */
  Size freeSize;          /* unused (free or lost to fragmentation) */
  Size newSize;           /* allocated since last collection */
  Size oldSize;           /* allocated prior to last collection */
  Size newDeferredSize;   /* new (but deferred) */
  Size oldDeferredSize;   /* old (but deferred) */
=======
  STATISTIC_DECL(Size segs);     /* number of segments */
  Size totalSize;                /* total (sum of segment sizes) */
  STATISTIC_DECL(Size freeSize); /* unused (free or lost to fragmentation) */
  Size bufferedSize;             /* held in buffers */
  Size newSize;                  /* allocated since last collection */
  STATISTIC_DECL(Size oldSize);  /* allocated prior to last collection */
  Size newDeferredSize;          /* new (but deferred) */
  STATISTIC_DECL(Size oldDeferredSize); /* old (but deferred) */
>>>>>>> e3f176ba
} PoolGenStruct;


/* Chain -- a generation chain */

#define ChainSig ((Sig)0x519C8A14)  /* SIGnature CHAIN */

typedef struct mps_chain_s {
  Sig sig;
  Arena arena;
  RingStruct chainRing; /* list of chains in the arena */
  TraceSet activeTraces; /* set of traces collecting this chain */
  size_t genCount; /* number of generations */
  GenDesc gens; /* the array of generations */
} ChainStruct;


extern Bool GenDescCheck(GenDesc gen);
extern Size GenDescNewSize(GenDesc gen);
extern Size GenDescTotalSize(GenDesc gen);
extern Res GenDescDescribe(GenDesc gen, mps_lib_FILE *stream, Count depth);

extern Res ChainCreate(Chain *chainReturn, Arena arena, size_t genCount,
                       GenParam params);
extern void ChainDestroy(Chain chain);
extern Bool ChainCheck(Chain chain);

extern double ChainDeferral(Chain chain);
extern void ChainStartGC(Chain chain, Trace trace);
extern void ChainEndGC(Chain chain, Trace trace);
extern size_t ChainGens(Chain chain);
extern GenDesc ChainGen(Chain chain, Index gen);
extern Res ChainDescribe(Chain chain, mps_lib_FILE *stream, Count depth);

extern Bool PoolGenCheck(PoolGen pgen);
extern Res PoolGenInit(PoolGen pgen, GenDesc gen, Pool pool);
extern void PoolGenFinish(PoolGen pgen);
extern Res PoolGenAlloc(Seg *segReturn, PoolGen pgen, SegClass class,
                        Size size, ArgList args);
extern void PoolGenFree(PoolGen pgen, Seg seg, Size freeSize, Size oldSize,
                        Size newSize, Bool deferred);
extern void PoolGenAccountForFill(PoolGen pgen, Size size);
extern void PoolGenAccountForEmpty(PoolGen pgen, Size used, Size unused, Bool deferred);
extern void PoolGenAccountForAge(PoolGen pgen, Size wasBuffered, Size wasNew, Bool deferred);
extern void PoolGenAccountForReclaim(PoolGen pgen, Size reclaimed, Bool deferred);
extern void PoolGenUndefer(PoolGen pgen, Size oldSize, Size newSize);
extern void PoolGenAccountForSegSplit(PoolGen pgen);
extern void PoolGenAccountForSegMerge(PoolGen pgen);
extern Res PoolGenDescribe(PoolGen gen, mps_lib_FILE *stream, Count depth);

#endif /* locus_h */


/* C. COPYRIGHT AND LICENSE
 *
 * Copyright (C) 2001-2016 Ravenbrook Limited <http://www.ravenbrook.com/>.
 * All rights reserved.  This is an open source license.  Contact
 * Ravenbrook for commercial licensing options.
 * 
 * Redistribution and use in source and binary forms, with or without
 * modification, are permitted provided that the following conditions are
 * met:
 * 
 * 1. Redistributions of source code must retain the above copyright
 * notice, this list of conditions and the following disclaimer.
 * 
 * 2. Redistributions in binary form must reproduce the above copyright
 * notice, this list of conditions and the following disclaimer in the
 * documentation and/or other materials provided with the distribution.
 * 
 * 3. Redistributions in any form must be accompanied by information on how
 * to obtain complete source code for this software and any accompanying
 * software that uses this software.  The source code must either be
 * included in the distribution or be available for no more than the cost
 * of distribution plus a nominal fee, and must be freely redistributable
 * under reasonable conditions.  For an executable file, complete source
 * code means the source code for all modules it contains. It does not
 * include source code for modules or files that typically accompany the
 * major components of the operating system on which the executable file
 * runs.
 * 
 * THIS SOFTWARE IS PROVIDED BY THE COPYRIGHT HOLDERS AND CONTRIBUTORS "AS
 * IS" AND ANY EXPRESS OR IMPLIED WARRANTIES, INCLUDING, BUT NOT LIMITED
 * TO, THE IMPLIED WARRANTIES OF MERCHANTABILITY, FITNESS FOR A PARTICULAR
 * PURPOSE, OR NON-INFRINGEMENT, ARE DISCLAIMED. IN NO EVENT SHALL THE
 * COPYRIGHT HOLDERS AND CONTRIBUTORS BE LIABLE FOR ANY DIRECT, INDIRECT,
 * INCIDENTAL, SPECIAL, EXEMPLARY, OR CONSEQUENTIAL DAMAGES (INCLUDING, BUT
 * NOT LIMITED TO, PROCUREMENT OF SUBSTITUTE GOODS OR SERVICES; LOSS OF
 * USE, DATA, OR PROFITS; OR BUSINESS INTERRUPTION) HOWEVER CAUSED AND ON
 * ANY THEORY OF LIABILITY, WHETHER IN CONTRACT, STRICT LIABILITY, OR TORT
 * (INCLUDING NEGLIGENCE OR OTHERWISE) ARISING IN ANY WAY OUT OF THE USE OF
 * THIS SOFTWARE, EVEN IF ADVISED OF THE POSSIBILITY OF SUCH DAMAGE.
 */<|MERGE_RESOLUTION|>--- conflicted
+++ resolved
@@ -51,24 +51,14 @@
   RingStruct genRing;
 
   /* Accounting of memory in this generation for this pool */  
-<<<<<<< HEAD
   Size segs;              /* number of segments */
   Size totalSize;         /* total (sum of segment sizes) */
   Size freeSize;          /* unused (free or lost to fragmentation) */
+  Size bufferedSize;      /* held in buffers but not condemned yet */
   Size newSize;           /* allocated since last collection */
   Size oldSize;           /* allocated prior to last collection */
   Size newDeferredSize;   /* new (but deferred) */
   Size oldDeferredSize;   /* old (but deferred) */
-=======
-  STATISTIC_DECL(Size segs);     /* number of segments */
-  Size totalSize;                /* total (sum of segment sizes) */
-  STATISTIC_DECL(Size freeSize); /* unused (free or lost to fragmentation) */
-  Size bufferedSize;             /* held in buffers */
-  Size newSize;                  /* allocated since last collection */
-  STATISTIC_DECL(Size oldSize);  /* allocated prior to last collection */
-  Size newDeferredSize;          /* new (but deferred) */
-  STATISTIC_DECL(Size oldDeferredSize); /* old (but deferred) */
->>>>>>> e3f176ba
 } PoolGenStruct;
 
 
