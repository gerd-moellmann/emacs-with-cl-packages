--- conflicted
+++ resolved
@@ -31,17 +31,14 @@
 #error "ssw3i6mv.c is specific to MPS_PF_W3I6MV."
 #endif
 
-<<<<<<< HEAD
 
-/* StackContextStackTop -- return the "top" of the mutator's stack at
- * the point when the context was saved by STACK_CONTEXT_SAVE. */
+/* StackContextStackHot -- hot end of the mutator's stack
+ *
+ * Retrieves the stack pointer at the point when the context was saved
+ * by STACK_CONTEXT_SAVE.
+ */
 
-Addr *StackContextStackTop(StackContext sc)
-=======
-Res StackScan(ScanState ss, Word *stackCold,
-              mps_area_scan_t scan_area
-              void *closure)
->>>>>>> 83e2a971
+Word *StackContextStackHot(StackContext sc)
 {
   _JUMP_BUFFER *jb = (_JUMP_BUFFER *)&sc->jumpBuffer;
   Addr **p_rsp = (void *)&jb->Rsp;
@@ -51,7 +48,8 @@
 
 /* StackContextScan -- scan references in the stack context */
 
-Res StackContextScan(ScanState ss, StackContext sc)
+Res StackContextScan(ScanState ss, StackContext sc,
+                     mps_area_scan_t scan_area, void *closure)
 {
   _JUMP_BUFFER *jb = (_JUMP_BUFFER *)&sc->jumpBuffer;
   Addr *p_rbx = (void *)&jb->Rbx;
@@ -59,25 +57,13 @@
   /* These checks will just serve to warn us at compile-time if the
      setjmp.h header changes to indicate that the registers we want aren't
      saved any more. */
-<<<<<<< HEAD
-  AVER(sizeof jb->Rdi == sizeof(Addr));
-  AVER(sizeof jb->Rsi == sizeof(Addr));
-  AVER(sizeof jb->Rbp == sizeof(Addr));
-  AVER(sizeof jb->R12 == sizeof(Addr));
-  AVER(sizeof jb->R13 == sizeof(Addr));
-  AVER(sizeof jb->R14 == sizeof(Addr));
-  AVER(sizeof jb->R15 == sizeof(Addr));
-=======
-  AVER(sizeof(((_JUMP_BUFFER *)jb)->Rbx) == sizeof(Word));
-  AVER(sizeof(((_JUMP_BUFFER *)jb)->Rsp) == sizeof(Word));
-  AVER(sizeof(((_JUMP_BUFFER *)jb)->Rbp) == sizeof(Word));
-  AVER(sizeof(((_JUMP_BUFFER *)jb)->Rsi) == sizeof(Word));
-  AVER(sizeof(((_JUMP_BUFFER *)jb)->Rdi) == sizeof(Word));
-  AVER(sizeof(((_JUMP_BUFFER *)jb)->R12) == sizeof(Word));
-  AVER(sizeof(((_JUMP_BUFFER *)jb)->R13) == sizeof(Word));
-  AVER(sizeof(((_JUMP_BUFFER *)jb)->R14) == sizeof(Word));
-  AVER(sizeof(((_JUMP_BUFFER *)jb)->R15) == sizeof(Word));
->>>>>>> 83e2a971
+  AVER(sizeof jb->Rdi == sizeof(Word));
+  AVER(sizeof jb->Rsi == sizeof(Word));
+  AVER(sizeof jb->Rbp == sizeof(Word));
+  AVER(sizeof jb->R12 == sizeof(Word));
+  AVER(sizeof jb->R13 == sizeof(Word));
+  AVER(sizeof jb->R14 == sizeof(Word));
+  AVER(sizeof jb->R15 == sizeof(Word));
 
   /* The layout of the jmp_buf forces us to harmlessly scan Rsp as well. */
   AVER(offsetof(_JUMP_BUFFER, Rsp) == offsetof(_JUMP_BUFFER, Rbx) + 8);
@@ -89,12 +75,7 @@
   AVER(offsetof(_JUMP_BUFFER, R14) == offsetof(_JUMP_BUFFER, Rbx) + 56);
   AVER(offsetof(_JUMP_BUFFER, R15) == offsetof(_JUMP_BUFFER, Rbx) + 64);
 
-<<<<<<< HEAD
-  return TraceScanAreaTagged(ss, p_rbx, p_rbx + 9);
-=======
-  return StackScanInner(ss, stackCold, (Word *)&((_JUMP_BUFFER *)jb)->Rbx, 9,
-                        scan_area, closure);
->>>>>>> 83e2a971
+  return TraceScanArea(ss, p_rbx, p_rbx + 9, scan_area, closure);
 }
 
 
