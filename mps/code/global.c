/* global.c: ARENA-GLOBAL INTERFACES
 *
 * $Id$
 * Copyright (c) 2001-2014 Ravenbrook Limited.  See end of file for license.
 * Portions copyright (C) 2002 Global Graphics Software.
 *
 * .sources: See <design/arena/>.  design.mps.thread-safety is relevant
 * to the functions ArenaEnter and ArenaLeave in this file.
 *
 *
 * TRANSGRESSIONS
 *
 * .static: Static data is used in ArenaAccess (in order to find the
 * appropriate arena) and GlobalsInit.  It's checked in GlobalsCheck.
 * See <design/arena/#static>.
 *
 * .non-mod: The Globals structure has many fields which properly belong
 * to other modules (see <code/mpmst.h>); GlobalsInit contains code which
 * breaks the usual module abstractions.  Such instances are documented
 * with a tag to the relevant module implementation.  Most of the
 * functions should be in some other module, they just ended up here by
 * confusion over naming.  */

#include "bt.h"
#include "poolmrg.h"
#include "mps.h" /* finalization */
#include "mpm.h"

SRCID(global, "$Id$");


/* All static data objects are declared here. See .static */

/* <design/arena/#static.ring.init> */
static Bool arenaRingInit = FALSE;
static RingStruct arenaRing;       /* <design/arena/#static.ring> */
static Serial arenaSerial;         /* <design/arena/#static.serial> */


/* arenaClaimRingLock, arenaReleaseRingLock -- lock/release the arena ring
 *
 * See <design/arena/#static.ring.lock>.  */

static void arenaClaimRingLock(void)
{
  LockClaimGlobal();  /* claim the global lock to protect arenaRing */
}

static void arenaReleaseRingLock(void)
{
  LockReleaseGlobal();  /* release the global lock protecting arenaRing */
}


/* arenaAnnounce -- add a new arena into the global ring of arenas
 *
 * On entry, the arena must not be locked (there should be no need,
 * because other threads can't know about it).  On exit, it will be.  */

static void arenaAnnounce(Arena arena)
{
  Globals arenaGlobals;

  /* arena checked in ArenaEnter */

  arenaClaimRingLock();
  ArenaEnter(arena);
  arenaGlobals = ArenaGlobals(arena);
  AVERT(Globals, arenaGlobals);
  RingAppend(&arenaRing, &arenaGlobals->globalRing);
  arenaReleaseRingLock();
}


/* arenaDenounce -- remove an arena from the global ring of arenas
 *
 * After this, no other thread can access the arena through ArenaAccess.
 * On entry, the arena should be locked.  On exit, it will still be, but
 * the lock has been released and reacquired in the meantime, so callers
 * should not assume anything about the state of the arena.  */

static void arenaDenounce(Arena arena)
{
  Globals arenaGlobals;

  AVERT(Arena, arena);

  /* Temporarily give up the arena lock to avoid deadlock, */
  /* see <design/thread-safety/#deadlock>. */
  ArenaLeave(arena);

  /* Detach the arena from the global list. */
  arenaClaimRingLock();
  ArenaEnter(arena);
  arenaGlobals = ArenaGlobals(arena);
  AVERT(Globals, arenaGlobals);
  RingRemove(&arenaGlobals->globalRing);
  arenaReleaseRingLock();
}


/* GlobalsCheck -- check the arena globals */

Bool GlobalsCheck(Globals arenaGlobals)
{
  Arena arena;
  TraceId ti;
  Trace trace;
  Index i;
  Size depth;
  RefSet rs;
  Rank rank;

  CHECKS(Globals, arenaGlobals);
  arena = GlobalsArena(arenaGlobals);
  CHECKL(arena->serial < arenaSerial); 
  CHECKD_NOSIG(Ring, &arenaGlobals->globalRing);

  CHECKL(MPSVersion() == arenaGlobals->mpsVersionString);

  if (arenaGlobals->lock != NULL)
    CHECKD_NOSIG(Lock, arenaGlobals->lock);

  /* no check possible on pollThreshold */
  CHECKL(BoolCheck(arenaGlobals->insidePoll));
  CHECKL(BoolCheck(arenaGlobals->clamped));
  CHECKL(arenaGlobals->fillMutatorSize >= 0.0);
  CHECKL(arenaGlobals->emptyMutatorSize >= 0.0);
  CHECKL(arenaGlobals->allocMutatorSize >= 0.0);
  CHECKL(arenaGlobals->fillMutatorSize - arenaGlobals->emptyMutatorSize
         >= arenaGlobals->allocMutatorSize);
  CHECKL(arenaGlobals->fillInternalSize >= 0.0);
  CHECKL(arenaGlobals->emptyInternalSize >= 0.0);

  CHECKL(BoolCheck(arenaGlobals->bufferLogging));
  CHECKD_NOSIG(Ring, &arenaGlobals->poolRing);
  CHECKD_NOSIG(Ring, &arenaGlobals->rootRing);
  CHECKD_NOSIG(Ring, &arenaGlobals->rememberedSummaryRing);
  CHECKL(arenaGlobals->rememberedSummaryIndex < RememberedSummaryBLOCK);
  /* <code/global.c#remembered.summary> RingIsSingle imples index == 0 */
  CHECKL(!RingIsSingle(&arenaGlobals->rememberedSummaryRing) ||
    arenaGlobals->rememberedSummaryIndex == 0);
  CHECKD_NOSIG(Ring, &arena->formatRing);
  CHECKD_NOSIG(Ring, &arena->messageRing);
  if (arena->enabledMessageTypes != NULL)
    CHECKD_NOSIG(BT, arena->enabledMessageTypes);
  CHECKL(BoolCheck(arena->isFinalPool));
  if (arena->isFinalPool) {
    CHECKD(Pool, arena->finalPool);
  } else {
    CHECKL(arena->finalPool == NULL);
  }

  CHECKD_NOSIG(Ring, &arena->threadRing);
  CHECKD_NOSIG(Ring, &arena->deadRing);

  CHECKL(BoolCheck(arena->insideShield));
  CHECKL(arena->shCacheLimit <= ShieldCacheSIZE);
  CHECKL(arena->shCacheI < arena->shCacheLimit);
  CHECKL(BoolCheck(arena->suspended));

  depth = 0;
  for (i = 0; i < arena->shCacheLimit; ++i) {
    Seg seg = arena->shCache[i];
    if (seg != NULL) {
      CHECKD(Seg, seg);
      depth += SegDepth(seg);
    }
  }
  CHECKL(depth <= arena->shDepth);

  CHECKL(TraceSetCheck(arena->busyTraces));
  CHECKL(TraceSetCheck(arena->flippedTraces));
  CHECKL(TraceSetSuper(arena->busyTraces, arena->flippedTraces));

  TRACE_SET_ITER(ti, trace, TraceSetUNIV, arena)
    /* <design/arena/#trace> */
    if (TraceSetIsMember(arena->busyTraces, trace)) {
      CHECKD(Trace, trace);
    } else {
      /* <design/arena/#trace.invalid> */
      CHECKL(trace->sig == SigInvalid);
    }
    /* <design/message-gc/> */
    CHECKL(TraceIdMessagesCheck(arena, ti));
  TRACE_SET_ITER_END(ti, trace, TraceSetUNIV, arena);

  for(rank = RankMIN; rank < RankLIMIT; ++rank)
    CHECKD_NOSIG(Ring, &arena->greyRing[rank]);
  CHECKD_NOSIG(Ring, &arena->chainRing);

  CHECKL(arena->tracedWork >= 0.0);
  CHECKL(arena->tracedTime >= 0.0);
  /* no check for arena->lastWorldCollect (Clock) */

  /* can't write a check for arena->epoch */

  /* check that each history entry is a subset of the next oldest */
  rs = RefSetEMPTY;
  /* note this loop starts from 1; there is no history age 0 */
  for (i=1; i <= LDHistoryLENGTH; ++ i) {
    /* check history age 'i'; 'j' is the history index. */
    Index j = (arena->epoch + LDHistoryLENGTH - i) % LDHistoryLENGTH;
    CHECKL(RefSetSub(rs, arena->history[j]));
    rs = arena->history[j];
  }
  /* the oldest history entry must be a subset of the prehistory */
  CHECKL(RefSetSub(rs, arena->prehistory));

  /* we also check the statics now. <design/arena/#static.check> */
  CHECKL(BoolCheck(arenaRingInit));
  /* Can't CHECKD_NOSIG here because &arenaRing is never NULL and GCC
   * will warn about a constant comparison. */
  CHECKL(RingCheck(&arenaRing));

  CHECKL(BoolCheck(arena->emergency));
  /* There can only be an emergency when a trace is busy. */
  CHECKL(!arena->emergency || arena->busyTraces != TraceSetEMPTY);
  
  if (arenaGlobals->defaultChain != NULL)
    CHECKD(Chain, arenaGlobals->defaultChain);

  /* can't check arena->stackAtArenaEnter */
  
  return TRUE;
}


/* GlobalsInit -- initialize the globals of the arena */

Res GlobalsInit(Globals arenaGlobals)
{
  Arena arena;
  Index i;
  Rank rank;
  TraceId ti;

  /* This is one of the first things that happens, */
  /* so check static consistency here. */
  AVER(MPMCheck());

  arenaClaimRingLock();
  /* Ensure static things are initialized. */
  if (!arenaRingInit) {
    /* there isn't an arena ring yet */
    /* <design/arena/#static.init> */
    arenaRingInit = TRUE;
    RingInit(&arenaRing);
    arenaSerial = (Serial)0;
    ProtSetup();
  }
  arena = GlobalsArena(arenaGlobals);
  /* Ensure updates to arenaSerial do not race by doing the update
   * while the ring lock is claimed. */
  arena->serial = arenaSerial;
  ++ arenaSerial;
  arenaReleaseRingLock();

  RingInit(&arenaGlobals->globalRing);

  arenaGlobals->lock = NULL;

  arenaGlobals->pollThreshold = 0.0;
  arenaGlobals->insidePoll = FALSE;
  arenaGlobals->clamped = FALSE;
  arenaGlobals->fillMutatorSize = 0.0;
  arenaGlobals->emptyMutatorSize = 0.0;
  arenaGlobals->allocMutatorSize = 0.0;
  arenaGlobals->fillInternalSize = 0.0;
  arenaGlobals->emptyInternalSize = 0.0;

  arenaGlobals->mpsVersionString = MPSVersion();
  arenaGlobals->bufferLogging = FALSE;
  RingInit(&arenaGlobals->poolRing);
  arenaGlobals->poolSerial = (Serial)0;
  RingInit(&arenaGlobals->rootRing);
  arenaGlobals->rootSerial = (Serial)0;
  RingInit(&arenaGlobals->rememberedSummaryRing);
  arenaGlobals->rememberedSummaryIndex = 0;

  RingInit(&arena->threadRing);
  RingInit(&arena->deadRing);
  arena->threadSerial = (Serial)0;
  RingInit(&arena->formatRing);
  arena->formatSerial = (Serial)0;
  RingInit(&arena->messageRing);
  arena->enabledMessageTypes = NULL;
  arena->droppedMessages = 0;
  arena->isFinalPool = FALSE;
  arena->finalPool = NULL;
  arena->busyTraces = TraceSetEMPTY;    /* <code/trace.c> */
  arena->flippedTraces = TraceSetEMPTY; /* <code/trace.c> */
  arena->tracedWork = 0.0;
  arena->tracedTime = 0.0;
  arena->lastWorldCollect = ClockNow();
  arena->insideShield = FALSE;          /* <code/shield.c> */
  arena->shCacheI = (Size)0;
  arena->shCacheLimit = (Size)1;
  arena->shDepth = (Size)0;
  arena->suspended = FALSE;
  for(i = 0; i < ShieldCacheSIZE; i++)
    arena->shCache[i] = NULL;

  for (ti = 0; ti < TraceLIMIT; ++ti) {
    /* <design/arena/#trace.invalid> */
    arena->trace[ti].sig = SigInvalid;
    /* ti must be valid so that TraceSetIsMember etc. always work */
    arena->trace[ti].ti = ti;
    /* <design/message-gc/#lifecycle> */
    arena->tsMessage[ti] = NULL;
    arena->tMessage[ti] = NULL;
  }

  for(rank = RankMIN; rank < RankLIMIT; ++rank)
    RingInit(&arena->greyRing[rank]);
  STATISTIC(arena->writeBarrierHitCount = 0);
  RingInit(&arena->chainRing);

  arena->epoch = (Epoch)0;              /* <code/ld.c> */
  arena->prehistory = RefSetEMPTY;
  for(i = 0; i < LDHistoryLENGTH; ++i)
    arena->history[i] = RefSetEMPTY;

  arena->emergency = FALSE;

  arena->stackAtArenaEnter = NULL;
  
  arenaGlobals->defaultChain = NULL;

  arenaGlobals->sig = GlobalsSig;
  AVERT(Globals, arenaGlobals);
  return ResOK;
}


/* GlobalsCompleteCreate -- complete creating the globals of the arena
 *
 * This is like the final initializations in a Create method, except
 * there's no separate GlobalsCreate.  */

Res GlobalsCompleteCreate(Globals arenaGlobals)
{
  Arena arena;
  Res res;
  void *p;
  TraceId ti;
  Trace trace;

  AVERT(Globals, arenaGlobals);
  arena = GlobalsArena(arenaGlobals);

  /* initialize the message stuff, <design/message/> */
  {
    void *v;

    res = ControlAlloc(&v, arena, BTSize(MessageTypeLIMIT));
    if (res != ResOK)
      return res;
    arena->enabledMessageTypes = v;
    BTResRange(arena->enabledMessageTypes, 0, MessageTypeLIMIT);
  }
  
  TRACE_SET_ITER(ti, trace, TraceSetUNIV, arena)
    /* <design/message-gc/#lifecycle> */
    res = TraceIdMessagesCreate(arena, ti);
    if(res != ResOK)
      return res;
  TRACE_SET_ITER_END(ti, trace, TraceSetUNIV, arena);

  res = ControlAlloc(&p, arena, LockSize());
  if (res != ResOK)
    return res;
  arenaGlobals->lock = (Lock)p;
  LockInit(arenaGlobals->lock);

  {
    GenParamStruct params[] = ChainDEFAULT;
    res = ChainCreate(&arenaGlobals->defaultChain, arena, NELEMS(params), params);
    if (res != ResOK)
      goto failChainCreate;
  }

  arenaAnnounce(arena);

  return ResOK;

failChainCreate:
  return res;
}


/* GlobalsFinish -- finish the globals of the arena */

void GlobalsFinish(Globals arenaGlobals)
{
  Arena arena;
  Rank rank;
  
  arena = GlobalsArena(arenaGlobals);
  AVERT(Globals, arenaGlobals);

  STATISTIC_STAT(EVENT2(ArenaWriteFaults, arena,
                        arena->writeBarrierHitCount));

  arenaGlobals->sig = SigInvalid;

  RingFinish(&arena->formatRing);
  RingFinish(&arena->chainRing);
  RingFinish(&arena->messageRing);
  RingFinish(&arena->threadRing);
  RingFinish(&arena->deadRing);
  for(rank = RankMIN; rank < RankLIMIT; ++rank)
    RingFinish(&arena->greyRing[rank]);
  RingFinish(&arenaGlobals->rootRing);
  RingFinish(&arenaGlobals->poolRing);
  RingFinish(&arenaGlobals->globalRing);
}

/* GlobalsPrepareToDestroy -- prepare to destroy the globals of the arena
 *
 * This is like the final initializations in a Destroy method, except
 * there's no separate GlobalsDestroy.  */

void GlobalsPrepareToDestroy(Globals arenaGlobals)
{
  Arena arena;
  TraceId ti;
  Trace trace;
  Chain defaultChain;
  Rank rank;

  AVERT(Globals, arenaGlobals);

  /* Park the arena before destroying the default chain, to ensure
   * that there are no traces using that chain. */
  ArenaPark(arenaGlobals);

  arena = GlobalsArena(arenaGlobals);
  arenaDenounce(arena);

  defaultChain = arenaGlobals->defaultChain;
  arenaGlobals->defaultChain = NULL;
  ChainDestroy(defaultChain);

  LockRelease(arenaGlobals->lock);
  /* Theoretically, another thread could grab the lock here, but it's */
  /* not worth worrying about, since an attempt after the lock has been */
  /* destroyed would lead to a crash just the same. */
  LockFinish(arenaGlobals->lock);
  arenaGlobals->lock = NULL;

  TRACE_SET_ITER(ti, trace, TraceSetUNIV, arena)
    /* <design/message-gc/#lifecycle> */
    TraceIdMessagesDestroy(arena, ti);
  TRACE_SET_ITER_END(ti, trace, TraceSetUNIV, arena);

  /* report dropped messages */
  if(arena->droppedMessages > 0)
    EVENT1(MessagesDropped, arena->droppedMessages);

  /* .message.queue.empty: Empty the queue of messages before */
  /* proceeding to finish the arena.  It is important that this */
  /* is done before destroying the finalization pool as otherwise */
  /* the message queue would have dangling pointers to messages */
  /* whose memory has been unmapped. */
  if(MessagePoll(arena))
    EVENT0(MessagesExist);
  MessageEmpty(arena);

  /* throw away the BT used by messages */
  if (arena->enabledMessageTypes != NULL) {
    ControlFree(arena, (void *)arena->enabledMessageTypes,
                BTSize(MessageTypeLIMIT));
    arena->enabledMessageTypes = NULL;
  }

  /* destroy the final pool (see <design/finalize/>) */
  if (arena->isFinalPool) {
    /* All this subtlety is because PoolDestroy will call */
    /* ArenaCheck several times.  The invariant on finalPool */
    /* and isFinalPool should hold before, after, and during */
    /* the PoolDestroy call */
    Pool pool = arena->finalPool;

    arena->isFinalPool = FALSE;
    arena->finalPool = NULL;
    PoolDestroy(pool);
  }

  /* Check that the tear-down is complete: that the client has
   * destroyed all data structures associated with the arena. We do
   * this here rather than in GlobalsFinish because by the time that
   * is called, the control pool has been destroyed and so the address
   * space containing all these rings has potentially been unmapped,
   * and so RingCheck dereferences a pointer into that unmapped memory
   * and we get a crash instead of an assertion. See job000652.
   */
  AVER(RingIsSingle(&arena->formatRing));
  AVER(RingIsSingle(&arena->chainRing));
  AVER(RingIsSingle(&arena->messageRing));
  AVER(RingIsSingle(&arena->threadRing));
  AVER(RingIsSingle(&arena->deadRing));
  AVER(RingIsSingle(&arenaGlobals->rootRing));
  for(rank = RankMIN; rank < RankLIMIT; ++rank)
    AVER(RingIsSingle(&arena->greyRing[rank]));

  /* At this point the following pools still exist:
   * 0. arena->freeCBSBlockPoolStruct
<<<<<<< HEAD
   * 1. arena->reservoirStruct
   * 2. arena->controlPoolStruct
   * 3. arena->controlPoolStruct.cbsBlockPoolStruct
=======
   * 1. arena->controlPoolStruct
   * 2. arena->controlPoolStruct.blockPoolStruct
   * 3. arena->controlPoolStruct.spanPoolStruct
>>>>>>> 98064947
   */
  AVER(RingLength(&arenaGlobals->poolRing) == 4);
}


Ring GlobalsRememberedSummaryRing(Globals global)
{
  AVERT(Globals, global);

  return &global->rememberedSummaryRing;
}


/* ArenaEnter -- enter the state where you can look at the arena */

void (ArenaEnter)(Arena arena)
{
  AVERT(Arena, arena);
  ArenaEnter(arena);
}

/*  The recursive argument specifies whether to claim the lock
    recursively or not. */
void ArenaEnterLock(Arena arena, Bool recursive)
{
  Lock lock;

  /* This check is safe to do outside the lock.  Unless the client
     is also calling ArenaDestroy, but that's a protocol violation by
     the client if so. */
  AVER(TESTT(Arena, arena));

  /* It's critical that the stack probe is outside the lock, because
   * the stack probe may cause arbitrary code to run (via a signal or
   * exception handler) and that code may enter the MPS. If we took
   * the lock first then this would deadlock. */
  StackProbe(StackProbeDEPTH);
  lock = ArenaGlobals(arena)->lock;
  if(recursive) {
    LockClaimRecursive(lock);
  } else {
    LockClaim(lock);
  }
  AVERT(Arena, arena); /* can't AVERT it until we've got the lock */
  if(recursive) {
    /* already in shield */
  } else {
    ShieldEnter(arena);
  }
  return;
}

/* Same as ArenaEnter, but for the few functions that need to be
   reentrant with respect to some part of the MPS.
   For example, mps_arena_has_addr. */

void ArenaEnterRecursive(Arena arena)
{
  ArenaEnterLock(arena, TRUE);
}

/* ArenaLeave -- leave the state where you can look at MPM data structures */

void (ArenaLeave)(Arena arena)
{
  AVERT(Arena, arena);
  ArenaLeave(arena);
}

void ArenaLeaveLock(Arena arena, Bool recursive)
{
  Lock lock;

  AVERT(Arena, arena);

  lock = ArenaGlobals(arena)->lock;

  if(recursive) {
    /* no need to leave shield */
  } else {
    ShieldLeave(arena);
  }
  ProtSync(arena);              /* <design/prot/#if.sync> */
  if(recursive) {
    LockReleaseRecursive(lock);
  } else {
    LockRelease(lock);
  }
  return;
}

void ArenaLeaveRecursive(Arena arena)
{
  ArenaLeaveLock(arena, TRUE);
}

/* mps_exception_info -- pointer to exception info
 *
 * This is a hack to make exception info easier to find in a release
 * version.  The format is platform-specific.  We won't necessarily
 * publish this.  */

extern MutatorFaultContext mps_exception_info;
MutatorFaultContext mps_exception_info = NULL;


/* ArenaAccess -- deal with an access fault
 *
 * This is called when a protected address is accessed.  The mode
 * corresponds to which mode flags need to be cleared in order for the
 * access to continue.  */

Bool ArenaAccess(Addr addr, AccessSet mode, MutatorFaultContext context)
{
  static Count count = 0;       /* used to match up ArenaAccess events */
  Seg seg;
  Ring node, nextNode;
  Res res;

  arenaClaimRingLock();    /* <design/arena/#lock.ring> */
  mps_exception_info = context;
  AVERT(Ring, &arenaRing);

  RING_FOR(node, &arenaRing, nextNode) {
    Globals arenaGlobals = RING_ELT(Globals, globalRing, node);
    Arena arena = GlobalsArena(arenaGlobals);
    Root root;

    ArenaEnter(arena);     /* <design/arena/#lock.arena> */
    EVENT4(ArenaAccess, arena, ++count, addr, mode);

    /* @@@@ The code below assumes that Roots and Segs are disjoint. */
    /* It will fall over (in TraceSegAccess probably) if there is a */
    /* protected root on a segment. */
    /* It is possible to overcome this restriction. */
    if (SegOfAddr(&seg, arena, addr)) {
      mps_exception_info = NULL;
      arenaReleaseRingLock();
      /* An access in a different thread (or even in the same thread,
       * via a signal or exception handler) may have already caused
       * the protection to be cleared. This avoids calling TraceAccess
       * on protection that has already been cleared on a separate
       * thread. */
      mode &= SegPM(seg);
      if (mode != AccessSetEMPTY) {
        res = PoolAccess(SegPool(seg), seg, addr, mode, context);
        AVER(res == ResOK); /* Mutator can't continue unless this succeeds */
      } else {
        /* Protection was already cleared, for example by another thread
           or a fault in a nested exception handler: nothing to do now. */
      }
      EVENT4(ArenaAccess, arena, count, addr, mode);
      ArenaLeave(arena);
      return TRUE;
    } else if (RootOfAddr(&root, arena, addr)) {
      mps_exception_info = NULL;
      arenaReleaseRingLock();
      mode &= RootPM(root);
      if (mode != AccessSetEMPTY)
        RootAccess(root, mode);
      EVENT4(ArenaAccess, arena, count, addr, mode);
      ArenaLeave(arena);
      return TRUE;
    } else {
      /* No segment or root was found at the address: this must mean
       * that activity in another thread (or even in the same thread,
       * via a signal or exception handler) caused the segment or root
       * to go away. So there's nothing to do now. */
    }

    ArenaLeave(arena);
  }

  mps_exception_info = NULL;
  arenaReleaseRingLock();
  return FALSE;
}


/* ArenaPoll -- trigger periodic actions
 *
 * Poll all background activities to see if they need to do anything.
 * ArenaPoll does nothing if the amount of committed memory is less than
 * the arena poll threshold.  This means that actions are taken as the
 * memory demands increase.
 *
 * @@@@ This is where time is "stolen" from the mutator in addition
 * to doing what it asks and servicing accesses.  This is where the
 * amount of time should be controlled, perhaps by passing time
 * limits to the various other activities.
 *
 * @@@@ Perhaps this should be based on a process table rather than a
 * series of manual steps for looking around.  This might be worthwhile
 * if we introduce background activities other than tracing.  */

void (ArenaPoll)(Globals globals)
{
  Arena arena;
  Clock start;
  Bool moreWork, workWasDone = FALSE;
  Work tracedWork;

  AVERT(Globals, globals);

  if (globals->clamped)
    return;
  if (globals->insidePoll)
    return;
  arena = GlobalsArena(globals);
  if (!PolicyPoll(arena))
    return;

  globals->insidePoll = TRUE;

  /* fillMutatorSize has advanced; call TracePoll enough to catch up. */
  start = ClockNow();

  EVENT3(ArenaPoll, arena, start, FALSE);

  do {
    moreWork = TracePoll(&tracedWork, globals);
    if (moreWork) {
      workWasDone = TRUE;
    }
  } while (PolicyPollAgain(arena, start, moreWork, tracedWork));

  /* Don't count time spent checking for work, if there was no work to do. */
  if (workWasDone) {
    ArenaAccumulateTime(arena, start, ClockNow());
  }

  EVENT3(ArenaPoll, arena, start, BOOLOF(workWasDone));

  globals->insidePoll = FALSE;
}


/* ArenaStep -- use idle time for collection work */

Bool ArenaStep(Globals globals, double interval, double multiplier)
{
  Bool workWasDone = FALSE;
  Clock start, intervalEnd, availableEnd, now;
  Clock clocks_per_sec;
  Arena arena;

  AVERT(Globals, globals);
  AVER(interval >= 0.0);
  AVER(multiplier >= 0.0);

  arena = GlobalsArena(globals);
  clocks_per_sec = ClocksPerSec();

  start = now = ClockNow();
  intervalEnd = start + (Clock)(interval * clocks_per_sec);
  AVER(intervalEnd >= start);
  availableEnd = start + (Clock)(interval * multiplier * clocks_per_sec);
  AVER(availableEnd >= start);

  /* loop while there is work to do and time on the clock. */
  do {
    Trace trace;
    if (arena->busyTraces != TraceSetEMPTY) {
      trace = ArenaTrace(arena, (TraceId)0);
    } else {
      /* No traces are running: consider collecting the world. */
      if (PolicyShouldCollectWorld(arena, availableEnd - now, now,
                                   clocks_per_sec))
      {
        Res res;
        res = TraceStartCollectAll(&trace, arena, TraceStartWhyOPPORTUNISM);
        if (res != ResOK)
          break;
        arena->lastWorldCollect = now;
      } else {
        /* Not worth collecting the world; consider starting a trace. */
        if (!PolicyStartTrace(&trace, arena))
          break;
      }
    }
    TraceAdvance(trace);
    if (trace->state == TraceFINISHED)
      TraceDestroyFinished(trace);
    workWasDone = TRUE;
    now = ClockNow();
  } while (now < intervalEnd);

  if (workWasDone) {
    ArenaAccumulateTime(arena, start, now);
  }

  return workWasDone;
}

/* ArenaFinalize -- registers an object for finalization
 *
 * See <design/finalize/>.  */

Res ArenaFinalize(Arena arena, Ref obj)
{
  Res res;
  Pool refpool;

  AVERT(Arena, arena);
  AVER(PoolOfAddr(&refpool, arena, (Addr)obj));
  AVER(PoolHasAttr(refpool, AttrGC));

  if (!arena->isFinalPool) {
    Pool finalpool;

    res = PoolCreate(&finalpool, arena, PoolClassMRG(), argsNone);
    if (res != ResOK)
      return res;
    arena->finalPool = finalpool;
    arena->isFinalPool = TRUE;
  }

  res = MRGRegister(arena->finalPool, obj);
  return res;
}


/* ArenaDefinalize -- removes one finalization registration of an object
 *
 * See <design/finalize>.  */

Res ArenaDefinalize(Arena arena, Ref obj)
{
  Res res;

  AVERT(Arena, arena);
  AVER(ArenaHasAddr(arena, (Addr)obj));

  if (!arena->isFinalPool) {
    return ResFAIL;
  }
  res = MRGDeregister(arena->finalPool, obj);
  return res;
}


/* Peek / Poke */

Ref ArenaPeek(Arena arena, Ref *p)
{
  Seg seg;
  Ref ref;

  AVERT(Arena, arena);

  if (SegOfAddr(&seg, arena, (Addr)p))
    ref = ArenaPeekSeg(arena, seg, p);
  else
    ref = *p;
  return ref;
}

Ref ArenaPeekSeg(Arena arena, Seg seg, Ref *p)
{
  Ref ref;

  AVERT(Arena, arena);
  AVERT(Seg, seg);

  AVER(SegBase(seg) <= (Addr)p);
  AVER((Addr)p < SegLimit(seg));
  /* TODO: Consider checking addr's alignment using seg->pool->alignment */

  ShieldExpose(arena, seg);
  ref = *p;
  ShieldCover(arena, seg);
  return ref;
}

void ArenaPoke(Arena arena, Ref *p, Ref ref)
{
  Seg seg;

  AVERT(Arena, arena);
  /* Can't check addr as it is arbitrary */
  /* Can't check ref as it is arbitrary */

  if (SegOfAddr(&seg, arena, (Addr)p))
    ArenaPokeSeg(arena, seg, p, ref);
  else
    *p = ref;
}

void ArenaPokeSeg(Arena arena, Seg seg, Ref *p, Ref ref)
{
  RefSet summary;

  AVERT(Arena, arena);
  AVERT(Seg, seg);
  AVER(SegBase(seg) <= (Addr)p);
  AVER((Addr)p < SegLimit(seg));
  /* TODO: Consider checking addr's alignment using seg->pool->alignment */
  /* ref is arbitrary and can't be checked */

  ShieldExpose(arena, seg);
  *p = ref;
  summary = SegSummary(seg);
  summary = RefSetAdd(arena, summary, (Addr)ref);
  SegSetSummary(seg, summary);
  ShieldCover(arena, seg);
}


/* ArenaRead -- read a single reference, possibly through a barrier
 *
 * This forms part of a software barrier.  It provides fine-grain access
 * to single references in segments.
 * 
 * See also PoolSingleAccess and PoolSegAccess. */

Ref ArenaRead(Arena arena, Ref *p)
{
  Bool b;
  Seg seg = NULL;       /* suppress "may be used uninitialized" */
  Rank rank;

  AVERT(Arena, arena);

  b = SegOfAddr(&seg, arena, (Addr)p);
  AVER(b == TRUE);

  /* .read.flipped: We AVER that the reference that we are reading */
  /* refers to an object for which all the traces that the object is */
  /* white for are also flipped.  This is because we don't have any */
  /* write-barrier (in the sense of write-barrier collectors) */
  /* mechanism in place for reading (strictly speaking, writing */
  /* it somewhere after having read it) references that are white. */
  AVER(TraceSetSub(SegWhite(seg), arena->flippedTraces));

  /* .read.conservative: Scan according to rank phase-of-trace, */
  /* See <code/trace.c#scan.conservative> */
  /* If the segment isn't grey it doesn't need scanning, and in fact it
     would be wrong to even ask what rank to scan it at, since there might
     not be any traces running. */
  if (TraceSetInter(SegGrey(seg), arena->flippedTraces) != TraceSetEMPTY) {
    rank = TraceRankForAccess(arena, seg);
    TraceScanSingleRef(arena->flippedTraces, rank, arena, seg, p);
  }

  /* We don't need to update the Seg Summary as in PoolSingleAccess
   * because we are not changing it after it has been scanned. */
  
  /* get the possibly fixed reference */
  return ArenaPeekSeg(arena, seg, p);
}


/* GlobalsDescribe -- describe the arena globals */

Res GlobalsDescribe(Globals arenaGlobals, mps_lib_FILE *stream, Count depth)
{
  Res res;
  Arena arena;
  Ring node, nextNode;
  Index i;
  TraceId ti;
  Trace trace;

  if (!TESTT(Globals, arenaGlobals))
    return ResFAIL;
  if (stream == NULL)
    return ResFAIL;

  arena = GlobalsArena(arenaGlobals);
  res = WriteF(stream, depth,
               "mpsVersion $S\n", (WriteFS)arenaGlobals->mpsVersionString,
               "lock $P\n", (WriteFP)arenaGlobals->lock,
               "pollThreshold $U kB\n",
               (WriteFU)(arenaGlobals->pollThreshold / 1024),
               arenaGlobals->insidePoll ? "inside" : "outside", " poll\n",
               arenaGlobals->clamped ? "clamped\n" : "released\n",
               "fillMutatorSize $U kB\n",
               (WriteFU)(arenaGlobals->fillMutatorSize / 1024),
               "emptyMutatorSize $U kB\n",
               (WriteFU)(arenaGlobals->emptyMutatorSize / 1024),
               "allocMutatorSize $U kB\n",
               (WriteFU)(arenaGlobals->allocMutatorSize / 1024),
               "fillInternalSize $U kB\n",
               (WriteFU)(arenaGlobals->fillInternalSize / 1024),
               "emptyInternalSize $U kB\n",
               (WriteFU)(arenaGlobals->emptyInternalSize / 1024),
               "poolSerial $U\n", (WriteFU)arenaGlobals->poolSerial,
               "rootSerial $U\n", (WriteFU)arenaGlobals->rootSerial,
               "formatSerial $U\n", (WriteFU)arena->formatSerial,
               "threadSerial $U\n", (WriteFU)arena->threadSerial,
               arena->insideShield ? "inside" : "outside", " shield\n",
               "busyTraces    $B\n", (WriteFB)arena->busyTraces,
               "flippedTraces $B\n", (WriteFB)arena->flippedTraces,
               "epoch $U\n", (WriteFU)arena->epoch,
               "prehistory = $B\n", (WriteFB)arena->prehistory,
               "history {\n",
               "  [note: indices are raw, not rotated]\n",
               NULL);
  if (res != ResOK)
    return res;

  for(i=0; i < LDHistoryLENGTH; ++ i) {
    res = WriteF(stream, depth + 2,
                 "[$U] = $B\n", (WriteFU)i, (WriteFB)arena->history[i],
                 NULL);
    if (res != ResOK)
      return res;
  }

  res = WriteF(stream, depth,
               "} history\n",
               "suspended $S\n", WriteFYesNo(arena->suspended),
               "shDepth $U\n", (WriteFU)arena->shDepth,
               "shCacheI $U\n", (WriteFU)arena->shCacheI,
               /* @@@@ should SegDescribe the cached segs? */
               NULL);
  if (res != ResOK)
    return res;

  res = RootsDescribe(arenaGlobals, stream, depth);
  if (res != ResOK)
    return res;

  RING_FOR(node, &arenaGlobals->poolRing, nextNode) {
    Pool pool = RING_ELT(Pool, arenaRing, node);
    res = PoolDescribe(pool, stream, depth);
    if (res != ResOK)
      return res;
  }

  RING_FOR(node, &arena->formatRing, nextNode) {
    Format format = RING_ELT(Format, arenaRing, node);
    res = FormatDescribe(format, stream, depth);
    if (res != ResOK)
      return res;
  }

  RING_FOR(node, &arena->threadRing, nextNode) {
    Thread thread = ThreadRingThread(node);
    res = ThreadDescribe(thread, stream, depth);
    if (res != ResOK)
      return res;
  }

  RING_FOR(node, &arena->chainRing, nextNode) {
    Chain chain = RING_ELT(Chain, chainRing, node);
    res = ChainDescribe(chain, stream, depth);
    if (res != ResOK)
      return res;
  }

  TRACE_SET_ITER(ti, trace, TraceSetUNIV, arena)
    if (TraceSetIsMember(arena->busyTraces, trace)) {
      res = TraceDescribe(trace, stream, depth);
      if (res != ResOK)
        return res;
    }
  TRACE_SET_ITER_END(ti, trace, TraceSetUNIV, arena);

  /* @@@@ What about grey rings? */
  return res;
}


/* ArenaSetEmergency -- move the arena into emergency mode
 *
 * Emergency mode is set when garbage collection cannot make progress because
 * it can't allocate memory.
 *
 * Emergency mode affects the choice of PoolFixMethod in new ScanStates.
 * See ScanStateInit.
 *
 * If the traces aren't normal GC traces, and have their fix method
 * set to something other than PoolFix, then this won't affect the choice
 * of fix method in ScanStateInit and so won't have any effect.  Whatever
 * caused the first failure will likely repeat.
 */

void ArenaSetEmergency(Arena arena, Bool emergency)
{
  AVERT(Arena, arena);
  AVERT(Bool, emergency);

  EVENT2(ArenaSetEmergency, arena, BOOLOF(emergency));

  arena->emergency = emergency;
}

Bool ArenaEmergency(Arena arena)
{
  AVERT(Arena, arena);
  return arena->emergency;
}



/* C. COPYRIGHT AND LICENSE
 *
 * Copyright (C) 2001-2014 Ravenbrook Limited <http://www.ravenbrook.com/>.
 * All rights reserved.  This is an open source license.  Contact
 * Ravenbrook for commercial licensing options.
 * 
 * Redistribution and use in source and binary forms, with or without
 * modification, are permitted provided that the following conditions are
 * met:
 * 
 * 1. Redistributions of source code must retain the above copyright
 * notice, this list of conditions and the following disclaimer.
 * 
 * 2. Redistributions in binary form must reproduce the above copyright
 * notice, this list of conditions and the following disclaimer in the
 * documentation and/or other materials provided with the distribution.
 * 
 * 3. Redistributions in any form must be accompanied by information on how
 * to obtain complete source code for this software and any accompanying
 * software that uses this software.  The source code must either be
 * included in the distribution or be available for no more than the cost
 * of distribution plus a nominal fee, and must be freely redistributable
 * under reasonable conditions.  For an executable file, complete source
 * code means the source code for all modules it contains. It does not
 * include source code for modules or files that typically accompany the
 * major components of the operating system on which the executable file
 * runs.
 * 
 * THIS SOFTWARE IS PROVIDED BY THE COPYRIGHT HOLDERS AND CONTRIBUTORS "AS
 * IS" AND ANY EXPRESS OR IMPLIED WARRANTIES, INCLUDING, BUT NOT LIMITED
 * TO, THE IMPLIED WARRANTIES OF MERCHANTABILITY, FITNESS FOR A PARTICULAR
 * PURPOSE, OR NON-INFRINGEMENT, ARE DISCLAIMED. IN NO EVENT SHALL THE
 * COPYRIGHT HOLDERS AND CONTRIBUTORS BE LIABLE FOR ANY DIRECT, INDIRECT,
 * INCIDENTAL, SPECIAL, EXEMPLARY, OR CONSEQUENTIAL DAMAGES (INCLUDING, BUT
 * NOT LIMITED TO, PROCUREMENT OF SUBSTITUTE GOODS OR SERVICES; LOSS OF
 * USE, DATA, OR PROFITS; OR BUSINESS INTERRUPTION) HOWEVER CAUSED AND ON
 * ANY THEORY OF LIABILITY, WHETHER IN CONTRACT, STRICT LIABILITY, OR TORT
 * (INCLUDING NEGLIGENCE OR OTHERWISE) ARISING IN ANY WAY OUT OF THE USE OF
 * THIS SOFTWARE, EVEN IF ADVISED OF THE POSSIBILITY OF SUCH DAMAGE.
 */<|MERGE_RESOLUTION|>--- conflicted
+++ resolved
@@ -506,17 +506,10 @@
 
   /* At this point the following pools still exist:
    * 0. arena->freeCBSBlockPoolStruct
-<<<<<<< HEAD
-   * 1. arena->reservoirStruct
-   * 2. arena->controlPoolStruct
-   * 3. arena->controlPoolStruct.cbsBlockPoolStruct
-=======
    * 1. arena->controlPoolStruct
-   * 2. arena->controlPoolStruct.blockPoolStruct
-   * 3. arena->controlPoolStruct.spanPoolStruct
->>>>>>> 98064947
+   * 2. arena->controlPoolStruct.cbsBlockPoolStruct
    */
-  AVER(RingLength(&arenaGlobals->poolRing) == 4);
+  AVER(RingLength(&arenaGlobals->poolRing) == 3);
 }
 
 
