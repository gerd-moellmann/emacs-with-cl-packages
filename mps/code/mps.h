/* mps.h: RAVENBROOK MEMORY POOL SYSTEM C INTERFACE
 *
 * $Id$
 * Copyright (c) 2001-2014 Ravenbrook Limited.  See end of file for license.
 * Portions copyright (c) 2002 Global Graphics Software.
 *
 * THIS HEADER IS NOT DOCUMENTATION.
 * Please refer to the [MPS Manual](../manual/).
 *
 * But if you are a human reading this, please note:
 *
 * .naming: The MPS interface only uses identifiers beginning `mps_`,
 * `MPS_` or `_mps_` and may use any identifiers with these prefixes in
 * future.
 *
 * .naming.internal: Any identifier beginning with an underscore is for
 * internal use within the interface and may change or be withdrawn without
 * warning.
 *
 * .readership: compilers, MPS developers.
 *
 * .sources: [The design of the MPS Interface to C](../design/interface-c).
 */

#ifndef mps_h
#define mps_h

#include <stddef.h>
#include <stdarg.h>
#include <limits.h>


/* Platform Dependencies
 *
 * We went for over ten years without any platform ifdefs in this header.
 * Then Microsoft made unsigned long shorter than a pointer on Win64.  Ugh.
 */

#if defined(_MSC_VER) && defined(_WIN32) && defined(_WIN64) && defined(_M_X64)
typedef unsigned __int64 mps_word_t;
#else
typedef unsigned long mps_word_t;
#endif


/* Abstract Types */

typedef struct mps_arena_s  *mps_arena_t;  /* arena */
typedef struct mps_arena_class_s *mps_arena_class_t;  /* arena class */
typedef struct mps_pool_s   *mps_pool_t;   /* pool */
typedef struct mps_chain_s  *mps_chain_t;  /* chain */
typedef struct mps_fmt_s    *mps_fmt_t;    /* object format */
typedef struct mps_root_s   *mps_root_t;   /* root */
typedef struct mps_pool_class_s  *mps_pool_class_t;  /* pool class */
typedef mps_pool_class_t mps_class_t;      /* deprecated alias */
typedef struct mps_thr_s    *mps_thr_t;    /* thread registration */
typedef struct mps_ap_s     *mps_ap_t;     /* allocation point */
typedef struct mps_ld_s     *mps_ld_t;     /* location dependency */
typedef struct mps_ss_s     *mps_ss_t;     /* scan state */
typedef struct mps_message_s
  *mps_message_t;                          /* message */
typedef struct mps_alloc_pattern_s
  *mps_alloc_pattern_t;                    /* allocation patterns */
typedef struct mps_frame_s
  *mps_frame_t;                            /* allocation frames */
typedef const struct mps_key_s *mps_key_t; /* argument key */

/* Concrete Types */

typedef int mps_bool_t;         /* boolean (int) */
typedef int mps_res_t;          /* result code (int) */
typedef void *mps_addr_t;       /* managed address (void *) */
typedef size_t mps_align_t;     /* alignment (size_t) */
typedef unsigned mps_rm_t;      /* root mode (unsigned) */
typedef unsigned mps_rank_t;    /* ranks (unsigned) */
typedef unsigned mps_message_type_t;    /* message type (unsigned) */
typedef mps_word_t mps_clock_t;  /* processor time */
typedef mps_word_t mps_label_t;  /* telemetry label */

/* Result Codes */

#define _mps_RES_ENUM(R, X) \
  R(X, OK,            "success (always zero)") \
  R(X, FAIL,          "unspecified failure") \
  R(X, RESOURCE,      "unable to obtain resources") \
  R(X, MEMORY,        "unable to obtain memory") \
  R(X, LIMIT,         "limitation reached") \
  R(X, UNIMPL,        "unimplemented facility") \
  R(X, IO,            "system I/O error") \
  R(X, COMMIT_LIMIT,  "arena commit limit exceeded") \
  R(X, PARAM,         "illegal user parameter value")

#define _mps_ENUM_DEF_ROW(prefix, ident, doc) prefix##ident,
#define _mps_ENUM_DEF(REL, prefix) \
  enum { \
    REL(_mps_ENUM_DEF_ROW, prefix) \
    _mps_##prefix##LIMIT \
  };
_mps_ENUM_DEF(_mps_RES_ENUM, MPS_RES_)

/* Format and Root Method Types */
/* see design.mps.root-interface */
/* see design.mps.format-interface */

typedef mps_res_t (*mps_root_scan_t)(mps_ss_t, void *, size_t);
typedef mps_res_t (*mps_fmt_scan_t)(mps_ss_t, mps_addr_t, mps_addr_t);
typedef mps_res_t (*mps_reg_scan_t)(mps_ss_t, mps_thr_t,
                                    void *, size_t);
typedef mps_addr_t (*mps_fmt_skip_t)(mps_addr_t);
typedef void (*mps_fmt_copy_t)(mps_addr_t, mps_addr_t);
typedef void (*mps_fmt_fwd_t)(mps_addr_t, mps_addr_t);
typedef mps_addr_t (*mps_fmt_isfwd_t)(mps_addr_t);
typedef void (*mps_fmt_pad_t)(mps_addr_t, size_t);
typedef mps_addr_t (*mps_fmt_class_t)(mps_addr_t);


/* Keyword argument lists */

typedef void (*mps_fun_t)(void);

typedef struct mps_arg_s {
  mps_key_t key;
  union {
    mps_bool_t b;
    char c;
    const char *string;
    int i;
    unsigned u;
    long l;
    unsigned long ul;
    float f;
    double d;
    size_t size;
    mps_fun_t fun;
    mps_addr_t addr;
    mps_fmt_t format;
    mps_chain_t chain;
    struct mps_pool_debug_option_s *pool_debug_options;
    mps_addr_t (*addr_method)(mps_addr_t);
    mps_align_t align;
    mps_word_t count;
    void *p;
    mps_rank_t rank;
    mps_fmt_scan_t fmt_scan;
    mps_fmt_skip_t fmt_skip;
    mps_fmt_fwd_t fmt_fwd;
    mps_fmt_isfwd_t fmt_isfwd;
    mps_fmt_pad_t fmt_pad;
    mps_fmt_class_t fmt_class;
    mps_pool_t pool;
  } val;
} mps_arg_s;

extern const struct mps_key_s _mps_key_ARGS_END;
#define MPS_KEY_ARGS_END        (&_mps_key_ARGS_END)
extern mps_arg_s mps_args_none[];

<<<<<<< HEAD
extern const struct mps_key_s _mps_key_ARENA_COMMIT_LIMIT;
#define MPS_KEY_ARENA_COMMIT_LIMIT (&_mps_key_ARENA_COMMIT_LIMIT)
#define MPS_KEY_ARENA_COMMIT_LIMIT_FIELD size
=======
>>>>>>> 85326531
extern const struct mps_key_s _mps_key_ARENA_GRAIN_SIZE;
#define MPS_KEY_ARENA_GRAIN_SIZE (&_mps_key_ARENA_GRAIN_SIZE)
#define MPS_KEY_ARENA_GRAIN_SIZE_FIELD size
extern const struct mps_key_s _mps_key_ARENA_SIZE;
#define MPS_KEY_ARENA_SIZE      (&_mps_key_ARENA_SIZE)
#define MPS_KEY_ARENA_SIZE_FIELD size
<<<<<<< HEAD
extern const struct mps_key_s _mps_key_ARENA_SPARE_COMMIT_LIMIT;
#define MPS_KEY_ARENA_SPARE_COMMIT_LIMIT (&_mps_key_ARENA_SPARE_COMMIT_LIMIT)
#define MPS_KEY_ARENA_SPARE_COMMIT_LIMIT_FIELD size
=======
>>>>>>> 85326531
extern const struct mps_key_s _mps_key_ARENA_ZONED;
#define MPS_KEY_ARENA_ZONED     (&_mps_key_ARENA_ZONED)
#define MPS_KEY_ARENA_ZONED_FIELD b
extern const struct mps_key_s _mps_key_FORMAT;
#define MPS_KEY_FORMAT          (&_mps_key_FORMAT)
#define MPS_KEY_FORMAT_FIELD    format
extern const struct mps_key_s _mps_key_CHAIN;
#define MPS_KEY_CHAIN           (&_mps_key_CHAIN)
#define MPS_KEY_CHAIN_FIELD     chain
extern const struct mps_key_s _mps_key_GEN;
#define MPS_KEY_GEN             (&_mps_key_GEN)
#define MPS_KEY_GEN_FIELD       u
extern const struct mps_key_s _mps_key_RANK;
#define MPS_KEY_RANK            (&_mps_key_RANK)
#define MPS_KEY_RANK_FIELD      rank
extern const struct mps_key_s _mps_key_COMMIT_LIMIT;
#define MPS_KEY_COMMIT_LIMIT (&_mps_key_COMMIT_LIMIT)
#define MPS_KEY_COMMIT_LIMIT_FIELD size
extern const struct mps_key_s _mps_key_SPARE_COMMIT_LIMIT;
#define MPS_KEY_SPARE_COMMIT_LIMIT (&_mps_key_SPARE_COMMIT_LIMIT)
#define MPS_KEY_SPARE_COMMIT_LIMIT_FIELD size

extern const struct mps_key_s _mps_key_EXTEND_BY;
#define MPS_KEY_EXTEND_BY       (&_mps_key_EXTEND_BY)
#define MPS_KEY_EXTEND_BY_FIELD size
extern const struct mps_key_s _mps_key_LARGE_SIZE;
#define MPS_KEY_LARGE_SIZE      (&_mps_key_LARGE_SIZE)
#define MPS_KEY_LARGE_SIZE_FIELD size
extern const struct mps_key_s _mps_key_MIN_SIZE;
#define MPS_KEY_MIN_SIZE        (&_mps_key_MIN_SIZE)
#define MPS_KEY_MIN_SIZE_FIELD  size
extern const struct mps_key_s _mps_key_MEAN_SIZE;
#define MPS_KEY_MEAN_SIZE       (&_mps_key_MEAN_SIZE)
#define MPS_KEY_MEAN_SIZE_FIELD size
extern const struct mps_key_s _mps_key_MAX_SIZE;
#define MPS_KEY_MAX_SIZE        (&_mps_key_MAX_SIZE)
#define MPS_KEY_MAX_SIZE_FIELD  size
extern const struct mps_key_s _mps_key_ALIGN;
#define MPS_KEY_ALIGN           (&_mps_key_ALIGN)
#define MPS_KEY_ALIGN_FIELD     align
extern const struct mps_key_s _mps_key_SPARE;
#define MPS_KEY_SPARE           (&_mps_key_SPARE)
#define MPS_KEY_SPARE_FIELD     d
extern const struct mps_key_s _mps_key_INTERIOR;
#define MPS_KEY_INTERIOR        (&_mps_key_INTERIOR)
#define MPS_KEY_INTERIOR_FIELD  b

extern const struct mps_key_s _mps_key_VMW3_TOP_DOWN;
#define MPS_KEY_VMW3_TOP_DOWN   (&_mps_key_VMW3_TOP_DOWN)
#define MPS_KEY_VMW3_TOP_DOWN_FIELD b

extern const struct mps_key_s _mps_key_FMT_ALIGN;
#define MPS_KEY_FMT_ALIGN   (&_mps_key_FMT_ALIGN)
#define MPS_KEY_FMT_ALIGN_FIELD align
extern const struct mps_key_s _mps_key_FMT_HEADER_SIZE;
#define MPS_KEY_FMT_HEADER_SIZE   (&_mps_key_FMT_HEADER_SIZE)
#define MPS_KEY_FMT_HEADER_SIZE_FIELD size
extern const struct mps_key_s _mps_key_FMT_SCAN;
#define MPS_KEY_FMT_SCAN   (&_mps_key_FMT_SCAN)
#define MPS_KEY_FMT_SCAN_FIELD fmt_scan
extern const struct mps_key_s _mps_key_FMT_SKIP;
#define MPS_KEY_FMT_SKIP   (&_mps_key_FMT_SKIP)
#define MPS_KEY_FMT_SKIP_FIELD fmt_skip
extern const struct mps_key_s _mps_key_FMT_FWD;
#define MPS_KEY_FMT_FWD   (&_mps_key_FMT_FWD)
#define MPS_KEY_FMT_FWD_FIELD fmt_fwd
extern const struct mps_key_s _mps_key_FMT_ISFWD;
#define MPS_KEY_FMT_ISFWD   (&_mps_key_FMT_ISFWD)
#define MPS_KEY_FMT_ISFWD_FIELD fmt_isfwd
extern const struct mps_key_s _mps_key_FMT_PAD;
#define MPS_KEY_FMT_PAD   (&_mps_key_FMT_PAD)
#define MPS_KEY_FMT_PAD_FIELD fmt_pad
extern const struct mps_key_s _mps_key_FMT_CLASS;
#define MPS_KEY_FMT_CLASS   (&_mps_key_FMT_CLASS)
#define MPS_KEY_FMT_CLASS_FIELD fmt_class

/* Maximum length of a keyword argument list. */
#define MPS_ARGS_MAX          32

extern void _mps_args_set_key(mps_arg_s args[MPS_ARGS_MAX], unsigned i,
                              mps_key_t key);

#define MPS_ARGS_BEGIN(_var) \
  MPS_BEGIN \
    mps_arg_s _var[MPS_ARGS_MAX]; \
    unsigned _var##_i = 0; \
    _mps_args_set_key(_var, _var##_i, MPS_KEY_ARGS_END); \
    MPS_BEGIN

#define MPS_ARGS_ADD_FIELD(_var, _key, _field, _val)  \
  MPS_BEGIN \
    _mps_args_set_key(_var, _var##_i, _key); \
    _var[_var##_i].val._field = (_val); \
    ++_var##_i; \
    _mps_args_set_key(_var, _var##_i, MPS_KEY_ARGS_END); \
  MPS_END

#define MPS_ARGS_ADD(_var, _key, _val) \
  MPS_ARGS_ADD_FIELD(_var, _key, _key##_FIELD, _val)

#define MPS_ARGS_DONE(_var) \
  MPS_BEGIN \
    _mps_args_set_key(_var, _var##_i, MPS_KEY_ARGS_END); \
    _var##_i = MPS_ARGS_MAX; \
  MPS_END

#define MPS_ARGS_END(_var) \
    MPS_END; \
  MPS_END


/* <a id="message.types"> Keep in sync with
 * <code/mpmtypes.h#message.types> */
/* Not meant to be used by clients, they should use the macros below. */
enum {
  _mps_MESSAGE_TYPE_FINALIZATION,
  _mps_MESSAGE_TYPE_GC,
  _mps_MESSAGE_TYPE_GC_START
};

/* Message Types
 * This is what clients should use. */
#define mps_message_type_finalization() _mps_MESSAGE_TYPE_FINALIZATION
#define mps_message_type_gc() _mps_MESSAGE_TYPE_GC
#define mps_message_type_gc_start() _mps_MESSAGE_TYPE_GC_START


/* Reference Ranks
 *
 * See protocol.mps.reference. */

extern mps_rank_t mps_rank_ambig(void);
extern mps_rank_t mps_rank_exact(void);
extern mps_rank_t mps_rank_weak(void);


/* Root Modes */
/* .rm: Keep in sync with <code/mpmtypes.h#rm> */

#define MPS_RM_CONST      (((mps_rm_t)1<<0))
#define MPS_RM_PROT       (((mps_rm_t)1<<1))
#define MPS_RM_PROT_INNER (((mps_rm_t)1<<1))


/* Allocation Point */

typedef struct mps_ap_s {       /* allocation point descriptor */
  mps_addr_t init;              /* limit of initialized memory */
  mps_addr_t alloc;             /* limit of allocated memory */
  mps_addr_t limit;             /* limit of available memory */
  mps_addr_t _frameptr;         /* lightweight frame pointer */
  mps_bool_t _enabled;          /* lightweight frame status */
  mps_bool_t _lwpoppending;     /* lightweight pop pending? */
} mps_ap_s;


/* Segregated-fit Allocation Caches */
/* .sac: Keep in sync with <code/sac.h>. */

typedef struct _mps_sac_s *mps_sac_t;

#define MPS_SAC_CLASS_LIMIT ((size_t)8)

typedef struct _mps_sac_freelist_block_s {
  size_t _size;
  size_t _count;
  size_t _count_max;
  mps_addr_t _blocks;
} _mps_sac_freelist_block_s;

typedef struct _mps_sac_s {
  size_t _middle;
  mps_bool_t _trapped;
  _mps_sac_freelist_block_s _freelists[2 * MPS_SAC_CLASS_LIMIT];
} _mps_sac_s;

/* .sacc: Keep in sync with <code/sac.h>. */
typedef struct mps_sac_class_s {
  size_t mps_block_size;
  size_t mps_cached_count;
  unsigned mps_frequency;
} mps_sac_class_s;

#define mps_sac_classes_s mps_sac_class_s


/* Location Dependency */
/* .ld: Keep in sync with <code/mpmst.h#ld.struct>. */

typedef struct mps_ld_s {       /* location dependency descriptor */
  mps_word_t _epoch, _rs;
} mps_ld_s;


/* Scan State */
/* .ss: See also <code/mpmst.h#ss>. */

typedef struct mps_ss_s {
  mps_word_t _zs, _w, _ufs;
} mps_ss_s;


/* Format Variants */

typedef struct mps_fmt_A_s {
  mps_align_t     align;
  mps_fmt_scan_t  scan;
  mps_fmt_skip_t  skip;
  mps_fmt_copy_t  copy;
  mps_fmt_fwd_t   fwd;
  mps_fmt_isfwd_t isfwd;
  mps_fmt_pad_t   pad;
} mps_fmt_A_s;
typedef struct mps_fmt_A_s *mps_fmt_A_t;
/* type-name mps_fmt_A_t is deprecated: use mps_fmt_A_s* instead */

typedef struct mps_fmt_B_s {
  mps_align_t     align;
  mps_fmt_scan_t  scan;
  mps_fmt_skip_t  skip;
  mps_fmt_copy_t  copy;
  mps_fmt_fwd_t   fwd;
  mps_fmt_isfwd_t isfwd;
  mps_fmt_pad_t   pad;
  mps_fmt_class_t mps_class;
} mps_fmt_B_s;
typedef struct mps_fmt_B_s *mps_fmt_B_t;
/* type-name mps_fmt_B_t is deprecated: use mps_fmt_B_s* instead */


typedef struct mps_fmt_auto_header_s {
  mps_align_t     align;
  mps_fmt_scan_t  scan;
  mps_fmt_skip_t  skip;
  mps_fmt_fwd_t   fwd;
  mps_fmt_isfwd_t isfwd;
  mps_fmt_pad_t   pad;
  size_t          mps_headerSize;
} mps_fmt_auto_header_s;


typedef struct mps_fmt_fixed_s {
  mps_align_t     align;
  mps_fmt_scan_t  scan;
  mps_fmt_fwd_t   fwd;
  mps_fmt_isfwd_t isfwd;
  mps_fmt_pad_t   pad;
} mps_fmt_fixed_s;


/* Internal Definitions */

#define MPS_BEGIN       do {
#define MPS_END         } while(0)
/* MPS_END might cause compiler warnings about constant conditionals.
 * This could be avoided with some loss of efficiency by replacing 0
 * with a variable always guaranteed to be 0.  In Visual C, the
 * warning can be turned off using:
 * #pragma warning(disable: 4127)
 */


/* arenas */

extern void mps_arena_clamp(mps_arena_t);
extern void mps_arena_release(mps_arena_t);
extern void mps_arena_park(mps_arena_t);
extern void mps_arena_expose(mps_arena_t);
extern void mps_arena_unsafe_expose_remember_protection(mps_arena_t);
extern void mps_arena_unsafe_restore_protection(mps_arena_t);
extern mps_res_t mps_arena_start_collect(mps_arena_t);
extern mps_res_t mps_arena_collect(mps_arena_t);
extern mps_bool_t mps_arena_step(mps_arena_t, double, double);

extern mps_res_t mps_arena_create(mps_arena_t *, mps_arena_class_t, ...);
extern mps_res_t mps_arena_create_v(mps_arena_t *, mps_arena_class_t, va_list);
extern mps_res_t mps_arena_create_k(mps_arena_t *, mps_arena_class_t,
                                    mps_arg_s []);
extern mps_res_t mps_arena_configure(mps_arena_t, mps_arg_s []);
extern void mps_arena_destroy(mps_arena_t);

extern size_t mps_arena_reserved(mps_arena_t);
extern size_t mps_arena_committed(mps_arena_t);
extern size_t mps_arena_spare_committed(mps_arena_t);

extern size_t mps_arena_commit_limit(mps_arena_t);
extern mps_res_t mps_arena_commit_limit_set(mps_arena_t, size_t);
extern void mps_arena_spare_commit_limit_set(mps_arena_t, size_t);
extern size_t mps_arena_spare_commit_limit(mps_arena_t);

extern mps_bool_t mps_arena_has_addr(mps_arena_t, mps_addr_t);
extern mps_bool_t mps_addr_pool(mps_pool_t *, mps_arena_t, mps_addr_t);
extern mps_bool_t mps_addr_fmt(mps_fmt_t *, mps_arena_t, mps_addr_t);

/* Client memory arenas */
extern mps_res_t mps_arena_extend(mps_arena_t, mps_addr_t, size_t);
#if 0
/* There's no implementation for this function. */
extern mps_res_t mps_arena_retract(mps_arena_t, mps_addr_t, size_t);
#endif


/* Object Formats */

extern mps_res_t mps_fmt_create_k(mps_fmt_t *, mps_arena_t, mps_arg_s []);
extern mps_res_t mps_fmt_create_A(mps_fmt_t *, mps_arena_t,
                                  mps_fmt_A_s *);
extern mps_res_t mps_fmt_create_B(mps_fmt_t *, mps_arena_t,
                                  mps_fmt_B_s *);
extern mps_res_t mps_fmt_create_auto_header(mps_fmt_t *, mps_arena_t,
                                            mps_fmt_auto_header_s *);
extern mps_res_t mps_fmt_create_fixed(mps_fmt_t *, mps_arena_t,
                                      mps_fmt_fixed_s *);
extern void mps_fmt_destroy(mps_fmt_t);


/* Pools */

extern mps_res_t mps_pool_create(mps_pool_t *, mps_arena_t,
                                 mps_pool_class_t, ...);
extern mps_res_t mps_pool_create_v(mps_pool_t *, mps_arena_t,
                                   mps_pool_class_t, va_list);
extern mps_res_t mps_pool_create_k(mps_pool_t *, mps_arena_t,
                                   mps_pool_class_t, mps_arg_s []);
extern void mps_pool_destroy(mps_pool_t);
extern size_t mps_pool_total_size(mps_pool_t);
extern size_t mps_pool_free_size(mps_pool_t);


/* Chains */

/* .gen-param: This structure must match <code/chain.h#gen-param>. */
typedef struct mps_gen_param_s {
  size_t mps_capacity;
  double mps_mortality;
} mps_gen_param_s;

extern mps_res_t mps_chain_create(mps_chain_t *, mps_arena_t,
                                  size_t, mps_gen_param_s *);
extern void mps_chain_destroy(mps_chain_t);


/* Manual Allocation */

extern mps_res_t mps_alloc(mps_addr_t *, mps_pool_t, size_t);
extern mps_res_t mps_alloc_v(mps_addr_t *, mps_pool_t, size_t, va_list);
extern void mps_free(mps_pool_t, mps_addr_t, size_t);


/* Allocation Points */

extern mps_res_t mps_ap_create(mps_ap_t *, mps_pool_t, ...);
extern mps_res_t mps_ap_create_v(mps_ap_t *, mps_pool_t, va_list);
extern mps_res_t mps_ap_create_k(mps_ap_t *, mps_pool_t, mps_arg_s []);
extern void mps_ap_destroy(mps_ap_t);

extern mps_res_t (mps_reserve)(mps_addr_t *, mps_ap_t, size_t);
extern mps_bool_t (mps_commit)(mps_ap_t, mps_addr_t, size_t);

extern mps_res_t mps_ap_fill(mps_addr_t *, mps_ap_t, size_t);
extern mps_res_t mps_ap_fill_with_reservoir_permit(mps_addr_t *,
                                                   mps_ap_t,
                                                   size_t);

extern mps_res_t (mps_ap_frame_push)(mps_frame_t *, mps_ap_t);
extern mps_res_t (mps_ap_frame_pop)(mps_ap_t, mps_frame_t);

extern mps_bool_t mps_ap_trip(mps_ap_t, mps_addr_t, size_t);

extern mps_alloc_pattern_t mps_alloc_pattern_ramp(void);
extern mps_alloc_pattern_t mps_alloc_pattern_ramp_collect_all(void);
extern mps_res_t mps_ap_alloc_pattern_begin(mps_ap_t, mps_alloc_pattern_t);
extern mps_res_t mps_ap_alloc_pattern_end(mps_ap_t, mps_alloc_pattern_t);
extern mps_res_t mps_ap_alloc_pattern_reset(mps_ap_t);


/* Segregated-fit Allocation Caches */

extern mps_res_t mps_sac_create(mps_sac_t *, mps_pool_t, size_t,
                                mps_sac_classes_s *);
extern void mps_sac_destroy(mps_sac_t);
extern mps_res_t mps_sac_alloc(mps_addr_t *, mps_sac_t, size_t, mps_bool_t);
extern void mps_sac_free(mps_sac_t, mps_addr_t, size_t);
extern void mps_sac_flush(mps_sac_t);

/* Direct access to mps_sac_fill and mps_sac_empty is not supported. */
extern mps_res_t mps_sac_fill(mps_addr_t *, mps_sac_t, size_t, mps_bool_t);
extern void mps_sac_empty(mps_sac_t, mps_addr_t, size_t);

#define MPS_SAC_ALLOC_FAST(res_o, p_o, sac, size, has_reservoir_permit) \
  MPS_BEGIN \
    size_t _mps_i, _mps_s; \
    \
    _mps_s = (size); \
    if (_mps_s > (sac)->_middle) { \
      _mps_i = 0; \
      while (_mps_s > (sac)->_freelists[_mps_i]._size) \
        _mps_i += 2; \
    } else { \
      _mps_i = 1; \
      while (_mps_s <= (sac)->_freelists[_mps_i]._size) \
        _mps_i += 2; \
    } \
    if ((sac)->_freelists[_mps_i]._count != 0) { \
      (p_o) = (sac)->_freelists[_mps_i]._blocks; \
      (sac)->_freelists[_mps_i]._blocks = *(mps_addr_t *)(p_o); \
      --(sac)->_freelists[_mps_i]._count; \
      (res_o) = MPS_RES_OK; \
    } else \
      (res_o) = mps_sac_fill(&(p_o), sac, _mps_s, \
                             has_reservoir_permit); \
  MPS_END

#define MPS_SAC_FREE_FAST(sac, p, size) \
  MPS_BEGIN \
    size_t _mps_i, _mps_s; \
    \
    _mps_s = (size); \
    if (_mps_s > (sac)->_middle) { \
      _mps_i = 0; \
      while (_mps_s > (sac)->_freelists[_mps_i]._size) \
        _mps_i += 2; \
    } else { \
      _mps_i = 1; \
      while (_mps_s <= (sac)->_freelists[_mps_i]._size) \
        _mps_i += 2; \
    } \
    if ((sac)->_freelists[_mps_i]._count \
        < (sac)->_freelists[_mps_i]._count_max) { \
       *(mps_addr_t *)(p) = (sac)->_freelists[_mps_i]._blocks; \
      (sac)->_freelists[_mps_i]._blocks = (p); \
      ++(sac)->_freelists[_mps_i]._count; \
    } else \
      mps_sac_empty(sac, p, _mps_s); \
  MPS_END

/* backward compatibility */
#define MPS_SAC_ALLOC(res_o, p_o, sac, size, has_reservoir_permit) \
      MPS_SAC_ALLOC_FAST(res_o, p_o, sac, size, has_reservoir_permit)
#define MPS_SAC_FREE(sac, p, size) MPS_SAC_FREE_FAST(sac, p, size)


/* Low memory reservoir */

extern void mps_reservoir_limit_set(mps_arena_t, size_t);
extern size_t mps_reservoir_limit(mps_arena_t);
extern size_t mps_reservoir_available(mps_arena_t);
extern mps_res_t mps_reserve_with_reservoir_permit(mps_addr_t *,
                                                   mps_ap_t,
                                                   size_t);


/* Reserve Macros */
/* .reserve: Keep in sync with <code/buffer.c#reserve>. */

#define mps_reserve(_p_o, _mps_ap, _size) \
  ((char *)(_mps_ap)->alloc + (_size) > (char *)(_mps_ap)->alloc && \
   (char *)(_mps_ap)->alloc + (_size) <= (char *)(_mps_ap)->limit ? \
     ((_mps_ap)->alloc = \
       (mps_addr_t)((char *)(_mps_ap)->alloc + (_size)), \
      *(_p_o) = (_mps_ap)->init, \
      MPS_RES_OK) : \
     mps_ap_fill(_p_o, _mps_ap, _size))


#define MPS_RESERVE_BLOCK(_res_v, _p_v, _mps_ap, _size) \
  MPS_BEGIN \
    char *_alloc = (char *)(_mps_ap)->alloc; \
    char *_next = _alloc + (_size); \
    if(_next > _alloc && _next <= (char *)(_mps_ap)->limit) { \
      (_mps_ap)->alloc = (mps_addr_t)_next; \
      (_p_v) = (_mps_ap)->init; \
      (_res_v) = MPS_RES_OK; \
    } else \
      (_res_v) = mps_ap_fill(&(_p_v), _mps_ap, _size); \
  MPS_END


#define MPS_RESERVE_WITH_RESERVOIR_PERMIT_BLOCK(_res_v, _p_v, _mps_ap, _size) \
  MPS_BEGIN \
    char *_alloc = (char *)(_mps_ap)->alloc; \
    char *_next = _alloc + (_size); \
    if(_next > _alloc && _next <= (char *)(_mps_ap)->limit) { \
      (_mps_ap)->alloc = (mps_addr_t)_next; \
      (_p_v) = (_mps_ap)->init; \
      (_res_v) = MPS_RES_OK; \
    } else \
      (_res_v) = mps_ap_fill_with_reservoir_permit(&(_p_v), _mps_ap, _size); \
  MPS_END


/* Commit Macros */
/* .commit: Keep in sync with <code/buffer.c#commit>. */

#define mps_commit(_mps_ap, _p, _size) \
  ((_mps_ap)->init = (_mps_ap)->alloc, \
   (_mps_ap)->limit != 0 || mps_ap_trip(_mps_ap, _p, _size))


/* Root Creation and Destruction */

extern mps_res_t mps_root_create(mps_root_t *, mps_arena_t, mps_rank_t,
                                 mps_rm_t, mps_root_scan_t,
                                 void *, size_t);
extern mps_res_t mps_root_create_table(mps_root_t *, mps_arena_t,
                                       mps_rank_t, mps_rm_t,
                                       mps_addr_t *, size_t);
extern mps_res_t mps_root_create_table_masked(mps_root_t *, mps_arena_t,
                                              mps_rank_t, mps_rm_t,
                                              mps_addr_t *, size_t,
                                              mps_word_t);
extern mps_res_t mps_root_create_fmt(mps_root_t *, mps_arena_t,
                                     mps_rank_t, mps_rm_t,
                                     mps_fmt_scan_t, mps_addr_t,
                                     mps_addr_t);
extern mps_res_t mps_root_create_reg(mps_root_t *, mps_arena_t,
                                     mps_rank_t, mps_rm_t, mps_thr_t,
                                     mps_reg_scan_t, void *, size_t);
extern void mps_root_destroy(mps_root_t);

extern mps_res_t mps_stack_scan_ambig(mps_ss_t, mps_thr_t,
                                      void *, size_t);


/* Protection Trampoline and Thread Registration */

typedef void *(*mps_tramp_t)(void *, size_t);
extern void (mps_tramp)(void **, mps_tramp_t, void *, size_t);

extern mps_res_t mps_thread_reg(mps_thr_t *, mps_arena_t);
extern void mps_thread_dereg(mps_thr_t);


/* Location Dependency */

extern void mps_ld_reset(mps_ld_t, mps_arena_t);
extern void mps_ld_add(mps_ld_t, mps_arena_t, mps_addr_t);
extern void mps_ld_merge(mps_ld_t, mps_arena_t, mps_ld_t);
extern mps_bool_t mps_ld_isstale(mps_ld_t, mps_arena_t, mps_addr_t);
extern mps_bool_t mps_ld_isstale_any(mps_ld_t, mps_arena_t);

extern mps_word_t mps_collections(mps_arena_t);


/* Messages */

extern void mps_message_type_enable(mps_arena_t, mps_message_type_t);
extern void mps_message_type_disable(mps_arena_t, mps_message_type_t);
extern mps_bool_t mps_message_poll(mps_arena_t);
extern mps_bool_t mps_message_queue_type(mps_message_type_t *, mps_arena_t);
extern mps_bool_t mps_message_get(mps_message_t *,
                                  mps_arena_t, mps_message_type_t);
extern void mps_message_discard(mps_arena_t, mps_message_t);

/* Message Methods */

/* -- All Message Types */
extern mps_message_type_t mps_message_type(mps_arena_t, mps_message_t);
extern mps_clock_t mps_message_clock(mps_arena_t, mps_message_t);

/* -- mps_message_type_finalization */
extern void mps_message_finalization_ref(mps_addr_t *,
                                         mps_arena_t, mps_message_t);

/* -- mps_message_type_gc */
extern size_t mps_message_gc_live_size(mps_arena_t, mps_message_t);
extern size_t mps_message_gc_condemned_size(mps_arena_t, mps_message_t);
extern size_t mps_message_gc_not_condemned_size(mps_arena_t,
                                                mps_message_t);

/* -- mps_message_type_gc_start */
extern const char *mps_message_gc_start_why(mps_arena_t, mps_message_t);


/* Finalization */

extern mps_res_t mps_finalize(mps_arena_t, mps_addr_t *);
extern mps_res_t mps_definalize(mps_arena_t, mps_addr_t *);


/* Telemetry */

extern mps_word_t mps_telemetry_control(mps_word_t, mps_word_t);
extern void mps_telemetry_set(mps_word_t);
extern void mps_telemetry_reset(mps_word_t);
extern mps_word_t mps_telemetry_get(void);
extern mps_label_t mps_telemetry_intern(const char *);
extern void mps_telemetry_label(mps_addr_t, mps_label_t);
extern void mps_telemetry_flush(void);


/* Heap Walking */

typedef void (*mps_formatted_objects_stepper_t)(mps_addr_t, mps_fmt_t,
                                                mps_pool_t,
                                                void *, size_t);
extern void mps_arena_formatted_objects_walk(mps_arena_t,
                                             mps_formatted_objects_stepper_t,
                                             void *, size_t);


/* Root Walking */

typedef void (*mps_roots_stepper_t)(mps_addr_t *,
                                    mps_root_t,
                                    void *, size_t);
extern void mps_arena_roots_walk(mps_arena_t,
                                 mps_roots_stepper_t,
                                 void *, size_t);


/* Allocation debug options */


typedef struct mps_pool_debug_option_s {
  const void *fence_template;
  size_t fence_size;
  const void *free_template;
  size_t free_size;
} mps_pool_debug_option_s;

extern const struct mps_key_s _mps_key_POOL_DEBUG_OPTIONS;
#define MPS_KEY_POOL_DEBUG_OPTIONS (&_mps_key_POOL_DEBUG_OPTIONS)
#define MPS_KEY_POOL_DEBUG_OPTIONS_FIELD pool_debug_options

extern void mps_pool_check_fenceposts(mps_pool_t);
extern void mps_pool_check_free_space(mps_pool_t);


/* Scanner Support */

extern mps_res_t mps_fix(mps_ss_t, mps_addr_t *);

#define MPS_SCAN_BEGIN(ss) \
  MPS_BEGIN \
    mps_ss_t _ss = (ss); \
    mps_word_t _mps_zs = (_ss)->_zs; \
    mps_word_t _mps_w = (_ss)->_w; \
    mps_word_t _mps_ufs = (_ss)->_ufs; \
    mps_word_t _mps_wt; \
    {

#define MPS_FIX1(ss, ref) \
  (_mps_wt = (mps_word_t)1 << ((mps_word_t)(ref) >> _mps_zs \
                               & (sizeof(mps_word_t) * CHAR_BIT - 1)), \
   _mps_ufs |= _mps_wt, \
   (_mps_w & _mps_wt) != 0)

extern mps_res_t _mps_fix2(mps_ss_t, mps_addr_t *);
#define MPS_FIX2(ss, ref_io) _mps_fix2(ss, ref_io)

#define MPS_FIX12(ss, ref_io) \
  (MPS_FIX1(ss, *(ref_io)) ? \
   MPS_FIX2(ss, ref_io) : MPS_RES_OK)

/* MPS_FIX is deprecated */
#define MPS_FIX(ss, ref_io) MPS_FIX12(ss, ref_io)

#define MPS_FIX_CALL(ss, call) \
  MPS_BEGIN \
    (call); _mps_ufs |= (ss)->_ufs; \
  MPS_END

#define MPS_SCAN_END(ss) \
   } \
   (ss)->_ufs = _mps_ufs; \
  MPS_END


#endif /* mps_h */


/* C. COPYRIGHT AND LICENSE
 *
 * Copyright (C) 2001-2014 Ravenbrook Limited <http://www.ravenbrook.com/>.
 * All rights reserved.  This is an open source license.  Contact
 * Ravenbrook for commercial licensing options.
 * 
 * Redistribution and use in source and binary forms, with or without
 * modification, are permitted provided that the following conditions are
 * met:
 * 
 * 1. Redistributions of source code must retain the above copyright
 * notice, this list of conditions and the following disclaimer.
 * 
 * 2. Redistributions in binary form must reproduce the above copyright
 * notice, this list of conditions and the following disclaimer in the
 * documentation and/or other materials provided with the distribution.
 * 
 * 3. Redistributions in any form must be accompanied by information on how
 * to obtain complete source code for this software and any accompanying
 * software that uses this software.  The source code must either be
 * included in the distribution or be available for no more than the cost
 * of distribution plus a nominal fee, and must be freely redistributable
 * under reasonable conditions.  For an executable file, complete source
 * code means the source code for all modules it contains. It does not
 * include source code for modules or files that typically accompany the
 * major components of the operating system on which the executable file
 * runs.
 * 
 * THIS SOFTWARE IS PROVIDED BY THE COPYRIGHT HOLDERS AND CONTRIBUTORS "AS
 * IS" AND ANY EXPRESS OR IMPLIED WARRANTIES, INCLUDING, BUT NOT LIMITED
 * TO, THE IMPLIED WARRANTIES OF MERCHANTABILITY, FITNESS FOR A PARTICULAR
 * PURPOSE, OR NON-INFRINGEMENT, ARE DISCLAIMED. IN NO EVENT SHALL THE
 * COPYRIGHT HOLDERS AND CONTRIBUTORS BE LIABLE FOR ANY DIRECT, INDIRECT,
 * INCIDENTAL, SPECIAL, EXEMPLARY, OR CONSEQUENTIAL DAMAGES (INCLUDING, BUT
 * NOT LIMITED TO, PROCUREMENT OF SUBSTITUTE GOODS OR SERVICES; LOSS OF
 * USE, DATA, OR PROFITS; OR BUSINESS INTERRUPTION) HOWEVER CAUSED AND ON
 * ANY THEORY OF LIABILITY, WHETHER IN CONTRACT, STRICT LIABILITY, OR TORT
 * (INCLUDING NEGLIGENCE OR OTHERWISE) ARISING IN ANY WAY OUT OF THE USE OF
 * THIS SOFTWARE, EVEN IF ADVISED OF THE POSSIBILITY OF SUCH DAMAGE.
 */<|MERGE_RESOLUTION|>--- conflicted
+++ resolved
@@ -155,24 +155,12 @@
 #define MPS_KEY_ARGS_END        (&_mps_key_ARGS_END)
 extern mps_arg_s mps_args_none[];
 
-<<<<<<< HEAD
-extern const struct mps_key_s _mps_key_ARENA_COMMIT_LIMIT;
-#define MPS_KEY_ARENA_COMMIT_LIMIT (&_mps_key_ARENA_COMMIT_LIMIT)
-#define MPS_KEY_ARENA_COMMIT_LIMIT_FIELD size
-=======
->>>>>>> 85326531
 extern const struct mps_key_s _mps_key_ARENA_GRAIN_SIZE;
 #define MPS_KEY_ARENA_GRAIN_SIZE (&_mps_key_ARENA_GRAIN_SIZE)
 #define MPS_KEY_ARENA_GRAIN_SIZE_FIELD size
 extern const struct mps_key_s _mps_key_ARENA_SIZE;
 #define MPS_KEY_ARENA_SIZE      (&_mps_key_ARENA_SIZE)
 #define MPS_KEY_ARENA_SIZE_FIELD size
-<<<<<<< HEAD
-extern const struct mps_key_s _mps_key_ARENA_SPARE_COMMIT_LIMIT;
-#define MPS_KEY_ARENA_SPARE_COMMIT_LIMIT (&_mps_key_ARENA_SPARE_COMMIT_LIMIT)
-#define MPS_KEY_ARENA_SPARE_COMMIT_LIMIT_FIELD size
-=======
->>>>>>> 85326531
 extern const struct mps_key_s _mps_key_ARENA_ZONED;
 #define MPS_KEY_ARENA_ZONED     (&_mps_key_ARENA_ZONED)
 #define MPS_KEY_ARENA_ZONED_FIELD b
@@ -451,7 +439,6 @@
 extern mps_res_t mps_arena_create_v(mps_arena_t *, mps_arena_class_t, va_list);
 extern mps_res_t mps_arena_create_k(mps_arena_t *, mps_arena_class_t,
                                     mps_arg_s []);
-extern mps_res_t mps_arena_configure(mps_arena_t, mps_arg_s []);
 extern void mps_arena_destroy(mps_arena_t);
 
 extern size_t mps_arena_reserved(mps_arena_t);
