/* freelist.c: FREE LIST ALLOCATOR IMPLEMENTATION
 *
 * $Id$
 * Copyright (c) 2013-2014 Ravenbrook Limited.  See end of file for license.
 *
 * .sources: <design/freelist/>.
 */

#include "freelist.h"
#include "mpm.h"
#include "range.h"

SRCID(freelist, "$Id$");


#define freelistOfLand(land) PARENT(FreelistStruct, landStruct, land)
<<<<<<< HEAD
#define freelistAlignment(fl) LandAlignment(&fl->landStruct)
=======
#define freelistAlignment(fl) LandAlignment(FreelistLand(fl))
>>>>>>> 0253f20e


typedef union FreelistBlockUnion {
  struct {
    FreelistBlock next;    /* tagged with low bit 1 */
    /* limit is (char *)this + freelistAlignment(fl) */
  } small;
  struct {
    FreelistBlock next;    /* not tagged (low bit 0) */
    Addr limit;
  } large;
} FreelistBlockUnion;


/* freelistEND -- the end of a list
 *
 * The end of a list should not be represented with NULL, as this is
<<<<<<< HEAD
 * ambiguous. However, freelistEND in fact a null pointer for
=======
 * ambiguous. However, freelistEND is in fact a null pointer, for
>>>>>>> 0253f20e
 * performance. To check whether you have it right, try temporarily
 * defining freelistEND as ((FreelistBlock)2) or similar (it must be
 * an even number because of the use of a tag).
 */
<<<<<<< HEAD

#define freelistEND ((FreelistBlock)0)


/* freelistMinimumAlignment -- the minimum allowed alignment for the
 * address ranges in a free list: see <design/freelist/#impl.grain.align>
 */

#define freelistMinimumAlignment ((Align)sizeof(FreelistBlock))
=======
>>>>>>> 0253f20e

#define freelistEND ((FreelistBlock)0)


/* FreelistTag -- return the tag of word */

/* FreelistTag -- return the tag of word */

#define FreelistTag(word) ((word) & 1)


/* FreelistTagSet -- return word updated with the tag set */

#define FreelistTagSet(word) ((FreelistBlock)((Word)(word) | 1))


/* FreelistTagReset -- return word updated with the tag reset */

#define FreelistTagReset(word) ((FreelistBlock)((Word)(word) & ~(Word)1))


/* FreelistTagCopy -- return 'to' updated to have the same tag as 'from' */

#define FreelistTagCopy(to, from) ((FreelistBlock)((Word)(to) | FreelistTag((Word)(from))))


/* FreelistBlockIsSmall -- return true if block is small, false if large */

#define FreelistBlockIsSmall(block) FreelistTag((Word)((block)->small.next))


/* FreelistBlockBase -- return the base of a block. */

#define FreelistBlockBase(block) ((Addr)(block))


/* FreelistBlockLimit -- return the limit of a block. */

static Addr FreelistBlockLimit(Freelist fl, FreelistBlock block)
{
  AVERT(Freelist, fl);
  if (FreelistBlockIsSmall(block)) {
    return AddrAdd(FreelistBlockBase(block), freelistAlignment(fl));
  } else {
    return block->large.limit;
  }
}


/* FreelistBlockCheck -- check a block. */

ATTRIBUTE_UNUSED
static Bool FreelistBlockCheck(FreelistBlock block)
{
  CHECKL(block != NULL);
  /* block list is address-ordered */
  CHECKL(FreelistTagReset(block->small.next) == freelistEND
         || block < FreelistTagReset(block->small.next));
  CHECKL(FreelistBlockIsSmall(block) || (Addr)block < block->large.limit);

  return TRUE;
}


/* FreelistBlockNext -- return the next block in the list, or
 * freelistEND if there are no more blocks.
 */
static FreelistBlock FreelistBlockNext(FreelistBlock block)
{
  AVERT(FreelistBlock, block);
  return FreelistTagReset(block->small.next);
}


/* FreelistBlockSize -- return the size of a block. */

#define FreelistBlockSize(fl, block) \
  AddrOffset(FreelistBlockBase(block), FreelistBlockLimit(fl, block))


/* FreelistBlockSetNext -- update the next block in the list */

static void FreelistBlockSetNext(FreelistBlock block, FreelistBlock next)
{
  AVERT(FreelistBlock, block);
  block->small.next = FreelistTagCopy(next, block->small.next);
}


/* FreelistBlockSetLimit -- update the limit of a block */

static void FreelistBlockSetLimit(Freelist fl, FreelistBlock block, Addr limit)
{
  Size size;

  AVERT(Freelist, fl);
  AVERT(FreelistBlock, block);
  AVER(AddrIsAligned(limit, freelistAlignment(fl)));
  AVER(FreelistBlockBase(block) < limit);

  size = AddrOffset(block, limit);
  if (size >= sizeof(block->large)) {
    block->large.next = FreelistTagReset(block->large.next);
    block->large.limit = limit;
  } else {
    AVER(size >= sizeof(block->small));
    block->small.next = FreelistTagSet(block->small.next);
  }
  AVER(FreelistBlockLimit(fl, block) == limit);
}


/* FreelistBlockInit -- initalize block storing the range [base, limit). */

static FreelistBlock FreelistBlockInit(Freelist fl, Addr base, Addr limit)
{
  FreelistBlock block;

  AVERT(Freelist, fl);
  AVER(base != NULL);
  AVER(AddrIsAligned(base, freelistAlignment(fl)));
  AVER(base < limit);
  AVER(AddrIsAligned(limit, freelistAlignment(fl)));

  block = (FreelistBlock)base;
  block->small.next = FreelistTagSet(freelistEND);
  FreelistBlockSetLimit(fl, block, limit);
  AVERT(FreelistBlock, block);
  return block;
}


Bool FreelistCheck(Freelist fl)
{
  Land land;
  CHECKS(Freelist, fl);
<<<<<<< HEAD
  land = &fl->landStruct;
  CHECKD(Land, land);
  /* See <design/freelist/#impl.grain.align> */
  CHECKL(AlignIsAligned(freelistAlignment(fl), freelistMinimumAlignment));
=======
  land = FreelistLand(fl);
  CHECKD(Land, land);
  /* See <design/freelist/#impl.grain.align> */
  CHECKL(AlignIsAligned(freelistAlignment(fl), FreelistMinimumAlignment));
>>>>>>> 0253f20e
  CHECKL((fl->list == freelistEND) == (fl->listSize == 0));
  CHECKL((fl->list == freelistEND) == (fl->size == 0));
  CHECKL(SizeIsAligned(fl->size, freelistAlignment(fl)));

  return TRUE;
}


static Res freelistInit(Land land, ArgList args)
{
  Freelist fl;
  LandClass super;
  Res res;

  AVERT(Land, land);
  super = LAND_SUPERCLASS(FreelistLandClass);
  res = (*super->init)(land, args);
  if (res != ResOK)
    return res;

  /* See <design/freelist/#impl.grain> */
<<<<<<< HEAD
  AVER(AlignIsAligned(LandAlignment(land), freelistMinimumAlignment));
=======
  AVER(AlignIsAligned(LandAlignment(land), FreelistMinimumAlignment));
>>>>>>> 0253f20e

  fl = freelistOfLand(land);
  fl->list = freelistEND;
  fl->listSize = 0;
  fl->size = 0;

  fl->sig = FreelistSig;
  AVERT(Freelist, fl);
  return ResOK;
}


static void freelistFinish(Land land)
{
  Freelist fl;

  AVERT(Land, land);
  fl = freelistOfLand(land);
  AVERT(Freelist, fl);
  fl->sig = SigInvalid;
  fl->list = freelistEND;
}


static Size freelistSize(Land land)
{
  Freelist fl;

  AVERT(Land, land);
  fl = freelistOfLand(land);
  AVERT(Freelist, fl);
  return fl->size;
}


/* freelistBlockSetPrevNext -- update list of blocks
 *
 * If prev and next are both freelistEND, make the block list empty.
 * Otherwise, if prev is freelistEND, make next the first block in the list.
 * Otherwise, if next is freelistEND, make prev the last block in the list.
 * Otherwise, make next follow prev in the list.
 * Update the count of blocks by 'delta'.

 * It is tempting to try to simplify this code by putting a
 * FreelistBlockUnion into the FreelistStruct and so avoiding the
 * special case on prev. But the problem with that idea is that we
 * can't guarantee that such a sentinel would respect the isolated
 * range invariant, and so it would still have to be special-cases.
 */

static void freelistBlockSetPrevNext(Freelist fl, FreelistBlock prev,
                                     FreelistBlock next, int delta)
{
  AVERT(Freelist, fl);

  if (prev == freelistEND) {
    fl->list = next;
  } else {
    /* Isolated range invariant (design.mps.freelist.impl.invariant). */
    AVER(next == freelistEND
         || FreelistBlockLimit(fl, prev) < FreelistBlockBase(next));
    FreelistBlockSetNext(prev, next);
  }
  if (delta < 0) {
    AVER(fl->listSize >= (Count)-delta);
    fl->listSize -= (Count)-delta;
  } else {
    fl->listSize += (Count)delta;
  }
}


static Res freelistInsert(Range rangeReturn, Land land, Range range)
{
  Freelist fl;
  FreelistBlock prev, cur, next, new;
  Addr base, limit;
  Bool coalesceLeft, coalesceRight;

  AVER(rangeReturn != NULL);
  AVERT(Land, land);
  fl = freelistOfLand(land);
  AVERT(Freelist, fl);
  AVERT(Range, range);
  AVER(RangeIsAligned(range, freelistAlignment(fl)));

  base = RangeBase(range);
  limit = RangeLimit(range);

  prev = freelistEND;
  cur = fl->list;
  while (cur != freelistEND) {
    if (base < FreelistBlockLimit(fl, cur) && FreelistBlockBase(cur) < limit)
      return ResFAIL; /* range overlaps with cur */
    if (limit <= FreelistBlockBase(cur))
      break;
    next = FreelistBlockNext(cur);
    if (next != freelistEND)
      /* Isolated range invariant (design.mps.freelist.impl.invariant). */
      AVER(FreelistBlockLimit(fl, cur) < FreelistBlockBase(next));
    prev = cur;
    cur = next;
  }

  /* Now we know that range does not overlap with any block, and if it
   * coalesces then it does so with prev on the left, and cur on the
   * right.
   */
  coalesceLeft = (prev != freelistEND && base == FreelistBlockLimit(fl, prev));
  coalesceRight = (cur != freelistEND && limit == FreelistBlockBase(cur));

  if (coalesceLeft && coalesceRight) {
    base = FreelistBlockBase(prev);
    limit = FreelistBlockLimit(fl, cur);
    FreelistBlockSetLimit(fl, prev, limit);
    freelistBlockSetPrevNext(fl, prev, FreelistBlockNext(cur), -1);

  } else if (coalesceLeft) {
    base = FreelistBlockBase(prev);
    FreelistBlockSetLimit(fl, prev, limit);

  } else if (coalesceRight) {
    next = FreelistBlockNext(cur);
    limit = FreelistBlockLimit(fl, cur);
    cur = FreelistBlockInit(fl, base, limit);
    FreelistBlockSetNext(cur, next);
    freelistBlockSetPrevNext(fl, prev, cur, 0);

  } else {
    /* failed to coalesce: add new block */
    new = FreelistBlockInit(fl, base, limit);
    FreelistBlockSetNext(new, cur);
    freelistBlockSetPrevNext(fl, prev, new, +1);
  }

  fl->size += RangeSize(range);
  RangeInit(rangeReturn, base, limit);
  return ResOK;
}


/* freelistDeleteFromBlock -- delete range from block
 *
 * range must be a subset of block. Update rangeReturn to be the
 * original range of block and update the block list accordingly: prev
 * is on the list just before block, or freelistEND if block is the
 * first block on the list.
 */

static void freelistDeleteFromBlock(Range rangeReturn, Freelist fl,
                                    Range range, FreelistBlock prev,
                                    FreelistBlock block)
{
  FreelistBlock next, new;
  Addr base, limit, blockBase, blockLimit;

  AVER(rangeReturn != NULL);
  AVERT(Freelist, fl);
  AVERT(Range, range);
  AVER(RangeIsAligned(range, freelistAlignment(fl)));
  AVER(prev == freelistEND || FreelistBlockNext(prev) == block);
  AVERT(FreelistBlock, block);
  AVER(FreelistBlockBase(block) <= RangeBase(range));
  AVER(RangeLimit(range) <= FreelistBlockLimit(fl, block));

  base = RangeBase(range);
  limit = RangeLimit(range);
  blockBase = FreelistBlockBase(block);
  blockLimit = FreelistBlockLimit(fl, block);
  next = FreelistBlockNext(block);

  if (base == blockBase && limit == blockLimit) {
    /* No fragment at left; no fragment at right. */
    freelistBlockSetPrevNext(fl, prev, next, -1);

  } else if (base == blockBase) {
    /* No fragment at left; block at right. */
    block = FreelistBlockInit(fl, limit, blockLimit);
    FreelistBlockSetNext(block, next);
    freelistBlockSetPrevNext(fl, prev, block, 0);

  } else if (limit == blockLimit) {        
    /* Block at left; no fragment at right. */
    FreelistBlockSetLimit(fl, block, base);

  } else {
    /* Block at left; block at right. */
    FreelistBlockSetLimit(fl, block, base);
    new = FreelistBlockInit(fl, limit, blockLimit);
    FreelistBlockSetNext(new, next);
    freelistBlockSetPrevNext(fl, block, new, +1);
  }

  AVER(fl->size >= RangeSize(range));
  fl->size -= RangeSize(range);
  RangeInit(rangeReturn, blockBase, blockLimit);
}


static Res freelistDelete(Range rangeReturn, Land land, Range range)
{
  Freelist fl;
  FreelistBlock prev, cur, next;
  Addr base, limit;

  AVER(rangeReturn != NULL);
  AVERT(Land, land);
  fl = freelistOfLand(land);
  AVERT(Freelist, fl);
  AVERT(Range, range);

  base = RangeBase(range);
  limit = RangeLimit(range);

  prev = freelistEND;
  cur = fl->list;
  while (cur != freelistEND) {
    Addr blockBase, blockLimit;
    blockBase = FreelistBlockBase(cur);
    blockLimit = FreelistBlockLimit(fl, cur);

    if (limit <= blockBase)
      return ResFAIL; /* not found */
    if (base <= blockLimit) {
      if (base < blockBase || blockLimit < limit)
        return ResFAIL; /* partially overlapping */
      freelistDeleteFromBlock(rangeReturn, fl, range, prev, cur);
      return ResOK;
    }
    
    next = FreelistBlockNext(cur);
    prev = cur;
    cur = next;
  }

  /* Range not found in block list. */
  return ResFAIL;
}


<<<<<<< HEAD
static void freelistIterate(Land land, LandVisitor visitor,
                            void *closureP, Size closureS)
=======
static Bool freelistIterate(Land land, LandVisitor visitor,
                            void *closureP, Size closureS)
{
  Freelist fl;
  FreelistBlock cur, next;

  AVERT(Land, land);
  fl = freelistOfLand(land);
  AVERT(Freelist, fl);
  AVER(FUNCHECK(visitor));
  /* closureP and closureS are arbitrary */

  for (cur = fl->list; cur != freelistEND; cur = next) {
    RangeStruct range;
    Bool cont;
    /* .next.first: Take next before calling the visitor, in case the
     * visitor touches the block. */
    next = FreelistBlockNext(cur);
    RangeInit(&range, FreelistBlockBase(cur), FreelistBlockLimit(fl, cur));
    cont = (*visitor)(land, &range, closureP, closureS);
    if (!cont)
      return FALSE;
  }
  return TRUE;
}


static Bool freelistIterateAndDelete(Land land, LandDeleteVisitor visitor,
                                     void *closureP, Size closureS)
>>>>>>> 0253f20e
{
  Freelist fl;
  FreelistBlock prev, cur, next;

  AVERT(Land, land);
  fl = freelistOfLand(land);
  AVERT(Freelist, fl);
  AVER(FUNCHECK(visitor));
<<<<<<< HEAD
=======
  /* closureP and closureS are arbitrary */
>>>>>>> 0253f20e

  prev = freelistEND;
  cur = fl->list;
  while (cur != freelistEND) {
    Bool delete = FALSE;
    RangeStruct range;
    Bool cont;
    Size size;
    next = FreelistBlockNext(cur); /* See .next.first. */
    size = FreelistBlockSize(fl, cur);
    RangeInit(&range, FreelistBlockBase(cur), FreelistBlockLimit(fl, cur));
    cont = (*visitor)(&delete, land, &range, closureP, closureS);
<<<<<<< HEAD
    next = FreelistBlockNext(cur);
=======
>>>>>>> 0253f20e
    if (delete) {
      Size size = FreelistBlockSize(fl, cur);
      freelistBlockSetPrevNext(fl, prev, next, -1);
      AVER(fl->size >= size);
      fl->size -= size;
    } else {
      prev = cur;
    }
    if (!cont)
      return FALSE;
    cur = next;
  }
  return TRUE;
}


/* freelistFindDeleteFromBlock -- delete size bytes from block
 *
 * Find a chunk of size bytes in block (which is known to be at least
 * that big) and possibly delete that chunk according to the
 * instruction in findDelete. Return the range of that chunk in
 * rangeReturn. Return the original range of the block in
 * oldRangeReturn. Update the block list accordingly, using prev,
 * which is previous in list or freelistEND if block is the first
 * block in the list.
 */

static void freelistFindDeleteFromBlock(Range rangeReturn, Range oldRangeReturn,
                                        Freelist fl, Size size,
                                        FindDelete findDelete,
                                        FreelistBlock prev, FreelistBlock block)
{
  Bool callDelete = TRUE;
  Addr base, limit;

  AVER(rangeReturn != NULL);
  AVER(oldRangeReturn != NULL);
  AVERT(Freelist, fl);
  AVER(SizeIsAligned(size, freelistAlignment(fl)));
  AVERT(FindDelete, findDelete);
  AVER(prev == freelistEND || FreelistBlockNext(prev) == block);
  AVERT(FreelistBlock, block);
  AVER(FreelistBlockSize(fl, block) >= size);
  
  base = FreelistBlockBase(block);
  limit = FreelistBlockLimit(fl, block);

  switch (findDelete) {
  case FindDeleteNONE:
    callDelete = FALSE;
    break;

  case FindDeleteLOW:
    limit = AddrAdd(base, size);
    break;

  case FindDeleteHIGH:
    base = AddrSub(limit, size);
    break;

  case FindDeleteENTIRE:
    /* do nothing */
    break;

  default:
    NOTREACHED;
    break;
  }

  RangeInit(rangeReturn, base, limit);
  if (callDelete) {
    freelistDeleteFromBlock(oldRangeReturn, fl, rangeReturn, prev, block);
  } else {
    RangeInit(oldRangeReturn, base, limit);        
  }
}


static Bool freelistFindFirst(Range rangeReturn, Range oldRangeReturn,
                              Land land, Size size, FindDelete findDelete)
{
  Freelist fl;
  FreelistBlock prev, cur, next;

  AVER(rangeReturn != NULL);
  AVER(oldRangeReturn != NULL);
  AVERT(Land, land);
  fl = freelistOfLand(land);
  AVERT(Freelist, fl);
  AVER(SizeIsAligned(size, freelistAlignment(fl)));
  AVERT(FindDelete, findDelete);

  prev = freelistEND;
  cur = fl->list;
  while (cur != freelistEND) {
    if (FreelistBlockSize(fl, cur) >= size) {
      freelistFindDeleteFromBlock(rangeReturn, oldRangeReturn, fl, size,
                                  findDelete, prev, cur);
      return TRUE;
    }
    next = FreelistBlockNext(cur);
    prev = cur;
    cur = next;
  }

  return FALSE;
}


static Bool freelistFindLast(Range rangeReturn, Range oldRangeReturn,
                             Land land, Size size, FindDelete findDelete)
{
  Freelist fl;
  Bool found = FALSE;
  FreelistBlock prev, cur, next;
  FreelistBlock foundPrev = freelistEND, foundCur = freelistEND;

  AVER(rangeReturn != NULL);
  AVER(oldRangeReturn != NULL);
  AVERT(Land, land);
  fl = freelistOfLand(land);
  AVERT(Freelist, fl);
  AVER(SizeIsAligned(size, freelistAlignment(fl)));
  AVERT(FindDelete, findDelete);

  prev = freelistEND;
  cur = fl->list;
  while (cur != freelistEND) {
    if (FreelistBlockSize(fl, cur) >= size) {
      found = TRUE;
      foundPrev = prev;
      foundCur = cur;
    }
    next = FreelistBlockNext(cur);
    prev = cur;
    cur = next;
  }

  if (found)
    freelistFindDeleteFromBlock(rangeReturn, oldRangeReturn, fl, size,
                                findDelete, foundPrev, foundCur);

  return found;
}


static Bool freelistFindLargest(Range rangeReturn, Range oldRangeReturn,
                                Land land, Size size, FindDelete findDelete)
{
  Freelist fl;
  Bool found = FALSE;
  FreelistBlock prev, cur, next;
  FreelistBlock bestPrev = freelistEND, bestCur = freelistEND;

  AVER(rangeReturn != NULL);
  AVER(oldRangeReturn != NULL);
  AVERT(Land, land);
  fl = freelistOfLand(land);
  AVERT(Freelist, fl);
  AVERT(FindDelete, findDelete);

  prev = freelistEND;
  cur = fl->list;
  while (cur != freelistEND) {
    if (FreelistBlockSize(fl, cur) >= size) {
      found = TRUE;
      size = FreelistBlockSize(fl, cur);
      bestPrev = prev;
      bestCur = cur;
    }
    next = FreelistBlockNext(cur);
    prev = cur;
    cur = next;
  }

  if (found)
    freelistFindDeleteFromBlock(rangeReturn, oldRangeReturn, fl, size,
                                findDelete, bestPrev, bestCur);

  return found;
}


<<<<<<< HEAD
static Res freelistFindInZones(Range rangeReturn, Range oldRangeReturn,
                               Land land, Size size,
=======
static Res freelistFindInZones(Bool *foundReturn, Range rangeReturn,
                               Range oldRangeReturn, Land land, Size size,
>>>>>>> 0253f20e
                               ZoneSet zoneSet, Bool high)
{
  Freelist fl;
  LandFindMethod landFind;
  RangeInZoneSet search;
  Bool found = FALSE;
  FreelistBlock prev, cur, next;
  FreelistBlock foundPrev = freelistEND, foundCur = freelistEND;
  RangeStruct foundRange;

  AVER(FALSE); /* TODO: this code is completely untested! */
  AVER(rangeReturn != NULL);
  AVER(oldRangeReturn != NULL);
  AVERT(Land, land);
  fl = freelistOfLand(land);
  AVERT(Freelist, fl);
  /* AVERT(ZoneSet, zoneSet); */
  AVERT(Bool, high);

  landFind = high ? freelistFindLast : freelistFindFirst;
  search = high ? RangeInZoneSetLast : RangeInZoneSetFirst;

  if (zoneSet == ZoneSetEMPTY)
<<<<<<< HEAD
    return ResFAIL;
  if (zoneSet == ZoneSetUNIV) {
    FindDelete fd = high ? FindDeleteHIGH : FindDeleteLOW;
    if ((*landFind)(rangeReturn, oldRangeReturn, land, size, fd))
      return ResOK;
    else
      return ResFAIL;
  }
  if (ZoneSetIsSingle(zoneSet) && size > ArenaStripeSize(LandArena(land)))
    return ResFAIL;
=======
    goto fail;
  if (zoneSet == ZoneSetUNIV) {
    FindDelete fd = high ? FindDeleteHIGH : FindDeleteLOW;
    *foundReturn = (*landFind)(rangeReturn, oldRangeReturn, land, size, fd);
    return ResOK;
  }
  if (ZoneSetIsSingle(zoneSet) && size > ArenaStripeSize(LandArena(land)))
    goto fail;
>>>>>>> 0253f20e

  prev = freelistEND;
  cur = fl->list;
  while (cur != freelistEND) {
    Addr base, limit;
    if ((*search)(&base, &limit, FreelistBlockBase(cur),
                  FreelistBlockLimit(fl, cur),
                  LandArena(land), zoneSet, size))
    {
      found = TRUE;
      foundPrev = prev;
      foundCur = cur;
      RangeInit(&foundRange, base, limit);
      if (!high)
        break;
    }
    next = FreelistBlockNext(cur);
    prev = cur;
    cur = next;
  }

  if (!found)
<<<<<<< HEAD
    return ResFAIL;

  freelistDeleteFromBlock(oldRangeReturn, fl, &foundRange, foundPrev, foundCur);
  RangeCopy(rangeReturn, &foundRange);
=======
    goto fail;

  freelistDeleteFromBlock(oldRangeReturn, fl, &foundRange, foundPrev, foundCur);
  RangeCopy(rangeReturn, &foundRange);
  *foundReturn = TRUE;
  return ResOK;

fail:
  *foundReturn = FALSE;
>>>>>>> 0253f20e
  return ResOK;
}


/* freelistDescribeVisitor -- visitor method for freelistDescribe
 *
 * Writes a decription of the range into the stream pointed to by
 * closureP.
 */

<<<<<<< HEAD
static Bool freelistDescribeVisitor(Bool *deleteReturn, Land land, Range range,
=======
static Bool freelistDescribeVisitor(Land land, Range range,
>>>>>>> 0253f20e
                                    void *closureP, Size closureS)
{
  Res res;
  mps_lib_FILE *stream = closureP;

<<<<<<< HEAD
  if (deleteReturn == NULL) return FALSE;
  if (!TESTT(Land, land)) return FALSE;
  if (!RangeCheck(range)) return FALSE;
  if (stream == NULL) return FALSE;
  UNUSED(closureS);
=======
  if (!TESTT(Land, land)) return FALSE;
  if (!RangeCheck(range)) return FALSE;
  if (stream == NULL) return FALSE;
  if (closureS != UNUSED_SIZE) return FALSE;
>>>>>>> 0253f20e

  res = WriteF(stream,
               "  [$P,", (WriteFP)RangeBase(range),
               "$P)", (WriteFP)RangeLimit(range),
               " {$U}\n", (WriteFU)RangeSize(range),
               NULL);

  return res == ResOK;
}


static Res freelistDescribe(Land land, mps_lib_FILE *stream)
{
  Freelist fl;
  Res res;
  Bool b;

  if (!TESTT(Land, land)) return ResFAIL;
  fl = freelistOfLand(land);
  if (!TESTT(Freelist, fl)) return ResFAIL;
  if (stream == NULL) return ResFAIL;

  res = WriteF(stream,
               "Freelist $P {\n", (WriteFP)fl,
               "  listSize = $U\n", (WriteFU)fl->listSize,
               NULL);

<<<<<<< HEAD
  LandIterate(land, freelistDescribeVisitor, stream, 0);
=======
  b = LandIterate(land, freelistDescribeVisitor, stream, UNUSED_SIZE);
  if (!b) return ResFAIL;
>>>>>>> 0253f20e

  res = WriteF(stream, "}\n", NULL);
  return res;
}


DEFINE_LAND_CLASS(FreelistLandClass, class)
{
  INHERIT_CLASS(class, LandClass);
  class->name = "FREELIST";
  class->size = sizeof(FreelistStruct);
  class->init = freelistInit;
  class->finish = freelistFinish;
  class->sizeMethod = freelistSize;
  class->insert = freelistInsert;
  class->delete = freelistDelete;
  class->iterate = freelistIterate;
<<<<<<< HEAD
=======
  class->iterateAndDelete = freelistIterateAndDelete;
>>>>>>> 0253f20e
  class->findFirst = freelistFindFirst;
  class->findLast = freelistFindLast;
  class->findLargest = freelistFindLargest;
  class->findInZones = freelistFindInZones;
  class->describe = freelistDescribe;
  AVERT(LandClass, class);
}


/* C. COPYRIGHT AND LICENSE
 *
 * Copyright (C) 2013-2014 Ravenbrook Limited <http://www.ravenbrook.com/>.
 * All rights reserved.  This is an open source license.  Contact
 * Ravenbrook for commercial licensing options.
 * 
 * Redistribution and use in source and binary forms, with or without
 * modification, are permitted provided that the following conditions are
 * met:
 * 
 * 1. Redistributions of source code must retain the above copyright
 * notice, this list of conditions and the following disclaimer.
 * 
 * 2. Redistributions in binary form must reproduce the above copyright
 * notice, this list of conditions and the following disclaimer in the
 * documentation and/or other materials provided with the distribution.
 * 
 * 3. Redistributions in any form must be accompanied by information on how
 * to obtain complete source code for this software and any accompanying
 * software that uses this software.  The source code must either be
 * included in the distribution or be available for no more than the cost
 * of distribution plus a nominal fee, and must be freely redistributable
 * under reasonable conditions.  For an executable file, complete source
 * code means the source code for all modules it contains. It does not
 * include source code for modules or files that typically accompany the
 * major components of the operating system on which the executable file
 * runs.
 * 
 * THIS SOFTWARE IS PROVIDED BY THE COPYRIGHT HOLDERS AND CONTRIBUTORS "AS
 * IS" AND ANY EXPRESS OR IMPLIED WARRANTIES, INCLUDING, BUT NOT LIMITED
 * TO, THE IMPLIED WARRANTIES OF MERCHANTABILITY, FITNESS FOR A PARTICULAR
 * PURPOSE, OR NON-INFRINGEMENT, ARE DISCLAIMED. IN NO EVENT SHALL THE
 * COPYRIGHT HOLDERS AND CONTRIBUTORS BE LIABLE FOR ANY DIRECT, INDIRECT,
 * INCIDENTAL, SPECIAL, EXEMPLARY, OR CONSEQUENTIAL DAMAGES (INCLUDING, BUT
 * NOT LIMITED TO, PROCUREMENT OF SUBSTITUTE GOODS OR SERVICES; LOSS OF
 * USE, DATA, OR PROFITS; OR BUSINESS INTERRUPTION) HOWEVER CAUSED AND ON
 * ANY THEORY OF LIABILITY, WHETHER IN CONTRACT, STRICT LIABILITY, OR TORT
 * (INCLUDING NEGLIGENCE OR OTHERWISE) ARISING IN ANY WAY OUT OF THE USE OF
 * THIS SOFTWARE, EVEN IF ADVISED OF THE POSSIBILITY OF SUCH DAMAGE.
 */<|MERGE_RESOLUTION|>--- conflicted
+++ resolved
@@ -14,11 +14,7 @@
 
 
 #define freelistOfLand(land) PARENT(FreelistStruct, landStruct, land)
-<<<<<<< HEAD
-#define freelistAlignment(fl) LandAlignment(&fl->landStruct)
-=======
 #define freelistAlignment(fl) LandAlignment(FreelistLand(fl))
->>>>>>> 0253f20e
 
 
 typedef union FreelistBlockUnion {
@@ -36,32 +32,14 @@
 /* freelistEND -- the end of a list
  *
  * The end of a list should not be represented with NULL, as this is
-<<<<<<< HEAD
- * ambiguous. However, freelistEND in fact a null pointer for
-=======
  * ambiguous. However, freelistEND is in fact a null pointer, for
->>>>>>> 0253f20e
  * performance. To check whether you have it right, try temporarily
  * defining freelistEND as ((FreelistBlock)2) or similar (it must be
  * an even number because of the use of a tag).
  */
-<<<<<<< HEAD
 
 #define freelistEND ((FreelistBlock)0)
 
-
-/* freelistMinimumAlignment -- the minimum allowed alignment for the
- * address ranges in a free list: see <design/freelist/#impl.grain.align>
- */
-
-#define freelistMinimumAlignment ((Align)sizeof(FreelistBlock))
-=======
->>>>>>> 0253f20e
-
-#define freelistEND ((FreelistBlock)0)
-
-
-/* FreelistTag -- return the tag of word */
 
 /* FreelistTag -- return the tag of word */
 
@@ -193,17 +171,10 @@
 {
   Land land;
   CHECKS(Freelist, fl);
-<<<<<<< HEAD
-  land = &fl->landStruct;
-  CHECKD(Land, land);
-  /* See <design/freelist/#impl.grain.align> */
-  CHECKL(AlignIsAligned(freelistAlignment(fl), freelistMinimumAlignment));
-=======
   land = FreelistLand(fl);
   CHECKD(Land, land);
   /* See <design/freelist/#impl.grain.align> */
   CHECKL(AlignIsAligned(freelistAlignment(fl), FreelistMinimumAlignment));
->>>>>>> 0253f20e
   CHECKL((fl->list == freelistEND) == (fl->listSize == 0));
   CHECKL((fl->list == freelistEND) == (fl->size == 0));
   CHECKL(SizeIsAligned(fl->size, freelistAlignment(fl)));
@@ -225,11 +196,7 @@
     return res;
 
   /* See <design/freelist/#impl.grain> */
-<<<<<<< HEAD
-  AVER(AlignIsAligned(LandAlignment(land), freelistMinimumAlignment));
-=======
   AVER(AlignIsAligned(LandAlignment(land), FreelistMinimumAlignment));
->>>>>>> 0253f20e
 
   fl = freelistOfLand(land);
   fl->list = freelistEND;
@@ -470,10 +437,6 @@
 }
 
 
-<<<<<<< HEAD
-static void freelistIterate(Land land, LandVisitor visitor,
-                            void *closureP, Size closureS)
-=======
 static Bool freelistIterate(Land land, LandVisitor visitor,
                             void *closureP, Size closureS)
 {
@@ -503,7 +466,6 @@
 
 static Bool freelistIterateAndDelete(Land land, LandDeleteVisitor visitor,
                                      void *closureP, Size closureS)
->>>>>>> 0253f20e
 {
   Freelist fl;
   FreelistBlock prev, cur, next;
@@ -512,10 +474,7 @@
   fl = freelistOfLand(land);
   AVERT(Freelist, fl);
   AVER(FUNCHECK(visitor));
-<<<<<<< HEAD
-=======
   /* closureP and closureS are arbitrary */
->>>>>>> 0253f20e
 
   prev = freelistEND;
   cur = fl->list;
@@ -528,12 +487,7 @@
     size = FreelistBlockSize(fl, cur);
     RangeInit(&range, FreelistBlockBase(cur), FreelistBlockLimit(fl, cur));
     cont = (*visitor)(&delete, land, &range, closureP, closureS);
-<<<<<<< HEAD
-    next = FreelistBlockNext(cur);
-=======
->>>>>>> 0253f20e
     if (delete) {
-      Size size = FreelistBlockSize(fl, cur);
       freelistBlockSetPrevNext(fl, prev, next, -1);
       AVER(fl->size >= size);
       fl->size -= size;
@@ -715,13 +669,8 @@
 }
 
 
-<<<<<<< HEAD
-static Res freelistFindInZones(Range rangeReturn, Range oldRangeReturn,
-                               Land land, Size size,
-=======
 static Res freelistFindInZones(Bool *foundReturn, Range rangeReturn,
                                Range oldRangeReturn, Land land, Size size,
->>>>>>> 0253f20e
                                ZoneSet zoneSet, Bool high)
 {
   Freelist fl;
@@ -745,18 +694,6 @@
   search = high ? RangeInZoneSetLast : RangeInZoneSetFirst;
 
   if (zoneSet == ZoneSetEMPTY)
-<<<<<<< HEAD
-    return ResFAIL;
-  if (zoneSet == ZoneSetUNIV) {
-    FindDelete fd = high ? FindDeleteHIGH : FindDeleteLOW;
-    if ((*landFind)(rangeReturn, oldRangeReturn, land, size, fd))
-      return ResOK;
-    else
-      return ResFAIL;
-  }
-  if (ZoneSetIsSingle(zoneSet) && size > ArenaStripeSize(LandArena(land)))
-    return ResFAIL;
-=======
     goto fail;
   if (zoneSet == ZoneSetUNIV) {
     FindDelete fd = high ? FindDeleteHIGH : FindDeleteLOW;
@@ -765,7 +702,6 @@
   }
   if (ZoneSetIsSingle(zoneSet) && size > ArenaStripeSize(LandArena(land)))
     goto fail;
->>>>>>> 0253f20e
 
   prev = freelistEND;
   cur = fl->list;
@@ -788,12 +724,6 @@
   }
 
   if (!found)
-<<<<<<< HEAD
-    return ResFAIL;
-
-  freelistDeleteFromBlock(oldRangeReturn, fl, &foundRange, foundPrev, foundCur);
-  RangeCopy(rangeReturn, &foundRange);
-=======
     goto fail;
 
   freelistDeleteFromBlock(oldRangeReturn, fl, &foundRange, foundPrev, foundCur);
@@ -803,7 +733,6 @@
 
 fail:
   *foundReturn = FALSE;
->>>>>>> 0253f20e
   return ResOK;
 }
 
@@ -814,28 +743,16 @@
  * closureP.
  */
 
-<<<<<<< HEAD
-static Bool freelistDescribeVisitor(Bool *deleteReturn, Land land, Range range,
-=======
 static Bool freelistDescribeVisitor(Land land, Range range,
->>>>>>> 0253f20e
                                     void *closureP, Size closureS)
 {
   Res res;
   mps_lib_FILE *stream = closureP;
 
-<<<<<<< HEAD
-  if (deleteReturn == NULL) return FALSE;
-  if (!TESTT(Land, land)) return FALSE;
-  if (!RangeCheck(range)) return FALSE;
-  if (stream == NULL) return FALSE;
-  UNUSED(closureS);
-=======
   if (!TESTT(Land, land)) return FALSE;
   if (!RangeCheck(range)) return FALSE;
   if (stream == NULL) return FALSE;
   if (closureS != UNUSED_SIZE) return FALSE;
->>>>>>> 0253f20e
 
   res = WriteF(stream,
                "  [$P,", (WriteFP)RangeBase(range),
@@ -863,12 +780,8 @@
                "  listSize = $U\n", (WriteFU)fl->listSize,
                NULL);
 
-<<<<<<< HEAD
-  LandIterate(land, freelistDescribeVisitor, stream, 0);
-=======
   b = LandIterate(land, freelistDescribeVisitor, stream, UNUSED_SIZE);
   if (!b) return ResFAIL;
->>>>>>> 0253f20e
 
   res = WriteF(stream, "}\n", NULL);
   return res;
@@ -886,10 +799,7 @@
   class->insert = freelistInsert;
   class->delete = freelistDelete;
   class->iterate = freelistIterate;
-<<<<<<< HEAD
-=======
   class->iterateAndDelete = freelistIterateAndDelete;
->>>>>>> 0253f20e
   class->findFirst = freelistFindFirst;
   class->findLast = freelistFindLast;
   class->findLargest = freelistFindLargest;
