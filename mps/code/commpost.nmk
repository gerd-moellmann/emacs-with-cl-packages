# commpost.nmk: SECOND COMMON FRAGMENT FOR PLATFORMS USING NMAKE -*- makefile -*-
#
# $Id$
# Copyright (c) 2001-2014 Ravenbrook Limited.  See end of file for license.
#
# DESCRIPTION
#
# Second common makefile fragment for w3*mv.nmk.  See commpre.nmk


# == Pseudo-targets ==

all: $(ALL_TARGETS)


# Convenience targets

$(ALL_TARGETS) $(OPTIONAL_TARGETS):
!IFDEF VARIETY
	$(MAKE) /nologo /f $(PFM).nmk TARGET=$@ variety
!ELSE
	$(MAKE) /nologo /f $(PFM).nmk TARGET=$@ target
!ENDIF

# "clean" removes the directory containing the build results.
# Depends on there being no file called "clean".

clean:
	$(ECHO) $(PFM): $@
	if exist $(PFM) rmdir /q /s $(PFM)

# target target
# %%VARIETY: When adding a new variety, optionally, add a recursive make
# call for the new variety, if it should be built by default.  It probably
# shouldn't without a product design decision and an update of the readme
# and build manual!
# Depends on there being no file called "target".

!IFDEF TARGET
!IFNDEF VARIETY
target:
	$(MAKE) /nologo /f $(PFM).nmk VARIETY=cool variety
	$(MAKE) /nologo /f $(PFM).nmk VARIETY=hot variety
!ENDIF
!ENDIF

# variety
# Depends on there being no file called "variety".

!IFDEF VARIETY
!IFDEF TARGET
variety: $(PFM)\$(VARIETY)\$(TARGET)
!ENDIF
!ENDIF

# testrun testci testall testansi testpoll
# Runs automated test cases.

testrun testci testall testansi testpoll: $(TEST_TARGETS)
!IFDEF VARIETY
	..\tool\testrun.bat $(PFM) $(VARIETY) $@
!ELSE
<<<<<<< HEAD
	$(MAKE) /nologo /f $(PFM).nmk VARIETY=cool testrun
	$(MAKE) /nologo /f $(PFM).nmk VARIETY=hot testrun
=======
	$(MAKE) /nologo /f $(PFM).nmk VARIETY=hot $@
	$(MAKE) /nologo /f $(PFM).nmk VARIETY=cool $@
>>>>>>> 113a2fa7
!ENDIF


# THE MPS LIBRARY
#
# The MPS library is built in two ways:
#
#   1. In the usual way, from a pile of object files compiled from their
#      corresponding sources.
#
#   2. From mps.c, which effectively concatenates all the sources, allowing
#      important global optimisation and inlining to occur.
#
# We mostly use the method (2), because it is fast to compile and execute.
# But we use method (1) for some varieties to ensure correctness of
# code (linkage errors are masked by (2)) and to maintain a correct list
# of source files in case method (1) won't work on some future constrained
# platform.
#
# %%VARIETY: When adding a new variety, add a rule for how to build the
# MPS library for the variety

$(PFM)\rash\mps.lib: $(PFM)\rash\mps.obj
	$(ECHO) $@
	$(LIBMAN) $(LIBFLAGS) /OUT:$@ $**

$(PFM)\hot\mps.lib: $(PFM)\hot\mps.obj
	$(ECHO) $@
	$(LIBMAN) $(LIBFLAGS) /OUT:$@ $**

$(PFM)\cool\mps.lib: \
  $(MPMOBJ) $(AMCOBJ) $(AMSOBJ) $(AWLOBJ) $(LOOBJ) $(SNCOBJ) \
  $(MVFFOBJ) $(PLINTHOBJ) $(POOLNOBJ)
	$(ECHO) $@
	$(CC) /c $(CFLAGS) /Fo$(PFM)\$(VARIETY)\version.obj version.c
	$(LIBMAN) $(LIBFLAGS) /OUT:$@ $** $(PFM)\$(VARIETY)\version.obj


# OTHER GENUINE TARGETS
#
# Each line defines an executable or library target to be built and the object
# files it is build from.  For an executable these lines add dependencies to
# the generic rules below, and should not include commands to execute.
# For a library this is not possible and the target should include commands
# to build it.
# %%TARGET: When adding a new target, add your new target here

!IFDEF VARIETY

$(PFM)\$(VARIETY)\abqtest.exe: $(PFM)\$(VARIETY)\abqtest.obj \
	$(PFM)\$(VARIETY)\mps.lib $(TESTLIBOBJ)

$(PFM)\$(VARIETY)\airtest.exe: $(PFM)\$(VARIETY)\airtest.obj \
	$(PFM)\$(VARIETY)\mps.lib $(FMTSCHEMEOBJ) $(TESTLIBOBJ)

$(PFM)\$(VARIETY)\amcss.exe: $(PFM)\$(VARIETY)\amcss.obj \
	$(PFM)\$(VARIETY)\mps.lib $(FMTTESTOBJ) $(TESTLIBOBJ)

$(PFM)\$(VARIETY)\amcsshe.exe: $(PFM)\$(VARIETY)\amcsshe.obj \
	$(PFM)\$(VARIETY)\mps.lib $(FMTTESTOBJ) $(TESTLIBOBJ)

$(PFM)\$(VARIETY)\amcssth.exe: $(PFM)\$(VARIETY)\amcssth.obj \
	$(PFM)\$(VARIETY)\mps.lib $(FMTTESTOBJ) $(TESTLIBOBJ) $(TESTTHROBJ)

$(PFM)\$(VARIETY)\amsss.exe: $(PFM)\$(VARIETY)\amsss.obj \
	$(PFM)\$(VARIETY)\mps.lib $(FMTTESTOBJ) $(TESTLIBOBJ)

$(PFM)\$(VARIETY)\amssshe.exe: $(PFM)\$(VARIETY)\amssshe.obj \
	$(PFM)\$(VARIETY)\mps.lib $(FMTTESTOBJ) $(TESTLIBOBJ)

$(PFM)\$(VARIETY)\apss.exe: $(PFM)\$(VARIETY)\apss.obj \
	$(PFM)\$(VARIETY)\mps.lib $(TESTLIBOBJ)

$(PFM)\$(VARIETY)\arenacv.exe:  $(PFM)\$(VARIETY)\arenacv.obj \
	$(PFM)\$(VARIETY)\mps.lib $(TESTLIBOBJ)

$(PFM)\$(VARIETY)\awlut.exe: $(PFM)\$(VARIETY)\awlut.obj \
        $(FMTTESTOBJ) \
	$(PFM)\$(VARIETY)\mps.lib $(TESTLIBOBJ)

$(PFM)\$(VARIETY)\awluthe.exe:  $(PFM)\$(VARIETY)\awluthe.obj \
	$(FMTTESTOBJ) \
	$(PFM)\$(VARIETY)\mps.lib $(TESTLIBOBJ)

$(PFM)\$(VARIETY)\awlutth.exe:  $(PFM)\$(VARIETY)\awlutth.obj \
	$(FMTTESTOBJ) \
	$(PFM)\$(VARIETY)\mps.lib $(TESTLIBOBJ) $(TESTTHROBJ)

$(PFM)\$(VARIETY)\btcv.exe: $(PFM)\$(VARIETY)\btcv.obj \
	$(PFM)\$(VARIETY)\mps.lib $(TESTLIBOBJ)

$(PFM)\$(VARIETY)\bttest.exe: $(PFM)\$(VARIETY)\bttest.obj \
	$(PFM)\$(VARIETY)\mps.lib $(TESTLIBOBJ)

$(PFM)\$(VARIETY)\cvmicv.exe: $(PFM)\$(VARIETY)\cvmicv.obj \
	$(PFM)\$(VARIETY)\mps.lib $(FMTTESTOBJ) $(TESTLIBOBJ)

$(PFM)\$(VARIETY)\djbench.exe: $(PFM)\$(VARIETY)\djbench.obj \
	$(PFM)\$(VARIETY)\mps.lib $(TESTLIBOBJ) $(TESTTHROBJ)

$(PFM)\$(VARIETY)\exposet0.exe: $(PFM)\$(VARIETY)\exposet0.obj \
	$(PFM)\$(VARIETY)\mps.lib $(FMTTESTOBJ) $(TESTLIBOBJ)	

$(PFM)\$(VARIETY)\expt825.exe: $(PFM)\$(VARIETY)\expt825.obj \
	$(PFM)\$(VARIETY)\mps.lib $(FMTTESTOBJ) $(TESTLIBOBJ)

$(PFM)\$(VARIETY)\finalcv.exe: $(PFM)\$(VARIETY)\finalcv.obj \
	$(PFM)\$(VARIETY)\mps.lib $(FMTTESTOBJ) $(TESTLIBOBJ)

$(PFM)\$(VARIETY)\finaltest.exe: $(PFM)\$(VARIETY)\finaltest.obj \
	$(PFM)\$(VARIETY)\mps.lib $(FMTTESTOBJ) $(TESTLIBOBJ)

$(PFM)\$(VARIETY)\fotest.exe: $(PFM)\$(VARIETY)\fotest.obj \
	$(PFM)\$(VARIETY)\mps.lib $(TESTLIBOBJ)

$(PFM)\$(VARIETY)\gcbench.exe: $(PFM)\$(VARIETY)\gcbench.obj \
	$(PFM)\$(VARIETY)\mps.lib $(FMTTESTOBJ) $(TESTLIBOBJ) $(TESTTHROBJ)

$(PFM)\$(VARIETY)\landtest.exe: $(PFM)\$(VARIETY)\landtest.obj \
	$(PFM)\$(VARIETY)\mps.lib $(TESTLIBOBJ)

$(PFM)\$(VARIETY)\locbwcss.exe: $(PFM)\$(VARIETY)\locbwcss.obj \
	$(PFM)\$(VARIETY)\mps.lib $(TESTLIBOBJ)

$(PFM)\$(VARIETY)\lockcov.exe: $(PFM)\$(VARIETY)\lockcov.obj \
	$(PFM)\$(VARIETY)\mps.lib $(TESTLIBOBJ)

$(PFM)\$(VARIETY)\lockut.exe: $(PFM)\$(VARIETY)\lockut.obj \
	$(PFM)\$(VARIETY)\mps.lib $(TESTLIBOBJ) $(TESTTHROBJ)

$(PFM)\$(VARIETY)\locusss.exe: $(PFM)\$(VARIETY)\locusss.obj \
	$(PFM)\$(VARIETY)\mps.lib $(TESTLIBOBJ)

$(PFM)\$(VARIETY)\locv.exe:  $(PFM)\$(VARIETY)\locv.obj \
	$(PFM)\$(VARIETY)\mps.lib $(TESTLIBOBJ)

$(PFM)\$(VARIETY)\messtest.exe: $(PFM)\$(VARIETY)\messtest.obj \
	$(PFM)\$(VARIETY)\mps.lib $(TESTLIBOBJ)

$(PFM)\$(VARIETY)\mpmss.exe: $(PFM)\$(VARIETY)\mpmss.obj \
	$(PFM)\$(VARIETY)\mps.lib $(TESTLIBOBJ)

$(PFM)\$(VARIETY)\mpsicv.exe: $(PFM)\$(VARIETY)\mpsicv.obj \
	$(PFM)\$(VARIETY)\mps.lib $(FMTTESTOBJ) $(TESTLIBOBJ)

$(PFM)\$(VARIETY)\mv2test.exe: $(PFM)\$(VARIETY)\mv2test.obj \
	$(PFM)\$(VARIETY)\mps.lib $(TESTLIBOBJ)

$(PFM)\$(VARIETY)\nailboardtest.exe: $(PFM)\$(VARIETY)\nailboardtest.obj \
	$(PFM)\$(VARIETY)\mps.lib $(TESTLIBOBJ)

$(PFM)\$(VARIETY)\poolncv.exe:  $(PFM)\$(VARIETY)\poolncv.obj \
	$(PFM)\$(VARIETY)\mps.lib $(TESTLIBOBJ)

$(PFM)\$(VARIETY)\qs.exe: $(PFM)\$(VARIETY)\qs.obj \
	$(PFM)\$(VARIETY)\mps.lib $(TESTLIBOBJ)

$(PFM)\$(VARIETY)\sacss.exe: $(PFM)\$(VARIETY)\sacss.obj \
	$(PFM)\$(VARIETY)\mps.lib $(TESTLIBOBJ)

$(PFM)\$(VARIETY)\segsmss.exe: $(PFM)\$(VARIETY)\segsmss.obj \
	$(PFM)\$(VARIETY)\mps.lib $(FMTTESTOBJ) $(TESTLIBOBJ)

$(PFM)\$(VARIETY)\steptest.exe: $(PFM)\$(VARIETY)\steptest.obj \
	$(PFM)\$(VARIETY)\mps.lib $(FMTTESTOBJ) $(TESTLIBOBJ)

$(PFM)\$(VARIETY)\teletest.exe: $(PFM)\$(VARIETY)\teletest.obj \
	$(PFM)\$(VARIETY)\mps.lib $(TESTLIBOBJ)

$(PFM)\$(VARIETY)\walkt0.exe: $(PFM)\$(VARIETY)\walkt0.obj \
	$(PFM)\$(VARIETY)\mps.lib $(FMTTESTOBJ) $(TESTLIBOBJ)	

$(PFM)\$(VARIETY)\zcoll.exe: $(PFM)\$(VARIETY)\zcoll.obj \
	$(PFM)\$(VARIETY)\mps.lib $(FMTTESTOBJ) $(TESTLIBOBJ)

$(PFM)\$(VARIETY)\zmess.exe: $(PFM)\$(VARIETY)\zmess.obj \
	$(PFM)\$(VARIETY)\mps.lib $(FMTTESTOBJ) $(TESTLIBOBJ)

$(PFM)\$(VARIETY)\ztfm.exe: $(PFM)\$(VARIETY)\ztfm.obj \
	$(PFM)\$(VARIETY)\mps.lib $(FMTTESTOBJ) $(TESTLIBOBJ)

$(PFM)\$(VARIETY)\mpseventcnv.exe: $(PFM)\$(VARIETY)\eventcnv.obj \
	$(PFM)\$(VARIETY)\mps.lib

$(PFM)\$(VARIETY)\mpseventtxt.exe: $(PFM)\$(VARIETY)\eventtxt.obj \
	$(PFM)\$(VARIETY)\mps.lib

$(PFM)\$(VARIETY)\mpseventsql.exe: $(PFM)\$(VARIETY)\eventsql.obj \
	$(PFM)\$(VARIETY)\sqlite3.obj $(PFM)\$(VARIETY)\mps.lib

$(PFM)\$(VARIETY)\replay.exe: $(PFM)\$(VARIETY)\replay.obj \
  $(PFM)\$(VARIETY)\eventrep.obj \
  $(PFM)\$(VARIETY)\table.obj \
  $(PFM)\$(VARIETY)\mps.lib

# Have to rename the object file, because the names must match, or
# the template rule for .exe.obj won't be used.
$(PFM)\$(VARIETY)\replaysw.obj: $(PFM)\$(VARIETY)\replay.obj
	$(ECHO) $@
	copy $** $@ >nul:

$(PFM)\$(VARIETY)\mpseventcnv.obj: $(PFM)\$(VARIETY)\eventcnv.obj
	copy $** $@ >nul:

$(PFM)\$(VARIETY)\mpseventtxt.obj: $(PFM)\$(VARIETY)\eventtxt.obj
	copy $** $@ >nul:

$(PFM)\$(VARIETY)\mpseventsql.obj: $(PFM)\$(VARIETY)\eventsql.obj
	copy $** $@ >nul:

!ENDIF


# GENERIC RULES

# Object files

{}.c{$(PFM)\$(VARIETY)}.obj:
	$(ECHO) $@
	@if not exist $(PFM) mkdir $(PFM)
	@if not exist $(PFM)\$(VARIETY) mkdir $(PFM)\$(VARIETY)
	$(CC) /c $(CFLAGS) /Fo$@ $<

$(PFM)\$(VARIETY)\sqlite3.obj:
	$(ECHO) $@
	@if not exist $(PFM) mkdir $(PFM)
	@if not exist $(PFM)\$(VARIETY) mkdir $(PFM)\$(VARIETY)
        $(CC) /c $(CFLAGSSQL) /Fo$@ sqlite3.c

{}.asm{$(PFM)\$(VARIETY)}.obj:
	$(ECHO) $@
	@if not exist $(PFM) mkdir $(PFM)
	@if not exist $(PFM)\$(VARIETY) mkdir $(PFM)\$(VARIETY)
	$(MASM) /nologo /c /Fo$@ $<

# Coverage files
#{$(PFM)\$(VARIETY)}.exe{$(PFM)\$(VARIETY)}.cov:
#	$(ECHO) $@
#	cd $(PFM)\$(VARIETY)
#	prep /nologo /lv  $(<F)
#	profile /nologo $(<B)
#	prep /nologo /m $(<B)
#	plist /nologo /D ..\.. $(<B) > $(@F)


# Executables

{$(PFM)\$(VARIETY)}.obj{$(PFM)\$(VARIETY)}.exe:
	$(ECHO) $@
	$(LINKER) $(LINKFLAGS) /OUT:$@ $(**)


# C. COPYRIGHT AND LICENSE
#
# Copyright (C) 2001-2014 Ravenbrook Limited <http://www.ravenbrook.com/>.
# All rights reserved.  This is an open source license.  Contact
# Ravenbrook for commercial licensing options.
# 
# Redistribution and use in source and binary forms, with or without
# modification, are permitted provided that the following conditions are
# met:
# 
# 1. Redistributions of source code must retain the above copyright
# notice, this list of conditions and the following disclaimer.
# 
# 2. Redistributions in binary form must reproduce the above copyright
# notice, this list of conditions and the following disclaimer in the
# documentation and/or other materials provided with the distribution.
# 
# 3. Redistributions in any form must be accompanied by information on how
# to obtain complete source code for this software and any accompanying
# software that uses this software.  The source code must either be
# included in the distribution or be available for no more than the cost
# of distribution plus a nominal fee, and must be freely redistributable
# under reasonable conditions.  For an executable file, complete source
# code means the source code for all modules it contains. It does not
# include source code for modules or files that typically accompany the
# major components of the operating system on which the executable file
# runs.
# 
# THIS SOFTWARE IS PROVIDED BY THE COPYRIGHT HOLDERS AND CONTRIBUTORS "AS
# IS" AND ANY EXPRESS OR IMPLIED WARRANTIES, INCLUDING, BUT NOT LIMITED
# TO, THE IMPLIED WARRANTIES OF MERCHANTABILITY, FITNESS FOR A PARTICULAR
# PURPOSE, OR NON-INFRINGEMENT, ARE DISCLAIMED. IN NO EVENT SHALL THE
# COPYRIGHT HOLDERS AND CONTRIBUTORS BE LIABLE FOR ANY DIRECT, INDIRECT,
# INCIDENTAL, SPECIAL, EXEMPLARY, OR CONSEQUENTIAL DAMAGES (INCLUDING, BUT
# NOT LIMITED TO, PROCUREMENT OF SUBSTITUTE GOODS OR SERVICES; LOSS OF
# USE, DATA, OR PROFITS; OR BUSINESS INTERRUPTION) HOWEVER CAUSED AND ON
# ANY THEORY OF LIABILITY, WHETHER IN CONTRACT, STRICT LIABILITY, OR TORT
# (INCLUDING NEGLIGENCE OR OTHERWISE) ARISING IN ANY WAY OUT OF THE USE OF
# THIS SOFTWARE, EVEN IF ADVISED OF THE POSSIBILITY OF SUCH DAMAGE.<|MERGE_RESOLUTION|>--- conflicted
+++ resolved
@@ -60,13 +60,8 @@
 !IFDEF VARIETY
 	..\tool\testrun.bat $(PFM) $(VARIETY) $@
 !ELSE
-<<<<<<< HEAD
-	$(MAKE) /nologo /f $(PFM).nmk VARIETY=cool testrun
-	$(MAKE) /nologo /f $(PFM).nmk VARIETY=hot testrun
-=======
+	$(MAKE) /nologo /f $(PFM).nmk VARIETY=cool $@
 	$(MAKE) /nologo /f $(PFM).nmk VARIETY=hot $@
-	$(MAKE) /nologo /f $(PFM).nmk VARIETY=cool $@
->>>>>>> 113a2fa7
 !ENDIF
 
 
