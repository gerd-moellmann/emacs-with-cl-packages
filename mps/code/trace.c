--- conflicted
+++ resolved
@@ -390,6 +390,7 @@
   Seg seg;
   Arena arena;
   Res res;
+  Bool haveWhiteSegs = FALSE;
 
   AVERT(Trace, trace);
   AVER(condemnedSet != ZoneSetEMPTY);
@@ -415,7 +416,8 @@
       {
         res = TraceAddWhite(trace, seg);
         if(res != ResOK)
-          return res;
+          goto failBegin;
+        haveWhiteSegs = TRUE;
       }
     } while (SegNext(&seg, arena, seg));
   }
@@ -426,6 +428,10 @@
   AVER(ZoneSetSuper(condemnedSet, trace->white));
 
   return ResOK;
+
+failBegin:
+  AVER(!haveWhiteSegs); /* See .whiten.fail. */
+  return res;
 }
 
 
@@ -1537,7 +1543,14 @@
   return ResOK;
 
 failBegin:
-  AVER(!haveWhiteSegs); /* Would leave white sets inconsistent. */
+  /* .whiten.fail: If we successfully whitened one or more segments,
+   * but failed to whiten them all, then the white sets would now be
+   * inconsistent. This can't happen in practice (at time of writing)
+   * because all PoolWhiten methods always succeed. If we ever have a
+   * pool class that fails to whiten a segment, then this assertion
+   * will be triggered. In that case, we'll have to recover here by
+   * blackening the segments again. */
+  AVER(!haveWhiteSegs);
   return res;
 }
 
@@ -1575,18 +1588,13 @@
 }
 
 
-static void TraceStartPoolGen(Chain chain, GenDesc desc, Bool top, Index i)
+static void TraceStartPoolGen(GenDesc gen)
 {
   Ring n, nn;
-  RING_FOR(n, &desc->locusRing, nn) {
-    PoolGen gen = RING_ELT(PoolGen, genRing, n);
-<<<<<<< HEAD
-    EVENT11(TraceStartPoolGen, chain, BOOL(top), i, desc,
-=======
-    EVENT10(TraceStartPoolGen, chain, BOOLOF(top), i, desc,
->>>>>>> 8837b85c
-            desc->capacity, desc->mortality, desc->zones,
-            gen->pool, gen->totalSize, gen->newSizeAtCreate);
+  RING_FOR(n, &gen->locusRing, nn) {
+    PoolGen pgen = RING_ELT(PoolGen, genRing, n);
+    EVENT7(TraceStartPoolGen, gen, gen->capacity, gen->mortality, gen->zones,
+           pgen->pool, pgen->totalSize, pgen->newSizeAtCreate);
   }
 }
 
@@ -1666,13 +1674,13 @@
     RING_FOR(node, &arena->chainRing, nextNode) {
       Chain chain = RING_ELT(Chain, chainRing, node);
       for(i = 0; i < chain->genCount; ++i) {
-        GenDesc desc = &chain->gens[i];
-        TraceStartPoolGen(chain, desc, FALSE, i);
+        GenDesc gen = &chain->gens[i];
+        TraceStartPoolGen(gen);
       }
     }
-    
+
     /* Now do topgen GenDesc (and all PoolGens within it). */
-    TraceStartPoolGen(NULL, &arena->topGen, TRUE, 0);
+    TraceStartPoolGen(&arena->topGen);
   });
 
   res = RootsIterate(ArenaGlobals(arena), rootGrey, (void *)trace);
