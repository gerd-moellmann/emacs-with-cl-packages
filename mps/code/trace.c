--- conflicted
+++ resolved
@@ -795,41 +795,6 @@
   AVERT(Trace, trace);
   AVER(trace->state == TraceFINISHED);
 
-<<<<<<< HEAD
-  STATISTIC_STAT(EVENT13
-                  (TraceStatScan, trace,
-                   trace->rootScanCount, trace->rootScanSize,
-                   trace->rootCopiedSize,
-                   trace->segScanCount, trace->segScanSize,
-                   trace->segCopiedSize,
-                   trace->singleScanCount, trace->singleScanSize,
-                   trace->singleCopiedSize,
-                   trace->readBarrierHitCount, trace->greySegMax,
-                   trace->pointlessScanCount));
-  STATISTIC_STAT(EVENT10
-                  (TraceStatFix, trace,
-                   trace->fixRefCount, trace->segRefCount,
-                   trace->whiteSegRefCount,
-                   trace->nailCount, trace->snapCount,
-                   trace->forwardedCount, trace->forwardedSize,
-                   trace->preservedInPlaceCount,
-                   trace->preservedInPlaceSize));
-  STATISTIC_STAT(EVENT3
-                  (TraceStatReclaim, trace,
-=======
-  if(trace->chain == NULL) {
-    Ring chainNode, nextChainNode;
-
-    /* Notify all the chains. */
-    RING_FOR(chainNode, &trace->arena->chainRing, nextChainNode) {
-      Chain chain = RING_ELT(Chain, chainRing, chainNode);
-
-      ChainEndGC(chain, trace);
-    }
-  } else {
-    ChainEndGC(trace->chain, trace);
-  }
-
   STATISTIC(EVENT13(TraceStatScan, trace,
                     trace->rootScanCount, trace->rootScanSize,
                     trace->rootCopiedSize,
@@ -847,7 +812,6 @@
                     trace->preservedInPlaceCount,
                     trace->preservedInPlaceSize));
   STATISTIC(EVENT3(TraceStatReclaim, trace,
->>>>>>> 613f001e
                    trace->reclaimCount, trace->reclaimSize));
 
   traceDestroyCommon(trace);
