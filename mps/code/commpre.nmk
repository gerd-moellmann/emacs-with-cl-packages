--- conflicted
+++ resolved
@@ -113,21 +113,10 @@
 
 # The combinations of variety
 # %%VARIETY: Define a macro containing the set of flags for the new variety.
-<<<<<<< HEAD
 CFRASH = /DCONFIG_VAR_RASH $(CRTFLAGSHOT)  $(CFLAGSHOT)  $(CFLAGSEXTERNAL)
 CFHOT  = /DCONFIG_VAR_HOT  $(CRTFLAGSHOT)  $(CFLAGSHOT)  $(CFLAGSEXTERNAL)
 CFDIAG = /DCONFIG_VAR_DIAG $(CRTFLAGSHOT)  $(CFLAGSHOT)  $(CFLAGSINTERNAL)
 CFCOOL = /DCONFIG_VAR_COOL $(CRTFLAGSCOOL) $(CFLAGSCOOL) $(CFLAGSINTERNAL)
-CFTI   = /DCONFIG_VAR_TI   $(CRTFLAGSCOOL) $(CFLAGSCOOL) $(CFLAGSINTERNAL)
-=======
-CFWE = /DCONFIG_VAR_WE $(CRTFLAGSW)  $(CFLAGSHOT)  $(CFLAGSEXTERNAL)
-CFWI = /DCONFIG_VAR_WI $(CRTFLAGSW)  $(CFLAGSHOT)  $(CFLAGSINTERNAL)
-CFHE = /DCONFIG_VAR_HE $(CRTFLAGSH)  $(CFLAGSHOT)  $(CFLAGSEXTERNAL)
-CFHI = /DCONFIG_VAR_HI $(CRTFLAGSH)  $(CFLAGSHOT)  $(CFLAGSINTERNAL)
-CFDI = /DCONFIG_VAR_DI $(CRTFLAGSH)  $(CFLAGSHOT)  $(CFLAGSINTERNAL)
-CFCE = /DCONFIG_VAR_CE $(CRTFLAGSC)  $(CFLAGSCOOL) $(CFLAGSEXTERNAL)
-CFCI = /DCONFIG_VAR_CI $(CRTFLAGSC)  $(CFLAGSCOOL) $(CFLAGSINTERNAL)
->>>>>>> d1e7efe7
 
 # Microsoft documentation is not very clear on the point of using both
 # optimization and debug information
@@ -140,21 +129,10 @@
 # ( Internal flags used to be set to /DEBUG:full )
 LINKFLAGSEXTERNAL = /RELEASE
 
-<<<<<<< HEAD
 LFRASH = $(LINKFLAGSHOT)    $(LINKFLAGSEXTERNAL)
 LFHOT  = $(LINKFLAGSHOT)    $(LINKFLAGSEXTERNAL)
 LFDIAG = $(LINKFLAGSHOT)    $(LINKFLAGSINTERNAL)
 LFCOOL = $(LINKFLAGSCOOL)   $(LINKFLAGSINTERNAL)
-LFTI   = $(LINKFLAGSCOOL)   $(LINKFLAGSINTERNAL)
-=======
-LFWE = $(LINKFLAGSWHITE)  $(LINKFLAGSEXTERNAL)
-LFWI = $(LINKFLAGSWHITE)  $(LINKFLAGSINTERNAL)
-LFHE = $(LINKFLAGSHOT)    $(LINKFLAGSEXTERNAL)
-LFHI = $(LINKFLAGSHOT)    $(LINKFLAGSINTERNAL)
-LFDI = $(LINKFLAGSHOT)    $(LINKFLAGSINTERNAL)
-LFCE = $(LINKFLAGSCOOL)   $(LINKFLAGSEXTERNAL)
-LFCI = $(LINKFLAGSCOOL)   $(LINKFLAGSINTERNAL)
->>>>>>> d1e7efe7
 
 #LFCV = /PROFILE /DEBUG:full /DEBUGTYPE:cv
 
@@ -163,22 +141,10 @@
 LIBMAN = lib                  # can't call this LIB - it screws the environment
 LIBFLAGSCOMMON = /nologo
 
-<<<<<<< HEAD
 LIBFLAGSRASH =
 LIBFLAGSHOT =
 LIBFLAGSDIAG =
 LIBFLAGSCOOL =
-LIBFLAGSTI =
-=======
-LIBFLAGSWE =
-LIBFLAGSWI =
-LIBFLAGSHE =
-LIBFLAGSHI =
-LIBFLAGSDI =
-LIBFLAGSCE =
-LIBFLAGSCI =
-#LIBFLAGSCV =
->>>>>>> d1e7efe7
 
 # Browser database manager [not used at present]
 #BSC = bscmake
