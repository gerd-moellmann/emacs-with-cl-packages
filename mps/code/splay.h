--- conflicted
+++ resolved
@@ -72,12 +72,7 @@
 extern void SplayNodeInit(SplayTree splay, Tree node);
 
 extern Res SplayTreeDescribe(SplayTree splay, mps_lib_FILE *stream,
-<<<<<<< HEAD
-                             Count depth,
-                             SplayNodeDescribeMethod nodeDescribe);
-=======
-                             TreeDescribeMethod nodeDescribe);
->>>>>>> 6e72fe4d
+                             Count depth, TreeDescribeMethod nodeDescribe);
 
 extern void SplayDebugUpdate(SplayTree splay, Tree tree);
 
