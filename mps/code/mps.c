--- conflicted
+++ resolved
@@ -73,11 +73,8 @@
 #include "abq.c"
 #include "range.c"
 #include "freelist.c"
-<<<<<<< HEAD
+#include "sa.c"
 #include "nailboard.c"
-=======
-#include "sa.c"
->>>>>>> 426561a8
 
 /* Additional pool classes */
 
