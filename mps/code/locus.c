/* locus.c: LOCUS MANAGER
 *
 * $Id$
 * Copyright (c) 2001-2018 Ravenbrook Limited.  See end of file for license.
 *
 * DESIGN
 *
 * See <design/arenavm/> and <design/locus/> for basic locus stuff.
 * See <design/trace/> for chains. See <design/strategy/> for the
 * collection strategy.
 */

#include "locus.h"
#include "ring.h"
#include "mpm.h"
#include "mpstd.h"
#include <float.h> /* for DBL_MAX */

SRCID(locus, "$Id$");


/* LocusPrefCheck -- check the consistency of a locus preference */

Bool LocusPrefCheck(LocusPref pref)
{
  CHECKS(LocusPref, pref);
  CHECKL(BoolCheck(pref->high));
  /* zones can't be checked because it's arbitrary. */
  /* avoid can't be checked because it's arbitrary. */
  return TRUE;
}


/* LocusPrefDefault -- return a locus preference representing the defaults */

static LocusPrefStruct locusPrefDefault = LocusPrefDEFAULT;

LocusPref LocusPrefDefault(void)
{
  return &locusPrefDefault;
}

/* LocusPrefInit -- initialise a locus preference to the defaults */

void LocusPrefInit(LocusPref pref)
{
  (void)mps_lib_memcpy(pref, &locusPrefDefault, sizeof(LocusPrefStruct));
}


/* LocusPrefExpress -- express a locus preference */

void LocusPrefExpress(LocusPref pref, LocusPrefKind kind, void *p)
{
  AVERT(LocusPref, pref);
  AVER(pref != &locusPrefDefault);

  switch(kind) {
  case LocusPrefHIGH:
    AVER(p == NULL);
    pref->high = TRUE;
    break;

  case LocusPrefLOW:
    AVER(p == NULL);
    pref->high = FALSE;
    break;

  case LocusPrefZONESET:
    AVER(p != NULL);
    pref->zones = *(ZoneSet *)p;
    break;

  default:
    /* Unknown kinds are ignored for binary compatibility. */
    break;
  }
}


/* LocusPrefDescribe -- describe a locus preference */

Res LocusPrefDescribe(LocusPref pref, mps_lib_FILE *stream, Count depth)
{
  Res res;

  if (!TESTT(LocusPref, pref))
    return ResFAIL;
  if (stream == NULL)
    return ResFAIL;

  res = WriteF(stream, depth,
               "LocusPref $P {\n", (WriteFP)pref,
               "  high $S\n", WriteFYesNo(pref->high),
               "  zones $B\n", (WriteFB)pref->zones,
               "  avoid $B\n", (WriteFB)pref->avoid,
               "} LocusPref $P\n", (WriteFP)pref,
               NULL);
  return res;
}


/* GenDescCheck -- check a GenDesc */

ATTRIBUTE_UNUSED
Bool GenDescCheck(GenDesc gen)
{
  CHECKS(GenDesc, gen);
  /* nothing to check for zones */
  CHECKL(gen->capacity > 0);
  CHECKL(gen->mortality >= 0.0);
  CHECKL(gen->mortality <= 1.0);
  CHECKD_NOSIG(Ring, &gen->locusRing);
  CHECKD_NOSIG(Ring, &gen->segRing);
  return TRUE;
}


/* GenParamCheck -- check consistency of generation parameters */

ATTRIBUTE_UNUSED
static Bool GenParamCheck(GenParamStruct *params)
{
  CHECKL(params != NULL);
  CHECKL(params->capacity > 0);
  CHECKL(params->capacity <= SizeMAX / 1024);
  CHECKL(params->mortality >= 0.0);
  CHECKL(params->mortality <= 1.0);
  return TRUE;
}


/* GenDescInit -- initialize a generation in a chain */

static void GenDescInit(Arena arena, GenDesc gen, GenParamStruct *params)
{
<<<<<<< HEAD
  AVER(arena != NULL); /* might not be initialized yet. */
  AVER(gen != NULL);
  AVER(GenParamCheck(params));
  gen->serial = arena->genSerial;
  ++ arena->genSerial;
=======
  TraceId ti;

  AVER(gen != NULL);
  AVER(GenParamCheck(params));

>>>>>>> 4facb8f6
  gen->zones = ZoneSetEMPTY;
  gen->capacity = params->capacity * 1024;
  gen->mortality = params->mortality;
  RingInit(&gen->locusRing);
  RingInit(&gen->segRing);
  gen->activeTraces = TraceSetEMPTY;
  for (ti = 0; ti < TraceLIMIT; ++ti)
    RingInit(&gen->trace[ti].traceRing);
  gen->sig = GenDescSig;
  AVERT(GenDesc, gen);
  EVENT5(GenInit, arena, gen, gen->serial, gen->capacity, gen->mortality);
}


/* GenDescFinish -- finish a generation in a chain */

static void GenDescFinish(Arena arena, GenDesc gen)
{
<<<<<<< HEAD
  AVER(arena != NULL); /* might be being finished */
  AVERT(GenDesc, gen);
  EVENT3(GenFinish, arena, gen, gen->serial);
=======
  TraceId ti;

  AVERT(GenDesc, gen);

  gen->sig = SigInvalid;
>>>>>>> 4facb8f6
  RingFinish(&gen->locusRing);
  RingFinish(&gen->segRing);
  AVER(gen->activeTraces == TraceSetEMPTY); /* <design/check/#.common> */
  for (ti = 0; ti < TraceLIMIT; ++ti)
    RingFinish(&gen->trace[ti].traceRing);
}


/* GenDescNewSize -- return effective size of generation */

Size GenDescNewSize(GenDesc gen)
{
  Size size = 0;
  Ring node, nextNode;

  AVERT(GenDesc, gen);

  RING_FOR(node, &gen->locusRing, nextNode) {
    PoolGen pgen = RING_ELT(PoolGen, genRing, node);
    AVERT(PoolGen, pgen);
    size += pgen->newSize;
  }
  return size;
}


/* genDescTraceStart -- notify generation of start of a trace */

void GenDescStartTrace(GenDesc gen, Trace trace)
{
  GenTrace genTrace;

  AVERT(GenDesc, gen);
  AVERT(Trace, trace);

  AVER(!TraceSetIsMember(gen->activeTraces, trace));
  gen->activeTraces = TraceSetAdd(gen->activeTraces, trace);
  genTrace = &gen->trace[trace->ti];
  AVER(RingIsSingle(&genTrace->traceRing));
  RingAppend(&trace->genRing, &genTrace->traceRing);
  genTrace->condemned = 0;
  genTrace->forwarded = 0;
  genTrace->preservedInPlace = 0;
}


/* genDescEndTrace -- notify generation of end of a trace */

void GenDescEndTrace(GenDesc gen, Trace trace)
{
  GenTrace genTrace;
  Size survived;

  AVERT(GenDesc, gen);
  AVERT(Trace, trace);

  AVER(TraceSetIsMember(gen->activeTraces, trace));
  gen->activeTraces = TraceSetDel(gen->activeTraces, trace);
  genTrace = &gen->trace[trace->ti];
  RingRemove(&genTrace->traceRing);
  survived = genTrace->forwarded + genTrace->preservedInPlace;
  AVER(survived <= genTrace->condemned);

  if (genTrace->condemned > 0) {
    double mortality = 1.0 - survived / (double)genTrace->condemned;
    double alpha = LocusMortalityALPHA;
    gen->mortality = gen->mortality * (1 - alpha) + mortality * alpha;
<<<<<<< HEAD
    EVENT8(TraceEndGen, trace->arena, trace, gen, stats->condemned,
           stats->forwarded, stats->preservedInPlace, mortality,
           gen->mortality);
=======
    EVENT6(TraceEndGen, trace, gen, genTrace->condemned, genTrace->forwarded,
           genTrace->preservedInPlace, gen->mortality);
>>>>>>> 4facb8f6
  }
}


/* GenDescCondemned -- memory in a generation was condemned for a trace */

void GenDescCondemned(GenDesc gen, Trace trace, Size size)
{
  GenTrace genTrace;

  AVERT(GenDesc, gen);
  AVERT(Trace, trace);

  genTrace = &gen->trace[trace->ti];
  genTrace->condemned += size;
  trace->condemned += size;
}


/* GenDescSurvived -- memory in a generation survived a trace */

void GenDescSurvived(GenDesc gen, Trace trace, Size forwarded,
                     Size preservedInPlace)
{
  GenTrace genTrace;

  AVERT(GenDesc, gen);
  AVERT(Trace, trace);

  genTrace = &gen->trace[trace->ti];
  genTrace->forwarded += forwarded;
  genTrace->preservedInPlace += preservedInPlace;
  trace->forwardedSize += forwarded;
  trace->preservedInPlaceSize += preservedInPlace;
}


/* GenDescTotalSize -- return total size of generation */

Size GenDescTotalSize(GenDesc gen)
{
  Size size = 0;
  Ring node, nextNode;

  AVERT(GenDesc, gen);

  RING_FOR(node, &gen->locusRing, nextNode) {
    PoolGen pgen = RING_ELT(PoolGen, genRing, node);
    AVERT(PoolGen, pgen);
    size += pgen->totalSize;
  }
  return size;
}


/* GenDescDescribe -- describe a generation in a chain */

Res GenDescDescribe(GenDesc gen, mps_lib_FILE *stream, Count depth)
{
  Index i;
  Res res;
  Ring node, nextNode;

  if (!TESTT(GenDesc, gen))
    return ResFAIL;
  if (stream == NULL)
    return ResFAIL;

  res = WriteF(stream, depth,
               "GenDesc $P {\n", (WriteFP)gen,
               "  zones $B\n", (WriteFB)gen->zones,
               "  capacity $U\n", (WriteFW)gen->capacity,
               "  mortality $D\n", (WriteFD)gen->mortality,
               "  activeTraces $B\n", (WriteFB)gen->activeTraces,
               NULL);
  if (res != ResOK)
    return res;

  for (i = 0; i < NELEMS(gen->trace); ++i) {
    GenTrace genTrace = &gen->trace[i];
    res = WriteF(stream, depth + 2,
                 "trace $U {\n", (WriteFW)i,
                 "  condemned $U\n", (WriteFW)genTrace->condemned,
                 "  forwarded $U\n", (WriteFW)genTrace->forwarded,
                 "  preservedInPlace $U\n", (WriteFW)genTrace->preservedInPlace,
                 "}\n", NULL);
    if (res != ResOK)
      return res;
  }

  RING_FOR(node, &gen->locusRing, nextNode) {
    PoolGen pgen = RING_ELT(PoolGen, genRing, node);
    res = PoolGenDescribe(pgen, stream, depth + 2);
    if (res != ResOK)
      return res;
  }

  res = WriteF(stream, depth, "} GenDesc $P\n", (WriteFP)gen, NULL);
  return res;
}


/* ChainInit -- initialize a generation chain */

static void ChainInit(ChainStruct *chain, Arena arena, GenDescStruct *gens,
                      Count genCount)
{
  AVER(chain != NULL);
  AVERT(Arena, arena);
  AVER(gens != NULL);
  AVER(genCount > 0);

  chain->arena = arena;
  RingInit(&chain->chainRing);
  chain->genCount = genCount;
  chain->gens = gens;
  chain->sig = ChainSig;

  AVERT(Chain, chain);

  RingAppend(&arena->chainRing, &chain->chainRing);
}


/* ChainCreate -- create a generation chain */

Res ChainCreate(Chain *chainReturn, Arena arena, size_t genCount,
                GenParamStruct *params)
{
  size_t i;
  Size size;
  Chain chain;
  GenDescStruct *gens;
  Res res;
  void *p;

  AVER(chainReturn != NULL);
  AVERT(Arena, arena);
  AVER(genCount > 0);
  AVER(params != NULL);

  size = sizeof(ChainStruct) + genCount * sizeof(GenDescStruct);
  res = ControlAlloc(&p, arena, size);
  if (res != ResOK)
    return res;
  chain = p;
  gens = PointerAdd(p, sizeof(ChainStruct));

  for (i = 0; i < genCount; ++i)
<<<<<<< HEAD
    GenDescInit(arena, &gens[i], &params[i]);

  res = ControlAlloc(&p, arena, sizeof(ChainStruct));
  if (res != ResOK)
    goto failChainAlloc;
  chain = (Chain)p;

=======
    GenDescInit(&gens[i], &params[i]);
>>>>>>> 4facb8f6
  ChainInit(chain, arena, gens, genCount);

  *chainReturn = chain;
  return ResOK;
}


/* ChainCheck -- check a chain */

Bool ChainCheck(Chain chain)
{
  size_t i;

  CHECKS(Chain, chain);
  CHECKU(Arena, chain->arena);
  CHECKD_NOSIG(Ring, &chain->chainRing);
  CHECKL(chain->genCount > 0);
  for (i = 0; i < chain->genCount; ++i) {
    CHECKD(GenDesc, &chain->gens[i]);
  }
  return TRUE;
}


/* ChainDestroy -- destroy a chain */

void ChainDestroy(Chain chain)
{
  Arena arena;
  Size size;
  size_t genCount;
  size_t i;

  AVERT(Chain, chain);

  arena = chain->arena;
  genCount = chain->genCount;
  RingRemove(&chain->chainRing);
  chain->sig = SigInvalid;
  for (i = 0; i < genCount; ++i)
    GenDescFinish(arena, &chain->gens[i]);

  RingFinish(&chain->chainRing);

  size = sizeof(ChainStruct) + genCount * sizeof(GenDescStruct);
  ControlFree(arena, chain, size);
}


/* ChainGens -- return the number of generation in chain */

size_t ChainGens(Chain chain)
{
  AVERT(Chain, chain);
  return chain->genCount;
}


/* ChainGen -- return a generation in a chain, or the arena top generation */

GenDesc ChainGen(Chain chain, Index gen)
{
  AVERT(Chain, chain);
  AVER(gen <= chain->genCount);

  if (gen < chain->genCount)
    return &chain->gens[gen];
  else
    return &chain->arena->topGen;
}


/* ChainDeferral -- time until next ephemeral GC for this chain */

double ChainDeferral(Chain chain)
{
  double time = DBL_MAX;
  size_t i;

  AVERT(Chain, chain);

<<<<<<< HEAD
  if (chain->activeTraces == TraceSetEMPTY) {
    for (i = 0; i < chain->genCount; ++i) {
      double genTime = (double)chain->gens[i].capacity
        - (double)GenDescNewSize(&chain->gens[i]);
      if (genTime < time)
        time = genTime;
    }
=======
  for (i = 0; i < chain->genCount; ++i) {
    double genTime;
    GenDesc gen = &chain->gens[i];
    if (gen->activeTraces != TraceSetEMPTY)
      return DBL_MAX;
    genTime = (double)gen->capacity - (double)GenDescNewSize(&chain->gens[i]);
    if (genTime < time)
      time = genTime;
>>>>>>> 4facb8f6
  }

  return time;
}


/* ChainDescribe -- describe a chain */

Res ChainDescribe(Chain chain, mps_lib_FILE *stream, Count depth)
{
  Res res;
  size_t i;

  if (!TESTT(Chain, chain))
    return ResFAIL;
  if (stream == NULL)
    return ResFAIL;

  res = WriteF(stream, depth,
               "Chain $P {\n", (WriteFP)chain,
               "  arena $P\n", (WriteFP)chain->arena,
               NULL);
  if (res != ResOK)
    return res;

  for (i = 0; i < chain->genCount; ++i) {
    res = GenDescDescribe(&chain->gens[i], stream, depth + 2);
    if (res != ResOK)
      return res;
  }

  res = WriteF(stream, depth,
               "} Chain $P\n", (WriteFP)chain,
               NULL);
  return res;
}


/* PoolGenInit -- initialize a PoolGen */

Res PoolGenInit(PoolGen pgen, GenDesc gen, Pool pool)
{
  /* Can't check pgen, because it's not been initialized. */
  AVER(pgen != NULL);
  AVERT(GenDesc, gen);
  AVERT(Pool, pool);
  AVER(PoolHasAttr(pool, AttrGC));

  pgen->pool = pool;
  pgen->gen = gen;
  RingInit(&pgen->genRing);
  pgen->segs = 0;
  pgen->totalSize = 0;
  pgen->freeSize = 0;
  pgen->bufferedSize = 0;
  pgen->newSize = 0;
  pgen->oldSize = 0;
  pgen->newDeferredSize = 0;
  pgen->oldDeferredSize = 0;
  pgen->sig = PoolGenSig;
  AVERT(PoolGen, pgen);

  RingAppend(&gen->locusRing, &pgen->genRing);
  return ResOK;
}


/* PoolGenFinish -- finish a PoolGen */

void PoolGenFinish(PoolGen pgen)
{
  AVERT(PoolGen, pgen);
  AVER(pgen->segs == 0);
  AVER(pgen->totalSize == 0);
  AVER(pgen->freeSize == 0);
  AVER(pgen->bufferedSize == 0);
  AVER(pgen->newSize == 0);
  AVER(pgen->newDeferredSize == 0);
  AVER(pgen->oldSize == 0);
  AVER(pgen->oldDeferredSize == 0);

  pgen->sig = SigInvalid;
  RingRemove(&pgen->genRing);
}


/* PoolGenCheck -- check a PoolGen */

Bool PoolGenCheck(PoolGen pgen)
{
  CHECKS(PoolGen, pgen);
  /* nothing to check about serial */
  CHECKU(Pool, pgen->pool);
  CHECKU(GenDesc, pgen->gen);
  CHECKD_NOSIG(Ring, &pgen->genRing);
  CHECKL((pgen->totalSize == 0) == (pgen->segs == 0));
  CHECKL(pgen->totalSize >= pgen->segs * ArenaGrainSize(PoolArena(pgen->pool)));
  CHECKL(pgen->totalSize == pgen->freeSize + pgen->bufferedSize
         + pgen->newSize + pgen->oldSize
         + pgen->newDeferredSize + pgen->oldDeferredSize);
  return TRUE;
}


/* PoolGenAccountForAlloc -- accounting for allocation of a segment */

static void PoolGenAccountForAlloc(PoolGen pgen, Size size)
{
  pgen->totalSize += size;
  ++ pgen->segs;
  pgen->freeSize += size;
}  


/* PoolGenAlloc -- allocate a segment in a pool generation
 *
 * Allocate a segment belong to klass (which must be GCSegClass or a
 * subclass), attach it to the generation, and update the accounting.
 */

Res PoolGenAlloc(Seg *segReturn, PoolGen pgen, SegClass klass, Size size,
                 ArgList args)
{
  LocusPrefStruct pref;
  Res res;
  Seg seg;
  ZoneSet zones, moreZones;
  Arena arena;
  GenDesc gen;

  AVER(segReturn != NULL);
  AVERT(PoolGen, pgen);
  AVERT(SegClass, klass);
  AVER(IsSubclass(klass, GCSeg));
  AVER(size > 0);
  AVERT(ArgList, args);

  arena = PoolArena(pgen->pool);
  gen = pgen->gen;
  zones = gen->zones;

  LocusPrefInit(&pref);
  pref.high = FALSE;
  pref.zones = zones;
  pref.avoid = ZoneSetBlacklist(arena);
  res = SegAlloc(&seg, klass, &pref, size, pgen->pool, args);
  if (res != ResOK)
    return res;

  RingAppend(&gen->segRing, &SegGCSeg(seg)->genRing);

  moreZones = ZoneSetUnion(zones, ZoneSetOfSeg(arena, seg));
  gen->zones = moreZones;
  
  if (!ZoneSetSuper(zones, moreZones)) {
    /* Tracking the whole zoneset for each generation gives more
     * understandable telemetry than just reporting the added
     * zones. */
    EVENT3(GenZoneSet, arena, gen, moreZones);
  }

  PoolGenAccountForAlloc(pgen, SegSize(seg));

  *segReturn = seg;
  return ResOK;
}


/* PoolGenAccountForFill -- accounting for allocation within a segment
 *
 * Call this when the pool allocates memory to the client program via
 * BufferFill.
 *
 * See <design/strategy/#accounting.op.fill>
 */

void PoolGenAccountForFill(PoolGen pgen, Size size)
{
  AVERT(PoolGen, pgen);

  AVER(pgen->freeSize >= size);
  pgen->freeSize -= size;
  pgen->bufferedSize += size;
}


/* PoolGenAccountForEmpty -- accounting for emptying a buffer
 *
 * Call this when the client program returns memory to the pool via
 * BufferEmpty. The deferred flag indicates whether the accounting of
 * the used memory (for the purpose of scheduling collections) should
 * be deferred until later.
 *
 * See <design/strategy/#accounting.op.empty>
 */

void PoolGenAccountForEmpty(PoolGen pgen, Size used, Size unused, Bool deferred)
{
  AVERT(PoolGen, pgen);
  AVERT(Bool, deferred);

  AVER(pgen->bufferedSize >= used + unused);
  pgen->bufferedSize -= used + unused;
  if (deferred) {
    pgen->newDeferredSize += used;
  } else {
    pgen->newSize += used;
  }
  pgen->freeSize += unused;
}


/* PoolGenAccountForAge -- accounting for condemning
 *
 * Call this when memory is condemned via PoolWhiten, or when
 * artificially ageing memory in PoolGenFree. The size parameter
 * should be the amount of memory that is being condemned for the
 * first time. The deferred flag is as for PoolGenAccountForEmpty.
 *
 * See <design/strategy/#accounting.op.age>
 */

void PoolGenAccountForAge(PoolGen pgen, Size wasBuffered, Size wasNew,
                          Bool deferred)
{
  AVERT(PoolGen, pgen);
  AVERT(Bool, deferred);

  AVER(pgen->bufferedSize >= wasBuffered);
  pgen->bufferedSize -= wasBuffered;
  if (deferred) {
    AVER(pgen->newDeferredSize >= wasNew);
    pgen->newDeferredSize -= wasNew;
    pgen->oldDeferredSize += wasBuffered + wasNew;
  } else {
    AVER(pgen->newSize >= wasNew);
    pgen->newSize -= wasNew;
    pgen->oldSize += wasBuffered + wasNew;
  }
}


/* PoolGenAccountForReclaim -- accounting for reclaiming
 *
 * Call this when reclaiming memory, passing the amount of memory that
 * was reclaimed. The deferred flag is as for PoolGenAccountForEmpty.
 *
 * See <design/strategy/#accounting.op.reclaim>
 */

void PoolGenAccountForReclaim(PoolGen pgen, Size reclaimed, Bool deferred)
{
  AVERT(PoolGen, pgen);
  AVERT(Bool, deferred);

  if (deferred) {
    AVER(pgen->oldDeferredSize >= reclaimed);
    pgen->oldDeferredSize -= reclaimed;
  } else {
    AVER(pgen->oldSize >= reclaimed);
    pgen->oldSize -= reclaimed;
  }
  pgen->freeSize += reclaimed;
}


/* PoolGenUndefer -- finish deferring accounting
 *
 * Call this when exiting ramp mode, passing the amount of old
 * (condemned at least once) and new (never condemned) memory whose
 * accounting was deferred (for example, during a ramp).
 *
 * See <design/strategy/#accounting.op.undefer>
 */

void PoolGenUndefer(PoolGen pgen, Size oldSize, Size newSize)
{
  AVERT(PoolGen, pgen);
  AVER(pgen->oldDeferredSize >= oldSize);
  pgen->oldDeferredSize -= oldSize;
  pgen->oldSize += oldSize;
  AVER(pgen->newDeferredSize >= newSize);
  pgen->newDeferredSize -= newSize;
  pgen->newSize += newSize;
}


/* PoolGenAccountForSegSplit -- accounting for splitting a segment */

void PoolGenAccountForSegSplit(PoolGen pgen)
{
  AVERT(PoolGen, pgen);
  AVER(pgen->segs >= 1);   /* must be at least one segment to split */
  ++ pgen->segs;
}


/* PoolGenAccountForSegMerge -- accounting for merging a segment */

void PoolGenAccountForSegMerge(PoolGen pgen)
{
  AVERT(PoolGen, pgen);
  AVER(pgen->segs >= 2);  /* must be at least two segments to merge */
  -- pgen->segs;
}


/* PoolGenAccountForFree -- accounting for the freeing of a segment */

static void PoolGenAccountForFree(PoolGen pgen, Size size,
                                  Size oldSize, Size newSize,
                                  Bool deferred)
{
  /* Pretend to age and reclaim the contents of the segment to ensure
   * that the entire segment is accounted as free. */
  PoolGenAccountForAge(pgen, 0, newSize, deferred);
  PoolGenAccountForReclaim(pgen, oldSize + newSize, deferred);

  AVER(pgen->totalSize >= size);
  pgen->totalSize -= size;
  AVER(pgen->segs > 0);
  -- pgen->segs;
  AVER(pgen->freeSize >= size);
  pgen->freeSize -= size;
}


/* PoolGenFree -- free a segment and update accounting
 *
 * Pass the amount of memory in the segment that is accounted as free,
 * old, or new, respectively. The deferred flag is as for
 * PoolGenAccountForEmpty.
 *
 * See <design/strategy/#accounting.op.free>
 */

void PoolGenFree(PoolGen pgen, Seg seg, Size freeSize, Size oldSize,
                 Size newSize, Bool deferred)
{
  Size size;

  AVERT(PoolGen, pgen);
  AVERT(Seg, seg);

  size = SegSize(seg);
  AVER(freeSize + oldSize + newSize == size);

  PoolGenAccountForFree(pgen, size, oldSize, newSize, deferred);

  RingRemove(&SegGCSeg(seg)->genRing);

  SegFree(seg);
}


/* PoolGenDescribe -- describe a PoolGen */

Res PoolGenDescribe(PoolGen pgen, mps_lib_FILE *stream, Count depth)
{
  Res res;
  PoolClass poolClass;

  if (!TESTT(PoolGen, pgen))
    return ResPARAM;
  if (stream == NULL)
    return ResPARAM;

  poolClass = ClassOfPoly(Pool, pgen->pool);
  
  res = WriteF(stream, depth,
               "PoolGen $P {\n", (WriteFP)pgen,
               "  pool $P ($U) \"$S\"\n",
               (WriteFP)pgen->pool, (WriteFU)pgen->pool->serial,
               (WriteFS)ClassName(poolClass),
               "  segs $U\n", (WriteFU)pgen->segs,
               "  totalSize $U\n", (WriteFU)pgen->totalSize,
               "  freeSize $U\n", (WriteFU)pgen->freeSize,
               "  bufferedSize $U\n", (WriteFU)pgen->bufferedSize,
               "  oldSize $U\n", (WriteFU)pgen->oldSize,
               "  oldDeferredSize $U\n", (WriteFU)pgen->oldDeferredSize,
               "  newSize $U\n", (WriteFU)pgen->newSize,
               "  newDeferredSize $U\n", (WriteFU)pgen->newDeferredSize,
               "} PoolGen $P\n", (WriteFP)pgen,
               NULL);
  return res;
}


/* LocusInit -- initialize the locus module */

void LocusInit(Arena arena)
{
  GenParamStruct params;
<<<<<<< HEAD
  GenDesc topGen;

  AVER(arena != NULL); /* not initialized yet. */

  params.capacity = 1; /* unused */
  params.mortality = 0.5;

  topGen = &arena->topGen;
  GenDescInit(arena, topGen, &params);
  EventLabelPointer(topGen, EventInternString("TopGen"));
=======

  AVER(arena != NULL); /* not initialized yet. */
 
  params.capacity = 1; /* unused since top generation is not on any chain */
  params.mortality = 0.5;
 
  GenDescInit(&arena->topGen, &params);
>>>>>>> 4facb8f6
}


/* LocusFinish -- finish the locus module */

void LocusFinish(Arena arena)
{
  /* Can't check arena, because it's being finished. */
<<<<<<< HEAD
  GenDescFinish(arena, &arena->topGen);
=======
  AVER(arena != NULL);
  GenDescFinish(&arena->topGen);
>>>>>>> 4facb8f6
}


/* LocusCheck -- check the locus module */

Bool LocusCheck(Arena arena)
{
  /* Can't check arena, because this is part of ArenaCheck. */
  CHECKD(GenDesc, &arena->topGen);
  return TRUE;
}


/* C. COPYRIGHT AND LICENSE
 *
 * Copyright (C) 2001-2018 Ravenbrook Limited <http://www.ravenbrook.com/>.
 * All rights reserved.  This is an open source license.  Contact
 * Ravenbrook for commercial licensing options.
 * 
 * Redistribution and use in source and binary forms, with or without
 * modification, are permitted provided that the following conditions are
 * met:
 * 
 * 1. Redistributions of source code must retain the above copyright
 * notice, this list of conditions and the following disclaimer.
 * 
 * 2. Redistributions in binary form must reproduce the above copyright
 * notice, this list of conditions and the following disclaimer in the
 * documentation and/or other materials provided with the distribution.
 * 
 * 3. Redistributions in any form must be accompanied by information on how
 * to obtain complete source code for this software and any accompanying
 * software that uses this software.  The source code must either be
 * included in the distribution or be available for no more than the cost
 * of distribution plus a nominal fee, and must be freely redistributable
 * under reasonable conditions.  For an executable file, complete source
 * code means the source code for all modules it contains. It does not
 * include source code for modules or files that typically accompany the
 * major components of the operating system on which the executable file
 * runs.
 * 
 * THIS SOFTWARE IS PROVIDED BY THE COPYRIGHT HOLDERS AND CONTRIBUTORS "AS
 * IS" AND ANY EXPRESS OR IMPLIED WARRANTIES, INCLUDING, BUT NOT LIMITED
 * TO, THE IMPLIED WARRANTIES OF MERCHANTABILITY, FITNESS FOR A PARTICULAR
 * PURPOSE, OR NON-INFRINGEMENT, ARE DISCLAIMED. IN NO EVENT SHALL THE
 * COPYRIGHT HOLDERS AND CONTRIBUTORS BE LIABLE FOR ANY DIRECT, INDIRECT,
 * INCIDENTAL, SPECIAL, EXEMPLARY, OR CONSEQUENTIAL DAMAGES (INCLUDING, BUT
 * NOT LIMITED TO, PROCUREMENT OF SUBSTITUTE GOODS OR SERVICES; LOSS OF
 * USE, DATA, OR PROFITS; OR BUSINESS INTERRUPTION) HOWEVER CAUSED AND ON
 * ANY THEORY OF LIABILITY, WHETHER IN CONTRACT, STRICT LIABILITY, OR TORT
 * (INCLUDING NEGLIGENCE OR OTHERWISE) ARISING IN ANY WAY OUT OF THE USE OF
 * THIS SOFTWARE, EVEN IF ADVISED OF THE POSSIBILITY OF SUCH DAMAGE.
 */<|MERGE_RESOLUTION|>--- conflicted
+++ resolved
@@ -134,19 +134,14 @@
 
 static void GenDescInit(Arena arena, GenDesc gen, GenParamStruct *params)
 {
-<<<<<<< HEAD
+  TraceId ti;
+
   AVER(arena != NULL); /* might not be initialized yet. */
   AVER(gen != NULL);
   AVER(GenParamCheck(params));
+
   gen->serial = arena->genSerial;
   ++ arena->genSerial;
-=======
-  TraceId ti;
-
-  AVER(gen != NULL);
-  AVER(GenParamCheck(params));
-
->>>>>>> 4facb8f6
   gen->zones = ZoneSetEMPTY;
   gen->capacity = params->capacity * 1024;
   gen->mortality = params->mortality;
@@ -165,17 +160,13 @@
 
 static void GenDescFinish(Arena arena, GenDesc gen)
 {
-<<<<<<< HEAD
+  TraceId ti;
+
   AVER(arena != NULL); /* might be being finished */
   AVERT(GenDesc, gen);
+
   EVENT3(GenFinish, arena, gen, gen->serial);
-=======
-  TraceId ti;
-
-  AVERT(GenDesc, gen);
-
   gen->sig = SigInvalid;
->>>>>>> 4facb8f6
   RingFinish(&gen->locusRing);
   RingFinish(&gen->segRing);
   AVER(gen->activeTraces == TraceSetEMPTY); /* <design/check/#.common> */
@@ -243,14 +234,9 @@
     double mortality = 1.0 - survived / (double)genTrace->condemned;
     double alpha = LocusMortalityALPHA;
     gen->mortality = gen->mortality * (1 - alpha) + mortality * alpha;
-<<<<<<< HEAD
-    EVENT8(TraceEndGen, trace->arena, trace, gen, stats->condemned,
-           stats->forwarded, stats->preservedInPlace, mortality,
+    EVENT8(TraceEndGen, trace->arena, trace, gen, genTrace->condemned,
+           genTrace->forwarded, genTrace->preservedInPlace, mortality,
            gen->mortality);
-=======
-    EVENT6(TraceEndGen, trace, gen, genTrace->condemned, genTrace->forwarded,
-           genTrace->preservedInPlace, gen->mortality);
->>>>>>> 4facb8f6
   }
 }
 
@@ -400,17 +386,7 @@
   gens = PointerAdd(p, sizeof(ChainStruct));
 
   for (i = 0; i < genCount; ++i)
-<<<<<<< HEAD
     GenDescInit(arena, &gens[i], &params[i]);
-
-  res = ControlAlloc(&p, arena, sizeof(ChainStruct));
-  if (res != ResOK)
-    goto failChainAlloc;
-  chain = (Chain)p;
-
-=======
-    GenDescInit(&gens[i], &params[i]);
->>>>>>> 4facb8f6
   ChainInit(chain, arena, gens, genCount);
 
   *chainReturn = chain;
@@ -492,15 +468,6 @@
 
   AVERT(Chain, chain);
 
-<<<<<<< HEAD
-  if (chain->activeTraces == TraceSetEMPTY) {
-    for (i = 0; i < chain->genCount; ++i) {
-      double genTime = (double)chain->gens[i].capacity
-        - (double)GenDescNewSize(&chain->gens[i]);
-      if (genTime < time)
-        time = genTime;
-    }
-=======
   for (i = 0; i < chain->genCount; ++i) {
     double genTime;
     GenDesc gen = &chain->gens[i];
@@ -509,7 +476,6 @@
     genTime = (double)gen->capacity - (double)GenDescNewSize(&chain->gens[i]);
     if (genTime < time)
       time = genTime;
->>>>>>> 4facb8f6
   }
 
   return time;
@@ -903,26 +869,14 @@
 void LocusInit(Arena arena)
 {
   GenParamStruct params;
-<<<<<<< HEAD
-  GenDesc topGen;
 
   AVER(arena != NULL); /* not initialized yet. */
 
-  params.capacity = 1; /* unused */
-  params.mortality = 0.5;
-
-  topGen = &arena->topGen;
-  GenDescInit(arena, topGen, &params);
-  EventLabelPointer(topGen, EventInternString("TopGen"));
-=======
-
-  AVER(arena != NULL); /* not initialized yet. */
- 
   params.capacity = 1; /* unused since top generation is not on any chain */
   params.mortality = 0.5;
- 
-  GenDescInit(&arena->topGen, &params);
->>>>>>> 4facb8f6
+
+  GenDescInit(arena, &arena->topGen, &params);
+  EventLabelPointer(&arena->topGen, EventInternString("TopGen"));
 }
 
 
@@ -931,12 +885,8 @@
 void LocusFinish(Arena arena)
 {
   /* Can't check arena, because it's being finished. */
-<<<<<<< HEAD
+  AVER(arena != NULL);
   GenDescFinish(arena, &arena->topGen);
-=======
-  AVER(arena != NULL);
-  GenDescFinish(&arena->topGen);
->>>>>>> 4facb8f6
 }
 
 
