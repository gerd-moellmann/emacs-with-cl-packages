--- conflicted
+++ resolved
@@ -470,13 +470,7 @@
   /* Can't check arena, because this is part of ArenaCheck. */
   CHECKL(GenDescCheck(&arena->topGen));
   return TRUE;
-<<<<<<< HEAD
-}
-=======
-}
-
-
-#endif
+}
 
 
 /* C. COPYRIGHT AND LICENSE
@@ -518,5 +512,4 @@
  * ANY THEORY OF LIABILITY, WHETHER IN CONTRACT, STRICT LIABILITY, OR TORT
  * (INCLUDING NEGLIGENCE OR OTHERWISE) ARISING IN ANY WAY OUT OF THE USE OF
  * THIS SOFTWARE, EVEN IF ADVISED OF THE POSSIBILITY OF SUCH DAMAGE.
- */
->>>>>>> e99aa189
+ */