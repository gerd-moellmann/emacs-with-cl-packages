<?xml version="1.0" encoding="UTF-8"?>

<!DOCTYPE html PUBLIC "-//W3C//DTD XHTML 1.0 Transitional//EN" "DTD/xhtml1-transitional.dtd">

<html xmlns="http://www.w3.org/1999/xhtml" xml:lang="en" lang="en">

<head>

<title>MPS to client message protocol</title>

</head>

<body bgcolor="#FFFFFF" text="#000000" link="#000099" vlink="#660066" alink="#FF0000">

<div align="center">

<p>
<a href="/">Ravenbrook</a> /
<a href="/project/">Projects</a> /
<a href="/project/mps/">Memory Pool System</a> /
<a href="/project/mps/master/">Master Product Sources</a> /
<a href="/project/mps/master/design/">Design Documents</a>
</p>

<p><i><a href="/project/mps/">Memory Pool System Project</a></i></p>

<hr />

</div>

<<<<<<< HEAD
=======
<p>This document contains a <a href="#guide">guide</a> to the MPS Client Message Protocol, followed by the historical <a href="#initial-design">initial design</a>.  References, History, Copyright and License are <a href="#section-A">at the end</a>.</p>

<hr />

<h1> <a id="guide">Guide</a> </h1>

<p> Readership: any MPS Developer. </p>

<h2> Introduction </h2>

<p> Messages are used when the MPS needs to asynchronously send information to the client.  Currently, messages are used to signal:</p>
<ul>
  <li> Finalization </li>
  <li> GC-Start </li>
  <li> GC-Complete </li>
</ul>

<p>The Originator of the message is some part of the MPS.  For example, the finalization system (see poolmrg.c) calls MessagePost() to send a finalization message to the client when an object is no longer referenced.</p>

<p>The MPS's Message-system (message.c) keeps messages that have been posted and are awaiting collection by the client in an arena-wide queue -- these are "queued messages".</p>

<p>The Client:</p>
<ol>
  <li> periodically calls mps_message_poll() and/or mps_message_get() to get a message from the MPS Message queue; </li>
  <li> calls accessor functions (eg. mps_message_finalization_ref()) to read data out of the message; </li>
  <li> calls mps_message_discard() when it has finished using the message.</li>
</ol>


<h2> The Message-system </h2>

<p>The Message-system does these things:</p>
<ul>
  <li>class-based method dispatch on any valid message (methods: Delete, slot accessors);</li>
  <li>queue for messages that have been Posted but not yet Got;</li>
  <li>maintains message lifecycle information (a minimal amount, currently).</li>
</ul>


<h2> Using the Internal Interface </h2>

<p>Any part of the MPS can be a message Originator.  The Originator allocates storage for messages it originates.</p>

<p>Any struct can be a message, as long as it:</p>
<ul>
  <li> contains an embedded MessageStruct (used by the Message-system for housekeeping); </li>
  <li> gets appropriate MessageInit() and MessageFinish() calls (for its embedded MessageStruct); </li>
  <li> has a Delete() function, to be called when the Client calls mps_message_discard(); </li>
  <li> has appropriate accessor functions. </li>
</ul>

<p>Here's an example.  Notice the embedded MessageStruct:</p>
<blockquote><pre><code>typedef struct TraceStartMessageStruct {
  Sig sig;
  char why[TRACE_START_MESSAGE_WHY_LEN];
  MessageStruct messageStruct;
} TraceStartMessageStruct;
</code></pre></blockquote>


<h3>Lifecycle</h3>

<p>The lifecycle of a Message is:</p>

<blockquote><p> (alloc Init)  <strong>unsent</strong>  (Post)  <strong>queued</strong>  (Get)  <strong>received</strong>  (Discard Delete Finish free)</p></blockquote>

<p>The struct is a <strong>valid</strong> message between Init and Finish.</p>

<p>MessagePost() simply links the struct into the message queue (using a RingStruct inside the MessageStruct): no copying occurs.  The message is now <strong>queued</strong>, and MessageOnQueue() returns true.  The Originator must not free a queued message, or the Message-system will get upset.  Outside this time, the Message-system doesn't care if the message vanishes.</p>

<p>When/if the client calls mps_message_get(), the Message-system simply unlinks the message from the queue.  The message is now <strong>received</strong>, and is in use by the client.</p>

<p>When/if the Client calls mps_message_discard(), the Message-system simply calls through to the Originator-supplied Delete method.  The Originator may call Finish and free.  Or it may recycle the message to <strong>unsent</strong> by calling Init.</p>

<p><em class="note">[Note: the Message-system does not distinguish between <strong>unsent</strong> and <strong>received</strong> states, so this recycling is not currently safe.  See <a href="#note-reuse-message">note</a> below.  RHSK 2006-12-11]</em></p>

<p>The Originator must not free a <strong>queued</strong> or <strong>received</strong> message; and it should not edit the message, or the Client may see inconsistent data.</p>

<p>If the Client has not enabled messages of this type (with mps_message_type_enable), Posting the message immediately Discards it, which calls the Delete method.  The Originator's Delete method must be safe to call from wherever the Originator calls MessagePost().</p>

<p>Here's a selection of lifecycles:</p>

<blockquote><p> (alloc Init)  <strong>unsent</strong>  (Post)  <strong>queued</strong>  (Get)  <strong>received</strong>  (Discard Delete Finish free) -- typical</p></blockquote>

<blockquote><p> (alloc <strong>[</strong>  Init)  <strong>unsent</strong>  (Post)  <strong>queued</strong>  (Get)  <strong>received</strong>  (Discard Delete  <strong>]</strong> -- Originator reuses message struct</p></blockquote>

<blockquote><p> ... Init)  <strong>unsent</strong>  (Post Discard Delete) -- client did not enable this message type</p></blockquote>

<blockquote><p> ... Init)  <strong>unsent</strong>  (Post)  <strong>queued</strong>  -- client never gets message</p></blockquote>

<blockquote><p> ... Init)  <strong>unsent</strong>  (Post)  <strong>queued</strong>  (Get)  <strong>received</strong>  -- client never discards message</p></blockquote>

<p>Messages can also be dropped from the queue if the client calls mps_message_type_disable() when there are already some messages of that type queued, or if MessageEmpty() is called:</p> 

<blockquote><p> ... Init)  <strong>unsent</strong>  (Post)  <strong>queued</strong>  (Discard Delete ... -- killing messages</p></blockquote>


<h3>Allocation strategy</h3>

<p>The Originator allocates the message struct.  The two common allocation strategies are:</p>
<ul>
  <li><p> Pre-allocate the message struct when allocating the subject it will refer to.  Note that this means you can only have one message in use per subject.  (Used for finalization messages and trace start messages).</p></li>
  <li><p> Allocate the message struct (from control pool) immediately before posting, and free it in the Delete method.  (Used for GC-Complete messages).</p></li>
</ul>

<p><em class="note" id="note-reuse-message">[Note: the Message-system does not currently support re-using message structs, because it does not distinguish between <strong>unsent</strong> and <strong>received</strong> states.  If Originators would like to safely re-use a message once the client has finished with it (TraceStart messages are the current example), the lifecycle state variable, and check code to do this safely, should be added to the Message-system.  RHSK 2006-12-11]</em></p>


<hr />

<h1> <a id="initial-design">Initial Design</a> </h1>

>>>>>>> 8ff037ff
<pre>
                     MPS TO CLIENT MESSAGE PROTOCOL
                           design.mps.message
                             incomplete doc
                             drj 1997-02-13

INTRODUCTION

<a id="readership" name="readership">.readership</a>: Any MPS developer.

<a id="intro" name="intro">.intro</a>: The MCMP provides a means by which clients can receive messages from 
the MPS asynchronously.  Typical messages may be low memory notification (or in 
general low utility), finalization notification, soft-failure notification.  
There is a general assumption that it should not be disastrous for the MPS 
client to ignore messages, but that it is probably in the clients best interest 
to not ignore messages.  The justification for this is that the MPS cannot 
force the MPS client to read and act on messages, so no message should be 
critical [bogus, since we cannot force clients to check error codes either - 
Pekka 1997-09-17].

<a id="contents" name="contents">.contents</a>: This document describes the design of the external and internal 
interfaces and concludes with a sketch of an example design of an internal 
client.  The example is that of implementing finalization using PoolMRG.


REQUIREMENTS

<a id="req" name="req">.req</a>: The MPS/Client message protocol will be used for implementing 
finalization (see design.mps.finalize and req.dylan.fun.final).  It will also 
be used for implementing the notification of various conditions (possibly 
req.dylan.prot.consult is relevant here).


INTERFACE


External Interface

<a id="if.queue" name="if.queue">.if.queue</a>:

Messages are presented as a single queue per arena.  Various functions are 
provided to inspect the queue and inspect messages in it (see below).


Functions

<a id="if.fun" name="if.fun">.if.fun</a>:

The following functions are provided:

<a id="if.fun.poll" name="if.fun.poll">.if.fun.poll</a>: Poll.  Sees whether there are any messages pending.

mps_bool_t mps_message_poll(mps_arena_t arena);

Returns 1 only if there is a message on the queue of arena.  Returns 0 
otherwise.

<a id="if.fun.enable" name="if.fun.enable">.if.fun.enable</a>: Enable.  Enables the flow of messages of a certain type.

void mps_message_type_enable(mps_arena_t arena, mps_message_type_t type);

Enables the specified message type.  The queue of messages of a arena will 
contain only messages whose types have been enabled.  Initially all message 
types are disabled.  Effectively this function allows the client to declare to 
the MPS what message types the client understands.  The MPS does not generate 
any messages of a type that hasn't been enabled.  This allows the MPS to add 
new message types (in subsequent releases of a memory manager) without 
confusing the client.  The client will only be receiving the messages if they 
have explicitly enabled them (and the client presumably only enables message 
types when they have written the code to handle them).

<a id="if.fun.disable" name="if.fun.disable">.if.fun.disable</a>: Disable.  Disables the flow of messages of a certain type.

void mps_message_type_disable(mps_arena_t arena, mps_message_type_t type);

The antidote to mps_message_type_enable.  Disables the specified message type.  
Flushes any existing messages of that type on the queue, and stops any further 
generation of messages of that type. This permits clients to dynamically 
decline interest in a message type, which may help to avoid a memory leak or 
bloated queue when the messages are only required temporarily. 

<a id="if.fun.get" name="if.fun.get">.if.fun.get</a>: begins a message "transaction".

mps_bool_t mps_message_get(mps_message_t *message_return, mps_arena_t arena, 
mps_message_type_t type);

If there is a message of the specified type on the queue then the first such 
message will be removed from the queue and a handle to it will be returned to 
the client in *messageReturn; in this case the function will return TRUE.  
Otherwise it will return FALSE.  Having obtained a handle on a message in this 
way, the client can use the type-specific accessors to find out about the 
message.  When the client is done with the message the client should call 
mps_message_discard; failure to do so will result in a resource leak.

<a id="if.fun.discard" name="if.fun.discard">.if.fun.discard</a>: ends a message "transaction".

void mps_message_discard(mps_arena_t arena, mps_message_t message);

Indicates to the MPS that the client is done with this message and its 
resources may be reclaimed.

<a id="if.fun.type.any" name="if.fun.type.any">.if.fun.type.any</a>: Determines the type of a message in the queue

mps_bool_t mps_message_queue_type(mps_message_type_t *type_return, mps_arena_t 
arena);

Returns 1 only if there is a message on the queue of arena, and in this case 
updates *type_return to be the type of a message in the queue.  Otherwise 
returns 0.

<a id="if.fun.type" name="if.fun.type">.if.fun.type</a>: Determines the type of a message (that has already been got).

mps_message_type_t mps_message_type(mps_arena_t arena, mps_message_t message)

Return the type of the message.  Only legal when inside a message transaction 
(i.e. after mps_message_get and before mps_message_discard).  Note that the 
type will be the same as the type that the client passed in the call to 
mps_message_get.


Types of messages

<a id="type" name="type">.type</a>: The type governs the "shape" and meaning of the message.

<a id="type.int" name="type.int">.type.int</a>: Types themselves will just be a scalar quantity, an integer.

<a id="type.semantics" name="type.semantics">.type.semantics</a>: A type indicates the semantics of the message.  
<a id="type.semantics.interpret" name="type.semantics.interpret">.type.semantics.interpret</a>: The semantics of a message are interpreted by the 
client by calling various accessor methods on the message.  <a id="type.accessor" name="type.accessor">.type.accessor</a>: The 
type of a message governs which accessor methods are legal to apply to the 
message.

<a id="type.example" name="type.example">.type.example</a>: Some example types:

<a id="type.finalization" name="type.finalization">.type.finalization</a>: There will be a finalization type.  The type is abstractly: 
FinalizationMessage(Ref).

<a id="type.finalization.semantics" name="type.finalization.semantics">.type.finalization.semantics</a>: A finalization message indicates that an object 
has been discovered to be finalizable (see design.mps.poolmrg.def.final.object 
for a definition of finalizable).  <a id="type.finalization.ref" name="type.finalization.ref">.type.finalization.ref</a>: There is an accessor 
to get the reference of the finalization message (i.e. a reference to the 
object which is finalizable) called mps_message_finalization_ref.  
<a id="type.finalization.ref.scan" name="type.finalization.ref.scan">.type.finalization.ref.scan</a>: Note that the reference returned should be stored 
in scanned memory.


<a id="compatibility" name="compatibility">.compatibility</a>:

Compatibility issues

<a id="compatibility.future.type-new" name="compatibility.future.type-new">.compatibility.future.type-new</a>: Notice that message of a type that the client 
doesn't understand are not placed on the queue, therefore the MPS can introduce 
new types of message and existing client will still function and will not leak 
resources.  This has been achieved by getting the client to declare the types 
that the client understands (with mps_message_type_enable, .if.fun.enable).

<a id="compatibility.future.type-extend" name="compatibility.future.type-extend">.compatibility.future.type-extend</a>: The information available in a message of a 
given type can be extended by providing more accessor methods.  Old clients 
won't get any of this information but that's okay.


Internal Interface


<a id="message.instance" name="message.instance">.message.instance</a>: Messages are instances of Message Classes.  
<a id="message.concrete" name="message.concrete">.message.concrete</a>: Concretely a Message is represented by a MessageStruct.  A 
MessageStruct has the usual signature field (see design.mps.sig).  A 
MessageStruct has a type field which defines its type, a ring node, which is 
used to attach the message to the queue of pending messages, a class field, 
which identifies a MessageClass object.  <a id="message.intent" name="message.intent">.message.intent</a>: The intention is that 
a MessageStruct will be embedded in some richer object which contains 
information relevant to that specific type of message.

<a id="message.type" name="message.type">.message.type</a>:

typedef struct MessageStruct *Message;

<a id="message.struct" name="message.struct">.message.struct</a>:

struct MessageStruct {
  Sig sig;
  MessageType type;
  MessageClass class;
  RingStruct node;
} MessageStruct;


<a id="class" name="class">.class</a>: A message class is an encapsulation of methods.  It encapsulates 
methods that are applicable to all types of messages (generic) and methods that 
are applicable to messages only of a certain type (type-specific).  
<a id="class.concrete" name="class.concrete">.class.concrete</a>: Concretely a message class is represented by a 
MessageClassStruct (a struct).  Clients of the Message module are expected to 
allocate storage for and initialise the MessageClassStruct.  It is expected 
that such storage will be allocated and initialised statically.

<a id="class.not-type" name="class.not-type">.class.not-type</a>: Note that message classes and message types are distinct.  
<a id="class.not-type.why" name="class.not-type.why">.class.not-type.why</a>: (see also mail.drj.1997-07-15.10-33(0) from which this is 
derived)  This allows two different implementations (ie classes) of messages 
with the same meaning (ie type).  This may be necessary because the (memory) 
management of the messages may be different in the two implemtations (which is 
bogus).  The case of having one class implement two types is not expected to be 
so useful.  <a id="class.not-type.why.not" name="class.not-type.why.not">.class.not-type.why.not</a>: It's all pretty feeble justification 
anyway.

<a id="class.methods.generic" name="class.methods.generic">.class.methods.generic</a>: The generic methods are:

delete - used when the message is destroyed (by the client calling 
mps_message_discard).  The class implementation should finish the message (by 
calling MessageFinish) and storage for the message should be reclaimed (if 
applicable).

<a id="class.methods.specific" name="class.methods.specific">.class.methods.specific</a>: 

The type specific methods are:

<a id="class.methods.specific.finalization" name="class.methods.specific.finalization">.class.methods.specific.finalization</a>:

Specific to MessageTypeFinalization

finalizationRef - returns a reference to the finalizable object represented by 
this message.

<a id="class.methods.specific.collectionstats" name="class.methods.specific.collectionstats">.class.methods.specific.collectionstats</a>:

Specific to MessageTypeCollectionStats

collectionStatsLiveSize - returns the number of bytes (of objects) that were 
condemned but survived.

collectionStatsCondemnedSize - returns the number of bytes condemned in the 
collection.

collectionStatsNotCondemnedSize - returns the the number of bytes (of objects) 
that are subject to a GC policy (ie collectable) but were not condemned in the 
collection.


<a id="class.type" name="class.type">.class.type</a>:

typedef struct MessageClassStruct *MessageClass;

<a id="class.sig.double" name="class.sig.double">.class.sig.double</a>: The MessageClassStruct has a signature field at both ends.  
This is so that if the MessageClassStruct changes size (by adding extra methods 
for example) then any static initializers will generate errors from the 
compiler (there will be a type error causes by initialising a non-sig type 
field with a sig) unless the static initializers are changed as well.

<a id="class.struct" name="class.struct">.class.struct</a>:

typedef struct MessageClassStruct {
  Sig sig;                      /* design.mps.sig */
  const char *name;             /* Human readable Class name */

  /* generic methods */
  MessageDeleteMethod delete;   /* terminates a message */

  /* methods specific to MessageTypeFinalization */
  MessageFinalizationRefMethod finalizationRef;

  /* methods specific to MessageTypeCollectionStats */
  MessageCollectionStatsLiveSizeMethod collectionStatsLiveSize;
  MessageCollectionStatsCondemnedSizeMethod collectionStatsCondemnedSize;
  MessageCollectionStatsNotCondemnedSizeMethod collectionStatsNotCondemnedSize;

  Sig endSig;                   /* design.mps.message.class.sig.double */
} MessageClassStruct;


<a id="space.queue" name="space.queue">.space.queue</a>: The arena structure is augmented with a structure for managing 
for queue of pending messages.  This is a ring in the ArenaStruct.

struct ArenaStruct
{
  ...
  RingStruct messageRing;
  ...
}


Functions

<a id="fun.init" name="fun.init">.fun.init</a>:
/* Initializes a message */
void MessageInit(Arena arena, Message message, MessageClass class);

Initializes the MessageStruct pointed to by message.  The caller of this 
function is expected to manage the store for the MessageStruct.

<a id="fun.finish" name="fun.finish">.fun.finish</a>:
/* Finishes a message */
void MessageFinish(Message message);

Finishes the MessageStruct pointed to by message.  The caller of this function 
is expected to manage the store for the MessageStruct.

<a id="fun.post" name="fun.post">.fun.post</a>:
/* Places a message on the client accessible queue */
void MessagePost(Arena arena, Message message);

This function places a message on the queue of a arena.  .fun.post.precondition
: Prior to calling the function the node field of the message must be a 
singleton.  After the call to the function the message will be available for 
MPS client to access.  After the call to the function the message fields must 
not be manipulated except from the message's class's method functions (i.e., 
you mustn't poke about with the node field in particular).

<a id="fun.empty" name="fun.empty">.fun.empty</a>:
void MessageEmpty(Arena arena);

Empties the message queue.  This function has the same effect as discarding all 
the messages on the queue.  After calling this function there will be no 
messages on the queue.  <a id="fun.empty.internal-only" name="fun.empty.internal-only">.fun.empty.internal-only</a>: This functionality is not 
exposed to clients.  We might want to expose this functionality to our clients 
in the future.




Message Life Cycle

<a id="life" name="life">.life</a>: A message will be allocated by a client of the message module, it will 
be initialised by calling MessageInit.  The client will eventually post the 
message on the external queue (in fact most clients will create a message and 
then immediately post it).  The message module may then apply any of the 
methods to the message.  The message module will eventually destroy the message 
by applying the Delete method to it.


EXAMPLES


Finalization

[possibly out of date, see design.mps.finalize and design.mps.poolmrg instead 
-- drj 1997-08-28]

This subsection is a sketch of how PoolMRG will use Messages for finalization 
(see design.mps.poolmrg).

PoolMRG has guardians (see design.mps.poolmrg.guardian), guardians are used to 
manage final references and detect when an object is finalizable.

The link part of a guardian will include a MessageStruct.

The MessageStruct is allocated when the final reference is created (which is 
when the referred to object is registered for finalization).  This avoids 
allocating at the time when the message gets posted (which might be a tricky, 
undesirable, or impossible, time to allocate).

PoolMRG has two queues: the entry queue, and the exit queue.  The entry 
queue will use a ring; the exit queue of MRG will simply be the 
external message queue.

[The evil hack of 'borrowing' MessageStruct's ring node for the entry 
queue was removed from the code ages ago, so I've removed the account 
of it from this text too.  RHSK 2006-12-11]

MRG Message class

del - frees both the link part and the reference part of the guardian.

</pre>

<hr />


<h2><a id="section-A" name="section-A">A. References</a></h2>

<!-- Template Entry

<table>

<tr valign="top">

  <td>[<a id="ref-#REF#" name="ref-#REF#" href="#REF_URL#">#REF_NAME#</a>]</td>

  <td>
    "#REF_TITLE#";
    #REF_AUTHOR#;
    &lt;URL: <a href="#REF_URL#">#REF_URL#</a>&gt;;
    #REF_DATE#.
  </td>

</tr>

</table>

-->


<h2><a id="section-B" name="section-B">B. Document History</a></h2>

<table>

<tr valign="top">
  <td>2002-06-07</td>
  <td><a href="mailto:rb@ravenbrook.com">RB</a></td>
  <td>Converted from MMInfo database design document.</td>
</tr>

<tr valign="top">
  <td>2006-10-25</td>
  <td><a href="mailto:rhsk@ravenbrook.com">RHSK</a></td>
  <td>Created guide.</td>
</tr>

<tr valign="top">
  <td>2006-12-11</td>
  <td><a href="mailto:rhsk@ravenbrook.com">RHSK</a></td>
  <td>More on lifecycle; unmention evil hack in initial design.</td>
</tr>

</table>


<h2><a id="section-C" name="section-C">C. Copyright and License</a></h2>

<p> This document is copyright &copy; 1995-2002, 2006 <a href="http://www.ravenbrook.com/">Ravenbrook Limited</a>.  All rights reserved.  This is an open source license.  Contact Ravenbrook for commercial licensing options. </p>

<p> Redistribution and use in source and binary forms, with or without modification, are permitted provided that the following conditions are met: </p>

<ol>

<li> Redistributions of source code must retain the above copyright notice, this list of conditions and the following disclaimer. </li>

<li> Redistributions in binary form must reproduce the above copyright notice, this list of conditions and the following disclaimer in the documentation and/or other materials provided with the distribution. </li>

<li> Redistributions in any form must be accompanied by information on how to obtain complete source code for the this software and any accompanying software that uses this software.  The source code must either be included in the distribution or be available for no more than the cost of distribution plus a nominal fee, and must be freely redistributable under reasonable conditions.  For an executable file, complete source code means the source code for all modules it contains. It does not include source code for modules or files that typically accompany the major components of the operating system on which the executable file runs. </li>

</ol>

<p> <strong> This software is provided by the copyright holders and contributors "as is" and any express or implied warranties, including, but not limited to, the implied warranties of merchantability, fitness for a particular purpose, or non-infringement, are disclaimed.  In no event shall the copyright holders and contributors be liable for any direct, indirect, incidental, special, exemplary, or consequential damages (including, but not limited to, procurement of substitute goods or services; loss of use, data, or profits; or business interruption) however caused and on any theory of liability, whether in contract, strict liability, or tort (including negligence or otherwise) arising in any way out of the use of this software, even if advised of the possibility of such damage. </strong> </p>


<hr />

<div align="center">

<p><code>$Id$</code></p>

<p>
<a href="/">Ravenbrook</a> /
<a href="/project/">Projects</a> /
<a href="/project/mps/">Memory Pool System</a> /
<a href="/project/mps/master/">Master Product Sources</a> /
<a href="/project/mps/master/design/">Design Documents</a>
</p>

</div>

</body>

</html><|MERGE_RESOLUTION|>--- conflicted
+++ resolved
@@ -28,8 +28,6 @@
 
 </div>
 
-<<<<<<< HEAD
-=======
 <p>This document contains a <a href="#guide">guide</a> to the MPS Client Message Protocol, followed by the historical <a href="#initial-design">initial design</a>.  References, History, Copyright and License are <a href="#section-A">at the end</a>.</p>
 
 <hr />
@@ -142,7 +140,6 @@
 
 <h1> <a id="initial-design">Initial Design</a> </h1>
 
->>>>>>> 8ff037ff
 <pre>
                      MPS TO CLIENT MESSAGE PROTOCOL
                            design.mps.message
