# .travis.yml -- Travis CI configuration for the MPS
<<<<<<< HEAD
#
# Copyright (c) 2013-2023 Ravenbrook Limited. See end of file for license.
#
# See design.mps.test.ci.

# Some branches don't need builds.  Add them here to avoid using build
# resources and unnecessary build messages.  See
# <https://docs.travis-ci.com/user/conditions-v1>.
if: NOT branch IN (branch/2023-01-11/github-ci)

language: c # see <https://docs.travis-ci.com/user/languages/c/>.

# The build matrix for Travis CI
#
# See design.mps.tests.ci.travis.platforms.
#
# Most x86_64/amd64 builds are in GitHub CI, configured by
# .github/workflows/build-and-test.yml.

=======
# $Id$

# Some branches don't need builds.  Add them here to avoid using build
# resources and unnecessary build messages.  See
# <https://docs.travis-ci.com/user/customizing-the-build/#safelisting-or-blocklisting-branches>.
branches:
  except:
    - branch/2023-01-07/pull-request-merge-procedure

# See <https://docs.travis-ci.com/user/languages/c/>.
language: c
>>>>>>> 80cd84ef
os:
  - freebsd
  - linux
arch:
  - arm64
compiler:
  - clang
  - gcc

script: # see design.mps.test.ci.run.posix
- ./configure --prefix=$PWD/prefix && make install && make test

matrix:

  # Extra build jobs to add to the matrix
  include:

    # GitHub CI does not provide FreeBSD
    # <https://docs.github.com/en/actions/using-github-hosted-runners/about-github-hosted-runners#supported-runners-and-hardware-resources>
    # on any architecture, so we add it here for amd64.  See also
    # design.mps.tests.ci.travis.platforms.

    - os: freebsd
      arch: amd64
      compiler: clang
    - os: freebsd
      arch: amd64
      compiler: gcc

  # Specific combinations to exclude from the matrix
  exclude:
    - os: osx
      compiler: gcc

notifications:
  email:
    - mps-travis@ravenbrook.com

# This shows how you can ask Travis to install or update packages.
#before_install:
#  - if test "$TRAVIS_OS_NAME" = "linux"; then sudo apt-get -qq update; fi
#  - if test "$TRAVIS_OS_NAME" = "linux"; then sudo apt-get install -y gcc-4.7; fi


# A. REFERENCES
#
#
# B. DOCUMENT HISTORY
#
# 2013-05-19 RB Created.
# 2023-01-15 RB Added licence and (note) document history.
#
#
# C. COPYRIGHT AND LICENSE
#
# Copyright (C) 2013-2023 Ravenbrook Limited <https://www.ravenbrook.com/>.
#
# Redistribution and use in source and binary forms, with or without
# modification, are permitted provided that the following conditions are
# met:
#
# 1. Redistributions of source code must retain the above copyright
#    notice, this list of conditions and the following disclaimer.
#
# 2. Redistributions in binary form must reproduce the above copyright
#    notice, this list of conditions and the following disclaimer in the
#    documentation and/or other materials provided with the
#    distribution.
#
# THIS SOFTWARE IS PROVIDED BY THE COPYRIGHT HOLDERS AND CONTRIBUTORS "AS
# IS" AND ANY EXPRESS OR IMPLIED WARRANTIES, INCLUDING, BUT NOT LIMITED
# TO, THE IMPLIED WARRANTIES OF MERCHANTABILITY AND FITNESS FOR A
# PARTICULAR PURPOSE ARE DISCLAIMED. IN NO EVENT SHALL THE COPYRIGHT
# HOLDER OR CONTRIBUTORS BE LIABLE FOR ANY DIRECT, INDIRECT, INCIDENTAL,
# SPECIAL, EXEMPLARY, OR CONSEQUENTIAL DAMAGES (INCLUDING, BUT NOT
# LIMITED TO, PROCUREMENT OF SUBSTITUTE GOODS OR SERVICES; LOSS OF USE,
# DATA, OR PROFITS; OR BUSINESS INTERRUPTION) HOWEVER CAUSED AND ON ANY
# THEORY OF LIABILITY, WHETHER IN CONTRACT, STRICT LIABILITY, OR TORT
# (INCLUDING NEGLIGENCE OR OTHERWISE) ARISING IN ANY WAY OUT OF THE USE
# OF THIS SOFTWARE, EVEN IF ADVISED OF THE POSSIBILITY OF SUCH DAMAGE.
#
#
# $Id$<|MERGE_RESOLUTION|>--- conflicted
+++ resolved
@@ -1,14 +1,15 @@
 # .travis.yml -- Travis CI configuration for the MPS
-<<<<<<< HEAD
 #
 # Copyright (c) 2013-2023 Ravenbrook Limited. See end of file for license.
 #
 # See design.mps.test.ci.
 
 # Some branches don't need builds.  Add them here to avoid using build
-# resources and unnecessary build messages.  See
-# <https://docs.travis-ci.com/user/conditions-v1>.
-if: NOT branch IN (branch/2023-01-11/github-ci)
+# resources and unnecessary build messages.
+branches:
+  except:
+    - branch/2023-01-07/pull-request-merge-procedure
+    - branch/2023-01-11/github-ci
 
 language: c # see <https://docs.travis-ci.com/user/languages/c/>.
 
@@ -19,19 +20,6 @@
 # Most x86_64/amd64 builds are in GitHub CI, configured by
 # .github/workflows/build-and-test.yml.
 
-=======
-# $Id$
-
-# Some branches don't need builds.  Add them here to avoid using build
-# resources and unnecessary build messages.  See
-# <https://docs.travis-ci.com/user/customizing-the-build/#safelisting-or-blocklisting-branches>.
-branches:
-  except:
-    - branch/2023-01-07/pull-request-merge-procedure
-
-# See <https://docs.travis-ci.com/user/languages/c/>.
-language: c
->>>>>>> 80cd84ef
 os:
   - freebsd
   - linux
