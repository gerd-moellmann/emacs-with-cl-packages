--- conflicted
+++ resolved
@@ -315,15 +315,13 @@
 SUBDIR_MAKEFILES_IN = @SUBDIR_MAKEFILES_IN@
 SUBDIR_MAKEFILES = $(patsubst ${srcdir}/%,%,${SUBDIR_MAKEFILES_IN:.in=})
 
-<<<<<<< HEAD
 # Mac template files from which config.status generates config files.
 MAC_TEMPLATE_FILES = @MAC_TEMPLATE_FILES@
-=======
+
 # Non-makefile files created by config.status.
 CONFIG_STATUS_FILES_IN = \
  ${srcdir}/nt/emacs.rc.in ${srcdir}/nt/emacsclient.rc.in \
  ${srcdir}/doc/man/emacs.1.in
->>>>>>> c2674216
 
 # Subdirectories to install, and where they'll go.  lib-src's and nt's
 # makefiles know how to install them, so we don't do that here.
@@ -442,14 +440,9 @@
 # then attempts to build that file.  This forces 'Makefile', 'lib/Makefile',
 # etc. to be built without running into similar recursion problems.
 MAKEFILE_NAME = Makefile
-<<<<<<< HEAD
-$(MAKEFILE_NAME): config.status $(srcdir)/src/config.in \
-          $(srcdir)/Makefile.in $(SUBDIR_MAKEFILES_IN) $(MAC_TEMPLATE_FILES)
-=======
 $(MAKEFILE_NAME): config.status $(srcdir)/configure \
 	 $(srcdir)/lib/gnulib.mk.in \
-         $(srcdir)/Makefile.in $(SUBDIR_MAKEFILES_IN) $(CONFIG_STATUS_FILES_IN)
->>>>>>> c2674216
+         $(srcdir)/Makefile.in $(SUBDIR_MAKEFILES_IN) $(CONFIG_STATUS_FILES_IN)  $(MAC_TEMPLATE_FILES)
 	MAKE='$(MAKE)' ./config.status
 
 # Don't erase these files if make is interrupted while refreshing them.
