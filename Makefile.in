--- conflicted
+++ resolved
@@ -1059,12 +1059,8 @@
 ###      with them.
 ###
 ###      Delete '.dvi' files here if they are not part of the distribution.
-<<<<<<< HEAD
-clean_dirs = $(mostlyclean_dirs) mac nextstep admin/charsets admin/unidata
-=======
-clean_dirs = $(mostlyclean_dirs) java cross nextstep admin/charsets \
+clean_dirs = $(mostlyclean_dirs) java cross mac nextstep admin/charsets \
   admin/unidata
->>>>>>> 73c646b7
 
 $(foreach dir,$(clean_dirs),$(eval $(call submake_template,$(dir),clean)))
 
