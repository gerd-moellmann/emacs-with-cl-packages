### @configure_input@

# Copyright (C) 1992-2016 Free Software Foundation, Inc.

# This file is part of GNU Emacs.

# GNU Emacs is free software: you can redistribute it and/or modify
# it under the terms of the GNU General Public License as published by
# the Free Software Foundation, either version 3 of the License, or
# (at your option) any later version.

# GNU Emacs is distributed in the hope that it will be useful,
# but WITHOUT ANY WARRANTY; without even the implied warranty of
# MERCHANTABILITY or FITNESS FOR A PARTICULAR PURPOSE.  See the
# GNU General Public License for more details.

# You should have received a copy of the GNU General Public License
# along with GNU Emacs.  If not, see <http://www.gnu.org/licenses/>.

### Commentary:

# make all	to compile and build Emacs.
# make install	to install it.
# make TAGS	to update tags tables.
#
# make clean  or  make mostlyclean
#      Delete all files from the current directory that are normally
#      created by building the program.	 Don't delete the files that
#      record the configuration.  Also preserve files that could be made
#      by building, but normally aren't because the distribution comes
#      with them.
#
#      Delete '.dvi' files here if they are not part of the distribution.
#
# make distclean
#      Delete all files from the current directory that are created by
#      configuring or building the program.  If you have unpacked the
#      source and built the program without creating any other files,
#      'make distclean' should leave only the files that were in the
#      distribution.
#
# make maintainer-clean
#      Delete everything from the current directory that can be
#      reconstructed with this Makefile.  This typically includes
#      everything deleted by distclean, plus more: .elc files,
#      C source files produced by Bison, tags tables, info files,
#      and so on.
#
# make extraclean
#      Still more severe - delete backup and autosave files, too.
#      Also generated files that do not normally change and can be slow
#      to rebuild (eg leim/ja-dic).
#
# make bootstrap
#      Removes all the compiled files to force a new bootstrap from a
#      clean slate, and then build in the normal way.
#
# make docs
#      Make Emacs documentation files from their sources; requires makeinfo.
#
# make check  or  make check-expensive
#      Run Emacs test suite.  check-expensive runs also tests which
#      take more time to perform.

SHELL = @SHELL@

# This only matters when inheriting a CDPATH not starting with the
# current directory.
CDPATH=

# If Make doesn't predefine MAKE, set it here.
@SET_MAKE@

# ==================== Things 'configure' Might Edit ====================

cache_file = @cache_file@
CONFIGURE_FLAGS = --cache-file=$(cache_file)

AUTOCONF = @AUTOCONF@
AUTOMAKE = @AUTOMAKE@
AUTOHEADER = @AUTOHEADER@
ACLOCAL = @ACLOCAL@
AWK = @AWK@

EXEEXT=@EXEEXT@

### These help us choose version- and architecture-specific directories
### to install files in.

### This should be the number of the Emacs version we're building,
### like '24.5' or '25.0.50'.
version=@version@

### This should be the name of the configuration we're building Emacs
### for, like 'x86_64-unknown-linux-gnu' or 'powerpc-ibm-aix7.1.2.0'.
configuration=@configuration@

### The nt/ subdirectory gets built only for MinGW
NTDIR=@NTDIR@

# 'make' verbosity.
AM_DEFAULT_VERBOSITY = @AM_DEFAULT_VERBOSITY@

AM_V_GEN = $(am__v_GEN_@AM_V@)
am__v_GEN_ = $(am__v_GEN_@AM_DEFAULT_V@)
am__v_GEN_0 = @echo "  GEN     " $@;
am__v_GEN_1 =

AM_V_at = $(am__v_at_@AM_V@)
am__v_at_ = $(am__v_at_@AM_DEFAULT_V@)
am__v_at_0 = @
am__v_at_1 =

# ==================== Where To Install Things ====================

<<<<<<< HEAD
# Location to install Emacs.app on Mac OS X
mac_appdir=@mac_appdir@

# Location to install Emacs.app under GNUstep / Mac OS X.
=======
# Location to install Emacs.app under GNUstep / macOS.
>>>>>>> 39809036
# Later values may use these.
ns_appbindir=@ns_appbindir@
ns_appresdir=@ns_appresdir@
# Either yes or no depending on whether this is a relocatable Emacs.app.
ns_self_contained=@ns_self_contained@

# The default location for installation.  Everything is placed in
# subdirectories of this directory.  The default values for many of
# the variables below are expressed in terms of this one, so you may
# not need to change them.  This defaults to /usr/local.
prefix=@prefix@

# Like 'prefix', but used for architecture-specific files.
exec_prefix=@exec_prefix@

# Where to install Emacs and other binaries that people will want to
# run directly (like etags).
bindir=@bindir@

# The root of the directory tree for read-only architecture-independent
# data files.  ${datadir}, ${infodir} and ${mandir} are based on this.
datarootdir=@datarootdir@

# Where to install architecture-independent data files.	 ${lispdir}
# and ${etcdir} are subdirectories of this.
datadir=@datadir@

# Where to install and expect the files that Emacs modifies as it
# runs.  These files are all architecture-independent.
# Right now, this is not used.
sharedstatedir=@sharedstatedir@

# Where to install and expect executable files to be run by Emacs
# rather than directly by users (and other architecture-dependent
# data, although Emacs does not have any).  The executables
# are actually installed in ${archlibdir}, which is (normally)
# a subdirectory of this.
libexecdir=@libexecdir@

# Where to install Emacs's man pages.
# Note they contain cross-references that expect them to be in section 1.
mandir=@mandir@
man1dir=$(mandir)/man1

# Where to install and expect the info files describing Emacs.
infodir=@infodir@
# Info files not in the doc/misc directory (we get those via make echo-info).
INFO_NONMISC=emacs.info eintr.info elisp.info

# If no makeinfo was found and configured --without-makeinfo, "no"; else "yes".
HAVE_MAKEINFO=@HAVE_MAKEINFO@

# Directory for local state files for all programs.
localstatedir=@localstatedir@

# Where to look for bitmap files.
bitmapdir=@bitmapdir@

# Where to find the source code.  The source code for Emacs's C kernel is
# expected to be in ${srcdir}/src, and the source code for Emacs's
# utility programs is expected to be in ${srcdir}/lib-src.  This is
# set by the configure script's '--srcdir' option.

# We use $(srcdir) explicitly in dependencies so as not to depend on VPATH.
srcdir=@srcdir@
abs_srcdir=@abs_srcdir@

# Where the manpage source files are kept.
mansrcdir=$(srcdir)/doc/man

# Tell make where to find source files; this is needed for the makefiles.
VPATH=@srcdir@

# Where to find the application default.
x_default_search_path=@x_default_search_path@

# Where the etc/emacs.desktop file is to be installed.
desktopdir=$(datarootdir)/applications

# Where the etc/emacs.appdata.xml file is to be installed.
appdatadir=$(datarootdir)/appdata

# Where the etc/images/icons/hicolor directory is to be installed.
icondir=$(datarootdir)/icons

# The source directory for the icon files.
iconsrcdir=$(srcdir)/etc/images/icons

# ==================== Emacs-specific directories ====================

# These variables hold the values Emacs will actually use.  They are
# based on the values of the standard Make variables above.

# Where to install the lisp files distributed with Emacs.
# This includes the Emacs version, so that the lisp files for different
# versions of Emacs will install themselves in separate directories.
lispdir=@lispdir@

# Directories Emacs should search for standard lisp files.
# The default is ${lispdir}.
standardlisppath=@standardlisppath@

# Directories Emacs should search for lisp files specific to this
# site (i.e. customizations), before consulting ${standardlisppath}.
# This should be a colon-separated list of directories.
locallisppath=@locallisppath@

# Where Emacs will search to find its lisp files.  Before
# changing this, check to see if your purpose wouldn't
# better be served by changing locallisppath.  This
# should be a colon-separated list of directories.
# The default is ${locallisppath}:${standardlisppath}.
lisppath=@lisppath@

# Where Emacs will search for its lisp files while building.
# This is only used during the process of compiling Emacs,
# to help Emacs find its lisp files before they've been installed
# in their final location.
# This should be a colon-separated list of directories.
# Normally it points to the lisp/ directory in the sources.
# NB lread.c relies on lisp/ being first here.
buildlisppath=${abs_srcdir}/lisp

# Where to install the other architecture-independent
# data files distributed with Emacs (like the tutorial,
# the cookie recipes and the Zippy database). This path
# usually contains the Emacs version number, so the data
# files for multiple versions of Emacs may be installed
# at once.
etcdir=@etcdir@

# Where to put executables to be run by Emacs rather than
# the user.  This path usually includes the Emacs version
# and configuration name, so that multiple configurations
# for multiple versions of Emacs may be installed at
# once.
archlibdir=@archlibdir@

# Where to put the etc/DOC file.
etcdocdir=@etcdocdir@

# Where to install Emacs game score files.
gamedir=@gamedir@

# ==================== Utility Programs for the Build ====================

# Allow the user to specify the install program.
# Note that if the system does not provide a suitable install,
# configure will use build-aux/install-sh.  Annoyingly, it does
# not use an absolute path.  So we must take care to always run
# INSTALL-type commands from the directory containing the Makefile.
# This explains (I think) the cd thisdir seen in several install rules.
INSTALL = @INSTALL@
INSTALL_PROGRAM = @INSTALL_PROGRAM@
INSTALL_DATA = @INSTALL_DATA@
INSTALL_INFO = @INSTALL_INFO@
# By default, we uphold the dignity of our programs.
INSTALL_STRIP =
MKDIR_P = @MKDIR_P@
# Create a link to a file in the same directory as the target.
LN_S_FILEONLY = @LN_S_FILEONLY@

# We use gzip to compress installed .el and some .txt files.
GZIP_PROG = @GZIP_PROG@

# ============================= Targets ==============================

# Program name transformation.
TRANSFORM = @program_transform_name@

# What emacs should be called when installed.
EMACS_NAME = `echo emacs | sed '$(TRANSFORM)'`
EMACS = ${EMACS_NAME}${EXEEXT}
EMACSFULL = `echo emacs-${version} | sed '$(TRANSFORM)'`${EXEEXT}

# Subdirectories to make recursively.
SUBDIR = $(NTDIR) lib lib-src src lisp

# The subdir makefiles created by config.status.
SUBDIR_MAKEFILES_IN = @SUBDIR_MAKEFILES_IN@
SUBDIR_MAKEFILES = $(patsubst ${srcdir}/%,%,${SUBDIR_MAKEFILES_IN:.in=})

# Mac template files from which config.status generates config files.
MAC_TEMPLATE_FILES = @MAC_TEMPLATE_FILES@

# Subdirectories to install, and where they'll go.  lib-src's and nt's
# makefiles know how to install them, so we don't do that here.
# Directories that cannot simply be copied, eg info, are treated
# separately.
COPYDIR = ${srcdir}/etc ${srcdir}/lisp
COPYDESTS = "$(DESTDIR)${etcdir}" "$(DESTDIR)${lispdir}"

all: ${SUBDIR} info

.PHONY: all ${SUBDIR} blessmail epaths-force epaths-force-w32 etc-emacsver

# If configure were to just generate emacsver.tex from emacsver.tex.in
# in the normal way, the timestamp of emacsver.tex would always be
# newer than that of the pdf files, which are prebuilt in release tarfiles.
# So we use this rule, and move-if-change, to avoid that.
etc-emacsver:
	majorversion=`echo ${version} | sed 's/\..*//'`; \
	sed "s/[@]majorversion@/$${majorversion}/" \
	  ${srcdir}/etc/refcards/emacsver.tex.in > emacsver.tex.$$$$ && \
	  ${srcdir}/build-aux/move-if-change emacsver.tex.$$$$ \
	  ${srcdir}/etc/refcards/emacsver.tex

# Generate epaths.h from epaths.in.  This target is invoked by 'configure'.
# See comments in configure.ac for why it is done this way, as opposed
# to just letting configure generate epaths.h from epaths.in in a
# similar way to how Makefile is made from Makefile.in.
epaths-force:
	@for dir in '$(abs_srcdir)' '$(lispdir)' '$(archlibdir)'; do \
	  case $$dir in \
	    *:*) \
	      printf >&2 "Build or installation directory '%s'\\n" "$$dir"; \
	      echo >&2 "cannot contain ':'."; \
	      exit 1;; \
	  esac; \
	done
	@(gamedir='${gamedir}'; \
	  sed < ${srcdir}/src/epaths.in > epaths.h.$$$$		\
	  -e 's;\(#.*PATH_LOADSEARCH\).*$$;\1 "${standardlisppath}";' \
	  -e 's;\(#.*PATH_SITELOADSEARCH\).*$$;\1 "${locallisppath}";' \
	  -e 's;\(#.*PATH_DUMPLOADSEARCH\).*$$;\1 "${buildlisppath}";' \
	  -e '/^#define PATH_[^ ]*SEARCH /s/\([":]\):*/\1/g'		\
	  -e '/^#define PATH_[^ ]*SEARCH /s/:"/"/'			\
	  -e 's;\(#.*PATH_EXEC\).*$$;\1 "${archlibdir}";'		\
	  -e 's;\(#.*PATH_INFO\).*$$;\1 "${infodir}";'			\
	  -e 's;\(#.*PATH_DATA\).*$$;\1 "${etcdir}";'			\
	  -e 's;\(#.*PATH_BITMAPS\).*$$;\1 "${bitmapdir}";'		\
	  -e 's;\(#.*PATH_X_DEFAULTS\).*$$;\1 "${x_default_search_path}";' \
	  -e 's;\(#.*PATH_GAME\).*$$;\1 "${gamedir}";' \
	  -e 's;\(#.*PATH_DOC\).*$$;\1 "${etcdocdir}";') &&		\
	${srcdir}/build-aux/move-if-change epaths.h.$$$$ src/epaths.h

# The w32 build needs a slightly different editing, and it uses
# nt/epaths.nt as the template.
#
# Use the value of ${locallisppath} supplied by 'configure',
# to support the --enable-locallisppath argument.
#
# In this case, the paths written to 'src/epaths.h' must be in native
# MS-Windows format (e.g. 'c:/foo/bar'), because temacs is a MinGW
# program that doesn't support MSYS-style paths (e.g. '/c/foo/bar' or
# '/foo/bar').
epaths-force-w32:
	@(w32srcdir=`${srcdir}/build-aux/msys-to-w32 "${abs_srcdir}"`; \
	  w32prefix=`${srcdir}/build-aux/msys-to-w32 "${prefix}"`; \
	  w32locallisppath=`${srcdir}/build-aux/msys-to-w32 "${locallisppath}"` ; \
	  w32locallisppath=$${w32locallisppath//$${w32prefix}/"%emacs_dir%"} ; \
	  sed < ${srcdir}/nt/epaths.nt > epaths.h.$$$$		\
	  -e 's;\(#.*PATH_SITELOADSEARCH\).*$$;\1 "'"$${w32locallisppath//;/\\;}"'";' \
	  -e '/^.*#/s/@VER@/${version}/g' 			\
	  -e '/^.*#/s/@CFG@/${configuration}/g' 		\
	  -e "/^.*#/s|@SRC@|$${w32srcdir}|g") &&		\
	${srcdir}/build-aux/move-if-change epaths.h.$$$$ src/epaths.h

# If lib/Makefile would build files in '.', then build them before
# building 'lib', to avoid races with parallel makes.
lib: am--refresh

lib-src src: $(NTDIR) lib

src: lib-src

# We need to build 'emacs' in 'src' to compile the *.elc files in 'lisp'.
lisp: src

# These targets should be "${SUBDIR} without 'src'".
lib lib-src lisp nt: Makefile
	$(MAKE) -C $@ all

# Ideally, VCSWITNESS should be a file that is modified whenever the
# repository registers a commit from either a local checkin or a
# repository pull. In git there is no single file that guarantees
# this, but the local log for the current head should be close enough.
#
# Pass an unexpanded $srcdir to src's Makefile, which then
# expands it using its own value of srcdir (which points to the
# source directory of src/).
dirstate = .git/logs/HEAD
VCSWITNESS = $(if $(wildcard $(srcdir)/$(dirstate)),$$(srcdir)/../$(dirstate))
src: Makefile
	$(MAKE) -C $@ VCSWITNESS='$(VCSWITNESS)' all

blessmail: Makefile src
	$(MAKE) -C lib-src maybe-blessmail

# We used to have one rule per */Makefile.in, but that leads to race
# conditions with parallel makes, so let's assume that the time stamp on
# ./Makefile is representative of the time stamp on all the other Makefiles.
#
# config.status overrides MAKEFILE_NAME with a bogus name when creating
# src/epaths.h, so that 'make epaths-force' does not recursively invoke
# config.status and overwrite config.status while executing it (Bug#11214).
#
# 'make bootstrap' overrides MAKEFILE_NAME to a nonexistent file but
# then attempts to build that file.  This forces 'Makefile', 'lib/Makefile',
# etc. to be built without running into similar recursion problems.
MAKEFILE_NAME = Makefile
$(MAKEFILE_NAME): config.status $(srcdir)/src/config.in \
          $(srcdir)/Makefile.in $(SUBDIR_MAKEFILES_IN) $(MAC_TEMPLATE_FILES)
	MAKE='$(MAKE)' ./config.status

# Don't erase these files if make is interrupted while refreshing them.
.PRECIOUS: Makefile config.status

config.status: ${srcdir}/configure
	if [ -x ./config.status ]; then	\
	    $(CFG) ./config.status --recheck;	\
	else				\
	    $(CFG) $(srcdir)/configure $(CONFIGURE_FLAGS); \
	fi

AUTOCONF_INPUTS = $(srcdir)/configure.ac $(srcdir)/aclocal.m4

$(srcdir)/configure: $(AUTOCONF_INPUTS)
	cd ${srcdir} && ${AUTOCONF}

ACLOCAL_PATH = @ACLOCAL_PATH@
ACLOCAL_INPUTS = $(srcdir)/configure.ac $(srcdir)/m4/*.m4
$(srcdir)/aclocal.m4: $(ACLOCAL_INPUTS)
	cd $(srcdir) && ACLOCAL_PATH='$(ACLOCAL_PATH)' $(ACLOCAL) -I m4

AUTOMAKE_INPUTS = $(srcdir)/aclocal.m4 $(srcdir)/lib/Makefile.am \
  $(srcdir)/lib/gnulib.mk
$(srcdir)/lib/Makefile.in: $(AUTOMAKE_INPUTS)
	cd $(srcdir) && $(AUTOMAKE) --gnu -a -c lib/Makefile

# Regenerate files that this makefile would have made, if this makefile
# had been built by Automake.  The name 'am--refresh' is for
# compatibility with subsidiary Automake-generated makefiles.
am--refresh: $(srcdir)/aclocal.m4 $(srcdir)/configure $(srcdir)/src/config.in
.PHONY: am--refresh

$(srcdir)/src/config.in: $(srcdir)/src/stamp-h.in
	@ # Usually, there's no need to rebuild src/config.in just
	@ # because stamp-h.in has changed (since building stamp-h.in
	@ # refreshes config.in as well), but if config.in is missing
	@ # then we really need to do something more.
	$(if $(wildcard $@),,cd $(srcdir) && $(AUTOHEADER))
$(srcdir)/src/stamp-h.in: $(AUTOCONF_INPUTS)
	cd ${srcdir} && ${AUTOHEADER}
	rm -f $@
	echo timestamp > $@

# ==================== Installation ====================

.PHONY: install install-arch-dep install-arch-indep install-etcdoc install-info
.PHONY: install-man install-etc install-strip install-$(NTDIR)
.PHONY: uninstall uninstall-$(NTDIR)

## If we let lib-src do its own installation, that means we
## don't have to duplicate the list of utilities to install in
## this Makefile as well.

install: all install-arch-indep install-etcdoc install-arch-dep install-$(NTDIR) blessmail
	@true

## Ensure that $subdir contains a subdirs.el file.
## Here and elsewhere, we set the umask so that any created files are
## world-readable.
## TODO it might be good to warn about non-standard permissions of
## pre-existing directories, but that does not seem easy.
write_subdir=if [ -f "$${subdir}/subdirs.el" ]; \
	then true; \
	else \
	  umask 022; \
	  ${MKDIR_P} "$${subdir}"; \
	  (echo "(if (fboundp 'normal-top-level-add-subdirs-to-load-path)"; \
	   echo "    (normal-top-level-add-subdirs-to-load-path))") \
	    > "$${subdir}/subdirs.el"; \
	fi

### Install the executables that were compiled specifically for this machine.
### We do install-arch-indep first because the executable needs the
### Lisp files and DOC file to work properly.
install-arch-dep: src install-arch-indep install-etcdoc install-$(NTDIR)
	umask 022; ${MKDIR_P} "$(DESTDIR)${bindir}"
	$(MAKE) -C lib-src install
	if test "${mac_appdir}" != ""; then \
	  umask 022; mkdir -p $(DESTDIR)${mac_appdir}/Emacs.app; \
	  (cd mac/Emacs.app; (tar -chf - . | \
		(cd $(DESTDIR)${mac_appdir}/Emacs.app; umask 022; tar -xvf - \
			&& cat > /dev/null))) || exit 1; \
	fi
ifeq (${ns_self_contained},no)
	${INSTALL_PROGRAM} $(INSTALL_STRIP) src/emacs${EXEEXT} "$(DESTDIR)${bindir}/$(EMACSFULL)"
	-chmod 755 "$(DESTDIR)${bindir}/$(EMACSFULL)"
ifndef NO_BIN_LINK
	rm -f "$(DESTDIR)${bindir}/$(EMACS)"
	cd "$(DESTDIR)${bindir}" && $(LN_S_FILEONLY) $(EMACSFULL) $(EMACS)
endif
else
	subdir=${ns_appresdir}/site-lisp && ${write_subdir}
	rm -rf ${ns_appresdir}/share
endif

### Windows-specific install target for installing programs produced
### in nt/, and its Posix do-nothing shadow.
install-:
install-nt:
	$(MAKE) -C $(NTDIR) install

## In the share directory, we are deleting:
## applications (with emacs.desktop, also found in etc/)
## emacs (basically empty except for unneeded site-lisp directories)
## icons (duplicates etc/images/icons/hicolor)

## This is install-etc for everything except self-contained-ns builds.
## For them, it is empty.
INSTALL_ARCH_INDEP_EXTRA = @INSTALL_ARCH_INDEP_EXTRA@

## http://lists.gnu.org/archive/html/emacs-devel/2007-10/msg01672.html
## Needs to be the user running install, so configure can't set it.
set_installuser=for installuser in $${LOGNAME} $${USERNAME} $${USER} \
	  `id -un 2> /dev/null`; do \
	  [ -n "$${installuser}" ] && break ; \
	done

### Install the files that are machine-independent.
### Most of them come straight from the distribution; the exception is
### the DOC file, which is copied from the build directory.

## We delete each directory in ${COPYDESTS} before we copy into it;
## that way, we can reinstall over directories that have been put in
## place with their files read-only (perhaps because they are checked
## into RCS).  In order to make this safe, we make sure that the
## source exists and is distinct from the destination.

## We delete etc/DOC* because there may be irrelevant DOC files from
## other builds in the source directory.  This is ok because we just
## deleted the entire installed etc/ directory and recreated it.
## install-etcdoc installs the relevant DOC.

## Note that we install etc/refcards/*.ps if present.
## TODO we should compress these if GZIP_PROG is set.
## It would be simpler to have a separate install rule for etc/refcards
## (maybe move it to doc/refcards?).

## Note that the Makefiles in the etc directory are potentially useful
## in an installed Emacs, so should not be excluded.

## We always create the _default_ locallisppath directories, and
## ensure that they contain a subdirs.el file (via write_subdir).
## This is true even if locallisppath has a non-default value.
## In case of non-default value, we used to create the specified directories,
## but not add subdirs.el to them.  This was a strange halfway house.
## Nowadays we do not create non-default directories.

## Note that we use tar instead of plain old cp -R/-r because the latter
## is apparently not portable (even in 2012!).
## http://lists.gnu.org/archive/html/emacs-devel/2012-05/msg00278.html
## I have no idea which platforms Emacs supports where cp -R does not
## work correctly, and therefore no idea when tar can be replaced.
## See also these comments from 2004 about cp -r working fine:
## http://lists.gnu.org/archive/html/autoconf-patches/2004-11/msg00005.html
install-arch-indep: lisp install-info install-man ${INSTALL_ARCH_INDEP_EXTRA}
	-set ${COPYDESTS} ; \
	unset CDPATH; \
	$(set_installuser); \
	for dir in ${COPYDIR} ; do \
	  [ -d $${dir} ] || exit 1 ; \
	  dest="$$1" ; shift ; \
	  if [ -d "$${dest}" ]; then \
	    exp_dest=`cd "$${dest}" && /bin/pwd`; \
	    [ "$$exp_dest" = "`cd $${dir} && /bin/pwd`" ] && continue ; \
	  else true; \
	  fi; \
	  rm -rf "$${dest}" ; \
	  umask 022; ${MKDIR_P} "$${dest}" ; \
	  printf 'Copying %s to %s...\n' "$$dir" "$$dest" ; \
	  (cd $${dir}; tar -chf - . ) \
	    | (cd "$${dest}"; umask 022; \
	       tar -xvf - && cat > /dev/null) || exit 1; \
	  if [ "$${dir}" = "${srcdir}/etc" ]; then \
	      rm -f "$${dest}/DOC"* ; \
	      rm -f "$${dest}/refcards"/*.aux "$${dest}/refcards"/*.dvi; \
	      rm -f "$${dest}/refcards"/*.log "$${dest}/refcards"/*.in; \
	  else true; \
	  fi; \
	  (cd "$${dest}" || exit 1; \
	    for subdir in `find . -type d -print` ; do \
	      chmod a+rx $${subdir} ; \
	      rm -f $${subdir}/.gitignore ; \
	      rm -f $${subdir}/.arch-inventory ; \
	      rm -f $${subdir}/.DS_Store ; \
	      rm -f $${subdir}/#* ; \
	      rm -f $${subdir}/.#* ; \
	      rm -f $${subdir}/*~ ; \
	      rm -f $${subdir}/*.orig ; \
	      rm -f $${subdir}/ChangeLog* ; \
	      [ "$${dir}" != "${srcdir}/etc" ] && \
	        rm -f $${subdir}/[mM]akefile*[.-]in $${subdir}/[mM]akefile ; \
	    done ); \
	  find "$${dest}" -exec chown $${installuser} {} ';' ;\
	done
	-rm -f "$(DESTDIR)${lispdir}/subdirs.el"
	umask 022; $(srcdir)/build-aux/update-subdirs "$(DESTDIR)${lispdir}"
	subdir="$(DESTDIR)${datadir}/emacs/${version}/site-lisp" ; \
	  ${write_subdir}
	subdir="$(DESTDIR)${datadir}/emacs/site-lisp" ; \
	  ${write_subdir} || true
	[ -z "${GZIP_PROG}" ] || { \
	  echo "Compressing *.el etc. ..." && \
	  cd "$(DESTDIR)${lispdir}" && \
	  for f in `find . -name "*.elc" -print | sed 's/.elc$$/.el/'`; do \
	    ${GZIP_PROG} -9n "$$f"; \
	  done; \
	  ${GZIP_PROG} -9n "../etc/publicsuffix.txt"; \
	}
	-chmod -R a+r "$(DESTDIR)${datadir}/emacs/${version}" ${COPYDESTS}

## The above chmods are needed because "umask 022; tar ..." is not
## guaranteed to do the right thing; eg if we are root and tar is
## preserving source permissions.

## Note that install-arch-indep deletes and recreates the entire
## installed etc/ directory, so we need it to run before this does.
install-etcdoc: src install-arch-indep
	-unset CDPATH; \
	umask 022; ${MKDIR_P} "$(DESTDIR)${etcdocdir}" ; \
	exp_etcdocdir=`cd "$(DESTDIR)${etcdocdir}"; /bin/pwd`; \
	if [ "`cd ./etc; /bin/pwd`" != "$$exp_etcdocdir" ]; \
	then \
	   docfile="DOC"; \
	   printf 'Copying %s to %s ...\n' "etc/$$docfile" \
	     "$(DESTDIR)${etcdocdir}"; \
	   ${INSTALL_DATA} etc/$${docfile} "$(DESTDIR)${etcdocdir}/$${docfile}"; \
	   $(set_installuser); \
	     chown $${installuser} "$(DESTDIR)${etcdocdir}/$${docfile}" || true ; \
	else true; fi

## FIXME:
## If info/dir is missing, but we have install-info, we should let
## that handle it.  If info/dir is present and we do not have install-info,
## we should check for missing entries and add them by hand.
##
## FIXME:
## If HAVE_MAKEINFO = no and there are no info files, do not install info/dir.
install-info: info
	umask 022; ${MKDIR_P} "$(DESTDIR)${infodir}"
	-unset CDPATH; \
	thisdir=`/bin/pwd`; \
	exp_infodir=`cd "$(DESTDIR)${infodir}" && /bin/pwd`; \
	if [ "`cd ${srcdir}/info && /bin/pwd`" = "$$exp_infodir" ]; then \
	  true; \
	else \
	   [ -f "$(DESTDIR)${infodir}/dir" ] || \
	      [ ! -f ${srcdir}/info/dir ] || \
	      ${INSTALL_DATA} ${srcdir}/info/dir "$(DESTDIR)${infodir}/dir"; \
	   info_misc=`$(MAKE) --no-print-directory -s -C doc/misc echo-info`; \
	   cd ${srcdir}/info ; \
	   for elt in ${INFO_NONMISC} $${info_misc}; do \
	      test "$(HAVE_MAKEINFO)" = "no" && test ! -f $$elt && continue; \
	      for f in `ls $$elt $$elt-[1-9] $$elt-[1-9][0-9] 2>/dev/null`; do \
	       (cd "$${thisdir}"; \
	        ${INSTALL_DATA} ${srcdir}/info/$$f "$(DESTDIR)${infodir}/$$f"); \
	        [ -n "${GZIP_PROG}" ] || continue ; \
	        rm -f "$(DESTDIR)${infodir}/$$f.gz"; \
	        ${GZIP_PROG} -9n "$(DESTDIR)${infodir}/$$f"; \
	      done; \
	     (cd "$${thisdir}"; \
	      ${INSTALL_INFO} --info-dir="$(DESTDIR)${infodir}" "$(DESTDIR)${infodir}/$$elt"); \
	   done; \
	fi

## "gzip || true" is because some gzips exit with non-zero status
## if compression would not reduce the file size.  Eg, the gzip in
## OpenBSD 4.9 seems to do this (2013/03).  In Emacs, this can
## only happen with the tiny ctags.1 manpage.  We don't really care if
## ctags.1 is compressed or not.  "gzip -f" is another option here,
## but not sure if portable.
install-man:
	umask 022; ${MKDIR_P} "$(DESTDIR)${man1dir}"
	thisdir=`/bin/pwd`; \
	cd ${mansrcdir}; \
	for page in *.1; do \
	  test "$$page" = ChangeLog.1 && continue; \
	  dest=`echo "$${page}" | sed -e 's/\.1$$//' -e '$(TRANSFORM)'`.1; \
	  (cd "$${thisdir}"; \
	   ${INSTALL_DATA} ${mansrcdir}/$${page} "$(DESTDIR)${man1dir}/$${dest}"); \
	  [ -n "${GZIP_PROG}" ] || continue ; \
	  rm -f "$(DESTDIR)${man1dir}/$${dest}.gz"; \
	  ${GZIP_PROG} -9n "$(DESTDIR)${man1dir}/$${dest}" || true; \
	done

## Install those items from etc/ that need to end up elsewhere.

## If you prefer, choose "emacs22" at installation time.
## Note: emacs22 does not have all the resolutions.
EMACS_ICON=emacs

install-etc:
	umask 022; ${MKDIR_P} "$(DESTDIR)${desktopdir}"
	tmp=etc/emacs.tmpdesktop; rm -f $${tmp}; \
	emacs_name=`echo emacs | sed '$(TRANSFORM)'`; \
	sed -e "/^Exec=emacs/ s/emacs/$${emacs_name}/" \
	  -e "/^Icon=emacs/ s/emacs/$${emacs_name}/" \
	  ${srcdir}/etc/emacs.desktop > $${tmp}; \
	${INSTALL_DATA} $${tmp} "$(DESTDIR)${desktopdir}/${EMACS_NAME}.desktop"; \
	rm -f $${tmp}
	umask 022; ${MKDIR_P} "$(DESTDIR)${appdatadir}"
	tmp=etc/emacs.tmpappdata; rm -f $${tmp}; \
	sed -e "s/emacs\.desktop/${EMACS_NAME}.desktop/" \
	  ${srcdir}/etc/emacs.appdata.xml > $${tmp}; \
	${INSTALL_DATA} $${tmp} "$(DESTDIR)${appdatadir}/${EMACS_NAME}.appdata.xml"; \
	rm -f $${tmp}
	thisdir=`/bin/pwd`; \
	cd ${iconsrcdir} || exit 1; umask 022 ; \
	for dir in */*/apps */*/mimetypes; do \
	  [ -d $${dir} ] || continue ; \
	  ( cd "$${thisdir}"; ${MKDIR_P} "$(DESTDIR)${icondir}/$${dir}" ) ; \
	  for icon in $${dir}/${EMACS_ICON}[.-]*; do \
	    [ -r $${icon} ] || continue ; \
	    ext=`echo "$${icon}" | sed -e 's|.*\.||'`; \
	    dest=`echo "$${icon}" | sed -e 's|.*/||' -e "s|\\.$${ext}\$$||" -e 's/$(EMACS_ICON)/emacs/' -e '$(TRANSFORM)'`.$${ext} ; \
	    ( cd "$${thisdir}"; \
	      ${INSTALL_DATA} ${iconsrcdir}/$${icon} "$(DESTDIR)${icondir}/$${dir}/$${dest}" ) \
	    || exit 1; \
	  done ; \
	done

### Build Emacs and install it, stripping binaries while installing them.
install-strip:
	$(MAKE) INSTALL_STRIP=-s install

### Delete all the installed files that the 'install' target would
### create (but not the noninstalled files such as 'make all' would create).
###
### Don't delete the lisp and etc directories if they're in the source tree.
uninstall: uninstall-$(NTDIR) uninstall-doc
	$(MAKE) -C lib-src uninstall
	-unset CDPATH; \
	for dir in "$(DESTDIR)${lispdir}" "$(DESTDIR)${etcdir}" ; do 	\
	  if [ -d "$${dir}" ]; then			\
	    case `cd "$${dir}" ; /bin/pwd` in		\
	      "`cd ${srcdir} ; /bin/pwd`"* ) ;;		\
	      * ) rm -rf "$${dir}" ;;			\
	    esac ;					\
	    case "$${dir}" in				\
	      "$(DESTDIR)${datadir}/emacs/${version}"/* )		\
	        rm -rf "$(DESTDIR)${datadir}/emacs/${version}"	\
	      ;;					\
	    esac ;					\
	  fi ;						\
	done
	-rm -rf "$(DESTDIR)${libexecdir}/emacs/${version}"
	thisdir=`/bin/pwd`; \
	(info_misc=`$(MAKE) --no-print-directory -s -C doc/misc echo-info`; \
	 if cd "$(DESTDIR)${infodir}"; then \
	   for elt in ${INFO_NONMISC} $${info_misc}; do \
	     (cd "$${thisdir}"; \
	      $(INSTALL_INFO) --remove --info-dir="$(DESTDIR)${infodir}" "$(DESTDIR)${infodir}/$$elt"); \
	     if [ -n "${GZIP_PROG}" ]; then \
	        ext=.gz; else ext=; fi; \
	     rm -f $$elt$$ext $$elt-[1-9]$$ext $$elt-[1-9][0-9]$$ext; \
	   done; \
	 fi)
	(if [ -n "${GZIP_PROG}" ]; then \
	    ext=.gz; else ext=; fi; \
	 if cd ${mansrcdir}; then \
	   for page in *.1; do \
	     rm -f "$(DESTDIR)${man1dir}"/`echo "$${page}" | sed -e 's/\.1$$//' -e '$(TRANSFORM)'`.1$$ext; done; \
	 fi)
	(cd "$(DESTDIR)${bindir}" && rm -f $(EMACSFULL) $(EMACS) || true)
	(if cd "$(DESTDIR)${icondir}"; then \
	   rm -f hicolor/*x*/apps/${EMACS_NAME}.png \
	     hicolor/scalable/apps/${EMACS_NAME}.svg \
	     hicolor/scalable/mimetypes/`echo emacs-document | sed '$(TRANSFORM)'`.svg; \
	fi)
	-rm -f "$(DESTDIR)${desktopdir}/${EMACS_NAME}.desktop"
	-rm -f "$(DESTDIR)${appdatadir}/${EMACS_NAME}.appdata.xml"
	for file in snake-scores tetris-scores; do \
	  file="$(DESTDIR)${gamedir}/$${file}"; \
	  [ -s "$${file}" ] || rm -f "$$file"; \
	done

### Windows-specific uninstall target for removing programs produced
### in nt/, and its Posix do-nothing shadow.
uninstall-:
uninstall-nt:
	$(MAKE) -C $(NTDIR) uninstall

# ==================== Cleaning up and miscellanea ====================

.PHONY: mostlyclean clean distclean bootstrap-clean maintainer-clean extraclean

## Eg:
## src_clean:
##     make -C src clean
define submake_template
.PHONY: $(1)_$(2)
$(1)_$(2):
	$$(MAKE) -C $(1) $(2)
endef

### 'mostlyclean'
###      Like 'clean', but may refrain from deleting a few files that people
###      normally don't want to recompile.  For example, the 'mostlyclean'
###      target for GCC does not delete 'libgcc.a', because recompiling it
###      is rarely necessary and takes a lot of time.
mostlyclean_dirs = src oldXMenu lwlib lib lib-src nt doc/emacs doc/misc \
  doc/lispref doc/lispintro

$(foreach dir,$(mostlyclean_dirs),$(eval $(call submake_template,$(dir),mostlyclean)))

mostlyclean: $(mostlyclean_dirs:=_mostlyclean)
	for dir in test/automated; do \
	  [ ! -d $$dir ] || $(MAKE) -C $$dir mostlyclean; \
	done

### 'clean'
###      Delete all files from the current directory that are normally
###      created by building the program.  Don't delete the files that
###      record the configuration.  Also preserve files that could be made
###      by building, but normally aren't because the distribution comes
###      with them.
###
###      Delete '.dvi' files here if they are not part of the distribution.
clean_dirs = $(mostlyclean_dirs) mac nextstep

$(foreach dir,$(clean_dirs),$(eval $(call submake_template,$(dir),clean)))

clean: $(clean_dirs:=_clean)
	for dir in test/automated admin/charsets; do \
	  [ ! -d $$dir ] || $(MAKE) -C $$dir clean; \
	done
	-rm -f *.tmp etc/*.tmp*
	-rm -rf info-dir.*

### 'bootclean'
###      Delete all files that need to be remade for a clean bootstrap.
top_bootclean=\
	rm -f config.cache config.log ${srcdir}/doc/man/emacs.1

### 'distclean'
###      Delete all files from the current directory that are created by
###      configuring or building the program.  If you have unpacked the
###      source and built the program without creating any other files,
###      'make distclean' should leave only the files that were in the
###      distribution.
top_distclean=\
	${top_bootclean}; \
	rm -f config.status config.log~ Makefile stamp-h1 ${SUBDIR_MAKEFILES}

distclean_dirs = $(clean_dirs) leim lisp

$(foreach dir,$(distclean_dirs),$(eval $(call submake_template,$(dir),distclean)))

maybeclean_dirs = test/automated admin/grammars admin/unidata admin/charsets

distclean: $(distclean_dirs:=_distclean)
	for dir in ${maybeclean_dirs}; do \
	  [ ! -d $$dir ] || $(MAKE) -C $$dir distclean; \
	done
	${top_distclean}

### 'bootstrap-clean'
###      Delete everything that can be reconstructed by 'make' and that
###      needs to be deleted in order to force a bootstrap from a clean state.
$(foreach dir,$(distclean_dirs),$(eval $(call submake_template,$(dir),bootstrap-clean)))

bootstrap-clean: $(distclean_dirs:=_bootstrap-clean)
	for dir in ${maybeclean_dirs}; do \
	  [ ! -d $$dir ] || $(MAKE) -C $$dir bootstrap-clean; \
	done
	[ ! -f config.log ] || mv -f config.log config.log~
	rm -rf ${srcdir}/info
	rm -f ${srcdir}/etc/refcards/emacsver.tex
	${top_bootclean}

### 'maintainer-clean'
###      Delete everything from the current directory that can be
###      reconstructed with this Makefile.  This typically includes
###      everything deleted by distclean, plus more: C source files
###      produced by Bison, tags tables, info files, and so on.
###
###      One exception, however: 'make maintainer-clean' should not delete
###      'configure' even if 'configure' can be remade using a rule in the
###      Makefile.  More generally, 'make maintainer-clean' should not delete
###      anything that needs to exist in order to run 'configure' and then
###      begin to build the program.
top_maintainer_clean=\
	${top_distclean}; \
	rm -fr autom4te.cache

maintainer_clean_dirs = src leim lisp

$(foreach dir,$(maintainer_clean_dirs),$(eval $(call submake_template,$(dir),maintainer-clean)))

maintainer-clean: bootstrap-clean $(maintainer_clean_dirs:=_maintainer-clean)
	for dir in ${maybeclean_dirs}; do \
	  [ ! -d $$dir ] || $(MAKE) -C $$dir maintainer-clean; \
	done
	${top_maintainer_clean}

### This doesn't actually appear in the coding standards, but Karl
### says GCC supports it, and that's where the configuration part of
### the coding standards seem to come from.  It's like distclean, but
### it deletes backup and autosave files too.
### Note that we abuse this in some subdirectories (eg leim),
### to delete some generated files that are slow to rebuild.
extraclean_dirs = ${NTDIR} lib-src src leim \
  admin/charsets admin/grammars admin/unidata

$(foreach dir,$(extraclean_dirs),$(eval $(call submake_template,$(dir),extraclean)))

extraclean: $(extraclean_dirs:=_extraclean)
	${top_maintainer_clean}
	-rm -f config-tmp-*
	-rm -f *~ \#*

# The src subdir knows how to do the right thing
# even when the build directory and source dir are different.
.PHONY: TAGS tags
TAGS tags: lib lib-src src
	$(MAKE) -C src tags

check check-expensive: all
	@if test ! -d test/automated; then \
	  echo "You do not seem to have the test/ directory."; \
	  echo "Maybe you are using a release tarfile, rather than a repository checkout."; \
	else \
	  $(MAKE) -C test/automated $@; \
	fi

dist:
	cd ${srcdir}; ./make-dist

DVIS  = lispref-dvi  lispintro-dvi  emacs-dvi  misc-dvi
HTMLS = lispref-html lispintro-html emacs-html misc-html
INFOS = lispref-info lispintro-info emacs-info misc-info
PDFS  = lispref-pdf  lispintro-pdf  emacs-pdf  misc-pdf
PSS   = lispref-ps   lispintro-ps   emacs-ps   misc-ps

DOCS = $(DVIS) $(HTMLS) $(INFOS) $(PDFS) $(PSS)
$(DOCS):
	$(MAKE) -C doc/$(subst -, ,$@)

.PHONY: $(DOCS) docs pdf ps
.PHONY: info dvi dist check check-expensive html info-real info-dir check-info

## TODO add etc/refcards.
docs: $(DOCS)
dvi: $(DVIS)
html: $(HTMLS)
info-real: $(INFOS)
pdf: $(PDFS)
ps: $(PSS)

info-dir: ${srcdir}/info/dir

## Hopefully doc/misc/*.texi is not too long for some systems?
srcdir_doc_info_dir_inputs = \
  ${srcdir}/doc/emacs/emacs.texi \
  ${srcdir}/doc/lispintro/emacs-lisp-intro.texi \
  ${srcdir}/doc/lispref/elisp.texi \
  $(sort $(wildcard ${srcdir}/doc/misc/*.texi))
info_dir_inputs = \
  ../build-aux/dir_top \
  $(subst ${srcdir}/doc/,,${srcdir_doc_info_dir_inputs})
info_dir_deps = \
  ${srcdir}/build-aux/make-info-dir \
  ${srcdir}/build-aux/dir_top \
  ${srcdir_doc_info_dir_inputs}

## It would be much simpler if info/dir was only created in the
## installation location by the install-info rule, but we also
## need one in the source directory for people running uninstalled.
## FIXME it would be faster to use the install-info program if we have it,
## but then we would need to depend on info-real, which would
## slow down parallelization.
${srcdir}/info/dir: ${info_dir_deps}
	$(AM_V_at)${MKDIR_P} ${srcdir}/info
	$(AM_V_GEN)tempfile=info-dir.$$$$; \
	rm -f $${tempfile}; \
	(cd ${srcdir}/doc && \
	 AWK='${AWK}' ../build-aux/make-info-dir ${info_dir_inputs} \
	) >$$tempfile && \
	${srcdir}/build-aux/move-if-change $${tempfile} ${srcdir}/info/dir

INSTALL_DVI = install-emacs-dvi install-lispref-dvi \
	install-lispintro-dvi install-misc-dvi
INSTALL_HTML = install-emacs-html install-lispref-html \
	install-lispintro-html install-misc-html
INSTALL_PDF = install-emacs-pdf install-lispref-pdf \
	install-lispintro-pdf install-misc-pdf
INSTALL_PS = install-emacs-ps install-lispref-ps \
	install-lispintro-ps install-misc-ps
INSTALL_DOC = $(INSTALL_DVI) $(INSTALL_HTML) $(INSTALL_PDF) $(INSTALL_PS)

## Install non .info forms of the documentation.
## TODO add etc/refcards.
$(INSTALL_DOC):
	$(MAKE) -C doc/$(subst -, install-,$(subst install-,,$@))

.PHONY: $(INSTALL_DOC) install-doc
.PHONY: install-dvi install-html install-pdf install-ps

install-doc: $(INSTALL_DOC)
install-dvi: $(INSTALL_DVI)
install-html: $(INSTALL_HTML)
install-pdf: $(INSTALL_PDF)
install-ps: $(INSTALL_PS)


UNINSTALL_DVI = uninstall-emacs-dvi uninstall-lispref-dvi \
	uninstall-lispintro-dvi uninstall-misc-dvi
UNINSTALL_HTML = uninstall-emacs-html uninstall-lispref-html \
	uninstall-lispintro-html uninstall-misc-html
UNINSTALL_PDF = uninstall-emacs-pdf uninstall-lispref-pdf \
	uninstall-lispintro-pdf uninstall-misc-pdf
UNINSTALL_PS = uninstall-emacs-ps uninstall-lispref-ps \
	uninstall-lispintro-ps uninstall-misc-ps
UNINSTALL_DOC = $(UNINSTALL_DVI) $(UNINSTALL_HTML) $(UNINSTALL_PDF) $(UNINSTALL_PS)

$(UNINSTALL_DOC):
	$(MAKE) -C doc/$(subst -, uninstall-,$(subst uninstall-,,$@))

.PHONY: $(UNINSTALL_DOC) uninstall-doc
.PHONY: uninstall-dvi uninstall-html uninstall-pdf uninstall-ps

uninstall-doc: $(UNINSTALL_DOC)
uninstall-dvi: $(UNINSTALL_DVI)
uninstall-html: $(UNINSTALL_HTML)
uninstall-pdf: $(UNINSTALL_PDF)
uninstall-ps: $(UNINSTALL_PS)


# Note that man/Makefile knows how to put the info files in $(srcdir),
# so we can do ok running make in the build dir.
# This used to have a clause that exited with an error if MAKEINFO = no.
# But it is inappropriate to do so without checking if makeinfo is
# actually needed - it is not if the info files are up-to-date.  (Bug#3982)
# Only the doc/*/Makefiles can decide that, so we let those rules run
# and give a standard error if makeinfo is needed but missing.
# While it would be nice to give a more detailed error message, that
# would require changing every rule in doc/ that builds an info file,
# and it's not worth it.  This case is only relevant if you download a
# release, then change the .texi files.
info:
  ifneq ($(HAVE_MAKEINFO),no)
	$(MAKE) info-real info-dir
  endif

## build-aux/make-info-dir expects only certain dircategories.
check-info: info
	cd info ; \
	bad= ; \
	for file in *; do \
	  test -f "$${file}" || continue ; \
	  case $${file} in \
	    *-[0-9]*|COPYING|dir) continue ;; \
	  esac ; \
	  cat=`sed -n 's/^INFO-DIR-SECTION //p' $${file}`; \
	  case $${cat} in \
	   "Texinfo documentation system" | "Emacs"| "Emacs lisp" | \
           "Emacs editing modes" | "Emacs network features" | \
	   "Emacs misc features" | "Emacs lisp libraries" ) : ;; \
	   *)  bad="$${bad} $${file}" ;; \
	  esac; \
	done ; \
	if test -n "$${bad}"; then \
	  echo "Unexpected dircategory in: $${bad}" ; \
	  exit 1 ; \
	fi ; \
	echo "info files are OK"

#### Bootstrapping.

### This first cleans the lisp subdirectory, removing all compiled
### Lisp files.  Then re-run make to build all the files anew.

.PHONY: bootstrap

# Bootstrapping does the following:
#  * Remove files to start from a bootstrap-clean slate.
#  * Run autogen.sh.
#  * Rebuild Makefile, to update the build procedure itself.
#  * Do the actual build.
bootstrap: bootstrap-clean
	cd $(srcdir) && ./autogen.sh
	$(MAKE) MAKEFILE_NAME=force-Makefile force-Makefile
	$(MAKE) all

.PHONY: ChangeLog change-history change-history-commit change-history-nocommit
.PHONY: emacs-25-branch-is-current unchanged-history-files

CHANGELOG = ChangeLog
emacslog = build-aux/gitlog-to-emacslog
# The ChangeLog history files are called ChangeLog.1, ChangeLog.2, ...,
# ChangeLog.$(CHANGELOG_HISTORY_INDEX_MAX).  $(CHANGELOG_N) stands for
# the newest (highest-numbered) ChangeLog history file.
CHANGELOG_HISTORY_INDEX_MAX = 2
CHANGELOG_N = ChangeLog.$(CHANGELOG_HISTORY_INDEX_MAX)

# Convert git commit log to ChangeLog file.  make-dist uses this.
# I guess this is PHONY so it always updates?
ChangeLog:
	$(AM_V_GEN)cd $(srcdir) && \
	  ./$(emacslog) -o $(CHANGELOG) -n $(CHANGELOG_HISTORY_INDEX_MAX)

# Check that we are in a good state for changing history.
emacs-25-branch-is-current:
	git branch | grep -q '^\* emacs-25$$'
unchanged-history-files:
	x=$$(git diff-files --name-only $(CHANGELOG_N) $(emacslog)) && \
	  test -z "$$x"

# Regular expression that matches the newest commit covered by a ChangeLog.
new_commit_regexp = ^commit [0123456789abcdef]* (inclusive)

# Copy newer commit messages to the start of the ChangeLog history file,
# and consider them to be older.
change-history-nocommit: emacs-25-branch-is-current unchanged-history-files
	-rm -f ChangeLog.tmp
	$(MAKE) ChangeLog CHANGELOG=ChangeLog.tmp
	sed '/^This file records repository revisions/,$$d' \
	  ChangeLog.tmp >$(CHANGELOG_N).tmp
	new_commit_line=`grep '$(new_commit_regexp)' ChangeLog.tmp` && \
	sed 's/$(new_commit_regexp).*/'"$$new_commit_line/" \
	  $(CHANGELOG_N) >>$(CHANGELOG_N).tmp
	rm ChangeLog.tmp
	mv $(CHANGELOG_N).tmp $(CHANGELOG_N)

change-history: change-history-nocommit
	$(MAKE) $@-commit

# If 'make change-history' fails because the newest ChangeLog history
# file contains invalid text, fix the file by hand and then run
# 'make change-history-commit'.
change-history-commit:
	git commit -m'; make $@' $(CHANGELOG_N) $(emacslog)

.PHONY: check-declare

check-declare:
	@if [ ! -f $(srcdir)/src/emacs ]; then \
	  echo "You must build Emacs to use this command"; \
	  exit 1; \
	fi
	$(MAKE) -C lisp $@<|MERGE_RESOLUTION|>--- conflicted
+++ resolved
@@ -113,14 +113,10 @@
 
 # ==================== Where To Install Things ====================
 
-<<<<<<< HEAD
 # Location to install Emacs.app on Mac OS X
 mac_appdir=@mac_appdir@
 
-# Location to install Emacs.app under GNUstep / Mac OS X.
-=======
 # Location to install Emacs.app under GNUstep / macOS.
->>>>>>> 39809036
 # Later values may use these.
 ns_appbindir=@ns_appbindir@
 ns_appresdir=@ns_appresdir@
