#+TITLE: Updating emacs-mac

~emacs-mac~ differs substantially from the main Emacs builds, including the official NS/NextStep build that supports Mac (see =README-mac= for more details).

This document chronicles experiences merging upstream emacs into ~emacs-mac~, beginning with Emacs v30.1, which was released in Feb, 2025.  While most elisp changes typically merge smoothly, underlying Mac-specific C and ObjC code as well as build system details sometimes need more significant updates as the main project continues to evolve.

* Merging 30.1

<2025-03-06 Thu>

Merged from the upstream ~emacs-30~ branch into the ~emacs-mac~ ~work~ branch, which at the time of merge was based on upstream's v29.4.

A number of issues were encountered:

** Merge issues

- This is the first Emacs version supporting Android, which caused numerous conflicts in places where systems are differentiated.  Many conflicts were resolved by adding various flags or symbols such as:
  - ~HAVE_MACGUI~ or ~defined(HAVE_MACGUI)~.
  - Referencing the =mac= directory in build configuration.
  - ~(featurep 'mac-win)~ for e.g. mouse events.
  - ~[frame]~-~type~ ~mac~ and ~window-system~ ~mac~ in various locations, e.g. for ~framep-on-display~ and ~eww~ browser.
  - Mac-related doc entries that had been update or mangled.
- ~docview~ has some special code for ~image-io~ support (untested) which had been updated.
- Mouse events have been simplified to only ~wheel-up/down/left/right~ on most systems (including emacs-mac).
- =Makefile= build flags like ~$(MAC_OBJ)~ needed to be re-included.
- An updated file function ~sys_faccessat~ is now used.
- Restore build flags like ~MAC_SELF_CONTAINED~.
- Restore ~funcall_subr~.
- Including structure entries like:
  :  struct mac_output *mac;     /* From macterm.h.  */
  :  struct mac_display_info *mac;     /* macterm.h */
- =image.c= has lots of changes, including releasing images, masks, color processing, ~image_io~ support that needed restoring, and _2x file processing.  Needs testing.
- Care was taken to to re-incorporate ~FRAME_OBSCURED_P~ in =xdisp=.
- ~macfont.m~ has new font metrics for different weights.
- Restore stipple support in =xfaces.c= (untested).

** Build issues

After the merge, additional issues were uncovered that prevented compilation from completing:

- There were missing build config options like =mac/Makefile= and the ~MAC_OBJC_OBJ~ ~make~ variable.
- Major updates to the underlying hash table API have appeared in v30 which required addressing.  These include:
  + a new ~hash_hash_t~ type
  + removal of size and threshold arguments for ~make_hash_table~
  + new /separate/ ~hash_lookup_get_hash~ and ~hash_lookup~ functions
  + etc.
- Toolbars: unusually, this build enables both ~HAVE_EXT_TOOL_BAR~ and ~HAVE_INT_TOOL_BAR~, which are both required to have access to e.g. ~fset_tool_bar_window~.  Updated pre-processor tests made this combination fail, and required correction.
- Some commands have changed arguments (e.g. to accommodate Android builds), like ~openp~, ~compute_image_size~, and ~window_from_coordinates~.
- Some constants changed names, e.g. ~FACE_UNDERLINE_*~.
- The compiler complained about a number of constants not being declared ~static~.

* Differences from NS port

From Dec, 2019 post to emacs-devel by Yamamoto-san:

#+begin_quote
NS port-specific Obj-C files and LOC (as of Emacs 26.3):

    1514 nsfont.m
     197 nsgui.h
     513 nsimage.m
    1893 nsmenu.m
     511 nsselect.m
    1323 nsterm.h
    9460 nsterm.m
   18754 total

Mac port-specific C/Obj-C files and LOC (as of Emacs 26.3 Mac 7.8):

    3237 mac.c
    1436 macappkit.h
   17097 macappkit.m
    5434 macfns.c
     279 macgui.h
     896 macmenu.c
    1141 macselect.c
    6326 macterm.c
     793 macterm.h
   36639 total
#+end_quote

Currently (as of v30.1) this is quite similar:

#+begin_quote
    1765 nsfont.m
     143 nsgui.h
     610 nsimage.m
    2039 nsmenu.m
     825 nsselect.m
    1387 nsterm.h
   11261 nsterm.m
   18030 total

    3149 mac.c
    1236 macappkit.h
   17226 macappkit.m
    5510 macfns.c
     254 macgui.h
     869 macmenu.c
    1171 macselect.c
    6242 macterm.c
     819 macterm.h
   36476 total
#+end_quote



* Tips

- Invoke ~make~ via =M-x compile= so you can =C-x `= and directly visit errors.
- ~consult-rg~ makes quick work of finding the parent function declaration.
- From there, ~magit-blame~ can be used to quickly identify the recent commit which changed the calling convention, etc.
- This commit often includes many examples of fixing code elsewhere to conform to the new conventions.  These can be used as a guide to update affected code (usually in ~macwin~, ~macterm~, etc).

* Other notes

** SVG handling

~CoreGraphics~ does not (as yet) support SVG natively (despite the existence of =PrivateFrameworks/CoreSVG.framework=).  Right now, SVG display is fairly convoluted, and works as follows:

- Image-IO (which drives core graphics) is mapped to an ~image-io~ type in emacs-mac.  The ~imagemagick~ type is aliased to it as well, unless imagemagick is explicitly compiled in.  This allows direct image manipulation (scaling, etc.).
- ~image_io_load~ is used to load either type of svg file.
- For images of type ~svg~, ~svg_load~ is registered if =RSVG= support is compiled in.
- There is also a ~native-image~ type, which also just displays via ~image-io~.
- When looking up an image type, if it can use the ~native_api~ and has no library compiled explicitly to support it, it does so.
- If and when we land in ~image-io~ (e.g. because we don't have =RSVG= and ~svg_load~, or because ~image-mode~ has created an ~:imagemagick~ type image):
  1. If the object is not directly loadable by Core Graphics (as indicated by its UTI not being on the ~CGImageSourceCopyTypeIdentifiers~ return list, or being an ~svg~ type), it creates an ~EmacsDocumentRef~
  2. It adds a style sheet (with CSS!), and then calls ~mac_document_create_with_data~ or ~mac_document_create_with_url~.
  3. The latter two look through the list of "document types":

     * ~EmacsPDFDocument.class~
     * ~EmacsSVGDocument.class~
     * ~EmacsDocumentRasterizer.class~

     attempting to create a class of type ~EmacsDocumentRasterizer~ (using either the ~URL~ or ~Data~ of the SVG file), and taking the first one that returns a valid document (running it in the main GUI thread if necessary).
- Meanwhile, back in ~EmacsSVGDocument~, we see if we have =USE_WK_API= set, and if so, we create a ~WKWebView~ (vs. a plain ~WebView~).
- In stock emacs-mac, we /do/ have =USE_WK_API= set.  It used to test:

  : #if WK_API_ENABLED && MAC_OS_X_VERSION_MIN_REQUIRED >= 101300

  but now tests:

  : #if MAC_OS_X_VERSION_MAX_ALLOWED >= 101500 || (WK_API_ENABLED && MAC_OS_X_VERSION_MIN_REQUIRED >= 101300)

  (since ~WK_API_ENABLED~ was removed as a compiler var in MacOS v10.15).
- With =USE_WK_API=, we set up some fancy webkit webview (cached to avoid constantly recreating).
- We then create a literal giant string of JavaScript (!), which turns a bunch of CSS and bounding box stuff into a JSON string, via JavaScript!
- The data is loaded into the WebView, and a JSON object is encoded from the string, simply to ask it for the bounding box, width, and height.
- And then, yet more JavaScript, creating an SVG and replacing the root node with it.

To summarize:

1. For file-based images (what you get if you just ~find-file~ on =.svg=), the JS+WKWebView route is used.
2. For inline svg image (~:type svg~, as created with, e.g. with ~svg-image~), we can display /directly/, if =RSVG= is compiled and available.
3. If =RSVG= is /not available/, =UTI_SVG= is returned from ~mac_get_uti_from_image_type~, indicating that emacs-mac can display them natively, using the ~image-io~ svg chicanery above.


** Fixing Bug #67604

<<<<<<< HEAD
Compiled a debug build, using lldb to debug.  Found that a wide glyph on the first line has its ~pixel_width~ incorrectly reported (or not, just has issues with where the line is wrapped and is off by one char, which can be a wide glyph).
=======
Compiled a debug build, using lldb to debug.  Found that a wide glyph on the first line has its ~pixel_width~ incorrectly reported (or not, just has issues with where the line is wrapped and is off by one char, which can be a wide glyph).

** MacOS Window Menu Bar
In macOS 15, the Window menu allows MacOS keybindings for windows management to work in emacs. See https://support.apple.com/en-is/guide/mac-help/mchl9674d0b0/mac.

To support this feature:

In mac-win.el, we've added a "Window" menu-bar. This menu holds MacOS's native Windows Menu Items, along with all native tab commands. See ~mac-window-menu-map~.
In macappkit.m, we look for the "Window" menu-item defined in mac-win.el and bind it to the mac app via ~[NSApp setWindowsMenu]~
>>>>>>> e5514461
<|MERGE_RESOLUTION|>--- conflicted
+++ resolved
@@ -157,9 +157,6 @@
 
 ** Fixing Bug #67604
 
-<<<<<<< HEAD
-Compiled a debug build, using lldb to debug.  Found that a wide glyph on the first line has its ~pixel_width~ incorrectly reported (or not, just has issues with where the line is wrapped and is off by one char, which can be a wide glyph).
-=======
 Compiled a debug build, using lldb to debug.  Found that a wide glyph on the first line has its ~pixel_width~ incorrectly reported (or not, just has issues with where the line is wrapped and is off by one char, which can be a wide glyph).
 
 ** MacOS Window Menu Bar
@@ -168,5 +165,4 @@
 To support this feature:
 
 In mac-win.el, we've added a "Window" menu-bar. This menu holds MacOS's native Windows Menu Items, along with all native tab commands. See ~mac-window-menu-map~.
-In macappkit.m, we look for the "Window" menu-item defined in mac-win.el and bind it to the mac app via ~[NSApp setWindowsMenu]~
->>>>>>> e5514461
+In macappkit.m, we look for the "Window" menu-item defined in mac-win.el and bind it to the mac app via ~[NSApp setWindowsMenu]~