/* Reentrant time functions like localtime_r.

<<<<<<< HEAD
   Copyright (C) 2003, 2006-2007, 2010-2015 Free Software Foundation, Inc.
=======
   Copyright (C) 2003, 2006-2007, 2010-2015 Free Software Foundation,
   Inc.
>>>>>>> a012c7bb

   This program is free software; you can redistribute it and/or modify
   it under the terms of the GNU General Public License as published by
   the Free Software Foundation; either version 3, or (at your option)
   any later version.

   This program is distributed in the hope that it will be useful,
   but WITHOUT ANY WARRANTY; without even the implied warranty of
   MERCHANTABILITY or FITNESS FOR A PARTICULAR PURPOSE.  See the
   GNU General Public License for more details.

   You should have received a copy of the GNU General Public License along
   with this program; if not, see <http://www.gnu.org/licenses/>.  */

/* Written by Paul Eggert.  */

#include <config.h>

#include <time.h>

static struct tm *
copy_tm_result (struct tm *dest, struct tm const *src)
{
  if (! src)
    return 0;
  *dest = *src;
  return dest;
}


struct tm *
gmtime_r (time_t const * restrict t, struct tm * restrict tp)
{
  return copy_tm_result (tp, gmtime (t));
}

struct tm *
localtime_r (time_t const * restrict t, struct tm * restrict tp)
{
  return copy_tm_result (tp, localtime (t));
}<|MERGE_RESOLUTION|>--- conflicted
+++ resolved
@@ -1,11 +1,7 @@
 /* Reentrant time functions like localtime_r.
 
-<<<<<<< HEAD
-   Copyright (C) 2003, 2006-2007, 2010-2015 Free Software Foundation, Inc.
-=======
    Copyright (C) 2003, 2006-2007, 2010-2015 Free Software Foundation,
    Inc.
->>>>>>> a012c7bb
 
    This program is free software; you can redistribute it and/or modify
    it under the terms of the GNU General Public License as published by
