--- conflicted
+++ resolved
@@ -1,11 +1,7 @@
 Copyright (C) 2001-2025 Free Software Foundation, Inc.
 See the end of the file for license conditions.
 
-<<<<<<< HEAD
-		Emacs version 30.1.90 for MS-Windows
-=======
 		Emacs version 31.0.50 for MS-Windows
->>>>>>> 08a7477d
 
   This README file describes how to set up and run a precompiled
   distribution of the latest version of GNU Emacs for MS-Windows.  You
