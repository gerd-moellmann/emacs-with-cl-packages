--- conflicted
+++ resolved
@@ -1,9 +1,5 @@
 # acl.m4
-<<<<<<< HEAD
-# serial 35
-=======
 # serial 37
->>>>>>> 48b3363a
 dnl Copyright (C) 2002, 2004-2025 Free Software Foundation, Inc.
 dnl This file is free software; the Free Software Foundation
 dnl gives unlimited permission to copy and/or distribute it,
@@ -25,10 +21,7 @@
     [], [with_libsmack=maybe])
 ])
 
-<<<<<<< HEAD
-=======
 # Prerequisites of module acl-permissions.
->>>>>>> 48b3363a
 AC_DEFUN_ONCE([gl_FUNC_ACL],
 [
   AC_REQUIRE([gl_FUNC_ACL_ARG])
@@ -191,10 +184,7 @@
 AC_DEFUN([gl_FILE_HAS_ACL],
 [
   AC_REQUIRE([gl_FUNC_ACL_ARG])
-<<<<<<< HEAD
-=======
   AC_REQUIRE([gl_FUNC_ACL])
->>>>>>> 48b3363a
   # On GNU/Linux, testing if a file has an acl can be done with the
   # listxattr and getxattr syscalls, which don't require linking
   # against additional libraries.  Assume this works if linux/attr.h
@@ -240,18 +230,11 @@
 AC_DEFUN([gl_QCOPY_ACL],
 [
   AC_REQUIRE([gl_FUNC_ACL])
-<<<<<<< HEAD
-  AC_CHECK_HEADERS_ONCE([linux/xattr.h])
-  gl_FUNC_XATTR
-  if test "$use_xattr" = yes; then
-    QCOPY_ACL_LIB="$LIB_XATTR"
-=======
   AC_REQUIRE([gl_FILE_HAS_ACL])
   AC_CHECK_HEADERS_ONCE([linux/xattr.h])
   gl_FUNC_XATTR
   if test "$use_xattr" = yes; then
     QCOPY_ACL_LIB="$LIB_XATTR $FILE_HAS_ACL_LIB"
->>>>>>> 48b3363a
   else
     QCOPY_ACL_LIB="$LIB_ACL"
   fi
