--- conflicted
+++ resolved
@@ -1,4 +1,8 @@
-<<<<<<< HEAD
+2012-12-27  Andreas Schwab  <schwab@linux-m68k.org>
+
+	* configure.ac (SIGNALS_VIA_CHARACTERS): Also define for darwin.
+	(Bug#13222)
+
 2012-12-26  Paul Eggert  <eggert@cs.ucla.edu>
 
 	Revert static checking of stack smashing.
@@ -14,14 +18,6 @@
 	2012-12-17 filemode, sys_stat: Handle MPX files a la AIX.
 
 2012-12-21  Akinori MUSHA  <knu@iDaemons.org>  (tiny change)
-=======
-2012-12-24  Andreas Schwab  <schwab@linux-m68k.org>
-
-	* configure.ac (SIGNALS_VIA_CHARACTERS): Also define for darwin.
-	(Bug#13222)
-
-2012-12-20  Akinori MUSHA  <knu@iDaemons.org>  (tiny change)
->>>>>>> e1da7403
 
 	* Makefile.in (install-arch-dep): Ignore chmod errors.  (Bug#13233)
 
