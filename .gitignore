# Files that Git should ignore in the Emacs source directory.

# Copyright 2009-2024 Free Software Foundation, Inc.

# This file is part of GNU Emacs.

# GNU Emacs is free software: you can redistribute it and/or modify
# it under the terms of the GNU General Public License as published by
# the Free Software Foundation, either version 3 of the License, or
# (at your option) any later version.

# GNU Emacs is distributed in the hope that it will be useful,
# but WITHOUT ANY WARRANTY; without even the implied warranty of
# MERCHANTABILITY or FITNESS FOR A PARTICULAR PURPOSE.  See the
# GNU General Public License for more details.

# You should have received a copy of the GNU General Public License
# along with GNU Emacs.  If not, see <https://www.gnu.org/licenses/>.


# Ignore all dot-files except for those under version control.
.*
!.clang-format
!.clangd
!.dir-locals.el
!.gitattributes
!.gitignore
!.gitlab-ci.yml
!.mailmap

# Built by 'autogen.sh'.
/aclocal.m4
/configure
src/config.in

# Built by 'configure'.
Info.plist
InfoPlist.strings
Makefile
makefile
!etc/refcards/Makefile
!test/lisp/progmodes/flymake-resources/Makefile
!test/manual/etags/Makefile
!test/manual/etags/make-src/Makefile
!test/manual/indent/Makefile
/*.cache
/confdefs.h
/config.status
/configure.lineno
/conftest*
lib/gnulib.mk
src/config.h
src/epaths.h
src/emacs-module.h

# Built by recursive call to `configure'.
*.android
!INSTALL.android
!verbose.mk.android

# Built by `javac'.
java/install_temp/*
java/*.apk*
java/*.dex
java/org/gnu/emacs/*.class

# Built by `aapt'.
java/org/gnu/emacs/R.java

# Built by `make'.
java/org/gnu/emacs/EmacsConfig.java
java/cf-stamp

# Built by `config.status'.
java/AndroidManifest.xml

# C-level sources built by 'make'.
lib/alloca.h
lib/assert.h
lib/byteswap.h
lib/dirent.h
lib/endian.h
lib/errno.h
lib/execinfo.h
lib/fcntl.h
lib/getopt.h
lib/getopt-cdefs.h
lib/gmp.h
lib/ieee754.h
lib/inttypes.h
lib/libgnu.a
lib/limits.h
lib/malloc/*.gl.h
lib/signal.h
lib/std*.h
lib/math.h
!lib/std*.in.h
!lib/stdio-impl.h
!lib/_Noreturn.h
lib/string.h
lib/sys/
lib/time.h
lib/unistd.h
src/buildobj.h
src/globals.h
src/lisp.mk
src/verbose.mk

# Stuff built during cross compilation
cross/lib/*
cross/src/*
cross/lib-src/*
cross/sys/*
cross/config.status
cross/*.bak
cross/etc/DOC

cross/ndk-build/Makefile
cross/ndk-build/ndk-build.mk
cross/ndk-build/*.o

# Lisp-level sources built by 'make'.
lisp/**/*cus-load.el
lisp/**/*loaddefs.el
lisp/cedet/semantic/bovine/c-by.el
lisp/cedet/semantic/bovine/make-by.el
lisp/cedet/semantic/bovine/scm-by.el
lisp/cedet/semantic/wisent/javat-wy.el
lisp/cedet/semantic/wisent/js-wy.el
lisp/cedet/semantic/wisent/python-wy.el
lisp/cedet/srecode/srt-wy.el
lisp/cedet/semantic/grammar-wy.el
lisp/eshell/esh-module-loaddefs.el
lisp/finder-inf.el
lisp/leim/ja-dic/
leim/small-ja-dic-option
lisp/leim/leim-list.el
lisp/leim/quail/4Corner.el
lisp/leim/quail/ARRAY30.el
lisp/leim/quail/CCDOSPY.el
lisp/leim/quail/CTLau.el
lisp/leim/quail/CTLau-b5.el
lisp/leim/quail/ECDICT.el
lisp/leim/quail/ETZY.el
lisp/leim/quail/PY-b5.el
lisp/leim/quail/PY.el
lisp/leim/quail/Punct.el
lisp/leim/quail/Punct-b5.el
lisp/leim/quail/QJ.el
lisp/leim/quail/QJ-b5.el
lisp/leim/quail/SW.el
lisp/leim/quail/TONEPY.el
lisp/leim/quail/ZIRANMA.el
lisp/leim/quail/ZOZY.el
lisp/leim/quail/quick-b5.el
lisp/leim/quail/quick-cns.el
lisp/leim/quail/tsang-b5.el
lisp/leim/quail/tsang-cns.el
lisp/mh-e/mh-autoloads.el
lisp/subdirs.el

# Dependencies.
deps/

# Logs and temporaries.
*.log
*.tmp

# Time stamps.
*.stamp
stamp_BLD
src/gl-stamp

# Object files and debugging.
*.a
*.dSYM/
*.dll
*.core
*.elc
*.eln
*.o
*.res
*.so
*.dylib
core
core.*[0-9]
gmon.out
native-lisp/
oo/
oo-spd/
src/*.map
vgcore.*[0-9]

# Tests.
test/manual/biditest.txt
test/manual/etags/srclist
test/manual/etags/regexfile
test/manual/etags/ETAGS
test/manual/etags/CTAGS
test/manual/etags/CTAGS*.sorted
test/manual/indent/*.new
test/lisp/gnus/mml-sec-resources/random_seed
test/lisp/play/fortune-resources/fortunes.dat
test/**/*.xml

# ctags, etags.
TAGS
!admin/notes/tags

# GNU global.
GPATH
GSYMS
GRTAGS
GTAGS

# auto-generated compilation database
compile_commands.json

# ccls, a LSP-compliant server for C
/.ccls-cache

# GNU idutils.
ID

# Executables.
*.exe
a.out
lib-src/asset-directory-tool
lib-src/be-resources
lib-src/blessmail
lib-src/ctags
lib-src/ebrowse
lib-src/emacsclient
lib-src/etags
lib-src/hexl
lib-src/make-docfile
lib-src/make-fingerprint
lib-src/movemail
lib-src/profile
lib-src/seccomp-filter
lib-src/test-distrib
lib-src/update-game-score
nextstep/Cocoa/Emacs.base/Contents/Info.plist
nextstep/Cocoa/Emacs.base/Contents/Resources/English.lproj
nextstep/Emacs.app/
nextstep/GNUstep/Emacs.base/Resources/Emacs.desktop
nextstep/GNUstep/Emacs.base/Resources/Info-gnustep.plist
src/bootstrap-emacs
src/emacs
src/emacs-[0-9]*
src/sfnt
src/Emacs
src/temacs
src/dmpstruct.h
src/*.pdmp

# Character-set info.
admin/charsets/jisx2131-filter
admin/unidata/unidata.txt
etc/charsets/*.map
lisp/international/charprop.el
lisp/international/charscript.el
lisp/international/cp51932.el
lisp/international/emoji-zwj.el
lisp/international/emoji-labels.el
lisp/international/eucjp-ms.el
lisp/international/uni-*.el
lisp/international/idna-mapping.el
lisp/language/pinyin.el

# Documentation.
*.aux
*.cm
*.cms
*.cp
*.cps
*.doc
*.dvi
*.fn
*.fns
*.info
*.ky
*.kys
*.op
*.ops
*.pdf
!doc/lispintro/cons-*.pdf
!doc/lispintro/drawers.pdf
!doc/lispintro/lambda-*.pdf
!etc/refcards/gnus-logo.pdf
*.pg
*.pgs
*.pj
*.pjs
*.sc
*.scs
*.t2d/
*.tg
*.tgs
*.toc
*.tp
*.tps
*.vr
*.vrs
doc/*/*.html
doc/*/*/*.html
doc/*/*.ps
doc/*/*/*.ps
doc/emacs/emacsver.texi
doc/man/emacs.1
doc/misc/cc-mode.ss
doc/misc/modus-themes.texi
doc/misc/org.texi
etc/DOC
etc/refcards/emacsver.tex
gnustmp*
/info/

# Version control and locks.
*.orig
*.swp
*~
\#*\#
ChangeLog
[0-9]*.patch
[0-9]*.txt
/vc-dwim-log-*

# Built by 'make install'.
etc/emacs.tmpdesktop

# Built by 'make-dist'.
/MANIFEST

# Distribution directories.
/emacs-[1-9]*/

# Microsoft-related builds and installations.
*.in-h
_*
!lib/_Noreturn.h
!m4/_*.m4
/bin/
/BIN/
/data/
etc/icons/
lib/cxxdefs.h
lib/SYS/
/libexec/
/lock/
/README.W32
/share/
/site-lisp/
nt/emacs.rc
nt/emacsclient.rc
src/gdb.ini
/var/

# Seccomp filter files.
lib-src/seccomp-filter.bpf
lib-src/seccomp-filter.pfc
lib-src/seccomp-filter-exec.bpf
lib-src/seccomp-filter-exec.pfc

# gsettings schema
/etc/*.gschema.valid

# Ignore directory made by admin/make-manuals.
/manual/

/test/gmp.h

<<<<<<< HEAD
# GDB history
.gdb_history
_gdb_history
*.desktop

=======
>>>>>>> a29a385e
# Files ignored in exec/.
exec/aclocal.m4
exec/config.guess
exec/config.sub
exec/config.status
exec/install-sh
exec/loader
exec/test
exec/exec1
exec/deps/*
exec/aclocal.m4
exec/autom4te.cache
exec/config.h
exec/config.h.in
exec/config-mips.m4
exec/configure
exec/*.s.s
/nextstep/Pkg.app/
/nextstep/Emacs PKG.app/<|MERGE_RESOLUTION|>--- conflicted
+++ resolved
@@ -370,14 +370,6 @@
 
 /test/gmp.h
 
-<<<<<<< HEAD
-# GDB history
-.gdb_history
-_gdb_history
-*.desktop
-
-=======
->>>>>>> a29a385e
 # Files ignored in exec/.
 exec/aclocal.m4
 exec/config.guess
