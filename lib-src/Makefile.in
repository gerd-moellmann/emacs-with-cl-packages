### @configure_input@

# Copyright (C) 1985, 1987-1988, 1993-1994, 2001-2022 Free Software
# Foundation, Inc.

# This file is part of GNU Emacs.

# GNU Emacs is free software: you can redistribute it and/or modify
# it under the terms of the GNU General Public License as published by
# the Free Software Foundation, either version 3 of the License, or
# (at your option) any later version.

# GNU Emacs is distributed in the hope that it will be useful,
# but WITHOUT ANY WARRANTY; without even the implied warranty of
# MERCHANTABILITY or FITNESS FOR A PARTICULAR PURPOSE.  See the
# GNU General Public License for more details.

# You should have received a copy of the GNU General Public License
# along with GNU Emacs.  If not, see <https://www.gnu.org/licenses/>.

SHELL = @SHELL@

# Following ../lisp/Makefile.in.
EMACS = ../src/emacs${EXEEXT}
EMACSOPT = -batch --no-site-file --no-site-lisp

# ==================== Things 'configure' will edit ====================

CC=@CC@
CFLAGS=@CFLAGS@
CPPFLAGS = @CPPFLAGS@
LDFLAGS = @LDFLAGS@

version=@version@
## Used in $archlibdir.
configuration=@configuration@
EXEEXT=@EXEEXT@
C_SWITCH_SYSTEM=@C_SWITCH_SYSTEM@
C_SWITCH_MACHINE=@C_SWITCH_MACHINE@
PROFILING_CFLAGS = @PROFILING_CFLAGS@
WARN_CFLAGS = @WARN_CFLAGS@
WERROR_CFLAGS = @WERROR_CFLAGS@

# Program name transformation.
TRANSFORM = @program_transform_name@

top_builddir = @top_builddir@
-include ${top_builddir}/src/verbose.mk

# ==================== Where To Install Things ====================

# Location to install Emacs.app under GNUstep / macOS.
# Later values may use this.
ns_appbindir=@ns_appbindir@
<<<<<<< HEAD
mac_appbindir=@mac_appbindir@
=======
ns_applibexecdir=@ns_applibexecdir@
>>>>>>> 5a223c7f

# The default location for installation.  Everything is placed in
# subdirectories of this directory.  The default values for many of
# the variables below are expressed in terms of this one, so you may
# not need to change them.  This is set with the --prefix option to
# '../configure'.
prefix=@prefix@

# Like 'prefix', but used for architecture-specific files.  This is
# set with the --exec-prefix option to '../configure'.
exec_prefix=@exec_prefix@

# Where to install Emacs and other binaries that people will want to
# run directly (like etags).  This is set with the --bindir option
# to '../configure'.
bindir=@bindir@

# Where to install and expect executable files to be run by Emacs
# rather than directly by users, and other architecture-dependent
# data.  ${archlibdir} is usually below this.  This is set with the
# --libexecdir option to '../configure'.
libexecdir=@libexecdir@

# Nonempty if Emacs can assume Mailutils is installed.
with_mailutils=@with_mailutils@

# Directory for local state files for all programs.
localstatedir=@localstatedir@

# Where to find the source code.  This is set by the configure
# script's '--srcdir' option.  However, the value of ${srcdir} in
# this makefile is not identical to what was specified with --srcdir,
# since the variable here has '/lib-src' added at the end.

# We use $(srcdir) explicitly in dependencies so as not to depend on VPATH.
srcdir=@srcdir@
VPATH=@srcdir@

# The top-level source directory, also set by configure.
top_srcdir=@top_srcdir@
# MinGW CPPFLAGS may use this.
abs_top_srcdir=@abs_top_srcdir@

# ==================== Emacs-specific directories ====================

# These variables hold the values Emacs will actually use.  They are
# based on the values of the standard Make variables above.

# Where to put executables to be run by Emacs rather than the user.
# This path usually includes the Emacs version and configuration name,
# so that multiple configurations for multiple versions of Emacs may
# be installed at once.  This can be set with the --archlibdir option
# to '../configure'.
archlibdir=@archlibdir@

# User or group of the auxiliary program update-game-score, which is
# installed on platforms with a game directory shared by multiple users.
# On other platforms Emacs can update the score files itself.
gameuser=@gameuser@
gamegroup=@gamegroup@
# Where to install game score files, if gameuser or gamegroup is nonempty.
gamedir=@gamedir@
# Nonempty if and only if a shared gamedir is used.
use_gamedir=$(gameuser)$(gamegroup)

# ==================== Utility Programs for the Build =================

# ../configure figures out the correct values for these.
INSTALL = @INSTALL@
INSTALL_PROGRAM = @INSTALL_PROGRAM@
INSTALL_SCRIPT = @INSTALL_SCRIPT@
# By default, we uphold the dignity of our programs.
INSTALL_STRIP =
MKDIR_P = @MKDIR_P@

# ========================== Lists of Files ===========================

# emacsclientw.exe for MinGW, empty otherwise
CLIENTW = @CLIENTW@

# Things that a user might actually run, which should be installed in bindir.
INSTALLABLES = etags${EXEEXT} ctags${EXEEXT} emacsclient${EXEEXT} $(CLIENTW) \
               ebrowse${EXEEXT}

# Things that Emacs runs internally, or during the build process,
#  which should not be installed in bindir.
UTILITIES = hexl${EXEEXT} 			 	 \
	    $(if $(with_mailutils), , movemail${EXEEXT}) \
            $(and $(use_gamedir), update-game-score${EXEEXT})

DONT_INSTALL= make-docfile${EXEEXT} make-fingerprint${EXEEXT}

# Like UTILITIES, but they're not system-dependent, and should not be
#  deleted by the distclean target.
SCRIPTS= rcs2log

# All files that are created by the linker, i.e., whose names end in ${EXEEXT}.
EXE_FILES = ${INSTALLABLES} ${UTILITIES} ${DONT_INSTALL}

# Specify additional -D flags for movemail. Options:
# -DMAIL_USE_FLOCK or -DMAIL_USE_LOCKF (use flock or lockf for file locking).
# See the comments about locking in movemail.c.  Normally the values
# set by configure should be correct and you should not need to do anything.
# If neither flag is set, you need to use blessmail.
MOVE_FLAGS=

## Empty if either MAIL_USE_FLOCK or MAIL_USE_LOCKF, else need-blessmail.
BLESSMAIL_TARGET=@BLESSMAIL_TARGET@

## -lkrb or -lkrb4 if needed
KRB4LIB=@KRB4LIB@
## -ldes or -ldes425 if needed
DESLIB=@DESLIB@
## -lkrb5 if needed
KRB5LIB=@KRB5LIB@
## -lk5crypto or -lcrypto if needed
CRYPTOLIB=@CRYPTOLIB@
## -lcom_err if needed
COM_ERRLIB=@COM_ERRLIB@
## -lhesiod if needed
LIBHESIOD=@LIBHESIOD@
## -lresolv if HAVE_LIBRESOLV
LIBRESOLV=@LIBRESOLV@
## -llockfile if HAVE_LIBLOCKFILE or -lmail if HAVE_LIBMAIL
LIBS_MAIL=@LIBS_MAIL@
## empty or -lrt or -lposix4 if HAVE_CLOCK_GETTIME
LIB_CLOCK_GETTIME = @LIB_CLOCK_GETTIME@
## empty or -lbcrypt or -ladvapi32
LIB_GETRANDOM = @LIB_GETRANDOM@
## Whatever libraries are needed for euidaccess
LIB_EACCESS=@LIB_EACCESS@
## Libraries needed for file_has_acl
LIB_HAS_ACL=@LIB_HAS_ACL@
## empty or -lwsock2 for MinGW
LIB_WSOCK32=@LIB_WSOCK32@

## Extra libraries for etags
LIBS_ETAGS = $(LIB_CLOCK_GETTIME) $(LIB_GETRANDOM)

HAVE_SECCOMP=@HAVE_SECCOMP@
HAVE_LIBSECCOMP=@HAVE_LIBSECCOMP@
LIBSECCOMP_LIBS=@LIBSECCOMP_LIBS@
LIBSECCOMP_CFLAGS=@LIBSECCOMP_CFLAGS@

# Currently, we can only generate seccomp filter files for x86-64.
ifeq ($(HAVE_SECCOMP),yes)
ifeq ($(HAVE_LIBSECCOMP),yes)
ifeq ($(shell uname -m),x86_64)
# We require SECCOMP_RET_KILL_PROCESS, which is only available in
# Linux 4.14 and later.
ifeq ($(shell { echo 4.14; uname -r | cut -d . -f 1-2; } | \
              sort -C -t . -n -k 1,1 -k 2,2 && \
              echo 1),1)
SECCOMP_FILTER=1
endif
endif
endif
endif

ifeq ($(SECCOMP_FILTER),1)
DONT_INSTALL += seccomp-filter$(EXEEXT)
endif

## Extra libraries to use when linking movemail.
LIBS_MOVE = $(LIBS_MAIL) $(KRB4LIB) $(DESLIB) $(KRB5LIB) $(CRYPTOLIB) \
  $(COM_ERRLIB) $(LIBHESIOD) $(LIBRESOLV) $(LIB_WSOCK32) $(LIBS_ETAGS)

## Extra libraries when linking emacsclient
## (empty or -lcomctl32 for MinGW)
LIBS_ECLIENT = @LIBS_ECLIENT@

## Extra object files for linking for MinGW
NTLIB = @NTLIB@
CLIENTRES = @CLIENTRES@
WINDRES = @WINDRES@

## Some systems define this to request special libraries.
LIBS_SYSTEM = @LIBS_SYSTEM@

BASE_CFLAGS = $(C_SWITCH_SYSTEM) $(C_SWITCH_MACHINE) \
	      $(WARN_CFLAGS) $(WERROR_CFLAGS) \
	      -I. -I../src -I../lib \
	      -I${srcdir} -I${srcdir}/../src -I${srcdir}/../lib

ALL_CFLAGS = ${BASE_CFLAGS} ${PROFILING_CFLAGS} ${LDFLAGS} ${CPPFLAGS} ${CFLAGS}
CPP_CFLAGS = ${BASE_CFLAGS} ${PROFILING_CFLAGS} ${CPPFLAGS} ${CFLAGS}

# Configuration files for .o files to depend on.
config_h = ../src/config.h $(srcdir)/../src/conf_post.h

all: ${EXE_FILES} ${SCRIPTS}

ifeq ($(SECCOMP_FILTER),1)
all: seccomp-filter.bpf seccomp-filter-exec.bpf
endif

.PHONY: all need-blessmail maybe-blessmail

LOADLIBES = ../lib/libgnu.a $(LIBS_SYSTEM)
$(EXE_FILES): ../lib/libgnu.a

## Only used if we need blessmail, but no harm in always defining.
## This makes the actual blessmail executable.
blessmail: $(srcdir)/../lisp/mail/blessmail.el
	$(AM_V_GEN)$(EMACS) $(EMACSOPT) -l $<
	$(AM_V_at)chmod +x $@

## This checks if we need to run blessmail.
## Do not charge ahead and do it!  Let the installer decide.
need-blessmail: blessmail
	@if [ `wc -l <blessmail` != 2 ] ; then \
	  dir=`sed -n -e 's/echo mail directory = \(.*\)/\1/p' blessmail`; \
	  echo "Assuming $$dir is really the mail spool directory, you should"; \
	  echo "run  lib-src/blessmail $(DESTDIR)${archlibdir}/movemail${EXEEXT}"; \
	  echo "as root, to give  movemail${EXEEXT}  appropriate permissions."; \
	  echo "Do that after running  make install."; \
	fi

## This is the target invoked by the top-level Makefile.
maybe-blessmail: $(BLESSMAIL_TARGET)

## Install the internal utilities.  Until they are installed, we can
## just run them directly from lib-src.  When installing, do not give
## up if chown or chgrp fails, as the package responsible for
## installing Emacs can fix this problem later.
$(DESTDIR)${archlibdir}: all
	@echo
	@echo "Installing utilities run internally by Emacs."
	umask 022 && ${MKDIR_P} "$(DESTDIR)${archlibdir}"
	exp_archlibdir=`cd "$(DESTDIR)${archlibdir}" && /bin/pwd` && \
	if [ "$$exp_archlibdir" != "`/bin/pwd`" ]; then \
	  for file in ${UTILITIES}; do \
	    $(INSTALL_PROGRAM) $(INSTALL_STRIP) $$file \
	      "$(DESTDIR)${archlibdir}/$$file" || exit; \
	  done ; \
        fi
  ifneq (,$(use_gamedir))
	umask 022 && ${MKDIR_P} "$(DESTDIR)${gamedir}"
	touch "$(DESTDIR)${gamedir}/snake-scores" \
	      "$(DESTDIR)${gamedir}/tetris-scores"
    ifneq (,$(gameuser))
	-chown ${gameuser} \
	   "$(DESTDIR)${archlibdir}/update-game-score${EXEEXT}" \
	   "$(DESTDIR)${gamedir}" && \
	 chmod u+s,go-r \
	   "$(DESTDIR)${archlibdir}/update-game-score${EXEEXT}" && \
	 chmod u=rwx,g=rx,o=rx "$(DESTDIR)${gamedir}"
    else
	-chgrp ${gamegroup} \
	   "$(DESTDIR)${archlibdir}/update-game-score${EXEEXT}" \
	   "$(DESTDIR)${gamedir}" && \
	 chmod g+s,o-r \
	   "$(DESTDIR)${archlibdir}/update-game-score${EXEEXT}" && \
	 chmod u=rwx,g=rwx,o=rx "$(DESTDIR)${gamedir}"
    endif
  endif
	exp_archlibdir=`cd "$(DESTDIR)${archlibdir}" && /bin/pwd` && \
	if [ "$$exp_archlibdir" != "`cd ${srcdir} && /bin/pwd`" ]; then \
	  for file in ${SCRIPTS}; do \
	    $(INSTALL_SCRIPT) ${srcdir}/$$file \
	      "$(DESTDIR)${archlibdir}/$$file" || exit; \
	  done ; \
	fi

.PHONY: install uninstall mostlyclean clean distclean maintainer-clean
.PHONY: bootstrap-clean check tags

install: $(DESTDIR)${archlibdir}
	@echo
	@echo "Installing utilities for users to run."
	umask 022 && ${MKDIR_P} "$(DESTDIR)${bindir}"
	for file in ${INSTALLABLES} ; do \
	  $(INSTALL_PROGRAM) $(INSTALL_STRIP) $${file} \
	    "$(DESTDIR)${bindir}"/` \
	      echo $${file} | sed -e 's/${EXEEXT}$$//' -e '$(TRANSFORM)' \
	    `${EXEEXT} || exit; \
	done

uninstall:
	for file in ${INSTALLABLES}; do \
	  rm -f "$(DESTDIR)${bindir}"/` \
	    echo $${file} | sed -e 's/${EXEEXT}$$//' -e '$(TRANSFORM)' \
	  `${EXEEXT}; \
	done
	if [ -d "$(DESTDIR)${archlibdir}" ]; then \
	  cd "$(DESTDIR)${archlibdir}" && \
	  rm -f ${UTILITIES} ${SCRIPTS}; \
	fi

mostlyclean:
	rm -f core ./*.o ./*.res

clean: mostlyclean
	-rm -f seccomp-filter.bpf seccomp-filter.pfc seccomp-filter-exec.bpf seccomp-filter-exec.pfc
	rm -f ${EXE_FILES}

distclean: clean
	rm -f TAGS Makefile blessmail

bootstrap-clean maintainer-clean: distclean


## Test the contents of the directory.
check:
	@echo "We don't have any tests for the lib-src/ directory yet."

tagsfiles = $(wildcard ${srcdir}/*.[ch])

.PHONY: tags
tags: TAGS
TAGS: etags${EXEEXT} ${tagsfiles}
	./etags ${tagsfiles}

../lib/libgnu.a: $(config_h)
	$(MAKE) -C ../lib all

etags_deps = ${srcdir}/etags.c $(NTLIB) $(config_h)
etags_libs = $(NTLIB) $(LOADLIBES) $(LIBS_ETAGS)

etags${EXEEXT}: ${etags_deps}
	$(AM_V_CCLD)$(CC) ${ALL_CFLAGS} -o $@ $< $(etags_libs)

## ctags.c is distinct from etags.c so that parallel makes do not write two
## etags.o files on top of each other.
## FIXME?
## Can't we use a wrapper that calls 'etags --ctags'?
ctags${EXEEXT}: ${srcdir}/ctags.c ${etags_deps}
	$(AM_V_CCLD)$(CC) ${ALL_CFLAGS} -o $@ $< $(etags_libs)

ebrowse${EXEEXT}: ${srcdir}/ebrowse.c ${srcdir}/../lib/min-max.h $(NTLIB) \
                   $(config_h)
	$(AM_V_CCLD)$(CC) ${ALL_CFLAGS} -o $@ $< $(NTLIB) $(LOADLIBES)

make-docfile${EXEEXT}: ${srcdir}/make-docfile.c $(NTLIB) $(config_h)
	$(AM_V_CCLD)$(CC) ${ALL_CFLAGS} $< $(NTLIB) $(LOADLIBES) -o $@

make-fingerprint${EXEEXT}: ${srcdir}/make-fingerprint.c $(NTLIB) $(config_h)
	$(AM_V_CCLD)$(CC) ${ALL_CFLAGS} $< $(NTLIB) $(LOADLIBES) -o $@

movemail${EXEEXT}: ${srcdir}/movemail.c pop.o $(NTLIB) $(config_h)
	$(AM_V_CCLD)$(CC) ${ALL_CFLAGS} ${MOVE_FLAGS} $< pop.o \
	  $(NTLIB) $(LOADLIBES) $(LIBS_MOVE) -o $@

pop.o: ${srcdir}/pop.c ${srcdir}/pop.h ${srcdir}/../lib/min-max.h $(config_h)
	$(AM_V_CC)$(CC) -c ${CPP_CFLAGS} ${MOVE_FLAGS} $<

emacsclient${EXEEXT}: ${srcdir}/emacsclient.c $(NTLIB) $(config_h)
	$(AM_V_CCLD)$(CC) ${ALL_CFLAGS} $< \
	   $(NTLIB) $(LOADLIBES) \
	   $(LIB_WSOCK32) $(LIB_EACCESS) $(LIB_HAS_ACL) $(LIBS_ECLIENT) -o $@

emacsclientw${EXEEXT}: ${srcdir}/emacsclient.c $(NTLIB) $(CLIENTRES) $(config_h)
	$(AM_V_CCLD)$(CC) ${ALL_CFLAGS} $(CLIENTRES) -mwindows $< \
	   $(LOADLIBES) \
	   $(LIB_WSOCK32) $(LIB_EACCESS) $(LIBS_ECLIENT) -o $@

NTINC = ${srcdir}/../nt/inc
NTDEPS = $(NTINC)/ms-w32.h $(NTINC)/sys/stat.h $(NTINC)/inttypes.h \
 $(NTINC)/stdint.h $(NTINC)/pwd.h $(NTINC)/sys/time.h $(NTINC)/stdbool.h \
 $(NTINC)/sys/wait.h $(NTINC)/unistd.h $(NTINC)/sys/file.h $(NTINC)/netdb.h

# The dependency on $(NTDEPS) is a trick intended to cause recompile of
# programs on MinGW whenever some private header in nt/inc is modified.
ntlib.o: ${srcdir}/ntlib.c ${srcdir}/ntlib.h $(NTDEPS)
	$(AM_V_CC)$(CC) -c ${CPP_CFLAGS} $<

hexl${EXEEXT}: ${srcdir}/hexl.c $(NTLIB) $(config_h)
	$(AM_V_CCLD)$(CC) ${ALL_CFLAGS} $< $(LOADLIBES) -o $@

update-game-score${EXEEXT}: ${srcdir}/update-game-score.c $(NTLIB) $(config_h)
	$(AM_V_CCLD)$(CC) ${ALL_CFLAGS} \
	  -DHAVE_SHARED_GAME_DIR="\"$(gamedir)\"" \
	  $< $(NTLIB) $(LOADLIBES) -o $@

emacsclient.res: ../nt/emacsclient.rc $(NTINC)/../icons/emacs.ico
	$(AM_V_RC)$(WINDRES) -O coff --include-dir=$(NTINC)/.. -o $@ $<

ifeq ($(SECCOMP_FILTER),1)
seccomp-filter$(EXEEXT): $(srcdir)/seccomp-filter.c $(config_h)
	$(AM_V_CCLD)$(CC) $(ALL_CFLAGS) $(LIBSECCOMP_CFLAGS) $< \
	  $(LIBSECCOMP_LIBS) -o $@

seccomp-filter.bpf seccomp-filter.pfc seccomp-filter-exec.bpf seccomp-filter-exec.pfc: seccomp-filter$(EXEEXT)
	$(AM_V_GEN)./seccomp-filter$(EXEEXT) \
	  seccomp-filter.bpf seccomp-filter.pfc \
	  seccomp-filter-exec.bpf seccomp-filter-exec.pfc
endif

## Makefile ends here.<|MERGE_RESOLUTION|>--- conflicted
+++ resolved
@@ -52,11 +52,8 @@
 # Location to install Emacs.app under GNUstep / macOS.
 # Later values may use this.
 ns_appbindir=@ns_appbindir@
-<<<<<<< HEAD
-mac_appbindir=@mac_appbindir@
-=======
 ns_applibexecdir=@ns_applibexecdir@
->>>>>>> 5a223c7f
+mac_applibexecdir=@mac_applibexecdir@
 
 # The default location for installation.  Everything is placed in
 # subdirectories of this directory.  The default values for many of
