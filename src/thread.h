/* Thread definitions
Copyright (C) 2012-2025 Free Software Foundation, Inc.

This file is part of GNU Emacs.

GNU Emacs is free software: you can redistribute it and/or modify
it under the terms of the GNU General Public License as published by
the Free Software Foundation, either version 3 of the License, or
(at your option) any later version.

GNU Emacs is distributed in the hope that it will be useful,
but WITHOUT ANY WARRANTY; without even the implied warranty of
MERCHANTABILITY or FITNESS FOR A PARTICULAR PURPOSE.  See the
GNU General Public License for more details.

You should have received a copy of the GNU General Public License
along with GNU Emacs.  If not, see <https://www.gnu.org/licenses/>.  */

#ifndef THREAD_H
#define THREAD_H

#include "config.h"
#include "regex-emacs.h"

#ifdef WINDOWSNT
#include <sys/socket.h>
#endif

#ifdef MSDOS
#include <time.h>               /* struct rpl_timespec */
#include <signal.h>		/* sigset_t */
#endif

#ifdef HAVE_ANDROID
#ifndef ANDROID_STUBIFY
#include "android.h"
#endif /* ANDROID_STUBIFY */
#endif /* HAVE_ANDROID */

#include "sysselect.h"		/* FIXME */
#include "systhread.h"

/* Yield an address close enough to the top of the stack that the
   garbage collector need not scan above it.  Callers should be
   declared NO_INLINE.  */
#ifdef HAVE___BUILTIN_FRAME_ADDRESS
# define NEAR_STACK_TOP(addr) ((void) (addr), __builtin_frame_address (0))
#else
# define NEAR_STACK_TOP(addr) (addr)
#endif

INLINE_HEADER_BEGIN

/* Byte-code interpreter thread state.  */
struct bc_thread_state {
  struct bc_frame *fp;   /* current frame pointer */

  /* start and end of allocated bytecode stack */
  char *stack;
  char *stack_end;
};

struct thread_state
{
  struct vectorlike_header header;

  /* The buffer in which the last search was performed, or
     Qt if the last search was done in a string;
     Qnil if no searching has been done yet.  */
  Lisp_Object m_last_thing_searched;
#define last_thing_searched (current_thread->m_last_thing_searched)

  Lisp_Object m_saved_last_thing_searched;
#define saved_last_thing_searched (current_thread->m_saved_last_thing_searched)

  /* The thread's name.  */
  Lisp_Object name;

  /* The thread's function.  */
  Lisp_Object function;

  /* The thread's result, if function has finished.  */
  Lisp_Object result;

  /* If non-nil, this thread has been signaled.  */
  Lisp_Object error_symbol;
  Lisp_Object error_data;

  /* If we are waiting for some event, this holds the object we are
     waiting on.  */
  Lisp_Object event_object;
  /* event_object must be the last Lisp field.  */

#if defined HAVE_ANDROID && !defined ANDROID_STUBIFY
  /* Pointer to an object to call Java functions through.  */
  JNIEnv *java_env;
#endif /* HAVE_ANDROID && !ANDROID_STUBIFY */

  /* An address near the bottom of the stack.
     Tells GC how to save a copy of the stack.  */
  char const *m_stack_bottom;
#define stack_bottom (current_thread->m_stack_bottom)

  /* The address of an object near the C stack top, used to determine
     which words need to be scanned by the garbage collector.  This is
     also used to detect heuristically whether segmentation violation
     address indicates stack overflow, as opposed to some internal
     error in Emacs.  If the C function F calls G which calls H which
     calls ... F, then at least one of the functions in the chain
     should set this to the address of a local variable.  */
  void const *stack_top;

  struct catchtag *m_catchlist;
#define catchlist (current_thread->m_catchlist)

  /* Chain of condition handlers currently in effect.
     The elements of this chain are contained in the stack frames
     of Fcondition_case and internal_condition_case.
     When an error is signaled (by calling Fsignal),
     this chain is searched for an element that applies.  */
  struct handler *m_handlerlist;
#define handlerlist (current_thread->m_handlerlist)

  struct handler *m_handlerlist_sentinel;
#define handlerlist_sentinel (current_thread->m_handlerlist_sentinel)

  /* Pointer to beginning of specpdl.  */
  union specbinding *m_specpdl;
#define specpdl (current_thread->m_specpdl)

  /* End of specpld (just beyond the last element).  */
  union specbinding *m_specpdl_end;
#define specpdl_end (current_thread->m_specpdl_end)

  /* Pointer to first unused element in specpdl.  */
  union specbinding *m_specpdl_ptr;
#define specpdl_ptr (current_thread->m_specpdl_ptr)

  /* Depth in Lisp evaluations and function calls.  */
  intmax_t m_lisp_eval_depth;
#define lisp_eval_depth (current_thread->m_lisp_eval_depth)

  /* This points to the current buffer.  */
  struct buffer *m_current_buffer;
#define current_buffer (current_thread->m_current_buffer)

  /* Every call to re_search, etc., must pass &search_regs as the regs
     argument unless you can show it is unnecessary (i.e., if re_search
     is certainly going to be called again before region-around-match
     can be called).

     Since the registers are now dynamically allocated, we need to make
     sure not to refer to the Nth register before checking that it has
     been allocated by checking search_regs.num_regs.

     The regex code keeps track of whether it has allocated the search
     buffer using bits in the re_pattern_buffer.  This means that whenever
     you compile a new pattern, it completely forgets whether it has
     allocated any registers, and will allocate new registers the next
     time you call a searching or matching function.  Therefore, we need
     to call re_set_registers after compiling a new pattern or after
     setting the match registers, so that the regex functions will be
     able to free or re-allocate it properly.  */
  struct re_registers m_search_regs;
#define search_regs (current_thread->m_search_regs)

  struct re_registers m_saved_search_regs;
#define saved_search_regs (current_thread->m_saved_search_regs)

  /* This member is different from waiting_for_input.
     It is used to communicate to a lisp process-filter/sentinel (via the
     function Fwaiting_for_user_input_p) whether Emacs was waiting
     for user-input when that process-filter was called.
     waiting_for_input cannot be used as that is by definition 0 when
     lisp code is being evalled.
     For that purpose, this must be 0
     when not inside wait_reading_process_output.  */
  int m_waiting_for_user_input_p;
#define waiting_for_user_input_p (current_thread->m_waiting_for_user_input_p)

  /* True while doing kbd input.  */
  bool m_waiting_for_input;
#define waiting_for_input (current_thread->m_waiting_for_input)

  /* For longjmp to where kbd input is being done.  This is per-thread
     so that if more than one thread calls read_char, they don't
     clobber each other's getcjmp, which will cause
     quit_throw_to_read_char crash due to using a wrong stack.  */
  sys_jmp_buf m_getcjmp;
#define getcjmp (current_thread->m_getcjmp)

  /* The OS identifier for this thread.  */
  sys_thread_t thread_id;

  /* The condition variable for this thread.  This is associated with
     the global lock.  This thread broadcasts to it when it exits.  */
  sys_cond_t thread_condvar;

  /* This thread might be waiting for some condition.  If so, this
     points to the condition.  If the thread is interrupted, the
     interrupter should broadcast to this condition.  */
  sys_cond_t *wait_condvar;

  /* Thread's name in the locale encoding.  */
  char *thread_name;

  /* This thread might have released the global lock.  If so, this is
     non-zero.  When a thread runs outside thread_select with this
     flag non-zero, it means it has been interrupted by SIGINT while
     in thread_select, and didn't have a chance of acquiring the lock.
     It must do so ASAP.  */
  int not_holding_lock;

  /* Threads are kept on a linked list.  */
  struct thread_state *next_thread;

  struct bc_thread_state bc;

# ifdef HAVE_MPS
  void *gc_info;
# endif

} GCALIGNED_STRUCT;

INLINE bool
THREADP (Lisp_Object a)
{
  return PSEUDOVECTORP (a, PVEC_THREAD);
}

INLINE void
CHECK_THREAD (Lisp_Object x)
{
  CHECK_TYPE (THREADP (x), Qthreadp, x);
}

INLINE struct thread_state *
XTHREAD (Lisp_Object a)
{
  eassert (THREADP (a));
  return XUNTAG (a, Lisp_Vectorlike, struct thread_state);
}

/* A mutex in lisp is represented by a system condition variable.
   The system mutex associated with this condition variable is the
   global lock.

   Using a condition variable lets us implement interruptibility for
   lisp mutexes.  */
typedef struct
{
  /* The owning thread, or NULL if unlocked.  */
  struct thread_state *owner;
  /* The lock count.  */
  unsigned int count;
  /* The underlying system condition variable.  */
  sys_cond_t condition;
} lisp_mutex_t;

/* A mutex as a lisp object.  */
struct Lisp_Mutex
{
  struct vectorlike_header header;

  /* The name of the mutex, or nil.  */
  Lisp_Object name;

  /* The lower-level mutex object.  */
  lisp_mutex_t mutex;
} GCALIGNED_STRUCT;

INLINE bool
MUTEXP (Lisp_Object a)
{
  return PSEUDOVECTORP (a, PVEC_MUTEX);
}

INLINE void
CHECK_MUTEX (Lisp_Object x)
{
  CHECK_TYPE (MUTEXP (x), Qmutexp, x);
}

INLINE struct Lisp_Mutex *
XMUTEX (Lisp_Object a)
{
  eassert (MUTEXP (a));
  return XUNTAG (a, Lisp_Vectorlike, struct Lisp_Mutex);
}

/* A condition variable as a lisp object.  */
struct Lisp_CondVar
{
  struct vectorlike_header header;

  /* The associated mutex.  */
  Lisp_Object mutex;

  /* The name of the condition variable, or nil.  */
  Lisp_Object name;

  /* The lower-level condition variable object.  */
  sys_cond_t cond;
} GCALIGNED_STRUCT;

INLINE bool
CONDVARP (Lisp_Object a)
{
  return PSEUDOVECTORP (a, PVEC_CONDVAR);
}

INLINE void
CHECK_CONDVAR (Lisp_Object x)
{
  CHECK_TYPE (CONDVARP (x), Qcondition_variable_p, x);
}

INLINE struct Lisp_CondVar *
XCONDVAR (Lisp_Object a)
{
  eassert (CONDVARP (a));
  return XUNTAG (a, Lisp_Vectorlike, struct Lisp_CondVar);
}

extern struct thread_state *current_thread;
extern struct thread_state *all_threads;

extern void finalize_one_thread (struct thread_state *state);
extern void finalize_one_mutex (struct Lisp_Mutex *);
extern void finalize_one_condvar (struct Lisp_CondVar *);
extern void maybe_reacquire_global_lock (void);

extern void init_threads (void);
extern void syms_of_threads (void);
extern bool main_thread_p (const void *);
extern bool in_current_thread (void);

typedef int select_func (int, fd_set *, fd_set *, fd_set *,
			 const struct timespec *, const sigset_t *);

int thread_select  (select_func *func, int max_fds, fd_set *rfds,
		    fd_set *wfds, fd_set *efds, struct timespec *timeout,
		    sigset_t *sigmask);

bool thread_check_current_buffer (struct buffer *);

union aligned_thread_state
{
  struct thread_state s;
  GCALIGNED_UNION_MEMBER
};
<<<<<<< HEAD
verify (GCALIGNED (union aligned_thread_state));
=======
static_assert (GCALIGNED (union aligned_thread_state));
>>>>>>> 6dcb99a2

extern union aligned_thread_state main_thread;

INLINE_HEADER_END

#endif /* THREAD_H */<|MERGE_RESOLUTION|>--- conflicted
+++ resolved
@@ -349,11 +349,7 @@
   struct thread_state s;
   GCALIGNED_UNION_MEMBER
 };
-<<<<<<< HEAD
-verify (GCALIGNED (union aligned_thread_state));
-=======
 static_assert (GCALIGNED (union aligned_thread_state));
->>>>>>> 6dcb99a2
 
 extern union aligned_thread_state main_thread;
 
