--- conflicted
+++ resolved
@@ -910,14 +910,9 @@
   char *subdir_name = SAFE_ALLOCA (len + 2);
   memcpy (subdir_name, dp->d_name, len);
   strcpy (subdir_name + len, "/");
-<<<<<<< HEAD
-#endif
-  bool dirp = faccessat (fd, subdir_name, F_OK, AT_EACCESS) == 0;
-=======
-
+#endif
   bool dirp = sys_faccessat (fd, subdir_name,
 			     F_OK, AT_EACCESS) == 0;
->>>>>>> 73c646b7
   SAFE_FREE ();
   return dirp;
 }
