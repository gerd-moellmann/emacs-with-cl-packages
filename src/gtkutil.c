/* Functions for creating and updating GTK widgets.

Copyright (C) 2003-2025 Free Software Foundation, Inc.

This file is part of GNU Emacs.

GNU Emacs is free software: you can redistribute it and/or modify
it under the terms of the GNU General Public License as published by
the Free Software Foundation, either version 3 of the License, or (at
your option) any later version.

GNU Emacs is distributed in the hope that it will be useful,
but WITHOUT ANY WARRANTY; without even the implied warranty of
MERCHANTABILITY or FITNESS FOR A PARTICULAR PURPOSE.  See the
GNU General Public License for more details.

You should have received a copy of the GNU General Public License
along with GNU Emacs.  If not, see <https://www.gnu.org/licenses/>.  */

#include <config.h>

#ifdef USE_GTK
#include <float.h>
#include <stdio.h>
#include <stdlib.h>

#include <c-ctype.h>

#include "lisp.h"
#include "dispextern.h"
#include "frame.h"
#include "systime.h"
#ifndef HAVE_PGTK
#include "xterm.h"
#define xp x
typedef struct x_output xp_output;
#else
#define xp pgtk
#include "xsettings.h"
typedef struct pgtk_output xp_output;
#endif
#include "blockinput.h"
#include "window.h"
#include "gtkutil.h"
#include "termhooks.h"
#include "keyboard.h"
#include "coding.h"
#ifdef HAVE_MPS
#include "igc.h"
#endif

#include <gdk/gdkkeysyms.h>

#ifdef HAVE_XINPUT2
#include <X11/extensions/XInput2.h>
#endif

#ifdef HAVE_XFT
#include <X11/Xft/Xft.h>
#endif

#ifdef HAVE_GTK3
#ifndef HAVE_PGTK
#include <gtk/gtkx.h>
#endif
#include "emacsgtkfixed.h"
#endif

#ifdef HAVE_XDBE
#include <X11/extensions/Xdbe.h>
#endif

#ifdef HAVE_GTK3
#define XG_TEXT_CANCEL "Cancel"
#define XG_TEXT_OK     "OK"
#define XG_TEXT_OPEN   "Open"
#else
#define XG_TEXT_CANCEL GTK_STOCK_CANCEL
#define XG_TEXT_OK     GTK_STOCK_OK
#define XG_TEXT_OPEN   GTK_STOCK_OPEN
#endif

#ifdef HAVE_GTK3
static void emacs_menu_bar_get_preferred_width (GtkWidget *, gint *, gint *);
static GType emacs_menu_bar_get_type (void);

typedef struct _EmacsMenuBar
{
  GtkMenuBar parent;
} EmacsMenuBar;

typedef struct _EmacsMenuBarClass
{
  GtkMenuBarClass parent;
} EmacsMenuBarClass;

G_DEFINE_TYPE (EmacsMenuBar, emacs_menu_bar, GTK_TYPE_MENU_BAR)
#endif

#ifndef HAVE_PGTK
static void xg_im_context_commit (GtkIMContext *, gchar *, gpointer);
static void xg_im_context_preedit_changed (GtkIMContext *, gpointer);
static void xg_im_context_preedit_end (GtkIMContext *, gpointer);
static bool xg_widget_key_press_event_cb (GtkWidget *, GdkEvent *, gpointer);
#endif

#if GTK_CHECK_VERSION (3, 10, 0)
static void xg_widget_style_updated (GtkWidget *, gpointer);
#endif

#ifndef HAVE_GTK3

#ifdef HAVE_FREETYPE
#define gtk_font_chooser_dialog_new(x, y) \
  gtk_font_selection_dialog_new (x)
#undef GTK_FONT_CHOOSER
#define GTK_FONT_CHOOSER(x) GTK_FONT_SELECTION_DIALOG (x)
#define  gtk_font_chooser_set_font(x, y) \
  gtk_font_selection_dialog_set_font_name (x, y)
#endif

#define gtk_box_new(ori, spacing)                                       \
  ((ori) == GTK_ORIENTATION_HORIZONTAL                                  \
   ? gtk_hbox_new (FALSE, spacing) : gtk_vbox_new (FALSE, spacing))
#define gtk_scrollbar_new(ori, spacing)                                 \
  ((ori) == GTK_ORIENTATION_HORIZONTAL                                  \
   ? gtk_hscrollbar_new (spacing) : gtk_vscrollbar_new (spacing))
#endif /* HAVE_GTK3 */

#define XG_BIN_CHILD(x) gtk_bin_get_child (GTK_BIN (x))

static void update_theme_scrollbar_width (void);
static void update_theme_scrollbar_height (void);

#define TB_INFO_KEY "xg_frame_tb_info"
struct xg_frame_tb_info
{
  gc_handle last_tool_bar;
  gc_handle style;
  int n_last_items;
  int hmargin, vmargin;
  GtkTextDirection dir;
};

#ifdef HAVE_XWIDGETS
bool xg_gtk_initialized;        /* Used to make sure xwidget calls are possible */
#endif

static GtkWidget *xg_get_widget_from_map (ptrdiff_t idx, Display *dpy);


void
free_glib_gc_handle (gpointer data, GClosure *closure)
{
  free_gc_handle (data);
}

#ifdef HAVE_GTK3
static void
emacs_menu_bar_init (EmacsMenuBar *menu_bar)
{
  return;
}

static void
emacs_menu_bar_class_init (EmacsMenuBarClass *klass)
{
  GtkWidgetClass *widget_class;

  widget_class = GTK_WIDGET_CLASS (klass);
  widget_class->get_preferred_width = emacs_menu_bar_get_preferred_width;
}

static void
emacs_menu_bar_get_preferred_width (GtkWidget *widget,
				    gint *minimum, gint *natural)
{
  GtkWidgetClass *widget_class;

  widget_class = GTK_WIDGET_CLASS (emacs_menu_bar_parent_class);
  widget_class->get_preferred_width (widget, minimum, natural);

  if (minimum)
    *minimum = 0;
}

static GtkWidget *
emacs_menu_bar_new (void)
{
  return GTK_WIDGET (g_object_new (emacs_menu_bar_get_type (), NULL));
}

#endif


/***********************************************************************
                      Display handling functions
 ***********************************************************************/

/* Keep track of the default display, or NULL if there is none.  Emacs
   may close all its displays.  */

static GdkDisplay *gdpy_def;

/* When the GTK widget W is to be created on a display for F that
   is not the default display, set the display for W.
   W can be a GtkMenu or a GtkWindow widget.  */

static void
xg_set_screen (GtkWidget *w, struct frame *f)
{
#ifndef HAVE_PGTK
  if (FRAME_X_DISPLAY (f) != DEFAULT_GDK_DISPLAY ())
    {
      GdkDisplay *gdpy = gdk_x11_lookup_xdisplay (FRAME_X_DISPLAY (f));
      GdkScreen *gscreen = gdk_display_get_default_screen (gdpy);

      if (GTK_IS_MENU (w))
        gtk_menu_set_screen (GTK_MENU (w), gscreen);
      else
        gtk_window_set_screen (GTK_WINDOW (w), gscreen);
    }
#else
  if (FRAME_X_DISPLAY (f) != DEFAULT_GDK_DISPLAY ())
    {
      GdkScreen *gscreen = gdk_display_get_default_screen (FRAME_X_DISPLAY (f));

      if (GTK_IS_MENU (w))
       gtk_menu_set_screen (GTK_MENU (w), gscreen);
      else
       gtk_window_set_screen (GTK_WINDOW (w), gscreen);
    }
#endif
}


/* Open a display named by DISPLAY_NAME.  The display is returned in *DPY.
   *DPY is set to NULL if the display can't be opened.

   Returns non-zero if display could be opened, zero if display could not
   be opened, and less than zero if the GTK version doesn't support
   multiple displays.  */

void
#ifndef HAVE_PGTK
xg_display_open (char *display_name, Display **dpy)
#else
xg_display_open (char *display_name, GdkDisplay **dpy)
#endif
{
  GdkDisplay *gdpy;

  unrequest_sigio ();  /* See comment in x_display_ok, xterm.c.  */
#ifndef HAVE_PGTK
  gdpy = gdk_display_open (display_name);
#else
  gdpy = gdk_display_open (strlen (display_name) == 0 ? NULL : display_name);
#endif
  request_sigio ();
  if (!gdpy_def && gdpy)
    {
      gdpy_def = gdpy;
      gdk_display_manager_set_default_display (gdk_display_manager_get (),
					       gdpy);
    }

#ifndef HAVE_PGTK
  *dpy = gdpy ? GDK_DISPLAY_XDISPLAY (gdpy) : NULL;
#else
  *dpy = gdpy;
#endif
}

/* Scaling/HiDPI functions. */
static int
xg_get_gdk_scale (void)
{
#ifdef HAVE_GTK3
  const char *sscale = getenv ("GDK_SCALE");

  if (sscale)
    {
      long scale = atol (sscale);
      if (0 < scale)
	return min (scale, INT_MAX);
    }
#endif

  return 1;
}

int
xg_get_scale (struct frame *f)
{
#ifdef HAVE_PGTK
  return 1;
#endif
#ifdef HAVE_GTK3
  if (FRAME_GTK_WIDGET (f))
    return gtk_widget_get_scale_factor (FRAME_GTK_WIDGET (f));
#endif
  return xg_get_gdk_scale ();
}

/* Close display DPY.  */

void
#ifndef HAVE_PGTK
xg_display_close (Display *dpy)
#else
xg_display_close (GdkDisplay *gdpy)
#endif
{
#ifndef HAVE_PGTK
  GdkDisplay *gdpy = gdk_x11_lookup_xdisplay (dpy);

  /* If this is the default display, try to change it before closing.
     If there is no other display to use, gdpy_def is set to NULL, and
     the next call to xg_display_open resets the default display.  */
  if (gdk_display_get_default () == gdpy)
    {
      struct x_display_info *dpyinfo;
      GdkDisplay *gdpy_new = NULL;

      /* Find another display.  */
      for (dpyinfo = x_display_list; dpyinfo; dpyinfo = dpyinfo->next)
        if (dpyinfo->display != dpy)
          {
	    gdpy_new = gdk_x11_lookup_xdisplay (dpyinfo->display);
	    gdk_display_manager_set_default_display (gdk_display_manager_get (),
						     gdpy_new);
            break;
          }
      gdpy_def = gdpy_new;
    }

  gdk_display_close (gdpy);

#else

  /* If this is the default display, try to change it before closing.
     If there is no other display to use, gdpy_def is set to NULL, and
     the next call to xg_display_open resets the default display.  */
  if (gdk_display_get_default () == gdpy)
    {
      struct pgtk_display_info *dpyinfo;
      GdkDisplay *gdpy_new = NULL;

      /* Find another display.  */
      for (dpyinfo = x_display_list; dpyinfo; dpyinfo = dpyinfo->next)
       if (dpyinfo->gdpy != gdpy)
         {
	    gdpy_new = dpyinfo->gdpy;
	    gdk_display_manager_set_default_display (gdk_display_manager_get (),
						     gdpy_new);
            break;
	 }
      gdpy_def = gdpy_new;
    }

  gdk_display_close (gdpy);
#endif
}


/***********************************************************************
                      Utility functions
 ***********************************************************************/

/* Create and return the cursor to be used for popup menus and
   scroll bars on display DPY.  */

GdkCursor *
#ifndef HAVE_PGTK
xg_create_default_cursor (Display *dpy)
#else
xg_create_default_cursor (GdkDisplay *gdpy)
#endif
{
#ifndef HAVE_PGTK
  GdkDisplay *gdpy = gdk_x11_lookup_xdisplay (dpy);
#endif
  return gdk_cursor_new_for_display (gdpy, GDK_LEFT_PTR);
}

#ifndef HAVE_PGTK
/* Apply GMASK to GPIX and return a GdkPixbuf with an alpha channel.  */

static GdkPixbuf *
xg_get_pixbuf_from_pix_and_mask (struct frame *f,
                                 Pixmap pix,
                                 Pixmap mask)
{
  GdkPixbuf *icon_buf = 0;
  int iunused;
  Window wunused;
  unsigned int width, height, depth, uunused;

  if (FRAME_DISPLAY_INFO (f)->red_bits != 8)
    return 0;
  XGetGeometry (FRAME_X_DISPLAY (f), pix, &wunused, &iunused, &iunused,
                &width, &height, &uunused, &depth);
  if (depth != 24)
    return 0;
  XImage *xim = XGetImage (FRAME_X_DISPLAY (f), pix, 0, 0, width, height,
			   ~0, XYPixmap);
  if (xim)
    {
      XImage *xmm = (! mask ? 0
		     : XGetImage (FRAME_X_DISPLAY (f), mask, 0, 0,
				  width, height, ~0, XYPixmap));
      icon_buf = gdk_pixbuf_new (GDK_COLORSPACE_RGB, TRUE, 8, width, height);
      if (icon_buf)
	{
	  guchar *pixels = gdk_pixbuf_get_pixels (icon_buf);
	  int rowjunkwidth = gdk_pixbuf_get_rowstride (icon_buf) - width * 4;
	  for (int y = 0; y < height; y++, pixels += rowjunkwidth)
	    for (int x = 0; x < width; x++)
	      {
		unsigned long rgb = XGetPixel (xim, x, y);
		*pixels++ = (rgb >> 16) & 255;
		*pixels++ = (rgb >> 8) & 255;
		*pixels++ = rgb & 255;
		*pixels++ = xmm && !XGetPixel (xmm, x, y) ? 0 : 255;
	      }
	}

      if (xmm)
	XDestroyImage (xmm);
      XDestroyImage (xim);
    }

  return icon_buf;
}

#if defined USE_CAIRO && !defined HAVE_GTK3
static GdkPixbuf *
xg_get_pixbuf_from_surface (cairo_surface_t *surface)
{
  int width = cairo_image_surface_get_width (surface);
  int height = cairo_image_surface_get_height (surface);
  GdkPixbuf *icon_buf = gdk_pixbuf_new (GDK_COLORSPACE_RGB, TRUE, 8,
					width, height);
  if (icon_buf)
    {
      guchar *pixels = gdk_pixbuf_get_pixels (icon_buf);
      int rowstride = gdk_pixbuf_get_rowstride (icon_buf);
      cairo_surface_t *icon_surface
	= cairo_image_surface_create_for_data (pixels, CAIRO_FORMAT_ARGB32,
					       width, height, rowstride);
      cairo_t *cr = cairo_create (icon_surface);
      cairo_surface_destroy (icon_surface);
      cairo_set_source_surface (cr, surface, 0, 0);
      cairo_set_operator (cr, CAIRO_OPERATOR_SOURCE);
      cairo_paint (cr);
      cairo_destroy (cr);

      for (int y = 0; y < height; y++)
	{
	  for (int x = 0; x < width; x++)
	    {
	      guint32 argb = ((guint32 *) pixels)[x];
	      int alpha = argb >> 24;

	      if (alpha == 0)
		((guint32 *) pixels)[x] = 0;
	      else
		{
		  int red = (argb >> 16) & 0xff, green = (argb >> 8) & 0xff;
		  int blue = argb & 0xff;

		  pixels[x * 4    ] = red   * 0xff / alpha;
		  pixels[x * 4 + 1] = green * 0xff / alpha;
		  pixels[x * 4 + 2] = blue  * 0xff / alpha;
		  pixels[x * 4 + 3] = alpha;
		}
	    }
	  pixels += rowstride;
	}
    }

  return icon_buf;
}
#endif	/* USE_CAIRO && !HAVE_GTK3 */

#endif /* !HAVE_PGTK */

static Lisp_Object
file_for_image (Lisp_Object image)
{
  Lisp_Object specified_file = Qnil;
  Lisp_Object tail;

  for (tail = XCDR (image);
       NILP (specified_file) && CONSP (tail) && CONSP (XCDR (tail));
       tail = XCDR (XCDR (tail)))
    if (EQ (XCAR (tail), QCfile))
      specified_file = XCAR (XCDR (tail));

  return specified_file;
}

/* For the image defined in IMG, make and return a GtkImage.  For displays with
   8 planes or less we must make a GdkPixbuf and apply the mask manually.
   Otherwise the highlighting and dimming the tool bar code in GTK does
   will look bad.  For display with more than 8 planes we just use the
   pixmap and mask directly.  For monochrome displays, GTK doesn't seem
   able to use external pixmaps, it looks bad whatever we do.
   The image is defined on the display where frame F is.
   WIDGET is used to find the GdkColormap to use for the GdkPixbuf.
   If OLD_WIDGET is NULL, a new widget is constructed and returned.
   If OLD_WIDGET is not NULL, that widget is modified.  */

static GtkWidget *
xg_get_image_for_pixmap (struct frame *f,
                         struct image *img,
                         GtkWidget *widget,
                         GtkImage *old_widget)
{
#ifdef USE_CAIRO
  cairo_surface_t *surface;
#else
  GdkPixbuf *icon_buf;
#endif

  /* If we have a file, let GTK do all the image handling.
     This seems to be the only way to make insensitive and activated icons
     look good in all cases.  */
  Lisp_Object specified_file = file_for_image (img->spec);
  Lisp_Object file;

  /* We already loaded the image once before calling this
     function, so this only fails if the image file has been removed.
     In that case, use the pixmap already loaded.  */

  if (STRINGP (specified_file)
      && STRINGP (file = image_find_image_file (specified_file)))
    {
      char *encoded_file = SSDATA (ENCODE_FILE (file));
      if (! old_widget)
        old_widget = GTK_IMAGE (gtk_image_new_from_file (encoded_file));
      else
        gtk_image_set_from_file (old_widget, encoded_file);

      return GTK_WIDGET (old_widget);
    }

  /* No file, do the image handling ourselves.  This will look very bad
     on a monochrome display, and sometimes bad on all displays with
     certain themes.  */

#ifdef USE_CAIRO
  if (cairo_pattern_get_type (img->cr_data) == CAIRO_PATTERN_TYPE_SURFACE)
    cairo_pattern_get_surface (img->cr_data, &surface);
  else
    surface = NULL;

  if (surface)
    {
#ifdef HAVE_GTK3
      if (! old_widget)
        old_widget = GTK_IMAGE (gtk_image_new_from_surface (surface));
      else
        gtk_image_set_from_surface (old_widget, surface);
#else  /* !HAVE_GTK3 */
      GdkPixbuf *icon_buf = xg_get_pixbuf_from_surface (surface);

      if (icon_buf)
	{
	  if (! old_widget)
	    old_widget = GTK_IMAGE (gtk_image_new_from_pixbuf (icon_buf));
	  else
	    gtk_image_set_from_pixbuf (old_widget, icon_buf);

	  g_object_unref (G_OBJECT (icon_buf));
	}
#endif	/* !HAVE_GTK3 */
    }
#else
  /* This is a workaround to make icons look good on pseudo color
     displays.  Apparently GTK expects the images to have an alpha
     channel.  If they don't, insensitive and activated icons will
     look bad.  This workaround does not work on monochrome displays,
     and is strictly not needed on true color/static color displays (i.e.
     16 bits and higher).  But we do it anyway so we get a pixbuf that is
     not associated with the img->pixmap.  The img->pixmap may be removed
     by clearing the image cache and then the tool bar redraw fails, since
     Gtk+ assumes the pixmap is always there.  */
  icon_buf = xg_get_pixbuf_from_pix_and_mask (f, img->pixmap, img->mask);

  if (icon_buf)
    {
      if (! old_widget)
        old_widget = GTK_IMAGE (gtk_image_new_from_pixbuf (icon_buf));
      else
        gtk_image_set_from_pixbuf (old_widget, icon_buf);

      g_object_unref (G_OBJECT (icon_buf));
    }
#endif

  return GTK_WIDGET (old_widget);
}


/* Set CURSOR on W and all widgets W contain.  We must do like this
   for scroll bars and menu because they create widgets internally,
   and it is those widgets that are visible.  */

static void
xg_set_cursor (GtkWidget *w, GdkCursor *cursor)
{
  GdkWindow *window = gtk_widget_get_window (w);
  GList *children = gdk_window_peek_children (window);

  gdk_window_set_cursor (window, cursor);

  /* The scroll bar widget has more than one GDK window (had to look at
     the source to figure this out), and there is no way to set cursor
     on widgets in GTK.  So we must set the cursor for all GDK windows.
     Ditto for menus.  */

  for ( ; children; children = g_list_next (children))
    gdk_window_set_cursor (GDK_WINDOW (children->data), cursor);
}

#ifndef HAVE_MPS
/* Insert NODE into linked LIST.  */

static void
xg_list_insert (xg_list_node *list, xg_list_node *node)
{
  xg_list_node *list_start = list->next;

  if (list_start) list_start->prev = node;
  node->next = list_start;
  node->prev = 0;
  list->next = node;
}

/* Remove NODE from linked LIST.  */

static void
xg_list_remove (xg_list_node *list, xg_list_node *node)
{
  xg_list_node *list_start = list->next;
  if (node == list_start)
    {
      list->next = node->next;
      if (list->next) list->next->prev = 0;
    }
  else
    {
      node->prev->next = node->next;
      if (node->next) node->next->prev = node->prev;
    }
}
#endif

/* Allocate and return a utf8 version of STR.  If STR is already
   utf8 or NULL, just return a copy of STR.
   A new string is allocated and the caller must free the result
   with g_free.  */

static char *
get_utf8_string (const char *str)
{
  char *utf8_str;

  if (!str) return NULL;

  /* If not UTF-8, try current locale.  */
  if (!g_utf8_validate (str, -1, NULL))
    utf8_str = g_locale_to_utf8 (str, -1, 0, 0, 0);
  else
    return g_strdup (str);

  if (!utf8_str)
    {
      /* Probably some control characters in str.  Escape them. */
      ptrdiff_t len;
      ptrdiff_t nr_bad = 0;
      gsize bytes_read;
      gsize bytes_written;
      unsigned char *p = (unsigned char *)str;
      char *cp, *up;
      GError *err = NULL;

      while (! (cp = g_locale_to_utf8 ((char *)p, -1, &bytes_read,
                                       &bytes_written, &err))
             && err->code == G_CONVERT_ERROR_ILLEGAL_SEQUENCE)
        {
          ++nr_bad;
          p += bytes_written+1;
          g_error_free (err);
          err = NULL;
        }

      if (err)
        {
          g_error_free (err);
          err = NULL;
        }
      if (cp) g_free (cp);

      len = strlen (str);
      ptrdiff_t alloc;
      if (ckd_mul (&alloc, nr_bad, 4)
	  || ckd_add (&alloc, alloc, len + 1)
	  || SIZE_MAX < alloc)
	memory_full (SIZE_MAX);
      up = utf8_str = xmalloc (alloc);
      p = (unsigned char *)str;

      while (! (cp = g_locale_to_utf8 ((char *)p, -1, &bytes_read,
                                       &bytes_written, &err))
             && err->code == G_CONVERT_ERROR_ILLEGAL_SEQUENCE)
        {
          memcpy (up, p, bytes_written);
          up += bytes_written;
          up += sprintf (up, "\\%03o", p[bytes_written]);
          p += bytes_written + 1;
          g_error_free (err);
          err = NULL;
        }

      if (cp)
        {
          strcpy (up, cp);
          g_free (cp);
        }
      if (err)
        {
          g_error_free (err);
          err = NULL;
        }
    }
  return utf8_str;
}

/* Check for special colors used in face spec for region face.
   The colors are fetched from the Gtk+ theme.
   Return true if color was found, false if not.  */

bool
xg_check_special_colors (struct frame *f,
                         const char *color_name,
                         Emacs_Color *color)
{
  bool success_p;
  bool get_bg;
  bool get_fg;
#ifdef HAVE_GTK3
  GtkStyleContext *gsty;
  GdkRGBA col;
  char buf[sizeof "rgb://rrrr/gggg/bbbb"];
  int state;
  GdkRGBA *c;
  unsigned short r, g, b;
#else
  GtkStyle *gsty;
  GdkColor *grgb;
#endif

  get_bg = !strcmp ("gtk_selection_bg_color", color_name);
  get_fg = !get_bg && !strcmp ("gtk_selection_fg_color", color_name);
  success_p = false;

#ifdef HAVE_PGTK
  while (FRAME_PARENT_FRAME (f))
    f = FRAME_PARENT_FRAME (f);
#endif

  if (!FRAME_GTK_WIDGET (f) || !(get_bg || get_fg))
    return success_p;

  block_input ();
#ifdef HAVE_GTK3
  gsty = gtk_widget_get_style_context (FRAME_GTK_OUTER_WIDGET (f));
  state = GTK_STATE_FLAG_SELECTED | GTK_STATE_FLAG_FOCUSED;

  if (get_fg)
    gtk_style_context_get_color (gsty, state, &col);
  else
    {
      /* FIXME: Retrieving the background color is deprecated in
	 GTK+ 3.16.  New versions of GTK+ don't use the concept of a
	 single background color any more, so we shouldn't query for
	 it.  */
      gtk_style_context_get (gsty, state,
			     GTK_STYLE_PROPERTY_BACKGROUND_COLOR, &c,
			     NULL);
      col = *c;
      gdk_rgba_free (c);
    }

  r = col.red * 65535;
  g = col.green * 65535;
  b = col.blue * 65535;
#ifndef HAVE_PGTK
  sprintf (buf, "rgb:%04x/%04x/%04x", r, g, b);
  success_p = x_parse_color (f, buf, color) != 0;
#else
  sprintf (buf, "#%04x%04x%04x", r, g, b);
  success_p = pgtk_parse_color (f, buf, color) != 0;
#endif
#else
  gsty = gtk_widget_get_style (FRAME_GTK_WIDGET (f));
  grgb = (get_bg ? &gsty->bg[GTK_STATE_SELECTED]
	  : &gsty->fg[GTK_STATE_SELECTED]);

  color->red = grgb->red;
  color->green = grgb->green;
  color->blue = grgb->blue;
  color->pixel = grgb->pixel;
  success_p = 1;
#endif
  unblock_input ();
  return success_p;
}



/***********************************************************************
                              Tooltips
 ***********************************************************************/

#ifndef HAVE_PGTK

/* Gtk+ calls this callback when the parent of our tooltip dummy changes.
   We use that to pop down the tooltip.  This happens if Gtk+ for some
   reason wants to change or hide the tooltip.  */

static void
hierarchy_ch_cb (GtkWidget *widget,
                 GtkWidget *previous_toplevel,
                 gpointer   user_data)
{
  struct frame *f = XFRAME (gc_handle_value (user_data));
  xp_output *x = f->output_data.xp;
  GtkWidget *top = gtk_widget_get_toplevel (x->ttip_lbl);

  if (! top || ! GTK_IS_WINDOW (top))
      gtk_widget_hide (previous_toplevel);
}

/* Callback called when Gtk+ thinks a tooltip should be displayed.
   We use it to get the tooltip window and the tooltip widget so
   we can manipulate the ourselves.

   Return FALSE ensures that the tooltip is not shown.  */

static gboolean
qttip_cb (GtkWidget  *widget,
          gint        xpos,
          gint        ypos,
          gboolean    keyboard_mode,
          GtkTooltip *tooltip,
          gpointer    user_data)
{
  struct frame *f = XFRAME (gc_handle_value (user_data));
  xp_output *x = f->output_data.xp;
  if (x->ttip_widget == NULL)
    {
      GtkWidget *p;
      GList *list, *iter;

      g_object_set (G_OBJECT (widget), "has-tooltip", FALSE, NULL);
      x->ttip_widget = tooltip;
      g_object_ref (G_OBJECT (tooltip));
      x->ttip_lbl = gtk_label_new ("");
      g_object_ref (G_OBJECT (x->ttip_lbl));
      gtk_tooltip_set_custom (tooltip, x->ttip_lbl);
      x->ttip_window = GTK_WINDOW (gtk_widget_get_toplevel (x->ttip_lbl));

      /* Change stupid Gtk+ default line wrapping.  */
      p = gtk_widget_get_parent (x->ttip_lbl);
      list = gtk_container_get_children (GTK_CONTAINER (p));
      for (iter = list; iter; iter = g_list_next (iter))
        {
          GtkWidget *w = GTK_WIDGET (iter->data);
          if (GTK_IS_LABEL (w))
            gtk_label_set_line_wrap (GTK_LABEL (w), FALSE);
        }
      g_list_free (list);

      /* ATK needs an empty title for some reason.  */
      gtk_window_set_title (x->ttip_window, "");
      /* Realize so we can safely get screen later on.  */
      gtk_widget_realize (GTK_WIDGET (x->ttip_window));
      gtk_widget_realize (x->ttip_lbl);

      g_signal_connect_data (x->ttip_lbl, "hierarchy-changed",
			     G_CALLBACK (hierarchy_ch_cb),
			     gc_handle_for_pvec (&f->header),
			     free_glib_gc_handle,
			     0);
    }

  return FALSE;
}

/* Prepare a tooltip to be shown, i.e. calculate WIDTH and HEIGHT.
   Return true if a system tooltip is available.  */

bool
xg_prepare_tooltip (struct frame *f,
                    Lisp_Object string,
                    int *width,
                    int *height)
{
  xp_output *x = f->output_data.xp;
  GtkWidget *widget;
  GdkWindow *gwin;
  GdkScreen *screen;
  GtkSettings *settings;
  gboolean tt_enabled = TRUE;
  GtkRequisition req;
  Lisp_Object encoded_string;

  if (!x->ttip_lbl)
    return FALSE;

  block_input ();
  encoded_string = ENCODE_UTF_8 (string);
  widget = GTK_WIDGET (x->ttip_lbl);
  gwin = gtk_widget_get_window (GTK_WIDGET (x->ttip_window));
  screen = gdk_window_get_screen (gwin);
  settings = gtk_settings_get_for_screen (screen);
  g_object_get (settings, "gtk-enable-tooltips", &tt_enabled, NULL);
  if (tt_enabled)
    {
      g_object_set (settings, "gtk-enable-tooltips", FALSE, NULL);
      /* Record that we disabled it so it can be enabled again.  */
      g_object_set_data (G_OBJECT (x->ttip_window), "restore-tt",
                         (gpointer)f);
    }

  /* Prevent Gtk+ from hiding tooltip on mouse move and such.  */
  g_object_set_data (G_OBJECT
                     (gtk_widget_get_display (GTK_WIDGET (x->ttip_window))),
                     "gdk-display-current-tooltip", NULL);

  /* Put our dummy widget in so we can get callbacks for unrealize and
     hierarchy-changed.  */
  gtk_tooltip_set_custom (x->ttip_widget, widget);
  gtk_tooltip_set_text (x->ttip_widget, SSDATA (encoded_string));
  gtk_widget_get_preferred_size (GTK_WIDGET (x->ttip_window), NULL, &req);
  if (width) *width = req.width;
  if (height) *height = req.height;

  unblock_input ();

  return TRUE;
}

/* Show the tooltip at ROOT_X and ROOT_Y.
   xg_prepare_tooltip must have been called before this function.  */

void
xg_show_tooltip (struct frame *f, int root_x, int root_y)
{
  xp_output *x = f->output_data.xp;
  if (x->ttip_window)
    {
      block_input ();
#ifndef HAVE_PGTK
      gtk_window_move (x->ttip_window, root_x / xg_get_scale (f),
		       root_y / xg_get_scale (f));
      gtk_widget_show (GTK_WIDGET (x->ttip_window));
#else
      gtk_widget_show (GTK_WIDGET (x->ttip_window));
      gtk_window_move (x->ttip_window, root_x / xg_get_scale (f),
		       root_y / xg_get_scale (f));
#endif
      unblock_input ();
    }
}


/* Hide tooltip if shown.  Do nothing if not shown.
   Return true if tip was hidden, false if not (i.e. not using
   system tooltips).  */
bool
xg_hide_tooltip (struct frame *f)
{
  if (f->output_data.xp->ttip_window)
    {
      GtkWindow *win = f->output_data.xp->ttip_window;
      block_input ();
      gtk_widget_hide (GTK_WIDGET (win));

      if (g_object_get_data (G_OBJECT (win), "restore-tt"))
        {
          GdkWindow *gwin = gtk_widget_get_window (GTK_WIDGET (win));
          GdkScreen *screen = gdk_window_get_screen (gwin);
          GtkSettings *settings = gtk_settings_get_for_screen (screen);
          g_object_set (settings, "gtk-enable-tooltips", TRUE, NULL);
        }
      unblock_input ();

      return TRUE;
    }
  return FALSE;
}

#else  /* HAVE_PGTK */

void
xg_show_tooltip (struct frame *f,
		 Lisp_Object string)
{
  Lisp_Object encoded_string = ENCODE_UTF_8 (string);
  gtk_widget_set_tooltip_text (FRAME_GTK_OUTER_WIDGET (f)
			       ? FRAME_GTK_OUTER_WIDGET (f)
			       : FRAME_GTK_WIDGET (f),
			       SSDATA (encoded_string));
}

bool
xg_hide_tooltip (struct frame *f)
{
  if (FRAME_GTK_OUTER_WIDGET (f))
    gtk_widget_set_tooltip_text (FRAME_GTK_OUTER_WIDGET (f), NULL);
  gtk_widget_set_tooltip_text (FRAME_GTK_WIDGET (f), NULL);
  return TRUE;
}

#endif	/* HAVE_PGTK */


/***********************************************************************
    General functions for creating widgets, resizing, events, e.t.c.
 ***********************************************************************/

#if ! GTK_CHECK_VERSION (3, 22, 0)
static void
my_log_handler (const gchar *log_domain, GLogLevelFlags log_level,
		const gchar *msg, gpointer user_data)
{
  if (!strstr (msg, "visible children"))
    fprintf (stderr, "XX %s-WARNING **: %s\n", log_domain, msg);
}
#endif

#if defined HAVE_GTK3 && defined HAVE_XINPUT2
bool
xg_is_menu_window (Display *dpy, Window wdesc)
{
  GtkWidget *gwdesc = xg_win_to_widget (dpy, wdesc);

  if (GTK_IS_WINDOW (gwdesc))
    {
      GtkWidget *fw = gtk_bin_get_child (GTK_BIN (gwdesc));
      if (GTK_IS_MENU (fw))
	{
	  GtkWidget *parent
	    = gtk_menu_shell_get_parent_shell (GTK_MENU_SHELL (fw));
	  return GTK_IS_MENU_BAR (parent);
	}
    }

  return false;
}
#endif

/* Make a geometry string and pass that to GTK.  It seems this is the
   only way to get geometry position right if the user explicitly
   asked for a position when starting Emacs.
   F is the frame we shall set geometry for.  */

static void
xg_set_geometry (struct frame *f)
{
  if (f->size_hint_flags & (USPosition | PPosition))
    {
      int scale = xg_get_scale (f);
#if ! GTK_CHECK_VERSION (3, 22, 0)
      if (x_gtk_use_window_move)
	{
#endif
	  /* Handle negative positions without consulting
	     gtk_window_parse_geometry (Bug#25851).  The position will
	     be off by scrollbar width + window manager decorations.  */
#ifndef HAVE_PGTK
	  if (f->size_hint_flags & XNegative)
	    f->left_pos = ((FRAME_PARENT_FRAME (f)
			    ? FRAME_PIXEL_WIDTH (FRAME_PARENT_FRAME (f))
			    : x_display_pixel_width (FRAME_DISPLAY_INFO (f)))
			   - FRAME_PIXEL_WIDTH (f) + f->left_pos);

	  if (f->size_hint_flags & YNegative)
	    f->top_pos = ((FRAME_PARENT_FRAME (f)
			   ? FRAME_PIXEL_HEIGHT (FRAME_PARENT_FRAME (f))
			   : x_display_pixel_height (FRAME_DISPLAY_INFO (f)))
			  - FRAME_PIXEL_HEIGHT (f) + f->top_pos);
#else
	  if (f->size_hint_flags & XNegative)
	    f->left_pos = ((FRAME_PARENT_FRAME (f)
			    ? FRAME_PIXEL_WIDTH (FRAME_PARENT_FRAME (f))
			    : pgtk_display_pixel_width (FRAME_DISPLAY_INFO (f)))
			   - FRAME_PIXEL_WIDTH (f) + f->left_pos);

	  if (f->size_hint_flags & YNegative)
	    f->top_pos = ((FRAME_PARENT_FRAME (f)
			   ? FRAME_PIXEL_HEIGHT (FRAME_PARENT_FRAME (f))
			   : pgtk_display_pixel_height (FRAME_DISPLAY_INFO (f)))
			  - FRAME_PIXEL_HEIGHT (f) + f->top_pos);
#endif

	  /* GTK works in scaled pixels, so convert from X pixels.  */
	  gtk_window_move (GTK_WINDOW (FRAME_GTK_OUTER_WIDGET (f)),
			   f->left_pos / scale, f->top_pos / scale);

	  /* Reset size hint flags.  */
	  f->size_hint_flags &= ~ (XNegative | YNegative);
# if ! GTK_CHECK_VERSION (3, 22, 0)
	}
      else
	{
          /* GTK works in scaled pixels, so convert from X pixels.  */
	  int left = f->left_pos / scale;
	  int xneg = f->size_hint_flags & XNegative;
	  int top = f->top_pos / scale;
	  int yneg = f->size_hint_flags & YNegative;
	  char geom_str[sizeof "=x--" + 4 * INT_STRLEN_BOUND (int)];
	  guint id;

	  if (xneg)
	    left = -left;
	  if (yneg)
	    top = -top;

	  sprintf (geom_str, "=%dx%d%c%d%c%d",
		   FRAME_PIXEL_WIDTH (f),
		   FRAME_PIXEL_HEIGHT (f),
		   (xneg ? '-' : '+'), left,
		   (yneg ? '-' : '+'), top);

	  /* Silence warning about visible children.  */
	  id = g_log_set_handler ("Gtk", G_LOG_LEVEL_WARNING | G_LOG_FLAG_FATAL
				  | G_LOG_FLAG_RECURSION, my_log_handler, NULL);

	  if (!gtk_window_parse_geometry (GTK_WINDOW (FRAME_GTK_OUTER_WIDGET (f)),
					  geom_str))
	    fprintf (stderr, "Failed to parse: '%s'\n", geom_str);

	  g_log_remove_handler ("Gtk", id);
	}
#endif
    }
}

/** Function to handle resize of native frame F to WIDTH and HEIGHT
    pixels after we got a ConfigureNotify event.  */
void
xg_frame_resized (struct frame *f, int width, int height)
{
  /* Ignore case where size of native rectangle didn't change.  */
  if (width != FRAME_PIXEL_WIDTH (f)
      || height != FRAME_PIXEL_HEIGHT (f)
      || (f->new_size_p
	  && ((f->new_width >= 0 && width != f->new_width)
	      || (f->new_height >= 0 && height != f->new_height))))
    {
      if (CONSP (frame_size_history))
	frame_size_history_extra
	  (f, build_string ("xg_frame_resized, changed"),
	   FRAME_PIXEL_WIDTH (f), FRAME_PIXEL_HEIGHT (f), width, height,
	   f->new_size_p ? f->new_width : -1,
	   f->new_size_p ? f->new_height : -1);

      FRAME_RIF (f)->clear_under_internal_border (f);
      change_frame_size (f, width, height, false, true, false);
      SET_FRAME_GARBAGED (f);
      cancel_mouse_face (f);
    }
  else if (CONSP (frame_size_history))
    frame_size_history_extra
      (f, build_string ("xg_frame_resized, unchanged"),
       FRAME_PIXEL_WIDTH (f), FRAME_PIXEL_HEIGHT (f), width, height,
       f->new_size_p ? f->new_width : -1,
       f->new_size_p ? f->new_height : -1);

}

/** Resize the outer window of frame F.  WIDTH and HEIGHT are the new
    native pixel sizes of F.  */
void
xg_frame_set_char_size (struct frame *f, int width, int height)
{
  Lisp_Object fullscreen = get_frame_param (f, Qfullscreen);
  gint gwidth, gheight;
  int outer_height
    = height + FRAME_TOOLBAR_HEIGHT (f) + FRAME_MENUBAR_HEIGHT (f);
  int outer_width = width + FRAME_TOOLBAR_WIDTH (f);
  bool was_visible = false;
  bool hide_child_frame;

#ifndef HAVE_PGTK
  gtk_window_get_size (GTK_WINDOW (FRAME_GTK_OUTER_WIDGET (f)),
		       &gwidth, &gheight);
#else
  if (FRAME_GTK_OUTER_WIDGET (f))
    {
      gtk_window_get_size (GTK_WINDOW (FRAME_GTK_OUTER_WIDGET (f)),
			   &gwidth, &gheight);
    }
  else
    {
      GtkAllocation alloc;
      gtk_widget_get_allocation (FRAME_GTK_WIDGET (f), &alloc);
      gwidth = alloc.width;
      gheight = alloc.height;
    }
#endif

  /* Do this before resize, as we don't know yet if we will be resized.  */
  FRAME_RIF (f)->clear_under_internal_border (f);

  outer_height /= xg_get_scale (f);
  outer_width /= xg_get_scale (f);

  xg_wm_set_size_hint (f, 0, 0);

  /* Resize the top level widget so rows and columns remain constant.

     When the frame is fullheight and we only want to change the width
     or it is fullwidth and we only want to change the height we should
     be able to preserve the fullscreen property.  However, due to the
     fact that we have to send a resize request anyway, the window
     manager will abolish it.  At least the respective size should
     remain unchanged but giving the frame back its normal size will
     be broken ... */
  if (EQ (fullscreen, Qfullwidth) && width == FRAME_PIXEL_WIDTH (f))
#ifndef HAVE_PGTK
    gtk_window_resize (GTK_WINDOW (FRAME_GTK_OUTER_WIDGET (f)),
		       gwidth, outer_height);
#else
    if (FRAME_GTK_OUTER_WIDGET (f))
      {
	gtk_window_resize (GTK_WINDOW (FRAME_GTK_OUTER_WIDGET (f)),
			   gwidth, outer_height);
      }
    else
      {
	gtk_widget_set_size_request (FRAME_GTK_WIDGET (f),
				     gwidth, outer_height);
      }
#endif
  else if (EQ (fullscreen, Qfullheight) && height == FRAME_PIXEL_HEIGHT (f))
#ifndef HAVE_PGTK
    gtk_window_resize (GTK_WINDOW (FRAME_GTK_OUTER_WIDGET (f)),
		       outer_width, gheight);
#else
    if (FRAME_GTK_OUTER_WIDGET (f))
      {
	gtk_window_resize (GTK_WINDOW (FRAME_GTK_OUTER_WIDGET (f)),
			   outer_width, gheight);
      }
    else
      {
	gtk_widget_set_size_request (FRAME_GTK_WIDGET (f),
				     outer_width, gheight);
      }
#endif
  else if (FRAME_PARENT_FRAME (f) && FRAME_VISIBLE_P (f))
    {
      was_visible = true;
#ifndef HAVE_PGTK
      hide_child_frame = EQ (x_gtk_resize_child_frames, Qhide);
#else
      hide_child_frame = false;
#endif

      if (outer_width != gwidth || outer_height != gheight)
	{
          if (hide_child_frame)
            {
              block_input ();
#ifndef HAVE_PGTK
              gtk_widget_hide (FRAME_GTK_OUTER_WIDGET (f));
#else
	      gtk_widget_hide (FRAME_WIDGET (f));
#endif
              unblock_input ();
            }

#ifndef HAVE_PGTK
	  gtk_window_resize (GTK_WINDOW (FRAME_GTK_OUTER_WIDGET (f)),
			     outer_width, outer_height);
#else
	  if (FRAME_GTK_OUTER_WIDGET (f))
	    {
	      gtk_window_resize (GTK_WINDOW (FRAME_GTK_OUTER_WIDGET (f)),
				 outer_width, outer_height);
	    }
	  else
	    {
	      gtk_widget_set_size_request (FRAME_GTK_WIDGET (f),
					   outer_width, outer_height);
	    }
#endif

          if (hide_child_frame)
            {
              block_input ();
#ifndef HAVE_PGTK
              gtk_widget_show_all (FRAME_GTK_OUTER_WIDGET (f));
#else
	      gtk_widget_show_all (FRAME_WIDGET (f));
#endif
              unblock_input ();
            }

	  fullscreen = Qnil;
	}
    }
  else
    {
#ifndef HAVE_PGTK
      gtk_window_resize (GTK_WINDOW (FRAME_GTK_OUTER_WIDGET (f)),
			 outer_width, outer_height);
#else
      if (FRAME_GTK_OUTER_WIDGET (f))
	{
	  gtk_window_resize (GTK_WINDOW (FRAME_GTK_OUTER_WIDGET (f)),
			     outer_width, outer_height);
	}
      else
	{
	  gtk_widget_set_size_request (FRAME_GTK_WIDGET (f),
				       outer_width, outer_height);
	}
#endif
      fullscreen = Qnil;
    }

  SET_FRAME_GARBAGED (f);
  cancel_mouse_face (f);

  /* We can not call change_frame_size for a mapped frame,
     we can not set pixel width/height either.  The window manager may
     override our resize request, XMonad does this all the time.
     The best we can do is try to sync, so lisp code sees the updated
     size as fast as possible.
     For unmapped windows, we can set rows/cols.  When
     the frame is mapped again we will (hopefully) get the correct size.  */
  if (FRAME_VISIBLE_P (f) && !was_visible)
    {
      if (CONSP (frame_size_history))
	frame_size_history_extra
	  (f, build_string ("xg_frame_set_char_size, visible"),
	   FRAME_PIXEL_WIDTH (f), FRAME_PIXEL_HEIGHT (f), width, height,
	   f->new_width, f->new_height);

      /* Must call this to flush out events */
      (void)gtk_events_pending ();
      gdk_flush ();
#ifndef HAVE_PGTK
      x_wait_for_event (f, ConfigureNotify);
#endif

      if (!NILP (fullscreen))
	/* Try to restore fullscreen state.  */
	{
	  store_frame_param (f, Qfullscreen, fullscreen);
	  gui_set_fullscreen (f, fullscreen, fullscreen);
	}
    }
  else
    {
      if (CONSP (frame_size_history))
	frame_size_history_extra
	  (f, build_string ("xg_frame_set_char_size, invisible"),
	   FRAME_PIXEL_WIDTH (f), FRAME_PIXEL_HEIGHT (f), width, height,
	   f->new_width, f->new_height);

      adjust_frame_size (f, FRAME_PIXEL_TO_TEXT_WIDTH (f, width),
			 FRAME_PIXEL_TO_TEXT_HEIGHT (f, height),
			 5, 0, Qxg_frame_set_char_size);
    }
}

/* Handle height/width changes (i.e. add/remove/move menu/toolbar).
   The policy is to keep the number of editable lines.  */

#if 0
static void
xg_height_or_width_changed (struct frame *f)
{
  gtk_window_resize (GTK_WINDOW (FRAME_GTK_OUTER_WIDGET (f)),
                     FRAME_TOTAL_PIXEL_WIDTH (f),
                     FRAME_TOTAL_PIXEL_HEIGHT (f));
  f->output_data.xp->hint_flags = 0;
  x_wm_set_size_hint (f, 0, 0);
}
#endif

#ifndef HAVE_PGTK
/* Convert an X Window WSESC on display DPY to its corresponding GtkWidget.
   Must be done like this, because GtkWidget:s can have "hidden"
   X Window that aren't accessible.

   Return 0 if no widget match WDESC.  */

GtkWidget *
xg_win_to_widget (Display *dpy, Window wdesc)
{
  gpointer gdkwin;
  GtkWidget *gwdesc = 0;

  block_input ();

  gdkwin = gdk_x11_window_lookup_for_display (gdk_x11_lookup_xdisplay (dpy),
                                              wdesc);
  if (gdkwin)
    {
      GdkEvent event;
      event.any.window = gdkwin;
      event.any.type = GDK_NOTHING;
      gwdesc = gtk_get_event_widget (&event);
    }

  unblock_input ();
  return gwdesc;
}
#endif

/* Set the background of widget W to PIXEL.  */

static void
xg_set_widget_bg (struct frame *f, GtkWidget *w, unsigned long pixel)
{
#ifdef HAVE_GTK3
  Emacs_Color xbg;
  xbg.pixel = pixel;
#ifndef HAVE_PGTK
  if (XQueryColor (FRAME_X_DISPLAY (f), FRAME_X_COLORMAP (f), &xbg))
#else
  xbg.red = (pixel >> 16) & 0xff;
  xbg.green = (pixel >> 8) & 0xff;
  xbg.blue = (pixel >> 0) & 0xff;
  xbg.red |= xbg.red << 8;
  xbg.green |= xbg.green << 8;
  xbg.blue |= xbg.blue << 8;
#endif
    {
      static char const format[] = "* { background-color: #%02x%02x%02x; }";
      char buffer[sizeof format + 3 * INT_STRLEN_BOUND (xbg.red)];
      sprintf (buffer, format, xbg.red >> 8, xbg.green >> 8, xbg.blue >> 8);
      GtkCssProvider *provider = gtk_css_provider_new ();
      gtk_css_provider_load_from_data (provider, buffer, -1, NULL);
      gtk_style_context_add_provider (gtk_widget_get_style_context(w),
                                      GTK_STYLE_PROVIDER (provider),
                                      GTK_STYLE_PROVIDER_PRIORITY_APPLICATION);
      g_clear_object (&provider);
    }
#else
  GdkColor bg;
  GdkColormap *map = gtk_widget_get_colormap (w);
  gdk_colormap_query_color (map, pixel, &bg);
  gtk_widget_modify_bg (FRAME_GTK_WIDGET (f), GTK_STATE_NORMAL, &bg);
#endif
}

/* Apply dark mode preference to GTK window decorations.  */

#if defined HAVE_PGTK && defined HAVE_GSETTINGS
void
xg_set_gtk_theme_dark_mode (bool dark_mode_p, GtkSettings *settings)
{
  g_object_set (settings, "gtk-application-prefer-dark-theme",
                dark_mode_p ? TRUE : FALSE, NULL);
}

/* Update all frames' dark mode based on system setting.  */

void
xg_update_dark_mode_for_all_displays (bool dark_mode_p)
{
   struct pgtk_display_info *dpyinfo;
   for (dpyinfo = x_display_list; dpyinfo; dpyinfo = dpyinfo->next)
     {
       GdkScreen *screen
	 = gdk_display_get_default_screen (dpyinfo->gdpy);
       GtkSettings *settings
	 = gtk_settings_get_for_screen (screen);
       xg_set_gtk_theme_dark_mode (dark_mode_p, settings);
     }
}

/* Set initial dark mode for a new frame (called during frame
 * creation).  */

void
xg_set_initial_dark_mode (struct frame *f)
{
  bool dark_mode_p = xg_get_system_dark_mode ();
  xg_update_dark_mode_for_all_displays (dark_mode_p);
}
#endif	/* HAVE_PGTK && HAVE_GSETTINGS */

/* Callback called when the gtk theme changes.
   We notify lisp code so it can fix faces used for region for example.  */

static void
style_changed_cb (GObject *go,
                  GParamSpec *spec,
                  gpointer user_data)
{
  struct input_event event;
  GdkDisplay *gdpy = user_data;
  const char *display_name = gdk_display_get_name (gdpy);
#ifndef HAVE_PGTK
  Display *dpy = GDK_DISPLAY_XDISPLAY (gdpy);
#else
  GdkDisplay *dpy = gdpy;
#endif

#ifndef HAVE_PGTK
  if (display_name == NULL)
    display_name = "";
#endif

  EVENT_INIT (event);
  event.kind = CONFIG_CHANGED_EVENT;
  event.frame_or_window = build_string (display_name);
  event.arg = Qtheme_name;
  kbd_buffer_store_event (&event);

  update_theme_scrollbar_width ();
  update_theme_scrollbar_height ();

  /* If scroll bar width changed, we need set the new size on all frames
     on this display.  */
  if (dpy)
    {
      Lisp_Object rest, frame;
      FOR_EACH_FRAME (rest, frame)
        {
          struct frame *f = XFRAME (frame);
          if (FRAME_LIVE_P (f)
#ifndef HAVE_PGTK
              && FRAME_X_P (f)
#else
              && FRAME_PGTK_P (f)
#endif
              && FRAME_X_DISPLAY (f) == dpy)
            {
              FRAME_TERMINAL (f)->set_scroll_bar_default_width_hook (f);
              FRAME_TERMINAL (f)->set_scroll_bar_default_height_hook (f);
              xg_frame_set_char_size (f, FRAME_PIXEL_WIDTH (f),
				      FRAME_PIXEL_HEIGHT (f));
            }
        }
    }
}

/* Called when a delete-event occurs on WIDGET.  */

#ifndef HAVE_PGTK
static gboolean
delete_cb (GtkWidget *widget,
           GdkEvent  *event,
           gpointer user_data)
{
  return TRUE;
}
#endif

/* Create and set up the GTK widgets for frame F.
   Return true if creation succeeded.  */

bool
xg_create_frame_widgets (struct frame *f)
{
  GtkWidget *wtop;
  GtkWidget *wvbox, *whbox;
  GtkWidget *wfixed;
#ifndef HAVE_GTK3
  GtkRcStyle *style;
#endif
#ifndef HAVE_PGTK
  GtkIMContext *imc;
#endif
  GtkWindowType type = GTK_WINDOW_TOPLEVEL;
  char *title = 0;

  block_input ();

#ifndef HAVE_PGTK  /* gtk_plug not found. */
  if (FRAME_X_EMBEDDED_P (f))
    {
      GdkDisplay *gdpy = gdk_x11_lookup_xdisplay (FRAME_X_DISPLAY (f));
      wtop = gtk_plug_new_for_display (gdpy, f->output_data.xp->parent_desc);
    }
  else
    wtop = gtk_window_new (type);
#else
  if (f->tooltip)
    {
      type = GTK_WINDOW_POPUP;
    }
  wtop = gtk_window_new (type);
  gtk_widget_add_events (wtop, GDK_ALL_EVENTS_MASK);
#endif

  gtk_widget_set_app_paintable (wtop, f->alpha_background != 1.0);
#if GTK_CHECK_VERSION (3, 10, 0)
  g_signal_connect_data (G_OBJECT (wtop), "style-updated",
			 G_CALLBACK (xg_widget_style_updated),
			 gc_handle_for_pvec (&f->header),
			 free_glib_gc_handle,
			 0);
#endif

  /* gtk_window_set_has_resize_grip is a Gtk+ 3.0 function but Ubuntu
     has backported it to Gtk+ 2.0 and they add the resize grip for
     Gtk+ 2.0 applications also.  But it has a bug that makes Emacs loop
     forever, so disable the grip.  */
#if (! defined HAVE_GTK3 \
     && defined HAVE_GTK_WINDOW_SET_HAS_RESIZE_GRIP)
  gtk_window_set_has_resize_grip (GTK_WINDOW (wtop), FALSE);
#endif

  xg_set_screen (wtop, f);

  wvbox = gtk_box_new (GTK_ORIENTATION_VERTICAL, 0);
  whbox = gtk_box_new (GTK_ORIENTATION_HORIZONTAL, 0);
  gtk_box_set_homogeneous (GTK_BOX (wvbox), FALSE);
  gtk_box_set_homogeneous (GTK_BOX (whbox), FALSE);

#ifdef HAVE_GTK3
  wfixed = emacs_fixed_new (f);
#else
  wfixed = gtk_fixed_new ();
#endif

  if (! wtop || ! wvbox || ! whbox || ! wfixed)
    {
      if (wtop) gtk_widget_destroy (wtop);
      if (wvbox) gtk_widget_destroy (wvbox);
      if (whbox) gtk_widget_destroy (whbox);
      if (wfixed) gtk_widget_destroy (wfixed);

      unblock_input ();
      return 0;
    }

  /* Use same names as the Xt port does.  I.e. Emacs.pane.emacs by default */
  gtk_widget_set_name (wtop, EMACS_CLASS);
  gtk_widget_set_name (wvbox, "pane");
  gtk_widget_set_name (wfixed, SSDATA (Vx_resource_name));

  /* If this frame has a title or name, set it in the title bar.  */
  if (! NILP (f->title))
    title = SSDATA (ENCODE_UTF_8 (f->title));
  else if (! NILP (f->name))
    title = SSDATA (ENCODE_UTF_8 (f->name));

  if (title)
    gtk_window_set_title (GTK_WINDOW (wtop), title);

  if (FRAME_UNDECORATED (f))
    {
      gtk_window_set_decorated (GTK_WINDOW (wtop), FALSE);
      store_frame_param (f, Qundecorated, Qt);
    }

  FRAME_GTK_OUTER_WIDGET (f) = wtop;
  FRAME_GTK_WIDGET (f) = wfixed;
  f->output_data.xp->vbox_widget = wvbox;
  f->output_data.xp->hbox_widget = whbox;

  gtk_widget_set_has_window (wfixed, TRUE);

  gtk_container_add (GTK_CONTAINER (wtop), wvbox);
  gtk_box_pack_start (GTK_BOX (wvbox), whbox, TRUE, TRUE, 0);
  gtk_box_pack_start (GTK_BOX (whbox), wfixed, TRUE, TRUE, 0);

  if (FRAME_EXTERNAL_TOOL_BAR (f))
    update_frame_tool_bar (f);

  /* We don't want this widget double buffered, because we draw on it
     with regular X drawing primitives, so from a GTK/GDK point of
     view, the widget is totally blank.  When an expose comes, this
     will make the widget blank, and then Emacs redraws it.  This flickers
     a lot, so we turn off double buffering.  */

#ifndef HAVE_PGTK
  gtk_widget_set_double_buffered (wfixed, FALSE);
#endif

#if ! GTK_CHECK_VERSION (3, 22, 0)
  gtk_window_set_wmclass (GTK_WINDOW (wtop),
                          SSDATA (Vx_resource_name),
                          SSDATA (Vx_resource_class));
#endif

#ifndef HAVE_PGTK
  /* Add callback to do nothing on WM_DELETE_WINDOW.  The default in
     GTK is to destroy the widget.  We want Emacs to do that instead.  */
  g_signal_connect_data (G_OBJECT (wtop), "delete-event",
			 G_CALLBACK (delete_cb),
			 gc_handle_for_pvec (&f->header),
			 free_glib_gc_handle,
			 0);
#endif

  /* Convert our geometry parameters into a geometry string
     and specify it.
     GTK will itself handle calculating the real position this way.  */
  xg_set_geometry (f);
  f->win_gravity
    = gtk_window_get_gravity (GTK_WINDOW (FRAME_GTK_OUTER_WIDGET (f)));

  gtk_widget_add_events (wfixed,
                         GDK_POINTER_MOTION_MASK
#ifndef HAVE_PGTK
                         | GDK_EXPOSURE_MASK
#endif
                         | GDK_BUTTON_PRESS_MASK
                         | GDK_BUTTON_RELEASE_MASK
                         | GDK_KEY_PRESS_MASK
                         | GDK_ENTER_NOTIFY_MASK
                         | GDK_LEAVE_NOTIFY_MASK
                         | GDK_FOCUS_CHANGE_MASK
                         | GDK_STRUCTURE_MASK
#ifdef HAVE_PGTK
                         | GDK_SCROLL_MASK
                         | GDK_SMOOTH_SCROLL_MASK
			 | GDK_TOUCH_MASK
#endif
                         | GDK_VISIBILITY_NOTIFY_MASK);

  GdkScreen *screen = gtk_widget_get_screen (wtop);

#if !defined HAVE_PGTK
  GdkVisual *visual = gdk_x11_screen_lookup_visual (screen,
						    XVisualIDFromVisual (FRAME_X_VISUAL (f)));

  if (!visual)
    emacs_abort ();
#else
  GdkVisual *visual = gdk_screen_get_rgba_visual (screen);
#endif

  gtk_widget_set_visual (wtop, visual);
  gtk_widget_set_visual (wfixed, visual);

#ifndef HAVE_PGTK
  /* Must realize the windows so the X window gets created.  It is used
     by callers of this function.  */
  gtk_widget_realize (wfixed);
  FRAME_X_WINDOW (f) = GTK_WIDGET_TO_X_WIN (wfixed);
  initial_set_up_x_back_buffer (f);
#endif

  /* Since GTK clears its window by filling with the background color,
     we must keep X and GTK background in sync.  */
  xg_set_widget_bg (f, wfixed, FRAME_BACKGROUND_PIXEL (f));

#ifndef HAVE_GTK3
  /* Also, do not let any background pixmap to be set, this looks very
     bad as Emacs overwrites the background pixmap with its own idea
     of background color.  */
  style = gtk_widget_get_modifier_style (wfixed);

  /* Must use g_strdup because gtk_widget_modify_style does g_free.  */
  style->bg_pixmap_name[GTK_STATE_NORMAL] = g_strdup ("<none>");
  gtk_widget_modify_style (wfixed, style);
  gtk_widget_set_can_focus (wfixed, TRUE);
#else
  gtk_widget_set_can_focus (wfixed, TRUE);
#ifdef HAVE_PGTK
  gtk_widget_grab_focus (wfixed);
#endif
  gtk_window_set_resizable (GTK_WINDOW (wtop), TRUE);
#endif

  if (FRAME_OVERRIDE_REDIRECT (f))
    {
      GdkWindow *gwin = gtk_widget_get_window (wtop);

      if (gwin)
	gdk_window_set_override_redirect (gwin, TRUE);
    }

  /* Steal a tool tip window we can move ourselves.  */
  f->output_data.xp->ttip_widget = 0;
  f->output_data.xp->ttip_lbl = 0;
  f->output_data.xp->ttip_window = 0;
#ifndef HAVE_PGTK
  gtk_widget_set_tooltip_text (wtop, "Dummy text");
  g_signal_connect_data (wtop, "query-tooltip", G_CALLBACK (qttip_cb),
			 gc_handle_for_pvec (&f->header), free_glib_gc_handle,
			 0);

  imc = gtk_im_multicontext_new ();
  gtk_im_context_set_use_preedit (imc, TRUE);

  g_signal_connect_data (G_OBJECT (imc), "commit",
			 G_CALLBACK (xg_im_context_commit),
			 gc_handle_for_pvec (&f->header), free_glib_gc_handle,
			 0);
  g_signal_connect (G_OBJECT (imc), "preedit-changed",
		    G_CALLBACK (xg_im_context_preedit_changed), NULL);
  g_signal_connect (G_OBJECT (imc), "preedit-end",
		    G_CALLBACK (xg_im_context_preedit_end), NULL);
  FRAME_X_OUTPUT (f)->im_context = imc;

  g_signal_connect (G_OBJECT (wfixed), "key-press-event",
		    G_CALLBACK (xg_widget_key_press_event_cb),
		    NULL);
#endif

  {
    GtkSettings *gs = gtk_settings_get_for_screen (screen);
    /* Only connect this signal once per screen.  */
    if (! g_signal_handler_find (G_OBJECT (gs),
                                 G_SIGNAL_MATCH_FUNC,
                                 0, 0, 0,
                                 (gpointer) G_CALLBACK (style_changed_cb),
                                 0))
      {
        g_signal_connect_data (G_OBJECT (gs), "notify::gtk-theme-name",
			       G_CALLBACK (style_changed_cb),
			       gdk_screen_get_display (screen),
			       0, 0);
      }
  }

#if defined HAVE_PGTK && defined HAVE_GSETTINGS
  xg_set_initial_dark_mode (f);
#endif

  unblock_input ();

  return 1;
}

#ifdef HAVE_PGTK
void
xg_create_frame_outer_widgets (struct frame *f)
{
  GtkWidget *wtop;
  GtkWidget *wvbox, *whbox;
  GtkWindowType type = GTK_WINDOW_TOPLEVEL;
  char *title = 0;

  block_input ();

  wtop = gtk_window_new (type);
  gtk_widget_add_events (wtop, GDK_ALL_EVENTS_MASK);

  xg_set_screen (wtop, f);

  wvbox = gtk_box_new (GTK_ORIENTATION_VERTICAL, 0);
  whbox = gtk_box_new (GTK_ORIENTATION_HORIZONTAL, 0);
  gtk_box_set_homogeneous (GTK_BOX (wvbox), FALSE);
  gtk_box_set_homogeneous (GTK_BOX (whbox), FALSE);

  /* Use same names as the Xt port does.  I.e. Emacs.pane.emacs by default */
  gtk_widget_set_name (wtop, EMACS_CLASS);
  gtk_widget_set_name (wvbox, "pane");

  /* If this frame has a title or name, set it in the title bar.  */
  if (! NILP (f->title))
    title = SSDATA (ENCODE_UTF_8 (f->title));
  else if (! NILP (f->name))
    title = SSDATA (ENCODE_UTF_8 (f->name));

  if (title)
    gtk_window_set_title (GTK_WINDOW (wtop), title);

  if (FRAME_UNDECORATED (f))
    {
      gtk_window_set_decorated (GTK_WINDOW (wtop), FALSE);
      store_frame_param (f, Qundecorated, Qt);
    }

  FRAME_GTK_OUTER_WIDGET (f) = wtop;
  f->output_data.xp->vbox_widget = wvbox;
  f->output_data.xp->hbox_widget = whbox;

  gtk_container_add (GTK_CONTAINER (wtop), wvbox);
  gtk_box_pack_start (GTK_BOX (wvbox), whbox, TRUE, TRUE, 0);

  if (FRAME_EXTERNAL_TOOL_BAR (f))
    update_frame_tool_bar (f);

#if ! GTK_CHECK_VERSION (3, 22, 0)
  gtk_window_set_wmclass (GTK_WINDOW (wtop),
                          SSDATA (Vx_resource_name),
                          SSDATA (Vx_resource_class));
#endif

  /* Convert our geometry parameters into a geometry string
     and specify it.
     GTK will itself handle calculating the real position this way.  */
  xg_set_geometry (f);
  f->win_gravity
    = gtk_window_get_gravity (GTK_WINDOW (FRAME_GTK_OUTER_WIDGET (f)));

  gtk_window_set_resizable (GTK_WINDOW (wtop), TRUE);

  if (FRAME_OVERRIDE_REDIRECT (f))
    {
      GdkWindow *gwin = gtk_widget_get_window (wtop);

      if (gwin)
	gdk_window_set_override_redirect (gwin, TRUE);
    }

  /* Steal a tool tip window we can move ourselves.  */
  f->output_data.xp->ttip_widget = 0;
  f->output_data.xp->ttip_lbl = 0;
  f->output_data.xp->ttip_window = 0;
<<<<<<< HEAD
#ifndef HAVE_PGTK
  gtk_widget_set_tooltip_text (wtop, "Dummy text");
  g_signal_connect_data (wtop, "query-tooltip", G_CALLBACK (qttip_cb),
			 gc_handle_for_pvec (&f->header), free_glib_gc_handle,
			 0);
#endif
=======
>>>>>>> 08c17752

  {
    GdkScreen *screen = gtk_widget_get_screen (wtop);
    GtkSettings *gs = gtk_settings_get_for_screen (screen);
    /* Only connect this signal once per screen.  */
    if (! g_signal_handler_find (G_OBJECT (gs),
                                 G_SIGNAL_MATCH_FUNC,
                                 0, 0, 0,
                                 (gpointer) G_CALLBACK (style_changed_cb),
                                 0))
      {
        g_signal_connect_data (G_OBJECT (gs), "notify::gtk-theme-name",
			       G_CALLBACK (style_changed_cb),
			       gdk_screen_get_display (screen),
			       0, 0);
      }
  }

#ifdef HAVE_GSETTINGS
  xg_set_initial_dark_mode (f);
#endif

  unblock_input ();
}
#endif	/* HAVE_PGTK */

void
xg_free_frame_widgets (struct frame *f)
{
  if (FRAME_GTK_OUTER_WIDGET (f))
    {
      xp_output *x = f->output_data.xp;
      struct xg_frame_tb_info *tbinfo
        = g_object_get_data (G_OBJECT (FRAME_GTK_OUTER_WIDGET (f)),
                             TB_INFO_KEY);
      if (tbinfo)
	{
	  free_gc_handle (tbinfo->style);
	  free_gc_handle (tbinfo->last_tool_bar);
	  xfree (tbinfo);
	}

      if (x->toolbar_widget && !x->toolbar_is_packed)
	{
	  gtk_widget_destroy (x->toolbar_widget);
	  x->toolbar_widget = NULL;
	}

      /* x_free_frame_resources should have taken care of it */
#ifndef HAVE_PGTK
#ifdef HAVE_XDBE
      eassert (!FRAME_X_DOUBLE_BUFFERED_P (f));
#endif
      g_object_unref (FRAME_X_OUTPUT (f)->im_context);
#endif
      gtk_widget_destroy (FRAME_GTK_OUTER_WIDGET (f));
      FRAME_X_WINDOW (f) = 0; /* Set to avoid XDestroyWindow in xterm.c */
#ifndef HAVE_PGTK
      FRAME_X_RAW_DRAWABLE (f) = 0;
#endif
      FRAME_GTK_OUTER_WIDGET (f) = 0;
      if (x->ttip_widget)
        {
          /* Remove ttip_lbl from ttip_widget's custom slot before
             destroying it, to avoid double-free (Bug#41239).  */
          gtk_tooltip_set_custom (x->ttip_widget, NULL);
          g_object_unref (G_OBJECT (x->ttip_widget));
        }
      if (x->ttip_lbl)
        gtk_widget_destroy (x->ttip_lbl);
    }
}

/* Set the normal size hints for the window manager, for frame F.
   FLAGS is the flags word to use--or 0 meaning preserve the flags
   that the window now has.
   If USER_POSITION, set the User Position
   flag (this is useful when FLAGS is 0).  */

void
xg_wm_set_size_hint (struct frame *f, long int flags, bool user_position)
{
  /* Must use GTK routines here, otherwise GTK resets the size hints
     to its own defaults.  */
  GdkGeometry size_hints;
  gint hint_flags = 0;
  int base_width, base_height;
  int win_gravity = f->win_gravity;
  Lisp_Object fs_state, frame;
  int scale = xg_get_scale (f);

  /* Don't set size hints during initialization; that apparently leads
     to a race condition.  See the thread at
     https://lists.gnu.org/r/emacs-devel/2008-10/msg00033.html  */
  if (NILP (Vafter_init_time)
      || !FRAME_GTK_OUTER_WIDGET (f)
      || FRAME_PARENT_FRAME (f))
    return;

  XSETFRAME (frame, f);
  fs_state = Fframe_parameter (frame, Qfullscreen);
  if ((EQ (fs_state, Qmaximized) || EQ (fs_state, Qfullboth))
#ifndef HAVE_PGTK
      && (x_wm_supports (f, FRAME_DISPLAY_INFO (f)->Xatom_net_wm_state) ||
	  x_wm_supports (f, FRAME_DISPLAY_INFO (f)->Xatom_net_wm_state_fullscreen))
#endif
      )
    {
      /* Don't set hints when maximized or fullscreen.  Apparently KWin and
         Gtk3 don't get along and the frame shrinks (!).
      */
      return;
    }

  if (flags)
    {
      memset (&size_hints, 0, sizeof (size_hints));
      f->output_data.xp->size_hints = size_hints;
      f->output_data.xp->hint_flags = hint_flags;
    }
  else
    flags = f->size_hint_flags;

  size_hints = f->output_data.xp->size_hints;
  hint_flags = f->output_data.xp->hint_flags;

  hint_flags |= GDK_HINT_RESIZE_INC | GDK_HINT_MIN_SIZE;
  size_hints.width_inc = frame_resize_pixelwise ? 1 : FRAME_COLUMN_WIDTH (f);
  size_hints.height_inc = frame_resize_pixelwise ? 1 : FRAME_LINE_HEIGHT (f);

  hint_flags |= GDK_HINT_BASE_SIZE;
  /* Use one row/col here so base_height/width does not become zero.
     Gtk+ and/or Unity on Ubuntu 12.04 can't handle it.
     Obviously this makes the row/col value displayed off by 1.  */
  base_width = FRAME_TEXT_COLS_TO_PIXEL_WIDTH (f, 1) + FRAME_TOOLBAR_WIDTH (f);
  base_height = FRAME_TEXT_LINES_TO_PIXEL_HEIGHT (f, 1)
    + FRAME_MENUBAR_HEIGHT (f) + FRAME_TOOLBAR_HEIGHT (f);

  size_hints.base_width = base_width;
  size_hints.base_height = base_height;
  size_hints.min_width  = base_width;
  size_hints.min_height = base_height;

  /* These currently have a one to one mapping with the X values, but I
     don't think we should rely on that.  */
  hint_flags |= GDK_HINT_WIN_GRAVITY;
  size_hints.win_gravity = 0;
  if (win_gravity == NorthWestGravity)
    size_hints.win_gravity = GDK_GRAVITY_NORTH_WEST;
  else if (win_gravity == NorthGravity)
    size_hints.win_gravity = GDK_GRAVITY_NORTH;
  else if (win_gravity == NorthEastGravity)
    size_hints.win_gravity = GDK_GRAVITY_NORTH_EAST;
  else if (win_gravity == WestGravity)
    size_hints.win_gravity = GDK_GRAVITY_WEST;
  else if (win_gravity == CenterGravity)
    size_hints.win_gravity = GDK_GRAVITY_CENTER;
  else if (win_gravity == EastGravity)
    size_hints.win_gravity = GDK_GRAVITY_EAST;
  else if (win_gravity == SouthWestGravity)
    size_hints.win_gravity = GDK_GRAVITY_SOUTH_WEST;
  else if (win_gravity == SouthGravity)
    size_hints.win_gravity = GDK_GRAVITY_SOUTH;
  else if (win_gravity == SouthEastGravity)
    size_hints.win_gravity = GDK_GRAVITY_SOUTH_EAST;
  else if (win_gravity == StaticGravity)
    size_hints.win_gravity = GDK_GRAVITY_STATIC;

  if (flags & PPosition)
    hint_flags |= GDK_HINT_POS;
  if (flags & USPosition)
    hint_flags |= GDK_HINT_USER_POS;
  if (flags & USSize)
    hint_flags |= GDK_HINT_USER_SIZE;

  if (user_position)
    {
      hint_flags &= ~GDK_HINT_POS;
      hint_flags |= GDK_HINT_USER_POS;
    }

  size_hints.base_width /= scale;
  size_hints.base_height /= scale;
  size_hints.width_inc /= scale;
  size_hints.height_inc /= scale;

  if (hint_flags != f->output_data.xp->hint_flags
      || memcmp (&size_hints,
		 &f->output_data.xp->size_hints,
		 sizeof (size_hints)) != 0)
    {
      block_input ();
      gtk_window_set_geometry_hints (GTK_WINDOW (FRAME_GTK_OUTER_WIDGET (f)),
                                     NULL, &size_hints, hint_flags);
      f->output_data.xp->size_hints = size_hints;
      f->output_data.xp->hint_flags = hint_flags;
      unblock_input ();
    }
}

/* Change background color of a frame.
   Since GTK uses the background color to clear the window, we must
   keep the GTK and X colors in sync.
   F is the frame to change,
   BG is the pixel value to change to.  */

void
xg_set_background_color (struct frame *f, unsigned long bg)
{
  if (FRAME_GTK_WIDGET (f))
    {
      block_input ();
      xg_set_widget_bg (f, FRAME_GTK_WIDGET (f), FRAME_BACKGROUND_PIXEL (f));

#ifdef USE_TOOLKIT_SCROLL_BARS
      Lisp_Object bar;
      for (bar = FRAME_SCROLL_BARS (f);
           !NILP (bar);
           bar = XSCROLL_BAR (bar)->next)
        {
          GtkWidget *scrollbar = xg_get_widget_from_map (XSCROLL_BAR (bar)->x_window,
							 FRAME_X_DISPLAY (f));
          GtkWidget *webox = gtk_widget_get_parent (scrollbar);
          xg_set_widget_bg (f, webox, FRAME_BACKGROUND_PIXEL (f));
        }
#endif
      unblock_input ();
    }
}

/* Change the frame's decoration (title bar + resize borders).  This
   might not work with all window managers.  */
void
xg_set_undecorated (struct frame *f, Lisp_Object undecorated)
{
#ifdef HAVE_PGTK
  if (!FRAME_GTK_OUTER_WIDGET (f))
    return;
#endif
  if (FRAME_GTK_WIDGET (f))
    {
      block_input ();
      gtk_window_set_decorated (GTK_WINDOW (FRAME_GTK_OUTER_WIDGET (f)),
				NILP (undecorated) ? TRUE : FALSE);
      unblock_input ();
    }
}


/* Restack F1 below F2, above if ABOVE_FLAG is true.  This might not
   work with all window managers.  */
void
xg_frame_restack (struct frame *f1, struct frame *f2, bool above_flag)
{
  block_input ();
  if (FRAME_GTK_OUTER_WIDGET (f1) && FRAME_GTK_OUTER_WIDGET (f2))
    {
      GdkWindow *gwin1 = gtk_widget_get_window (FRAME_GTK_OUTER_WIDGET (f1));
      GdkWindow *gwin2 = gtk_widget_get_window (FRAME_GTK_OUTER_WIDGET (f2));
      Lisp_Object frame1, frame2;

      XSETFRAME (frame1, f1);
      XSETFRAME (frame2, f2);

      gdk_window_restack (gwin1, gwin2, above_flag);
#ifndef HAVE_PGTK
      XSync (FRAME_X_DISPLAY (f1), False);
#else
      gdk_flush ();
#endif
    }
  unblock_input ();
}


/* Don't show frame in taskbar, don't ALT-TAB to it.  */
void
xg_set_skip_taskbar (struct frame *f, Lisp_Object skip_taskbar)
{
  block_input ();
#ifndef HAVE_PGTK
  if (FRAME_GTK_WIDGET (f))
    gdk_window_set_skip_taskbar_hint
      (gtk_widget_get_window (FRAME_GTK_OUTER_WIDGET (f)),
       NILP (skip_taskbar) ? FALSE : TRUE);
#else
  if (FRAME_GTK_OUTER_WIDGET (f))
    gdk_window_set_skip_taskbar_hint
      (gtk_widget_get_window (FRAME_GTK_OUTER_WIDGET (f)),
       NILP (skip_taskbar) ? FALSE : TRUE);
#endif
  unblock_input ();
}


/* Don't give frame focus.  */
void
xg_set_no_focus_on_map (struct frame *f, Lisp_Object no_focus_on_map)
{
#ifdef HAVE_PGTK
  if (!FRAME_GTK_OUTER_WIDGET (f))
    return;
#endif
  block_input ();
  if (FRAME_GTK_WIDGET (f))
    {
      GtkWindow *gwin = GTK_WINDOW (FRAME_GTK_OUTER_WIDGET (f));
      gboolean g_no_focus_on_map = NILP (no_focus_on_map) ? TRUE : FALSE;

      gtk_window_set_focus_on_map (gwin, g_no_focus_on_map);
    }
  unblock_input ();
}


void
xg_set_no_accept_focus (struct frame *f, Lisp_Object no_accept_focus)
{
  gboolean g_no_accept_focus = NILP (no_accept_focus) ? TRUE : FALSE;
#ifdef HAVE_PGTK
  if (!FRAME_GTK_OUTER_WIDGET (f))
    {
      if (FRAME_WIDGET (f))
	gtk_widget_set_can_focus (FRAME_WIDGET (f), g_no_accept_focus);
      return;
    }
#endif
  block_input ();
  if (FRAME_GTK_WIDGET (f))
    {
      GtkWindow *gwin = GTK_WINDOW (FRAME_GTK_OUTER_WIDGET (f));
      gtk_window_set_accept_focus (gwin, g_no_accept_focus);
    }
  unblock_input ();
}

void
xg_set_override_redirect (struct frame *f, Lisp_Object override_redirect)
{
  block_input ();

  if (FRAME_GTK_OUTER_WIDGET (f))
    {
      GdkWindow *gwin = gtk_widget_get_window (FRAME_GTK_OUTER_WIDGET (f));

      gdk_window_set_override_redirect (gwin, NILP (override_redirect) ? FALSE : TRUE);
    }

  unblock_input ();
}

#ifndef HAVE_PGTK
/* Set the frame icon to ICON_PIXMAP/MASK.  This must be done with GTK
   functions so GTK does not overwrite the icon.  */

void
xg_set_frame_icon (struct frame *f, Pixmap icon_pixmap, Pixmap icon_mask)
{
#ifdef HAVE_PGTK
  if (!FRAME_GTK_OUTER_WIDGET (f))
    return;
#endif
  GdkPixbuf *gp = xg_get_pixbuf_from_pix_and_mask (f,
                                                   icon_pixmap,
                                                   icon_mask);
  if (gp)
    gtk_window_set_icon (GTK_WINDOW (FRAME_GTK_OUTER_WIDGET (f)), gp);
}
#endif



/***********************************************************************
                      Dialog functions
 ***********************************************************************/
/* Return the dialog title to use for a dialog of type KEY.
   This is the encoding used by lwlib.  We use the same for GTK.  */

static const char *
get_dialog_title (char key)
{
  const char *title = "";

  switch (key) {
  case 'E': case 'e':
    title = "Error";
    break;

  case 'I': case 'i':
    title = "Information";
    break;

  case 'L': case 'l':
    title = "Prompt";
    break;

  case 'P': case 'p':
    title = "Prompt";
    break;

  case 'Q': case 'q':
    title = "Question";
    break;
  }

  return title;
}

/* Callback for dialogs that get WM_DELETE_WINDOW.  We pop down
   the dialog, but return TRUE so the event does not propagate further
   in GTK.  This prevents GTK from destroying the dialog widget automatically
   and we can always destroy the widget manually, regardless of how
   it was popped down (button press or WM_DELETE_WINDOW).
   W is the dialog widget.
   EVENT is the GdkEvent that represents WM_DELETE_WINDOW (not used).
   user_data is NULL (not used).

   Returns TRUE to end propagation of event.  */

static gboolean
dialog_delete_callback (GtkWidget *w, GdkEvent *event, gpointer user_data)
{
  gtk_widget_unmap (w);
  return TRUE;
}

/* Create a popup dialog window.  See also xg_create_widget below.
   WV is a widget_value describing the dialog.
   SELECT_CB is the callback to use when a button has been pressed.
   DEACTIVATE_CB is the callback to use when the dialog pops down.

   Returns the GTK dialog widget.  */

static GtkWidget *
create_dialog (widget_value *wv,
               GCallback select_cb,
               GCallback deactivate_cb)
{
  const char *title = get_dialog_title (wv->name[0]);
  int total_buttons = wv->name[1] - '0';
  int right_buttons = wv->name[4] - '0';
  int left_buttons;
  int button_nr = 0;
  int button_spacing = 10;
  GtkWidget *wdialog = gtk_dialog_new ();
  GtkDialog *wd = GTK_DIALOG (wdialog);
  widget_value *item;
  GtkWidget *whbox_down;

  /* If the number of buttons is greater than 4, make two rows of buttons
     instead.  This looks better.  */
  bool make_two_rows = total_buttons > 4;

#if GTK_CHECK_VERSION (3, 12, 0)
  GtkBuilder *gbld = gtk_builder_new ();
  GObject *go = gtk_buildable_get_internal_child (GTK_BUILDABLE (wd),
                                                  gbld,
                                                  "action_area");
  GtkBox *cur_box = GTK_BOX (go);
  g_object_unref (G_OBJECT (gbld));
#else
  GtkBox *cur_box = GTK_BOX (gtk_dialog_get_action_area (wd));
#endif

  if (right_buttons == 0) right_buttons = total_buttons/2;
  left_buttons = total_buttons - right_buttons;

  gtk_window_set_title (GTK_WINDOW (wdialog), title);
  gtk_widget_set_name (wdialog, "emacs-dialog");


  if (make_two_rows)
    {
      GtkWidget *wvbox = gtk_box_new (GTK_ORIENTATION_VERTICAL, button_spacing);
      GtkWidget *whbox_up = gtk_box_new (GTK_ORIENTATION_HORIZONTAL, 0);
      gtk_box_set_homogeneous (GTK_BOX (wvbox), TRUE);
      gtk_box_set_homogeneous (GTK_BOX (whbox_up), FALSE);
      whbox_down = gtk_box_new (GTK_ORIENTATION_HORIZONTAL, 0);
      gtk_box_set_homogeneous (GTK_BOX (whbox_down), FALSE);

      gtk_box_pack_start (cur_box, wvbox, FALSE, FALSE, 0);
      gtk_box_pack_start (GTK_BOX (wvbox), whbox_up, FALSE, FALSE, 0);
      gtk_box_pack_start (GTK_BOX (wvbox), whbox_down, FALSE, FALSE, 0);

      cur_box = GTK_BOX (whbox_up);
    }

  g_signal_connect (G_OBJECT (wdialog), "delete-event",
                    G_CALLBACK (dialog_delete_callback), 0);

  if (deactivate_cb)
    {
      g_signal_connect (G_OBJECT (wdialog), "close", deactivate_cb, 0);
      g_signal_connect (G_OBJECT (wdialog), "response", deactivate_cb, 0);
    }

  for (item = wv->contents; item; item = item->next)
    {
      char *utf8_label = get_utf8_string (item->value);
      GtkWidget *w;
      GtkRequisition req;

      if (item->name && strcmp (item->name, "message") == 0)
        {
          GtkBox *wvbox = GTK_BOX (gtk_dialog_get_content_area (wd));
          /* This is the text part of the dialog.  */
          w = gtk_label_new (utf8_label);
          gtk_box_pack_start (wvbox, gtk_label_new (""), FALSE, FALSE, 0);
          gtk_box_pack_start (wvbox, w, TRUE, TRUE, 0);
#if GTK_CHECK_VERSION (3, 14, 0)
          gtk_widget_set_halign (w, GTK_ALIGN_START);
          gtk_widget_set_valign (w, GTK_ALIGN_CENTER);
#else
          gtk_misc_set_alignment (GTK_MISC (w), 0.1, 0.5);
#endif
          /* Try to make dialog look better.  Must realize first so
             the widget can calculate the size it needs.  */
          gtk_widget_realize (w);
          gtk_widget_get_preferred_size (w, NULL, &req);
          gtk_box_set_spacing (wvbox, req.height);
	  if (item->value && strlen (item->value) > 0)
            button_spacing = 2*req.width/strlen (item->value);
          if (button_spacing < 10) button_spacing = 10;
        }
      else
        {
          /* This is one button to add to the dialog.  */
          w = gtk_button_new_with_label (utf8_label);
          if (! item->enabled)
            gtk_widget_set_sensitive (w, FALSE);
          if (select_cb)
            g_signal_connect_data (G_OBJECT (w), "clicked",
				   select_cb,
				   item->call_data, 0, 0);

          gtk_box_pack_start (cur_box, w, TRUE, TRUE, button_spacing);
          if (++button_nr == left_buttons)
            {
              if (make_two_rows)
                cur_box = GTK_BOX (whbox_down);
            }
        }

     if (utf8_label)
       g_free (utf8_label);
    }

  return wdialog;
}

struct xg_dialog_data
{
  GMainLoop *loop;
  int response;
  GtkWidget *w;
  guint timerid;
};

/* Function that is called when the file or font dialogs pop down.
   W is the dialog widget, RESPONSE is the response code.
   USER_DATA is what we passed in to g_signal_connect.  */

static void
xg_dialog_response_cb (GtkDialog *w,
		       gint response,
		       gpointer user_data)
{
  struct xg_dialog_data *dd = user_data;
  dd->response = response;
  g_main_loop_quit (dd->loop);
}


/*  Destroy the dialog.  This makes it pop down.  */

static void
pop_down_dialog (void *arg)
{
  struct xg_dialog_data *dd = arg;

  block_input ();
  if (dd->w) gtk_widget_destroy (dd->w);
  if (dd->timerid != 0) g_source_remove (dd->timerid);

  g_main_loop_quit (dd->loop);
  g_main_loop_unref (dd->loop);

  unblock_input ();
}

/* If there are any emacs timers pending, add a timeout to main loop in DATA.
   Pass DATA as gpointer so we can use this as a callback.  */

static gboolean
xg_maybe_add_timer (gpointer data)
{
  struct xg_dialog_data *dd = data;
  struct timespec next_time = timer_check ();

  dd->timerid = 0;

  if (timespec_valid_p (next_time))
    {
      time_t s = next_time.tv_sec;
      int per_ms = TIMESPEC_HZ / 1000;
      int ms = (next_time.tv_nsec + per_ms - 1) / per_ms;
      if (s <= ((guint) -1 - ms) / 1000)
	dd->timerid = g_timeout_add (s * 1000 + ms, xg_maybe_add_timer, dd);
    }
  return FALSE;
}


/* Pops up a modal dialog W and waits for response.
   We don't use gtk_dialog_run because we want to process emacs timers.
   The dialog W is not destroyed when this function returns.  */

static int
xg_dialog_run (struct frame *f, GtkWidget *w)
{
  specpdl_ref count = SPECPDL_INDEX ();
  struct xg_dialog_data dd;

  xg_set_screen (w, f);
  gtk_window_set_transient_for (GTK_WINDOW (w),
                                GTK_WINDOW (FRAME_GTK_OUTER_WIDGET (f)));
  gtk_window_set_destroy_with_parent (GTK_WINDOW (w), TRUE);
  gtk_window_set_modal (GTK_WINDOW (w), TRUE);

  dd.loop = g_main_loop_new (NULL, FALSE);
  dd.response = GTK_RESPONSE_CANCEL;
  dd.w = w;
  dd.timerid = 0;

  g_signal_connect_data (G_OBJECT (w),
			 "response",
			 G_CALLBACK (xg_dialog_response_cb),
			 &dd, 0, 0);
  /* Don't destroy the widget if closed by the window manager close button.  */
  g_signal_connect (G_OBJECT (w), "delete-event", G_CALLBACK (gtk_true), NULL);
  gtk_widget_show (w);

  record_unwind_protect_ptr (pop_down_dialog, &dd);

  (void) xg_maybe_add_timer (&dd);
  g_main_loop_run (dd.loop);

  dd.w = 0;
  unbind_to (count, Qnil);

  return dd.response;
}


/***********************************************************************
                      File dialog functions
 ***********************************************************************/
/* Return true if the old file selection dialog is being used.  */

bool
xg_uses_old_file_dialog (void)
{
#ifdef HAVE_GTK_FILE_SELECTION_NEW
  return x_gtk_use_old_file_dialog;
#else
  return 0;
#endif
}


typedef char * (*xg_get_file_func) (GtkWidget *);

/* Return the selected file for file chooser dialog W.
   The returned string must be free:d.  */

static char *
xg_get_file_name_from_chooser (GtkWidget *w)
{
  return gtk_file_chooser_get_filename (GTK_FILE_CHOOSER (w));
}

/* Callback called when the "Show hidden files" toggle is pressed.
   WIDGET is the toggle widget, DATA is the file chooser dialog.  */

static void
xg_toggle_visibility_cb (GtkWidget *widget, gpointer data)
{
  GtkFileChooser *dialog = GTK_FILE_CHOOSER (data);
  gboolean visible;
  g_object_get (G_OBJECT (dialog), "show-hidden", &visible, NULL);
  g_object_set (G_OBJECT (dialog), "show-hidden", !visible, NULL);
}


/* Callback called when a property changes in a file chooser.
   GOBJECT is the file chooser dialog, ARG1 describes the property.
   USER_DATA is the toggle widget in the file chooser dialog.
   We use this to update the "Show hidden files" toggle when the user
   changes that property by right clicking in the file list.  */

static void
xg_toggle_notify_cb (GObject *gobject, GParamSpec *arg1, gpointer user_data)
{
  if (strcmp (arg1->name, "show-hidden") == 0)
    {
      GtkWidget *wtoggle = GTK_WIDGET (user_data);
      gboolean visible, toggle_on;

      g_object_get (G_OBJECT (gobject), "show-hidden", &visible, NULL);
      toggle_on = gtk_toggle_button_get_active (GTK_TOGGLE_BUTTON (wtoggle));

      if (!!visible != !!toggle_on)
        {
          gpointer cb = (gpointer) G_CALLBACK (xg_toggle_visibility_cb);
          g_signal_handlers_block_by_func (G_OBJECT (wtoggle), cb, gobject);
          gtk_toggle_button_set_active (GTK_TOGGLE_BUTTON (wtoggle), visible);
          g_signal_handlers_unblock_by_func (G_OBJECT (wtoggle), cb, gobject);
        }
      x_gtk_show_hidden_files = visible;
    }
}

/* Read a file name from the user using a file chooser dialog.
   F is the current frame.
   PROMPT is a prompt to show to the user.  May not be NULL.
   DEFAULT_FILENAME is a default selection to be displayed.  May be NULL.
   If MUSTMATCH_P, the returned file name must be an existing
   file.  (Actually, this only has cosmetic effects, the user can
   still enter a non-existing file.)  *FUNC is set to a function that
   can be used to retrieve the selected file name from the returned widget.

   Returns the created widget.  */

static GtkWidget *
xg_get_file_with_chooser (struct frame *f,
			  char *prompt,
			  char *default_filename,
			  bool mustmatch_p, bool only_dir_p,
			  xg_get_file_func *func)
{
  char msgbuf[1024];

  GtkWidget *filewin, *wtoggle, *wbox;
  GtkWidget *wmessage UNINIT;
  GtkWindow *gwin = GTK_WINDOW (FRAME_GTK_OUTER_WIDGET (f));
  GtkFileChooserAction action = (mustmatch_p ?
                                 GTK_FILE_CHOOSER_ACTION_OPEN :
                                 GTK_FILE_CHOOSER_ACTION_SAVE);

  if (only_dir_p)
    action = GTK_FILE_CHOOSER_ACTION_SELECT_FOLDER;

  filewin = gtk_file_chooser_dialog_new (prompt, gwin, action,
                                         XG_TEXT_CANCEL, GTK_RESPONSE_CANCEL,
                                         (mustmatch_p || only_dir_p ?
                                          XG_TEXT_OPEN : XG_TEXT_OK),
                                         GTK_RESPONSE_OK,
                                         NULL);
  gtk_file_chooser_set_local_only (GTK_FILE_CHOOSER (filewin), TRUE);

  wbox = gtk_box_new (GTK_ORIENTATION_VERTICAL, 0);
  gtk_box_set_homogeneous (GTK_BOX (wbox), FALSE);
  gtk_widget_show (wbox);
  wtoggle = gtk_check_button_new_with_label ("Show hidden files.");

  g_object_set (G_OBJECT (filewin), "show-hidden",
		x_gtk_show_hidden_files, NULL);
  gtk_toggle_button_set_active (GTK_TOGGLE_BUTTON (wtoggle),
				x_gtk_show_hidden_files);

  gtk_widget_show (wtoggle);
  g_signal_connect_data (G_OBJECT (wtoggle), "clicked",
			 G_CALLBACK (xg_toggle_visibility_cb),
			 filewin, 0, 0);
  g_signal_connect_data (G_OBJECT (filewin), "notify",
			 G_CALLBACK (xg_toggle_notify_cb), wtoggle,
			 0, 0);

  if (x_gtk_file_dialog_help_text)
    {
      char *z = msgbuf;
      /* Gtk+ 2.10 has the file name text entry box integrated in the dialog.
         Show the C-l help text only for versions < 2.10.  */
      if (gtk_check_version (2, 10, 0) && action != GTK_FILE_CHOOSER_ACTION_SAVE)
        z = stpcpy (z, "\nType C-l to display a file name text entry box.\n");
      strcpy (z, "\nIf you don't like this file selector, use the "
              "corresponding\nkey binding or customize "
              "use-file-dialog to turn it off.");

      wmessage = gtk_label_new (msgbuf);
      gtk_widget_show (wmessage);
    }

  gtk_box_pack_start (GTK_BOX (wbox), wtoggle, FALSE, FALSE, 0);
  if (x_gtk_file_dialog_help_text)
    gtk_box_pack_start (GTK_BOX (wbox), wmessage, FALSE, FALSE, 0);
  gtk_file_chooser_set_extra_widget (GTK_FILE_CHOOSER (filewin), wbox);

  if (default_filename)
    {
      Lisp_Object file;
      char *utf8_filename;

      file = build_string (default_filename);

      /* File chooser does not understand ~/... in the file name.  It must be
         an absolute name starting with /.  */
      if (default_filename[0] != '/')
        file = Fexpand_file_name (file, Qnil);

      utf8_filename = SSDATA (ENCODE_UTF_8 (file));
      if (! NILP (Ffile_directory_p (file)))
        gtk_file_chooser_set_current_folder (GTK_FILE_CHOOSER (filewin),
                                             utf8_filename);
      else
        {
          gtk_file_chooser_set_filename (GTK_FILE_CHOOSER (filewin),
                                         utf8_filename);
          if (action == GTK_FILE_CHOOSER_ACTION_SAVE)
            {
              char *cp = strrchr (utf8_filename, '/');
              if (cp) ++cp;
              else cp = utf8_filename;
              gtk_file_chooser_set_current_name (GTK_FILE_CHOOSER (filewin), cp);
            }
        }
    }

  *func = xg_get_file_name_from_chooser;
  return filewin;
}

#ifdef HAVE_GTK_FILE_SELECTION_NEW

/* Return the selected file for file selector dialog W.
   The returned string must be free:d.  */

static char *
xg_get_file_name_from_selector (GtkWidget *w)
{
  GtkFileSelection *filesel = GTK_FILE_SELECTION (w);
  return xstrdup (gtk_file_selection_get_filename (filesel));
}

/* Create a file selection dialog.
   F is the current frame.
   PROMPT is a prompt to show to the user.  May not be NULL.
   DEFAULT_FILENAME is a default selection to be displayed.  May be NULL.
   If MUSTMATCH_P, the returned file name must be an existing
   file.  *FUNC is set to a function that can be used to retrieve the
   selected file name from the returned widget.

   Returns the created widget.  */

static GtkWidget *
xg_get_file_with_selection (struct frame *f,
                            char *prompt,
                            char *default_filename,
                            bool mustmatch_p, bool only_dir_p,
                            xg_get_file_func *func)
{
  GtkWidget *filewin;
  GtkFileSelection *filesel;

  filewin = gtk_file_selection_new (prompt);
  filesel = GTK_FILE_SELECTION (filewin);

  if (default_filename)
    gtk_file_selection_set_filename (filesel, default_filename);

  if (mustmatch_p)
    {
      /* The selection_entry part of filesel is not documented.  */
      gtk_widget_set_sensitive (filesel->selection_entry, FALSE);
      gtk_file_selection_hide_fileop_buttons (filesel);
    }

  *func = xg_get_file_name_from_selector;

  return filewin;
}
#endif /* HAVE_GTK_FILE_SELECTION_NEW */

/* Read a file name from the user using a file dialog, either the old
   file selection dialog, or the new file chooser dialog.  Which to use
   depends on what the GTK version used has, and what the value of
   gtk-use-old-file-dialog.
   F is the current frame.
   PROMPT is a prompt to show to the user.  May not be NULL.
   DEFAULT_FILENAME is a default selection to be displayed.  May be NULL.
   If MUSTMATCH_P, the returned file name must be an existing
   file.

   Returns a file name or NULL if no file was selected.
   The returned string must be freed by the caller.  */

char *
xg_get_file_name (struct frame *f,
                  char *prompt,
                  char *default_filename,
                  bool mustmatch_p,
                  bool only_dir_p)
{
  GtkWidget *w = 0;
  char *fn = 0;
  int filesel_done = 0;
  xg_get_file_func func;

#ifdef HAVE_PGTK
  if (!FRAME_GTK_OUTER_WIDGET (f))
    error ("Can't open dialog from child frames");
#endif

#ifdef HAVE_GTK_FILE_SELECTION_NEW

  if (xg_uses_old_file_dialog ())
    w = xg_get_file_with_selection (f, prompt, default_filename,
                                    mustmatch_p, only_dir_p, &func);
  else
    w = xg_get_file_with_chooser (f, prompt, default_filename,
                                  mustmatch_p, only_dir_p, &func);

#else /* not HAVE_GTK_FILE_SELECTION_NEW */
  w = xg_get_file_with_chooser (f, prompt, default_filename,
                                mustmatch_p, only_dir_p, &func);
#endif /* not HAVE_GTK_FILE_SELECTION_NEW */

  gtk_widget_set_name (w, "emacs-filedialog");

  filesel_done = xg_dialog_run (f, w);
  if (filesel_done == GTK_RESPONSE_OK)
    fn = (*func) (w);

  gtk_widget_destroy (w);
  return fn;
}

/***********************************************************************
                      GTK font chooser
 ***********************************************************************/

#ifdef HAVE_FREETYPE

#ifdef HAVE_GTK3

static
Lisp_Object xg_weight_to_symbol (PangoWeight w)
{
  return
    (w <= PANGO_WEIGHT_THIN ? Qthin                  /* 100 */
     : w <= PANGO_WEIGHT_ULTRALIGHT ? Qultra_light   /* 200 */
     : w <= PANGO_WEIGHT_LIGHT ? Qlight              /* 300 */
#if PANGO_VERSION_CHECK(1, 36, 7)
     : w <= PANGO_WEIGHT_SEMILIGHT ? Qsemi_light     /* 350 */
#endif
     : w <= PANGO_WEIGHT_BOOK ? Qbook                /* 380 */
     : w <= PANGO_WEIGHT_NORMAL ? Qnormal            /* 400 */
     : w <= PANGO_WEIGHT_MEDIUM ? Qmedium            /* 500 */
     : w <= PANGO_WEIGHT_SEMIBOLD ? Qsemi_bold       /* 600 */
     : w <= PANGO_WEIGHT_BOLD ? Qbold                /* 700 */
     : w <= PANGO_WEIGHT_ULTRABOLD ? Qultra_bold     /* 800 */
     : w <= PANGO_WEIGHT_HEAVY ? Qblack              /* 900 */
     : Qultra_heavy);                                /* 1000 */
}

static
Lisp_Object xg_style_to_symbol (PangoStyle s)
{
  return
    (s == PANGO_STYLE_OBLIQUE ? Qoblique
     : s == PANGO_STYLE_ITALIC ? Qitalic
     : Qnormal);
}

#endif /* HAVE_GTK3 */


static char *x_last_font_name;

#ifdef HAVE_GTK3
static gboolean
xg_font_filter (const PangoFontFamily *family,
                const PangoFontFace *face,
                gpointer data)
{
  const char *name = pango_font_family_get_name ((PangoFontFamily *)family);
  ptrdiff_t namelen = strlen (name);

  if (font_is_ignored (name, namelen))
    return FALSE;
  return TRUE;
}
#endif

/* Pop up a GTK font selector and return the name of the font the user
   selects, as a C string.  The returned font name follows GTK's own
   format:

   `FAMILY [VALUE1 VALUE2] SIZE'

   This can be parsed using font_parse_fcname in font.c.
   DEFAULT_NAME, if non-zero, is the default font name.  */

Lisp_Object
xg_get_font (struct frame *f, const char *default_name)
{
  GtkWidget *w;
  int done = 0;
  Lisp_Object font = Qnil;

#ifdef HAVE_PGTK
  if (!FRAME_GTK_OUTER_WIDGET (f))
    error ("Can't open dialog from child frames");
#endif

  w = gtk_font_chooser_dialog_new
    ("Pick a font", GTK_WINDOW (FRAME_GTK_OUTER_WIDGET (f)));

#ifdef HAVE_GTK3
  gtk_font_chooser_set_filter_func (GTK_FONT_CHOOSER (w), xg_font_filter, NULL, NULL);
#endif
  if (default_name)
    {
      /* Convert fontconfig names to Gtk names, i.e. remove - before
	 number */
      char *p = strrchr (default_name, '-');
      if (p)
        {
          char *ep = p+1;
          while (c_isdigit (*ep))
            ++ep;
          if (*ep == '\0') *p = ' ';
        }
    }
  else if (x_last_font_name)
    default_name = x_last_font_name;

  if (default_name)
    {
#ifdef HAVE_GTK3
      PangoFontDescription *desc
        = pango_font_description_from_string (default_name);
      gtk_font_chooser_set_font_desc (GTK_FONT_CHOOSER (w), desc);
      pango_font_description_free (desc);
#else
      gtk_font_chooser_set_font (GTK_FONT_CHOOSER (w), default_name);
#endif
    }

  gtk_widget_set_name (w, "emacs-fontdialog");
  done = xg_dialog_run (f, w);
  if (done == GTK_RESPONSE_OK)
    {
#ifdef HAVE_GTK3
      /* Use the GTK3 font chooser.  */
      PangoFontDescription *desc
	= gtk_font_chooser_get_font_desc (GTK_FONT_CHOOSER (w));

      if (desc)
	{
	  const char *family = pango_font_description_get_family (desc);
	  gint        size   = pango_font_description_get_size (desc);
	  PangoWeight weight = pango_font_description_get_weight (desc);
	  PangoStyle  style  = pango_font_description_get_style (desc);

	  font = CALLN (Ffont_spec,
			QCfamily, build_string (family),
			QCsize, make_float (pango_units_to_double (size)),
			QCweight, xg_weight_to_symbol (weight),
			QCslant, xg_style_to_symbol (style));

          char *font_desc_str = pango_font_description_to_string (desc);
          dupstring (&x_last_font_name, font_desc_str);
          g_free (font_desc_str);
	  pango_font_description_free (desc);
	}

#else /* Use old font selector, which just returns the font name.  */

      char *font_name
	= gtk_font_selection_dialog_get_font_name (GTK_FONT_CHOOSER (w));

      if (font_name)
	{
	  font = build_string (font_name);
	  g_free (x_last_font_name);
	  x_last_font_name = font_name;
	}
#endif /* HAVE_GTK3 */
    }

  gtk_widget_destroy (w);
  return font;
}
#endif /* HAVE_FREETYPE */



/***********************************************************************
	                Menu functions.
 ***********************************************************************/

/* The name of menu items that can be used for customization.  Since GTK
   RC files are very crude and primitive, we have to set this on all
   menu item names so a user can easily customize menu items.  */

#define MENU_ITEM_NAME "emacs-menuitem"


#ifndef HAVE_MPS
/* Linked list of all allocated struct xg_menu_cb_data.  Used for marking
   during GC.  The next member points to the items.  */
static xg_list_node xg_menu_cb_list;

/* Linked list of all allocated struct xg_menu_item_cb_data.  Used for marking
   during GC.  The next member points to the items.  */
static xg_list_node xg_menu_item_cb_list;
#endif

/* Allocate and initialize CL_DATA if NULL, otherwise increase ref_count.
   F is the frame CL_DATA will be initialized for.
   HIGHLIGHT_CB is the callback to call when entering/leaving menu items.

   The menu bar and all sub menus under the menu bar in a frame
   share the same structure, hence the reference count.

   Returns CL_DATA if CL_DATA is not NULL,  or a pointer to a newly
   allocated xg_menu_cb_data if CL_DATA is NULL.  */

static xg_menu_cb_data *
make_cl_data (xg_menu_cb_data *cl_data, struct frame *f, GCallback highlight_cb)
{
  if (! cl_data)
    {
      cl_data = xmalloc (sizeof *cl_data);
      cl_data->frame = gc_handle_for_pvec (&f->header);
      cl_data->menu_bar_vector = gc_handle_for (f->menu_bar_vector);
      cl_data->menu_bar_items_used = f->menu_bar_items_used;
      cl_data->highlight_cb = highlight_cb;
      cl_data->ref_count = 0;

#ifndef HAVE_MPS
      xg_list_insert (&xg_menu_cb_list, &cl_data->ptrs);
#endif
    }

  cl_data->ref_count++;

  return cl_data;
}

/* Update CL_DATA with values from frame F and with HIGHLIGHT_CB.
   HIGHLIGHT_CB is the callback to call when entering/leaving menu items.

   When the menu bar is updated, menu items may have been added and/or
   removed, so menu_bar_vector and menu_bar_items_used change.  We must
   then update CL_DATA since it is used to determine which menu
   item that is invoked in the menu.
   HIGHLIGHT_CB could change, there is no check that the same
   function is given when modifying a menu bar as was given when
   creating the menu bar.  */

static void
update_cl_data (xg_menu_cb_data *cl_data,
                struct frame *f,
                GCallback highlight_cb)
{
  if (cl_data)
    {
      free_gc_handle (cl_data->frame);
      free_gc_handle (cl_data->menu_bar_vector);
      cl_data->frame = gc_handle_for_pvec (&f->header);
      cl_data->menu_bar_vector = gc_handle_for (f->menu_bar_vector);
      cl_data->menu_bar_items_used = f->menu_bar_items_used;
      cl_data->highlight_cb = highlight_cb;
    }
}

/* Decrease reference count for CL_DATA.
   If reference count is zero, free CL_DATA.  */

static void
unref_cl_data (xg_menu_cb_data *cl_data)
{
  if (cl_data && cl_data->ref_count > 0)
    {
      cl_data->ref_count--;
      if (cl_data->ref_count == 0)
        {
#ifndef HAVE_MPS
          xg_list_remove (&xg_menu_cb_list, &cl_data->ptrs);
#endif
	  free_gc_handle (cl_data->frame);
	  free_gc_handle (cl_data->menu_bar_vector);
          xfree (cl_data);
        }
    }
}

/* Function that marks all lisp data during GC.  */

#ifndef HAVE_MPS
void
xg_mark_data (void)
{
#ifndef HAVE_PGTK
  if (xg_pending_quit_event.kind != NO_EVENT)
    {
      eassert (xg_pending_quit_event.kind == ASCII_KEYSTROKE_EVENT);

      mark_object (xg_pending_quit_event.frame_or_window);
      mark_object (xg_pending_quit_event.arg);
    }
#endif
}
#endif

/* Callback called when a menu item is destroyed.  Used to free data.
   W is the widget that is being destroyed (not used).
   CLIENT_DATA points to the xg_menu_item_cb_data associated with the W.  */

static void
menuitem_destroy_callback (GtkWidget *w, gpointer client_data)
{
  xg_menu_item_cb_data *data = client_data;
  if (data)
    {
      free_gc_handle (data->help);
#ifndef HAVE_MPS
      xg_list_remove (&xg_menu_item_cb_list, &data->ptrs);
#endif
      xfree (data);
    }
}

/* Callback called when the pointer enters/leaves a menu item.
   W is the parent of the menu item.
   EVENT is either an enter event or leave event.
   CLIENT_DATA is not used.

   Returns FALSE to tell GTK to keep processing this event.  */

static gboolean
menuitem_highlight_callback (GtkWidget *w,
                             GdkEventCrossing *event,
                             gpointer client_data)
{
  GdkEvent ev;
  GtkWidget *subwidget;
  xg_menu_item_cb_data *data;

  ev.crossing = *event;
  subwidget = gtk_get_event_widget (&ev);
  data = g_object_get_data (G_OBJECT (subwidget), XG_ITEM_DATA);
  if (data)
    {
      if (! NILP (gc_handle_value (data->help))
	  && data->cl_data->highlight_cb)
        {
          gpointer call_data = event->type == GDK_LEAVE_NOTIFY ? 0 : data;
          GtkCallback func = (GtkCallback) data->cl_data->highlight_cb;
          (*func) (subwidget, call_data);
        }
    }

  return FALSE;
}

/* Callback called when a menu is destroyed.  Used to free data.
   W is the widget that is being destroyed (not used).
   CLIENT_DATA points to the xg_menu_cb_data associated with W.  */

static void
menu_destroy_callback (GtkWidget *w, gpointer client_data)
{
  unref_cl_data (client_data);
}

/* Make a GTK widget that contains both UTF8_LABEL and UTF8_KEY (both
   must be non-NULL) and can be inserted into a menu item.

   Returns the GtkHBox.  */

static GtkWidget *
make_widget_for_menu_item (const char *utf8_label, const char *utf8_key)
{
  GtkWidget *wlbl;
  GtkWidget *wkey;
  GtkWidget *wbox;

  wbox = gtk_box_new (GTK_ORIENTATION_HORIZONTAL, 0);
  gtk_box_set_homogeneous (GTK_BOX (wbox), FALSE);
  wlbl = gtk_label_new (utf8_label);
  wkey = gtk_label_new (utf8_key);

#if GTK_CHECK_VERSION (3, 14, 0)
  gtk_widget_set_halign (wlbl, GTK_ALIGN_START);
  gtk_widget_set_valign (wlbl, GTK_ALIGN_CENTER);
  gtk_widget_set_halign (wkey, GTK_ALIGN_START);
  gtk_widget_set_valign (wkey, GTK_ALIGN_CENTER);
#else
  gtk_misc_set_alignment (GTK_MISC (wlbl), 0.0, 0.5);
  gtk_misc_set_alignment (GTK_MISC (wkey), 0.0, 0.5);
#endif
  gtk_box_pack_start (GTK_BOX (wbox), wlbl, TRUE, TRUE, 0);
  gtk_box_pack_start (GTK_BOX (wbox), wkey, FALSE, FALSE, 0);

  gtk_widget_set_name (wlbl, MENU_ITEM_NAME);
  gtk_widget_set_name (wkey, MENU_ITEM_NAME);
  gtk_widget_set_name (wbox, MENU_ITEM_NAME);

  return wbox;
}

/* Make and return a menu item widget with the key to the right.
   UTF8_LABEL is the text for the menu item (GTK uses UTF8 internally).
   UTF8_KEY is the text representing the key binding.
   ITEM is the widget_value describing the menu item.

   GROUP is an in/out parameter.  If the menu item to be created is not
   part of any radio menu group, *GROUP contains NULL on entry and exit.
   If the menu item to be created is part of a radio menu group, on entry
   *GROUP contains the group to use, or NULL if this is the first item
   in the group.  On exit, *GROUP contains the radio item group.

   Unfortunately, keys don't line up as nicely as in Motif,
   but the macOS version doesn't either, so I guess that is OK.  */

static GtkWidget *
make_menu_item (const char *utf8_label,
                const char *utf8_key,
                widget_value *item,
                GSList **group)
{
  GtkWidget *w;
  GtkWidget *wtoadd = 0;

  /* It has been observed that some menu items have a NULL name field.
     This will lead to this function being called with a NULL utf8_label.
     GTK crashes on that so we set a blank label.  Why there is a NULL
     name remains to be investigated.  */
  if (! utf8_label) utf8_label = " ";

  if (utf8_key)
    wtoadd = make_widget_for_menu_item (utf8_label, utf8_key);

  if (item->button_type == BUTTON_TYPE_TOGGLE)
    {
      *group = NULL;
      if (utf8_key) w = gtk_check_menu_item_new ();
      else w = gtk_check_menu_item_new_with_label (utf8_label);
      gtk_check_menu_item_set_active (GTK_CHECK_MENU_ITEM (w), item->selected);
    }
  else if (item->button_type == BUTTON_TYPE_RADIO)
    {
      if (utf8_key) w = gtk_radio_menu_item_new (*group);
      else w = gtk_radio_menu_item_new_with_label (*group, utf8_label);
      *group = gtk_radio_menu_item_get_group (GTK_RADIO_MENU_ITEM (w));
      if (item->selected)
        gtk_check_menu_item_set_active (GTK_CHECK_MENU_ITEM (w), TRUE);
    }
  else
    {
      *group = NULL;
      if (utf8_key) w = gtk_menu_item_new ();
      else w = gtk_menu_item_new_with_label (utf8_label);
    }

  if (wtoadd) gtk_container_add (GTK_CONTAINER (w), wtoadd);
  if (! item->enabled) gtk_widget_set_sensitive (w, FALSE);

#ifdef HAVE_PGTK
  if (!NILP (item->help))
    gtk_widget_set_tooltip_text (w, SSDATA (item->help));
#endif

  return w;
}

/* Create a menu item widget, and connect the callbacks.
   ITEM describes the menu item.
   F is the frame the created menu belongs to.
   SELECT_CB is the callback to use when a menu item is selected.
   HIGHLIGHT_CB is the callback to call when entering/leaving menu items.
   CL_DATA points to the callback data to be used for this menu.
   GROUP is an in/out parameter.  If the menu item to be created is not
   part of any radio menu group, *GROUP contains NULL on entry and exit.
   If the menu item to be created is part of a radio menu group, on entry
   *GROUP contains the group to use, or NULL if this is the first item
   in the group.  On exit, *GROUP contains the radio item group.

   Returns the created GtkWidget.  */

static GtkWidget *
xg_create_one_menuitem (widget_value *item,
                        struct frame *f,
                        GCallback select_cb,
                        GCallback highlight_cb,
                        xg_menu_cb_data *cl_data,
                        GSList **group)
{
  char *utf8_label;
  char *utf8_key;
  GtkWidget *w;
  xg_menu_item_cb_data *cb_data;

  utf8_label = get_utf8_string (item->name);
  utf8_key = get_utf8_string (item->key);

  w = make_menu_item (utf8_label, utf8_key, item, group);

  if (utf8_label) g_free (utf8_label);
  if (utf8_key) g_free (utf8_key);

  cb_data = xmalloc (sizeof *cb_data);

#ifndef HAVE_MPS
  xg_list_insert (&xg_menu_item_cb_list, &cb_data->ptrs);
#endif

  cb_data->select_id = 0;
  cb_data->help = gc_handle_for (item->help);
  cb_data->cl_data = cl_data;
  cb_data->call_data = item->call_data;

  g_signal_connect_data (G_OBJECT (w),
			 "destroy",
			 G_CALLBACK (menuitem_destroy_callback),
			 cb_data, 0, 0);

  /* Put cb_data in widget, so we can get at it when modifying menubar  */
  g_object_set_data (G_OBJECT (w), XG_ITEM_DATA, cb_data);

  /* final item, not a submenu  */
  if (item->call_data && ! item->contents)
    {
      if (select_cb)
        cb_data->select_id
          = g_signal_connect_data (G_OBJECT (w), "activate", select_cb,
				   cb_data, 0, 0);
    }

  return w;
}

#ifdef HAVE_PGTK
static gboolean
menu_bar_button_pressed_cb (GtkWidget *widget, GdkEvent *event,
			    gpointer user_data)
{
  struct frame *f = XFRAME (gc_handle_value (user_data));

  if (event->button.button < 4
      && event->button.window != gtk_widget_get_window (widget)
      && !popup_activated ())
    {
      pgtk_menu_set_in_use (true);
      set_frame_menubar (f, true);
    }

  return false;
}
#endif

/* Create a full menu tree specified by DATA.
   F is the frame the created menu belongs to.
   SELECT_CB is the callback to use when a menu item is selected.
   DEACTIVATE_CB is the callback to use when a sub menu is not shown anymore.
   HIGHLIGHT_CB is the callback to call when entering/leaving menu items.
   If POP_UP_P, create a popup menu.
   If MENU_BAR_P, create a menu bar.
   TOPMENU is the topmost GtkWidget that others shall be placed under.
   It may be NULL, in that case we create the appropriate widget
   (menu bar or menu item depending on POP_UP_P and MENU_BAR_P)
   CL_DATA is the callback data we shall use for this menu, or NULL
   if we haven't set the first callback yet.
   NAME is the name to give to the top level menu if this function
   creates it.  May be NULL to not set any name.

   Returns the top level GtkWidget.  This is TOPLEVEL if TOPLEVEL is
   not NULL.

   This function calls itself to create submenus.  */

static GtkWidget *
create_menus (widget_value *data,
              struct frame *f,
              GCallback select_cb,
              GCallback deactivate_cb,
              GCallback highlight_cb,
              bool pop_up_p,
              bool menu_bar_p,
              GtkWidget *topmenu,
              xg_menu_cb_data *cl_data,
              const char *name)
{
  widget_value *item;
  GtkWidget *wmenu = topmenu;
  GSList *group = NULL;

  if (! topmenu)
    {
      if (! menu_bar_p)
      {
        wmenu = gtk_menu_new ();
        xg_set_screen (wmenu, f);
        /* Connect this to the menu instead of items so we get enter/leave for
           disabled items also.  TODO:  Still does not get enter/leave for
           disabled items in detached menus.  */
        g_signal_connect (G_OBJECT (wmenu),
                          "enter-notify-event",
                          G_CALLBACK (menuitem_highlight_callback),
                          NULL);
        g_signal_connect (G_OBJECT (wmenu),
                          "leave-notify-event",
                          G_CALLBACK (menuitem_highlight_callback),
                          NULL);
      }
      else
        {
#ifndef HAVE_GTK3
          wmenu = gtk_menu_bar_new ();
#else
	  wmenu = emacs_menu_bar_new ();
#endif

#ifdef HAVE_PGTK
	  g_signal_connect_data (G_OBJECT (wmenu), "button-press-event",
				 G_CALLBACK (menu_bar_button_pressed_cb),
				 gc_handle_for_pvec (&f->header), free_glib_gc_handle,
				 0);
#endif
          /* Set width of menu bar to a small value so it doesn't enlarge
             a small initial frame size.  The width will be set to the
             width of the frame later on when it is added to a container.
             height -1: Natural height.  */
          gtk_widget_set_size_request (wmenu, 1, -1);
        }

      /* Put cl_data on the top menu for easier access.  */
      cl_data = make_cl_data (cl_data, f, highlight_cb);
      g_object_set_data (G_OBJECT (wmenu), XG_FRAME_DATA, (gpointer)cl_data);
      g_signal_connect_data (G_OBJECT (wmenu), "destroy",
			     G_CALLBACK (menu_destroy_callback),
			     cl_data, 0, 0);

      if (name)
        gtk_widget_set_name (wmenu, name);

#ifndef HAVE_PGTK
      if (deactivate_cb)
        g_signal_connect (G_OBJECT (wmenu),
                          "selection-done", deactivate_cb, 0);
#else
      if (deactivate_cb)
        g_signal_connect (G_OBJECT (wmenu),
                          "deactivate", deactivate_cb, 0);
#endif
    }

  for (item = data; item; item = item->next)
    {
      GtkWidget *w;

      if (pop_up_p && !item->contents && !item->call_data
          && !menu_separator_name_p (item->name))
        {
          char *utf8_label;
          /* A title for a popup.  We do the same as GTK does when
             creating titles, but it does not look good.  */
          group = NULL;
          utf8_label = get_utf8_string (item->name);

          w = gtk_menu_item_new_with_label (utf8_label);
          gtk_widget_set_sensitive (w, FALSE);
          if (utf8_label) g_free (utf8_label);
        }
      else if (menu_separator_name_p (item->name))
        {
          group = NULL;
          /* GTK only have one separator type.  */
          w = gtk_separator_menu_item_new ();
        }
      else
        {
          w = xg_create_one_menuitem (item,
                                      f,
                                      item->contents ? 0 : select_cb,
                                      highlight_cb,
                                      cl_data,
                                      &group);

          /* Create a possibly empty submenu for menu bar items, since some
             themes don't highlight items correctly without it. */
          if (item->contents || menu_bar_p)
            {
              GtkWidget *submenu = create_menus (item->contents,
                                                 f,
                                                 select_cb,
                                                 deactivate_cb,
                                                 highlight_cb,
                                                 0,
                                                 0,
                                                 0,
                                                 cl_data,
                                                 0);
              gtk_menu_item_set_submenu (GTK_MENU_ITEM (w), submenu);
            }
        }

      gtk_menu_shell_append (GTK_MENU_SHELL (wmenu), w);
      gtk_widget_set_name (w, MENU_ITEM_NAME);
    }

  return wmenu;
}

/* Create a menubar, popup menu or dialog, depending on the TYPE argument.
   TYPE can be "menubar", "popup" for popup menu, or "dialog" for a dialog
   with some text and buttons.
   F is the frame the created item belongs to.
   NAME is the name to use for the top widget.
   VAL is a widget_value structure describing items to be created.
   SELECT_CB is the callback to use when a menu item is selected or
   a dialog button is pressed.
   DEACTIVATE_CB is the callback to use when an item is deactivated.
   For a menu, when a sub menu is not shown anymore, for a dialog it is
   called when the dialog is popped down.
   HIGHLIGHT_CB is the callback to call when entering/leaving menu items.

   Returns the widget created.  */

GtkWidget *
xg_create_widget (const char *type, const char *name, struct frame *f,
		  widget_value *val, GCallback select_cb,
		  GCallback deactivate_cb, GCallback highlight_cb)
{
  GtkWidget *w = 0;
  bool menu_bar_p = strcmp (type, "menubar") == 0;
  bool pop_up_p = strcmp (type, "popup") == 0;

  if (strcmp (type, "dialog") == 0)
    {
      w = create_dialog (val, select_cb, deactivate_cb);
      xg_set_screen (w, f);
      gtk_window_set_transient_for (GTK_WINDOW (w),
                                    GTK_WINDOW (FRAME_GTK_OUTER_WIDGET (f)));
      gtk_window_set_destroy_with_parent (GTK_WINDOW (w), TRUE);
      gtk_widget_set_name (w, "emacs-dialog");
      gtk_window_set_modal (GTK_WINDOW (w), TRUE);
    }
  else if (menu_bar_p || pop_up_p)
    {
      w = create_menus (val->contents,
                        f,
                        select_cb,
                        deactivate_cb,
                        highlight_cb,
                        pop_up_p,
                        menu_bar_p,
                        0,
                        0,
                        name);

      /* Set the cursor to an arrow for popup menus when they are mapped.
         This is done by default for menu bar menus.  */
      if (pop_up_p)
        {
          /* Must realize so the GdkWindow inside the widget is created.  */
          gtk_widget_realize (w);
          xg_set_cursor (w, FRAME_DISPLAY_INFO (f)->xg_cursor);
        }
    }
  else
    {
      fprintf (stderr, "bad type in xg_create_widget: %s, doing nothing\n",
               type);
    }

  return w;
}

/* Return the label for menu item WITEM.  */

static const char *
xg_get_menu_item_label (GtkMenuItem *witem)
{
  GtkLabel *wlabel = GTK_LABEL (XG_BIN_CHILD (witem));
  return gtk_label_get_label (wlabel);
}

/* Return true if the menu item WITEM has the text LABEL.  */

static bool
xg_item_label_same_p (GtkMenuItem *witem, const char *label)
{
  char *utf8_label = get_utf8_string (label);
  const char *old_label = witem ? xg_get_menu_item_label (witem) : 0;

  bool is_same = (old_label
		  ? utf8_label && strcmp (utf8_label, old_label) == 0
		  : !utf8_label);

  if (utf8_label) g_free (utf8_label);

  return is_same;
}

/* Destroy widgets in LIST.  */

static void
xg_destroy_widgets (GList *list)
{
  GList *iter;

  for (iter = list; iter; iter = g_list_next (iter))
    {
      GtkWidget *w = GTK_WIDGET (iter->data);

      /* Destroying the widget will remove it from the container it is in.  */
      gtk_widget_destroy (w);
    }
}

/* Update the top level names in MENUBAR (i.e. not submenus).
   F is the frame the menu bar belongs to.
   *LIST is a list with the current menu bar names (menu item widgets).
   ITER is the item within *LIST that shall be updated.
   POS is the numerical position, starting at 0, of ITER in *LIST.
   VAL describes what the menu bar shall look like after the update.
   SELECT_CB is the callback to use when a menu item is selected.
   HIGHLIGHT_CB is the callback to call when entering/leaving menu items.
   CL_DATA points to the callback data to be used for this menu bar.

   This function calls itself to walk through the menu bar names.  */

static void
xg_update_menubar (GtkWidget *menubar,
		   struct frame *f,
		   GList **list,
		   GList *iter,
		   int pos,
		   widget_value *val,
		   GCallback select_cb,
		   GCallback deactivate_cb,
		   GCallback highlight_cb,
		   xg_menu_cb_data *cl_data)
{
  if (! iter && ! val)
    return;
  else if (iter && ! val)
    {
      /* Item(s) have been removed.  Remove all remaining items.  */
      xg_destroy_widgets (iter);

      /* Add a blank entry so the menubar doesn't collapse to nothing. */
      gtk_menu_shell_insert (GTK_MENU_SHELL (menubar),
                             gtk_menu_item_new_with_label (""),
                             0);
      /* All updated.  */
      val = 0;
      iter = 0;
    }
  else if (! iter && val)
    {
      /* Item(s) added.  Add all new items in one call.  */
      create_menus (val, f, select_cb, deactivate_cb, highlight_cb,
                    0, 1, menubar, cl_data, 0);

      /* All updated.  */
      val = 0;
      iter = 0;
    }
  /* Below this neither iter or val is NULL */
  else if (xg_item_label_same_p (GTK_MENU_ITEM (iter->data), val->name))
    {
      /* This item is still the same, check next item.  */
      val = val->next;
      iter = g_list_next (iter);
      ++pos;
    }
  else /* This item is changed.  */
    {
      GtkMenuItem *witem = GTK_MENU_ITEM (iter->data);
      GtkMenuItem *witem2 = 0;
      bool val_in_menubar = 0;
      bool iter_in_new_menubar = 0;
      GList *iter2;
      widget_value *cur;

      /* See if the changed entry (val) is present later in the menu bar  */
      for (iter2 = iter;
           iter2 && ! val_in_menubar;
           iter2 = g_list_next (iter2))
        {
          witem2 = GTK_MENU_ITEM (iter2->data);
          val_in_menubar = xg_item_label_same_p (witem2, val->name);
        }

      /* See if the current entry (iter) is present later in the
         specification for the new menu bar.  */
      for (cur = val; cur && ! iter_in_new_menubar; cur = cur->next)
        iter_in_new_menubar = xg_item_label_same_p (witem, cur->name);

      if (val_in_menubar && ! iter_in_new_menubar)
        {
          int nr = pos;

          /*  This corresponds to:
                Current:  A B C
                New:      A C
              Remove B.  */

          g_object_ref (G_OBJECT (witem));
          gtk_container_remove (GTK_CONTAINER (menubar), GTK_WIDGET (witem));
          gtk_widget_destroy (GTK_WIDGET (witem));

          /* Must get new list since the old changed.  */
          g_list_free (*list);
          *list = iter = gtk_container_get_children (GTK_CONTAINER (menubar));
          while (nr-- > 0) iter = g_list_next (iter);
        }
      else if (! val_in_menubar && ! iter_in_new_menubar)
        {
          /*  This corresponds to:
                Current:  A B C
                New:      A X C
              Rename B to X.  This might seem to be a strange thing to do,
              since if there is a menu under B it will be totally wrong for X.
              But consider editing a C file.  Then there is a C-mode menu
              (corresponds to B above).
              If then doing C-x C-f the minibuf menu (X above) replaces the
              C-mode menu.  When returning from the minibuffer, we get
              back the C-mode menu.  Thus we do:
                Rename B to X (C-mode to minibuf menu)
                Rename X to B (minibuf to C-mode menu).
              If the X menu hasn't been invoked, the menu under B
              is up to date when leaving the minibuffer.  */
          GtkLabel *wlabel = GTK_LABEL (XG_BIN_CHILD (witem));
          char *utf8_label = get_utf8_string (val->name);

          /* GTK menu items don't notice when their labels have been
             changed from underneath them, so we have to explicitly
             use g_object_notify to tell listeners (e.g., a GMenuModel
             bridge that might be loaded) that the item's label has
             changed.  */
          gtk_label_set_text (wlabel, utf8_label);
          g_object_notify (G_OBJECT (witem), "label");
          if (utf8_label) g_free (utf8_label);
          iter = g_list_next (iter);
          val = val->next;
          ++pos;
        }
      else if (! val_in_menubar && iter_in_new_menubar)
        {
          /*  This corresponds to:
                Current:  A B C
                New:      A X B C
              Insert X.  */

          int nr = pos;
          GSList *group = 0;
          GtkWidget *w = xg_create_one_menuitem (val,
                                                 f,
                                                 select_cb,
                                                 highlight_cb,
                                                 cl_data,
                                                 &group);

          /* Create a possibly empty submenu for menu bar items, since some
             themes don't highlight items correctly without it. */
          GtkWidget *submenu = create_menus (NULL, f,
                                             select_cb, deactivate_cb,
                                             highlight_cb,
                                             0, 0, 0, cl_data, 0);

          gtk_widget_set_name (w, MENU_ITEM_NAME);
          gtk_menu_shell_insert (GTK_MENU_SHELL (menubar), w, pos);
          gtk_menu_item_set_submenu (GTK_MENU_ITEM (w), submenu);

          g_list_free (*list);
          *list = iter = gtk_container_get_children (GTK_CONTAINER (menubar));
          while (nr-- > 0) iter = g_list_next (iter);
          iter = g_list_next (iter);
          val = val->next;
          ++pos;
        }
      else /* if (val_in_menubar && iter_in_new_menubar) */
        {
          int nr = pos;
          /*  This corresponds to:
                Current:  A B C
                New:      A C B
              Move C before B  */

          g_object_ref (G_OBJECT (witem2));
          gtk_container_remove (GTK_CONTAINER (menubar), GTK_WIDGET (witem2));
          gtk_menu_shell_insert (GTK_MENU_SHELL (menubar),
                                 GTK_WIDGET (witem2), pos);
          g_object_unref (G_OBJECT (witem2));

          g_list_free (*list);
          *list = iter = gtk_container_get_children (GTK_CONTAINER (menubar));
          while (nr-- > 0) iter = g_list_next (iter);
          if (iter) iter = g_list_next (iter);
          val = val->next;
          ++pos;
      }
    }

  /* Update the rest of the menu bar.  */
  xg_update_menubar (menubar, f, list, iter, pos, val,
                     select_cb, deactivate_cb, highlight_cb, cl_data);
}

/* Update the menu item W so it corresponds to VAL.
   SELECT_CB is the callback to use when a menu item is selected.
   HIGHLIGHT_CB is the callback to call when entering/leaving menu items.
   CL_DATA is the data to set in the widget for menu invocation.  */

static void
xg_update_menu_item (widget_value *val,
                     GtkWidget *w,
                     GCallback select_cb,
                     GCallback highlight_cb,
                     xg_menu_cb_data *cl_data)
{
  GtkWidget *wchild;
  GtkLabel *wlbl = 0;
  GtkLabel *wkey = 0;
  char *utf8_label;
  char *utf8_key;
  const char *old_label = 0;
  const char *old_key = 0;
  xg_menu_item_cb_data *cb_data;
  bool label_changed = false;

  wchild = XG_BIN_CHILD (w);
  utf8_label = get_utf8_string (val->name);
  utf8_key = get_utf8_string (val->key);

  /* See if W is a menu item with a key.  See make_menu_item above.  */
  if (GTK_IS_BOX (wchild))
    {
      GList *list = gtk_container_get_children (GTK_CONTAINER (wchild));

      wlbl = GTK_LABEL (list->data);
      wkey = GTK_LABEL (list->next->data);
      g_list_free (list);

      if (! utf8_key)
        {
          /* Remove the key and keep just the label.  */
          g_object_ref (G_OBJECT (wlbl));
          gtk_container_remove (GTK_CONTAINER (w), wchild);
          gtk_container_add (GTK_CONTAINER (w), GTK_WIDGET (wlbl));
          g_object_unref (G_OBJECT (wlbl));
          wkey = 0;
        }

    }
  else /* Just a label.  */
    {
      wlbl = GTK_LABEL (wchild);

      /* Check if there is now a key.  */
      if (utf8_key)
        {
          GtkWidget *wtoadd = make_widget_for_menu_item (utf8_label, utf8_key);
          GList *list = gtk_container_get_children (GTK_CONTAINER (wtoadd));

          wlbl = GTK_LABEL (list->data);
          wkey = GTK_LABEL (list->next->data);
          g_list_free (list);

          gtk_container_remove (GTK_CONTAINER (w), wchild);
          gtk_container_add (GTK_CONTAINER (w), wtoadd);
        }
    }

  if (wkey) old_key = gtk_label_get_label (wkey);
  if (wlbl) old_label = gtk_label_get_label (wlbl);

  if (wkey && utf8_key && (! old_key || strcmp (utf8_key, old_key) != 0))
    {
      label_changed = true;
      gtk_label_set_text (wkey, utf8_key);
    }

  if (utf8_label && (! old_label || strcmp (utf8_label, old_label) != 0))
    {
      label_changed = true;
      gtk_label_set_text (wlbl, utf8_label);
    }

  if (utf8_key) g_free (utf8_key);
  if (utf8_label) g_free (utf8_label);

  if (! val->enabled && gtk_widget_get_sensitive (w))
    gtk_widget_set_sensitive (w, FALSE);
  else if (val->enabled && ! gtk_widget_get_sensitive (w))
    gtk_widget_set_sensitive (w, TRUE);

  cb_data = g_object_get_data (G_OBJECT (w), XG_ITEM_DATA);
  if (cb_data)
    {
      cb_data->call_data = val->call_data;
      free_gc_handle (cb_data->help);
      cb_data->help = gc_handle_for (val->help);
      cb_data->cl_data = cl_data;

      /* We assume the callback functions don't change.  */
      if (val->call_data && ! val->contents)
        {
          /* This item shall have a select callback.  */
          if (! cb_data->select_id)
            cb_data->select_id
              = g_signal_connect_data (G_OBJECT (w), "activate",
				       select_cb,
				       cb_data, 0, 0);
        }
      else if (cb_data->select_id)
        {
          g_signal_handler_disconnect (w, cb_data->select_id);
          cb_data->select_id = 0;
        }
    }

  if (label_changed) /* See comment in xg_update_menubar.  */
    g_object_notify (G_OBJECT (w), "label");
}

/* Update the toggle menu item W so it corresponds to VAL.  */

static void
xg_update_toggle_item (widget_value *val, GtkWidget *w)
{
  gtk_check_menu_item_set_active (GTK_CHECK_MENU_ITEM (w), val->selected);
}

/* Update the radio menu item W so it corresponds to VAL.  */

static void
xg_update_radio_item (widget_value *val, GtkWidget *w)
{
  gtk_check_menu_item_set_active (GTK_CHECK_MENU_ITEM (w), val->selected);
}

/* Update the sub menu SUBMENU and all its children so it corresponds to VAL.
   SUBMENU may be NULL, in that case a new menu is created.
   F is the frame the menu bar belongs to.
   VAL describes the contents of the menu bar.
   SELECT_CB is the callback to use when a menu item is selected.
   DEACTIVATE_CB is the callback to use when a sub menu is not shown anymore.
   HIGHLIGHT_CB is the callback to call when entering/leaving menu items.
   CL_DATA is the call back data to use for any newly created items.

   Returns the updated submenu widget, that is SUBMENU unless SUBMENU
   was NULL.  */

static GtkWidget *
xg_update_submenu (GtkWidget *submenu,
		   struct frame *f,
		   widget_value *val,
		   GCallback select_cb,
		   GCallback deactivate_cb,
		   GCallback highlight_cb,
		   xg_menu_cb_data *cl_data)
{
  GtkWidget *newsub = submenu;
  GList *list = 0;
  GList *iter;
  widget_value *cur;
  GList *first_radio = 0;

  if (submenu)
    list = gtk_container_get_children (GTK_CONTAINER (submenu));

  for (cur = val, iter = list;
       cur && iter;
       iter = g_list_next (iter), cur = cur->next)
  {
    GtkWidget *w = GTK_WIDGET (iter->data);

    /* Remember first radio button in a group.  If we get a mismatch in
       a radio group we must rebuild the whole group so that the connections
       in GTK becomes correct.  */
    if (cur->button_type == BUTTON_TYPE_RADIO && ! first_radio)
      first_radio = iter;
    else if (cur->button_type != BUTTON_TYPE_RADIO
             && ! GTK_IS_RADIO_MENU_ITEM (w))
      first_radio = 0;

    if (GTK_IS_SEPARATOR_MENU_ITEM (w))
      {
        if (! menu_separator_name_p (cur->name))
          break;
      }
    else if (GTK_IS_CHECK_MENU_ITEM (w))
      {
        if (cur->button_type != BUTTON_TYPE_TOGGLE)
          break;
        xg_update_toggle_item (cur, w);
        xg_update_menu_item (cur, w, select_cb, highlight_cb, cl_data);
      }
    else if (GTK_IS_RADIO_MENU_ITEM (w))
      {
        if (cur->button_type != BUTTON_TYPE_RADIO)
          break;
        xg_update_radio_item (cur, w);
        xg_update_menu_item (cur, w, select_cb, highlight_cb, cl_data);
      }
    else if (GTK_IS_MENU_ITEM (w))
      {
        GtkMenuItem *witem = GTK_MENU_ITEM (w);
        GtkWidget *sub;

        if (cur->button_type != BUTTON_TYPE_NONE ||
            menu_separator_name_p (cur->name))
          break;

        xg_update_menu_item (cur, w, select_cb, highlight_cb, cl_data);

        sub = gtk_menu_item_get_submenu (witem);
        if (sub && ! cur->contents)
          {
            /* Not a submenu anymore.  */
            g_object_ref (G_OBJECT (sub));
            gtk_menu_item_set_submenu (witem, NULL);
            gtk_widget_destroy (sub);
          }
        else if (cur->contents)
          {
            GtkWidget *nsub;

            nsub = xg_update_submenu (sub, f, cur->contents,
                                      select_cb, deactivate_cb,
                                      highlight_cb, cl_data);

            /* If this item just became a submenu, we must set it.  */
            if (nsub != sub)
              gtk_menu_item_set_submenu (witem, nsub);
          }
      }
    else
      {
        /* Structural difference.  Remove everything from here and down
           in SUBMENU.  */
        break;
      }
  }

  /* Remove widgets from first structural change.  */
  if (iter)
    {
      /* If we are adding new menu items below, we must remove from
         first radio button so that radio groups become correct.  */
      if (cur && first_radio) xg_destroy_widgets (first_radio);
      else xg_destroy_widgets (iter);
    }

  if (cur)
    {
      /* More items added.  Create them.  */
      newsub = create_menus (cur,
                             f,
                             select_cb,
                             deactivate_cb,
                             highlight_cb,
                             0,
                             0,
                             submenu,
                             cl_data,
                             0);
    }

  if (list) g_list_free (list);

  return newsub;
}

/* Update the MENUBAR.
   F is the frame the menu bar belongs to.
   VAL describes the contents of the menu bar.
   If DEEP_P, rebuild all but the top level menu names in
   the MENUBAR.  If DEEP_P is zero, just rebuild the names in the menubar.
   SELECT_CB is the callback to use when a menu item is selected.
   DEACTIVATE_CB is the callback to use when a sub menu is not shown anymore.
   HIGHLIGHT_CB is the callback to call when entering/leaving menu items.  */

void
xg_modify_menubar_widgets (GtkWidget *menubar, struct frame *f,
			   widget_value *val, bool deep_p,
                           GCallback select_cb, GCallback deactivate_cb,
			   GCallback highlight_cb)
{
  xg_menu_cb_data *cl_data;
  GList *list = gtk_container_get_children (GTK_CONTAINER (menubar));

  if (! list) return;

  cl_data = g_object_get_data (G_OBJECT (menubar), XG_FRAME_DATA);

  xg_update_menubar (menubar, f, &list, list, 0, val->contents,
                     select_cb, deactivate_cb, highlight_cb, cl_data);

  if (deep_p)
    {
      widget_value *cur;

      /* Update all sub menus.
         We must keep the submenus (GTK menu item widgets) since the
         X Window in the XEvent that activates the menu are those widgets.  */

      /* Update cl_data, menu_item things in F may have changed.  */
      update_cl_data (cl_data, f, highlight_cb);

      for (cur = val->contents; cur; cur = cur->next)
        {
          GList *iter;
          GtkWidget *sub = 0;
          GtkWidget *newsub;
          GtkMenuItem *witem = 0;

          /* Find sub menu that corresponds to val and update it.  */
          for (iter = list ; iter; iter = g_list_next (iter))
            {
              witem = GTK_MENU_ITEM (iter->data);
              if (xg_item_label_same_p (witem, cur->name))
                {
                  sub = gtk_menu_item_get_submenu (witem);
                  break;
                }
            }

          newsub = xg_update_submenu (sub,
                                      f,
                                      cur->contents,
                                      select_cb,
                                      deactivate_cb,
                                      highlight_cb,
                                      cl_data);
          /* sub may still be NULL.  If we just updated non deep and added
             a new menu bar item, it has no sub menu yet.  So we set the
             newly created sub menu under witem.  */
          if (newsub != sub && witem != 0)
            {
              xg_set_screen (newsub, f);
              gtk_menu_item_set_submenu (witem, newsub);
            }
        }
    }

  g_list_free (list);
  gtk_widget_show_all (menubar);
}

/* Callback called when the menu bar W is mapped.
   Used to find the height of the menu bar if we didn't get it
   after showing the widget.  */

static void
menubar_map_cb (GtkWidget *w, gpointer user_data)
{
  GtkRequisition req;
  struct frame *f = XFRAME (gc_handle_value (user_data));
  gtk_widget_get_preferred_size (w, NULL, &req);
  req.height *= xg_get_scale (f);
  if (FRAME_MENUBAR_HEIGHT (f) != req.height)
    {
      FRAME_MENUBAR_HEIGHT (f) = req.height;
      adjust_frame_size (f, -1, -1, 2, 0, Qmenu_bar_lines);
    }
}

/* Recompute all the widgets of frame F, when the menu bar has been
   changed.  */

void
xg_update_frame_menubar (struct frame *f)
{
  xp_output *x = f->output_data.xp;
  GtkRequisition req;
  int scale = xg_get_scale (f);

  if (!x->menubar_widget || gtk_widget_get_mapped (x->menubar_widget))
    return;

  if (x->menubar_widget && gtk_widget_get_parent (x->menubar_widget))
    return; /* Already done this, happens for frames created invisible.  */

  block_input ();

  gtk_box_pack_start (GTK_BOX (x->vbox_widget), x->menubar_widget,
                      FALSE, FALSE, 0);
  gtk_box_reorder_child (GTK_BOX (x->vbox_widget), x->menubar_widget, 0);

  g_signal_connect_data (x->menubar_widget, "map", G_CALLBACK (menubar_map_cb),
			 gc_handle_for_pvec (&f->header), free_glib_gc_handle,
			 0);
  gtk_widget_show_all (x->menubar_widget);
  gtk_widget_get_preferred_size (x->menubar_widget, NULL, &req);
  req.height *= scale;

#if !defined HAVE_PGTK && defined HAVE_GTK3
  if (FRAME_DISPLAY_INFO (f)->n_planes == 32)
    {
      GdkScreen *screen = gtk_widget_get_screen (x->menubar_widget);
      GdkVisual *visual = gdk_screen_get_system_visual (screen);

      gtk_widget_realize (x->menubar_widget);
      gtk_widget_set_visual (x->menubar_widget, visual);
    }
#endif

  if (FRAME_MENUBAR_HEIGHT (f) != req.height)
    {
      FRAME_MENUBAR_HEIGHT (f) = req.height;
      adjust_frame_size (f, -1, -1, 2, 0, Qmenu_bar_lines);
    }
  unblock_input ();
}

/* Get rid of the menu bar of frame F, and free its storage.
   This is used when deleting a frame, and when turning off the menu bar.  */

void
free_frame_menubar (struct frame *f)
{
  xp_output *x = f->output_data.xp;

  if (x->menubar_widget)
    {
      block_input ();

      gtk_container_remove (GTK_CONTAINER (x->vbox_widget), x->menubar_widget);
       /* The menubar and its children shall be deleted when removed from
          the container.  */
      x->menubar_widget = 0;
      FRAME_MENUBAR_HEIGHT (f) = 0;
      adjust_frame_size (f, -1, -1, 2, 0, Qmenu_bar_lines);
      unblock_input ();
    }
}

#ifndef HAVE_PGTK
bool
xg_event_is_for_menubar (struct frame *f, const XEvent *event)
{
  struct x_output *x = f->output_data.x;
  GList *iter;
  GdkRectangle rec;
  GList *list;
  GdkDisplay *gdpy;
  GdkWindow *gw;
  GdkEvent gevent;
  GtkWidget *gwdesc;

  if (! x->menubar_widget) return 0;

#ifdef HAVE_XINPUT2
  XIDeviceEvent *xev = (XIDeviceEvent *) event->xcookie.data;
  if (event->type == GenericEvent) /* XI_ButtonPress or XI_ButtonRelease or a touch event.  */
    {
      if (! (xev->event_x >= 0
	     && xev->event_x < FRAME_PIXEL_WIDTH (f)
	     && xev->event_y >= 0
	     && xev->event_y < FRAME_MENUBAR_HEIGHT (f)))
	return 0;
    }
  else
#endif
  if (! (event->xbutton.x >= 0
         && event->xbutton.x < FRAME_PIXEL_WIDTH (f)
         && event->xbutton.y >= 0
         && event->xbutton.y < FRAME_MENUBAR_HEIGHT (f)
         && event->xbutton.same_screen))
    return 0;

  gdpy = gdk_x11_lookup_xdisplay (FRAME_X_DISPLAY (f));
#ifdef HAVE_XINPUT2
  if (event->type == GenericEvent)
    gw = gdk_x11_window_lookup_for_display (gdpy, xev->event);
  else
#endif
    gw = gdk_x11_window_lookup_for_display (gdpy, event->xbutton.window);
  if (! gw) return 0;
  gevent.any.window = gw;
  gevent.any.type = GDK_NOTHING;
  gwdesc = gtk_get_event_widget (&gevent);
  if (! gwdesc) return 0;
  if (! GTK_IS_MENU_BAR (gwdesc)
      && ! GTK_IS_MENU_ITEM (gwdesc)
      && ! gtk_widget_is_ancestor (x->menubar_widget, gwdesc))
    return 0;

  list = gtk_container_get_children (GTK_CONTAINER (x->menubar_widget));
  if (! list) return 0;
  int scale = xg_get_scale (f);
#ifdef HAVE_XINPUT2
  if (event->type == GenericEvent)
    {
      rec.x = xev->event_x / scale;
      rec.y = xev->event_y / scale;
    }
  else
    {
#endif
      rec.x = event->xbutton.x / scale;
      rec.y = event->xbutton.y / scale;
#ifdef HAVE_XINPUT2
    }
#endif

  rec.width = 1;
  rec.height = 1;

  for (iter = list ; iter; iter = g_list_next (iter))
    {
      GtkWidget *w = GTK_WIDGET (iter->data);
      if (gtk_widget_get_mapped (w) && gtk_widget_intersect (w, &rec, NULL))
        break;
    }
  g_list_free (list);
  return iter != 0;
}
#endif



/***********************************************************************
                      Scroll bar functions
 ***********************************************************************/


/* Setting scroll bar values invokes the callback.  Use this variable
   to indicate that callback should do nothing.  */

bool xg_ignore_gtk_scrollbar;

/* Width and height of scroll bars for the current theme.  */
static int scroll_bar_width_for_theme;
static int scroll_bar_height_for_theme;

#if defined HAVE_PGTK || !defined HAVE_GTK3

/* Xlib's `Window' fits in 32 bits.  But we want to store pointers, and they
   may be larger than 32 bits.  Keep a mapping from integer index to widget
   pointers to get around the 32 bit limitation.  */

static struct
{
  GtkWidget **widgets;
  ptrdiff_t max_size;
  ptrdiff_t used;
} id_to_widget;

/* Grow this much every time we need to allocate more  */

#define ID_TO_WIDGET_INCR  32

/* Store the widget pointer W in id_to_widget and return the integer index.  */

static ptrdiff_t
xg_store_widget_in_map (GtkWidget *w)
{
  ptrdiff_t i;

  if (id_to_widget.max_size == id_to_widget.used)
    {
      ptrdiff_t new_size;
      if (TYPE_MAXIMUM (Window) - ID_TO_WIDGET_INCR < id_to_widget.max_size)
	memory_full (SIZE_MAX);

      new_size = id_to_widget.max_size + ID_TO_WIDGET_INCR;
      id_to_widget.widgets = xnrealloc (id_to_widget.widgets,
					new_size, sizeof (GtkWidget *));

      for (i = id_to_widget.max_size; i < new_size; ++i)
        id_to_widget.widgets[i] = 0;
      id_to_widget.max_size = new_size;
    }

  /* Just loop over the array and find a free place.  After all,
     how many scroll bars are we creating?  Should be a small number.
     The check above guarantees we will find a free place.  */
  for (i = 0; i < id_to_widget.max_size; ++i)
    {
      if (! id_to_widget.widgets[i])
        {
          id_to_widget.widgets[i] = w;
          ++id_to_widget.used;

          return i;
        }
    }

  /* Should never end up here  */
  emacs_abort ();
}

/* Remove pointer at IDX from id_to_widget.
   Called when scroll bar is destroyed.  */

static void
xg_remove_widget_from_map (ptrdiff_t idx)
{
  if (idx < id_to_widget.max_size && id_to_widget.widgets[idx] != 0)
    {
      id_to_widget.widgets[idx] = 0;
      --id_to_widget.used;
    }
}

/* Get the widget pointer at IDX from id_to_widget. */

static GtkWidget *
xg_get_widget_from_map (ptrdiff_t idx, Display *dpy)
{
  if (idx < id_to_widget.max_size && id_to_widget.widgets[idx] != 0)
    return id_to_widget.widgets[idx];

  return 0;
}

#else
static void
find_scrollbar_cb (GtkWidget *widget, gpointer user_data)
{
  GtkWidget **scroll_bar = user_data;

  if (GTK_IS_SCROLLBAR (widget))
    *scroll_bar = widget;
}

static GtkWidget *
xg_get_widget_from_map (ptrdiff_t window, Display *dpy)
{
  GtkWidget *gwdesc, *scroll_bar = NULL;
  GdkWindow *gdkwin;

  gdkwin = gdk_x11_window_lookup_for_display (gdk_x11_lookup_xdisplay (dpy),
                                              (Window) window);
  if (gdkwin)
    {
      GdkEvent event;
      event.any.window = gdkwin;
      event.any.type = GDK_NOTHING;
      gwdesc = gtk_get_event_widget (&event);

      gpointer user_data = &scroll_bar;
      if (gwdesc && GTK_IS_EVENT_BOX (gwdesc))
	gtk_container_forall (GTK_CONTAINER (gwdesc),
			      find_scrollbar_cb, user_data);
    }
  else
    return NULL;

  return scroll_bar;
}
#endif

static void
update_theme_scrollbar_width (void)
{
#ifdef HAVE_GTK3
  GtkAdjustment *vadj;
#else
  GtkObject *vadj;
#endif
  GtkWidget *wscroll;
  int w = 0, b = 0;

  vadj = gtk_adjustment_new (XG_SB_MIN, XG_SB_MIN, XG_SB_MAX, 0.1, 0.1, 0.1);
  wscroll = gtk_scrollbar_new (GTK_ORIENTATION_VERTICAL, GTK_ADJUSTMENT (vadj));
  g_object_ref_sink (G_OBJECT (wscroll));
  gtk_widget_style_get (wscroll, "slider-width", &w, "trough-border", &b, NULL);
  gtk_widget_destroy (wscroll);
  g_object_unref (G_OBJECT (wscroll));
  w += 2*b;
#ifndef HAVE_GTK3
  if (w < 16) w = 16;
#endif
  scroll_bar_width_for_theme = w;
}

static void
update_theme_scrollbar_height (void)
{
#ifdef HAVE_GTK3
  GtkAdjustment *hadj;
#else
  GtkObject *hadj;
#endif
  GtkWidget *wscroll;
  int w = 0, b = 0;

  hadj = gtk_adjustment_new (YG_SB_MIN, YG_SB_MIN, YG_SB_MAX, 0.1, 0.1, 0.1);
  wscroll = gtk_scrollbar_new (GTK_ORIENTATION_HORIZONTAL, GTK_ADJUSTMENT (hadj));
  g_object_ref_sink (G_OBJECT (wscroll));
  gtk_widget_style_get (wscroll, "slider-width", &w, "trough-border", &b, NULL);
  gtk_widget_destroy (wscroll);
  g_object_unref (G_OBJECT (wscroll));
  w += 2*b;
  if (w < 12) w = 12;
  scroll_bar_height_for_theme = w;
}

int
xg_get_default_scrollbar_width (struct frame *f)
{
  return scroll_bar_width_for_theme * xg_get_scale (f);
}

int
xg_get_default_scrollbar_height (struct frame *f)
{
  /* Apparently there's no default height for themes.  */
  return scroll_bar_width_for_theme * xg_get_scale (f);
}

#ifndef HAVE_GTK3
/* Return the scrollbar id for X Window WID on display DPY.
   Return -1 if WID not in id_to_widget.  */

ptrdiff_t
xg_get_scroll_id_for_window (Display *dpy, Window wid)
{
  ptrdiff_t idx;
  GtkWidget *w;

  w = xg_win_to_widget (dpy, wid);

  if (w)
    {
      for (idx = 0; idx < id_to_widget.max_size; ++idx)
        if (id_to_widget.widgets[idx] == w)
          return idx;
    }

  return -1;
}
#endif

/* Callback invoked when scroll bar WIDGET is destroyed.
   DATA is the index into id_to_widget for WIDGET.
   We free pointer to last scroll bar values here and remove the index.  */

#if !defined HAVE_GTK3 || defined HAVE_PGTK
static void
xg_gtk_scroll_destroy (GtkWidget *widget, gpointer data)
{
  intptr_t id = (intptr_t) data;
  xg_remove_widget_from_map (id);
}
#endif

#if defined HAVE_GTK3 && !defined HAVE_PGTK
static void
xg_scroll_bar_size_allocate_cb (GtkWidget *widget,
				GdkRectangle *allocation,
				gpointer user_data)
{
  GdkEvent *event = gtk_get_current_event ();
  GdkEvent dummy;

  if (event && event->any.type == GDK_CONFIGURE)
    x_scroll_bar_configure (event);
  else
    {
      /* These are the only fields used by x_scroll_bar_configure.  */
      dummy.configure.send_event = FALSE;
      dummy.configure.x = allocation->x;
      dummy.configure.y = allocation->y;
      dummy.configure.width = allocation->width;
      dummy.configure.height = allocation->height;
      dummy.configure.window = gtk_widget_get_window (widget);

      x_scroll_bar_configure (&dummy);
    }
}
#endif

static void
xg_finish_scroll_bar_creation (struct frame *f,
                               GtkWidget *wscroll,
                               struct scroll_bar *bar,
                               GCallback scroll_callback,
                               GCallback end_callback,
                               const char *scroll_bar_name)
{
  GtkWidget *webox = gtk_event_box_new ();
#ifdef HAVE_GTK3
  GtkCssProvider *foreground_provider;
  GtkCssProvider *background_provider;
#endif

  gtk_widget_set_name (wscroll, scroll_bar_name);
#ifndef HAVE_GTK3
  gtk_range_set_update_policy (GTK_RANGE (wscroll), GTK_UPDATE_CONTINUOUS);
#endif
  g_object_set_data (G_OBJECT (wscroll), XG_FRAME_DATA, (gpointer) f);

#if defined HAVE_GTK3 && !defined HAVE_PGTK
  g_signal_connect (G_OBJECT (webox), "size-allocate",
		    G_CALLBACK (xg_scroll_bar_size_allocate_cb),
		    NULL);
#endif

#if defined HAVE_PGTK || !defined HAVE_GTK3
  ptrdiff_t scroll_id = xg_store_widget_in_map (wscroll);

  g_signal_connect_data (G_OBJECT (wscroll),
			 "destroy",
			 G_CALLBACK (xg_gtk_scroll_destroy),
			 (gpointer) scroll_id,
			 0, 0);
#endif

  gc_handle bar_gch = gc_handle_for_pvec (&bar->header);
  g_signal_connect (G_OBJECT (wscroll),
                    "change-value",
                    scroll_callback,
		    bar_gch);
  g_signal_connect (G_OBJECT (wscroll),
                    "button-release-event",
                    end_callback,
		    bar_gch);

  g_signal_connect (G_OBJECT (wscroll),
		    "destroy",
		    G_CALLBACK (free_glib_gc_handle),
		    (gpointer) bar_gch);

  /* The scroll bar widget does not draw on a window of its own.  Instead
     it draws on the parent window, in this case the edit widget.  So
     whenever the edit widget is cleared, the scroll bar needs to redraw
     also, which causes flicker.  Put an event box between the edit widget
     and the scroll bar, so the scroll bar instead draws itself on the
     event box window.  */
  gtk_fixed_put (GTK_FIXED (f->output_data.xp->edit_widget), webox, -1, -1);
  gtk_container_add (GTK_CONTAINER (webox), wscroll);

  xg_set_widget_bg (f, webox, FRAME_BACKGROUND_PIXEL (f));

  /* N.B. The event box doesn't become a real X11 window until we ask
     for its XID via GTK_WIDGET_TO_X_WIN.  If the event box is not a
     real X window, it and its scroll-bar child try to draw on the
     Emacs main window, which we draw over using Xlib.  */
  gtk_widget_realize (webox);
#ifdef HAVE_PGTK
  gtk_widget_show_all (webox);
#elif defined HAVE_GTK3
  bar->x_window = GTK_WIDGET_TO_X_WIN (webox);
  gtk_widget_show_all (webox);
#else
  GTK_WIDGET_TO_X_WIN (webox);
#endif

  /* Set the cursor to an arrow.  */
  xg_set_cursor (webox, FRAME_DISPLAY_INFO (f)->xg_cursor);

#ifdef HAVE_GTK3
  GtkStyleContext *ctxt = gtk_widget_get_style_context (wscroll);
  foreground_provider = FRAME_OUTPUT_DATA (f)->scrollbar_foreground_css_provider;
  background_provider = FRAME_OUTPUT_DATA (f)->scrollbar_background_css_provider;

  gtk_style_context_add_provider (ctxt, GTK_STYLE_PROVIDER (foreground_provider),
				  GTK_STYLE_PROVIDER_PRIORITY_USER);
  gtk_style_context_add_provider (ctxt, GTK_STYLE_PROVIDER (background_provider),
				  GTK_STYLE_PROVIDER_PRIORITY_USER);

#ifndef HAVE_PGTK
  gtk_widget_add_events (webox, GDK_STRUCTURE_MASK);
  gtk_widget_set_double_buffered (wscroll, FALSE);
#endif
#endif

#if defined HAVE_PGTK || !defined HAVE_GTK3
  bar->x_window = scroll_id;
#endif
}

/* Create a scroll bar widget for frame F.  Store the scroll bar
   in BAR.
   SCROLL_CALLBACK is the callback to invoke when the value of the
   bar changes.
   END_CALLBACK is the callback to invoke when scrolling ends.
   SCROLL_BAR_NAME is the name we use for the scroll bar.  Can be used
   to set resources for the widget.  */

void
xg_create_scroll_bar (struct frame *f,
                      struct scroll_bar *bar,
                      GCallback scroll_callback,
                      GCallback end_callback,
                      const char *scroll_bar_name)
{
  GtkWidget *wscroll;
#ifdef HAVE_GTK3
  GtkAdjustment *vadj;
#else
  GtkObject *vadj;
#endif

  /* Page, step increment values are not so important here, they
     will be corrected in x_set_toolkit_scroll_bar_thumb. */
  vadj = gtk_adjustment_new (XG_SB_MIN, XG_SB_MIN, XG_SB_MAX,
                             0.1, 0.1, 0.1);

  wscroll = gtk_scrollbar_new (GTK_ORIENTATION_VERTICAL, GTK_ADJUSTMENT (vadj));

  xg_finish_scroll_bar_creation (f, wscroll, bar, scroll_callback,
                                 end_callback, scroll_bar_name);
  bar->horizontal = 0;
}

/* Create a horizontal scroll bar widget for frame F.  Store the scroll
   bar in BAR.  SCROLL_CALLBACK is the callback to invoke when the value
   of the bar changes.  END_CALLBACK is the callback to invoke when
   scrolling ends.  SCROLL_BAR_NAME is the name we use for the scroll
   bar.  Can be used to set resources for the widget.  */

void
xg_create_horizontal_scroll_bar (struct frame *f,
				 struct scroll_bar *bar,
				 GCallback scroll_callback,
				 GCallback end_callback,
				 const char *scroll_bar_name)
{
  GtkWidget *wscroll;
#ifdef HAVE_GTK3
  GtkAdjustment *hadj;
#else
  GtkObject *hadj;
#endif

  /* Page, step increment values are not so important here, they
     will be corrected in x_set_toolkit_scroll_bar_thumb. */
  hadj = gtk_adjustment_new (YG_SB_MIN, YG_SB_MIN, YG_SB_MAX,
                             0.1, 0.1, 0.1);

  wscroll = gtk_scrollbar_new (GTK_ORIENTATION_HORIZONTAL, GTK_ADJUSTMENT (hadj));

  xg_finish_scroll_bar_creation (f, wscroll, bar, scroll_callback,
                                 end_callback, scroll_bar_name);
  bar->horizontal = 1;
}

/* Remove the scroll bar represented by SCROLLBAR_ID from the frame F.  */

void
xg_remove_scroll_bar (struct frame *f, ptrdiff_t scrollbar_id)
{
  GtkWidget *w = xg_get_widget_from_map (scrollbar_id,
					 FRAME_X_DISPLAY (f));
  if (w)
    {
      GtkWidget *wparent = gtk_widget_get_parent (w);
      gtk_widget_destroy (w);
      gtk_widget_destroy (wparent);
      SET_FRAME_GARBAGED (f);
    }
}

/* Update the position of the vertical scroll bar represented by SCROLLBAR_ID
   in frame F.
   TOP/LEFT are the new pixel positions where the bar shall appear.
   WIDTH, HEIGHT is the size in pixels the bar shall have.  */

void
xg_update_scrollbar_pos (struct frame *f,
                         ptrdiff_t scrollbar_id,
                         int top,
                         int left,
                         int width,
                         int height)
{
  GtkWidget *wscroll = xg_get_widget_from_map (scrollbar_id,
					       FRAME_X_DISPLAY (f));
  if (wscroll)
    {
      GtkWidget *wfixed = f->output_data.xp->edit_widget;
      GtkWidget *wparent = gtk_widget_get_parent (wscroll);
#if !defined HAVE_PGTK && defined HAVE_GTK3
      GdkWindow *wdesc = gtk_widget_get_window (wparent);
#endif
      gint msl;
      int scale = xg_get_scale (f);

      top /= scale;
      left /= scale;
      height /= scale;
      width /= scale;

      /* Clear out old position.  */
      int oldx = -1, oldy = -1, oldw, oldh;
      if (gtk_widget_get_parent (wparent) == wfixed)
        {
          gtk_container_child_get (GTK_CONTAINER (wfixed), wparent,
                                   "x", &oldx, "y", &oldy, NULL);
          gtk_widget_get_size_request (wscroll, &oldw, &oldh);
        }

      /* Move and resize to new values.  */
      gtk_fixed_move (GTK_FIXED (wfixed), wparent, left, top);
      gtk_widget_style_get (wscroll, "min-slider-length", &msl, NULL);
      bool hidden = height < msl;
      if (hidden)
        {
          /* No room.  Hide scroll bar as some themes output a warning if
             the height is less than the min size.  */
          gtk_widget_hide (wparent);
          gtk_widget_hide (wscroll);
        }
      else
        {
          gtk_widget_show_all (wparent);
          gtk_widget_set_size_request (wscroll, width, height);

#if !defined HAVE_PGTK && defined HAVE_GTK3
	  if (wdesc)
	    {
	      gdk_window_move_resize (wdesc, left, top, width, height);
#if GTK_CHECK_VERSION (3, 20, 0)
	      gtk_widget_queue_allocate (wparent);
#endif
	    }
#endif
        }

      if (oldx != -1 && oldw > 0 && oldh > 0)
        {
          /* Clear under old scroll bar position.  */
          oldw += (scale - 1) * oldw;
	  oldx -= (scale - 1) * oldw;
#ifndef HAVE_PGTK
          x_clear_area (f, oldx, oldy, oldw, oldh);
#else
          pgtk_clear_area (f, oldx, oldy, oldw, oldh);
#endif
        }

      if (!hidden)
	{
	  GtkWidget *scrollbar = xg_get_widget_from_map (scrollbar_id,
							 FRAME_X_DISPLAY (f));
	  GtkWidget *webox = gtk_widget_get_parent (scrollbar);

#ifndef HAVE_PGTK
	  /* Don't obscure any child frames.  */
	  XLowerWindow (FRAME_X_DISPLAY (f), GTK_WIDGET_TO_X_WIN (webox));
#else
	  gdk_window_lower (gtk_widget_get_window (webox));
#endif
	}

      /* GTK does not redraw until the main loop is entered again, but
         if there are no X events pending we will not enter it.  So we sync
         here to get some events.  */

#ifndef HAVE_PGTK
      XSync (FRAME_X_DISPLAY (f), False);
#else
      gdk_flush ();
#endif
      SET_FRAME_GARBAGED (f);
      cancel_mouse_face (f);
    }
}


/* Update the position of the horizontal scroll bar represented by SCROLLBAR_ID
   in frame F.
   TOP/LEFT are the new pixel positions where the bar shall appear.
   WIDTH, HEIGHT is the size in pixels the bar shall have.  */

void
xg_update_horizontal_scrollbar_pos (struct frame *f,
				    ptrdiff_t scrollbar_id,
				    int top,
				    int left,
				    int width,
				    int height)
{
  GtkWidget *wscroll = xg_get_widget_from_map (scrollbar_id,
					       FRAME_X_DISPLAY (f));

  if (wscroll)
    {
      GtkWidget *wfixed = f->output_data.xp->edit_widget;
      GtkWidget *wparent = gtk_widget_get_parent (wscroll);
#if !defined HAVE_PGTK && defined HAVE_GTK3
      GdkWindow *wdesc = gtk_widget_get_window (wparent);
#endif
      gint msl;
      int scale = xg_get_scale (f);

      top /= scale;
      left /= scale;
      height /= scale;
      width /= scale;

      /* Clear out old position.  */
      int oldx = -1, oldy = -1, oldw, oldh;
      if (gtk_widget_get_parent (wparent) == wfixed)
        {
          gtk_container_child_get (GTK_CONTAINER (wfixed), wparent,
                                   "x", &oldx, "y", &oldy, NULL);
          gtk_widget_get_size_request (wscroll, &oldw, &oldh);
        }

      /* Move and resize to new values.  */
      gtk_fixed_move (GTK_FIXED (wfixed), wparent, left, top);
      gtk_widget_style_get (wscroll, "min-slider-length", &msl, NULL);
      if (msl > width)
        {
          /* No room.  Hide scroll bar as some themes output a warning if
             the width is less than the min size.  */
          gtk_widget_hide (wparent);
          gtk_widget_hide (wscroll);
        }
      else
        {
          gtk_widget_show_all (wparent);
          gtk_widget_set_size_request (wscroll, width, height);

#if !defined HAVE_PGTK && defined HAVE_GTK3
	  if (wdesc)
	    {
	      gdk_window_move_resize (wdesc, left, top, width, height);
#if GTK_CHECK_VERSION (3, 20, 0)
	      gtk_widget_queue_allocate (wparent);
#endif
	    }
#endif
        }
      if (oldx != -1 && oldw > 0 && oldh > 0)
        /* Clear under old scroll bar position.  */
#ifndef HAVE_PGTK
        x_clear_area (f, oldx, oldy, oldw, oldh);
#else
        pgtk_clear_area (f, oldx, oldy, oldw, oldh);
#endif

      /* GTK does not redraw until the main loop is entered again, but
         if there are no X events pending we will not enter it.  So we sync
         here to get some events.  */

      {
	GtkWidget *scrollbar =
	  xg_get_widget_from_map (scrollbar_id, FRAME_X_DISPLAY (f));
	GtkWidget *webox = gtk_widget_get_parent (scrollbar);

#ifndef HAVE_PGTK
	/* Don't obscure any child frames.  */
	XLowerWindow (FRAME_X_DISPLAY (f), GTK_WIDGET_TO_X_WIN (webox));
#else
	gdk_window_lower (gtk_widget_get_window (webox));
#endif
      }

#ifndef HAVE_PGTK
      XSync (FRAME_X_DISPLAY (f), False);
#else
      gdk_flush ();
#endif
      SET_FRAME_GARBAGED (f);
      cancel_mouse_face (f);
    }
}


/* Get the current value of the range, truncated to an integer.  */

static int
int_gtk_range_get_value (GtkRange *range)
{
  return gtk_range_get_value (range);
}


/* Set the thumb size and position of scroll bar BAR.  We are currently
   displaying PORTION out of a whole WHOLE, and our position POSITION.  */

void
xg_set_toolkit_scroll_bar_thumb (struct scroll_bar *bar,
                                 int portion,
                                 int position,
                                 int whole)
{
  struct frame *f = XFRAME (WINDOW_FRAME (XWINDOW (bar->window)));
  GtkWidget *wscroll = xg_get_widget_from_map (bar->x_window,
					       FRAME_X_DISPLAY (f));


  if (wscroll && bar->dragging == -1)
    {
      GtkAdjustment *adj;
      gdouble shown;
      gdouble top;
      int size, value;
      int old_size;
      int new_step;
      bool changed = 0;

      adj = gtk_range_get_adjustment (GTK_RANGE (wscroll));

      if (scroll_bar_adjust_thumb_portion_p)
        {
          /* We do the same as for MOTIF in xterm.c, use 30 chars per
             line rather than the real portion value.  This makes the
             thumb less likely to resize and that looks better.  */
          portion = WINDOW_TOTAL_LINES (XWINDOW (bar->window)) * 30;

          /* When the thumb is at the bottom, position == whole.
             So we need to increase `whole' to make space for the thumb.  */
          whole += portion;
        }

      if (whole <= 0)
        top = 0, shown = 1;
      else
        {
          top = (gdouble) position / whole;
          shown = (gdouble) portion / whole;
        }

      size = clip_to_bounds (1, shown * XG_SB_RANGE, XG_SB_RANGE);
      value = clip_to_bounds (XG_SB_MIN, top * XG_SB_RANGE, XG_SB_MAX - size);

      /* Assume all lines are of equal size.  */
      new_step = size / max (1, FRAME_LINES (f));

      old_size = gtk_adjustment_get_page_size (adj);
      if (old_size != size)
	{
	  int old_step = gtk_adjustment_get_step_increment (adj);
	  if (old_step != new_step)
	    {
	      gtk_adjustment_set_page_size (adj, size);
	      gtk_adjustment_set_step_increment (adj, new_step);
	      /* Assume a page increment is about 95% of the page size  */
	      gtk_adjustment_set_page_increment (adj, size - size / 20);
	      changed = 1;
	    }
	}

      if (changed || int_gtk_range_get_value (GTK_RANGE (wscroll)) != value)
      {
        block_input ();

        /* gtk_range_set_value invokes the callback.  Set
           ignore_gtk_scrollbar to make the callback do nothing  */
        xg_ignore_gtk_scrollbar = 1;

        if (int_gtk_range_get_value (GTK_RANGE (wscroll)) != value)
          gtk_range_set_value (GTK_RANGE (wscroll), (gdouble)value);
#if ! GTK_CHECK_VERSION (3, 18, 0)
        else if (changed)
          gtk_adjustment_changed (adj);
#endif

        xg_ignore_gtk_scrollbar = 0;

        unblock_input ();
      }
    }
}

/* Set the thumb size and position of horizontal scroll bar BAR.  We are
   currently displaying PORTION out of a whole WHOLE, and our position
   POSITION.  */
void
xg_set_toolkit_horizontal_scroll_bar_thumb (struct scroll_bar *bar,
					    int portion,
					    int position,
					    int whole)
{
  struct frame *f = XFRAME (WINDOW_FRAME (XWINDOW (bar->window)));
  GtkWidget *wscroll = xg_get_widget_from_map (bar->x_window,
					       FRAME_X_DISPLAY (f));

  if (wscroll && bar->dragging == -1)
    {
      GtkAdjustment *adj;
      int lower = 0;
      int upper = max (whole - 1, 0);
      int pagesize = min (upper, max (portion, 0));
      int value = max (0, min (position, upper - pagesize));
      /* These should be set to something more <portion, whole>
	 related.  */
      int page_increment = 4;
      int step_increment = 1;

      block_input ();
      adj = gtk_range_get_adjustment (GTK_RANGE (wscroll));
      gtk_adjustment_configure (adj, (gdouble) value, (gdouble) lower,
				(gdouble) upper, (gdouble) step_increment,
				(gdouble) page_increment, (gdouble) pagesize);
#if ! GTK_CHECK_VERSION (3, 18, 0)
      gtk_adjustment_changed (adj);
#endif
      unblock_input ();
    }
}

/* Return true if EVENT is for a scroll bar in frame F.
   When the same X window is used for several Gtk+ widgets, we cannot
   say for sure based on the X window alone if an event is for the
   frame.  This function does additional checks.  */

bool
xg_event_is_for_scrollbar (struct frame *f, const EVENT *event,
			   bool for_valuator)
{
  bool retval = 0;

#ifdef HAVE_XINPUT2
  XIDeviceEvent *xev = (XIDeviceEvent *) event->xcookie.data;
  if (f && ((FRAME_DISPLAY_INFO (f)->supports_xi2
	     && event->type == GenericEvent
	     && (event->xgeneric.extension
		 == FRAME_DISPLAY_INFO (f)->xi2_opcode)
	     && (event->xgeneric.evtype == XI_ButtonPress
		 && xev->detail < 4))
	    || (event->type == ButtonPress
		&& event->xbutton.button < 4)
	    || for_valuator))
#else
  if (f
#ifndef HAVE_PGTK
      && event->type == ButtonPress && event->xbutton.button < 4
#else
      && event->type == GDK_BUTTON_PRESS && event->button.button < 4
#endif
      )
#endif /* HAVE_XINPUT2 */
    {
      /* Check if press occurred outside the edit widget.  */
#ifndef HAVE_PGTK
      GdkDisplay *gdpy = gdk_x11_lookup_xdisplay (FRAME_X_DISPLAY (f));
#else
      GdkDisplay *gdpy = FRAME_X_DISPLAY (f);
#endif
      GdkWindow *gwin;
#ifdef HAVE_GTK3
#if GTK_CHECK_VERSION (3, 20, 0)
      GdkDevice *gdev
        = gdk_seat_get_pointer (gdk_display_get_default_seat (gdpy));
#else
      GdkDevice *gdev = gdk_device_manager_get_client_pointer
        (gdk_display_get_device_manager (gdpy));
#endif
      gwin = gdk_device_get_window_at_position (gdev, NULL, NULL);
#else
      gwin = gdk_display_get_window_at_pointer (gdpy, NULL, NULL);
#endif
      retval = gwin != gtk_widget_get_window (f->output_data.xp->edit_widget);
    }
#ifdef HAVE_XINPUT2
  else if (f && ((FRAME_DISPLAY_INFO (f)->supports_xi2
		  && event->type == GenericEvent
		  && (event->xgeneric.extension
		      == FRAME_DISPLAY_INFO (f)->xi2_opcode)
		  && ((event->xgeneric.evtype == XI_ButtonRelease
		       && xev->detail < 4)
		      || (event->xgeneric.evtype == XI_Motion)))
		 || ((event->type == ButtonRelease
		      && event->xbutton.button < 4)
		     || event->type == MotionNotify)))
#else
  else if (f
#ifndef HAVE_PGTK
           && ((event->type == ButtonRelease && event->xbutton.button < 4)
               || event->type == MotionNotify)
#else
           && ((event->type == GDK_BUTTON_RELEASE && event->button.button < 4)
               || event->type == GDK_MOTION_NOTIFY)
#endif
	   )
#endif /* HAVE_XINPUT2 */
    {
      /* If we are releasing or moving the scroll bar, it has the grab.  */
      GtkWidget *w = gtk_grab_get_current ();
      retval = w != 0 && GTK_IS_SCROLLBAR (w);
    }

  return retval;
}


/***********************************************************************
			       Printing
 ***********************************************************************/
#ifdef USE_CAIRO
static GtkPrintSettings *print_settings = NULL;
static GtkPageSetup *page_setup = NULL;

void
xg_page_setup_dialog (void)
{
  GtkPageSetup *new_page_setup = NULL;

  if (print_settings == NULL)
    print_settings = gtk_print_settings_new ();
  new_page_setup = gtk_print_run_page_setup_dialog (NULL, page_setup,
						    print_settings);
  if (page_setup)
    g_object_unref (page_setup);
  page_setup = new_page_setup;
}

Lisp_Object
xg_get_page_setup (void)
{
  Lisp_Object orientation_symbol;

  if (page_setup == NULL)
    page_setup = gtk_page_setup_new ();

  switch (gtk_page_setup_get_orientation (page_setup))
    {
    case GTK_PAGE_ORIENTATION_PORTRAIT:
      orientation_symbol = Qportrait;
      break;
    case GTK_PAGE_ORIENTATION_LANDSCAPE:
      orientation_symbol = Qlandscape;
      break;
    case GTK_PAGE_ORIENTATION_REVERSE_PORTRAIT:
      orientation_symbol = Qreverse_portrait;
      break;
    case GTK_PAGE_ORIENTATION_REVERSE_LANDSCAPE:
      orientation_symbol = Qreverse_landscape;
      break;
    default:
      eassume (false);
    }

#define GETSETUP(f) make_float (f (page_setup, GTK_UNIT_POINTS))
  return
    list (Fcons (Qorientation, orientation_symbol),
	  Fcons (Qwidth, GETSETUP (gtk_page_setup_get_page_width)),
	  Fcons (Qheight, GETSETUP (gtk_page_setup_get_page_height)),
	  Fcons (Qleft_margin, GETSETUP (gtk_page_setup_get_left_margin)),
	  Fcons (Qright_margin, GETSETUP (gtk_page_setup_get_right_margin)),
	  Fcons (Qtop_margin, GETSETUP (gtk_page_setup_get_top_margin)),
	  Fcons (Qbottom_margin, GETSETUP (gtk_page_setup_get_bottom_margin)));
#undef GETSETUP
}

static void
draw_page (GtkPrintOperation *operation, GtkPrintContext *context,
	   gint page_nr, gpointer user_data)
{
  Lisp_Object frames = gc_handle_value (user_data);
  struct frame *f = XFRAME (Fnth (make_fixnum (page_nr), frames));
  cairo_t *cr = gtk_print_context_get_cairo_context (context);

#ifndef HAVE_PGTK
  x_cr_draw_frame (cr, f);
#else
  pgtk_cr_draw_frame (cr, f);
#endif
}

void
xg_print_frames_dialog (Lisp_Object frames)
{
  GtkPrintOperation *print;
  GtkPrintOperationResult res;

  print = gtk_print_operation_new ();
  if (print_settings != NULL)
    gtk_print_operation_set_print_settings (print, print_settings);
  if (page_setup != NULL)
    gtk_print_operation_set_default_page_setup (print, page_setup);
  gtk_print_operation_set_n_pages (print, list_length (frames));
  g_signal_connect_data (print, "draw-page", G_CALLBACK (draw_page),
			 gc_handle_for (frames), free_glib_gc_handle, 0);
  res = gtk_print_operation_run (print, GTK_PRINT_OPERATION_ACTION_PRINT_DIALOG,
                                 NULL, NULL);
  if (res == GTK_PRINT_OPERATION_RESULT_APPLY)
    {
      if (print_settings != NULL)
        g_object_unref (print_settings);
      print_settings =
	g_object_ref (gtk_print_operation_get_print_settings (print));
    }
  g_object_unref (print);
}

#endif	/* USE_CAIRO */



/***********************************************************************
                      Tool bar functions
 ***********************************************************************/
/* The key for the data we put in the GtkImage widgets.  The data is
   the image used by Emacs.  We use this to see if we need to update
   the GtkImage with a new image.  */
#define XG_TOOL_BAR_IMAGE_DATA "emacs-tool-bar-image"

/* The key for storing the latest modifiers so the activate callback can
   get them.  */
#define XG_TOOL_BAR_LAST_MODIFIER "emacs-tool-bar-modifier"

/* The key for the data we put in the GtkImage widgets.  The data is
   the stock name used by Emacs.  We use this to see if we need to update
   the GtkImage with a new image.  */
#define XG_TOOL_BAR_STOCK_NAME "emacs-tool-bar-stock-name"

/* As above, but this is used for named theme widgets, as opposed to
   stock items.  */
#define XG_TOOL_BAR_ICON_NAME "emacs-tool-bar-icon-name"

/* Callback function invoked when a tool bar item is pressed.
   W is the button widget in the tool bar that got pressed,
   CLIENT_DATA is an integer that is the index of the button in the
   tool bar.  0 is the first button.  */

static gboolean
xg_tool_bar_button_cb (GtkWidget *widget,
                       GdkEventButton *event,
                       gpointer user_data)
{
  intptr_t state = event->state;
  gpointer ptr = (gpointer) state;
  g_object_set_data (G_OBJECT (widget), XG_TOOL_BAR_LAST_MODIFIER, ptr);
  return FALSE;
}


/* Callback function invoked when a tool bar item is pressed.
   W is the button widget in the tool bar that got pressed,
   CLIENT_DATA is an integer that is the index of the button in the
   tool bar.  0 is the first button.  */

static void
xg_tool_bar_callback (GtkWidget *w, gpointer client_data)
{
  intptr_t idx = (intptr_t) client_data;
  gpointer gmod = g_object_get_data (G_OBJECT (w), XG_TOOL_BAR_LAST_MODIFIER);
  intptr_t mod = (intptr_t) gmod;

  struct frame *f = g_object_get_data (G_OBJECT (w), XG_FRAME_DATA);
  Lisp_Object key, frame;
  struct input_event event;
  EVENT_INIT (event);

  if (! f || ! f->n_tool_bar_items || NILP (f->tool_bar_items))
    return;

  idx *= TOOL_BAR_ITEM_NSLOTS;

  key = AREF (f->tool_bar_items, idx + TOOL_BAR_ITEM_KEY);
  XSETFRAME (frame, f);

  event.kind = TOOL_BAR_EVENT;
  event.frame_or_window = frame;
  event.arg = key;
  /* Convert between the modifier bits GDK uses and the modifier bits
     Emacs uses.  This assumes GDK and X masks are the same, which they are when
     this is written.  */
#ifndef HAVE_PGTK
  event.modifiers = x_x_to_emacs_modifiers (FRAME_DISPLAY_INFO (f), mod);
#else
  event.modifiers = pgtk_gtk_to_emacs_modifiers (FRAME_DISPLAY_INFO (f), mod);
#endif
  kbd_buffer_store_event (&event);

  /* Return focus to the frame after we have clicked on a detached
     tool bar button. */
  FRAME_TERMINAL (f)->focus_frame_hook (f, false);
}

static GtkWidget *
xg_get_tool_bar_widgets (GtkWidget *vb, GtkWidget **wimage)
{
  GList *clist = gtk_container_get_children (GTK_CONTAINER (vb));
  GtkWidget *c1 = clist->data;
  GtkWidget *c2 = clist->next ? clist->next->data : NULL;

  *wimage = GTK_IS_IMAGE (c1) ? c1 : c2;
  g_list_free (clist);
  return GTK_IS_LABEL (c1) ? c1 : c2;
}


/* This callback is called when the mouse enters or leaves a tool bar item.
   It is used for displaying and hiding the help text.
   W is the tool bar item, a button.
   EVENT is either an enter event or leave event.
   CLIENT_DATA is an integer that is the index of the button in the
   tool bar.  0 is the first button.

   Returns FALSE to tell GTK to keep processing this event.  */

static gboolean
xg_tool_bar_help_callback (GtkWidget *w,
                           GdkEventCrossing *event,
                           gpointer client_data)
{
  intptr_t idx = (intptr_t) client_data;
  struct frame *f = g_object_get_data (G_OBJECT (w), XG_FRAME_DATA);
  Lisp_Object help, frame;

  if (! f || ! f->n_tool_bar_items || NILP (f->tool_bar_items))
    return FALSE;

  if (event->type == GDK_ENTER_NOTIFY)
    {
      idx *= TOOL_BAR_ITEM_NSLOTS;
      help = AREF (f->tool_bar_items, idx + TOOL_BAR_ITEM_HELP);

      if (NILP (help))
        help = AREF (f->tool_bar_items, idx + TOOL_BAR_ITEM_CAPTION);
    }
  else
    help = Qnil;

  XSETFRAME (frame, f);
  kbd_buffer_store_help_event (frame, help);

  return FALSE;
}


/* This callback is called when a tool bar item shall be redrawn.
   It modifies the expose event so that the GtkImage widget redraws the
   whole image.  This to overcome a bug that makes GtkImage draw the image
   in the wrong place when it tries to redraw just a part of the image.
   W is the GtkImage to be redrawn.
   EVENT is the expose event for W.
   CLIENT_DATA is unused.

   Returns FALSE to tell GTK to keep processing this event.  */

#ifndef HAVE_GTK3
static gboolean
xg_tool_bar_item_expose_callback (GtkWidget *w,
                                  GdkEventExpose *event,
                                  gpointer client_data)
{
  gint width, height;

  gdk_drawable_get_size (event->window, &width, &height);
  event->area.x -= width > event->area.width ? width-event->area.width : 0;
  event->area.y -= height > event->area.height ? height-event->area.height : 0;

  event->area.x = max (0, event->area.x);
  event->area.y = max (0, event->area.y);

  event->area.width = max (width, event->area.width);
  event->area.height = max (height, event->area.height);

  return FALSE;
}
#endif

/* Attach a tool bar to frame F.  */

static void
xg_pack_tool_bar (struct frame *f, Lisp_Object pos)
{
  xp_output *x = f->output_data.xp;
  bool into_hbox = EQ (pos, Qleft) || EQ (pos, Qright);
  GtkWidget *top_widget = x->toolbar_widget;

  gtk_orientable_set_orientation (GTK_ORIENTABLE (x->toolbar_widget),
                                  into_hbox
                                  ? GTK_ORIENTATION_VERTICAL
                                  : GTK_ORIENTATION_HORIZONTAL);

  if (into_hbox)
    {
      gtk_box_pack_start (GTK_BOX (x->hbox_widget), top_widget,
                          FALSE, FALSE, 0);

      if (EQ (pos, Qleft))
        gtk_box_reorder_child (GTK_BOX (x->hbox_widget),
                               top_widget,
                               0);
      x->toolbar_in_hbox = true;
    }
  else
    {
      bool vbox_pos = x->menubar_widget != 0;
      gtk_box_pack_start (GTK_BOX (x->vbox_widget), top_widget,
                          FALSE, FALSE, 0);

      if (EQ (pos, Qtop))
        gtk_box_reorder_child (GTK_BOX (x->vbox_widget),
                               top_widget,
                               vbox_pos);
      x->toolbar_in_hbox = false;
    }
  x->toolbar_is_packed = true;
}

static bool xg_update_tool_bar_sizes (struct frame *f);

static void
tb_size_cb (GtkWidget    *widget,
            GdkRectangle *allocation,
            gpointer      user_data)
{
  /* When tool bar is created it has one preferred size.  But when size is
     allocated between widgets, it may get another.  So we must update
     size hints if tool bar size changes.  Seen on Fedora 18 at least.  */
  struct frame *f = XFRAME (gc_handle_value (user_data));

  if (xg_update_tool_bar_sizes (f))
    adjust_frame_size (f, -1, -1, 2, false, Qtool_bar_lines);
}

/* Create a tool bar for frame F.  */

static void
xg_create_tool_bar (struct frame *f)
{
  xp_output *x = f->output_data.xp;
#ifdef HAVE_GTK3
  GtkStyleContext *gsty;
#endif
  struct xg_frame_tb_info *tbinfo
    = g_object_get_data (G_OBJECT (FRAME_GTK_OUTER_WIDGET (f)),
                         TB_INFO_KEY);
  if (! tbinfo)
    {
      tbinfo = xmalloc (sizeof (*tbinfo));
      tbinfo->last_tool_bar = gc_handle_for (Qnil);
      tbinfo->style = gc_handle_for (Qnil);
      tbinfo->hmargin = tbinfo->vmargin = 0;
      tbinfo->dir = GTK_TEXT_DIR_NONE;
      tbinfo->n_last_items = 0;
      g_object_set_data (G_OBJECT (FRAME_GTK_OUTER_WIDGET (f)),
                         TB_INFO_KEY,
                         tbinfo);
    }

  x->toolbar_widget = gtk_toolbar_new ();

  gtk_widget_set_name (x->toolbar_widget, "emacs-toolbar");

  gtk_toolbar_set_style (GTK_TOOLBAR (x->toolbar_widget), GTK_TOOLBAR_ICONS);
  gtk_orientable_set_orientation (GTK_ORIENTABLE (x->toolbar_widget),
                                  GTK_ORIENTATION_HORIZONTAL);
  g_signal_connect_data (x->toolbar_widget, "size-allocate",
			 G_CALLBACK (tb_size_cb),
			 gc_handle_for_pvec (&f->header), free_glib_gc_handle,
			 0);
#ifdef HAVE_GTK3
  gsty = gtk_widget_get_style_context (x->toolbar_widget);
  gtk_style_context_add_class (gsty, "primary-toolbar");
#endif
}


#define PROP(IDX) AREF (f->tool_bar_items, i * TOOL_BAR_ITEM_NSLOTS + (IDX))

/* Find the right-to-left image named by RTL in the tool bar images for F.
   Returns IMAGE if RTL is not found.  */

static Lisp_Object
find_rtl_image (struct frame *f, Lisp_Object image, Lisp_Object rtl)
{
  int i;
  Lisp_Object file, rtl_name;

  rtl_name = Ffile_name_nondirectory (rtl);

  for (i = 0; i < f->n_tool_bar_items; ++i)
    {
      Lisp_Object rtl_image = PROP (TOOL_BAR_ITEM_IMAGES);
      if (!NILP (file = file_for_image (rtl_image)))
        {
          file = calln (Qfile_name_sans_extension,
			Ffile_name_nondirectory (file));
          if (! NILP (Fequal (file, rtl_name)))
            {
              image = rtl_image;
              break;
            }
        }
    }

  return image;
}

static GtkToolItem *
xg_make_tool_item (struct frame *f,
                   GtkWidget *wimage,
                   GtkWidget **wbutton,
                   const char *label,
                   int i, bool horiz, bool text_image)
{
  GtkToolItem *ti = gtk_tool_item_new ();
  GtkWidget *vb = gtk_box_new (horiz
                               ? GTK_ORIENTATION_HORIZONTAL
                               : GTK_ORIENTATION_VERTICAL,
                               0);
  GtkWidget *wb = gtk_button_new ();
  /* The eventbox is here so we can have tooltips on disabled items.  */
  GtkWidget *weventbox = gtk_event_box_new ();
#ifdef HAVE_GTK3
  GtkCssProvider *css_prov = gtk_css_provider_new ();
  GtkStyleContext *gsty;

  gtk_css_provider_load_from_data (css_prov,
				   "GtkEventBox {"
				   "    background-color: transparent;"
				   "}",
				   -1, NULL);

  gsty = gtk_widget_get_style_context (weventbox);
  gtk_style_context_add_provider (gsty,
				  GTK_STYLE_PROVIDER (css_prov),
				  GTK_STYLE_PROVIDER_PRIORITY_USER);
  g_object_unref (css_prov);
#endif

  gtk_box_set_homogeneous (GTK_BOX (vb), FALSE);

  if (wimage && !text_image)
    gtk_box_pack_start (GTK_BOX (vb), wimage, TRUE, TRUE, 0);
  if (label)
    gtk_box_pack_start (GTK_BOX (vb), gtk_label_new (label), TRUE, TRUE, 0);
  if (wimage && text_image)
    gtk_box_pack_start (GTK_BOX (vb), wimage, TRUE, TRUE, 0);

#if GTK_CHECK_VERSION (3, 20, 0)
  gtk_widget_set_focus_on_click (wb, FALSE);
#else
  gtk_button_set_focus_on_click (GTK_BUTTON (wb), FALSE);
#endif
  gtk_button_set_relief (GTK_BUTTON (wb), GTK_RELIEF_NONE);
  gtk_container_add (GTK_CONTAINER (wb), vb);
  gtk_container_add (GTK_CONTAINER (weventbox), wb);
  gtk_container_add (GTK_CONTAINER (ti), weventbox);

  if (wimage || label)
    {
      intptr_t ii = i;
      gpointer gi = (gpointer) ii;

      g_signal_connect_data (G_OBJECT (wb), "clicked",
			     G_CALLBACK (xg_tool_bar_callback),
			     gi, 0, 0);

      g_object_set_data (G_OBJECT (weventbox), XG_FRAME_DATA, (gpointer)f);

#ifndef HAVE_GTK3
      /* Catch expose events to overcome an annoying redraw bug, see
         comment for xg_tool_bar_item_expose_callback.  */
      g_signal_connect (G_OBJECT (ti),
                        "expose-event",
                        G_CALLBACK (xg_tool_bar_item_expose_callback),
                        0);
#endif
      gtk_tool_item_set_homogeneous (ti, FALSE);

      /* Callback to save modifier mask (Shift/Control, etc).  GTK makes
         no distinction based on modifiers in the activate callback,
         so we have to do it ourselves.  */
      g_signal_connect (wb, "button-release-event",
                        G_CALLBACK (xg_tool_bar_button_cb),
                        NULL);

      g_object_set_data (G_OBJECT (wb), XG_FRAME_DATA, (gpointer)f);

      /* Use enter/leave notify to show help.  We use the events
         rather than the GtkButton specific signals "enter" and
         "leave", so we can have only one callback.  The event
         will tell us what kind of event it is.  */
      g_signal_connect_data (G_OBJECT (weventbox),
			     "enter-notify-event",
			     G_CALLBACK (xg_tool_bar_help_callback),
			     gi, 0, 0);
      g_signal_connect_data (G_OBJECT (weventbox),
			     "leave-notify-event",
			     G_CALLBACK (xg_tool_bar_help_callback),
			     gi, 0, 0);
    }

  if (wbutton) *wbutton = wb;

  return ti;
}

static bool
is_box_type (GtkWidget *vb, bool is_horizontal)
{
#ifdef HAVE_GTK3
  bool ret = 0;
  if (GTK_IS_BOX (vb))
    {
      GtkOrientation ori = gtk_orientable_get_orientation (GTK_ORIENTABLE (vb));
      ret = (ori == GTK_ORIENTATION_HORIZONTAL && is_horizontal)
        || (ori == GTK_ORIENTATION_VERTICAL && ! is_horizontal);
    }
  return ret;
#else
  return is_horizontal ? GTK_IS_VBOX (vb) : GTK_IS_HBOX (vb);
#endif
}


static bool
xg_tool_item_stale_p (GtkWidget *wbutton, const char *stock_name,
		      const char *icon_name, const struct image *img,
		      const char *label, bool horiz)
{
  gpointer old;
  GtkWidget *wimage;
  GtkWidget *vb = XG_BIN_CHILD (wbutton);
  GtkWidget *wlbl = xg_get_tool_bar_widgets (vb, &wimage);

  /* Check if the tool icon matches.  */
  if (stock_name && wimage)
    {
      old = g_object_get_data (G_OBJECT (wimage),
			       XG_TOOL_BAR_STOCK_NAME);
      if (!old || strcmp (old, stock_name))
	return 1;
    }
  else if (icon_name && wimage)
    {
      old = g_object_get_data (G_OBJECT (wimage),
			       XG_TOOL_BAR_ICON_NAME);
      if (!old || strcmp (old, icon_name))
	return 1;
    }
  else if (wimage)
    {
      gpointer gold_img = g_object_get_data (G_OBJECT (wimage),
                                             XG_TOOL_BAR_IMAGE_DATA);
#ifdef USE_CAIRO
      void *old_img = (void *) gold_img;
      if (old_img != img->cr_data)
	return 1;
#else
      Pixmap old_img = (Pixmap) gold_img;
      if (old_img != img->pixmap)
	return 1;
#endif
    }

  /* Check button configuration and label.  */
  if (is_box_type (vb, horiz)
      || (label ? (wlbl == NULL) : (wlbl != NULL)))
    return 1;

  /* Ensure label is correct.  */
  if (label && wlbl)
    gtk_label_set_text (GTK_LABEL (wlbl), label);
  return 0;
}

static bool
xg_update_tool_bar_sizes (struct frame *f)
{
  xp_output *x = f->output_data.xp;
  GtkRequisition req;
  int nl = 0, nr = 0, nt = 0, nb = 0;
  GtkWidget *top_widget = x->toolbar_widget;
  int scale = xg_get_scale (f);

  gtk_widget_get_preferred_size (GTK_WIDGET (top_widget), NULL, &req);
  if (x->toolbar_in_hbox)
    {
      int pos;
      gtk_container_child_get (GTK_CONTAINER (x->hbox_widget),
                               top_widget,
                               "position", &pos, NULL);
      if (pos == 0)
	nl = req.width * scale;
      else
	nr = req.width * scale;
    }
  else
    {
      int pos;
      gtk_container_child_get (GTK_CONTAINER (x->vbox_widget),
                               top_widget,
                               "position", &pos, NULL);
      if (pos == 0 || (pos == 1 && x->menubar_widget))
	nt = req.height * scale;
      else
	nb = req.height * scale;
    }

  if (nl != FRAME_TOOLBAR_LEFT_WIDTH (f)
      || nr != FRAME_TOOLBAR_RIGHT_WIDTH (f)
      || nt != FRAME_TOOLBAR_TOP_HEIGHT (f)
      || nb != FRAME_TOOLBAR_BOTTOM_HEIGHT (f))
    {
      FRAME_TOOLBAR_RIGHT_WIDTH (f) = FRAME_TOOLBAR_LEFT_WIDTH (f)
        = FRAME_TOOLBAR_TOP_HEIGHT (f) = FRAME_TOOLBAR_BOTTOM_HEIGHT (f) = 0;
      FRAME_TOOLBAR_LEFT_WIDTH (f) = nl;
      FRAME_TOOLBAR_RIGHT_WIDTH (f) = nr;
      FRAME_TOOLBAR_TOP_HEIGHT (f) = nt;
      FRAME_TOOLBAR_BOTTOM_HEIGHT (f) = nb;

      return true;
    }
  else
    return false;
}

static char *
find_icon_from_name (char *name,
                     GtkIconTheme *icon_theme,
                     char **icon_name)
{
#ifndef HAVE_GTK3
  GtkStockItem stock_item;
#endif

  if (name[0] == 'n' && name[1] == ':')
    {
      *icon_name = name + 2;
      name = NULL;

      if (! gtk_icon_theme_has_icon (icon_theme, *icon_name))
        *icon_name = NULL;
    }

#ifndef HAVE_GTK3
  else if (gtk_stock_lookup (name, &stock_item))
    *icon_name = NULL;
#endif
  else if (gtk_icon_theme_has_icon (icon_theme, name))
    {
      *icon_name = name;
      name = NULL;
    }
  else
    {
      name = NULL;
      *icon_name = NULL;
    }

  return name;
}


/* Update the tool bar for frame F.  Add new buttons and remove old.  */

void
update_frame_tool_bar (struct frame *f)
{
  int i, j;
  xp_output *x = f->output_data.xp;
  int hmargin = 0, vmargin = 0;
  GtkToolbar *wtoolbar;
  GtkToolItem *ti;
  GtkTextDirection dir;
  Lisp_Object style;
  bool text_image, horiz;
  struct xg_frame_tb_info *tbinfo;
  GdkScreen *screen;
  GtkIconTheme *icon_theme;


  if (! FRAME_GTK_WIDGET (f))
    return;

#ifdef HAVE_PGTK
  if (! FRAME_GTK_OUTER_WIDGET (f))
    return;
#endif

  block_input ();

  if (RANGED_FIXNUMP (1, Vtool_bar_button_margin, INT_MAX))
    {
      hmargin = XFIXNAT (Vtool_bar_button_margin);
      vmargin = XFIXNAT (Vtool_bar_button_margin);
    }
  else if (CONSP (Vtool_bar_button_margin))
    {
      if (RANGED_FIXNUMP (1, XCAR (Vtool_bar_button_margin), INT_MAX))
        hmargin = XFIXNAT (XCAR (Vtool_bar_button_margin));

      if (RANGED_FIXNUMP (1, XCDR (Vtool_bar_button_margin), INT_MAX))
        vmargin = XFIXNAT (XCDR (Vtool_bar_button_margin));
    }

  /* The natural size (i.e. when GTK uses 0 as margin) looks best,
     so take DEFAULT_TOOL_BAR_BUTTON_MARGIN to mean "default for GTK",
     i.e. zero.  This means that margins less than
     DEFAULT_TOOL_BAR_BUTTON_MARGIN has no effect.  */
  hmargin = max (0, hmargin - DEFAULT_TOOL_BAR_BUTTON_MARGIN);
  vmargin = max (0, vmargin - DEFAULT_TOOL_BAR_BUTTON_MARGIN);

  if (! x->toolbar_widget)
    xg_create_tool_bar (f);

  wtoolbar = GTK_TOOLBAR (x->toolbar_widget);
  dir = gtk_widget_get_direction (GTK_WIDGET (wtoolbar));

  style = Ftool_bar_get_system_style ();
  screen = gtk_widget_get_screen (GTK_WIDGET (wtoolbar));
  icon_theme = gtk_icon_theme_get_for_screen (screen);

  /* Are we up to date? */
  tbinfo = g_object_get_data (G_OBJECT (FRAME_GTK_OUTER_WIDGET (f)),
                              TB_INFO_KEY);

  if (! NILP (gc_handle_value (tbinfo->last_tool_bar))
      && ! NILP (f->tool_bar_items)
      && tbinfo->n_last_items == f->n_tool_bar_items
      && tbinfo->hmargin == hmargin && tbinfo->vmargin == vmargin
      && tbinfo->dir == dir
      && ! NILP (Fequal (gc_handle_value (tbinfo->style), style))
      && ! NILP (Fequal (gc_handle_value (tbinfo->last_tool_bar),
			 f->tool_bar_items)))
    {
      unblock_input ();
      return;
    }

  free_gc_handle (tbinfo->last_tool_bar);
  tbinfo->last_tool_bar = gc_handle_for (f->tool_bar_items);
  tbinfo->n_last_items = f->n_tool_bar_items;
  free_gc_handle (tbinfo->style);
  tbinfo->style = gc_handle_for (style);
  tbinfo->hmargin = hmargin;
  tbinfo->vmargin = vmargin;
  tbinfo->dir = dir;

  text_image = EQ (style, Qtext_image_horiz);
  horiz = EQ (style, Qboth_horiz) || text_image;

  for (i = j = 0; i < f->n_tool_bar_items; ++i)
    {
      bool enabled_p = !NILP (PROP (TOOL_BAR_ITEM_ENABLED_P));
      bool selected_p = !NILP (PROP (TOOL_BAR_ITEM_SELECTED_P));
      int idx;
      ptrdiff_t img_id;
      int icon_size = 0;
      struct image *img = NULL;
      Lisp_Object image;
      Lisp_Object stock = Qnil;
      char *stock_name = NULL;
      char *icon_name = NULL;
      Lisp_Object rtl;
      GtkWidget *wbutton = NULL;
      Lisp_Object specified_file;
      bool vert_only = ! NILP (PROP (TOOL_BAR_ITEM_VERT_ONLY));
      Lisp_Object label
	= (EQ (style, Qimage) || (vert_only && horiz))
	? Qnil
	: PROP (TOOL_BAR_ITEM_LABEL);

      ti = gtk_toolbar_get_nth_item (GTK_TOOLBAR (wtoolbar), j);

      /* If this is a separator, use a gtk separator item.  */
      if (EQ (PROP (TOOL_BAR_ITEM_TYPE), Qt))
	{
	  if (ti == NULL || !GTK_IS_SEPARATOR_TOOL_ITEM (ti))
	    {
	      if (ti)
		gtk_container_remove (GTK_CONTAINER (wtoolbar),
				      GTK_WIDGET (ti));
	      ti = gtk_separator_tool_item_new ();
	      gtk_toolbar_insert (GTK_TOOLBAR (wtoolbar), ti, j);
	    }
	  j++;
	  continue;
	}

      /* Otherwise, the tool-bar item is an ordinary button.  */

      if (ti && GTK_IS_SEPARATOR_TOOL_ITEM (ti))
	{
	  gtk_container_remove (GTK_CONTAINER (wtoolbar), GTK_WIDGET (ti));
	  ti = NULL;
	}

      if (ti) wbutton = XG_BIN_CHILD (XG_BIN_CHILD (ti));

      /* Ignore invalid image specifications.  */
      image = PROP (TOOL_BAR_ITEM_IMAGES);
      if (!valid_image_p (image))
        {
          if (ti)
	    gtk_container_remove (GTK_CONTAINER (wtoolbar),
				  GTK_WIDGET (ti));
          continue;
        }

      specified_file = file_for_image (image);
      if (!NILP (specified_file) && !NILP (Ffboundp (Qx_gtk_map_stock)))
        stock = calln (Qx_gtk_map_stock, specified_file);

      if (CONSP (stock))
        {
          Lisp_Object tem;
          for (tem = stock; CONSP (tem); tem = XCDR (tem))
            if (! NILP (tem) && STRINGP (XCAR (tem)))
              {
                stock_name = find_icon_from_name (SSDATA (XCAR (tem)),
                                                  icon_theme,
                                                  &icon_name);
                if (stock_name || icon_name) break;
              }
        }
      else if (STRINGP (stock))
        {
          stock_name = find_icon_from_name (SSDATA (stock),
                                            icon_theme,
                                            &icon_name);
        }

      if (stock_name || icon_name)
        icon_size = gtk_toolbar_get_icon_size (wtoolbar);

      if (stock_name == NULL && icon_name == NULL)
        {
          /* No stock image, or stock item not known.  Try regular
             image.  If image is a vector, choose it according to the
             button state.  */
          if (dir == GTK_TEXT_DIR_RTL
              && !NILP (rtl = PROP (TOOL_BAR_ITEM_RTL_IMAGE))
              && STRINGP (rtl))
	    image = find_rtl_image (f, image, rtl);

          if (VECTORP (image))
            {
              if (enabled_p)
                idx = (selected_p
                       ? TOOL_BAR_IMAGE_ENABLED_SELECTED
                       : TOOL_BAR_IMAGE_ENABLED_DESELECTED);
              else
                idx = (selected_p
                       ? TOOL_BAR_IMAGE_DISABLED_SELECTED
                       : TOOL_BAR_IMAGE_DISABLED_DESELECTED);

              eassert (ASIZE (image) >= idx);
              image = AREF (image, idx);
            }
          else
            idx = -1;

          img_id = lookup_image (f, image, -1);
          img = IMAGE_FROM_ID (f, img_id);
          prepare_image_for_display (f, img);

          if (img->load_failed_p
#ifdef USE_CAIRO
	      || img->cr_data == NULL
#else
	      || img->pixmap == None
#endif
	      )
            {
              if (ti)
		gtk_container_remove (GTK_CONTAINER (wtoolbar),
				      GTK_WIDGET (ti));
              continue;
            }
        }

      /* If there is an existing widget, check if it's stale; if so,
	 remove it and make a new tool item from scratch.  */
      if (ti && xg_tool_item_stale_p (wbutton, stock_name, icon_name, img,
				      NILP (label)
				      ? NULL
				      : STRINGP (label) ? SSDATA (label) : "",
				      horiz))
	{
	  gtk_container_remove (GTK_CONTAINER (wtoolbar),
				GTK_WIDGET (ti));
	  ti = NULL;
	}

      if (ti == NULL)
        {
          GtkWidget *w;

	  /* Save the image so we can see if an update is needed the
	     next time we call xg_tool_item_match_p.  */
	  if (EQ (style, Qtext))
	    w = NULL;
	  else if (stock_name)
            {

#ifdef HAVE_GTK3
              w = gtk_image_new_from_icon_name (stock_name, icon_size);
#else
              w = gtk_image_new_from_stock (stock_name, icon_size);
#endif
              g_object_set_data_full (G_OBJECT (w), XG_TOOL_BAR_STOCK_NAME,
                                      (gpointer) xstrdup (stock_name),
                                      (GDestroyNotify) xfree);
            }
          else if (icon_name)
            {
              w = gtk_image_new_from_icon_name (icon_name, icon_size);
              g_object_set_data_full (G_OBJECT (w), XG_TOOL_BAR_ICON_NAME,
                                      (gpointer) xstrdup (icon_name),
                                      (GDestroyNotify) xfree);
            }
          else
            {
              w = xg_get_image_for_pixmap (f, img, x->widget, NULL);
              g_object_set_data (G_OBJECT (w), XG_TOOL_BAR_IMAGE_DATA,
#ifdef USE_CAIRO
                                 (gpointer)img->cr_data
#else
                                 (gpointer)img->pixmap
#endif
				 );
            }

#if GTK_CHECK_VERSION (3, 14, 0)
          if (w)
            {
              gtk_widget_set_margin_start (w, hmargin);
              gtk_widget_set_margin_end (w, hmargin);
              gtk_widget_set_margin_top (w, vmargin);
              gtk_widget_set_margin_bottom (w, vmargin);
            }
#else
	  if (w) gtk_misc_set_padding (GTK_MISC (w), hmargin, vmargin);
#endif
          ti = xg_make_tool_item (f, w, &wbutton,
				  NILP (label)
				  ? NULL
				  : STRINGP (label) ? SSDATA (label) : "",
				  i, horiz, text_image);
          gtk_toolbar_insert (GTK_TOOLBAR (wtoolbar), ti, j);
        }

#undef PROP

      gtk_widget_set_sensitive (wbutton, enabled_p);
      j++;
    }

  /* Remove buttons not longer needed.  */
  do
    {
      ti = gtk_toolbar_get_nth_item (GTK_TOOLBAR (wtoolbar), j);
      if (ti)
	gtk_container_remove (GTK_CONTAINER (wtoolbar), GTK_WIDGET (ti));
    } while (ti != NULL);

  if (f->n_tool_bar_items != 0)
    {
      if (! x->toolbar_is_packed)
        xg_pack_tool_bar (f, FRAME_TOOL_BAR_POSITION (f));
      gtk_widget_show_all (x->toolbar_widget);
      if (xg_update_tool_bar_sizes (f))
	adjust_frame_size (f, -1, -1, 2, false, Qtool_bar_lines);
    }

  /* Set this regardless of whether a tool bar was made or not.  It's
     needed for 'frame-inhibit-implied-resize' to work on GTK.  */
  f->tool_bar_resized = true;

  unblock_input ();
}

/* Deallocate all resources for the tool bar on frame F.
   Remove the tool bar.  */

void
free_frame_tool_bar (struct frame *f)
{
  xp_output *x = f->output_data.xp;

  if (x->toolbar_widget)
    {
      struct xg_frame_tb_info *tbinfo;
      GtkWidget *top_widget = x->toolbar_widget;

      block_input ();
      if (x->toolbar_is_packed)
        {
          if (x->toolbar_in_hbox)
            gtk_container_remove (GTK_CONTAINER (x->hbox_widget),
                                  top_widget);
          else
            gtk_container_remove (GTK_CONTAINER (x->vbox_widget),
                                  top_widget);
        }
      else
        gtk_widget_destroy (x->toolbar_widget);

      x->toolbar_widget = NULL;
      x->toolbar_is_packed = false;
      FRAME_TOOLBAR_TOP_HEIGHT (f) = FRAME_TOOLBAR_BOTTOM_HEIGHT (f) = 0;
      FRAME_TOOLBAR_LEFT_WIDTH (f) = FRAME_TOOLBAR_RIGHT_WIDTH (f) = 0;

      tbinfo = g_object_get_data (G_OBJECT (FRAME_GTK_OUTER_WIDGET (f)),
                                  TB_INFO_KEY);
      if (tbinfo)
        {
	  free_gc_handle (tbinfo->last_tool_bar);
	  free_gc_handle (tbinfo->style);
          xfree (tbinfo);
          g_object_set_data (G_OBJECT (FRAME_GTK_OUTER_WIDGET (f)),
                             TB_INFO_KEY,
                             NULL);
        }

      adjust_frame_size (f, -1, -1, 2, 0, Qtool_bar_lines);

      unblock_input ();
    }
}

void
xg_change_toolbar_position (struct frame *f, Lisp_Object pos)
{
  xp_output *x = f->output_data.xp;
  GtkWidget *top_widget = x->toolbar_widget;

  if (! x->toolbar_widget || ! top_widget)
    return;

  block_input ();
  g_object_ref (top_widget);
  if (x->toolbar_is_packed)
    {
      if (x->toolbar_in_hbox)
        gtk_container_remove (GTK_CONTAINER (x->hbox_widget),
                              top_widget);
      else
        gtk_container_remove (GTK_CONTAINER (x->vbox_widget),
                              top_widget);
    }

  xg_pack_tool_bar (f, pos);
  g_object_unref (top_widget);

  if (xg_update_tool_bar_sizes (f))
    adjust_frame_size (f, -1, -1, 2, 0, Qtool_bar_lines);

  unblock_input ();
}



/***********************************************************************
                      Initializing
***********************************************************************/
void
xg_initialize (void)
{
  GtkBindingSet *binding_set;
  GtkSettings *settings;

#if HAVE_XFT
  /* Work around a bug with corrupted data if libXft gets unloaded.  This way
     we keep it permanently linked in.  */
  XftInit (0);
#endif

  gdpy_def = NULL;
  xg_ignore_gtk_scrollbar = 0;
#ifndef HAVE_MPS
  xg_menu_cb_list.prev = xg_menu_cb_list.next =
    xg_menu_item_cb_list.prev = xg_menu_item_cb_list.next = 0;
#endif

#if defined HAVE_PGTK || !defined HAVE_GTK3
  id_to_widget.max_size = id_to_widget.used = 0;
  id_to_widget.widgets = 0;
#endif

  settings = gtk_settings_get_for_screen (gdk_display_get_default_screen
                                          (gdk_display_get_default ()));
#ifndef HAVE_GTK3
  /* Remove F10 as a menu accelerator, it does not mix well with Emacs key
     bindings.  It doesn't seem to be any way to remove properties,
     so we set it to "" which in means "no key".  */
  gtk_settings_set_string_property (settings,
                                    "gtk-menu-bar-accel",
                                    "",
                                    EMACS_CLASS);
#endif

  /* Make GTK text input widgets use Emacs style keybindings.  This is
     Emacs after all.  */
#if GTK_CHECK_VERSION (3, 16, 0)
  g_object_set (settings, "gtk-key-theme-name", "Emacs", NULL);
#else
  gtk_settings_set_string_property (settings,
                                    "gtk-key-theme-name",
                                    "Emacs",
                                    EMACS_CLASS);
#endif

  /* Make dialogs close on C-g.  Since file dialog inherits from
     dialog, this works for them also.  */
  binding_set = gtk_binding_set_by_class (g_type_class_ref (GTK_TYPE_DIALOG));
  gtk_binding_entry_add_signal (binding_set, GDK_KEY_g, GDK_CONTROL_MASK,
                                "close", 0);

  /* Make menus close on C-g.  */
  binding_set = gtk_binding_set_by_class (g_type_class_ref
                                          (GTK_TYPE_MENU_SHELL));
  gtk_binding_entry_add_signal (binding_set, GDK_KEY_g, GDK_CONTROL_MASK,
                                "cancel", 0);
  update_theme_scrollbar_width ();
  update_theme_scrollbar_height ();

#ifdef HAVE_FREETYPE
  x_last_font_name = NULL;
#endif

#ifdef HAVE_XWIDGETS
  xg_gtk_initialized = true;
#endif
}

#ifndef HAVE_PGTK
static void
xg_add_virtual_mods (struct x_display_info *dpyinfo, GdkEventKey *key)
{
  guint modifiers = key->state;

  if (modifiers & dpyinfo->meta_mod_mask)
    {
      /* GDK always assumes Mod1 is alt, but that's no reason for
	 us to make that mistake as well.  */
      if (!dpyinfo->alt_mod_mask)
	key->state |= GDK_MOD1_MASK;
      else
	key->state |= GDK_META_MASK;
    }

  if (modifiers & dpyinfo->alt_mod_mask)
    key->state |= GDK_MOD1_MASK;
  if (modifiers & dpyinfo->super_mod_mask)
    key->state |= GDK_SUPER_MASK;
  if (modifiers & dpyinfo->hyper_mod_mask)
    key->state |= GDK_HYPER_MASK;
}

static unsigned int
xg_virtual_mods_to_x (struct x_display_info *dpyinfo, guint virtual)
{
  unsigned int modifiers = virtual & ~(GDK_SUPER_MASK
				       | GDK_META_MASK
				       | GDK_HYPER_MASK
				       | GDK_MOD2_MASK
				       | GDK_MOD3_MASK
				       | GDK_MOD4_MASK
				       | GDK_MOD5_MASK);

  if (virtual & GDK_META_MASK)
    modifiers |= dpyinfo->meta_mod_mask;
  if (virtual & GDK_SUPER_MASK)
    modifiers |= dpyinfo->super_mod_mask;
  if (virtual & GDK_HYPER_MASK)
    modifiers |= dpyinfo->hyper_mod_mask;

  return modifiers;
}

static void
xg_im_context_commit (GtkIMContext *imc, gchar *str,
		      gpointer user_data)
{
  struct frame *f = XFRAME (gc_handle_value (user_data));
  struct input_event ie;
#ifdef HAVE_XINPUT2
  struct xi_device_t *source;
  struct x_display_info *dpyinfo;
#endif

  EVENT_INIT (ie);
  /* This used to use g_utf8_to_ucs4_fast, which led to bad results
     when STR wasn't actually a UTF-8 string, which some input method
     modules commit.  */

  ie.kind = MULTIBYTE_CHAR_KEYSTROKE_EVENT;
  ie.arg = decode_string_utf_8 (Qnil, str, strlen (str),
				Qnil, false, Qnil, Qnil);

  /* STR is invalid and not really encoded in UTF-8.  */
  if (NILP (ie.arg))
    ie.arg = build_unibyte_string (str);

  Fput_text_property (make_fixnum (0),
		      make_fixnum (SCHARS (ie.arg)),
		      Qcoding, Qt, ie.arg);

#ifdef HAVE_XINPUT2
  dpyinfo = FRAME_DISPLAY_INFO (f);

  /* There is no timestamp associated with commit events, so use the
     device that sent the last event to be filtered.  */
  if (dpyinfo->pending_keystroke_time)
    {
      dpyinfo->pending_keystroke_time = 0;
      source = xi_device_from_id (dpyinfo,
				  dpyinfo->pending_keystroke_source);

      if (source)
	ie.device = source->name;
    }
#endif

  XSETFRAME (ie.frame_or_window, f);
  ie.modifiers = 0;
  ie.timestamp = 0;

  kbd_buffer_store_event (&ie);
}

static void
xg_im_context_preedit_changed (GtkIMContext *imc, gpointer user_data)
{
  PangoAttrList *list;
  gchar *str;
  gint cursor;
  struct input_event inev;

  gtk_im_context_get_preedit_string (imc, &str, &list, &cursor);

  EVENT_INIT (inev);
  inev.kind = PREEDIT_TEXT_EVENT;
  inev.arg = build_string_from_utf8 (str);

  if (SCHARS (inev.arg))
    Fput_text_property (make_fixnum (min (SCHARS (inev.arg) - 1,
					  max (0, cursor))),
			make_fixnum (min (SCHARS (inev.arg),
					  max (0, cursor) + 1)),
			Qcursor, Qt, inev.arg);

  kbd_buffer_store_event (&inev);

  g_free (str);
  pango_attr_list_unref (list);
}

static void
xg_im_context_preedit_end (GtkIMContext *imc, gpointer user_data)
{
  struct input_event inev;

  EVENT_INIT (inev);
  inev.kind = PREEDIT_TEXT_EVENT;
  inev.arg = Qnil;
  kbd_buffer_store_event (&inev);
}

static bool
xg_widget_key_press_event_cb (GtkWidget *widget, GdkEvent *event,
			      gpointer user_data)
{
  Lisp_Object tail, tem;
  struct frame *f = NULL;
  union buffered_input_event inev;
  guint keysym = event->key.keyval;
  unsigned int xstate;
  gunichar uc;
#ifdef HAVE_XINPUT2
  Time pending_keystroke_time;
  struct xi_device_t *source;
#endif

  FOR_EACH_FRAME (tail, tem)
    {
      if (FRAME_X_P (XFRAME (tem))
	  && (FRAME_GTK_WIDGET (XFRAME (tem)) == widget))
	{
	  f = XFRAME (tem);
	  break;
	}
    }

  if (!f)
    return true;

  if (popup_activated ())
    return true;

#ifdef HAVE_XINPUT2
  pending_keystroke_time
    = FRAME_DISPLAY_INFO (f)->pending_keystroke_time;

  if (event->key.time >= pending_keystroke_time)
    FRAME_DISPLAY_INFO (f)->pending_keystroke_time = 0;
#endif

  if (!x_gtk_use_native_input
      && !FRAME_DISPLAY_INFO (f)->prefer_native_input)
    return true;

  EVENT_INIT (inev.ie);
  XSETFRAME (inev.ie.frame_or_window, f);

  xstate = xg_virtual_mods_to_x (FRAME_DISPLAY_INFO (f),
				 event->key.state);

  inev.ie.modifiers
    |= x_x_to_emacs_modifiers (FRAME_DISPLAY_INFO (f), xstate);
  inev.ie.timestamp = event->key.time;

#ifdef HAVE_XINPUT2
  if (event->key.time == pending_keystroke_time)
    {
      source = xi_device_from_id (FRAME_DISPLAY_INFO (f),
				  FRAME_DISPLAY_INFO (f)->pending_keystroke_source);

      if (source)
	inev.ie.device = source->name;
    }
#endif

  if (event->key.is_modifier)
    goto done;

#ifndef HAVE_GTK3
  /* FIXME/igc: event->key.is_modifier is not accurate on GTK 2.  */

  if (keysym >= GDK_KEY_Shift_L && keysym <= GDK_KEY_Hyper_R)
    goto done;
#endif

  /* First deal with keysyms which have defined
     translations to characters.  */
  if (keysym >= 32 && keysym < 128)
    /* Avoid explicitly decoding each ASCII character.  */
    {
      inev.ie.kind = ASCII_KEYSTROKE_EVENT;
      inev.ie.code = keysym;
      goto done;
    }

  /* Keysyms directly mapped to Unicode characters.  */
  if (keysym >= 0x01000000 && keysym <= 0x0110FFFF)
    {
      if (keysym < 0x01000080)
	inev.ie.kind = ASCII_KEYSTROKE_EVENT;
      else
	inev.ie.kind = MULTIBYTE_CHAR_KEYSTROKE_EVENT;
      inev.ie.code = keysym & 0xFFFFFF;
      goto done;
    }

  /* Random non-modifier sorts of keysyms.  */
  if (((keysym >= GDK_KEY_BackSpace && keysym <= GDK_KEY_Escape)
       || keysym == GDK_KEY_Delete
#ifdef GDK_KEY_ISO_Left_Tab
       || (keysym >= GDK_KEY_ISO_Left_Tab && keysym <= GDK_KEY_ISO_Enter)
#endif
       || IsCursorKey (keysym)	/* 0xff50 <= x < 0xff60 */
       || IsMiscFunctionKey (keysym)	/* 0xff60 <= x < VARIES */
#ifdef GDK_KEY_dead_circumflex
       || keysym == GDK_KEY_dead_circumflex
#endif
#ifdef GDK_KEY_dead_grave
       || keysym == GDK_KEY_dead_grave
#endif
#ifdef GDK_KEY_dead_tilde
       || keysym == GDK_KEY_dead_tilde
#endif
#ifdef GDK_KEY_dead_diaeresis
       || keysym == GDK_KEY_dead_diaeresis
#endif
#ifdef GDK_KEY_dead_macron
       || keysym == GDK_KEY_dead_macron
#endif
#ifdef GDK_KEY_dead_degree
       || keysym == GDK_KEY_dead_degree
#endif
#ifdef GDK_KEY_dead_acute
       || keysym == GDK_KEY_dead_acute
#endif
#ifdef GDK_KEY_dead_cedilla
       || keysym == GDK_KEY_dead_cedilla
#endif
#ifdef GDK_KEY_dead_breve
       || keysym == GDK_KEY_dead_breve
#endif
#ifdef GDK_KEY_dead_ogonek
       || keysym == GDK_KEY_dead_ogonek
#endif
#ifdef GDK_KEY_dead_caron
       || keysym == GDK_KEY_dead_caron
#endif
#ifdef GDK_KEY_dead_doubleacute
       || keysym == GDK_KEY_dead_doubleacute
#endif
#ifdef GDK_KEY_dead_abovedot
       || keysym == GDK_KEY_dead_abovedot
#endif
       || IsKeypadKey (keysym)	/* 0xff80 <= x < 0xffbe */
       || IsFunctionKey (keysym)	/* 0xffbe <= x < 0xffe1 */
       /* Any "vendor-specific" key is ok.  */
       || (keysym & (1 << 28))))
    {
      inev.ie.kind = NON_ASCII_KEYSTROKE_EVENT;
      inev.ie.code = keysym;
      goto done;
    }

  uc = gdk_keyval_to_unicode (keysym);

  if (uc)
    {
      inev.ie.kind = (SINGLE_BYTE_CHAR_P (uc)
		      ? ASCII_KEYSTROKE_EVENT
		      : MULTIBYTE_CHAR_KEYSTROKE_EVENT);
      inev.ie.code = uc;
    }
  else
    {
      inev.ie.kind = NON_ASCII_KEYSTROKE_EVENT;
      inev.ie.code = keysym;
    }

 done:
  if (inev.ie.kind != NO_EVENT)
    {
      xg_pending_quit_event.kind = NO_EVENT;
      kbd_buffer_store_buffered_event (&inev, &xg_pending_quit_event);
    }

  XNoOp (FRAME_X_DISPLAY (f));
#ifdef USABLE_SIGIO
  raise (SIGIO);
#endif
  return true;
}

bool
xg_filter_key (struct frame *frame, XEvent *xkey)
{
  GdkEvent *xg_event = gdk_event_new ((xkey->type == KeyPress
#ifdef HAVE_XINPUT2
				       || (xkey->type == GenericEvent
					   && xkey->xgeneric.evtype == XI_KeyPress)
#endif
				       ) ? GDK_KEY_PRESS : GDK_KEY_RELEASE);
  GdkDisplay *dpy = gtk_widget_get_display (FRAME_GTK_WIDGET (frame));
  GdkKeymap *keymap = gdk_keymap_get_for_display (dpy);
  GdkModifierType consumed;
  struct x_display_info *dpyinfo = FRAME_DISPLAY_INFO (frame);
  bool result;

  xg_event->any.window = gtk_widget_get_window (FRAME_GTK_WIDGET (frame));
  g_object_ref (xg_event->any.window);

#if GTK_CHECK_VERSION (3, 20, 0)
  GdkSeat *seat = gdk_display_get_default_seat (dpy);

  gdk_event_set_device (xg_event,
			gdk_seat_get_keyboard (seat));
#elif GTK_CHECK_VERSION (3, 16, 0)
  GdkDeviceManager *manager = gdk_display_get_device_manager (dpy);
  GList *devices = gdk_device_manager_list_devices (manager,
						    GDK_DEVICE_TYPE_MASTER);
  GdkDevice *device;
  GList *tem;
  for (tem = devices; tem; tem = tem->next)
    {
      device = GDK_DEVICE (tem->data);

      if (gdk_device_get_source (device) == GDK_SOURCE_KEYBOARD)
	{
	  gdk_event_set_device (xg_event, device);
	  break;
	}
    }

  g_list_free (devices);
#endif

#ifdef HAVE_XINPUT2
  if (xkey->type != GenericEvent)
    {
#endif
      xg_event->key.hardware_keycode = xkey->xkey.keycode;

#ifdef HAVE_XKB
      if (dpyinfo->supports_xkb)
	xg_event->key.group = XkbGroupForCoreState (xkey->xkey.state);
#endif
      xg_event->key.state = xkey->xkey.state;
      gdk_keymap_translate_keyboard_state (keymap,
					   xkey->xkey.keycode,
					   xkey->xkey.state,
					   xg_event->key.group,
					   &xg_event->key.keyval,
					   NULL, NULL, &consumed);
      xg_add_virtual_mods (dpyinfo, &xg_event->key);
      xg_event->key.state &= ~consumed;
      xg_event->key.time = xkey->xkey.time;
#if GTK_CHECK_VERSION (3, 6, 0)
      xg_event->key.is_modifier = gdk_x11_keymap_key_is_modifier (keymap,
								  xg_event->key.hardware_keycode);
#endif
#ifdef HAVE_XINPUT2
    }
  else
    {
      XIDeviceEvent *xev = (XIDeviceEvent *) xkey->xcookie.data;

      xg_event->key.hardware_keycode = xev->detail;
      xg_event->key.group = xev->group.effective;
      xg_event->key.state = xev->mods.effective;
      xg_event->key.time = xev->time;
      gdk_keymap_translate_keyboard_state (keymap,
					   xev->detail,
					   xev->mods.effective,
					   xg_event->key.group,
					   &xg_event->key.keyval,
					   NULL, NULL, &consumed);
      xg_add_virtual_mods (dpyinfo, &xg_event->key);
      xg_event->key.state &= ~consumed;
#if GTK_CHECK_VERSION (3, 6, 0)
      xg_event->key.is_modifier = gdk_x11_keymap_key_is_modifier (keymap,
								  xg_event->key.hardware_keycode);
#endif
    }
#endif

  result = gtk_im_context_filter_keypress (FRAME_X_OUTPUT (frame)->im_context,
					   &xg_event->key);

  gdk_event_free (xg_event);

  return result;
}
#endif

#if GTK_CHECK_VERSION (3, 10, 0)
static void
xg_widget_style_updated (GtkWidget *widget, gpointer user_data)
{
  struct frame *f = XFRAME (gc_handle_value (user_data));

  if (f->alpha_background < 1.0)
    {
#ifndef HAVE_PGTK
      XChangeProperty (FRAME_X_DISPLAY (f),
		       FRAME_X_WINDOW (f),
		       FRAME_DISPLAY_INFO (f)->Xatom_net_wm_opaque_region,
		       XA_CARDINAL, 32, PropModeReplace,
		       NULL, 0);
#else
      if (FRAME_GTK_OUTER_WIDGET (f)
	  && gtk_widget_get_realized (FRAME_GTK_OUTER_WIDGET (f)))
	gdk_window_set_opaque_region (gtk_widget_get_window (FRAME_GTK_OUTER_WIDGET (f)),
				      NULL);
#endif
    }
}
#endif
#endif /* USE_GTK */<|MERGE_RESOLUTION|>--- conflicted
+++ resolved
@@ -1922,15 +1922,12 @@
   f->output_data.xp->ttip_widget = 0;
   f->output_data.xp->ttip_lbl = 0;
   f->output_data.xp->ttip_window = 0;
-<<<<<<< HEAD
 #ifndef HAVE_PGTK
   gtk_widget_set_tooltip_text (wtop, "Dummy text");
   g_signal_connect_data (wtop, "query-tooltip", G_CALLBACK (qttip_cb),
 			 gc_handle_for_pvec (&f->header), free_glib_gc_handle,
 			 0);
 #endif
-=======
->>>>>>> 08c17752
 
   {
     GdkScreen *screen = gtk_widget_get_screen (wtop);
