--- conflicted
+++ resolved
@@ -903,11 +903,7 @@
 			     G_CALLBACK (hierarchy_ch_cb),
 			     glib_user_data (f),
 			     free_glib_user_data,
-<<<<<<< HEAD
-			     G_CONNECT_DEFAULT);
-=======
 			     0);
->>>>>>> 6dcb99a2
     }
 
   return FALSE;
@@ -1581,11 +1577,7 @@
 			 G_CALLBACK (xg_widget_style_updated),
 			 glib_user_data (f),
 			 free_glib_user_data,
-<<<<<<< HEAD
-			 G_CONNECT_DEFAULT);
-=======
 			 0);
->>>>>>> 6dcb99a2
 #endif
 
   /* gtk_window_set_has_resize_grip is a Gtk+ 3.0 function but Ubuntu
@@ -1678,11 +1670,7 @@
 			 G_CALLBACK (delete_cb),
 			 glib_user_data (f),
 			 free_glib_user_data,
-<<<<<<< HEAD
-			 G_CONNECT_DEFAULT);
-=======
 			 0);
->>>>>>> 6dcb99a2
 #endif
 
   /* Convert our geometry parameters into a geometry string
@@ -1772,11 +1760,7 @@
   gtk_widget_set_tooltip_text (wtop, "Dummy text");
   g_signal_connect_data (wtop, "query-tooltip", G_CALLBACK (qttip_cb),
 			 glib_user_data (f), free_glib_user_data,
-<<<<<<< HEAD
-			 G_CONNECT_DEFAULT);
-=======
 			 0);
->>>>>>> 6dcb99a2
 
   imc = gtk_im_multicontext_new ();
   gtk_im_context_set_use_preedit (imc, TRUE);
@@ -1784,11 +1768,7 @@
   g_signal_connect_data (G_OBJECT (imc), "commit",
 			 G_CALLBACK (xg_im_context_commit),
 			 glib_user_data (f), free_glib_user_data,
-<<<<<<< HEAD
-			 G_CONNECT_DEFAULT);
-=======
 			 0);
->>>>>>> 6dcb99a2
   g_signal_connect (G_OBJECT (imc), "preedit-changed",
 		    G_CALLBACK (xg_im_context_preedit_changed), NULL);
   g_signal_connect (G_OBJECT (imc), "preedit-end",
@@ -1901,11 +1881,7 @@
   gtk_widget_set_tooltip_text (wtop, "Dummy text");
   g_signal_connect_data (wtop, "query-tooltip", G_CALLBACK (qttip_cb),
 			 glib_user_data (f), free_glib_user_data,
-<<<<<<< HEAD
-			 G_CONNECT_DEFAULT);
-=======
 			 0);
->>>>>>> 6dcb99a2
 #endif
 
   {
@@ -2440,11 +2416,7 @@
 				   select_cb,
 				   glib_user_data (item->call_data),
 				   free_glib_user_data,
-<<<<<<< HEAD
-				   G_CONNECT_DEFAULT);
-=======
 				   0);
->>>>>>> 6dcb99a2
 
           gtk_box_pack_start (cur_box, w, TRUE, TRUE, button_spacing);
           if (++button_nr == left_buttons)
@@ -3376,11 +3348,7 @@
 			 G_CALLBACK (menuitem_destroy_callback),
 			 glib_user_data (cb_data),
 			 free_glib_user_data,
-<<<<<<< HEAD
-			 G_CONNECT_DEFAULT);
-=======
 			 0);
->>>>>>> 6dcb99a2
 
   /* Put cb_data in widget, so we can get at it when modifying menubar  */
   g_object_set_data (G_OBJECT (w), XG_ITEM_DATA, cb_data);
@@ -3393,11 +3361,7 @@
           = g_signal_connect_data (G_OBJECT (w), "activate", select_cb,
 				   glib_user_data (cb_data),
 				   free_glib_user_data,
-<<<<<<< HEAD
-				   G_CONNECT_DEFAULT);
-=======
 				   0);
->>>>>>> 6dcb99a2
     }
 
   return w;
@@ -3488,11 +3452,7 @@
 	  g_signal_connect_data (G_OBJECT (wmenu), "button-press-event",
 			    G_CALLBACK (menu_bar_button_pressed_cb),
 			    glib_user_data (f), free_glib_user_data,
-<<<<<<< HEAD
-			    G_CONNECT_DEFAULT);
-=======
 			    0);
->>>>>>> 6dcb99a2
 #endif
           /* Set width of menu bar to a small value so it doesn't enlarge
              a small initial frame size.  The width will be set to the
@@ -3507,11 +3467,7 @@
       g_signal_connect_data (G_OBJECT (wmenu), "destroy",
 			     G_CALLBACK (menu_destroy_callback),
 			     glib_user_data (cl_data), free_glib_user_data,
-<<<<<<< HEAD
-			     G_CONNECT_DEFAULT);
-=======
 			     0);
->>>>>>> 6dcb99a2
 
       if (name)
         gtk_widget_set_name (wmenu, name);
@@ -3987,11 +3943,7 @@
 				       select_cb,
 				       glib_user_data (cb_data),
 				       free_glib_user_data,
-<<<<<<< HEAD
-				       G_CONNECT_DEFAULT);
-=======
 				       0);
->>>>>>> 6dcb99a2
         }
       else if (cb_data->select_id)
         {
@@ -4271,11 +4223,7 @@
 
   g_signal_connect_data (x->menubar_widget, "map", G_CALLBACK (menubar_map_cb),
 			 glib_user_data (f), free_glib_user_data,
-<<<<<<< HEAD
-			 G_CONNECT_DEFAULT);
-=======
 			 0);
->>>>>>> 6dcb99a2
   gtk_widget_show_all (x->menubar_widget);
   gtk_widget_get_preferred_size (x->menubar_widget, NULL, &req);
   req.height *= scale;
@@ -5383,11 +5331,7 @@
   Lisp_Object *frames_ptr = &frames;
   g_signal_connect_data (print, "draw-page", G_CALLBACK (draw_page),
 			 glib_user_data (frames_ptr), free_glib_user_data,
-<<<<<<< HEAD
-			 G_CONNECT_DEFAULT);
-=======
 			 0);
->>>>>>> 6dcb99a2
   res = gtk_print_operation_run (print, GTK_PRINT_OPERATION_ACTION_PRINT_DIALOG,
                                  NULL, NULL);
   if (res == GTK_PRINT_OPERATION_RESULT_APPLY)
@@ -5666,11 +5610,7 @@
   g_signal_connect_data (x->toolbar_widget, "size-allocate",
 			 G_CALLBACK (tb_size_cb),
 			 glib_user_data (f), free_glib_user_data,
-<<<<<<< HEAD
-			 G_CONNECT_DEFAULT);
-=======
 			 0);
->>>>>>> 6dcb99a2
 #ifdef HAVE_GTK3
   gsty = gtk_widget_get_style_context (x->toolbar_widget);
   gtk_style_context_add_class (gsty, "primary-toolbar");
