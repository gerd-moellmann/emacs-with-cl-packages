--- conflicted
+++ resolved
@@ -279,23 +279,7 @@
     b. slower, because it typically requires extra masking.
    So, USE_LSB_TAG is true only on hosts where it might be useful.  */
 DEFINE_GDB_SYMBOL_BEGIN (bool, USE_LSB_TAG)
-<<<<<<< HEAD
 #ifndef HAVE_MPS
-#if (ALIGNOF_EMACS_INT < IDEAL_GCALIGNMENT && !defined alignas	\
-     && ! (__GNUC__ || 4 <= __clang_major__)			\
-     && __STDC_VERSION__ < 202311 && __cplusplus < 201103)	\
-     && !defined WIDE_EMACS_INT					\
-     && !defined HAVE_STRUCT_ATTRIBUTE_ALIGNED
-#define USE_LSB_TAG 0
-#else /* ALIGNOF_EMACS_INT >= IDEAL_GCALIGNMENT || defined alignas ... */
-#define USE_LSB_TAG (VAL_MAX / 2 < INTPTR_MAX)
-#endif /* ALIGNOF_EMACS_INT >= IDEAL_GCALIGNMENT || defined alignas ... */
-
-# else
-# define USE_LSB_TAG 1
-# endif
-
-=======
 #if (ALIGNOF_EMACS_INT < IDEAL_GCALIGNMENT \
      && !HAVE_C_ALIGNASOF && !defined alignas \
      && !defined HAVE_STRUCT_ATTRIBUTE_ALIGNED)
@@ -303,7 +287,11 @@
 #else
 # define USE_LSB_TAG (VAL_MAX / 2 < INTPTR_MAX)
 #endif
->>>>>>> 15f9050c
+
+# else
+# define USE_LSB_TAG 1
+# endif
+
 DEFINE_GDB_SYMBOL_END (USE_LSB_TAG)
 
 /* Mask for the value (as opposed to the type bits) of a Lisp object.  */
