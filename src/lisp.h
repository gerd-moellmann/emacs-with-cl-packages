/* Fundamental definitions for GNU Emacs Lisp interpreter. -*- coding: utf-8 -*-

Copyright (C) 1985-1987, 1993-1995, 1997-2022 Free Software Foundation,
Inc.

This file is part of GNU Emacs.

GNU Emacs is free software: you can redistribute it and/or modify
it under the terms of the GNU General Public License as published by
the Free Software Foundation, either version 3 of the License, or (at
your option) any later version.

GNU Emacs is distributed in the hope that it will be useful,
but WITHOUT ANY WARRANTY; without even the implied warranty of
MERCHANTABILITY or FITNESS FOR A PARTICULAR PURPOSE.  See the
GNU General Public License for more details.

You should have received a copy of the GNU General Public License
along with GNU Emacs.  If not, see <https://www.gnu.org/licenses/>.  */

#ifndef EMACS_LISP_H
#define EMACS_LISP_H

#include <alloca.h>
#include <setjmp.h>
#include <stdalign.h>
#include <stdarg.h>
#include <stddef.h>
#include <string.h>
#include <float.h>
#include <inttypes.h>
#include <limits.h>

#include <intprops.h>
#include <verify.h>

INLINE_HEADER_BEGIN

/* Define a TYPE constant ID as an externally visible name.  Use like this:

      DEFINE_GDB_SYMBOL_BEGIN (TYPE, ID)
      # define ID (some integer preprocessor expression of type TYPE)
      DEFINE_GDB_SYMBOL_END (ID)

   This hack is for the benefit of compilers that do not make macro
   definitions or enums visible to the debugger.  It's used for symbols
   that .gdbinit needs.  */

#define DECLARE_GDB_SYM(type, id) type const id EXTERNALLY_VISIBLE
#ifdef MAIN_PROGRAM
# define DEFINE_GDB_SYMBOL_BEGIN(type, id) DECLARE_GDB_SYM (type, id)
# define DEFINE_GDB_SYMBOL_END(id) = id;
#else
# define DEFINE_GDB_SYMBOL_BEGIN(type, id) extern DECLARE_GDB_SYM (type, id)
# define DEFINE_GDB_SYMBOL_END(val) ;
#endif

/* The ubiquitous max and min macros.  */
#undef min
#undef max
#define max(a, b) ((a) > (b) ? (a) : (b))
#define min(a, b) ((a) < (b) ? (a) : (b))

/* Number of elements in an array.  */
#define ARRAYELTS(arr) (sizeof (arr) / sizeof (arr)[0])

/* Number of bits in a Lisp_Object tag.  */
DEFINE_GDB_SYMBOL_BEGIN (int, GCTYPEBITS)
#define GCTYPEBITS 3
DEFINE_GDB_SYMBOL_END (GCTYPEBITS)

/* EMACS_INT - signed integer wide enough to hold an Emacs value
   EMACS_INT_WIDTH - width in bits of EMACS_INT
   EMACS_INT_MAX - maximum value of EMACS_INT; can be used in #if
   pI - printf length modifier for EMACS_INT
   EMACS_UINT - unsigned variant of EMACS_INT */
#ifndef EMACS_INT_MAX
# if INTPTR_MAX <= 0
#  error "INTPTR_MAX misconfigured"
# elif INTPTR_MAX <= INT_MAX && !defined WIDE_EMACS_INT
typedef int EMACS_INT;
typedef unsigned int EMACS_UINT;
enum { EMACS_INT_WIDTH = INT_WIDTH, EMACS_UINT_WIDTH = UINT_WIDTH };
#  define EMACS_INT_MAX INT_MAX
#  define pI ""
# elif INTPTR_MAX <= LONG_MAX && !defined WIDE_EMACS_INT
typedef long int EMACS_INT;
typedef unsigned long EMACS_UINT;
enum { EMACS_INT_WIDTH = LONG_WIDTH, EMACS_UINT_WIDTH = ULONG_WIDTH };
#  define EMACS_INT_MAX LONG_MAX
#  define pI "l"
# elif INTPTR_MAX <= LLONG_MAX
typedef long long int EMACS_INT;
typedef unsigned long long int EMACS_UINT;
enum { EMACS_INT_WIDTH = LLONG_WIDTH, EMACS_UINT_WIDTH = ULLONG_WIDTH };
#  define EMACS_INT_MAX LLONG_MAX
/* MinGW supports %lld only if __USE_MINGW_ANSI_STDIO is non-zero,
   which is arranged by config.h, and (for mingw.org) if GCC is 6.0 or
   later and the runtime version is 5.0.0 or later.  Otherwise,
   printf-like functions are declared with __ms_printf__ attribute,
   which will cause a warning for %lld etc.  */
#  if defined __MINGW32__						\
  && (!defined __USE_MINGW_ANSI_STDIO					\
      || (!defined MINGW_W64						\
	  && !(GNUC_PREREQ (6, 0, 0) && __MINGW32_MAJOR_VERSION >= 5)))
#   define pI "I64"
#  else	 /* ! MinGW */
#   define pI "ll"
#  endif
# else
#  error "INTPTR_MAX too large"
# endif
#endif

/* Number of bits to put in each character in the internal representation
   of bool vectors.  This should not vary across implementations.  */
enum {  BOOL_VECTOR_BITS_PER_CHAR =
#define BOOL_VECTOR_BITS_PER_CHAR 8
        BOOL_VECTOR_BITS_PER_CHAR
};

/* An unsigned integer type representing a fixed-length bit sequence,
   suitable for bool vector words, GC mark bits, etc.  Normally it is size_t
   for speed, but on weird platforms it is unsigned char and not all
   its bits are used.  */
#if BOOL_VECTOR_BITS_PER_CHAR == CHAR_BIT
typedef size_t bits_word;
# define BITS_WORD_MAX SIZE_MAX
enum { BITS_PER_BITS_WORD = SIZE_WIDTH };
#else
typedef unsigned char bits_word;
# define BITS_WORD_MAX ((1u << BOOL_VECTOR_BITS_PER_CHAR) - 1)
enum { BITS_PER_BITS_WORD = BOOL_VECTOR_BITS_PER_CHAR };
#endif
verify (BITS_WORD_MAX >> (BITS_PER_BITS_WORD - 1) == 1);

/* Use pD to format ptrdiff_t values, which suffice for indexes into
   buffers and strings.  Emacs never allocates objects larger than
   PTRDIFF_MAX bytes, as they cause problems with pointer subtraction.
   In C99, pD can always be "t"; configure it here for the sake of
   pre-C99 libraries such as glibc 2.0 and Solaris 8.  */
#if PTRDIFF_MAX == INT_MAX
# define pD ""
#elif PTRDIFF_MAX == LONG_MAX
# define pD "l"
#elif PTRDIFF_MAX == LLONG_MAX
# define pD "ll"
#else
# define pD "t"
#endif

/* Convenience macro for rarely-used functions that do not return.  */
#define AVOID _Noreturn ATTRIBUTE_COLD void

/* Extra internal type checking?  */

/* Define Emacs versions of <assert.h>'s 'assert (COND)' and <verify.h>'s
   'assume (COND)'.  COND should be free of side effects, as it may or
   may not be evaluated.

   'eassert (COND)' checks COND at runtime if ENABLE_CHECKING is
   defined and suppress_checking is false, and does nothing otherwise.
   Emacs dies if COND is checked and is false.  The suppress_checking
   variable is initialized to 0 in alloc.c.  Set it to 1 using a
   debugger to temporarily disable aborting on detected internal
   inconsistencies or error conditions.

   In some cases, a good compiler may be able to optimize away the
   eassert macro even if ENABLE_CHECKING is true, e.g., if XSTRING (x)
   uses eassert to test STRINGP (x), but a particular use of XSTRING
   is invoked only after testing that STRINGP (x) is true, making the
   test redundant.

   eassume is like eassert except that it also causes the compiler to
   assume that COND is true afterwards, regardless of whether runtime
   checking is enabled.  This can improve performance in some cases,
   though it can degrade performance in others.  It's often suboptimal
   for COND to call external functions or access volatile storage.  */

#ifndef ENABLE_CHECKING
# define eassert(cond) ((void) (false && (cond))) /* Check COND compiles.  */
# define eassume(cond) assume (cond)
#else /* ENABLE_CHECKING */

extern AVOID die (const char *, const char *, int);

extern bool suppress_checking EXTERNALLY_VISIBLE;

# define eassert(cond)						\
   (suppress_checking || (cond) 				\
    ? (void) 0							\
    : die (# cond, __FILE__, __LINE__))
# define eassume(cond)						\
   (suppress_checking						\
    ? assume (cond)						\
    : (cond)							\
    ? (void) 0							\
    : die (# cond, __FILE__, __LINE__))
#endif /* ENABLE_CHECKING */


/* Use the configure flag --enable-check-lisp-object-type to make
   Lisp_Object use a struct type instead of the default int.  The flag
   causes CHECK_LISP_OBJECT_TYPE to be defined.  */

/***** Select the tagging scheme.  *****/
/* The following option controls the tagging scheme:
   - USE_LSB_TAG means that we can assume the least 3 bits of pointers are
     always 0, and we can thus use them to hold tag bits, without
     restricting our addressing space.

   If ! USE_LSB_TAG, then use the top 3 bits for tagging, thus
   restricting our possible address range.

   USE_LSB_TAG not only requires the least 3 bits of pointers returned by
   malloc to be 0 but also needs to be able to impose a mult-of-8 alignment
   on some non-GC Lisp_Objects, all of which are aligned via
   GCALIGNED_UNION_MEMBER.  */

enum Lisp_Bits
  {
    /* Number of bits in a Lisp_Object value, not counting the tag.  */
    VALBITS = EMACS_INT_WIDTH - GCTYPEBITS,

    /* Number of bits in a fixnum value, not counting the tag.  */
    FIXNUM_BITS = VALBITS + 1
  };

/* Number of bits in a fixnum tag; can be used in #if.  */
DEFINE_GDB_SYMBOL_BEGIN (int, INTTYPEBITS)
#define INTTYPEBITS (GCTYPEBITS - 1)
DEFINE_GDB_SYMBOL_END (INTTYPEBITS)

/* The maximum value that can be stored in a EMACS_INT, assuming all
   bits other than the type bits contribute to a nonnegative signed value.
   This can be used in #if, e.g., '#if USE_LSB_TAG' below expands to an
   expression involving VAL_MAX.  */
#define VAL_MAX (EMACS_INT_MAX >> (GCTYPEBITS - 1))

/* Whether the least-significant bits of an EMACS_INT contain the tag.
   On hosts where pointers-as-ints do not exceed VAL_MAX / 2, USE_LSB_TAG is:
    a. unnecessary, because the top bits of an EMACS_INT are unused, and
    b. slower, because it typically requires extra masking.
   So, USE_LSB_TAG is true only on hosts where it might be useful.  */
DEFINE_GDB_SYMBOL_BEGIN (bool, USE_LSB_TAG)
#define USE_LSB_TAG (VAL_MAX / 2 < INTPTR_MAX)
DEFINE_GDB_SYMBOL_END (USE_LSB_TAG)

/* Mask for the value (as opposed to the type bits) of a Lisp object.  */
DEFINE_GDB_SYMBOL_BEGIN (EMACS_INT, VALMASK)
# define VALMASK (USE_LSB_TAG ? - (1 << GCTYPEBITS) : VAL_MAX)
DEFINE_GDB_SYMBOL_END (VALMASK)

/* Minimum alignment requirement for Lisp objects, imposed by the
   internal representation of tagged pointers.  It is 2**GCTYPEBITS if
   USE_LSB_TAG, 1 otherwise.  It must be a literal integer constant,
   for older versions of GCC (through at least 4.9).  */
#if USE_LSB_TAG
# define GCALIGNMENT 8
# if GCALIGNMENT != 1 << GCTYPEBITS
#  error "GCALIGNMENT and GCTYPEBITS are inconsistent"
# endif
#else
# define GCALIGNMENT 1
#endif

/* To cause a union to have alignment of at least GCALIGNMENT, put
   GCALIGNED_UNION_MEMBER in its member list.

   If a struct is always GC-aligned (either by the GC, or via
   allocation in a containing union that has GCALIGNED_UNION_MEMBER)
   and does not contain a GC-aligned struct or union, putting
   GCALIGNED_STRUCT after its closing '}' can help the compiler
   generate better code.  Also, such structs should be added to the
   emacs_align_type union in alloc.c.

   Although these macros are reasonably portable, they are not
   guaranteed on non-GCC platforms, as C11 does not require support
   for alignment to GCALIGNMENT and older compilers may ignore
   alignment requests.  For any type T where garbage collection
   requires alignment, use verify (GCALIGNED (T)) to verify the
   requirement on the current platform.  Types need this check if
   their objects can be allocated outside the garbage collector.  For
   example, struct Lisp_Symbol needs the check because of lispsym and
   struct Lisp_Cons needs it because of STACK_CONS.  */

#define GCALIGNED_UNION_MEMBER char alignas (GCALIGNMENT) gcaligned;
#if HAVE_STRUCT_ATTRIBUTE_ALIGNED
# define GCALIGNED_STRUCT __attribute__ ((aligned (GCALIGNMENT)))
#else
# define GCALIGNED_STRUCT
#endif
#define GCALIGNED(type) (alignof (type) % GCALIGNMENT == 0)

/* Lisp_Word is a scalar word suitable for holding a tagged pointer or
   integer.  Usually it is a pointer to a deliberately-incomplete type
   'struct Lisp_X'.  However, it is EMACS_INT when Lisp_Objects and
   pointers differ in width.  */

#define LISP_WORDS_ARE_POINTERS (EMACS_INT_MAX == INTPTR_MAX)
#if LISP_WORDS_ARE_POINTERS
typedef struct Lisp_X *Lisp_Word;
#else
typedef EMACS_INT Lisp_Word;
#endif

/* Some operations are so commonly executed that they are implemented
   as macros, not functions, because otherwise runtime performance would
   suffer too much when compiling with GCC without optimization.
   There's no need to inline everything, just the operations that
   would otherwise cause a serious performance problem.

   For each such operation OP, define a macro lisp_h_OP that contains
   the operation's implementation.  That way, OP can be implemented
   via a macro definition like this:

     #define OP(x) lisp_h_OP (x)

   and/or via a function definition like this:

     Lisp_Object (OP) (Lisp_Object x) { return lisp_h_OP (x); }

   without worrying about the implementations diverging, since
   lisp_h_OP defines the actual implementation.  The lisp_h_OP macros
   are intended to be private to this include file, and should not be
   used elsewhere.

   FIXME: Remove the lisp_h_OP macros, and define just the inline OP
   functions, once "gcc -Og" (new to GCC 4.8) or equivalent works well
   enough for Emacs developers.  Maybe in the year 2025.  See Bug#11935.

   For the macros that have corresponding functions (defined later),
   see these functions for commentary.  */

/* Convert among the various Lisp-related types: I for EMACS_INT, L
   for Lisp_Object, P for void *.  */
#if !CHECK_LISP_OBJECT_TYPE
# if LISP_WORDS_ARE_POINTERS
#  define lisp_h_XLI(o) ((EMACS_INT) (o))
#  define lisp_h_XIL(i) ((Lisp_Object) (i))
#  define lisp_h_XLP(o) ((void *) (o))
# else
#  define lisp_h_XLI(o) (o)
#  define lisp_h_XIL(i) (i)
#  define lisp_h_XLP(o) ((void *) (uintptr_t) (o))
# endif
#else
# if LISP_WORDS_ARE_POINTERS
#  define lisp_h_XLI(o) ((EMACS_INT) (o).i)
#  define lisp_h_XIL(i) ((Lisp_Object) {(Lisp_Word) (i)})
#  define lisp_h_XLP(o) ((void *) (o).i)
# else
#  define lisp_h_XLI(o) ((o).i)
#  define lisp_h_XIL(i) ((Lisp_Object) {i})
#  define lisp_h_XLP(o) ((void *) (uintptr_t) (o).i)
# endif
#endif

#define lisp_h_CHECK_FIXNUM(x) CHECK_TYPE (FIXNUMP (x), Qfixnump, x)
#define lisp_h_CHECK_SYMBOL(x) CHECK_TYPE (SYMBOLP (x), Qsymbolp, x)
#define lisp_h_CHECK_TYPE(ok, predicate, x) \
   ((ok) ? (void) 0 : wrong_type_argument (predicate, x))
#define lisp_h_CONSP(x) TAGGEDP (x, Lisp_Cons)
#define lisp_h_EQ(x, y) (XLI (x) == XLI (y))
#define lisp_h_FIXNUMP(x) \
   (! (((unsigned) (XLI (x) >> (USE_LSB_TAG ? 0 : FIXNUM_BITS)) \
	- (unsigned) (Lisp_Int0 >> !USE_LSB_TAG)) \
       & ((1 << INTTYPEBITS) - 1)))
#define lisp_h_FLOATP(x) TAGGEDP (x, Lisp_Float)
#define lisp_h_NILP(x) EQ (x, Qnil)
#define lisp_h_SET_SYMBOL_VAL(sym, v) \
   (eassert ((sym)->u.s.redirect == SYMBOL_PLAINVAL), \
    (sym)->u.s.val.value = (v))
#define lisp_h_SYMBOL_CONSTANT_P(sym) \
   (XSYMBOL (sym)->u.s.trapped_write == SYMBOL_NOWRITE)
#define lisp_h_SYMBOL_TRAPPED_WRITE_P(sym) (XSYMBOL (sym)->u.s.trapped_write)
#define lisp_h_SYMBOL_VAL(sym) \
   (eassert ((sym)->u.s.redirect == SYMBOL_PLAINVAL), (sym)->u.s.val.value)
#define lisp_h_SYMBOLP(x) TAGGEDP (x, Lisp_Symbol)
#define lisp_h_TAGGEDP(a, tag) \
   (! (((unsigned) (XLI (a) >> (USE_LSB_TAG ? 0 : VALBITS)) \
	- (unsigned) (tag)) \
       & ((1 << GCTYPEBITS) - 1)))
#define lisp_h_VECTORLIKEP(x) TAGGEDP (x, Lisp_Vectorlike)
#define lisp_h_XCAR(c) XCONS (c)->u.s.car
#define lisp_h_XCDR(c) XCONS (c)->u.s.u.cdr
#define lisp_h_XCONS(a) \
   (eassert (CONSP (a)), XUNTAG (a, Lisp_Cons, struct Lisp_Cons))
#define lisp_h_XHASH(a) XUFIXNUM_RAW (a)
#if USE_LSB_TAG
# define lisp_h_make_fixnum_wrap(n) \
    XIL ((EMACS_INT) (((EMACS_UINT) (n) << INTTYPEBITS) + Lisp_Int0))
# if defined HAVE_STATEMENT_EXPRESSIONS && defined HAVE_TYPEOF
#  define lisp_h_make_fixnum(n) \
     ({ typeof (+(n)) lisp_h_make_fixnum_n = n; \
	eassert (!FIXNUM_OVERFLOW_P (lisp_h_make_fixnum_n)); \
	lisp_h_make_fixnum_wrap (lisp_h_make_fixnum_n); })
# else
#  define lisp_h_make_fixnum(n) lisp_h_make_fixnum_wrap (n)
# endif
# define lisp_h_XFIXNUM_RAW(a) (XLI (a) >> INTTYPEBITS)
# define lisp_h_XTYPE(a) ((enum Lisp_Type) (XLI (a) & ~VALMASK))
#endif

/* When DEFINE_KEY_OPS_AS_MACROS, define key operations as macros to
   cajole the compiler into inlining them; otherwise define them as
   inline functions as this is cleaner and can be more efficient.
   The default is true if the compiler is GCC-like and if function
   inlining is disabled because the compiler is not optimizing or is
   optimizing for size.  Otherwise the default is false.  */
#ifndef DEFINE_KEY_OPS_AS_MACROS
# if (defined __NO_INLINE__ \
      && ! defined __OPTIMIZE__ && ! defined __OPTIMIZE_SIZE__)
#  define DEFINE_KEY_OPS_AS_MACROS true
# else
#  define DEFINE_KEY_OPS_AS_MACROS false
# endif
#endif

#if DEFINE_KEY_OPS_AS_MACROS
# define XLI(o) lisp_h_XLI (o)
# define XIL(i) lisp_h_XIL (i)
# define XLP(o) lisp_h_XLP (o)
# define CHECK_FIXNUM(x) lisp_h_CHECK_FIXNUM (x)
# define CHECK_SYMBOL(x) lisp_h_CHECK_SYMBOL (x)
# define CHECK_TYPE(ok, predicate, x) lisp_h_CHECK_TYPE (ok, predicate, x)
# define CONSP(x) lisp_h_CONSP (x)
# define EQ(x, y) lisp_h_EQ (x, y)
# define FLOATP(x) lisp_h_FLOATP (x)
# define FIXNUMP(x) lisp_h_FIXNUMP (x)
# define NILP(x) lisp_h_NILP (x)
# define SET_SYMBOL_VAL(sym, v) lisp_h_SET_SYMBOL_VAL (sym, v)
# define SYMBOL_CONSTANT_P(sym) lisp_h_SYMBOL_CONSTANT_P (sym)
# define SYMBOL_TRAPPED_WRITE_P(sym) lisp_h_SYMBOL_TRAPPED_WRITE_P (sym)
# define SYMBOL_VAL(sym) lisp_h_SYMBOL_VAL (sym)
# define SYMBOLP(x) lisp_h_SYMBOLP (x)
# define TAGGEDP(a, tag) lisp_h_TAGGEDP (a, tag)
# define VECTORLIKEP(x) lisp_h_VECTORLIKEP (x)
# define XCAR(c) lisp_h_XCAR (c)
# define XCDR(c) lisp_h_XCDR (c)
# define XCONS(a) lisp_h_XCONS (a)
# define XHASH(a) lisp_h_XHASH (a)
# if USE_LSB_TAG
#  define make_fixnum(n) lisp_h_make_fixnum (n)
#  define XFIXNUM_RAW(a) lisp_h_XFIXNUM_RAW (a)
#  define XTYPE(a) lisp_h_XTYPE (a)
# endif
#endif


/* Define the fundamental Lisp data structures.  */

/* This is the set of Lisp data types.  If you want to define a new
   data type, read the comments after Lisp_Fwd_Type definition
   below.  */

/* Fixnums use 2 tags, to give them one extra bit, thus
   extending their range from, e.g., -2^28..2^28-1 to -2^29..2^29-1.  */
#define INTMASK (EMACS_INT_MAX >> (INTTYPEBITS - 1))
#define case_Lisp_Int case Lisp_Int0: case Lisp_Int1

/* Idea stolen from GDB.  Pedantic GCC complains about enum bitfields,
   and xlc and Oracle Studio c99 complain vociferously about them.  */
#if (defined __STRICT_ANSI__ || defined __IBMC__ \
     || (defined __SUNPRO_C && __STDC__))
#define ENUM_BF(TYPE) unsigned int
#else
#define ENUM_BF(TYPE) enum TYPE
#endif


enum Lisp_Type
  {
    /* Symbol.  XSYMBOL (object) points to a struct Lisp_Symbol.  */
    Lisp_Symbol = 0,

    /* Type 1 is currently unused.  */
    Lisp_Type_Unused0 = 1,

    /* Fixnum.  XFIXNUM (obj) is the integer value.  */
    Lisp_Int0 = 2,
    Lisp_Int1 = USE_LSB_TAG ? 6 : 3,

    /* String.  XSTRING (object) points to a struct Lisp_String.
       The length of the string, and its contents, are stored therein.  */
    Lisp_String = 4,

    /* Vector of Lisp objects, or something resembling it.
       XVECTOR (object) points to a struct Lisp_Vector, which contains
       the size and contents.  The size field also contains the type
       information, if it's not a real vector object.  */
    Lisp_Vectorlike = 5,

    /* Cons.  XCONS (object) points to a struct Lisp_Cons.  */
    Lisp_Cons = USE_LSB_TAG ? 3 : 6,

    /* Must be last entry in Lisp_Type enumeration.  */
    Lisp_Float = 7
  };

/* These are the types of forwarding objects used in the value slot
   of symbols for special built-in variables whose value is stored in
   C variables.  */
enum Lisp_Fwd_Type
  {
    Lisp_Fwd_Int,		/* Fwd to a C `int' variable.  */
    Lisp_Fwd_Bool,		/* Fwd to a C boolean var.  */
    Lisp_Fwd_Obj,		/* Fwd to a C Lisp_Object variable.  */
    Lisp_Fwd_Buffer_Obj,	/* Fwd to a Lisp_Object field of buffers.  */
    Lisp_Fwd_Kboard_Obj		/* Fwd to a Lisp_Object field of kboards.  */
  };

/* If you want to define a new Lisp data type, here are some
   instructions.

   First, there are already a couple of Lisp types that can be used if
   your new type does not need to be exposed to Lisp programs nor
   displayed to users.  These are Lisp_Misc_Ptr and PVEC_OTHER,
   which are both vectorlike objects.  The former
   is suitable for stashing a pointer in a Lisp object; the pointer
   might be to some low-level C object that contains auxiliary
   information.  The latter is useful for vector-like Lisp objects
   that need to be used as part of other objects, but which are never
   shown to users or Lisp code (search for PVEC_OTHER in xterm.c for
   an example).

   These two types don't look pretty when printed, so they are
   unsuitable for Lisp objects that can be exposed to users.

   To define a new data type, add a pseudovector subtype by extending
   the pvec_type enumeration.  A pseudovector provides one or more
   slots for Lisp objects, followed by struct members that are
   accessible only from C.

   There is no way to explicitly free a Lisp Object; only the garbage
   collector frees them.

   For a new pseudovector, it's highly desirable to limit the size
   of your data type by VBLOCK_BYTES_MAX bytes (defined in alloc.c).
   Otherwise you will need to change sweep_vectors (also in alloc.c).

   Then you will need to add switch branches in print.c (in
   print_object, to print your object, and possibly also in
   print_preprocess) and to alloc.c, to mark your object (in
   mark_object) and to free it (in gc_sweep).  The latter is also the
   right place to call any code specific to your data type that needs
   to run when the object is recycled -- e.g., free any additional
   resources allocated for it that are not Lisp objects.  You can even
   make a pointer to the function that frees the resources a slot in
   your object -- this way, the same object could be used to represent
   several disparate C structures.

   You also need to add the new type to the constant
   `cl--typeof-types' in lisp/emacs-lisp/cl-preloaded.el.  */


/* A Lisp_Object is a tagged pointer or integer.  Ordinarily it is a
   Lisp_Word.  However, if CHECK_LISP_OBJECT_TYPE, it is a wrapper
   around Lisp_Word, to help catch thinkos like 'Lisp_Object x = 0;'.

   LISP_INITIALLY (W) initializes a Lisp object with a tagged value
   that is a Lisp_Word W.  It can be used in a static initializer.  */

#ifdef CHECK_LISP_OBJECT_TYPE
typedef struct Lisp_Object { Lisp_Word i; } Lisp_Object;
# define LISP_OBJECT_IS_STRUCT
# define LISP_INITIALLY(w) {w}
# undef CHECK_LISP_OBJECT_TYPE
enum CHECK_LISP_OBJECT_TYPE { CHECK_LISP_OBJECT_TYPE = true };
#else
typedef Lisp_Word Lisp_Object;
# define LISP_INITIALLY(w) (w)
enum CHECK_LISP_OBJECT_TYPE { CHECK_LISP_OBJECT_TYPE = false };
#endif

/* Forward declarations.  */

/* Defined in this file.  */
INLINE void set_sub_char_table_contents (Lisp_Object, ptrdiff_t,
					      Lisp_Object);

/* Defined in bignum.c.  */
extern int check_int_nonnegative (Lisp_Object);
extern intmax_t check_integer_range (Lisp_Object, intmax_t, intmax_t);
extern double bignum_to_double (Lisp_Object) ATTRIBUTE_CONST;
extern Lisp_Object make_bigint (intmax_t);
extern Lisp_Object make_biguint (uintmax_t);
extern uintmax_t check_uinteger_max (Lisp_Object, uintmax_t);

/* Defined in chartab.c.  */
extern Lisp_Object char_table_ref (Lisp_Object, int) ATTRIBUTE_PURE;
extern void char_table_set (Lisp_Object, int, Lisp_Object);

/* Defined in data.c.  */
extern AVOID args_out_of_range_3 (Lisp_Object, Lisp_Object, Lisp_Object);
extern AVOID wrong_type_argument (Lisp_Object, Lisp_Object);
extern Lisp_Object default_value (Lisp_Object symbol);


/* Defined in emacs.c.  */

/* Set after Emacs has started up the first time.
   Prevents reinitialization of the Lisp world and keymaps on
   subsequent starts.  */
extern bool initialized;

extern struct gflags
{
  /* True means this Emacs instance was born to dump.  */
#if defined HAVE_PDUMPER || defined HAVE_UNEXEC
  bool will_dump_ : 1;
  bool will_bootstrap_ : 1;
#endif
#ifdef HAVE_PDUMPER
  /* Set in an Emacs process that will likely dump with pdumper; all
     Emacs processes may dump with pdumper, however.  */
  bool will_dump_with_pdumper_ : 1;
  /* Set in an Emacs process that has been restored from a portable
     dump.  */
  bool dumped_with_pdumper_ : 1;
#endif
#ifdef HAVE_UNEXEC
  bool will_dump_with_unexec_ : 1;
  /* Set in an Emacs process that has been restored from an unexec
     dump.  */
  bool dumped_with_unexec_ : 1;
  /* We promise not to unexec: useful for hybrid malloc.  */
  bool will_not_unexec_ : 1;
#endif
} gflags;

INLINE bool
will_dump_p (void)
{
#if HAVE_PDUMPER || defined HAVE_UNEXEC
  return gflags.will_dump_;
#else
  return false;
#endif
}

INLINE bool
will_bootstrap_p (void)
{
#if HAVE_PDUMPER || defined HAVE_UNEXEC
  return gflags.will_bootstrap_;
#else
  return false;
#endif
}

INLINE bool
will_dump_with_pdumper_p (void)
{
#if HAVE_PDUMPER
  return gflags.will_dump_with_pdumper_;
#else
  return false;
#endif
}

INLINE bool
dumped_with_pdumper_p (void)
{
#if HAVE_PDUMPER
  return gflags.dumped_with_pdumper_;
#else
  return false;
#endif
}

INLINE bool
will_dump_with_unexec_p (void)
{
#ifdef HAVE_UNEXEC
  return gflags.will_dump_with_unexec_;
#else
  return false;
#endif
}

INLINE bool
dumped_with_unexec_p (void)
{
#ifdef HAVE_UNEXEC
  return gflags.dumped_with_unexec_;
#else
  return false;
#endif
}

/* This function is the opposite of will_dump_with_unexec_p(), except
   that it returns false before main runs.  It's important to use
   gmalloc for any pre-main allocations if we're going to unexec.  */
INLINE bool
definitely_will_not_unexec_p (void)
{
#ifdef HAVE_UNEXEC
  return gflags.will_not_unexec_;
#else
  return true;
#endif
}

/* Defined in floatfns.c.  */
extern double extract_float (Lisp_Object);


/* Low-level conversion and type checking.  */

/* Convert among various types use to implement Lisp_Object.  At the
   machine level, these operations may widen or narrow their arguments
   if pointers differ in width from EMACS_INT; otherwise they are
   no-ops.  */

INLINE EMACS_INT
(XLI) (Lisp_Object o)
{
  return lisp_h_XLI (o);
}

INLINE Lisp_Object
(XIL) (EMACS_INT i)
{
  return lisp_h_XIL (i);
}

INLINE void *
(XLP) (Lisp_Object o)
{
  return lisp_h_XLP (o);
}

/* Extract A's type.  */

INLINE enum Lisp_Type
(XTYPE) (Lisp_Object a)
{
#if USE_LSB_TAG
  return lisp_h_XTYPE (a);
#else
  EMACS_UINT i = XLI (a);
  return USE_LSB_TAG ? i & ~VALMASK : i >> VALBITS;
#endif
}

/* True if A has type tag TAG.
   Equivalent to XTYPE (a) == TAG, but often faster.  */

INLINE bool
(TAGGEDP) (Lisp_Object a, enum Lisp_Type tag)
{
  return lisp_h_TAGGEDP (a, tag);
}

INLINE void
(CHECK_TYPE) (int ok, Lisp_Object predicate, Lisp_Object x)
{
  lisp_h_CHECK_TYPE (ok, predicate, x);
}

/* Extract A's pointer value, assuming A's Lisp type is TYPE and the
   extracted pointer's type is CTYPE *.  */

#define XUNTAG(a, type, ctype) ((ctype *) \
				((char *) XLP (a) - LISP_WORD_TAG (type)))

/* A forwarding pointer to a value.  It uses a generic pointer to
   avoid alignment bugs that could occur if it used a pointer to a
   union of the possible values (struct Lisp_Objfwd, struct
   Lisp_Intfwd, etc.).  The pointer is packaged inside a struct to
   help static checking.  */
typedef struct { void const *fwdptr; } lispfwd;

/* Interned state of a symbol.  */

enum symbol_interned
{
  SYMBOL_UNINTERNED = 0,
  SYMBOL_INTERNED = 1,
  SYMBOL_INTERNED_IN_INITIAL_OBARRAY = 2
};

enum symbol_redirect
{
  SYMBOL_PLAINVAL  = 4,
  SYMBOL_VARALIAS  = 1,
  SYMBOL_LOCALIZED = 2,
  SYMBOL_FORWARDED = 3
};

enum symbol_trapped_write
{
  SYMBOL_UNTRAPPED_WRITE = 0,
  SYMBOL_NOWRITE = 1,
  SYMBOL_TRAPPED_WRITE = 2
};

struct Lisp_Symbol
{
  union
  {
    struct
    {
      bool_bf gcmarkbit : 1;

      /* Indicates where the value can be found:
	 0 : it's a plain var, the value is in the `value' field.
	 1 : it's a varalias, the value is really in the `alias' symbol.
	 2 : it's a localized var, the value is in the `blv' object.
	 3 : it's a forwarding variable, the value is in `forward'.  */
      ENUM_BF (symbol_redirect) redirect : 3;

      /* 0 : normal case, just set the value
	 1 : constant, cannot set, e.g. nil, t, :keywords.
	 2 : trap the write, call watcher functions.  */
      ENUM_BF (symbol_trapped_write) trapped_write : 2;

      /* Interned state of the symbol.  This is an enumerator from
	 enum symbol_interned.  */
      unsigned interned : 2;

      /* True means that this variable has been explicitly declared
	 special (with `defvar' etc), and shouldn't be lexically bound.  */
      bool_bf declared_special : 1;

      /* True if pointed to from purespace and hence can't be GC'd.  */
      bool_bf pinned : 1;

      /* The symbol's name, as a Lisp string.  */
      Lisp_Object name;

      /* Value of the symbol or Qunbound if unbound.  Which alternative of the
	 union is used depends on the `redirect' field above.  */
      union {
	Lisp_Object value;
	struct Lisp_Symbol *alias;
	struct Lisp_Buffer_Local_Value *blv;
	lispfwd fwd;
      } val;

      /* Function value of the symbol or Qnil if not fboundp.  */
      Lisp_Object function;

      /* The symbol's property list.  */
      Lisp_Object plist;

      /* Next symbol in obarray bucket, if the symbol is interned.  */
      struct Lisp_Symbol *next;
    } s;
    GCALIGNED_UNION_MEMBER
  } u;
};
verify (GCALIGNED (struct Lisp_Symbol));

/* Declare a Lisp-callable function.  The MAXARGS parameter has the same
   meaning as in the DEFUN macro, and is used to construct a prototype.  */
/* We can use the same trick as in the DEFUN macro to generate the
   appropriate prototype.  */
#define EXFUN(fnname, maxargs) \
  extern Lisp_Object fnname DEFUN_ARGS_ ## maxargs

/* Note that the weird token-substitution semantics of ANSI C makes
   this work for MANY and UNEVALLED.  */
#define DEFUN_ARGS_MANY		(ptrdiff_t, Lisp_Object *)
#define DEFUN_ARGS_UNEVALLED	(Lisp_Object)
#define DEFUN_ARGS_0	(void)
#define DEFUN_ARGS_1	(Lisp_Object)
#define DEFUN_ARGS_2	(Lisp_Object, Lisp_Object)
#define DEFUN_ARGS_3	(Lisp_Object, Lisp_Object, Lisp_Object)
#define DEFUN_ARGS_4	(Lisp_Object, Lisp_Object, Lisp_Object, Lisp_Object)
#define DEFUN_ARGS_5	(Lisp_Object, Lisp_Object, Lisp_Object, Lisp_Object, \
			 Lisp_Object)
#define DEFUN_ARGS_6	(Lisp_Object, Lisp_Object, Lisp_Object, Lisp_Object, \
			 Lisp_Object, Lisp_Object)
#define DEFUN_ARGS_7	(Lisp_Object, Lisp_Object, Lisp_Object, Lisp_Object, \
			 Lisp_Object, Lisp_Object, Lisp_Object)
#define DEFUN_ARGS_8	(Lisp_Object, Lisp_Object, Lisp_Object, Lisp_Object, \
			 Lisp_Object, Lisp_Object, Lisp_Object, Lisp_Object)

/* untagged_ptr represents a pointer before tagging, and Lisp_Word_tag
   contains a possibly-shifted tag to be added to an untagged_ptr to
   convert it to a Lisp_Word.  */
#if LISP_WORDS_ARE_POINTERS
/* untagged_ptr is a pointer so that the compiler knows that TAG_PTR
   yields a pointer.  It is char * so that adding a tag uses simple
   machine addition.  */
typedef char *untagged_ptr;
typedef uintptr_t Lisp_Word_tag;
#else
/* untagged_ptr is an unsigned integer instead of a pointer, so that
   it can be added to the possibly-wider Lisp_Word_tag type without
   losing information.  */
typedef uintptr_t untagged_ptr;
typedef EMACS_UINT Lisp_Word_tag;
#endif

/* A integer value tagged with TAG, and otherwise all zero.  */
#define LISP_WORD_TAG(tag) \
  ((Lisp_Word_tag) (tag) << (USE_LSB_TAG ? 0 : VALBITS))

/* An initializer for a Lisp_Object that contains TAG along with PTR.  */
#define TAG_PTR(tag, ptr) \
  LISP_INITIALLY ((Lisp_Word) ((untagged_ptr) (ptr) + LISP_WORD_TAG (tag)))

/* LISPSYM_INITIALLY (Qfoo) is equivalent to Qfoo except it is
   designed for use as an initializer, even for a constant initializer.  */
#define LISPSYM_INITIALLY(name) \
  TAG_PTR (Lisp_Symbol, (char *) (intptr_t) ((i##name) * sizeof *lispsym))

/* Declare extern constants for Lisp symbols.  These can be helpful
   when using a debugger like GDB, on older platforms where the debug
   format does not represent C macros.  However, they are unbounded
   and would just be asking for trouble if checking pointer bounds.  */
#define DEFINE_LISP_SYMBOL(name) \
  DEFINE_GDB_SYMBOL_BEGIN (Lisp_Object, name) \
  DEFINE_GDB_SYMBOL_END (LISPSYM_INITIALLY (name))

/* The index of the C-defined Lisp symbol SYM.
   This can be used in a static initializer.  */
#define SYMBOL_INDEX(sym) i##sym

/* By default, define macros for Qt, etc., as this leads to a bit
   better performance in the core Emacs interpreter.  A plugin can
   define DEFINE_NON_NIL_Q_SYMBOL_MACROS to be false, to be portable to
   other Emacs instances that assign different values to Qt, etc.  */
#ifndef DEFINE_NON_NIL_Q_SYMBOL_MACROS
# define DEFINE_NON_NIL_Q_SYMBOL_MACROS true
#endif

/* True if N is a power of 2.  N should be positive.  */

#define POWER_OF_2(n) (((n) & ((n) - 1)) == 0)

/* Return X rounded to the next multiple of Y.  Y should be positive,
   and Y - 1 + X should not overflow.  Arguments should not have side
   effects, as they are evaluated more than once.  Tune for Y being a
   power of 2.  */

#define ROUNDUP(x, y) (POWER_OF_2 (y)					\
                       ? ((y) - 1 + (x)) & ~ ((y) - 1)			\
                       : ((y) - 1 + (x)) - ((y) - 1 + (x)) % (y))

#include "globals.h"

/* Header of vector-like objects.  This documents the layout constraints on
   vectors and pseudovectors (objects of PVEC_xxx subtype).  It also prevents
   compilers from being fooled by Emacs's type punning: XSETPSEUDOVECTOR
   and PSEUDOVECTORP cast their pointers to union vectorlike_header *,
   because when two such pointers potentially alias, a compiler won't
   incorrectly reorder loads and stores to their size fields.  See
   Bug#8546.  This union formerly contained more members, and there's
   no compelling reason to change it to a struct merely because the
   number of members has been reduced to one.  */
union vectorlike_header
  {
    /* The main member contains various pieces of information:
       - The MSB (ARRAY_MARK_FLAG) holds the gcmarkbit.
       - The next bit (PSEUDOVECTOR_FLAG) indicates whether this is a plain
         vector (0) or a pseudovector (1).
       - If PSEUDOVECTOR_FLAG is 0, the rest holds the size (number
         of slots) of the vector.
       - If PSEUDOVECTOR_FLAG is 1, the rest is subdivided into three fields:
	 - a) pseudovector subtype held in PVEC_TYPE_MASK field;
	 - b) number of Lisp_Objects slots at the beginning of the object
	   held in PSEUDOVECTOR_SIZE_MASK field.  These objects are always
	   traced by the GC;
	 - c) size of the rest fields held in PSEUDOVECTOR_REST_MASK and
	   measured in word_size units.  Rest fields may also include
	   Lisp_Objects, but these objects usually needs some special treatment
	   during GC.
	 There are some exceptions.  For PVEC_FREE, b) is always zero.  For
	 PVEC_BOOL_VECTOR and PVEC_SUBR, both b) and c) are always zero.
	 Current layout limits the pseudovectors to 63 PVEC_xxx subtypes,
	 4095 Lisp_Objects in GC-ed area and 4095 word-sized other slots.  */
    ptrdiff_t size;
  };

INLINE bool
(SYMBOLP) (Lisp_Object x)
{
  return lisp_h_SYMBOLP (x);
}

INLINE struct Lisp_Symbol * ATTRIBUTE_NO_SANITIZE_UNDEFINED
XSYMBOL (Lisp_Object a)
{
  eassert (SYMBOLP (a));
  intptr_t i = (intptr_t) XUNTAG (a, Lisp_Symbol, struct Lisp_Symbol);
  void *p = (char *) lispsym + i;
  return p;
}

INLINE Lisp_Object
make_lisp_symbol (struct Lisp_Symbol *sym)
{
  /* GCC 7 x86-64 generates faster code if lispsym is
     cast to char * rather than to intptr_t.  */
  char *symoffset = (char *) ((char *) sym - (char *) lispsym);
  Lisp_Object a = TAG_PTR (Lisp_Symbol, symoffset);
  eassert (XSYMBOL (a) == sym);
  return a;
}

INLINE Lisp_Object
builtin_lisp_symbol (int index)
{
  return make_lisp_symbol (&lispsym[index]);
}

INLINE bool
c_symbol_p (struct Lisp_Symbol *sym)
{
  char *bp = (char *) lispsym;
  char *sp = (char *) sym;
  if (PTRDIFF_MAX < INTPTR_MAX)
    return bp <= sp && sp < bp + sizeof lispsym;
  else
    {
      ptrdiff_t offset = sp - bp;
      return 0 <= offset && offset < sizeof lispsym;
    }
}

INLINE void
(CHECK_SYMBOL) (Lisp_Object x)
{
  lisp_h_CHECK_SYMBOL (x);
}

/* In the size word of a vector, this bit means the vector has been marked.  */

DEFINE_GDB_SYMBOL_BEGIN (ptrdiff_t, ARRAY_MARK_FLAG)
# define ARRAY_MARK_FLAG PTRDIFF_MIN
DEFINE_GDB_SYMBOL_END (ARRAY_MARK_FLAG)

/* In the size word of a struct Lisp_Vector, this bit means it's really
   some other vector-like object.  */
DEFINE_GDB_SYMBOL_BEGIN (ptrdiff_t, PSEUDOVECTOR_FLAG)
# define PSEUDOVECTOR_FLAG (PTRDIFF_MAX - PTRDIFF_MAX / 2)
DEFINE_GDB_SYMBOL_END (PSEUDOVECTOR_FLAG)

/* In a pseudovector, the size field actually contains a word with one
   PSEUDOVECTOR_FLAG bit set, and one of the following values extracted
   with PVEC_TYPE_MASK to indicate the actual type.  */
enum pvec_type
{
  PVEC_NORMAL_VECTOR,	/* Should be first, for sxhash_obj.  */
  PVEC_FREE,
  PVEC_BIGNUM,
  PVEC_MARKER,
  PVEC_OVERLAY,
  PVEC_FINALIZER,
  PVEC_MISC_PTR,
  PVEC_USER_PTR,
  PVEC_PROCESS,
  PVEC_FRAME,
  PVEC_WINDOW,
  PVEC_BOOL_VECTOR,
  PVEC_BUFFER,
  PVEC_HASH_TABLE,
  PVEC_TERMINAL,
  PVEC_WINDOW_CONFIGURATION,
  PVEC_SUBR,
  PVEC_OTHER,            /* Should never be visible to Elisp code.  */
  PVEC_XWIDGET,
  PVEC_XWIDGET_VIEW,
  PVEC_THREAD,
  PVEC_MUTEX,
  PVEC_CONDVAR,
  PVEC_MODULE_FUNCTION,
  PVEC_NATIVE_COMP_UNIT,

  /* These should be last, for internal_equal and sxhash_obj.  */
  PVEC_COMPILED,
  PVEC_CHAR_TABLE,
  PVEC_SUB_CHAR_TABLE,
  PVEC_RECORD,
  PVEC_FONT /* Should be last because it's used for range checking.  */
};

enum More_Lisp_Bits
  {
    /* For convenience, we also store the number of elements in these bits.
       Note that this size is not necessarily the memory-footprint size, but
       only the number of Lisp_Object fields (that need to be traced by GC).
       The distinction is used, e.g., by Lisp_Process, which places extra
       non-Lisp_Object fields at the end of the structure.  */
    PSEUDOVECTOR_SIZE_BITS = 12,
    PSEUDOVECTOR_SIZE_MASK = (1 << PSEUDOVECTOR_SIZE_BITS) - 1,

    /* To calculate the memory footprint of the pseudovector, it's useful
       to store the size of non-Lisp area in word_size units here.  */
    PSEUDOVECTOR_REST_BITS = 12,
    PSEUDOVECTOR_REST_MASK = (((1 << PSEUDOVECTOR_REST_BITS) - 1)
			      << PSEUDOVECTOR_SIZE_BITS),

    /* Used to extract pseudovector subtype information.  */
    PSEUDOVECTOR_AREA_BITS = PSEUDOVECTOR_SIZE_BITS + PSEUDOVECTOR_REST_BITS,
    PVEC_TYPE_MASK = 0x3f << PSEUDOVECTOR_AREA_BITS
  };

/* These functions extract various sorts of values from a Lisp_Object.
   For example, if tem is a Lisp_Object whose type is Lisp_Cons,
   XCONS (tem) is the struct Lisp_Cons * pointing to the memory for
   that cons.  */

/* Largest and smallest representable fixnum values.  These are the C
   values.  They are macros for use in #if and static initializers.  */
#define MOST_POSITIVE_FIXNUM (EMACS_INT_MAX >> INTTYPEBITS)
#define MOST_NEGATIVE_FIXNUM (-1 - MOST_POSITIVE_FIXNUM)

/* True if the possibly-unsigned integer I doesn't fit in a fixnum.  */

#define FIXNUM_OVERFLOW_P(i) \
  (! ((0 <= (i) || MOST_NEGATIVE_FIXNUM <= (i)) && (i) <= MOST_POSITIVE_FIXNUM))

#if USE_LSB_TAG

INLINE Lisp_Object
(make_fixnum) (EMACS_INT n)
{
  eassert (!FIXNUM_OVERFLOW_P (n));
  return lisp_h_make_fixnum_wrap (n);
}

INLINE EMACS_INT
(XFIXNUM_RAW) (Lisp_Object a)
{
  return lisp_h_XFIXNUM_RAW (a);
}

INLINE Lisp_Object
make_ufixnum (EMACS_INT n)
{
  eassert (0 <= n && n <= INTMASK);
  return lisp_h_make_fixnum_wrap (n);
}

#else /* ! USE_LSB_TAG */

/* Although compiled only if ! USE_LSB_TAG, the following functions
   also work when USE_LSB_TAG; this is to aid future maintenance when
   the lisp_h_* macros are eventually removed.  */

/* Make a fixnum representing the value of the low order bits of N.  */
INLINE Lisp_Object
make_fixnum (EMACS_INT n)
{
  eassert (! FIXNUM_OVERFLOW_P (n));
  EMACS_INT int0 = Lisp_Int0;
  if (USE_LSB_TAG)
    {
      EMACS_UINT u = n;
      n = u << INTTYPEBITS;
      n += int0;
    }
  else
    {
      n &= INTMASK;
      n += (int0 << VALBITS);
    }
  return XIL (n);
}

/* Extract A's value as a signed integer.  Unlike XFIXNUM, this works
   on any Lisp object, although the resulting integer is useful only
   for things like hashing when A is not a fixnum.  */
INLINE EMACS_INT
XFIXNUM_RAW (Lisp_Object a)
{
  EMACS_INT i = XLI (a);
  if (! USE_LSB_TAG)
    {
      EMACS_UINT u = i;
      i = u << INTTYPEBITS;
    }
  return i >> INTTYPEBITS;
}

INLINE Lisp_Object
make_ufixnum (EMACS_INT n)
{
  eassert (0 <= n && n <= INTMASK);
  EMACS_INT int0 = Lisp_Int0;
  if (USE_LSB_TAG)
    {
      EMACS_UINT u = n;
      n = u << INTTYPEBITS;
      n += int0;
    }
  else
    n += int0 << VALBITS;
  return XIL (n);
}

#endif /* ! USE_LSB_TAG */

INLINE bool
(FIXNUMP) (Lisp_Object x)
{
  return lisp_h_FIXNUMP (x);
}

INLINE EMACS_INT
XFIXNUM (Lisp_Object a)
{
  eassert (FIXNUMP (a));
  return XFIXNUM_RAW (a);
}

/* Extract A's value as an unsigned integer in the range 0..INTMASK.  */
INLINE EMACS_UINT
XUFIXNUM_RAW (Lisp_Object a)
{
  EMACS_UINT i = XLI (a);
  return USE_LSB_TAG ? i >> INTTYPEBITS : i & INTMASK;
}
INLINE EMACS_UINT
XUFIXNUM (Lisp_Object a)
{
  eassert (FIXNUMP (a));
  return XUFIXNUM_RAW (a);
}

/* Return A's hash, which is in the range 0..INTMASK.  */
INLINE EMACS_INT
(XHASH) (Lisp_Object a)
{
  return lisp_h_XHASH (a);
}

/* Like make_fixnum (N), but may be faster.  N must be in nonnegative range.  */
INLINE Lisp_Object
make_fixed_natnum (EMACS_INT n)
{
  eassert (0 <= n && n <= MOST_POSITIVE_FIXNUM);
  EMACS_INT int0 = Lisp_Int0;
  return USE_LSB_TAG ? make_fixnum (n) : XIL (n + (int0 << VALBITS));
}

/* Return true if X and Y are the same object.  */

INLINE bool
(EQ) (Lisp_Object x, Lisp_Object y)
{
  return lisp_h_EQ (x, y);
}

INLINE intmax_t
clip_to_bounds (intmax_t lower, intmax_t num, intmax_t upper)
{
  return num < lower ? lower : num <= upper ? num : upper;
}

/* Construct a Lisp_Object from a value or address.  */

INLINE Lisp_Object
make_lisp_ptr (void *ptr, enum Lisp_Type type)
{
  Lisp_Object a = TAG_PTR (type, ptr);
  eassert (TAGGEDP (a, type) && XUNTAG (a, type, char) == ptr);
  return a;
}

#define XSETINT(a, b) ((a) = make_fixnum (b))
#define XSETFASTINT(a, b) ((a) = make_fixed_natnum (b))
#define XSETCONS(a, b) ((a) = make_lisp_ptr (b, Lisp_Cons))
#define XSETVECTOR(a, b) ((a) = make_lisp_ptr (b, Lisp_Vectorlike))
#define XSETSTRING(a, b) ((a) = make_lisp_ptr (b, Lisp_String))
#define XSETSYMBOL(a, b) ((a) = make_lisp_symbol (b))
#define XSETFLOAT(a, b) ((a) = make_lisp_ptr (b, Lisp_Float))

/* Return a Lisp_Object value that does not correspond to any object.
   This can make some Lisp objects on free lists recognizable in O(1).  */

INLINE Lisp_Object
dead_object (void)
{
  return make_lisp_ptr (NULL, Lisp_String);
}

/* Pseudovector types.  */

#define XSETPVECTYPE(v, code)						\
  ((v)->header.size |= PSEUDOVECTOR_FLAG | ((code) << PSEUDOVECTOR_AREA_BITS))
#define PVECHEADERSIZE(code, lispsize, restsize) \
  (PSEUDOVECTOR_FLAG | ((code) << PSEUDOVECTOR_AREA_BITS) \
   | ((restsize) << PSEUDOVECTOR_SIZE_BITS) | (lispsize))
#define XSETPVECTYPESIZE(v, code, lispsize, restsize)		\
  ((v)->header.size = PVECHEADERSIZE (code, lispsize, restsize))

/* The cast to union vectorlike_header * avoids aliasing issues.  */
#define XSETPSEUDOVECTOR(a, b, code) \
  XSETTYPED_PSEUDOVECTOR (a, b,					\
			  (XUNTAG (a, Lisp_Vectorlike,		\
				   union vectorlike_header)	\
			   ->size),				\
			  code)
#define XSETTYPED_PSEUDOVECTOR(a, b, size, code)			\
  (XSETVECTOR (a, b),							\
   eassert ((size & (PSEUDOVECTOR_FLAG | PVEC_TYPE_MASK))		\
	    == (PSEUDOVECTOR_FLAG | (code << PSEUDOVECTOR_AREA_BITS))))

#define XSETWINDOW_CONFIGURATION(a, b) \
  (XSETPSEUDOVECTOR (a, b, PVEC_WINDOW_CONFIGURATION))
#define XSETPROCESS(a, b) (XSETPSEUDOVECTOR (a, b, PVEC_PROCESS))
#define XSETWINDOW(a, b) (XSETPSEUDOVECTOR (a, b, PVEC_WINDOW))
#define XSETTERMINAL(a, b) (XSETPSEUDOVECTOR (a, b, PVEC_TERMINAL))
#define XSETSUBR(a, b) (XSETPSEUDOVECTOR (a, b, PVEC_SUBR))
#define XSETBUFFER(a, b) (XSETPSEUDOVECTOR (a, b, PVEC_BUFFER))
#define XSETCHAR_TABLE(a, b) (XSETPSEUDOVECTOR (a, b, PVEC_CHAR_TABLE))
#define XSETBOOL_VECTOR(a, b) (XSETPSEUDOVECTOR (a, b, PVEC_BOOL_VECTOR))
#define XSETSUB_CHAR_TABLE(a, b) (XSETPSEUDOVECTOR (a, b, PVEC_SUB_CHAR_TABLE))
#define XSETTHREAD(a, b) (XSETPSEUDOVECTOR (a, b, PVEC_THREAD))
#define XSETMUTEX(a, b) (XSETPSEUDOVECTOR (a, b, PVEC_MUTEX))
#define XSETCONDVAR(a, b) (XSETPSEUDOVECTOR (a, b, PVEC_CONDVAR))
#define XSETNATIVE_COMP_UNIT(a, b) (XSETPSEUDOVECTOR (a, b, PVEC_NATIVE_COMP_UNIT))

/* Efficiently convert a pointer to a Lisp object and back.  The
   pointer is represented as a fixnum, so the garbage collector
   does not know about it.  The pointer should not have both Lisp_Int1
   bits set, which makes this conversion inherently unportable.  */

INLINE void *
XFIXNUMPTR (Lisp_Object a)
{
  return XUNTAG (a, Lisp_Int0, char);
}

INLINE Lisp_Object
make_pointer_integer_unsafe (void *p)
{
  Lisp_Object a = TAG_PTR (Lisp_Int0, p);
  return a;
}

INLINE Lisp_Object
make_pointer_integer (void *p)
{
  Lisp_Object a = make_pointer_integer_unsafe (p);
  eassert (FIXNUMP (a) && XFIXNUMPTR (a) == p);
  return a;
}

/* See the macros in intervals.h.  */

typedef struct interval *INTERVAL;

struct Lisp_Cons
{
  union
  {
    struct
    {
      /* Car of this cons cell.  */
      Lisp_Object car;

      union
      {
	/* Cdr of this cons cell.  */
	Lisp_Object cdr;

	/* Used to chain conses on a free list.  */
	struct Lisp_Cons *chain;
      } u;
    } s;
    GCALIGNED_UNION_MEMBER
  } u;
};
verify (GCALIGNED (struct Lisp_Cons));

INLINE bool
(NILP) (Lisp_Object x)
{
  return lisp_h_NILP (x);
}

INLINE bool
(CONSP) (Lisp_Object x)
{
  return lisp_h_CONSP (x);
}

INLINE void
CHECK_CONS (Lisp_Object x)
{
  CHECK_TYPE (CONSP (x), Qconsp, x);
}

INLINE struct Lisp_Cons *
(XCONS) (Lisp_Object a)
{
  return lisp_h_XCONS (a);
}

/* Take the car or cdr of something known to be a cons cell.  */
/* The _addr functions shouldn't be used outside of the minimal set
   of code that has to know what a cons cell looks like.  Other code not
   part of the basic lisp implementation should assume that the car and cdr
   fields are not accessible.  (What if we want to switch to
   a copying collector someday?  Cached cons cell field addresses may be
   invalidated at arbitrary points.)  */
INLINE Lisp_Object *
xcar_addr (Lisp_Object c)
{
  return &XCONS (c)->u.s.car;
}
INLINE Lisp_Object *
xcdr_addr (Lisp_Object c)
{
  return &XCONS (c)->u.s.u.cdr;
}

/* Use these from normal code.  */

INLINE Lisp_Object
(XCAR) (Lisp_Object c)
{
  return lisp_h_XCAR (c);
}

INLINE Lisp_Object
(XCDR) (Lisp_Object c)
{
  return lisp_h_XCDR (c);
}

/* Use these to set the fields of a cons cell.

   Note that both arguments may refer to the same object, so 'n'
   should not be read after 'c' is first modified.  */
INLINE void
XSETCAR (Lisp_Object c, Lisp_Object n)
{
  *xcar_addr (c) = n;
}
INLINE void
XSETCDR (Lisp_Object c, Lisp_Object n)
{
  *xcdr_addr (c) = n;
}

/* Take the car or cdr of something whose type is not known.  */
INLINE Lisp_Object
CAR (Lisp_Object c)
{
  if (CONSP (c))
    return XCAR (c);
  if (!NILP (c))
    wrong_type_argument (Qlistp, c);
  return Qnil;
}
INLINE Lisp_Object
CDR (Lisp_Object c)
{
  if (CONSP (c))
    return XCDR (c);
  if (!NILP (c))
    wrong_type_argument (Qlistp, c);
  return Qnil;
}

/* Take the car or cdr of something whose type is not known.  */
INLINE Lisp_Object
CAR_SAFE (Lisp_Object c)
{
  return CONSP (c) ? XCAR (c) : Qnil;
}
INLINE Lisp_Object
CDR_SAFE (Lisp_Object c)
{
  return CONSP (c) ? XCDR (c) : Qnil;
}

/* In a string or vector, the sign bit of u.s.size is the gc mark bit.  */

struct Lisp_String
{
  union
  {
    struct
    {
      ptrdiff_t size;           /* MSB is used as the markbit.  */
      ptrdiff_t size_byte;      /* Set to -1 for unibyte strings.  */
      INTERVAL intervals;	/* Text properties in this string.  */
      unsigned char *data;
    } s;
    struct Lisp_String *next;
    GCALIGNED_UNION_MEMBER
  } u;
};
verify (GCALIGNED (struct Lisp_String));

INLINE bool
STRINGP (Lisp_Object x)
{
  return TAGGEDP (x, Lisp_String);
}

INLINE void
CHECK_STRING (Lisp_Object x)
{
  CHECK_TYPE (STRINGP (x), Qstringp, x);
}

INLINE struct Lisp_String *
XSTRING (Lisp_Object a)
{
  eassert (STRINGP (a));
  return XUNTAG (a, Lisp_String, struct Lisp_String);
}

/* True if STR is a multibyte string.  */
INLINE bool
STRING_MULTIBYTE (Lisp_Object str)
{
  return 0 <= XSTRING (str)->u.s.size_byte;
}

/* An upper bound on the number of bytes in a Lisp string, not
   counting the terminating null.  This a tight enough bound to
   prevent integer overflow errors that would otherwise occur during
   string size calculations.  A string cannot contain more bytes than
   a fixnum can represent, nor can it be so long that C pointer
   arithmetic stops working on the string plus its terminating null.
   Although the actual size limit (see STRING_BYTES_MAX in alloc.c)
   may be a bit smaller than STRING_BYTES_BOUND, calculating it here
   would expose alloc.c internal details that we'd rather keep
   private.

   This is a macro for use in static initializers.  The cast to
   ptrdiff_t ensures that the macro is signed.  */
#define STRING_BYTES_BOUND  \
  ((ptrdiff_t) min (MOST_POSITIVE_FIXNUM, min (SIZE_MAX, PTRDIFF_MAX) - 1))

/* Mark STR as a unibyte string.  */
#define STRING_SET_UNIBYTE(STR)				\
  do {							\
    if (XSTRING (STR)->u.s.size == 0)			\
      (STR) = empty_unibyte_string;			\
    else						\
      XSTRING (STR)->u.s.size_byte = -1;		\
  } while (false)

/* Mark STR as a multibyte string.  Assure that STR contains only
   ASCII characters in advance.  */
#define STRING_SET_MULTIBYTE(STR)			\
  do {							\
    if (XSTRING (STR)->u.s.size == 0)			\
      (STR) = empty_multibyte_string;			\
    else						\
      XSTRING (STR)->u.s.size_byte = XSTRING (STR)->u.s.size; \
  } while (false)

/* Convenience functions for dealing with Lisp strings.  */

/* WARNING: Use the 'char *' pointers to string data with care in code
   that could GC: GC can relocate string data, invalidating such
   pointers.  It is best to use string character or byte index
   instead, delaying the access through SDATA/SSDATA pointers to the
   latest possible moment.  If you must use the 'char *' pointers
   (e.g., for speed), be sure to adjust them after any call that could
   potentially GC.  */

INLINE unsigned char *
SDATA (Lisp_Object string)
{
  return XSTRING (string)->u.s.data;
}
INLINE char *
SSDATA (Lisp_Object string)
{
  /* Avoid "differ in sign" warnings.  */
  return (char *) SDATA (string);
}
INLINE unsigned char
SREF (Lisp_Object string, ptrdiff_t index)
{
  return SDATA (string)[index];
}
INLINE void
SSET (Lisp_Object string, ptrdiff_t index, unsigned char new)
{
  SDATA (string)[index] = new;
}
INLINE ptrdiff_t
SCHARS (Lisp_Object string)
{
  ptrdiff_t nchars = XSTRING (string)->u.s.size;
  eassume (0 <= nchars);
  return nchars;
}

#ifdef GC_CHECK_STRING_BYTES
extern ptrdiff_t string_bytes (struct Lisp_String *);
#endif
INLINE ptrdiff_t
STRING_BYTES (struct Lisp_String *s)
{
#ifdef GC_CHECK_STRING_BYTES
  ptrdiff_t nbytes = string_bytes (s);
#else
  ptrdiff_t nbytes = s->u.s.size_byte < 0 ? s->u.s.size : s->u.s.size_byte;
#endif
  eassume (0 <= nbytes);
  return nbytes;
}

INLINE ptrdiff_t
SBYTES (Lisp_Object string)
{
  return STRING_BYTES (XSTRING (string));
}
INLINE void
STRING_SET_CHARS (Lisp_Object string, ptrdiff_t newsize)
{
  /* This function cannot change the size of data allocated for the
     string when it was created.  */
  eassert (STRING_MULTIBYTE (string)
	   ? 0 <= newsize && newsize <= SBYTES (string)
	   : newsize == SCHARS (string));
  XSTRING (string)->u.s.size = newsize;
}

INLINE void
CHECK_STRING_NULL_BYTES (Lisp_Object string)
{
  CHECK_TYPE (memchr (SSDATA (string), '\0', SBYTES (string)) == NULL,
	      Qfilenamep, string);
}

/* A regular vector is just a header plus an array of Lisp_Objects.  */

struct Lisp_Vector
  {
    union vectorlike_header header;
    Lisp_Object contents[FLEXIBLE_ARRAY_MEMBER];
  } GCALIGNED_STRUCT;

INLINE bool
(VECTORLIKEP) (Lisp_Object x)
{
  return lisp_h_VECTORLIKEP (x);
}

INLINE struct Lisp_Vector *
XVECTOR (Lisp_Object a)
{
  eassert (VECTORLIKEP (a));
  return XUNTAG (a, Lisp_Vectorlike, struct Lisp_Vector);
}

INLINE ptrdiff_t
ASIZE (Lisp_Object array)
{
  ptrdiff_t size = XVECTOR (array)->header.size;
  eassume (0 <= size);
  return size;
}

INLINE ptrdiff_t
gc_asize (Lisp_Object array)
{
  /* Like ASIZE, but also can be used in the garbage collector.  */
  return XVECTOR (array)->header.size & ~ARRAY_MARK_FLAG;
}

INLINE ptrdiff_t
PVSIZE (Lisp_Object pv)
{
  return ASIZE (pv) & PSEUDOVECTOR_SIZE_MASK;
}

INLINE bool
VECTORP (Lisp_Object x)
{
  return VECTORLIKEP (x) && ! (ASIZE (x) & PSEUDOVECTOR_FLAG);
}

INLINE void
CHECK_VECTOR (Lisp_Object x)
{
  CHECK_TYPE (VECTORP (x), Qvectorp, x);
}


/* A pseudovector is like a vector, but has other non-Lisp components.  */

INLINE enum pvec_type
PSEUDOVECTOR_TYPE (const struct Lisp_Vector *v)
{
  ptrdiff_t size = v->header.size;
  return (size & PSEUDOVECTOR_FLAG
          ? (size & PVEC_TYPE_MASK) >> PSEUDOVECTOR_AREA_BITS
          : PVEC_NORMAL_VECTOR);
}

/* Can't be used with PVEC_NORMAL_VECTOR.  */
INLINE bool
PSEUDOVECTOR_TYPEP (const union vectorlike_header *a, enum pvec_type code)
{
  /* We don't use PSEUDOVECTOR_TYPE here so as to avoid a shift
   * operation when `code' is known.  */
  return ((a->size & (PSEUDOVECTOR_FLAG | PVEC_TYPE_MASK))
	  == (PSEUDOVECTOR_FLAG | (code << PSEUDOVECTOR_AREA_BITS)));
}

/* True if A is a pseudovector whose code is CODE.  */
INLINE bool
PSEUDOVECTORP (Lisp_Object a, int code)
{
  if (! VECTORLIKEP (a))
    return false;
  else
    {
      /* Converting to union vectorlike_header * avoids aliasing issues.  */
      return PSEUDOVECTOR_TYPEP (XUNTAG (a, Lisp_Vectorlike,
					 union vectorlike_header),
				 code);
    }
}

/* A boolvector is a kind of vectorlike, with contents like a string.  */

struct Lisp_Bool_Vector
  {
    /* HEADER.SIZE is the vector's size field.  It doesn't have the real size,
       just the subtype information.  */
    union vectorlike_header header;
    /* This is the size in bits.  */
    EMACS_INT size;
    /* The actual bits, packed into bytes.
       Zeros fill out the last word if needed.
       The bits are in little-endian order in the bytes, and
       the bytes are in little-endian order in the words.  */
    bits_word data[FLEXIBLE_ARRAY_MEMBER];
  } GCALIGNED_STRUCT;

/* Some handy constants for calculating sizes
   and offsets, mostly of vectorlike objects.

   The garbage collector assumes that the initial part of any struct
   that starts with a union vectorlike_header followed by N
   Lisp_Objects (some possibly in arrays and/or a trailing flexible
   array) will be laid out like a struct Lisp_Vector with N
   Lisp_Objects.  This assumption is true in practice on known Emacs
   targets even though the C standard does not guarantee it.  This
   header contains a few sanity checks that should suffice to detect
   violations of this assumption on plausible practical hosts.  */

enum
  {
    header_size = offsetof (struct Lisp_Vector, contents),
    bool_header_size = offsetof (struct Lisp_Bool_Vector, data),
    word_size = sizeof (Lisp_Object)
  };

/* The number of data words and bytes in a bool vector with SIZE bits.  */

INLINE EMACS_INT
bool_vector_words (EMACS_INT size)
{
  eassume (0 <= size && size <= EMACS_INT_MAX - (BITS_PER_BITS_WORD - 1));
  return (size + BITS_PER_BITS_WORD - 1) / BITS_PER_BITS_WORD;
}

INLINE EMACS_INT
bool_vector_bytes (EMACS_INT size)
{
  eassume (0 <= size && size <= EMACS_INT_MAX - (BITS_PER_BITS_WORD - 1));
  return (size + BOOL_VECTOR_BITS_PER_CHAR - 1) / BOOL_VECTOR_BITS_PER_CHAR;
}

INLINE bool
BOOL_VECTOR_P (Lisp_Object a)
{
  return PSEUDOVECTORP (a, PVEC_BOOL_VECTOR);
}

INLINE void
CHECK_BOOL_VECTOR (Lisp_Object x)
{
  CHECK_TYPE (BOOL_VECTOR_P (x), Qbool_vector_p, x);
}

INLINE struct Lisp_Bool_Vector *
XBOOL_VECTOR (Lisp_Object a)
{
  eassert (BOOL_VECTOR_P (a));
  return XUNTAG (a, Lisp_Vectorlike, struct Lisp_Bool_Vector);
}

INLINE EMACS_INT
bool_vector_size (Lisp_Object a)
{
  EMACS_INT size = XBOOL_VECTOR (a)->size;
  eassume (0 <= size);
  return size;
}

INLINE bits_word *
bool_vector_data (Lisp_Object a)
{
  return XBOOL_VECTOR (a)->data;
}

INLINE unsigned char *
bool_vector_uchar_data (Lisp_Object a)
{
  return (unsigned char *) bool_vector_data (a);
}

/* True if A's Ith bit is set.  */

INLINE bool
bool_vector_bitref (Lisp_Object a, EMACS_INT i)
{
  eassume (0 <= i);
  eassert (i < bool_vector_size (a));
  return !! (bool_vector_uchar_data (a)[i / BOOL_VECTOR_BITS_PER_CHAR]
	     & (1 << (i % BOOL_VECTOR_BITS_PER_CHAR)));
}

INLINE Lisp_Object
bool_vector_ref (Lisp_Object a, EMACS_INT i)
{
  return bool_vector_bitref (a, i) ? Qt : Qnil;
}

/* Set A's Ith bit to B.  */

INLINE void
bool_vector_set (Lisp_Object a, EMACS_INT i, bool b)
{
  eassume (0 <= i);
  eassert (i < bool_vector_size (a));

  unsigned char *addr
    = &bool_vector_uchar_data (a)[i / BOOL_VECTOR_BITS_PER_CHAR];
  if (b)
    *addr |= 1 << (i % BOOL_VECTOR_BITS_PER_CHAR);
  else
    *addr &= ~ (1 << (i % BOOL_VECTOR_BITS_PER_CHAR));
}

/* Conveniences for dealing with Lisp arrays.  */

INLINE Lisp_Object
AREF (Lisp_Object array, ptrdiff_t idx)
{
  eassert (0 <= idx && idx < gc_asize (array));
  return XVECTOR (array)->contents[idx];
}

INLINE Lisp_Object *
aref_addr (Lisp_Object array, ptrdiff_t idx)
{
  eassert (0 <= idx && idx <= gc_asize (array));
  return & XVECTOR (array)->contents[idx];
}

INLINE void
ASET (Lisp_Object array, ptrdiff_t idx, Lisp_Object val)
{
  eassert (0 <= idx && idx < ASIZE (array));
  XVECTOR (array)->contents[idx] = val;
}

INLINE void
gc_aset (Lisp_Object array, ptrdiff_t idx, Lisp_Object val)
{
  /* Like ASET, but also can be used in the garbage collector:
     sweep_weak_table calls set_hash_key etc. while the table is marked.  */
  eassert (0 <= idx && idx < gc_asize (array));
  XVECTOR (array)->contents[idx] = val;
}

/* True, since Qnil's representation is zero.  Every place in the code
   that assumes Qnil is zero should verify (NIL_IS_ZERO), to make it easy
   to find such assumptions later if we change Qnil to be nonzero.
   Test iQnil and Lisp_Symbol instead of Qnil directly, since the latter
   is not suitable for use in an integer constant expression.  */
enum { NIL_IS_ZERO = iQnil == 0 && Lisp_Symbol == 0 };

/* Clear the object addressed by P, with size NBYTES, so that all its
   bytes are zero and all its Lisp values are nil.  */
INLINE void
memclear (void *p, ptrdiff_t nbytes)
{
  eassert (0 <= nbytes);
  verify (NIL_IS_ZERO);
  /* Since Qnil is zero, memset suffices.  */
  memset (p, 0, nbytes);
}

/* If a struct is made to look like a vector, this macro returns the length
   of the shortest vector that would hold that struct.  */

#define VECSIZE(type)						\
  ((sizeof (type) - header_size + word_size - 1) / word_size)

/* Like VECSIZE, but used when the pseudo-vector has non-Lisp_Object fields
   at the end and we need to compute the number of Lisp_Object fields (the
   ones that the GC needs to trace).  */

#define PSEUDOVECSIZE(type, lastlispfield)				\
  (offsetof (type, lastlispfield) + word_size < header_size		\
   ? 0 : (offsetof (type, lastlispfield) + word_size - header_size) / word_size)

/* True iff C is an ASCII character.  */
INLINE bool
ASCII_CHAR_P (intmax_t c)
{
  return 0 <= c && c < 0x80;
}

/* A char-table is a kind of vectorlike, with contents like a vector,
   but with a few additional slots.  For some purposes, it makes sense
   to handle a char-table as type 'struct Lisp_Vector'.  An element of
   a char-table can be any Lisp object, but if it is a sub-char-table,
   we treat it as a table that contains information of a specific
   range of characters.  A sub-char-table is like a vector, but with
   two integer fields between the header and Lisp data, which means
   that it has to be marked with some precautions (see mark_char_table
   in alloc.c).  A sub-char-table appears only in an element of a
   char-table, and there's no way to access it directly from a Lisp
   program.  */

enum CHARTAB_SIZE_BITS
  {
    CHARTAB_SIZE_BITS_0 = 6,
    CHARTAB_SIZE_BITS_1 = 4,
    CHARTAB_SIZE_BITS_2 = 5,
    CHARTAB_SIZE_BITS_3 = 7
  };

extern const int chartab_size[4];

struct Lisp_Char_Table
  {
    /* HEADER.SIZE is the vector's size field, which also holds the
       pseudovector type information.  It holds the size, too.
       The size counts the defalt, parent, purpose, ascii,
       contents, and extras slots.  */
    union vectorlike_header header;

    /* This holds the default value, which is used whenever the value
       for a specific character is nil.  */
    Lisp_Object defalt;

    /* This points to another char table, from which we inherit when the
       value for a specific character is nil.  The `defalt' slot takes
       precedence over this.  */
    Lisp_Object parent;

    /* This is a symbol which says what kind of use this char-table is
       meant for.  */
    Lisp_Object purpose;

    /* The bottom sub char-table for characters in the range 0..127.  It
       is nil if no ASCII character has a specific value.  */
    Lisp_Object ascii;

    Lisp_Object contents[(1 << CHARTAB_SIZE_BITS_0)];

    /* These hold additional data.  It is a vector.  */
    Lisp_Object extras[FLEXIBLE_ARRAY_MEMBER];
  } GCALIGNED_STRUCT;

INLINE bool
CHAR_TABLE_P (Lisp_Object a)
{
  return PSEUDOVECTORP (a, PVEC_CHAR_TABLE);
}

INLINE struct Lisp_Char_Table *
XCHAR_TABLE (Lisp_Object a)
{
  eassert (CHAR_TABLE_P (a));
  return XUNTAG (a, Lisp_Vectorlike, struct Lisp_Char_Table);
}

struct Lisp_Sub_Char_Table
  {
    /* HEADER.SIZE is the vector's size field, which also holds the
       pseudovector type information.  It holds the size, too.  */
    union vectorlike_header header;

    /* Depth of this sub char-table.  It should be 1, 2, or 3.  A sub
       char-table of depth 1 contains 16 elements, and each element
       covers 4096 (128*32) characters.  A sub char-table of depth 2
       contains 32 elements, and each element covers 128 characters.  A
       sub char-table of depth 3 contains 128 elements, and each element
       is for one character.  */
    int depth;

    /* Minimum character covered by the sub char-table.  */
    int min_char;

    /* Use set_sub_char_table_contents to set this.  */
    Lisp_Object contents[FLEXIBLE_ARRAY_MEMBER];
  } GCALIGNED_STRUCT;

INLINE bool
SUB_CHAR_TABLE_P (Lisp_Object a)
{
  return PSEUDOVECTORP (a, PVEC_SUB_CHAR_TABLE);
}

INLINE struct Lisp_Sub_Char_Table *
XSUB_CHAR_TABLE (Lisp_Object a)
{
  eassert (SUB_CHAR_TABLE_P (a));
  return XUNTAG (a, Lisp_Vectorlike, struct Lisp_Sub_Char_Table);
}

INLINE Lisp_Object
CHAR_TABLE_REF_ASCII (Lisp_Object ct, ptrdiff_t idx)
{
  struct Lisp_Char_Table *tbl = NULL;
  Lisp_Object val;
  do
    {
      tbl = tbl ? XCHAR_TABLE (tbl->parent) : XCHAR_TABLE (ct);
      val = (! SUB_CHAR_TABLE_P (tbl->ascii) ? tbl->ascii
	     : XSUB_CHAR_TABLE (tbl->ascii)->contents[idx]);
      if (NILP (val))
	val = tbl->defalt;
    }
  while (NILP (val) && ! NILP (tbl->parent));

  return val;
}

/* Almost equivalent to Faref (CT, IDX) with optimization for ASCII
   characters.  Does not check validity of CT.  */
INLINE Lisp_Object
CHAR_TABLE_REF (Lisp_Object ct, int idx)
{
  return (ASCII_CHAR_P (idx)
	  ? CHAR_TABLE_REF_ASCII (ct, idx)
	  : char_table_ref (ct, idx));
}

/* Equivalent to Faset (CT, IDX, VAL) with optimization for ASCII and
   8-bit European characters.  Does not check validity of CT.  */
INLINE void
CHAR_TABLE_SET (Lisp_Object ct, int idx, Lisp_Object val)
{
  if (ASCII_CHAR_P (idx) && SUB_CHAR_TABLE_P (XCHAR_TABLE (ct)->ascii))
    set_sub_char_table_contents (XCHAR_TABLE (ct)->ascii, idx, val);
  else
    char_table_set (ct, idx, val);
}

#include "comp.h"

/* This structure describes a built-in function.
   It is generated by the DEFUN macro only.
   defsubr makes it into a Lisp object.  */

struct Lisp_Subr
  {
    union vectorlike_header header;
    union {
      Lisp_Object (*a0) (void);
      Lisp_Object (*a1) (Lisp_Object);
      Lisp_Object (*a2) (Lisp_Object, Lisp_Object);
      Lisp_Object (*a3) (Lisp_Object, Lisp_Object, Lisp_Object);
      Lisp_Object (*a4) (Lisp_Object, Lisp_Object, Lisp_Object, Lisp_Object);
      Lisp_Object (*a5) (Lisp_Object, Lisp_Object, Lisp_Object, Lisp_Object, Lisp_Object);
      Lisp_Object (*a6) (Lisp_Object, Lisp_Object, Lisp_Object, Lisp_Object, Lisp_Object, Lisp_Object);
      Lisp_Object (*a7) (Lisp_Object, Lisp_Object, Lisp_Object, Lisp_Object, Lisp_Object, Lisp_Object, Lisp_Object);
      Lisp_Object (*a8) (Lisp_Object, Lisp_Object, Lisp_Object, Lisp_Object, Lisp_Object, Lisp_Object, Lisp_Object, Lisp_Object);
      Lisp_Object (*aUNEVALLED) (Lisp_Object args);
      Lisp_Object (*aMANY) (ptrdiff_t, Lisp_Object *);
    } function;
    short min_args, max_args;
    const char *symbol_name;
    union {
      const char *intspec;
      Lisp_Object native_intspec;
    };
    EMACS_INT doc;
#ifdef HAVE_NATIVE_COMP
    Lisp_Object native_comp_u;
    char *native_c_name;
    Lisp_Object lambda_list;
    Lisp_Object type;
#endif
  } GCALIGNED_STRUCT;
union Aligned_Lisp_Subr
  {
    struct Lisp_Subr s;
    GCALIGNED_UNION_MEMBER
  };
verify (GCALIGNED (union Aligned_Lisp_Subr));

INLINE bool
SUBRP (Lisp_Object a)
{
  return PSEUDOVECTORP (a, PVEC_SUBR);
}

INLINE struct Lisp_Subr *
XSUBR (Lisp_Object a)
{
  eassert (SUBRP (a));
  return &XUNTAG (a, Lisp_Vectorlike, union Aligned_Lisp_Subr)->s;
}

enum char_table_specials
  {
    /* This is the number of slots that every char table must have.  This
       counts the ordinary slots and the top, defalt, parent, and purpose
       slots.  */
    CHAR_TABLE_STANDARD_SLOTS
      = (PSEUDOVECSIZE (struct Lisp_Char_Table, contents) - 1
	 + (1 << CHARTAB_SIZE_BITS_0)),

    /* This is the index of the first Lisp_Object field in Lisp_Sub_Char_Table
       when the latter is treated as an ordinary Lisp_Vector.  */
    SUB_CHAR_TABLE_OFFSET
      = PSEUDOVECSIZE (struct Lisp_Sub_Char_Table, contents) - 1
  };

/* Sanity-check pseudovector layout.  */
verify (offsetof (struct Lisp_Char_Table, defalt) == header_size);
verify (offsetof (struct Lisp_Char_Table, extras)
	== header_size + CHAR_TABLE_STANDARD_SLOTS * sizeof (Lisp_Object));
verify (offsetof (struct Lisp_Sub_Char_Table, contents)
	== header_size + SUB_CHAR_TABLE_OFFSET * sizeof (Lisp_Object));

/* Return the number of "extra" slots in the char table CT.  */

INLINE int
CHAR_TABLE_EXTRA_SLOTS (struct Lisp_Char_Table *ct)
{
  return ((ct->header.size & PSEUDOVECTOR_SIZE_MASK)
	  - CHAR_TABLE_STANDARD_SLOTS);
}


/* Save and restore the instruction and environment pointers,
   without affecting the signal mask.  */

#ifdef HAVE__SETJMP
typedef jmp_buf sys_jmp_buf;
# define sys_setjmp(j) _setjmp (j)
# define sys_longjmp(j, v) _longjmp (j, v)
#elif defined HAVE_SIGSETJMP
typedef sigjmp_buf sys_jmp_buf;
# define sys_setjmp(j) sigsetjmp (j, 0)
# define sys_longjmp(j, v) siglongjmp (j, v)
#else
/* A platform that uses neither _longjmp nor siglongjmp; assume
   longjmp does not affect the sigmask.  */
typedef jmp_buf sys_jmp_buf;
# define sys_setjmp(j) setjmp (j)
# define sys_longjmp(j, v) longjmp (j, v)
#endif

#include "thread.h"

/***********************************************************************
			       Symbols
 ***********************************************************************/

/* Value is name of symbol.  */

INLINE Lisp_Object
(SYMBOL_VAL) (struct Lisp_Symbol *sym)
{
  return lisp_h_SYMBOL_VAL (sym);
}

INLINE struct Lisp_Symbol *
SYMBOL_ALIAS (struct Lisp_Symbol *sym)
{
  eassume (sym->u.s.redirect == SYMBOL_VARALIAS && sym->u.s.val.alias);
  return sym->u.s.val.alias;
}
INLINE struct Lisp_Buffer_Local_Value *
SYMBOL_BLV (struct Lisp_Symbol *sym)
{
  eassume (sym->u.s.redirect == SYMBOL_LOCALIZED && sym->u.s.val.blv);
  return sym->u.s.val.blv;
}
INLINE lispfwd
SYMBOL_FWD (struct Lisp_Symbol *sym)
{
  eassume (sym->u.s.redirect == SYMBOL_FORWARDED && sym->u.s.val.fwd.fwdptr);
  return sym->u.s.val.fwd;
}

INLINE void
(SET_SYMBOL_VAL) (struct Lisp_Symbol *sym, Lisp_Object v)
{
  lisp_h_SET_SYMBOL_VAL (sym, v);
}

INLINE void
SET_SYMBOL_ALIAS (struct Lisp_Symbol *sym, struct Lisp_Symbol *v)
{
  eassume (sym->u.s.redirect == SYMBOL_VARALIAS && v);
  sym->u.s.val.alias = v;
}
INLINE void
SET_SYMBOL_BLV (struct Lisp_Symbol *sym, struct Lisp_Buffer_Local_Value *v)
{
  eassume (sym->u.s.redirect == SYMBOL_LOCALIZED && v);
  sym->u.s.val.blv = v;
}
INLINE void
SET_SYMBOL_FWD (struct Lisp_Symbol *sym, void const *v)
{
  eassume (sym->u.s.redirect == SYMBOL_FORWARDED && v);
  sym->u.s.val.fwd.fwdptr = v;
}

INLINE Lisp_Object
SYMBOL_NAME (Lisp_Object sym)
{
  return XSYMBOL (sym)->u.s.name;
}

/* Value is true if SYM is an interned symbol.  */

INLINE bool
SYMBOL_INTERNED_P (Lisp_Object sym)
{
  return XSYMBOL (sym)->u.s.interned != SYMBOL_UNINTERNED;
}

/* Value is true if SYM is interned in initial_obarray.  */

INLINE bool
SYMBOL_INTERNED_IN_INITIAL_OBARRAY_P (Lisp_Object sym)
{
  return XSYMBOL (sym)->u.s.interned == SYMBOL_INTERNED_IN_INITIAL_OBARRAY;
}

/* Value is non-zero if symbol cannot be changed through a simple set,
   i.e. it's a constant (e.g. nil, t, :keywords), or it has some
   watching functions.  */

INLINE int
(SYMBOL_TRAPPED_WRITE_P) (Lisp_Object sym)
{
  return lisp_h_SYMBOL_TRAPPED_WRITE_P (sym);
}

/* Value is non-zero if symbol cannot be changed at all, i.e. it's a
   constant (e.g. nil, t, :keywords).  Code that actually wants to
   write to SYM, should also check whether there are any watching
   functions.  */

INLINE int
(SYMBOL_CONSTANT_P) (Lisp_Object sym)
{
  return lisp_h_SYMBOL_CONSTANT_P (sym);
}

/* Placeholder for make-docfile to process.  The actual symbol
   definition is done by lread.c's define_symbol.  */
#define DEFSYM(sym, name) /* empty */


/***********************************************************************
			     Hash Tables
 ***********************************************************************/

/* The structure of a Lisp hash table.  */

struct Lisp_Hash_Table;

struct hash_table_test
{
  /* Name of the function used to compare keys.  */
  Lisp_Object name;

  /* User-supplied hash function, or nil.  */
  Lisp_Object user_hash_function;

  /* User-supplied key comparison function, or nil.  */
  Lisp_Object user_cmp_function;

  /* C function to compare two keys.  */
  Lisp_Object (*cmpfn) (Lisp_Object, Lisp_Object, struct Lisp_Hash_Table *);

  /* C function to compute hash code.  */
  Lisp_Object (*hashfn) (Lisp_Object, struct Lisp_Hash_Table *);
};

struct Lisp_Hash_Table
{
  /* Change pdumper.c if you change the fields here.  */

  /* This is for Lisp; the hash table code does not refer to it.  */
  union vectorlike_header header;

  /* Nil if table is non-weak.  Otherwise a symbol describing the
     weakness of the table.  */
  Lisp_Object weak;

  /* Vector of hash codes, or nil if the table needs rehashing.
     If the I-th entry is unused, then hash[I] should be nil.  */
  Lisp_Object hash;

  /* Vector used to chain entries.  If entry I is free, next[I] is the
     entry number of the next free item.  If entry I is non-free,
     next[I] is the index of the next entry in the collision chain,
     or -1 if there is such entry.  */
  Lisp_Object next;

  /* Bucket vector.  An entry of -1 indicates no item is present,
     and a nonnegative entry is the index of the first item in
     a collision chain.  This vector's size can be larger than the
     hash table size to reduce collisions.  */
  Lisp_Object index;

  /* Only the fields above are traced normally by the GC.  The ones after
     'index' are special and are either ignored by the GC or traced in
     a special way (e.g. because of weakness).  */

  /* Number of key/value entries in the table.  */
  ptrdiff_t count;

  /* Index of first free entry in free list, or -1 if none.  */
  ptrdiff_t next_free;

  /* True if the table can be purecopied.  The table cannot be
     changed afterwards.  */
  bool purecopy;

  /* True if the table is mutable.  Ordinarily tables are mutable, but
     pure tables are not, and while a table is being mutated it is
     immutable for recursive attempts to mutate it.  */
  bool mutable;

  /* Resize hash table when number of entries / table size is >= this
     ratio.  */
  float rehash_threshold;

  /* Used when the table is resized.  If equal to a negative integer,
     the user rehash-size is the integer -REHASH_SIZE, and the new
     size is the old size plus -REHASH_SIZE.  If positive, the user
     rehash-size is the floating-point value REHASH_SIZE + 1, and the
     new size is the old size times REHASH_SIZE + 1.  */
  float rehash_size;

  /* Vector of keys and values.  The key of item I is found at index
     2 * I, the value is found at index 2 * I + 1.
     If the key is equal to Qunbound, then this slot is unused.
     This is gc_marked specially if the table is weak.  */
  Lisp_Object key_and_value;

  /* The comparison and hash functions.  */
  struct hash_table_test test;

  /* Next weak hash table if this is a weak hash table.  The head of
     the list is in weak_hash_tables.  Used only during garbage
     collection --- at other times, it is NULL.  */
  struct Lisp_Hash_Table *next_weak;
} GCALIGNED_STRUCT;

/* Sanity-check pseudovector layout.  */
verify (offsetof (struct Lisp_Hash_Table, weak) == header_size);

INLINE bool
HASH_TABLE_P (Lisp_Object a)
{
  return PSEUDOVECTORP (a, PVEC_HASH_TABLE);
}

INLINE struct Lisp_Hash_Table *
XHASH_TABLE (Lisp_Object a)
{
  eassert (HASH_TABLE_P (a));
  return XUNTAG (a, Lisp_Vectorlike, struct Lisp_Hash_Table);
}

#define XSET_HASH_TABLE(VAR, PTR) \
     (XSETPSEUDOVECTOR (VAR, PTR, PVEC_HASH_TABLE))

/* Value is the key part of entry IDX in hash table H.  */
INLINE Lisp_Object
HASH_KEY (const struct Lisp_Hash_Table *h, ptrdiff_t idx)
{
  return AREF (h->key_and_value, 2 * idx);
}

/* Value is the value part of entry IDX in hash table H.  */
INLINE Lisp_Object
HASH_VALUE (const struct Lisp_Hash_Table *h, ptrdiff_t idx)
{
  return AREF (h->key_and_value, 2 * idx + 1);
}

/* Value is the hash code computed for entry IDX in hash table H.  */
INLINE Lisp_Object
HASH_HASH (const struct Lisp_Hash_Table *h, ptrdiff_t idx)
{
  return AREF (h->hash, idx);
}

/* Value is the size of hash table H.  */
INLINE ptrdiff_t
HASH_TABLE_SIZE (const struct Lisp_Hash_Table *h)
{
  ptrdiff_t size = ASIZE (h->next);
  eassume (0 < size);
  return size;
}

void hash_table_rehash (Lisp_Object);

/* Default size for hash tables if not specified.  */

enum DEFAULT_HASH_SIZE { DEFAULT_HASH_SIZE = 65 };

/* Default threshold specifying when to resize a hash table.  The
   value gives the ratio of current entries in the hash table and the
   size of the hash table.  */

static float const DEFAULT_REHASH_THRESHOLD = 0.8125;

/* Default factor by which to increase the size of a hash table, minus 1.  */

static float const DEFAULT_REHASH_SIZE = 1.5 - 1;

/* Combine two integers X and Y for hashing.  The result might exceed
   INTMASK.  */

INLINE EMACS_UINT
sxhash_combine (EMACS_UINT x, EMACS_UINT y)
{
  return (x << 4) + (x >> (EMACS_INT_WIDTH - 4)) + y;
}

/* Hash X, returning a value in the range 0..INTMASK.  */

INLINE EMACS_UINT
SXHASH_REDUCE (EMACS_UINT x)
{
  return (x ^ x >> (EMACS_INT_WIDTH - FIXNUM_BITS)) & INTMASK;
}

struct Lisp_Marker
{
  union vectorlike_header header;

  /* This is the buffer that the marker points into, or 0 if it points nowhere.
     Note: a chain of markers can contain markers pointing into different
     buffers (the chain is per buffer_text rather than per buffer, so it's
     shared between indirect buffers).  */
  /* This is used for (other than NULL-checking):
     - Fmarker_buffer
     - Fset_marker: check eq(oldbuf, newbuf) to avoid unchain+rechain.
     - unchain_marker: to find the list from which to unchain.
     - Fkill_buffer: to only unchain the markers of current indirect buffer.
     */
  struct buffer *buffer;

  /* This flag is temporarily used in the functions
     decode/encode_coding_object to record that the marker position
     must be adjusted after the conversion.  */
  bool_bf need_adjustment : 1;
  /* True means normal insertion at the marker's position
     leaves the marker after the inserted text.  */
  bool_bf insertion_type : 1;

  /* The remaining fields are meaningless in a marker that
     does not point anywhere.  */

  /* For markers that point somewhere,
     this is used to chain of all the markers in a given buffer.
     The chain does not preserve markers from garbage collection;
     instead, markers are removed from the chain when freed by GC.  */
  /* We could remove it and use an array in buffer_text instead.
     That would also allow us to preserve it ordered.  */
  struct Lisp_Marker *next;
  /* This is the char position where the marker points.  */
  ptrdiff_t charpos;
  /* This is the byte position.
     It's mostly used as a charpos<->bytepos cache (i.e. it's not directly
     used to implement the functionality of markers, but rather to (ab)use
     markers as a cache for char<->byte mappings).  */
  ptrdiff_t bytepos;
} GCALIGNED_STRUCT;

/* START and END are markers in the overlay's buffer, and
   PLIST is the overlay's property list.  */
struct Lisp_Overlay
/* An overlay's real data content is:
   - plist
   - buffer (really there are two buffer pointers, one per marker,
     and both points to the same buffer)
   - insertion type of both ends (per-marker fields)
   - start & start byte (of start marker)
   - end & end byte (of end marker)
   - next (singly linked list of overlays)
   - next fields of start and end markers (singly linked list of markers).
   I.e. 9words plus 2 bits, 3words of which are for external linked lists.
*/
  {
    union vectorlike_header header;
    Lisp_Object start;
    Lisp_Object end;
    Lisp_Object plist;
    struct Lisp_Overlay *next;
  } GCALIGNED_STRUCT;

struct Lisp_Misc_Ptr
  {
    union vectorlike_header header;
    void *pointer;
  } GCALIGNED_STRUCT;

extern Lisp_Object make_misc_ptr (void *);

/* A mint_ptr object OBJ represents a C-language pointer P efficiently.
   Preferably (and typically), OBJ is a fixnum I such that
   XFIXNUMPTR (I) == P, as this represents P within a single Lisp value
   without requiring any auxiliary memory.  However, if P would be
   damaged by being tagged as an integer and then untagged via
   XFIXNUMPTR, then OBJ is a Lisp_Misc_Ptr with pointer component P.

   mint_ptr objects are efficiency hacks intended for C code.
   Although xmint_ptr can be given any mint_ptr generated by non-buggy
   C code, it should not be given a mint_ptr generated from Lisp code
   as that would allow Lisp code to coin pointers from integers and
   could lead to crashes.  To package a C pointer into a Lisp-visible
   object you can put the pointer into a pseudovector instead; see
   Lisp_User_Ptr for an example.  */

INLINE Lisp_Object
make_mint_ptr (void *a)
{
  Lisp_Object val = TAG_PTR (Lisp_Int0, a);
  return FIXNUMP (val) && XFIXNUMPTR (val) == a ? val : make_misc_ptr (a);
}

INLINE bool
mint_ptrp (Lisp_Object x)
{
  return FIXNUMP (x) || PSEUDOVECTORP (x, PVEC_MISC_PTR);
}

INLINE void *
xmint_pointer (Lisp_Object a)
{
  eassert (mint_ptrp (a));
  if (FIXNUMP (a))
    return XFIXNUMPTR (a);
  return XUNTAG (a, Lisp_Vectorlike, struct Lisp_Misc_Ptr)->pointer;
}

struct Lisp_User_Ptr
{
  union vectorlike_header header;
  void (*finalizer) (void *);
  void *p;
} GCALIGNED_STRUCT;

/* A finalizer sentinel.  */
struct Lisp_Finalizer
  {
    union vectorlike_header header;

    /* Call FUNCTION when the finalizer becomes unreachable, even if
       FUNCTION contains a reference to the finalizer; i.e., call
       FUNCTION when it is reachable _only_ through finalizers.  */
    Lisp_Object function;

    /* Circular list of all active weak references.  */
    struct Lisp_Finalizer *prev;
    struct Lisp_Finalizer *next;
  } GCALIGNED_STRUCT;

extern struct Lisp_Finalizer finalizers;
extern struct Lisp_Finalizer doomed_finalizers;

INLINE bool
FINALIZERP (Lisp_Object x)
{
  return PSEUDOVECTORP (x, PVEC_FINALIZER);
}

INLINE struct Lisp_Finalizer *
XFINALIZER (Lisp_Object a)
{
  eassert (FINALIZERP (a));
  return XUNTAG (a, Lisp_Vectorlike, struct Lisp_Finalizer);
}

INLINE bool
MARKERP (Lisp_Object x)
{
  return PSEUDOVECTORP (x, PVEC_MARKER);
}

INLINE struct Lisp_Marker *
XMARKER (Lisp_Object a)
{
  eassert (MARKERP (a));
  return XUNTAG (a, Lisp_Vectorlike, struct Lisp_Marker);
}

INLINE bool
OVERLAYP (Lisp_Object x)
{
  return PSEUDOVECTORP (x, PVEC_OVERLAY);
}

INLINE struct Lisp_Overlay *
XOVERLAY (Lisp_Object a)
{
  eassert (OVERLAYP (a));
  return XUNTAG (a, Lisp_Vectorlike, struct Lisp_Overlay);
}

INLINE bool
USER_PTRP (Lisp_Object x)
{
  return PSEUDOVECTORP (x, PVEC_USER_PTR);
}

INLINE struct Lisp_User_Ptr *
XUSER_PTR (Lisp_Object a)
{
  eassert (USER_PTRP (a));
  return XUNTAG (a, Lisp_Vectorlike, struct Lisp_User_Ptr);
}

INLINE bool
BIGNUMP (Lisp_Object x)
{
  return PSEUDOVECTORP (x, PVEC_BIGNUM);
}

INLINE bool
INTEGERP (Lisp_Object x)
{
  return FIXNUMP (x) || BIGNUMP (x);
}

/* Return a Lisp integer with value taken from N.  */
INLINE Lisp_Object
make_int (intmax_t n)
{
  return FIXNUM_OVERFLOW_P (n) ? make_bigint (n) : make_fixnum (n);
}
INLINE Lisp_Object
make_uint (uintmax_t n)
{
  return FIXNUM_OVERFLOW_P (n) ? make_biguint (n) : make_fixnum (n);
}

/* Return a Lisp integer equal to the value of the C integer EXPR.  */
#define INT_TO_INTEGER(expr) \
  (EXPR_SIGNED (expr) ? make_int (expr) : make_uint (expr))


/* Forwarding pointer to an int variable.
   This is allowed only in the value cell of a symbol,
   and it means that the symbol's value really lives in the
   specified int variable.  */
struct Lisp_Intfwd
  {
    enum Lisp_Fwd_Type type;	/* = Lisp_Fwd_Int */
    intmax_t *intvar;
  };

/* Boolean forwarding pointer to an int variable.
   This is like Lisp_Intfwd except that the ostensible
   "value" of the symbol is t if the bool variable is true,
   nil if it is false.  */
struct Lisp_Boolfwd
  {
    enum Lisp_Fwd_Type type;	/* = Lisp_Fwd_Bool */
    bool *boolvar;
  };

/* Forwarding pointer to a Lisp_Object variable.
   This is allowed only in the value cell of a symbol,
   and it means that the symbol's value really lives in the
   specified variable.  */
struct Lisp_Objfwd
  {
    enum Lisp_Fwd_Type type;	/* = Lisp_Fwd_Obj */
    Lisp_Object *objvar;
  };

/* Like Lisp_Objfwd except that value lives in a slot in the
   current buffer.  Value is byte index of slot within buffer.  */
struct Lisp_Buffer_Objfwd
  {
    enum Lisp_Fwd_Type type;	/* = Lisp_Fwd_Buffer_Obj */
    int offset;
    /* One of Qnil, Qintegerp, Qsymbolp, Qstringp, Qfloatp or Qnumberp.  */
    Lisp_Object predicate;
  };

/* struct Lisp_Buffer_Local_Value is used in a symbol value cell when
   the symbol has buffer-local bindings.  (Exception:
   some buffer-local variables are built-in, with their values stored
   in the buffer structure itself.  They are handled differently,
   using struct Lisp_Buffer_Objfwd.)

   The `valcell' slot holds the variable's current value (unless `fwd'
   is set).  This value is the one that corresponds to the loaded binding.
   To read or set the variable, you must first make sure the right binding
   is loaded; then you can access the value in (or through) `valcell'.

   `where' is the buffer for which the loaded binding was found.
   If it has changed, to make sure the right binding is loaded it is
   necessary to find which binding goes with the current buffer, then
   load it.  To load it, first unload the previous binding.

   `local_if_set' indicates that merely setting the variable creates a
   local binding for the current buffer.  Otherwise the latter, setting
   the variable does not do that; only make-local-variable does that.  */

struct Lisp_Buffer_Local_Value
  {
    /* True means that merely setting the variable creates a local
       binding for the current buffer.  */
    bool_bf local_if_set : 1;
    /* True means that the binding now loaded was found.
       Presumably equivalent to (defcell!=valcell).  */
    bool_bf found : 1;
    /* If non-NULL, a forwarding to the C var where it should also be set.  */
    lispfwd fwd;	/* Should never be (Buffer|Kboard)_Objfwd.  */
    /* The buffer for which the loaded binding was found.  */
    Lisp_Object where;
    /* A cons cell that holds the default value.  It has the form
       (SYMBOL . DEFAULT-VALUE).  */
    Lisp_Object defcell;
    /* The cons cell from `where's parameter alist.
       It always has the form (SYMBOL . VALUE)
       Note that if `fwd' is non-NULL, VALUE may be out of date.
       Also if the currently loaded binding is the default binding, then
       this is `eq'ual to defcell.  */
    Lisp_Object valcell;
  };

/* Like Lisp_Objfwd except that value lives in a slot in the
   current kboard.  */
struct Lisp_Kboard_Objfwd
  {
    enum Lisp_Fwd_Type type;	/* = Lisp_Fwd_Kboard_Obj */
    int offset;
  };

INLINE enum Lisp_Fwd_Type
XFWDTYPE (lispfwd a)
{
  enum Lisp_Fwd_Type const *p = a.fwdptr;
  return *p;
}

INLINE bool
BUFFER_OBJFWDP (lispfwd a)
{
  return XFWDTYPE (a) == Lisp_Fwd_Buffer_Obj;
}

INLINE struct Lisp_Buffer_Objfwd const *
XBUFFER_OBJFWD (lispfwd a)
{
  eassert (BUFFER_OBJFWDP (a));
  return a.fwdptr;
}

/* Lisp floating point type.  */
struct Lisp_Float
  {
    union
    {
      double data;
      struct Lisp_Float *chain;
      GCALIGNED_UNION_MEMBER
    } u;
  };
verify (GCALIGNED (struct Lisp_Float));

INLINE bool
(FLOATP) (Lisp_Object x)
{
  return lisp_h_FLOATP (x);
}

INLINE struct Lisp_Float *
XFLOAT (Lisp_Object a)
{
  eassert (FLOATP (a));
  return XUNTAG (a, Lisp_Float, struct Lisp_Float);
}

INLINE double
XFLOAT_DATA (Lisp_Object f)
{
  return XFLOAT (f)->u.data;
}

/* Most hosts nowadays use IEEE floating point, so they use IEC 60559
   representations, have infinities and NaNs, and do not trap on
   exceptions.  Define IEEE_FLOATING_POINT to 1 if this host is one of the
   typical ones.  The C11 macro __STDC_IEC_559__ is close to what is
   wanted here, but is not quite right because Emacs does not require
   all the features of C11 Annex F (and does not require C11 at all,
   for that matter).  */

#define IEEE_FLOATING_POINT (FLT_RADIX == 2 && FLT_MANT_DIG == 24 \
			     && FLT_MIN_EXP == -125 && FLT_MAX_EXP == 128)

/* Meanings of slots in a Lisp_Compiled:  */

enum Lisp_Compiled
  {
    COMPILED_ARGLIST = 0,
    COMPILED_BYTECODE = 1,
    COMPILED_CONSTANTS = 2,
    COMPILED_STACK_DEPTH = 3,
    COMPILED_DOC_STRING = 4,
    COMPILED_INTERACTIVE = 5
  };

/* Flag bits in a character.  These also get used in termhooks.h.
   Emacs needs 22 bits for the character value itself, see MAX_CHAR,
   so we shouldn't use any bits lower than 0x0400000.  */
enum char_bits
  {
    CHAR_ALT = 0x0400000,
    CHAR_SUPER = 0x0800000,
    CHAR_HYPER = 0x1000000,
    CHAR_SHIFT = 0x2000000,
    CHAR_CTL = 0x4000000,
    CHAR_META = 0x8000000,

    CHAR_MODIFIER_MASK =
      CHAR_ALT | CHAR_SUPER | CHAR_HYPER | CHAR_SHIFT | CHAR_CTL | CHAR_META,

    /* Actually, the current Emacs uses 22 bits for the character value
       itself.  */
    CHARACTERBITS = 22
  };

/* Data type checking.  */

INLINE bool
FIXNATP (Lisp_Object x)
{
  return FIXNUMP (x) && 0 <= XFIXNUM (x);
}

/* Like XFIXNUM (A), but may be faster.  A must be nonnegative.  */
INLINE EMACS_INT
XFIXNAT (Lisp_Object a)
{
  eassert (FIXNUMP (a));
  EMACS_INT int0 = Lisp_Int0;
  EMACS_INT result = USE_LSB_TAG ? XFIXNUM (a) : XLI (a) - (int0 << VALBITS);
  eassume (0 <= result);
  return result;
}

INLINE bool
NUMBERP (Lisp_Object x)
{
  return INTEGERP (x) || FLOATP (x);
}

INLINE bool
RANGED_FIXNUMP (intmax_t lo, Lisp_Object x, intmax_t hi)
{
  return FIXNUMP (x) && lo <= XFIXNUM (x) && XFIXNUM (x) <= hi;
}

#define TYPE_RANGED_FIXNUMP(type, x) \
  (FIXNUMP (x)			      \
   && (TYPE_SIGNED (type) ? TYPE_MINIMUM (type) <= XFIXNUM (x) : 0 <= XFIXNUM (x)) \
   && XFIXNUM (x) <= TYPE_MAXIMUM (type))

INLINE bool
AUTOLOADP (Lisp_Object x)
{
  return CONSP (x) && EQ (Qautoload, XCAR (x));
}


/* Test for specific pseudovector types.  */

INLINE bool
WINDOW_CONFIGURATIONP (Lisp_Object a)
{
  return PSEUDOVECTORP (a, PVEC_WINDOW_CONFIGURATION);
}

INLINE bool
COMPILEDP (Lisp_Object a)
{
  return PSEUDOVECTORP (a, PVEC_COMPILED);
}

INLINE bool
FRAMEP (Lisp_Object a)
{
  return PSEUDOVECTORP (a, PVEC_FRAME);
}

INLINE bool
RECORDP (Lisp_Object a)
{
  return PSEUDOVECTORP (a, PVEC_RECORD);
}

INLINE void
CHECK_RECORD (Lisp_Object x)
{
  CHECK_TYPE (RECORDP (x), Qrecordp, x);
}

/* Test for image (image . spec)  */
INLINE bool
IMAGEP (Lisp_Object x)
{
  return CONSP (x) && EQ (XCAR (x), Qimage);
}

/* Array types.  */
INLINE bool
ARRAYP (Lisp_Object x)
{
  return VECTORP (x) || STRINGP (x) || CHAR_TABLE_P (x) || BOOL_VECTOR_P (x);
}

INLINE void
CHECK_LIST (Lisp_Object x)
{
  CHECK_TYPE (CONSP (x) || NILP (x), Qlistp, x);
}

INLINE void
CHECK_LIST_END (Lisp_Object x, Lisp_Object y)
{
  CHECK_TYPE (NILP (x), Qlistp, y);
}

INLINE void
(CHECK_FIXNUM) (Lisp_Object x)
{
  lisp_h_CHECK_FIXNUM (x);
}

INLINE void
CHECK_STRING_CAR (Lisp_Object x)
{
  CHECK_TYPE (STRINGP (XCAR (x)), Qstringp, XCAR (x));
}
/* This is a bit special because we always need size afterwards.  */
INLINE ptrdiff_t
CHECK_VECTOR_OR_STRING (Lisp_Object x)
{
  if (VECTORP (x))
    return ASIZE (x);
  if (STRINGP (x))
    return SCHARS (x);
  wrong_type_argument (Qarrayp, x);
}
INLINE void
CHECK_ARRAY (Lisp_Object x, Lisp_Object predicate)
{
  CHECK_TYPE (ARRAYP (x), predicate, x);
}
INLINE void
CHECK_FIXNAT (Lisp_Object x)
{
  CHECK_TYPE (FIXNATP (x), Qwholenump, x);
}

INLINE double
XFLOATINT (Lisp_Object n)
{
  return (FIXNUMP (n) ? XFIXNUM (n)
	  : FLOATP (n) ? XFLOAT_DATA (n)
	  : bignum_to_double (n));
}

INLINE void
CHECK_NUMBER (Lisp_Object x)
{
  CHECK_TYPE (NUMBERP (x), Qnumberp, x);
}

INLINE void
CHECK_INTEGER (Lisp_Object x)
{
  CHECK_TYPE (INTEGERP (x), Qnumberp, x);
}

INLINE void
CHECK_SUBR (Lisp_Object x)
{
  CHECK_TYPE (SUBRP (x), Qsubrp, x);
}


/* If we're not dumping using the legacy dumper and we might be using
   the portable dumper, try to bunch all the subr structures together
   for more efficient dump loading.  */
#ifndef HAVE_UNEXEC
# ifdef DARWIN_OS
#  define SUBR_SECTION_ATTRIBUTE ATTRIBUTE_SECTION ("__DATA,subrs")
# else
#  define SUBR_SECTION_ATTRIBUTE ATTRIBUTE_SECTION (".subrs")
# endif
#else
# define SUBR_SECTION_ATTRIBUTE
#endif

/* Define a built-in function for calling from Lisp.
 `lname' should be the name to give the function in Lisp,
    as a null-terminated C string.
 `fnname' should be the name of the function in C.
    By convention, it starts with F.
 `sname' should be the name for the C constant structure
    that records information on this function for internal use.
    By convention, it should be the same as `fnname' but with S instead of F.
    It's too bad that C macros can't compute this from `fnname'.
 `minargs' should be a number, the minimum number of arguments allowed.
 `maxargs' should be a number, the maximum number of arguments allowed,
    or else MANY or UNEVALLED.
    MANY means pass a vector of evaluated arguments,
	 in the form of an integer number-of-arguments
	 followed by the address of a vector of Lisp_Objects
	 which contains the argument values.
    UNEVALLED means pass the list of unevaluated arguments
 `intspec' says how interactive arguments are to be fetched.
    If the string starts with a `(', `intspec' is evaluated and the resulting
    list is the list of arguments.
    If it's a string that doesn't start with `(', the value should follow
    the one of the doc string for `interactive'.
    A null string means call interactively with no arguments.
 `doc' is documentation for the user.  */

/* This version of DEFUN declares a function prototype with the right
   arguments, so we can catch errors with maxargs at compile-time.  */
#define DEFUN(lname, fnname, sname, minargs, maxargs, intspec, doc)	\
  SUBR_SECTION_ATTRIBUTE                                                \
  static union Aligned_Lisp_Subr sname =                                \
     {{{ PVEC_SUBR << PSEUDOVECTOR_AREA_BITS },				\
       { .a ## maxargs = fnname },					\
       minargs, maxargs, lname, {intspec}, 0}};				\
   Lisp_Object fnname

/* defsubr (Sname);
   is how we define the symbol for function `name' at start-up time.  */
extern void defsubr (union Aligned_Lisp_Subr *);

enum maxargs
  {
    MANY = -2,
    UNEVALLED = -1
  };

/* Call a function F that accepts many args, passing it ARRAY's elements.  */
#define CALLMANY(f, array) (f) (ARRAYELTS (array), array)

/* Call a function F that accepts many args, passing it the remaining args,
   E.g., 'return CALLN (Fformat, fmt, text);' is less error-prone than
   '{ Lisp_Object a[2]; a[0] = fmt; a[1] = text; return Fformat (2, a); }'.
   CALLN requires at least one function argument (as C99 prohibits
   empty initializers), and is overkill for simple usages like
   'Finsert (1, &text);'.  */
#define CALLN(f, ...) CALLMANY (f, ((Lisp_Object []) {__VA_ARGS__}))

extern void defvar_lisp (struct Lisp_Objfwd const *, char const *);
extern void defvar_lisp_nopro (struct Lisp_Objfwd const *, char const *);
extern void defvar_bool (struct Lisp_Boolfwd const *, char const *);
extern void defvar_int (struct Lisp_Intfwd const *, char const *);
extern void defvar_kboard (struct Lisp_Kboard_Objfwd const *, char const *);

/* Macros we use to define forwarded Lisp variables.
   These are used in the syms_of_FILENAME functions.

   An ordinary (not in buffer_defaults, per-buffer, or per-keyboard)
   lisp variable is actually a field in `struct emacs_globals'.  The
   field's name begins with "f_", which is a convention enforced by
   these macros.  Each such global has a corresponding #define in
   globals.h; the plain name should be used in the code.

   E.g., the global "cons_cells_consed" is declared as "int
   f_cons_cells_consed" in globals.h, but there is a define:

      #define cons_cells_consed globals.f_cons_cells_consed

   All C code uses the `cons_cells_consed' name.  This is all done
   this way to support indirection for multi-threaded Emacs.  */

#define DEFVAR_LISP(lname, vname, doc)		\
  do {						\
    static struct Lisp_Objfwd const o_fwd	\
      = {Lisp_Fwd_Obj, &globals.f_##vname};	\
    defvar_lisp (&o_fwd, lname);		\
  } while (false)
#define DEFVAR_LISP_NOPRO(lname, vname, doc)	\
  do {						\
    static struct Lisp_Objfwd const o_fwd	\
      = {Lisp_Fwd_Obj, &globals.f_##vname};	\
    defvar_lisp_nopro (&o_fwd, lname);		\
  } while (false)
#define DEFVAR_BOOL(lname, vname, doc)		\
  do {						\
    static struct Lisp_Boolfwd const b_fwd	\
      = {Lisp_Fwd_Bool, &globals.f_##vname};	\
    defvar_bool (&b_fwd, lname);		\
  } while (false)
#define DEFVAR_INT(lname, vname, doc)		\
  do {						\
    static struct Lisp_Intfwd const i_fwd	\
      = {Lisp_Fwd_Int, &globals.f_##vname};	\
    defvar_int (&i_fwd, lname);			\
  } while (false)

#define DEFVAR_KBOARD(lname, vname, doc)			\
  do {								\
    static struct Lisp_Kboard_Objfwd const ko_fwd		\
      = {Lisp_Fwd_Kboard_Obj, offsetof (KBOARD, vname##_)};	\
    defvar_kboard (&ko_fwd, lname);				\
  } while (false)


/* Elisp uses multiple stacks:
   - The C stack.
   - The specpdl stack keeps track of backtraces, unwind-protects and
     dynamic let-bindings.  It is allocated from the 'specpdl' array,
     a manually managed stack.
   - The handler stack keeps track of active catch tags and condition-case
     handlers.  It is allocated in a manually managed stack implemented by a
     doubly-linked list allocated via xmalloc and never freed.  */

/* Structure for recording Lisp call stack for backtrace purposes.  */

/* The special binding stack holds the outer values of variables while
   they are bound by a function application or a let form, stores the
   code to be executed for unwind-protect forms.

   NOTE: The specbinding union is defined here, because SPECPDL_INDEX is
   used all over the place, needs to be fast, and needs to know the size of
   union specbinding.  But only eval.c should access it.  */

enum specbind_tag {
  SPECPDL_UNWIND,		/* An unwind_protect function on Lisp_Object.  */
  SPECPDL_UNWIND_ARRAY,		/* Likewise, on an array that needs freeing.
				   Its elements are potential Lisp_Objects.  */
  SPECPDL_UNWIND_PTR,		/* Likewise, on void *.  */
  SPECPDL_UNWIND_INT,		/* Likewise, on int.  */
  SPECPDL_UNWIND_INTMAX,	/* Likewise, on intmax_t.  */
  SPECPDL_UNWIND_EXCURSION,	/* Likewise, on an excursion.  */
  SPECPDL_UNWIND_VOID,		/* Likewise, with no arg.  */
  SPECPDL_BACKTRACE,		/* An element of the backtrace.  */
#ifdef HAVE_MODULES
  SPECPDL_MODULE_RUNTIME,       /* A live module runtime.  */
  SPECPDL_MODULE_ENVIRONMENT,   /* A live module environment.  */
#endif
  SPECPDL_LET,			/* A plain and simple dynamic let-binding.  */
  /* Tags greater than SPECPDL_LET must be "subkinds" of LET.  */
  SPECPDL_LET_LOCAL,		/* A buffer-local let-binding.  */
  SPECPDL_LET_DEFAULT		/* A global binding for a localized var.  */
};

union specbinding
  {
    /* Aligning similar members consistently might help efficiency slightly
       (Bug#31996#25).  */
    ENUM_BF (specbind_tag) kind : CHAR_BIT;
    struct {
      ENUM_BF (specbind_tag) kind : CHAR_BIT;
      void (*func) (Lisp_Object);
      Lisp_Object arg;
      EMACS_INT eval_depth;
    } unwind;
    struct {
      ENUM_BF (specbind_tag) kind : CHAR_BIT;
      ptrdiff_t nelts;
      Lisp_Object *array;
    } unwind_array;
    struct {
      ENUM_BF (specbind_tag) kind : CHAR_BIT;
      void (*func) (void *);
      void *arg;
    } unwind_ptr;
    struct {
      ENUM_BF (specbind_tag) kind : CHAR_BIT;
      void (*func) (int);
      int arg;
    } unwind_int;
    struct {
      ENUM_BF (specbind_tag) kind : CHAR_BIT;
      void (*func) (intmax_t);
      intmax_t arg;
    } unwind_intmax;
    struct {
      ENUM_BF (specbind_tag) kind : CHAR_BIT;
      Lisp_Object marker, window;
    } unwind_excursion;
    struct {
      ENUM_BF (specbind_tag) kind : CHAR_BIT;
      void (*func) (void);
    } unwind_void;
    struct {
      ENUM_BF (specbind_tag) kind : CHAR_BIT;
      /* `where' is not used in the case of SPECPDL_LET.  */
      Lisp_Object symbol, old_value, where;
      /* Normally this is unused; but it is set to the symbol's
	 current value when a thread is swapped out.  */
      Lisp_Object saved_value;
    } let;
    struct {
      ENUM_BF (specbind_tag) kind : CHAR_BIT;
      bool_bf debug_on_exit : 1;
      Lisp_Object function;
      Lisp_Object *args;
      ptrdiff_t nargs;
    } bt;
  };

INLINE ptrdiff_t
SPECPDL_INDEX (void)
{
  return specpdl_ptr - specpdl;
}

/* This structure helps implement the `catch/throw' and `condition-case/signal'
   control structures.  A struct handler contains all the information needed to
   restore the state of the interpreter after a non-local jump.

   Handler structures are chained together in a doubly linked list; the `next'
   member points to the next outer catchtag and the `nextfree' member points in
   the other direction to the next inner element (which is typically the next
   free element since we mostly use it on the deepest handler).

   A call like (throw TAG VAL) searches for a catchtag whose `tag_or_ch'
   member is TAG, and then unbinds to it.  The `val' member is used to
   hold VAL while the stack is unwound; `val' is returned as the value
   of the catch form.  If there is a handler of type CATCHER_ALL, it will
   be treated as a handler for all invocations of `signal' and `throw';
   in this case `val' will be set to (ERROR-SYMBOL . DATA) or (TAG . VAL),
   respectively.  During stack unwinding, `nonlocal_exit' is set to
   specify the type of nonlocal exit that caused the stack unwinding.

   All the other members are concerned with restoring the interpreter
   state.

   Members are volatile if their values need to survive _longjmp when
   a 'struct handler' is a local variable.  */

enum handlertype { CATCHER, CONDITION_CASE, CATCHER_ALL };

enum nonlocal_exit
{
  NONLOCAL_EXIT_SIGNAL,
  NONLOCAL_EXIT_THROW,
};

struct handler
{
  enum handlertype type;
  Lisp_Object tag_or_ch;

  /* The next two are set by unwind_to_catch.  */
  enum nonlocal_exit nonlocal_exit;
  Lisp_Object val;

  struct handler *next;
  struct handler *nextfree;

  /* The bytecode interpreter can have several handlers active at the same
     time, so when we longjmp to one of them, it needs to know which handler
     this was and what was the corresponding internal state.  This is stored
     here, and when we longjmp we make sure that handlerlist points to the
     proper handler.  */
  Lisp_Object *bytecode_top;
  int bytecode_dest;

  /* Most global vars are reset to their value via the specpdl mechanism,
     but a few others are handled by storing their value here.  */
  sys_jmp_buf jmp;
  EMACS_INT f_lisp_eval_depth;
  ptrdiff_t pdlcount;
  int poll_suppress_count;
  int interrupt_input_blocked;
};

extern Lisp_Object memory_signal_data;

extern void maybe_quit (void);

/* True if ought to quit now.  */

#define QUITP (!NILP (Vquit_flag) && NILP (Vinhibit_quit))

/* Process a quit rarely, based on a counter COUNT, for efficiency.
   "Rarely" means once per USHRT_MAX + 1 times; this is somewhat
   arbitrary, but efficient.  */

INLINE void
rarely_quit (unsigned short int count)
{
  if (! count)
    maybe_quit ();
}

extern Lisp_Object Vascii_downcase_table;
extern Lisp_Object Vascii_canon_table;

/* Call staticpro (&var) to protect static variable `var'.  */

void staticpro (Lisp_Object const *);

enum { NSTATICS = 2048 };
extern Lisp_Object const *staticvec[NSTATICS];
extern int staticidx;


/* Forward declarations for prototypes.  */
struct window;
struct frame;

/* Define if the windowing system provides a menu bar.  */
#if defined USE_X_TOOLKIT || defined HAVE_NTGUI || defined HAVE_MACGUI || defined HAVE_NS || defined USE_GTK
#define HAVE_EXT_MENU_BAR true
#endif

/* Define if the windowing system provides a tool-bar.  */
#if defined (USE_GTK) || defined (HAVE_NS)
#define HAVE_EXT_TOOL_BAR true
#elif defined HAVE_MACGUI
#define HAVE_EXT_TOOL_BAR true
#define HAVE_INT_TOOL_BAR true
#elif defined HAVE_WINDOW_SYSTEM
#define HAVE_INT_TOOL_BAR true
#endif

/* Return the address of vector A's element at index I.  */

INLINE Lisp_Object *
xvector_contents_addr (Lisp_Object a, ptrdiff_t i)
{
  /* This should return &XVECTOR (a)->contents[i], but that would run
     afoul of GCC bug 95072.  */
  void *v = XVECTOR (a);
  char *p = v;
  void *w = p + header_size + i * word_size;
  return w;
}

/* Return the address of vector A's elements.  */

INLINE Lisp_Object *
xvector_contents (Lisp_Object a)
{
  return xvector_contents_addr (a, 0);
}

/* Copy COUNT Lisp_Objects from ARGS to contents of V starting from OFFSET.  */

INLINE void
vcopy (Lisp_Object v, ptrdiff_t offset, Lisp_Object const *args,
       ptrdiff_t count)
{
  eassert (0 <= offset && 0 <= count && offset + count <= ASIZE (v));
  memcpy (xvector_contents_addr (v, offset), args, count * sizeof *args);
}

/* Functions to modify hash tables.  */

INLINE void
set_hash_key_slot (struct Lisp_Hash_Table *h, ptrdiff_t idx, Lisp_Object val)
{
  gc_aset (h->key_and_value, 2 * idx, val);
}

INLINE void
set_hash_value_slot (struct Lisp_Hash_Table *h, ptrdiff_t idx, Lisp_Object val)
{
  gc_aset (h->key_and_value, 2 * idx + 1, val);
}

/* Use these functions to set Lisp_Object
   or pointer slots of struct Lisp_Symbol.  */

INLINE void
set_symbol_function (Lisp_Object sym, Lisp_Object function)
{
  XSYMBOL (sym)->u.s.function = function;
}

INLINE void
set_symbol_plist (Lisp_Object sym, Lisp_Object plist)
{
  XSYMBOL (sym)->u.s.plist = plist;
}

INLINE void
set_symbol_next (Lisp_Object sym, struct Lisp_Symbol *next)
{
  XSYMBOL (sym)->u.s.next = next;
}

INLINE void
make_symbol_constant (Lisp_Object sym)
{
  XSYMBOL (sym)->u.s.trapped_write = SYMBOL_NOWRITE;
}

/* Buffer-local variable access functions.  */

INLINE int
blv_found (struct Lisp_Buffer_Local_Value *blv)
{
  eassert (blv->found == !EQ (blv->defcell, blv->valcell));
  return blv->found;
}

/* Set overlay's property list.  */

INLINE void
set_overlay_plist (Lisp_Object overlay, Lisp_Object plist)
{
  XOVERLAY (overlay)->plist = plist;
}

/* Get text properties of S.  */

INLINE INTERVAL
string_intervals (Lisp_Object s)
{
  return XSTRING (s)->u.s.intervals;
}

/* Set text properties of S to I.  */

INLINE void
set_string_intervals (Lisp_Object s, INTERVAL i)
{
  XSTRING (s)->u.s.intervals = i;
}

/* Set a Lisp slot in TABLE to VAL.  Most code should use this instead
   of setting slots directly.  */

INLINE void
set_char_table_defalt (Lisp_Object table, Lisp_Object val)
{
  XCHAR_TABLE (table)->defalt = val;
}
INLINE void
set_char_table_purpose (Lisp_Object table, Lisp_Object val)
{
  XCHAR_TABLE (table)->purpose = val;
}

/* Set different slots in (sub)character tables.  */

INLINE void
set_char_table_extras (Lisp_Object table, ptrdiff_t idx, Lisp_Object val)
{
  eassert (0 <= idx && idx < CHAR_TABLE_EXTRA_SLOTS (XCHAR_TABLE (table)));
  XCHAR_TABLE (table)->extras[idx] = val;
}

INLINE void
set_char_table_contents (Lisp_Object table, ptrdiff_t idx, Lisp_Object val)
{
  eassert (0 <= idx && idx < (1 << CHARTAB_SIZE_BITS_0));
  XCHAR_TABLE (table)->contents[idx] = val;
}

INLINE void
set_sub_char_table_contents (Lisp_Object table, ptrdiff_t idx, Lisp_Object val)
{
  XSUB_CHAR_TABLE (table)->contents[idx] = val;
}

/* Defined in bignum.c.  This part of bignum.c's API does not require
   the caller to access bignum internals; see bignum.h for that.  */
extern intmax_t bignum_to_intmax (Lisp_Object) ATTRIBUTE_CONST;
extern uintmax_t bignum_to_uintmax (Lisp_Object) ATTRIBUTE_CONST;
extern ptrdiff_t bignum_bufsize (Lisp_Object, int) ATTRIBUTE_CONST;
extern ptrdiff_t bignum_to_c_string (char *, ptrdiff_t, Lisp_Object, int);
extern Lisp_Object bignum_to_string (Lisp_Object, int);
extern Lisp_Object make_bignum_str (char const *, int);
extern Lisp_Object make_neg_biguint (uintmax_t);
extern Lisp_Object double_to_integer (double);

/* Convert the integer NUM to *N.  Return true if successful, false
   (possibly setting *N) otherwise.  */
INLINE bool
integer_to_intmax (Lisp_Object num, intmax_t *n)
{
  if (FIXNUMP (num))
    {
      *n = XFIXNUM (num);
      return true;
    }
  else
    {
      intmax_t i = bignum_to_intmax (num);
      *n = i;
      return i != 0;
    }
}
INLINE bool
integer_to_uintmax (Lisp_Object num, uintmax_t *n)
{
  if (FIXNUMP (num))
    {
      *n = XFIXNUM (num);
      return 0 <= XFIXNUM (num);
    }
  else
    {
      uintmax_t i = bignum_to_uintmax (num);
      *n = i;
      return i != 0;
    }
}

/* A modification count.  These are wide enough, and incremented
   rarely enough, so that they should never overflow a 60-bit counter
   in practice, and the code below assumes this so a compiler can
   generate better code if EMACS_INT is 64 bits.  */
typedef intmax_t modiff_count;

INLINE modiff_count
modiff_incr (modiff_count *a)
{
  modiff_count a0 = *a;
  bool modiff_overflow = INT_ADD_WRAPV (a0, 1, a);
  eassert (!modiff_overflow && *a >> 30 >> 30 == 0);
  return a0;
}

INLINE Lisp_Object
modiff_to_integer (modiff_count a)
{
  eassume (0 <= a && a >> 30 >> 30 == 0);
  return make_int (a);
}

/* Defined in data.c.  */
extern AVOID wrong_choice (Lisp_Object, Lisp_Object);
extern void notify_variable_watchers (Lisp_Object, Lisp_Object,
				      Lisp_Object, Lisp_Object);
extern Lisp_Object indirect_function (Lisp_Object);
extern Lisp_Object find_symbol_value (Lisp_Object);
enum Arith_Comparison {
  ARITH_EQUAL,
  ARITH_NOTEQUAL,
  ARITH_LESS,
  ARITH_GRTR,
  ARITH_LESS_OR_EQUAL,
  ARITH_GRTR_OR_EQUAL
};
extern Lisp_Object arithcompare (Lisp_Object num1, Lisp_Object num2,
                                 enum Arith_Comparison comparison);

/* Convert the Emacs representation CONS back to an integer of type
   TYPE, storing the result the variable VAR.  Signal an error if CONS
   is not a valid representation or is out of range for TYPE.  */
#define CONS_TO_INTEGER(cons, type, var)				\
 (TYPE_SIGNED (type)							\
  ? ((var) = cons_to_signed (cons, TYPE_MINIMUM (type), TYPE_MAXIMUM (type))) \
  : ((var) = cons_to_unsigned (cons, TYPE_MAXIMUM (type))))
extern intmax_t cons_to_signed (Lisp_Object, intmax_t, intmax_t);
extern uintmax_t cons_to_unsigned (Lisp_Object, uintmax_t);

extern struct Lisp_Symbol *indirect_variable (struct Lisp_Symbol *);
extern AVOID args_out_of_range (Lisp_Object, Lisp_Object);
extern AVOID circular_list (Lisp_Object);
extern Lisp_Object do_symval_forwarding (lispfwd);
enum Set_Internal_Bind {
  SET_INTERNAL_SET,
  SET_INTERNAL_BIND,
  SET_INTERNAL_UNBIND,
  SET_INTERNAL_THREAD_SWITCH
};
extern void set_internal (Lisp_Object, Lisp_Object, Lisp_Object,
                          enum Set_Internal_Bind);
extern void set_default_internal (Lisp_Object, Lisp_Object,
                                  enum Set_Internal_Bind bindflag);
extern Lisp_Object expt_integer (Lisp_Object, Lisp_Object);
extern void syms_of_data (void);
extern void swap_in_global_binding (struct Lisp_Symbol *);

/* Defined in cmds.c */
extern void syms_of_cmds (void);

/* Defined in coding.c.  */
extern Lisp_Object detect_coding_system (const unsigned char *, ptrdiff_t,
                                         ptrdiff_t, bool, bool, Lisp_Object);
extern void init_coding (void);
extern void init_coding_once (void);
extern void syms_of_coding (void);
extern bool string_ascii_p (Lisp_Object);

/* Defined in character.c.  */
extern ptrdiff_t chars_in_text (const unsigned char *, ptrdiff_t);
extern ptrdiff_t multibyte_chars_in_text (const unsigned char *, ptrdiff_t);
extern void syms_of_character (void);

/* Defined in charset.c.  */
extern void init_charset (void);
extern void init_charset_once (void);
extern void syms_of_charset (void);
/* Structure forward declarations.  */
struct charset;

/* Defined in syntax.c.  */
extern void init_syntax_once (void);
extern void syms_of_syntax (void);

/* Defined in fns.c.  */
enum { NEXT_ALMOST_PRIME_LIMIT = 11 };
extern ptrdiff_t list_length (Lisp_Object);
extern EMACS_INT next_almost_prime (EMACS_INT) ATTRIBUTE_CONST;
extern Lisp_Object larger_vector (Lisp_Object, ptrdiff_t, ptrdiff_t);
extern bool sweep_weak_table (struct Lisp_Hash_Table *, bool);
extern void hexbuf_digest (char *, void const *, int);
extern char *extract_data_from_object (Lisp_Object, ptrdiff_t *, ptrdiff_t *);
EMACS_UINT hash_string (char const *, ptrdiff_t);
EMACS_UINT sxhash (Lisp_Object);
Lisp_Object hashfn_eql (Lisp_Object, struct Lisp_Hash_Table *);
Lisp_Object hashfn_equal (Lisp_Object, struct Lisp_Hash_Table *);
Lisp_Object hashfn_user_defined (Lisp_Object, struct Lisp_Hash_Table *);
Lisp_Object make_hash_table (struct hash_table_test, EMACS_INT, float, float,
                             Lisp_Object, bool);
ptrdiff_t hash_lookup (struct Lisp_Hash_Table *, Lisp_Object, Lisp_Object *);
ptrdiff_t hash_put (struct Lisp_Hash_Table *, Lisp_Object, Lisp_Object,
		    Lisp_Object);
void hash_remove_from_table (struct Lisp_Hash_Table *, Lisp_Object);
extern struct hash_table_test const hashtest_eq, hashtest_eql, hashtest_equal;
extern void validate_subarray (Lisp_Object, Lisp_Object, Lisp_Object,
			       ptrdiff_t, ptrdiff_t *, ptrdiff_t *);
extern Lisp_Object substring_both (Lisp_Object, ptrdiff_t, ptrdiff_t,
				   ptrdiff_t, ptrdiff_t);
extern Lisp_Object merge (Lisp_Object, Lisp_Object, Lisp_Object);
extern Lisp_Object merge_c (Lisp_Object, Lisp_Object, bool (*) (Lisp_Object, Lisp_Object));
extern Lisp_Object do_yes_or_no_p (Lisp_Object);
extern int string_version_cmp (Lisp_Object, Lisp_Object);
extern Lisp_Object concat2 (Lisp_Object, Lisp_Object);
extern Lisp_Object concat3 (Lisp_Object, Lisp_Object, Lisp_Object);
extern bool equal_no_quit (Lisp_Object, Lisp_Object);
extern Lisp_Object nconc2 (Lisp_Object, Lisp_Object);
extern Lisp_Object assq_no_quit (Lisp_Object, Lisp_Object);
extern Lisp_Object assoc_no_quit (Lisp_Object, Lisp_Object);
extern void clear_string_char_byte_cache (void);
extern ptrdiff_t string_char_to_byte (Lisp_Object, ptrdiff_t);
extern ptrdiff_t string_byte_to_char (Lisp_Object, ptrdiff_t);
extern Lisp_Object string_to_multibyte (Lisp_Object);
extern Lisp_Object string_make_unibyte (Lisp_Object);
extern void syms_of_fns (void);

/* Defined in floatfns.c.  */
verify (FLT_RADIX == 2 || FLT_RADIX == 16);
enum { LOG2_FLT_RADIX = FLT_RADIX == 2 ? 1 : 4 };
int double_integer_scale (double);
#ifndef HAVE_TRUNC
extern double trunc (double);
#endif
extern Lisp_Object fmod_float (Lisp_Object x, Lisp_Object y);
extern void syms_of_floatfns (void);

/* Defined in fringe.c.  */
extern void syms_of_fringe (void);
extern void init_fringe (void);
#ifdef HAVE_WINDOW_SYSTEM
extern void mark_fringe_data (void);
extern void init_fringe_once (void);
#endif /* HAVE_WINDOW_SYSTEM */

/* Defined in image.c.  */
extern int x_bitmap_mask (struct frame *, ptrdiff_t);
extern void syms_of_image (void);

#ifdef HAVE_JSON
/* Defined in json.c.  */
extern void init_json (void);
extern void syms_of_json (void);
#endif

/* Defined in insdel.c.  */
extern void move_gap_both (ptrdiff_t, ptrdiff_t);
extern AVOID buffer_overflow (void);
extern void make_gap (ptrdiff_t);
extern void make_gap_1 (struct buffer *, ptrdiff_t);
extern ptrdiff_t copy_text (const unsigned char *, unsigned char *,
			    ptrdiff_t, bool, bool);
extern int count_combining_before (const unsigned char *,
				   ptrdiff_t, ptrdiff_t, ptrdiff_t);
extern int count_combining_after (const unsigned char *,
				  ptrdiff_t, ptrdiff_t, ptrdiff_t);
extern void insert (const char *, ptrdiff_t);
extern void insert_and_inherit (const char *, ptrdiff_t);
extern void insert_1_both (const char *, ptrdiff_t, ptrdiff_t,
			   bool, bool, bool);
extern void insert_from_gap_1 (ptrdiff_t, ptrdiff_t, bool text_at_gap_tail);
extern void insert_from_gap (ptrdiff_t, ptrdiff_t, bool text_at_gap_tail);
extern void insert_from_string (Lisp_Object, ptrdiff_t, ptrdiff_t,
				ptrdiff_t, ptrdiff_t, bool);
extern void insert_from_buffer (struct buffer *, ptrdiff_t, ptrdiff_t, bool);
extern void insert_char (int);
extern void insert_string (const char *);
extern void insert_before_markers (const char *, ptrdiff_t);
extern void insert_before_markers_and_inherit (const char *, ptrdiff_t);
extern void insert_from_string_before_markers (Lisp_Object, ptrdiff_t,
					       ptrdiff_t, ptrdiff_t,
					       ptrdiff_t, bool);
extern void del_range (ptrdiff_t, ptrdiff_t);
extern Lisp_Object del_range_1 (ptrdiff_t, ptrdiff_t, bool, bool);
extern void del_range_byte (ptrdiff_t, ptrdiff_t);
extern void del_range_both (ptrdiff_t, ptrdiff_t, ptrdiff_t, ptrdiff_t, bool);
extern Lisp_Object del_range_2 (ptrdiff_t, ptrdiff_t,
				ptrdiff_t, ptrdiff_t, bool);
extern void modify_text (ptrdiff_t, ptrdiff_t);
extern void prepare_to_modify_buffer (ptrdiff_t, ptrdiff_t, ptrdiff_t *);
extern void prepare_to_modify_buffer_1 (ptrdiff_t, ptrdiff_t, ptrdiff_t *);
extern void invalidate_buffer_caches (struct buffer *, ptrdiff_t, ptrdiff_t);
extern void signal_after_change (ptrdiff_t, ptrdiff_t, ptrdiff_t);
extern void adjust_after_insert (ptrdiff_t, ptrdiff_t, ptrdiff_t,
				 ptrdiff_t, ptrdiff_t);
extern void adjust_markers_for_delete (ptrdiff_t, ptrdiff_t,
				       ptrdiff_t, ptrdiff_t);
extern void adjust_markers_bytepos (ptrdiff_t, ptrdiff_t,
				    ptrdiff_t, ptrdiff_t, int);
extern void replace_range (ptrdiff_t, ptrdiff_t, Lisp_Object, bool, bool,
			   bool, bool, bool);
extern void replace_range_2 (ptrdiff_t, ptrdiff_t, ptrdiff_t, ptrdiff_t,
			     const char *, ptrdiff_t, ptrdiff_t, bool);
extern void syms_of_insdel (void);

/* Defined in dispnew.c.  */
#ifdef PROFILING
_Noreturn void __executable_start (void);
#endif
extern Lisp_Object Vwindow_system;
extern Lisp_Object sit_for (Lisp_Object, bool, int);

/* Defined in xdisp.c.  */
extern bool noninteractive_need_newline;
extern Lisp_Object echo_area_buffer[2];
extern void add_to_log (char const *, ...);
extern void vadd_to_log (char const *, va_list);
extern void check_message_stack (void);
extern void clear_message_stack (void);
extern void setup_echo_area_for_printing (bool);
extern bool push_message (void);
extern void pop_message_unwind (void);
extern Lisp_Object restore_message_unwind (Lisp_Object);
extern void restore_message (void);
extern Lisp_Object current_message (void);
extern void clear_message (bool, bool);
extern void message (const char *, ...) ATTRIBUTE_FORMAT_PRINTF (1, 2);
extern void message1 (const char *);
extern void message1_nolog (const char *);
extern void message3 (Lisp_Object);
extern void message3_nolog (Lisp_Object);
extern void message_dolog (const char *, ptrdiff_t, bool, bool);
extern void message_with_string (const char *, Lisp_Object, bool);
extern void message_log_maybe_newline (void);
extern void update_echo_area (void);
extern void truncate_echo_area (ptrdiff_t);
extern void redisplay (void);
extern ptrdiff_t count_lines (ptrdiff_t start_byte, ptrdiff_t end_byte);

void set_frame_cursor_types (struct frame *, Lisp_Object);
extern void syms_of_xdisp (void);
extern void init_xdisp (void);
extern Lisp_Object safe_eval (Lisp_Object);
extern bool pos_visible_p (struct window *, ptrdiff_t, int *,
			   int *, int *, int *, int *, int *);

/* Defined in xsettings.c.  */
extern void syms_of_xsettings (void);

/* Defined in vm-limit.c.  */
extern void memory_warnings (void *, void (*warnfun) (const char *));

/* Defined in character.c.  */
extern void parse_str_as_multibyte (const unsigned char *, ptrdiff_t,
				    ptrdiff_t *, ptrdiff_t *);

/* Defined in alloc.c.  */
extern void *my_heap_start (void);
extern void check_pure_size (void);
unsigned char *resize_string_data (Lisp_Object, ptrdiff_t, int, int);
extern void malloc_warning (const char *);
extern AVOID memory_full (size_t);
extern AVOID buffer_memory_full (ptrdiff_t);
extern bool survives_gc_p (Lisp_Object);
extern void mark_object (Lisp_Object);
extern void mark_objects (Lisp_Object *, ptrdiff_t);
#if defined REL_ALLOC && !defined SYSTEM_MALLOC && !defined HYBRID_MALLOC
extern void refill_memory_reserve (void);
#endif
extern void alloc_unexec_pre (void);
extern void alloc_unexec_post (void);
extern void mark_stack (char const *, char const *);
extern void flush_stack_call_func1 (void (*func) (void *arg), void *arg);

/* Force callee-saved registers and register windows onto the stack,
   so that conservative garbage collection can see their values.  */
#ifndef HAVE___BUILTIN_UNWIND_INIT
# ifdef __sparc__
   /* This trick flushes the register windows so that all the state of
      the process is contained in the stack.
      FreeBSD does not have a ta 3 handler, so handle it specially.
      FIXME: Code in the Boehm GC suggests flushing (with 'flushrs') is
      needed on ia64 too.  See mach_dep.c, where it also says inline
      assembler doesn't work with relevant proprietary compilers.  */
#  if defined __sparc64__ && defined __FreeBSD__
#   define __builtin_unwind_init() asm ("flushw")
#  else
#   define __builtin_unwind_init() asm ("ta 3")
#  endif
# else
#  define __builtin_unwind_init() ((void) 0)
# endif
#endif
INLINE void
flush_stack_call_func (void (*func) (void *arg), void *arg)
{
  __builtin_unwind_init ();
  flush_stack_call_func1 (func, arg);
}

extern void garbage_collect (void);
extern void maybe_garbage_collect (void);
extern bool maybe_garbage_collect_eagerly (EMACS_INT factor);
extern const char *pending_malloc_warning;
extern Lisp_Object zero_vector;
extern EMACS_INT consing_until_gc;
#ifdef HAVE_PDUMPER
extern int number_finalizers_run;
#endif
extern Lisp_Object list1 (Lisp_Object);
extern Lisp_Object list2 (Lisp_Object, Lisp_Object);
extern Lisp_Object list3 (Lisp_Object, Lisp_Object, Lisp_Object);
extern Lisp_Object list4 (Lisp_Object, Lisp_Object, Lisp_Object, Lisp_Object);
extern Lisp_Object list5 (Lisp_Object, Lisp_Object, Lisp_Object, Lisp_Object,
			  Lisp_Object);
extern Lisp_Object listn (ptrdiff_t, Lisp_Object, ...);
extern Lisp_Object pure_listn (ptrdiff_t, Lisp_Object, ...);
#define list(...) \
  listn (ARRAYELTS (((Lisp_Object []) {__VA_ARGS__})), __VA_ARGS__)
#define pure_list(...) \
  pure_listn (ARRAYELTS (((Lisp_Object []) {__VA_ARGS__})), __VA_ARGS__)

enum gc_root_type
{
  GC_ROOT_STATICPRO,
  GC_ROOT_BUFFER_LOCAL_DEFAULT,
  GC_ROOT_BUFFER_LOCAL_NAME,
  GC_ROOT_C_SYMBOL
};

struct gc_root_visitor
{
  void (*visit) (Lisp_Object const *, enum gc_root_type, void *);
  void *data;
};
extern void visit_static_gc_roots (struct gc_root_visitor visitor);

/* Build a frequently used 1/2/3/4-integer lists.  */

INLINE Lisp_Object
list1i (intmax_t a)
{
  return list1 (make_int (a));
}

INLINE Lisp_Object
list2i (intmax_t a, intmax_t b)
{
  return list2 (make_int (a), make_int (b));
}

INLINE Lisp_Object
list3i (intmax_t a, intmax_t b, intmax_t c)
{
  return list3 (make_int (a), make_int (b), make_int (c));
}

INLINE Lisp_Object
list4i (intmax_t a, intmax_t b, intmax_t c, intmax_t d)
{
  return list4 (make_int (a), make_int (b), make_int (c), make_int (d));
}

extern Lisp_Object make_uninit_bool_vector (EMACS_INT);
extern Lisp_Object bool_vector_fill (Lisp_Object, Lisp_Object);
extern AVOID string_overflow (void);
extern Lisp_Object make_string (const char *, ptrdiff_t);
extern Lisp_Object make_formatted_string (char *, const char *, ...)
  ATTRIBUTE_FORMAT_PRINTF (2, 3);
extern Lisp_Object make_unibyte_string (const char *, ptrdiff_t);
extern ptrdiff_t vectorlike_nbytes (const union vectorlike_header *hdr);

INLINE ptrdiff_t
vector_nbytes (const struct Lisp_Vector *v)
{
  return vectorlike_nbytes (&v->header);
}

/* Make unibyte string from C string when the length isn't known.  */

INLINE Lisp_Object
build_unibyte_string (const char *str)
{
  return make_unibyte_string (str, strlen (str));
}

extern Lisp_Object make_multibyte_string (const char *, ptrdiff_t, ptrdiff_t);
extern Lisp_Object make_event_array (ptrdiff_t, Lisp_Object *);
extern Lisp_Object make_uninit_string (EMACS_INT);
extern Lisp_Object make_uninit_multibyte_string (EMACS_INT, EMACS_INT);
extern Lisp_Object make_string_from_bytes (const char *, ptrdiff_t, ptrdiff_t);
extern Lisp_Object make_specified_string (const char *,
					  ptrdiff_t, ptrdiff_t, bool);
extern Lisp_Object make_pure_string (const char *, ptrdiff_t, ptrdiff_t, bool);
extern Lisp_Object make_pure_c_string (const char *, ptrdiff_t);

/* Make a string allocated in pure space, use STR as string data.  */

INLINE Lisp_Object
build_pure_c_string (const char *str)
{
  return make_pure_c_string (str, strlen (str));
}

/* Make a string from the data at STR, treating it as multibyte if the
   data warrants.  */

INLINE Lisp_Object
build_string (const char *str)
{
  return make_string (str, strlen (str));
}

extern Lisp_Object pure_cons (Lisp_Object, Lisp_Object);
extern Lisp_Object make_vector (ptrdiff_t, Lisp_Object);
extern struct Lisp_Vector *allocate_nil_vector (ptrdiff_t);

/* Make an uninitialized vector for SIZE objects.  NOTE: you must
   be sure that GC cannot happen until the vector is completely
   initialized.  E.g. the following code is likely to crash:

   v = make_uninit_vector (3);
   ASET (v, 0, obj0);
   ASET (v, 1, Ffunction_can_gc ());
   ASET (v, 2, obj1);

   allocate_vector has a similar problem.  */

extern struct Lisp_Vector *allocate_vector (ptrdiff_t);

INLINE Lisp_Object
make_uninit_vector (ptrdiff_t size)
{
  return make_lisp_ptr (allocate_vector (size), Lisp_Vectorlike);
}

/* Like above, but special for sub char-tables.  */

INLINE Lisp_Object
make_uninit_sub_char_table (int depth, int min_char)
{
  int slots = SUB_CHAR_TABLE_OFFSET + chartab_size[depth];
  Lisp_Object v = make_uninit_vector (slots);

  XSETPVECTYPE (XVECTOR (v), PVEC_SUB_CHAR_TABLE);
  XSUB_CHAR_TABLE (v)->depth = depth;
  XSUB_CHAR_TABLE (v)->min_char = min_char;
  return v;
}

/* Make a vector of SIZE nils - faster than make_vector (size, Qnil)
   if the OS already cleared the new memory.  */

INLINE Lisp_Object
make_nil_vector (ptrdiff_t size)
{
  return make_lisp_ptr (allocate_nil_vector (size), Lisp_Vectorlike);
}

extern struct Lisp_Vector *allocate_pseudovector (int, int, int,
						  enum pvec_type);

/* Allocate uninitialized pseudovector with no Lisp_Object slots.  */

#define ALLOCATE_PLAIN_PSEUDOVECTOR(type, tag) \
  ((type *) allocate_pseudovector (VECSIZE (type), 0, 0, tag))

/* Allocate partially initialized pseudovector where all Lisp_Object
   slots are set to Qnil but the rest (if any) is left uninitialized.  */

#define ALLOCATE_PSEUDOVECTOR(type, field, tag)			       \
  ((type *) allocate_pseudovector (VECSIZE (type),		       \
				   PSEUDOVECSIZE (type, field),	       \
				   PSEUDOVECSIZE (type, field), tag))

/* Allocate fully initialized pseudovector where all Lisp_Object
   slots are set to Qnil and the rest (if any) is zeroed.  */

#define ALLOCATE_ZEROED_PSEUDOVECTOR(type, field, tag)		       \
  ((type *) allocate_pseudovector (VECSIZE (type),		       \
				   PSEUDOVECSIZE (type, field),	       \
				   VECSIZE (type), tag))

extern bool gc_in_progress;
extern Lisp_Object make_float (double);
extern void display_malloc_warning (void);
extern ptrdiff_t inhibit_garbage_collection (void);
extern Lisp_Object build_overlay (Lisp_Object, Lisp_Object, Lisp_Object);
extern void free_cons (struct Lisp_Cons *);
extern void init_alloc_once (void);
extern void init_alloc (void);
extern void syms_of_alloc (void);
extern struct buffer * allocate_buffer (void);
extern int valid_lisp_object_p (Lisp_Object);

/* Defined in gmalloc.c.  */
#if !defined DOUG_LEA_MALLOC && !defined HYBRID_MALLOC && !defined SYSTEM_MALLOC
extern size_t __malloc_extra_blocks;
#endif
#if !HAVE_DECL_ALIGNED_ALLOC
extern void *aligned_alloc (size_t, size_t) ATTRIBUTE_MALLOC_SIZE ((2));
#endif
extern void malloc_enable_thread (void);

#ifdef REL_ALLOC
/* Defined in ralloc.c.  */
extern void *r_alloc (void **, size_t) ATTRIBUTE_ALLOC_SIZE ((2));
extern void r_alloc_free (void **);
extern void *r_re_alloc (void **, size_t) ATTRIBUTE_ALLOC_SIZE ((2));
extern void r_alloc_reset_variable (void **, void **);
extern void r_alloc_inhibit_buffer_relocation (int);
#endif

/* Defined in chartab.c.  */
extern Lisp_Object copy_char_table (Lisp_Object);
extern Lisp_Object char_table_ref_and_range (Lisp_Object, int,
                                             int *, int *);
extern void char_table_set_range (Lisp_Object, int, int, Lisp_Object);
extern void map_char_table (void (*) (Lisp_Object, Lisp_Object,
                            Lisp_Object),
                            Lisp_Object, Lisp_Object, Lisp_Object);
extern void map_char_table_for_charset (void (*c_function) (Lisp_Object, Lisp_Object),
					Lisp_Object, Lisp_Object,
					Lisp_Object, struct charset *,
					unsigned, unsigned);
extern Lisp_Object uniprop_table (Lisp_Object);
extern Lisp_Object get_unicode_property (Lisp_Object, int);
extern void syms_of_chartab (void);

/* Defined in print.c.  */
extern Lisp_Object Vprin1_to_string_buffer;
extern void debug_print (Lisp_Object) EXTERNALLY_VISIBLE;
extern void temp_output_buffer_setup (const char *);
extern int print_level;
extern void print_error_message (Lisp_Object, Lisp_Object, const char *,
				 Lisp_Object);
extern Lisp_Object internal_with_output_to_temp_buffer
        (const char *, Lisp_Object (*) (Lisp_Object), Lisp_Object);
#define FLOAT_TO_STRING_BUFSIZE 350
extern int float_to_string (char *, double);
extern void init_print_once (void);
extern void syms_of_print (void);

/* Defined in doprnt.c.  */
extern ptrdiff_t doprnt (char *, ptrdiff_t, const char *, const char *,
			 va_list);
extern ptrdiff_t esprintf (char *, char const *, ...)
  ATTRIBUTE_FORMAT_PRINTF (2, 3);
extern ptrdiff_t exprintf (char **, ptrdiff_t *, char *, ptrdiff_t,
			   char const *, ...)
  ATTRIBUTE_FORMAT_PRINTF (5, 6);
extern ptrdiff_t evxprintf (char **, ptrdiff_t *, char *, ptrdiff_t,
			    char const *, va_list)
  ATTRIBUTE_FORMAT_PRINTF (5, 0);

/* Defined in lread.c.  */
extern Lisp_Object check_obarray (Lisp_Object);
extern Lisp_Object intern_1 (const char *, ptrdiff_t);
extern Lisp_Object intern_c_string_1 (const char *, ptrdiff_t);
extern Lisp_Object intern_driver (Lisp_Object, Lisp_Object, Lisp_Object);
extern void init_symbol (Lisp_Object, Lisp_Object);
extern Lisp_Object oblookup (Lisp_Object, const char *, ptrdiff_t, ptrdiff_t);
INLINE void
LOADHIST_ATTACH (Lisp_Object x)
{
  if (initialized)
    Vcurrent_load_list = Fcons (x, Vcurrent_load_list);
}
extern bool suffix_p (Lisp_Object, const char *);
extern Lisp_Object save_match_data_load (Lisp_Object, Lisp_Object, Lisp_Object,
					 Lisp_Object, Lisp_Object);
extern int openp (Lisp_Object, Lisp_Object, Lisp_Object,
                  Lisp_Object *, Lisp_Object, bool, bool);
enum { S2N_IGNORE_TRAILING = 1 };
extern Lisp_Object string_to_number (char const *, int, ptrdiff_t *);
extern void map_obarray (Lisp_Object, void (*) (Lisp_Object, Lisp_Object),
                         Lisp_Object);
extern void dir_warning (const char *, Lisp_Object);
extern void init_obarray_once (void);
extern void init_lread (void);
extern void syms_of_lread (void);

INLINE Lisp_Object
intern (const char *str)
{
  return intern_1 (str, strlen (str));
}

INLINE Lisp_Object
intern_c_string (const char *str)
{
  return intern_c_string_1 (str, strlen (str));
}

/* Defined in eval.c.  */
extern Lisp_Object Vautoload_queue;
extern Lisp_Object Vrun_hooks;
extern Lisp_Object Vsignaling_function;
extern Lisp_Object inhibit_lisp_code;
extern bool signal_quit_p (Lisp_Object);

/* To run a normal hook, use the appropriate function from the list below.
   The calling convention:

   if (!NILP (Vrun_hooks))
     call1 (Vrun_hooks, Qmy_funny_hook);

   should no longer be used.  */
extern void run_hook (Lisp_Object);
extern void run_hook_with_args_2 (Lisp_Object, Lisp_Object, Lisp_Object);
extern Lisp_Object run_hook_with_args (ptrdiff_t nargs, Lisp_Object *args,
				       Lisp_Object (*funcall)
				       (ptrdiff_t nargs, Lisp_Object *args));
extern Lisp_Object quit (void);
INLINE AVOID
xsignal (Lisp_Object error_symbol, Lisp_Object data)
{
  Fsignal (error_symbol, data);
}
extern AVOID xsignal0 (Lisp_Object);
extern AVOID xsignal1 (Lisp_Object, Lisp_Object);
extern AVOID xsignal2 (Lisp_Object, Lisp_Object, Lisp_Object);
extern AVOID xsignal3 (Lisp_Object, Lisp_Object, Lisp_Object, Lisp_Object);
extern AVOID signal_error (const char *, Lisp_Object);
extern AVOID overflow_error (void);
extern bool FUNCTIONP (Lisp_Object);
extern Lisp_Object funcall_subr (struct Lisp_Subr *subr, ptrdiff_t numargs, Lisp_Object *arg_vector);
extern Lisp_Object eval_sub (Lisp_Object form);
extern Lisp_Object apply1 (Lisp_Object, Lisp_Object);
extern Lisp_Object call0 (Lisp_Object);
extern Lisp_Object call1 (Lisp_Object, Lisp_Object);
extern Lisp_Object call2 (Lisp_Object, Lisp_Object, Lisp_Object);
extern Lisp_Object call3 (Lisp_Object, Lisp_Object, Lisp_Object, Lisp_Object);
extern Lisp_Object call4 (Lisp_Object, Lisp_Object, Lisp_Object, Lisp_Object, Lisp_Object);
extern Lisp_Object call5 (Lisp_Object, Lisp_Object, Lisp_Object, Lisp_Object, Lisp_Object, Lisp_Object);
extern Lisp_Object call6 (Lisp_Object, Lisp_Object, Lisp_Object, Lisp_Object, Lisp_Object, Lisp_Object, Lisp_Object);
extern Lisp_Object call7 (Lisp_Object, Lisp_Object, Lisp_Object, Lisp_Object, Lisp_Object, Lisp_Object, Lisp_Object, Lisp_Object);
extern Lisp_Object call8 (Lisp_Object, Lisp_Object, Lisp_Object, Lisp_Object, Lisp_Object, Lisp_Object, Lisp_Object, Lisp_Object, Lisp_Object);
extern Lisp_Object internal_catch (Lisp_Object, Lisp_Object (*) (Lisp_Object), Lisp_Object);
extern Lisp_Object internal_lisp_condition_case (Lisp_Object, Lisp_Object, Lisp_Object);
extern Lisp_Object internal_condition_case (Lisp_Object (*) (void), Lisp_Object, Lisp_Object (*) (Lisp_Object));
extern Lisp_Object internal_condition_case_1 (Lisp_Object (*) (Lisp_Object), Lisp_Object, Lisp_Object, Lisp_Object (*) (Lisp_Object));
extern Lisp_Object internal_condition_case_2 (Lisp_Object (*) (Lisp_Object, Lisp_Object), Lisp_Object, Lisp_Object, Lisp_Object, Lisp_Object (*) (Lisp_Object));
extern Lisp_Object internal_condition_case_3 (Lisp_Object (*) (Lisp_Object, Lisp_Object, Lisp_Object), Lisp_Object, Lisp_Object, Lisp_Object, Lisp_Object, Lisp_Object (*) (Lisp_Object));
extern Lisp_Object internal_condition_case_4 (Lisp_Object (*) (Lisp_Object, Lisp_Object, Lisp_Object, Lisp_Object), Lisp_Object, Lisp_Object, Lisp_Object, Lisp_Object, Lisp_Object, Lisp_Object (*) (Lisp_Object));
extern Lisp_Object internal_condition_case_5 (Lisp_Object (*) (Lisp_Object, Lisp_Object, Lisp_Object, Lisp_Object, Lisp_Object), Lisp_Object, Lisp_Object, Lisp_Object, Lisp_Object, Lisp_Object, Lisp_Object, Lisp_Object (*) (Lisp_Object));
extern Lisp_Object internal_condition_case_n
    (Lisp_Object (*) (ptrdiff_t, Lisp_Object *), ptrdiff_t, Lisp_Object *,
     Lisp_Object, Lisp_Object (*) (Lisp_Object, ptrdiff_t, Lisp_Object *));
extern Lisp_Object internal_catch_all (Lisp_Object (*) (void *), void *, Lisp_Object (*) (enum nonlocal_exit, Lisp_Object));
extern struct handler *push_handler (Lisp_Object, enum handlertype);
extern struct handler *push_handler_nosignal (Lisp_Object, enum handlertype);
extern void specbind (Lisp_Object, Lisp_Object);
extern void record_unwind_protect (void (*) (Lisp_Object), Lisp_Object);
extern void record_unwind_protect_array (Lisp_Object *, ptrdiff_t);
extern void record_unwind_protect_ptr (void (*) (void *), void *);
extern void record_unwind_protect_int (void (*) (int), int);
extern void record_unwind_protect_intmax (void (*) (intmax_t), intmax_t);
extern void record_unwind_protect_void (void (*) (void));
extern void record_unwind_protect_excursion (void);
extern void record_unwind_protect_nothing (void);
extern void record_unwind_protect_module (enum specbind_tag, void *);
extern void clear_unwind_protect (ptrdiff_t);
extern void set_unwind_protect (ptrdiff_t, void (*) (Lisp_Object), Lisp_Object);
extern void set_unwind_protect_ptr (ptrdiff_t, void (*) (void *), void *);
extern Lisp_Object unbind_to (ptrdiff_t, Lisp_Object);
extern void rebind_for_thread_switch (void);
extern void unbind_for_thread_switch (struct thread_state *);
extern AVOID error (const char *, ...) ATTRIBUTE_FORMAT_PRINTF (1, 2);
extern AVOID verror (const char *, va_list)
  ATTRIBUTE_FORMAT_PRINTF (1, 0);
extern Lisp_Object vformat_string (const char *, va_list)
  ATTRIBUTE_FORMAT_PRINTF (1, 0);
extern void un_autoload (Lisp_Object);
extern Lisp_Object call_debugger (Lisp_Object arg);
extern void init_eval_once (void);
extern Lisp_Object safe_call (ptrdiff_t, Lisp_Object, ...);
extern Lisp_Object safe_call1 (Lisp_Object, Lisp_Object);
extern Lisp_Object safe_call2 (Lisp_Object, Lisp_Object, Lisp_Object);
extern void init_eval (void);
extern void syms_of_eval (void);
extern void prog_ignore (Lisp_Object);
extern ptrdiff_t record_in_backtrace (Lisp_Object, Lisp_Object *, ptrdiff_t);
extern void mark_specpdl (union specbinding *first, union specbinding *ptr);
extern void get_backtrace (Lisp_Object array);
Lisp_Object backtrace_top_function (void);
extern bool let_shadows_buffer_binding_p (struct Lisp_Symbol *symbol);

/* Defined in unexmacosx.c.  */
#if defined DARWIN_OS && defined HAVE_UNEXEC
extern void unexec_init_emacs_zone (void);
extern void *unexec_malloc (size_t);
extern void *unexec_realloc (void *, size_t);
extern void unexec_free (void *);
#endif

/* The definition of Lisp_Module_Function depends on emacs-module.h,
   so we don't define it here.  It's defined in emacs-module.c.  */

INLINE bool
MODULE_FUNCTIONP (Lisp_Object o)
{
  return PSEUDOVECTORP (o, PVEC_MODULE_FUNCTION);
}

INLINE struct Lisp_Module_Function *
XMODULE_FUNCTION (Lisp_Object o)
{
  eassert (MODULE_FUNCTIONP (o));
  return XUNTAG (o, Lisp_Vectorlike, struct Lisp_Module_Function);
}

#ifdef HAVE_MODULES
/* A function pointer type good enough for lisp.h.  Actual module
   function pointers are of a different type that relies on details
   internal to emacs-module.c.  */
typedef void (*module_funcptr) (void);

/* Defined in alloc.c.  */
extern Lisp_Object make_user_ptr (void (*finalizer) (void *), void *p);

/* Defined in emacs-module.c.  */
extern Lisp_Object funcall_module (Lisp_Object, ptrdiff_t, Lisp_Object *);
extern Lisp_Object module_function_arity (const struct Lisp_Module_Function *);
extern Lisp_Object module_function_documentation
  (struct Lisp_Module_Function const *);
extern Lisp_Object module_function_interactive_form
  (const struct Lisp_Module_Function *);
extern Lisp_Object module_function_command_modes
  (const struct Lisp_Module_Function *);
extern module_funcptr module_function_address
  (struct Lisp_Module_Function const *);
extern void *module_function_data (const struct Lisp_Module_Function *);
extern void module_finalize_function (const struct Lisp_Module_Function *);
extern void mark_module_environment (void *);
extern void finalize_runtime_unwind (void *);
extern void finalize_environment_unwind (void *);
extern void init_module_assertions (bool);
extern void syms_of_module (void);
#endif

/* Defined in thread.c.  */
extern void mark_threads (void);
extern void unmark_main_thread (void);

/* Defined in editfns.c.  */
extern void insert1 (Lisp_Object);
extern void save_excursion_save (union specbinding *);
extern void save_excursion_restore (Lisp_Object, Lisp_Object);
extern Lisp_Object save_restriction_save (void);
extern void save_restriction_restore (Lisp_Object);
extern Lisp_Object make_buffer_string (ptrdiff_t, ptrdiff_t, bool);
extern Lisp_Object make_buffer_string_both (ptrdiff_t, ptrdiff_t, ptrdiff_t,
					    ptrdiff_t, bool);
extern void init_editfns (void);
extern void syms_of_editfns (void);

/* Defined in buffer.c.  */
extern bool mouse_face_overlay_overlaps (Lisp_Object);
extern Lisp_Object disable_line_numbers_overlay_at_eob (void);
extern AVOID nsberror (Lisp_Object);
extern void adjust_overlays_for_insert (ptrdiff_t, ptrdiff_t);
extern void adjust_overlays_for_delete (ptrdiff_t, ptrdiff_t);
extern void fix_start_end_in_overlays (ptrdiff_t, ptrdiff_t);
extern void report_overlay_modification (Lisp_Object, Lisp_Object, bool,
                                         Lisp_Object, Lisp_Object, Lisp_Object);
extern bool overlay_touches_p (ptrdiff_t);
extern Lisp_Object other_buffer_safely (Lisp_Object);
extern Lisp_Object get_truename_buffer (Lisp_Object);
extern void init_buffer_once (void);
extern void init_buffer (void);
extern void syms_of_buffer (void);

/* Defined in marker.c.  */

extern ptrdiff_t marker_position (Lisp_Object);
extern ptrdiff_t marker_byte_position (Lisp_Object);
extern void clear_charpos_cache (struct buffer *);
extern ptrdiff_t buf_charpos_to_bytepos (struct buffer *, ptrdiff_t);
extern ptrdiff_t buf_bytepos_to_charpos (struct buffer *, ptrdiff_t);
extern void detach_marker (Lisp_Object);
extern void unchain_marker (struct Lisp_Marker *);
extern Lisp_Object set_marker_restricted (Lisp_Object, Lisp_Object, Lisp_Object);
extern Lisp_Object set_marker_both (Lisp_Object, Lisp_Object, ptrdiff_t, ptrdiff_t);
extern Lisp_Object set_marker_restricted_both (Lisp_Object, Lisp_Object,
                                               ptrdiff_t, ptrdiff_t);
extern Lisp_Object build_marker (struct buffer *, ptrdiff_t, ptrdiff_t);
extern void syms_of_marker (void);

/* Defined in fileio.c.  */

extern char *splice_dir_file (char *, char const *, char const *);
extern bool file_name_absolute_p (const char *);
extern char const *get_homedir (void);
extern Lisp_Object expand_and_dir_to_file (Lisp_Object);
extern Lisp_Object write_region (Lisp_Object, Lisp_Object, Lisp_Object,
				 Lisp_Object, Lisp_Object, Lisp_Object,
				 Lisp_Object, int);
extern void close_file_unwind (int);
extern void fclose_unwind (void *);
extern void restore_point_unwind (Lisp_Object);
extern bool file_access_p (char const *, int);
extern Lisp_Object get_file_errno_data (const char *, Lisp_Object, int);
extern AVOID report_file_errno (const char *, Lisp_Object, int);
extern AVOID report_file_error (const char *, Lisp_Object);
extern AVOID report_file_notify_error (const char *, Lisp_Object);
extern Lisp_Object file_attribute_errno (Lisp_Object, int);
extern bool internal_delete_file (Lisp_Object);
extern Lisp_Object check_emacs_readlinkat (int, Lisp_Object, char const *);
extern bool file_directory_p (Lisp_Object);
extern bool file_accessible_directory_p (Lisp_Object);
extern void init_fileio (void);
extern void syms_of_fileio (void);

/* Defined in search.c.  */
extern void shrink_regexp_cache (void);
extern void restore_search_regs (void);
extern void update_search_regs (ptrdiff_t oldstart,
                                ptrdiff_t oldend, ptrdiff_t newend);
extern void record_unwind_save_match_data (void);
extern ptrdiff_t fast_string_match_internal (Lisp_Object, Lisp_Object,
					     Lisp_Object);

INLINE ptrdiff_t
fast_string_match (Lisp_Object regexp, Lisp_Object string)
{
  return fast_string_match_internal (regexp, string, Qnil);
}

INLINE ptrdiff_t
fast_string_match_ignore_case (Lisp_Object regexp, Lisp_Object string)
{
  return fast_string_match_internal (regexp, string, Vascii_canon_table);
}

extern ptrdiff_t fast_c_string_match_ignore_case (Lisp_Object, const char *,
						  ptrdiff_t);
extern ptrdiff_t fast_looking_at (Lisp_Object, ptrdiff_t, ptrdiff_t,
                                  ptrdiff_t, ptrdiff_t, Lisp_Object);
extern ptrdiff_t find_newline (ptrdiff_t, ptrdiff_t, ptrdiff_t, ptrdiff_t,
			       ptrdiff_t, ptrdiff_t *, ptrdiff_t *, bool);
extern void scan_newline (ptrdiff_t, ptrdiff_t, ptrdiff_t, ptrdiff_t,
			  ptrdiff_t, bool);
extern ptrdiff_t scan_newline_from_point (ptrdiff_t, ptrdiff_t *, ptrdiff_t *);
extern ptrdiff_t find_newline_no_quit (ptrdiff_t, ptrdiff_t,
				       ptrdiff_t, ptrdiff_t *);
extern ptrdiff_t find_before_next_newline (ptrdiff_t, ptrdiff_t,
					   ptrdiff_t, ptrdiff_t *);
extern void syms_of_search (void);
extern void clear_regexp_cache (void);

/* Defined in minibuf.c.  */

extern Lisp_Object Vminibuffer_list;
extern Lisp_Object last_minibuf_string;
extern void move_minibuffers_onto_frame (struct frame *, bool);
extern bool is_minibuffer (EMACS_INT, Lisp_Object);
extern EMACS_INT this_minibuffer_depth (Lisp_Object);
extern EMACS_INT minibuf_level;
extern Lisp_Object get_minibuffer (EMACS_INT);
extern void init_minibuf_once (void);
extern void set_initial_minibuffer_mode (void);
extern void syms_of_minibuf (void);
extern void barf_if_interaction_inhibited (void);

/* Defined in callint.c.  */

extern void syms_of_callint (void);

/* Defined in casefiddle.c.  */

extern void syms_of_casefiddle (void);

/* Defined in casetab.c.  */

extern void init_casetab_once (void);
extern void syms_of_casetab (void);

/* Defined in keyboard.c.  */

extern EMACS_INT command_loop_level;
extern Lisp_Object echo_message_buffer;
extern struct kboard *echo_kboard;
extern void cancel_echoing (void);
extern bool input_pending;
#ifdef HAVE_STACK_OVERFLOW_HANDLING
extern sigjmp_buf return_to_command_loop;
#endif
extern Lisp_Object menu_bar_items (Lisp_Object);
extern Lisp_Object tab_bar_items (Lisp_Object, int *);
extern Lisp_Object tool_bar_items (Lisp_Object, int *);
extern void discard_mouse_events (void);
#ifdef USABLE_SIGIO
void handle_input_available_signal (int);
#endif
extern Lisp_Object pending_funcalls;
extern bool detect_input_pending (void);
extern bool detect_input_pending_ignore_squeezables (void);
extern bool detect_input_pending_run_timers (bool);
extern void safe_run_hooks (Lisp_Object);
extern void cmd_error_internal (Lisp_Object, const char *);
extern Lisp_Object command_loop_2 (Lisp_Object);
extern Lisp_Object read_menu_command (void);
extern Lisp_Object recursive_edit_1 (void);
extern void record_auto_save (void);
extern void force_auto_save_soon (void);
extern void init_keyboard (void);
extern void syms_of_keyboard (void);
extern void keys_of_keyboard (void);

/* Defined in indent.c.  */
extern ptrdiff_t current_column (void);
extern void invalidate_current_column (void);
extern bool indented_beyond_p (ptrdiff_t, ptrdiff_t, EMACS_INT);
extern void syms_of_indent (void);

/* Defined in frame.c.  */
extern void store_frame_param (struct frame *, Lisp_Object, Lisp_Object);
extern void store_in_alist (Lisp_Object *, Lisp_Object, Lisp_Object);
extern Lisp_Object do_switch_frame (Lisp_Object, int, int, Lisp_Object);
extern Lisp_Object get_frame_param (struct frame *, Lisp_Object);
extern void frames_discard_buffer (Lisp_Object);
extern void init_frame_once (void);
extern void syms_of_frame (void);

/* Defined in emacs.c.  */
extern char **initial_argv;
extern int initial_argc;
extern char const *emacs_wd;
#if defined (HAVE_X_WINDOWS) || defined (HAVE_NS)
extern bool display_arg;
#endif
extern Lisp_Object decode_env_path (const char *, const char *, bool);
extern Lisp_Object empty_unibyte_string, empty_multibyte_string;
extern AVOID terminate_due_to_signal (int, int);
#ifdef WINDOWSNT
extern Lisp_Object Vlibrary_cache;
#endif
#if HAVE_SETLOCALE
void fixup_locale (void);
void synchronize_system_messages_locale (void);
void synchronize_system_time_locale (void);
#else
INLINE void fixup_locale (void) {}
INLINE void synchronize_system_messages_locale (void) {}
INLINE void synchronize_system_time_locale (void) {}
#endif
extern char *emacs_strerror (int);
extern void shut_down_emacs (int, Lisp_Object);

/* True means don't do interactive redisplay and don't change tty modes.  */
extern bool noninteractive;

/* True means remove site-lisp directories from load-path.  */
extern bool no_site_lisp;

/* True means put details like time stamps into builds.  */
extern bool build_details;

#ifndef WINDOWSNT
/* 0 not a daemon, 1 foreground daemon, 2 background daemon.  */
extern int daemon_type;
#define IS_DAEMON (daemon_type != 0)
#define DAEMON_RUNNING (daemon_type >= 0)
#else  /* WINDOWSNT */
extern void *w32_daemon_event;
#define IS_DAEMON (w32_daemon_event != NULL)
#define DAEMON_RUNNING (w32_daemon_event != INVALID_HANDLE_VALUE)
#endif

/* True if handling a fatal error already.  */
extern bool fatal_error_in_progress;

/* True means don't do use window-system-specific display code.  */
extern bool inhibit_window_system;
/* True means that a filter or a sentinel is running.  */
extern bool running_asynch_code;

/* Defined in process.c.  */
struct Lisp_Process;
extern void kill_buffer_processes (Lisp_Object);
extern int wait_reading_process_output (intmax_t, int, int, bool, Lisp_Object,
					struct Lisp_Process *, int);
/* Max value for the first argument of wait_reading_process_output.  */
#if GNUC_PREREQ (3, 0, 0) && ! GNUC_PREREQ (4, 6, 0)
/* Work around a bug in GCC 3.4.2, known to be fixed in GCC 4.6.0.
   The bug merely causes a bogus warning, but the warning is annoying.  */
# define WAIT_READING_MAX min (TYPE_MAXIMUM (time_t), INTMAX_MAX)
#else
# define WAIT_READING_MAX INTMAX_MAX
#endif
#ifdef HAVE_TIMERFD
extern void add_timer_wait_descriptor (int);
#endif
extern void add_keyboard_wait_descriptor (int);
extern void delete_keyboard_wait_descriptor (int);
#ifdef HAVE_GPM
extern void add_gpm_wait_descriptor (int);
extern void delete_gpm_wait_descriptor (int);
#endif
extern void init_process_emacs (int);
extern void syms_of_process (void);
extern void setup_process_coding_systems (Lisp_Object);

/* Defined in callproc.c.  */
#ifdef DOS_NT
# define CHILD_SETUP_ERROR_DESC "Spawning child process"
#else
# define CHILD_SETUP_ERROR_DESC "Doing vfork"
#endif

<<<<<<< HEAD
extern CHILD_SETUP_TYPE child_setup (int, int, int, char **, bool, Lisp_Object);
extern int emacs_spawn (pid_t *, int, int, int, char **, char **, const char *,
			const char *);
=======
extern int emacs_spawn (pid_t *, int, int, int, char **, char **,
                        const char *, const char *, const sigset_t *);
>>>>>>> 5a223c7f
extern char **make_environment_block (Lisp_Object);
extern void init_callproc_1 (void);
extern void init_callproc (void);
extern void set_initial_environment (void);
extern void syms_of_callproc (void);

/* Defined in doc.c.  */
extern Lisp_Object read_doc_string (Lisp_Object);
extern Lisp_Object get_doc_string (Lisp_Object, bool, bool);
extern void syms_of_doc (void);
extern int read_bytecode_char (bool);

/* Defined in bytecode.c.  */
extern void syms_of_bytecode (void);
extern Lisp_Object exec_byte_code (Lisp_Object, Lisp_Object, Lisp_Object,
				   Lisp_Object, ptrdiff_t, Lisp_Object *);
extern Lisp_Object get_byte_code_arity (Lisp_Object);

/* Defined in macros.c.  */
extern void init_macros (void);
extern void syms_of_macros (void);

/* Defined in undo.c.  */
extern void truncate_undo_list (struct buffer *);
extern void record_insert (ptrdiff_t, ptrdiff_t);
extern void record_delete (ptrdiff_t, Lisp_Object, bool);
extern void record_first_change (void);
extern void record_change (ptrdiff_t, ptrdiff_t);
extern void record_property_change (ptrdiff_t, ptrdiff_t,
				    Lisp_Object, Lisp_Object,
                                    Lisp_Object);
extern void syms_of_undo (void);

/* Defined in textprop.c.  */
extern void report_interval_modification (Lisp_Object, Lisp_Object);

/* Defined in menu.c.  */
extern void syms_of_menu (void);

/* Defined in xmenu.c.  */
extern void syms_of_xmenu (void);

/* Defined in termchar.h.  */
struct tty_display_info;

/* Defined in sysdep.c.  */
#ifdef HAVE_PERSONALITY_ADDR_NO_RANDOMIZE
extern int maybe_disable_address_randomization (int, char **);
#else
INLINE int
maybe_disable_address_randomization (int argc, char **argv)
{
  return argc;
}
#endif
extern int emacs_exec_file (char const *, char *const *, char *const *);
extern void init_standard_fds (void);
extern char *emacs_get_current_dir_name (void);
extern void stuff_char (char c);
extern void init_foreground_group (void);
extern void sys_subshell (void);
extern void sys_suspend (void);
extern void discard_tty_input (void);
extern void init_sys_modes (struct tty_display_info *);
extern void reset_sys_modes (struct tty_display_info *);
extern void init_all_sys_modes (void);
extern void reset_all_sys_modes (void);
extern void child_setup_tty (int);
extern void setup_pty (int);
extern int set_window_size (int, int, int);
extern EMACS_INT get_random (void);
extern void seed_random (void *, ptrdiff_t);
extern void init_random (void);
extern void emacs_backtrace (int);
extern AVOID emacs_abort (void) NO_INLINE;
extern int emacs_fstatat (int, char const *, void *, int);
extern int emacs_openat (int, char const *, int, int);
extern int emacs_open (const char *, int, int);
extern int emacs_open_noquit (const char *, int, int);
extern int emacs_pipe (int[2]);
extern int emacs_close (int);
extern ptrdiff_t emacs_read (int, void *, ptrdiff_t);
extern ptrdiff_t emacs_read_quit (int, void *, ptrdiff_t);
extern ptrdiff_t emacs_write (int, void const *, ptrdiff_t);
extern ptrdiff_t emacs_write_sig (int, void const *, ptrdiff_t);
extern ptrdiff_t emacs_write_quit (int, void const *, ptrdiff_t);
extern void emacs_perror (char const *);
extern int renameat_noreplace (int, char const *, int, char const *);
extern int str_collate (Lisp_Object, Lisp_Object, Lisp_Object, Lisp_Object);
extern void syms_of_sysdep (void);

/* Defined in filelock.c.  */
extern void unlock_all_files (void);
extern void unlock_buffer (struct buffer *);
extern void syms_of_filelock (void);

/* Defined in sound.c.  */
extern void syms_of_sound (void);

/* Defined in category.c.  */
extern void init_category_once (void);
extern Lisp_Object char_category_set (int);
extern void syms_of_category (void);

/* Defined in ccl.c.  */
extern void syms_of_ccl (void);

/* Defined in dired.c.  */
extern void syms_of_dired (void);
extern Lisp_Object directory_files_internal (Lisp_Object, Lisp_Object,
                                             Lisp_Object, Lisp_Object,
                                             bool, Lisp_Object, Lisp_Object);

/* Defined in term.c.  */
extern int *char_ins_del_vector;
extern void syms_of_term (void);
extern AVOID fatal (const char *msgid, ...) ATTRIBUTE_FORMAT_PRINTF (1, 2);

/* Defined in terminal.c.  */
extern void syms_of_terminal (void);
extern char * tty_type_name (Lisp_Object);

/* Defined in font.c.  */
extern void syms_of_font (void);
extern void init_font (void);

#ifdef HAVE_WINDOW_SYSTEM
/* Defined in fontset.c.  */
extern void syms_of_fontset (void);
#endif

/* Defined in inotify.c */
#ifdef HAVE_INOTIFY
extern void syms_of_inotify (void);
#endif

/* Defined in kqueue.c */
#ifdef HAVE_KQUEUE
extern void globals_of_kqueue (void);
extern void syms_of_kqueue (void);
#endif

/* Defined in gfilenotify.c */
#ifdef HAVE_GFILENOTIFY
extern void globals_of_gfilenotify (void);
extern void syms_of_gfilenotify (void);
#endif

#ifdef HAVE_W32NOTIFY
/* Defined on w32notify.c.  */
extern void syms_of_w32notify (void);
#endif

#if defined HAVE_NTGUI || defined CYGWIN
/* Defined in w32cygwinx.c.  */
extern void syms_of_w32cygwinx (void);
#endif

/* Defined in xfaces.c.  */
extern Lisp_Object Vface_alternative_font_family_alist;
extern Lisp_Object Vface_alternative_font_registry_alist;
extern void syms_of_xfaces (void);
#ifdef HAVE_PDUMPER
extern void init_xfaces (void);
#endif

#ifdef HAVE_X_WINDOWS
/* Defined in xfns.c.  */
extern void syms_of_xfns (void);

/* Defined in xsmfns.c.  */
extern void syms_of_xsmfns (void);

/* Defined in xselect.c.  */
extern void syms_of_xselect (void);

/* Defined in xterm.c.  */
extern void init_xterm (void);
extern void syms_of_xterm (void);
#endif /* HAVE_X_WINDOWS */

#ifdef HAVE_WINDOW_SYSTEM
/* Defined in xterm.c, nsterm.m, w32term.c.  */
extern char *get_keysym_name (int);
#endif /* HAVE_WINDOW_SYSTEM */

#ifdef HAVE_MACGUI
/* Defined in macfns.c */
extern void syms_of_macfns (void);

/* Defined in macselect.c */
extern void syms_of_macselect (void);

/* Defined in macterm.c */
extern void syms_of_macterm (void);

/* Defined in macmenu.c */
extern void syms_of_macmenu (void);

/* Defined in mac.c */
extern const char *mac_etc_directory;
extern const char *mac_exec_path;
extern const char *mac_load_path;
extern void syms_of_mac (void);
extern void init_mac_osx_environment (void);

/* Defined in macappkit.m */
#ifdef __clang__
#define MAC_USE_AUTORELEASE_LOOP 1
extern void mac_autorelease_loop (Lisp_Object (
#if __has_attribute (noescape)
					       __attribute__ ((noescape))
#endif
					       ^) (void));
#else
extern void *mac_alloc_autorelease_pool (void);
extern void mac_release_autorelease_pool (void *);
#endif

/* Defined in macappkit.m */
extern bool mac_gui_thread_p (void);
extern void mac_handle_alarm_signal (void);

/* Defined in emacs.c */
extern int emacs_main (int, char **);
#endif /* HAVE_MACGUI */

/* Defined in xml.c.  */
extern void syms_of_xml (void);
#ifdef HAVE_LIBXML2
extern void xml_cleanup_parser (void);
#endif

#ifdef HAVE_LCMS2
/* Defined in lcms.c.  */
extern void syms_of_lcms2 (void);
#endif

#ifdef HAVE_ZLIB

#include <stdio.h>

/* Defined in decompress.c.  */
extern int md5_gz_stream (FILE *, void *);
extern void syms_of_decompress (void);
#endif

#ifdef HAVE_DBUS
/* Defined in dbusbind.c.  */
void init_dbusbind (void);
void syms_of_dbusbind (void);
#endif


/* Defined in profiler.c.  */
extern bool profiler_memory_running;
extern void malloc_probe (size_t);
extern void syms_of_profiler (void);


#ifdef DOS_NT
/* Defined in msdos.c, w32.c.  */
extern char *emacs_root_dir (void);
#endif /* DOS_NT */

#ifdef HAVE_NATIVE_COMP
INLINE bool
SUBR_NATIVE_COMPILEDP (Lisp_Object a)
{
  return SUBRP (a) && !NILP (XSUBR (a)->native_comp_u);
}

INLINE bool
SUBR_NATIVE_COMPILED_DYNP (Lisp_Object a)
{
  return SUBR_NATIVE_COMPILEDP (a) && !NILP (XSUBR (a)->lambda_list);
}

INLINE Lisp_Object
SUBR_TYPE (Lisp_Object a)
{
  return XSUBR (a)->type;
}

INLINE struct Lisp_Native_Comp_Unit *
allocate_native_comp_unit (void)
{
  return ALLOCATE_ZEROED_PSEUDOVECTOR (struct Lisp_Native_Comp_Unit,
				       data_impure_vec, PVEC_NATIVE_COMP_UNIT);
}
#else
INLINE bool
SUBR_NATIVE_COMPILEDP (Lisp_Object a)
{
  return false;
}

INLINE bool
SUBR_NATIVE_COMPILED_DYNP (Lisp_Object a)
{
  return false;
}

#endif

/* Defined in lastfile.c.  */
extern char my_edata[];
extern char my_endbss[];
extern char *my_endbss_static;

extern void *xmalloc (size_t) ATTRIBUTE_MALLOC_SIZE ((1));
extern void *xzalloc (size_t) ATTRIBUTE_MALLOC_SIZE ((1));
extern void *xrealloc (void *, size_t) ATTRIBUTE_ALLOC_SIZE ((2));
extern void xfree (void *);
extern void *xnmalloc (ptrdiff_t, ptrdiff_t) ATTRIBUTE_MALLOC_SIZE ((1,2));
extern void *xnrealloc (void *, ptrdiff_t, ptrdiff_t)
  ATTRIBUTE_ALLOC_SIZE ((2,3));
extern void *xpalloc (void *, ptrdiff_t *, ptrdiff_t, ptrdiff_t, ptrdiff_t);

extern char *xstrdup (const char *) ATTRIBUTE_MALLOC;
extern char *xlispstrdup (Lisp_Object) ATTRIBUTE_MALLOC;
extern void dupstring (char **, char const *);

/* Make DEST a copy of STRING's data.  Return a pointer to DEST's terminating
   null byte.  This is like stpcpy, except the source is a Lisp string.  */

INLINE char *
lispstpcpy (char *dest, Lisp_Object string)
{
  ptrdiff_t len = SBYTES (string);
  memcpy (dest, SDATA (string), len + 1);
  return dest + len;
}

#if (defined HAVE___LSAN_IGNORE_OBJECT \
     && defined HAVE_SANITIZER_LSAN_INTERFACE_H)
# include <sanitizer/lsan_interface.h>
#else
/* Treat *P as a non-leak.  */
INLINE void
__lsan_ignore_object (void const *p)
{
}
#endif

extern void xputenv (const char *);

extern char *egetenv_internal (const char *, ptrdiff_t);

INLINE char *
egetenv (const char *var)
{
  /* When VAR is a string literal, strlen can be optimized away.  */
  return egetenv_internal (var, strlen (var));
}

/* Set up the name of the machine we're running on.  */
extern void init_system_name (void);

/* Return the absolute value of X.  X should be a signed integer
   expression without side effects, and X's absolute value should not
   exceed the maximum for its promoted type.  This is called 'eabs'
   because 'abs' is reserved by the C standard.  */
#define eabs(x)         ((x) < 0 ? -(x) : (x))

/* SAFE_ALLOCA normally allocates memory on the stack, but if size is
   larger than MAX_ALLOCA, use xmalloc to avoid overflowing the stack.  */

enum MAX_ALLOCA { MAX_ALLOCA = 16 * 1024 };

extern void *record_xmalloc (size_t) ATTRIBUTE_ALLOC_SIZE ((1));

#define USE_SAFE_ALLOCA			\
  ptrdiff_t sa_avail = MAX_ALLOCA;	\
  ptrdiff_t sa_count = SPECPDL_INDEX ()

#define AVAIL_ALLOCA(size) (sa_avail -= (size), alloca (size))

/* SAFE_ALLOCA allocates a simple buffer.  */

#define SAFE_ALLOCA(size) ((size) <= sa_avail				\
			   ? AVAIL_ALLOCA (size)			\
			   : record_xmalloc (size))

/* SAFE_NALLOCA sets BUF to a newly allocated array of MULTIPLIER *
   NITEMS items, each of the same type as *BUF.  MULTIPLIER must
   positive.  The code is tuned for MULTIPLIER being a constant.  */

#define SAFE_NALLOCA(buf, multiplier, nitems)			 \
  do {								 \
    if ((nitems) <= sa_avail / sizeof *(buf) / (multiplier))	 \
      (buf) = AVAIL_ALLOCA (sizeof *(buf) * (multiplier) * (nitems)); \
    else							 \
      {								 \
	(buf) = xnmalloc (nitems, sizeof *(buf) * (multiplier)); \
	record_unwind_protect_ptr (xfree, buf);			 \
      }								 \
  } while (false)

/* SAFE_ALLOCA_STRING allocates a C copy of a Lisp string.  */

#define SAFE_ALLOCA_STRING(ptr, string)			\
  do {							\
    (ptr) = SAFE_ALLOCA (SBYTES (string) + 1);		\
    memcpy (ptr, SDATA (string), SBYTES (string) + 1);	\
  } while (false)

/* Free xmalloced memory and enable GC as needed.  */

#define SAFE_FREE() safe_free (sa_count)

INLINE void
safe_free (ptrdiff_t sa_count)
{
  while (specpdl_ptr != specpdl + sa_count)
    {
      specpdl_ptr--;
      if (specpdl_ptr->kind == SPECPDL_UNWIND_PTR)
	{
	  eassert (specpdl_ptr->unwind_ptr.func == xfree);
	  xfree (specpdl_ptr->unwind_ptr.arg);
	}
      else
	{
	  eassert (specpdl_ptr->kind == SPECPDL_UNWIND_ARRAY);
	  xfree (specpdl_ptr->unwind_array.array);
	}
    }
}

/* Pop the specpdl stack back to COUNT, and return VAL.
   Prefer this to { SAFE_FREE (); unbind_to (COUNT, VAL); }
   when COUNT predates USE_SAFE_ALLOCA, as it is a bit more efficient
   and also lets callers intermix SAFE_ALLOCA calls with other calls
   that grow the specpdl stack.  */

#define SAFE_FREE_UNBIND_TO(count, val) \
  safe_free_unbind_to (count, sa_count, val)

INLINE Lisp_Object
safe_free_unbind_to (ptrdiff_t count, ptrdiff_t sa_count, Lisp_Object val)
{
  eassert (count <= sa_count);
  return unbind_to (count, val);
}

/* Set BUF to point to an allocated array of NELT Lisp_Objects,
   immediately followed by EXTRA spare bytes.  */

#define SAFE_ALLOCA_LISP_EXTRA(buf, nelt, extra)	       \
  do {							       \
    ptrdiff_t alloca_nbytes;				       \
    if (INT_MULTIPLY_WRAPV (nelt, word_size, &alloca_nbytes)   \
	|| INT_ADD_WRAPV (alloca_nbytes, extra, &alloca_nbytes) \
	|| SIZE_MAX < alloca_nbytes)			       \
      memory_full (SIZE_MAX);				       \
    else if (alloca_nbytes <= sa_avail)			       \
      (buf) = AVAIL_ALLOCA (alloca_nbytes);		       \
    else						       \
      {							       \
	/* Although only the first nelt words need clearing,   \
	   typically EXTRA is 0 or small so just use xzalloc;  \
	   this is simpler and often faster.  */	       \
	(buf) = xzalloc (alloca_nbytes);		       \
	record_unwind_protect_array (buf, nelt);	       \
      }							       \
  } while (false)

/* Set BUF to point to an allocated array of NELT Lisp_Objects.  */

#define SAFE_ALLOCA_LISP(buf, nelt) SAFE_ALLOCA_LISP_EXTRA (buf, nelt, 0)


/* If USE_STACK_LISP_OBJECTS, define macros and functions that
   allocate some Lisp objects on the C stack.  As the storage is not
   managed by the garbage collector, these objects are dangerous:
   passing them to user code could result in undefined behavior if the
   objects are in use after the C function returns.  Conversely, these
   objects have better performance because GC is not involved.

   While debugging you may want to disable allocation on the C stack.
   Build with CPPFLAGS='-DUSE_STACK_LISP_OBJECTS=0' to disable it.  */

#if (!defined USE_STACK_LISP_OBJECTS \
     && defined __GNUC__ && !defined __clang__ && ! GNUC_PREREQ (4, 3, 2))
  /* Work around GCC bugs 36584 and 35271, which were fixed in GCC 4.3.2.  */
# define USE_STACK_LISP_OBJECTS false
#endif
#ifndef USE_STACK_LISP_OBJECTS
# define USE_STACK_LISP_OBJECTS true
#endif

#ifdef GC_CHECK_STRING_BYTES
enum { defined_GC_CHECK_STRING_BYTES = true };
#else
enum { defined_GC_CHECK_STRING_BYTES = false };
#endif

/* True for stack-based cons and string implementations, respectively.
   Use stack-based strings only if stack-based cons also works.
   Otherwise, STACK_CONS would create heap-based cons cells that
   could point to stack-based strings, which is a no-no.  */

enum
  {
    USE_STACK_CONS = USE_STACK_LISP_OBJECTS,
    USE_STACK_STRING = (USE_STACK_CONS
			&& !defined_GC_CHECK_STRING_BYTES)
  };

/* Auxiliary macros used for auto allocation of Lisp objects.  Please
   use these only in macros like AUTO_CONS that declare a local
   variable whose lifetime will be clear to the programmer.  */
#define STACK_CONS(a, b) \
  make_lisp_ptr (&((struct Lisp_Cons) {{{a, {b}}}}), Lisp_Cons)
#define AUTO_CONS_EXPR(a, b) \
  (USE_STACK_CONS ? STACK_CONS (a, b) : Fcons (a, b))

/* Declare NAME as an auto Lisp cons or short list if possible, a
   GC-based one otherwise.  This is in the sense of the C keyword
   'auto'; i.e., the object has the lifetime of the containing block.
   The resulting object should not be made visible to user Lisp code.  */

#define AUTO_CONS(name, a, b) Lisp_Object name = AUTO_CONS_EXPR (a, b)
#define AUTO_LIST1(name, a)						\
  Lisp_Object name = (USE_STACK_CONS ? STACK_CONS (a, Qnil) : list1 (a))
#define AUTO_LIST2(name, a, b)						\
  Lisp_Object name = (USE_STACK_CONS					\
		      ? STACK_CONS (a, STACK_CONS (b, Qnil))		\
		      : list2 (a, b))
#define AUTO_LIST3(name, a, b, c)					\
  Lisp_Object name = (USE_STACK_CONS					\
		      ? STACK_CONS (a, STACK_CONS (b, STACK_CONS (c, Qnil))) \
		      : list3 (a, b, c))
#define AUTO_LIST4(name, a, b, c, d)					\
    Lisp_Object name							\
      = (USE_STACK_CONS							\
	 ? STACK_CONS (a, STACK_CONS (b, STACK_CONS (c,			\
						     STACK_CONS (d, Qnil)))) \
	 : list4 (a, b, c, d))

/* Declare NAME as an auto Lisp string if possible, a GC-based one if not.
   Take its unibyte value from the null-terminated string STR,
   an expression that should not have side effects.
   STR's value is not necessarily copied.  The resulting Lisp string
   should not be modified or given text properties or made visible to
   user code.  */

#define AUTO_STRING(name, str) \
  AUTO_STRING_WITH_LEN (name, str, strlen (str))

/* Declare NAME as an auto Lisp string if possible, a GC-based one if not.
   Take its unibyte value from the null-terminated string STR with length LEN.
   STR may have side effects and may contain null bytes.
   STR's value is not necessarily copied.  The resulting Lisp string
   should not be modified or given text properties or made visible to
   user code.  */

#define AUTO_STRING_WITH_LEN(name, str, len)				\
  Lisp_Object name =							\
    (USE_STACK_STRING							\
     ? (make_lisp_ptr							\
	((&(struct Lisp_String) {{{len, -1, 0, (unsigned char *) (str)}}}), \
	 Lisp_String))							\
     : make_unibyte_string (str, len))

/* The maximum length of "small" lists, as a heuristic.  These lists
   are so short that code need not check for cycles or quits while
   traversing.  */
enum { SMALL_LIST_LEN_MAX = 127 };

/* Loop over conses of the list TAIL, signaling if a cycle is found,
   and possibly quitting after each loop iteration.  In the loop body,
   set TAIL to the current cons.  If the loop exits normally,
   set TAIL to the terminating non-cons, typically nil.  The loop body
   should not modify the list’s top level structure other than by
   perhaps deleting the current cons.  */

#define FOR_EACH_TAIL(tail) \
  FOR_EACH_TAIL_INTERNAL (tail, circular_list (tail), true)

/* Like FOR_EACH_TAIL (TAIL), except do not signal or quit.
   If the loop exits due to a cycle, TAIL’s value is undefined.  */

#define FOR_EACH_TAIL_SAFE(tail) \
  FOR_EACH_TAIL_INTERNAL (tail, (void) ((tail) = Qnil), false)

/* Iterator intended for use only within FOR_EACH_TAIL_INTERNAL.  */
struct for_each_tail_internal
{
  Lisp_Object tortoise;
  intptr_t max, n;
  unsigned short int q;
};

/* Like FOR_EACH_TAIL (LIST), except evaluate CYCLE if a cycle is
   found, and check for quit if CHECK_QUIT.  This is an internal macro
   intended for use only by the above macros.

   Use Brent’s teleporting tortoise-hare algorithm.  See:
   Brent RP. BIT. 1980;20(2):176-84. doi:10.1007/BF01933190
   https://maths-people.anu.edu.au/~brent/pd/rpb051i.pdf

   This macro uses maybe_quit because of an excess of caution.  The
   call to maybe_quit should not be needed in practice, as a very long
   list, whether circular or not, will cause Emacs to be so slow in
   other uninterruptible areas (e.g., garbage collection) that there
   is little point to calling maybe_quit here.  */

#define FOR_EACH_TAIL_INTERNAL(tail, cycle, check_quit)			\
  for (struct for_each_tail_internal li = { tail, 2, 0, 2 };		\
       CONSP (tail);							\
       ((tail) = XCDR (tail),						\
	((--li.q != 0							\
	  || ((check_quit) ? maybe_quit () : (void) 0, 0 < --li.n)	\
	  || (li.q = li.n = li.max <<= 1, li.n >>= USHRT_WIDTH,		\
	      li.tortoise = (tail), false))				\
	 && EQ (tail, li.tortoise))					\
	? (cycle) : (void) 0))

/* Do a `for' loop over alist values.  */

#define FOR_EACH_ALIST_VALUE(head_var, list_var, value_var)		\
  for ((list_var) = (head_var);						\
       (CONSP (list_var) && ((value_var) = XCDR (XCAR (list_var)), true)); \
       (list_var) = XCDR (list_var))

/* Check whether it's time for GC, and run it if so.  */

INLINE void
maybe_gc (void)
{
  if (consing_until_gc < 0)
    maybe_garbage_collect ();
}

INLINE_HEADER_END

#endif /* EMACS_LISP_H */<|MERGE_RESOLUTION|>--- conflicted
+++ resolved
@@ -4565,14 +4565,8 @@
 # define CHILD_SETUP_ERROR_DESC "Doing vfork"
 #endif
 
-<<<<<<< HEAD
-extern CHILD_SETUP_TYPE child_setup (int, int, int, char **, bool, Lisp_Object);
-extern int emacs_spawn (pid_t *, int, int, int, char **, char **, const char *,
-			const char *);
-=======
 extern int emacs_spawn (pid_t *, int, int, int, char **, char **,
                         const char *, const char *, const sigset_t *);
->>>>>>> 5a223c7f
 extern char **make_environment_block (Lisp_Object);
 extern void init_callproc_1 (void);
 extern void init_callproc (void);
@@ -4773,9 +4767,6 @@
 extern void syms_of_macmenu (void);
 
 /* Defined in mac.c */
-extern const char *mac_etc_directory;
-extern const char *mac_exec_path;
-extern const char *mac_load_path;
 extern void syms_of_mac (void);
 extern void init_mac_osx_environment (void);
 
