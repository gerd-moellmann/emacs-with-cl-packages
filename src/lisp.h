/* Fundamental definitions for GNU Emacs Lisp interpreter. -*- coding: utf-8 -*-

Copyright (C) 1985-2024 Free Software Foundation, Inc.

This file is part of GNU Emacs.

GNU Emacs is free software: you can redistribute it and/or modify
it under the terms of the GNU General Public License as published by
the Free Software Foundation, either version 3 of the License, or (at
your option) any later version.

GNU Emacs is distributed in the hope that it will be useful,
but WITHOUT ANY WARRANTY; without even the implied warranty of
MERCHANTABILITY or FITNESS FOR A PARTICULAR PURPOSE.  See the
GNU General Public License for more details.

You should have received a copy of the GNU General Public License
along with GNU Emacs.  If not, see <https://www.gnu.org/licenses/>.  */

#ifndef EMACS_LISP_H
#define EMACS_LISP_H

#include <alloca.h>
#include <setjmp.h>
#include <stdarg.h>
#include <stdckdint.h>
#include <stddef.h>
#include <string.h>
#include <float.h>
#include <inttypes.h>
#include <limits.h>
#include <stdio.h>

#ifdef HAVE_SYS_STAT_H
#include <sys/stat.h>
#endif

#include <attribute.h>
#include <count-leading-zeros.h>
#include <intprops.h>
#include <verify.h>

INLINE_HEADER_BEGIN

/* Define a TYPE constant ID as an externally visible name.  Use like this:

      DEFINE_GDB_SYMBOL_BEGIN (TYPE, ID)
      # define ID (some integer preprocessor expression of type TYPE)
      DEFINE_GDB_SYMBOL_END (ID)

   This hack is for the benefit of compilers that do not make macro
   definitions or enums visible to the debugger.  It's used for symbols
   that .gdbinit needs.  */

#define DECLARE_GDB_SYM(type, id) type const id EXTERNALLY_VISIBLE
#ifdef MAIN_PROGRAM
# define DEFINE_GDB_SYMBOL_BEGIN(type, id) DECLARE_GDB_SYM (type, id)
# define DEFINE_GDB_SYMBOL_END(id) = id;
#else
# define DEFINE_GDB_SYMBOL_BEGIN(type, id) extern DECLARE_GDB_SYM (type, id)
# define DEFINE_GDB_SYMBOL_END(val) ;
#endif

/* The ubiquitous max and min macros.  */
#undef min
#undef max
#define max(a, b) ((a) > (b) ? (a) : (b))
#define min(a, b) ((a) < (b) ? (a) : (b))

/* Number of elements in an array.  */
#define ARRAYELTS(arr) (sizeof (arr) / sizeof (arr)[0])

/* Number of bits in a Lisp_Object tag.  */
DEFINE_GDB_SYMBOL_BEGIN (int, GCTYPEBITS)
#define GCTYPEBITS 3
DEFINE_GDB_SYMBOL_END (GCTYPEBITS)

/* EMACS_INT - signed integer wide enough to hold an Emacs value
   EMACS_INT_WIDTH - width in bits of EMACS_INT
   EMACS_INT_MAX - maximum value of EMACS_INT; can be used in #if
   pI - printf length modifier for EMACS_INT
   EMACS_UINT - unsigned variant of EMACS_INT */
#ifndef EMACS_INT_MAX
# if INTPTR_MAX <= 0
#  error "INTPTR_MAX misconfigured"
# elif INTPTR_MAX <= INT_MAX && !defined WIDE_EMACS_INT
typedef int EMACS_INT;
typedef unsigned int EMACS_UINT;
enum { EMACS_INT_WIDTH = INT_WIDTH, EMACS_UINT_WIDTH = UINT_WIDTH };
#  define EMACS_INT_MAX INT_MAX
#  define pI ""
# elif INTPTR_MAX <= LONG_MAX && !defined WIDE_EMACS_INT
typedef long int EMACS_INT;
typedef unsigned long EMACS_UINT;
enum { EMACS_INT_WIDTH = LONG_WIDTH, EMACS_UINT_WIDTH = ULONG_WIDTH };
#  define EMACS_INT_MAX LONG_MAX
#  define pI "l"
# elif INTPTR_MAX <= LLONG_MAX
typedef long long int EMACS_INT;
typedef unsigned long long int EMACS_UINT;
enum { EMACS_INT_WIDTH = LLONG_WIDTH, EMACS_UINT_WIDTH = ULLONG_WIDTH };
#  define EMACS_INT_MAX LLONG_MAX
/* MinGW supports %lld only if __USE_MINGW_ANSI_STDIO is non-zero,
   which is arranged by config.h, and (for mingw.org) if GCC is 6.0 or
   later and the runtime version is 5.0.0 or later.  Otherwise,
   printf-like functions are declared with __ms_printf__ attribute,
   which will cause a warning for %lld etc.  */
#  if defined __MINGW32__						\
  && (!defined __USE_MINGW_ANSI_STDIO					\
      || (!defined MINGW_W64						\
	  && !(GNUC_PREREQ (6, 0, 0) && __MINGW32_MAJOR_VERSION >= 5)))
#   define pI "I64"
#  else	 /* ! MinGW */
#   define pI "ll"
#  endif
# else
#  error "INTPTR_MAX too large"
# endif
#endif

/* Number of bits to put in each character in the internal representation
   of bool vectors.  This should not vary across implementations.  */
enum {  BOOL_VECTOR_BITS_PER_CHAR =
#define BOOL_VECTOR_BITS_PER_CHAR 8
        BOOL_VECTOR_BITS_PER_CHAR
};

/* An unsigned integer type representing a fixed-length bit sequence,
   suitable for bool vector words, GC mark bits, etc.  Normally it is size_t
   for speed, but on weird platforms it is unsigned char and not all
   its bits are used.  */
#if BOOL_VECTOR_BITS_PER_CHAR == CHAR_BIT
typedef size_t bits_word;
# define BITS_WORD_MAX SIZE_MAX
enum { BITS_PER_BITS_WORD = SIZE_WIDTH };
#else
typedef unsigned char bits_word;
# define BITS_WORD_MAX ((1u << BOOL_VECTOR_BITS_PER_CHAR) - 1)
enum { BITS_PER_BITS_WORD = BOOL_VECTOR_BITS_PER_CHAR };
#endif
verify (BITS_WORD_MAX >> (BITS_PER_BITS_WORD - 1) == 1);

/* Use pD to format ptrdiff_t values, which suffice for indexes into
   buffers and strings.  Emacs never allocates objects larger than
   PTRDIFF_MAX bytes, as they cause problems with pointer subtraction.
   In C99, pD can always be "t", as we no longer need to worry about
   pre-C99 libraries such as glibc 2.0 (1997) and Solaris 8 (2000).  */
#define pD "t"

/* Convenience macro for rarely-used functions that do not return.  */
#define AVOID _Noreturn ATTRIBUTE_COLD void

/* Extra internal type checking?  */

/* Define Emacs versions of <assert.h>'s 'assert (COND)' and <verify.h>'s
   'assume (COND)'.  COND should be free of side effects, as it may or
   may not be evaluated.

   'eassert (COND)' checks COND at runtime if ENABLE_CHECKING is
   defined and suppress_checking is false, and does nothing otherwise.
   Emacs dies if COND is checked and is false.  The suppress_checking
   variable is initialized to 0 in alloc.c.  Set it to 1 using a
   debugger to temporarily disable aborting on detected internal
   inconsistencies or error conditions.

   In some cases, a good compiler may be able to optimize away the
   eassert macro even if ENABLE_CHECKING is true, e.g., if XSTRING (x)
   uses eassert to test STRINGP (x), but a particular use of XSTRING
   is invoked only after testing that STRINGP (x) is true, making the
   test redundant.

   eassume is like eassert except that it also causes the compiler to
   assume that COND is true afterwards, regardless of whether runtime
   checking is enabled.  This can improve performance in some cases,
   though it can degrade performance in others.  It's often suboptimal
   for COND to call external functions or access volatile storage.  */

#ifndef ENABLE_CHECKING
# define eassert(cond) ((void) (false && (cond))) /* Check COND compiles.  */
# define eassume(cond) assume (cond)
#else /* ENABLE_CHECKING */

extern AVOID die (const char *, const char *, int);

extern bool suppress_checking EXTERNALLY_VISIBLE;

# define eassert(cond)						\
   (suppress_checking || (cond) 				\
    ? (void) 0							\
    : die (# cond, __FILE__, __LINE__))
# define eassume(cond)						\
   (suppress_checking						\
    ? assume (cond)						\
    : (cond)							\
    ? (void) 0							\
    : die (# cond, __FILE__, __LINE__))
#endif /* ENABLE_CHECKING */


/* Use the configure flag --enable-check-lisp-object-type to make
   Lisp_Object use a struct type instead of the default int.  The flag
   causes CHECK_LISP_OBJECT_TYPE to be defined.  */

/***** Select the tagging scheme.  *****/
/* The following option controls the tagging scheme:
   - USE_LSB_TAG means that we can assume the least 3 bits of pointers are
     always 0, and we can thus use them to hold tag bits, without
     restricting our addressing space.

   If ! USE_LSB_TAG, then use the top 3 bits for tagging, thus
   restricting our possible address range.

   USE_LSB_TAG not only requires the least 3 bits of pointers returned by
   malloc to be 0 but also needs to be able to impose a mult-of-8 alignment
   on some non-GC Lisp_Objects, all of which are aligned via
   GCALIGNED_UNION_MEMBER.  */

enum Lisp_Bits
  {
    /* Number of bits in a Lisp_Object value, not counting the tag.  */
    VALBITS = EMACS_INT_WIDTH - GCTYPEBITS,

    /* Number of bits in a fixnum value, not counting the tag.  */
    FIXNUM_BITS = VALBITS + 1
  };

/* Number of bits in a fixnum tag; can be used in #if.  */
DEFINE_GDB_SYMBOL_BEGIN (int, INTTYPEBITS)
#define INTTYPEBITS (GCTYPEBITS - 1)
DEFINE_GDB_SYMBOL_END (INTTYPEBITS)

/* The maximum value that can be stored in a EMACS_INT, assuming all
   bits other than the type bits contribute to a nonnegative signed value.
   This can be used in #if, e.g., '#if USE_LSB_TAG' below expands to an
   expression involving VAL_MAX.  */
#define VAL_MAX (EMACS_INT_MAX >> (GCTYPEBITS - 1))

/* Whether the least-significant bits of an EMACS_INT contain the tag.
   On hosts where pointers-as-ints do not exceed VAL_MAX / 2, USE_LSB_TAG is:
    a. unnecessary, because the top bits of an EMACS_INT are unused, and
    b. slower, because it typically requires extra masking.
   So, USE_LSB_TAG is true only on hosts where it might be useful.  */
DEFINE_GDB_SYMBOL_BEGIN (bool, USE_LSB_TAG)
#define USE_LSB_TAG (VAL_MAX / 2 < INTPTR_MAX)
DEFINE_GDB_SYMBOL_END (USE_LSB_TAG)

/* Mask for the value (as opposed to the type bits) of a Lisp object.  */
DEFINE_GDB_SYMBOL_BEGIN (EMACS_INT, VALMASK)
# define VALMASK (USE_LSB_TAG ? - (1 << GCTYPEBITS) : VAL_MAX)
DEFINE_GDB_SYMBOL_END (VALMASK)

/* Ignore 'alignas' on compilers lacking it.  */
#if (!defined alignas && !defined __alignas_is_defined \
     && __STDC_VERSION__ < 202311 && __cplusplus < 201103)
# define alignas(a)
#endif

/* Minimum alignment requirement for Lisp objects, imposed by the
   internal representation of tagged pointers.  It is 2**GCTYPEBITS if
   USE_LSB_TAG, 1 otherwise.  It must be a literal integer constant,
   for older versions of GCC (through at least 4.9).  */
#if USE_LSB_TAG
# define GCALIGNMENT 8
# if GCALIGNMENT != 1 << GCTYPEBITS
#  error "GCALIGNMENT and GCTYPEBITS are inconsistent"
# endif
#else
# define GCALIGNMENT 1
#endif

/* To cause a union to have alignment of at least GCALIGNMENT, put
   GCALIGNED_UNION_MEMBER in its member list.

   If a struct is always GC-aligned (either by the GC, or via
   allocation in a containing union that has GCALIGNED_UNION_MEMBER)
   and does not contain a GC-aligned struct or union, putting
   GCALIGNED_STRUCT after its closing '}' can help the compiler
   generate better code.  Also, such structs should be added to the
   emacs_align_type union in alloc.c.

   Although these macros are reasonably portable, they are not
   guaranteed on non-GCC platforms, as the C standard does not require support
   for alignment to GCALIGNMENT and older compilers may ignore
   alignment requests.  For any type T where garbage collection
   requires alignment, use verify (GCALIGNED (T)) to verify the
   requirement on the current platform.  Types need this check if
   their objects can be allocated outside the garbage collector.  For
   example, struct Lisp_Symbol needs the check because of lispsym and
   struct Lisp_Cons needs it because of STACK_CONS.  */

#define GCALIGNED_UNION_MEMBER char alignas (GCALIGNMENT) gcaligned;
#if HAVE_STRUCT_ATTRIBUTE_ALIGNED
# define GCALIGNED_STRUCT __attribute__ ((aligned (GCALIGNMENT)))
#else
# define GCALIGNED_STRUCT
#endif
#define GCALIGNED(type) (alignof (type) % GCALIGNMENT == 0)

/* Lisp_Word is a scalar word suitable for holding a tagged pointer or
   integer.  Usually it is a pointer to a deliberately-incomplete type
   'struct Lisp_X'.  However, it is EMACS_INT when Lisp_Objects and
   pointers differ in width.  */

#define LISP_WORDS_ARE_POINTERS (EMACS_INT_MAX == INTPTR_MAX)
#if LISP_WORDS_ARE_POINTERS
typedef struct Lisp_X *Lisp_Word;
#else
typedef EMACS_INT Lisp_Word;
#endif

/* Some operations are so commonly executed that they are implemented
   as macros, not functions, because otherwise runtime performance would
   suffer too much when compiling with GCC without optimization.
   There's no need to inline everything, just the operations that
   would otherwise cause a serious performance problem.

   For each such operation OP, define a macro lisp_h_OP that contains
   the operation's implementation.  That way, OP can be implemented
   via a macro definition like this:

     #define OP(x) lisp_h_OP (x)

   and/or via a function definition like this:

     Lisp_Object (OP) (Lisp_Object x) { return lisp_h_OP (x); }

   without worrying about the implementations diverging, since
   lisp_h_OP defines the actual implementation.  The lisp_h_OP macros
   are intended to be private to this include file, and should not be
   used elsewhere.

   FIXME: Remove the lisp_h_OP macros, and define just the inline OP
   functions, once "gcc -Og" (new to GCC 4.8) or equivalent works well
   enough for Emacs developers.  Maybe in the year 2025.  See Bug#11935.

   For the macros that have corresponding functions (defined later),
   see these functions for commentary.  */

/* Convert among the various Lisp-related types: I for EMACS_INT, L
   for Lisp_Object, P for void *.

   These use the following mnemonics:

   XLI: Lisp_Object to Integer;
   XIL: Integer to Lisp_Object;
   XLP: Lisp_Object to Pointer.  */

#if !CHECK_LISP_OBJECT_TYPE
# if LISP_WORDS_ARE_POINTERS
#  define lisp_h_XLI(o) ((EMACS_INT) (o))
#  define lisp_h_XIL(i) ((Lisp_Object) (i))
#  define lisp_h_XLP(o) ((void *) (o))
# else
#  define lisp_h_XLI(o) (o)
#  define lisp_h_XIL(i) (i)
#  define lisp_h_XLP(o) ((void *) (uintptr_t) (o))
# endif
# define lisp_h_Qnil 0
#else
# if LISP_WORDS_ARE_POINTERS
#  define lisp_h_XLI(o) ((EMACS_INT) (o).i)
#  define lisp_h_XIL(i) ((Lisp_Object) {(Lisp_Word) (i)})
#  define lisp_h_XLP(o) ((void *) (o).i)
# else
#  define lisp_h_XLI(o) ((o).i)
#  define lisp_h_XIL(i) ((Lisp_Object) {i})
#  define lisp_h_XLP(o) ((void *) (uintptr_t) (o).i)
# endif
# define lisp_h_Qnil {0}
#endif

#define lisp_h_PSEUDOVECTORP(a,code)                            \
  (lisp_h_VECTORLIKEP((a)) &&                                   \
   ((XUNTAG ((a), Lisp_Vectorlike, union vectorlike_header)->size     \
     & (PSEUDOVECTOR_FLAG | PVEC_TYPE_MASK))                    \
    == (PSEUDOVECTOR_FLAG | ((code) << PSEUDOVECTOR_AREA_BITS))))

#define lisp_h_CHECK_FIXNUM(x) CHECK_TYPE (FIXNUMP (x), Qfixnump, x)
#define lisp_h_CHECK_SYMBOL(x) CHECK_TYPE (SYMBOLP (x), Qsymbolp, x)
#define lisp_h_CHECK_TYPE(ok, predicate, x) \
   ((ok) ? (void) 0 : wrong_type_argument (predicate, x))
#define lisp_h_CONSP(x) TAGGEDP (x, Lisp_Cons)
#define lisp_h_BASE_EQ(x, y) (XLI (x) == XLI (y))
#define lisp_h_BASE2_EQ(x, y)				    \
  (BASE_EQ (x, y)					    \
   || (symbols_with_pos_enabled				    \
       && SYMBOL_WITH_POS_P (x)				    \
       && BASE_EQ (XSYMBOL_WITH_POS (x)->sym, y)))

/* FIXME: Do we really need to inline the whole thing?
 * What about keeping the part after `symbols_with_pos_enabled` in
 * a separate function?  */
#define lisp_h_EQ(x, y)                                     \
  ((XLI ((x)) == XLI ((y)))                                 \
   || (symbols_with_pos_enabled                             \
       && (SYMBOL_WITH_POS_P ((x))                          \
           ? (BARE_SYMBOL_P ((y))                           \
              ? XLI (XSYMBOL_WITH_POS((x))->sym) == XLI (y) \
              : SYMBOL_WITH_POS_P((y))                      \
                && (XLI (XSYMBOL_WITH_POS((x))->sym)        \
                    == XLI (XSYMBOL_WITH_POS((y))->sym)))   \
           : (SYMBOL_WITH_POS_P ((y))                       \
              && BARE_SYMBOL_P ((x))                        \
              && (XLI (x) == XLI ((XSYMBOL_WITH_POS ((y)))->sym))))))

#define lisp_h_FIXNUMP(x) \
   (! (((unsigned) (XLI (x) >> (USE_LSB_TAG ? 0 : FIXNUM_BITS)) \
	- (unsigned) (Lisp_Int0 >> !USE_LSB_TAG)) \
       & ((1 << INTTYPEBITS) - 1)))
#define lisp_h_FLOATP(x) TAGGEDP (x, Lisp_Float)
#define lisp_h_NILP(x)  BASE_EQ (x, Qnil)
#define lisp_h_SET_SYMBOL_VAL(sym, v) \
   (eassert ((sym)->u.s.redirect == SYMBOL_PLAINVAL), \
    (sym)->u.s.val.value = (v))
#define lisp_h_SYMBOL_CONSTANT_P(sym) \
   (XSYMBOL (sym)->u.s.trapped_write == SYMBOL_NOWRITE)
#define lisp_h_SYMBOL_TRAPPED_WRITE_P(sym) (XSYMBOL (sym)->u.s.trapped_write)
#define lisp_h_SYMBOL_VAL(sym) \
   (eassert ((sym)->u.s.redirect == SYMBOL_PLAINVAL), (sym)->u.s.val.value)
#define lisp_h_SYMBOL_WITH_POS_P(x) PSEUDOVECTORP ((x), PVEC_SYMBOL_WITH_POS)
#define lisp_h_BARE_SYMBOL_P(x) TAGGEDP ((x), Lisp_Symbol)
#define lisp_h_SYMBOLP(x) ((BARE_SYMBOL_P ((x)) ||               \
                            (symbols_with_pos_enabled && (SYMBOL_WITH_POS_P ((x))))))
#define lisp_h_TAGGEDP(a, tag) \
   (! (((unsigned) (XLI (a) >> (USE_LSB_TAG ? 0 : VALBITS)) \
	- (unsigned) (tag)) \
       & ((1 << GCTYPEBITS) - 1)))
#define lisp_h_VECTORLIKEP(x) TAGGEDP (x, Lisp_Vectorlike)
#define lisp_h_XCAR(c) XCONS (c)->u.s.car
#define lisp_h_XCDR(c) XCONS (c)->u.s.u.cdr
#define lisp_h_XCONS(a) \
   (eassert (CONSP (a)), XUNTAG (a, Lisp_Cons, struct Lisp_Cons))
#define lisp_h_XHASH(a) XUFIXNUM_RAW (a)
#if USE_LSB_TAG
# define lisp_h_make_fixnum_wrap(n) \
    XIL ((EMACS_INT) (((EMACS_UINT) (n) << INTTYPEBITS) + Lisp_Int0))
# if defined HAVE_STATEMENT_EXPRESSIONS && defined HAVE_TYPEOF
#  define lisp_h_make_fixnum(n) \
     ({ typeof (+(n)) lisp_h_make_fixnum_n = n; \
	eassert (!FIXNUM_OVERFLOW_P (lisp_h_make_fixnum_n)); \
	lisp_h_make_fixnum_wrap (lisp_h_make_fixnum_n); })
# else
#  define lisp_h_make_fixnum(n) lisp_h_make_fixnum_wrap (n)
# endif
# define lisp_h_XFIXNUM_RAW(a) (XLI (a) >> INTTYPEBITS)
# define lisp_h_XTYPE(a) ((enum Lisp_Type) (XLI (a) & ~VALMASK))
#endif

/* When DEFINE_KEY_OPS_AS_MACROS, define key operations as macros to
   cajole the compiler into inlining them; otherwise define them as
   inline functions as this is cleaner and can be more efficient.
   The default is true if the compiler is GCC-like and if function
   inlining is disabled because the compiler is not optimizing or is
   optimizing for size.  Otherwise the default is false.  */
#ifndef DEFINE_KEY_OPS_AS_MACROS
# if (defined __NO_INLINE__ \
      && ! defined __OPTIMIZE__ && ! defined __OPTIMIZE_SIZE__)
#  define DEFINE_KEY_OPS_AS_MACROS true
# else
#  define DEFINE_KEY_OPS_AS_MACROS false
# endif
#endif

#if DEFINE_KEY_OPS_AS_MACROS
# define XLI(o) lisp_h_XLI (o)
# define XIL(i) lisp_h_XIL (i)
# define XLP(o) lisp_h_XLP (o)
# define BARE_SYMBOL_P(x) lisp_h_BARE_SYMBOL_P (x)
# define CHECK_FIXNUM(x) lisp_h_CHECK_FIXNUM (x)
# define CHECK_SYMBOL(x) lisp_h_CHECK_SYMBOL (x)
# define CHECK_TYPE(ok, predicate, x) lisp_h_CHECK_TYPE (ok, predicate, x)
# define CONSP(x) lisp_h_CONSP (x)
# define BASE_EQ(x, y) lisp_h_BASE_EQ (x, y)
# define BASE2_EQ(x, y) lisp_h_BASE2_EQ (x, y)
# define FLOATP(x) lisp_h_FLOATP (x)
# define FIXNUMP(x) lisp_h_FIXNUMP (x)
# define NILP(x) lisp_h_NILP (x)
# define SET_SYMBOL_VAL(sym, v) lisp_h_SET_SYMBOL_VAL (sym, v)
# define SYMBOL_CONSTANT_P(sym) lisp_h_SYMBOL_CONSTANT_P (sym)
# define SYMBOL_TRAPPED_WRITE_P(sym) lisp_h_SYMBOL_TRAPPED_WRITE_P (sym)
# define SYMBOL_VAL(sym) lisp_h_SYMBOL_VAL (sym)
/* # define SYMBOLP(x) lisp_h_SYMBOLP (x) */ /* X is accessed more than once. */
# define TAGGEDP(a, tag) lisp_h_TAGGEDP (a, tag)
# define VECTORLIKEP(x) lisp_h_VECTORLIKEP (x)
# define XCAR(c) lisp_h_XCAR (c)
# define XCDR(c) lisp_h_XCDR (c)
# define XCONS(a) lisp_h_XCONS (a)
# define XHASH(a) lisp_h_XHASH (a)
# if USE_LSB_TAG
#  define make_fixnum(n) lisp_h_make_fixnum (n)
#  define XFIXNUM_RAW(a) lisp_h_XFIXNUM_RAW (a)
#  define XTYPE(a) lisp_h_XTYPE (a)
# endif
#endif


/* Define the fundamental Lisp data structures.  */

/* This is the set of Lisp data types.  If you want to define a new
   data type, read the comments after Lisp_Fwd_Type definition
   below.  */

/* Fixnums use 2 tags, to give them one extra bit, thus
   extending their range from, e.g., -2^28..2^28-1 to -2^29..2^29-1.  */
#define INTMASK (EMACS_INT_MAX >> (INTTYPEBITS - 1))
#define case_Lisp_Int case Lisp_Int0: case Lisp_Int1

/* Idea stolen from GDB.  Pedantic GCC complains about enum bitfields,
   and xlc and Oracle Studio c99 complain vociferously about them.  */
#if (defined __STRICT_ANSI__ || defined __IBMC__ \
     || (defined __SUNPRO_C && __STDC__))
#define ENUM_BF(TYPE) unsigned int
#else
#define ENUM_BF(TYPE) enum TYPE
#endif


enum Lisp_Type
  {
    /* Symbol.  XSYMBOL (object) points to a struct Lisp_Symbol.  */
    Lisp_Symbol = 0,

    /* Type 1 is currently unused.  */
    Lisp_Type_Unused0 = 1,

    /* Fixnum.  XFIXNUM (obj) is the integer value.  */
    Lisp_Int0 = 2,
    Lisp_Int1 = USE_LSB_TAG ? 6 : 3,

    /* String.  XSTRING (object) points to a struct Lisp_String.
       The length of the string, and its contents, are stored therein.  */
    Lisp_String = 4,

    /* Vector of Lisp objects, or something resembling it.
       XVECTOR (object) points to a struct Lisp_Vector, which contains
       the size and contents.  The size field also contains the type
       information, if it's not a real vector object.  */
    Lisp_Vectorlike = 5,

    /* Cons.  XCONS (object) points to a struct Lisp_Cons.  */
    Lisp_Cons = USE_LSB_TAG ? 3 : 6,

    /* Must be last entry in Lisp_Type enumeration.  */
    Lisp_Float = 7
  };

/* These are the types of forwarding objects used in the value slot
   of symbols for special built-in variables whose value is stored in
   C variables.  */
enum Lisp_Fwd_Type
  {
    Lisp_Fwd_Int,		/* Fwd to a C `int' variable.  */
    Lisp_Fwd_Bool,		/* Fwd to a C boolean var.  */
    Lisp_Fwd_Obj,		/* Fwd to a C Lisp_Object variable.  */
    Lisp_Fwd_Buffer_Obj,	/* Fwd to a Lisp_Object field of buffers.  */
    Lisp_Fwd_Kboard_Obj		/* Fwd to a Lisp_Object field of kboards.  */
  };

/* If you want to define a new Lisp data type, here are some
   instructions.

   First, there are already a couple of Lisp types that can be used if
   your new type does not need to be exposed to Lisp programs nor
   displayed to users.  These are Lisp_Misc_Ptr and PVEC_OTHER,
   which are both vectorlike objects.  The former
   is suitable for stashing a pointer in a Lisp object; the pointer
   might be to some low-level C object that contains auxiliary
   information.  The latter is useful for vector-like Lisp objects
   that need to be used as part of other objects, but which are never
   shown to users or Lisp code (search for PVEC_OTHER in xterm.c for
   an example).

   These two types don't look pretty when printed, so they are
   unsuitable for Lisp objects that can be exposed to users.

   To define a new data type, add a pseudovector subtype by extending
   the pvec_type enumeration.  A pseudovector provides one or more
   slots for Lisp objects, followed by struct members that are
   accessible only from C.

   There is no way to explicitly free a Lisp Object; only the garbage
   collector frees them.

   For a new pseudovector, it's highly desirable to limit the size
   of your data type by VBLOCK_BYTES_MAX bytes (defined in alloc.c).
   Otherwise you will need to change sweep_vectors (also in alloc.c).

   Then you will need to add switch branches in print.c (in
   print_object, to print your object, and possibly also in
   print_preprocess) and to alloc.c, to mark your object (in
   mark_object) and to free it (in gc_sweep).  The latter is also the
   right place to call any code specific to your data type that needs
   to run when the object is recycled -- e.g., free any additional
   resources allocated for it that are not Lisp objects.  You can even
   make a pointer to the function that frees the resources a slot in
   your object -- this way, the same object could be used to represent
   several disparate C structures.

   In addition, you need to add switch branches in data.c for Ftype_of.

   You also need to add the new type to the constant
   `cl--typeof-types' in lisp/emacs-lisp/cl-preloaded.el.  */


/* A Lisp_Object is a tagged pointer or integer.  Ordinarily it is a
   Lisp_Word.  However, if CHECK_LISP_OBJECT_TYPE, it is a wrapper
   around Lisp_Word, to help catch thinkos like 'Lisp_Object x = 0;'.

   LISP_INITIALLY (W) initializes a Lisp object with a tagged value
   that is a Lisp_Word W.  It can be used in a static initializer.  */

#ifdef CHECK_LISP_OBJECT_TYPE
typedef struct Lisp_Object { Lisp_Word i; } Lisp_Object;
# define LISP_OBJECT_IS_STRUCT
# define LISP_INITIALLY(w) {w}
# undef CHECK_LISP_OBJECT_TYPE
enum CHECK_LISP_OBJECT_TYPE { CHECK_LISP_OBJECT_TYPE = true };
#else
typedef Lisp_Word Lisp_Object;
# define LISP_INITIALLY(w) (w)
enum CHECK_LISP_OBJECT_TYPE { CHECK_LISP_OBJECT_TYPE = false };
#endif

/* Forward declarations.  */

/* Defined in this file.  */
INLINE void set_sub_char_table_contents (Lisp_Object, ptrdiff_t,
					      Lisp_Object);

/* Defined in bignum.c.  */
extern int check_int_nonnegative (Lisp_Object);
extern intmax_t check_integer_range (Lisp_Object, intmax_t, intmax_t);
extern double bignum_to_double (Lisp_Object) ATTRIBUTE_CONST;
extern Lisp_Object make_bigint (intmax_t);
extern Lisp_Object make_biguint (uintmax_t);
extern uintmax_t check_uinteger_max (Lisp_Object, uintmax_t);

/* Defined in chartab.c.  */
extern Lisp_Object char_table_ref (Lisp_Object, int) ATTRIBUTE_PURE;
extern void char_table_set (Lisp_Object, int, Lisp_Object);

/* Defined in data.c.  */
extern AVOID args_out_of_range_3 (Lisp_Object, Lisp_Object, Lisp_Object);
extern AVOID wrong_type_argument (Lisp_Object, Lisp_Object);
extern Lisp_Object default_value (Lisp_Object symbol);
extern void defalias (Lisp_Object symbol, Lisp_Object definition);
extern char *fixnum_to_string (EMACS_INT number, char *buffer, char *end);


/* Defined in emacs.c.  */

/* Set after Emacs has started up the first time.
   Prevents reinitialization of the Lisp world and keymaps on
   subsequent starts.  */
extern bool initialized;

extern struct gflags
{
  /* True means this Emacs instance was born to dump.  */
  bool will_dump_ : 1;
  bool will_bootstrap_ : 1;
#ifdef HAVE_PDUMPER
  /* Set in an Emacs process that will likely dump with pdumper; all
     Emacs processes may dump with pdumper, however.  */
  bool will_dump_with_pdumper_ : 1;
  /* Set in an Emacs process that has been restored from a portable
     dump.  */
  bool dumped_with_pdumper_ : 1;
#endif
#ifdef HAVE_UNEXEC
  bool will_dump_with_unexec_ : 1;
  /* Set in an Emacs process that has been restored from an unexec
     dump.  */
  bool dumped_with_unexec_ : 1;
  /* We promise not to unexec: useful for hybrid malloc.  */
  bool will_not_unexec_ : 1;
#endif
} gflags;

INLINE bool
will_dump_p (void)
{
#if HAVE_PDUMPER || defined HAVE_UNEXEC
  return gflags.will_dump_;
#else
  return false;
#endif
}

INLINE bool
will_bootstrap_p (void)
{
#if HAVE_PDUMPER || defined HAVE_UNEXEC
  return gflags.will_bootstrap_;
#else
  return false;
#endif
}

INLINE bool
will_dump_with_pdumper_p (void)
{
#if HAVE_PDUMPER
  return gflags.will_dump_with_pdumper_;
#else
  return false;
#endif
}

INLINE bool
dumped_with_pdumper_p (void)
{
#if HAVE_PDUMPER
  return gflags.dumped_with_pdumper_;
#else
  return false;
#endif
}

INLINE bool
will_dump_with_unexec_p (void)
{
#ifdef HAVE_UNEXEC
  return gflags.will_dump_with_unexec_;
#else
  return false;
#endif
}

INLINE bool
dumped_with_unexec_p (void)
{
#ifdef HAVE_UNEXEC
  return gflags.dumped_with_unexec_;
#else
  return false;
#endif
}

/* This function is the opposite of will_dump_with_unexec_p(), except
   that it returns false before main runs.  It's important to use
   gmalloc for any pre-main allocations if we're going to unexec.  */
INLINE bool
definitely_will_not_unexec_p (void)
{
#ifdef HAVE_UNEXEC
  return gflags.will_not_unexec_;
#else
  return true;
#endif
}

/* Defined in floatfns.c.  */
extern double extract_float (Lisp_Object);


/* Low-level conversion and type checking.  */

/* Convert among various types use to implement Lisp_Object.  At the
   machine level, these operations may widen or narrow their arguments
   if pointers differ in width from EMACS_INT; otherwise they are
   no-ops.  */

INLINE EMACS_INT
(XLI) (Lisp_Object o)
{
  return lisp_h_XLI (o);
}

INLINE Lisp_Object
(XIL) (EMACS_INT i)
{
  return lisp_h_XIL (i);
}

INLINE void *
(XLP) (Lisp_Object o)
{
  return lisp_h_XLP (o);
}

/* Extract A's type.  */

INLINE enum Lisp_Type
(XTYPE) (Lisp_Object a)
{
#if USE_LSB_TAG
  return lisp_h_XTYPE (a);
#else
  EMACS_UINT i = XLI (a);
  return USE_LSB_TAG ? i & ~VALMASK : i >> VALBITS;
#endif
}

/* True if A has type tag TAG.
   Equivalent to XTYPE (a) == TAG, but often faster.  */

INLINE bool
(TAGGEDP) (Lisp_Object a, enum Lisp_Type tag)
{
  return lisp_h_TAGGEDP (a, tag);
}

INLINE void
(CHECK_TYPE) (int ok, Lisp_Object predicate, Lisp_Object x)
{
  lisp_h_CHECK_TYPE (ok, predicate, x);
}

/* Extract A's pointer value, assuming A's Lisp type is TYPE and the
   extracted pointer's type is CTYPE *.  When !USE_LSB_TAG this simply
   extracts A's low-order bits, as (uintptr_t) LISP_WORD_TAG (type) is
   always zero then.  */
#define XUNTAG(a, type, ctype) \
  ((ctype *) ((uintptr_t) XLP (a) - (uintptr_t) LISP_WORD_TAG (type)))

/* A forwarding pointer to a value.  It uses a generic pointer to
   avoid alignment bugs that could occur if it used a pointer to a
   union of the possible values (struct Lisp_Objfwd, struct
   Lisp_Intfwd, etc.).  The pointer is packaged inside a struct to
   help static checking.  */
typedef struct { void const *fwdptr; } lispfwd;

enum symbol_redirect
{
  SYMBOL_PLAINVAL,   /* plain var, value is in the `value' field */
  SYMBOL_VARALIAS,   /* var alias, value is really in the `alias' symbol */
  SYMBOL_LOCALIZED,  /* localized var, value is in the `blv' object */
  SYMBOL_FORWARDED   /* forwarding var, value is in `forward' */
};

enum symbol_trapped_write
{
  SYMBOL_UNTRAPPED_WRITE,  /* normal case, just set the value */
  SYMBOL_NOWRITE,          /* constant, cannot set, e.g. nil, t, :keyword */
  SYMBOL_TRAPPED_WRITE     /* trap the write, call watcher functions */
};

struct Lisp_Symbol
{
  union
  {
    struct
    {
      bool_bf gcmarkbit : 1;

      /* Indicates where the value can be found.  */
      ENUM_BF (symbol_redirect) redirect : 2;

      ENUM_BF (symbol_trapped_write) trapped_write : 2;

      /* True means that this variable has been explicitly declared
	 special (with `defvar' etc), and shouldn't be lexically bound.  */
      bool_bf declared_special : 1;

      /* True if pointed to from purespace and hence can't be GC'd.  */
      bool_bf pinned : 1;

      /* The symbol's name, as a Lisp string.  */
      Lisp_Object name;

      /* Value of the symbol or Qunbound if unbound.  Which alternative of the
	 union is used depends on the `redirect' field above.  */
      union {
	Lisp_Object value;
	struct Lisp_Symbol *alias;
	struct Lisp_Buffer_Local_Value *blv;
	lispfwd fwd;
      } val;

      /* Function value of the symbol or Qnil if not fboundp.  */
      Lisp_Object function;

      /* The symbol's property list.  */
      Lisp_Object plist;

      /* The symbol's package, or nil.  */
      Lisp_Object package;
    } s;
    GCALIGNED_UNION_MEMBER
  } u;
};
verify (GCALIGNED (struct Lisp_Symbol));

INLINE struct Lisp_Symbol *
next_free_symbol (struct Lisp_Symbol *sym)
{
  return *(struct Lisp_Symbol **) sym;
}

INLINE void
set_next_free_symbol (struct Lisp_Symbol *sym, struct Lisp_Symbol *free)
{
  *(struct Lisp_Symbol **) sym = free;
}



/* Declare a Lisp-callable function.  The MAXARGS parameter has the same
   meaning as in the DEFUN macro, and is used to construct a prototype.  */
/* We can use the same trick as in the DEFUN macro to generate the
   appropriate prototype.  */
#define EXFUN(fnname, maxargs) \
  extern Lisp_Object fnname DEFUN_ARGS_ ## maxargs

/* Note that the weird token-substitution semantics of ANSI C makes
   this work for MANY and UNEVALLED.  */
#define DEFUN_ARGS_MANY		(ptrdiff_t, Lisp_Object *)
#define DEFUN_ARGS_UNEVALLED	(Lisp_Object)
#define DEFUN_ARGS_0	(void)
#define DEFUN_ARGS_1	(Lisp_Object)
#define DEFUN_ARGS_2	(Lisp_Object, Lisp_Object)
#define DEFUN_ARGS_3	(Lisp_Object, Lisp_Object, Lisp_Object)
#define DEFUN_ARGS_4	(Lisp_Object, Lisp_Object, Lisp_Object, Lisp_Object)
#define DEFUN_ARGS_5	(Lisp_Object, Lisp_Object, Lisp_Object, Lisp_Object, \
			 Lisp_Object)
#define DEFUN_ARGS_6	(Lisp_Object, Lisp_Object, Lisp_Object, Lisp_Object, \
			 Lisp_Object, Lisp_Object)
#define DEFUN_ARGS_7	(Lisp_Object, Lisp_Object, Lisp_Object, Lisp_Object, \
			 Lisp_Object, Lisp_Object, Lisp_Object)
#define DEFUN_ARGS_8	(Lisp_Object, Lisp_Object, Lisp_Object, Lisp_Object, \
			 Lisp_Object, Lisp_Object, Lisp_Object, Lisp_Object)

/* Lisp_Word_tag is big enough for a possibly-shifted tag, to be
   added to a pointer value for conversion to a Lisp_Word.  */
#if LISP_WORDS_ARE_POINTERS
typedef uintptr_t Lisp_Word_tag;
#else
typedef EMACS_UINT Lisp_Word_tag;
#endif

/* A integer value tagged with TAG, and otherwise all zero.  */
#define LISP_WORD_TAG(tag) \
  ((Lisp_Word_tag) (tag) << (USE_LSB_TAG ? 0 : VALBITS))

/* An initializer for a Lisp_Object that contains TAG along with PTR.  */
#define TAG_PTR(tag, ptr) \
  LISP_INITIALLY ((Lisp_Word) ((uintptr_t) (ptr) + LISP_WORD_TAG (tag)))

/* LISPSYM_INITIALLY (Qfoo) is equivalent to Qfoo except it is
   designed for use as an initializer, even for a constant initializer.  */
#define LISPSYM_INITIALLY(name) \
  TAG_PTR (Lisp_Symbol, (char *) (intptr_t) ((i##name) * sizeof *lispsym))

/* Declare extern constants for Lisp symbols.  These can be helpful
   when using a debugger like GDB, on older platforms where the debug
   format does not represent C macros.  However, they are unbounded
   and would just be asking for trouble if checking pointer bounds.  */
#define DEFINE_LISP_SYMBOL(name) \
  DEFINE_GDB_SYMBOL_BEGIN (Lisp_Object, name) \
  DEFINE_GDB_SYMBOL_END (LISPSYM_INITIALLY (name))

/* The index of the C-defined Lisp symbol SYM.
   This can be used in a static initializer.  */
#define SYMBOL_INDEX(sym) i##sym

/* By default, define macros for Qt, etc., as this leads to a bit
   better performance in the core Emacs interpreter.  A plugin can
   define DEFINE_NON_NIL_Q_SYMBOL_MACROS to be false, to be portable to
   other Emacs instances that assign different values to Qt, etc.  */
#ifndef DEFINE_NON_NIL_Q_SYMBOL_MACROS
# define DEFINE_NON_NIL_Q_SYMBOL_MACROS true
#endif

/* True if N is a power of 2.  N should be positive.  */

#define POWER_OF_2(n) (((n) & ((n) - 1)) == 0)

/* Return X rounded to the next multiple of Y.  Y should be positive,
   and Y - 1 + X should not overflow.  Arguments should not have side
   effects, as they are evaluated more than once.  Tune for Y being a
   power of 2.  */

#define ROUNDUP(x, y) (POWER_OF_2 (y)					\
                       ? ((y) - 1 + (x)) & ~ ((y) - 1)			\
                       : ((y) - 1 + (x)) - ((y) - 1 + (x)) % (y))

#include <globals.h>

/* Header of vector-like objects.  This documents the layout constraints on
   vectors and pseudovectors (objects of PVEC_xxx subtype).  It also prevents
   compilers from being fooled by Emacs's type punning: XSETPSEUDOVECTOR
   and PSEUDOVECTORP cast their pointers to union vectorlike_header *,
   because when two such pointers potentially alias, a compiler won't
   incorrectly reorder loads and stores to their size fields.  See
   Bug#8546.  This union formerly contained more members, and there's
   no compelling reason to change it to a struct merely because the
   number of members has been reduced to one.  */
union vectorlike_header
  {
    /* The `size' header word, W bits wide, has one of two forms
       discriminated by the second-highest bit (PSEUDOVECTOR_FLAG):

         1   1                    W-2
       +---+---+-------------------------------------+
       | M | 0 |                 SIZE                |  vector
       +---+---+-------------------------------------+

         1   1    W-32      6       12         12
       +---+---+--------+------+----------+----------+
       | M | 1 | unused | TYPE | RESTSIZE | LISPSIZE |  pseudovector
       +---+---+--------+------+----------+----------+

       M (ARRAY_MARK_FLAG) holds the GC mark bit.

       SIZE     is the length (number of slots) of a regular Lisp vector,
                and the object layout is struct Lisp_Vector.

       TYPE     is the pseudovector subtype (enum pvec_type).

       LISPSIZE is the number of Lisp_Object fields at the beginning of the
                object (after the header).  These are always traced by the GC.

       RESTSIZE is the number of fields (in word_size units) following.
                These are not automatically traced by the GC.
                For PVEC_BOOL and statically allocated PVEC_SUBR, RESTSIZE is 0.
                (The block size for PVEC_BOOL is computed from its own size
                field, to avoid being restricted by the 12-bit RESTSIZE field.)
    */
    ptrdiff_t size;
  };

struct Lisp_Symbol_With_Pos
{
  union vectorlike_header header;
  Lisp_Object sym;              /* A symbol */
  Lisp_Object pos;              /* A fixnum */
} GCALIGNED_STRUCT;

/* In the size word of a vector, this bit means the vector has been marked.  */

DEFINE_GDB_SYMBOL_BEGIN (ptrdiff_t, ARRAY_MARK_FLAG)
# define ARRAY_MARK_FLAG PTRDIFF_MIN
DEFINE_GDB_SYMBOL_END (ARRAY_MARK_FLAG)

/* In the size word of a struct Lisp_Vector, this bit means it's really
   some other vector-like object.  */
DEFINE_GDB_SYMBOL_BEGIN (ptrdiff_t, PSEUDOVECTOR_FLAG)
# define PSEUDOVECTOR_FLAG (PTRDIFF_MAX - PTRDIFF_MAX / 2)
DEFINE_GDB_SYMBOL_END (PSEUDOVECTOR_FLAG)

/* In a pseudovector, the size field actually contains a word with one
   PSEUDOVECTOR_FLAG bit set, and one of the following values extracted
   with PVEC_TYPE_MASK to indicate the actual type.  */
enum pvec_type
{
  PVEC_NORMAL_VECTOR,	/* Should be first, for sxhash_obj.  */
  PVEC_FREE,
  PVEC_BIGNUM,
  PVEC_MARKER,
  PVEC_OVERLAY,
  PVEC_FINALIZER,
  PVEC_SYMBOL_WITH_POS,
  PVEC_MISC_PTR,
  PVEC_USER_PTR,
  PVEC_PROCESS,
  PVEC_FRAME,
  PVEC_WINDOW,
  PVEC_BOOL_VECTOR,
  PVEC_BUFFER,
  PVEC_HASH_TABLE,
  PVEC_TERMINAL,
  PVEC_WINDOW_CONFIGURATION,
  PVEC_SUBR,
  PVEC_PACKAGE,
  PVEC_OTHER,            /* Should never be visible to Elisp code.  */
  PVEC_XWIDGET,
  PVEC_XWIDGET_VIEW,
  PVEC_THREAD,
  PVEC_MUTEX,
  PVEC_CONDVAR,
  PVEC_MODULE_FUNCTION,
  PVEC_NATIVE_COMP_UNIT,
  PVEC_TS_PARSER,
  PVEC_TS_NODE,
  PVEC_TS_COMPILED_QUERY,
  PVEC_SQLITE,

  /* These should be last, for internal_equal and sxhash_obj.  */
  PVEC_COMPILED,
  PVEC_CHAR_TABLE,
  PVEC_SUB_CHAR_TABLE,
  PVEC_RECORD,
  PVEC_FONT,
  PVEC_TAG_MAX = PVEC_FONT  /* Keep this equal to the highest member.  */
};

enum More_Lisp_Bits
  {
    /* For convenience, we also store the number of elements in these bits.
       Note that this size is not necessarily the memory-footprint size, but
       only the number of Lisp_Object fields (that need to be traced by GC).
       The distinction is used, e.g., by Lisp_Process, which places extra
       non-Lisp_Object fields at the end of the structure.  */
    PSEUDOVECTOR_SIZE_BITS = 12,
    PSEUDOVECTOR_SIZE_MASK = (1 << PSEUDOVECTOR_SIZE_BITS) - 1,

    /* To calculate the memory footprint of the pseudovector, it's useful
       to store the size of non-Lisp area in word_size units here.  */
    PSEUDOVECTOR_REST_BITS = 12,
    PSEUDOVECTOR_REST_MASK = (((1 << PSEUDOVECTOR_REST_BITS) - 1)
			      << PSEUDOVECTOR_SIZE_BITS),

    /* Used to extract pseudovector subtype information.  */
    PSEUDOVECTOR_AREA_BITS = PSEUDOVECTOR_SIZE_BITS + PSEUDOVECTOR_REST_BITS,
    PVEC_TYPE_MASK = 0x3f << PSEUDOVECTOR_AREA_BITS
  };

/* These functions extract various sorts of values from a Lisp_Object.
   For example, if tem is a Lisp_Object whose type is Lisp_Cons,
   XCONS (tem) is the struct Lisp_Cons * pointing to the memory for
   that cons.  */

/* Largest and smallest representable fixnum values.  These are the C
   values.  They are macros for use in #if and static initializers.  */
#define MOST_POSITIVE_FIXNUM (EMACS_INT_MAX >> INTTYPEBITS)
#define MOST_NEGATIVE_FIXNUM (-1 - MOST_POSITIVE_FIXNUM)

INLINE bool
PSEUDOVECTORP (Lisp_Object a, int code)
{
  return lisp_h_PSEUDOVECTORP (a, code);
}

INLINE bool
(BARE_SYMBOL_P) (Lisp_Object x)
{
  return lisp_h_BARE_SYMBOL_P (x);
}

INLINE bool
(SYMBOL_WITH_POS_P) (Lisp_Object x)
{
  return lisp_h_SYMBOL_WITH_POS_P (x);
}

INLINE bool
(SYMBOLP) (Lisp_Object x)
{
  return lisp_h_SYMBOLP (x);
}

INLINE struct Lisp_Symbol_With_Pos *
XSYMBOL_WITH_POS (Lisp_Object a)
{
    eassert (SYMBOL_WITH_POS_P (a));
    return XUNTAG (a, Lisp_Vectorlike, struct Lisp_Symbol_With_Pos);
}

INLINE struct Lisp_Symbol * ATTRIBUTE_NO_SANITIZE_UNDEFINED
(XBARE_SYMBOL) (Lisp_Object a)
{
  eassert (BARE_SYMBOL_P (a));
  intptr_t i = (intptr_t) XUNTAG (a, Lisp_Symbol, struct Lisp_Symbol);
  void *p = (char *) lispsym + i;
  return p;
}

INLINE struct Lisp_Symbol * ATTRIBUTE_NO_SANITIZE_UNDEFINED
(XSYMBOL) (Lisp_Object a)
{
  eassert (SYMBOLP ((a)));
  if (!symbols_with_pos_enabled || BARE_SYMBOL_P (a))
    return XBARE_SYMBOL (a);
  return XBARE_SYMBOL (XSYMBOL_WITH_POS (a)->sym);
}

INLINE Lisp_Object
make_lisp_symbol (struct Lisp_Symbol *sym)
{
  /* GCC 7 x86-64 generates faster code if lispsym is
     cast to char * rather than to intptr_t.  */
  char *symoffset = (char *) ((char *) sym - (char *) lispsym);
  Lisp_Object a = TAG_PTR (Lisp_Symbol, symoffset);
  eassert (XSYMBOL (a) == sym);
  return a;
}

INLINE Lisp_Object
builtin_lisp_symbol (int index)
{
  return make_lisp_symbol (&lispsym[index]);
}

INLINE bool
c_symbol_p (struct Lisp_Symbol *sym)
{
  char *bp = (char *) lispsym;
  char *sp = (char *) sym;
  if (PTRDIFF_MAX < INTPTR_MAX)
    return bp <= sp && sp < bp + sizeof lispsym;
  else
    {
      ptrdiff_t offset = sp - bp;
      return 0 <= offset && offset < sizeof lispsym;
    }
}

INLINE void
(CHECK_SYMBOL) (Lisp_Object x)
{
  lisp_h_CHECK_SYMBOL (x);
}

/* True if the possibly-unsigned integer I doesn't fit in a fixnum.  */

#define FIXNUM_OVERFLOW_P(i) \
  (! ((0 <= (i) || MOST_NEGATIVE_FIXNUM <= (i)) && (i) <= MOST_POSITIVE_FIXNUM))

#if USE_LSB_TAG

INLINE Lisp_Object
(make_fixnum) (EMACS_INT n)
{
  eassert (!FIXNUM_OVERFLOW_P (n));
  return lisp_h_make_fixnum_wrap (n);
}

INLINE EMACS_INT
(XFIXNUM_RAW) (Lisp_Object a)
{
  return lisp_h_XFIXNUM_RAW (a);
}

INLINE Lisp_Object
make_ufixnum (EMACS_INT n)
{
  eassert (0 <= n && n <= INTMASK);
  return lisp_h_make_fixnum_wrap (n);
}

#else /* ! USE_LSB_TAG */

/* Although compiled only if ! USE_LSB_TAG, the following functions
   also work when USE_LSB_TAG; this is to aid future maintenance when
   the lisp_h_* macros are eventually removed.  */

/* Make a fixnum representing the value of the low order bits of N.  */
INLINE Lisp_Object
make_fixnum (EMACS_INT n)
{
  eassert (! FIXNUM_OVERFLOW_P (n));
  EMACS_INT int0 = Lisp_Int0;
  if (USE_LSB_TAG)
    {
      EMACS_UINT u = n;
      n = u << INTTYPEBITS;
      n += int0;
    }
  else
    {
      n &= INTMASK;
      n += (int0 << VALBITS);
    }
  return XIL (n);
}

/* Extract A's value as a signed integer.  Unlike XFIXNUM, this works
   on any Lisp object, although the resulting integer is useful only
   for things like hashing when A is not a fixnum.  */
INLINE EMACS_INT
XFIXNUM_RAW (Lisp_Object a)
{
  EMACS_INT i = XLI (a);
  if (! USE_LSB_TAG)
    {
      EMACS_UINT u = i;
      i = u << INTTYPEBITS;
    }
  return i >> INTTYPEBITS;
}

INLINE Lisp_Object
make_ufixnum (EMACS_INT n)
{
  eassert (0 <= n && n <= INTMASK);
  EMACS_INT int0 = Lisp_Int0;
  if (USE_LSB_TAG)
    {
      EMACS_UINT u = n;
      n = u << INTTYPEBITS;
      n += int0;
    }
  else
    n += int0 << VALBITS;
  return XIL (n);
}

#endif /* ! USE_LSB_TAG */

INLINE bool
(FIXNUMP) (Lisp_Object x)
{
  return lisp_h_FIXNUMP (x);
}

INLINE EMACS_INT
XFIXNUM (Lisp_Object a)
{
  eassert (FIXNUMP (a));
  return XFIXNUM_RAW (a);
}

/* Extract A's value as an unsigned integer in the range 0..INTMASK.  */
INLINE EMACS_UINT
XUFIXNUM_RAW (Lisp_Object a)
{
  EMACS_UINT i = XLI (a);
  return USE_LSB_TAG ? i >> INTTYPEBITS : i & INTMASK;
}
INLINE EMACS_UINT
XUFIXNUM (Lisp_Object a)
{
  eassert (FIXNUMP (a));
  return XUFIXNUM_RAW (a);
}

/* Return A's hash, which is in the range 0..INTMASK.  */
INLINE EMACS_INT
(XHASH) (Lisp_Object a)
{
  return lisp_h_XHASH (a);
}

/* Like make_fixnum (N), but may be faster.  N must be in nonnegative range.  */
INLINE Lisp_Object
make_fixed_natnum (EMACS_INT n)
{
  eassert (0 <= n && n <= MOST_POSITIVE_FIXNUM);
  EMACS_INT int0 = Lisp_Int0;
  return USE_LSB_TAG ? make_fixnum (n) : XIL (n + (int0 << VALBITS));
}

/* Return true if X and Y are the same object.  */
INLINE bool
(BASE_EQ) (Lisp_Object x, Lisp_Object y)
{
  return lisp_h_BASE_EQ (x, y);
}

/* Return true if X and Y are the same object, reckoning X to be the
   same as a bare symbol Y if X is Y with position.  */
INLINE bool
(BASE2_EQ) (Lisp_Object x, Lisp_Object y)
{
  return lisp_h_BASE2_EQ (x, y);
}

/* Return true if X and Y are the same object, reckoning a symbol with
   position as being the same as the bare symbol.  */
INLINE bool
(EQ) (Lisp_Object x, Lisp_Object y)
{
  return lisp_h_EQ (x, y);
}

INLINE intmax_t
clip_to_bounds (intmax_t lower, intmax_t num, intmax_t upper)
{
  return num < lower ? lower : num <= upper ? num : upper;
}

/* Construct a Lisp_Object from a value or address.  */

INLINE Lisp_Object
make_lisp_ptr (void *ptr, enum Lisp_Type type)
{
  Lisp_Object a = TAG_PTR (type, ptr);
  eassert (TAGGEDP (a, type) && XUNTAG (a, type, char) == ptr);
  return a;
}

#define XSETINT(a, b) ((a) = make_fixnum (b))
#define XSETFASTINT(a, b) ((a) = make_fixed_natnum (b))
#define XSETCONS(a, b) ((a) = make_lisp_ptr (b, Lisp_Cons))
#define XSETVECTOR(a, b) ((a) = make_lisp_ptr (b, Lisp_Vectorlike))
#define XSETSTRING(a, b) ((a) = make_lisp_ptr (b, Lisp_String))
#define XSETSYMBOL(a, b) ((a) = make_lisp_symbol (b))
#define XSETFLOAT(a, b) ((a) = make_lisp_ptr (b, Lisp_Float))

/* Return a Lisp_Object value that does not correspond to any object.
   This can make some Lisp objects on free lists recognizable in O(1).  */

INLINE Lisp_Object
dead_object (void)
{
  return make_lisp_ptr (NULL, Lisp_String);
}

/* Pseudovector types.  */

#define XSETPVECTYPE(v, code)						\
  ((v)->header.size |= PSEUDOVECTOR_FLAG | ((code) << PSEUDOVECTOR_AREA_BITS))
#define PVECHEADERSIZE(code, lispsize, restsize) \
  (PSEUDOVECTOR_FLAG | ((code) << PSEUDOVECTOR_AREA_BITS) \
   | ((restsize) << PSEUDOVECTOR_SIZE_BITS) | (lispsize))
#define XSETPVECTYPESIZE(v, code, lispsize, restsize)		\
  ((v)->header.size = PVECHEADERSIZE (code, lispsize, restsize))

/* The cast to union vectorlike_header * avoids aliasing issues.  */
#define XSETPSEUDOVECTOR(a, b, code) \
  XSETTYPED_PSEUDOVECTOR (a, b,					\
			  (XUNTAG (a, Lisp_Vectorlike,		\
				   union vectorlike_header)	\
			   ->size),				\
			  code)
#define XSETTYPED_PSEUDOVECTOR(a, b, size, code)			\
  (XSETVECTOR (a, b),							\
   eassert ((size & (PSEUDOVECTOR_FLAG | PVEC_TYPE_MASK))		\
	    == (PSEUDOVECTOR_FLAG | (code << PSEUDOVECTOR_AREA_BITS))))

#define XSETWINDOW_CONFIGURATION(a, b) \
  (XSETPSEUDOVECTOR (a, b, PVEC_WINDOW_CONFIGURATION))
#define XSETPROCESS(a, b) (XSETPSEUDOVECTOR (a, b, PVEC_PROCESS))
#define XSETWINDOW(a, b) (XSETPSEUDOVECTOR (a, b, PVEC_WINDOW))
#define XSETTERMINAL(a, b) (XSETPSEUDOVECTOR (a, b, PVEC_TERMINAL))
#define XSETSUBR(a, b) (XSETPSEUDOVECTOR (a, b, PVEC_SUBR))
#define XSETPACKAGE(a, b) (XSETPSEUDOVECTOR (a, b, PVEC_PACKAGE))
#define XSETBUFFER(a, b) (XSETPSEUDOVECTOR (a, b, PVEC_BUFFER))
#define XSETCHAR_TABLE(a, b) (XSETPSEUDOVECTOR (a, b, PVEC_CHAR_TABLE))
#define XSETBOOL_VECTOR(a, b) (XSETPSEUDOVECTOR (a, b, PVEC_BOOL_VECTOR))
#define XSETSUB_CHAR_TABLE(a, b) (XSETPSEUDOVECTOR (a, b, PVEC_SUB_CHAR_TABLE))
#define XSETTHREAD(a, b) (XSETPSEUDOVECTOR (a, b, PVEC_THREAD))
#define XSETMUTEX(a, b) (XSETPSEUDOVECTOR (a, b, PVEC_MUTEX))
#define XSETCONDVAR(a, b) (XSETPSEUDOVECTOR (a, b, PVEC_CONDVAR))
#define XSETNATIVE_COMP_UNIT(a, b) (XSETPSEUDOVECTOR (a, b, PVEC_NATIVE_COMP_UNIT))

/* Efficiently convert a pointer to a Lisp object and back.  The
   pointer is represented as a fixnum, so the garbage collector
   does not know about it.  The pointer should not have both Lisp_Int1
   bits set, which makes this conversion inherently unportable.  */

INLINE void *
XFIXNUMPTR (Lisp_Object a)
{
  return XUNTAG (a, Lisp_Int0, char);
}

INLINE Lisp_Object
make_pointer_integer_unsafe (void *p)
{
  Lisp_Object a = TAG_PTR (Lisp_Int0, p);
  return a;
}

INLINE Lisp_Object
make_pointer_integer (void *p)
{
  Lisp_Object a = make_pointer_integer_unsafe (p);
  eassert (FIXNUMP (a) && XFIXNUMPTR (a) == p);
  return a;
}

/* See the macros in intervals.h.  */

typedef struct interval *INTERVAL;

struct Lisp_Cons
{
  union
  {
    struct
    {
      /* Car of this cons cell.  */
      Lisp_Object car;

      union
      {
	/* Cdr of this cons cell.  */
	Lisp_Object cdr;

	/* Used to chain conses on a free list.  */
	struct Lisp_Cons *chain;
      } u;
    } s;
    GCALIGNED_UNION_MEMBER
  } u;
};
verify (GCALIGNED (struct Lisp_Cons));

INLINE bool
(NILP) (Lisp_Object x)
{
  return lisp_h_NILP (x);
}

INLINE bool
(CONSP) (Lisp_Object x)
{
  return lisp_h_CONSP (x);
}

INLINE void
CHECK_CONS (Lisp_Object x)
{
  CHECK_TYPE (CONSP (x), Qconsp, x);
}

INLINE struct Lisp_Cons *
(XCONS) (Lisp_Object a)
{
  return lisp_h_XCONS (a);
}

/* Take the car or cdr of something known to be a cons cell.  */
/* The _addr functions shouldn't be used outside of the minimal set
   of code that has to know what a cons cell looks like.  Other code not
   part of the basic lisp implementation should assume that the car and cdr
   fields are not accessible.  (What if we want to switch to
   a copying collector someday?  Cached cons cell field addresses may be
   invalidated at arbitrary points.)  */
INLINE Lisp_Object *
xcar_addr (Lisp_Object c)
{
  return &XCONS (c)->u.s.car;
}
INLINE Lisp_Object *
xcdr_addr (Lisp_Object c)
{
  return &XCONS (c)->u.s.u.cdr;
}

/* Use these from normal code.  */

INLINE Lisp_Object
(XCAR) (Lisp_Object c)
{
  return lisp_h_XCAR (c);
}

INLINE Lisp_Object
(XCDR) (Lisp_Object c)
{
  return lisp_h_XCDR (c);
}

/* Use these to set the fields of a cons cell.

   Note that both arguments may refer to the same object, so 'n'
   should not be read after 'c' is first modified.  */
INLINE void
XSETCAR (Lisp_Object c, Lisp_Object n)
{
  *xcar_addr (c) = n;
}
INLINE void
XSETCDR (Lisp_Object c, Lisp_Object n)
{
  *xcdr_addr (c) = n;
}

/* Take the car or cdr of something whose type is not known.  */
INLINE Lisp_Object
CAR (Lisp_Object c)
{
  if (CONSP (c))
    return XCAR (c);
  if (!NILP (c))
    wrong_type_argument (Qlistp, c);
  return Qnil;
}
INLINE Lisp_Object
CDR (Lisp_Object c)
{
  if (CONSP (c))
    return XCDR (c);
  if (!NILP (c))
    wrong_type_argument (Qlistp, c);
  return Qnil;
}

/* Take the car or cdr of something whose type is not known.  */
INLINE Lisp_Object
CAR_SAFE (Lisp_Object c)
{
  return CONSP (c) ? XCAR (c) : Qnil;
}
INLINE Lisp_Object
CDR_SAFE (Lisp_Object c)
{
  return CONSP (c) ? XCDR (c) : Qnil;
}

/* In a string or vector, the sign bit of u.s.size is the gc mark bit.  */

struct Lisp_String
{
  union
  {
    struct
    {
      /* Number of characters in string; MSB is used as the mark bit.  */
      ptrdiff_t size;
      /* If nonnegative, number of bytes in the string (which is multibyte).
	 If negative, the string is unibyte:
	 -1 for data normally allocated
	 -2 for data in rodata (C string constants)
	 -3 for data that must be immovable (used for bytecode)  */
      ptrdiff_t size_byte;

      INTERVAL intervals;	/* Text properties in this string.  */
      unsigned char *data;
    } s;
    struct Lisp_String *next;
    GCALIGNED_UNION_MEMBER
  } u;
};
verify (GCALIGNED (struct Lisp_String));

INLINE bool
STRINGP (Lisp_Object x)
{
  return TAGGEDP (x, Lisp_String);
}

INLINE void
CHECK_STRING (Lisp_Object x)
{
  CHECK_TYPE (STRINGP (x), Qstringp, x);
}

INLINE struct Lisp_String *
XSTRING (Lisp_Object a)
{
  eassert (STRINGP (a));
  return XUNTAG (a, Lisp_String, struct Lisp_String);
}

/* True if STR is a multibyte string.  */
INLINE bool
STRING_MULTIBYTE (Lisp_Object str)
{
  return 0 <= XSTRING (str)->u.s.size_byte;
}

/* An upper bound on the number of bytes in a Lisp string, not
   counting the terminating null.  This a tight enough bound to
   prevent integer overflow errors that would otherwise occur during
   string size calculations.  A string cannot contain more bytes than
   a fixnum can represent, nor can it be so long that C pointer
   arithmetic stops working on the string plus its terminating null.
   Although the actual size limit (see STRING_BYTES_MAX in alloc.c)
   may be a bit smaller than STRING_BYTES_BOUND, calculating it here
   would expose alloc.c internal details that we'd rather keep
   private.

   This is a macro for use in static initializers.  The cast to
   ptrdiff_t ensures that the macro is signed.  */
#define STRING_BYTES_BOUND  \
  ((ptrdiff_t) min (MOST_POSITIVE_FIXNUM, min (SIZE_MAX, PTRDIFF_MAX) - 1))

/* Mark STR as a unibyte string.  */
#define STRING_SET_UNIBYTE(STR)				\
  do {							\
    if (XSTRING (STR)->u.s.size == 0)			\
      (STR) = empty_unibyte_string;			\
    else						\
      XSTRING (STR)->u.s.size_byte = -1;		\
  } while (false)

/* Mark STR as a multibyte string.  Assure that STR contains only
   ASCII characters in advance.  */
INLINE void
STRING_SET_MULTIBYTE (Lisp_Object str)
{
  /* The 0-length strings are unique&shared so we can't modify them.  */
  eassert (XSTRING (str)->u.s.size > 0);
  XSTRING (str)->u.s.size_byte = XSTRING (str)->u.s.size;
}

/* Convenience functions for dealing with Lisp strings.  */

/* WARNING: Use the 'char *' pointers to string data with care in code
   that could GC: GC can relocate string data, invalidating such
   pointers.  It is best to use string character or byte index
   instead, delaying the access through SDATA/SSDATA pointers to the
   latest possible moment.  If you must use the 'char *' pointers
   (e.g., for speed), be sure to adjust them after any call that could
   potentially GC.  */

INLINE unsigned char *
SDATA (Lisp_Object string)
{
  return XSTRING (string)->u.s.data;
}
INLINE char *
SSDATA (Lisp_Object string)
{
  /* Avoid "differ in sign" warnings.  */
  return (char *) SDATA (string);
}
INLINE unsigned char
SREF (Lisp_Object string, ptrdiff_t index)
{
  return SDATA (string)[index];
}
INLINE void
SSET (Lisp_Object string, ptrdiff_t index, unsigned char new)
{
  SDATA (string)[index] = new;
}
INLINE ptrdiff_t
SCHARS (Lisp_Object string)
{
  ptrdiff_t nchars = XSTRING (string)->u.s.size;
  eassume (0 <= nchars);
  return nchars;
}

#ifdef GC_CHECK_STRING_BYTES
extern ptrdiff_t string_bytes (struct Lisp_String *);
#endif
INLINE ptrdiff_t
STRING_BYTES (struct Lisp_String *s)
{
#ifdef GC_CHECK_STRING_BYTES
  ptrdiff_t nbytes = string_bytes (s);
#else
  ptrdiff_t nbytes = s->u.s.size_byte < 0 ? s->u.s.size : s->u.s.size_byte;
#endif
  eassume (0 <= nbytes);
  return nbytes;
}

INLINE ptrdiff_t
SBYTES (Lisp_Object string)
{
  return STRING_BYTES (XSTRING (string));
}
INLINE void
STRING_SET_CHARS (Lisp_Object string, ptrdiff_t newsize)
{
  /* This function cannot change the size of data allocated for the
     string when it was created.  */
  eassert (STRING_MULTIBYTE (string)
	   ? 0 <= newsize && newsize <= SBYTES (string)
	   : newsize == SCHARS (string));
  XSTRING (string)->u.s.size = newsize;
}

INLINE void
CHECK_STRING_NULL_BYTES (Lisp_Object string)
{
  CHECK_TYPE (memchr (SSDATA (string), '\0', SBYTES (string)) == NULL,
	      Qfilenamep, string);
}

/* True if STR is immovable (whose data won't move during GC).  */
INLINE bool
string_immovable_p (Lisp_Object str)
{
  return XSTRING (str)->u.s.size_byte == -3;
}

/* A regular vector is just a header plus an array of Lisp_Objects.  */

struct Lisp_Vector
  {
    union vectorlike_header header;
    Lisp_Object contents[FLEXIBLE_ARRAY_MEMBER];
  } GCALIGNED_STRUCT;

INLINE bool
(VECTORLIKEP) (Lisp_Object x)
{
  return lisp_h_VECTORLIKEP (x);
}

INLINE struct Lisp_Vector *
XVECTOR (Lisp_Object a)
{
  eassert (VECTORLIKEP (a));
  return XUNTAG (a, Lisp_Vectorlike, struct Lisp_Vector);
}

INLINE ptrdiff_t
ASIZE (Lisp_Object array)
{
  ptrdiff_t size = XVECTOR (array)->header.size;
  eassume (0 <= size);
  return size;
}

INLINE ptrdiff_t
gc_asize (Lisp_Object array)
{
  /* Like ASIZE, but also can be used in the garbage collector.  */
  return XVECTOR (array)->header.size & ~ARRAY_MARK_FLAG;
}

INLINE ptrdiff_t
PVSIZE (Lisp_Object pv)
{
  return ASIZE (pv) & PSEUDOVECTOR_SIZE_MASK;
}

INLINE bool
VECTORP (Lisp_Object x)
{
  return VECTORLIKEP (x) && ! (ASIZE (x) & PSEUDOVECTOR_FLAG);
}

INLINE void
CHECK_VECTOR (Lisp_Object x)
{
  CHECK_TYPE (VECTORP (x), Qvectorp, x);
}


/* A pseudovector is like a vector, but has other non-Lisp components.  */

INLINE enum pvec_type
PSEUDOVECTOR_TYPE (const struct Lisp_Vector *v)
{
  ptrdiff_t size = v->header.size;
  return (size & PSEUDOVECTOR_FLAG
          ? (size & PVEC_TYPE_MASK) >> PSEUDOVECTOR_AREA_BITS
          : PVEC_NORMAL_VECTOR);
}

/* Can't be used with PVEC_NORMAL_VECTOR.  */
INLINE bool
PSEUDOVECTOR_TYPEP (const union vectorlike_header *a, enum pvec_type code)
{
  /* We don't use PSEUDOVECTOR_TYPE here so as to avoid a shift
   * operation when `code' is known.  */
  return ((a->size & (PSEUDOVECTOR_FLAG | PVEC_TYPE_MASK))
	  == (PSEUDOVECTOR_FLAG | (code << PSEUDOVECTOR_AREA_BITS)));
}

/* A boolvector is a kind of vectorlike, with contents like a string.  */

struct Lisp_Bool_Vector
  {
    /* HEADER.SIZE is the vector's size field.  It doesn't have the real size,
       just the subtype information.  */
    union vectorlike_header header;
    /* This is the size in bits.  */
    EMACS_INT size;
    /* The actual bits, packed into bytes.
       Zeros fill out the last word if needed.
       The bits are in little-endian order in the bytes, and
       the bytes are in little-endian order in the words.  */
    bits_word data[FLEXIBLE_ARRAY_MEMBER];
  } GCALIGNED_STRUCT;

/* Some handy constants for calculating sizes
   and offsets, mostly of vectorlike objects.

   The garbage collector assumes that the initial part of any struct
   that starts with a union vectorlike_header followed by N
   Lisp_Objects (some possibly in arrays and/or a trailing flexible
   array) will be laid out like a struct Lisp_Vector with N
   Lisp_Objects.  This assumption is true in practice on known Emacs
   targets even though the C standard does not guarantee it.  This
   header contains a few sanity checks that should suffice to detect
   violations of this assumption on plausible practical hosts.  */

enum
  {
    header_size = offsetof (struct Lisp_Vector, contents),
    bool_header_size = offsetof (struct Lisp_Bool_Vector, data),
    word_size = sizeof (Lisp_Object)
  };

/* The number of data words and bytes in a bool vector with SIZE bits.  */

INLINE EMACS_INT
bool_vector_words (EMACS_INT size)
{
  eassume (0 <= size && size <= EMACS_INT_MAX - (BITS_PER_BITS_WORD - 1));
  return (size + BITS_PER_BITS_WORD - 1) / BITS_PER_BITS_WORD;
}

INLINE EMACS_INT
bool_vector_bytes (EMACS_INT size)
{
  eassume (0 <= size && size <= EMACS_INT_MAX - (BITS_PER_BITS_WORD - 1));
  return (size + BOOL_VECTOR_BITS_PER_CHAR - 1) / BOOL_VECTOR_BITS_PER_CHAR;
}

INLINE bool
BOOL_VECTOR_P (Lisp_Object a)
{
  return PSEUDOVECTORP (a, PVEC_BOOL_VECTOR);
}

INLINE void
CHECK_BOOL_VECTOR (Lisp_Object x)
{
  CHECK_TYPE (BOOL_VECTOR_P (x), Qbool_vector_p, x);
}

INLINE struct Lisp_Bool_Vector *
XBOOL_VECTOR (Lisp_Object a)
{
  eassert (BOOL_VECTOR_P (a));
  return XUNTAG (a, Lisp_Vectorlike, struct Lisp_Bool_Vector);
}

INLINE EMACS_INT
bool_vector_size (Lisp_Object a)
{
  EMACS_INT size = XBOOL_VECTOR (a)->size;
  eassume (0 <= size);
  return size;
}

INLINE bits_word *
bool_vector_data (Lisp_Object a)
{
  return XBOOL_VECTOR (a)->data;
}

INLINE unsigned char *
bool_vector_uchar_data (Lisp_Object a)
{
  return (unsigned char *) bool_vector_data (a);
}

/* True if A's Ith bit is set.  */

INLINE bool
bool_vector_bitref (Lisp_Object a, EMACS_INT i)
{
  eassume (0 <= i);
  eassert (i < bool_vector_size (a));
  return !! (bool_vector_uchar_data (a)[i / BOOL_VECTOR_BITS_PER_CHAR]
	     & (1 << (i % BOOL_VECTOR_BITS_PER_CHAR)));
}

INLINE Lisp_Object
bool_vector_ref (Lisp_Object a, EMACS_INT i)
{
  return bool_vector_bitref (a, i) ? Qt : Qnil;
}

/* Set A's Ith bit to B.  */

INLINE void
bool_vector_set (Lisp_Object a, EMACS_INT i, bool b)
{
  eassume (0 <= i);
  eassert (i < bool_vector_size (a));

  unsigned char *addr
    = &bool_vector_uchar_data (a)[i / BOOL_VECTOR_BITS_PER_CHAR];
  if (b)
    *addr |= 1 << (i % BOOL_VECTOR_BITS_PER_CHAR);
  else
    *addr &= ~ (1 << (i % BOOL_VECTOR_BITS_PER_CHAR));
}

/* Conveniences for dealing with Lisp arrays.  */

INLINE Lisp_Object
AREF (Lisp_Object array, ptrdiff_t idx)
{
  eassert (0 <= idx && idx < gc_asize (array));
  return XVECTOR (array)->contents[idx];
}

INLINE Lisp_Object *
aref_addr (Lisp_Object array, ptrdiff_t idx)
{
  eassert (0 <= idx && idx <= gc_asize (array));
  return & XVECTOR (array)->contents[idx];
}

INLINE void
ASET (Lisp_Object array, ptrdiff_t idx, Lisp_Object val)
{
  eassert (0 <= idx && idx < ASIZE (array));
  XVECTOR (array)->contents[idx] = val;
}

INLINE void
gc_aset (Lisp_Object array, ptrdiff_t idx, Lisp_Object val)
{
  /* Like ASET, but also can be used in the garbage collector:
     sweep_weak_table calls set_hash_key etc. while the table is marked.  */
  eassert (0 <= idx && idx < gc_asize (array));
  XVECTOR (array)->contents[idx] = val;
}

/* True, since Qnil's representation is zero.  Every place in the code
   that assumes Qnil is zero should verify (NIL_IS_ZERO), to make it easy
   to find such assumptions later if we change Qnil to be nonzero.
   Test iQnil and Lisp_Symbol instead of Qnil directly, since the latter
   is not suitable for use in an integer constant expression.  */
enum { NIL_IS_ZERO = iQnil == 0 && Lisp_Symbol == 0 };

/* Clear the object addressed by P, with size NBYTES, so that all its
   bytes are zero and all its Lisp values are nil.  */
INLINE void
memclear (void *p, ptrdiff_t nbytes)
{
  eassert (0 <= nbytes);
  verify (NIL_IS_ZERO);
  /* Since Qnil is zero, memset suffices.  */
  memset (p, 0, nbytes);
}

/* If a struct is made to look like a vector, this macro returns the length
   of the shortest vector that would hold that struct.  */

#define VECSIZE(type)						\
  ((sizeof (type) - header_size + word_size - 1) / word_size)

/* Like VECSIZE, but used when the pseudo-vector has non-Lisp_Object fields
   at the end and we need to compute the number of Lisp_Object fields (the
   ones that the GC needs to trace).  */

#define PSEUDOVECSIZE(type, lastlispfield)				\
  (offsetof (type, lastlispfield) + word_size < header_size		\
   ? 0 : (offsetof (type, lastlispfield) + word_size - header_size) / word_size)

/* True iff C is an ASCII character.  */
INLINE bool
ASCII_CHAR_P (intmax_t c)
{
  return 0 <= c && c < 0x80;
}

/* A char-table is a kind of vectorlike, with contents like a vector,
   but with a few additional slots.  For some purposes, it makes sense
   to handle a char-table as type 'struct Lisp_Vector'.  An element of
   a char-table can be any Lisp object, but if it is a sub-char-table,
   we treat it as a table that contains information of a specific
   range of characters.  A sub-char-table is like a vector, but with
   two integer fields between the header and Lisp data, which means
   that it has to be marked with some precautions (see mark_char_table
   in alloc.c).  A sub-char-table appears in an element of a char-table.  */

enum CHARTAB_SIZE_BITS
  {
    CHARTAB_SIZE_BITS_0 = 6,
    CHARTAB_SIZE_BITS_1 = 4,
    CHARTAB_SIZE_BITS_2 = 5,
    CHARTAB_SIZE_BITS_3 = 7
  };

extern const int chartab_size[4];

struct Lisp_Char_Table
  {
    /* HEADER.SIZE is the vector's size field, which also holds the
       pseudovector type information.  It holds the size, too.
       The size counts the defalt, parent, purpose, ascii,
       contents, and extras slots.  */
    union vectorlike_header header;

    /* This holds the default value, which is used whenever the value
       for a specific character is nil.  */
    Lisp_Object defalt;

    /* This points to another char table, from which we inherit when the
       value for a specific character is nil.  The `defalt' slot takes
       precedence over this.  */
    Lisp_Object parent;

    /* This is a symbol which says what kind of use this char-table is
       meant for.  */
    Lisp_Object purpose;

    /* The bottom sub char-table for characters in the range 0..127.  It
       is nil if no ASCII character has a specific value.  */
    Lisp_Object ascii;

    Lisp_Object contents[(1 << CHARTAB_SIZE_BITS_0)];

    /* These hold additional data.  It is a vector.  */
    Lisp_Object extras[FLEXIBLE_ARRAY_MEMBER];
  } GCALIGNED_STRUCT;

INLINE bool
CHAR_TABLE_P (Lisp_Object a)
{
  return PSEUDOVECTORP (a, PVEC_CHAR_TABLE);
}

INLINE struct Lisp_Char_Table *
XCHAR_TABLE (Lisp_Object a)
{
  eassert (CHAR_TABLE_P (a));
  return XUNTAG (a, Lisp_Vectorlike, struct Lisp_Char_Table);
}

struct Lisp_Sub_Char_Table
  {
    /* HEADER.SIZE is the vector's size field, which also holds the
       pseudovector type information.  It holds the size, too.  */
    union vectorlike_header header;

    /* Depth of this sub char-table.  It should be 1, 2, or 3.  A sub
       char-table of depth 1 contains 16 elements, and each element
       covers 4096 (128*32) characters.  A sub char-table of depth 2
       contains 32 elements, and each element covers 128 characters.  A
       sub char-table of depth 3 contains 128 elements, and each element
       is for one character.  */
    int depth;

    /* Minimum character covered by the sub char-table.  */
    int min_char;

    /* Use set_sub_char_table_contents to set this.  */
    Lisp_Object contents[FLEXIBLE_ARRAY_MEMBER];
  } GCALIGNED_STRUCT;

INLINE bool
SUB_CHAR_TABLE_P (Lisp_Object a)
{
  return PSEUDOVECTORP (a, PVEC_SUB_CHAR_TABLE);
}

INLINE struct Lisp_Sub_Char_Table *
XSUB_CHAR_TABLE (Lisp_Object a)
{
  eassert (SUB_CHAR_TABLE_P (a));
  return XUNTAG (a, Lisp_Vectorlike, struct Lisp_Sub_Char_Table);
}

INLINE Lisp_Object
CHAR_TABLE_REF_ASCII (Lisp_Object ct, ptrdiff_t idx)
{
  for (struct Lisp_Char_Table *tbl = XCHAR_TABLE (ct); ;
       tbl = XCHAR_TABLE (tbl->parent))
    {
      Lisp_Object val = (SUB_CHAR_TABLE_P (tbl->ascii)
			 ? XSUB_CHAR_TABLE (tbl->ascii)->contents[idx]
			 : tbl->ascii);
      if (NILP (val))
	val = tbl->defalt;
      if (!NILP (val) || NILP (tbl->parent))
	return val;
    }
}

/* Almost equivalent to Faref (CT, IDX) with optimization for ASCII
   characters.  Does not check validity of CT.  */
INLINE Lisp_Object
CHAR_TABLE_REF (Lisp_Object ct, int idx)
{
  return (ASCII_CHAR_P (idx)
	  ? CHAR_TABLE_REF_ASCII (ct, idx)
	  : char_table_ref (ct, idx));
}

/* Equivalent to Faset (CT, IDX, VAL) with optimization for ASCII and
   8-bit European characters.  Does not check validity of CT.  */
INLINE void
CHAR_TABLE_SET (Lisp_Object ct, int idx, Lisp_Object val)
{
  if (ASCII_CHAR_P (idx) && SUB_CHAR_TABLE_P (XCHAR_TABLE (ct)->ascii))
    set_sub_char_table_contents (XCHAR_TABLE (ct)->ascii, idx, val);
  else
    char_table_set (ct, idx, val);
}

#include "comp.h"

/* This structure describes a built-in function.
   It is generated by the DEFUN macro only.
   defsubr makes it into a Lisp object.  */

struct Lisp_Subr
  {
    union vectorlike_header header;
    union {
      Lisp_Object (*a0) (void);
      Lisp_Object (*a1) (Lisp_Object);
      Lisp_Object (*a2) (Lisp_Object, Lisp_Object);
      Lisp_Object (*a3) (Lisp_Object, Lisp_Object, Lisp_Object);
      Lisp_Object (*a4) (Lisp_Object, Lisp_Object, Lisp_Object, Lisp_Object);
      Lisp_Object (*a5) (Lisp_Object, Lisp_Object, Lisp_Object, Lisp_Object, Lisp_Object);
      Lisp_Object (*a6) (Lisp_Object, Lisp_Object, Lisp_Object, Lisp_Object, Lisp_Object, Lisp_Object);
      Lisp_Object (*a7) (Lisp_Object, Lisp_Object, Lisp_Object, Lisp_Object, Lisp_Object, Lisp_Object, Lisp_Object);
      Lisp_Object (*a8) (Lisp_Object, Lisp_Object, Lisp_Object, Lisp_Object, Lisp_Object, Lisp_Object, Lisp_Object, Lisp_Object);
      Lisp_Object (*aUNEVALLED) (Lisp_Object args);
      Lisp_Object (*aMANY) (ptrdiff_t, Lisp_Object *);
    } function;
    short min_args, max_args;
    const char *symbol_name;
    union {
      const char *string;
      Lisp_Object native;
    } intspec;
    Lisp_Object command_modes;
    EMACS_INT doc;
#ifdef HAVE_NATIVE_COMP
    Lisp_Object native_comp_u;
    char *native_c_name;
    Lisp_Object lambda_list;
    Lisp_Object type;
#endif
  } GCALIGNED_STRUCT;
union Aligned_Lisp_Subr
  {
    struct Lisp_Subr s;
    GCALIGNED_UNION_MEMBER
  };
verify (GCALIGNED (union Aligned_Lisp_Subr));

INLINE bool
SUBRP (Lisp_Object a)
{
  return PSEUDOVECTORP (a, PVEC_SUBR);
}

INLINE struct Lisp_Subr *
XSUBR (Lisp_Object a)
{
  eassert (SUBRP (a));
  return &XUNTAG (a, Lisp_Vectorlike, union Aligned_Lisp_Subr)->s;
}


/************************************************************************
                               Packages
************************************************************************/

struct Lisp_Package
{
  union vectorlike_header header;

  /* The package name, a string.  */
  Lisp_Object name;

  /* Package nicknames, a List of strings.  */
  Lisp_Object nicknames;

  /* Package-local nicknames, an alist of (NICKNAME . PACKAGE).  */
  Lisp_Object local_nicknames;

  /* List of package objects for the packages used by this
     package.  */
  Lisp_Object use_list;

  /* T means the package is locked, i.e. no symbols can be added to it.  */
  Lisp_Object lock;

  /* List of shadowing symbols.  */
  Lisp_Object shadowing_symbols;

  /* Hash table mapping of symbols present in this package.  This maps
     symbols present in the package to their accessibility, one of
     :internal or :external.  */
  Lisp_Object symbols;

} GCALIGNED_STRUCT;

union Aligned_Lisp_Package
{
  struct Lisp_Package s;
  GCALIGNED_UNION_MEMBER
};

verify (GCALIGNED (union Aligned_Lisp_Package));

INLINE bool
PACKAGEP (Lisp_Object a)
{
  return PSEUDOVECTORP (a, PVEC_PACKAGE);
}

INLINE void
CHECK_PACKAGE (Lisp_Object x)
{
  CHECK_TYPE (PACKAGEP (x), Qpackagep, x);
}

INLINE struct Lisp_Package *
XPACKAGE (Lisp_Object a)
{
  eassert (PACKAGEP (a));
  return &XUNTAG (a, Lisp_Vectorlike, union Aligned_Lisp_Package)->s;
}

INLINE Lisp_Object
PACKAGE_SYMBOLS (Lisp_Object package)
{
  return XPACKAGE (package)->symbols;
}

INLINE Lisp_Object
PACKAGE_NAMEX (Lisp_Object package)
{
  return XPACKAGE (package)->name;
}

INLINE Lisp_Object
PACKAGE_USE_LIST (Lisp_Object package)
{
  return XPACKAGE (package)->use_list;
}

extern void init_pkg_once (void);
extern void init_pkg (void);
extern void syms_of_pkg (void);
extern Lisp_Object pkg_qualified_symbol (Lisp_Object name, Lisp_Object package, bool external);
extern _Noreturn void pkg_error (const char *fmt, ...) ATTRIBUTE_FORMAT_PRINTF (1, 0);
extern Lisp_Object pkg_unqualified_symbol (Lisp_Object name);
extern bool pkg_keywordp (Lisp_Object obj);
extern Lisp_Object pkg_define_symbol (Lisp_Object sym, Lisp_Object package);
extern Lisp_Object pkg_intern_symbol (Lisp_Object sym, Lisp_Object package, Lisp_Object *status);
extern Lisp_Object pkg_emacs_intern (Lisp_Object name, Lisp_Object package);
extern Lisp_Object pkg_emacs_intern_soft (Lisp_Object name, Lisp_Object package);
extern Lisp_Object pkg_emacs_unintern (Lisp_Object name, Lisp_Object package);
extern Lisp_Object pkg_emacs_mapatoms (Lisp_Object fn, Lisp_Object package);
extern Lisp_Object pkg_lookup_non_keyword_c_string (const char *ptr, ptrdiff_t nchars, ptrdiff_t nbytes);
extern Lisp_Object pkg_intern_maybe_keyword (Lisp_Object name);
extern void pkg_break (void);
extern void pkg_define_builtin_symbols (void);
extern void pkg_map_symbols_c_fn (void (*fn) (Lisp_Object, Lisp_Object), Lisp_Object arg);
extern Lisp_Object pkg_find_package (Lisp_Object name);
extern Lisp_Object pkg_find_symbol (Lisp_Object name, Lisp_Object package, Lisp_Object *status);
extern void pkg_in_emacs_package (void);
extern Lisp_Object pkg_symbol_completion_string (Lisp_Object sym, Lisp_Object status);
extern Lisp_Object pkg_strip_package_prefix (Lisp_Object string, Lisp_Object package);
extern Lisp_Object pkg_local_nickname (Lisp_Object package);


/* Return whether a value might be a valid docstring.
   Used to distinguish the presence of non-docstring in the docstring slot,
   as in the case of OClosures.  */
INLINE bool
VALID_DOCSTRING_P (Lisp_Object doc)
{
  return FIXNUMP (doc) || STRINGP (doc)
         || (CONSP (doc) && STRINGP (XCAR (doc)) && FIXNUMP (XCDR (doc)));
}

enum char_table_specials
  {
    /* This is the number of slots that every char table must have.  This
       counts the ordinary slots and the top, defalt, parent, and purpose
       slots.  */
    CHAR_TABLE_STANDARD_SLOTS
      = (PSEUDOVECSIZE (struct Lisp_Char_Table, contents) - 1
	 + (1 << CHARTAB_SIZE_BITS_0)),

    /* This is the index of the first Lisp_Object field in Lisp_Sub_Char_Table
       when the latter is treated as an ordinary Lisp_Vector.  */
    SUB_CHAR_TABLE_OFFSET
      = PSEUDOVECSIZE (struct Lisp_Sub_Char_Table, contents) - 1
  };

/* Sanity-check pseudovector layout.  */
verify (offsetof (struct Lisp_Char_Table, defalt) == header_size);
verify (offsetof (struct Lisp_Char_Table, extras)
	== header_size + CHAR_TABLE_STANDARD_SLOTS * sizeof (Lisp_Object));
verify (offsetof (struct Lisp_Sub_Char_Table, contents)
	== header_size + SUB_CHAR_TABLE_OFFSET * sizeof (Lisp_Object));

/* Return the number of "extra" slots in the char table CT.  */

INLINE int
CHAR_TABLE_EXTRA_SLOTS (struct Lisp_Char_Table *ct)
{
  return ((ct->header.size & PSEUDOVECTOR_SIZE_MASK)
	  - CHAR_TABLE_STANDARD_SLOTS);
}


/* Save and restore the instruction and environment pointers,
   without affecting the signal mask.  */

#ifdef HAVE__SETJMP
typedef jmp_buf sys_jmp_buf;
# define sys_setjmp(j) _setjmp (j)
# define sys_longjmp(j, v) _longjmp (j, v)
#elif defined HAVE_SIGSETJMP
typedef sigjmp_buf sys_jmp_buf;
# define sys_setjmp(j) sigsetjmp (j, 0)
# define sys_longjmp(j, v) siglongjmp (j, v)
#else
/* A platform that uses neither _longjmp nor siglongjmp; assume
   longjmp does not affect the sigmask.  */
typedef jmp_buf sys_jmp_buf;
# define sys_setjmp(j) setjmp (j)
# define sys_longjmp(j, v) longjmp (j, v)
#endif

#include "thread.h"

/***********************************************************************
			       Symbols
 ***********************************************************************/

/* Value is name of symbol.  */

INLINE Lisp_Object
(SYMBOL_VAL) (struct Lisp_Symbol *sym)
{
  return lisp_h_SYMBOL_VAL (sym);
}

INLINE struct Lisp_Symbol *
SYMBOL_ALIAS (struct Lisp_Symbol *sym)
{
  eassume (sym->u.s.redirect == SYMBOL_VARALIAS && sym->u.s.val.alias);
  return sym->u.s.val.alias;
}
INLINE struct Lisp_Buffer_Local_Value *
SYMBOL_BLV (struct Lisp_Symbol *sym)
{
  eassume (sym->u.s.redirect == SYMBOL_LOCALIZED && sym->u.s.val.blv);
  return sym->u.s.val.blv;
}
INLINE lispfwd
SYMBOL_FWD (struct Lisp_Symbol *sym)
{
  eassume (sym->u.s.redirect == SYMBOL_FORWARDED && sym->u.s.val.fwd.fwdptr);
  return sym->u.s.val.fwd;
}

INLINE void
(SET_SYMBOL_VAL) (struct Lisp_Symbol *sym, Lisp_Object v)
{
  lisp_h_SET_SYMBOL_VAL (sym, v);
}

INLINE void
SET_SYMBOL_ALIAS (struct Lisp_Symbol *sym, struct Lisp_Symbol *v)
{
  eassume (sym->u.s.redirect == SYMBOL_VARALIAS && v);
  sym->u.s.val.alias = v;
}
INLINE void
SET_SYMBOL_BLV (struct Lisp_Symbol *sym, struct Lisp_Buffer_Local_Value *v)
{
  eassume (sym->u.s.redirect == SYMBOL_LOCALIZED && v);
  sym->u.s.val.blv = v;
}
INLINE void
SET_SYMBOL_FWD (struct Lisp_Symbol *sym, void const *v)
{
  eassume (sym->u.s.redirect == SYMBOL_FORWARDED && v);
  sym->u.s.val.fwd.fwdptr = v;
}

INLINE Lisp_Object
SYMBOL_NAME (Lisp_Object sym)
{
  return XSYMBOL (sym)->u.s.name;
}

INLINE Lisp_Object
SYMBOL_PACKAGE (Lisp_Object sym)
{
  return XSYMBOL (sym)->u.s.package;
}

INLINE bool
SYMBOL_KEYWORD_P (Lisp_Object sym)
{
  return EQ (XSYMBOL (sym)->u.s.package, Vkeyword_package);
}

INLINE Lisp_Object
LISP_SYMBOL_NAME (Lisp_Object sym)
{
  if (SYMBOL_KEYWORD_P (sym))
    return Fsymbol_name (sym);
  return SYMBOL_NAME (sym);
}

/* Value is non-zero if symbol cannot be changed through a simple set,
   i.e. it's a constant (e.g. nil, t, :keywords), or it has some
   watching functions.  */

INLINE int
(SYMBOL_TRAPPED_WRITE_P) (Lisp_Object sym)
{
  return lisp_h_SYMBOL_TRAPPED_WRITE_P (sym);
}

/* Value is non-zero if symbol cannot be changed at all, i.e. it's a
   constant (e.g. nil, t, :keywords).  Code that actually wants to
   write to SYM, should also check whether there are any watching
   functions.  */

INLINE int
(SYMBOL_CONSTANT_P) (Lisp_Object sym)
{
  return lisp_h_SYMBOL_CONSTANT_P (sym);
}

/* Placeholder for make-docfile to process.  The actual symbol
   definition is done by lread.c's define_symbol.  */
#define DEFSYM(sym, name) /* empty */


/***********************************************************************
			     Hash Tables
 ***********************************************************************/

/* The structure of a Lisp hash table.  */

struct Lisp_Hash_Table;

/* The type of a hash value stored in the table.
   It's unsigned and a subtype of EMACS_UINT.  */
typedef uint32_t hash_hash_t;

typedef enum {
  Test_eql,
  Test_eq,
  Test_equal,
} hash_table_std_test_t;

struct hash_table_test
{
  /* C function to compute hash code.  */
  hash_hash_t (*hashfn) (Lisp_Object, struct Lisp_Hash_Table *);

  /* C function to compare two keys.  */
  Lisp_Object (*cmpfn) (Lisp_Object, Lisp_Object, struct Lisp_Hash_Table *);

  /* User-supplied hash function, or nil.  */
  Lisp_Object user_hash_function;

  /* User-supplied key comparison function, or nil.  */
  Lisp_Object user_cmp_function;

  /* Function used to compare keys; always a bare symbol.  */
  Lisp_Object name;
};

typedef enum {
  Weak_None,		 /* No weak references.  */
  Weak_Key,		 /* Reference to key is weak.  */
  Weak_Value,		 /* Reference to value is weak.  */
  Weak_Key_Or_Value,	 /* References to key or value are weak:
			    element kept as long as strong reference to
			    either key or value remains.  */
  Weak_Key_And_Value,	 /* References to key and value are weak:
			    element kept as long as strong references to
			    both key and value remain.  */
} hash_table_weakness_t;

/* The type of a hash table index, both for table indices and index
   (hash) indices.  It's signed and a subtype of ptrdiff_t.  */
typedef int32_t hash_idx_t;

struct Lisp_Hash_Table
{
  union vectorlike_header header;

  /* Hash table internal structure:

     Lisp key         index                  table
         |            vector
         | hash fn                  hash    key   value  next
         v             +--+       +------+-------+------+----+
     hash value        |-1|       | C351 |  cow  | moo  | -1 |<-
         |             +--+       +------+-------+------+----+  |
          ------------>| -------->| 07A8 |  cat  | meow | -1 |  |
            range      +--+       +------+-------+------+----+  |
          reduction    |-1|     ->| 91D2 |  dog  | woof |   ----
                       +--+    |  +------+-------+------+----+
                       | ------   |  ?   |unbound|  ?   | -1 |<-
                       +--+       +------+-------+------+----+  |
                       | -------->| F6B0 | duck  |quack | -1 |  |
                       +--+       +------+-------+------+----+  |
                       |-1|     ->|  ?   |unbound|  ?   |   ----
                       +--+    |  +------+-------+------+----+
                       :  :    |  :      :       :     :    :
                               |
                           next_free

     The table is physically split into three vectors (hash, next,
     key_and_value) which may or may not be beneficial.  */

  hash_idx_t index_size;   /* Size of the index vector.  */
  hash_idx_t table_size;   /* Size of the next and hash vectors.  */

  /* Bucket vector.  An entry of -1 indicates no item is present,
     and a nonnegative entry is the index of the first item in
     a collision chain.
     This vector is index_size entries long.
     If index_size is 1 (and table_size is 0), then this is the
     constant read-only vector {-1}, shared between all instances.
     Otherwise it is heap-allocated.  */
  hash_idx_t *index;

  /* Vector of hash codes.  Unused entries have undefined values.
     This vector is table_size entries long.  */
  hash_hash_t *hash;

  /* Vector of keys and values.  The key of item I is found at index
     2 * I, the value is found at index 2 * I + 1.
     If the key is HASH_UNUSED_ENTRY_KEY, then this slot is unused.
     This is gc_marked specially if the table is weak.
     This vector is 2 * table_size entries long.  */
  Lisp_Object *key_and_value;

  /* The comparison and hash functions.  */
  const struct hash_table_test *test;

  /* Vector used to chain entries.  If entry I is free, next[I] is the
     entry number of the next free item.  If entry I is non-free,
     next[I] is the index of the next entry in the collision chain,
     or -1 if there is no such entry.
     This vector is table_size entries long.  */
  hash_idx_t *next;

  /* Number of key/value entries in the table.  */
  hash_idx_t count;

  /* Index of first free entry in free list, or -1 if none.  */
  hash_idx_t next_free;

  /* Weakness of the table.  */
  hash_table_weakness_t weakness : 8;

  /* Hash table test (only used when frozen in dump)  */
  hash_table_std_test_t frozen_test : 8;

  /* True if the table can be purecopied.  The table cannot be
     changed afterwards.  */
  bool purecopy;

  /* True if the table is mutable.  Ordinarily tables are mutable, but
     pure tables are not, and while a table is being mutated it is
     immutable for recursive attempts to mutate it.  */
  bool mutable;

  /* Next weak hash table if this is a weak hash table.  The head of
     the list is in weak_hash_tables.  Used only during garbage
     collection --- at other times, it is NULL.  */
  struct Lisp_Hash_Table *next_weak;
} GCALIGNED_STRUCT;

/* Key value that marks an unused hash table entry.  */
#define HASH_UNUSED_ENTRY_KEY Qunbound

/* KEY is a key of an unused hash table entry.  */
INLINE bool
hash_unused_entry_key_p (Lisp_Object key)
{
  return BASE_EQ (key, HASH_UNUSED_ENTRY_KEY);
}

INLINE bool
HASH_TABLE_P (Lisp_Object a)
{
  return PSEUDOVECTORP (a, PVEC_HASH_TABLE);
}

INLINE struct Lisp_Hash_Table *
XHASH_TABLE (Lisp_Object a)
{
  eassert (HASH_TABLE_P (a));
  return XUNTAG (a, Lisp_Vectorlike, struct Lisp_Hash_Table);
}

#define XSET_HASH_TABLE(VAR, PTR) \
     (XSETPSEUDOVECTOR (VAR, PTR, PVEC_HASH_TABLE))

/* Value is the key part of entry IDX in hash table H.  */
INLINE Lisp_Object
HASH_KEY (const struct Lisp_Hash_Table *h, ptrdiff_t idx)
{
  eassert (idx >= 0 && idx < h->table_size);
  return h->key_and_value[2 * idx];
}

/* Value is the value part of entry IDX in hash table H.  */
INLINE Lisp_Object
HASH_VALUE (const struct Lisp_Hash_Table *h, ptrdiff_t idx)
{
  eassert (idx >= 0 && idx < h->table_size);
  return h->key_and_value[2 * idx + 1];
}

/* Value is the hash code computed for entry IDX in hash table H.  */
INLINE hash_hash_t
HASH_HASH (const struct Lisp_Hash_Table *h, ptrdiff_t idx)
{
  eassert (idx >= 0 && idx < h->table_size);
  return h->hash[idx];
}

/* Value is the size of hash table H.  */
INLINE ptrdiff_t
HASH_TABLE_SIZE (const struct Lisp_Hash_Table *h)
{
  return h->table_size;
}

/* Hash value for KEY in hash table H.  */
INLINE hash_hash_t
hash_from_key (struct Lisp_Hash_Table *h, Lisp_Object key)
{
  return h->test->hashfn (key, h);
}

void hash_table_thaw (Lisp_Object hash_table);

/* Default size for hash tables if not specified.  */

enum DEFAULT_HASH_SIZE { DEFAULT_HASH_SIZE = 0 };

/* Combine two integers X and Y for hashing.  The result might exceed
   INTMASK.  */

INLINE EMACS_UINT
sxhash_combine (EMACS_UINT x, EMACS_UINT y)
{
  return (x << 4) + (x >> (EMACS_INT_WIDTH - 4)) + y;
}

/* Hash X, returning a value in the range 0..INTMASK.  */

INLINE EMACS_UINT
SXHASH_REDUCE (EMACS_UINT x)
{
  return (x ^ x >> (EMACS_INT_WIDTH - FIXNUM_BITS)) & INTMASK;
}

struct Lisp_Marker
{
  union vectorlike_header header;

  /* This is the buffer that the marker points into, or 0 if it points nowhere.
     Note: a chain of markers can contain markers pointing into different
     buffers (the chain is per buffer_text rather than per buffer, so it's
     shared between indirect buffers).  */
  /* This is used for (other than NULL-checking):
     - Fmarker_buffer
     - Fset_marker: check eq(oldbuf, newbuf) to avoid unchain+rechain.
     - unchain_marker: to find the list from which to unchain.
     - Fkill_buffer: to only unchain the markers of current indirect buffer.
     */
  struct buffer *buffer;

  /* This flag is temporarily used in the functions
     decode/encode_coding_object to record that the marker position
     must be adjusted after the conversion.  */
  bool_bf need_adjustment : 1;
  /* True means normal insertion at the marker's position
     leaves the marker after the inserted text.  */
  bool_bf insertion_type : 1;

  /* The remaining fields are meaningless in a marker that
     does not point anywhere.  */

  /* For markers that point somewhere,
     this is used to chain of all the markers in a given buffer.
     The chain does not preserve markers from garbage collection;
     instead, markers are removed from the chain when freed by GC.  */
  /* We could remove it and use an array in buffer_text instead.
     That would also allow us to preserve it ordered.  */
  struct Lisp_Marker *next;
  /* This is the char position where the marker points.  */
  ptrdiff_t charpos;
  /* This is the byte position.
     It's mostly used as a charpos<->bytepos cache (i.e. it's not directly
     used to implement the functionality of markers, but rather to (ab)use
     markers as a cache for char<->byte mappings).  */
  ptrdiff_t bytepos;
} GCALIGNED_STRUCT;

struct Lisp_Overlay
/* An overlay's real data content is:
   - plist
   - buffer
   - itree node
   - start buffer position (field of the itree node)
   - end buffer position (field of the itree node)
   - insertion types of both ends (fields of the itree node).  */
  {
    union vectorlike_header header;
    Lisp_Object plist;
    struct buffer *buffer;        /* eassert (live buffer || NULL). */
    struct itree_node *interval;
  } GCALIGNED_STRUCT;

struct Lisp_Misc_Ptr
  {
    union vectorlike_header header;
    void *pointer;
  } GCALIGNED_STRUCT;

extern Lisp_Object make_misc_ptr (void *);

/* A mint_ptr object OBJ represents a C-language pointer P efficiently.
   Preferably (and typically), OBJ is a fixnum I such that
   XFIXNUMPTR (I) == P, as this represents P within a single Lisp value
   without requiring any auxiliary memory.  However, if P would be
   damaged by being tagged as an integer and then untagged via
   XFIXNUMPTR, then OBJ is a Lisp_Misc_Ptr with pointer component P.

   mint_ptr objects are efficiency hacks intended for C code.
   Although xmint_ptr can be given any mint_ptr generated by non-buggy
   C code, it should not be given a mint_ptr generated from Lisp code
   as that would allow Lisp code to coin pointers from integers and
   could lead to crashes.  To package a C pointer into a Lisp-visible
   object you can put the pointer into a pseudovector instead; see
   Lisp_User_Ptr for an example.  */

INLINE Lisp_Object
make_mint_ptr (void *a)
{
  Lisp_Object val = TAG_PTR (Lisp_Int0, a);
  return FIXNUMP (val) && XFIXNUMPTR (val) == a ? val : make_misc_ptr (a);
}

INLINE bool
mint_ptrp (Lisp_Object x)
{
  return FIXNUMP (x) || PSEUDOVECTORP (x, PVEC_MISC_PTR);
}

INLINE void *
xmint_pointer (Lisp_Object a)
{
  eassert (mint_ptrp (a));
  if (FIXNUMP (a))
    return XFIXNUMPTR (a);
  return XUNTAG (a, Lisp_Vectorlike, struct Lisp_Misc_Ptr)->pointer;
}

struct Lisp_Sqlite
{
  union vectorlike_header header;
  void *db;
  void *stmt;
  char *name;
  void (*finalizer) (void *);
  bool eof;
  bool is_statement;
} GCALIGNED_STRUCT;

struct Lisp_User_Ptr
{
  union vectorlike_header header;
  void (*finalizer) (void *);
  void *p;
} GCALIGNED_STRUCT;

/* A finalizer sentinel.  */
struct Lisp_Finalizer
  {
    union vectorlike_header header;

    /* Call FUNCTION when the finalizer becomes unreachable, even if
       FUNCTION contains a reference to the finalizer; i.e., call
       FUNCTION when it is reachable _only_ through finalizers.  */
    Lisp_Object function;

    /* Circular list of all active weak references.  */
    struct Lisp_Finalizer *prev;
    struct Lisp_Finalizer *next;
  } GCALIGNED_STRUCT;

extern struct Lisp_Finalizer finalizers;
extern struct Lisp_Finalizer doomed_finalizers;

INLINE bool
FINALIZERP (Lisp_Object x)
{
  return PSEUDOVECTORP (x, PVEC_FINALIZER);
}

INLINE struct Lisp_Finalizer *
XFINALIZER (Lisp_Object a)
{
  eassert (FINALIZERP (a));
  return XUNTAG (a, Lisp_Vectorlike, struct Lisp_Finalizer);
}

INLINE bool
MARKERP (Lisp_Object x)
{
  return PSEUDOVECTORP (x, PVEC_MARKER);
}

INLINE struct Lisp_Marker *
XMARKER (Lisp_Object a)
{
  eassert (MARKERP (a));
  return XUNTAG (a, Lisp_Vectorlike, struct Lisp_Marker);
}

INLINE bool
OVERLAYP (Lisp_Object x)
{
  return PSEUDOVECTORP (x, PVEC_OVERLAY);
}

INLINE struct Lisp_Overlay *
XOVERLAY (Lisp_Object a)
{
  eassert (OVERLAYP (a));
  return XUNTAG (a, Lisp_Vectorlike, struct Lisp_Overlay);
}

INLINE Lisp_Object
SYMBOL_WITH_POS_SYM (Lisp_Object a)
{
  if (!SYMBOL_WITH_POS_P (a))
    wrong_type_argument (Qsymbol_with_pos_p, a);
  return XSYMBOL_WITH_POS (a)->sym;
}

INLINE Lisp_Object
SYMBOL_WITH_POS_POS (Lisp_Object a)
{
  if (!SYMBOL_WITH_POS_P (a))
    wrong_type_argument (Qsymbol_with_pos_p, a);
  return XSYMBOL_WITH_POS (a)->pos;
}

INLINE bool
USER_PTRP (Lisp_Object x)
{
  return PSEUDOVECTORP (x, PVEC_USER_PTR);
}

INLINE struct Lisp_User_Ptr *
XUSER_PTR (Lisp_Object a)
{
  eassert (USER_PTRP (a));
  return XUNTAG (a, Lisp_Vectorlike, struct Lisp_User_Ptr);
}

INLINE bool
SQLITEP (Lisp_Object x)
{
  return PSEUDOVECTORP (x, PVEC_SQLITE);
}

INLINE bool
SQLITE (Lisp_Object a)
{
  return PSEUDOVECTORP (a, PVEC_SQLITE);
}

INLINE void
CHECK_SQLITE (Lisp_Object x)
{
  CHECK_TYPE (SQLITE (x), Qsqlitep, x);
}

INLINE struct Lisp_Sqlite *
XSQLITE (Lisp_Object a)
{
  eassert (SQLITEP (a));
  return XUNTAG (a, Lisp_Vectorlike, struct Lisp_Sqlite);
}

INLINE bool
BIGNUMP (Lisp_Object x)
{
  return PSEUDOVECTORP (x, PVEC_BIGNUM);
}

INLINE bool
INTEGERP (Lisp_Object x)
{
  return FIXNUMP (x) || BIGNUMP (x);
}

/* Return a Lisp integer with value taken from N.  */
INLINE Lisp_Object
make_int (intmax_t n)
{
  return FIXNUM_OVERFLOW_P (n) ? make_bigint (n) : make_fixnum (n);
}
INLINE Lisp_Object
make_uint (uintmax_t n)
{
  return FIXNUM_OVERFLOW_P (n) ? make_biguint (n) : make_fixnum (n);
}

/* Return a Lisp integer equal to the value of the C integer EXPR.  */
#define INT_TO_INTEGER(expr) \
  (EXPR_SIGNED (expr) ? make_int (expr) : make_uint (expr))


/* Forwarding pointer to an int variable.
   This is allowed only in the value cell of a symbol,
   and it means that the symbol's value really lives in the
   specified int variable.  */
struct Lisp_Intfwd
  {
    enum Lisp_Fwd_Type type;	/* = Lisp_Fwd_Int */
    intmax_t *intvar;
  };

/* Boolean forwarding pointer to an int variable.
   This is like Lisp_Intfwd except that the ostensible
   "value" of the symbol is t if the bool variable is true,
   nil if it is false.  */
struct Lisp_Boolfwd
  {
    enum Lisp_Fwd_Type type;	/* = Lisp_Fwd_Bool */
    bool *boolvar;
  };

/* Forwarding pointer to a Lisp_Object variable.
   This is allowed only in the value cell of a symbol,
   and it means that the symbol's value really lives in the
   specified variable.  */
struct Lisp_Objfwd
  {
    enum Lisp_Fwd_Type type;	/* = Lisp_Fwd_Obj */
    Lisp_Object *objvar;
  };

/* Like Lisp_Objfwd except that value lives in a slot in the
   current buffer.  Value is byte index of slot within buffer.  */
struct Lisp_Buffer_Objfwd
  {
    enum Lisp_Fwd_Type type;	/* = Lisp_Fwd_Buffer_Obj */
    int offset;
    /* One of Qnil, Qintegerp, Qsymbolp, Qstringp, Qfloatp or Qnumberp.  */
    Lisp_Object predicate;
  };

/* struct Lisp_Buffer_Local_Value is used in a symbol value cell when
   the symbol has buffer-local bindings.  (Exception:
   some buffer-local variables are built-in, with their values stored
   in the buffer structure itself.  They are handled differently,
   using struct Lisp_Buffer_Objfwd.)

   The `valcell' slot holds the variable's current value (unless `fwd'
   is set).  This value is the one that corresponds to the loaded binding.
   To read or set the variable, you must first make sure the right binding
   is loaded; then you can access the value in (or through) `valcell'.

   `where' is the buffer for which the loaded binding was found.
   If it has changed, to make sure the right binding is loaded it is
   necessary to find which binding goes with the current buffer, then
   load it.  To load it, first unload the previous binding.

   `local_if_set' indicates that merely setting the variable creates a
   local binding for the current buffer.  Otherwise the latter, setting
   the variable does not do that; only make-local-variable does that.  */

struct Lisp_Buffer_Local_Value
  {
    /* True means that merely setting the variable creates a local
       binding for the current buffer.  */
    bool_bf local_if_set : 1;
    /* True means that the binding now loaded was found.
       Presumably equivalent to (defcell!=valcell).  */
    bool_bf found : 1;
    /* If non-NULL, a forwarding to the C var where it should also be set.  */
    lispfwd fwd;	/* Should never be (Buffer|Kboard)_Objfwd.  */
    /* The buffer for which the loaded binding was found.  */
    Lisp_Object where;
    /* A cons cell that holds the default value.  It has the form
       (SYMBOL . DEFAULT-VALUE).  */
    Lisp_Object defcell;
    /* The cons cell from `where's parameter alist.
       It always has the form (SYMBOL . VALUE)
       Note that if `fwd' is non-NULL, VALUE may be out of date.
       Also if the currently loaded binding is the default binding, then
       this is `eq'ual to defcell.  */
    Lisp_Object valcell;
  };

/* Like Lisp_Objfwd except that value lives in a slot in the
   current kboard.  */
struct Lisp_Kboard_Objfwd
  {
    enum Lisp_Fwd_Type type;	/* = Lisp_Fwd_Kboard_Obj */
    int offset;
  };

INLINE enum Lisp_Fwd_Type
XFWDTYPE (lispfwd a)
{
  enum Lisp_Fwd_Type const *p = a.fwdptr;
  return *p;
}

INLINE bool
BUFFER_OBJFWDP (lispfwd a)
{
  return XFWDTYPE (a) == Lisp_Fwd_Buffer_Obj;
}

INLINE struct Lisp_Buffer_Objfwd const *
XBUFFER_OBJFWD (lispfwd a)
{
  eassert (BUFFER_OBJFWDP (a));
  return a.fwdptr;
}

/* Lisp floating point type.  */
struct Lisp_Float
  {
    union
    {
      double data;
      struct Lisp_Float *chain;
      GCALIGNED_UNION_MEMBER
    } u;
  };
verify (GCALIGNED (struct Lisp_Float));

INLINE bool
(FLOATP) (Lisp_Object x)
{
  return lisp_h_FLOATP (x);
}

INLINE struct Lisp_Float *
XFLOAT (Lisp_Object a)
{
  eassert (FLOATP (a));
  return XUNTAG (a, Lisp_Float, struct Lisp_Float);
}

INLINE double
XFLOAT_DATA (Lisp_Object f)
{
  return XFLOAT (f)->u.data;
}

/* Most hosts nowadays use IEEE floating point, so they use IEC 60559
   representations, have infinities and NaNs, and do not trap on
   exceptions.  Define IEEE_FLOATING_POINT to 1 if this host is one of the
   typical ones.  The C23 macro __STDC_IEC_60559_BFP__ (or its
   obsolescent C11 counterpart __STDC_IEC_559__) is close to what is
   wanted here, but is not quite right because Emacs does not require
   all the features of C23 Annex F (and does not require C11 or later,
   for that matter).  */

#define IEEE_FLOATING_POINT (FLT_RADIX == 2 && FLT_MANT_DIG == 24 \
			     && FLT_MIN_EXP == -125 && FLT_MAX_EXP == 128)

/* Meanings of slots in a Lisp_Compiled:  */

enum Lisp_Compiled
  {
    COMPILED_ARGLIST = 0,
    COMPILED_BYTECODE = 1,
    COMPILED_CONSTANTS = 2,
    COMPILED_STACK_DEPTH = 3,
    COMPILED_DOC_STRING = 4,
    COMPILED_INTERACTIVE = 5
  };

/* Flag bits in a character.  These also get used in termhooks.h.
   Emacs needs 22 bits for the character value itself, see MAX_CHAR,
   so we shouldn't use any bits lower than 0x0400000.  */
enum char_bits
  {
    CHAR_ALT = 0x0400000,
    CHAR_SUPER = 0x0800000,
    CHAR_HYPER = 0x1000000,
    CHAR_SHIFT = 0x2000000,
    CHAR_CTL = 0x4000000,
    CHAR_META = 0x8000000,

    CHAR_MODIFIER_MASK =
      CHAR_ALT | CHAR_SUPER | CHAR_HYPER | CHAR_SHIFT | CHAR_CTL | CHAR_META,

    /* Actually, the current Emacs uses 22 bits for the character value
       itself.  */
    CHARACTERBITS = 22
  };

/* Data type checking.  */

INLINE bool
FIXNATP (Lisp_Object x)
{
  return FIXNUMP (x) && 0 <= XFIXNUM (x);
}

/* Like XFIXNUM (A), but may be faster.  A must be nonnegative.  */
INLINE EMACS_INT
XFIXNAT (Lisp_Object a)
{
  eassert (FIXNUMP (a));
  EMACS_INT int0 = Lisp_Int0;
  EMACS_INT result = USE_LSB_TAG ? XFIXNUM (a) : XLI (a) - (int0 << VALBITS);
  eassume (0 <= result);
  return result;
}

INLINE bool
NUMBERP (Lisp_Object x)
{
  return INTEGERP (x) || FLOATP (x);
}

INLINE bool
RANGED_FIXNUMP (intmax_t lo, Lisp_Object x, intmax_t hi)
{
  return FIXNUMP (x) && lo <= XFIXNUM (x) && XFIXNUM (x) <= hi;
}

#define TYPE_RANGED_FIXNUMP(type, x) \
  (FIXNUMP (x)			      \
   && (TYPE_SIGNED (type) ? TYPE_MINIMUM (type) <= XFIXNUM (x) : 0 <= XFIXNUM (x)) \
   && XFIXNUM (x) <= TYPE_MAXIMUM (type))

INLINE bool
AUTOLOADP (Lisp_Object x)
{
  return CONSP (x) && EQ (Qautoload, XCAR (x));
}


/* Test for specific pseudovector types.  */

INLINE bool
WINDOW_CONFIGURATIONP (Lisp_Object a)
{
  return PSEUDOVECTORP (a, PVEC_WINDOW_CONFIGURATION);
}

INLINE bool
COMPILEDP (Lisp_Object a)
{
  return PSEUDOVECTORP (a, PVEC_COMPILED);
}

INLINE bool
FRAMEP (Lisp_Object a)
{
  return PSEUDOVECTORP (a, PVEC_FRAME);
}

INLINE bool
RECORDP (Lisp_Object a)
{
  return PSEUDOVECTORP (a, PVEC_RECORD);
}

INLINE void
CHECK_RECORD (Lisp_Object x)
{
  CHECK_TYPE (RECORDP (x), Qrecordp, x);
}

/* Test for image (image . spec)  */
INLINE bool
IMAGEP (Lisp_Object x)
{
  return CONSP (x) && EQ (XCAR (x), Qimage);
}

/* Array types.  */
INLINE bool
ARRAYP (Lisp_Object x)
{
  return VECTORP (x) || STRINGP (x) || CHAR_TABLE_P (x) || BOOL_VECTOR_P (x);
}

INLINE void
CHECK_LIST (Lisp_Object x)
{
  CHECK_TYPE (CONSP (x) || NILP (x), Qlistp, x);
}

INLINE void
CHECK_LIST_END (Lisp_Object x, Lisp_Object y)
{
  CHECK_TYPE (NILP (x), Qlistp, y);
}

INLINE void
(CHECK_FIXNUM) (Lisp_Object x)
{
  lisp_h_CHECK_FIXNUM (x);
}

INLINE void
CHECK_STRING_CAR (Lisp_Object x)
{
  CHECK_TYPE (STRINGP (XCAR (x)), Qstringp, XCAR (x));
}
/* This is a bit special because we always need size afterwards.  */
INLINE ptrdiff_t
CHECK_VECTOR_OR_STRING (Lisp_Object x)
{
  if (VECTORP (x))
    return ASIZE (x);
  if (STRINGP (x))
    return SCHARS (x);
  wrong_type_argument (Qarrayp, x);
}
INLINE void
CHECK_ARRAY (Lisp_Object x, Lisp_Object predicate)
{
  CHECK_TYPE (ARRAYP (x), predicate, x);
}
INLINE void
CHECK_FIXNAT (Lisp_Object x)
{
  CHECK_TYPE (FIXNATP (x), Qwholenump, x);
}

INLINE double
XFLOATINT (Lisp_Object n)
{
  return (FIXNUMP (n) ? XFIXNUM (n)
	  : FLOATP (n) ? XFLOAT_DATA (n)
	  : bignum_to_double (n));
}

INLINE void
CHECK_NUMBER (Lisp_Object x)
{
  CHECK_TYPE (NUMBERP (x), Qnumberp, x);
}

INLINE void
CHECK_INTEGER (Lisp_Object x)
{
  CHECK_TYPE (INTEGERP (x), Qintegerp, x);
}

INLINE void
CHECK_SUBR (Lisp_Object x)
{
  CHECK_TYPE (SUBRP (x), Qsubrp, x);
}


/* If we're not dumping using the legacy dumper and we might be using
   the portable dumper, try to bunch all the subr structures together
   for more efficient dump loading.  */
#ifndef HAVE_UNEXEC
# ifdef DARWIN_OS
#  define SUBR_SECTION_ATTRIBUTE ATTRIBUTE_SECTION ("__DATA,subrs")
# else
#  define SUBR_SECTION_ATTRIBUTE ATTRIBUTE_SECTION (".subrs")
# endif
#else
# define SUBR_SECTION_ATTRIBUTE
#endif

/* Define a built-in function for calling from Lisp.
 `lname' should be the name to give the function in Lisp,
    as a null-terminated C string.
 `fnname' should be the name of the function in C.
    By convention, it starts with F.
 `sname' should be the name for the C constant structure
    that records information on this function for internal use.
    By convention, it should be the same as `fnname' but with S instead of F.
    It's too bad that C macros can't compute this from `fnname'.
 `minargs' should be a number, the minimum number of arguments allowed.
 `maxargs' should be a number, the maximum number of arguments allowed,
    or else MANY or UNEVALLED.
    MANY means there are &rest arguments.  Here we pass a vector
        of evaluated arguments in the form of an integer
        number-of-arguments followed by the address of a vector of
        Lisp_Objects which contains the argument values.  (We also use
        this convention when calling a subr with more than 8 parameters.)
    UNEVALLED means pass the list of unevaluated arguments
 `intspec' says how interactive arguments are to be fetched.
    If the string starts with a `(', `intspec' is evaluated and the resulting
    list is the list of arguments.
    If it's a string that doesn't start with `(', the value should follow
    the one of the doc string for `interactive'.
    A null string means call interactively with no arguments.
 `doc' is documentation for the user.  */

/* This version of DEFUN declares a function prototype with the right
   arguments, so we can catch errors with maxargs at compile-time.  */
#define DEFUN(lname, fnname, sname, minargs, maxargs, intspec, doc) \
  SUBR_SECTION_ATTRIBUTE                                            \
  static union Aligned_Lisp_Subr sname =                            \
     {{{ PVEC_SUBR << PSEUDOVECTOR_AREA_BITS },			    \
       { .a ## maxargs = fnname },				    \
       minargs, maxargs, lname, {intspec}, lisp_h_Qnil}};	    \
   Lisp_Object fnname

/* defsubr (Sname);
   is how we define the symbol for function `name' at start-up time.  */
extern void defsubr (union Aligned_Lisp_Subr *);

enum maxargs
  {
    MANY = -2,
    UNEVALLED = -1
  };

/* Call a function F that accepts many args, passing it ARRAY's elements.  */
#define CALLMANY(f, array) (f) (ARRAYELTS (array), array)

/* Call a function F that accepts many args, passing it the remaining args,
   E.g., 'return CALLN (Fformat, fmt, text);' is less error-prone than
   '{ Lisp_Object a[2]; a[0] = fmt; a[1] = text; return Fformat (2, a); }'.
   CALLN requires at least one function argument (as C99 prohibits
   empty initializers), and is overkill for simple usages like
   'Finsert (1, &text);'.  */
#define CALLN(f, ...) CALLMANY (f, ((Lisp_Object []) {__VA_ARGS__}))
#define calln(...) CALLN (Ffuncall, __VA_ARGS__)
/* Compatibility aliases.  */
#define call1 calln
#define call2 calln
#define call3 calln
#define call4 calln
#define call5 calln
#define call6 calln
#define call7 calln
#define call8 calln

/* Define 'call0' as a function rather than a CPP macro because we
   sometimes want to pass it as a first class function.  */
INLINE Lisp_Object
call0 (Lisp_Object fn)
{
  return Ffuncall (1, &fn);
}

extern void defvar_lisp (struct Lisp_Objfwd const *, char const *);
extern void defvar_lisp_nopro (struct Lisp_Objfwd const *, char const *);
extern void defvar_bool (struct Lisp_Boolfwd const *, char const *);
extern void defvar_int (struct Lisp_Intfwd const *, char const *);
extern void defvar_kboard (struct Lisp_Kboard_Objfwd const *, char const *);

/* Macros we use to define forwarded Lisp variables.
   These are used in the syms_of_FILENAME functions.

   An ordinary (not in buffer_defaults, per-buffer, or per-keyboard)
   lisp variable is actually a field in `struct emacs_globals'.  The
   field's name begins with "f_", which is a convention enforced by
   these macros.  Each such global has a corresponding #define in
   globals.h; the plain name should be used in the code.

   E.g., the global "cons_cells_consed" is declared as "int
   f_cons_cells_consed" in globals.h, but there is a define:

      #define cons_cells_consed globals.f_cons_cells_consed

   All C code uses the `cons_cells_consed' name.  This is all done
   this way to support indirection for multi-threaded Emacs.  */

#define DEFVAR_LISP(lname, vname, doc)		\
  do {						\
    static struct Lisp_Objfwd const o_fwd	\
      = {Lisp_Fwd_Obj, &globals.f_##vname};	\
    defvar_lisp (&o_fwd, lname);		\
  } while (false)
#define DEFVAR_LISP_NOPRO(lname, vname, doc)	\
  do {						\
    static struct Lisp_Objfwd const o_fwd	\
      = {Lisp_Fwd_Obj, &globals.f_##vname};	\
    defvar_lisp_nopro (&o_fwd, lname);		\
  } while (false)
#define DEFVAR_BOOL(lname, vname, doc)		\
  do {						\
    static struct Lisp_Boolfwd const b_fwd	\
      = {Lisp_Fwd_Bool, &globals.f_##vname};	\
    defvar_bool (&b_fwd, lname);		\
  } while (false)
#define DEFVAR_INT(lname, vname, doc)		\
  do {						\
    static struct Lisp_Intfwd const i_fwd	\
      = {Lisp_Fwd_Int, &globals.f_##vname};	\
    defvar_int (&i_fwd, lname);			\
  } while (false)

#define DEFVAR_KBOARD(lname, vname, doc)			\
  do {								\
    static struct Lisp_Kboard_Objfwd const ko_fwd		\
      = {Lisp_Fwd_Kboard_Obj, offsetof (KBOARD, vname##_)};	\
    defvar_kboard (&ko_fwd, lname);				\
  } while (false)


/* Elisp uses multiple stacks:
   - The C stack.
   - The specpdl stack keeps track of backtraces, unwind-protects and
     dynamic let-bindings.  It is allocated from the 'specpdl' array,
     a manually managed stack.
   - The handler stack keeps track of active catch tags and condition-case
     handlers.  It is allocated in a manually managed stack implemented by a
     doubly-linked list allocated via xmalloc and never freed.  */

/* Structure for recording Lisp call stack for backtrace purposes.  */

/* The special binding stack holds the outer values of variables while
   they are bound by a function application or a let form, stores the
   code to be executed for unwind-protect forms.

   NOTE: The specbinding union is defined here, because SPECPDL_INDEX is
   used all over the place, needs to be fast, and needs to know the size of
   union specbinding.  But only eval.c should access it.  */

enum specbind_tag {
  SPECPDL_UNWIND,		/* An unwind_protect function on Lisp_Object.  */
  SPECPDL_UNWIND_ARRAY,		/* Likewise, on an array that needs freeing.
				   Its elements are potential Lisp_Objects.  */
  SPECPDL_UNWIND_PTR,		/* Likewise, on void *.  */
  SPECPDL_UNWIND_INT,		/* Likewise, on int.  */
  SPECPDL_UNWIND_INTMAX,	/* Likewise, on intmax_t.  */
  SPECPDL_UNWIND_EXCURSION,	/* Likewise, on an excursion.  */
  SPECPDL_UNWIND_VOID,		/* Likewise, with no arg.  */
  SPECPDL_BACKTRACE,		/* An element of the backtrace.  */
  SPECPDL_NOP,			/* A filler.  */
#ifdef HAVE_MODULES
  SPECPDL_MODULE_RUNTIME,       /* A live module runtime.  */
  SPECPDL_MODULE_ENVIRONMENT,   /* A live module environment.  */
#endif
  SPECPDL_LET,			/* A plain and simple dynamic let-binding.  */
  /* Tags greater than SPECPDL_LET must be "subkinds" of LET.  */
  SPECPDL_LET_LOCAL,		/* A buffer-local let-binding.  */
  SPECPDL_LET_DEFAULT		/* A global binding for a localized var.  */
};

union specbinding
  {
    /* Aligning similar members consistently might help efficiency slightly
       (Bug#31996#25).  */
    ENUM_BF (specbind_tag) kind : CHAR_BIT;
    struct {
      ENUM_BF (specbind_tag) kind : CHAR_BIT;
      void (*func) (Lisp_Object);
      Lisp_Object arg;
      EMACS_INT eval_depth;
    } unwind;
    struct {
      ENUM_BF (specbind_tag) kind : CHAR_BIT;
      ptrdiff_t nelts;
      Lisp_Object *array;
    } unwind_array;
    struct {
      ENUM_BF (specbind_tag) kind : CHAR_BIT;
      void (*func) (void *);	/* Unwind function.  */
      void *arg;
      void (*mark) (void *);	/* GC mark function (if non-null).  */
    } unwind_ptr;
    struct {
      ENUM_BF (specbind_tag) kind : CHAR_BIT;
      void (*func) (int);
      int arg;
    } unwind_int;
    struct {
      ENUM_BF (specbind_tag) kind : CHAR_BIT;
      void (*func) (intmax_t);
      intmax_t arg;
    } unwind_intmax;
    struct {
      ENUM_BF (specbind_tag) kind : CHAR_BIT;
      Lisp_Object marker, window;
    } unwind_excursion;
    struct {
      ENUM_BF (specbind_tag) kind : CHAR_BIT;
      void (*func) (void);
    } unwind_void;
    struct {
      ENUM_BF (specbind_tag) kind : CHAR_BIT;
      /* `where' is not used in the case of SPECPDL_LET.  */
      Lisp_Object symbol, old_value, where;
    } let;
    struct {
      ENUM_BF (specbind_tag) kind : CHAR_BIT;
      bool_bf debug_on_exit : 1;
      Lisp_Object function;
      Lisp_Object *args;
      ptrdiff_t nargs;
    } bt;
  };

/* We use 64-bit platforms as a proxy for ones with ABIs that treat
   small structs efficiently.  */
#if SIZE_MAX > 0xffffffff
#define WRAP_SPECPDL_REF 1
#endif

/* Abstract reference to a specpdl entry.
   The number is always a multiple of sizeof (union specbinding).  */
#ifdef WRAP_SPECPDL_REF
/* Use a proper type for specpdl_ref if it does not make the code slower,
   since the type checking is quite useful.  */
typedef struct { ptrdiff_t bytes; } specpdl_ref;
#else
typedef ptrdiff_t specpdl_ref;
#endif

/* Internal use only.  */
INLINE specpdl_ref
wrap_specpdl_ref (ptrdiff_t bytes)
{
#ifdef WRAP_SPECPDL_REF
  return (specpdl_ref){.bytes = bytes};
#else
  return bytes;
#endif
}

/* Internal use only.  */
INLINE ptrdiff_t
unwrap_specpdl_ref (specpdl_ref ref)
{
#ifdef WRAP_SPECPDL_REF
  return ref.bytes;
#else
  return ref;
#endif
}

INLINE specpdl_ref
specpdl_count_to_ref (ptrdiff_t count)
{
  return wrap_specpdl_ref (count * sizeof (union specbinding));
}

INLINE ptrdiff_t
specpdl_ref_to_count (specpdl_ref ref)
{
  return unwrap_specpdl_ref (ref) / sizeof (union specbinding);
}

/* Whether two `specpdl_ref' refer to the same entry.  */
INLINE bool
specpdl_ref_eq (specpdl_ref a, specpdl_ref b)
{
  return unwrap_specpdl_ref (a) == unwrap_specpdl_ref (b);
}

/* Whether `a' refers to an earlier entry than `b'.  */
INLINE bool
specpdl_ref_lt (specpdl_ref a, specpdl_ref b)
{
  return unwrap_specpdl_ref (a) < unwrap_specpdl_ref (b);
}

INLINE bool
specpdl_ref_valid_p (specpdl_ref ref)
{
  return unwrap_specpdl_ref (ref) >= 0;
}

INLINE specpdl_ref
make_invalid_specpdl_ref (void)
{
  return wrap_specpdl_ref (-1);
}

/* Return a reference that is `delta' steps more recent than `ref'.
   `delta' may be negative or zero.  */
INLINE specpdl_ref
specpdl_ref_add (specpdl_ref ref, ptrdiff_t delta)
{
  return wrap_specpdl_ref (unwrap_specpdl_ref (ref)
			   + delta * sizeof (union specbinding));
}

INLINE union specbinding *
specpdl_ref_to_ptr (specpdl_ref ref)
{
  return (union specbinding *)((char *)specpdl + unwrap_specpdl_ref (ref));
}

/* Return a reference to the most recent specpdl entry.  */
INLINE specpdl_ref
SPECPDL_INDEX (void)
{
  return wrap_specpdl_ref ((char *)specpdl_ptr - (char *)specpdl);
}

INLINE bool
backtrace_debug_on_exit (union specbinding *pdl)
{
  eassert (pdl->kind == SPECPDL_BACKTRACE);
  return pdl->bt.debug_on_exit;
}

void grow_specpdl_allocation (void);

/* Grow the specpdl stack by one entry.
   The caller should have already initialized the entry.
   Signal an error on stack overflow.

   Make sure that there is always one unused entry past the top of the
   stack, so that the just-initialized entry is safely unwound if
   memory exhausted and an error is signaled here.  Also, allocate a
   never-used entry just before the bottom of the stack; sometimes its
   address is taken.  */
INLINE void
grow_specpdl (void)
{
  specpdl_ptr++;
  if (specpdl_ptr == specpdl_end)
    grow_specpdl_allocation ();
}

INLINE specpdl_ref
record_in_backtrace (Lisp_Object function, Lisp_Object *args, ptrdiff_t nargs)
{
  specpdl_ref count = SPECPDL_INDEX ();

  eassert (nargs >= UNEVALLED);
  specpdl_ptr->bt.kind = SPECPDL_BACKTRACE;
  specpdl_ptr->bt.debug_on_exit = false;
  specpdl_ptr->bt.function = function;
  current_thread->stack_top = specpdl_ptr->bt.args = args;
  specpdl_ptr->bt.nargs = nargs;
  grow_specpdl ();

  return count;
}

/* This structure helps implement the `catch/throw' and `condition-case/signal'
   control structures as well as 'handler-bind'.
   A struct handler contains all the information needed to
   restore the state of the interpreter after a non-local jump.

   Handler structures are chained together in a doubly linked list; the `next'
   member points to the next outer catchtag and the `nextfree' member points in
   the other direction to the next inner element (which is typically the next
   free element since we mostly use it on the deepest handler).

   A call like (throw TAG VAL) searches for a catchtag whose `tag_or_ch'
   member is TAG, and then unbinds to it.  The `val' member is used to
   hold VAL while the stack is unwound; `val' is returned as the value
   of the catch form.  If there is a handler of type CATCHER_ALL, it will
   be treated as a handler for all invocations of `signal' and `throw';
   in this case `val' will be set to (ERROR-SYMBOL . DATA) or (TAG . VAL),
   respectively.  During stack unwinding, `nonlocal_exit' is set to
   specify the type of nonlocal exit that caused the stack unwinding.

   All the other members are concerned with restoring the interpreter
   state.

   Members are volatile if their values need to survive _longjmp when
   a 'struct handler' is a local variable.

   When running the HANDLER of a 'handler-bind', we need to
   temporarily "mute" the CONDITION_CASEs and HANDLERs that are "below"
   the current handler, but without hiding any CATCHERs.  We do that by
   installing a SKIP_CONDITIONS which tells the search to skip the
   N next conditions.  */

enum handlertype {
  CATCHER,                      /* Entry for 'catch'.
                                   'tag_or_ch' holds the catch's tag.
                                   'val' holds the retval during longjmp.  */
  CONDITION_CASE,               /* Entry for 'condition-case'.
                                   'tag_or_ch' holds the list of conditions.
                                   'val' holds the retval during longjmp.  */
  CATCHER_ALL,                  /* Wildcard which catches all 'throw's.
                                   'tag_or_ch' is unused.
                                   'val' holds the retval during longjmp.  */
  HANDLER_BIND,                 /* Entry for 'handler-bind'.
                                   'tag_or_ch' holds the list of conditions.
                                   'val' holds the handler function.
                                   The rest of the handler is unused,
                                   except for 'bytecode_dest' that holds
                                   the number of preceding HANDLER_BIND
                                   entries which belong to the same
                                   'handler-bind' (and hence need to
                                   be muted together).  */
  SKIP_CONDITIONS               /* Mask out the N preceding entries.
                                   Used while running the handler of
                                   a HANDLER_BIND to hides the condition
                                   handlers underneath (and including)
                                   the 'handler-bind'.
                                   'tag_or_ch' holds that number, the rest
                                   is unused.  */
};

enum nonlocal_exit
{
  NONLOCAL_EXIT_SIGNAL,
  NONLOCAL_EXIT_THROW,
};

struct handler
{
  enum handlertype type;
  Lisp_Object tag_or_ch;

  /* The next two are set by unwind_to_catch.  */
  enum nonlocal_exit nonlocal_exit;
  Lisp_Object val;

  struct handler *next;
  struct handler *nextfree;

  /* The bytecode interpreter can have several handlers active at the same
     time, so when we longjmp to one of them, it needs to know which handler
     this was and what was the corresponding internal state.  This is stored
     here, and when we longjmp we make sure that handlerlist points to the
     proper handler.  */
  Lisp_Object *bytecode_top;
  int bytecode_dest;

  /* Most global vars are reset to their value via the specpdl mechanism,
     but a few others are handled by storing their value here.  */
  sys_jmp_buf jmp;
  EMACS_INT f_lisp_eval_depth;
  specpdl_ref pdlcount;
  struct bc_frame *act_rec;
  int poll_suppress_count;
  int interrupt_input_blocked;

#ifdef HAVE_X_WINDOWS
  int x_error_handler_depth;
#endif
};

extern Lisp_Object memory_signal_data;

/* True if ought to quit now.  */

#define QUITP (!NILP (Vquit_flag) && NILP (Vinhibit_quit))

extern bool volatile pending_signals;
extern void process_pending_signals (void);
extern void probably_quit (void);

/* Check quit-flag and quit if it is non-nil.  Typing C-g does not
   directly cause a quit; it only sets Vquit_flag.  So the program
   needs to call maybe_quit at times when it is safe to quit.  Every
   loop that might run for a long time or might not exit ought to call
   maybe_quit at least once, at a safe place.  Unless that is
   impossible, of course.  But it is very desirable to avoid creating
   loops where maybe_quit is impossible.

   If quit-flag is set to `kill-emacs' the SIGINT handler has received
   a request to exit Emacs when it is safe to do.

   When not quitting, process any pending signals.  */

INLINE void
maybe_quit (void)
{
  if (!NILP (Vquit_flag) || pending_signals)
    probably_quit ();
}

/* Process a quit rarely, based on a counter COUNT, for efficiency.
   "Rarely" means once per USHRT_MAX + 1 times; this is somewhat
   arbitrary, but efficient.  */

INLINE void
rarely_quit (unsigned short int count)
{
  if (! count)
    maybe_quit ();
}

extern Lisp_Object Vascii_downcase_table;
extern Lisp_Object Vascii_canon_table;

/* Call staticpro (&var) to protect static variable `var'.  */

void staticpro (Lisp_Object const *);

enum { NSTATICS = 2048 };
extern Lisp_Object const *staticvec[NSTATICS];
extern int staticidx;


/* Forward declarations for prototypes.  */
struct window;
struct frame;

/* Define if the windowing system provides a menu bar.  */
#if defined (USE_X_TOOLKIT) || defined (HAVE_NTGUI) \
  || defined (HAVE_NS) || defined (USE_GTK) || defined (HAVE_HAIKU)
#define HAVE_EXT_MENU_BAR true
#endif

/* Define if the windowing system provides a tool-bar.  */
#if defined (USE_GTK) || defined (HAVE_NS)
#define HAVE_EXT_TOOL_BAR true
#endif

/* Return the address of vector A's element at index I.  */

INLINE Lisp_Object *
xvector_contents_addr (Lisp_Object a, ptrdiff_t i)
{
  /* This should return &XVECTOR (a)->contents[i], but that would run
     afoul of GCC bug 95072.  */
  void *v = XVECTOR (a);
  char *p = v;
  void *w = p + header_size + i * word_size;
  return w;
}

/* Return the address of vector A's elements.  */

INLINE Lisp_Object *
xvector_contents (Lisp_Object a)
{
  return xvector_contents_addr (a, 0);
}

/* Copy COUNT Lisp_Objects from ARGS to contents of V starting from OFFSET.  */

INLINE void
vcopy (Lisp_Object v, ptrdiff_t offset, Lisp_Object const *args,
       ptrdiff_t count)
{
  eassert (0 <= offset && 0 <= count && offset + count <= ASIZE (v));
  memcpy (xvector_contents_addr (v, offset), args, count * sizeof *args);
}

/* Functions to modify hash tables.  */

INLINE void
set_hash_key_slot (struct Lisp_Hash_Table *h, ptrdiff_t idx, Lisp_Object val)
{
  eassert (idx >= 0 && idx < h->table_size);
  h->key_and_value[2 * idx] = val;
}

INLINE void
set_hash_value_slot (struct Lisp_Hash_Table *h, ptrdiff_t idx, Lisp_Object val)
{
  eassert (idx >= 0 && idx < h->table_size);
  h->key_and_value[2 * idx + 1] = val;;
}

/* Use these functions to set Lisp_Object
   or pointer slots of struct Lisp_Symbol.  */

INLINE void
set_symbol_function (Lisp_Object sym, Lisp_Object function)
{
  XSYMBOL (sym)->u.s.function = function;
}

INLINE void
set_symbol_package (Lisp_Object sym, Lisp_Object package)
{
  XSYMBOL (sym)->u.s.package = package;
}

INLINE void
set_symbol_plist (Lisp_Object sym, Lisp_Object plist)
{
  XSYMBOL (sym)->u.s.plist = plist;
}

INLINE void
make_symbol_constant (Lisp_Object sym)
{
  XSYMBOL (sym)->u.s.trapped_write = SYMBOL_NOWRITE;
}

/* Buffer-local variable access functions.  */

INLINE bool
blv_found (struct Lisp_Buffer_Local_Value *blv)
{
  eassert (blv->found == !BASE_EQ (blv->defcell, blv->valcell));
  return blv->found;
}

/* Set overlay's property list.  */

INLINE void
set_overlay_plist (Lisp_Object overlay, Lisp_Object plist)
{
  XOVERLAY (overlay)->plist = plist;
}

/* Get text properties of S.  */

INLINE INTERVAL
string_intervals (Lisp_Object s)
{
  return XSTRING (s)->u.s.intervals;
}

/* Set text properties of S to I.  */

INLINE void
set_string_intervals (Lisp_Object s, INTERVAL i)
{
  XSTRING (s)->u.s.intervals = i;
}

/* Set a Lisp slot in TABLE to VAL.  Most code should use this instead
   of setting slots directly.  */

INLINE void
set_char_table_defalt (Lisp_Object table, Lisp_Object val)
{
  XCHAR_TABLE (table)->defalt = val;
}
INLINE void
set_char_table_purpose (Lisp_Object table, Lisp_Object val)
{
  XCHAR_TABLE (table)->purpose = val;
}

/* Set different slots in (sub)character tables.  */

INLINE void
set_char_table_extras (Lisp_Object table, ptrdiff_t idx, Lisp_Object val)
{
  eassert (0 <= idx && idx < CHAR_TABLE_EXTRA_SLOTS (XCHAR_TABLE (table)));
  XCHAR_TABLE (table)->extras[idx] = val;
}

INLINE void
set_char_table_contents (Lisp_Object table, ptrdiff_t idx, Lisp_Object val)
{
  eassert (0 <= idx && idx < (1 << CHARTAB_SIZE_BITS_0));
  XCHAR_TABLE (table)->contents[idx] = val;
}

INLINE void
set_sub_char_table_contents (Lisp_Object table, ptrdiff_t idx, Lisp_Object val)
{
  XSUB_CHAR_TABLE (table)->contents[idx] = val;
}

/* Defined in bignum.c.  This part of bignum.c's API does not require
   the caller to access bignum internals; see bignum.h for that.  */
extern intmax_t bignum_to_intmax (Lisp_Object) ATTRIBUTE_CONST;
extern uintmax_t bignum_to_uintmax (Lisp_Object) ATTRIBUTE_CONST;
extern ptrdiff_t bignum_bufsize (Lisp_Object, int) ATTRIBUTE_CONST;
extern ptrdiff_t bignum_to_c_string (char *, ptrdiff_t, Lisp_Object, int);
extern Lisp_Object bignum_to_string (Lisp_Object, int);
extern Lisp_Object make_bignum_str (char const *, int);
extern Lisp_Object make_neg_biguint (uintmax_t);
extern Lisp_Object double_to_integer (double);

/* Convert the integer NUM to *N.  Return true if successful, false
   (possibly setting *N) otherwise.  */
INLINE bool
integer_to_intmax (Lisp_Object num, intmax_t *n)
{
  if (FIXNUMP (num))
    {
      *n = XFIXNUM (num);
      return true;
    }
  else
    {
      intmax_t i = bignum_to_intmax (num);
      *n = i;
      return i != 0;
    }
}
INLINE bool
integer_to_uintmax (Lisp_Object num, uintmax_t *n)
{
  if (FIXNUMP (num))
    {
      *n = XFIXNUM (num);
      return 0 <= XFIXNUM (num);
    }
  else
    {
      uintmax_t i = bignum_to_uintmax (num);
      *n = i;
      return i != 0;
    }
}

/* Return floor (log2 (N)) as an int, where 0 < N <= ULLONG_MAX.  */
INLINE int
elogb (unsigned long long int n)
{
  return ULLONG_WIDTH - 1 - count_leading_zeros_ll (n);
}

/* A modification count.  These are wide enough, and incremented
   rarely enough, so that they should never overflow a 60-bit counter
   in practice, and the code below assumes this so a compiler can
   generate better code if EMACS_INT is 64 bits.  */
typedef intmax_t modiff_count;

INLINE modiff_count
modiff_incr (modiff_count *a, ptrdiff_t len)
{
  modiff_count a0 = *a;
  /* Increase the counter more for a large modification and less for a
     small modification.  Increase it logarithmically to avoid
     increasing it too much.  */
  verify (PTRDIFF_MAX <= ULLONG_MAX);
  int incr = len == 0 ? 1 : elogb (len) + 1;
  bool modiff_overflow = ckd_add (a, a0, incr);
  eassert (!modiff_overflow && *a >> 30 >> 30 == 0);
  return a0;
}

INLINE Lisp_Object
modiff_to_integer (modiff_count a)
{
  eassume (0 <= a && a >> 30 >> 30 == 0);
  return make_int (a);
}

/* Defined in data.c.  */
extern AVOID wrong_choice (Lisp_Object, Lisp_Object);
extern void notify_variable_watchers (Lisp_Object, Lisp_Object,
				      Lisp_Object, Lisp_Object);
extern Lisp_Object indirect_function (Lisp_Object);
extern Lisp_Object find_symbol_value (Lisp_Object);
enum Arith_Comparison {
  ARITH_EQUAL,
  ARITH_NOTEQUAL,
  ARITH_LESS,
  ARITH_GRTR,
  ARITH_LESS_OR_EQUAL,
  ARITH_GRTR_OR_EQUAL
};
extern Lisp_Object arithcompare (Lisp_Object num1, Lisp_Object num2,
                                 enum Arith_Comparison comparison);

/* Convert the Emacs representation CONS back to an integer of type
   TYPE, storing the result the variable VAR.  Signal an error if CONS
   is not a valid representation or is out of range for TYPE.  */
#define CONS_TO_INTEGER(cons, type, var)				\
 (TYPE_SIGNED (type)							\
  ? ((var) = cons_to_signed (cons, TYPE_MINIMUM (type), TYPE_MAXIMUM (type))) \
  : ((var) = cons_to_unsigned (cons, TYPE_MAXIMUM (type))))
extern intmax_t cons_to_signed (Lisp_Object, intmax_t, intmax_t);
extern uintmax_t cons_to_unsigned (Lisp_Object, uintmax_t);

extern AVOID args_out_of_range (Lisp_Object, Lisp_Object);
extern AVOID circular_list (Lisp_Object);
extern Lisp_Object do_symval_forwarding (lispfwd);
enum Set_Internal_Bind {
  SET_INTERNAL_SET,
  SET_INTERNAL_BIND,
  SET_INTERNAL_UNBIND,
  SET_INTERNAL_THREAD_SWITCH
};
extern void set_internal (Lisp_Object, Lisp_Object, Lisp_Object,
                          enum Set_Internal_Bind);
extern void set_default_internal (Lisp_Object, Lisp_Object,
                                  enum Set_Internal_Bind bindflag);
extern Lisp_Object expt_integer (Lisp_Object, Lisp_Object);
extern void syms_of_data (void);
extern void swap_in_global_binding (struct Lisp_Symbol *);

/* Defined in cmds.c */
extern void syms_of_cmds (void);

/* Defined in coding.c.  */
extern Lisp_Object detect_coding_system (const unsigned char *, ptrdiff_t,
                                         ptrdiff_t, bool, bool, Lisp_Object);
extern void init_coding (void);
extern void init_coding_once (void);
extern void syms_of_coding (void);
extern bool string_ascii_p (Lisp_Object);

/* Defined in character.c.  */
extern ptrdiff_t chars_in_text (const unsigned char *, ptrdiff_t);
extern ptrdiff_t multibyte_chars_in_text (const unsigned char *, ptrdiff_t);
extern void syms_of_character (void);

/* Defined in charset.c.  */
extern void init_charset (void);
extern void init_charset_once (void);
extern void syms_of_charset (void);
/* Structure forward declarations.  */
struct charset;

/* Defined in syntax.c.  */
extern void init_syntax_once (void);
extern void syms_of_syntax (void);

/* Defined in fns.c.  */
extern struct Lisp_Hash_Table *check_hash_table (Lisp_Object);
extern ptrdiff_t get_key_arg (Lisp_Object, ptrdiff_t, Lisp_Object *, char *);
enum { NEXT_ALMOST_PRIME_LIMIT = 11 };
extern ptrdiff_t list_length (Lisp_Object);
extern EMACS_INT next_almost_prime (EMACS_INT) ATTRIBUTE_CONST;
extern Lisp_Object larger_vector (Lisp_Object, ptrdiff_t, ptrdiff_t);
extern bool sweep_weak_table (struct Lisp_Hash_Table *, bool);
extern void hexbuf_digest (char *, void const *, int);
extern char *extract_data_from_object (Lisp_Object, ptrdiff_t *, ptrdiff_t *);
EMACS_UINT hash_string (char const *, ptrdiff_t);
EMACS_UINT sxhash (Lisp_Object);
Lisp_Object make_hash_table (const struct hash_table_test *, EMACS_INT,
                             hash_table_weakness_t, bool);
Lisp_Object hash_table_weakness_symbol (hash_table_weakness_t weak);
ptrdiff_t hash_lookup (struct Lisp_Hash_Table *, Lisp_Object);
ptrdiff_t hash_lookup_get_hash (struct Lisp_Hash_Table *h, Lisp_Object key,
				hash_hash_t *phash);
ptrdiff_t hash_put (struct Lisp_Hash_Table *, Lisp_Object, Lisp_Object,
<<<<<<< HEAD
		    Lisp_Object);
bool hash_remove_from_table (struct Lisp_Hash_Table *, Lisp_Object);
=======
		    hash_hash_t);
void hash_remove_from_table (struct Lisp_Hash_Table *, Lisp_Object);
>>>>>>> c566ee9d
extern struct hash_table_test const hashtest_eq, hashtest_eql, hashtest_equal;
extern struct hash_table_test const hashtest_string_equal;
extern void validate_subarray (Lisp_Object, Lisp_Object, Lisp_Object,
			       ptrdiff_t, ptrdiff_t *, ptrdiff_t *);
extern Lisp_Object substring_both (Lisp_Object, ptrdiff_t, ptrdiff_t,
				   ptrdiff_t, ptrdiff_t);
extern Lisp_Object merge (Lisp_Object, Lisp_Object, Lisp_Object);
extern Lisp_Object merge_c (Lisp_Object, Lisp_Object, bool (*) (Lisp_Object, Lisp_Object));
extern Lisp_Object do_yes_or_no_p (Lisp_Object);
extern Lisp_Object concat2 (Lisp_Object, Lisp_Object);
extern Lisp_Object concat3 (Lisp_Object, Lisp_Object, Lisp_Object);
extern bool equal_no_quit (Lisp_Object, Lisp_Object);
extern Lisp_Object nconc2 (Lisp_Object, Lisp_Object);
extern Lisp_Object assq_no_quit (Lisp_Object, Lisp_Object);
extern Lisp_Object assq_no_signal (Lisp_Object, Lisp_Object);
extern Lisp_Object assoc_no_quit (Lisp_Object, Lisp_Object);
extern void clear_string_char_byte_cache (void);
extern ptrdiff_t string_char_to_byte (Lisp_Object, ptrdiff_t);
extern ptrdiff_t string_byte_to_char (Lisp_Object, ptrdiff_t);
extern Lisp_Object string_to_multibyte (Lisp_Object);
extern Lisp_Object string_make_unibyte (Lisp_Object);
extern Lisp_Object plist_get (Lisp_Object plist, Lisp_Object prop);
extern Lisp_Object plist_put (Lisp_Object plist, Lisp_Object prop,
			      Lisp_Object val);
extern Lisp_Object plist_member (Lisp_Object plist, Lisp_Object prop);
extern void syms_of_fns (void);
extern void mark_fns (void);

/* Defined in sort.c  */
extern void tim_sort (Lisp_Object, Lisp_Object *, const ptrdiff_t);

/* Defined in floatfns.c.  */
verify (FLT_RADIX == 2 || FLT_RADIX == 16);
enum { LOG2_FLT_RADIX = FLT_RADIX == 2 ? 1 : 4 };
int double_integer_scale (double);
#ifndef HAVE_TRUNC
extern double trunc (double);
#endif
extern Lisp_Object fmod_float (Lisp_Object x, Lisp_Object y);
extern void syms_of_floatfns (void);

/* Defined in fringe.c.  */
extern void syms_of_fringe (void);
extern void init_fringe (void);
#ifdef HAVE_WINDOW_SYSTEM
extern void mark_fringe_data (void);
extern void init_fringe_once (void);
#endif /* HAVE_WINDOW_SYSTEM */

/* Defined in image.c.  */
extern int x_bitmap_mask (struct frame *, ptrdiff_t);
extern void syms_of_image (void);

#ifdef HAVE_JSON
/* Defined in json.c.  */
extern void init_json (void);
extern void syms_of_json (void);
#endif

/* Defined in insdel.c.  */
extern void move_gap_both (ptrdiff_t, ptrdiff_t);
extern AVOID buffer_overflow (void);
extern void make_gap (ptrdiff_t);
extern void make_gap_1 (struct buffer *, ptrdiff_t);
extern ptrdiff_t copy_text (const unsigned char *, unsigned char *,
			    ptrdiff_t, bool, bool);
extern int count_combining_before (const unsigned char *,
				   ptrdiff_t, ptrdiff_t, ptrdiff_t);
extern int count_combining_after (const unsigned char *,
				  ptrdiff_t, ptrdiff_t, ptrdiff_t);
extern void insert (const char *, ptrdiff_t);
extern void insert_and_inherit (const char *, ptrdiff_t);
extern void insert_1_both (const char *, ptrdiff_t, ptrdiff_t,
			   bool, bool, bool);
extern void insert_from_gap_1 (ptrdiff_t, ptrdiff_t, bool text_at_gap_tail);
extern void insert_from_gap (ptrdiff_t, ptrdiff_t, bool text_at_gap_tail);
extern void insert_from_string (Lisp_Object, ptrdiff_t, ptrdiff_t,
				ptrdiff_t, ptrdiff_t, bool);
extern void insert_from_buffer (struct buffer *, ptrdiff_t, ptrdiff_t, bool);
extern void insert_char (int);
extern void insert_string (const char *);
extern void insert_before_markers (const char *, ptrdiff_t);
extern void insert_before_markers_and_inherit (const char *, ptrdiff_t);
extern void insert_from_string_before_markers (Lisp_Object, ptrdiff_t,
					       ptrdiff_t, ptrdiff_t,
					       ptrdiff_t, bool);
extern void del_range (ptrdiff_t, ptrdiff_t);
extern Lisp_Object del_range_1 (ptrdiff_t, ptrdiff_t, bool, bool);
extern void del_range_byte (ptrdiff_t, ptrdiff_t);
extern void del_range_both (ptrdiff_t, ptrdiff_t, ptrdiff_t, ptrdiff_t, bool);
extern Lisp_Object del_range_2 (ptrdiff_t, ptrdiff_t,
				ptrdiff_t, ptrdiff_t, bool);
extern int safe_del_range (ptrdiff_t, ptrdiff_t);
extern void modify_text (ptrdiff_t, ptrdiff_t);
extern void prepare_to_modify_buffer (ptrdiff_t, ptrdiff_t, ptrdiff_t *);
extern void prepare_to_modify_buffer_1 (ptrdiff_t, ptrdiff_t, ptrdiff_t *);
extern void invalidate_buffer_caches (struct buffer *, ptrdiff_t, ptrdiff_t);
extern void signal_after_change (ptrdiff_t, ptrdiff_t, ptrdiff_t);
extern void adjust_after_insert (ptrdiff_t, ptrdiff_t, ptrdiff_t,
				 ptrdiff_t, ptrdiff_t);
extern void adjust_markers_for_delete (ptrdiff_t, ptrdiff_t,
				       ptrdiff_t, ptrdiff_t);
extern void adjust_markers_bytepos (ptrdiff_t, ptrdiff_t,
				    ptrdiff_t, ptrdiff_t, int);
extern void replace_range (ptrdiff_t, ptrdiff_t, Lisp_Object, bool, bool,
			   bool, bool, bool);
extern void replace_range_2 (ptrdiff_t, ptrdiff_t, ptrdiff_t, ptrdiff_t,
			     const char *, ptrdiff_t, ptrdiff_t, bool);
extern void syms_of_insdel (void);

/* Defined in dispnew.c.  */
#ifdef PROFILING
_Noreturn void __executable_start (void);
#endif
extern Lisp_Object Vwindow_system;
extern Lisp_Object sit_for (Lisp_Object, bool, int);

/* Defined in xdisp.c.  */
extern bool noninteractive_need_newline;
extern Lisp_Object echo_area_buffer[2];
extern void add_to_log (char const *, ...);
extern void vadd_to_log (char const *, va_list);
extern void check_message_stack (void);
extern void clear_message_stack (void);
extern void setup_echo_area_for_printing (bool);
extern bool push_message (void);
extern void pop_message_unwind (void);
extern Lisp_Object restore_message_unwind (Lisp_Object);
extern void restore_message (void);
extern Lisp_Object current_message (void);
extern void clear_message (bool, bool);
extern void message (const char *, ...) ATTRIBUTE_FORMAT_PRINTF (1, 2);
extern void message1 (const char *);
extern void message1_nolog (const char *);
extern void message3 (Lisp_Object);
extern void message3_nolog (Lisp_Object);
extern void message_dolog (const char *, ptrdiff_t, bool, bool);
extern void message_with_string (const char *, Lisp_Object, bool);
extern void message_log_maybe_newline (void);
extern void update_echo_area (void);
extern void truncate_echo_area (ptrdiff_t);
extern void redisplay (void);
extern ptrdiff_t count_lines (ptrdiff_t start_byte, ptrdiff_t end_byte);

void set_frame_cursor_types (struct frame *, Lisp_Object);
extern void syms_of_xdisp (void);
extern void init_xdisp (void);
extern Lisp_Object safe_eval (Lisp_Object);
extern bool pos_visible_p (struct window *, ptrdiff_t, int *,
			   int *, int *, int *, int *, int *);

/* Defined in sqlite.c.  */
extern void syms_of_sqlite (void);

/* Defined in xsettings.c.  */
extern void syms_of_xsettings (void);

/* Defined in vm-limit.c.  */
extern void memory_warnings (void *, void (*warnfun) (const char *));

/* Defined in character.c.  */
extern void parse_str_as_multibyte (const unsigned char *, ptrdiff_t,
				    ptrdiff_t *, ptrdiff_t *);

/* Defined in alloc.c.  */
extern void *my_heap_start (void);
extern void check_pure_size (void);
unsigned char *resize_string_data (Lisp_Object, ptrdiff_t, int, int);
extern void malloc_warning (const char *);
extern AVOID memory_full (size_t);
extern AVOID buffer_memory_full (ptrdiff_t);
extern bool survives_gc_p (Lisp_Object);
extern void mark_object (Lisp_Object);
extern void mark_objects (Lisp_Object *, ptrdiff_t);
#if defined REL_ALLOC && !defined SYSTEM_MALLOC && !defined HYBRID_MALLOC
extern void refill_memory_reserve (void);
#endif
extern void alloc_unexec_pre (void);
extern void alloc_unexec_post (void);
extern void mark_c_stack (char const *, char const *);
extern void flush_stack_call_func1 (void (*func) (void *arg), void *arg);
extern void mark_memory (void const *start, void const *end);

/* Force callee-saved registers and register windows onto the stack,
   so that conservative garbage collection can see their values.  */
#ifndef HAVE___BUILTIN_UNWIND_INIT
# ifdef __sparc__
   /* This trick flushes the register windows so that all the state of
      the process is contained in the stack.
      FreeBSD does not have a ta 3 handler, so handle it specially.
      FIXME: Code in the Boehm GC suggests flushing (with 'flushrs') is
      needed on ia64 too.  See mach_dep.c, where it also says inline
      assembler doesn't work with relevant proprietary compilers.  */
#  if defined __sparc64__ && defined __FreeBSD__
#   define __builtin_unwind_init() asm ("flushw")
#  else
#   define __builtin_unwind_init() asm ("ta 3")
#  endif
# else
#  define __builtin_unwind_init() ((void) 0)
# endif
#endif
INLINE void
flush_stack_call_func (void (*func) (void *arg), void *arg)
{
  __builtin_unwind_init ();
  flush_stack_call_func1 (func, arg);
}

extern void garbage_collect (void);
extern void maybe_garbage_collect (void);
extern bool maybe_garbage_collect_eagerly (EMACS_INT factor);
extern const char *pending_malloc_warning;
extern Lisp_Object zero_vector;
extern EMACS_INT consing_until_gc;
#ifdef HAVE_PDUMPER
extern int number_finalizers_run;
#endif
extern Lisp_Object list1 (Lisp_Object);
extern Lisp_Object list2 (Lisp_Object, Lisp_Object);
extern Lisp_Object list3 (Lisp_Object, Lisp_Object, Lisp_Object);
extern Lisp_Object list4 (Lisp_Object, Lisp_Object, Lisp_Object, Lisp_Object);
extern Lisp_Object list5 (Lisp_Object, Lisp_Object, Lisp_Object, Lisp_Object,
			  Lisp_Object);
extern Lisp_Object listn (ptrdiff_t, Lisp_Object, ...);
extern Lisp_Object pure_listn (ptrdiff_t, Lisp_Object, ...);
#define list(...) \
  listn (ARRAYELTS (((Lisp_Object []) {__VA_ARGS__})), __VA_ARGS__)
#define pure_list(...) \
  pure_listn (ARRAYELTS (((Lisp_Object []) {__VA_ARGS__})), __VA_ARGS__)

enum gc_root_type
{
  GC_ROOT_STATICPRO,
  GC_ROOT_BUFFER_LOCAL_DEFAULT,
  GC_ROOT_BUFFER_LOCAL_NAME,
  GC_ROOT_C_SYMBOL
};

struct gc_root_visitor
{
  void (*visit) (Lisp_Object const *, enum gc_root_type, void *);
  void *data;
};
extern void visit_static_gc_roots (struct gc_root_visitor visitor);

/* Build a frequently used 1/2/3/4-integer lists.  */

INLINE Lisp_Object
list1i (intmax_t a)
{
  return list1 (make_int (a));
}

INLINE Lisp_Object
list2i (intmax_t a, intmax_t b)
{
  return list2 (make_int (a), make_int (b));
}

INLINE Lisp_Object
list3i (intmax_t a, intmax_t b, intmax_t c)
{
  return list3 (make_int (a), make_int (b), make_int (c));
}

INLINE Lisp_Object
list4i (intmax_t a, intmax_t b, intmax_t c, intmax_t d)
{
  return list4 (make_int (a), make_int (b), make_int (c), make_int (d));
}

extern Lisp_Object make_uninit_bool_vector (EMACS_INT);
extern Lisp_Object bool_vector_fill (Lisp_Object, Lisp_Object);
extern AVOID string_overflow (void);
extern Lisp_Object make_string (const char *, ptrdiff_t);
extern Lisp_Object make_formatted_string (char *, const char *, ...)
  ATTRIBUTE_FORMAT_PRINTF (2, 3);
extern Lisp_Object make_unibyte_string (const char *, ptrdiff_t);
extern ptrdiff_t vectorlike_nbytes (const union vectorlike_header *hdr);

INLINE ptrdiff_t
vector_nbytes (const struct Lisp_Vector *v)
{
  return vectorlike_nbytes (&v->header);
}

/* Make unibyte string from C string when the length isn't known.  */

INLINE Lisp_Object
build_unibyte_string (const char *str)
{
  return make_unibyte_string (str, strlen (str));
}

extern Lisp_Object make_multibyte_string (const char *, ptrdiff_t, ptrdiff_t);
extern Lisp_Object make_event_array (ptrdiff_t, Lisp_Object *);
extern Lisp_Object make_uninit_string (EMACS_INT);
extern Lisp_Object make_uninit_multibyte_string (EMACS_INT, EMACS_INT);
extern Lisp_Object make_string_from_bytes (const char *, ptrdiff_t, ptrdiff_t);
extern Lisp_Object make_specified_string (const char *,
					  ptrdiff_t, ptrdiff_t, bool);
extern Lisp_Object make_pure_string (const char *, ptrdiff_t, ptrdiff_t, bool);
extern Lisp_Object make_pure_c_string (const char *, ptrdiff_t);
extern void pin_string (Lisp_Object string);

/* Make a string allocated in pure space, use STR as string data.  */

INLINE Lisp_Object
build_pure_c_string (const char *str)
{
  return make_pure_c_string (str, strlen (str));
}

/* Make a string from the data at STR, treating it as multibyte if the
   data warrants.  */

INLINE Lisp_Object
build_string (const char *str)
{
  return make_string (str, strlen (str));
}

extern Lisp_Object pure_cons (Lisp_Object, Lisp_Object);
extern Lisp_Object make_vector (ptrdiff_t, Lisp_Object);
extern struct Lisp_Vector *allocate_nil_vector (ptrdiff_t)
  ATTRIBUTE_RETURNS_NONNULL;

/* Make an uninitialized vector for SIZE objects.  NOTE: you must
   be sure that GC cannot happen until the vector is completely
   initialized.  E.g. the following code is likely to crash:

   v = make_uninit_vector (3);
   ASET (v, 0, obj0);
   ASET (v, 1, Ffunction_can_gc ());
   ASET (v, 2, obj1);

   allocate_vector has a similar problem.  */

extern struct Lisp_Vector *allocate_vector (ptrdiff_t)
  ATTRIBUTE_RETURNS_NONNULL;

INLINE Lisp_Object
make_uninit_vector (ptrdiff_t size)
{
  return make_lisp_ptr (allocate_vector (size), Lisp_Vectorlike);
}

/* Like above, but special for sub char-tables.  */

INLINE Lisp_Object
make_uninit_sub_char_table (int depth, int min_char)
{
  int slots = SUB_CHAR_TABLE_OFFSET + chartab_size[depth];
  Lisp_Object v = make_uninit_vector (slots);

  XSETPVECTYPE (XVECTOR (v), PVEC_SUB_CHAR_TABLE);
  XSUB_CHAR_TABLE (v)->depth = depth;
  XSUB_CHAR_TABLE (v)->min_char = min_char;
  return v;
}

/* Make a vector of SIZE nils - faster than make_vector (size, Qnil)
   if the OS already cleared the new memory.  */

INLINE Lisp_Object
make_nil_vector (ptrdiff_t size)
{
  return make_lisp_ptr (allocate_nil_vector (size), Lisp_Vectorlike);
}

extern struct Lisp_Vector *allocate_pseudovector (int, int, int,
						  enum pvec_type)
  ATTRIBUTE_RETURNS_NONNULL;

/* Allocate uninitialized pseudovector with no Lisp_Object slots.  */

#define ALLOCATE_PLAIN_PSEUDOVECTOR(type, tag) \
  ((type *) allocate_pseudovector (VECSIZE (type), 0, 0, tag))

/* Allocate partially initialized pseudovector where all Lisp_Object
   slots are set to Qnil but the rest (if any) is left uninitialized.  */

#define ALLOCATE_PSEUDOVECTOR(type, field, tag)			       \
  ((type *) allocate_pseudovector (VECSIZE (type),		       \
				   PSEUDOVECSIZE (type, field),	       \
				   PSEUDOVECSIZE (type, field), tag))

/* Allocate fully initialized pseudovector where all Lisp_Object
   slots are set to Qnil and the rest (if any) is zeroed.  */

#define ALLOCATE_ZEROED_PSEUDOVECTOR(type, field, tag)		       \
  ((type *) allocate_pseudovector (VECSIZE (type),		       \
				   PSEUDOVECSIZE (type, field),	       \
				   VECSIZE (type), tag))

extern bool gc_in_progress;
extern Lisp_Object make_float (double);
extern void display_malloc_warning (void);
extern specpdl_ref inhibit_garbage_collection (void);
extern Lisp_Object build_symbol_with_pos (Lisp_Object, Lisp_Object);
extern void free_cons (struct Lisp_Cons *);
extern void init_alloc_once (void);
extern void init_alloc (void);
extern void syms_of_alloc (void);
extern struct buffer *allocate_buffer (void) ATTRIBUTE_RETURNS_NONNULL;
extern int valid_lisp_object_p (Lisp_Object);

void *hash_table_alloc_bytes (ptrdiff_t nbytes);
void hash_table_free_bytes (void *p, ptrdiff_t nbytes);

/* Defined in gmalloc.c.  */
#if !defined DOUG_LEA_MALLOC && !defined HYBRID_MALLOC && !defined SYSTEM_MALLOC
extern size_t __malloc_extra_blocks;
#endif
#if !HAVE_DECL_ALIGNED_ALLOC
extern void *aligned_alloc (size_t, size_t) ATTRIBUTE_MALLOC_SIZE ((2));
#endif
extern void malloc_enable_thread (void);

#ifdef REL_ALLOC
/* Defined in ralloc.c.  */
extern void *r_alloc (void **, size_t) ATTRIBUTE_ALLOC_SIZE ((2));
extern void r_alloc_free (void **);
extern void *r_re_alloc (void **, size_t) ATTRIBUTE_ALLOC_SIZE ((2));
extern void r_alloc_reset_variable (void **, void **);
extern void r_alloc_inhibit_buffer_relocation (int);
#endif

/* Defined in chartab.c.  */
extern Lisp_Object copy_char_table (Lisp_Object);
extern Lisp_Object char_table_ref_and_range (Lisp_Object, int,
                                             int *, int *);
extern void char_table_set_range (Lisp_Object, int, int, Lisp_Object);
extern void map_char_table (void (*) (Lisp_Object, Lisp_Object,
                            Lisp_Object),
                            Lisp_Object, Lisp_Object, Lisp_Object);
extern void map_char_table_for_charset (void (*c_function) (Lisp_Object, Lisp_Object),
					Lisp_Object, Lisp_Object,
					Lisp_Object, struct charset *,
					unsigned, unsigned);
extern Lisp_Object uniprop_table (Lisp_Object);
extern Lisp_Object get_unicode_property (Lisp_Object, int);
extern void syms_of_chartab (void);

/* Defined in print.c.  */
extern Lisp_Object Vprin1_to_string_buffer;
extern void debug_print (Lisp_Object) EXTERNALLY_VISIBLE;
extern void temp_output_buffer_setup (const char *);
extern int print_level;
extern void print_error_message (Lisp_Object, Lisp_Object, const char *,
				 Lisp_Object);
extern Lisp_Object internal_with_output_to_temp_buffer
        (const char *, Lisp_Object (*) (Lisp_Object), Lisp_Object);
#define FLOAT_TO_STRING_BUFSIZE 350
extern int float_to_string (char *, double);
extern void init_print_once (void);
extern void syms_of_print (void);

/* Defined in doprnt.c.  */
extern ptrdiff_t doprnt (char *, ptrdiff_t, const char *, const char *,
			 va_list);
extern ptrdiff_t esprintf (char *, char const *, ...)
  ATTRIBUTE_FORMAT_PRINTF (2, 3);
extern ptrdiff_t exprintf (char **, ptrdiff_t *, char *, ptrdiff_t,
			   char const *, ...)
  ATTRIBUTE_FORMAT_PRINTF (5, 6);
extern ptrdiff_t evxprintf (char **, ptrdiff_t *, char *, ptrdiff_t,
			    char const *, va_list)
  ATTRIBUTE_FORMAT_PRINTF (5, 0);

/* Defined in lread.c.  */
extern void init_symbol (Lisp_Object, Lisp_Object);
INLINE void
LOADHIST_ATTACH (Lisp_Object x)
{
  if (initialized)
    Vcurrent_load_list = Fcons (x, Vcurrent_load_list);
}
extern bool suffix_p (Lisp_Object, const char *);
extern Lisp_Object save_match_data_load (Lisp_Object, Lisp_Object, Lisp_Object,
					 Lisp_Object, Lisp_Object);
extern int openp (Lisp_Object, Lisp_Object, Lisp_Object,
                  Lisp_Object *, Lisp_Object, bool, bool,
		  void **);
enum { S2N_IGNORE_TRAILING = 1 };
extern Lisp_Object string_to_number (char const *, int, ptrdiff_t *);
extern void dir_warning (const char *, Lisp_Object);
extern void init_obarray_once (void);
extern void init_lread (void);
extern void syms_of_lread (void);
extern void mark_lread (void);
extern Lisp_Object intern_1 (const char *str, ptrdiff_t len);
extern Lisp_Object intern_c_string_1 (const char *str, ptrdiff_t len,
				      bool allow_pure_p);

INLINE Lisp_Object
intern (const char *str)
{
  return intern_1 (str, strlen (str));
}

INLINE Lisp_Object
intern_c_string (const char *str)
{
  return intern_c_string_1 (str, strlen (str), true);
}

/* Defined in eval.c.  */
extern Lisp_Object Vautoload_queue;
extern Lisp_Object Vrun_hooks;
extern Lisp_Object Vsignaling_function;
extern Lisp_Object inhibit_lisp_code;
extern bool signal_quit_p (Lisp_Object);

/* To run a normal hook, use the appropriate function from the list below.
   The calling convention:

   if (!NILP (Vrun_hooks))
     call1 (Vrun_hooks, Qmy_funny_hook);

   should no longer be used.  */
extern void run_hook (Lisp_Object);
extern void run_hook_with_args_2 (Lisp_Object, Lisp_Object, Lisp_Object);
extern Lisp_Object run_hook_with_args (ptrdiff_t nargs, Lisp_Object *args,
				       Lisp_Object (*funcall)
				       (ptrdiff_t nargs, Lisp_Object *args));
extern Lisp_Object quit (void);
INLINE AVOID
xsignal (Lisp_Object error_symbol, Lisp_Object data)
{
  Fsignal (error_symbol, data);
}
extern AVOID xsignal0 (Lisp_Object);
extern AVOID xsignal1 (Lisp_Object, Lisp_Object);
extern AVOID xsignal2 (Lisp_Object, Lisp_Object, Lisp_Object);
extern AVOID xsignal3 (Lisp_Object, Lisp_Object, Lisp_Object, Lisp_Object);
extern AVOID signal_error (const char *, Lisp_Object);
extern AVOID overflow_error (void);
extern bool FUNCTIONP (Lisp_Object);
extern Lisp_Object funcall_subr (struct Lisp_Subr *subr, ptrdiff_t numargs, Lisp_Object *arg_vector);
extern Lisp_Object eval_sub (Lisp_Object form);
extern Lisp_Object apply1 (Lisp_Object, Lisp_Object);
extern Lisp_Object internal_catch (Lisp_Object, Lisp_Object (*) (Lisp_Object), Lisp_Object);
extern Lisp_Object internal_lisp_condition_case (Lisp_Object, Lisp_Object, Lisp_Object);
extern Lisp_Object internal_condition_case (Lisp_Object (*) (void), Lisp_Object, Lisp_Object (*) (Lisp_Object));
extern Lisp_Object internal_condition_case_1 (Lisp_Object (*) (Lisp_Object), Lisp_Object, Lisp_Object, Lisp_Object (*) (Lisp_Object));
extern Lisp_Object internal_condition_case_2 (Lisp_Object (*) (Lisp_Object, Lisp_Object), Lisp_Object, Lisp_Object, Lisp_Object, Lisp_Object (*) (Lisp_Object));
extern Lisp_Object internal_condition_case_n
    (Lisp_Object (*) (ptrdiff_t, Lisp_Object *), ptrdiff_t, Lisp_Object *,
     Lisp_Object, Lisp_Object (*) (Lisp_Object, ptrdiff_t, Lisp_Object *));
extern Lisp_Object internal_catch_all (Lisp_Object (*) (void *), void *, Lisp_Object (*) (enum nonlocal_exit, Lisp_Object));
extern struct handler *push_handler (Lisp_Object, enum handlertype)
  ATTRIBUTE_RETURNS_NONNULL;
extern void pop_handler (void);
extern void push_handler_bind (Lisp_Object, Lisp_Object, int);
extern struct handler *push_handler_nosignal (Lisp_Object, enum handlertype);
extern void specbind (Lisp_Object, Lisp_Object);
extern void record_unwind_protect (void (*) (Lisp_Object), Lisp_Object);
extern void record_unwind_protect_array (Lisp_Object *, ptrdiff_t);
extern void record_unwind_protect_ptr (void (*) (void *), void *);
extern void record_unwind_protect_ptr_mark (void (*function) (void *),
					    void *arg, void (*mark) (void *));
extern void record_unwind_protect_int (void (*) (int), int);
extern void record_unwind_protect_intmax (void (*) (intmax_t), intmax_t);
extern void record_unwind_protect_void (void (*) (void));
extern void record_unwind_protect_excursion (void);
extern void record_unwind_protect_nothing (void);
extern void record_unwind_protect_module (enum specbind_tag, void *);
extern void clear_unwind_protect (specpdl_ref);
extern void set_unwind_protect (specpdl_ref, void (*) (Lisp_Object),
				Lisp_Object);
extern void set_unwind_protect_ptr (specpdl_ref, void (*) (void *), void *);
extern Lisp_Object unbind_to (specpdl_ref, Lisp_Object);
void specpdl_unrewind (union specbinding *pdl, int distance, bool vars_only);
extern AVOID error (const char *, ...) ATTRIBUTE_FORMAT_PRINTF (1, 2);
extern AVOID verror (const char *, va_list)
  ATTRIBUTE_FORMAT_PRINTF (1, 0);
extern Lisp_Object vformat_string (const char *, va_list)
  ATTRIBUTE_FORMAT_PRINTF (1, 0);
extern Lisp_Object load_with_autoload_queue
           (Lisp_Object file, Lisp_Object noerror, Lisp_Object nomessage,
            Lisp_Object nosuffix, Lisp_Object must_suffix);
extern Lisp_Object call_debugger (Lisp_Object arg);
extern void init_eval_once (void);
extern Lisp_Object safe_funcall (ptrdiff_t, Lisp_Object*);
#define safe_calln(...) \
  CALLMANY (safe_funcall, ((Lisp_Object []) {__VA_ARGS__}))

extern void init_eval (void);
extern void syms_of_eval (void);
extern void prog_ignore (Lisp_Object);
extern void mark_specpdl (union specbinding *first, union specbinding *ptr);
extern void get_backtrace (Lisp_Object *array, ptrdiff_t size);
Lisp_Object backtrace_top_function (void);
extern bool let_shadows_buffer_binding_p (struct Lisp_Symbol *symbol);
void do_debug_on_call (Lisp_Object code, specpdl_ref count);
Lisp_Object funcall_general (Lisp_Object fun,
			     ptrdiff_t numargs, Lisp_Object *args);

/* Defined in unexmacosx.c.  */
#if defined DARWIN_OS && defined HAVE_UNEXEC
extern void unexec_init_emacs_zone (void);
extern void *unexec_malloc (size_t);
extern void *unexec_realloc (void *, size_t);
extern void unexec_free (void *);
#endif

/* The definition of Lisp_Module_Function depends on emacs-module.h,
   so we don't define it here.  It's defined in emacs-module.c.  */

INLINE bool
MODULE_FUNCTIONP (Lisp_Object o)
{
  return PSEUDOVECTORP (o, PVEC_MODULE_FUNCTION);
}

INLINE struct Lisp_Module_Function *
XMODULE_FUNCTION (Lisp_Object o)
{
  eassert (MODULE_FUNCTIONP (o));
  return XUNTAG (o, Lisp_Vectorlike, struct Lisp_Module_Function);
}

#ifdef HAVE_MODULES
/* A function pointer type good enough for lisp.h.  Actual module
   function pointers are of a different type that relies on details
   internal to emacs-module.c.  */
typedef void (*module_funcptr) (void);

/* Defined in alloc.c.  */
extern Lisp_Object make_user_ptr (void (*finalizer) (void *), void *p);

/* Defined in emacs-module.c.  */
extern Lisp_Object funcall_module (Lisp_Object, ptrdiff_t, Lisp_Object *);
extern Lisp_Object module_function_arity (const struct Lisp_Module_Function *);
extern Lisp_Object module_function_documentation
  (struct Lisp_Module_Function const *);
extern Lisp_Object module_function_interactive_form
  (const struct Lisp_Module_Function *);
extern Lisp_Object module_function_command_modes
  (const struct Lisp_Module_Function *);
extern module_funcptr module_function_address
  (struct Lisp_Module_Function const *);
extern void *module_function_data (const struct Lisp_Module_Function *);
extern void module_finalize_function (const struct Lisp_Module_Function *);
extern void mark_module_environment (void *);
extern void finalize_runtime_unwind (void *);
extern void finalize_environment_unwind (void *);
extern void init_module_assertions (bool);
extern void syms_of_module (void);
#endif

/* Defined in thread.c.  */
extern void mark_threads (void);
extern void unmark_main_thread (void);

/* Defined in editfns.c.  */
extern void insert1 (Lisp_Object);
extern void save_excursion_save (union specbinding *);
extern void save_excursion_restore (Lisp_Object, Lisp_Object);
extern Lisp_Object save_restriction_save (void);
extern void save_restriction_restore (Lisp_Object);
extern Lisp_Object make_buffer_string (ptrdiff_t, ptrdiff_t, bool);
extern Lisp_Object make_buffer_string_both (ptrdiff_t, ptrdiff_t, ptrdiff_t,
					    ptrdiff_t, bool);
extern void labeled_narrow_to_region (Lisp_Object, Lisp_Object, Lisp_Object);
extern void reset_outermost_restrictions (void);
extern void labeled_restrictions_remove_in_current_buffer (void);
extern void init_editfns (void);
extern void syms_of_editfns (void);

/* Defined in buffer.c.  */
extern bool mouse_face_overlay_overlaps (Lisp_Object);
extern Lisp_Object disable_line_numbers_overlay_at_eob (void);
extern AVOID nsberror (Lisp_Object);
extern void adjust_overlays_for_insert (ptrdiff_t, ptrdiff_t, bool);
extern void adjust_overlays_for_delete (ptrdiff_t, ptrdiff_t);
extern void fix_start_end_in_overlays (ptrdiff_t, ptrdiff_t);
extern void report_overlay_modification (Lisp_Object, Lisp_Object, bool,
                                         Lisp_Object, Lisp_Object, Lisp_Object);
extern bool overlay_touches_p (ptrdiff_t);
extern Lisp_Object other_buffer_safely (Lisp_Object);
extern void init_buffer_once (void);
extern void init_buffer (void);
extern void syms_of_buffer (void);

/* Defined in marker.c.  */

extern ptrdiff_t marker_position (Lisp_Object);
extern ptrdiff_t marker_byte_position (Lisp_Object);
extern void clear_charpos_cache (struct buffer *);
extern ptrdiff_t buf_charpos_to_bytepos (struct buffer *, ptrdiff_t);
extern ptrdiff_t buf_bytepos_to_charpos (struct buffer *, ptrdiff_t);
extern void detach_marker (Lisp_Object);
extern void unchain_marker (struct Lisp_Marker *);
extern Lisp_Object set_marker_restricted (Lisp_Object, Lisp_Object, Lisp_Object);
extern Lisp_Object set_marker_both (Lisp_Object, Lisp_Object, ptrdiff_t, ptrdiff_t);
extern Lisp_Object set_marker_restricted_both (Lisp_Object, Lisp_Object,
                                               ptrdiff_t, ptrdiff_t);
extern Lisp_Object build_marker (struct buffer *, ptrdiff_t, ptrdiff_t);
extern void syms_of_marker (void);

/* Defined in fileio.c.  */

extern Lisp_Object file_name_directory (Lisp_Object);
extern char *splice_dir_file (char *, char const *, char const *)
  ATTRIBUTE_RETURNS_NONNULL;
extern bool file_name_absolute_p (const char *);
extern char const *get_homedir (void) ATTRIBUTE_RETURNS_NONNULL;
extern Lisp_Object expand_and_dir_to_file (Lisp_Object);
extern Lisp_Object write_region (Lisp_Object, Lisp_Object, Lisp_Object,
				 Lisp_Object, Lisp_Object, Lisp_Object,
				 Lisp_Object, int);
extern void close_file_unwind (int);
extern void fclose_unwind (void *);
extern void restore_point_unwind (Lisp_Object);
extern bool file_access_p (char const *, int);
extern Lisp_Object get_file_errno_data (const char *, Lisp_Object, int);
extern AVOID report_file_errno (const char *, Lisp_Object, int);
extern AVOID report_file_error (const char *, Lisp_Object);
extern AVOID report_file_notify_error (const char *, Lisp_Object);
extern Lisp_Object file_attribute_errno (Lisp_Object, int);
extern bool internal_delete_file (Lisp_Object);
extern Lisp_Object check_emacs_readlinkat (int, Lisp_Object, char const *);
extern bool file_directory_p (Lisp_Object);
extern bool file_accessible_directory_p (Lisp_Object);
extern Lisp_Object buffer_visited_file_modtime (struct buffer *);
extern void init_fileio (void);
extern void syms_of_fileio (void);

/* Defined in search.c.  */
extern void shrink_regexp_cache (void);
extern void restore_search_regs (void);
extern void update_search_regs (ptrdiff_t oldstart,
                                ptrdiff_t oldend, ptrdiff_t newend);
extern void record_unwind_save_match_data (void);
extern ptrdiff_t fast_string_match_internal (Lisp_Object, Lisp_Object,
					     Lisp_Object);
extern ptrdiff_t fast_c_string_match_internal (Lisp_Object, const char *,
					       ptrdiff_t, Lisp_Object);

INLINE ptrdiff_t
fast_string_match (Lisp_Object regexp, Lisp_Object string)
{
  return fast_string_match_internal (regexp, string, Qnil);
}

INLINE ptrdiff_t
fast_string_match_ignore_case (Lisp_Object regexp, Lisp_Object string)
{
  return fast_string_match_internal (regexp, string, Vascii_canon_table);
}

INLINE ptrdiff_t
fast_c_string_match (Lisp_Object regexp,
		     const char *string, ptrdiff_t len)
{
  return fast_c_string_match_internal (regexp, string, len, Qnil);
}

INLINE ptrdiff_t
fast_c_string_match_ignore_case (Lisp_Object regexp,
				 const char *string, ptrdiff_t len)
{
  return fast_c_string_match_internal (regexp, string, len,
				       Vascii_canon_table);
}

extern ptrdiff_t fast_looking_at (Lisp_Object, ptrdiff_t, ptrdiff_t,
                                  ptrdiff_t, ptrdiff_t, Lisp_Object);
extern ptrdiff_t find_newline1 (ptrdiff_t, ptrdiff_t, ptrdiff_t, ptrdiff_t,
                               ptrdiff_t, ptrdiff_t *, ptrdiff_t *, bool);
extern ptrdiff_t find_newline (ptrdiff_t, ptrdiff_t, ptrdiff_t, ptrdiff_t,
			       ptrdiff_t, ptrdiff_t *, ptrdiff_t *, bool);
extern void scan_newline (ptrdiff_t, ptrdiff_t, ptrdiff_t, ptrdiff_t,
			  ptrdiff_t, bool);
extern ptrdiff_t scan_newline_from_point (ptrdiff_t, ptrdiff_t *, ptrdiff_t *);
extern ptrdiff_t find_newline_no_quit (ptrdiff_t, ptrdiff_t,
				       ptrdiff_t, ptrdiff_t *);
extern ptrdiff_t find_before_next_newline (ptrdiff_t, ptrdiff_t,
					   ptrdiff_t, ptrdiff_t *);
extern EMACS_INT search_buffer (Lisp_Object, ptrdiff_t, ptrdiff_t,
				ptrdiff_t, ptrdiff_t, EMACS_INT,
				bool, Lisp_Object, Lisp_Object, bool);
extern void syms_of_search (void);
extern void clear_regexp_cache (void);

/* Defined in minibuf.c.  */

extern Lisp_Object Vminibuffer_list;
extern Lisp_Object last_minibuf_string;
extern void move_minibuffers_onto_frame (struct frame *, Lisp_Object, bool);
extern bool is_minibuffer (EMACS_INT, Lisp_Object);
extern EMACS_INT this_minibuffer_depth (Lisp_Object);
extern EMACS_INT minibuf_level;
extern Lisp_Object get_minibuffer (EMACS_INT);
extern void init_minibuf_once (void);
extern void set_initial_minibuffer_mode (void);
extern void syms_of_minibuf (void);
extern void barf_if_interaction_inhibited (void);

/* Defined in callint.c.  */

extern void syms_of_callint (void);

/* Defined in casefiddle.c.  */

extern void syms_of_casefiddle (void);

/* Defined in casetab.c.  */

extern void init_casetab_once (void);
extern void syms_of_casetab (void);

/* Defined in keyboard.c.  */

extern EMACS_INT command_loop_level;
extern Lisp_Object echo_message_buffer;
extern struct kboard *echo_kboard;
extern void cancel_echoing (void);
extern bool input_pending;
#ifdef HAVE_STACK_OVERFLOW_HANDLING
extern sigjmp_buf return_to_command_loop;
#endif
extern Lisp_Object menu_bar_items (Lisp_Object);
extern Lisp_Object tab_bar_items (Lisp_Object, int *);
extern Lisp_Object tool_bar_items (Lisp_Object, int *);
extern void discard_mouse_events (void);
#if defined (USABLE_SIGIO) || defined (USABLE_SIGPOLL)
void handle_input_available_signal (int);
#endif
extern Lisp_Object pending_funcalls;
extern bool detect_input_pending (void);
extern bool detect_input_pending_ignore_squeezables (void);
extern bool detect_input_pending_run_timers (bool);
extern void safe_run_hooks (Lisp_Object);
extern void safe_run_hooks_2 (Lisp_Object, Lisp_Object, Lisp_Object);
extern void cmd_error_internal (Lisp_Object, const char *);
extern Lisp_Object command_loop_2 (Lisp_Object);
extern Lisp_Object read_menu_command (void);
extern Lisp_Object recursive_edit_1 (void);
extern void record_auto_save (void);
extern void force_auto_save_soon (void);
extern void init_keyboard (void);
extern void syms_of_keyboard (void);
extern void keys_of_keyboard (void);

/* Defined in indent.c.  */
extern ptrdiff_t current_column (void);
extern void line_number_display_width (struct window *, int *, int *);
extern void invalidate_current_column (void);
extern bool indented_beyond_p (ptrdiff_t, ptrdiff_t, EMACS_INT);
extern void syms_of_indent (void);

/* Defined in frame.c.  */
extern void store_frame_param (struct frame *, Lisp_Object, Lisp_Object);
extern void store_in_alist (Lisp_Object *, Lisp_Object, Lisp_Object);
extern Lisp_Object do_switch_frame (Lisp_Object, int, int, Lisp_Object);
extern Lisp_Object get_frame_param (struct frame *, Lisp_Object);
extern void frames_discard_buffer (Lisp_Object);
extern void init_frame_once (void);
extern void syms_of_frame (void);

/* Defined in emacs.c.  */
extern char **initial_argv;
extern int initial_argc;
extern char const *emacs_wd;
#if defined (HAVE_X_WINDOWS) || defined (HAVE_NS)
extern bool display_arg;
#endif
extern Lisp_Object decode_env_path (const char *, const char *, bool);
extern Lisp_Object empty_unibyte_string, empty_multibyte_string;
extern AVOID terminate_due_to_signal (int, int);
#ifdef WINDOWSNT
extern Lisp_Object Vlibrary_cache;
#endif
#if HAVE_SETLOCALE
void fixup_locale (void);
void synchronize_system_messages_locale (void);
void synchronize_system_time_locale (void);
#else
INLINE void fixup_locale (void) {}
INLINE void synchronize_system_messages_locale (void) {}
INLINE void synchronize_system_time_locale (void) {}
#endif
extern char *emacs_strerror (int) ATTRIBUTE_RETURNS_NONNULL;
extern void shut_down_emacs (int, Lisp_Object);

/* True means don't do interactive redisplay and don't change tty modes.  */
extern bool noninteractive;

/* True means remove site-lisp directories from load-path.  */
extern bool no_site_lisp;

/* True means put details like time stamps into builds.  */
extern bool build_details;

#ifndef WINDOWSNT
/* 0 not a daemon, 1 foreground daemon, 2 background daemon.  */
extern int daemon_type;
#define IS_DAEMON (daemon_type != 0)
#define DAEMON_RUNNING (daemon_type >= 0)
#else  /* WINDOWSNT */
extern void *w32_daemon_event;
#define IS_DAEMON (w32_daemon_event != NULL)
#define DAEMON_RUNNING (w32_daemon_event != INVALID_HANDLE_VALUE)
#endif

/* True if handling a fatal error already.  */
extern bool fatal_error_in_progress;

/* True means don't do use window-system-specific display code.  */
extern bool inhibit_window_system;
/* True means that a filter or a sentinel is running.  */
extern bool running_asynch_code;

/* Defined in process.c.  */
struct Lisp_Process;
extern void child_signal_init (void);
extern void kill_buffer_processes (Lisp_Object);
extern int wait_reading_process_output (intmax_t, int, int, bool, Lisp_Object,
					struct Lisp_Process *, int);
/* Max value for the first argument of wait_reading_process_output.  */
#if GNUC_PREREQ (3, 0, 0) && ! GNUC_PREREQ (4, 6, 0)
/* Work around a bug in GCC 3.4.2, known to be fixed in GCC 4.6.0.
   The bug merely causes a bogus warning, but the warning is annoying.  */
# define WAIT_READING_MAX min (TYPE_MAXIMUM (time_t), INTMAX_MAX)
#else
# define WAIT_READING_MAX INTMAX_MAX
#endif
#ifdef HAVE_TIMERFD
extern void add_timer_wait_descriptor (int);
#endif
extern void add_keyboard_wait_descriptor (int);
extern void delete_keyboard_wait_descriptor (int);
#ifdef HAVE_GPM
extern void add_gpm_wait_descriptor (int);
extern void delete_gpm_wait_descriptor (int);
#endif
extern void init_process_emacs (int);
extern void syms_of_process (void);
extern void setup_process_coding_systems (Lisp_Object);

/* Defined in callproc.c.  */
#ifdef DOS_NT
# define CHILD_SETUP_ERROR_DESC "Spawning child process"
#else
# define CHILD_SETUP_ERROR_DESC "Doing vfork"
#endif

extern int emacs_spawn (pid_t *, int, int, int, char **, char **,
                        const char *, const char *, bool, bool,
                        const sigset_t *);
extern char **make_environment_block (Lisp_Object) ATTRIBUTE_RETURNS_NONNULL;
extern void init_callproc_1 (void);
extern void init_callproc (void);
extern void set_initial_environment (void);
extern void syms_of_callproc (void);

/* Defined in doc.c.  */
extern Lisp_Object read_doc_string (Lisp_Object);
extern Lisp_Object get_doc_string (Lisp_Object, bool, bool);
extern void syms_of_doc (void);
extern int read_bytecode_char (bool);

/* Defined in bytecode.c.  */
extern void syms_of_bytecode (void);
extern Lisp_Object exec_byte_code (Lisp_Object, ptrdiff_t,
				   ptrdiff_t, Lisp_Object *);
extern Lisp_Object get_byte_code_arity (Lisp_Object);
extern void init_bc_thread (struct bc_thread_state *bc);
extern void free_bc_thread (struct bc_thread_state *bc);
extern void mark_bytecode (struct bc_thread_state *bc);

INLINE struct bc_frame *
get_act_rec (struct thread_state *th)
{
  return th->bc.fp;
}

INLINE void
set_act_rec (struct thread_state *th, struct bc_frame *act_rec)
{
  th->bc.fp = act_rec;
}

/* Defined in macros.c.  */
extern void init_macros (void);
extern void syms_of_macros (void);

/* Defined in undo.c.  */
extern void truncate_undo_list (struct buffer *);
extern void record_insert (ptrdiff_t, ptrdiff_t);
extern void record_delete (ptrdiff_t, Lisp_Object, bool);
extern void record_first_change (void);
extern void record_change (ptrdiff_t, ptrdiff_t);
extern void record_property_change (ptrdiff_t, ptrdiff_t,
				    Lisp_Object, Lisp_Object,
                                    Lisp_Object);
extern void syms_of_undo (void);

/* Defined in textprop.c.  */
extern void report_interval_modification (Lisp_Object, Lisp_Object);

/* Defined in menu.c.  */
extern void syms_of_menu (void);

/* Defined in xmenu.c.  */
extern void syms_of_xmenu (void);

/* Defined in termchar.h.  */
struct tty_display_info;

/* Defined in sysdep.c.  */
#ifdef HAVE_PERSONALITY_ADDR_NO_RANDOMIZE
extern int maybe_disable_address_randomization (int, char **);
#else
INLINE int
maybe_disable_address_randomization (int argc, char **argv)
{
  return argc;
}
#endif
extern int emacs_exec_file (char const *, char *const *, char *const *);
extern void init_standard_fds (void);
extern char *emacs_get_current_dir_name (void);
extern void stuff_char (char c);
extern void init_foreground_group (void);
extern void sys_subshell (void);
extern void sys_suspend (void);
extern void discard_tty_input (void);
extern void init_sys_modes (struct tty_display_info *);
extern void reset_sys_modes (struct tty_display_info *);
extern void init_all_sys_modes (void);
extern void reset_all_sys_modes (void);
extern void child_setup_tty (int);
extern void setup_pty (int);
extern int set_window_size (int, int, int);
extern EMACS_INT get_random (void);
extern unsigned long int get_random_ulong (void);
extern void seed_random (void *, ptrdiff_t);
extern void init_random (void);
extern void emacs_backtrace (int);
extern AVOID emacs_abort (void) NO_INLINE;
extern int emacs_fstatat (int, char const *, void *, int);
#ifdef HAVE_SYS_STAT_H
extern int sys_fstat (int, struct stat *);
#endif
extern int sys_faccessat (int, const char *, int, int);
#if !(defined HAVE_ANDROID && !defined ANDROID_STUBIFY)
extern int emacs_openat (int, char const *, int, int);
#endif
extern int emacs_open (const char *, int, int);
extern int emacs_open_noquit (const char *, int, int);
extern int emacs_pipe (int[2]);
extern int emacs_close (int);
#if !(defined HAVE_ANDROID && !defined ANDROID_STUBIFY)
# define emacs_fclose fclose
#else
extern int emacs_fclose (FILE *);
#endif
extern FILE *emacs_fdopen (int, const char *)
  ATTRIBUTE_MALLOC ATTRIBUTE_DEALLOC (emacs_fclose, 1);
extern FILE *emacs_fopen (char const *, char const *)
  ATTRIBUTE_MALLOC ATTRIBUTE_DEALLOC (emacs_fclose, 1);
extern int emacs_unlink (const char *);
extern int emacs_symlink (const char *, const char *);
extern int emacs_rmdir (const char *);
extern int emacs_mkdir (const char *, mode_t);
extern int emacs_renameat_noreplace (int, const char *, int,
				     const char *);
extern int emacs_rename (const char *, const char *);
extern int emacs_fchmodat (int, const char *, mode_t, int);
extern ptrdiff_t emacs_read (int, void *, ptrdiff_t);
extern ptrdiff_t emacs_read_quit (int, void *, ptrdiff_t);
extern ptrdiff_t emacs_write (int, void const *, ptrdiff_t);
extern ptrdiff_t emacs_write_sig (int, void const *, ptrdiff_t);
extern ptrdiff_t emacs_write_quit (int, void const *, ptrdiff_t);
extern void emacs_perror (char const *);
extern int renameat_noreplace (int, char const *, int, char const *);
extern int str_collate (Lisp_Object, Lisp_Object, Lisp_Object, Lisp_Object);
extern void syms_of_sysdep (void);

/* Defined in filelock.c.  */
extern void unlock_all_files (void);
extern void unlock_buffer (struct buffer *);
extern void syms_of_filelock (void);

/* Defined in sound.c.  */
extern void syms_of_sound (void);

/* Defined in category.c.  */
extern void init_category_once (void);
extern Lisp_Object char_category_set (int);
extern void syms_of_category (void);

/* Defined in ccl.c.  */
extern void syms_of_ccl (void);

/* Defined in dired.c.  */
extern void syms_of_dired (void);
extern Lisp_Object directory_files_internal (Lisp_Object, Lisp_Object,
                                             Lisp_Object, Lisp_Object,
                                             bool, Lisp_Object, Lisp_Object);

/* Defined in term.c.  */
#ifndef HAVE_ANDROID
extern int *char_ins_del_vector;
#endif
extern void syms_of_term (void);
extern AVOID fatal (const char *msgid, ...) ATTRIBUTE_FORMAT_PRINTF (1, 2);

/* Defined in terminal.c.  */
extern void syms_of_terminal (void);
extern char * tty_type_name (Lisp_Object);

/* Defined in font.c.  */
extern void syms_of_font (void);
extern void init_font (void);

#ifdef HAVE_WINDOW_SYSTEM
/* Defined in fontset.c.  */
extern void syms_of_fontset (void);
#endif

/* Defined in inotify.c */
#ifdef HAVE_INOTIFY
extern void syms_of_inotify (void);
#endif

/* Defined in kqueue.c */
#ifdef HAVE_KQUEUE
extern void globals_of_kqueue (void);
extern void syms_of_kqueue (void);
#endif

/* Defined in gfilenotify.c */
#ifdef HAVE_GFILENOTIFY
extern void globals_of_gfilenotify (void);
extern void syms_of_gfilenotify (void);
#endif

#ifdef HAVE_W32NOTIFY
/* Defined on w32notify.c.  */
extern void syms_of_w32notify (void);
#endif

#if defined HAVE_NTGUI || defined CYGWIN
/* Defined in w32cygwinx.c.  */
extern void syms_of_w32cygwinx (void);
#endif

/* Defined in xfaces.c.  */
extern Lisp_Object Vface_alternative_font_family_alist;
extern Lisp_Object Vface_alternative_font_registry_alist;
extern void syms_of_xfaces (void);
extern void init_xfaces (void);

#ifdef HAVE_X_WINDOWS
/* Defined in xfns.c.  */
extern void syms_of_xfns (void);

/* Defined in xsmfns.c.  */
extern void syms_of_xsmfns (void);

/* Defined in xselect.c.  */
extern void syms_of_xselect (void);

/* Defined in xterm.c.  */
extern void init_xterm (void);
extern void syms_of_xterm (void);
#endif /* HAVE_X_WINDOWS */

#ifdef HAVE_WINDOW_SYSTEM
/* Defined in xterm.c, nsterm.m, w32term.c.  */
extern char *get_keysym_name (int);
#endif /* HAVE_WINDOW_SYSTEM */

/* Defined in xml.c.  */
extern void syms_of_xml (void);
#ifdef HAVE_LIBXML2
extern void xml_cleanup_parser (void);
#endif

#ifdef HAVE_LCMS2
/* Defined in lcms.c.  */
extern void syms_of_lcms2 (void);
#endif

#ifdef HAVE_ZLIB

#include <stdio.h>

/* Defined in decompress.c.  */
extern int md5_gz_stream (FILE *, void *);
extern void syms_of_decompress (void);
#endif

#ifdef HAVE_DBUS
/* Defined in dbusbind.c.  */
void init_dbusbind (void);
void syms_of_dbusbind (void);
#endif


/* Defined in profiler.c.  */
extern bool profiler_memory_running;
extern void malloc_probe (size_t);
extern void syms_of_profiler (void);
extern void mark_profiler (void);


#ifdef DOS_NT
/* Defined in msdos.c, w32.c.  */
extern char *emacs_root_dir (void);
#endif /* DOS_NT */

#ifdef HAVE_TEXT_CONVERSION
/* Defined in textconv.c.  */
extern void reset_frame_state (struct frame *);
extern void report_selected_window_change (struct frame *);
extern void report_point_change (struct frame *, struct window *,
				 struct buffer *);
extern void disable_text_conversion (void);
extern void resume_text_conversion (void);
extern void syms_of_textconv (void);
#endif

#ifdef HAVE_NATIVE_COMP
INLINE bool
SUBR_NATIVE_COMPILEDP (Lisp_Object a)
{
  return SUBRP (a) && !NILP (XSUBR (a)->native_comp_u);
}

INLINE bool
SUBR_NATIVE_COMPILED_DYNP (Lisp_Object a)
{
  return SUBR_NATIVE_COMPILEDP (a) && !NILP (XSUBR (a)->lambda_list);
}

INLINE Lisp_Object
SUBR_TYPE (Lisp_Object a)
{
  return XSUBR (a)->type;
}

INLINE struct Lisp_Native_Comp_Unit *
allocate_native_comp_unit (void)
{
  return ALLOCATE_ZEROED_PSEUDOVECTOR (struct Lisp_Native_Comp_Unit,
				       data_impure_vec, PVEC_NATIVE_COMP_UNIT);
}
#else
INLINE bool
SUBR_NATIVE_COMPILEDP (Lisp_Object a)
{
  return false;
}

INLINE bool
SUBR_NATIVE_COMPILED_DYNP (Lisp_Object a)
{
  return false;
}

#endif

/* Defined in lastfile.c.  */
extern char my_edata[];
extern char my_endbss[];
extern char *my_endbss_static;

extern void *xmalloc (size_t)
  ATTRIBUTE_MALLOC_SIZE ((1)) ATTRIBUTE_RETURNS_NONNULL;
extern void *xzalloc (size_t)
  ATTRIBUTE_MALLOC_SIZE ((1)) ATTRIBUTE_RETURNS_NONNULL;
extern void *xrealloc (void *, size_t)
  ATTRIBUTE_ALLOC_SIZE ((2)) ATTRIBUTE_RETURNS_NONNULL;
extern void xfree (void *);
extern void *xnmalloc (ptrdiff_t, ptrdiff_t)
  ATTRIBUTE_MALLOC_SIZE ((1,2)) ATTRIBUTE_RETURNS_NONNULL;
extern void *xnrealloc (void *, ptrdiff_t, ptrdiff_t)
  ATTRIBUTE_ALLOC_SIZE ((2,3)) ATTRIBUTE_RETURNS_NONNULL;
extern void *xpalloc (void *, ptrdiff_t *, ptrdiff_t, ptrdiff_t, ptrdiff_t)
  ATTRIBUTE_RETURNS_NONNULL;

extern char *xstrdup (char const *)
  ATTRIBUTE_MALLOC ATTRIBUTE_RETURNS_NONNULL;
extern char *xlispstrdup (Lisp_Object)
  ATTRIBUTE_MALLOC ATTRIBUTE_RETURNS_NONNULL;
extern void dupstring (char **, char const *);

/* Make DEST a copy of STRING's data.  Return a pointer to DEST's terminating
   null byte.  This is like stpcpy, except the source is a Lisp string.  */

INLINE char *
lispstpcpy (char *dest, Lisp_Object string)
{
  ptrdiff_t len = SBYTES (string);
  memcpy (dest, SDATA (string), len + 1);
  return dest + len;
}

#if (defined HAVE___LSAN_IGNORE_OBJECT \
     && defined HAVE_SANITIZER_LSAN_INTERFACE_H)
# include <sanitizer/lsan_interface.h>
#else
/* Treat *P as a non-leak.  */
INLINE void
__lsan_ignore_object (void const *p)
{
}
#endif

extern void xputenv (const char *);

extern char *egetenv_internal (const char *, ptrdiff_t);

INLINE char *
egetenv (const char *var)
{
  /* When VAR is a string literal, strlen can be optimized away.  */
  return egetenv_internal (var, strlen (var));
}

/* Set up the name of the machine we're running on.  */
extern void init_system_name (void);

/* Return the absolute value of X.  X should be a signed integer
   expression without side effects, and X's absolute value should not
   exceed the maximum for its promoted type.  This is called 'eabs'
   because 'abs' is reserved by the C standard.  */
#define eabs(x)         ((x) < 0 ? -(x) : (x))

/* SAFE_ALLOCA normally allocates memory on the stack, but if size is
   larger than MAX_ALLOCA, use xmalloc to avoid overflowing the stack.  */

enum MAX_ALLOCA { MAX_ALLOCA = 16 * 1024 };

extern void *record_xmalloc (size_t)
  ATTRIBUTE_ALLOC_SIZE ((1)) ATTRIBUTE_RETURNS_NONNULL;

#define USE_SAFE_ALLOCA			\
  ptrdiff_t sa_avail = MAX_ALLOCA;	\
  specpdl_ref sa_count = SPECPDL_INDEX ()

#define AVAIL_ALLOCA(size) (sa_avail -= (size), alloca (size))

/* SAFE_ALLOCA allocates a simple buffer.  */

#define SAFE_ALLOCA(size) ((size) <= sa_avail				\
			   ? AVAIL_ALLOCA (size)			\
			   : record_xmalloc (size))

/* SAFE_NALLOCA sets BUF to a newly allocated array of MULTIPLIER *
   NITEMS items, each of the same type as *BUF.  MULTIPLIER must
   positive.  The code is tuned for MULTIPLIER being a constant.  */

#define SAFE_NALLOCA(buf, multiplier, nitems)			 \
  do {								 \
    if ((nitems) <= sa_avail / sizeof *(buf) / (multiplier))	 \
      (buf) = AVAIL_ALLOCA (sizeof *(buf) * (multiplier) * (nitems)); \
    else							 \
      {								 \
	(buf) = xnmalloc (nitems, sizeof *(buf) * (multiplier)); \
	record_unwind_protect_ptr (xfree, buf);			 \
      }								 \
  } while (false)

/* SAFE_ALLOCA_STRING allocates a C copy of a Lisp string.  */

#define SAFE_ALLOCA_STRING(ptr, string)			\
  do {							\
    (ptr) = SAFE_ALLOCA (SBYTES (string) + 1);		\
    memcpy (ptr, SDATA (string), SBYTES (string) + 1);	\
  } while (false)

/* Free xmalloced memory and enable GC as needed.  */

#define SAFE_FREE() safe_free (sa_count)

INLINE void
safe_free (specpdl_ref sa_count)
{
  while (specpdl_ptr != specpdl_ref_to_ptr (sa_count))
    {
      specpdl_ptr--;
      if (specpdl_ptr->kind == SPECPDL_UNWIND_PTR)
	{
	  eassert (specpdl_ptr->unwind_ptr.func == xfree);
	  xfree (specpdl_ptr->unwind_ptr.arg);
	}
      else
	{
	  eassert (specpdl_ptr->kind == SPECPDL_UNWIND_ARRAY);
	  xfree (specpdl_ptr->unwind_array.array);
	}
    }
}

/* Pop the specpdl stack back to COUNT, and return VAL.
   Prefer this to { SAFE_FREE (); unbind_to (COUNT, VAL); }
   when COUNT predates USE_SAFE_ALLOCA, as it is a bit more efficient
   and also lets callers intermix SAFE_ALLOCA calls with other calls
   that grow the specpdl stack.  */

#define SAFE_FREE_UNBIND_TO(count, val) \
  safe_free_unbind_to (count, sa_count, val)

INLINE Lisp_Object
safe_free_unbind_to (specpdl_ref count, specpdl_ref sa_count, Lisp_Object val)
{
  eassert (!specpdl_ref_lt (sa_count, count));
  return unbind_to (count, val);
}

/* Work around GCC bug 109577
   https://gcc.gnu.org/bugzilla/show_bug.cgi?id=109577
   which causes GCC to mistakenly complain about the
   memory allocation in SAFE_ALLOCA_LISP_EXTRA.  */
#if GNUC_PREREQ (13, 0, 0)
# pragma GCC diagnostic ignored "-Wanalyzer-allocation-size"
#endif

/* Set BUF to point to an allocated array of NELT Lisp_Objects,
   immediately followed by EXTRA spare bytes.  */

#define SAFE_ALLOCA_LISP_EXTRA(buf, nelt, extra)	       \
  do {							       \
    ptrdiff_t alloca_nbytes;				       \
    if (ckd_mul (&alloca_nbytes, nelt, word_size)	       \
	|| ckd_add (&alloca_nbytes, alloca_nbytes, extra)      \
	|| SIZE_MAX < alloca_nbytes)			       \
      memory_full (SIZE_MAX);				       \
    else if (alloca_nbytes <= sa_avail)			       \
      (buf) = AVAIL_ALLOCA (alloca_nbytes);		       \
    else						       \
      {							       \
	/* Although only the first nelt words need clearing,   \
	   typically EXTRA is 0 or small so just use xzalloc;  \
	   this is simpler and often faster.  */	       \
	(buf) = xzalloc (alloca_nbytes);		       \
	record_unwind_protect_array (buf, nelt);	       \
      }							       \
  } while (false)

/* Set BUF to point to an allocated array of NELT Lisp_Objects.  */

#define SAFE_ALLOCA_LISP(buf, nelt) SAFE_ALLOCA_LISP_EXTRA (buf, nelt, 0)


/* If USE_STACK_LISP_OBJECTS, define macros and functions that
   allocate some Lisp objects on the C stack.  As the storage is not
   managed by the garbage collector, these objects are dangerous:
   passing them to user code could result in undefined behavior if the
   objects are in use after the C function returns.  Conversely, these
   objects have better performance because GC is not involved.

   While debugging you may want to disable allocation on the C stack.
   Build with CPPFLAGS='-DUSE_STACK_LISP_OBJECTS=0' to disable it.  */

#if (!defined USE_STACK_LISP_OBJECTS \
     && defined __GNUC__ && !defined __clang__ && ! GNUC_PREREQ (4, 3, 2))
  /* Work around GCC bugs 36584 and 35271, which were fixed in GCC 4.3.2.  */
# define USE_STACK_LISP_OBJECTS false
#endif
#ifndef USE_STACK_LISP_OBJECTS
# define USE_STACK_LISP_OBJECTS true
#endif

#ifdef GC_CHECK_STRING_BYTES
enum { defined_GC_CHECK_STRING_BYTES = true };
#else
enum { defined_GC_CHECK_STRING_BYTES = false };
#endif

/* True for stack-based cons and string implementations, respectively.
   Use stack-based strings only if stack-based cons also works.
   Otherwise, STACK_CONS would create heap-based cons cells that
   could point to stack-based strings, which is a no-no.  */

enum
  {
    USE_STACK_CONS = USE_STACK_LISP_OBJECTS,
    USE_STACK_STRING = (USE_STACK_CONS
			&& !defined_GC_CHECK_STRING_BYTES)
  };

/* Auxiliary macros used for auto allocation of Lisp objects.  Please
   use these only in macros like AUTO_CONS that declare a local
   variable whose lifetime will be clear to the programmer.  */
#define STACK_CONS(a, b) \
  make_lisp_ptr (&((struct Lisp_Cons) {{{a, {b}}}}), Lisp_Cons)
#define AUTO_CONS_EXPR(a, b) \
  (USE_STACK_CONS ? STACK_CONS (a, b) : Fcons (a, b))

/* Declare NAME as an auto Lisp cons or short list if possible, a
   GC-based one otherwise.  This is in the sense of the C keyword
   'auto'; i.e., the object has the lifetime of the containing block.
   The resulting object should not be made visible to user Lisp code.  */

#define AUTO_CONS(name, a, b) Lisp_Object name = AUTO_CONS_EXPR (a, b)
#define AUTO_LIST1(name, a)						\
  Lisp_Object name = (USE_STACK_CONS ? STACK_CONS (a, Qnil) : list1 (a))
#define AUTO_LIST2(name, a, b)						\
  Lisp_Object name = (USE_STACK_CONS					\
		      ? STACK_CONS (a, STACK_CONS (b, Qnil))		\
		      : list2 (a, b))
#define AUTO_LIST3(name, a, b, c)					\
  Lisp_Object name = (USE_STACK_CONS					\
		      ? STACK_CONS (a, STACK_CONS (b, STACK_CONS (c, Qnil))) \
		      : list3 (a, b, c))
#define AUTO_LIST4(name, a, b, c, d)					\
    Lisp_Object name							\
      = (USE_STACK_CONS							\
	 ? STACK_CONS (a, STACK_CONS (b, STACK_CONS (c,			\
						     STACK_CONS (d, Qnil)))) \
	 : list4 (a, b, c, d))

/* Declare NAME as an auto Lisp string if possible, a GC-based one if not.
   Take its unibyte value from the null-terminated string STR,
   an expression that should not have side effects.
   STR's value is not necessarily copied.  The resulting Lisp string
   should not be modified or given text properties or made visible to
   user code.  */

#define AUTO_STRING(name, str) \
  AUTO_STRING_WITH_LEN (name, str, strlen (str))

/* Declare NAME as an auto Lisp string if possible, a GC-based one if not.
   Take its unibyte value from the null-terminated string STR with length LEN.
   STR may have side effects and may contain null bytes.
   STR's value is not necessarily copied.  The resulting Lisp string
   should not be modified or given text properties or made visible to
   user code.  */

#define AUTO_STRING_WITH_LEN(name, str, len)				\
  Lisp_Object name =							\
    (USE_STACK_STRING							\
     ? (make_lisp_ptr							\
	((&(struct Lisp_String) {{{len, -1, 0, (unsigned char *) (str)}}}), \
	 Lisp_String))							\
     : make_unibyte_string (str, len))

/* The maximum length of "small" lists, as a heuristic.  These lists
   are so short that code need not check for cycles or quits while
   traversing.  */
enum { SMALL_LIST_LEN_MAX = 127 };

/* Loop over conses of the list TAIL, signaling if a cycle is found,
   and possibly quitting after each loop iteration.  In the loop body,
   set TAIL to the current cons.  If the loop exits normally,
   set TAIL to the terminating non-cons, typically nil.  The loop body
   should not modify the list’s top level structure other than by
   perhaps deleting the current cons.  */

#define FOR_EACH_TAIL(tail) \
  FOR_EACH_TAIL_INTERNAL (tail, circular_list (tail), true)

/* Like FOR_EACH_TAIL (TAIL), except do not signal or quit.
   If the loop exits due to a cycle, TAIL’s value is undefined.  */

#define FOR_EACH_TAIL_SAFE(tail) \
  FOR_EACH_TAIL_INTERNAL (tail, (void) ((tail) = Qnil), false)

/* Iterator intended for use only within FOR_EACH_TAIL_INTERNAL.  */
struct for_each_tail_internal
{
  Lisp_Object tortoise;
  intptr_t max, n;
  unsigned short int q;
};

/* Like FOR_EACH_TAIL (LIST), except evaluate CYCLE if a cycle is
   found, and check for quit if CHECK_QUIT.  This is an internal macro
   intended for use only by the above macros.

   Use Brent’s teleporting tortoise-hare algorithm.  See:
   Brent RP. BIT. 1980;20(2):176-184. doi:10.1007/BF01933190
   https://maths-people.anu.edu.au/~brent/pd/rpb051i.pdf

   This macro uses maybe_quit because of an excess of caution.  The
   call to maybe_quit should not be needed in practice, as a very long
   list, whether circular or not, will cause Emacs to be so slow in
   other uninterruptible areas (e.g., garbage collection) that there
   is little point to calling maybe_quit here.  */

#define FOR_EACH_TAIL_INTERNAL(tail, cycle, check_quit)			\
  for (struct for_each_tail_internal li = { tail, 2, 0, 2 };		\
       CONSP (tail);							\
       ((tail) = XCDR (tail),						\
	((--li.q != 0							\
	  || ((check_quit) ? maybe_quit () : (void) 0, 0 < --li.n)	\
	  || (li.q = li.n = li.max <<= 1, li.n >>= USHRT_WIDTH,		\
	      li.tortoise = (tail), false))				\
	 && BASE_EQ (tail, li.tortoise))				\
	? (cycle) : (void) 0))

/* Do a `for' loop over alist values.  */

#define FOR_EACH_ALIST_VALUE(head_var, list_var, value_var)		\
  for ((list_var) = (head_var);						\
       (CONSP (list_var) && ((value_var) = XCDR (XCAR (list_var)), true)); \
       (list_var) = XCDR (list_var))

/* Check whether it's time for GC, and run it if so.  */

INLINE void
maybe_gc (void)
{
  if (consing_until_gc < 0)
    maybe_garbage_collect ();
}

/* Simplified version of 'define-error' that works with pure
   objects.  */
void
define_error (Lisp_Object name, const char *message, Lisp_Object parent);

INLINE_HEADER_END

#endif /* EMACS_LISP_H */<|MERGE_RESOLUTION|>--- conflicted
+++ resolved
@@ -2516,6 +2516,7 @@
   Test_eql,
   Test_eq,
   Test_equal,
+  Test_string_equal,
 } hash_table_std_test_t;
 
 struct hash_table_test
@@ -4200,13 +4201,8 @@
 ptrdiff_t hash_lookup_get_hash (struct Lisp_Hash_Table *h, Lisp_Object key,
 				hash_hash_t *phash);
 ptrdiff_t hash_put (struct Lisp_Hash_Table *, Lisp_Object, Lisp_Object,
-<<<<<<< HEAD
-		    Lisp_Object);
-bool hash_remove_from_table (struct Lisp_Hash_Table *, Lisp_Object);
-=======
 		    hash_hash_t);
 void hash_remove_from_table (struct Lisp_Hash_Table *, Lisp_Object);
->>>>>>> c566ee9d
 extern struct hash_table_test const hashtest_eq, hashtest_eql, hashtest_equal;
 extern struct hash_table_test const hashtest_string_equal;
 extern void validate_subarray (Lisp_Object, Lisp_Object, Lisp_Object,
