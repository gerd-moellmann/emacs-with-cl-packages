
/* Fundamental definitions for GNU Emacs Lisp interpreter. -*- coding: utf-8 -*-

Copyright (C) 1985-2025 Free Software Foundation, Inc.

This file is part of GNU Emacs.

GNU Emacs is free software: you can redistribute it and/or modify
it under the terms of the GNU General Public License as published by
the Free Software Foundation, either version 3 of the License, or (at
your option) any later version.

GNU Emacs is distributed in the hope that it will be useful,
but WITHOUT ANY WARRANTY; without even the implied warranty of
MERCHANTABILITY or FITNESS FOR A PARTICULAR PURPOSE.  See the
GNU General Public License for more details.

You should have received a copy of the GNU General Public License
along with GNU Emacs.  If not, see <https://www.gnu.org/licenses/>.  */

#ifndef EMACS_LISP_H
#define EMACS_LISP_H

#include <alloca.h>
#include <setjmp.h>
#include <stdarg.h>
#include <stdbit.h>
#include <stdckdint.h>
#include <stddef.h>
#include <string.h>
#include <float.h>
#include <inttypes.h>
#include <limits.h>
#include <stdio.h>

#ifdef HAVE_SYS_STAT_H
#include <sys/stat.h>
# endif

#include <attribute.h>
#include <byteswap.h>
#include <intprops.h>
#include <verify.h>

INLINE_HEADER_BEGIN

#ifdef HAVE_MPS
union gc_header;
#else
union gc_header { };
#endif

#ifdef HAVE_MPS
enum igc_obj_type;
extern void gc_init_header (union gc_header *header, enum igc_obj_type type);
extern void gc_init_header_bytes (union gc_header *header, enum igc_obj_type type, size_t bytes);
#else
/* These are macros so they don't evaluate their `type' argument.  */
#define gc_init_header(header, type) ((void)(header))
#define gc_init_header_bytes(header, type, nbytes) ((void)(header))
#endif

#define GC_HEADER union gc_header gc_header;
#define GC_HEADER_INIT {},

/* Enable this with --enable-checking=igc_check_fwd. */
# if defined HAVE_MPS && defined IGC_CHECK_FWD
void igc_check_fwd (void *client, bool is_vector);
# else
#define igc_check_fwd(c, v) ((void) 0)
# endif

/* Define a TYPE constant ID as an externally visible name.  Use like this:

      DEFINE_GDB_SYMBOL_BEGIN (TYPE, ID)
      # define ID (some integer preprocessor expression of type TYPE)
      DEFINE_GDB_SYMBOL_END (ID)

   This hack is for the benefit of compilers that do not make macro
   definitions or enums visible to the debugger.  It's used for symbols
   that .gdbinit needs.  */

#define DECLARE_GDB_SYM(type, id) type const id EXTERNALLY_VISIBLE
#ifdef MAIN_PROGRAM
# define DEFINE_GDB_SYMBOL_BEGIN(type, id) \
   extern DECLARE_GDB_SYM (type, id); DECLARE_GDB_SYM (type, id)
# define DEFINE_GDB_SYMBOL_END(id) = id;
#else
# define DEFINE_GDB_SYMBOL_BEGIN(type, id) extern DECLARE_GDB_SYM (type, id)
# define DEFINE_GDB_SYMBOL_END(val) ;
#endif

/* The ubiquitous max and min macros.  */
#undef min
#undef max
#define max(a, b) ((a) > (b) ? (a) : (b))
#define min(a, b) ((a) < (b) ? (a) : (b))

/* Number of elements in an array.  */
#define ARRAYELTS(arr) (sizeof (arr) / sizeof (arr)[0])

/* Number of bits in a Lisp_Object tag.  */
DEFINE_GDB_SYMBOL_BEGIN (int, GCTYPEBITS)
#define GCTYPEBITS 3
DEFINE_GDB_SYMBOL_END (GCTYPEBITS)

/* EMACS_INT - signed integer wide enough to hold an Emacs value
   EMACS_INT_WIDTH - width in bits of EMACS_INT
   EMACS_INT_MAX - maximum value of EMACS_INT; can be used in #if
   pI - printf length modifier for EMACS_INT
   EMACS_UINT - unsigned variant of EMACS_INT */
#ifndef EMACS_INT_MAX
# if INTPTR_MAX <= 0
#  error "INTPTR_MAX misconfigured"
# elif INTPTR_MAX <= INT_MAX && !defined WIDE_EMACS_INT
typedef int EMACS_INT;
typedef unsigned int EMACS_UINT;
enum { EMACS_INT_WIDTH = INT_WIDTH, EMACS_UINT_WIDTH = UINT_WIDTH };
#  define EMACS_INT_MAX INT_MAX
#  define pI ""
# elif INTPTR_MAX <= LONG_MAX && !defined WIDE_EMACS_INT
typedef long int EMACS_INT;
typedef unsigned long EMACS_UINT;
enum { EMACS_INT_WIDTH = LONG_WIDTH, EMACS_UINT_WIDTH = ULONG_WIDTH };
#  define EMACS_INT_MAX LONG_MAX
#  define pI "l"
# elif INTPTR_MAX <= LLONG_MAX
typedef long long int EMACS_INT;
typedef unsigned long long int EMACS_UINT;
enum { EMACS_INT_WIDTH = LLONG_WIDTH, EMACS_UINT_WIDTH = ULLONG_WIDTH };
#  define EMACS_INT_MAX LLONG_MAX
/* MinGW supports %lld only if __USE_MINGW_ANSI_STDIO is non-zero,
   which is arranged by config.h, and (for mingw.org) if GCC is 6.0 or
   later and the runtime version is 5.0.0 or later.  Otherwise,
   printf-like functions are declared with __ms_printf__ attribute,
   which will cause a warning for %lld etc.  */
#  if defined __MINGW32__						\
  && (!defined __USE_MINGW_ANSI_STDIO					\
      || (!defined MINGW_W64						\
	  && !(GNUC_PREREQ (6, 0, 0) && __MINGW32_MAJOR_VERSION >= 5)))
#   define pI "I64"
#  else	 /* ! MinGW */
#   define pI "ll"
#  endif
# else
#  error "INTPTR_MAX too large"
# endif
#endif

/* Number of bits to put in each character in the internal representation
   of bool vectors.  This should not vary across implementations.  */
enum {  BOOL_VECTOR_BITS_PER_CHAR =
#define BOOL_VECTOR_BITS_PER_CHAR 8
        BOOL_VECTOR_BITS_PER_CHAR
};

/* An unsigned integer type representing a fixed-length bit sequence,
   suitable for bool vector words, GC mark bits, etc.  Normally it is size_t
   for speed, but on weird platforms it is unsigned char and not all
   its bits are used.  */
#if BOOL_VECTOR_BITS_PER_CHAR == CHAR_BIT
typedef size_t bits_word;
# define BITS_WORD_MAX SIZE_MAX
enum { BITS_PER_BITS_WORD = SIZE_WIDTH };
#else
typedef unsigned char bits_word;
# define BITS_WORD_MAX ((1u << BOOL_VECTOR_BITS_PER_CHAR) - 1)
enum { BITS_PER_BITS_WORD = BOOL_VECTOR_BITS_PER_CHAR };
#endif
static_assert (BITS_WORD_MAX >> (BITS_PER_BITS_WORD - 1) == 1);

/* Use pD to format ptrdiff_t values, which suffice for indexes into
   buffers and strings.  Emacs never allocates objects larger than
   PTRDIFF_MAX bytes, as they cause problems with pointer subtraction.
   In C99, pD can always be "t", as we no longer need to worry about
   pre-C99 libraries such as glibc 2.0 (1997) and Solaris 8 (2000).  */
#define pD "t"

/* Convenience macro for rarely-used functions that do not return.  */
#define AVOID _Noreturn ATTRIBUTE_COLD void

/* Extra internal type checking?  */

/* Define Emacs versions of <assert.h>'s 'assert (COND)' and <verify.h>'s
   'assume (COND)'.  COND should be free of side effects, as it may or
   may not be evaluated.

   'eassert (COND)' checks COND at runtime if ENABLE_CHECKING is
   defined and suppress_checking is false, and does nothing otherwise.
   Emacs dies if COND is checked and is false.  The suppress_checking
   variable is initialized to 0 in alloc.c.  Set it to 1 using a
   debugger to temporarily disable aborting on detected internal
   inconsistencies or error conditions.

   In some cases, a good compiler may be able to optimize away the
   eassert macro even if ENABLE_CHECKING is true, e.g., if XSTRING (x)
   uses eassert to test STRINGP (x), but a particular use of XSTRING
   is invoked only after testing that STRINGP (x) is true, making the
   test redundant.

   eassume is like eassert except that it also causes the compiler to
   assume that COND is true afterwards, regardless of whether runtime
   checking is enabled.  This can improve performance in some cases,
   though it can degrade performance in others.  It's often suboptimal
   for COND to call external functions or access volatile storage.  */

#ifndef ENABLE_CHECKING
# define eassert(cond) ((void) (false && (cond))) /* Check COND compiles.  */
# define eassume(cond) assume (cond)
#else /* ENABLE_CHECKING */

extern AVOID die (const char *, const char *, int);

extern bool suppress_checking EXTERNALLY_VISIBLE;

# define eassert(cond)						\
   (suppress_checking || (cond) 				\
    ? (void) 0							\
    : die (# cond, __FILE__, __LINE__))
# define eassume(cond)						\
   (suppress_checking						\
    ? assume (cond)						\
    : (cond)							\
    ? (void) 0							\
    : die (# cond, __FILE__, __LINE__))
#endif /* ENABLE_CHECKING */


/* Use the configure flag --enable-check-lisp-object-type to make
   Lisp_Object use a struct type instead of the default int.  The flag
   causes CHECK_LISP_OBJECT_TYPE to be defined.  */

/***** Select the tagging scheme.  *****/
/* The following option controls the tagging scheme:
   - USE_LSB_TAG means that we can assume the least 3 bits of pointers are
     always 0, and we can thus use them to hold tag bits, without
     restricting our addressing space.

   If ! USE_LSB_TAG, then use the top 3 bits for tagging, thus
   restricting our possible address range.

   USE_LSB_TAG not only requires the least 3 bits of pointers returned by
   malloc to be 0 but also needs to be able to impose a mult-of-8 alignment
   on some non-GC Lisp_Objects, all of which are aligned via
   GCALIGNED_UNION_MEMBER.  */

enum Lisp_Bits
  {
    /* Number of bits in a Lisp_Object value, not counting the tag.  */
    VALBITS = EMACS_INT_WIDTH - GCTYPEBITS,

    /* Number of bits in a fixnum value, not counting the tag.  */
    FIXNUM_BITS = VALBITS + 1
  };

/* Number of bits in a fixnum tag; can be used in #if.  */
DEFINE_GDB_SYMBOL_BEGIN (int, INTTYPEBITS)
#define INTTYPEBITS (GCTYPEBITS - 1)
DEFINE_GDB_SYMBOL_END (INTTYPEBITS)

/* The maximum value that can be stored in a EMACS_INT, assuming all
   bits other than the type bits contribute to a nonnegative signed value.
   This can be used in #if, e.g., '#if USE_LSB_TAG' below expands to an
   expression involving VAL_MAX.  */
#define VAL_MAX (EMACS_INT_MAX >> (GCTYPEBITS - 1))

/* Whether the least-significant bits of an EMACS_INT contain the tag.
   On hosts where pointers-as-ints do not exceed VAL_MAX / 2, USE_LSB_TAG is:
    a. unnecessary, because the top bits of an EMACS_INT are unused, and
    b. slower, because it typically requires extra masking.
   So, USE_LSB_TAG is true only on hosts where it might be useful.  */
DEFINE_GDB_SYMBOL_BEGIN (bool, USE_LSB_TAG)
#ifndef HAVE_MPS
#define USE_LSB_TAG (VAL_MAX / 2 < INTPTR_MAX)
#else
#define USE_LSB_TAG 1
#endif
DEFINE_GDB_SYMBOL_END (USE_LSB_TAG)

/* Mask for the value (as opposed to the type bits) of a Lisp object.  */
DEFINE_GDB_SYMBOL_BEGIN (EMACS_INT, VALMASK)
# define VALMASK (USE_LSB_TAG ? - (1 << GCTYPEBITS) : VAL_MAX)
DEFINE_GDB_SYMBOL_END (VALMASK)

/* Ignore 'alignas' on compilers lacking it.  */
#if (!defined alignas && !defined __alignas_is_defined \
     && __STDC_VERSION__ < 202311 && __cplusplus < 201103)
# define alignas(a)
#endif

/* Minimum alignment requirement for Lisp objects, imposed by the
   internal representation of tagged pointers.  It is 2**GCTYPEBITS if
   USE_LSB_TAG, 1 otherwise.  It must be a literal integer constant,
   for older versions of GCC (through at least 4.9).  */
#if USE_LSB_TAG
# define GCALIGNMENT 8
# if GCALIGNMENT != 1 << GCTYPEBITS
#  error "GCALIGNMENT and GCTYPEBITS are inconsistent"
# endif
#else
# define GCALIGNMENT 1
#endif

/* To cause a union to have alignment of at least GCALIGNMENT, put
   GCALIGNED_UNION_MEMBER in its member list.

   If a struct is always GC-aligned (either by the GC, or via
   allocation in a containing union that has GCALIGNED_UNION_MEMBER)
   and does not contain a GC-aligned struct or union, putting
   GCALIGNED_STRUCT after its closing '}' can help the compiler
   generate better code.  Also, such structs should be added to the
   emacs_align_type union in alloc.c.

   Although these macros are reasonably portable, they are not
   guaranteed on non-GCC platforms, as the C standard does not require
   support for alignment to GCALIGNMENT and older compilers may ignore
   alignment requests.  For any type T where garbage collection requires
   alignment, use static_assert (GCALIGNED (T)) to verify the
   requirement on the current platform.  Types need this check if their
   objects can be allocated outside the garbage collector.  For example,
   struct Lisp_Symbol needs the check because of lispsym and struct
   Lisp_Cons needs it because of STACK_CONS.  */

#define GCALIGNED_UNION_MEMBER char alignas (GCALIGNMENT) gcaligned;
#if HAVE_STRUCT_ATTRIBUTE_ALIGNED
# define GCALIGNED_STRUCT __attribute__ ((aligned (GCALIGNMENT)))
#else
# define GCALIGNED_STRUCT
#endif
#define GCALIGNED(type) (alignof (type) % GCALIGNMENT == 0)

#ifdef HAVE_MPS
union gc_header
{
  uint64_t v;
  GCALIGNED_UNION_MEMBER
};
#endif

/* Lisp_Word is a scalar word suitable for holding a tagged pointer or
   integer.  Usually it is a pointer to a deliberately-incomplete type
   'struct Lisp_X'.  However, it is EMACS_INT when Lisp_Objects and
   pointers differ in width.  */

#define LISP_WORDS_ARE_POINTERS (EMACS_INT_MAX == INTPTR_MAX)
#if LISP_WORDS_ARE_POINTERS
/* TAG_PTR_INITIALLY casts to Lisp_Word and can be used in static initializers
   so this typedef assumes static initializers can contain casts to pointers.
   All Emacs targets support this extension to the C standard.  */
typedef struct Lisp_X *Lisp_Word;
#else
typedef EMACS_INT Lisp_Word;
#endif

/* Some operations are so commonly executed that they are implemented
   as macros, not functions, because otherwise runtime performance would
   suffer too much when compiling with GCC without optimization.
   There's no need to inline everything, just the operations that
   would otherwise cause a serious performance problem.

   For each such operation OP, define a macro lisp_h_OP that contains
   the operation's implementation.  That way, OP can be implemented
   via a macro definition like this:

     #define OP(x) lisp_h_OP (x)

   and/or via a function definition like this:

     Lisp_Object (OP) (Lisp_Object x) { return lisp_h_OP (x); }

   without worrying about the implementations diverging, since
   lisp_h_OP defines the actual implementation.  The lisp_h_OP macros
   are intended to be private to this include file, and should not be
   used elsewhere.  They should evaluate each argument exactly once,
   so that they behave like their functional counterparts.

   FIXME: Remove the lisp_h_OP macros, and define just the inline OP
   functions, once "gcc -Og" (new to GCC 4.8) or equivalent works well
   enough for Emacs developers.  Maybe in the year 2025.  See Bug#11935.

   For the macros that have corresponding functions (defined later),
   see these functions for commentary.  */

/* Convert among the various Lisp-related types: I for EMACS_INT, L
   for Lisp_Object, P for void *.

   These use the following mnemonics:

   XLI: Lisp_Object to Integer;
   XIL: Integer to Lisp_Object;
   XLP: Lisp_Object to Pointer.  */

#if !CHECK_LISP_OBJECT_TYPE
# if LISP_WORDS_ARE_POINTERS
#  define lisp_h_XLI(o) ((EMACS_INT) (o))
#  define lisp_h_XIL(i) ((Lisp_Object) (i))
#  define lisp_h_XLP(o) ((void *) (o))
# else
#  define lisp_h_XLI(o) (o)
#  define lisp_h_XIL(i) (i)
#  define lisp_h_XLP(o) ((void *) (uintptr_t) (o))
# endif
# define lisp_h_Qnil 0
#else
# if LISP_WORDS_ARE_POINTERS
#  define lisp_h_XLI(o) ((EMACS_INT) (o).i)
#  define lisp_h_XIL(i) ((Lisp_Object) {(Lisp_Word) (i)})
#  define lisp_h_XLP(o) ((void *) (o).i)
# else
#  define lisp_h_XLI(o) ((o).i)
#  define lisp_h_XIL(i) ((Lisp_Object) {i})
#  define lisp_h_XLP(o) ((void *) (uintptr_t) (o).i)
# endif
# define lisp_h_Qnil {0}
#endif

#define lisp_h_CHECK_FIXNUM(x) CHECK_TYPE (FIXNUMP (x), Qfixnump, x)
#define lisp_h_CHECK_SYMBOL(x) CHECK_TYPE (SYMBOLP (x), Qsymbolp, x)
#define lisp_h_CHECK_TYPE(ok, predicate, x) \
   ((ok) ? (void) 0 : wrong_type_argument (predicate, x))
#define lisp_h_CONSP(x) TAGGEDP (x, Lisp_Cons)
#define lisp_h_BASE_EQ(x, y) (XLI (x) == XLI (y))

#define lisp_h_FIXNUMP(x) \
   (! (((unsigned) (XLI (x) >> (USE_LSB_TAG ? 0 : FIXNUM_BITS)) \
	- (unsigned) (Lisp_Int0 >> !USE_LSB_TAG)) \
       & ((1 << INTTYPEBITS) - 1)))
#define lisp_h_FLOATP(x) TAGGEDP (x, Lisp_Float)
#define lisp_h_NILP(x)  BASE_EQ (x, Qnil)
#define lisp_h_SYMBOL_CONSTANT_P(sym) \
   (XSYMBOL (sym)->u.s.trapped_write == SYMBOL_NOWRITE)
#define lisp_h_SYMBOL_TRAPPED_WRITE_P(sym) (XSYMBOL (sym)->u.s.trapped_write)
#define lisp_h_SYMBOL_WITH_POS_P(x) PSEUDOVECTORP (x, PVEC_SYMBOL_WITH_POS)
#define lisp_h_BARE_SYMBOL_P(x) TAGGEDP (x, Lisp_Symbol)
#define lisp_h_TAGGEDP(a, tag) \
   (! (((unsigned) (XLI (a) >> (USE_LSB_TAG ? 0 : VALBITS)) \
	- (unsigned) (tag)) \
       & ((1 << GCTYPEBITS) - 1)))
#define lisp_h_VECTORLIKEP(x) TAGGEDP (x, Lisp_Vectorlike)
#define lisp_h_XCAR(c) XCONS (c)->u.s.car
#define lisp_h_XCDR(c) XCONS (c)->u.s.u.cdr
#ifndef HAVE_MPS
#define lisp_h_XHASH(a) XUFIXNUM_RAW (a)
#endif
#if USE_LSB_TAG
# define lisp_h_make_fixnum_wrap(n) \
    XIL ((EMACS_INT) (((EMACS_UINT) (n) << INTTYPEBITS) + Lisp_Int0))
# if defined HAVE_STATEMENT_EXPRESSIONS && defined HAVE_TYPEOF
#  define lisp_h_make_fixnum(n) \
     ({ typeof (+(n)) lisp_h_make_fixnum_n = n; \
	eassert (!FIXNUM_OVERFLOW_P (lisp_h_make_fixnum_n)); \
	lisp_h_make_fixnum_wrap (lisp_h_make_fixnum_n); })
# else
#  define lisp_h_make_fixnum(n) lisp_h_make_fixnum_wrap (n)
# endif
# define lisp_h_XFIXNUM_RAW(a) (XLI (a) >> INTTYPEBITS)
# define lisp_h_XTYPE(a) ((enum Lisp_Type) (XLI (a) & ~VALMASK))
#endif

/* When DEFINE_KEY_OPS_AS_MACROS, define key operations as macros to
   cajole the compiler into inlining them; otherwise define them as
   inline functions as this is cleaner and can be more efficient.
   The default is true if the compiler is GCC-like and if function
   inlining is disabled because the compiler is not optimizing or is
   optimizing for size.  Otherwise the default is false.  */
#ifndef DEFINE_KEY_OPS_AS_MACROS
# if (defined __NO_INLINE__ \
      && ! defined __OPTIMIZE__ && ! defined __OPTIMIZE_SIZE__)
#  define DEFINE_KEY_OPS_AS_MACROS true
# else
#  define DEFINE_KEY_OPS_AS_MACROS false
# endif
#endif

#if DEFINE_KEY_OPS_AS_MACROS
# define XLI(o) lisp_h_XLI (o)
# define XIL(i) lisp_h_XIL (i)
# define XLP(o) lisp_h_XLP (o)
# define BARE_SYMBOL_P(x) lisp_h_BARE_SYMBOL_P (x)
# define CHECK_FIXNUM(x) lisp_h_CHECK_FIXNUM (x)
# define CHECK_SYMBOL(x) lisp_h_CHECK_SYMBOL (x)
# define CHECK_TYPE(ok, predicate, x) lisp_h_CHECK_TYPE (ok, predicate, x)
# define CONSP(x) lisp_h_CONSP (x)
# define BASE_EQ(x, y) lisp_h_BASE_EQ (x, y)
# define FLOATP(x) lisp_h_FLOATP (x)
# define FIXNUMP(x) lisp_h_FIXNUMP (x)
# define NILP(x) lisp_h_NILP (x)
# define SYMBOL_CONSTANT_P(sym) lisp_h_SYMBOL_CONSTANT_P (sym)
# define SYMBOL_TRAPPED_WRITE_P(sym) lisp_h_SYMBOL_TRAPPED_WRITE_P (sym)
# define TAGGEDP(a, tag) lisp_h_TAGGEDP (a, tag)
# define VECTORLIKEP(x) lisp_h_VECTORLIKEP (x)
# define XCAR(c) lisp_h_XCAR (c)
# define XCDR(c) lisp_h_XCDR (c)
#ifndef HAVE_MPS
# define XHASH(a) lisp_h_XHASH (a)
#endif
# if USE_LSB_TAG
#  define make_fixnum(n) lisp_h_make_fixnum (n)
#  define XFIXNUM_RAW(a) lisp_h_XFIXNUM_RAW (a)
#  define XTYPE(a) lisp_h_XTYPE (a)
# endif
#endif


/* Define the fundamental Lisp data structures.  */

/* This is the set of Lisp data types.  If you want to define a new
   data type, read the comments after Lisp_Fwd_Type definition
   below.  */

/* Fixnums use 2 tags, to give them one extra bit, thus
   extending their range from, e.g., -2^28..2^28-1 to -2^29..2^29-1.  */
#define INTMASK (EMACS_INT_MAX >> (INTTYPEBITS - 1))

/* Idea stolen from GDB.  Pedantic GCC complains about enum bitfields,
   and xlc and Oracle Studio c99 complain vociferously about them.  */
#if (defined __STRICT_ANSI__ || defined __IBMC__ \
     || (defined __SUNPRO_C && __STDC__))
#define ENUM_BF(TYPE) unsigned int
#else
#define ENUM_BF(TYPE) enum TYPE
#endif


/* Lisp_Object tagging scheme:
        Tag location
   Upper bits  Lower bits  Type        Payload
   000.......  .......000  symbol      offset from lispsym to struct Lisp_Symbol
   001.......  .......001  unused
   01........  ........10  fixnum      signed integer of FIXNUM_BITS
   110.......  .......011  cons        pointer to struct Lisp_Cons
   100.......  .......100  string      pointer to struct Lisp_String
   101.......  .......101  vectorlike  pointer to struct vectorlike_header
   111.......  .......111  float       pointer to struct Lisp_Float  */
enum Lisp_Type
  {
    /* Symbol.  XSYMBOL (object) points to a struct Lisp_Symbol.  */
    Lisp_Symbol = 0,

    /* Type 1 is currently unused.  */
    Lisp_Type_Unused0 = 1,

    /* Fixnum.  XFIXNUM (obj) is the integer value.  */
    Lisp_Int0 = 2,
    Lisp_Int1 = USE_LSB_TAG ? 6 : 3,

    /* String.  XSTRING (object) points to a struct Lisp_String.
       The length of the string, and its contents, are stored therein.  */
    Lisp_String = 4,

    /* Vector of Lisp objects, or something resembling it.
       XVECTOR (object) points to a struct Lisp_Vector, which contains
       the size and contents.  The size field also contains the type
       information, if it's not a real vector object.  */
    Lisp_Vectorlike = 5,

    /* Cons.  XCONS (object) points to a struct Lisp_Cons.  */
    Lisp_Cons = USE_LSB_TAG ? 3 : 6,

    /* Must be last entry in Lisp_Type enumeration.  */
    Lisp_Float = 7
  };

/* These are the types of forwarding objects used in the value slot
   of symbols for special built-in variables whose value is stored in
   C variables.  */
enum Lisp_Fwd_Type
  {
    Lisp_Fwd_Int,		/* Fwd to a C `int' variable.  */
    Lisp_Fwd_Bool,		/* Fwd to a C boolean var.  */
    Lisp_Fwd_Obj,		/* Fwd to a C Lisp_Object variable.  */
    Lisp_Fwd_Buffer_Obj,	/* Fwd to a Lisp_Object field of buffers.  */
    Lisp_Fwd_Kboard_Obj		/* Fwd to a Lisp_Object field of kboards.  */
  };

/* If you want to define a new Lisp data type, here are some
   instructions.

   First, there are already a couple of Lisp types that can be used if
   your new type does not need to be exposed to Lisp programs nor
   displayed to users.  These are Lisp_Misc_Ptr and PVEC_OTHER,
   which are both vectorlike objects.  The former
   is suitable for stashing a pointer in a Lisp object; the pointer
   might be to some low-level C object that contains auxiliary
   information.  The latter is useful for vector-like Lisp objects
   that need to be used as part of other objects, but which are never
   shown to users or Lisp code (search for PVEC_OTHER in xterm.c for
   an example).

   These two types don't look pretty when printed, so they are
   unsuitable for Lisp objects that can be exposed to users.

   To define a new data type, add a pseudovector subtype by extending
   the pvec_type enumeration.  A pseudovector provides one or more
   slots for Lisp objects, followed by struct members that are
   accessible only from C.

   There is no way to explicitly free a Lisp Object; only the garbage
   collector frees them.

   For a new pseudovector, it's highly desirable to limit the size
   of your data type by VBLOCK_BYTES_MAX bytes (defined in alloc.c).
   Otherwise you will need to change sweep_vectors (also in alloc.c).

   Then you will need to add switch branches in print.c (in
   print_object, to print your object, and possibly also in
   print_preprocess) and to alloc.c, to mark your object (in
   mark_object) and to free it (in gc_sweep).  The latter is also the
   right place to call any code specific to your data type that needs
   to run when the object is recycled -- e.g., free any additional
   resources allocated for it that are not Lisp objects.  You can even
   make a pointer to the function that frees the resources a slot in
   your object -- this way, the same object could be used to represent
   several disparate C structures.

   In addition, you need to add switch branches in data.c for Fcl_type_of
   and `cl--define-builtin-type` in lisp/emacs-lisp/cl-preloaded.el.  */


/* A Lisp_Object is a tagged pointer or integer.  Ordinarily it is a
   Lisp_Word.  However, if CHECK_LISP_OBJECT_TYPE, it is a wrapper
   around Lisp_Word, to help catch thinkos like 'Lisp_Object x = 0;'.

   LISP_INITIALLY (W) initializes a Lisp object with a tagged value
   that is a Lisp_Word W.  It can be used in a static initializer.  */

#ifdef CHECK_LISP_OBJECT_TYPE
typedef struct Lisp_Object { Lisp_Word i; } Lisp_Object;
# define LISP_OBJECT_IS_STRUCT
# define LISP_INITIALLY(w) {w}
# undef CHECK_LISP_OBJECT_TYPE
enum CHECK_LISP_OBJECT_TYPE { CHECK_LISP_OBJECT_TYPE = true };
#else
typedef Lisp_Word Lisp_Object;
# define LISP_INITIALLY(w) (w)
enum CHECK_LISP_OBJECT_TYPE { CHECK_LISP_OBJECT_TYPE = false };
#endif

/* Forward declarations.  */

/* Defined in this file.  */
INLINE void set_sub_char_table_contents (Lisp_Object, ptrdiff_t,
					      Lisp_Object);

/* Defined in bignum.c.  */
extern int check_int_nonnegative (Lisp_Object);
extern intmax_t check_integer_range (Lisp_Object, intmax_t, intmax_t);
extern double bignum_to_double (Lisp_Object) ATTRIBUTE_CONST;
extern Lisp_Object make_bigint (intmax_t);
extern Lisp_Object make_biguint (uintmax_t);
extern uintmax_t check_uinteger_max (Lisp_Object, uintmax_t);

/* Defined in chartab.c.  */
extern Lisp_Object char_table_ref (Lisp_Object, int) ATTRIBUTE_PURE;
extern void char_table_set (Lisp_Object, int, Lisp_Object);

/* Defined in data.c.  */
extern AVOID args_out_of_range_3 (Lisp_Object, Lisp_Object, Lisp_Object);
extern AVOID wrong_type_argument (Lisp_Object, Lisp_Object);
extern Lisp_Object default_value (Lisp_Object symbol);
extern void defalias (Lisp_Object symbol, Lisp_Object definition);
extern char *fixnum_to_string (EMACS_INT number, char *buffer, char *end);


/* Defined in emacs.c.  */

/* Set after Emacs has started up the first time.
   Prevents reinitialization of the Lisp world and keymaps on
   subsequent starts.  */
extern bool initialized;

extern struct gflags
{
  /* True means this Emacs instance was born to dump.  */
  bool will_dump_ : 1;
  bool will_bootstrap_ : 1;
#ifdef HAVE_PDUMPER
  /* Set in an Emacs process that will likely dump with pdumper; all
     Emacs processes may dump with pdumper, however.  */
  bool will_dump_with_pdumper_ : 1;
  /* Set in an Emacs process that has been restored from a portable
     dump.  */
  bool dumped_with_pdumper_ : 1;
#endif
} gflags;

INLINE bool
will_dump_p (void)
{
#if HAVE_PDUMPER
  return gflags.will_dump_;
#else
  return false;
#endif
}

INLINE bool
will_bootstrap_p (void)
{
#if HAVE_PDUMPER
  return gflags.will_bootstrap_;
#else
  return false;
#endif
}

INLINE bool
will_dump_with_pdumper_p (void)
{
#if HAVE_PDUMPER
  return gflags.will_dump_with_pdumper_;
#else
  return false;
#endif
}

INLINE bool
dumped_with_pdumper_p (void)
{
#if HAVE_PDUMPER
  return gflags.dumped_with_pdumper_;
#else
  return false;
#endif
}

/* Defined in floatfns.c.  */
extern double extract_float (Lisp_Object);


/* Low-level conversion and type checking.  */

/* Convert among various types use to implement Lisp_Object.  At the
   machine level, these operations may widen or narrow their arguments
   if pointers differ in width from EMACS_INT; otherwise they are
   no-ops.  */

INLINE EMACS_INT
(XLI) (Lisp_Object o)
{
  return lisp_h_XLI (o);
}

INLINE Lisp_Object
(XIL) (EMACS_INT i)
{
  return lisp_h_XIL (i);
}

INLINE void *
(XLP) (Lisp_Object o)
{
  return lisp_h_XLP (o);
}

/* Extract A's type.  */

INLINE enum Lisp_Type
(XTYPE) (Lisp_Object a)
{
#if USE_LSB_TAG
  return lisp_h_XTYPE (a);
#else
  EMACS_UINT i = XLI (a);
  return USE_LSB_TAG ? i & ~VALMASK : i >> VALBITS;
#endif
}

/* True if A has type tag TAG.
   Equivalent to XTYPE (a) == TAG, but often faster.  */

INLINE bool
(TAGGEDP) (Lisp_Object a, enum Lisp_Type tag)
{
  return lisp_h_TAGGEDP (a, tag);
}

INLINE void
(CHECK_TYPE) (int ok, Lisp_Object predicate, Lisp_Object x)
{
  lisp_h_CHECK_TYPE (ok, predicate, x);
}

/* Extract A's pointer value, assuming A's Lisp type is TYPE and the
   extracted pointer's type is CTYPE *.  When !USE_LSB_TAG this simply
   extracts A's low-order bits, as (uintptr_t) LISP_WORD_TAG (type) is
   always zero then.  */
#define XUNTAG(a, type, ctype) \
  ((ctype *) ((uintptr_t) XLP (a) - (uintptr_t) LISP_WORD_TAG (type)))

/* A forwarding pointer to a value.  It uses a generic pointer to
   avoid alignment bugs that could occur if it used a pointer to a
   union of the possible values (struct Lisp_Objfwd, struct
   Lisp_Intfwd, etc.).  The pointer is packaged inside a struct to
   help static checking.  */
typedef const struct Lisp_Fwd *lispfwd;

enum symbol_redirect
{
  SYMBOL_PLAINVAL,   /* plain var, value is in the `value' field */
  SYMBOL_VARALIAS,   /* var alias, value is really in the `alias' symbol */
  SYMBOL_LOCALIZED,  /* localized var, value is in the `blv' object */
  SYMBOL_FORWARDED   /* forwarding var, value is in `forward' */
};

enum symbol_trapped_write
{
  SYMBOL_UNTRAPPED_WRITE,  /* normal case, just set the value */
  SYMBOL_NOWRITE,          /* constant, cannot set, e.g. nil, t, :keyword */
  SYMBOL_TRAPPED_WRITE     /* trap the write, call watcher functions */
};

struct Lisp_Symbol
{
  GC_HEADER
  union
  {
    struct
    {
      bool_bf gcmarkbit : 1;

      /* Indicates where the value can be found.  */
      ENUM_BF (symbol_redirect) redirect : 2;

      ENUM_BF (symbol_trapped_write) trapped_write : 2;

      /* True means that this variable has been explicitly declared
	 special (with `defvar' etc), and shouldn't be lexically bound.  */
      bool_bf declared_special : 1;

      /* The symbol's name, as a Lisp string.  */
      Lisp_Object name;

      /* Value of the symbol or Qunbound if unbound.  Which alternative of the
	 union is used depends on the `redirect' field above.  */
      union {
	Lisp_Object value;
	struct Lisp_Symbol *alias;
	struct Lisp_Buffer_Local_Value *blv;
	lispfwd fwd;
      } val;

      /* Function value of the symbol or Qnil if not fboundp.  */
      Lisp_Object function;

      /* The symbol's property list.  */
      Lisp_Object plist;

      /* The symbol's package, or nil.  */
      Lisp_Object package;
    } s;
    GCALIGNED_UNION_MEMBER
  } u;
};
static_assert (GCALIGNED (struct Lisp_Symbol));

INLINE struct Lisp_Symbol *
next_free_symbol (struct Lisp_Symbol *sym)
{
  return *(struct Lisp_Symbol **) sym;
}

INLINE void
set_next_free_symbol (struct Lisp_Symbol *sym, struct Lisp_Symbol *free)
{
  *(struct Lisp_Symbol **) sym = free;
}



/* Declare a Lisp-callable function.  The MAXARGS parameter has the same
   meaning as in the DEFUN macro, and is used to construct a prototype.  */
/* We can use the same trick as in the DEFUN macro to generate the
   appropriate prototype.  */
#define EXFUN(fnname, maxargs) \
  extern Lisp_Object fnname DEFUN_ARGS_ ## maxargs

/* Note that the weird token-substitution semantics of ANSI C makes
   this work for MANY and UNEVALLED.  */
#define DEFUN_ARGS_MANY		(ptrdiff_t, Lisp_Object *)
#define DEFUN_ARGS_UNEVALLED	(Lisp_Object)
#define DEFUN_ARGS_0	(void)
#define DEFUN_ARGS_1	(Lisp_Object)
#define DEFUN_ARGS_2	(Lisp_Object, Lisp_Object)
#define DEFUN_ARGS_3	(Lisp_Object, Lisp_Object, Lisp_Object)
#define DEFUN_ARGS_4	(Lisp_Object, Lisp_Object, Lisp_Object, Lisp_Object)
#define DEFUN_ARGS_5	(Lisp_Object, Lisp_Object, Lisp_Object, Lisp_Object, \
			 Lisp_Object)
#define DEFUN_ARGS_6	(Lisp_Object, Lisp_Object, Lisp_Object, Lisp_Object, \
			 Lisp_Object, Lisp_Object)
#define DEFUN_ARGS_7	(Lisp_Object, Lisp_Object, Lisp_Object, Lisp_Object, \
			 Lisp_Object, Lisp_Object, Lisp_Object)
#define DEFUN_ARGS_8	(Lisp_Object, Lisp_Object, Lisp_Object, Lisp_Object, \
			 Lisp_Object, Lisp_Object, Lisp_Object, Lisp_Object)

/* Lisp_Word_tag is big enough for a possibly-shifted tag, to be
   added to a pointer value for conversion to a Lisp_Word.  */
#if LISP_WORDS_ARE_POINTERS
typedef uintptr_t Lisp_Word_tag;
#else
typedef EMACS_UINT Lisp_Word_tag;
#endif

/* A integer value tagged with TAG, and otherwise all zero.  */
#define LISP_WORD_TAG(tag) \
  ((Lisp_Word_tag) (tag) << (USE_LSB_TAG ? 0 : VALBITS))

/* An initializer for a Lisp_Object that contains TAG along with P.
   P can be a pointer or an integer.  The result is usable in a static
   initializer if TAG and P are both integer constant expressions.  */
#define TAG_PTR_INITIALLY(tag, p) \
  LISP_INITIALLY ((Lisp_Word) ((uintptr_t) (p) + LISP_WORD_TAG (tag)))

/* LISPSYM_INITIALLY (Qfoo) is equivalent to Qfoo except it is
   designed for use as a (possibly static) initializer.  */
#define LISPSYM_INITIALLY(name) \
  TAG_PTR_INITIALLY (Lisp_Symbol, (intptr_t) ((i##name) * sizeof *lispsym))

/* Declare extern constants for Lisp symbols.  These can be helpful
   when using a debugger like GDB, on older platforms where the debug
   format does not represent C macros.  However, they are unbounded
   and would just be asking for trouble if checking pointer bounds.  */
#define DEFINE_LISP_SYMBOL(name) \
  DEFINE_GDB_SYMBOL_BEGIN (Lisp_Object, name) \
  DEFINE_GDB_SYMBOL_END (LISPSYM_INITIALLY (name))

/* The index of the C-defined Lisp symbol SYM.
   This can be used in a static initializer.  */
#define SYMBOL_INDEX(sym) i##sym

/* By default, define macros for Qt, etc., as this leads to a bit
   better performance in the core Emacs interpreter.  A plugin can
   define DEFINE_NON_NIL_Q_SYMBOL_MACROS to be false, to be portable to
   other Emacs instances that assign different values to Qt, etc.  */
#ifndef DEFINE_NON_NIL_Q_SYMBOL_MACROS
# define DEFINE_NON_NIL_Q_SYMBOL_MACROS true
#endif

/* True if N is a power of 2.  N should be positive.  */

#define POWER_OF_2(n) (((n) & ((n) - 1)) == 0)

/* Return X rounded to the next multiple of Y.  Y should be positive,
   and Y - 1 + X should not overflow.  Arguments should not have side
   effects, as they are evaluated more than once.  Tune for Y being a
   power of 2.  */

#define ROUNDUP(x, y) (POWER_OF_2 (y)					\
                       ? ((y) - 1 + (x)) & ~ ((y) - 1)			\
                       : ((y) - 1 + (x)) - ((y) - 1 + (x)) % (y))

#include <globals.h>

/* Header of vector-like objects.  This documents the layout constraints on
   vectors and pseudovectors (objects of PVEC_xxx subtype).  It also prevents
   compilers from being fooled by Emacs's type punning: XSETPSEUDOVECTOR
   and PSEUDOVECTORP cast their pointers to struct vectorlike_header *,
   because when two such pointers potentially alias, a compiler won't
   incorrectly reorder loads and stores to their size fields.  See
   Bug#8546.   */
struct vectorlike_header
  {
    /* The `size' header word, W bits wide, has one of two forms
       discriminated by the second-highest bit (PSEUDOVECTOR_FLAG):

         1   1                    W-2
       +---+---+-------------------------------------+
       | M | 0 |                 SIZE                |  vector
       +---+---+-------------------------------------+

         1   1    W-32      6       12         12
       +---+---+--------+------+----------+----------+
       | M | 1 | unused | TYPE | RESTSIZE | LISPSIZE |  pseudovector
       +---+---+--------+------+----------+----------+

       M (ARRAY_MARK_FLAG) holds the GC mark bit.

       SIZE     is the length (number of slots) of a regular Lisp vector,
                and the object layout is struct Lisp_Vector.

       TYPE     is the pseudovector subtype (enum pvec_type).

       LISPSIZE is the number of Lisp_Object fields at the beginning of the
                object (after the header).  These are always traced by the GC.

       RESTSIZE is the number of fields (in word_size units) following.
                These are not automatically traced by the GC.
                For PVEC_BOOL and statically allocated PVEC_SUBR, RESTSIZE is 0.
                (The block size for PVEC_BOOL is computed from its own size
                field, to avoid being restricted by the 12-bit RESTSIZE field.)
    */
    GC_HEADER
    ptrdiff_t size;
  };

struct Lisp_Symbol_With_Pos
{
  struct vectorlike_header header;
  Lisp_Object sym;              /* A symbol */
  Lisp_Object pos;              /* A fixnum */
} GCALIGNED_STRUCT;

/* In the size word of a vector, this bit means the vector has been marked.  */

DEFINE_GDB_SYMBOL_BEGIN (ptrdiff_t, ARRAY_MARK_FLAG)
# define ARRAY_MARK_FLAG PTRDIFF_MIN
DEFINE_GDB_SYMBOL_END (ARRAY_MARK_FLAG)

/* In the size word of a struct Lisp_Vector, this bit means it's really
   some other vector-like object.  */
DEFINE_GDB_SYMBOL_BEGIN (ptrdiff_t, PSEUDOVECTOR_FLAG)
# define PSEUDOVECTOR_FLAG (PTRDIFF_MAX - PTRDIFF_MAX / 2)
DEFINE_GDB_SYMBOL_END (PSEUDOVECTOR_FLAG)

/* In a pseudovector, the size field actually contains a word with one
   PSEUDOVECTOR_FLAG bit set, and one of the following values extracted
   with PVEC_TYPE_MASK to indicate the actual type.  */
enum pvec_type
{
  PVEC_NORMAL_VECTOR, /* Should be first, for sxhash_obj.  */
  PVEC_FREE,
  PVEC_BIGNUM,
  PVEC_MARKER,
  PVEC_OVERLAY,
  PVEC_FINALIZER,
  PVEC_SYMBOL_WITH_POS,
  PVEC_MISC_PTR,
  PVEC_USER_PTR,
  PVEC_PROCESS,
  PVEC_FRAME,
  PVEC_WINDOW,
  PVEC_BOOL_VECTOR,
  PVEC_BUFFER,
  PVEC_HASH_TABLE,
#ifdef HAVE_MPS
  PVEC_WEAK_HASH_TABLE,
#endif
<<<<<<< HEAD
=======
  PVEC_OBARRAY,
>>>>>>> 6dcb99a2
  PVEC_TERMINAL,
  PVEC_WINDOW_CONFIGURATION,
  PVEC_SUBR,
  PVEC_PACKAGE,
  PVEC_OTHER, /* Should never be visible to Elisp code.  */
  PVEC_XWIDGET,
  PVEC_XWIDGET_VIEW,
  PVEC_THREAD,
  PVEC_MUTEX,
  PVEC_CONDVAR,
  PVEC_MODULE_FUNCTION,
  PVEC_MODULE_GLOBAL_REFERENCE,
  PVEC_NATIVE_COMP_UNIT,
  PVEC_TS_PARSER,
  PVEC_TS_NODE,
  PVEC_TS_COMPILED_QUERY,
  PVEC_SQLITE,

  /* These should be last, for internal_equal and sxhash_obj.  */
  PVEC_CLOSURE,
  PVEC_CHAR_TABLE,
  PVEC_SUB_CHAR_TABLE,
  PVEC_RECORD,
  PVEC_FONT,
  PVEC_TAG_MAX = PVEC_FONT  /* Keep this equal to the highest member.  */
};

enum More_Lisp_Bits
  {
    /* For convenience, we also store the number of elements in these bits.
       Note that this size is not necessarily the memory-footprint size, but
       only the number of Lisp_Object fields (that need to be traced by GC).
       The distinction is used, e.g., by Lisp_Process, which places extra
       non-Lisp_Object fields at the end of the structure.  */
    PSEUDOVECTOR_SIZE_BITS = 12,
    PSEUDOVECTOR_SIZE_MASK = (1 << PSEUDOVECTOR_SIZE_BITS) - 1,

    /* To calculate the memory footprint of the pseudovector, it's useful
       to store the size of non-Lisp area in word_size units here.  */
    PSEUDOVECTOR_REST_BITS = 12,
    PSEUDOVECTOR_REST_MASK = (((1 << PSEUDOVECTOR_REST_BITS) - 1)
			      << PSEUDOVECTOR_SIZE_BITS),

    /* Used to extract pseudovector subtype information.  */
    PSEUDOVECTOR_AREA_BITS = PSEUDOVECTOR_SIZE_BITS + PSEUDOVECTOR_REST_BITS,
    PVEC_TYPE_MASK = 0x3f << PSEUDOVECTOR_AREA_BITS
  };

/* These functions extract various sorts of values from a Lisp_Object.
   For example, if tem is a Lisp_Object whose type is Lisp_Cons,
   XCONS (tem) is the struct Lisp_Cons * pointing to the memory for
   that cons.  */

/* Largest and smallest representable fixnum values.  These are the C
   values.  They are macros for use in #if and static initializers.  */
#define MOST_POSITIVE_FIXNUM (EMACS_INT_MAX >> INTTYPEBITS)
#define MOST_NEGATIVE_FIXNUM (-1 - MOST_POSITIVE_FIXNUM)

INLINE bool
PSEUDOVECTORP (Lisp_Object a, int code)
{
  return (lisp_h_VECTORLIKEP (a)
	  && ((XUNTAG (a, Lisp_Vectorlike, struct vectorlike_header)->size
	       & (PSEUDOVECTOR_FLAG | PVEC_TYPE_MASK))
	      == (PSEUDOVECTOR_FLAG | (code << PSEUDOVECTOR_AREA_BITS))));
}

INLINE bool
(BARE_SYMBOL_P) (Lisp_Object x)
{
  return lisp_h_BARE_SYMBOL_P (x);
}

INLINE bool
(SYMBOL_WITH_POS_P) (Lisp_Object x)
{
  return lisp_h_SYMBOL_WITH_POS_P (x);
}

INLINE bool
SYMBOLP (Lisp_Object x)
{
  return (BARE_SYMBOL_P (x)
	  || (symbols_with_pos_enabled && SYMBOL_WITH_POS_P (x)));
}

INLINE struct Lisp_Symbol_With_Pos *
XSYMBOL_WITH_POS (Lisp_Object a)
{
  eassert (SYMBOL_WITH_POS_P (a));

  struct Lisp_Symbol_With_Pos *s
    = XUNTAG (a, Lisp_Vectorlike, struct Lisp_Symbol_With_Pos);
  igc_check_fwd (s, false);
  return s;
}

INLINE Lisp_Object
XSYMBOL_WITH_POS_SYM (Lisp_Object a)
{
  Lisp_Object sym = XSYMBOL_WITH_POS (a)->sym;
  eassume (BARE_SYMBOL_P (sym));
  return sym;
}

INLINE Lisp_Object
XSYMBOL_WITH_POS_POS (Lisp_Object a)
{
  return XSYMBOL_WITH_POS (a)->pos;
}

INLINE Lisp_Object
maybe_remove_pos_from_symbol (Lisp_Object x)
{
  return (symbols_with_pos_enabled && SYMBOL_WITH_POS_P (x)
	  ? XSYMBOL_WITH_POS_SYM (x) : x);
}

INLINE struct Lisp_Symbol * ATTRIBUTE_NO_SANITIZE_UNDEFINED
XBARE_SYMBOL (Lisp_Object a)
{
  eassert (BARE_SYMBOL_P (a));
  intptr_t i = (intptr_t) XUNTAG (a, Lisp_Symbol, struct Lisp_Symbol);
  void *p = (char *) lispsym + i;
  igc_check_fwd (p, false);
  return p;
}

INLINE struct Lisp_Symbol * ATTRIBUTE_NO_SANITIZE_UNDEFINED
XSYMBOL (Lisp_Object a)
{
  if (!BARE_SYMBOL_P (a))
    {
      eassume (symbols_with_pos_enabled);
      a = XSYMBOL_WITH_POS_SYM (a);
    }
  return XBARE_SYMBOL (a);
}

/* Internal use only.  */
INLINE Lisp_Object
make_lisp_symbol_internal (struct Lisp_Symbol *sym)
{
  /* GCC 7 x86-64 generates faster code if lispsym is
     cast to char * rather than to intptr_t.
     Do not use eassert here, so that builtin symbols like Qnil compile to
     constants; this is needed for some circa-2024 GCCs even with -O2.  */
  char *symoffset = (char *) ((char *) sym - (char *) lispsym);
  Lisp_Object a = TAG_PTR_INITIALLY (Lisp_Symbol, symoffset);
  return a;
}

INLINE Lisp_Object
make_lisp_symbol (struct Lisp_Symbol *sym)
{
  Lisp_Object a = make_lisp_symbol_internal (sym);
  eassert (XBARE_SYMBOL (a) == sym);
  return a;
}

INLINE Lisp_Object
builtin_lisp_symbol (int index)
{
  return make_lisp_symbol_internal (&lispsym[index]);
}

INLINE bool
c_symbol_p (struct Lisp_Symbol *sym)
{
  char *bp = (char *) lispsym;
  char *sp = (char *) sym;
  if (PTRDIFF_MAX < INTPTR_MAX)
    return bp <= sp && sp < bp + sizeof lispsym;
  else
    {
      ptrdiff_t offset = sp - bp;
      return 0 <= offset && offset < sizeof lispsym;
    }
}

INLINE void
(CHECK_SYMBOL) (Lisp_Object x)
{
  lisp_h_CHECK_SYMBOL (x);
}

/* True if the possibly-unsigned integer I doesn't fit in a fixnum.  */

#define FIXNUM_OVERFLOW_P(i) \
  (! ((0 <= (i) || MOST_NEGATIVE_FIXNUM <= (i)) && (i) <= MOST_POSITIVE_FIXNUM))

#if USE_LSB_TAG

INLINE Lisp_Object
(make_fixnum) (EMACS_INT n)
{
  eassert (!FIXNUM_OVERFLOW_P (n));
  return lisp_h_make_fixnum_wrap (n);
}

INLINE EMACS_INT
(XFIXNUM_RAW) (Lisp_Object a)
{
  return lisp_h_XFIXNUM_RAW (a);
}

INLINE Lisp_Object
make_ufixnum (EMACS_INT n)
{
  eassert (0 <= n && n <= INTMASK);
  return lisp_h_make_fixnum_wrap (n);
}

#else /* ! USE_LSB_TAG */

/* Although compiled only if ! USE_LSB_TAG, the following functions
   also work when USE_LSB_TAG; this is to aid future maintenance when
   the lisp_h_* macros are eventually removed.  */

/* Make a fixnum representing the value of the low order bits of N.  */
INLINE Lisp_Object
make_fixnum (EMACS_INT n)
{
  eassert (! FIXNUM_OVERFLOW_P (n));
  EMACS_INT int0 = Lisp_Int0;
  if (USE_LSB_TAG)
    {
      EMACS_UINT u = n;
      n = u << INTTYPEBITS;
      n += int0;
    }
  else
    {
      n &= INTMASK;
      n += (int0 << VALBITS);
    }
  return XIL (n);
}

/* Extract A's value as a signed integer.  Unlike XFIXNUM, this works
   on any Lisp object, although the resulting integer is useful only
   for things like hashing when A is not a fixnum.  */
INLINE EMACS_INT
XFIXNUM_RAW (Lisp_Object a)
{
  EMACS_INT i = XLI (a);
  if (! USE_LSB_TAG)
    {
      EMACS_UINT u = i;
      i = u << INTTYPEBITS;
    }
  return i >> INTTYPEBITS;
}

INLINE Lisp_Object
make_ufixnum (EMACS_INT n)
{
  eassert (0 <= n && n <= INTMASK);
  EMACS_INT int0 = Lisp_Int0;
  if (USE_LSB_TAG)
    {
      EMACS_UINT u = n;
      n = u << INTTYPEBITS;
      n += int0;
    }
  else
    n += int0 << VALBITS;
  return XIL (n);
}

#endif /* ! USE_LSB_TAG */

INLINE bool
(FIXNUMP) (Lisp_Object x)
{
  return lisp_h_FIXNUMP (x);
}

INLINE EMACS_INT
XFIXNUM (Lisp_Object a)
{
  eassert (FIXNUMP (a));
  return XFIXNUM_RAW (a);
}

/* Extract A's value as an unsigned integer in the range 0..INTMASK.  */
INLINE EMACS_UINT
XUFIXNUM_RAW (Lisp_Object a)
{
  EMACS_UINT i = XLI (a);
  return USE_LSB_TAG ? i >> INTTYPEBITS : i & INTMASK;
}
INLINE EMACS_UINT
XUFIXNUM (Lisp_Object a)
{
  eassert (FIXNUMP (a));
  return XUFIXNUM_RAW (a);
}

/* Return A's hash, which is in the range 0..INTMASK.  */
#ifndef HAVE_MPS
INLINE EMACS_INT
(XHASH) (Lisp_Object a)
{
  return lisp_h_XHASH (a);
}
#endif

/* Like make_fixnum (N), but may be faster.  N must be in nonnegative range.  */
INLINE Lisp_Object
make_fixed_natnum (EMACS_INT n)
{
  eassert (0 <= n && n <= MOST_POSITIVE_FIXNUM);
  EMACS_INT int0 = Lisp_Int0;
  return USE_LSB_TAG ? make_fixnum (n) : XIL (n + (int0 << VALBITS));
}

/* Return true if X and Y are the same object.  */
INLINE bool
(BASE_EQ) (Lisp_Object x, Lisp_Object y)
{
  return lisp_h_BASE_EQ (x, y);
}

/* Return true if X and Y are the same object, reckoning a symbol with
   position as being the same as the bare symbol.  */
INLINE bool
EQ (Lisp_Object x, Lisp_Object y)
{
  return BASE_EQ ((__builtin_expect (symbols_with_pos_enabled, false)
		   && SYMBOL_WITH_POS_P (x) ? XSYMBOL_WITH_POS_SYM (x) : x),
		  (__builtin_expect (symbols_with_pos_enabled, false)
		   && SYMBOL_WITH_POS_P (y) ? XSYMBOL_WITH_POS_SYM (y) : y));
}

INLINE intmax_t
clip_to_bounds (intmax_t lower, intmax_t num, intmax_t upper)
{
  return max (lower, min (num, upper));
}

/* Construct a Lisp_Object from a value or address.  */

INLINE Lisp_Object
make_lisp_ptr (void *ptr, enum Lisp_Type type)
{
  Lisp_Object a = TAG_PTR_INITIALLY (type, ptr);
  eassert (TAGGEDP (a, type) && XUNTAG (a, type, char) == ptr);
  return a;
}

#define XSETINT(a, b) ((a) = make_fixnum (b))
#define XSETFASTINT(a, b) ((a) = make_fixed_natnum (b))
#define XSETCONS(a, b) ((a) = make_lisp_ptr (b, Lisp_Cons))
#define XSETVECTOR(a, b) ((a) = make_lisp_ptr (b, Lisp_Vectorlike))
#define XSETSTRING(a, b) ((a) = make_lisp_ptr (b, Lisp_String))
#define XSETSYMBOL(a, b) ((a) = make_lisp_symbol (b))
#define XSETFLOAT(a, b) ((a) = make_lisp_ptr (b, Lisp_Float))

/* Return a Lisp_Object value that does not correspond to any object.
   This can make some Lisp objects on free lists recognizable in O(1).  */

INLINE Lisp_Object
dead_object (void)
{
  return make_lisp_ptr (NULL, Lisp_String);
}

/* Pseudovector types.  */

#define XSETPVECTYPE(v, code)						\
  ((v)->header.size |= PSEUDOVECTOR_FLAG | ((code) << PSEUDOVECTOR_AREA_BITS))
#define PVECHEADERSIZE(code, lispsize, restsize) \
  (PSEUDOVECTOR_FLAG | ((code) << PSEUDOVECTOR_AREA_BITS) \
   | ((restsize) << PSEUDOVECTOR_SIZE_BITS) | (lispsize))
#define XSETPVECTYPESIZE(v, code, lispsize, restsize)		\
  ((v)->header.size = PVECHEADERSIZE (code, lispsize, restsize))

/* The cast to struct vectorlike_header * avoids aliasing issues.  */
#define XSETPSEUDOVECTOR(a, b, code) \
  XSETTYPED_PSEUDOVECTOR (a, b,					\
			  (XUNTAG (a, Lisp_Vectorlike,		\
				   struct vectorlike_header)	\
			   ->size),				\
			  code)
#define XSETTYPED_PSEUDOVECTOR(a, b, size, code)			\
  (XSETVECTOR (a, b),							\
   eassert ((size & (PSEUDOVECTOR_FLAG | PVEC_TYPE_MASK))		\
	    == (PSEUDOVECTOR_FLAG | (code << PSEUDOVECTOR_AREA_BITS))))

#define XSETWINDOW_CONFIGURATION(a, b) \
  XSETPSEUDOVECTOR (a, b, PVEC_WINDOW_CONFIGURATION)
#define XSETPROCESS(a, b) XSETPSEUDOVECTOR (a, b, PVEC_PROCESS)
#define XSETWINDOW(a, b) XSETPSEUDOVECTOR (a, b, PVEC_WINDOW)
#define XSETTERMINAL(a, b) XSETPSEUDOVECTOR (a, b, PVEC_TERMINAL)
#define XSETSUBR(a, b) XSETPSEUDOVECTOR (a, b, PVEC_SUBR)
#define XSETBUFFER(a, b) XSETPSEUDOVECTOR (a, b, PVEC_BUFFER)
#define XSETCHAR_TABLE(a, b) XSETPSEUDOVECTOR (a, b, PVEC_CHAR_TABLE)
#define XSETBOOL_VECTOR(a, b) XSETPSEUDOVECTOR (a, b, PVEC_BOOL_VECTOR)
#define XSETSUB_CHAR_TABLE(a, b) XSETPSEUDOVECTOR (a, b, PVEC_SUB_CHAR_TABLE)
#define XSETTHREAD(a, b) XSETPSEUDOVECTOR (a, b, PVEC_THREAD)
#define XSETMUTEX(a, b) XSETPSEUDOVECTOR (a, b, PVEC_MUTEX)
#define XSETCONDVAR(a, b) XSETPSEUDOVECTOR (a, b, PVEC_CONDVAR)
#define XSETNATIVE_COMP_UNIT(a, b) XSETPSEUDOVECTOR (a, b, PVEC_NATIVE_COMP_UNIT)
#define XSETPACKAGE(a, b) (XSETPSEUDOVECTOR (a, b, PVEC_PACKAGE))

/* Efficiently convert a pointer to a Lisp object and back.  The
   pointer is represented as a fixnum, so the garbage collector
   does not know about it.  The pointer should not have both Lisp_Int1
   bits set, which makes this conversion inherently unportable.  */

INLINE void *
XFIXNUMPTR (Lisp_Object a)
{
  return XUNTAG (a, Lisp_Int0, char);
}

INLINE Lisp_Object
make_pointer_integer_unsafe (void *p)
{
  Lisp_Object a = TAG_PTR_INITIALLY (Lisp_Int0, p);
  return a;
}

INLINE Lisp_Object
make_pointer_integer (void *p)
{
  Lisp_Object a = make_pointer_integer_unsafe (p);
  eassert (FIXNUMP (a) && XFIXNUMPTR (a) == p);
  return a;
}

/* See the macros in intervals.h.  */

typedef struct interval *INTERVAL;

struct Lisp_Cons
{
  GC_HEADER
  union
  {
    struct
    {
      /* Car of this cons cell.  */
      Lisp_Object car;

      union
      {
	/* Cdr of this cons cell.  */
	Lisp_Object cdr;

	/* Used to chain conses on a free list.  */
	struct Lisp_Cons *chain;
      } u;
    } s;
    GCALIGNED_UNION_MEMBER
  } u;
};
static_assert (GCALIGNED (struct Lisp_Cons));

INLINE bool
(NILP) (Lisp_Object x)
{
  return lisp_h_NILP (x);
}

INLINE bool
(CONSP) (Lisp_Object x)
{
  return lisp_h_CONSP (x);
}

INLINE void
CHECK_CONS (Lisp_Object x)
{
  CHECK_TYPE (CONSP (x), Qconsp, x);
}

INLINE struct Lisp_Cons *
XCONS (Lisp_Object a)
{
  eassert (CONSP (a));
  struct Lisp_Cons *c = XUNTAG (a, Lisp_Cons, struct Lisp_Cons);
  igc_check_fwd (c, false);
  return c;
}

/* Take the car or cdr of something known to be a cons cell.  */
/* The _addr functions shouldn't be used outside of the minimal set
   of code that has to know what a cons cell looks like.  Other code not
   part of the basic lisp implementation should assume that the car and cdr
   fields are not accessible.  (What if we want to switch to
   a copying collector someday?  Cached cons cell field addresses may be
   invalidated at arbitrary points.)  */
INLINE Lisp_Object *
xcar_addr (Lisp_Object c)
{
  return &XCONS (c)->u.s.car;
}
INLINE Lisp_Object *
xcdr_addr (Lisp_Object c)
{
  return &XCONS (c)->u.s.u.cdr;
}

/* Use these from normal code.  */

INLINE Lisp_Object
(XCAR) (Lisp_Object c)
{
  return lisp_h_XCAR (c);
}

INLINE Lisp_Object
(XCDR) (Lisp_Object c)
{
  return lisp_h_XCDR (c);
}

/* Use these to set the fields of a cons cell.

   Note that both arguments may refer to the same object, so 'n'
   should not be read after 'c' is first modified.  */
INLINE void
XSETCAR (Lisp_Object c, Lisp_Object n)
{
  *xcar_addr (c) = n;
}
INLINE void
XSETCDR (Lisp_Object c, Lisp_Object n)
{
  *xcdr_addr (c) = n;
}

/* Take the car or cdr of something whose type is not known.  */
INLINE Lisp_Object
CAR (Lisp_Object c)
{
  if (CONSP (c))
    return XCAR (c);
  if (!NILP (c))
    wrong_type_argument (Qlistp, c);
  return Qnil;
}
INLINE Lisp_Object
CDR (Lisp_Object c)
{
  if (CONSP (c))
    return XCDR (c);
  if (!NILP (c))
    wrong_type_argument (Qlistp, c);
  return Qnil;
}

/* Take the car or cdr of something whose type is not known.  */
INLINE Lisp_Object
CAR_SAFE (Lisp_Object c)
{
  return CONSP (c) ? XCAR (c) : Qnil;
}
INLINE Lisp_Object
CDR_SAFE (Lisp_Object c)
{
  return CONSP (c) ? XCDR (c) : Qnil;
}

#ifdef HAVE_MPS
/* When using MPS, Lisp_String data is actually a pointer to the
   flexible "data" array in this struct. */
struct Lisp_String_Data
{
  GC_HEADER
  unsigned char data[FLEXIBLE_ARRAY_MEMBER];
};
#endif

/* In a string or vector, the sign bit of u.s.size is the gc mark bit.  */

struct Lisp_String
{
  GC_HEADER
  union
  {
    struct
    {
      /* Number of characters in string; MSB is used as the mark bit.  */
      ptrdiff_t size;
      /* If nonnegative, number of bytes in the string (which is multibyte).
	 If negative, the string is unibyte:
	 -1 for data normally allocated
	 -2 for data in rodata (C string constants)
	 -3 for data that must be immovable (used for bytecode)  */
      ptrdiff_t size_byte;

      INTERVAL intervals;	/* Text properties in this string.  */
      unsigned char *data;
    } s;
    struct Lisp_String *next;
    GCALIGNED_UNION_MEMBER
  } u;
};
static_assert (GCALIGNED (struct Lisp_String));

INLINE bool
STRINGP (Lisp_Object x)
{
  return TAGGEDP (x, Lisp_String);
}

INLINE void
CHECK_STRING (Lisp_Object x)
{
  CHECK_TYPE (STRINGP (x), Qstringp, x);
}

INLINE struct Lisp_String *
XSTRING (Lisp_Object a)
{
  eassert (STRINGP (a));
  struct Lisp_String *s = XUNTAG (a, Lisp_String, struct Lisp_String);
  igc_check_fwd (s, false);
  return s;
}

/* True if STR is a multibyte string.  */
INLINE bool
STRING_MULTIBYTE (Lisp_Object str)
{
  return 0 <= XSTRING (str)->u.s.size_byte;
}

/* An upper bound on the number of bytes in a Lisp string, not
   counting the terminating null.  This a tight enough bound to
   prevent integer overflow errors that would otherwise occur during
   string size calculations.  A string cannot contain more bytes than
   a fixnum can represent, nor can it be so long that C pointer
   arithmetic stops working on the string plus its terminating null.
   Although the actual size limit (see STRING_BYTES_MAX in alloc.c)
   may be a bit smaller than STRING_BYTES_BOUND, calculating it here
   would expose alloc.c internal details that we'd rather keep
   private.

   This is a macro for use in static initializers.  The cast to
   ptrdiff_t ensures that the macro is signed.  */
#define STRING_BYTES_BOUND  \
  ((ptrdiff_t) min (MOST_POSITIVE_FIXNUM, min (SIZE_MAX, PTRDIFF_MAX) - 1))

/* Mark STR as a unibyte string.  */
#define STRING_SET_UNIBYTE(STR)				\
  do {							\
    if (XSTRING (STR)->u.s.size == 0)			\
      (STR) = empty_unibyte_string;			\
    else						\
      XSTRING (STR)->u.s.size_byte = -1;		\
  } while (false)

/* Mark STR as a multibyte string.  Assure that STR contains only
   ASCII characters in advance.  */
INLINE void
STRING_SET_MULTIBYTE (Lisp_Object str)
{
  /* The 0-length strings are unique&shared so we can't modify them.  */
  eassert (XSTRING (str)->u.s.size > 0);
  XSTRING (str)->u.s.size_byte = XSTRING (str)->u.s.size;
}

/* Convenience functions for dealing with Lisp strings.  */

/* WARNING: Use the 'char *' pointers to string data with care in code
   that could GC: GC can relocate string data, invalidating such
   pointers.  It is best to use string character or byte index
   instead, delaying the access through SDATA/SSDATA pointers to the
   latest possible moment.  If you must use the 'char *' pointers
   (e.g., for speed), be sure to adjust them after any call that could
   potentially GC.  */

INLINE unsigned char *
SDATA (Lisp_Object string)
{
  return XSTRING (string)->u.s.data;
}
INLINE char *
SSDATA (Lisp_Object string)
{
  /* Avoid "differ in sign" warnings.  */
  return (char *) SDATA (string);
}
INLINE unsigned char
SREF (Lisp_Object string, ptrdiff_t index)
{
  return SDATA (string)[index];
}
INLINE void
SSET (Lisp_Object string, ptrdiff_t index, unsigned char new)
{
  SDATA (string)[index] = new;
}
INLINE ptrdiff_t
SCHARS (Lisp_Object string)
{
  ptrdiff_t nchars = XSTRING (string)->u.s.size;
  eassume (0 <= nchars);
  return nchars;
}

#ifdef GC_CHECK_STRING_BYTES
extern ptrdiff_t string_bytes (struct Lisp_String *);
#endif
INLINE ptrdiff_t
STRING_BYTES (struct Lisp_String *s)
{
#if defined GC_CHECK_STRING_BYTES && !defined HAVE_MPS
  ptrdiff_t nbytes = string_bytes (s);
#else
  ptrdiff_t nbytes = s->u.s.size_byte < 0 ? s->u.s.size : s->u.s.size_byte;
#endif
  eassume (0 <= nbytes);
  return nbytes;
}

INLINE ptrdiff_t
SBYTES (Lisp_Object string)
{
  return STRING_BYTES (XSTRING (string));
}
INLINE void
STRING_SET_CHARS (Lisp_Object string, ptrdiff_t newsize)
{
  /* This function cannot change the size of data allocated for the
     string when it was created.  */
  eassert (STRING_MULTIBYTE (string)
	   ? 0 <= newsize && newsize <= SBYTES (string)
	   : newsize == SCHARS (string));
  XSTRING (string)->u.s.size = newsize;
}

INLINE void
CHECK_STRING_NULL_BYTES (Lisp_Object string)
{
  CHECK_TYPE (memchr (SSDATA (string), '\0', SBYTES (string)) == NULL,
	      Qfilenamep, string);
}

/* True if STR is immovable (whose data won't move during GC).  */
INLINE bool
string_immovable_p (Lisp_Object str)
{
  return XSTRING (str)->u.s.size_byte == -3;
}

/* A regular vector is just a header plus an array of Lisp_Objects.  */

struct Lisp_Vector
  {
    struct vectorlike_header header;
    Lisp_Object contents[FLEXIBLE_ARRAY_MEMBER];
  } GCALIGNED_STRUCT;

INLINE bool
(VECTORLIKEP) (Lisp_Object x)
{
  return lisp_h_VECTORLIKEP (x);
}

INLINE struct Lisp_Vector *
XVECTOR (Lisp_Object a)
{
  eassert (VECTORLIKEP (a));
  struct Lisp_Vector *v = XUNTAG (a, Lisp_Vectorlike, struct Lisp_Vector);
  igc_check_fwd (v, true);
  return v;
}

INLINE ptrdiff_t
ASIZE (Lisp_Object array)
{
  ptrdiff_t size = XVECTOR (array)->header.size;
  eassume (0 <= size);
  return size;
}

INLINE ptrdiff_t
gc_asize (Lisp_Object array)
{
  /* Like ASIZE, but also can be used in the garbage collector.  */
  return XVECTOR (array)->header.size & ~ARRAY_MARK_FLAG;
}

INLINE ptrdiff_t
PVSIZE (Lisp_Object pv)
{
  return ASIZE (pv) & PSEUDOVECTOR_SIZE_MASK;
}

INLINE bool
VECTORP (Lisp_Object x)
{
  return VECTORLIKEP (x) && ! (ASIZE (x) & PSEUDOVECTOR_FLAG);
}

INLINE void
CHECK_VECTOR (Lisp_Object x)
{
  CHECK_TYPE (VECTORP (x), Qvectorp, x);
}


/* A pseudovector is like a vector, but has other non-Lisp components.  */

INLINE enum pvec_type
PSEUDOVECTOR_TYPE (const struct Lisp_Vector *v)
{
  ptrdiff_t size = v->header.size;
  return (size & PSEUDOVECTOR_FLAG
          ? (size & PVEC_TYPE_MASK) >> PSEUDOVECTOR_AREA_BITS
          : PVEC_NORMAL_VECTOR);
}

/* Can't be used with PVEC_NORMAL_VECTOR.  */
INLINE bool
PSEUDOVECTOR_TYPEP (const struct vectorlike_header *a, enum pvec_type code)
{
  /* We don't use PSEUDOVECTOR_TYPE here so as to avoid a shift
   * operation when `code' is known.  */
  return ((a->size & (PSEUDOVECTOR_FLAG | PVEC_TYPE_MASK))
	  == (PSEUDOVECTOR_FLAG | (code << PSEUDOVECTOR_AREA_BITS)));
}

/* A boolvector is a kind of vectorlike, with contents like a string.  */

struct Lisp_Bool_Vector
  {
    /* HEADER.SIZE is the vector's size field.  It doesn't have the real size,
       just the subtype information.  */
    struct vectorlike_header header;
<<<<<<< HEAD
    /* This is the size in bits.  */
=======
    /* The size in bits; at most BOOL_VECTOR_LENGTH_MAX.  */
>>>>>>> 6dcb99a2
    EMACS_INT size;
    /* The actual bits, packed into bytes.
       Zeros fill out the last word if needed.
       The bits are in little-endian order in the bytes, and
       the bytes are in little-endian order in the words.  */
    bits_word data[FLEXIBLE_ARRAY_MEMBER];
  } GCALIGNED_STRUCT;

/* Some handy constants for calculating sizes
   and offsets, mostly of vectorlike objects.

   The garbage collector assumes that the initial part of any struct
   that starts with a struct vectorlike_header followed by N
   Lisp_Objects (some possibly in arrays and/or a trailing flexible
   array) will be laid out like a struct Lisp_Vector with N
   Lisp_Objects.  This assumption is true in practice on known Emacs
   targets even though the C standard does not guarantee it.  This
   header contains a few sanity checks that should suffice to detect
   violations of this assumption on plausible practical hosts.  */

enum
  {
    header_size = offsetof (struct Lisp_Vector, contents),
    bool_header_size = offsetof (struct Lisp_Bool_Vector, data),
    word_size = sizeof (Lisp_Object)
  };

/* A bool vector's length must be a fixnum for XFIXNUM (Flength (...)).
   Also, it is limited object size, which must fit in both ptrdiff_t and
   size_t including header overhead and trailing alignment.  */
#define BOOL_VECTOR_LENGTH_MAX \
  min (MOST_POSITIVE_FIXNUM, \
       ((INT_MULTIPLY_OVERFLOW (min (PTRDIFF_MAX, SIZE_MAX) - bool_header_size,\
				(EMACS_INT) BOOL_VECTOR_BITS_PER_CHAR) \
	 ? EMACS_INT_MAX \
	 : ((min (PTRDIFF_MAX, SIZE_MAX) - bool_header_size) \
	    * (EMACS_INT) BOOL_VECTOR_BITS_PER_CHAR)) \
	- (BITS_PER_BITS_WORD - 1)))

/* The number of data words and bytes in a bool vector with SIZE bits.  */

INLINE EMACS_INT
bool_vector_words (EMACS_INT size)
{
  eassume (0 <= size && size <= EMACS_INT_MAX - (BITS_PER_BITS_WORD - 1));
  return (size + (BITS_PER_BITS_WORD - 1)) / BITS_PER_BITS_WORD;
}

INLINE EMACS_INT
bool_vector_bytes (EMACS_INT size)
{
  eassume (0 <= size && size <= EMACS_INT_MAX - (BITS_PER_BITS_WORD - 1));
  return (size + (BOOL_VECTOR_BITS_PER_CHAR - 1)) / BOOL_VECTOR_BITS_PER_CHAR;
}

INLINE bits_word
bits_word_to_host_endian (bits_word val)
{
#ifndef WORDS_BIGENDIAN
  return val;
#else
  if (BITS_WORD_MAX >> 31 == 1)
    return bswap_32 (val);
  if (BITS_WORD_MAX >> 31 >> 31 >> 1 == 1)
    return bswap_64 (val);
  {
    int i;
    bits_word r = 0;
    for (i = 0; i < sizeof val; i++)
      {
	r = ((r << 1 << (CHAR_BIT - 1))
	     | (val & ((1u << 1 << (CHAR_BIT - 1)) - 1)));
	val = val >> 1 >> (CHAR_BIT - 1);
      }
    return r;
  }
#endif
}

INLINE bool
BOOL_VECTOR_P (Lisp_Object a)
{
  return PSEUDOVECTORP (a, PVEC_BOOL_VECTOR);
}

INLINE void
CHECK_BOOL_VECTOR (Lisp_Object x)
{
  CHECK_TYPE (BOOL_VECTOR_P (x), Qbool_vector_p, x);
}

INLINE struct Lisp_Bool_Vector *
XBOOL_VECTOR (Lisp_Object a)
{
  eassert (BOOL_VECTOR_P (a));
  struct Lisp_Bool_Vector *v
    = XUNTAG (a, Lisp_Vectorlike, struct Lisp_Bool_Vector);
  igc_check_fwd (v, true);
  return v;
}

INLINE EMACS_INT
bool_vector_size (Lisp_Object a)
{
  EMACS_INT size = XBOOL_VECTOR (a)->size;
  eassume (0 <= size);
  return size;
}

INLINE bits_word *
bool_vector_data (Lisp_Object a)
{
  return XBOOL_VECTOR (a)->data;
}

INLINE unsigned char *
bool_vector_uchar_data (Lisp_Object a)
{
  return (unsigned char *) bool_vector_data (a);
}

/* True if A's Ith bit is set.  */

INLINE bool
bool_vector_bitref (Lisp_Object a, EMACS_INT i)
{
  eassume (0 <= i);
  eassert (i < bool_vector_size (a));
  return !! (bool_vector_uchar_data (a)[i / BOOL_VECTOR_BITS_PER_CHAR]
	     & (1 << (i % BOOL_VECTOR_BITS_PER_CHAR)));
}

INLINE Lisp_Object
bool_vector_ref (Lisp_Object a, EMACS_INT i)
{
  return bool_vector_bitref (a, i) ? Qt : Qnil;
}

/* Set A's Ith bit to B.  */

INLINE void
bool_vector_set (Lisp_Object a, EMACS_INT i, bool b)
{
  eassume (0 <= i);
  eassert (i < bool_vector_size (a));

  unsigned char *addr
    = &bool_vector_uchar_data (a)[i / BOOL_VECTOR_BITS_PER_CHAR];
  if (b)
    *addr |= 1 << (i % BOOL_VECTOR_BITS_PER_CHAR);
  else
    *addr &= ~ (1 << (i % BOOL_VECTOR_BITS_PER_CHAR));
}

/* Conveniences for dealing with Lisp arrays.  */

INLINE Lisp_Object
AREF (Lisp_Object array, ptrdiff_t idx)
{
  eassert (0 <= idx && idx < gc_asize (array));
  return XVECTOR (array)->contents[idx];
}

INLINE Lisp_Object *
aref_addr (Lisp_Object array, ptrdiff_t idx)
{
  eassert (0 <= idx && idx <= gc_asize (array));
  return & XVECTOR (array)->contents[idx];
}

INLINE void
ASET (Lisp_Object array, ptrdiff_t idx, Lisp_Object val)
{
  eassert (0 <= idx && idx < ASIZE (array));
  XVECTOR (array)->contents[idx] = val;
}

INLINE void
gc_aset (Lisp_Object array, ptrdiff_t idx, Lisp_Object val)
{
  /* Like ASET, but also can be used in the garbage collector:
     sweep_weak_table calls set_hash_key etc. while the table is marked.  */
  eassert (0 <= idx && idx < gc_asize (array));
  XVECTOR (array)->contents[idx] = val;
}

/* True, since Qnil's representation is zero.  Every place in the code
   that assumes Qnil is zero should static_assert (NIL_IS_ZERO), to make
   it easy to find such assumptions later if we change Qnil to be
   nonzero.  Test iQnil and Lisp_Symbol instead of Qnil directly, since
   the latter is not suitable for use in an integer constant
   expression.  */
enum { NIL_IS_ZERO = iQnil == 0 && Lisp_Symbol == 0 };

/* Clear the object addressed by P, with size NBYTES, so that all its
   bytes are zero and all its Lisp values are nil.  */
INLINE void
memclear (void *p, ptrdiff_t nbytes)
{
  eassert (0 <= nbytes);
  static_assert (NIL_IS_ZERO);
  /* Since Qnil is zero, memset suffices.  */
  memset (p, 0, nbytes);
}

/* If a struct is made to look like a vector, this macro returns the length
   of the shortest vector that would hold that struct.  */

#define VECSIZE(type)						\
  ((sizeof (type) - header_size + word_size - 1) / word_size)

/* Like VECSIZE, but used when the pseudo-vector has non-Lisp_Object fields
   at the end and we need to compute the number of Lisp_Object fields (the
   ones that the GC needs to trace).  */

#define PSEUDOVECSIZE(type, lastlispfield)				\
  (offsetof (type, lastlispfield) + word_size < header_size		\
   ? 0 : (offsetof (type, lastlispfield) + word_size - header_size) / word_size)

/* True iff C is an ASCII character.  */
INLINE bool
ASCII_CHAR_P (intmax_t c)
{
  return 0 <= c && c < 0x80;
}

/* A char-table is a kind of vectorlike, with contents like a vector,
   but with a few additional slots.  For some purposes, it makes sense
   to handle a char-table as type 'struct Lisp_Vector'.  An element of
   a char-table can be any Lisp object, but if it is a sub-char-table,
   we treat it as a table that contains information of a specific
   range of characters.  A sub-char-table is like a vector, but with
   two integer fields between the header and Lisp data, which means
   that it has to be marked with some precautions (see mark_char_table
   in alloc.c).  A sub-char-table appears in an element of a char-table.  */

enum CHARTAB_SIZE_BITS
  {
    CHARTAB_SIZE_BITS_0 = 6,
    CHARTAB_SIZE_BITS_1 = 4,
    CHARTAB_SIZE_BITS_2 = 5,
    CHARTAB_SIZE_BITS_3 = 7
  };

extern const int chartab_size[4];

struct Lisp_Char_Table
  {
    /* HEADER.SIZE is the vector's size field, which also holds the
       pseudovector type information.  It holds the size, too.
       The size counts the defalt, parent, purpose, ascii,
       contents, and extras slots.  */
    struct vectorlike_header header;

    /* This holds the default value, which is used whenever the value
       for a specific character is nil.  */
    Lisp_Object defalt;

    /* This points to another char table, from which we inherit when the
       value for a specific character is nil.  The `defalt' slot takes
       precedence over this.  */
    Lisp_Object parent;

    /* This is a symbol which says what kind of use this char-table is
       meant for.  */
    Lisp_Object purpose;

    /* The bottom sub char-table for characters in the range 0..127.  It
       is nil if no ASCII character has a specific value.  */
    Lisp_Object ascii;

    Lisp_Object contents[(1 << CHARTAB_SIZE_BITS_0)];

    /* These hold additional data.  It is a vector.  */
    Lisp_Object extras[FLEXIBLE_ARRAY_MEMBER];
  } GCALIGNED_STRUCT;

INLINE bool
CHAR_TABLE_P (Lisp_Object a)
{
  return PSEUDOVECTORP (a, PVEC_CHAR_TABLE);
}

INLINE struct Lisp_Char_Table *
XCHAR_TABLE (Lisp_Object a)
{
  eassert (CHAR_TABLE_P (a));
  struct Lisp_Char_Table *t = XUNTAG (a, Lisp_Vectorlike, struct Lisp_Char_Table);
  igc_check_fwd (t, true);
  return t;
}

struct Lisp_Sub_Char_Table
  {
    /* HEADER.SIZE is the vector's size field, which also holds the
       pseudovector type information.  It holds the size, too.  */
    struct vectorlike_header header;

    /* Depth of this sub char-table.  It should be 1, 2, or 3.  A sub
       char-table of depth 1 contains 16 elements, and each element
       covers 4096 (128*32) characters.  A sub char-table of depth 2
       contains 32 elements, and each element covers 128 characters.  A
       sub char-table of depth 3 contains 128 elements, and each element
       is for one character.  */
    int depth;

    /* Minimum character covered by the sub char-table.  */
    int min_char;

    /* Use set_sub_char_table_contents to set this.  */
    Lisp_Object contents[FLEXIBLE_ARRAY_MEMBER];
  } GCALIGNED_STRUCT;

INLINE bool
SUB_CHAR_TABLE_P (Lisp_Object a)
{
  return PSEUDOVECTORP (a, PVEC_SUB_CHAR_TABLE);
}

INLINE struct Lisp_Sub_Char_Table *
XSUB_CHAR_TABLE (Lisp_Object a)
{
  eassert (SUB_CHAR_TABLE_P (a));
  return XUNTAG (a, Lisp_Vectorlike, struct Lisp_Sub_Char_Table);
}

INLINE Lisp_Object
CHAR_TABLE_REF_ASCII (Lisp_Object ct, ptrdiff_t idx)
{
  for (struct Lisp_Char_Table *tbl = XCHAR_TABLE (ct); ;
       tbl = XCHAR_TABLE (tbl->parent))
    {
      Lisp_Object val = (SUB_CHAR_TABLE_P (tbl->ascii)
			 ? XSUB_CHAR_TABLE (tbl->ascii)->contents[idx]
			 : tbl->ascii);
      if (NILP (val))
	val = tbl->defalt;
      if (!NILP (val) || NILP (tbl->parent))
	return val;
    }
}

/* Almost equivalent to Faref (CT, IDX) with optimization for ASCII
   characters.  Does not check validity of CT.  */
INLINE Lisp_Object
CHAR_TABLE_REF (Lisp_Object ct, int idx)
{
  return (ASCII_CHAR_P (idx)
	  ? CHAR_TABLE_REF_ASCII (ct, idx)
	  : char_table_ref (ct, idx));
}

/* Equivalent to Faset (CT, IDX, VAL) with optimization for ASCII and
   8-bit European characters.  Does not check validity of CT.  */
INLINE void
CHAR_TABLE_SET (Lisp_Object ct, int idx, Lisp_Object val)
{
  if (ASCII_CHAR_P (idx) && SUB_CHAR_TABLE_P (XCHAR_TABLE (ct)->ascii))
    set_sub_char_table_contents (XCHAR_TABLE (ct)->ascii, idx, val);
  else
    char_table_set (ct, idx, val);
}

#include "comp.h"

/* This structure describes a built-in function.
   It is generated by the DEFUN macro only.
   defsubr makes it into a Lisp object.  */

struct Lisp_Subr
  {
    struct vectorlike_header header;
    union {
      Lisp_Object (*a0) (void);
      Lisp_Object (*a1) (Lisp_Object);
      Lisp_Object (*a2) (Lisp_Object, Lisp_Object);
      Lisp_Object (*a3) (Lisp_Object, Lisp_Object, Lisp_Object);
      Lisp_Object (*a4) (Lisp_Object, Lisp_Object, Lisp_Object, Lisp_Object);
      Lisp_Object (*a5) (Lisp_Object, Lisp_Object, Lisp_Object, Lisp_Object, Lisp_Object);
      Lisp_Object (*a6) (Lisp_Object, Lisp_Object, Lisp_Object, Lisp_Object, Lisp_Object, Lisp_Object);
      Lisp_Object (*a7) (Lisp_Object, Lisp_Object, Lisp_Object, Lisp_Object, Lisp_Object, Lisp_Object, Lisp_Object);
      Lisp_Object (*a8) (Lisp_Object, Lisp_Object, Lisp_Object, Lisp_Object, Lisp_Object, Lisp_Object, Lisp_Object, Lisp_Object);
      Lisp_Object (*aUNEVALLED) (Lisp_Object args);
      Lisp_Object (*aMANY) (ptrdiff_t, Lisp_Object *);
    } function;
    short min_args, max_args;
    const char *symbol_name;
    union {
      const char *string;
      Lisp_Object native;
    } intspec;
    Lisp_Object command_modes;
    /* Positive values: offset into etc/DOC.  Negative values: one's
       complement of index into the native comp unit's vector of
       documentation strings.  */
    EMACS_INT doc;
#ifdef HAVE_NATIVE_COMP
    Lisp_Object native_comp_u;
    char *native_c_name;
    Lisp_Object lambda_list;
    Lisp_Object type;
#endif
  } GCALIGNED_STRUCT;
union Aligned_Lisp_Subr
  {
    struct Lisp_Subr s;
    GCALIGNED_UNION_MEMBER
  };
static_assert (GCALIGNED (union Aligned_Lisp_Subr));

INLINE bool
SUBRP (Lisp_Object a)
{
  return PSEUDOVECTORP (a, PVEC_SUBR);
}

INLINE struct Lisp_Subr *
XSUBR (Lisp_Object a)
{
  eassert (SUBRP (a));
  return &XUNTAG (a, Lisp_Vectorlike, union Aligned_Lisp_Subr)->s;
}


/************************************************************************
                               Packages
************************************************************************/

struct Lisp_Package
{
  struct vectorlike_header header;

  /* The package name, a string.  */
  Lisp_Object name;

  /* Package nicknames, a List of strings.  */
  Lisp_Object nicknames;

  /* Package-local nicknames, an alist of (NICKNAME . PACKAGE).  */
  Lisp_Object local_nicknames;

  /* List of package objects for the packages used by this
     package.  */
  Lisp_Object use_list;

  /* T means the package is locked, i.e. no symbols can be added to it.  */
  Lisp_Object lock;

  /* List of shadowing symbols.  */
  Lisp_Object shadowing_symbols;

  /* Hash table mapping of symbols present in this package.  This maps
     symbols present in the package to their accessibility, one of
     :internal or :external.  */
  Lisp_Object symbols;

} GCALIGNED_STRUCT;

union Aligned_Lisp_Package
{
  struct Lisp_Package s;
  GCALIGNED_UNION_MEMBER
};

verify (GCALIGNED (union Aligned_Lisp_Package));

INLINE bool
PACKAGEP (Lisp_Object a)
{
  return PSEUDOVECTORP (a, PVEC_PACKAGE);
}

INLINE void
CHECK_PACKAGE (Lisp_Object x)
{
  CHECK_TYPE (PACKAGEP (x), Qpackagep, x);
}

INLINE struct Lisp_Package *
XPACKAGE (Lisp_Object a)
{
  eassert (PACKAGEP (a));
  return &XUNTAG (a, Lisp_Vectorlike, union Aligned_Lisp_Package)->s;
}

INLINE Lisp_Object
PACKAGE_SYMBOLS (Lisp_Object package)
{
  return XPACKAGE (package)->symbols;
}

INLINE Lisp_Object
PACKAGE_NAMEX (Lisp_Object package)
{
  return XPACKAGE (package)->name;
}

INLINE Lisp_Object
PACKAGE_USE_LIST (Lisp_Object package)
{
  return XPACKAGE (package)->use_list;
}

extern void init_pkg_once (void);
extern void init_pkg (void);
extern void syms_of_pkg (void);
extern Lisp_Object pkg_qualified_symbol (Lisp_Object name, Lisp_Object package, bool external);
extern _Noreturn void pkg_error (const char *fmt, ...) ATTRIBUTE_FORMAT_PRINTF (1, 0);
extern Lisp_Object pkg_unqualified_symbol (Lisp_Object name);
extern bool pkg_keywordp (Lisp_Object obj);
extern Lisp_Object pkg_define_symbol (Lisp_Object sym, Lisp_Object package);
extern Lisp_Object pkg_intern_symbol (Lisp_Object sym, Lisp_Object package, Lisp_Object *status);
extern Lisp_Object pkg_emacs_intern (Lisp_Object name, Lisp_Object package);
extern Lisp_Object pkg_emacs_intern_soft (Lisp_Object name, Lisp_Object package);
extern Lisp_Object pkg_emacs_unintern (Lisp_Object name, Lisp_Object package);
extern Lisp_Object pkg_emacs_mapatoms (Lisp_Object fn, Lisp_Object package);
extern Lisp_Object pkg_lookup_non_keyword_c_string (const char *ptr, ptrdiff_t nchars, ptrdiff_t nbytes);
extern Lisp_Object pkg_intern_maybe_keyword (Lisp_Object name);
extern void pkg_break (void);
extern void pkg_define_builtin_symbols (void);
extern void pkg_map_symbols_c_fn (void (*fn) (Lisp_Object, Lisp_Object), Lisp_Object arg);
extern Lisp_Object pkg_find_package (Lisp_Object name);
extern Lisp_Object pkg_find_symbol (Lisp_Object name, Lisp_Object package, Lisp_Object *status);
extern void pkg_in_emacs_package (void);
extern Lisp_Object pkg_symbol_completion_string (Lisp_Object sym, Lisp_Object status);
extern Lisp_Object pkg_strip_package_prefix (Lisp_Object string, Lisp_Object package);
extern Lisp_Object pkg_local_nickname (Lisp_Object package);


/* Return whether a value might be a valid docstring.
   Used to distinguish the presence of non-docstring in the docstring slot,
   as in the case of OClosures.  */
INLINE bool
VALID_DOCSTRING_P (Lisp_Object doc)
{
  return FIXNUMP (doc) || STRINGP (doc)
         || (CONSP (doc) && STRINGP (XCAR (doc)) && FIXNUMP (XCDR (doc)));
}

enum char_table_specials
  {
    /* This is the number of slots that every char table must have.  This
       counts the ordinary slots and the top, defalt, parent, and purpose
       slots.  */
    CHAR_TABLE_STANDARD_SLOTS
      = (PSEUDOVECSIZE (struct Lisp_Char_Table, contents) - 1
	 + (1 << CHARTAB_SIZE_BITS_0)),

    /* This is the index of the first Lisp_Object field in Lisp_Sub_Char_Table
       when the latter is treated as an ordinary Lisp_Vector.  */
    SUB_CHAR_TABLE_OFFSET
      = PSEUDOVECSIZE (struct Lisp_Sub_Char_Table, contents) - 1
  };

/* Sanity-check pseudovector layout.  */
static_assert (offsetof (struct Lisp_Char_Table, defalt) == header_size);
static_assert (offsetof (struct Lisp_Char_Table, extras)
	       == header_size + CHAR_TABLE_STANDARD_SLOTS * sizeof (Lisp_Object));
static_assert (offsetof (struct Lisp_Sub_Char_Table, contents)
	       == header_size + SUB_CHAR_TABLE_OFFSET * sizeof (Lisp_Object));

/* Return the number of "extra" slots in the char table CT.  */

INLINE int
CHAR_TABLE_EXTRA_SLOTS (struct Lisp_Char_Table *ct)
{
  return ((ct->header.size & PSEUDOVECTOR_SIZE_MASK)
	  - CHAR_TABLE_STANDARD_SLOTS);
}


/* Save and restore the instruction and environment pointers,
   without affecting the signal mask.  */

#ifdef HAVE__SETJMP
typedef jmp_buf sys_jmp_buf;
# define sys_setjmp(j) _setjmp (j)
# define sys_longjmp(j, v) _longjmp (j, v)
#elif defined HAVE_SIGSETJMP
typedef sigjmp_buf sys_jmp_buf;
# define sys_setjmp(j) sigsetjmp (j, 0)
# define sys_longjmp(j, v) siglongjmp (j, v)
#else
/* A platform that uses neither _longjmp nor siglongjmp; assume
   longjmp does not affect the sigmask.  */
typedef jmp_buf sys_jmp_buf;
# define sys_setjmp(j) setjmp (j)
# define sys_longjmp(j, v) longjmp (j, v)
#endif

#include "thread.h"

/***********************************************************************
			       Symbols
 ***********************************************************************/

/* Value is name of symbol.  */

INLINE Lisp_Object
SYMBOL_VAL (struct Lisp_Symbol *sym)
{
  eassert (sym->u.s.redirect == SYMBOL_PLAINVAL);
  return sym->u.s.val.value;
}

INLINE struct Lisp_Symbol *
SYMBOL_ALIAS (struct Lisp_Symbol *sym)
{
  eassume (sym->u.s.redirect == SYMBOL_VARALIAS && sym->u.s.val.alias);
  return sym->u.s.val.alias;
}
INLINE struct Lisp_Buffer_Local_Value *
SYMBOL_BLV (struct Lisp_Symbol *sym)
{
  eassume (sym->u.s.redirect == SYMBOL_LOCALIZED && sym->u.s.val.blv);
  return sym->u.s.val.blv;
}
INLINE lispfwd
SYMBOL_FWD (struct Lisp_Symbol *sym)
{
  eassume (sym->u.s.redirect == SYMBOL_FORWARDED && sym->u.s.val.fwd);
  return sym->u.s.val.fwd;
}

INLINE void
SET_SYMBOL_VAL (struct Lisp_Symbol *sym, Lisp_Object v)
{
  eassert (sym->u.s.redirect == SYMBOL_PLAINVAL);
  sym->u.s.val.value = v;
}

INLINE void
SET_SYMBOL_ALIAS (struct Lisp_Symbol *sym, struct Lisp_Symbol *v)
{
  eassume (sym->u.s.redirect == SYMBOL_VARALIAS && v);
  sym->u.s.val.alias = v;
}
INLINE void
SET_SYMBOL_BLV (struct Lisp_Symbol *sym, struct Lisp_Buffer_Local_Value *v)
{
  eassume (sym->u.s.redirect == SYMBOL_LOCALIZED && v);
  sym->u.s.val.blv = v;
}
INLINE void
SET_SYMBOL_FWD (struct Lisp_Symbol *sym, lispfwd fwd)
{
  eassume (sym->u.s.redirect == SYMBOL_FORWARDED && fwd);
  sym->u.s.val.fwd = fwd;
}

INLINE Lisp_Object
SYMBOL_NAME (Lisp_Object sym)
{
  return XSYMBOL (sym)->u.s.name;
}

INLINE Lisp_Object
SYMBOL_PACKAGE (Lisp_Object sym)
{
  return XSYMBOL (sym)->u.s.package;
}

INLINE bool
SYMBOL_KEYWORD_P (Lisp_Object sym)
{
  return EQ (XSYMBOL (sym)->u.s.package, Vkeyword_package);
}

INLINE Lisp_Object
LISP_SYMBOL_NAME (Lisp_Object sym)
{
  if (SYMBOL_KEYWORD_P (sym))
    return Fsymbol_name (sym);
  return SYMBOL_NAME (sym);
}

/* Value is non-zero if symbol cannot be changed through a simple set,
   i.e. it's a constant (e.g. nil, t, :keywords), or it has some
   watching functions.  */

INLINE int
(SYMBOL_TRAPPED_WRITE_P) (Lisp_Object sym)
{
  return lisp_h_SYMBOL_TRAPPED_WRITE_P (sym);
}

/* Value is non-zero if symbol cannot be changed at all, i.e. it's a
   constant (e.g. nil, t, :keywords).  Code that actually wants to
   write to SYM, should also check whether there are any watching
   functions.  */

INLINE int
(SYMBOL_CONSTANT_P) (Lisp_Object sym)
{
  return lisp_h_SYMBOL_CONSTANT_P (sym);
}

/* Placeholder for make-docfile to process.  The actual symbol
   definition is done by lread.c's define_symbol.  */
#define DEFSYM(sym, name) /* empty */

<<<<<<< HEAD
=======

struct Lisp_Obarray
{
  struct vectorlike_header header;

  /* Array of 2**size_bits values, each being either a (bare) symbol or
     the fixnum 0.  The symbols for each bucket are chained via
     their s.next field.  */
  Lisp_Object *buckets;

  unsigned size_bits;  /* log2(size of buckets vector) */
  unsigned count;      /* number of symbols in obarray */
};

INLINE bool
OBARRAYP (Lisp_Object a)
{
  return PSEUDOVECTORP (a, PVEC_OBARRAY);
}

INLINE struct Lisp_Obarray *
XOBARRAY (Lisp_Object a)
{
  eassert (OBARRAYP (a));
  struct Lisp_Obarray *o = XUNTAG (a, Lisp_Vectorlike, struct Lisp_Obarray);
# if defined HAVE_MPS && defined ENABLE_CHECKING
  igc_check_fwd (o, true);
# endif
  return o;
}

INLINE void
CHECK_OBARRAY (Lisp_Object x)
{
  CHECK_TYPE (OBARRAYP (x), Qobarrayp, x);
}

INLINE Lisp_Object
make_lisp_obarray (struct Lisp_Obarray *o)
{
  eassert (PSEUDOVECTOR_TYPEP (&o->header, PVEC_OBARRAY));
  return make_lisp_ptr (o, Lisp_Vectorlike);
}

INLINE ptrdiff_t
obarray_size (const struct Lisp_Obarray *o)
{
  return (ptrdiff_t)1 << o->size_bits;
}

Lisp_Object check_obarray_slow (Lisp_Object);

/* Return an obarray object from OBARRAY or signal an error.  */
INLINE Lisp_Object
check_obarray (Lisp_Object obarray)
{
  return OBARRAYP (obarray) ? obarray : check_obarray_slow (obarray);
}

/* Obarray iterator state.  Don't access these members directly.
   The iterator functions must be called in the order followed by DOOBARRAY.  */
typedef struct {
  struct Lisp_Obarray *o;
  ptrdiff_t idx;		/* Current bucket index.  */
  struct Lisp_Symbol *symbol;	/* Current symbol, or NULL if at end
				   of current bucket.  */
} obarray_iter_t;

INLINE obarray_iter_t
make_obarray_iter (struct Lisp_Obarray *oa)
{
  return (obarray_iter_t){.o = oa, .idx = -1, .symbol = NULL};
}

/* Whether IT has reached the end and there are no more symbols.
   If true, IT is dead and cannot be used any more.  */
INLINE bool
obarray_iter_at_end (obarray_iter_t *it)
{
  if (it->symbol)
    return false;
  ptrdiff_t size = obarray_size (it->o);
  while (++it->idx < size)
    {
      Lisp_Object obj = it->o->buckets[it->idx];
      if (!BASE_EQ (obj, make_fixnum (0)))
	{
	  it->symbol = XBARE_SYMBOL (obj);
	  return false;
	}
    }
  return true;
}

/* Advance IT to the next symbol if any.  */
INLINE void
obarray_iter_step (obarray_iter_t *it)
{
  it->symbol = it->symbol->u.s.next;
}

/* The Lisp symbol at IT, if obarray_iter_at_end returned false.  */
INLINE Lisp_Object
obarray_iter_symbol (obarray_iter_t *it)
{
  return make_lisp_symbol (it->symbol);
}

/* Iterate IT over the symbols of the obarray OA.
   The body shouldn't add or remove symbols in OA, but disobeying that rule
   only risks symbols to be iterated more than once or not at all,
   not crashes or data corruption.  */
#define DOOBARRAY(oa, it)					\
  for (obarray_iter_t it = make_obarray_iter (oa);		\
       !obarray_iter_at_end (&it); obarray_iter_step (&it))

>>>>>>> 6dcb99a2

/***********************************************************************
			     Hash Tables
 ***********************************************************************/

/* The structure of a Lisp hash table.  */

struct Lisp_Weak_Hash_Table;
struct Lisp_Hash_Table;
struct hash_impl;

/* The type of a hash value stored in the table.
   It's unsigned and a subtype of EMACS_UINT.  */
typedef unsigned int hash_hash_t;

typedef enum hash_table_std_test_t {
  Test_eql,
  Test_eq,
  Test_equal,
  Test_string_equal,
} hash_table_std_test_t;

struct hash_table_test
{
  /* C function to compute hash code.  */
  hash_hash_t (*hashfn) (Lisp_Object, struct Lisp_Hash_Table *);

  /* C function to compare two keys.  */
  Lisp_Object (*cmpfn) (Lisp_Object, Lisp_Object, struct Lisp_Hash_Table *);

  /* User-supplied hash function, or nil.  */
  Lisp_Object user_hash_function;

  /* User-supplied key comparison function, or nil.  */
  Lisp_Object user_cmp_function;

  /* Function used to compare keys; always a bare symbol.  */
  Lisp_Object name;
};

typedef enum hash_table_weakness_t {
  Weak_None,		 /* No weak references.  */
  Weak_Key,		 /* Reference to key is weak.  */
  Weak_Value,		 /* Reference to value is weak.  */
  Weak_Key_Or_Value,	 /* References to key or value are weak:
			    element kept as long as strong reference to
			    either key or value remains.  */
  Weak_Key_And_Value,	 /* References to key and value are weak:
			    element kept as long as strong references to
			    both key and value remain.  */
} hash_table_weakness_t;

/* The type of a hash table index, both for table indices and index
   (hash) indices.  It's signed and a subtype of ptrdiff_t.  */
typedef int32_t hash_idx_t;

/* The reason for this unusual structure is an MPS peculiarity on 32-bit x86 systems. */
struct Lisp_Weak_Hash_Table_Entry
{
  EMACS_UINT intptr; /* must be an MPS base pointer */
  Lisp_Object fixnum; /* a fixnum indicating the tag, or just a fixnum */
};

extern Lisp_Object weak_hash_table_entry (struct Lisp_Weak_Hash_Table_Entry entry);
extern struct Lisp_Weak_Hash_Table_Entry make_weak_hash_table_entry (Lisp_Object);

struct Lisp_Weak_Hash_Table_Strong_Part
{
  GC_HEADER
  Lisp_Object index_bits;
  Lisp_Object next_free;
  Lisp_Object table_size;
  struct Lisp_Weak_Hash_Table_Weak_Part *weak;
  const struct hash_table_test *test;
  struct Lisp_Weak_Hash_Table_Entry *index; /* internal pointer to an all-fixnum array */
  struct Lisp_Weak_Hash_Table_Entry *hash; /* internal pointer to an all-fixnum array */
  struct Lisp_Weak_Hash_Table_Entry *next; /* internal pointer to an all-fixnum array */
  struct Lisp_Weak_Hash_Table_Entry *key; /* either internal pointer or pointer to dependent object */
  struct Lisp_Weak_Hash_Table_Entry *value; /* either internal pointer or pointer to dependent object */
  hash_table_weakness_t weakness : 3;
  hash_table_std_test_t frozen_test : 2;

  /* True if the table can be purecopied.  The table cannot be
     changed afterwards.  */
  bool_bf purecopy : 1;

  /* True if the table is mutable.  Ordinarily tables are mutable, but
     pure tables are not, and while a table is being mutated it is
     immutable for recursive attempts to mutate it.  */
  bool_bf mutable : 1;
  struct Lisp_Weak_Hash_Table_Entry entries[FLEXIBLE_ARRAY_MEMBER];
};

struct Lisp_Weak_Hash_Table_Weak_Part
{
  GC_HEADER
  struct Lisp_Weak_Hash_Table_Strong_Part *strong;
  struct Lisp_Weak_Hash_Table_Entry entries[FLEXIBLE_ARRAY_MEMBER];
};

struct Lisp_Weak_Hash_Table
{
  struct vectorlike_header header;

  struct Lisp_Weak_Hash_Table_Strong_Part *strong;
  struct Lisp_Weak_Hash_Table_Weak_Part *weak;
  Lisp_Object dump_replacement;
};

struct Lisp_Hash_Table
{
  struct vectorlike_header header;

  /* Hash table internal structure:

     Lisp key         index                  table
         |            vector
         | hash fn                  hash    key   value  next
         v             +--+       +------+-------+------+----+
     hash value        |-1|       | C351 |  cow  | moo  | -1 |<-
         |             +--+       +------+-------+------+----+  |
          ------------>| -------->| 07A8 |  cat  | meow | -1 |  |
            range      +--+       +------+-------+------+----+  |
          reduction    |-1|     ->| 91D2 |  dog  | woof |   ----
                       +--+    |  +------+-------+------+----+
                       | ------   |  ?   |unbound|  ?   | -1 |<-
                       +--+       +------+-------+------+----+  |
                       | -------->| F6B0 | duck  |quack | -1 |  |
                       +--+       +------+-------+------+----+  |
                       |-1|     ->|  ?   |unbound|  ?   |   ----
                       +--+    |  +------+-------+------+----+
                       :  :    |  :      :       :     :    :
                               |
                           next_free

     The table is physically split into three vectors (hash, next,
     key_and_value) which may or may not be beneficial.  */

  /* Bucket vector.  An entry of -1 indicates no item is present,
     and a nonnegative entry is the index of the first item in
     a collision chain.
     This vector is 2**index_bits entries long.
     If index_bits is 0 (and table_size is 0), then this is the
     constant read-only vector {-1}, shared between all instances.
     Otherwise it is heap-allocated.  */
  hash_idx_t *index;

  /* Vector of hash codes.  Unused entries have undefined values.
     This vector is table_size entries long.  */
  hash_hash_t *hash;

  /* Vectors of keys and values.  If the key is HASH_UNUSED_ENTRY_KEY,
     then this slot is unused.  This is gc_marked specially if the table
     is weak.  */
  Lisp_Object *key;
  Lisp_Object *value;

  /* The comparison and hash functions.  */
  const struct hash_table_test *test;

  /* Vector used to chain entries.  If entry I is free, next[I] is the
     entry number of the next free item.  If entry I is non-free,
     next[I] is the index of the next entry in the collision chain,
     or -1 if there is no such entry.
     This vector is table_size entries long.  */
  hash_idx_t *next;

  /* Number of key/value entries in the table.  */
  hash_idx_t count;

  /* Index of first free entry in free list, or -1 if none.  */
  hash_idx_t next_free;

  hash_idx_t table_size;   /* Size of the next and hash vectors.  */

  unsigned char index_bits;	/* log2 (size of the index vector).  */

  /* Weakness of the table.  */
  ENUM_BF (hash_table_weakness_t) weakness : 3;

  /* Hash table test (only used when frozen in dump)  */
  ENUM_BF (hash_table_std_test_t) frozen_test : 2;

  /* True if the table is mutable.  Ordinarily tables are mutable, but
     some tables are not: while a table is being mutated it is immutable
     for recursive attempts to mutate it.  */
  bool_bf mutable : 1;

  /* Next weak hash table if this is a weak hash table.  The head of
     the list is in weak_hash_tables.  Used only during garbage
     collection --- at other times, it is NULL.  */
  struct Lisp_Hash_Table *next_weak;
} GCALIGNED_STRUCT;

/* A specific Lisp_Object that is not a valid Lisp value.
   We need to be careful not to leak this value into machinery
   where it may be treated as one; we'd get a segfault if lucky.  */
#define INVALID_LISP_VALUE make_lisp_ptr (NULL, Lisp_Float)

/* Key value that marks an unused hash table entry.  */
#define HASH_UNUSED_ENTRY_KEY INVALID_LISP_VALUE

/* KEY is a key of an unused hash table entry.  */
INLINE bool
hash_unused_entry_key_p (Lisp_Object key)
{
  return BASE_EQ (key, HASH_UNUSED_ENTRY_KEY);
}

INLINE bool
HASH_TABLE_P (Lisp_Object a)
{
  return PSEUDOVECTORP (a, PVEC_HASH_TABLE);
}

INLINE struct Lisp_Hash_Table *
XHASH_TABLE (Lisp_Object a)
{
  eassert (HASH_TABLE_P (a));
  struct Lisp_Hash_Table *h
    = XUNTAG (a, Lisp_Vectorlike, struct Lisp_Hash_Table);
  igc_check_fwd (h, true);
  return h;
}

#ifdef HAVE_MPS
INLINE bool
WEAK_HASH_TABLE_P (Lisp_Object a)
{
  return PSEUDOVECTORP (a, PVEC_WEAK_HASH_TABLE);
}

INLINE struct Lisp_Weak_Hash_Table *
XWEAK_HASH_TABLE (Lisp_Object a)
{
  eassert (WEAK_HASH_TABLE_P (a));
  struct Lisp_Weak_Hash_Table *h
    = XUNTAG (a, Lisp_Vectorlike, struct Lisp_Weak_Hash_Table);
  igc_check_fwd (h, true);
  return h;
}
#endif

INLINE Lisp_Object
make_lisp_hash_table (struct Lisp_Hash_Table *h)
{
  eassert (PSEUDOVECTOR_TYPEP (&h->header, PVEC_HASH_TABLE));
  return make_lisp_ptr (h, Lisp_Vectorlike);
}

/* Value is the key part of entry IDX in hash table H.  */
INLINE Lisp_Object
HASH_KEY (const struct Lisp_Hash_Table *h, ptrdiff_t idx)
{
  eassert (idx >= 0 && idx < h->table_size);
  return h->key[idx];
}

/* Value is the value part of entry IDX in hash table H.  */
INLINE Lisp_Object
HASH_VALUE (const struct Lisp_Hash_Table *h, ptrdiff_t idx)
{
  eassert (idx >= 0 && idx < h->table_size);
  return h->value[idx];
}

/* Value is the hash code computed for entry IDX in hash table H.  */
INLINE hash_hash_t
HASH_HASH (const struct Lisp_Hash_Table *h, ptrdiff_t idx)
{
  eassert (idx >= 0 && idx < h->table_size);
  return h->hash[idx];
}

/* Value is the size of hash table H.  */
INLINE ptrdiff_t
HASH_TABLE_SIZE (const struct Lisp_Hash_Table *h)
{
  return h->table_size;
}

/* Size of the index vector in hash table H.  */
INLINE ptrdiff_t
hash_table_index_size (const struct Lisp_Hash_Table *h)
{
  return (ptrdiff_t)1 << h->index_bits;
}

/* Hash value for KEY in hash table H.  */
INLINE hash_hash_t
hash_from_key (struct Lisp_Hash_Table *h, Lisp_Object key)
{
  return h->test->hashfn (key, h);
}

#ifdef HAVE_MPS
INLINE Lisp_Object
make_lisp_weak_hash_table (struct Lisp_Weak_Hash_Table *h)
{
  eassert (PSEUDOVECTOR_TYPEP (&h->header, PVEC_WEAK_HASH_TABLE));
  return make_lisp_ptr (h, Lisp_Vectorlike);
}

/* Value is the key part of entry IDX in hash table H.  */
INLINE Lisp_Object
WEAK_HASH_KEY (const struct Lisp_Weak_Hash_Table *h, ptrdiff_t idx)
{
  eassert (idx >= 0 && idx < XFIXNUM (h->strong->table_size));
  return weak_hash_table_entry (h->strong->key[idx]);
}

INLINE Lisp_Object
WEAK_HASH_VALUE (const struct Lisp_Weak_Hash_Table *h, ptrdiff_t idx)
{
  return weak_hash_table_entry (h->strong->value[idx]);
}

/* Value is the hash code computed for entry IDX in hash table H.  */
INLINE Lisp_Object
WEAK_HASH_HASH (const struct Lisp_Weak_Hash_Table *h, ptrdiff_t idx)
{
  eassert (idx >= 0 && idx < XFIXNUM (h->strong->table_size));
  return weak_hash_table_entry (h->strong->hash[idx]);
}

/* Value is the size of hash table H.  */
INLINE ptrdiff_t
WEAK_HASH_TABLE_SIZE (const struct Lisp_Weak_Hash_Table *h)
{
  return XFIXNUM (h->strong->table_size);
}

INLINE ptrdiff_t
weak_hash_table_index_size (const struct Lisp_Weak_Hash_Table *h)
{
  return (ptrdiff_t)1 << XFIXNUM (h->strong->index_bits);
}

/* Hash value for KEY in hash table H.  */
extern Lisp_Object weak_hash_from_key (struct Lisp_Weak_Hash_Table *h, Lisp_Object key);
#endif

/* Iterate K and V as key and value of valid entries in hash table H.
   The body may remove the current entry or alter its value slot, but not
   mutate TABLE in any other way.  */
# define DOHASH(h, k, v)						\
  for (Lisp_Object *dohash_##k##_##v##_k = (h)->key,			\
		   *dohash_##k##_##v##_v = (h)->value,			\
                   *dohash_##k##_##v##_end = dohash_##k##_##v##_k	\
                                             + HASH_TABLE_SIZE (h),	\
	           *dohash_##k##_##v##_base = dohash_##k##_##v##_k,	\
                   k, v;						\
       dohash_##k##_##v##_k < dohash_##k##_##v##_end			\
	 && (k = dohash_##k##_##v##_k[0],				\
	     v = dohash_##k##_##v##_v[0], /*maybe unused*/ (void)v,	\
<<<<<<< HEAD
           true);			                                \
       eassert (dohash_##k##_##v##_base == (h)->key			\
		&& dohash_##k##_##v##_end				\
		   == dohash_##k##_##v##_base				\
		+ HASH_TABLE_SIZE (h)),					\
	 ++dohash_##k##_##v##_k, ++dohash_##k##_##v##_v)		\
    if (hash_unused_entry_key_p (k))					\
      ;									\
    else

/* Iterate K and V as key and value of valid entries in weak hash table H.
   The body may remove the current entry or alter its value slot, but not
   mutate TABLE in any other way.  */
# define DOHASH_WEAK(h, k, v)						\
  for (struct Lisp_Weak_Hash_Table_Entry *dohash_##k##_##v##_k = (h)->strong->key, \
	 *dohash_##k##_##v##_v = (h)->strong->value,			\
	 *dohash_##k##_##v##_end = dohash_##k##_##v##_k			\
	 + WEAK_HASH_TABLE_SIZE (h),					\
	 *dohash_##k##_##v##_base = dohash_##k##_##v##_k;		\
       dohash_##k##_##v##_k < dohash_##k##_##v##_end			\
	 && (k = weak_hash_table_entry (dohash_##k##_##v##_k[0]),	\
	     v = weak_hash_table_entry (dohash_##k##_##v##_v[0]),	\
           true);			                                \
       eassert (dohash_##k##_##v##_base == (h)->strong->key		\
		&& dohash_##k##_##v##_end				\
		   == dohash_##k##_##v##_base				\
		+ WEAK_HASH_TABLE_SIZE (h)),				\
=======
           true);			                                \
       eassert (dohash_##k##_##v##_base == (h)->key			\
		&& dohash_##k##_##v##_end				\
		   == dohash_##k##_##v##_base				\
		+ HASH_TABLE_SIZE (h)),					\
>>>>>>> 6dcb99a2
	 ++dohash_##k##_##v##_k, ++dohash_##k##_##v##_v)		\
    if (hash_unused_entry_key_p (k))					\
      ;									\
    else if (PSEUDOVECTORP (k, PVEC_FREE) || PSEUDOVECTORP (v, PVEC_FREE)) \
      ;									\
    else

/* Iterate K and V as key and value of valid entries in weak hash table H.
   The body may remove the current entry or alter its value slot, but not
   mutate TABLE in any other way.  */
# define DOHASH_WEAK(h, k, v)						\
  for (struct Lisp_Weak_Hash_Table_Entry *dohash_##k##_##v##_k = (h)->strong->key, \
	 *dohash_##k##_##v##_v = (h)->strong->value,			\
	 *dohash_##k##_##v##_end = dohash_##k##_##v##_k			\
	 + WEAK_HASH_TABLE_SIZE (h),					\
	 *dohash_##k##_##v##_base = dohash_##k##_##v##_k;		\
       dohash_##k##_##v##_k < dohash_##k##_##v##_end			\
	 && (k = weak_hash_table_entry (dohash_##k##_##v##_k[0]),	\
	     v = weak_hash_table_entry (dohash_##k##_##v##_v[0]),	\
           true);			                                \
       eassert (dohash_##k##_##v##_base == (h)->strong->key		\
		&& dohash_##k##_##v##_end				\
		   == dohash_##k##_##v##_base				\
		+ WEAK_HASH_TABLE_SIZE (h)),				\
	 ++dohash_##k##_##v##_k, ++dohash_##k##_##v##_v)		\
    if (hash_unused_entry_key_p (k))					\
      ;									\
    else if (PSEUDOVECTORP (k, PVEC_FREE) || PSEUDOVECTORP (v, PVEC_FREE)) \
      ;									\
    else

/* Iterate I as index of valid entries in hash table H.
   Unlike DOHASH, this construct copes with arbitrary table mutations
   in the body.  The consequences of such mutations are limited to
   whether and in what order entries are encountered by the loop
   (which is usually bad enough), but not crashing or corrupting the
   Lisp state.  */
#define DOHASH_SAFE(h, i)					\
  for (ptrdiff_t i = 0; i < HASH_TABLE_SIZE (h); i++)		\
    if (hash_unused_entry_key_p (HASH_KEY (h, i)))		\
      ;								\
    else

/* Iterate I as index of valid entries in weak hash table H.
   Unlike DOHASH, this construct copes with arbitrary table mutations
   in the body.  The consequences of such mutations are limited to
   whether and in what order entries are encountered by the loop
   (which is usually bad enough), but not crashing or corrupting the
   Lisp state.  */
#define DOHASH_WEAK_SAFE(h, i)					\
  for (ptrdiff_t i = 0; i < WEAK_HASH_TABLE_SIZE (h); i++)	\
    if (hash_unused_entry_key_p (WEAK_HASH_KEY (h, i)))		\
      ;								\
    else

void hash_table_thaw (Lisp_Object hash_table);
void hash_table_rehash (struct Lisp_Hash_Table *h);

/* Default size for hash tables if not specified.  */

enum DEFAULT_HASH_SIZE { DEFAULT_HASH_SIZE = 0 };

/* Combine two integers X and Y for hashing.  The result might exceed
   INTMASK.  */

INLINE EMACS_UINT
sxhash_combine (EMACS_UINT x, EMACS_UINT y)
{
  return (x << 4) + (x >> (EMACS_INT_WIDTH - 4)) + y;
}

/* Hash X, returning a value in the range 0..INTMASK.  */

INLINE EMACS_UINT
SXHASH_REDUCE (EMACS_UINT x)
{
  return (x ^ x >> (EMACS_INT_WIDTH - FIXNUM_BITS)) & INTMASK;
}

/* Reduce an EMACS_UINT hash value to hash_hash_t.  */
INLINE hash_hash_t
reduce_emacs_uint_to_hash_hash (EMACS_UINT x)
{
  static_assert (sizeof x <= 2 * sizeof (hash_hash_t));
  return (sizeof x == sizeof (hash_hash_t)
	  ? x
	  : x ^ (x >> (8 * (sizeof x - sizeof (hash_hash_t)))));
}

/* Reduce HASH to a value BITS wide.  */
INLINE ptrdiff_t
knuth_hash (hash_hash_t hash, unsigned bits)
{
  /* Knuth multiplicative hashing, tailored for 32-bit indices
     (avoiding a 64-bit multiply on typical platforms).  */
  unsigned int h = hash;
  unsigned int alpha = 2654435769;	/* 2**32/phi */
  /* Multiply with unsigned int, ANDing in case UINT_WIDTH exceeds 32.  */
  unsigned int product = (h * alpha) & 0xffffffffu;
  /* Convert to a wider type, so that the shift works when BITS == 0.  */
  unsigned long long int wide_product = product;
  return wide_product >> (32 - bits);
}


struct Lisp_Marker
{
  struct vectorlike_header header;

  /* This is the buffer that the marker points into, or 0 if it points nowhere.
     Note: a chain of markers can contain markers pointing into different
     buffers (the chain is per buffer_text rather than per buffer, so it's
     shared between indirect buffers).  */
  /* This is used for (other than NULL-checking):
     - Fmarker_buffer
     - Fset_marker: check eq(oldbuf, newbuf) to avoid unchain+rechain.
     - unchain_marker: to find the list from which to unchain.
     - Fkill_buffer: to only unchain the markers of current indirect buffer.
     */
  struct buffer *buffer;

  /* This flag is temporarily used in the functions
     decode/encode_coding_object to record that the marker position
     must be adjusted after the conversion.  */
  bool_bf need_adjustment : 1;
  /* True means normal insertion at the marker's position
     leaves the marker after the inserted text.  */
  bool_bf insertion_type : 1;

  /* The remaining fields are meaningless in a marker that
     does not point anywhere.  */

#ifndef HAVE_MPS
  /* For markers that point somewhere,
     this is used to chain of all the markers in a given buffer.
     The chain does not preserve markers from garbage collection;
     instead, markers are removed from the chain when freed by GC.  */
  /* We could remove it and use an array in buffer_text instead.
     That would also allow us to preserve it ordered.  */
  struct Lisp_Marker *next;
  /* This is the char position where the marker points.  */
#endif

  ptrdiff_t charpos;
  /* This is the byte position.
     It's mostly used as a charpos<->bytepos cache (i.e. it's not directly
     used to implement the functionality of markers, but rather to (ab)use
     markers as a cache for char<->byte mappings).  */
  ptrdiff_t bytepos;

# ifdef HAVE_MPS
  /* If in a buffer's marker vector, this is the index where it is
     stored. */
  ptrdiff_t index;
# endif
} GCALIGNED_STRUCT;

struct Lisp_Overlay
/* An overlay's real data content is:
   - plist
   - buffer
   - itree node
   - start buffer position (field of the itree node)
   - end buffer position (field of the itree node)
   - insertion types of both ends (fields of the itree node).  */
  {
    struct vectorlike_header header;
    Lisp_Object plist;
    struct buffer *buffer;        /* eassert (live buffer || NULL). */
    struct itree_node *interval;
  } GCALIGNED_STRUCT;

struct Lisp_Misc_Ptr
  {
    struct vectorlike_header header;
    void *pointer;
  } GCALIGNED_STRUCT;

extern Lisp_Object make_misc_ptr (void *);

/* A mint_ptr object OBJ represents a C-language pointer P efficiently.
   Preferably (and typically), OBJ is a fixnum I such that
   XFIXNUMPTR (I) == P, as this represents P within a single Lisp value
   without requiring any auxiliary memory.  However, if P would be
   damaged by being tagged as an integer and then untagged via
   XFIXNUMPTR, then OBJ is a Lisp_Misc_Ptr with pointer component P.

   mint_ptr objects are efficiency hacks intended for C code.
   Although xmint_ptr can be given any mint_ptr generated by non-buggy
   C code, it should not be given a mint_ptr generated from Lisp code
   as that would allow Lisp code to coin pointers from integers and
   could lead to crashes.  To package a C pointer into a Lisp-visible
   object you can put the pointer into a pseudovector instead; see
   Lisp_User_Ptr for an example.  */

INLINE Lisp_Object
make_mint_ptr (void *a)
{
  Lisp_Object val = TAG_PTR_INITIALLY (Lisp_Int0, a);
  return FIXNUMP (val) && XFIXNUMPTR (val) == a ? val : make_misc_ptr (a);
}

INLINE bool
mint_ptrp (Lisp_Object x)
{
  return FIXNUMP (x) || PSEUDOVECTORP (x, PVEC_MISC_PTR);
}

INLINE void *
xmint_pointer (Lisp_Object a)
{
  eassert (mint_ptrp (a));
  if (FIXNUMP (a))
    return XFIXNUMPTR (a);
  return XUNTAG (a, Lisp_Vectorlike, struct Lisp_Misc_Ptr)->pointer;
}

struct Lisp_Sqlite
{
  struct vectorlike_header header;
  void *db;
  void *stmt;
  char *name;
  void (*finalizer) (void *);
  bool eof;
  bool is_statement;
} GCALIGNED_STRUCT;

struct Lisp_User_Ptr
{
  struct vectorlike_header header;
  void (*finalizer) (void *);
  void *p;
} GCALIGNED_STRUCT;

/* A finalizer sentinel.  */
struct Lisp_Finalizer
  {
    struct vectorlike_header header;

    /* Call FUNCTION when the finalizer becomes unreachable, even if
       FUNCTION contains a reference to the finalizer; i.e., call
       FUNCTION when it is reachable _only_ through finalizers.  */
    Lisp_Object function;

    /* Circular list of all active weak references.  */
    struct Lisp_Finalizer *prev;
    struct Lisp_Finalizer *next;
  } GCALIGNED_STRUCT;

extern struct Lisp_Finalizer finalizers;
extern struct Lisp_Finalizer doomed_finalizers;
void unchain_finalizer (struct Lisp_Finalizer *finalizer);

INLINE bool
FINALIZERP (Lisp_Object x)
{
  return PSEUDOVECTORP (x, PVEC_FINALIZER);
}

INLINE struct Lisp_Finalizer *
XFINALIZER (Lisp_Object a)
{
  eassert (FINALIZERP (a));
  return XUNTAG (a, Lisp_Vectorlike, struct Lisp_Finalizer);
}

INLINE bool
MARKERP (Lisp_Object x)
{
  return PSEUDOVECTORP (x, PVEC_MARKER);
}

INLINE struct Lisp_Marker *
XMARKER (Lisp_Object a)
{
  eassert (MARKERP (a));
  struct Lisp_Marker *m = XUNTAG (a, Lisp_Vectorlike, struct Lisp_Marker);
  igc_check_fwd (m, true);
  return m;
}

INLINE bool
OVERLAYP (Lisp_Object x)
{
  return PSEUDOVECTORP (x, PVEC_OVERLAY);
}

INLINE struct Lisp_Overlay *
XOVERLAY (Lisp_Object a)
{
  eassert (OVERLAYP (a));
  struct Lisp_Overlay *o = XUNTAG (a, Lisp_Vectorlike, struct Lisp_Overlay);
  igc_check_fwd (o, true);
  return o;
}

INLINE bool
USER_PTRP (Lisp_Object x)
{
  return PSEUDOVECTORP (x, PVEC_USER_PTR);
}

INLINE struct Lisp_User_Ptr *
XUSER_PTR (Lisp_Object a)
{
  eassert (USER_PTRP (a));
  return XUNTAG (a, Lisp_Vectorlike, struct Lisp_User_Ptr);
}

INLINE bool
SQLITEP (Lisp_Object x)
{
  return PSEUDOVECTORP (x, PVEC_SQLITE);
}

INLINE bool
SQLITE (Lisp_Object a)
{
  return PSEUDOVECTORP (a, PVEC_SQLITE);
}

INLINE void
CHECK_SQLITE (Lisp_Object x)
{
  CHECK_TYPE (SQLITE (x), Qsqlitep, x);
}

INLINE struct Lisp_Sqlite *
XSQLITE (Lisp_Object a)
{
  eassert (SQLITEP (a));
  return XUNTAG (a, Lisp_Vectorlike, struct Lisp_Sqlite);
}

INLINE bool
BIGNUMP (Lisp_Object x)
{
  return PSEUDOVECTORP (x, PVEC_BIGNUM);
}

INLINE bool
INTEGERP (Lisp_Object x)
{
  return FIXNUMP (x) || BIGNUMP (x);
}

/* Return a Lisp integer with value taken from N.  */
INLINE Lisp_Object
make_int (intmax_t n)
{
  return FIXNUM_OVERFLOW_P (n) ? make_bigint (n) : make_fixnum (n);
}
INLINE Lisp_Object
make_uint (uintmax_t n)
{
  return FIXNUM_OVERFLOW_P (n) ? make_biguint (n) : make_fixnum (n);
}

/* Return a Lisp integer equal to the value of the C integer EXPR.  */
#define INT_TO_INTEGER(expr) \
  (EXPR_SIGNED (expr) ? make_int (expr) : make_uint (expr))


/* struct Lisp_Buffer_Local_Value is used in a symbol value cell when
   the symbol has buffer-local bindings.  (Exception:
   some buffer-local variables are built-in, with their values stored
   in the buffer structure itself.  They are handled differently,
   using struct Lisp_Buffer_Objfwd.)

   The `valcell' slot holds the variable's current value (unless `fwd'
   is set).  This value is the one that corresponds to the loaded binding.
   To read or set the variable, you must first make sure the right binding
   is loaded; then you can access the value in (or through) `valcell'.

   `where' is the buffer for which the loaded binding was found.
   If it has changed, to make sure the right binding is loaded it is
   necessary to find which binding goes with the current buffer, then
   load it.  To load it, first unload the previous binding.

   `local_if_set' indicates that merely setting the variable creates a
   local binding for the current buffer.  Otherwise the latter, setting
   the variable does not do that; only make-local-variable does that.  */

struct Lisp_Buffer_Local_Value
  {
    GC_HEADER
    /* True means that merely setting the variable creates a local
       binding for the current buffer.  */
    bool_bf local_if_set : 1;
    /* True means that the binding now loaded was found.
       Presumably equivalent to (defcell!=valcell).  */
    bool_bf found : 1;
    /* If non-NULL, a forwarding to the C var where it should also be set.  */
    lispfwd fwd;	/* Should never be (Buffer|Kboard)_Objfwd.  */
    /* The buffer for which the loaded binding was found.  */
    Lisp_Object where;
    /* A cons cell that holds the default value.  It has the form
       (SYMBOL . DEFAULT-VALUE).  */
    Lisp_Object defcell;
    /* The cons cell from `where's parameter alist.
       It always has the form (SYMBOL . VALUE)
       Note that if `fwd' is non-NULL, VALUE may be out of date.
       Also if the currently loaded binding is the default binding, then
       this is `eq'ual to defcell.  */
    Lisp_Object valcell;
  };

enum Lisp_Fwd_Predicate
{
  FWDPRED_Qnil,
  FWDPRED_Qintegerp,
  FWDPRED_Qsymbolp,
  FWDPRED_Qstringp,
  FWDPRED_Qnumberp,
  FWDPRED_Qfraction,
  FWDPRED_Qvertical_scroll_bar,
  FWDPRED_Qoverwrite_mode,
};

/* A struct Lisp_Fwd is used to locate a variable.  See Lisp_Fwd_Type
   for the various types of variables.

   Lisp_Fwd structs are created by macros like DEFVAR_INT, DEFVAR_BOOL etc.
   and are always kept in static variables.  They are never allocated
   dynamically. */

struct Lisp_Fwd
{
  enum Lisp_Fwd_Type type : 8;
  union
  {
    intmax_t *intvar;
    bool *boolvar;
    Lisp_Object *objvar;
    struct
    {
      uint16_t offset;
      enum Lisp_Fwd_Predicate predicate : 8;
    } buf;
    int kbdoffset;
  } u;
};

INLINE enum Lisp_Fwd_Type
XFWDTYPE (lispfwd a)
{
  return a->type;
}

INLINE bool
BUFFER_OBJFWDP (lispfwd a)
{
  return XFWDTYPE (a) == Lisp_Fwd_Buffer_Obj;
}

INLINE int
XBUFFER_OFFSET (lispfwd a)
{
  eassert (BUFFER_OBJFWDP (a));
  return a->u.buf.offset;
}

INLINE bool
KBOARD_OBJFWDP (lispfwd a)
{
  return XFWDTYPE (a) == Lisp_Fwd_Kboard_Obj;
}


/* Lisp floating point type.  */
struct Lisp_Float
{
  GC_HEADER
  int type;
  union
  {
    double data;
    struct Lisp_Float *chain;
    GCALIGNED_UNION_MEMBER
  } u;
};
static_assert (GCALIGNED (struct Lisp_Float));

INLINE bool
(FLOATP) (Lisp_Object x)
{
  return lisp_h_FLOATP (x);
}

INLINE struct Lisp_Float *
XFLOAT (Lisp_Object a)
{
  eassert (FLOATP (a));
  struct Lisp_Float *f = XUNTAG (a, Lisp_Float, struct Lisp_Float);
  igc_check_fwd (f, false);
  return f;
}

INLINE double
XFLOAT_DATA (Lisp_Object f)
{
  return XFLOAT (f)->u.data;
}

/* Most hosts nowadays use IEEE floating point, so they use IEC 60559
   representations, have infinities and NaNs, and do not trap on
   exceptions.  Define IEEE_FLOATING_POINT to 1 if this host is one of the
   typical ones.  The C23 macro __STDC_IEC_60559_BFP__ (or its
   obsolescent C11 counterpart __STDC_IEC_559__) is close to what is
   wanted here, but is not quite right because Emacs does not require
   all the features of C23 Annex F (and does not require C11 or later,
   for that matter).  */

#define IEEE_FLOATING_POINT (FLT_RADIX == 2 && FLT_MANT_DIG == 24 \
			     && FLT_MIN_EXP == -125 && FLT_MAX_EXP == 128)

/* Meanings of slots in a Lisp_Closure:  */

enum Lisp_Closure
  {
    CLOSURE_ARGLIST = 0,
    CLOSURE_CODE = 1,
    CLOSURE_CONSTANTS = 2,
    CLOSURE_STACK_DEPTH = 3,
    CLOSURE_DOC_STRING = 4,
    CLOSURE_INTERACTIVE = 5
  };

/* Flag bits in a character.  These also get used in termhooks.h.
   Emacs needs 22 bits for the character value itself, see MAX_CHAR,
   so we shouldn't use any bits lower than 0x0400000.  */
enum char_bits
  {
    CHAR_ALT = 0x0400000,
    CHAR_SUPER = 0x0800000,
    CHAR_HYPER = 0x1000000,
    CHAR_SHIFT = 0x2000000,
    CHAR_CTL = 0x4000000,
    CHAR_META = 0x8000000,

    CHAR_MODIFIER_MASK =
      CHAR_ALT | CHAR_SUPER | CHAR_HYPER | CHAR_SHIFT | CHAR_CTL | CHAR_META,

    /* Actually, the current Emacs uses 22 bits for the character value
       itself.  */
    CHARACTERBITS = 22
  };

/* Data type checking.  */

INLINE bool
FIXNATP (Lisp_Object x)
{
  return FIXNUMP (x) && 0 <= XFIXNUM (x);
}

/* Like XFIXNUM (A), but may be faster.  A must be nonnegative.  */
INLINE EMACS_INT
XFIXNAT (Lisp_Object a)
{
  eassert (FIXNUMP (a));
  EMACS_INT int0 = Lisp_Int0;
  EMACS_INT result = USE_LSB_TAG ? XFIXNUM (a) : XLI (a) - (int0 << VALBITS);
  eassume (0 <= result);
  return result;
}

INLINE bool
NUMBERP (Lisp_Object x)
{
  return INTEGERP (x) || FLOATP (x);
}

INLINE bool
RANGED_FIXNUMP (intmax_t lo, Lisp_Object x, intmax_t hi)
{
  return FIXNUMP (x) && lo <= XFIXNUM (x) && XFIXNUM (x) <= hi;
}

#define TYPE_RANGED_FIXNUMP(type, x) \
  (FIXNUMP (x)			      \
   && (TYPE_SIGNED (type) ? TYPE_MINIMUM (type) <= XFIXNUM (x) : 0 <= XFIXNUM (x)) \
   && XFIXNUM (x) <= TYPE_MAXIMUM (type))

INLINE bool
AUTOLOADP (Lisp_Object x)
{
  return CONSP (x) && EQ (Qautoload, XCAR (x));
}


/* Test for specific pseudovector types.  */

INLINE bool
WINDOW_CONFIGURATIONP (Lisp_Object a)
{
  return PSEUDOVECTORP (a, PVEC_WINDOW_CONFIGURATION);
}

INLINE bool
CLOSUREP (Lisp_Object a)
{
  return PSEUDOVECTORP (a, PVEC_CLOSURE);
}

INLINE bool
FRAMEP (Lisp_Object a)
{
  return PSEUDOVECTORP (a, PVEC_FRAME);
}

INLINE bool
RECORDP (Lisp_Object a)
{
  return PSEUDOVECTORP (a, PVEC_RECORD);
}

INLINE void
CHECK_RECORD (Lisp_Object x)
{
  CHECK_TYPE (RECORDP (x), Qrecordp, x);
}

/* Test for image (image . spec)  */
INLINE bool
IMAGEP (Lisp_Object x)
{
  return CONSP (x) && EQ (XCAR (x), Qimage);
}

/* Array types.  */
INLINE bool
ARRAYP (Lisp_Object x)
{
  return VECTORP (x) || STRINGP (x) || CHAR_TABLE_P (x) || BOOL_VECTOR_P (x);
}

INLINE void
CHECK_LIST (Lisp_Object x)
{
  CHECK_TYPE (CONSP (x) || NILP (x), Qlistp, x);
}

INLINE void
CHECK_LIST_END (Lisp_Object x, Lisp_Object y)
{
  CHECK_TYPE (NILP (x), Qlistp, y);
}

INLINE void
(CHECK_FIXNUM) (Lisp_Object x)
{
  lisp_h_CHECK_FIXNUM (x);
}

INLINE void
CHECK_STRING_CAR (Lisp_Object x)
{
  CHECK_TYPE (STRINGP (XCAR (x)), Qstringp, XCAR (x));
}
/* This is a bit special because we always need size afterwards.  */
INLINE ptrdiff_t
CHECK_VECTOR_OR_STRING (Lisp_Object x)
{
  if (VECTORP (x))
    return ASIZE (x);
  if (STRINGP (x))
    return SCHARS (x);
  wrong_type_argument (Qarrayp, x);
}
INLINE void
CHECK_ARRAY (Lisp_Object x, Lisp_Object predicate)
{
  CHECK_TYPE (ARRAYP (x), predicate, x);
}
INLINE void
CHECK_FIXNAT (Lisp_Object x)
{
  CHECK_TYPE (FIXNATP (x), Qwholenump, x);
}

INLINE double
XFLOATINT (Lisp_Object n)
{
  return (FIXNUMP (n) ? XFIXNUM (n)
	  : FLOATP (n) ? XFLOAT_DATA (n)
	  : bignum_to_double (n));
}

INLINE void
CHECK_NUMBER (Lisp_Object x)
{
  CHECK_TYPE (NUMBERP (x), Qnumberp, x);
}

INLINE void
CHECK_INTEGER (Lisp_Object x)
{
  CHECK_TYPE (INTEGERP (x), Qintegerp, x);
}

INLINE void
CHECK_SUBR (Lisp_Object x)
{
  CHECK_TYPE (SUBRP (x), Qsubrp, x);
}


/* If we're not dumping using the legacy dumper and we might be using
   the portable dumper, try to bunch all the subr structures together
   for more efficient dump loading.  */
#ifdef DARWIN_OS
# define SUBR_SECTION_ATTRIBUTE ATTRIBUTE_SECTION ("__DATA,subrs")
#else
# define SUBR_SECTION_ATTRIBUTE ATTRIBUTE_SECTION (".subrs")
#endif

/* Define a built-in function for calling from Lisp.
 `lname' should be the name to give the function in Lisp,
    as a null-terminated C string.
 `fnname' should be the name of the function in C.
    By convention, it starts with F.
 `sname' should be the name for the C constant structure
    that records information on this function for internal use.
    By convention, it should be the same as `fnname' but with S instead of F.
    It's too bad that C macros can't compute this from `fnname'.
 `minargs' should be a number, the minimum number of arguments allowed.
 `maxargs' should be a number, the maximum number of arguments allowed,
    or else MANY or UNEVALLED.
    MANY means there are &rest arguments.  Here we pass a vector
        of evaluated arguments in the form of an integer
        number-of-arguments followed by the address of a vector of
        Lisp_Objects which contains the argument values.  (We also use
        this convention when calling a subr with more than 8 parameters.)
    UNEVALLED means pass the list of unevaluated arguments
 `intspec' says how interactive arguments are to be fetched.
    If the string starts with a `(', `intspec' is evaluated and the resulting
    list is the list of arguments.
    If it's a string that doesn't start with `(', the value should follow
    the one of the doc string for `interactive'.
    A null string means call interactively with no arguments.
 `doc' is documentation for the user.  */

/* This version of DEFUN declares a function prototype with the right
   arguments, so we can catch errors with maxargs at compile-time.  */
#ifdef HAVE_MPS
#define DEFUN(lname, fnname, sname, minargs, maxargs, intspec, doc)	\
  SUBR_SECTION_ATTRIBUTE						\
  static union Aligned_Lisp_Subr sname =				\
    { {	{ GC_HEADER_INIT						\
	  (PSEUDOVECTOR_FLAG | PVEC_SUBR << PSEUDOVECTOR_AREA_BITS) },	\
        { .a ## maxargs = fnname },					\
	minargs, maxargs, lname, {intspec}, lisp_h_Qnil}};		\
<<<<<<< HEAD
   Lisp_Object fnname
#else
#define DEFUN(lname, fnname, sname, minargs, maxargs, intspec, doc)	\
  SUBR_SECTION_ATTRIBUTE						\
  static union Aligned_Lisp_Subr sname =				\
    { {	{ GC_HEADER_INIT PVEC_SUBR << PSEUDOVECTOR_AREA_BITS },		\
        { .a ## maxargs = fnname },					\
	minargs, maxargs, lname, {intspec}, lisp_h_Qnil}};		\
   Lisp_Object fnname
=======
   Lisp_Object fnname
#else
#define DEFUN(lname, fnname, sname, minargs, maxargs, intspec, doc)	\
  SUBR_SECTION_ATTRIBUTE						\
  static union Aligned_Lisp_Subr sname =				\
    { {	{ GC_HEADER_INIT PVEC_SUBR << PSEUDOVECTOR_AREA_BITS },		\
        { .a ## maxargs = fnname },					\
	minargs, maxargs, lname, {intspec}, lisp_h_Qnil}};		\
   Lisp_Object fnname
>>>>>>> 6dcb99a2
#endif

/* defsubr (Sname);
   is how we define the symbol for function `name' at start-up time.  */
extern void defsubr (union Aligned_Lisp_Subr *);

enum maxargs
  {
    MANY = -2,
    UNEVALLED = -1
  };

/* Call a function F that accepts many args, passing it ARRAY's elements.  */
#define CALLMANY(f, array) (f) (ARRAYELTS (array), array)

/* Call a function F that accepts many args, passing it the remaining args,
   E.g., 'return CALLN (Fformat, fmt, text);' is less error-prone than
   '{ Lisp_Object a[2]; a[0] = fmt; a[1] = text; return Fformat (2, a); }'.
   CALLN requires at least one function argument (as C99 prohibits
   empty initializers), and is overkill for simple usages like
   'Finsert (1, &text);'.  */
#define CALLN(f, ...) CALLMANY (f, ((Lisp_Object []) {__VA_ARGS__}))
#define calln(...) CALLN (Ffuncall, __VA_ARGS__)

/* Define 'call0' as a function rather than a CPP macro because we
   sometimes want to pass it as a first class function.  */
INLINE Lisp_Object
call0 (Lisp_Object fn)
{
  return calln (fn);
}

extern void defvar_lisp (struct Lisp_Fwd const *, char const *);
extern void defvar_lisp_nopro (struct Lisp_Fwd const *, char const *);
extern void defvar_bool (struct Lisp_Fwd const *, char const *);
extern void defvar_int (struct Lisp_Fwd const *, char const *);
extern void defvar_kboard (struct Lisp_Fwd const *, char const *);

/* Macros we use to define forwarded Lisp variables.
   These are used in the syms_of_FILENAME functions.

   An ordinary (not in buffer_defaults, per-buffer, or per-keyboard)
   lisp variable is actually a field in `struct emacs_globals'.  The
   field's name begins with "f_", which is a convention enforced by
   these macros.  Each such global has a corresponding #define in
   globals.h; the plain name should be used in the code.

   E.g., the global "cons_cells_consed" is declared as "int
   f_cons_cells_consed" in globals.h, but there is a define:

      #define cons_cells_consed globals.f_cons_cells_consed

   All C code uses the `cons_cells_consed' name.  This is all done
   this way to support indirection for multi-threaded Emacs.
<<<<<<< HEAD

   DEFVAR_LISP staticpro's the variable; DEFVAR_LISP_NOPRO does not, and
   is used for variables that are protected in other ways (e.g., because
   they can be accessed from another variable, which is itself
   protected, see font_style_table on font.c as an example).  This is
   not used in the HAVE_MPS build, where DEFVAR_LISP_NOPRO is equivalent
   to DEFVAR_LISP.  */

=======

   DEFVAR_LISP staticpro's the variable; DEFVAR_LISP_NOPRO does not, and
   is used for variables that are protected in other ways (e.g., because
   they can be accessed from another variable, which is itself
   protected, see font_style_table on font.c as an example).  This is
   not used in the HAVE_MPS build, where DEFVAR_LISP_NOPRO is equivalent
   to DEFVAR_LISP.  */

>>>>>>> 6dcb99a2
#define DEFVAR_LISP(lname, vname, doc)			\
  do {							\
    static struct Lisp_Fwd const o_fwd			\
      = {Lisp_Fwd_Obj, .u.objvar = &globals.f_##vname};	\
    defvar_lisp (&o_fwd, lname);			\
  } while (false)
#ifdef HAVE_MPS
#define DEFVAR_LISP_NOPRO DEFVAR_LISP
#else
#define DEFVAR_LISP_NOPRO(lname, vname, doc)		\
  do {							\
    static struct Lisp_Fwd const o_fwd			\
      = {Lisp_Fwd_Obj, .u.objvar = &globals.f_##vname};	\
    defvar_lisp_nopro (&o_fwd, lname);			\
  } while (false)
#endif
#define DEFVAR_BOOL(lname, vname, doc)				\
  do {								\
    static struct Lisp_Fwd const b_fwd				\
      = {Lisp_Fwd_Bool, .u.boolvar = &globals.f_##vname};	\
    defvar_bool (&b_fwd, lname);				\
  } while (false)
#define DEFVAR_INT(lname, vname, doc)			\
  do {							\
    static struct Lisp_Fwd const i_fwd			\
      = {Lisp_Fwd_Int, .u.intvar = &globals.f_##vname};	\
    defvar_int (&i_fwd, lname);				\
  } while (false)
#define DEFVAR_KBOARD(lname, vname, doc)			\
  do {								\
    static struct Lisp_Fwd const ko_fwd				\
	= { Lisp_Fwd_Kboard_Obj,				\
	    .u.kbdoffset = offsetof (KBOARD, vname##_)};	\
    defvar_kboard (&ko_fwd, lname);				\
  } while (false)


/* Elisp uses multiple stacks:
   - The C stack.
   - The specpdl stack keeps track of backtraces, unwind-protects and
     dynamic let-bindings.  It is allocated from the 'specpdl' array,
     a manually managed stack.
   - The handler stack keeps track of active catch tags and condition-case
     handlers.  It is allocated in a manually managed stack implemented by a
     doubly-linked list allocated via xmalloc and never freed.  */

/* Structure for recording Lisp call stack for backtrace purposes.  */

/* The special binding stack holds the outer values of variables while
   they are bound by a function application or a let form, stores the
   code to be executed for unwind-protect forms.

   NOTE: The specbinding union is defined here, because SPECPDL_INDEX is
   used all over the place, needs to be fast, and needs to know the size of
   union specbinding.  But only eval.c should access it.  */

enum specbind_tag
{
# ifdef HAVE_MPS
  SPECPDL_FREE,
# endif
  SPECPDL_UNWIND,		/* An unwind_protect function on Lisp_Object.  */
  SPECPDL_UNWIND_ARRAY,		/* Likewise, on an array that needs freeing.
				   Its elements are potential Lisp_Objects.  */
  SPECPDL_UNWIND_PTR,		/* Likewise, on void *.  */
  SPECPDL_UNWIND_INT,		/* Likewise, on int.  */
  SPECPDL_UNWIND_INTMAX,	/* Likewise, on intmax_t.  */
  SPECPDL_UNWIND_EXCURSION,	/* Likewise, on an excursion.  */
  SPECPDL_UNWIND_VOID,		/* Likewise, with no arg.  */
  SPECPDL_BACKTRACE,		/* An element of the backtrace.  */
  SPECPDL_NOP,			/* A filler.  */
#ifdef HAVE_MODULES
  SPECPDL_MODULE_RUNTIME,       /* A live module runtime.  */
  SPECPDL_MODULE_ENVIRONMENT,   /* A live module environment.  */
#endif /* !HAVE_MODULES */
  SPECPDL_LET,			/* A plain and simple dynamic let-binding.  */
  /* Tags greater than SPECPDL_LET must be "subkinds" of LET.  */
  SPECPDL_LET_LOCAL,		/* A buffer-local let-binding.  */
  SPECPDL_LET_DEFAULT		/* A global binding for a localized var.  */
};

/* struct kboard is defined in keyboard.h.  */
typedef struct kboard KBOARD;

union specbinding
  {
    /* Aligning similar members consistently might help efficiency slightly
       (Bug#31996#25).  */
    ENUM_BF (specbind_tag) kind : CHAR_BIT;
    struct {
      ENUM_BF (specbind_tag) kind : CHAR_BIT;
      void (*func) (Lisp_Object);
      Lisp_Object arg;
      EMACS_INT eval_depth;
    } unwind;
    struct {
      ENUM_BF (specbind_tag) kind : CHAR_BIT;
      ptrdiff_t nelts;
      Lisp_Object *array;
    } unwind_array;
    struct {
      ENUM_BF (specbind_tag) kind : CHAR_BIT;
      void (*func) (void *);	/* Unwind function.  */
      void *arg;
      void (*mark) (void *);	/* GC mark function (if non-null).  */
    } unwind_ptr;
    struct {
      ENUM_BF (specbind_tag) kind : CHAR_BIT;
      void (*func) (int);
      int arg;
    } unwind_int;
    struct {
      ENUM_BF (specbind_tag) kind : CHAR_BIT;
      void (*func) (intmax_t);
      intmax_t arg;
    } unwind_intmax;
    struct {
      ENUM_BF (specbind_tag) kind : CHAR_BIT;
      Lisp_Object marker, window;
    } unwind_excursion;
    struct {
      ENUM_BF (specbind_tag) kind : CHAR_BIT;
      void (*func) (void);
    } unwind_void;
    struct {
      ENUM_BF (specbind_tag) kind : CHAR_BIT;
      /* `where' is not used in the case of SPECPDL_LET,
	 unless the symbol is forwarded to a KBOARD.  */
      Lisp_Object symbol, old_value;
      union {
	/* KBOARD object to which SYMBOL forwards, in the case of
	   SPECPDL_LET.  */
	KBOARD *kbd;

	/* Buffer otherwise.  */
	Lisp_Object buf;
      } where;
    } let;
    struct {
      ENUM_BF (specbind_tag) kind : CHAR_BIT;
      bool_bf debug_on_exit : 1;
      Lisp_Object function;
      Lisp_Object *args;
      ptrdiff_t nargs;
    } bt;
  };

/* We use 64-bit platforms as a proxy for ones with ABIs that treat
   small structs efficiently.  */
#if SIZE_MAX > 0xffffffff
#define WRAP_SPECPDL_REF 1
#endif

/* Abstract reference to a specpdl entry.
   The number is always a multiple of sizeof (union specbinding).  */
#ifdef WRAP_SPECPDL_REF
/* Use a proper type for specpdl_ref if it does not make the code slower,
   since the type checking is quite useful.  */
typedef struct { ptrdiff_t bytes; } specpdl_ref;
#else
typedef ptrdiff_t specpdl_ref;
#endif

/* Internal use only.  */
INLINE specpdl_ref
wrap_specpdl_ref (ptrdiff_t bytes)
{
#ifdef WRAP_SPECPDL_REF
  return (specpdl_ref){.bytes = bytes};
#else
  return bytes;
#endif
}

/* Internal use only.  */
INLINE ptrdiff_t
unwrap_specpdl_ref (specpdl_ref ref)
{
#ifdef WRAP_SPECPDL_REF
  return ref.bytes;
#else
  return ref;
#endif
}

INLINE specpdl_ref
specpdl_count_to_ref (ptrdiff_t count)
{
  return wrap_specpdl_ref (count * sizeof (union specbinding));
}

INLINE ptrdiff_t
specpdl_ref_to_count (specpdl_ref ref)
{
  return unwrap_specpdl_ref (ref) / sizeof (union specbinding);
}

/* Whether two `specpdl_ref' refer to the same entry.  */
INLINE bool
specpdl_ref_eq (specpdl_ref a, specpdl_ref b)
{
  return unwrap_specpdl_ref (a) == unwrap_specpdl_ref (b);
}

/* Whether `a' refers to an earlier entry than `b'.  */
INLINE bool
specpdl_ref_lt (specpdl_ref a, specpdl_ref b)
{
  return unwrap_specpdl_ref (a) < unwrap_specpdl_ref (b);
}

INLINE bool
specpdl_ref_valid_p (specpdl_ref ref)
{
  return unwrap_specpdl_ref (ref) >= 0;
}

INLINE specpdl_ref
make_invalid_specpdl_ref (void)
{
  return wrap_specpdl_ref (-1);
}

/* Return a reference that is `delta' steps more recent than `ref'.
   `delta' may be negative or zero.  */
INLINE specpdl_ref
specpdl_ref_add (specpdl_ref ref, ptrdiff_t delta)
{
  return wrap_specpdl_ref (unwrap_specpdl_ref (ref)
			   + delta * sizeof (union specbinding));
}

INLINE union specbinding *
specpdl_ref_to_ptr (specpdl_ref ref)
{
  return (union specbinding *)((char *)specpdl + unwrap_specpdl_ref (ref));
}

/* Return a reference to the most recent specpdl entry.  */
INLINE specpdl_ref
SPECPDL_INDEX (void)
{
  return wrap_specpdl_ref ((char *)specpdl_ptr - (char *)specpdl);
}

INLINE bool
backtrace_debug_on_exit (union specbinding *pdl)
{
  eassert (pdl->kind == SPECPDL_BACKTRACE);
  return pdl->bt.debug_on_exit;
}

void grow_specpdl_allocation (void);

/* Grow the specpdl stack by one entry.
   The caller should have already initialized the entry.
   Signal an error on stack overflow.

   Make sure that there is always one unused entry past the top of the
   stack, so that the just-initialized entry is safely unwound if
   memory exhausted and an error is signaled here.  Also, allocate a
   never-used entry just before the bottom of the stack; sometimes its
   address is taken.  */
INLINE void
grow_specpdl (void)
{
  specpdl_ptr++;
  if (specpdl_ptr == specpdl_end)
    grow_specpdl_allocation ();
}

INLINE specpdl_ref
record_in_backtrace (Lisp_Object function, Lisp_Object *args, ptrdiff_t nargs)
{
  specpdl_ref count = SPECPDL_INDEX ();

  eassert (nargs >= UNEVALLED);
  specpdl_ptr->bt.kind = SPECPDL_BACKTRACE;
  specpdl_ptr->bt.debug_on_exit = false;
  specpdl_ptr->bt.function = function;
  current_thread->stack_top = specpdl_ptr->bt.args = args;
  specpdl_ptr->bt.nargs = nargs;
  grow_specpdl ();

  return count;
}

/* This structure helps implement the `catch/throw' and `condition-case/signal'
   control structures as well as 'handler-bind'.
   A struct handler contains all the information needed to
   restore the state of the interpreter after a non-local jump.

   Handler structures are chained together in a doubly linked list; the `next'
   member points to the next outer catchtag and the `nextfree' member points in
   the other direction to the next inner element (which is typically the next
   free element since we mostly use it on the deepest handler).

   A call like (throw TAG VAL) searches for a catchtag whose `tag_or_ch'
   member is TAG, and then unbinds to it.  The `val' member is used to
   hold VAL while the stack is unwound; `val' is returned as the value
   of the catch form.  If there is a handler of type CATCHER_ALL, it will
   be treated as a handler for all invocations of `signal' and `throw';
   in this case `val' will be set to (ERROR-SYMBOL . DATA) or (TAG . VAL),
   respectively.  During stack unwinding, `nonlocal_exit' is set to
   specify the type of nonlocal exit that caused the stack unwinding.

   All the other members are concerned with restoring the interpreter
   state.

   When running the HANDLER of a 'handler-bind', we need to
   temporarily "mute" the CONDITION_CASEs and HANDLERs that are "below"
   the current handler, but without hiding any CATCHERs.  We do that by
   installing a SKIP_CONDITIONS which tells the search to skip the
   N next conditions.  */

enum handlertype {
  CATCHER,                      /* Entry for 'catch'.
                                   'tag_or_ch' holds the catch's tag.
                                   'val' holds the retval during longjmp.  */
  CONDITION_CASE,               /* Entry for 'condition-case'.
                                   'tag_or_ch' holds the list of conditions.
                                   'val' holds the retval during longjmp.  */
  CATCHER_ALL,                  /* Wildcard which catches all 'throw's.
                                   'tag_or_ch' is unused.
                                   'val' holds the retval during longjmp.  */
  HANDLER_BIND,                 /* Entry for 'handler-bind'.
                                   'tag_or_ch' holds the list of conditions.
                                   'val' holds the handler function.
                                   The rest of the handler is unused,
                                   except for 'bytecode_dest' that holds
                                   the number of preceding HANDLER_BIND
                                   entries which belong to the same
                                   'handler-bind' (and hence need to
                                   be muted together).  */
  SKIP_CONDITIONS               /* Mask out the N preceding entries.
                                   Used while running the handler of
                                   a HANDLER_BIND to hides the condition
                                   handlers underneath (and including)
                                   the 'handler-bind'.
                                   'tag_or_ch' holds that number, the rest
                                   is unused.  */
};

enum nonlocal_exit
{
  NONLOCAL_EXIT_SIGNAL,
  NONLOCAL_EXIT_THROW,
};

struct handler
{
  GC_HEADER
  enum handlertype type;
  Lisp_Object tag_or_ch;

  /* The next two are set by unwind_to_catch.  */
  enum nonlocal_exit nonlocal_exit;
  Lisp_Object val;

  struct handler *next;
  struct handler *nextfree;

  /* The bytecode interpreter can have several handlers active at the same
     time, so when we longjmp to one of them, it needs to know which handler
     this was and what was the corresponding internal state.  This is stored
     here, and when we longjmp we make sure that handlerlist points to the
     proper handler.  */
  Lisp_Object *bytecode_top;
  int bytecode_dest;

  /* Most global vars are reset to their value via the specpdl mechanism,
     but a few others are handled by storing their value here.  */
  sys_jmp_buf jmp;
  EMACS_INT f_lisp_eval_depth;
  specpdl_ref pdlcount;
  struct bc_frame *act_rec;
  int poll_suppress_count;
  int interrupt_input_blocked;

#ifdef HAVE_X_WINDOWS
  int x_error_handler_depth;
#endif
};

extern Lisp_Object memory_signal_data;

/* True if ought to quit now.  */

#define QUITP (!NILP (Vquit_flag) && NILP (Vinhibit_quit))

extern bool volatile pending_signals;
extern void process_pending_signals (void);
extern void probably_quit (void);

/* Check quit-flag and quit if it is non-nil.  Typing C-g does not
   directly cause a quit; it only sets Vquit_flag.  So the program
   needs to call maybe_quit at times when it is safe to quit.  Every
   loop that might run for a long time or might not exit ought to call
   maybe_quit at least once, at a safe place.  Unless that is
   impossible, of course.  But it is very desirable to avoid creating
   loops where maybe_quit is impossible.

   If quit-flag is set to `kill-emacs' the SIGINT handler has received
   a request to exit Emacs when it is safe to do.

   When not quitting, process any pending signals.  */

INLINE void
maybe_quit (void)
{
  if (!NILP (Vquit_flag) || pending_signals)
    probably_quit ();
}

/* Process a quit rarely, based on a counter COUNT, for efficiency.
   "Rarely" means once per USHRT_MAX + 1 times; this is somewhat
   arbitrary, but efficient.  */

INLINE void
rarely_quit (unsigned short int count)
{
  if (! count)
    maybe_quit ();
}

extern Lisp_Object Vascii_downcase_table;
extern Lisp_Object Vascii_canon_table;

/* Call staticpro (&var) to protect static variable `var'.  */

void staticpro (Lisp_Object const *);

enum { NSTATICS = 2048 };
extern Lisp_Object const *staticvec[NSTATICS];
extern int staticidx;


/* Forward declarations for prototypes.  */
struct window;
struct frame;

/* Define if the windowing system provides a menu bar.  */
#if defined (USE_X_TOOLKIT) || defined (HAVE_NTGUI) \
  || defined (HAVE_NS) || defined (USE_GTK) || defined (HAVE_HAIKU)
#define HAVE_EXT_MENU_BAR true
#endif

/* Define if the windowing system provides a tool-bar.  */
#if defined (USE_GTK) || defined (HAVE_NS)
#define HAVE_EXT_TOOL_BAR true
#endif

/* Return the address of vector A's element at index I.  */

INLINE Lisp_Object *
xvector_contents_addr (Lisp_Object a, ptrdiff_t i)
{
  /* This should return &XVECTOR (a)->contents[i], but that would run
     afoul of GCC bug 95072.  */
  void *v = XVECTOR (a);
  char *p = v;
  void *w = p + header_size + i * word_size;
  return w;
}

/* Return the address of vector A's elements.  */

INLINE Lisp_Object *
xvector_contents (Lisp_Object a)
{
  return xvector_contents_addr (a, 0);
}

/* Copy COUNT Lisp_Objects from ARGS to contents of V starting from OFFSET.  */

INLINE void
vcopy (Lisp_Object v, ptrdiff_t offset, Lisp_Object const *args,
       ptrdiff_t count)
{
  eassert (0 <= offset && 0 <= count && offset + count <= ASIZE (v));
  memcpy (xvector_contents_addr (v, offset), args, count * sizeof *args);
}

/* Functions to modify hash tables.  */

INLINE void
set_hash_key_slot (struct Lisp_Hash_Table *h, ptrdiff_t idx, Lisp_Object val)
{
  eassert (idx >= 0 && idx < h->table_size);
  h->key[idx] = val;
}

INLINE void
set_hash_value_slot (struct Lisp_Hash_Table *h, ptrdiff_t idx, Lisp_Object val)
{
  eassert (idx >= 0 && idx < h->table_size);
  h->value[idx] = val;;
}

#ifdef HAVE_MPS
void weak_hash_table_thaw (Lisp_Object hash_table);

INLINE void
set_weak_hash_key_slot (struct Lisp_Weak_Hash_Table *h, ptrdiff_t idx, Lisp_Object val)
{
  eassert (idx >= 0 && idx < XFIXNUM (h->strong->table_size));
  h->strong->key[idx] = make_weak_hash_table_entry (val);
}

INLINE void
set_weak_hash_value_slot (struct Lisp_Weak_Hash_Table *h, ptrdiff_t idx, Lisp_Object val)
{
  eassert (idx >= 0 && idx < XFIXNUM (h->strong->table_size) );
  h->strong->value[idx] = make_weak_hash_table_entry (val);
}
#endif

/* Use these functions to set Lisp_Object
   or pointer slots of struct Lisp_Symbol.  */

INLINE void
set_symbol_function (Lisp_Object sym, Lisp_Object function)
{
  XSYMBOL (sym)->u.s.function = function;
}

INLINE void
set_symbol_package (Lisp_Object sym, Lisp_Object package)
{
  XSYMBOL (sym)->u.s.package = package;
}

INLINE void
set_symbol_plist (Lisp_Object sym, Lisp_Object plist)
{
  XSYMBOL (sym)->u.s.plist = plist;
}

INLINE void
make_symbol_constant (Lisp_Object sym)
{
  XSYMBOL (sym)->u.s.trapped_write = SYMBOL_NOWRITE;
}

/* Buffer-local variable access functions.  */

INLINE bool
blv_found (struct Lisp_Buffer_Local_Value *blv)
{
  eassert (blv->found == !BASE_EQ (blv->defcell, blv->valcell));
  return blv->found;
}

/* Set overlay's property list.  */

INLINE void
set_overlay_plist (Lisp_Object overlay, Lisp_Object plist)
{
  XOVERLAY (overlay)->plist = plist;
}

/* Get text properties of S.  */

INLINE INTERVAL
string_intervals (Lisp_Object s)
{
  return XSTRING (s)->u.s.intervals;
}

/* Set text properties of S to I.  */

INLINE void
set_string_intervals (Lisp_Object s, INTERVAL i)
{
  XSTRING (s)->u.s.intervals = i;
}

/* Set a Lisp slot in TABLE to VAL.  Most code should use this instead
   of setting slots directly.  */

INLINE void
set_char_table_defalt (Lisp_Object table, Lisp_Object val)
{
  XCHAR_TABLE (table)->defalt = val;
}
INLINE void
set_char_table_purpose (Lisp_Object table, Lisp_Object val)
{
  XCHAR_TABLE (table)->purpose = val;
}

/* Set different slots in (sub)character tables.  */

INLINE void
set_char_table_extras (Lisp_Object table, ptrdiff_t idx, Lisp_Object val)
{
  eassert (0 <= idx && idx < CHAR_TABLE_EXTRA_SLOTS (XCHAR_TABLE (table)));
  XCHAR_TABLE (table)->extras[idx] = val;
}

INLINE void
set_char_table_contents (Lisp_Object table, ptrdiff_t idx, Lisp_Object val)
{
  eassert (0 <= idx && idx < (1 << CHARTAB_SIZE_BITS_0));
  XCHAR_TABLE (table)->contents[idx] = val;
}

INLINE void
set_sub_char_table_contents (Lisp_Object table, ptrdiff_t idx, Lisp_Object val)
{
  XSUB_CHAR_TABLE (table)->contents[idx] = val;
}

/* Defined in bignum.c.  This part of bignum.c's API does not require
   the caller to access bignum internals; see bignum.h for that.  */
extern intmax_t bignum_to_intmax (Lisp_Object) ATTRIBUTE_CONST;
extern uintmax_t bignum_to_uintmax (Lisp_Object) ATTRIBUTE_CONST;
extern ptrdiff_t bignum_bufsize (Lisp_Object, int) ATTRIBUTE_CONST;
extern ptrdiff_t bignum_to_c_string (char *, ptrdiff_t, Lisp_Object, int);
extern Lisp_Object bignum_to_string (Lisp_Object, int);
extern Lisp_Object make_bignum_str (char const *, int);
extern Lisp_Object make_neg_biguint (uintmax_t);
extern Lisp_Object double_to_integer (double);

/* Convert the integer NUM to *N.  Return true if successful, false
   (possibly setting *N) otherwise.  */
INLINE bool
integer_to_intmax (Lisp_Object num, intmax_t *n)
{
  if (FIXNUMP (num))
    {
      *n = XFIXNUM (num);
      return true;
    }
  else
    {
      intmax_t i = bignum_to_intmax (num);
      *n = i;
      return i != 0;
    }
}
INLINE bool
integer_to_uintmax (Lisp_Object num, uintmax_t *n)
{
  if (FIXNUMP (num))
    {
      *n = XFIXNUM (num);
      return 0 <= XFIXNUM (num);
    }
  else
    {
      uintmax_t i = bignum_to_uintmax (num);
      *n = i;
      return i != 0;
    }
}

/* Return floor (log2 (N)) as an int.  If N is zero, return -1.  */
INLINE int
elogb (unsigned long long int n)
{
  int width = stdc_bit_width (n);
  return width - 1;
}

/* A modification count.  These are wide enough, and incremented
   rarely enough, so that they should never overflow a 60-bit counter
   in practice, and the code below assumes this so a compiler can
   generate better code if EMACS_INT is 64 bits.  */
typedef intmax_t modiff_count;

INLINE modiff_count
modiff_incr (modiff_count *a, ptrdiff_t len)
{
  modiff_count a0 = *a;
  /* Increase the counter more for a large modification and less for a
     small modification.  Increase it logarithmically to avoid
     increasing it too much.  */
  static_assert (PTRDIFF_MAX <= ULLONG_MAX);
  int incr = len == 0 ? 1 : elogb (len) + 1;
  bool modiff_overflow = ckd_add (a, a0, incr);
  eassert (!modiff_overflow && *a >> 30 >> 30 == 0);
  return a0;
}

INLINE Lisp_Object
modiff_to_integer (modiff_count a)
{
  eassume (0 <= a && a >> 30 >> 30 == 0);
  return make_int (a);
}

/* Defined in data.c.  */
extern AVOID wrong_choice (Lisp_Object, Lisp_Object);
extern void notify_variable_watchers (Lisp_Object, Lisp_Object,
				      Lisp_Object, Lisp_Object);
extern Lisp_Object indirect_function (Lisp_Object);
extern Lisp_Object find_symbol_value (Lisp_Object);

enum {
  Cmp_Bit_EQ,
  Cmp_Bit_LT,
  Cmp_Bit_GT
};

/* code indicating a comparison outcome */
typedef enum {
  Cmp_EQ = 1 << Cmp_Bit_EQ,	/* = */
  Cmp_LT = 1 << Cmp_Bit_LT,	/* < */
  Cmp_GT = 1 << Cmp_Bit_GT	/* > */
} cmp_bits_t;

extern cmp_bits_t arithcompare (Lisp_Object num1, Lisp_Object num2);

/* Convert the Emacs representation CONS back to an integer of type
   TYPE, storing the result the variable VAR.  Signal an error if CONS
   is not a valid representation or is out of range for TYPE.  */
#define CONS_TO_INTEGER(cons, type, var)				\
 (TYPE_SIGNED (type)							\
  ? ((var) = cons_to_signed (cons, TYPE_MINIMUM (type), TYPE_MAXIMUM (type))) \
  : ((var) = cons_to_unsigned (cons, TYPE_MAXIMUM (type))))
extern intmax_t cons_to_signed (Lisp_Object, intmax_t, intmax_t);
extern uintmax_t cons_to_unsigned (Lisp_Object, uintmax_t);

extern AVOID args_out_of_range (Lisp_Object, Lisp_Object);
extern AVOID circular_list (Lisp_Object);
extern KBOARD *kboard_for_bindings (void);
extern Lisp_Object do_symval_forwarding (lispfwd);
enum Set_Internal_Bind
  {
    SET_INTERNAL_SET,
    SET_INTERNAL_BIND,
    SET_INTERNAL_UNBIND,
    SET_INTERNAL_THREAD_SWITCH,
  };
extern void set_internal (Lisp_Object, Lisp_Object, Lisp_Object,
                          enum Set_Internal_Bind);
extern void set_default_internal (Lisp_Object, Lisp_Object,
                                  enum Set_Internal_Bind, KBOARD *);
extern Lisp_Object expt_integer (Lisp_Object, Lisp_Object);
extern void syms_of_data (void);
extern void swap_in_global_binding (struct Lisp_Symbol *);

/* Defined in cmds.c */
extern void syms_of_cmds (void);

/* Defined in coding.c.  */
extern Lisp_Object detect_coding_system (const unsigned char *, ptrdiff_t,
                                         ptrdiff_t, bool, bool, Lisp_Object);
extern void init_coding (void);
extern void init_coding_once (void);
extern void syms_of_coding (void);
extern bool string_ascii_p (Lisp_Object);

/* Defined in character.c.  */
extern ptrdiff_t chars_in_text (const unsigned char *, ptrdiff_t);
extern ptrdiff_t multibyte_chars_in_text (const unsigned char *, ptrdiff_t);
extern void syms_of_character (void);

/* Defined in charset.c.  */
extern void mark_charset (void);
extern void init_charset (void);
extern void init_charset_once (void);
extern void syms_of_charset (void);
/* Structure forward declarations.  */
struct charset;

/* Defined in syntax.c.  */
extern void init_syntax_once (void);
extern void syms_of_syntax (void);

/* Defined in fns.c.  */
extern struct Lisp_Hash_Table *check_hash_table (Lisp_Object);
extern ptrdiff_t get_key_arg (Lisp_Object, ptrdiff_t, Lisp_Object *, char *);
enum { NEXT_ALMOST_PRIME_LIMIT = 11 };
extern ptrdiff_t list_length (Lisp_Object);
extern EMACS_INT next_almost_prime (EMACS_INT) ATTRIBUTE_CONST;
extern Lisp_Object larger_vector (Lisp_Object, ptrdiff_t, ptrdiff_t);
extern bool sweep_weak_table (struct Lisp_Hash_Table *, bool);
extern void hexbuf_digest (char *, void const *, int);
extern char *extract_data_from_object (Lisp_Object, ptrdiff_t *, ptrdiff_t *);
EMACS_UINT hash_string (char const *, ptrdiff_t);
EMACS_UINT sxhash (Lisp_Object);
Lisp_Object make_hash_table (const struct hash_table_test *, EMACS_INT,
                             hash_table_weakness_t);
Lisp_Object hash_table_weakness_symbol (hash_table_weakness_t weak);
ptrdiff_t hash_lookup (struct Lisp_Hash_Table *, Lisp_Object);
ptrdiff_t hash_lookup_get_hash (struct Lisp_Hash_Table *h, Lisp_Object key,
				hash_hash_t *phash);
ptrdiff_t hash_put (struct Lisp_Hash_Table *, Lisp_Object, Lisp_Object,
		    hash_hash_t);
void hash_remove_from_table (struct Lisp_Hash_Table *, Lisp_Object);

#ifdef HAVE_MPS
Lisp_Object strengthen_hash_table (Lisp_Object weak);
Lisp_Object strengthen_hash_table_for_dump (struct Lisp_Weak_Hash_Table *);
ptrdiff_t weak_hash_lookup (struct Lisp_Weak_Hash_Table *, Lisp_Object);
ptrdiff_t weak_hash_put (struct Lisp_Weak_Hash_Table *, Lisp_Object, Lisp_Object,
			 Lisp_Object);
void weak_hash_remove_from_table (struct Lisp_Weak_Hash_Table *, Lisp_Object);
void weak_hash_splat_from_table (struct Lisp_Weak_Hash_Table *h, ptrdiff_t i0);
#endif

extern struct hash_table_test const hashtest_eq, hashtest_eql, hashtest_equal;
extern struct hash_table_test const hashtest_string_equal;
extern void validate_subarray (Lisp_Object, Lisp_Object, Lisp_Object,
			       ptrdiff_t, ptrdiff_t *, ptrdiff_t *);
extern Lisp_Object substring_both (Lisp_Object, ptrdiff_t, ptrdiff_t,
				   ptrdiff_t, ptrdiff_t);
extern Lisp_Object merge (Lisp_Object, Lisp_Object, Lisp_Object);
extern Lisp_Object merge_c (Lisp_Object, Lisp_Object, bool (*) (Lisp_Object, Lisp_Object));
extern Lisp_Object do_yes_or_no_p (Lisp_Object);
extern Lisp_Object concat2 (Lisp_Object, Lisp_Object);
extern Lisp_Object concat3 (Lisp_Object, Lisp_Object, Lisp_Object);
extern bool equal_no_quit (Lisp_Object, Lisp_Object);
extern Lisp_Object nconc2 (Lisp_Object, Lisp_Object);
extern Lisp_Object assq_no_quit (Lisp_Object, Lisp_Object);
extern Lisp_Object assq_no_signal (Lisp_Object, Lisp_Object);
extern Lisp_Object assoc_no_quit (Lisp_Object, Lisp_Object);
extern void clear_string_char_byte_cache (void);
extern ptrdiff_t string_char_to_byte (Lisp_Object, ptrdiff_t);
extern ptrdiff_t string_byte_to_char (Lisp_Object, ptrdiff_t);
extern Lisp_Object string_to_multibyte (Lisp_Object);
extern Lisp_Object string_make_unibyte (Lisp_Object);
extern Lisp_Object plist_get (Lisp_Object plist, Lisp_Object prop);
extern Lisp_Object plist_put (Lisp_Object plist, Lisp_Object prop,
			      Lisp_Object val);
extern Lisp_Object plist_member (Lisp_Object plist, Lisp_Object prop);
extern void syms_of_fns (void);
extern void mark_fns (void);
Lisp_Object memq_no_quit (Lisp_Object elt, Lisp_Object list);

/* Defined in sort.c  */
extern void tim_sort (Lisp_Object, Lisp_Object, Lisp_Object *, const ptrdiff_t,
		      bool)
  ARG_NONNULL ((3));

/* Defined in floatfns.c.  */
static_assert (FLT_RADIX == 2 || FLT_RADIX == 16);
enum { LOG2_FLT_RADIX = FLT_RADIX == 2 ? 1 : 4 };
int double_integer_scale (double);
#ifndef HAVE_TRUNC
extern double trunc (double);
#endif
extern Lisp_Object fmod_float (Lisp_Object x, Lisp_Object y);
extern void syms_of_floatfns (void);

/* Defined in fringe.c.  */
extern void syms_of_fringe (void);
extern void init_fringe (void);
#ifdef HAVE_WINDOW_SYSTEM
extern void mark_fringe_data (void);
extern void init_fringe_once (void);
#endif /* HAVE_WINDOW_SYSTEM */

/* Defined in image.c.  */
extern int x_bitmap_mask (struct frame *, ptrdiff_t);
extern void syms_of_image (void);

/* Defined in json.c.  */
extern void syms_of_json (void);

/* Defined in insdel.c.  */
extern void move_gap_both (ptrdiff_t, ptrdiff_t);
extern AVOID buffer_overflow (void);
extern void make_gap (ptrdiff_t);
extern void make_gap_1 (struct buffer *, ptrdiff_t);
extern ptrdiff_t copy_text (const unsigned char *, unsigned char *,
			    ptrdiff_t, bool, bool);
extern int count_combining_before (const unsigned char *,
				   ptrdiff_t, ptrdiff_t, ptrdiff_t);
extern int count_combining_after (const unsigned char *,
				  ptrdiff_t, ptrdiff_t, ptrdiff_t);
extern void insert (const char *, ptrdiff_t);
extern void insert_and_inherit (const char *, ptrdiff_t);
extern void insert_1_both (const char *, ptrdiff_t, ptrdiff_t,
			   bool, bool, bool);
extern void insert_from_gap_1 (ptrdiff_t, ptrdiff_t, bool);
extern void insert_from_gap (ptrdiff_t, ptrdiff_t, bool, bool);
extern void insert_from_string (Lisp_Object, ptrdiff_t, ptrdiff_t,
				ptrdiff_t, ptrdiff_t, bool);
extern void insert_from_buffer (struct buffer *, ptrdiff_t, ptrdiff_t, bool);
extern void insert_char (int);
extern void insert_string (const char *);
extern void insert_before_markers (const char *, ptrdiff_t);
extern void insert_before_markers_and_inherit (const char *, ptrdiff_t);
extern void insert_from_string_before_markers (Lisp_Object, ptrdiff_t,
					       ptrdiff_t, ptrdiff_t,
					       ptrdiff_t, bool);
extern void del_range (ptrdiff_t, ptrdiff_t);
extern Lisp_Object del_range_1 (ptrdiff_t, ptrdiff_t, bool, bool);
extern void del_range_byte (ptrdiff_t, ptrdiff_t);
extern void del_range_both (ptrdiff_t, ptrdiff_t, ptrdiff_t, ptrdiff_t, bool);
extern Lisp_Object del_range_2 (ptrdiff_t, ptrdiff_t,
				ptrdiff_t, ptrdiff_t, bool);
extern int safe_del_range (ptrdiff_t, ptrdiff_t);
extern void modify_text (ptrdiff_t, ptrdiff_t);
extern void prepare_to_modify_buffer (ptrdiff_t, ptrdiff_t, ptrdiff_t *);
extern void prepare_to_modify_buffer_1 (ptrdiff_t, ptrdiff_t, ptrdiff_t *);
extern void invalidate_buffer_caches (struct buffer *, ptrdiff_t, ptrdiff_t);
extern void signal_after_change (ptrdiff_t, ptrdiff_t, ptrdiff_t);
extern void adjust_after_insert (ptrdiff_t, ptrdiff_t, ptrdiff_t,
				 ptrdiff_t, ptrdiff_t);
extern void adjust_markers_for_delete (ptrdiff_t, ptrdiff_t,
				       ptrdiff_t, ptrdiff_t);
extern void adjust_markers_for_insert (ptrdiff_t, ptrdiff_t,
				       ptrdiff_t, ptrdiff_t, bool);
extern void adjust_markers_bytepos (ptrdiff_t, ptrdiff_t,
				    ptrdiff_t, ptrdiff_t, int);
extern void replace_range (ptrdiff_t, ptrdiff_t, Lisp_Object, bool, bool,
			   bool, bool, bool);
extern void replace_range_2 (ptrdiff_t, ptrdiff_t, ptrdiff_t, ptrdiff_t,
			     const char *, ptrdiff_t, ptrdiff_t, bool);
extern void syms_of_insdel (void);

/* Defined in dispnew.c.  */
#ifdef PROFILING
_Noreturn void __executable_start (void);
#endif
extern Lisp_Object Vwindow_system;
extern Lisp_Object sit_for (Lisp_Object, bool, int);

/* Defined in xdisp.c.  */
extern bool noninteractive_need_newline;
extern Lisp_Object echo_area_buffer[2];
extern void add_to_log (char const *, ...);
extern void vadd_to_log (char const *, va_list);
extern void check_message_stack (void);
extern void clear_message_stack (void);
extern void setup_echo_area_for_printing (bool);
extern bool push_message (void);
extern void pop_message_unwind (void);
extern Lisp_Object restore_message_unwind (Lisp_Object);
extern void restore_message (void);
extern Lisp_Object current_message (void);
extern void clear_message (bool, bool);
extern void message (const char *, ...) ATTRIBUTE_FORMAT_PRINTF (1, 2);
extern void message1 (const char *);
extern void message1_nolog (const char *);
extern void message3 (Lisp_Object);
extern void message3_nolog (Lisp_Object);
extern void message_dolog (const char *, ptrdiff_t, bool, bool);
extern void message_with_string (const char *, Lisp_Object, bool);
extern void message_log_maybe_newline (void);
extern void update_echo_area (void);
extern void truncate_echo_area (ptrdiff_t);
extern void redisplay (void);
extern ptrdiff_t count_lines (ptrdiff_t start_byte, ptrdiff_t end_byte);

void set_frame_cursor_types (struct frame *, Lisp_Object);
extern void syms_of_xdisp (void);
extern void init_xdisp (void);
extern Lisp_Object safe_eval (Lisp_Object);
extern bool pos_visible_p (struct window *, ptrdiff_t, int *,
			   int *, int *, int *, int *, int *);

/* Defined in sqlite.c.  */
extern void syms_of_sqlite (void);

/* Defined in xsettings.c.  */
extern void syms_of_xsettings (void);

/* Defined in vm-limit.c.  */
extern void memory_warnings (void *, void (*warnfun) (const char *));

/* Defined in character.c.  */
extern void parse_str_as_multibyte (const unsigned char *, ptrdiff_t,
				    ptrdiff_t *, ptrdiff_t *);

/* Defined in alloc.c.  */
extern ptrdiff_t pure_bytes_used_lisp;
struct Lisp_Vector *allocate_vectorlike (ptrdiff_t len, bool clearit);
extern void run_finalizer_function (Lisp_Object function);
extern intptr_t garbage_collection_inhibited;
unsigned char *resize_string_data (Lisp_Object, ptrdiff_t, int, int);
extern void malloc_warning (const char *);
extern AVOID memory_full (size_t);
extern AVOID buffer_memory_full (ptrdiff_t);
extern bool survives_gc_p (Lisp_Object);
extern void mark_object (Lisp_Object);
extern void mark_objects (Lisp_Object *, ptrdiff_t);
#if defined REL_ALLOC && !defined SYSTEM_MALLOC
extern void refill_memory_reserve (void);
#endif
extern void mark_c_stack (char const *, char const *);
extern void flush_stack_call_func1 (void (*func) (void *arg), void *arg);
extern void mark_memory (void const *start, void const *end);

/* Force callee-saved registers and register windows onto the stack,
   so that conservative garbage collection can see their values.  */
#ifndef HAVE___BUILTIN_UNWIND_INIT
# ifdef __sparc__
   /* This trick flushes the register windows so that all the state of
      the process is contained in the stack.
      FreeBSD does not have a ta 3 handler, so handle it specially.
      FIXME: Code in the Boehm GC suggests flushing (with 'flushrs') is
      needed on ia64 too.  See mach_dep.c, where it also says inline
      assembler doesn't work with relevant proprietary compilers.  */
#  if defined __sparc64__ && defined __FreeBSD__
#   define __builtin_unwind_init() asm ("flushw")
#  else
#   define __builtin_unwind_init() asm ("ta 3")
#  endif
# else
#  define __builtin_unwind_init() ((void) 0)
# endif
#endif
INLINE void
flush_stack_call_func (void (*func) (void *arg), void *arg)
{
  __builtin_unwind_init ();
  flush_stack_call_func1 (func, arg);
  /* Work around GCC sibling call optimization making
     '__builtin_unwind_init' ineffective (bug#65727).
     See <https://gcc.gnu.org/bugzilla/show_bug.cgi?id=115132>.  */
#if defined __GNUC__ && !defined __clang__ && !defined __OBJC__
  asm ("");
#endif
}

extern void garbage_collect (void);
extern void maybe_garbage_collect (void);
extern bool maybe_garbage_collect_eagerly (EMACS_INT factor);
extern const char *pending_malloc_warning;
extern Lisp_Object zero_vector;
extern EMACS_INT consing_until_gc;
#ifdef HAVE_PDUMPER
extern int number_finalizers_run;
#endif
extern Lisp_Object list1 (Lisp_Object);
extern Lisp_Object list2 (Lisp_Object, Lisp_Object);
extern Lisp_Object list3 (Lisp_Object, Lisp_Object, Lisp_Object);
extern Lisp_Object list4 (Lisp_Object, Lisp_Object, Lisp_Object, Lisp_Object);
extern Lisp_Object list5 (Lisp_Object, Lisp_Object, Lisp_Object, Lisp_Object,
			  Lisp_Object);
extern Lisp_Object listn (ptrdiff_t, Lisp_Object, ...);
#define list(...) \
  listn (ARRAYELTS (((Lisp_Object []) {__VA_ARGS__})), __VA_ARGS__)

enum gc_root_type
{
  GC_ROOT_STATICPRO,
  GC_ROOT_BUFFER_LOCAL_DEFAULT,
  GC_ROOT_BUFFER_LOCAL_NAME,
  GC_ROOT_C_SYMBOL
};

struct gc_root_visitor
{
  void (*visit) (Lisp_Object const *, enum gc_root_type, void *);
  void *data;
};
extern void visit_static_gc_roots (struct gc_root_visitor visitor);

/* Build a frequently used 1/2/3/4-integer lists.  */

INLINE Lisp_Object
list1i (intmax_t a)
{
  return list1 (make_int (a));
}

INLINE Lisp_Object
list2i (intmax_t a, intmax_t b)
{
  return list2 (make_int (a), make_int (b));
}

INLINE Lisp_Object
list3i (intmax_t a, intmax_t b, intmax_t c)
{
  return list3 (make_int (a), make_int (b), make_int (c));
}

INLINE Lisp_Object
list4i (intmax_t a, intmax_t b, intmax_t c, intmax_t d)
{
  return list4 (make_int (a), make_int (b), make_int (c), make_int (d));
}

extern Lisp_Object make_clear_bool_vector (EMACS_INT, bool);
extern Lisp_Object make_uninit_bool_vector (EMACS_INT);
extern Lisp_Object bool_vector_fill (Lisp_Object, Lisp_Object);
extern AVOID string_overflow (void);
extern Lisp_Object make_string (const char *, ptrdiff_t);
extern Lisp_Object make_formatted_string (const char *, ...)
  ATTRIBUTE_FORMAT_PRINTF (1, 2);
extern Lisp_Object make_unibyte_string (const char *, ptrdiff_t);
extern ptrdiff_t vectorlike_nbytes (const struct vectorlike_header *hdr);

INLINE ptrdiff_t
vector_nbytes (const struct Lisp_Vector *v)
{
  return vectorlike_nbytes (&v->header);
}

/* Make unibyte string from C string when the length isn't known.  */

INLINE Lisp_Object
build_unibyte_string (const char *str)
{
  return make_unibyte_string (str, strlen (str));
}

extern Lisp_Object make_multibyte_string (const char *, ptrdiff_t, ptrdiff_t);
extern Lisp_Object make_event_array (ptrdiff_t, Lisp_Object *);
extern Lisp_Object make_uninit_string (EMACS_INT);
extern Lisp_Object make_uninit_multibyte_string (EMACS_INT, EMACS_INT);
extern Lisp_Object make_string_from_bytes (const char *, ptrdiff_t, ptrdiff_t);
extern Lisp_Object make_specified_string (const char *,
					  ptrdiff_t, ptrdiff_t, bool);
extern void pin_string (Lisp_Object string);

/* Make a string from the data at STR, treating it as multibyte if the
   data warrants.  */

INLINE Lisp_Object
build_string (const char *str)
{
  return make_string (str, strlen (str));
}

extern Lisp_Object make_vector (ptrdiff_t, Lisp_Object);
extern struct Lisp_Vector *allocate_nil_vector (ptrdiff_t)
  ATTRIBUTE_RETURNS_NONNULL;

/* Make an uninitialized vector for SIZE objects.  NOTE: you must
   be sure that GC cannot happen until the vector is completely
   initialized.  E.g. the following code is likely to crash:

   v = make_uninit_vector (3);
   ASET (v, 0, obj0);
   ASET (v, 1, Ffunction_can_gc ());
   ASET (v, 2, obj1);

   allocate_vector has a similar problem.  */

extern struct Lisp_Vector *allocate_vector (ptrdiff_t)
  ATTRIBUTE_RETURNS_NONNULL;

INLINE Lisp_Object
make_uninit_vector (ptrdiff_t size)
{
  return make_lisp_ptr (allocate_vector (size), Lisp_Vectorlike);
}

/* Like above, but special for sub char-tables.  */

INLINE Lisp_Object
make_uninit_sub_char_table (int depth, int min_char)
{
  int slots = SUB_CHAR_TABLE_OFFSET + chartab_size[depth];
  Lisp_Object v = make_uninit_vector (slots);

  XSETPVECTYPE (XVECTOR (v), PVEC_SUB_CHAR_TABLE);
  XSUB_CHAR_TABLE (v)->depth = depth;
  XSUB_CHAR_TABLE (v)->min_char = min_char;
  return v;
}

/* Make a vector of SIZE nils - faster than make_vector (size, Qnil)
   if the OS already cleared the new memory.  */

INLINE Lisp_Object
make_nil_vector (ptrdiff_t size)
{
  return make_lisp_ptr (allocate_nil_vector (size), Lisp_Vectorlike);
}

extern struct Lisp_Vector *allocate_pseudovector (int, int, int,
						  enum pvec_type)
  ATTRIBUTE_RETURNS_NONNULL;

/* Allocate uninitialized pseudovector with no Lisp_Object slots.  */

#define ALLOCATE_PLAIN_PSEUDOVECTOR(type, tag) \
  ((type *) allocate_pseudovector (VECSIZE (type), 0, 0, tag))

/* Allocate partially initialized pseudovector where all Lisp_Object
   slots are set to Qnil but the rest (if any) is left uninitialized.  */

#define ALLOCATE_PSEUDOVECTOR(type, field, tag)			       \
  ((type *) allocate_pseudovector (VECSIZE (type),		       \
				   PSEUDOVECSIZE (type, field),	       \
				   PSEUDOVECSIZE (type, field), tag))

/* Allocate fully initialized pseudovector where all Lisp_Object
   slots are set to Qnil and the rest (if any) is zeroed.  */

#define ALLOCATE_ZEROED_PSEUDOVECTOR(type, field, tag)		       \
  ((type *) allocate_pseudovector (VECSIZE (type),		       \
				   PSEUDOVECSIZE (type, field),	       \
				   VECSIZE (type), tag))

extern bool gc_in_progress;
extern Lisp_Object make_float (double);
extern void display_malloc_warning (void);
#ifndef HAVE_MPS
extern specpdl_ref inhibit_garbage_collection (void);
#endif
extern Lisp_Object build_symbol_with_pos (Lisp_Object, Lisp_Object);
#ifndef HAVE_MPS
extern void free_cons (struct Lisp_Cons *);
#endif
extern void init_alloc_once (void);
extern void init_alloc (void);
extern void syms_of_alloc (void);
extern struct buffer *allocate_buffer (void) ATTRIBUTE_RETURNS_NONNULL;
extern int valid_lisp_object_p (Lisp_Object);

void *hash_table_alloc_bytes (ptrdiff_t nbytes) ATTRIBUTE_MALLOC_SIZE ((1));
void hash_table_free_bytes (void *p, ptrdiff_t nbytes);
<<<<<<< HEAD
Lisp_Object *hash_table_alloc_kv (struct Lisp_Hash_Table *h, ptrdiff_t nobjs);
void hash_table_free_kv (struct Lisp_Hash_Table *h, Lisp_Object *p);
=======
Lisp_Object *hash_table_alloc_kv (void *h, ptrdiff_t nobjs);
void hash_table_free_kv (void *h, Lisp_Object *p);
>>>>>>> 6dcb99a2

/* Defined in gmalloc.c.  */
#if !defined DOUG_LEA_MALLOC && !defined SYSTEM_MALLOC
extern size_t __malloc_extra_blocks;
#endif
#if !HAVE_DECL_ALIGNED_ALLOC
extern void *aligned_alloc (size_t, size_t) ATTRIBUTE_MALLOC_SIZE ((2));
#endif
extern void malloc_enable_thread (void);

#ifdef REL_ALLOC
/* Defined in ralloc.c.  */
extern void *r_alloc (void **, size_t) ATTRIBUTE_ALLOC_SIZE ((2));
extern void r_alloc_free (void **);
extern void *r_re_alloc (void **, size_t) ATTRIBUTE_ALLOC_SIZE ((2));
extern void r_alloc_reset_variable (void **, void **);
extern void r_alloc_inhibit_buffer_relocation (int);
#endif

/* Defined in chartab.c.  */
extern Lisp_Object copy_char_table (Lisp_Object);
extern Lisp_Object char_table_ref_and_range (Lisp_Object, int,
                                             int *, int *);
extern void char_table_set_range (Lisp_Object, int, int, Lisp_Object);
extern void map_char_table (void (*) (Lisp_Object, Lisp_Object,
                            Lisp_Object),
                            Lisp_Object, Lisp_Object, Lisp_Object);
extern void map_char_table_for_charset (void (*c_function) (Lisp_Object, Lisp_Object),
					Lisp_Object, Lisp_Object,
					Lisp_Object, struct charset *,
					unsigned, unsigned);
extern Lisp_Object uniprop_table (Lisp_Object);
extern Lisp_Object get_unicode_property (Lisp_Object, int);
extern void syms_of_chartab (void);

/* Defined in print.c.  */
extern Lisp_Object Vprin1_to_string_buffer;
extern void debug_print (Lisp_Object) EXTERNALLY_VISIBLE;
extern void temp_output_buffer_setup (const char *);
extern int print_level;
extern void print_error_message (Lisp_Object, Lisp_Object, const char *,
				 Lisp_Object);
extern Lisp_Object internal_with_output_to_temp_buffer
        (const char *, Lisp_Object (*) (Lisp_Object), Lisp_Object);
#define FLOAT_TO_STRING_BUFSIZE 350
extern int float_to_string (char *, double);
extern void init_print_once (void);
extern void syms_of_print (void);

/* Defined in doprnt.c.  */
extern ptrdiff_t doprnt (char *, ptrdiff_t, const char *, const char *,
			 va_list);
extern ptrdiff_t esprintf (char *, char const *, ...)
  ATTRIBUTE_FORMAT_PRINTF (2, 3);
extern ptrdiff_t exprintf (char **, ptrdiff_t *, char *, ptrdiff_t,
			   char const *, ...)
  ATTRIBUTE_FORMAT_PRINTF (5, 6);
extern ptrdiff_t evxprintf (char **, ptrdiff_t *, char *, ptrdiff_t,
			    char const *, va_list)
  ATTRIBUTE_FORMAT_PRINTF (5, 0);

/* Defined in lread.c.  */
/* When an object is read, the type of the top read stack entry indicates
   the syntactic context.  */
enum read_entry_type
{
# ifdef HAVE_MPS
  RE_free,
# endif
				/* preceding syntactic context */
  RE_list_start,		/* "(" */

  RE_list,			/* "(" (+ OBJECT) */
  RE_list_dot,			/* "(" (+ OBJECT) "." */

  RE_vector,			/* "[" (* OBJECT) */
  RE_record,			/* "#s(" (* OBJECT) */
  RE_char_table,		/* "#^[" (* OBJECT) */
  RE_sub_char_table,		/* "#^^[" (* OBJECT) */
  RE_byte_code,			/* "#[" (* OBJECT) */
  RE_string_props,		/* "#(" (* OBJECT) */

  RE_special,			/* "'" | "#'" | "`" | "," | ",@" */

  RE_numbered,			/* "#" (+ DIGIT) "=" */
};

struct read_stack_entry
{
  enum read_entry_type type;
  union {
    /* RE_list, RE_list_dot */
    struct {
      Lisp_Object head;		/* first cons of list */
      Lisp_Object tail;		/* last cons of list */
    } list;

    /* RE_vector, RE_record, RE_char_table, RE_sub_char_table,
       RE_byte_code, RE_string_props */
    struct {
      Lisp_Object elems;	/* list of elements in reverse order */
      bool old_locate_syms;	/* old value of locate_syms */
    } vector;

    /* RE_special */
    struct {
      Lisp_Object symbol;	/* symbol from special syntax */
    } special;

    /* RE_numbered */
    struct {
      Lisp_Object number;	/* number as a fixnum */
      Lisp_Object placeholder;	/* placeholder object */
    } numbered;
  } u;
};

struct read_stack
{
  struct read_stack_entry *stack;  /* base of stack */
  ptrdiff_t size;		   /* allocated size in entries */
  ptrdiff_t sp;			   /* current number of entries */
};

extern struct read_stack rdstack;

<<<<<<< HEAD
=======
extern Lisp_Object intern_1 (const char *, ptrdiff_t);
extern Lisp_Object intern_c_string_1 (const char *, ptrdiff_t);
extern Lisp_Object intern_driver (Lisp_Object, Lisp_Object, Lisp_Object);
extern Lisp_Object intern_c_multibyte (const char *str,
				       ptrdiff_t nchars, ptrdiff_t nbytes);
>>>>>>> 6dcb99a2
extern void init_symbol (Lisp_Object, Lisp_Object);
INLINE void
LOADHIST_ATTACH (Lisp_Object x)
{
  if (initialized)
    Vcurrent_load_list = Fcons (x, Vcurrent_load_list);
}
extern bool suffix_p (Lisp_Object, const char *);
extern Lisp_Object save_match_data_load (Lisp_Object, Lisp_Object, Lisp_Object,
					 Lisp_Object, Lisp_Object);
extern int openp (Lisp_Object, Lisp_Object, Lisp_Object,
                  Lisp_Object *, Lisp_Object, bool, bool,
		  void **);
enum { S2N_IGNORE_TRAILING = 1 };
extern Lisp_Object string_to_number (char const *, int, ptrdiff_t *);
extern void dir_warning (const char *, Lisp_Object);
extern void init_obarray_once (void);
extern void init_lread (void);
extern void syms_of_lread (void);
extern void mark_lread (void);
extern Lisp_Object intern_1 (const char *str, ptrdiff_t len);
extern Lisp_Object intern_c_string_1 (const char *str, ptrdiff_t len,
				      bool allow_pure_p);
Lisp_Object intern_c_multibyte (const char *str, ptrdiff_t nchars, ptrdiff_t nbytes);

INLINE Lisp_Object
intern (const char *str)
{
  return intern_1 (str, strlen (str));
}

INLINE Lisp_Object
intern_c_string (const char *str)
{
  return intern_c_string_1 (str, strlen (str), true);
}

/* Defined in eval.c.  */
extern Lisp_Object Vautoload_queue;
extern Lisp_Object Vrun_hooks;
extern Lisp_Object Vsignaling_function;
extern Lisp_Object inhibit_lisp_code;
extern bool signal_quit_p (Lisp_Object);

/* To run a normal hook, use the appropriate function from the list below.
   The calling convention:

   if (!NILP (Vrun_hooks))
     calln (Vrun_hooks, Qmy_funny_hook);

   should no longer be used.  */
extern void run_hook (Lisp_Object);
extern void run_hook_with_args_2 (Lisp_Object, Lisp_Object, Lisp_Object);
extern Lisp_Object run_hook_with_args (ptrdiff_t nargs, Lisp_Object *args,
				       Lisp_Object (*funcall)
				       (ptrdiff_t nargs, Lisp_Object *args));
extern Lisp_Object quit (void);
INLINE AVOID
xsignal (Lisp_Object error_symbol, Lisp_Object data)
{
  Fsignal (error_symbol, data);
}
extern AVOID xsignal0 (Lisp_Object);
extern AVOID xsignal1 (Lisp_Object, Lisp_Object);
extern AVOID xsignal2 (Lisp_Object, Lisp_Object, Lisp_Object);
extern AVOID xsignal3 (Lisp_Object, Lisp_Object, Lisp_Object, Lisp_Object);
extern AVOID signal_error (const char *, Lisp_Object);
extern AVOID overflow_error (void);
extern void define_error (Lisp_Object name, const char *message, Lisp_Object parent);
extern bool FUNCTIONP (Lisp_Object);
extern Lisp_Object funcall_subr (struct Lisp_Subr *subr, ptrdiff_t numargs, Lisp_Object *arg_vector);
extern Lisp_Object eval_sub (Lisp_Object form);
extern Lisp_Object apply1 (Lisp_Object, Lisp_Object);
extern Lisp_Object internal_catch (Lisp_Object, Lisp_Object (*) (Lisp_Object), Lisp_Object);
extern Lisp_Object internal_lisp_condition_case (Lisp_Object, Lisp_Object, Lisp_Object);
extern Lisp_Object internal_condition_case (Lisp_Object (*) (void), Lisp_Object, Lisp_Object (*) (Lisp_Object));
extern Lisp_Object internal_condition_case_1 (Lisp_Object (*) (Lisp_Object), Lisp_Object, Lisp_Object, Lisp_Object (*) (Lisp_Object));
extern Lisp_Object internal_condition_case_2 (Lisp_Object (*) (Lisp_Object, Lisp_Object), Lisp_Object, Lisp_Object, Lisp_Object, Lisp_Object (*) (Lisp_Object));
extern Lisp_Object internal_condition_case_n
    (Lisp_Object (*) (ptrdiff_t, Lisp_Object *), ptrdiff_t, Lisp_Object *,
     Lisp_Object, Lisp_Object (*) (Lisp_Object, ptrdiff_t, Lisp_Object *));
extern Lisp_Object internal_catch_all (Lisp_Object (*) (void *), void *, Lisp_Object (*) (enum nonlocal_exit, Lisp_Object));
extern struct handler *push_handler (Lisp_Object, enum handlertype)
  ATTRIBUTE_RETURNS_NONNULL;
extern void pop_handler (void);
extern void push_handler_bind (Lisp_Object, Lisp_Object, int);
extern struct handler *push_handler_nosignal (Lisp_Object, enum handlertype);
extern void specbind (Lisp_Object, Lisp_Object);
extern void record_unwind_protect (void (*) (Lisp_Object), Lisp_Object);
extern void record_unwind_protect_array (Lisp_Object *, ptrdiff_t);
extern void record_unwind_protect_ptr (void (*) (void *), void *);
extern void record_unwind_protect_ptr_mark (void (*function) (void *),
					    void *arg, void (*mark) (void *));
extern void record_unwind_protect_int (void (*) (int), int);
extern void record_unwind_protect_intmax (void (*) (intmax_t), intmax_t);
extern void record_unwind_protect_void (void (*) (void));
extern void record_unwind_protect_excursion (void);
extern void record_unwind_protect_nothing (void);
extern void record_unwind_protect_module (enum specbind_tag, void *);
extern void clear_unwind_protect (specpdl_ref);
extern void set_unwind_protect (specpdl_ref, void (*) (Lisp_Object),
				Lisp_Object);
extern void set_unwind_protect_ptr (specpdl_ref, void (*) (void *), void *);
extern Lisp_Object unbind_to (specpdl_ref, Lisp_Object);
void specpdl_unrewind (union specbinding *pdl, int distance, bool vars_only);
extern AVOID error (const char *, ...) ATTRIBUTE_FORMAT_PRINTF (1, 2);
extern AVOID verror (const char *, va_list)
  ATTRIBUTE_FORMAT_PRINTF (1, 0);
extern Lisp_Object vformat_string (const char *, va_list)
  ATTRIBUTE_FORMAT_PRINTF (1, 0);
extern Lisp_Object load_with_autoload_queue
           (Lisp_Object file, Lisp_Object noerror, Lisp_Object nomessage,
            Lisp_Object nosuffix, Lisp_Object must_suffix);
extern Lisp_Object call_debugger (Lisp_Object arg);
extern void init_eval_once (void);
extern Lisp_Object safe_funcall (ptrdiff_t, Lisp_Object*);
#define safe_calln(...) \
  CALLMANY (safe_funcall, ((Lisp_Object []) {__VA_ARGS__}))

INLINE void
CHECK_KEYWORD_ARGS (ptrdiff_t nargs)
{
  /* Used to check if a list of keyword/value pairs is missing a
     value.  */
  if (nargs & 1)
    xsignal0 (Qmalformed_keyword_arg_list);
}

extern void init_eval (void);
extern void syms_of_eval (void);
extern void prog_ignore (Lisp_Object);
extern void mark_specpdl (union specbinding *first, union specbinding *ptr);
extern void get_backtrace (Lisp_Object *array, ptrdiff_t size);
Lisp_Object backtrace_top_function (void);
extern bool let_shadows_buffer_binding_p (struct Lisp_Symbol *symbol);
void do_debug_on_call (Lisp_Object code, specpdl_ref count);
Lisp_Object funcall_general (Lisp_Object fun,
			     ptrdiff_t numargs, Lisp_Object *args);

/* The definition of Lisp_Module_Function depends on emacs-module.h,
   so we don't define it here.  It's defined in emacs-module.c.  */

INLINE bool
MODULE_FUNCTIONP (Lisp_Object o)
{
  return PSEUDOVECTORP (o, PVEC_MODULE_FUNCTION);
}

INLINE struct Lisp_Module_Function *
XMODULE_FUNCTION (Lisp_Object o)
{
  eassert (MODULE_FUNCTIONP (o));
  struct Lisp_Module_Function *f
    = XUNTAG (o, Lisp_Vectorlike, struct Lisp_Module_Function);
  igc_check_fwd (f, true);
  return f;
}

#ifdef HAVE_MODULES
/* A function pointer type good enough for lisp.h.  Actual module
   function pointers are of a different type that relies on details
   internal to emacs-module.c.  */
typedef void (*module_funcptr) (void);

/* Defined in alloc.c.  */
void set_string_marked (struct Lisp_String *s);
void mark_interval_tree (INTERVAL i);

extern Lisp_Object make_user_ptr (void (*finalizer) (void *), void *p);

/* Defined in emacs-module.c.  */
extern Lisp_Object funcall_module (Lisp_Object, ptrdiff_t, Lisp_Object *);
extern Lisp_Object module_function_arity (const struct Lisp_Module_Function *);
extern Lisp_Object module_function_documentation
  (struct Lisp_Module_Function const *);
extern Lisp_Object module_function_interactive_form
  (const struct Lisp_Module_Function *);
extern Lisp_Object module_function_command_modes
  (const struct Lisp_Module_Function *);
extern module_funcptr module_function_address
  (struct Lisp_Module_Function const *);
extern void *module_function_data (const struct Lisp_Module_Function *);
extern void module_finalize_function (const struct Lisp_Module_Function *);
extern void mark_module_environment (void *);
extern void finalize_runtime_unwind (void *);
extern void finalize_environment_unwind (void *);
extern void init_module_assertions (bool);
extern void syms_of_module (void);
#endif

/* Defined in thread.c.  */
extern void mark_threads (void);
extern void unmark_main_thread (void);

/* Defined in editfns.c.  */
extern void insert1 (Lisp_Object);
extern void find_field (Lisp_Object, Lisp_Object, Lisp_Object,
			ptrdiff_t *, Lisp_Object, ptrdiff_t *);
extern void save_excursion_save (union specbinding *);
extern void save_excursion_restore (Lisp_Object, Lisp_Object);
extern Lisp_Object save_restriction_save (void);
extern void save_restriction_restore (Lisp_Object);
extern Lisp_Object make_buffer_string (ptrdiff_t, ptrdiff_t, bool);
extern Lisp_Object make_buffer_string_both (ptrdiff_t, ptrdiff_t, ptrdiff_t,
					    ptrdiff_t, bool);
extern void labeled_narrow_to_region (Lisp_Object, Lisp_Object, Lisp_Object);
extern void reset_outermost_restrictions (void);
extern void labeled_restrictions_remove_in_current_buffer (void);
extern void init_editfns (void);
extern void syms_of_editfns (void);

/* Defined in buffer.c.  */
extern bool mouse_face_overlay_overlaps (Lisp_Object);
extern bool disable_line_numbers_overlay_at_eob (void);
extern AVOID nsberror (Lisp_Object);
extern void adjust_overlays_for_insert (ptrdiff_t, ptrdiff_t, bool);
extern void adjust_overlays_for_delete (ptrdiff_t, ptrdiff_t);
extern void fix_start_end_in_overlays (ptrdiff_t, ptrdiff_t);
extern void report_overlay_modification (Lisp_Object, Lisp_Object, bool,
                                         Lisp_Object, Lisp_Object, Lisp_Object);
extern bool overlay_touches_p (ptrdiff_t);
extern Lisp_Object other_buffer_safely (Lisp_Object);
extern void init_buffer_once (void);
extern void init_buffer (void);
extern void syms_of_buffer (void);

/* Defined in marker.c.  */

extern ptrdiff_t marker_position (Lisp_Object);
extern ptrdiff_t marker_byte_position (Lisp_Object);
extern void clear_charpos_cache (struct buffer *);
extern ptrdiff_t buf_charpos_to_bytepos (struct buffer *, ptrdiff_t);
extern ptrdiff_t buf_bytepos_to_charpos (struct buffer *, ptrdiff_t);
extern void detach_marker (Lisp_Object);
extern void unchain_marker (struct Lisp_Marker *);
extern Lisp_Object set_marker_restricted (Lisp_Object, Lisp_Object, Lisp_Object);
extern Lisp_Object set_marker_both (Lisp_Object, Lisp_Object, ptrdiff_t, ptrdiff_t);
extern Lisp_Object set_marker_restricted_both (Lisp_Object, Lisp_Object,
                                               ptrdiff_t, ptrdiff_t);
extern Lisp_Object build_marker (struct buffer *, ptrdiff_t, ptrdiff_t);
extern void syms_of_marker (void);

/* Defined in fileio.c.  */

extern Lisp_Object file_name_directory (Lisp_Object);
extern char *splice_dir_file (char *, char const *, char const *)
  ATTRIBUTE_RETURNS_NONNULL;
extern bool file_name_absolute_p (const char *);
extern char const *get_homedir (void) ATTRIBUTE_RETURNS_NONNULL;
extern Lisp_Object expand_and_dir_to_file (Lisp_Object);
extern Lisp_Object write_region (Lisp_Object, Lisp_Object, Lisp_Object,
				 Lisp_Object, Lisp_Object, Lisp_Object,
				 Lisp_Object, int);
extern void close_file_unwind (int);
extern void fclose_unwind (void *);
extern void restore_point_unwind (Lisp_Object);
extern bool file_access_p (char const *, int);
extern Lisp_Object get_file_errno_data (const char *, Lisp_Object, int);
extern AVOID report_file_errno (const char *, Lisp_Object, int);
extern AVOID report_file_error (const char *, Lisp_Object);
extern AVOID report_file_notify_error (const char *, Lisp_Object);
extern Lisp_Object file_attribute_errno (Lisp_Object, int);
extern bool internal_delete_file (Lisp_Object);
extern Lisp_Object check_emacs_readlinkat (int, Lisp_Object, char const *);
extern bool file_directory_p (Lisp_Object);
extern bool file_accessible_directory_p (Lisp_Object);
extern Lisp_Object buffer_visited_file_modtime (struct buffer *);
extern void init_fileio (void);
extern void syms_of_fileio (void);

/* Defined in search.c.  */
extern void shrink_regexp_cache (void);
extern void restore_search_regs (void);
extern void update_search_regs (ptrdiff_t oldstart,
                                ptrdiff_t oldend, ptrdiff_t newend);
extern void record_unwind_save_match_data (void);
extern ptrdiff_t fast_string_match_internal (Lisp_Object, Lisp_Object,
					     Lisp_Object);
extern ptrdiff_t fast_c_string_match_internal (Lisp_Object, const char *,
					       ptrdiff_t, Lisp_Object);

INLINE ptrdiff_t
fast_string_match (Lisp_Object regexp, Lisp_Object string)
{
  return fast_string_match_internal (regexp, string, Qnil);
}

INLINE ptrdiff_t
fast_string_match_ignore_case (Lisp_Object regexp, Lisp_Object string)
{
  return fast_string_match_internal (regexp, string, Vascii_canon_table);
}

INLINE ptrdiff_t
fast_c_string_match (Lisp_Object regexp,
		     const char *string, ptrdiff_t len)
{
  return fast_c_string_match_internal (regexp, string, len, Qnil);
}

INLINE ptrdiff_t
fast_c_string_match_ignore_case (Lisp_Object regexp,
				 const char *string, ptrdiff_t len)
{
  return fast_c_string_match_internal (regexp, string, len,
				       Vascii_canon_table);
}

extern ptrdiff_t fast_looking_at (Lisp_Object, ptrdiff_t, ptrdiff_t,
                                  ptrdiff_t, ptrdiff_t, Lisp_Object);
extern ptrdiff_t find_newline1 (ptrdiff_t, ptrdiff_t, ptrdiff_t, ptrdiff_t,
                               ptrdiff_t, ptrdiff_t *, ptrdiff_t *, bool);
extern ptrdiff_t find_newline (ptrdiff_t, ptrdiff_t, ptrdiff_t, ptrdiff_t,
			       ptrdiff_t, ptrdiff_t *, ptrdiff_t *, bool);
extern void scan_newline (ptrdiff_t, ptrdiff_t, ptrdiff_t, ptrdiff_t,
			  ptrdiff_t, bool);
extern ptrdiff_t scan_newline_from_point (ptrdiff_t, ptrdiff_t *, ptrdiff_t *);
extern ptrdiff_t find_newline_no_quit (ptrdiff_t, ptrdiff_t,
				       ptrdiff_t, ptrdiff_t *);
extern ptrdiff_t find_before_next_newline (ptrdiff_t, ptrdiff_t,
					   ptrdiff_t, ptrdiff_t *);
extern EMACS_INT search_buffer (Lisp_Object, ptrdiff_t, ptrdiff_t,
				ptrdiff_t, ptrdiff_t, EMACS_INT,
				bool, Lisp_Object, Lisp_Object, bool);
extern void syms_of_search (void);
extern void clear_regexp_cache (void);

/* Defined in minibuf.c.  */

extern Lisp_Object Vminibuffer_list;
extern Lisp_Object last_minibuf_string;
extern void move_minibuffers_onto_frame (struct frame *, Lisp_Object, bool);
extern bool is_minibuffer (EMACS_INT, Lisp_Object);
extern EMACS_INT this_minibuffer_depth (Lisp_Object);
extern EMACS_INT minibuf_level;
extern Lisp_Object get_minibuffer (EMACS_INT);
extern void init_minibuf_once (void);
extern void set_initial_minibuffer_mode (void);
extern void syms_of_minibuf (void);
extern void barf_if_interaction_inhibited (void);

/* Defined in callint.c.  */

extern void syms_of_callint (void);

/* Defined in casefiddle.c.  */

extern void syms_of_casefiddle (void);

/* Defined in casetab.c.  */

extern void init_casetab_once (void);
extern void syms_of_casetab (void);

/* Defined in keyboard.c.  */

extern EMACS_INT command_loop_level;
extern Lisp_Object echo_message_buffer;
extern struct kboard *echo_kboard;
extern void cancel_echoing (void);
extern bool input_pending;
#ifdef HAVE_STACK_OVERFLOW_HANDLING
extern sigjmp_buf return_to_command_loop;
#endif
extern Lisp_Object menu_bar_items (Lisp_Object);
extern Lisp_Object tab_bar_items (Lisp_Object, int *);
extern Lisp_Object tool_bar_items (Lisp_Object, int *);
extern void discard_mouse_events (void);
#if defined (USABLE_SIGIO) || defined (USABLE_SIGPOLL)
void handle_input_available_signal (int);
#endif
extern Lisp_Object pending_funcalls;
extern bool detect_input_pending (void);
extern bool detect_input_pending_ignore_squeezables (void);
extern bool detect_input_pending_run_timers (bool);
extern void safe_run_hooks (Lisp_Object);
extern void safe_run_hooks_2 (Lisp_Object, Lisp_Object, Lisp_Object);
extern void cmd_error_internal (Lisp_Object, const char *);
extern Lisp_Object command_loop_2 (Lisp_Object);
extern Lisp_Object read_menu_command (void);
extern Lisp_Object recursive_edit_1 (void);
extern void record_auto_save (void);
extern void force_auto_save_soon (void);
extern void init_keyboard (void);
extern void syms_of_keyboard (void);
extern void keys_of_keyboard (void);

/* Defined in indent.c.  */
extern ptrdiff_t current_column (void);
extern void line_number_display_width (struct window *, int *, int *);
extern void invalidate_current_column (void);
extern bool indented_beyond_p (ptrdiff_t, ptrdiff_t, EMACS_INT);
extern void syms_of_indent (void);

/* Defined in frame.c.  */
extern void store_frame_param (struct frame *, Lisp_Object, Lisp_Object);
extern void store_in_alist (Lisp_Object *, Lisp_Object, Lisp_Object);
extern Lisp_Object do_switch_frame (Lisp_Object, int, int, Lisp_Object);
extern Lisp_Object get_frame_param (struct frame *, Lisp_Object);
extern void frames_discard_buffer (Lisp_Object);
extern void init_frame_once (void);
extern void syms_of_frame (void);

/* Defined in emacs.c.  */
extern char **initial_argv;
extern int initial_argc;
extern char const *emacs_wd;
#if defined (HAVE_X_WINDOWS) || defined (HAVE_PGTK) || defined (HAVE_NS)
extern bool display_arg;
#endif
extern Lisp_Object decode_env_path (const char *, const char *, bool);
extern Lisp_Object empty_unibyte_string, empty_multibyte_string;
extern AVOID terminate_due_to_signal (int, int);
#ifdef WINDOWSNT
extern Lisp_Object Vlibrary_cache;
#endif
void fixup_locale (void);
void synchronize_system_messages_locale (void);
void synchronize_system_time_locale (void);
extern char *emacs_strerror (int) ATTRIBUTE_RETURNS_NONNULL;
extern void shut_down_emacs (int, Lisp_Object);

/* True means don't do interactive redisplay and don't change tty modes.  */
extern bool noninteractive;

/* True means remove site-lisp directories from load-path.  */
extern bool no_site_lisp;

/* True means put details like time stamps into builds.  */
extern bool build_details;

#ifndef WINDOWSNT
/* 0 not a daemon, 1 foreground daemon, 2 background daemon.  */
extern int daemon_type;
#define IS_DAEMON (daemon_type != 0)
/* Non-zero means daemon-initialized has not yet been called.  */
#define DAEMON_RUNNING (daemon_type >= 0)
#else  /* WINDOWSNT */
extern void *w32_daemon_event;
#define IS_DAEMON (w32_daemon_event != NULL)
#define DAEMON_RUNNING (w32_daemon_event != INVALID_HANDLE_VALUE)
#endif

/* True if handling a fatal error already.  */
extern bool fatal_error_in_progress;

/* True means don't do use window-system-specific display code.  */
extern bool inhibit_window_system;
/* True means that a filter or a sentinel is running.  */
extern bool running_asynch_code;

/* Defined in process.c.  */
struct Lisp_Process;
extern void child_signal_init (void);
extern void kill_buffer_processes (Lisp_Object);
extern int wait_reading_process_output (intmax_t, int, int, bool, Lisp_Object,
					struct Lisp_Process *, int);
/* Max value for the first argument of wait_reading_process_output.  */
#if GNUC_PREREQ (3, 0, 0) && ! GNUC_PREREQ (4, 6, 0)
/* Work around a bug in GCC 3.4.2, known to be fixed in GCC 4.6.0.
   The bug merely causes a bogus warning, but the warning is annoying.  */
# define WAIT_READING_MAX min (TYPE_MAXIMUM (time_t), INTMAX_MAX)
#else
# define WAIT_READING_MAX INTMAX_MAX
#endif
#ifdef HAVE_TIMERFD
extern void add_timer_wait_descriptor (int);
#endif
extern void add_keyboard_wait_descriptor (int);
extern void delete_keyboard_wait_descriptor (int);
#ifdef HAVE_GPM
extern void add_gpm_wait_descriptor (int);
extern void delete_gpm_wait_descriptor (int);
#endif
extern void init_process_emacs (int);
extern void syms_of_process (void);
extern void setup_process_coding_systems (Lisp_Object);

/* Defined in callproc.c.  */
#ifdef DOS_NT
# define CHILD_SETUP_ERROR_DESC "Spawning child process"
#else
# define CHILD_SETUP_ERROR_DESC "Doing vfork"
#endif

extern int emacs_spawn (pid_t *, int, int, int, char **, char **,
                        const char *, const char *, bool, bool,
                        const sigset_t *);
extern char **make_environment_block (Lisp_Object) ATTRIBUTE_RETURNS_NONNULL;
extern void init_callproc_1 (void);
extern void init_callproc (void);
extern void set_initial_environment (void);
extern void syms_of_callproc (void);

/* Defined in doc.c.  */
extern Lisp_Object get_doc_string (Lisp_Object, bool);
extern void syms_of_doc (void);

/* Defined in bytecode.c.  */
extern void syms_of_bytecode (void);
extern Lisp_Object exec_byte_code (Lisp_Object, ptrdiff_t,
				   ptrdiff_t, Lisp_Object *);
extern Lisp_Object get_byte_code_arity (Lisp_Object);
extern void init_bc_thread (struct bc_thread_state *bc);
extern void free_bc_thread (struct bc_thread_state *bc);
extern void mark_bytecode (struct bc_thread_state *bc);
#ifdef HAVE_MPS
extern void *bc_next_frame (struct bc_frame *bc);
# endif

INLINE struct bc_frame *
get_act_rec (struct thread_state *th)
{
  return th->bc.fp;
}

INLINE void
set_act_rec (struct thread_state *th, struct bc_frame *act_rec)
{
  th->bc.fp = act_rec;
}

/* Defined in macros.c.  */
extern void init_macros (void);
extern void syms_of_macros (void);

/* Defined in undo.c.  */
extern void truncate_undo_list (struct buffer *);
extern void record_insert (ptrdiff_t, ptrdiff_t);
extern void record_delete (ptrdiff_t, Lisp_Object, bool);
extern void record_first_change (void);
extern void record_change (ptrdiff_t, ptrdiff_t);
extern void record_property_change (ptrdiff_t, ptrdiff_t,
				    Lisp_Object, Lisp_Object,
                                    Lisp_Object);
extern void syms_of_undo (void);

/* Defined in textprop.c.  */
extern void report_interval_modification (Lisp_Object, Lisp_Object);

/* Defined in menu.c.  */
extern void syms_of_menu (void);

/* Defined in xmenu.c.  */
extern void syms_of_xmenu (void);

/* Defined in termchar.h.  */
struct tty_display_info;

/* Defined in sysdep.c.  */
#ifdef HAVE_PERSONALITY_ADDR_NO_RANDOMIZE
extern int maybe_disable_address_randomization (int, char **);
#else
INLINE int
maybe_disable_address_randomization (int argc, char **argv)
{
  return argc;
}
#endif
extern int emacs_exec_file (char const *, char *const *, char *const *);
extern void init_standard_fds (void);
extern char *emacs_get_current_dir_name (void);
extern void stuff_char (char c);
extern void init_foreground_group (void);
extern void sys_subshell (void);
extern void sys_suspend (void);
extern void discard_tty_input (void);
extern void init_sys_modes (struct tty_display_info *);
extern void reset_sys_modes (struct tty_display_info *);
extern void init_all_sys_modes (void);
extern void reset_all_sys_modes (void);
extern void child_setup_tty (int);
extern void setup_pty (int);
extern int set_window_size (int, int, int);
extern EMACS_INT get_random (void);
extern unsigned long int get_random_ulong (void);
extern void seed_random (void *, ptrdiff_t);
extern void init_random (void);
extern void emacs_backtrace (int);
extern AVOID emacs_abort (void) NO_INLINE;
extern int emacs_fstatat (int, char const *, void *, int);
#ifdef HAVE_SYS_STAT_H
extern int sys_fstat (int, struct stat *);
#endif
extern int sys_faccessat (int, const char *, int, int);
#if !(defined HAVE_ANDROID && !defined ANDROID_STUBIFY)
extern int emacs_openat (int, char const *, int, int);
#endif
extern int emacs_open (const char *, int, int);
extern int emacs_open_noquit (const char *, int, int);
extern int emacs_pipe (int[2]);
extern int emacs_close (int);
#if !(defined HAVE_ANDROID && !defined ANDROID_STUBIFY)
# define emacs_fclose fclose
#else
extern int emacs_fclose (FILE *);
#endif
extern FILE *emacs_fdopen (int, const char *)
  ATTRIBUTE_MALLOC ATTRIBUTE_DEALLOC (emacs_fclose, 1);
extern FILE *emacs_fopen (char const *, char const *)
  ATTRIBUTE_MALLOC ATTRIBUTE_DEALLOC (emacs_fclose, 1);
extern int emacs_unlink (const char *);
extern int emacs_symlink (const char *, const char *);
extern int emacs_rmdir (const char *);
extern int emacs_mkdir (const char *, mode_t);
extern int emacs_renameat_noreplace (int, const char *, int,
				     const char *);
extern int emacs_rename (const char *, const char *);
extern int emacs_fchmodat (int, const char *, mode_t, int);
extern ptrdiff_t emacs_read (int, void *, ptrdiff_t);
extern ptrdiff_t emacs_read_quit (int, void *, ptrdiff_t);
extern ptrdiff_t emacs_write (int, void const *, ptrdiff_t);
extern ptrdiff_t emacs_write_sig (int, void const *, ptrdiff_t);
extern ptrdiff_t emacs_write_quit (int, void const *, ptrdiff_t);
extern void emacs_perror (char const *);
extern int renameat_noreplace (int, char const *, int, char const *);
extern int str_collate (Lisp_Object, Lisp_Object, Lisp_Object, Lisp_Object);
extern void syms_of_sysdep (void);

/* Defined in filelock.c.  */
extern void unlock_all_files (void);
extern void unlock_buffer (struct buffer *);
extern void syms_of_filelock (void);

/* Defined in sound.c.  */
extern void syms_of_sound (void);

/* Defined in category.c.  */
extern void init_category_once (void);
extern Lisp_Object char_category_set (int);
extern void syms_of_category (void);

/* Defined in ccl.c.  */
extern void syms_of_ccl (void);

/* Defined in dired.c.  */
extern void syms_of_dired (void);
extern Lisp_Object directory_files_internal (Lisp_Object, Lisp_Object,
                                             Lisp_Object, Lisp_Object,
                                             bool, Lisp_Object, Lisp_Object);

/* Defined in term.c.  */
#ifndef HAVE_ANDROID
extern int *char_ins_del_vector;
#endif
extern void syms_of_term (void);
extern AVOID fatal (const char *msgid, ...) ATTRIBUTE_FORMAT_PRINTF (1, 2);

/* Defined in terminal.c.  */
extern void syms_of_terminal (void);
extern char * tty_type_name (Lisp_Object);

/* Defined in font.c.  */
extern void syms_of_font (void);
extern void init_font (void);

#ifdef HAVE_WINDOW_SYSTEM
/* Defined in fontset.c.  */
extern void syms_of_fontset (void);
#endif

/* Defined in inotify.c */
#ifdef HAVE_INOTIFY
extern void syms_of_inotify (void);
#endif

/* Defined in kqueue.c */
#ifdef HAVE_KQUEUE
extern void globals_of_kqueue (void);
extern void syms_of_kqueue (void);
#endif

/* Defined in gfilenotify.c */
#ifdef HAVE_GFILENOTIFY
extern void globals_of_gfilenotify (void);
extern void syms_of_gfilenotify (void);
#endif

#ifdef HAVE_W32NOTIFY
/* Defined on w32notify.c.  */
extern void syms_of_w32notify (void);
#endif

#if defined HAVE_NTGUI || defined CYGWIN
/* Defined in w32cygwinx.c.  */
extern void syms_of_w32cygwinx (void);
#endif

/* Defined in xfaces.c.  */
extern Lisp_Object Vface_alternative_font_family_alist;
extern Lisp_Object Vface_alternative_font_registry_alist;
extern void syms_of_xfaces (void);
extern void init_xfaces (void);

#ifdef HAVE_X_WINDOWS
/* Defined in xfns.c.  */
extern void syms_of_xfns (void);

/* Defined in xsmfns.c.  */
extern void syms_of_xsmfns (void);

/* Defined in xselect.c.  */
extern void syms_of_xselect (void);

/* Defined in xterm.c.  */
extern void init_xterm (void);
extern void syms_of_xterm (void);
#endif /* HAVE_X_WINDOWS */

#ifdef HAVE_WINDOW_SYSTEM
/* Defined in xterm.c, nsterm.m, w32term.c.  */
extern char *get_keysym_name (int);
#endif /* HAVE_WINDOW_SYSTEM */

/* Defined in xml.c.  */
extern void syms_of_xml (void);
#ifdef HAVE_LIBXML2
extern void xml_cleanup_parser (void);
#endif

#ifdef HAVE_LCMS2
/* Defined in lcms.c.  */
extern void syms_of_lcms2 (void);
#endif

#ifdef HAVE_ZLIB

#include <stdio.h>

/* Defined in decompress.c.  */
extern int md5_gz_stream (FILE *, void *);
extern void syms_of_decompress (void);
#endif

#ifdef HAVE_DBUS
/* Defined in dbusbind.c.  */
void init_dbusbind (void);
void syms_of_dbusbind (void);
#endif


/* Defined in profiler.c.  */
extern bool profiler_memory_running;
extern void malloc_probe (size_t);
extern void syms_of_profiler (void);
extern void mark_profiler (void);
extern void process_pending_profiler_signals (void);


#ifdef DOS_NT
/* Defined in msdos.c, w32.c.  */
extern char *emacs_root_dir (void);
#endif /* DOS_NT */

#ifdef HAVE_TEXT_CONVERSION
/* Defined in textconv.c.  */
extern void reset_frame_state (struct frame *);
extern void reset_frame_conversion (struct frame *);
extern void report_selected_window_change (struct frame *);
extern void report_point_change (struct frame *, struct window *,
				 struct buffer *);
extern void disable_text_conversion (void);
extern void resume_text_conversion (void);
extern void syms_of_textconv (void);
#endif

#ifdef HAVE_NATIVE_COMP
INLINE bool
NATIVE_COMP_FUNCTIONP (Lisp_Object a)
{
  return SUBRP (a) && !NILP (XSUBR (a)->native_comp_u);
}

INLINE bool
NATIVE_COMP_FUNCTION_DYNP (Lisp_Object a)
{
  return NATIVE_COMP_FUNCTIONP (a) && !NILP (XSUBR (a)->lambda_list);
}

INLINE Lisp_Object
SUBR_TYPE (Lisp_Object a)
{
  return XSUBR (a)->type;
}

INLINE struct Lisp_Native_Comp_Unit *
allocate_native_comp_unit (void)
{
  return ALLOCATE_ZEROED_PSEUDOVECTOR (struct Lisp_Native_Comp_Unit,
				       data_vec, PVEC_NATIVE_COMP_UNIT);
}
#else
INLINE bool
NATIVE_COMP_FUNCTIONP (Lisp_Object a)
{
  return false;
}

INLINE bool
NATIVE_COMP_FUNCTION_DYNP (Lisp_Object a)
{
  return false;
}

#endif

/* Defined in lastfile.c.  */
extern char my_edata[];
extern char my_endbss[];
extern char *my_endbss_static;

extern void *xmalloc (size_t)
  ATTRIBUTE_MALLOC_SIZE ((1)) ATTRIBUTE_RETURNS_NONNULL;
extern void *xzalloc (size_t)
  ATTRIBUTE_MALLOC_SIZE ((1)) ATTRIBUTE_RETURNS_NONNULL;
extern void *xrealloc (void *, size_t)
  ATTRIBUTE_ALLOC_SIZE ((2)) ATTRIBUTE_RETURNS_NONNULL;
extern void xfree (void *);
extern void *xnmalloc (ptrdiff_t, ptrdiff_t)
  ATTRIBUTE_MALLOC_SIZE ((1,2)) ATTRIBUTE_RETURNS_NONNULL;
extern void *xnrealloc (void *, ptrdiff_t, ptrdiff_t)
  ATTRIBUTE_ALLOC_SIZE ((2,3)) ATTRIBUTE_RETURNS_NONNULL;
extern void *xpalloc (void *, ptrdiff_t *, ptrdiff_t, ptrdiff_t, ptrdiff_t)
  ATTRIBUTE_RETURNS_NONNULL;

extern char *xstrdup (char const *)
  ATTRIBUTE_MALLOC ATTRIBUTE_RETURNS_NONNULL;
extern char *xlispstrdup (Lisp_Object)
  ATTRIBUTE_MALLOC ATTRIBUTE_RETURNS_NONNULL;
extern void dupstring (char **, char const *);

/* Make DEST a copy of STRING's data.  Return a pointer to DEST's terminating
   null byte.  This is like stpcpy, except the source is a Lisp string.  */

INLINE char *
lispstpcpy (char *dest, Lisp_Object string)
{
  ptrdiff_t len = SBYTES (string);
  memcpy (dest, SDATA (string), len + 1);
  return dest + len;
}

#if (defined HAVE___LSAN_IGNORE_OBJECT \
     && defined HAVE_SANITIZER_LSAN_INTERFACE_H)
# include <sanitizer/lsan_interface.h>
#else
/* Treat *P as a non-leak.  */
INLINE void
__lsan_ignore_object (void const *p)
{
}
#endif

extern void xputenv (const char *);

extern char *egetenv_internal (const char *, ptrdiff_t);

INLINE char *
egetenv (const char *var)
{
  /* When VAR is a string literal, strlen can be optimized away.  */
  return egetenv_internal (var, strlen (var));
}

/* Set up the name of the machine we're running on.  */
extern void init_system_name (void);

/* Return the absolute value of X.  X should be a signed integer
   expression without side effects, and X's absolute value should not
   exceed the maximum for its promoted type.  This is called 'eabs'
   because 'abs' is reserved by the C standard.  */
#define eabs(x)         ((x) < 0 ? -(x) : (x))

/* SAFE_ALLOCA normally allocates memory on the stack, but if size is
   larger than MAX_ALLOCA, use xmalloc to avoid overflowing the stack.  */

enum MAX_ALLOCA { MAX_ALLOCA = 16 * 1024 };

extern void *record_xmalloc (size_t)
  ATTRIBUTE_ALLOC_SIZE ((1)) ATTRIBUTE_RETURNS_NONNULL;

#define USE_SAFE_ALLOCA			\
  ptrdiff_t sa_avail = MAX_ALLOCA;	\
  specpdl_ref sa_count = SPECPDL_INDEX ()

#define AVAIL_ALLOCA(size) (sa_avail -= (size), alloca (size))

/* SAFE_ALLOCA allocates a simple buffer.  This may never be used to
   hold references to objects that are relevant to GC.  */

#define SAFE_ALLOCA(size) ((size) <= sa_avail				\
			   ? AVAIL_ALLOCA (size)			\
			   : record_xmalloc (size))

/* SAFE_NALLOCA sets BUF to a newly allocated array of MULTIPLIER *
   NITEMS items, each of the same type as *BUF.  MULTIPLIER must
   positive.  The code is tuned for MULTIPLIER being a constant.  */

# ifdef HAVE_MPS
/* Defined in igc.c.  */
void *igc_xnmalloc_ambig (ptrdiff_t nitems, ptrdiff_t item_size);
void igc_xfree (void *p);

#define SAFE_NALLOCA(buf, multiplier, nitems)				\
  do {									\
    if ((nitems) <= sa_avail / sizeof *(buf) / (multiplier))		\
      (buf) = AVAIL_ALLOCA (sizeof *(buf) * (multiplier) * (nitems));	\
    else								\
      {									\
	(buf) = igc_xnmalloc_ambig (nitems, sizeof *(buf) * (multiplier)); \
	record_unwind_protect_ptr (igc_xfree, buf);			\
      }									\
  } while (false)

#else

#define SAFE_NALLOCA(buf, multiplier, nitems)			 \
  do {								 \
    if ((nitems) <= sa_avail / sizeof *(buf) / (multiplier))	 \
      (buf) = AVAIL_ALLOCA (sizeof *(buf) * (multiplier) * (nitems)); \
    else							 \
      {								 \
	(buf) = xnmalloc (nitems, sizeof *(buf) * (multiplier)); \
	record_unwind_protect_ptr (xfree, buf);			 \
      }								 \
  } while (false)

#endif

#ifdef HAVE_MPS
/* Temporarily avoid bug#75754.  The code above is painstakingly written
   to avoid statement expressions; no easy way to do that in this case,
   unfortunately.

   FIXME/igc: find a permanent fix for these bugs.  */
#undef SAFE_ALLOCA
#define SAFE_ALLOCA(size)				\
  ({ char *buf;						\
     SAFE_NALLOCA (buf, size, 1);			\
     (void *)buf; })
#endif

/* SAFE_ALLOCA_STRING allocates a C copy of a Lisp string.  */

#define SAFE_ALLOCA_STRING(ptr, string)			\
  do {							\
    (ptr) = SAFE_ALLOCA (SBYTES (string) + 1);		\
    memcpy (ptr, SDATA (string), SBYTES (string) + 1);	\
  } while (false)

#ifdef HAVE_MPS
Lisp_Object *igc_alloc_lisp_obj_vec (size_t n);
#define SAFE_ALLOCA_XZALLOC(n, nbytes) igc_alloc_lisp_obj_vec (n)
#define SAFE_ALLOCA_XFREE(p) (void) 0
#else
#define SAFE_ALLOCA_XZALLOC(n, nbytes) xzalloc (nbytes)
#define SAFE_ALLOCA_XFREE(p) xfree (p)
#endif

/* Free xmalloced memory and enable GC as needed.  */

#define SAFE_FREE() safe_free (sa_count)

INLINE void
safe_free (specpdl_ref sa_count)
{
  while (specpdl_ptr != specpdl_ref_to_ptr (sa_count))
    {
      specpdl_ptr--;
      if (specpdl_ptr->kind == SPECPDL_UNWIND_PTR)
	{
#ifdef HAVE_MPS
	  eassert (specpdl_ptr->unwind_ptr.func == xfree
		   || specpdl_ptr->unwind_ptr.func == igc_xfree);
#else
	  eassert (specpdl_ptr->unwind_ptr.func == xfree);
#endif
	  specpdl_ptr->unwind_ptr.func (specpdl_ptr->unwind_ptr.arg);
	}
      else
	{
	  eassert (specpdl_ptr->kind == SPECPDL_UNWIND_ARRAY);
	  SAFE_ALLOCA_XFREE (specpdl_ptr->unwind_array.array);
	}
    }
}

/* Pop the specpdl stack back to COUNT, and return VAL.
   Prefer this to { SAFE_FREE (); unbind_to (COUNT, VAL); }
   when COUNT predates USE_SAFE_ALLOCA, as it is a bit more efficient
   and also lets callers intermix SAFE_ALLOCA calls with other calls
   that grow the specpdl stack.  */

#define SAFE_FREE_UNBIND_TO(count, val) \
  safe_free_unbind_to (count, sa_count, val)

INLINE Lisp_Object
safe_free_unbind_to (specpdl_ref count, specpdl_ref sa_count, Lisp_Object val)
{
  eassert (!specpdl_ref_lt (sa_count, count));
  return unbind_to (count, val);
}

/* Work around GCC bug 109577
   https://gcc.gnu.org/bugzilla/show_bug.cgi?id=109577
   which causes GCC to mistakenly complain about the
   memory allocation in SAFE_ALLOCA_LISP_EXTRA.  */
#if __GNUC__ == 13 && __GNUC_MINOR__ < 3
# pragma GCC diagnostic ignored "-Wanalyzer-allocation-size"
# endif

/* Set BUF to point to an allocated array of NELT Lisp_Objects.  */

#define SAFE_ALLOCA_LISP(buf, nelt)				\
  do {								\
    ptrdiff_t alloca_nbytes;					\
    if (ckd_mul (&alloca_nbytes, nelt, word_size)		\
	|| SIZE_MAX < alloca_nbytes)				\
      memory_full (SIZE_MAX);					\
    else if (alloca_nbytes <= sa_avail)				\
      (buf) = AVAIL_ALLOCA (alloca_nbytes);			\
    else							\
      {								\
        (buf) = SAFE_ALLOCA_XZALLOC (nelt, alloca_nbytes);	\
        record_unwind_protect_array (buf, nelt);		\
      }								\
  } while (false)

/* If USE_STACK_LISP_OBJECTS, define macros and functions that
   allocate some Lisp objects on the C stack.  As the storage is not
   managed by the garbage collector, these objects are dangerous:
   passing them to user code could result in undefined behavior if the
   objects are in use after the C function returns.  Conversely, these
   objects have better performance because GC is not involved.

   While debugging you may want to disable allocation on the C stack.
   Build with CPPFLAGS='-DUSE_STACK_LISP_OBJECTS=0' to disable it.  */

#if (!defined USE_STACK_LISP_OBJECTS \
     && defined __GNUC__ && !defined __clang__ && ! GNUC_PREREQ (4, 3, 2))
  /* Work around GCC bugs 36584 and 35271, which were fixed in GCC 4.3.2.  */
# define USE_STACK_LISP_OBJECTS false
#endif
#ifndef USE_STACK_LISP_OBJECTS
# define USE_STACK_LISP_OBJECTS true
# endif

# ifdef HAVE_MPS
# undef USE_STACK_LISP_OBJECTS
# define USE_STACK_LISP_OBJECTS false
# endif


# ifdef HAVE_MPS
# undef USE_STACK_LISP_OBJECTS
# define USE_STACK_LISP_OBJECTS false
# endif


#ifdef GC_CHECK_STRING_BYTES
enum { defined_GC_CHECK_STRING_BYTES = true };
#else
enum { defined_GC_CHECK_STRING_BYTES = false };
#endif

/* True for stack-based cons and string implementations, respectively.
   Use stack-based strings only if stack-based cons also works.
   Otherwise, STACK_CONS would create heap-based cons cells that
   could point to stack-based strings, which is a no-no.  */

enum
  {
    USE_STACK_CONS = USE_STACK_LISP_OBJECTS,
    USE_STACK_STRING = (USE_STACK_CONS
			&& !defined_GC_CHECK_STRING_BYTES)
  };

/* Auxiliary macros used for auto allocation of Lisp objects.  Please
   use these only in macros like AUTO_CONS that declare a local
   variable whose lifetime will be clear to the programmer.  */
#define STACK_CONS(a, b) \
  make_lisp_ptr (&((struct Lisp_Cons) { GC_HEADER_INIT { {  a, {b}}}}), \
		 Lisp_Cons)
#define AUTO_CONS_EXPR(a, b) \
  (USE_STACK_CONS ? STACK_CONS (a, b) : Fcons (a, b))

/* Declare NAME as an auto Lisp cons or short list if possible, a
   GC-based one otherwise.  This is in the sense of the C keyword
   'auto'; i.e., the object has the lifetime of the containing block.
   The resulting object should not be made visible to user Lisp code.  */

#define AUTO_CONS(name, a, b) Lisp_Object name = AUTO_CONS_EXPR (a, b)
#define AUTO_LIST1(name, a)						\
  Lisp_Object name = (USE_STACK_CONS ? STACK_CONS (a, Qnil) : list1 (a))
#define AUTO_LIST2(name, a, b)						\
  Lisp_Object name = (USE_STACK_CONS					\
		      ? STACK_CONS (a, STACK_CONS (b, Qnil))		\
		      : list2 (a, b))
#define AUTO_LIST3(name, a, b, c)					\
  Lisp_Object name = (USE_STACK_CONS					\
		      ? STACK_CONS (a, STACK_CONS (b, STACK_CONS (c, Qnil))) \
		      : list3 (a, b, c))
#define AUTO_LIST4(name, a, b, c, d)					\
    Lisp_Object name							\
      = (USE_STACK_CONS							\
	 ? STACK_CONS (a, STACK_CONS (b, STACK_CONS (c,			\
						     STACK_CONS (d, Qnil)))) \
	 : list4 (a, b, c, d))

/* Declare NAME as an auto Lisp string if possible, a GC-based one if not.
   Take its unibyte value from the null-terminated string STR,
   an expression that should not have side effects.
   STR's value is not necessarily copied.  The resulting Lisp string
   should not be modified or given text properties or made visible to
   user code.  */

#define AUTO_STRING(name, str) \
  AUTO_STRING_WITH_LEN (name, str, strlen (str))

/* Declare NAME as an auto Lisp string if possible, a GC-based one if not.
   Take its unibyte value from the null-terminated string STR with length LEN.
   STR may have side effects and may contain null bytes.
   STR's value is not necessarily copied.  The resulting Lisp string
   should not be modified or given text properties or made visible to
   user code.  */

#define AUTO_STRING_WITH_LEN(name, str, len)				\
  Lisp_Object name =							\
    (USE_STACK_STRING							\
     ? (make_lisp_ptr							\
	((&(struct Lisp_String) { GC_HEADER_INIT {			\
	      {len, -1, 0, (unsigned char *) (str)}}}),			\
	  Lisp_String))							\
     : make_unibyte_string (str, len))

/* The maximum length of "small" lists, as a heuristic.  These lists
   are so short that code need not check for cycles or quits while
   traversing.  */
enum { SMALL_LIST_LEN_MAX = 127 };

/* Loop over conses of the list TAIL, signaling if a cycle is found,
   and possibly quitting after each loop iteration.  In the loop body,
   set TAIL to the current cons.  If the loop exits normally,
   set TAIL to the terminating non-cons, typically nil.  The loop body
   should not modify the list’s top level structure other than by
   perhaps deleting the current cons.  */

#define FOR_EACH_TAIL(tail) \
  FOR_EACH_TAIL_INTERNAL (tail, circular_list (tail), true)

/* Like FOR_EACH_TAIL (TAIL), except do not signal or quit.
   If the loop exits due to a cycle, TAIL’s value is undefined.  */

#define FOR_EACH_TAIL_SAFE(tail) \
  FOR_EACH_TAIL_INTERNAL (tail, (void) ((tail) = Qnil), false)

/* Iterator intended for use only within FOR_EACH_TAIL_INTERNAL.  */
struct for_each_tail_internal
{
  Lisp_Object tortoise;
  intptr_t max, n;
  unsigned short int q;
};

/* Like FOR_EACH_TAIL (LIST), except evaluate CYCLE if a cycle is
   found, and check for quit if CHECK_QUIT.  This is an internal macro
   intended for use only by the above macros.

   Use Brent’s teleporting tortoise-hare algorithm.  See:
   Brent RP. BIT. 1980;20(2):176-184. doi:10.1007/BF01933190
   https://maths-people.anu.edu.au/~brent/pd/rpb051i.pdf

   This macro uses maybe_quit because of an excess of caution.  The
   call to maybe_quit should not be needed in practice, as a very long
   list, whether circular or not, will cause Emacs to be so slow in
   other uninterruptible areas (e.g., garbage collection) that there
   is little point to calling maybe_quit here.  */

#define FOR_EACH_TAIL_INTERNAL(tail, cycle, check_quit)			\
  for (struct for_each_tail_internal li = { tail, 2, 0, 2 };		\
       CONSP (tail);							\
       ((tail) = XCDR (tail),						\
	((--li.q != 0							\
	  || ((check_quit) ? maybe_quit () : (void) 0, 0 < --li.n)	\
	  || (li.q = li.n = li.max <<= 1, li.n >>= USHRT_WIDTH,		\
	      li.tortoise = (tail), false))				\
	 && BASE_EQ (tail, li.tortoise))				\
	? (cycle) : (void) 0))

/* Do a `for' loop over alist values.  */

#define FOR_EACH_ALIST_VALUE(head_var, list_var, value_var)		\
  for ((list_var) = (head_var);						\
       (CONSP (list_var) && ((value_var) = XCDR (XCAR (list_var)), true)); \
       (list_var) = XCDR (list_var))

/* Check whether it's time for GC, and run it if so.  */

INLINE void
maybe_gc (void)
{
  if (consing_until_gc < 0)
    maybe_garbage_collect ();
}

# ifdef HAVE_MODULES

/* An `emacs_value' is just a pointer to a structure holding an
   internal Lisp object.  */
struct emacs_value_tag { Lisp_Object v; };

/* Pseudovector type for global references.  The pseudovector tag is
   PVEC_OTHER since these values are never printed and don't need to
   be special-cased for garbage collection.  */

struct module_global_reference
{
  /* Pseudovector header, must come first. */
  struct vectorlike_header header;

  /* Holds the emacs_value for the object.  The Lisp_Object stored
     therein must be the same as the hash key.  */
  struct emacs_value_tag value;

  /* Reference count, always positive.  */
  ptrdiff_t refcount;
};

# endif /* HAVE_MODULES */

INLINE_HEADER_END

#endif /* EMACS_LISP_H */<|MERGE_RESOLUTION|>--- conflicted
+++ resolved
@@ -1039,10 +1039,6 @@
 #ifdef HAVE_MPS
   PVEC_WEAK_HASH_TABLE,
 #endif
-<<<<<<< HEAD
-=======
-  PVEC_OBARRAY,
->>>>>>> 6dcb99a2
   PVEC_TERMINAL,
   PVEC_WINDOW_CONFIGURATION,
   PVEC_SUBR,
@@ -1881,11 +1877,7 @@
     /* HEADER.SIZE is the vector's size field.  It doesn't have the real size,
        just the subtype information.  */
     struct vectorlike_header header;
-<<<<<<< HEAD
-    /* This is the size in bits.  */
-=======
     /* The size in bits; at most BOOL_VECTOR_LENGTH_MAX.  */
->>>>>>> 6dcb99a2
     EMACS_INT size;
     /* The actual bits, packed into bytes.
        Zeros fill out the last word if needed.
@@ -2588,125 +2580,6 @@
    definition is done by lread.c's define_symbol.  */
 #define DEFSYM(sym, name) /* empty */
 
-<<<<<<< HEAD
-=======
-
-struct Lisp_Obarray
-{
-  struct vectorlike_header header;
-
-  /* Array of 2**size_bits values, each being either a (bare) symbol or
-     the fixnum 0.  The symbols for each bucket are chained via
-     their s.next field.  */
-  Lisp_Object *buckets;
-
-  unsigned size_bits;  /* log2(size of buckets vector) */
-  unsigned count;      /* number of symbols in obarray */
-};
-
-INLINE bool
-OBARRAYP (Lisp_Object a)
-{
-  return PSEUDOVECTORP (a, PVEC_OBARRAY);
-}
-
-INLINE struct Lisp_Obarray *
-XOBARRAY (Lisp_Object a)
-{
-  eassert (OBARRAYP (a));
-  struct Lisp_Obarray *o = XUNTAG (a, Lisp_Vectorlike, struct Lisp_Obarray);
-# if defined HAVE_MPS && defined ENABLE_CHECKING
-  igc_check_fwd (o, true);
-# endif
-  return o;
-}
-
-INLINE void
-CHECK_OBARRAY (Lisp_Object x)
-{
-  CHECK_TYPE (OBARRAYP (x), Qobarrayp, x);
-}
-
-INLINE Lisp_Object
-make_lisp_obarray (struct Lisp_Obarray *o)
-{
-  eassert (PSEUDOVECTOR_TYPEP (&o->header, PVEC_OBARRAY));
-  return make_lisp_ptr (o, Lisp_Vectorlike);
-}
-
-INLINE ptrdiff_t
-obarray_size (const struct Lisp_Obarray *o)
-{
-  return (ptrdiff_t)1 << o->size_bits;
-}
-
-Lisp_Object check_obarray_slow (Lisp_Object);
-
-/* Return an obarray object from OBARRAY or signal an error.  */
-INLINE Lisp_Object
-check_obarray (Lisp_Object obarray)
-{
-  return OBARRAYP (obarray) ? obarray : check_obarray_slow (obarray);
-}
-
-/* Obarray iterator state.  Don't access these members directly.
-   The iterator functions must be called in the order followed by DOOBARRAY.  */
-typedef struct {
-  struct Lisp_Obarray *o;
-  ptrdiff_t idx;		/* Current bucket index.  */
-  struct Lisp_Symbol *symbol;	/* Current symbol, or NULL if at end
-				   of current bucket.  */
-} obarray_iter_t;
-
-INLINE obarray_iter_t
-make_obarray_iter (struct Lisp_Obarray *oa)
-{
-  return (obarray_iter_t){.o = oa, .idx = -1, .symbol = NULL};
-}
-
-/* Whether IT has reached the end and there are no more symbols.
-   If true, IT is dead and cannot be used any more.  */
-INLINE bool
-obarray_iter_at_end (obarray_iter_t *it)
-{
-  if (it->symbol)
-    return false;
-  ptrdiff_t size = obarray_size (it->o);
-  while (++it->idx < size)
-    {
-      Lisp_Object obj = it->o->buckets[it->idx];
-      if (!BASE_EQ (obj, make_fixnum (0)))
-	{
-	  it->symbol = XBARE_SYMBOL (obj);
-	  return false;
-	}
-    }
-  return true;
-}
-
-/* Advance IT to the next symbol if any.  */
-INLINE void
-obarray_iter_step (obarray_iter_t *it)
-{
-  it->symbol = it->symbol->u.s.next;
-}
-
-/* The Lisp symbol at IT, if obarray_iter_at_end returned false.  */
-INLINE Lisp_Object
-obarray_iter_symbol (obarray_iter_t *it)
-{
-  return make_lisp_symbol (it->symbol);
-}
-
-/* Iterate IT over the symbols of the obarray OA.
-   The body shouldn't add or remove symbols in OA, but disobeying that rule
-   only risks symbols to be iterated more than once or not at all,
-   not crashes or data corruption.  */
-#define DOOBARRAY(oa, it)					\
-  for (obarray_iter_t it = make_obarray_iter (oa);		\
-       !obarray_iter_at_end (&it); obarray_iter_step (&it))
-
->>>>>>> 6dcb99a2
  
 /***********************************************************************
@@ -3063,7 +2936,6 @@
        dohash_##k##_##v##_k < dohash_##k##_##v##_end			\
 	 && (k = dohash_##k##_##v##_k[0],				\
 	     v = dohash_##k##_##v##_v[0], /*maybe unused*/ (void)v,	\
-<<<<<<< HEAD
            true);			                                \
        eassert (dohash_##k##_##v##_base == (h)->key			\
 		&& dohash_##k##_##v##_end				\
@@ -3071,37 +2943,6 @@
 		+ HASH_TABLE_SIZE (h)),					\
 	 ++dohash_##k##_##v##_k, ++dohash_##k##_##v##_v)		\
     if (hash_unused_entry_key_p (k))					\
-      ;									\
-    else
-
-/* Iterate K and V as key and value of valid entries in weak hash table H.
-   The body may remove the current entry or alter its value slot, but not
-   mutate TABLE in any other way.  */
-# define DOHASH_WEAK(h, k, v)						\
-  for (struct Lisp_Weak_Hash_Table_Entry *dohash_##k##_##v##_k = (h)->strong->key, \
-	 *dohash_##k##_##v##_v = (h)->strong->value,			\
-	 *dohash_##k##_##v##_end = dohash_##k##_##v##_k			\
-	 + WEAK_HASH_TABLE_SIZE (h),					\
-	 *dohash_##k##_##v##_base = dohash_##k##_##v##_k;		\
-       dohash_##k##_##v##_k < dohash_##k##_##v##_end			\
-	 && (k = weak_hash_table_entry (dohash_##k##_##v##_k[0]),	\
-	     v = weak_hash_table_entry (dohash_##k##_##v##_v[0]),	\
-           true);			                                \
-       eassert (dohash_##k##_##v##_base == (h)->strong->key		\
-		&& dohash_##k##_##v##_end				\
-		   == dohash_##k##_##v##_base				\
-		+ WEAK_HASH_TABLE_SIZE (h)),				\
-=======
-           true);			                                \
-       eassert (dohash_##k##_##v##_base == (h)->key			\
-		&& dohash_##k##_##v##_end				\
-		   == dohash_##k##_##v##_base				\
-		+ HASH_TABLE_SIZE (h)),					\
->>>>>>> 6dcb99a2
-	 ++dohash_##k##_##v##_k, ++dohash_##k##_##v##_v)		\
-    if (hash_unused_entry_key_p (k))					\
-      ;									\
-    else if (PSEUDOVECTORP (k, PVEC_FREE) || PSEUDOVECTORP (v, PVEC_FREE)) \
       ;									\
     else
 
@@ -3857,7 +3698,6 @@
 	  (PSEUDOVECTOR_FLAG | PVEC_SUBR << PSEUDOVECTOR_AREA_BITS) },	\
         { .a ## maxargs = fnname },					\
 	minargs, maxargs, lname, {intspec}, lisp_h_Qnil}};		\
-<<<<<<< HEAD
    Lisp_Object fnname
 #else
 #define DEFUN(lname, fnname, sname, minargs, maxargs, intspec, doc)	\
@@ -3867,17 +3707,6 @@
         { .a ## maxargs = fnname },					\
 	minargs, maxargs, lname, {intspec}, lisp_h_Qnil}};		\
    Lisp_Object fnname
-=======
-   Lisp_Object fnname
-#else
-#define DEFUN(lname, fnname, sname, minargs, maxargs, intspec, doc)	\
-  SUBR_SECTION_ATTRIBUTE						\
-  static union Aligned_Lisp_Subr sname =				\
-    { {	{ GC_HEADER_INIT PVEC_SUBR << PSEUDOVECTOR_AREA_BITS },		\
-        { .a ## maxargs = fnname },					\
-	minargs, maxargs, lname, {intspec}, lisp_h_Qnil}};		\
-   Lisp_Object fnname
->>>>>>> 6dcb99a2
 #endif
 
 /* defsubr (Sname);
@@ -3932,7 +3761,6 @@
 
    All C code uses the `cons_cells_consed' name.  This is all done
    this way to support indirection for multi-threaded Emacs.
-<<<<<<< HEAD
 
    DEFVAR_LISP staticpro's the variable; DEFVAR_LISP_NOPRO does not, and
    is used for variables that are protected in other ways (e.g., because
@@ -3941,16 +3769,6 @@
    not used in the HAVE_MPS build, where DEFVAR_LISP_NOPRO is equivalent
    to DEFVAR_LISP.  */
 
-=======
-
-   DEFVAR_LISP staticpro's the variable; DEFVAR_LISP_NOPRO does not, and
-   is used for variables that are protected in other ways (e.g., because
-   they can be accessed from another variable, which is itself
-   protected, see font_style_table on font.c as an example).  This is
-   not used in the HAVE_MPS build, where DEFVAR_LISP_NOPRO is equivalent
-   to DEFVAR_LISP.  */
-
->>>>>>> 6dcb99a2
 #define DEFVAR_LISP(lname, vname, doc)			\
   do {							\
     static struct Lisp_Fwd const o_fwd			\
@@ -5167,13 +4985,8 @@
 
 void *hash_table_alloc_bytes (ptrdiff_t nbytes) ATTRIBUTE_MALLOC_SIZE ((1));
 void hash_table_free_bytes (void *p, ptrdiff_t nbytes);
-<<<<<<< HEAD
-Lisp_Object *hash_table_alloc_kv (struct Lisp_Hash_Table *h, ptrdiff_t nobjs);
-void hash_table_free_kv (struct Lisp_Hash_Table *h, Lisp_Object *p);
-=======
 Lisp_Object *hash_table_alloc_kv (void *h, ptrdiff_t nobjs);
 void hash_table_free_kv (void *h, Lisp_Object *p);
->>>>>>> 6dcb99a2
 
 /* Defined in gmalloc.c.  */
 #if !defined DOUG_LEA_MALLOC && !defined SYSTEM_MALLOC
@@ -5300,14 +5113,11 @@
 
 extern struct read_stack rdstack;
 
-<<<<<<< HEAD
-=======
 extern Lisp_Object intern_1 (const char *, ptrdiff_t);
 extern Lisp_Object intern_c_string_1 (const char *, ptrdiff_t);
 extern Lisp_Object intern_driver (Lisp_Object, Lisp_Object, Lisp_Object);
 extern Lisp_Object intern_c_multibyte (const char *str,
 				       ptrdiff_t nchars, ptrdiff_t nbytes);
->>>>>>> 6dcb99a2
 extern void init_symbol (Lisp_Object, Lisp_Object);
 INLINE void
 LOADHIST_ATTACH (Lisp_Object x)
