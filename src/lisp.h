--- conflicted
+++ resolved
@@ -4764,14 +4764,6 @@
   ATTRIBUTE_FORMAT_PRINTF (5, 0);
 
 /* Defined in lread.c.  */
-<<<<<<< HEAD
-=======
-extern Lisp_Object intern_1 (const char *, ptrdiff_t);
-extern Lisp_Object intern_c_string_1 (const char *, ptrdiff_t);
-extern Lisp_Object intern_driver (Lisp_Object, Lisp_Object, Lisp_Object);
-extern Lisp_Object intern_c_multibyte (const char *str,
-				       ptrdiff_t nchars, ptrdiff_t nbytes);
->>>>>>> cda5155c
 extern void init_symbol (Lisp_Object, Lisp_Object);
 INLINE void
 LOADHIST_ATTACH (Lisp_Object x)
