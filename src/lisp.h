
/* Fundamental definitions for GNU Emacs Lisp interpreter. -*- coding: utf-8 -*-

Copyright (C) 1985-2025 Free Software Foundation, Inc.

This file is part of GNU Emacs.

GNU Emacs is free software: you can redistribute it and/or modify
it under the terms of the GNU General Public License as published by
the Free Software Foundation, either version 3 of the License, or (at
your option) any later version.

GNU Emacs is distributed in the hope that it will be useful,
but WITHOUT ANY WARRANTY; without even the implied warranty of
MERCHANTABILITY or FITNESS FOR A PARTICULAR PURPOSE.  See the
GNU General Public License for more details.

You should have received a copy of the GNU General Public License
along with GNU Emacs.  If not, see <https://www.gnu.org/licenses/>.  */

#ifndef EMACS_LISP_H
#define EMACS_LISP_H

#include <alloca.h>
#include <setjmp.h>
#include <stdarg.h>
#include <stdbit.h>
#include <stdckdint.h>
#include <stddef.h>
#include <string.h>
#include <float.h>
#include <inttypes.h>
#include <limits.h>
#include <stdio.h>

#ifdef HAVE_SYS_STAT_H
#include <sys/stat.h>
# endif

#include <attribute.h>
#include <byteswap.h>
#include <intprops.h>
#include <verify.h>

INLINE_HEADER_BEGIN

#ifdef HAVE_MPS
union gc_header;
#else
union gc_header { };
#endif

#ifdef HAVE_MPS
enum igc_obj_type;
extern void gc_init_header (union gc_header *header, enum igc_obj_type type);
extern void gc_init_header_bytes (union gc_header *header, enum igc_obj_type type, size_t bytes);
#else
/* These are macros so they don't evaluate their `type' argument.  */
#define gc_init_header(header, type) ((void)(header))
#define gc_init_header_bytes(header, type, nbytes) ((void)(header))
#endif

#define GC_HEADER union gc_header gc_header;
#define GC_HEADER_INIT {},

/* Enable this with --enable-checking=igc_check_fwd. */
# if defined HAVE_MPS && defined IGC_CHECK_FWD
void igc_check_fwd (void *client, bool is_vector);
# else
#define igc_check_fwd(c, v) ((void) 0)
# endif

/* Define a TYPE constant ID as an externally visible name.  Use like this:

      DEFINE_GDB_SYMBOL_BEGIN (TYPE, ID)
      # define ID (some integer preprocessor expression of type TYPE)
      DEFINE_GDB_SYMBOL_END (ID)

   This hack is for the benefit of compilers that do not make macro
   definitions or enums visible to the debugger.  It's used for symbols
   that .gdbinit needs.  */

#define DECLARE_GDB_SYM(type, id) type const id EXTERNALLY_VISIBLE
#ifdef MAIN_PROGRAM
# define DEFINE_GDB_SYMBOL_BEGIN(type, id) \
   extern DECLARE_GDB_SYM (type, id); DECLARE_GDB_SYM (type, id)
# define DEFINE_GDB_SYMBOL_END(id) = id;
#else
# define DEFINE_GDB_SYMBOL_BEGIN(type, id) extern DECLARE_GDB_SYM (type, id)
# define DEFINE_GDB_SYMBOL_END(val) ;
#endif

/* The ubiquitous max and min macros.  */
#undef min
#undef max
#define max(a, b) ((a) > (b) ? (a) : (b))
#define min(a, b) ((a) < (b) ? (a) : (b))

/* Number of elements in an array.  */
#define ARRAYELTS(arr) (sizeof (arr) / sizeof (arr)[0])

/* Number of bits in a Lisp_Object tag.  */
DEFINE_GDB_SYMBOL_BEGIN (int, GCTYPEBITS)
#define GCTYPEBITS 3
DEFINE_GDB_SYMBOL_END (GCTYPEBITS)

/* EMACS_INT - signed integer wide enough to hold an Emacs value
   EMACS_INT_WIDTH - width in bits of EMACS_INT
   EMACS_INT_MAX - maximum value of EMACS_INT; can be used in #if
   pI - printf length modifier for EMACS_INT
   EMACS_UINT - unsigned variant of EMACS_INT */
#ifndef EMACS_INT_MAX
# if INTPTR_MAX <= 0
#  error "INTPTR_MAX misconfigured"
# elif INTPTR_MAX <= INT_MAX && !defined WIDE_EMACS_INT
typedef int EMACS_INT;
typedef unsigned int EMACS_UINT;
enum { EMACS_INT_WIDTH = INT_WIDTH, EMACS_UINT_WIDTH = UINT_WIDTH };
#  define ALIGNOF_EMACS_INT ALIGNOF_INT
#  define EMACS_INT_MAX INT_MAX
#  define pI ""
# elif INTPTR_MAX <= LONG_MAX && !defined WIDE_EMACS_INT
typedef long int EMACS_INT;
typedef unsigned long EMACS_UINT;
enum { EMACS_INT_WIDTH = LONG_WIDTH, EMACS_UINT_WIDTH = ULONG_WIDTH };
#  define ALIGNOF_EMACS_INT ALIGNOF_LONG
#  define EMACS_INT_MAX LONG_MAX
#  define pI "l"
# elif INTPTR_MAX <= LLONG_MAX
typedef long long int EMACS_INT;
typedef unsigned long long int EMACS_UINT;
enum { EMACS_INT_WIDTH = LLONG_WIDTH, EMACS_UINT_WIDTH = ULLONG_WIDTH };
#  define ALIGNOF_EMACS_INT ALIGNOF_LONG_LONG
#  define EMACS_INT_MAX LLONG_MAX
/* MinGW supports %lld only if __USE_MINGW_ANSI_STDIO is non-zero,
   which is arranged by config.h, and (for mingw.org) if GCC is 6.0 or
   later and the runtime version is 5.0.0 or later.  Otherwise,
   printf-like functions are declared with __ms_printf__ attribute,
   which will cause a warning for %lld etc.  */
#  if defined __MINGW32__						\
  && (!defined __USE_MINGW_ANSI_STDIO					\
      || (!defined MINGW_W64						\
	  && !(GNUC_PREREQ (6, 0, 0) && __MINGW32_MAJOR_VERSION >= 5)))
#   define pI "I64"
#  else	 /* ! MinGW */
#   define pI "ll"
#  endif
# else
#  error "INTPTR_MAX too large"
# endif
#endif

/* Number of bits to put in each character in the internal representation
   of bool vectors.  This should not vary across implementations.  */
enum {  BOOL_VECTOR_BITS_PER_CHAR =
#define BOOL_VECTOR_BITS_PER_CHAR 8
        BOOL_VECTOR_BITS_PER_CHAR
};

/* An unsigned integer type representing a fixed-length bit sequence,
   suitable for bool vector words, GC mark bits, etc.  Normally it is size_t
   for speed, but on weird platforms it is unsigned char and not all
   its bits are used.  */
#if BOOL_VECTOR_BITS_PER_CHAR == CHAR_BIT
typedef size_t bits_word;
# define BITS_WORD_MAX SIZE_MAX
enum { BITS_PER_BITS_WORD = SIZE_WIDTH };
#else
typedef unsigned char bits_word;
# define BITS_WORD_MAX ((1u << BOOL_VECTOR_BITS_PER_CHAR) - 1)
enum { BITS_PER_BITS_WORD = BOOL_VECTOR_BITS_PER_CHAR };
#endif
static_assert (BITS_WORD_MAX >> (BITS_PER_BITS_WORD - 1) == 1);

/* Use pD to format ptrdiff_t values, which suffice for indexes into
   buffers and strings.  Emacs never allocates objects larger than
   PTRDIFF_MAX bytes, as they cause problems with pointer subtraction.
   In C99, pD can always be "t", as we no longer need to worry about
   pre-C99 libraries such as glibc 2.0 (1997) and Solaris 8 (2000).  */
#define pD "t"

/* Convenience macro for rarely-used functions that do not return.  */
#define AVOID _Noreturn ATTRIBUTE_COLD void

/* Extra internal type checking?  */

/* Define Emacs versions of <assert.h>'s 'assert (COND)' and <verify.h>'s
   'assume (COND)'.  COND should be free of side effects, as it may or
   may not be evaluated.

   'eassert (COND)' checks COND at runtime if ENABLE_CHECKING is
   defined and suppress_checking is false, and does nothing otherwise.
   Emacs dies if COND is checked and is false.  The suppress_checking
   variable is initialized to 0 in alloc.c.  Set it to 1 using a
   debugger to temporarily disable aborting on detected internal
   inconsistencies or error conditions.

   In some cases, a good compiler may be able to optimize away the
   eassert macro even if ENABLE_CHECKING is true, e.g., if XSTRING (x)
   uses eassert to test STRINGP (x), but a particular use of XSTRING
   is invoked only after testing that STRINGP (x) is true, making the
   test redundant.

   eassume is like eassert except that it also causes the compiler to
   assume that COND is true afterwards, regardless of whether runtime
   checking is enabled.  This can improve performance in some cases,
   though it can degrade performance in others.  It's often suboptimal
   for COND to call external functions or access volatile storage.  */

#ifndef ENABLE_CHECKING
# define eassert(cond) ((void) (false && (cond))) /* Check COND compiles.  */
# define eassume(cond) assume (cond)
#else /* ENABLE_CHECKING */

extern AVOID die (const char *, const char *, int);

extern bool suppress_checking EXTERNALLY_VISIBLE;

# define eassert(cond)						\
   (suppress_checking || (cond) 				\
    ? (void) 0							\
    : die (# cond, __FILE__, __LINE__))
# define eassume(cond)						\
   (suppress_checking						\
    ? assume (cond)						\
    : (cond)							\
    ? (void) 0							\
    : die (# cond, __FILE__, __LINE__))
#endif /* ENABLE_CHECKING */


/* Use the configure flag --enable-check-lisp-object-type to make
   Lisp_Object use a struct type instead of the default int.  The flag
   causes CHECK_LISP_OBJECT_TYPE to be defined.  */

/***** Select the tagging scheme.  *****/
/* The following option controls the tagging scheme:
   - USE_LSB_TAG means that we can assume the least 3 bits of pointers are
     always 0, and we can thus use them to hold tag bits, without
     restricting our addressing space.

   If ! USE_LSB_TAG, then use the top 3 bits for tagging, thus
   restricting our possible address range.

   USE_LSB_TAG not only requires the least 3 bits of pointers returned by
   malloc to be 0 but also needs to be able to impose a mult-of-8 alignment
   on some non-GC Lisp_Objects, all of which are aligned via
   GCALIGNED_UNION_MEMBER.  */

enum Lisp_Bits
  {
    /* Number of bits in a Lisp_Object value, not counting the tag.  */
    VALBITS = EMACS_INT_WIDTH - GCTYPEBITS,

    /* Number of bits in a fixnum value, not counting the tag.  */
    FIXNUM_BITS = VALBITS + 1
  };

/* Number of bits in a fixnum tag; can be used in #if.  */
DEFINE_GDB_SYMBOL_BEGIN (int, INTTYPEBITS)
#define INTTYPEBITS (GCTYPEBITS - 1)
DEFINE_GDB_SYMBOL_END (INTTYPEBITS)

/* The maximum value that can be stored in a EMACS_INT, assuming all
   bits other than the type bits contribute to a nonnegative signed value.
   This can be used in #if, e.g., '#if USE_LSB_TAG' below expands to an
   expression involving VAL_MAX.  */
#define VAL_MAX (EMACS_INT_MAX >> (GCTYPEBITS - 1))

/* The alignment ideally required of objects subject to garbage
   collection.  (In the sense that it would be ideal for such an
   alignment to be available to enable LSB tagging.)  */
#define IDEAL_GCALIGNMENT 8

/* Whether the least-significant bits of an EMACS_INT contain the tag.
   On hosts where pointers-as-ints do not exceed VAL_MAX / 2, USE_LSB_TAG is:
    a. unnecessary, because the top bits of an EMACS_INT are unused, and
    b. slower, because it typically requires extra masking.
   So, USE_LSB_TAG is true only on hosts where it might be useful.  */
DEFINE_GDB_SYMBOL_BEGIN (bool, USE_LSB_TAG)
<<<<<<< HEAD
#ifndef HAVE_MPS
#define USE_LSB_TAG (VAL_MAX / 2 < INTPTR_MAX)
#else
#define USE_LSB_TAG 1
#endif
=======
#if (ALIGNOF_EMACS_INT < IDEAL_GCALIGNMENT && !defined alignas	\
     && !defined WIDE_EMACS_INT					\
     && !defined HAVE_STRUCT_ATTRIBUTE_ALIGNED			\
     && !defined __alignas_is_defined				\
     && __STDC_VERSION__ < 202311 && __cplusplus < 201103)
#define USE_LSB_TAG 0
#else /* EMACS_INT_WIDTH >= GCALIGNMENT || defined alignas ... */
#define USE_LSB_TAG (VAL_MAX / 2 < INTPTR_MAX)
#endif /* EMACS_INT_WIDTH >= GCALIGNMENT || defined alignas ... */
>>>>>>> a5f8ce9f
DEFINE_GDB_SYMBOL_END (USE_LSB_TAG)

/* Mask for the value (as opposed to the type bits) of a Lisp object.  */
DEFINE_GDB_SYMBOL_BEGIN (EMACS_INT, VALMASK)
# define VALMASK (USE_LSB_TAG ? - (1 << GCTYPEBITS) : VAL_MAX)
DEFINE_GDB_SYMBOL_END (VALMASK)

/* Ignore 'alignas' on compilers lacking it.  */
#if (!defined alignas && !defined __alignas_is_defined \
     && __STDC_VERSION__ < 202311 && __cplusplus < 201103)
# define alignas(a)
#endif

/* The minimum alignment requirement for Lisp objects that is imposed by the
   internal representation of tagged pointers.  It is 2**GCTYPEBITS if
   USE_LSB_TAG, 1 otherwise.  It must be a literal integer constant,
   for older versions of GCC (through at least 4.9).  */
#if USE_LSB_TAG
# define GCALIGNMENT IDEAL_GCALIGNMENT
# if GCALIGNMENT != 1 << GCTYPEBITS
#  error "GCALIGNMENT and GCTYPEBITS are inconsistent"
# endif
#else
# define GCALIGNMENT 1
#endif

/* To cause a union to have alignment of at least GCALIGNMENT, put
   GCALIGNED_UNION_MEMBER in its member list.

   If a struct is always GC-aligned (either by the GC, or via
   allocation in a containing union that has GCALIGNED_UNION_MEMBER)
   and does not contain a GC-aligned struct or union, putting
   GCALIGNED_STRUCT after its closing '}' can help the compiler
   generate better code.  Also, such structs should be added to the
   emacs_align_type union in alloc.c.

   Although these macros are reasonably portable, they are not
   guaranteed on non-GCC platforms, as the C standard does not require
   support for alignment to GCALIGNMENT and older compilers may ignore
   alignment requests.  For any type T where garbage collection requires
   alignment, use static_assert (GCALIGNED (T)) to verify the
   requirement on the current platform.  Types need this check if their
   objects can be allocated outside the garbage collector.  For example,
   struct Lisp_Symbol needs the check because of lispsym and struct
   Lisp_Cons needs it because of STACK_CONS.  */

#define GCALIGNED_UNION_MEMBER char alignas (GCALIGNMENT) gcaligned;
#if HAVE_STRUCT_ATTRIBUTE_ALIGNED
# define GCALIGNED_STRUCT __attribute__ ((aligned (GCALIGNMENT)))
#else
# define GCALIGNED_STRUCT
#endif
#define GCALIGNED(type) (alignof (type) % GCALIGNMENT == 0)

#ifdef HAVE_MPS
union gc_header
{
  uint64_t v;
  GCALIGNED_UNION_MEMBER
};
#endif

/* Lisp_Word is a scalar word suitable for holding a tagged pointer or
   integer.  Usually it is a pointer to a deliberately-incomplete type
   'struct Lisp_X'.  However, it is EMACS_INT when Lisp_Objects and
   pointers differ in width.  */

#define LISP_WORDS_ARE_POINTERS (EMACS_INT_MAX == INTPTR_MAX)
#if LISP_WORDS_ARE_POINTERS
/* TAG_PTR_INITIALLY casts to Lisp_Word and can be used in static initializers
   so this typedef assumes static initializers can contain casts to pointers.
   All Emacs targets support this extension to the C standard.  */
typedef struct Lisp_X *Lisp_Word;
#else
typedef EMACS_INT Lisp_Word;
#endif

/* Some operations are so commonly executed that they are implemented
   as macros, not functions, because otherwise runtime performance would
   suffer too much when compiling with GCC without optimization.
   There's no need to inline everything, just the operations that
   would otherwise cause a serious performance problem.

   For each such operation OP, define a macro lisp_h_OP that contains
   the operation's implementation.  That way, OP can be implemented
   via a macro definition like this:

     #define OP(x) lisp_h_OP (x)

   and/or via a function definition like this:

     Lisp_Object (OP) (Lisp_Object x) { return lisp_h_OP (x); }

   without worrying about the implementations diverging, since
   lisp_h_OP defines the actual implementation.  The lisp_h_OP macros
   are intended to be private to this include file, and should not be
   used elsewhere.  They should evaluate each argument exactly once,
   so that they behave like their functional counterparts.

   FIXME: Remove the lisp_h_OP macros, and define just the inline OP
   functions, once "gcc -Og" (new to GCC 4.8) or equivalent works well
   enough for Emacs developers.  Maybe in the year 2025.  See Bug#11935.

   For the macros that have corresponding functions (defined later),
   see these functions for commentary.  */

/* Convert among the various Lisp-related types: I for EMACS_INT, L
   for Lisp_Object, P for void *.

   These use the following mnemonics:

   XLI: Lisp_Object to Integer;
   XIL: Integer to Lisp_Object;
   XLP: Lisp_Object to Pointer.  */

#if !CHECK_LISP_OBJECT_TYPE
# if LISP_WORDS_ARE_POINTERS
#  define lisp_h_XLI(o) ((EMACS_INT) (o))
#  define lisp_h_XIL(i) ((Lisp_Object) (i))
#  define lisp_h_XLP(o) ((void *) (o))
# else
#  define lisp_h_XLI(o) (o)
#  define lisp_h_XIL(i) (i)
#  define lisp_h_XLP(o) ((void *) (uintptr_t) (o))
# endif
# define lisp_h_Qnil 0
#else
# if LISP_WORDS_ARE_POINTERS
#  define lisp_h_XLI(o) ((EMACS_INT) (o).i)
#  define lisp_h_XIL(i) ((Lisp_Object) {(Lisp_Word) (i)})
#  define lisp_h_XLP(o) ((void *) (o).i)
# else
#  define lisp_h_XLI(o) ((o).i)
#  define lisp_h_XIL(i) ((Lisp_Object) {i})
#  define lisp_h_XLP(o) ((void *) (uintptr_t) (o).i)
# endif
# define lisp_h_Qnil {0}
#endif

#define lisp_h_CHECK_FIXNUM(x) CHECK_TYPE (FIXNUMP (x), Qfixnump, x)
#define lisp_h_CHECK_SYMBOL(x) CHECK_TYPE (SYMBOLP (x), Qsymbolp, x)
#define lisp_h_CHECK_TYPE(ok, predicate, x) \
   ((ok) ? (void) 0 : wrong_type_argument (predicate, x))
#define lisp_h_CONSP(x) TAGGEDP (x, Lisp_Cons)
#define lisp_h_BASE_EQ(x, y) (XLI (x) == XLI (y))

#define lisp_h_FIXNUMP(x) \
   (! (((unsigned) (XLI (x) >> (USE_LSB_TAG ? 0 : FIXNUM_BITS)) \
	- (unsigned) (Lisp_Int0 >> !USE_LSB_TAG)) \
       & ((1 << INTTYPEBITS) - 1)))
#define lisp_h_FLOATP(x) TAGGEDP (x, Lisp_Float)
#define lisp_h_NILP(x)  BASE_EQ (x, Qnil)
#define lisp_h_SYMBOL_CONSTANT_P(sym) \
   (XSYMBOL (sym)->u.s.trapped_write == SYMBOL_NOWRITE)
#define lisp_h_SYMBOL_TRAPPED_WRITE_P(sym) (XSYMBOL (sym)->u.s.trapped_write)
#define lisp_h_SYMBOL_WITH_POS_P(x) PSEUDOVECTORP (x, PVEC_SYMBOL_WITH_POS)
#define lisp_h_BARE_SYMBOL_P(x) TAGGEDP (x, Lisp_Symbol)
#define lisp_h_TAGGEDP(a, tag) \
   (! (((unsigned) (XLI (a) >> (USE_LSB_TAG ? 0 : VALBITS)) \
	- (unsigned) (tag)) \
       & ((1 << GCTYPEBITS) - 1)))
#define lisp_h_VECTORLIKEP(x) TAGGEDP (x, Lisp_Vectorlike)
#define lisp_h_XCAR(c) XCONS (c)->u.s.car
#define lisp_h_XCDR(c) XCONS (c)->u.s.u.cdr
#ifndef HAVE_MPS
#define lisp_h_XHASH(a) XUFIXNUM_RAW (a)
#endif
#if USE_LSB_TAG
# define lisp_h_make_fixnum_wrap(n) \
    XIL ((EMACS_INT) (((EMACS_UINT) (n) << INTTYPEBITS) + Lisp_Int0))
# if defined HAVE_STATEMENT_EXPRESSIONS && defined HAVE_TYPEOF
#  define lisp_h_make_fixnum(n) \
     ({ typeof (+(n)) lisp_h_make_fixnum_n = n; \
	eassert (!FIXNUM_OVERFLOW_P (lisp_h_make_fixnum_n)); \
	lisp_h_make_fixnum_wrap (lisp_h_make_fixnum_n); })
# else
#  define lisp_h_make_fixnum(n) lisp_h_make_fixnum_wrap (n)
# endif
# define lisp_h_XFIXNUM_RAW(a) (XLI (a) >> INTTYPEBITS)
# define lisp_h_XTYPE(a) ((enum Lisp_Type) (XLI (a) & ~VALMASK))
#endif

/* When DEFINE_KEY_OPS_AS_MACROS, define key operations as macros to
   cajole the compiler into inlining them; otherwise define them as
   inline functions as this is cleaner and can be more efficient.
   The default is true if the compiler is GCC-like and if function
   inlining is disabled because the compiler is not optimizing or is
   optimizing for size.  Otherwise the default is false.  */
#ifndef DEFINE_KEY_OPS_AS_MACROS
# if (defined __NO_INLINE__ \
      && ! defined __OPTIMIZE__ && ! defined __OPTIMIZE_SIZE__)
#  define DEFINE_KEY_OPS_AS_MACROS true
# else
#  define DEFINE_KEY_OPS_AS_MACROS false
# endif
#endif

#if DEFINE_KEY_OPS_AS_MACROS
# define XLI(o) lisp_h_XLI (o)
# define XIL(i) lisp_h_XIL (i)
# define XLP(o) lisp_h_XLP (o)
# define BARE_SYMBOL_P(x) lisp_h_BARE_SYMBOL_P (x)
# define CHECK_FIXNUM(x) lisp_h_CHECK_FIXNUM (x)
# define CHECK_SYMBOL(x) lisp_h_CHECK_SYMBOL (x)
# define CHECK_TYPE(ok, predicate, x) lisp_h_CHECK_TYPE (ok, predicate, x)
# define CONSP(x) lisp_h_CONSP (x)
# define BASE_EQ(x, y) lisp_h_BASE_EQ (x, y)
# define FLOATP(x) lisp_h_FLOATP (x)
# define FIXNUMP(x) lisp_h_FIXNUMP (x)
# define NILP(x) lisp_h_NILP (x)
# define SYMBOL_CONSTANT_P(sym) lisp_h_SYMBOL_CONSTANT_P (sym)
# define SYMBOL_TRAPPED_WRITE_P(sym) lisp_h_SYMBOL_TRAPPED_WRITE_P (sym)
# define TAGGEDP(a, tag) lisp_h_TAGGEDP (a, tag)
# define VECTORLIKEP(x) lisp_h_VECTORLIKEP (x)
# define XCAR(c) lisp_h_XCAR (c)
# define XCDR(c) lisp_h_XCDR (c)
#ifndef HAVE_MPS
# define XHASH(a) lisp_h_XHASH (a)
#endif
# if USE_LSB_TAG
#  define make_fixnum(n) lisp_h_make_fixnum (n)
#  define XFIXNUM_RAW(a) lisp_h_XFIXNUM_RAW (a)
#  define XTYPE(a) lisp_h_XTYPE (a)
# endif
#endif


/* Define the fundamental Lisp data structures.  */

/* This is the set of Lisp data types.  If you want to define a new
   data type, read the comments after Lisp_Fwd_Type definition
   below.  */

/* Fixnums use 2 tags, to give them one extra bit, thus
   extending their range from, e.g., -2^28..2^28-1 to -2^29..2^29-1.  */
#define INTMASK (EMACS_INT_MAX >> (INTTYPEBITS - 1))

/* Idea stolen from GDB.  Pedantic GCC complains about enum bitfields,
   and xlc and Oracle Studio c99 complain vociferously about them.  */
#if (defined __STRICT_ANSI__ || defined __IBMC__ \
     || (defined __SUNPRO_C && __STDC__))
#define ENUM_BF(TYPE) unsigned int
#else
#define ENUM_BF(TYPE) enum TYPE
#endif


/* Lisp_Object tagging scheme:
        Tag location
   Upper bits  Lower bits  Type        Payload
   000.......  .......000  symbol      offset from lispsym to struct Lisp_Symbol
   001.......  .......001  unused
   01........  ........10  fixnum      signed integer of FIXNUM_BITS
   110.......  .......011  cons        pointer to struct Lisp_Cons
   100.......  .......100  string      pointer to struct Lisp_String
   101.......  .......101  vectorlike  pointer to struct vectorlike_header
   111.......  .......111  float       pointer to struct Lisp_Float  */
enum Lisp_Type
  {
    /* Symbol.  XSYMBOL (object) points to a struct Lisp_Symbol.  */
    Lisp_Symbol = 0,

    /* Type 1 is currently unused.  */
    Lisp_Type_Unused0 = 1,

    /* Fixnum.  XFIXNUM (obj) is the integer value.  */
    Lisp_Int0 = 2,
    Lisp_Int1 = USE_LSB_TAG ? 6 : 3,

    /* String.  XSTRING (object) points to a struct Lisp_String.
       The length of the string, and its contents, are stored therein.  */
    Lisp_String = 4,

    /* Vector of Lisp objects, or something resembling it.
       XVECTOR (object) points to a struct Lisp_Vector, which contains
       the size and contents.  The size field also contains the type
       information, if it's not a real vector object.  */
    Lisp_Vectorlike = 5,

    /* Cons.  XCONS (object) points to a struct Lisp_Cons.  */
    Lisp_Cons = USE_LSB_TAG ? 3 : 6,

    /* Must be last entry in Lisp_Type enumeration.  */
    Lisp_Float = 7
  };

/* These are the types of forwarding objects used in the value slot
   of symbols for special built-in variables whose value is stored in
   C variables.  */
enum Lisp_Fwd_Type
  {
    Lisp_Fwd_Int,		/* Fwd to a C `int' variable.  */
    Lisp_Fwd_Bool,		/* Fwd to a C boolean var.  */
    Lisp_Fwd_Obj,		/* Fwd to a C Lisp_Object variable.  */
    Lisp_Fwd_Buffer_Obj,	/* Fwd to a Lisp_Object field of buffers.  */
    Lisp_Fwd_Kboard_Obj		/* Fwd to a Lisp_Object field of kboards.  */
  };

/* If you want to define a new Lisp data type, here are some
   instructions.

   First, there are already a couple of Lisp types that can be used if
   your new type does not need to be exposed to Lisp programs nor
   displayed to users.  These are Lisp_Misc_Ptr and PVEC_OTHER,
   which are both vectorlike objects.  The former
   is suitable for stashing a pointer in a Lisp object; the pointer
   might be to some low-level C object that contains auxiliary
   information.  The latter is useful for vector-like Lisp objects
   that need to be used as part of other objects, but which are never
   shown to users or Lisp code (search for PVEC_OTHER in xterm.c for
   an example).

   These two types don't look pretty when printed, so they are
   unsuitable for Lisp objects that can be exposed to users.

   To define a new data type, add a pseudovector subtype by extending
   the pvec_type enumeration.  A pseudovector provides one or more
   slots for Lisp objects, followed by struct members that are
   accessible only from C.

   There is no way to explicitly free a Lisp Object; only the garbage
   collector frees them.

   For a new pseudovector, it's highly desirable to limit the size
   of your data type by VBLOCK_BYTES_MAX bytes (defined in alloc.c).
   Otherwise you will need to change sweep_vectors (also in alloc.c).

   Then you will need to add switch branches in print.c (in
   print_object, to print your object, and possibly also in
   print_preprocess) and to alloc.c, to mark your object (in
   mark_object) and to free it (in gc_sweep).  The latter is also the
   right place to call any code specific to your data type that needs
   to run when the object is recycled -- e.g., free any additional
   resources allocated for it that are not Lisp objects.  You can even
   make a pointer to the function that frees the resources a slot in
   your object -- this way, the same object could be used to represent
   several disparate C structures.

   In addition, you need to add switch branches in data.c for Fcl_type_of
   and `cl--define-builtin-type` in lisp/emacs-lisp/cl-preloaded.el.  */


/* A Lisp_Object is a tagged pointer or integer.  Ordinarily it is a
   Lisp_Word.  However, if CHECK_LISP_OBJECT_TYPE, it is a wrapper
   around Lisp_Word, to help catch thinkos like 'Lisp_Object x = 0;'.

   LISP_INITIALLY (W) initializes a Lisp object with a tagged value
   that is a Lisp_Word W.  It can be used in a static initializer.  */

#ifdef CHECK_LISP_OBJECT_TYPE
typedef struct Lisp_Object { Lisp_Word i; } Lisp_Object;
# define LISP_OBJECT_IS_STRUCT
# define LISP_INITIALLY(w) {w}
# undef CHECK_LISP_OBJECT_TYPE
enum CHECK_LISP_OBJECT_TYPE { CHECK_LISP_OBJECT_TYPE = true };
#else
typedef Lisp_Word Lisp_Object;
# define LISP_INITIALLY(w) (w)
enum CHECK_LISP_OBJECT_TYPE { CHECK_LISP_OBJECT_TYPE = false };
#endif

/* Forward declarations.  */

/* Defined in this file.  */
INLINE void set_sub_char_table_contents (Lisp_Object, ptrdiff_t,
					      Lisp_Object);

/* Defined in bignum.c.  */
extern int check_int_nonnegative (Lisp_Object);
extern intmax_t check_integer_range (Lisp_Object, intmax_t, intmax_t);
extern double bignum_to_double (Lisp_Object) ATTRIBUTE_CONST;
extern Lisp_Object make_bigint (intmax_t);
extern Lisp_Object make_biguint (uintmax_t);
extern uintmax_t check_uinteger_max (Lisp_Object, uintmax_t);

/* Defined in chartab.c.  */
extern Lisp_Object char_table_ref (Lisp_Object, int) ATTRIBUTE_PURE;
extern void char_table_set (Lisp_Object, int, Lisp_Object);

/* Defined in data.c.  */
extern AVOID args_out_of_range_3 (Lisp_Object, Lisp_Object, Lisp_Object);
extern AVOID wrong_type_argument (Lisp_Object, Lisp_Object);
extern Lisp_Object default_value (Lisp_Object symbol);
extern void defalias (Lisp_Object symbol, Lisp_Object definition);
extern char *fixnum_to_string (EMACS_INT number, char *buffer, char *end);


/* Defined in emacs.c.  */

/* Set after Emacs has started up the first time.
   Prevents reinitialization of the Lisp world and keymaps on
   subsequent starts.  */
extern bool initialized;

extern struct gflags
{
  /* True means this Emacs instance was born to dump.  */
  bool will_dump;
  bool will_bootstrap;
#ifdef HAVE_PDUMPER
  /* Set in an Emacs process that will likely dump with pdumper; all
     Emacs processes may dump with pdumper, however.  */
  bool will_dump_with_pdumper;
  /* Set in an Emacs process that has been restored from a portable
     dump.  */
  bool dumped_with_pdumper;
#endif
} gflags;

INLINE bool
will_dump_p (void)
{
#if HAVE_PDUMPER
  return gflags.will_dump;
#else
  return false;
#endif
}

INLINE bool
will_bootstrap_p (void)
{
#if HAVE_PDUMPER
  return gflags.will_bootstrap;
#else
  return false;
#endif
}

INLINE bool
will_dump_with_pdumper_p (void)
{
#if HAVE_PDUMPER
  return gflags.will_dump_with_pdumper;
#else
  return false;
#endif
}

INLINE bool
dumped_with_pdumper_p (void)
{
#if HAVE_PDUMPER
  return gflags.dumped_with_pdumper;
#else
  return false;
#endif
}

/* Defined in floatfns.c.  */
extern double extract_float (Lisp_Object);


/* Low-level conversion and type checking.  */

/* Convert among various types use to implement Lisp_Object.  At the
   machine level, these operations may widen or narrow their arguments
   if pointers differ in width from EMACS_INT; otherwise they are
   no-ops.  */

INLINE EMACS_INT
(XLI) (Lisp_Object o)
{
  return lisp_h_XLI (o);
}

INLINE Lisp_Object
(XIL) (EMACS_INT i)
{
  return lisp_h_XIL (i);
}

INLINE void *
(XLP) (Lisp_Object o)
{
  return lisp_h_XLP (o);
}

/* Extract A's type.  */

INLINE enum Lisp_Type
(XTYPE) (Lisp_Object a)
{
#if USE_LSB_TAG
  return lisp_h_XTYPE (a);
#else
  EMACS_UINT i = XLI (a);
  return USE_LSB_TAG ? i & ~VALMASK : i >> VALBITS;
#endif
}

/* True if A has type tag TAG.
   Equivalent to XTYPE (a) == TAG, but often faster.  */

INLINE bool
(TAGGEDP) (Lisp_Object a, enum Lisp_Type tag)
{
  return lisp_h_TAGGEDP (a, tag);
}

INLINE void
(CHECK_TYPE) (int ok, Lisp_Object predicate, Lisp_Object x)
{
  lisp_h_CHECK_TYPE (ok, predicate, x);
}

/* Extract A's pointer value, assuming A's Lisp type is TYPE and the
   extracted pointer's type is CTYPE *.  When !USE_LSB_TAG this simply
   extracts A's low-order bits, as (uintptr_t) LISP_WORD_TAG (type) is
   always zero then.  */
#define XUNTAG(a, type, ctype) \
  ((ctype *) ((uintptr_t) XLP (a) - (uintptr_t) LISP_WORD_TAG (type)))

/* A forwarding pointer to a value.  It uses a generic pointer to
   avoid alignment bugs that could occur if it used a pointer to a
   union of the possible values (struct Lisp_Objfwd, struct
   Lisp_Intfwd, etc.).  The pointer is packaged inside a struct to
   help static checking.  */
typedef const struct Lisp_Fwd *lispfwd;

enum symbol_redirect
{
  SYMBOL_PLAINVAL,   /* plain var, value is in the `value' field */
  SYMBOL_VARALIAS,   /* var alias, value is really in the `alias' symbol */
  SYMBOL_LOCALIZED,  /* localized var, value is in the `blv' object */
  SYMBOL_FORWARDED   /* forwarding var, value is in `forward' */
};

enum symbol_trapped_write
{
  SYMBOL_UNTRAPPED_WRITE,  /* normal case, just set the value */
  SYMBOL_NOWRITE,          /* constant, cannot set, e.g. nil, t, :keyword */
  SYMBOL_TRAPPED_WRITE     /* trap the write, call watcher functions */
};

struct Lisp_Symbol
{
  GC_HEADER
  union
  {
    struct
    {
      bool_bf gcmarkbit : 1;

      /* Indicates where the value can be found.  */
      ENUM_BF (symbol_redirect) redirect : 2;

      ENUM_BF (symbol_trapped_write) trapped_write : 2;

      /* True means that this variable has been explicitly declared
	 special (with `defvar' etc), and shouldn't be lexically bound.  */
      bool_bf declared_special : 1;

      /* The symbol's name, as a Lisp string.  */
      Lisp_Object name;

      /* Value of the symbol or Qunbound if unbound.  Which alternative of the
	 union is used depends on the `redirect' field above.  */
      union {
	Lisp_Object value;
	struct Lisp_Symbol *alias;
	struct Lisp_Buffer_Local_Value *blv;
	lispfwd fwd;
      } val;

      /* Function value of the symbol or Qnil if not fboundp.  */
      Lisp_Object function;

      /* The symbol's property list.  */
      Lisp_Object plist;

      /* The symbol's package, or nil.  */
      Lisp_Object package;
    } s;
    GCALIGNED_UNION_MEMBER
  } u;
};
static_assert (GCALIGNED (struct Lisp_Symbol));

INLINE struct Lisp_Symbol *
next_free_symbol (struct Lisp_Symbol *sym)
{
  return *(struct Lisp_Symbol **) sym;
}

INLINE void
set_next_free_symbol (struct Lisp_Symbol *sym, struct Lisp_Symbol *free)
{
  *(struct Lisp_Symbol **) sym = free;
}



/* Declare a Lisp-callable function.  The MAXARGS parameter has the same
   meaning as in the DEFUN macro, and is used to construct a prototype.  */
/* We can use the same trick as in the DEFUN macro to generate the
   appropriate prototype.  */
#define EXFUN(fnname, maxargs) \
  extern Lisp_Object fnname DEFUN_ARGS_ ## maxargs

/* Note that the weird token-substitution semantics of ANSI C makes
   this work for MANY and UNEVALLED.  */
#define DEFUN_ARGS_MANY		(ptrdiff_t, Lisp_Object *)
#define DEFUN_ARGS_UNEVALLED	(Lisp_Object)
#define DEFUN_ARGS_0	(void)
#define DEFUN_ARGS_1	(Lisp_Object)
#define DEFUN_ARGS_2	(Lisp_Object, Lisp_Object)
#define DEFUN_ARGS_3	(Lisp_Object, Lisp_Object, Lisp_Object)
#define DEFUN_ARGS_4	(Lisp_Object, Lisp_Object, Lisp_Object, Lisp_Object)
#define DEFUN_ARGS_5	(Lisp_Object, Lisp_Object, Lisp_Object, Lisp_Object, \
			 Lisp_Object)
#define DEFUN_ARGS_6	(Lisp_Object, Lisp_Object, Lisp_Object, Lisp_Object, \
			 Lisp_Object, Lisp_Object)
#define DEFUN_ARGS_7	(Lisp_Object, Lisp_Object, Lisp_Object, Lisp_Object, \
			 Lisp_Object, Lisp_Object, Lisp_Object)
#define DEFUN_ARGS_8	(Lisp_Object, Lisp_Object, Lisp_Object, Lisp_Object, \
			 Lisp_Object, Lisp_Object, Lisp_Object, Lisp_Object)

/* Lisp_Word_tag is big enough for a possibly-shifted tag, to be
   added to a pointer value for conversion to a Lisp_Word.  */
#if LISP_WORDS_ARE_POINTERS
typedef uintptr_t Lisp_Word_tag;
#else
typedef EMACS_UINT Lisp_Word_tag;
#endif

/* A integer value tagged with TAG, and otherwise all zero.  */
#define LISP_WORD_TAG(tag) \
  ((Lisp_Word_tag) (tag) << (USE_LSB_TAG ? 0 : VALBITS))

/* An initializer for a Lisp_Object that contains TAG along with P.
   P can be a pointer or an integer.  The result is usable in a static
   initializer if TAG and P are both integer constant expressions.  */
#define TAG_PTR_INITIALLY(tag, p) \
  LISP_INITIALLY ((Lisp_Word) ((uintptr_t) (p) + LISP_WORD_TAG (tag)))

/* LISPSYM_INITIALLY (Qfoo) is equivalent to Qfoo except it is
   designed for use as a (possibly static) initializer.  */
#define LISPSYM_INITIALLY(name) \
  TAG_PTR_INITIALLY (Lisp_Symbol, (intptr_t) ((i##name) * sizeof *lispsym))

/* Declare extern constants for Lisp symbols.  These can be helpful
   when using a debugger like GDB, on older platforms where the debug
   format does not represent C macros.  However, they are unbounded
   and would just be asking for trouble if checking pointer bounds.  */
#define DEFINE_LISP_SYMBOL(name) \
  DEFINE_GDB_SYMBOL_BEGIN (Lisp_Object, name) \
  DEFINE_GDB_SYMBOL_END (LISPSYM_INITIALLY (name))

/* The index of the C-defined Lisp symbol SYM.
   This can be used in a static initializer.  */
#define SYMBOL_INDEX(sym) i##sym

/* By default, define macros for Qt, etc., as this leads to a bit
   better performance in the core Emacs interpreter.  A plugin can
   define DEFINE_NON_NIL_Q_SYMBOL_MACROS to be false, to be portable to
   other Emacs instances that assign different values to Qt, etc.  */
#ifndef DEFINE_NON_NIL_Q_SYMBOL_MACROS
# define DEFINE_NON_NIL_Q_SYMBOL_MACROS true
#endif

/* True if N is a power of 2.  N should be positive.  */

#define POWER_OF_2(n) (((n) & ((n) - 1)) == 0)

/* Return X rounded to the next multiple of Y.  Y should be positive,
   and Y - 1 + X should not overflow.  Arguments should not have side
   effects, as they are evaluated more than once.  Tune for Y being a
   power of 2.  */

#define ROUNDUP(x, y) (POWER_OF_2 (y)					\
                       ? ((y) - 1 + (x)) & ~ ((y) - 1)			\
                       : ((y) - 1 + (x)) - ((y) - 1 + (x)) % (y))

#include <globals.h>

/* Header of vector-like objects.  This documents the layout constraints on
   vectors and pseudovectors (objects of PVEC_xxx subtype).  It also prevents
   compilers from being fooled by Emacs's type punning: XSETPSEUDOVECTOR
   and PSEUDOVECTORP cast their pointers to struct vectorlike_header *,
   because when two such pointers potentially alias, a compiler won't
   incorrectly reorder loads and stores to their size fields.  See
   Bug#8546.   */
struct vectorlike_header
  {
    /* The `size' header word, W bits wide, has one of two forms
       discriminated by the second-highest bit (PSEUDOVECTOR_FLAG):

         1   1                    W-2
       +---+---+-------------------------------------+
       | M | 0 |                 SIZE                |  vector
       +---+---+-------------------------------------+

         1   1    W-32      6       12         12
       +---+---+--------+------+----------+----------+
       | M | 1 | unused | TYPE | RESTSIZE | LISPSIZE |  pseudovector
       +---+---+--------+------+----------+----------+

       M (ARRAY_MARK_FLAG) holds the GC mark bit.

       SIZE     is the length (number of slots) of a regular Lisp vector,
                and the object layout is struct Lisp_Vector.

       TYPE     is the pseudovector subtype (enum pvec_type).

       LISPSIZE is the number of Lisp_Object fields at the beginning of the
                object (after the header).  These are always traced by the GC.

       RESTSIZE is the number of fields (in word_size units) following.
                These are not automatically traced by the GC.
                For PVEC_BOOL and statically allocated PVEC_SUBR, RESTSIZE is 0.
                (The block size for PVEC_BOOL is computed from its own size
                field, to avoid being restricted by the 12-bit RESTSIZE field.)
    */
    GC_HEADER
    ptrdiff_t size;
  };

struct Lisp_Symbol_With_Pos
{
  struct vectorlike_header header;
  Lisp_Object sym;              /* A symbol */
  Lisp_Object pos;              /* A fixnum */
} GCALIGNED_STRUCT;

/* In the size word of a vector, this bit means the vector has been marked.  */

DEFINE_GDB_SYMBOL_BEGIN (ptrdiff_t, ARRAY_MARK_FLAG)
# define ARRAY_MARK_FLAG PTRDIFF_MIN
DEFINE_GDB_SYMBOL_END (ARRAY_MARK_FLAG)

/* In the size word of a struct Lisp_Vector, this bit means it's really
   some other vector-like object.  */
DEFINE_GDB_SYMBOL_BEGIN (ptrdiff_t, PSEUDOVECTOR_FLAG)
# define PSEUDOVECTOR_FLAG (PTRDIFF_MAX - PTRDIFF_MAX / 2)
DEFINE_GDB_SYMBOL_END (PSEUDOVECTOR_FLAG)

/* In a pseudovector, the size field actually contains a word with one
   PSEUDOVECTOR_FLAG bit set, and one of the following values extracted
   with PVEC_TYPE_MASK to indicate the actual type.  */
enum pvec_type
{
  PVEC_NORMAL_VECTOR, /* Should be first, for sxhash_obj.  */
  PVEC_FREE,
  PVEC_BIGNUM,
  PVEC_MARKER,
  PVEC_OVERLAY,
  PVEC_FINALIZER,
  PVEC_SYMBOL_WITH_POS,
  PVEC_MISC_PTR,
  PVEC_USER_PTR,
  PVEC_PROCESS,
  PVEC_FRAME,
  PVEC_WINDOW,
  PVEC_BOOL_VECTOR,
  PVEC_BUFFER,
  PVEC_HASH_TABLE,
#ifdef HAVE_MPS
  PVEC_WEAK_HASH_TABLE,
#endif
  PVEC_TERMINAL,
  PVEC_WINDOW_CONFIGURATION,
  PVEC_SUBR,
  PVEC_PACKAGE,
  PVEC_OTHER, /* Should never be visible to Elisp code.  */
  PVEC_XWIDGET,
  PVEC_XWIDGET_VIEW,
  PVEC_THREAD,
  PVEC_MUTEX,
  PVEC_CONDVAR,
  PVEC_MODULE_FUNCTION,
  PVEC_MODULE_GLOBAL_REFERENCE,
  PVEC_NATIVE_COMP_UNIT,
  PVEC_TS_PARSER,
  PVEC_TS_NODE,
  PVEC_TS_COMPILED_QUERY,
  PVEC_SQLITE,

  /* These should be last, for internal_equal and sxhash_obj.  */
  PVEC_CLOSURE,
  PVEC_CHAR_TABLE,
  PVEC_SUB_CHAR_TABLE,
  PVEC_RECORD,
  PVEC_FONT,
  PVEC_TAG_MAX = PVEC_FONT  /* Keep this equal to the highest member.  */
};

enum More_Lisp_Bits
  {
    /* For convenience, we also store the number of elements in these bits.
       Note that this size is not necessarily the memory-footprint size, but
       only the number of Lisp_Object fields (that need to be traced by GC).
       The distinction is used, e.g., by Lisp_Process, which places extra
       non-Lisp_Object fields at the end of the structure.  */
    PSEUDOVECTOR_SIZE_BITS = 12,
    PSEUDOVECTOR_SIZE_MASK = (1 << PSEUDOVECTOR_SIZE_BITS) - 1,

    /* To calculate the memory footprint of the pseudovector, it's useful
       to store the size of non-Lisp area in word_size units here.  */
    PSEUDOVECTOR_REST_BITS = 12,
    PSEUDOVECTOR_REST_MASK = (((1 << PSEUDOVECTOR_REST_BITS) - 1)
			      << PSEUDOVECTOR_SIZE_BITS),

    /* Used to extract pseudovector subtype information.  */
    PSEUDOVECTOR_AREA_BITS = PSEUDOVECTOR_SIZE_BITS + PSEUDOVECTOR_REST_BITS,
    PVEC_TYPE_MASK = 0x3f << PSEUDOVECTOR_AREA_BITS
  };

/* These functions extract various sorts of values from a Lisp_Object.
   For example, if tem is a Lisp_Object whose type is Lisp_Cons,
   XCONS (tem) is the struct Lisp_Cons * pointing to the memory for
   that cons.  */

/* Largest and smallest representable fixnum values.  These are the C
   values.  They are macros for use in #if and static initializers.  */
#define MOST_POSITIVE_FIXNUM (EMACS_INT_MAX >> INTTYPEBITS)
#define MOST_NEGATIVE_FIXNUM (-1 - MOST_POSITIVE_FIXNUM)

INLINE bool
PSEUDOVECTORP (Lisp_Object a, int code)
{
  return (lisp_h_VECTORLIKEP (a)
	  && ((XUNTAG (a, Lisp_Vectorlike, struct vectorlike_header)->size
	       & (PSEUDOVECTOR_FLAG | PVEC_TYPE_MASK))
	      == (PSEUDOVECTOR_FLAG | (code << PSEUDOVECTOR_AREA_BITS))));
}

INLINE bool
(BARE_SYMBOL_P) (Lisp_Object x)
{
  return lisp_h_BARE_SYMBOL_P (x);
}

INLINE bool
(SYMBOL_WITH_POS_P) (Lisp_Object x)
{
  return lisp_h_SYMBOL_WITH_POS_P (x);
}

INLINE bool
SYMBOLP (Lisp_Object x)
{
  return (BARE_SYMBOL_P (x)
	  || (symbols_with_pos_enabled && SYMBOL_WITH_POS_P (x)));
}

INLINE struct Lisp_Symbol_With_Pos *
XSYMBOL_WITH_POS (Lisp_Object a)
{
  eassert (SYMBOL_WITH_POS_P (a));

  struct Lisp_Symbol_With_Pos *s
    = XUNTAG (a, Lisp_Vectorlike, struct Lisp_Symbol_With_Pos);
  igc_check_fwd (s, false);
  return s;
}

INLINE Lisp_Object
XSYMBOL_WITH_POS_SYM (Lisp_Object a)
{
  Lisp_Object sym = XSYMBOL_WITH_POS (a)->sym;
  eassume (BARE_SYMBOL_P (sym));
  return sym;
}

INLINE Lisp_Object
XSYMBOL_WITH_POS_POS (Lisp_Object a)
{
  return XSYMBOL_WITH_POS (a)->pos;
}

INLINE Lisp_Object
maybe_remove_pos_from_symbol (Lisp_Object x)
{
  return (symbols_with_pos_enabled && SYMBOL_WITH_POS_P (x)
	  ? XSYMBOL_WITH_POS_SYM (x) : x);
}

INLINE struct Lisp_Symbol * ATTRIBUTE_NO_SANITIZE_UNDEFINED
XBARE_SYMBOL (Lisp_Object a)
{
  eassert (BARE_SYMBOL_P (a));
  intptr_t i = (intptr_t) XUNTAG (a, Lisp_Symbol, struct Lisp_Symbol);
  void *p = (char *) lispsym + i;
  igc_check_fwd (p, false);
  return p;
}

INLINE struct Lisp_Symbol * ATTRIBUTE_NO_SANITIZE_UNDEFINED
XSYMBOL (Lisp_Object a)
{
  if (!BARE_SYMBOL_P (a))
    {
      eassume (symbols_with_pos_enabled);
      a = XSYMBOL_WITH_POS_SYM (a);
    }
  return XBARE_SYMBOL (a);
}

/* Internal use only.  */
INLINE Lisp_Object
make_lisp_symbol_internal (struct Lisp_Symbol *sym)
{
  /* GCC 7 x86-64 generates faster code if lispsym is
     cast to char * rather than to intptr_t.
     Do not use eassert here, so that builtin symbols like Qnil compile to
     constants; this is needed for some circa-2024 GCCs even with -O2.  */
  char *symoffset = (char *) ((char *) sym - (char *) lispsym);
  Lisp_Object a = TAG_PTR_INITIALLY (Lisp_Symbol, symoffset);
  return a;
}

INLINE Lisp_Object
make_lisp_symbol (struct Lisp_Symbol *sym)
{
  Lisp_Object a = make_lisp_symbol_internal (sym);
  eassert (XBARE_SYMBOL (a) == sym);
  return a;
}

INLINE Lisp_Object
builtin_lisp_symbol (int index)
{
  return make_lisp_symbol_internal (&lispsym[index]);
}

INLINE bool
c_symbol_p (struct Lisp_Symbol *sym)
{
  char *bp = (char *) lispsym;
  char *sp = (char *) sym;
  if (PTRDIFF_MAX < INTPTR_MAX)
    return bp <= sp && sp < bp + sizeof lispsym;
  else
    {
      ptrdiff_t offset = sp - bp;
      return 0 <= offset && offset < sizeof lispsym;
    }
}

INLINE void
(CHECK_SYMBOL) (Lisp_Object x)
{
  lisp_h_CHECK_SYMBOL (x);
}

/* True if the possibly-unsigned integer I doesn't fit in a fixnum.  */

#define FIXNUM_OVERFLOW_P(i) \
  (! ((0 <= (i) || MOST_NEGATIVE_FIXNUM <= (i)) && (i) <= MOST_POSITIVE_FIXNUM))

#if USE_LSB_TAG

INLINE Lisp_Object
(make_fixnum) (EMACS_INT n)
{
  eassert (!FIXNUM_OVERFLOW_P (n));
  return lisp_h_make_fixnum_wrap (n);
}

INLINE EMACS_INT
(XFIXNUM_RAW) (Lisp_Object a)
{
  return lisp_h_XFIXNUM_RAW (a);
}

INLINE Lisp_Object
make_ufixnum (EMACS_INT n)
{
  eassert (0 <= n && n <= INTMASK);
  return lisp_h_make_fixnum_wrap (n);
}

#else /* ! USE_LSB_TAG */

/* Although compiled only if ! USE_LSB_TAG, the following functions
   also work when USE_LSB_TAG; this is to aid future maintenance when
   the lisp_h_* macros are eventually removed.  */

/* Make a fixnum representing the value of the low order bits of N.  */
INLINE Lisp_Object
make_fixnum (EMACS_INT n)
{
  eassert (! FIXNUM_OVERFLOW_P (n));
  EMACS_INT int0 = Lisp_Int0;
  if (USE_LSB_TAG)
    {
      EMACS_UINT u = n;
      n = u << INTTYPEBITS;
      n += int0;
    }
  else
    {
      n &= INTMASK;
      n += (int0 << VALBITS);
    }
  return XIL (n);
}

/* Extract A's value as a signed integer.  Unlike XFIXNUM, this works
   on any Lisp object, although the resulting integer is useful only
   for things like hashing when A is not a fixnum.  */
INLINE EMACS_INT
XFIXNUM_RAW (Lisp_Object a)
{
  EMACS_INT i = XLI (a);
  if (! USE_LSB_TAG)
    {
      EMACS_UINT u = i;
      i = u << INTTYPEBITS;
    }
  return i >> INTTYPEBITS;
}

INLINE Lisp_Object
make_ufixnum (EMACS_INT n)
{
  eassert (0 <= n && n <= INTMASK);
  EMACS_INT int0 = Lisp_Int0;
  if (USE_LSB_TAG)
    {
      EMACS_UINT u = n;
      n = u << INTTYPEBITS;
      n += int0;
    }
  else
    n += int0 << VALBITS;
  return XIL (n);
}

#endif /* ! USE_LSB_TAG */

INLINE bool
(FIXNUMP) (Lisp_Object x)
{
  return lisp_h_FIXNUMP (x);
}

INLINE EMACS_INT
XFIXNUM (Lisp_Object a)
{
  eassert (FIXNUMP (a));
  return XFIXNUM_RAW (a);
}

/* Extract A's value as an unsigned integer in the range 0..INTMASK.  */
INLINE EMACS_UINT
XUFIXNUM_RAW (Lisp_Object a)
{
  EMACS_UINT i = XLI (a);
  return USE_LSB_TAG ? i >> INTTYPEBITS : i & INTMASK;
}
INLINE EMACS_UINT
XUFIXNUM (Lisp_Object a)
{
  eassert (FIXNUMP (a));
  return XUFIXNUM_RAW (a);
}

/* Return A's hash, which is in the range 0..INTMASK.  */
#ifndef HAVE_MPS
INLINE EMACS_INT
(XHASH) (Lisp_Object a)
{
  return lisp_h_XHASH (a);
}
#endif

/* Like make_fixnum (N), but may be faster.  N must be in nonnegative range.  */
INLINE Lisp_Object
make_fixed_natnum (EMACS_INT n)
{
  eassert (0 <= n && n <= MOST_POSITIVE_FIXNUM);
  EMACS_INT int0 = Lisp_Int0;
  return USE_LSB_TAG ? make_fixnum (n) : XIL (n + (int0 << VALBITS));
}

/* Return true if X and Y are the same object.  */
INLINE bool
(BASE_EQ) (Lisp_Object x, Lisp_Object y)
{
  return lisp_h_BASE_EQ (x, y);
}

/* Return true if X and Y are the same object, reckoning a symbol with
   position as being the same as the bare symbol.  */
INLINE bool
EQ (Lisp_Object x, Lisp_Object y)
{
  return BASE_EQ ((__builtin_expect (symbols_with_pos_enabled, false)
		   && SYMBOL_WITH_POS_P (x) ? XSYMBOL_WITH_POS_SYM (x) : x),
		  (__builtin_expect (symbols_with_pos_enabled, false)
		   && SYMBOL_WITH_POS_P (y) ? XSYMBOL_WITH_POS_SYM (y) : y));
}

INLINE intmax_t
clip_to_bounds (intmax_t lower, intmax_t num, intmax_t upper)
{
  return max (lower, min (num, upper));
}

/* Construct a Lisp_Object from a value or address.  */

INLINE Lisp_Object
make_lisp_ptr (void *ptr, enum Lisp_Type type)
{
  Lisp_Object a = TAG_PTR_INITIALLY (type, ptr);
  eassert (TAGGEDP (a, type) && XUNTAG (a, type, char) == ptr);
  return a;
}

#define XSETINT(a, b) ((a) = make_fixnum (b))
#define XSETFASTINT(a, b) ((a) = make_fixed_natnum (b))
#define XSETCONS(a, b) ((a) = make_lisp_ptr (b, Lisp_Cons))
#define XSETVECTOR(a, b) ((a) = make_lisp_ptr (b, Lisp_Vectorlike))
#define XSETSTRING(a, b) ((a) = make_lisp_ptr (b, Lisp_String))
#define XSETSYMBOL(a, b) ((a) = make_lisp_symbol (b))
#define XSETFLOAT(a, b) ((a) = make_lisp_ptr (b, Lisp_Float))

/* Return a Lisp_Object value that does not correspond to any object.
   This can make some Lisp objects on free lists recognizable in O(1).  */

INLINE Lisp_Object
dead_object (void)
{
  return make_lisp_ptr (NULL, Lisp_String);
}

/* Pseudovector types.  */

#define XSETPVECTYPE(v, code)						\
  ((v)->header.size |= PSEUDOVECTOR_FLAG | ((code) << PSEUDOVECTOR_AREA_BITS))
#define PVECHEADERSIZE(code, lispsize, restsize) \
  (PSEUDOVECTOR_FLAG | ((code) << PSEUDOVECTOR_AREA_BITS) \
   | ((restsize) << PSEUDOVECTOR_SIZE_BITS) | (lispsize))
#define XSETPVECTYPESIZE(v, code, lispsize, restsize)		\
  ((v)->header.size = PVECHEADERSIZE (code, lispsize, restsize))

/* The cast to struct vectorlike_header * avoids aliasing issues.  */
#define XSETPSEUDOVECTOR(a, b, code) \
  XSETTYPED_PSEUDOVECTOR (a, b,					\
			  (XUNTAG (a, Lisp_Vectorlike,		\
				   struct vectorlike_header)	\
			   ->size),				\
			  code)
#define XSETTYPED_PSEUDOVECTOR(a, b, size, code)			\
  (XSETVECTOR (a, b),							\
   eassert ((size & (PSEUDOVECTOR_FLAG | PVEC_TYPE_MASK))		\
	    == (PSEUDOVECTOR_FLAG | (code << PSEUDOVECTOR_AREA_BITS))))

#define XSETWINDOW_CONFIGURATION(a, b) \
  XSETPSEUDOVECTOR (a, b, PVEC_WINDOW_CONFIGURATION)
#define XSETPROCESS(a, b) XSETPSEUDOVECTOR (a, b, PVEC_PROCESS)
#define XSETWINDOW(a, b) XSETPSEUDOVECTOR (a, b, PVEC_WINDOW)
#define XSETTERMINAL(a, b) XSETPSEUDOVECTOR (a, b, PVEC_TERMINAL)
#define XSETSUBR(a, b) XSETPSEUDOVECTOR (a, b, PVEC_SUBR)
#define XSETBUFFER(a, b) XSETPSEUDOVECTOR (a, b, PVEC_BUFFER)
#define XSETCHAR_TABLE(a, b) XSETPSEUDOVECTOR (a, b, PVEC_CHAR_TABLE)
#define XSETBOOL_VECTOR(a, b) XSETPSEUDOVECTOR (a, b, PVEC_BOOL_VECTOR)
#define XSETSUB_CHAR_TABLE(a, b) XSETPSEUDOVECTOR (a, b, PVEC_SUB_CHAR_TABLE)
#define XSETTHREAD(a, b) XSETPSEUDOVECTOR (a, b, PVEC_THREAD)
#define XSETMUTEX(a, b) XSETPSEUDOVECTOR (a, b, PVEC_MUTEX)
#define XSETCONDVAR(a, b) XSETPSEUDOVECTOR (a, b, PVEC_CONDVAR)
#define XSETNATIVE_COMP_UNIT(a, b) XSETPSEUDOVECTOR (a, b, PVEC_NATIVE_COMP_UNIT)
#define XSETPACKAGE(a, b) (XSETPSEUDOVECTOR (a, b, PVEC_PACKAGE))

/* Efficiently convert a pointer to a Lisp object and back.  The
   pointer is represented as a fixnum, so the garbage collector
   does not know about it.  The pointer should not have both Lisp_Int1
   bits set, which makes this conversion inherently unportable.  */

INLINE void *
XFIXNUMPTR (Lisp_Object a)
{
  return XUNTAG (a, Lisp_Int0, char);
}

INLINE Lisp_Object
make_pointer_integer_unsafe (void *p)
{
  Lisp_Object a = TAG_PTR_INITIALLY (Lisp_Int0, p);
  return a;
}

INLINE Lisp_Object
make_pointer_integer (void *p)
{
  Lisp_Object a = make_pointer_integer_unsafe (p);
  eassert (FIXNUMP (a) && XFIXNUMPTR (a) == p);
  return a;
}

/* See the macros in intervals.h.  */

typedef struct interval *INTERVAL;

struct Lisp_Cons
{
  GC_HEADER
  union
  {
    struct
    {
      /* Car of this cons cell.  */
      Lisp_Object car;

      union
      {
	/* Cdr of this cons cell.  */
	Lisp_Object cdr;

	/* Used to chain conses on a free list.  */
	struct Lisp_Cons *chain;
      } u;
    } s;
    GCALIGNED_UNION_MEMBER
  } u;
};
static_assert (GCALIGNED (struct Lisp_Cons));

INLINE bool
(NILP) (Lisp_Object x)
{
  return lisp_h_NILP (x);
}

INLINE bool
(CONSP) (Lisp_Object x)
{
  return lisp_h_CONSP (x);
}

INLINE void
CHECK_CONS (Lisp_Object x)
{
  CHECK_TYPE (CONSP (x), Qconsp, x);
}

INLINE struct Lisp_Cons *
XCONS (Lisp_Object a)
{
  eassert (CONSP (a));
  struct Lisp_Cons *c = XUNTAG (a, Lisp_Cons, struct Lisp_Cons);
  igc_check_fwd (c, false);
  return c;
}

/* Take the car or cdr of something known to be a cons cell.  */
/* The _addr functions shouldn't be used outside of the minimal set
   of code that has to know what a cons cell looks like.  Other code not
   part of the basic lisp implementation should assume that the car and cdr
   fields are not accessible.  (What if we want to switch to
   a copying collector someday?  Cached cons cell field addresses may be
   invalidated at arbitrary points.)  */
INLINE Lisp_Object *
xcar_addr (Lisp_Object c)
{
  return &XCONS (c)->u.s.car;
}
INLINE Lisp_Object *
xcdr_addr (Lisp_Object c)
{
  return &XCONS (c)->u.s.u.cdr;
}

/* Use these from normal code.  */

INLINE Lisp_Object
(XCAR) (Lisp_Object c)
{
  return lisp_h_XCAR (c);
}

INLINE Lisp_Object
(XCDR) (Lisp_Object c)
{
  return lisp_h_XCDR (c);
}

/* Use these to set the fields of a cons cell.

   Note that both arguments may refer to the same object, so 'n'
   should not be read after 'c' is first modified.  */
INLINE void
XSETCAR (Lisp_Object c, Lisp_Object n)
{
  *xcar_addr (c) = n;
}
INLINE void
XSETCDR (Lisp_Object c, Lisp_Object n)
{
  *xcdr_addr (c) = n;
}

/* Take the car or cdr of something whose type is not known.  */
INLINE Lisp_Object
CAR (Lisp_Object c)
{
  if (CONSP (c))
    return XCAR (c);
  if (!NILP (c))
    wrong_type_argument (Qlistp, c);
  return Qnil;
}
INLINE Lisp_Object
CDR (Lisp_Object c)
{
  if (CONSP (c))
    return XCDR (c);
  if (!NILP (c))
    wrong_type_argument (Qlistp, c);
  return Qnil;
}

/* Take the car or cdr of something whose type is not known.  */
INLINE Lisp_Object
CAR_SAFE (Lisp_Object c)
{
  return CONSP (c) ? XCAR (c) : Qnil;
}
INLINE Lisp_Object
CDR_SAFE (Lisp_Object c)
{
  return CONSP (c) ? XCDR (c) : Qnil;
}

#ifdef HAVE_MPS
/* When using MPS, Lisp_String data is actually a pointer to the
   flexible "data" array in this struct. */
struct Lisp_String_Data
{
  GC_HEADER
  unsigned char data[FLEXIBLE_ARRAY_MEMBER];
};
#endif

/* In a string or vector, the sign bit of u.s.size is the gc mark bit.  */

struct Lisp_String
{
  GC_HEADER
  union
  {
    struct
    {
      /* Number of characters in string; MSB is used as the mark bit.  */
      ptrdiff_t size;
      /* If nonnegative, number of bytes in the string (which is multibyte).
	 If negative, the string is unibyte:
	 -1 for data normally allocated
	 -2 for data in rodata (C string constants)
	 -3 for data that must be immovable (used for bytecode)  */
      ptrdiff_t size_byte;

      INTERVAL intervals;	/* Text properties in this string.  */
      unsigned char *data;
    } s;
    struct Lisp_String *next;
    GCALIGNED_UNION_MEMBER
  } u;
};
static_assert (GCALIGNED (struct Lisp_String));

INLINE bool
STRINGP (Lisp_Object x)
{
  return TAGGEDP (x, Lisp_String);
}

INLINE void
CHECK_STRING (Lisp_Object x)
{
  CHECK_TYPE (STRINGP (x), Qstringp, x);
}

INLINE struct Lisp_String *
XSTRING (Lisp_Object a)
{
  eassert (STRINGP (a));
  struct Lisp_String *s = XUNTAG (a, Lisp_String, struct Lisp_String);
  igc_check_fwd (s, false);
  return s;
}

/* True if STR is a multibyte string.  */
INLINE bool
STRING_MULTIBYTE (Lisp_Object str)
{
  return 0 <= XSTRING (str)->u.s.size_byte;
}

/* An upper bound on the number of bytes in a Lisp string, not
   counting the terminating null.  This a tight enough bound to
   prevent integer overflow errors that would otherwise occur during
   string size calculations.  A string cannot contain more bytes than
   a fixnum can represent, nor can it be so long that C pointer
   arithmetic stops working on the string plus its terminating null.
   Although the actual size limit (see STRING_BYTES_MAX in alloc.c)
   may be a bit smaller than STRING_BYTES_BOUND, calculating it here
   would expose alloc.c internal details that we'd rather keep
   private.

   This is a macro for use in static initializers.  The cast to
   ptrdiff_t ensures that the macro is signed.  */
#define STRING_BYTES_BOUND  \
  ((ptrdiff_t) min (MOST_POSITIVE_FIXNUM, min (SIZE_MAX, PTRDIFF_MAX) - 1))

/* Mark STR as a unibyte string.  */
#define STRING_SET_UNIBYTE(STR)				\
  do {							\
    if (XSTRING (STR)->u.s.size == 0)			\
      (STR) = empty_unibyte_string;			\
    else						\
      XSTRING (STR)->u.s.size_byte = -1;		\
  } while (false)

/* Mark STR as a multibyte string.  Assure that STR contains only
   ASCII characters in advance.  */
INLINE void
STRING_SET_MULTIBYTE (Lisp_Object str)
{
  /* The 0-length strings are unique&shared so we can't modify them.  */
  eassert (XSTRING (str)->u.s.size > 0);
  XSTRING (str)->u.s.size_byte = XSTRING (str)->u.s.size;
}

/* Convenience functions for dealing with Lisp strings.  */

/* WARNING: Use the 'char *' pointers to string data with care in code
   that could GC: GC can relocate string data, invalidating such
   pointers.  It is best to use string character or byte index
   instead, delaying the access through SDATA/SSDATA pointers to the
   latest possible moment.  If you must use the 'char *' pointers
   (e.g., for speed), be sure to adjust them after any call that could
   potentially GC.  */

INLINE unsigned char *
SDATA (Lisp_Object string)
{
  return XSTRING (string)->u.s.data;
}
INLINE char *
SSDATA (Lisp_Object string)
{
  /* Avoid "differ in sign" warnings.  */
  return (char *) SDATA (string);
}
INLINE unsigned char
SREF (Lisp_Object string, ptrdiff_t index)
{
  return SDATA (string)[index];
}
INLINE void
SSET (Lisp_Object string, ptrdiff_t index, unsigned char new)
{
  SDATA (string)[index] = new;
}
INLINE ptrdiff_t
SCHARS (Lisp_Object string)
{
  ptrdiff_t nchars = XSTRING (string)->u.s.size;
  eassume (0 <= nchars);
  return nchars;
}

#ifdef GC_CHECK_STRING_BYTES
extern ptrdiff_t string_bytes (struct Lisp_String *);
#endif
INLINE ptrdiff_t
STRING_BYTES (struct Lisp_String *s)
{
#if defined GC_CHECK_STRING_BYTES && !defined HAVE_MPS
  ptrdiff_t nbytes = string_bytes (s);
#else
  ptrdiff_t nbytes = s->u.s.size_byte < 0 ? s->u.s.size : s->u.s.size_byte;
#endif
  eassume (0 <= nbytes);
  return nbytes;
}

INLINE ptrdiff_t
SBYTES (Lisp_Object string)
{
  return STRING_BYTES (XSTRING (string));
}
INLINE void
STRING_SET_CHARS (Lisp_Object string, ptrdiff_t newsize)
{
  /* This function cannot change the size of data allocated for the
     string when it was created.  */
  eassert (STRING_MULTIBYTE (string)
	   ? 0 <= newsize && newsize <= SBYTES (string)
	   : newsize == SCHARS (string));
  XSTRING (string)->u.s.size = newsize;
}

INLINE void
CHECK_STRING_NULL_BYTES (Lisp_Object string)
{
  CHECK_TYPE (memchr (SSDATA (string), '\0', SBYTES (string)) == NULL,
	      Qfilenamep, string);
}

/* True if STR is immovable (whose data won't move during GC).  */
INLINE bool
string_immovable_p (Lisp_Object str)
{
  return XSTRING (str)->u.s.size_byte == -3;
}

/* A regular vector is just a header plus an array of Lisp_Objects.  */

struct Lisp_Vector
  {
    struct vectorlike_header header;
    Lisp_Object contents[FLEXIBLE_ARRAY_MEMBER];
  } GCALIGNED_STRUCT;

INLINE bool
(VECTORLIKEP) (Lisp_Object x)
{
  return lisp_h_VECTORLIKEP (x);
}

INLINE struct Lisp_Vector *
XVECTOR (Lisp_Object a)
{
  eassert (VECTORLIKEP (a));
  struct Lisp_Vector *v = XUNTAG (a, Lisp_Vectorlike, struct Lisp_Vector);
  igc_check_fwd (v, true);
  return v;
}

INLINE ptrdiff_t
ASIZE (Lisp_Object array)
{
  ptrdiff_t size = XVECTOR (array)->header.size;
  eassume (0 <= size);
  return size;
}

INLINE ptrdiff_t
gc_asize (Lisp_Object array)
{
  /* Like ASIZE, but also can be used in the garbage collector.  */
  return XVECTOR (array)->header.size & ~ARRAY_MARK_FLAG;
}

INLINE ptrdiff_t
PVSIZE (Lisp_Object pv)
{
  return ASIZE (pv) & PSEUDOVECTOR_SIZE_MASK;
}

INLINE bool
VECTORP (Lisp_Object x)
{
  return VECTORLIKEP (x) && ! (ASIZE (x) & PSEUDOVECTOR_FLAG);
}

INLINE void
CHECK_VECTOR (Lisp_Object x)
{
  CHECK_TYPE (VECTORP (x), Qvectorp, x);
}


/* A pseudovector is like a vector, but has other non-Lisp components.  */

INLINE enum pvec_type
PSEUDOVECTOR_TYPE (const struct Lisp_Vector *v)
{
  ptrdiff_t size = v->header.size;
  return (size & PSEUDOVECTOR_FLAG
          ? (size & PVEC_TYPE_MASK) >> PSEUDOVECTOR_AREA_BITS
          : PVEC_NORMAL_VECTOR);
}

/* Can't be used with PVEC_NORMAL_VECTOR.  */
INLINE bool
PSEUDOVECTOR_TYPEP (const struct vectorlike_header *a, enum pvec_type code)
{
  /* We don't use PSEUDOVECTOR_TYPE here so as to avoid a shift
   * operation when `code' is known.  */
  return ((a->size & (PSEUDOVECTOR_FLAG | PVEC_TYPE_MASK))
	  == (PSEUDOVECTOR_FLAG | (code << PSEUDOVECTOR_AREA_BITS)));
}

/* A boolvector is a kind of vectorlike, with contents like a string.  */

struct Lisp_Bool_Vector
  {
    /* HEADER.SIZE is the vector's size field.  It doesn't have the real size,
       just the subtype information.  */
    struct vectorlike_header header;
    /* The size in bits; at most BOOL_VECTOR_LENGTH_MAX.  */
    EMACS_INT size;
    /* The actual bits, packed into bytes.
       Zeros fill out the last word if needed.
       The bits are in little-endian order in the bytes, and
       the bytes are in little-endian order in the words.  */
    bits_word data[FLEXIBLE_ARRAY_MEMBER];
  } GCALIGNED_STRUCT;

/* Some handy constants for calculating sizes
   and offsets, mostly of vectorlike objects.

   The garbage collector assumes that the initial part of any struct
   that starts with a struct vectorlike_header followed by N
   Lisp_Objects (some possibly in arrays and/or a trailing flexible
   array) will be laid out like a struct Lisp_Vector with N
   Lisp_Objects.  This assumption is true in practice on known Emacs
   targets even though the C standard does not guarantee it.  This
   header contains a few sanity checks that should suffice to detect
   violations of this assumption on plausible practical hosts.  */

enum
  {
    header_size = offsetof (struct Lisp_Vector, contents),
    bool_header_size = offsetof (struct Lisp_Bool_Vector, data),
    word_size = sizeof (Lisp_Object)
  };

/* A bool vector's length must be a fixnum for XFIXNUM (Flength (...)).
   Also, it is limited object size, which must fit in both ptrdiff_t and
   size_t including header overhead and trailing alignment.  */
#define BOOL_VECTOR_LENGTH_MAX \
  min (MOST_POSITIVE_FIXNUM, \
       ((INT_MULTIPLY_OVERFLOW (min (PTRDIFF_MAX, SIZE_MAX) - bool_header_size,\
				(EMACS_INT) BOOL_VECTOR_BITS_PER_CHAR) \
	 ? EMACS_INT_MAX \
	 : ((min (PTRDIFF_MAX, SIZE_MAX) - bool_header_size) \
	    * (EMACS_INT) BOOL_VECTOR_BITS_PER_CHAR)) \
	- (BITS_PER_BITS_WORD - 1)))

/* The number of data words and bytes in a bool vector with SIZE bits.  */

INLINE EMACS_INT
bool_vector_words (EMACS_INT size)
{
  eassume (0 <= size && size <= EMACS_INT_MAX - (BITS_PER_BITS_WORD - 1));
  return (size + (BITS_PER_BITS_WORD - 1)) / BITS_PER_BITS_WORD;
}

INLINE EMACS_INT
bool_vector_bytes (EMACS_INT size)
{
  eassume (0 <= size && size <= EMACS_INT_MAX - (BITS_PER_BITS_WORD - 1));
  return (size + (BOOL_VECTOR_BITS_PER_CHAR - 1)) / BOOL_VECTOR_BITS_PER_CHAR;
}

INLINE bits_word
bits_word_to_host_endian (bits_word val)
{
#ifndef WORDS_BIGENDIAN
  return val;
#else
  if (BITS_WORD_MAX >> 31 == 1)
    return bswap_32 (val);
  if (BITS_WORD_MAX >> 31 >> 31 >> 1 == 1)
    return bswap_64 (val);
  {
    int i;
    bits_word r = 0;
    for (i = 0; i < sizeof val; i++)
      {
	r = ((r << 1 << (CHAR_BIT - 1))
	     | (val & ((1u << 1 << (CHAR_BIT - 1)) - 1)));
	val = val >> 1 >> (CHAR_BIT - 1);
      }
    return r;
  }
#endif
}

INLINE bool
BOOL_VECTOR_P (Lisp_Object a)
{
  return PSEUDOVECTORP (a, PVEC_BOOL_VECTOR);
}

INLINE void
CHECK_BOOL_VECTOR (Lisp_Object x)
{
  CHECK_TYPE (BOOL_VECTOR_P (x), Qbool_vector_p, x);
}

INLINE struct Lisp_Bool_Vector *
XBOOL_VECTOR (Lisp_Object a)
{
  eassert (BOOL_VECTOR_P (a));
  struct Lisp_Bool_Vector *v
    = XUNTAG (a, Lisp_Vectorlike, struct Lisp_Bool_Vector);
  igc_check_fwd (v, true);
  return v;
}

INLINE EMACS_INT
bool_vector_size (Lisp_Object a)
{
  EMACS_INT size = XBOOL_VECTOR (a)->size;
  eassume (0 <= size);
  return size;
}

INLINE bits_word *
bool_vector_data (Lisp_Object a)
{
  return XBOOL_VECTOR (a)->data;
}

INLINE unsigned char *
bool_vector_uchar_data (Lisp_Object a)
{
  return (unsigned char *) bool_vector_data (a);
}

/* True if A's Ith bit is set.  */

INLINE bool
bool_vector_bitref (Lisp_Object a, EMACS_INT i)
{
  eassume (0 <= i);
  eassert (i < bool_vector_size (a));
  return !! (bool_vector_uchar_data (a)[i / BOOL_VECTOR_BITS_PER_CHAR]
	     & (1 << (i % BOOL_VECTOR_BITS_PER_CHAR)));
}

INLINE Lisp_Object
bool_vector_ref (Lisp_Object a, EMACS_INT i)
{
  return bool_vector_bitref (a, i) ? Qt : Qnil;
}

/* Set A's Ith bit to B.  */

INLINE void
bool_vector_set (Lisp_Object a, EMACS_INT i, bool b)
{
  eassume (0 <= i);
  eassert (i < bool_vector_size (a));

  unsigned char *addr
    = &bool_vector_uchar_data (a)[i / BOOL_VECTOR_BITS_PER_CHAR];
  if (b)
    *addr |= 1 << (i % BOOL_VECTOR_BITS_PER_CHAR);
  else
    *addr &= ~ (1 << (i % BOOL_VECTOR_BITS_PER_CHAR));
}

/* Conveniences for dealing with Lisp arrays.  */

INLINE Lisp_Object
AREF (Lisp_Object array, ptrdiff_t idx)
{
  eassert (0 <= idx && idx < gc_asize (array));
  return XVECTOR (array)->contents[idx];
}

INLINE Lisp_Object *
aref_addr (Lisp_Object array, ptrdiff_t idx)
{
  eassert (0 <= idx && idx <= gc_asize (array));
  return & XVECTOR (array)->contents[idx];
}

INLINE void
ASET (Lisp_Object array, ptrdiff_t idx, Lisp_Object val)
{
  eassert (0 <= idx && idx < ASIZE (array));
  XVECTOR (array)->contents[idx] = val;
}

INLINE void
gc_aset (Lisp_Object array, ptrdiff_t idx, Lisp_Object val)
{
  /* Like ASET, but also can be used in the garbage collector:
     sweep_weak_table calls set_hash_key etc. while the table is marked.  */
  eassert (0 <= idx && idx < gc_asize (array));
  XVECTOR (array)->contents[idx] = val;
}

/* True, since Qnil's representation is zero.  Every place in the code
   that assumes Qnil is zero should static_assert (NIL_IS_ZERO), to make
   it easy to find such assumptions later if we change Qnil to be
   nonzero.  Test iQnil and Lisp_Symbol instead of Qnil directly, since
   the latter is not suitable for use in an integer constant
   expression.  */
enum { NIL_IS_ZERO = iQnil == 0 && Lisp_Symbol == 0 };

/* Clear the object addressed by P, with size NBYTES, so that all its
   bytes are zero and all its Lisp values are nil.  */
INLINE void
memclear (void *p, ptrdiff_t nbytes)
{
  eassert (0 <= nbytes);
  static_assert (NIL_IS_ZERO);
  /* Since Qnil is zero, memset suffices.  */
  memset (p, 0, nbytes);
}

/* If a struct is made to look like a vector, this macro returns the length
   of the shortest vector that would hold that struct.  */

#define VECSIZE(type)						\
  ((sizeof (type) - header_size + word_size - 1) / word_size)

/* Like VECSIZE, but used when the pseudo-vector has non-Lisp_Object fields
   at the end and we need to compute the number of Lisp_Object fields (the
   ones that the GC needs to trace).  */

#define PSEUDOVECSIZE(type, lastlispfield)				\
  (offsetof (type, lastlispfield) + word_size < header_size		\
   ? 0 : (offsetof (type, lastlispfield) + word_size - header_size) / word_size)

/* True iff C is an ASCII character.  */
INLINE bool
ASCII_CHAR_P (intmax_t c)
{
  return 0 <= c && c < 0x80;
}

/* A char-table is a kind of vectorlike, with contents like a vector,
   but with a few additional slots.  For some purposes, it makes sense
   to handle a char-table as type 'struct Lisp_Vector'.  An element of
   a char-table can be any Lisp object, but if it is a sub-char-table,
   we treat it as a table that contains information of a specific
   range of characters.  A sub-char-table is like a vector, but with
   two integer fields between the header and Lisp data, which means
   that it has to be marked with some precautions (see mark_char_table
   in alloc.c).  A sub-char-table appears in an element of a char-table.  */

enum CHARTAB_SIZE_BITS
  {
    CHARTAB_SIZE_BITS_0 = 6,
    CHARTAB_SIZE_BITS_1 = 4,
    CHARTAB_SIZE_BITS_2 = 5,
    CHARTAB_SIZE_BITS_3 = 7
  };

extern const int chartab_size[4];

struct Lisp_Char_Table
  {
    /* HEADER.SIZE is the vector's size field, which also holds the
       pseudovector type information.  It holds the size, too.
       The size counts the defalt, parent, purpose, ascii,
       contents, and extras slots.  */
    struct vectorlike_header header;

    /* This holds the default value, which is used whenever the value
       for a specific character is nil.  */
    Lisp_Object defalt;

    /* This points to another char table, from which we inherit when the
       value for a specific character is nil.  The `defalt' slot takes
       precedence over this.  */
    Lisp_Object parent;

    /* This is a symbol which says what kind of use this char-table is
       meant for.  */
    Lisp_Object purpose;

    /* The bottom sub char-table for characters in the range 0..127.  It
       is nil if no ASCII character has a specific value.  */
    Lisp_Object ascii;

    Lisp_Object contents[(1 << CHARTAB_SIZE_BITS_0)];

    /* These hold additional data.  It is a vector.  */
    Lisp_Object extras[FLEXIBLE_ARRAY_MEMBER];
  } GCALIGNED_STRUCT;

INLINE bool
CHAR_TABLE_P (Lisp_Object a)
{
  return PSEUDOVECTORP (a, PVEC_CHAR_TABLE);
}

INLINE struct Lisp_Char_Table *
XCHAR_TABLE (Lisp_Object a)
{
  eassert (CHAR_TABLE_P (a));
  struct Lisp_Char_Table *t = XUNTAG (a, Lisp_Vectorlike, struct Lisp_Char_Table);
  igc_check_fwd (t, true);
  return t;
}

struct Lisp_Sub_Char_Table
  {
    /* HEADER.SIZE is the vector's size field, which also holds the
       pseudovector type information.  It holds the size, too.  */
    struct vectorlike_header header;

    /* Depth of this sub char-table.  It should be 1, 2, or 3.  A sub
       char-table of depth 1 contains 16 elements, and each element
       covers 4096 (128*32) characters.  A sub char-table of depth 2
       contains 32 elements, and each element covers 128 characters.  A
       sub char-table of depth 3 contains 128 elements, and each element
       is for one character.  */
    int depth;

    /* Minimum character covered by the sub char-table.  */
    int min_char;

    /* Use set_sub_char_table_contents to set this.  */
    Lisp_Object contents[FLEXIBLE_ARRAY_MEMBER];
  } GCALIGNED_STRUCT;

INLINE bool
SUB_CHAR_TABLE_P (Lisp_Object a)
{
  return PSEUDOVECTORP (a, PVEC_SUB_CHAR_TABLE);
}

INLINE struct Lisp_Sub_Char_Table *
XSUB_CHAR_TABLE (Lisp_Object a)
{
  eassert (SUB_CHAR_TABLE_P (a));
  return XUNTAG (a, Lisp_Vectorlike, struct Lisp_Sub_Char_Table);
}

INLINE Lisp_Object
CHAR_TABLE_REF_ASCII (Lisp_Object ct, ptrdiff_t idx)
{
  for (struct Lisp_Char_Table *tbl = XCHAR_TABLE (ct); ;
       tbl = XCHAR_TABLE (tbl->parent))
    {
      Lisp_Object val = (SUB_CHAR_TABLE_P (tbl->ascii)
			 ? XSUB_CHAR_TABLE (tbl->ascii)->contents[idx]
			 : tbl->ascii);
      if (NILP (val))
	val = tbl->defalt;
      if (!NILP (val) || NILP (tbl->parent))
	return val;
    }
}

/* Almost equivalent to Faref (CT, IDX) with optimization for ASCII
   characters.  Does not check validity of CT.  */
INLINE Lisp_Object
CHAR_TABLE_REF (Lisp_Object ct, int idx)
{
  return (ASCII_CHAR_P (idx)
	  ? CHAR_TABLE_REF_ASCII (ct, idx)
	  : char_table_ref (ct, idx));
}

/* Equivalent to Faset (CT, IDX, VAL) with optimization for ASCII and
   8-bit European characters.  Does not check validity of CT.  */
INLINE void
CHAR_TABLE_SET (Lisp_Object ct, int idx, Lisp_Object val)
{
  if (ASCII_CHAR_P (idx) && SUB_CHAR_TABLE_P (XCHAR_TABLE (ct)->ascii))
    set_sub_char_table_contents (XCHAR_TABLE (ct)->ascii, idx, val);
  else
    char_table_set (ct, idx, val);
}

#include "comp.h"

/* This structure describes a built-in function.
   It is generated by the DEFUN macro only.
   defsubr makes it into a Lisp object.  */

struct Lisp_Subr
  {
    struct vectorlike_header header;
    union {
      Lisp_Object (*a0) (void);
      Lisp_Object (*a1) (Lisp_Object);
      Lisp_Object (*a2) (Lisp_Object, Lisp_Object);
      Lisp_Object (*a3) (Lisp_Object, Lisp_Object, Lisp_Object);
      Lisp_Object (*a4) (Lisp_Object, Lisp_Object, Lisp_Object, Lisp_Object);
      Lisp_Object (*a5) (Lisp_Object, Lisp_Object, Lisp_Object, Lisp_Object, Lisp_Object);
      Lisp_Object (*a6) (Lisp_Object, Lisp_Object, Lisp_Object, Lisp_Object, Lisp_Object, Lisp_Object);
      Lisp_Object (*a7) (Lisp_Object, Lisp_Object, Lisp_Object, Lisp_Object, Lisp_Object, Lisp_Object, Lisp_Object);
      Lisp_Object (*a8) (Lisp_Object, Lisp_Object, Lisp_Object, Lisp_Object, Lisp_Object, Lisp_Object, Lisp_Object, Lisp_Object);
      Lisp_Object (*aUNEVALLED) (Lisp_Object args);
      Lisp_Object (*aMANY) (ptrdiff_t, Lisp_Object *);
    } function;
    short min_args, max_args;
    const char *symbol_name;
    union {
      const char *string;
      Lisp_Object native;
    } intspec;
    Lisp_Object command_modes;
    /* Positive values: offset into etc/DOC.  Negative values: one's
       complement of index into the native comp unit's vector of
       documentation strings.  */
    EMACS_INT doc;
#ifdef HAVE_NATIVE_COMP
    Lisp_Object native_comp_u;
    char *native_c_name;
    Lisp_Object lambda_list;
    Lisp_Object type;
#endif
  } GCALIGNED_STRUCT;
union Aligned_Lisp_Subr
  {
    struct Lisp_Subr s;
    GCALIGNED_UNION_MEMBER
  };
static_assert (GCALIGNED (union Aligned_Lisp_Subr));

INLINE bool
SUBRP (Lisp_Object a)
{
  return PSEUDOVECTORP (a, PVEC_SUBR);
}

INLINE struct Lisp_Subr *
XSUBR (Lisp_Object a)
{
  eassert (SUBRP (a));
  return &XUNTAG (a, Lisp_Vectorlike, union Aligned_Lisp_Subr)->s;
}


/************************************************************************
                               Packages
************************************************************************/

struct Lisp_Package
{
  struct vectorlike_header header;

  /* The package name, a string.  */
  Lisp_Object name;

  /* Package nicknames, a List of strings.  */
  Lisp_Object nicknames;

  /* Package-local nicknames, an alist of (NICKNAME . PACKAGE).  */
  Lisp_Object local_nicknames;

  /* List of package objects for the packages used by this
     package.  */
  Lisp_Object use_list;

  /* T means the package is locked, i.e. no symbols can be added to it.  */
  Lisp_Object lock;

  /* List of shadowing symbols.  */
  Lisp_Object shadowing_symbols;

  /* Hash table mapping of symbols present in this package.  This maps
     symbols present in the package to their accessibility, one of
     :internal or :external.  */
  Lisp_Object symbols;

} GCALIGNED_STRUCT;

union Aligned_Lisp_Package
{
  struct Lisp_Package s;
  GCALIGNED_UNION_MEMBER
};

verify (GCALIGNED (union Aligned_Lisp_Package));

INLINE bool
PACKAGEP (Lisp_Object a)
{
  return PSEUDOVECTORP (a, PVEC_PACKAGE);
}

INLINE void
CHECK_PACKAGE (Lisp_Object x)
{
  CHECK_TYPE (PACKAGEP (x), Qpackagep, x);
}

INLINE struct Lisp_Package *
XPACKAGE (Lisp_Object a)
{
  eassert (PACKAGEP (a));
  return &XUNTAG (a, Lisp_Vectorlike, union Aligned_Lisp_Package)->s;
}

INLINE Lisp_Object
PACKAGE_SYMBOLS (Lisp_Object package)
{
  return XPACKAGE (package)->symbols;
}

INLINE Lisp_Object
PACKAGE_NAMEX (Lisp_Object package)
{
  return XPACKAGE (package)->name;
}

INLINE Lisp_Object
PACKAGE_USE_LIST (Lisp_Object package)
{
  return XPACKAGE (package)->use_list;
}

extern void init_pkg_once (void);
extern void init_pkg (void);
extern void syms_of_pkg (void);
extern Lisp_Object pkg_qualified_symbol (Lisp_Object name, Lisp_Object package, bool external);
extern _Noreturn void pkg_error (const char *fmt, ...) ATTRIBUTE_FORMAT_PRINTF (1, 0);
extern Lisp_Object pkg_unqualified_symbol (Lisp_Object name);
extern bool pkg_keywordp (Lisp_Object obj);
extern Lisp_Object pkg_define_symbol (Lisp_Object sym, Lisp_Object package);
extern Lisp_Object pkg_intern_symbol (Lisp_Object sym, Lisp_Object package, Lisp_Object *status);
extern Lisp_Object pkg_emacs_intern (Lisp_Object name, Lisp_Object package);
extern Lisp_Object pkg_emacs_intern_soft (Lisp_Object name, Lisp_Object package);
extern Lisp_Object pkg_emacs_unintern (Lisp_Object name, Lisp_Object package);
extern Lisp_Object pkg_emacs_mapatoms (Lisp_Object fn, Lisp_Object package);
extern Lisp_Object pkg_lookup_non_keyword_c_string (const char *ptr, ptrdiff_t nchars, ptrdiff_t nbytes);
extern Lisp_Object pkg_intern_maybe_keyword (Lisp_Object name);
extern void pkg_break (void);
extern void pkg_define_builtin_symbols (void);
extern void pkg_map_symbols_c_fn (void (*fn) (Lisp_Object, Lisp_Object), Lisp_Object arg);
extern Lisp_Object pkg_find_package (Lisp_Object name);
extern Lisp_Object pkg_find_symbol (Lisp_Object name, Lisp_Object package, Lisp_Object *status);
extern void pkg_in_emacs_package (void);
extern Lisp_Object pkg_symbol_completion_string (Lisp_Object sym, Lisp_Object status);
extern Lisp_Object pkg_strip_package_prefix (Lisp_Object string, Lisp_Object package);
extern Lisp_Object pkg_local_nickname (Lisp_Object package);


/* Return whether a value might be a valid docstring.
   Used to distinguish the presence of non-docstring in the docstring slot,
   as in the case of OClosures.  */
INLINE bool
VALID_DOCSTRING_P (Lisp_Object doc)
{
  return FIXNUMP (doc) || STRINGP (doc)
         || (CONSP (doc) && STRINGP (XCAR (doc)) && FIXNUMP (XCDR (doc)));
}

enum char_table_specials
  {
    /* This is the number of slots that every char table must have.  This
       counts the ordinary slots and the top, defalt, parent, and purpose
       slots.  */
    CHAR_TABLE_STANDARD_SLOTS
      = (PSEUDOVECSIZE (struct Lisp_Char_Table, contents) - 1
	 + (1 << CHARTAB_SIZE_BITS_0)),

    /* This is the index of the first Lisp_Object field in Lisp_Sub_Char_Table
       when the latter is treated as an ordinary Lisp_Vector.  */
    SUB_CHAR_TABLE_OFFSET
      = PSEUDOVECSIZE (struct Lisp_Sub_Char_Table, contents) - 1
  };

/* Sanity-check pseudovector layout.  */
static_assert (offsetof (struct Lisp_Char_Table, defalt) == header_size);
static_assert (offsetof (struct Lisp_Char_Table, extras)
	       == header_size + CHAR_TABLE_STANDARD_SLOTS * sizeof (Lisp_Object));
static_assert (offsetof (struct Lisp_Sub_Char_Table, contents)
	       == header_size + SUB_CHAR_TABLE_OFFSET * sizeof (Lisp_Object));

/* Return the number of "extra" slots in the char table CT.  */

INLINE int
CHAR_TABLE_EXTRA_SLOTS (struct Lisp_Char_Table *ct)
{
  return ((ct->header.size & PSEUDOVECTOR_SIZE_MASK)
	  - CHAR_TABLE_STANDARD_SLOTS);
}


/* Save and restore the instruction and environment pointers,
   without affecting the signal mask.  */

#ifdef HAVE__SETJMP
typedef jmp_buf sys_jmp_buf;
# define sys_setjmp(j) _setjmp (j)
# define sys_longjmp(j, v) _longjmp (j, v)
#elif defined HAVE_SIGSETJMP
typedef sigjmp_buf sys_jmp_buf;
# define sys_setjmp(j) sigsetjmp (j, 0)
# define sys_longjmp(j, v) siglongjmp (j, v)
#else
/* A platform that uses neither _longjmp nor siglongjmp; assume
   longjmp does not affect the sigmask.  */
typedef jmp_buf sys_jmp_buf;
# define sys_setjmp(j) setjmp (j)
# define sys_longjmp(j, v) longjmp (j, v)
#endif

#include "thread.h"

/***********************************************************************
			       Symbols
 ***********************************************************************/

/* Value is name of symbol.  */

INLINE Lisp_Object
SYMBOL_VAL (struct Lisp_Symbol *sym)
{
  eassert (sym->u.s.redirect == SYMBOL_PLAINVAL);
  return sym->u.s.val.value;
}

INLINE struct Lisp_Symbol *
SYMBOL_ALIAS (struct Lisp_Symbol *sym)
{
  eassume (sym->u.s.redirect == SYMBOL_VARALIAS && sym->u.s.val.alias);
  return sym->u.s.val.alias;
}
INLINE struct Lisp_Buffer_Local_Value *
SYMBOL_BLV (struct Lisp_Symbol *sym)
{
  eassume (sym->u.s.redirect == SYMBOL_LOCALIZED && sym->u.s.val.blv);
  return sym->u.s.val.blv;
}
INLINE lispfwd
SYMBOL_FWD (struct Lisp_Symbol *sym)
{
  eassume (sym->u.s.redirect == SYMBOL_FORWARDED && sym->u.s.val.fwd);
  return sym->u.s.val.fwd;
}

INLINE void
SET_SYMBOL_VAL (struct Lisp_Symbol *sym, Lisp_Object v)
{
  eassert (sym->u.s.redirect == SYMBOL_PLAINVAL);
  sym->u.s.val.value = v;
}

INLINE void
SET_SYMBOL_ALIAS (struct Lisp_Symbol *sym, struct Lisp_Symbol *v)
{
  eassume (sym->u.s.redirect == SYMBOL_VARALIAS && v);
  sym->u.s.val.alias = v;
}
INLINE void
SET_SYMBOL_BLV (struct Lisp_Symbol *sym, struct Lisp_Buffer_Local_Value *v)
{
  eassume (sym->u.s.redirect == SYMBOL_LOCALIZED && v);
  sym->u.s.val.blv = v;
}
INLINE void
SET_SYMBOL_FWD (struct Lisp_Symbol *sym, lispfwd fwd)
{
  eassume (sym->u.s.redirect == SYMBOL_FORWARDED && fwd);
  sym->u.s.val.fwd = fwd;
}

INLINE Lisp_Object
SYMBOL_NAME (Lisp_Object sym)
{
  return XSYMBOL (sym)->u.s.name;
}

INLINE Lisp_Object
SYMBOL_PACKAGE (Lisp_Object sym)
{
  return XSYMBOL (sym)->u.s.package;
}

INLINE bool
SYMBOL_KEYWORD_P (Lisp_Object sym)
{
  return EQ (XSYMBOL (sym)->u.s.package, Vkeyword_package);
}

INLINE Lisp_Object
LISP_SYMBOL_NAME (Lisp_Object sym)
{
  if (SYMBOL_KEYWORD_P (sym))
    return Fsymbol_name (sym);
  return SYMBOL_NAME (sym);
}

/* Value is non-zero if symbol cannot be changed through a simple set,
   i.e. it's a constant (e.g. nil, t, :keywords), or it has some
   watching functions.  */

INLINE int
(SYMBOL_TRAPPED_WRITE_P) (Lisp_Object sym)
{
  return lisp_h_SYMBOL_TRAPPED_WRITE_P (sym);
}

/* Value is non-zero if symbol cannot be changed at all, i.e. it's a
   constant (e.g. nil, t, :keywords).  Code that actually wants to
   write to SYM, should also check whether there are any watching
   functions.  */

INLINE int
(SYMBOL_CONSTANT_P) (Lisp_Object sym)
{
  return lisp_h_SYMBOL_CONSTANT_P (sym);
}

/* Placeholder for make-docfile to process.  The actual symbol
   definition is done by lread.c's define_symbol.  */
#define DEFSYM(sym, name) /* empty */


/***********************************************************************
			     Hash Tables
 ***********************************************************************/

/* The structure of a Lisp hash table.  */

struct Lisp_Weak_Hash_Table;
struct Lisp_Hash_Table;
struct hash_impl;

/* The type of a hash value stored in the table.
   It's unsigned and a subtype of EMACS_UINT.  */
typedef unsigned int hash_hash_t;

typedef enum hash_table_std_test_t {
  Test_eql,
  Test_eq,
  Test_equal,
  Test_string_equal,
} hash_table_std_test_t;

struct hash_table_test
{
  /* C function to compute hash code.  */
  hash_hash_t (*hashfn) (Lisp_Object, struct Lisp_Hash_Table *);

  /* C function to compare two keys.  */
  Lisp_Object (*cmpfn) (Lisp_Object, Lisp_Object, struct Lisp_Hash_Table *);

  /* User-supplied hash function, or nil.  */
  Lisp_Object user_hash_function;

  /* User-supplied key comparison function, or nil.  */
  Lisp_Object user_cmp_function;

  /* Function used to compare keys; always a bare symbol.  */
  Lisp_Object name;
};

typedef enum hash_table_weakness_t {
  Weak_None,		 /* No weak references.  */
  Weak_Key,		 /* Reference to key is weak.  */
  Weak_Value,		 /* Reference to value is weak.  */
  Weak_Key_Or_Value,	 /* References to key or value are weak:
			    element kept as long as strong reference to
			    either key or value remains.  */
  Weak_Key_And_Value,	 /* References to key and value are weak:
			    element kept as long as strong references to
			    both key and value remain.  */
} hash_table_weakness_t;

/* The type of a hash table index, both for table indices and index
   (hash) indices.  It's signed and a subtype of ptrdiff_t.  */
typedef int32_t hash_idx_t;

/* The reason for this unusual structure is an MPS peculiarity on 32-bit x86 systems. */
struct Lisp_Weak_Hash_Table_Entry
{
  EMACS_UINT intptr; /* must be an MPS base pointer */
  Lisp_Object fixnum; /* a fixnum indicating the tag, or just a fixnum */
};

extern Lisp_Object weak_hash_table_entry (struct Lisp_Weak_Hash_Table_Entry entry);
extern struct Lisp_Weak_Hash_Table_Entry make_weak_hash_table_entry (Lisp_Object);

struct Lisp_Weak_Hash_Table_Strong_Part
{
  GC_HEADER
  Lisp_Object index_bits;
  Lisp_Object next_free;
  Lisp_Object table_size;
  struct Lisp_Weak_Hash_Table_Weak_Part *weak;
  const struct hash_table_test *test;
  struct Lisp_Weak_Hash_Table_Entry *index; /* internal pointer to an all-fixnum array */
  struct Lisp_Weak_Hash_Table_Entry *hash; /* internal pointer to an all-fixnum array */
  struct Lisp_Weak_Hash_Table_Entry *next; /* internal pointer to an all-fixnum array */
  struct Lisp_Weak_Hash_Table_Entry *key; /* either internal pointer or pointer to dependent object */
  struct Lisp_Weak_Hash_Table_Entry *value; /* either internal pointer or pointer to dependent object */
  hash_table_weakness_t weakness : 3;
  hash_table_std_test_t frozen_test : 2;

  /* True if the table can be purecopied.  The table cannot be
     changed afterwards.  */
  bool_bf purecopy : 1;

  /* True if the table is mutable.  Ordinarily tables are mutable, but
     pure tables are not, and while a table is being mutated it is
     immutable for recursive attempts to mutate it.  */
  bool_bf mutable : 1;
  struct Lisp_Weak_Hash_Table_Entry entries[FLEXIBLE_ARRAY_MEMBER];
};

struct Lisp_Weak_Hash_Table_Weak_Part
{
  GC_HEADER
  struct Lisp_Weak_Hash_Table_Strong_Part *strong;
  struct Lisp_Weak_Hash_Table_Entry entries[FLEXIBLE_ARRAY_MEMBER];
};

struct Lisp_Weak_Hash_Table
{
  struct vectorlike_header header;

  struct Lisp_Weak_Hash_Table_Strong_Part *strong;
  struct Lisp_Weak_Hash_Table_Weak_Part *weak;
  Lisp_Object dump_replacement;
};

struct Lisp_Hash_Table
{
  struct vectorlike_header header;

  /* Hash table internal structure:

     Lisp key         index                  table
         |            vector
         | hash fn                  hash    key   value  next
         v             +--+       +------+-------+------+----+
     hash value        |-1|       | C351 |  cow  | moo  | -1 |<-
         |             +--+       +------+-------+------+----+  |
          ------------>| -------->| 07A8 |  cat  | meow | -1 |  |
            range      +--+       +------+-------+------+----+  |
          reduction    |-1|     ->| 91D2 |  dog  | woof |   ----
                       +--+    |  +------+-------+------+----+
                       | ------   |  ?   |unbound|  ?   | -1 |<-
                       +--+       +------+-------+------+----+  |
                       | -------->| F6B0 | duck  |quack | -1 |  |
                       +--+       +------+-------+------+----+  |
                       |-1|     ->|  ?   |unbound|  ?   |   ----
                       +--+    |  +------+-------+------+----+
                       :  :    |  :      :       :     :    :
                               |
                           next_free

     The table is physically split into three vectors (hash, next,
     key_and_value) which may or may not be beneficial.  */

  /* Bucket vector.  An entry of -1 indicates no item is present,
     and a nonnegative entry is the index of the first item in
     a collision chain.
     This vector is 2**index_bits entries long.
     If index_bits is 0 (and table_size is 0), then this is the
     constant read-only vector {-1}, shared between all instances.
     Otherwise it is heap-allocated.  */
  hash_idx_t *index;

  /* Vector of hash codes.  Unused entries have undefined values.
     This vector is table_size entries long.  */
  hash_hash_t *hash;

  /* Vectors of keys and values.  If the key is HASH_UNUSED_ENTRY_KEY,
     then this slot is unused.  This is gc_marked specially if the table
     is weak.  */
  Lisp_Object *key;
  Lisp_Object *value;

  /* The comparison and hash functions.  */
  const struct hash_table_test *test;

  /* Vector used to chain entries.  If entry I is free, next[I] is the
     entry number of the next free item.  If entry I is non-free,
     next[I] is the index of the next entry in the collision chain,
     or -1 if there is no such entry.
     This vector is table_size entries long.  */
  hash_idx_t *next;

  /* Number of key/value entries in the table.  */
  hash_idx_t count;

  /* Index of first free entry in free list, or -1 if none.  */
  hash_idx_t next_free;

  hash_idx_t table_size;   /* Size of the next and hash vectors.  */

  unsigned char index_bits;	/* log2 (size of the index vector).  */

  /* Weakness of the table.  */
  ENUM_BF (hash_table_weakness_t) weakness : 3;

  /* Hash table test (only used when frozen in dump)  */
  ENUM_BF (hash_table_std_test_t) frozen_test : 2;

  /* True if the table is mutable.  Ordinarily tables are mutable, but
     some tables are not: while a table is being mutated it is immutable
     for recursive attempts to mutate it.  */
  bool_bf mutable : 1;

  /* Next weak hash table if this is a weak hash table.  The head of
     the list is in weak_hash_tables.  Used only during garbage
     collection --- at other times, it is NULL.  */
  struct Lisp_Hash_Table *next_weak;
} GCALIGNED_STRUCT;

/* A specific Lisp_Object that is not a valid Lisp value.
   We need to be careful not to leak this value into machinery
   where it may be treated as one; we'd get a segfault if lucky.  */
#define INVALID_LISP_VALUE make_lisp_ptr (NULL, Lisp_Float)

/* Key value that marks an unused hash table entry.  */
#define HASH_UNUSED_ENTRY_KEY INVALID_LISP_VALUE

/* KEY is a key of an unused hash table entry.  */
INLINE bool
hash_unused_entry_key_p (Lisp_Object key)
{
  return BASE_EQ (key, HASH_UNUSED_ENTRY_KEY);
}

INLINE bool
HASH_TABLE_P (Lisp_Object a)
{
  return PSEUDOVECTORP (a, PVEC_HASH_TABLE);
}

INLINE struct Lisp_Hash_Table *
XHASH_TABLE (Lisp_Object a)
{
  eassert (HASH_TABLE_P (a));
  struct Lisp_Hash_Table *h
    = XUNTAG (a, Lisp_Vectorlike, struct Lisp_Hash_Table);
  igc_check_fwd (h, true);
  return h;
}

#ifdef HAVE_MPS
INLINE bool
WEAK_HASH_TABLE_P (Lisp_Object a)
{
  return PSEUDOVECTORP (a, PVEC_WEAK_HASH_TABLE);
}

INLINE struct Lisp_Weak_Hash_Table *
XWEAK_HASH_TABLE (Lisp_Object a)
{
  eassert (WEAK_HASH_TABLE_P (a));
  struct Lisp_Weak_Hash_Table *h
    = XUNTAG (a, Lisp_Vectorlike, struct Lisp_Weak_Hash_Table);
  igc_check_fwd (h, true);
  return h;
}
#endif

INLINE Lisp_Object
make_lisp_hash_table (struct Lisp_Hash_Table *h)
{
  eassert (PSEUDOVECTOR_TYPEP (&h->header, PVEC_HASH_TABLE));
  return make_lisp_ptr (h, Lisp_Vectorlike);
}

/* Value is the key part of entry IDX in hash table H.  */
INLINE Lisp_Object
HASH_KEY (const struct Lisp_Hash_Table *h, ptrdiff_t idx)
{
  eassert (idx >= 0 && idx < h->table_size);
  return h->key[idx];
}

/* Value is the value part of entry IDX in hash table H.  */
INLINE Lisp_Object
HASH_VALUE (const struct Lisp_Hash_Table *h, ptrdiff_t idx)
{
  eassert (idx >= 0 && idx < h->table_size);
  return h->value[idx];
}

/* Value is the hash code computed for entry IDX in hash table H.  */
INLINE hash_hash_t
HASH_HASH (const struct Lisp_Hash_Table *h, ptrdiff_t idx)
{
  eassert (idx >= 0 && idx < h->table_size);
  return h->hash[idx];
}

/* Value is the size of hash table H.  */
INLINE ptrdiff_t
HASH_TABLE_SIZE (const struct Lisp_Hash_Table *h)
{
  return h->table_size;
}

/* Size of the index vector in hash table H.  */
INLINE ptrdiff_t
hash_table_index_size (const struct Lisp_Hash_Table *h)
{
  return (ptrdiff_t)1 << h->index_bits;
}

/* Hash value for KEY in hash table H.  */
INLINE hash_hash_t
hash_from_key (struct Lisp_Hash_Table *h, Lisp_Object key)
{
  return h->test->hashfn (key, h);
}

#ifdef HAVE_MPS
INLINE Lisp_Object
make_lisp_weak_hash_table (struct Lisp_Weak_Hash_Table *h)
{
  eassert (PSEUDOVECTOR_TYPEP (&h->header, PVEC_WEAK_HASH_TABLE));
  return make_lisp_ptr (h, Lisp_Vectorlike);
}

/* Value is the key part of entry IDX in hash table H.  */
INLINE Lisp_Object
WEAK_HASH_KEY (const struct Lisp_Weak_Hash_Table *h, ptrdiff_t idx)
{
  eassert (idx >= 0 && idx < XFIXNUM (h->strong->table_size));
  return weak_hash_table_entry (h->strong->key[idx]);
}

INLINE Lisp_Object
WEAK_HASH_VALUE (const struct Lisp_Weak_Hash_Table *h, ptrdiff_t idx)
{
  return weak_hash_table_entry (h->strong->value[idx]);
}

/* Value is the hash code computed for entry IDX in hash table H.  */
INLINE Lisp_Object
WEAK_HASH_HASH (const struct Lisp_Weak_Hash_Table *h, ptrdiff_t idx)
{
  eassert (idx >= 0 && idx < XFIXNUM (h->strong->table_size));
  return weak_hash_table_entry (h->strong->hash[idx]);
}

/* Value is the size of hash table H.  */
INLINE ptrdiff_t
WEAK_HASH_TABLE_SIZE (const struct Lisp_Weak_Hash_Table *h)
{
  return XFIXNUM (h->strong->table_size);
}

INLINE ptrdiff_t
weak_hash_table_index_size (const struct Lisp_Weak_Hash_Table *h)
{
  return (ptrdiff_t)1 << XFIXNUM (h->strong->index_bits);
}

/* Hash value for KEY in hash table H.  */
extern Lisp_Object weak_hash_from_key (struct Lisp_Weak_Hash_Table *h, Lisp_Object key);
#endif

/* Iterate K and V as key and value of valid entries in hash table H.
   The body may remove the current entry or alter its value slot, but not
   mutate TABLE in any other way.  */
# define DOHASH(h, k, v)						\
  for (Lisp_Object *dohash_##k##_##v##_k = (h)->key,			\
		   *dohash_##k##_##v##_v = (h)->value,			\
                   *dohash_##k##_##v##_end = dohash_##k##_##v##_k	\
                                             + HASH_TABLE_SIZE (h),	\
	           *dohash_##k##_##v##_base = dohash_##k##_##v##_k,	\
                   k, v;						\
       dohash_##k##_##v##_k < dohash_##k##_##v##_end			\
	 && (k = dohash_##k##_##v##_k[0],				\
	     v = dohash_##k##_##v##_v[0], /*maybe unused*/ (void)v,	\
           true);			                                \
       eassert (dohash_##k##_##v##_base == (h)->key			\
		&& dohash_##k##_##v##_end				\
		   == dohash_##k##_##v##_base				\
		+ HASH_TABLE_SIZE (h)),					\
	 ++dohash_##k##_##v##_k, ++dohash_##k##_##v##_v)		\
    if (hash_unused_entry_key_p (k))					\
      ;									\
    else

/* Iterate K and V as key and value of valid entries in weak hash table H.
   The body may remove the current entry or alter its value slot, but not
   mutate TABLE in any other way.  */
# define DOHASH_WEAK(h, k, v)						\
  for (struct Lisp_Weak_Hash_Table_Entry *dohash_##k##_##v##_k = (h)->strong->key, \
	 *dohash_##k##_##v##_v = (h)->strong->value,			\
	 *dohash_##k##_##v##_end = dohash_##k##_##v##_k			\
	 + WEAK_HASH_TABLE_SIZE (h),					\
	 *dohash_##k##_##v##_base = dohash_##k##_##v##_k;		\
       dohash_##k##_##v##_k < dohash_##k##_##v##_end			\
	 && (k = weak_hash_table_entry (dohash_##k##_##v##_k[0]),	\
	     v = weak_hash_table_entry (dohash_##k##_##v##_v[0]),	\
           true);			                                \
       eassert (dohash_##k##_##v##_base == (h)->strong->key		\
		&& dohash_##k##_##v##_end				\
		   == dohash_##k##_##v##_base				\
		+ WEAK_HASH_TABLE_SIZE (h)),				\
	 ++dohash_##k##_##v##_k, ++dohash_##k##_##v##_v)		\
    if (hash_unused_entry_key_p (k))					\
      ;									\
    else if (PSEUDOVECTORP (k, PVEC_FREE) || PSEUDOVECTORP (v, PVEC_FREE)) \
      ;									\
    else

/* Iterate I as index of valid entries in hash table H.
   Unlike DOHASH, this construct copes with arbitrary table mutations
   in the body.  The consequences of such mutations are limited to
   whether and in what order entries are encountered by the loop
   (which is usually bad enough), but not crashing or corrupting the
   Lisp state.  */
#define DOHASH_SAFE(h, i)					\
  for (ptrdiff_t i = 0; i < HASH_TABLE_SIZE (h); i++)		\
    if (hash_unused_entry_key_p (HASH_KEY (h, i)))		\
      ;								\
    else

/* Iterate I as index of valid entries in weak hash table H.
   Unlike DOHASH, this construct copes with arbitrary table mutations
   in the body.  The consequences of such mutations are limited to
   whether and in what order entries are encountered by the loop
   (which is usually bad enough), but not crashing or corrupting the
   Lisp state.  */
#define DOHASH_WEAK_SAFE(h, i)					\
  for (ptrdiff_t i = 0; i < WEAK_HASH_TABLE_SIZE (h); i++)	\
    if (hash_unused_entry_key_p (WEAK_HASH_KEY (h, i)))		\
      ;								\
    else

void hash_table_thaw (Lisp_Object hash_table);
void hash_table_rehash (struct Lisp_Hash_Table *h);

/* Default size for hash tables if not specified.  */

enum DEFAULT_HASH_SIZE { DEFAULT_HASH_SIZE = 0 };

/* Combine two integers X and Y for hashing.  The result might exceed
   INTMASK.  */

INLINE EMACS_UINT
sxhash_combine (EMACS_UINT x, EMACS_UINT y)
{
  return (x << 4) + (x >> (EMACS_INT_WIDTH - 4)) + y;
}

/* Hash X, returning a value in the range 0..INTMASK.  */

INLINE EMACS_UINT
SXHASH_REDUCE (EMACS_UINT x)
{
  return (x ^ x >> (EMACS_INT_WIDTH - FIXNUM_BITS)) & INTMASK;
}

/* Reduce an EMACS_UINT hash value to hash_hash_t.  */
INLINE hash_hash_t
reduce_emacs_uint_to_hash_hash (EMACS_UINT x)
{
  static_assert (sizeof x <= 2 * sizeof (hash_hash_t));
  return (sizeof x == sizeof (hash_hash_t)
	  ? x
	  : x ^ (x >> (8 * (sizeof x - sizeof (hash_hash_t)))));
}

/* Reduce HASH to a value BITS wide.  */
INLINE ptrdiff_t
knuth_hash (hash_hash_t hash, unsigned bits)
{
  /* Knuth multiplicative hashing, tailored for 32-bit indices
     (avoiding a 64-bit multiply on typical platforms).  */
  unsigned int h = hash;
  unsigned int alpha = 2654435769;	/* 2**32/phi */
  /* Multiply with unsigned int, ANDing in case UINT_WIDTH exceeds 32.  */
  unsigned int product = (h * alpha) & 0xffffffffu;
  /* Convert to a wider type, so that the shift works when BITS == 0.  */
  unsigned long long int wide_product = product;
  return wide_product >> (32 - bits);
}


struct Lisp_Marker
{
  struct vectorlike_header header;

  /* This is the buffer that the marker points into, or 0 if it points nowhere.
     Note: a chain of markers can contain markers pointing into different
     buffers (the chain is per buffer_text rather than per buffer, so it's
     shared between indirect buffers).  */
  /* This is used for (other than NULL-checking):
     - Fmarker_buffer
     - Fset_marker: check eq(oldbuf, newbuf) to avoid unchain+rechain.
     - unchain_marker: to find the list from which to unchain.
     - Fkill_buffer: to only unchain the markers of current indirect buffer.
     */
  struct buffer *buffer;

  /* This flag is temporarily used in the functions
     decode/encode_coding_object to record that the marker position
     must be adjusted after the conversion.  */
  bool_bf need_adjustment : 1;
  /* True means normal insertion at the marker's position
     leaves the marker after the inserted text.  */
  bool_bf insertion_type : 1;

  /* The remaining fields are meaningless in a marker that
     does not point anywhere.  */

#ifndef HAVE_MPS
  /* For markers that point somewhere,
     this is used to chain of all the markers in a given buffer.
     The chain does not preserve markers from garbage collection;
     instead, markers are removed from the chain when freed by GC.  */
  /* We could remove it and use an array in buffer_text instead.
     That would also allow us to preserve it ordered.  */
  struct Lisp_Marker *next;
  /* This is the char position where the marker points.  */
#endif

  ptrdiff_t charpos;
  /* This is the byte position.
     It's mostly used as a charpos<->bytepos cache (i.e. it's not directly
     used to implement the functionality of markers, but rather to (ab)use
     markers as a cache for char<->byte mappings).  */
  ptrdiff_t bytepos;

# ifdef HAVE_MPS
  /* If in a buffer's marker vector, this is the index where it is
     stored. */
  ptrdiff_t slot;
# endif
} GCALIGNED_STRUCT;

struct Lisp_Overlay
/* An overlay's real data content is:
   - plist
   - buffer
   - itree node
   - start buffer position (field of the itree node)
   - end buffer position (field of the itree node)
   - insertion types of both ends (fields of the itree node).  */
  {
    struct vectorlike_header header;
    Lisp_Object plist;
    struct buffer *buffer;        /* eassert (live buffer || NULL). */
    struct itree_node *interval;
  } GCALIGNED_STRUCT;

struct Lisp_Misc_Ptr
  {
    struct vectorlike_header header;
    void *pointer;
  } GCALIGNED_STRUCT;

extern Lisp_Object make_misc_ptr (void *);

/* A mint_ptr object OBJ represents a C-language pointer P efficiently.
   Preferably (and typically), OBJ is a fixnum I such that
   XFIXNUMPTR (I) == P, as this represents P within a single Lisp value
   without requiring any auxiliary memory.  However, if P would be
   damaged by being tagged as an integer and then untagged via
   XFIXNUMPTR, then OBJ is a Lisp_Misc_Ptr with pointer component P.

   mint_ptr objects are efficiency hacks intended for C code.
   Although xmint_ptr can be given any mint_ptr generated by non-buggy
   C code, it should not be given a mint_ptr generated from Lisp code
   as that would allow Lisp code to coin pointers from integers and
   could lead to crashes.  To package a C pointer into a Lisp-visible
   object you can put the pointer into a pseudovector instead; see
   Lisp_User_Ptr for an example.  */

INLINE Lisp_Object
make_mint_ptr (void *a)
{
  Lisp_Object val = TAG_PTR_INITIALLY (Lisp_Int0, a);
  return FIXNUMP (val) && XFIXNUMPTR (val) == a ? val : make_misc_ptr (a);
}

INLINE bool
mint_ptrp (Lisp_Object x)
{
  return FIXNUMP (x) || PSEUDOVECTORP (x, PVEC_MISC_PTR);
}

INLINE void *
xmint_pointer (Lisp_Object a)
{
  eassert (mint_ptrp (a));
  if (FIXNUMP (a))
    return XFIXNUMPTR (a);
  return XUNTAG (a, Lisp_Vectorlike, struct Lisp_Misc_Ptr)->pointer;
}

struct Lisp_Sqlite
{
  struct vectorlike_header header;
  void *db;
  void *stmt;
  char *name;
  void (*finalizer) (void *);
  bool eof;
  bool is_statement;
} GCALIGNED_STRUCT;

struct Lisp_User_Ptr
{
  struct vectorlike_header header;
  void (*finalizer) (void *);
  void *p;
} GCALIGNED_STRUCT;

/* A finalizer sentinel.  */
struct Lisp_Finalizer
  {
    struct vectorlike_header header;

    /* Call FUNCTION when the finalizer becomes unreachable, even if
       FUNCTION contains a reference to the finalizer; i.e., call
       FUNCTION when it is reachable _only_ through finalizers.  */
    Lisp_Object function;

    /* Circular list of all active weak references.  */
    struct Lisp_Finalizer *prev;
    struct Lisp_Finalizer *next;
  } GCALIGNED_STRUCT;

extern struct Lisp_Finalizer finalizers;
extern struct Lisp_Finalizer doomed_finalizers;
void unchain_finalizer (struct Lisp_Finalizer *finalizer);

INLINE bool
FINALIZERP (Lisp_Object x)
{
  return PSEUDOVECTORP (x, PVEC_FINALIZER);
}

INLINE struct Lisp_Finalizer *
XFINALIZER (Lisp_Object a)
{
  eassert (FINALIZERP (a));
  return XUNTAG (a, Lisp_Vectorlike, struct Lisp_Finalizer);
}

INLINE bool
MARKERP (Lisp_Object x)
{
  return PSEUDOVECTORP (x, PVEC_MARKER);
}

INLINE struct Lisp_Marker *
XMARKER (Lisp_Object a)
{
  eassert (MARKERP (a));
  struct Lisp_Marker *m = XUNTAG (a, Lisp_Vectorlike, struct Lisp_Marker);
  igc_check_fwd (m, true);
  return m;
}

INLINE bool
OVERLAYP (Lisp_Object x)
{
  return PSEUDOVECTORP (x, PVEC_OVERLAY);
}

INLINE struct Lisp_Overlay *
XOVERLAY (Lisp_Object a)
{
  eassert (OVERLAYP (a));
  struct Lisp_Overlay *o = XUNTAG (a, Lisp_Vectorlike, struct Lisp_Overlay);
  igc_check_fwd (o, true);
  return o;
}

INLINE bool
USER_PTRP (Lisp_Object x)
{
  return PSEUDOVECTORP (x, PVEC_USER_PTR);
}

INLINE struct Lisp_User_Ptr *
XUSER_PTR (Lisp_Object a)
{
  eassert (USER_PTRP (a));
  return XUNTAG (a, Lisp_Vectorlike, struct Lisp_User_Ptr);
}

INLINE bool
SQLITEP (Lisp_Object x)
{
  return PSEUDOVECTORP (x, PVEC_SQLITE);
}

INLINE bool
SQLITE (Lisp_Object a)
{
  return PSEUDOVECTORP (a, PVEC_SQLITE);
}

INLINE void
CHECK_SQLITE (Lisp_Object x)
{
  CHECK_TYPE (SQLITE (x), Qsqlitep, x);
}

INLINE struct Lisp_Sqlite *
XSQLITE (Lisp_Object a)
{
  eassert (SQLITEP (a));
  return XUNTAG (a, Lisp_Vectorlike, struct Lisp_Sqlite);
}

INLINE bool
BIGNUMP (Lisp_Object x)
{
  return PSEUDOVECTORP (x, PVEC_BIGNUM);
}

INLINE bool
INTEGERP (Lisp_Object x)
{
  return FIXNUMP (x) || BIGNUMP (x);
}

/* Return a Lisp integer with value taken from N.  */
INLINE Lisp_Object
make_int (intmax_t n)
{
  return FIXNUM_OVERFLOW_P (n) ? make_bigint (n) : make_fixnum (n);
}
INLINE Lisp_Object
make_uint (uintmax_t n)
{
  return FIXNUM_OVERFLOW_P (n) ? make_biguint (n) : make_fixnum (n);
}

/* Return a Lisp integer equal to the value of the C integer EXPR.  */
#define INT_TO_INTEGER(expr) \
  (EXPR_SIGNED (expr) ? make_int (expr) : make_uint (expr))


/* struct Lisp_Buffer_Local_Value is used in a symbol value cell when
   the symbol has buffer-local bindings.  (Exception:
   some buffer-local variables are built-in, with their values stored
   in the buffer structure itself.  They are handled differently,
   using struct Lisp_Buffer_Objfwd.)

   The `valcell' slot holds the variable's current value (unless `fwd'
   is set).  This value is the one that corresponds to the loaded binding.
   To read or set the variable, you must first make sure the right binding
   is loaded; then you can access the value in (or through) `valcell'.

   `where' is the buffer for which the loaded binding was found.
   If it has changed, to make sure the right binding is loaded it is
   necessary to find which binding goes with the current buffer, then
   load it.  To load it, first unload the previous binding.

   `local_if_set' indicates that merely setting the variable creates a
   local binding for the current buffer.  Otherwise the latter, setting
   the variable does not do that; only make-local-variable does that.  */

struct Lisp_Buffer_Local_Value
  {
    GC_HEADER
    /* True means that merely setting the variable creates a local
       binding for the current buffer.  */
    bool_bf local_if_set : 1;
    /* True means that the binding now loaded was found.
       Presumably equivalent to (defcell!=valcell).  */
    bool_bf found : 1;
    /* If non-NULL, a forwarding to the C var where it should also be set.  */
    lispfwd fwd;	/* Should never be (Buffer|Kboard)_Objfwd.  */
    /* The buffer for which the loaded binding was found.  */
    Lisp_Object where;
    /* A cons cell that holds the default value.  It has the form
       (SYMBOL . DEFAULT-VALUE).  */
    Lisp_Object defcell;
    /* The cons cell from `where's parameter alist.
       It always has the form (SYMBOL . VALUE)
       Note that if `fwd' is non-NULL, VALUE may be out of date.
       Also if the currently loaded binding is the default binding, then
       this is `eq'ual to defcell.  */
    Lisp_Object valcell;
  };

enum Lisp_Fwd_Predicate
{
  FWDPRED_Qnil,
  FWDPRED_Qintegerp,
  FWDPRED_Qsymbolp,
  FWDPRED_Qstringp,
  FWDPRED_Qnumberp,
  FWDPRED_Qfraction,
  FWDPRED_Qvertical_scroll_bar,
  FWDPRED_Qoverwrite_mode,
};

/* A struct Lisp_Fwd is used to locate a variable.  See Lisp_Fwd_Type
   for the various types of variables.

   Lisp_Fwd structs are created by macros like DEFVAR_INT, DEFVAR_BOOL etc.
   and are always kept in static variables.  They are never allocated
   dynamically. */

struct Lisp_Fwd
{
  enum Lisp_Fwd_Type type : 8;
  union
  {
    intmax_t *intvar;
    bool *boolvar;
    Lisp_Object *objvar;
    struct
    {
      uint16_t offset;
      enum Lisp_Fwd_Predicate predicate : 8;
    } buf;
    int kbdoffset;
  } u;
};

INLINE enum Lisp_Fwd_Type
XFWDTYPE (lispfwd a)
{
  return a->type;
}

INLINE bool
BUFFER_OBJFWDP (lispfwd a)
{
  return XFWDTYPE (a) == Lisp_Fwd_Buffer_Obj;
}

INLINE int
XBUFFER_OFFSET (lispfwd a)
{
  eassert (BUFFER_OBJFWDP (a));
  return a->u.buf.offset;
}

INLINE bool
KBOARD_OBJFWDP (lispfwd a)
{
  return XFWDTYPE (a) == Lisp_Fwd_Kboard_Obj;
}


/* Lisp floating point type.  */
struct Lisp_Float
{
  GC_HEADER
  int type;
  union
  {
    double data;
    struct Lisp_Float *chain;
    GCALIGNED_UNION_MEMBER
  } u;
};
static_assert (GCALIGNED (struct Lisp_Float));

INLINE bool
(FLOATP) (Lisp_Object x)
{
  return lisp_h_FLOATP (x);
}

INLINE struct Lisp_Float *
XFLOAT (Lisp_Object a)
{
  eassert (FLOATP (a));
  struct Lisp_Float *f = XUNTAG (a, Lisp_Float, struct Lisp_Float);
  igc_check_fwd (f, false);
  return f;
}

INLINE double
XFLOAT_DATA (Lisp_Object f)
{
  return XFLOAT (f)->u.data;
}

/* Most hosts nowadays use IEEE floating point, so they use IEC 60559
   representations, have infinities and NaNs, and do not trap on
   exceptions.  Define IEEE_FLOATING_POINT to 1 if this host is one of the
   typical ones.  The C23 macro __STDC_IEC_60559_BFP__ (or its
   obsolescent C11 counterpart __STDC_IEC_559__) is close to what is
   wanted here, but is not quite right because Emacs does not require
   all the features of C23 Annex F (and does not require C11 or later,
   for that matter).  */

#define IEEE_FLOATING_POINT (FLT_RADIX == 2 && FLT_MANT_DIG == 24 \
			     && FLT_MIN_EXP == -125 && FLT_MAX_EXP == 128)

/* Meanings of slots in a Lisp_Closure:  */

enum Lisp_Closure
  {
    CLOSURE_ARGLIST = 0,
    CLOSURE_CODE = 1,
    CLOSURE_CONSTANTS = 2,
    CLOSURE_STACK_DEPTH = 3,
    CLOSURE_DOC_STRING = 4,
    CLOSURE_INTERACTIVE = 5
  };

/* Flag bits in a character.  These also get used in termhooks.h.
   Emacs needs 22 bits for the character value itself, see MAX_CHAR,
   so we shouldn't use any bits lower than 0x0400000.  */
enum char_bits
  {
    CHAR_ALT = 0x0400000,
    CHAR_SUPER = 0x0800000,
    CHAR_HYPER = 0x1000000,
    CHAR_SHIFT = 0x2000000,
    CHAR_CTL = 0x4000000,
    CHAR_META = 0x8000000,

    CHAR_MODIFIER_MASK =
      CHAR_ALT | CHAR_SUPER | CHAR_HYPER | CHAR_SHIFT | CHAR_CTL | CHAR_META,

    /* Actually, the current Emacs uses 22 bits for the character value
       itself.  */
    CHARACTERBITS = 22
  };

/* Data type checking.  */

INLINE bool
FIXNATP (Lisp_Object x)
{
  return FIXNUMP (x) && 0 <= XFIXNUM (x);
}

/* Like XFIXNUM (A), but may be faster.  A must be nonnegative.  */
INLINE EMACS_INT
XFIXNAT (Lisp_Object a)
{
  eassert (FIXNUMP (a));
  EMACS_INT int0 = Lisp_Int0;
  EMACS_INT result = USE_LSB_TAG ? XFIXNUM (a) : XLI (a) - (int0 << VALBITS);
  eassume (0 <= result);
  return result;
}

INLINE bool
NUMBERP (Lisp_Object x)
{
  return INTEGERP (x) || FLOATP (x);
}

INLINE bool
RANGED_FIXNUMP (intmax_t lo, Lisp_Object x, intmax_t hi)
{
  return FIXNUMP (x) && lo <= XFIXNUM (x) && XFIXNUM (x) <= hi;
}

#define TYPE_RANGED_FIXNUMP(type, x) \
  (FIXNUMP (x)			      \
   && (TYPE_SIGNED (type) ? TYPE_MINIMUM (type) <= XFIXNUM (x) : 0 <= XFIXNUM (x)) \
   && XFIXNUM (x) <= TYPE_MAXIMUM (type))

INLINE bool
AUTOLOADP (Lisp_Object x)
{
  return CONSP (x) && EQ (Qautoload, XCAR (x));
}


/* Test for specific pseudovector types.  */

INLINE bool
WINDOW_CONFIGURATIONP (Lisp_Object a)
{
  return PSEUDOVECTORP (a, PVEC_WINDOW_CONFIGURATION);
}

INLINE bool
CLOSUREP (Lisp_Object a)
{
  return PSEUDOVECTORP (a, PVEC_CLOSURE);
}

INLINE bool
FRAMEP (Lisp_Object a)
{
  return PSEUDOVECTORP (a, PVEC_FRAME);
}

INLINE bool
RECORDP (Lisp_Object a)
{
  return PSEUDOVECTORP (a, PVEC_RECORD);
}

INLINE void
CHECK_RECORD (Lisp_Object x)
{
  CHECK_TYPE (RECORDP (x), Qrecordp, x);
}

/* Test for image (image . spec)  */
INLINE bool
IMAGEP (Lisp_Object x)
{
  return CONSP (x) && EQ (XCAR (x), Qimage);
}

/* Array types.  */
INLINE bool
ARRAYP (Lisp_Object x)
{
  return VECTORP (x) || STRINGP (x) || CHAR_TABLE_P (x) || BOOL_VECTOR_P (x);
}

INLINE void
CHECK_LIST (Lisp_Object x)
{
  CHECK_TYPE (CONSP (x) || NILP (x), Qlistp, x);
}

INLINE void
CHECK_LIST_END (Lisp_Object x, Lisp_Object y)
{
  CHECK_TYPE (NILP (x), Qlistp, y);
}

INLINE void
(CHECK_FIXNUM) (Lisp_Object x)
{
  lisp_h_CHECK_FIXNUM (x);
}

INLINE void
CHECK_STRING_CAR (Lisp_Object x)
{
  CHECK_TYPE (STRINGP (XCAR (x)), Qstringp, XCAR (x));
}
/* This is a bit special because we always need size afterwards.  */
INLINE ptrdiff_t
CHECK_VECTOR_OR_STRING (Lisp_Object x)
{
  if (VECTORP (x))
    return ASIZE (x);
  if (STRINGP (x))
    return SCHARS (x);
  wrong_type_argument (Qarrayp, x);
}
INLINE void
CHECK_ARRAY (Lisp_Object x, Lisp_Object predicate)
{
  CHECK_TYPE (ARRAYP (x), predicate, x);
}
INLINE void
CHECK_FIXNAT (Lisp_Object x)
{
  CHECK_TYPE (FIXNATP (x), Qwholenump, x);
}

INLINE double
XFLOATINT (Lisp_Object n)
{
  return (FIXNUMP (n) ? XFIXNUM (n)
	  : FLOATP (n) ? XFLOAT_DATA (n)
	  : bignum_to_double (n));
}

INLINE void
CHECK_NUMBER (Lisp_Object x)
{
  CHECK_TYPE (NUMBERP (x), Qnumberp, x);
}

INLINE void
CHECK_INTEGER (Lisp_Object x)
{
  CHECK_TYPE (INTEGERP (x), Qintegerp, x);
}

INLINE void
CHECK_SUBR (Lisp_Object x)
{
  CHECK_TYPE (SUBRP (x), Qsubrp, x);
}


/* If we're not dumping using the legacy dumper and we might be using
   the portable dumper, try to bunch all the subr structures together
   for more efficient dump loading.  */
#ifdef DARWIN_OS
# define SUBR_SECTION_ATTRIBUTE ATTRIBUTE_SECTION ("__DATA,subrs")
#else /* !DARWIN_OS */
# define SUBR_SECTION_ATTRIBUTE ATTRIBUTE_SECTION (".subrs")
#endif /* !DARWIN_OS */


/* Define a built-in function for calling from Lisp.
 `lname' should be the name to give the function in Lisp,
    as a null-terminated C string.
 `fnname' should be the name of the function in C.
    By convention, it starts with F.
 `sname' should be the name for the C constant structure
    that records information on this function for internal use.
    By convention, it should be the same as `fnname' but with S instead of F.
    It's too bad that C macros can't compute this from `fnname'.
 `minargs' should be a number, the minimum number of arguments allowed.
 `maxargs' should be a number, the maximum number of arguments allowed,
    or else MANY or UNEVALLED.
    MANY means there are &rest arguments.  Here we pass a vector
        of evaluated arguments in the form of an integer
        number-of-arguments followed by the address of a vector of
        Lisp_Objects which contains the argument values.  (We also use
        this convention when calling a subr with more than 8 parameters.)
    UNEVALLED means pass the list of unevaluated arguments
 `intspec' says how interactive arguments are to be fetched.
    If the string starts with a `(', `intspec' is evaluated and the resulting
    list is the list of arguments.
    If it's a string that doesn't start with `(', the value should follow
    the one of the doc string for `interactive'.
    A null string means call interactively with no arguments.
 `doc' is documentation for the user.  */

/* This version of DEFUN declares a function prototype with the right
   arguments, so we can catch errors with maxargs at compile-time.  */
#ifdef HAVE_MPS
#define DEFUN(lname, fnname, sname, minargs, maxargs, intspec, doc)	\
  SUBR_SECTION_ATTRIBUTE						\
  static union Aligned_Lisp_Subr sname =				\
    { {	{ GC_HEADER_INIT						\
	  (PSEUDOVECTOR_FLAG | PVEC_SUBR << PSEUDOVECTOR_AREA_BITS) },	\
        { .a ## maxargs = fnname },					\
	minargs, maxargs, lname, {intspec}, lisp_h_Qnil}};		\
   Lisp_Object fnname
#else
#define DEFUN(lname, fnname, sname, minargs, maxargs, intspec, doc)	\
  SUBR_SECTION_ATTRIBUTE						\
  static union Aligned_Lisp_Subr sname =				\
    { {	{ GC_HEADER_INIT PVEC_SUBR << PSEUDOVECTOR_AREA_BITS },		\
        { .a ## maxargs = fnname },					\
	minargs, maxargs, lname, {intspec}, lisp_h_Qnil}};		\
   Lisp_Object fnname
#endif

/* defsubr (Sname);
   is how we define the symbol for function `name' at start-up time.  */
extern void defsubr (union Aligned_Lisp_Subr *);

enum maxargs
  {
    MANY = -2,
    UNEVALLED = -1
  };

/* Call a function F that accepts many args, passing it ARRAY's elements.  */
#define CALLMANY(f, array) (f) (ARRAYELTS (array), array)

/* Call a function F that accepts many args, passing it the remaining args,
   E.g., 'return CALLN (Fformat, fmt, text);' is less error-prone than
   '{ Lisp_Object a[2]; a[0] = fmt; a[1] = text; return Fformat (2, a); }'.
   CALLN requires at least one function argument (as C99 prohibits
   empty initializers), and is overkill for simple usages like
   'Finsert (1, &text);'.  */
#define CALLN(f, ...) CALLMANY (f, ((Lisp_Object []) {__VA_ARGS__}))
#define calln(...) CALLN (Ffuncall, __VA_ARGS__)

/* Define 'call0' as a function rather than a CPP macro because we
   sometimes want to pass it as a first class function.  */
INLINE Lisp_Object
call0 (Lisp_Object fn)
{
  return calln (fn);
}

extern void defvar_lisp (struct Lisp_Fwd const *, char const *);
extern void defvar_lisp_nopro (struct Lisp_Fwd const *, char const *);
extern void defvar_bool (struct Lisp_Fwd const *, char const *);
extern void defvar_int (struct Lisp_Fwd const *, char const *);
extern void defvar_kboard (struct Lisp_Fwd const *, char const *);

/* Macros we use to define forwarded Lisp variables.
   These are used in the syms_of_FILENAME functions.

   An ordinary (not in buffer_defaults, per-buffer, or per-keyboard)
   lisp variable is actually a field in `struct emacs_globals'.  The
   field's name begins with "f_", which is a convention enforced by
   these macros.  Each such global has a corresponding #define in
   globals.h; the plain name should be used in the code.

   E.g., the global "cons_cells_consed" is declared as "int
   f_cons_cells_consed" in globals.h, but there is a define:

      #define cons_cells_consed globals.f_cons_cells_consed

   All C code uses the `cons_cells_consed' name.  This is all done
   this way to support indirection for multi-threaded Emacs.

   DEFVAR_LISP staticpro's the variable; DEFVAR_LISP_NOPRO does not, and
   is used for variables that are protected in other ways (e.g., because
   they can be accessed from another variable, which is itself
   protected, see font_style_table on font.c as an example).  This is
   not used in the HAVE_MPS build, where DEFVAR_LISP_NOPRO is equivalent
   to DEFVAR_LISP.  */

#define DEFVAR_LISP(lname, vname, doc)			\
  do {							\
    static struct Lisp_Fwd const o_fwd			\
      = {Lisp_Fwd_Obj, .u.objvar = &globals.f_##vname};	\
    defvar_lisp (&o_fwd, lname);			\
  } while (false)
#ifdef HAVE_MPS
#define DEFVAR_LISP_NOPRO DEFVAR_LISP
#else
#define DEFVAR_LISP_NOPRO(lname, vname, doc)		\
  do {							\
    static struct Lisp_Fwd const o_fwd			\
      = {Lisp_Fwd_Obj, .u.objvar = &globals.f_##vname};	\
    defvar_lisp_nopro (&o_fwd, lname);			\
  } while (false)
#endif
#define DEFVAR_BOOL(lname, vname, doc)				\
  do {								\
    static struct Lisp_Fwd const b_fwd				\
      = {Lisp_Fwd_Bool, .u.boolvar = &globals.f_##vname};	\
    defvar_bool (&b_fwd, lname);				\
  } while (false)
#define DEFVAR_INT(lname, vname, doc)			\
  do {							\
    static struct Lisp_Fwd const i_fwd			\
      = {Lisp_Fwd_Int, .u.intvar = &globals.f_##vname};	\
    defvar_int (&i_fwd, lname);				\
  } while (false)
#define DEFVAR_KBOARD(lname, vname, doc)			\
  do {								\
    static struct Lisp_Fwd const ko_fwd				\
	= { Lisp_Fwd_Kboard_Obj,				\
	    .u.kbdoffset = offsetof (KBOARD, vname##_)};	\
    defvar_kboard (&ko_fwd, lname);				\
  } while (false)


/* Elisp uses multiple stacks:
   - The C stack.
   - The specpdl stack keeps track of backtraces, unwind-protects and
     dynamic let-bindings.  It is allocated from the 'specpdl' array,
     a manually managed stack.
   - The handler stack keeps track of active catch tags and condition-case
     handlers.  It is allocated in a manually managed stack implemented by a
     doubly-linked list allocated via xmalloc and never freed.  */

/* Structure for recording Lisp call stack for backtrace purposes.  */

/* The special binding stack holds the outer values of variables while
   they are bound by a function application or a let form, stores the
   code to be executed for unwind-protect forms.

   NOTE: The specbinding union is defined here, because SPECPDL_INDEX is
   used all over the place, needs to be fast, and needs to know the size of
   union specbinding.  But only eval.c should access it.  */

enum specbind_tag
{
# ifdef HAVE_MPS
  SPECPDL_FREE = 0,		/* Must be zero so xzalloc'd memory
				   scans without crashing.  */
# endif
  SPECPDL_UNWIND,		/* An unwind_protect function on Lisp_Object.  */
  SPECPDL_UNWIND_ARRAY,		/* Likewise, on an array that needs freeing.
				   Its elements are potential Lisp_Objects.  */
  SPECPDL_UNWIND_PTR,		/* Likewise, on void *.  */
  SPECPDL_UNWIND_INT,		/* Likewise, on int.  */
  SPECPDL_UNWIND_INTMAX,	/* Likewise, on intmax_t.  */
  SPECPDL_UNWIND_EXCURSION,	/* Likewise, on an excursion.  */
  SPECPDL_UNWIND_VOID,		/* Likewise, with no arg.  */
  SPECPDL_BACKTRACE,		/* An element of the backtrace.  */
  SPECPDL_NOP,			/* A filler.  */
#ifdef HAVE_MODULES
  SPECPDL_MODULE_RUNTIME,       /* A live module runtime.  */
  SPECPDL_MODULE_ENVIRONMENT,   /* A live module environment.  */
#endif /* !HAVE_MODULES */
  SPECPDL_LET,			/* A plain and simple dynamic let-binding.  */
  /* Tags greater than SPECPDL_LET must be "subkinds" of LET.  */
  SPECPDL_LET_LOCAL,		/* A buffer-local let-binding.  */
  SPECPDL_LET_DEFAULT		/* A global binding for a localized var.  */
};

/* struct kboard is defined in keyboard.h.  */
typedef struct kboard KBOARD;

union specbinding
  {
    /* Aligning similar members consistently might help efficiency slightly
       (Bug#31996#25).  */
    ENUM_BF (specbind_tag) kind : CHAR_BIT;
    struct {
      ENUM_BF (specbind_tag) kind : CHAR_BIT;
      void (*func) (Lisp_Object);
      Lisp_Object arg;
      EMACS_INT eval_depth;
    } unwind;
    struct {
      ENUM_BF (specbind_tag) kind : CHAR_BIT;
      ptrdiff_t nelts;
      Lisp_Object *array;
    } unwind_array;
    struct {
      ENUM_BF (specbind_tag) kind : CHAR_BIT;
      void (*func) (void *);	/* Unwind function.  */
      void *arg;
      void (*mark) (void *);	/* GC mark function (if non-null).  */
    } unwind_ptr;
    struct {
      ENUM_BF (specbind_tag) kind : CHAR_BIT;
      void (*func) (int);
      int arg;
    } unwind_int;
    struct {
      ENUM_BF (specbind_tag) kind : CHAR_BIT;
      void (*func) (intmax_t);
      intmax_t arg;
    } unwind_intmax;
    struct {
      ENUM_BF (specbind_tag) kind : CHAR_BIT;
      Lisp_Object marker, window;
    } unwind_excursion;
    struct {
      ENUM_BF (specbind_tag) kind : CHAR_BIT;
      void (*func) (void);
    } unwind_void;
    struct {
      ENUM_BF (specbind_tag) kind : CHAR_BIT;
      /* `where' is not used in the case of SPECPDL_LET,
	 unless the symbol is forwarded to a KBOARD.  */
      Lisp_Object symbol, old_value;
      union {
	/* KBOARD object to which SYMBOL forwards, in the case of
	   SPECPDL_LET.  */
	KBOARD *kbd;

	/* Buffer otherwise.  */
	Lisp_Object buf;
      } where;
    } let;
    struct {
      ENUM_BF (specbind_tag) kind : CHAR_BIT;
      bool_bf debug_on_exit : 1;
      Lisp_Object function;
      Lisp_Object *args;
      ptrdiff_t nargs;
    } bt;
  };

/* We use 64-bit platforms as a proxy for ones with ABIs that treat
   small structs efficiently.  */
#if SIZE_MAX > 0xffffffff
#define WRAP_SPECPDL_REF 1
#endif

/* Abstract reference to a specpdl entry.
   The number is always a multiple of sizeof (union specbinding).  */
#ifdef WRAP_SPECPDL_REF
/* Use a proper type for specpdl_ref if it does not make the code slower,
   since the type checking is quite useful.  */
typedef struct { ptrdiff_t bytes; } specpdl_ref;
#else
typedef ptrdiff_t specpdl_ref;
#endif

/* Internal use only.  */
INLINE specpdl_ref
wrap_specpdl_ref (ptrdiff_t bytes)
{
#ifdef WRAP_SPECPDL_REF
  return (specpdl_ref){.bytes = bytes};
#else
  return bytes;
#endif
}

/* Internal use only.  */
INLINE ptrdiff_t
unwrap_specpdl_ref (specpdl_ref ref)
{
#ifdef WRAP_SPECPDL_REF
  return ref.bytes;
#else
  return ref;
#endif
}

INLINE specpdl_ref
specpdl_count_to_ref (ptrdiff_t count)
{
  return wrap_specpdl_ref (count * sizeof (union specbinding));
}

INLINE ptrdiff_t
specpdl_ref_to_count (specpdl_ref ref)
{
  return unwrap_specpdl_ref (ref) / sizeof (union specbinding);
}

/* Whether two `specpdl_ref' refer to the same entry.  */
INLINE bool
specpdl_ref_eq (specpdl_ref a, specpdl_ref b)
{
  return unwrap_specpdl_ref (a) == unwrap_specpdl_ref (b);
}

/* Whether `a' refers to an earlier entry than `b'.  */
INLINE bool
specpdl_ref_lt (specpdl_ref a, specpdl_ref b)
{
  return unwrap_specpdl_ref (a) < unwrap_specpdl_ref (b);
}

INLINE bool
specpdl_ref_valid_p (specpdl_ref ref)
{
  return unwrap_specpdl_ref (ref) >= 0;
}

INLINE specpdl_ref
make_invalid_specpdl_ref (void)
{
  return wrap_specpdl_ref (-1);
}

/* Return a reference that is `delta' steps more recent than `ref'.
   `delta' may be negative or zero.  */
INLINE specpdl_ref
specpdl_ref_add (specpdl_ref ref, ptrdiff_t delta)
{
  return wrap_specpdl_ref (unwrap_specpdl_ref (ref)
			   + delta * sizeof (union specbinding));
}

INLINE union specbinding *
specpdl_ref_to_ptr (specpdl_ref ref)
{
  return (union specbinding *)((char *)specpdl + unwrap_specpdl_ref (ref));
}

/* Return a reference to the most recent specpdl entry.  */
INLINE specpdl_ref
SPECPDL_INDEX (void)
{
  return wrap_specpdl_ref ((char *)specpdl_ptr - (char *)specpdl);
}

INLINE bool
backtrace_debug_on_exit (union specbinding *pdl)
{
  eassert (pdl->kind == SPECPDL_BACKTRACE);
  return pdl->bt.debug_on_exit;
}

void grow_specpdl_allocation (void);

/* Grow the specpdl stack by one entry.
   The caller should have already initialized the entry.
   Signal an error on stack overflow.

   Make sure that there is always one unused entry past the top of the
   stack, so that the just-initialized entry is safely unwound if
   memory exhausted and an error is signaled here.  Also, allocate a
   never-used entry just before the bottom of the stack; sometimes its
   address is taken.  */
INLINE void
grow_specpdl (void)
{
  specpdl_ptr++;
  if (specpdl_ptr == specpdl_end)
    grow_specpdl_allocation ();
}

INLINE specpdl_ref
record_in_backtrace (Lisp_Object function, Lisp_Object *args, ptrdiff_t nargs)
{
  specpdl_ref count = SPECPDL_INDEX ();

  eassert (nargs >= UNEVALLED);
  specpdl_ptr->bt.kind = SPECPDL_BACKTRACE;
  specpdl_ptr->bt.debug_on_exit = false;
  specpdl_ptr->bt.function = function;
  current_thread->stack_top = specpdl_ptr->bt.args = args;
  specpdl_ptr->bt.nargs = nargs;
  grow_specpdl ();

  return count;
}

/* This structure helps implement the `catch/throw' and `condition-case/signal'
   control structures as well as 'handler-bind'.
   A struct handler contains all the information needed to
   restore the state of the interpreter after a non-local jump.

   Handler structures are chained together in a doubly linked list; the `next'
   member points to the next outer catchtag and the `nextfree' member points in
   the other direction to the next inner element (which is typically the next
   free element since we mostly use it on the deepest handler).

   A call like (throw TAG VAL) searches for a catchtag whose `tag_or_ch'
   member is TAG, and then unbinds to it.  The `val' member is used to
   hold VAL while the stack is unwound; `val' is returned as the value
   of the catch form.  If there is a handler of type CATCHER_ALL, it will
   be treated as a handler for all invocations of `signal' and `throw';
   in this case `val' will be set to (ERROR-SYMBOL . DATA) or (TAG . VAL),
   respectively.  During stack unwinding, `nonlocal_exit' is set to
   specify the type of nonlocal exit that caused the stack unwinding.

   All the other members are concerned with restoring the interpreter
   state.

   When running the HANDLER of a 'handler-bind', we need to
   temporarily "mute" the CONDITION_CASEs and HANDLERs that are "below"
   the current handler, but without hiding any CATCHERs.  We do that by
   installing a SKIP_CONDITIONS which tells the search to skip the
   N next conditions.  */

enum handlertype {
  CATCHER,                      /* Entry for 'catch'.
                                   'tag_or_ch' holds the catch's tag.
                                   'val' holds the retval during longjmp.  */
  CONDITION_CASE,               /* Entry for 'condition-case'.
                                   'tag_or_ch' holds the list of conditions.
                                   'val' holds the retval during longjmp.  */
  CATCHER_ALL,                  /* Wildcard which catches all 'throw's.
                                   'tag_or_ch' is unused.
                                   'val' holds the retval during longjmp.  */
  HANDLER_BIND,                 /* Entry for 'handler-bind'.
                                   'tag_or_ch' holds the list of conditions.
                                   'val' holds the handler function.
                                   The rest of the handler is unused,
                                   except for 'bytecode_dest' that holds
                                   the number of preceding HANDLER_BIND
                                   entries which belong to the same
                                   'handler-bind' (and hence need to
                                   be muted together).  */
  SKIP_CONDITIONS               /* Mask out the N preceding entries.
                                   Used while running the handler of
                                   a HANDLER_BIND to hides the condition
                                   handlers underneath (and including)
                                   the 'handler-bind'.
                                   'tag_or_ch' holds that number, the rest
                                   is unused.  */
};

enum nonlocal_exit
{
  NONLOCAL_EXIT_SIGNAL,
  NONLOCAL_EXIT_THROW,
};

struct handler
{
  GC_HEADER
  enum handlertype type;
  Lisp_Object tag_or_ch;

  /* The next two are set by unwind_to_catch.  */
  enum nonlocal_exit nonlocal_exit;
  Lisp_Object val;

  struct handler *next;
  struct handler *nextfree;

  /* The bytecode interpreter can have several handlers active at the same
     time, so when we longjmp to one of them, it needs to know which handler
     this was and what was the corresponding internal state.  This is stored
     here, and when we longjmp we make sure that handlerlist points to the
     proper handler.  */
  Lisp_Object *bytecode_top;
  int bytecode_dest;

  /* Most global vars are reset to their value via the specpdl mechanism,
     but a few others are handled by storing their value here.  */
  sys_jmp_buf jmp;
  EMACS_INT f_lisp_eval_depth;
  specpdl_ref pdlcount;
  struct bc_frame *act_rec;
  int poll_suppress_count;
  int interrupt_input_blocked;

#ifdef HAVE_X_WINDOWS
  int x_error_handler_depth;
#endif
};

extern Lisp_Object memory_signal_data;

/* True if ought to quit now.  */

#define QUITP (!NILP (Vquit_flag) && NILP (Vinhibit_quit))

extern bool volatile pending_signals;
extern void process_pending_signals (void);
extern void probably_quit (void);

/* Check quit-flag and quit if it is non-nil.  Typing C-g does not
   directly cause a quit; it only sets Vquit_flag.  So the program
   needs to call maybe_quit at times when it is safe to quit.  Every
   loop that might run for a long time or might not exit ought to call
   maybe_quit at least once, at a safe place.  Unless that is
   impossible, of course.  But it is very desirable to avoid creating
   loops where maybe_quit is impossible.

   If quit-flag is set to `kill-emacs' the SIGINT handler has received
   a request to exit Emacs when it is safe to do.

   When not quitting, process any pending signals.  */

INLINE void
maybe_quit (void)
{
  if (!NILP (Vquit_flag) || pending_signals)
    probably_quit ();
}

/* Process a quit rarely, based on a counter COUNT, for efficiency.
   "Rarely" means once per USHRT_MAX + 1 times; this is somewhat
   arbitrary, but efficient.  */

INLINE void
rarely_quit (unsigned short int count)
{
  if (! count)
    maybe_quit ();
}

extern Lisp_Object Vascii_downcase_table;
extern Lisp_Object Vascii_canon_table;

/* Call staticpro (&var) to protect static variable `var'.  */

void staticpro (Lisp_Object const *);

enum { NSTATICS = 2048 };
extern Lisp_Object const *staticvec[NSTATICS];
extern int staticidx;


/* Forward declarations for prototypes.  */
struct window;
struct frame;

/* Define if the windowing system provides a menu bar.  */
#if defined (USE_X_TOOLKIT) || defined (HAVE_NTGUI) \
  || defined (HAVE_NS) || defined (USE_GTK) || defined (HAVE_HAIKU)
#define HAVE_EXT_MENU_BAR true
#endif

/* Define if the windowing system provides a tool-bar.  */
#if defined (USE_GTK) || defined (HAVE_NS)
#define HAVE_EXT_TOOL_BAR true
#endif

/* Return the address of vector A's element at index I.  */

INLINE Lisp_Object *
xvector_contents_addr (Lisp_Object a, ptrdiff_t i)
{
  /* This should return &XVECTOR (a)->contents[i], but that would run
     afoul of GCC bug 95072.  */
  void *v = XVECTOR (a);
  char *p = v;
  void *w = p + header_size + i * word_size;
  return w;
}

/* Return the address of vector A's elements.  */

INLINE Lisp_Object *
xvector_contents (Lisp_Object a)
{
  return xvector_contents_addr (a, 0);
}

/* Copy COUNT Lisp_Objects from ARGS to contents of V starting from OFFSET.  */

INLINE void
vcopy (Lisp_Object v, ptrdiff_t offset, Lisp_Object const *args,
       ptrdiff_t count)
{
  eassert (0 <= offset && 0 <= count && offset + count <= ASIZE (v));
  memcpy (xvector_contents_addr (v, offset), args, count * sizeof *args);
}

/* Functions to modify hash tables.  */

INLINE void
set_hash_key_slot (struct Lisp_Hash_Table *h, ptrdiff_t idx, Lisp_Object val)
{
  eassert (idx >= 0 && idx < h->table_size);
  h->key[idx] = val;
}

INLINE void
set_hash_value_slot (struct Lisp_Hash_Table *h, ptrdiff_t idx, Lisp_Object val)
{
  eassert (idx >= 0 && idx < h->table_size);
  h->value[idx] = val;;
}

#ifdef HAVE_MPS
void weak_hash_table_thaw (Lisp_Object hash_table);

INLINE void
set_weak_hash_key_slot (struct Lisp_Weak_Hash_Table *h, ptrdiff_t idx, Lisp_Object val)
{
  eassert (idx >= 0 && idx < XFIXNUM (h->strong->table_size));
  h->strong->key[idx] = make_weak_hash_table_entry (val);
}

INLINE void
set_weak_hash_value_slot (struct Lisp_Weak_Hash_Table *h, ptrdiff_t idx, Lisp_Object val)
{
  eassert (idx >= 0 && idx < XFIXNUM (h->strong->table_size) );
  h->strong->value[idx] = make_weak_hash_table_entry (val);
}
#endif

/* Use these functions to set Lisp_Object
   or pointer slots of struct Lisp_Symbol.  */

INLINE void
set_symbol_function (Lisp_Object sym, Lisp_Object function)
{
  XSYMBOL (sym)->u.s.function = function;
}

INLINE void
set_symbol_package (Lisp_Object sym, Lisp_Object package)
{
  XSYMBOL (sym)->u.s.package = package;
}

INLINE void
set_symbol_plist (Lisp_Object sym, Lisp_Object plist)
{
  XSYMBOL (sym)->u.s.plist = plist;
}

INLINE void
make_symbol_constant (Lisp_Object sym)
{
  XSYMBOL (sym)->u.s.trapped_write = SYMBOL_NOWRITE;
}

/* Buffer-local variable access functions.  */

INLINE bool
blv_found (struct Lisp_Buffer_Local_Value *blv)
{
  eassert (blv->found == !BASE_EQ (blv->defcell, blv->valcell));
  return blv->found;
}

/* Set overlay's property list.  */

INLINE void
set_overlay_plist (Lisp_Object overlay, Lisp_Object plist)
{
  XOVERLAY (overlay)->plist = plist;
}

/* Get text properties of S.  */

INLINE INTERVAL
string_intervals (Lisp_Object s)
{
  return XSTRING (s)->u.s.intervals;
}

/* Set text properties of S to I.  */

INLINE void
set_string_intervals (Lisp_Object s, INTERVAL i)
{
  XSTRING (s)->u.s.intervals = i;
}

/* Set a Lisp slot in TABLE to VAL.  Most code should use this instead
   of setting slots directly.  */

INLINE void
set_char_table_defalt (Lisp_Object table, Lisp_Object val)
{
  XCHAR_TABLE (table)->defalt = val;
}
INLINE void
set_char_table_purpose (Lisp_Object table, Lisp_Object val)
{
  XCHAR_TABLE (table)->purpose = val;
}

/* Set different slots in (sub)character tables.  */

INLINE void
set_char_table_extras (Lisp_Object table, ptrdiff_t idx, Lisp_Object val)
{
  eassert (0 <= idx && idx < CHAR_TABLE_EXTRA_SLOTS (XCHAR_TABLE (table)));
  XCHAR_TABLE (table)->extras[idx] = val;
}

INLINE void
set_char_table_contents (Lisp_Object table, ptrdiff_t idx, Lisp_Object val)
{
  eassert (0 <= idx && idx < (1 << CHARTAB_SIZE_BITS_0));
  XCHAR_TABLE (table)->contents[idx] = val;
}

INLINE void
set_sub_char_table_contents (Lisp_Object table, ptrdiff_t idx, Lisp_Object val)
{
  XSUB_CHAR_TABLE (table)->contents[idx] = val;
}

/* Defined in bignum.c.  This part of bignum.c's API does not require
   the caller to access bignum internals; see bignum.h for that.  */
extern intmax_t bignum_to_intmax (Lisp_Object) ATTRIBUTE_CONST;
extern uintmax_t bignum_to_uintmax (Lisp_Object) ATTRIBUTE_CONST;
extern ptrdiff_t bignum_bufsize (Lisp_Object, int) ATTRIBUTE_CONST;
extern ptrdiff_t bignum_to_c_string (char *, ptrdiff_t, Lisp_Object, int);
extern Lisp_Object bignum_to_string (Lisp_Object, int);
extern Lisp_Object make_bignum_str (char const *, int);
extern Lisp_Object make_neg_biguint (uintmax_t);
extern Lisp_Object double_to_integer (double);

/* Convert the integer NUM to *N.  Return true if successful, false
   (possibly setting *N) otherwise.  */
INLINE bool
integer_to_intmax (Lisp_Object num, intmax_t *n)
{
  if (FIXNUMP (num))
    {
      *n = XFIXNUM (num);
      return true;
    }
  else
    {
      intmax_t i = bignum_to_intmax (num);
      *n = i;
      return i != 0;
    }
}
INLINE bool
integer_to_uintmax (Lisp_Object num, uintmax_t *n)
{
  if (FIXNUMP (num))
    {
      *n = XFIXNUM (num);
      return 0 <= XFIXNUM (num);
    }
  else
    {
      uintmax_t i = bignum_to_uintmax (num);
      *n = i;
      return i != 0;
    }
}

/* Return floor (log2 (N)) as an int.  If N is zero, return -1.  */
INLINE int
elogb (unsigned long long int n)
{
  int width = stdc_bit_width (n);
  return width - 1;
}

/* A modification count.  These are wide enough, and incremented
   rarely enough, so that they should never overflow a 60-bit counter
   in practice, and the code below assumes this so a compiler can
   generate better code if EMACS_INT is 64 bits.  */
typedef intmax_t modiff_count;

INLINE modiff_count
modiff_incr (modiff_count *a, ptrdiff_t len)
{
  modiff_count a0 = *a;
  /* Increase the counter more for a large modification and less for a
     small modification.  Increase it logarithmically to avoid
     increasing it too much.  */
  static_assert (PTRDIFF_MAX <= ULLONG_MAX);
  int incr = len == 0 ? 1 : elogb (len) + 1;
  bool modiff_overflow = ckd_add (a, a0, incr);
  eassert (!modiff_overflow && *a >> 30 >> 30 == 0);
  return a0;
}

INLINE Lisp_Object
modiff_to_integer (modiff_count a)
{
  eassume (0 <= a && a >> 30 >> 30 == 0);
  return make_int (a);
}

/* Defined in data.c.  */
extern AVOID wrong_choice (Lisp_Object, Lisp_Object);
extern void notify_variable_watchers (Lisp_Object, Lisp_Object,
				      Lisp_Object, Lisp_Object);
extern Lisp_Object indirect_function (Lisp_Object);
extern Lisp_Object find_symbol_value (Lisp_Object);

enum {
  Cmp_Bit_EQ,
  Cmp_Bit_LT,
  Cmp_Bit_GT
};

/* code indicating a comparison outcome */
typedef enum {
  Cmp_EQ = 1 << Cmp_Bit_EQ,	/* = */
  Cmp_LT = 1 << Cmp_Bit_LT,	/* < */
  Cmp_GT = 1 << Cmp_Bit_GT	/* > */
} cmp_bits_t;

extern cmp_bits_t arithcompare (Lisp_Object num1, Lisp_Object num2);

/* Convert the Emacs representation CONS back to an integer of type
   TYPE, storing the result the variable VAR.  Signal an error if CONS
   is not a valid representation or is out of range for TYPE.  */
#define CONS_TO_INTEGER(cons, type, var)				\
 (TYPE_SIGNED (type)							\
  ? ((var) = cons_to_signed (cons, TYPE_MINIMUM (type), TYPE_MAXIMUM (type))) \
  : ((var) = cons_to_unsigned (cons, TYPE_MAXIMUM (type))))
extern intmax_t cons_to_signed (Lisp_Object, intmax_t, intmax_t);
extern uintmax_t cons_to_unsigned (Lisp_Object, uintmax_t);

extern AVOID args_out_of_range (Lisp_Object, Lisp_Object);
extern AVOID circular_list (Lisp_Object);
extern KBOARD *kboard_for_bindings (void);
extern Lisp_Object do_symval_forwarding (lispfwd);
enum Set_Internal_Bind
  {
    SET_INTERNAL_SET,
    SET_INTERNAL_BIND,
    SET_INTERNAL_UNBIND,
    SET_INTERNAL_THREAD_SWITCH,
  };
extern void set_internal (Lisp_Object, Lisp_Object, Lisp_Object,
                          enum Set_Internal_Bind);
extern void set_default_internal (Lisp_Object, Lisp_Object,
                                  enum Set_Internal_Bind, KBOARD *);
extern Lisp_Object expt_integer (Lisp_Object, Lisp_Object);
extern void syms_of_data (void);
extern void swap_in_global_binding (struct Lisp_Symbol *);

/* Defined in cmds.c */
extern void syms_of_cmds (void);

/* Defined in coding.c.  */
extern Lisp_Object detect_coding_system (const unsigned char *, ptrdiff_t,
                                         ptrdiff_t, bool, bool, Lisp_Object);
extern void init_coding (void);
extern void init_coding_once (void);
extern void syms_of_coding (void);
extern bool string_ascii_p (Lisp_Object);

/* Defined in character.c.  */
extern ptrdiff_t chars_in_text (const unsigned char *, ptrdiff_t);
extern ptrdiff_t multibyte_chars_in_text (const unsigned char *, ptrdiff_t);
extern void syms_of_character (void);

/* Defined in charset.c.  */
extern void mark_charset (void);
extern void init_charset (void);
extern void init_charset_once (void);
extern void syms_of_charset (void);
/* Structure forward declarations.  */
struct charset;

/* Defined in syntax.c.  */
extern void init_syntax_once (void);
extern void syms_of_syntax (void);

/* Defined in fns.c.  */
extern struct Lisp_Hash_Table *check_hash_table (Lisp_Object);
extern ptrdiff_t get_key_arg (Lisp_Object, ptrdiff_t, Lisp_Object *, char *);
enum { NEXT_ALMOST_PRIME_LIMIT = 11 };
extern ptrdiff_t list_length (Lisp_Object);
extern EMACS_INT next_almost_prime (EMACS_INT) ATTRIBUTE_CONST;
extern Lisp_Object larger_vector (Lisp_Object, ptrdiff_t, ptrdiff_t);
extern bool sweep_weak_table (struct Lisp_Hash_Table *, bool);
extern void hexbuf_digest (char *, void const *, int);
extern char *extract_data_from_object (Lisp_Object, ptrdiff_t *, ptrdiff_t *);
EMACS_UINT hash_string (char const *, ptrdiff_t);
EMACS_UINT sxhash (Lisp_Object);
Lisp_Object make_hash_table (const struct hash_table_test *, EMACS_INT,
                             hash_table_weakness_t);
Lisp_Object hash_table_weakness_symbol (hash_table_weakness_t weak);
ptrdiff_t hash_lookup (struct Lisp_Hash_Table *, Lisp_Object);
ptrdiff_t hash_lookup_get_hash (struct Lisp_Hash_Table *h, Lisp_Object key,
				hash_hash_t *phash);
ptrdiff_t hash_put (struct Lisp_Hash_Table *, Lisp_Object, Lisp_Object,
		    hash_hash_t);
void hash_remove_from_table (struct Lisp_Hash_Table *, Lisp_Object);

#ifdef HAVE_MPS
Lisp_Object strengthen_hash_table (Lisp_Object weak);
Lisp_Object strengthen_hash_table_for_dump (struct Lisp_Weak_Hash_Table *);
ptrdiff_t weak_hash_lookup (struct Lisp_Weak_Hash_Table *, Lisp_Object);
ptrdiff_t weak_hash_put (struct Lisp_Weak_Hash_Table *, Lisp_Object, Lisp_Object,
			 Lisp_Object);
void weak_hash_remove_from_table (struct Lisp_Weak_Hash_Table *, Lisp_Object);
void weak_hash_splat_from_table (struct Lisp_Weak_Hash_Table *h, ptrdiff_t i0);
#endif

extern struct hash_table_test const hashtest_eq, hashtest_eql, hashtest_equal;
extern struct hash_table_test const hashtest_string_equal;
extern void validate_subarray (Lisp_Object, Lisp_Object, Lisp_Object,
			       ptrdiff_t, ptrdiff_t *, ptrdiff_t *);
extern Lisp_Object substring_both (Lisp_Object, ptrdiff_t, ptrdiff_t,
				   ptrdiff_t, ptrdiff_t);
extern Lisp_Object merge (Lisp_Object, Lisp_Object, Lisp_Object);
extern Lisp_Object merge_c (Lisp_Object, Lisp_Object, bool (*) (Lisp_Object, Lisp_Object));
extern Lisp_Object do_yes_or_no_p (Lisp_Object);
extern Lisp_Object concat2 (Lisp_Object, Lisp_Object);
extern Lisp_Object concat3 (Lisp_Object, Lisp_Object, Lisp_Object);
extern bool equal_no_quit (Lisp_Object, Lisp_Object);
extern Lisp_Object nconc2 (Lisp_Object, Lisp_Object);
extern Lisp_Object assq_no_quit (Lisp_Object, Lisp_Object);
extern Lisp_Object assq_no_signal (Lisp_Object, Lisp_Object);
extern Lisp_Object assoc_no_quit (Lisp_Object, Lisp_Object);
extern void clear_string_char_byte_cache (void);
extern ptrdiff_t string_char_to_byte (Lisp_Object, ptrdiff_t);
extern ptrdiff_t string_byte_to_char (Lisp_Object, ptrdiff_t);
extern Lisp_Object string_to_multibyte (Lisp_Object);
extern Lisp_Object string_make_unibyte (Lisp_Object);
extern Lisp_Object plist_get (Lisp_Object plist, Lisp_Object prop);
extern Lisp_Object plist_put (Lisp_Object plist, Lisp_Object prop,
			      Lisp_Object val);
extern Lisp_Object plist_member (Lisp_Object plist, Lisp_Object prop);
extern void syms_of_fns (void);
extern void mark_fns (void);
Lisp_Object memq_no_quit (Lisp_Object elt, Lisp_Object list);

/* Defined in sort.c  */
extern void tim_sort (Lisp_Object, Lisp_Object, Lisp_Object *, const ptrdiff_t,
		      bool)
  ARG_NONNULL ((3));

/* Defined in floatfns.c.  */
static_assert (FLT_RADIX == 2 || FLT_RADIX == 16);
enum { LOG2_FLT_RADIX = FLT_RADIX == 2 ? 1 : 4 };
int double_integer_scale (double);
#ifndef HAVE_TRUNC
extern double trunc (double);
#endif
extern Lisp_Object fmod_float (Lisp_Object x, Lisp_Object y);
extern void syms_of_floatfns (void);

/* Defined in fringe.c.  */
extern void syms_of_fringe (void);
extern void init_fringe (void);
#ifdef HAVE_WINDOW_SYSTEM
extern void mark_fringe_data (void);
extern void init_fringe_once (void);
#endif /* HAVE_WINDOW_SYSTEM */

/* Defined in image.c.  */
extern int x_bitmap_mask (struct frame *, ptrdiff_t);
extern void syms_of_image (void);

/* Defined in json.c.  */
extern void syms_of_json (void);

/* Defined in insdel.c.  */
extern void move_gap_both (ptrdiff_t, ptrdiff_t);
extern AVOID buffer_overflow (void);
extern void make_gap (ptrdiff_t);
extern void make_gap_1 (struct buffer *, ptrdiff_t);
extern ptrdiff_t copy_text (const unsigned char *, unsigned char *,
			    ptrdiff_t, bool, bool);
extern int count_combining_before (const unsigned char *,
				   ptrdiff_t, ptrdiff_t, ptrdiff_t);
extern int count_combining_after (const unsigned char *,
				  ptrdiff_t, ptrdiff_t, ptrdiff_t);
extern void insert (const char *, ptrdiff_t);
extern void insert_and_inherit (const char *, ptrdiff_t);
extern void insert_1_both (const char *, ptrdiff_t, ptrdiff_t,
			   bool, bool, bool);
extern void insert_from_gap_1 (ptrdiff_t, ptrdiff_t, bool);
extern void insert_from_gap (ptrdiff_t, ptrdiff_t, bool, bool);
extern void insert_from_string (Lisp_Object, ptrdiff_t, ptrdiff_t,
				ptrdiff_t, ptrdiff_t, bool);
extern void insert_from_buffer (struct buffer *, ptrdiff_t, ptrdiff_t, bool);
extern void insert_char (int);
extern void insert_string (const char *);
extern void insert_before_markers (const char *, ptrdiff_t);
extern void insert_before_markers_and_inherit (const char *, ptrdiff_t);
extern void insert_from_string_before_markers (Lisp_Object, ptrdiff_t,
					       ptrdiff_t, ptrdiff_t,
					       ptrdiff_t, bool);
extern void del_range (ptrdiff_t, ptrdiff_t);
extern Lisp_Object del_range_1 (ptrdiff_t, ptrdiff_t, bool, bool);
extern void del_range_byte (ptrdiff_t, ptrdiff_t);
extern void del_range_both (ptrdiff_t, ptrdiff_t, ptrdiff_t, ptrdiff_t, bool);
extern Lisp_Object del_range_2 (ptrdiff_t, ptrdiff_t,
				ptrdiff_t, ptrdiff_t, bool);
extern int safe_del_range (ptrdiff_t, ptrdiff_t);
extern void modify_text (ptrdiff_t, ptrdiff_t);
extern void prepare_to_modify_buffer (ptrdiff_t, ptrdiff_t, ptrdiff_t *);
extern void prepare_to_modify_buffer_1 (ptrdiff_t, ptrdiff_t, ptrdiff_t *);
extern void invalidate_buffer_caches (struct buffer *, ptrdiff_t, ptrdiff_t);
extern void signal_after_change (ptrdiff_t, ptrdiff_t, ptrdiff_t);
extern void adjust_after_insert (ptrdiff_t, ptrdiff_t, ptrdiff_t,
				 ptrdiff_t, ptrdiff_t);
extern void adjust_markers_for_delete (ptrdiff_t, ptrdiff_t,
				       ptrdiff_t, ptrdiff_t);
extern void adjust_markers_for_insert (ptrdiff_t, ptrdiff_t,
				       ptrdiff_t, ptrdiff_t, bool);
extern void adjust_markers_bytepos (ptrdiff_t, ptrdiff_t,
				    ptrdiff_t, ptrdiff_t, int);
extern void replace_range (ptrdiff_t, ptrdiff_t, Lisp_Object, bool, bool, bool);
extern void replace_range_2 (ptrdiff_t, ptrdiff_t, ptrdiff_t, ptrdiff_t,
			     const char *, ptrdiff_t, ptrdiff_t, bool);
extern void syms_of_insdel (void);

/* Defined in dispnew.c.  */
#ifdef PROFILING
_Noreturn void __executable_start (void);
#endif
extern Lisp_Object Vwindow_system;
extern Lisp_Object sit_for (Lisp_Object, bool, int);

/* Defined in xdisp.c.  */
extern bool noninteractive_need_newline;
extern Lisp_Object echo_area_buffer[2];
extern void add_to_log (char const *, ...);
extern void vadd_to_log (char const *, va_list);
extern void check_message_stack (void);
extern void clear_message_stack (void);
extern void setup_echo_area_for_printing (bool);
extern bool push_message (void);
extern void pop_message_unwind (void);
extern Lisp_Object restore_message_unwind (Lisp_Object);
extern void restore_message (void);
extern Lisp_Object current_message (void);
extern void clear_message (bool, bool);
extern void message (const char *, ...) ATTRIBUTE_FORMAT_PRINTF (1, 2);
extern void message1 (const char *);
extern void message1_nolog (const char *);
extern void message3 (Lisp_Object);
extern void message3_nolog (Lisp_Object);
extern void message_dolog (const char *, ptrdiff_t, bool, bool);
extern void message_with_string (const char *, Lisp_Object, bool);
extern void message_log_maybe_newline (void);
extern void update_echo_area (void);
extern void truncate_echo_area (ptrdiff_t);
extern void redisplay (void);
extern ptrdiff_t count_lines (ptrdiff_t start_byte, ptrdiff_t end_byte);

void set_frame_cursor_types (struct frame *, Lisp_Object);
extern void syms_of_xdisp (void);
extern void init_xdisp (void);
extern Lisp_Object safe_eval (Lisp_Object);
extern bool pos_visible_p (struct window *, ptrdiff_t, int *,
			   int *, int *, int *, int *, int *);

/* Defined in sqlite.c.  */
extern void syms_of_sqlite (void);

/* Defined in xsettings.c.  */
extern void syms_of_xsettings (void);

/* Defined in vm-limit.c.  */
extern void memory_warnings (void *, void (*warnfun) (const char *));

/* Defined in character.c.  */
extern void parse_str_as_multibyte (const unsigned char *, ptrdiff_t,
				    ptrdiff_t *, ptrdiff_t *);

/* Defined in alloc.c.  */
extern ptrdiff_t pure_bytes_used_lisp;
struct Lisp_Vector *allocate_vectorlike (ptrdiff_t len, bool clearit);
extern void run_finalizer_function (Lisp_Object function);
extern intptr_t garbage_collection_inhibited;
unsigned char *resize_string_data (Lisp_Object, ptrdiff_t, int, int);
extern void malloc_warning (const char *);
extern AVOID memory_full (size_t);
extern AVOID buffer_memory_full (ptrdiff_t);
extern bool survives_gc_p (Lisp_Object);
extern void mark_object (Lisp_Object);
extern void mark_objects (Lisp_Object *, ptrdiff_t);
#if defined REL_ALLOC && !defined SYSTEM_MALLOC
extern void refill_memory_reserve (void);
#endif
extern void mark_c_stack (char const *, char const *);
extern void flush_stack_call_func1 (void (*func) (void *arg), void *arg);
extern void mark_memory (void const *start, void const *end);

/* Force callee-saved registers and register windows onto the stack,
   so that conservative garbage collection can see their values.  */
#ifndef HAVE___BUILTIN_UNWIND_INIT
# ifdef __sparc__
   /* This trick flushes the register windows so that all the state of
      the process is contained in the stack.
      FreeBSD does not have a ta 3 handler, so handle it specially.
      FIXME: Code in the Boehm GC suggests flushing (with 'flushrs') is
      needed on ia64 too.  See mach_dep.c, where it also says inline
      assembler doesn't work with relevant proprietary compilers.  */
#  if defined __sparc64__ && defined __FreeBSD__
#   define __builtin_unwind_init() asm ("flushw")
#  else
#   define __builtin_unwind_init() asm ("ta 3")
#  endif
# else
#  define __builtin_unwind_init() ((void) 0)
# endif
#endif
INLINE void
flush_stack_call_func (void (*func) (void *arg), void *arg)
{
  __builtin_unwind_init ();
  flush_stack_call_func1 (func, arg);
  /* Work around GCC sibling call optimization making
     '__builtin_unwind_init' ineffective (bug#65727).
     See <https://gcc.gnu.org/bugzilla/show_bug.cgi?id=115132>.  */
#if defined __GNUC__ && !defined __clang__ && !defined __OBJC__
  __asm__ ("");
#endif
}

extern void garbage_collect (void);
extern void maybe_garbage_collect (void);
extern bool maybe_garbage_collect_eagerly (EMACS_INT factor);
extern const char *pending_malloc_warning;
extern Lisp_Object zero_vector;
extern EMACS_INT consing_until_gc;
#ifdef HAVE_PDUMPER
extern int number_finalizers_run;
#endif
extern Lisp_Object list1 (Lisp_Object);
extern Lisp_Object list2 (Lisp_Object, Lisp_Object);
extern Lisp_Object list3 (Lisp_Object, Lisp_Object, Lisp_Object);
extern Lisp_Object list4 (Lisp_Object, Lisp_Object, Lisp_Object, Lisp_Object);
extern Lisp_Object list5 (Lisp_Object, Lisp_Object, Lisp_Object, Lisp_Object,
			  Lisp_Object);
extern Lisp_Object listn (ptrdiff_t, Lisp_Object, ...);
#define list(...) \
  listn (ARRAYELTS (((Lisp_Object []) {__VA_ARGS__})), __VA_ARGS__)

enum gc_root_type
{
  GC_ROOT_STATICPRO,
  GC_ROOT_BUFFER_LOCAL_DEFAULT,
  GC_ROOT_BUFFER_LOCAL_NAME,
  GC_ROOT_C_SYMBOL
};

struct gc_root_visitor
{
  void (*visit) (Lisp_Object const *, enum gc_root_type, void *);
  void *data;
};
extern void visit_static_gc_roots (struct gc_root_visitor visitor);

/* Build a frequently used 1/2/3/4-integer lists.  */

INLINE Lisp_Object
list1i (intmax_t a)
{
  return list1 (make_int (a));
}

INLINE Lisp_Object
list2i (intmax_t a, intmax_t b)
{
  return list2 (make_int (a), make_int (b));
}

INLINE Lisp_Object
list3i (intmax_t a, intmax_t b, intmax_t c)
{
  return list3 (make_int (a), make_int (b), make_int (c));
}

INLINE Lisp_Object
list4i (intmax_t a, intmax_t b, intmax_t c, intmax_t d)
{
  return list4 (make_int (a), make_int (b), make_int (c), make_int (d));
}

extern Lisp_Object make_clear_bool_vector (EMACS_INT, bool);
extern Lisp_Object make_uninit_bool_vector (EMACS_INT);
extern Lisp_Object bool_vector_fill (Lisp_Object, Lisp_Object);
extern AVOID string_overflow (void);
extern Lisp_Object make_string (const char *, ptrdiff_t);
extern Lisp_Object make_formatted_string (const char *, ...)
  ATTRIBUTE_FORMAT_PRINTF (1, 2);
extern Lisp_Object make_unibyte_string (const char *, ptrdiff_t);
extern ptrdiff_t vectorlike_nbytes (const struct vectorlike_header *hdr);

INLINE ptrdiff_t
vector_nbytes (const struct Lisp_Vector *v)
{
  return vectorlike_nbytes (&v->header);
}

/* Make unibyte string from C string when the length isn't known.  */

INLINE Lisp_Object
build_unibyte_string (const char *str)
{
  return make_unibyte_string (str, strlen (str));
}

extern Lisp_Object make_multibyte_string (const char *, ptrdiff_t, ptrdiff_t);
extern Lisp_Object make_event_array (ptrdiff_t, Lisp_Object *);
extern Lisp_Object make_uninit_string (EMACS_INT);
extern Lisp_Object make_uninit_multibyte_string (EMACS_INT, EMACS_INT);
extern Lisp_Object make_string_from_bytes (const char *, ptrdiff_t, ptrdiff_t);
extern Lisp_Object make_specified_string (const char *,
					  ptrdiff_t, ptrdiff_t, bool);
extern void pin_string (Lisp_Object string);

/* Make a string from the data at STR, treating it as multibyte if the
   data warrants.  */

INLINE Lisp_Object
build_string (const char *str)
{
  return make_string (str, strlen (str));
}

extern Lisp_Object make_vector (ptrdiff_t, Lisp_Object);
extern struct Lisp_Vector *allocate_nil_vector (ptrdiff_t)
  ATTRIBUTE_RETURNS_NONNULL;

/* Make an uninitialized vector for SIZE objects.  NOTE: you must
   be sure that GC cannot happen until the vector is completely
   initialized.  E.g. the following code is likely to crash:

   v = make_uninit_vector (3);
   ASET (v, 0, obj0);
   ASET (v, 1, Ffunction_can_gc ());
   ASET (v, 2, obj1);

   allocate_vector has a similar problem.  */

extern struct Lisp_Vector *allocate_vector (ptrdiff_t)
  ATTRIBUTE_RETURNS_NONNULL;

INLINE Lisp_Object
make_uninit_vector (ptrdiff_t size)
{
  return make_lisp_ptr (allocate_vector (size), Lisp_Vectorlike);
}

/* Like above, but special for sub char-tables.  */

INLINE Lisp_Object
make_uninit_sub_char_table (int depth, int min_char)
{
  int slots = SUB_CHAR_TABLE_OFFSET + chartab_size[depth];
  Lisp_Object v = make_uninit_vector (slots);

  XSETPVECTYPE (XVECTOR (v), PVEC_SUB_CHAR_TABLE);
  XSUB_CHAR_TABLE (v)->depth = depth;
  XSUB_CHAR_TABLE (v)->min_char = min_char;
  return v;
}

/* Make a vector of SIZE nils - faster than make_vector (size, Qnil)
   if the OS already cleared the new memory.  */

INLINE Lisp_Object
make_nil_vector (ptrdiff_t size)
{
  return make_lisp_ptr (allocate_nil_vector (size), Lisp_Vectorlike);
}

extern struct Lisp_Vector *allocate_pseudovector (int, int, int,
						  enum pvec_type)
  ATTRIBUTE_RETURNS_NONNULL;

/* Allocate uninitialized pseudovector with no Lisp_Object slots.  */

#define ALLOCATE_PLAIN_PSEUDOVECTOR(type, tag) \
  ((type *) allocate_pseudovector (VECSIZE (type), 0, 0, tag))

/* Allocate partially initialized pseudovector where all Lisp_Object
   slots are set to Qnil but the rest (if any) is left uninitialized.  */

#define ALLOCATE_PSEUDOVECTOR(type, field, tag)			       \
  ((type *) allocate_pseudovector (VECSIZE (type),		       \
				   PSEUDOVECSIZE (type, field),	       \
				   PSEUDOVECSIZE (type, field), tag))

/* Allocate fully initialized pseudovector where all Lisp_Object
   slots are set to Qnil and the rest (if any) is zeroed.  */

#define ALLOCATE_ZEROED_PSEUDOVECTOR(type, field, tag)		       \
  ((type *) allocate_pseudovector (VECSIZE (type),		       \
				   PSEUDOVECSIZE (type, field),	       \
				   VECSIZE (type), tag))

extern bool gc_in_progress;
extern Lisp_Object make_float (double);
extern void display_malloc_warning (void);
#ifndef HAVE_MPS
extern specpdl_ref inhibit_garbage_collection (void);
#endif
extern Lisp_Object build_symbol_with_pos (Lisp_Object, Lisp_Object);
#ifndef HAVE_MPS
extern void free_cons (struct Lisp_Cons *);
#endif
extern void init_alloc_once (void);
extern void init_alloc (void);
extern void syms_of_alloc (void);
extern struct buffer *allocate_buffer (void) ATTRIBUTE_RETURNS_NONNULL;
extern int valid_lisp_object_p (Lisp_Object);

void *hash_table_alloc_bytes (ptrdiff_t nbytes) ATTRIBUTE_MALLOC_SIZE ((1));
void hash_table_free_bytes (void *p, ptrdiff_t nbytes);
Lisp_Object *hash_table_alloc_kv (void *h, ptrdiff_t nobjs);
void hash_table_free_kv (void *h, Lisp_Object *p, ptrdiff_t nobjs);

/* Defined in gmalloc.c.  */
#if !defined DOUG_LEA_MALLOC && !defined SYSTEM_MALLOC
extern size_t __malloc_extra_blocks;
#endif
#if !HAVE_DECL_ALIGNED_ALLOC
extern void *aligned_alloc (size_t, size_t) ATTRIBUTE_MALLOC_SIZE ((2));
#endif
extern void malloc_enable_thread (void);

#ifdef REL_ALLOC
/* Defined in ralloc.c.  */
extern void *r_alloc (void **, size_t) ATTRIBUTE_ALLOC_SIZE ((2));
extern void r_alloc_free (void **);
extern void *r_re_alloc (void **, size_t) ATTRIBUTE_ALLOC_SIZE ((2));
extern void r_alloc_reset_variable (void **, void **);
extern void r_alloc_inhibit_buffer_relocation (int);
#endif

/* Defined in chartab.c.  */
extern Lisp_Object copy_char_table (Lisp_Object);
extern Lisp_Object char_table_ref_and_range (Lisp_Object, int,
                                             int *, int *);
extern void char_table_set_range (Lisp_Object, int, int, Lisp_Object);
extern void map_char_table (void (*) (Lisp_Object, Lisp_Object,
                            Lisp_Object),
                            Lisp_Object, Lisp_Object, Lisp_Object);
extern void map_char_table_for_charset (void (*c_function) (Lisp_Object, Lisp_Object),
					Lisp_Object, Lisp_Object,
					Lisp_Object, struct charset *,
					unsigned, unsigned);
extern Lisp_Object uniprop_table (Lisp_Object);
extern Lisp_Object get_unicode_property (Lisp_Object, int);
extern void syms_of_chartab (void);

/* Defined in print.c.  */
extern Lisp_Object Vprin1_to_string_buffer;
extern void debug_print (Lisp_Object) EXTERNALLY_VISIBLE;
extern void temp_output_buffer_setup (const char *);
extern int print_level;
extern void print_error_message (Lisp_Object, Lisp_Object, const char *,
				 Lisp_Object);
extern Lisp_Object internal_with_output_to_temp_buffer
        (const char *, Lisp_Object (*) (Lisp_Object), Lisp_Object);
#define FLOAT_TO_STRING_BUFSIZE 350
extern int float_to_string (char *, double);
extern void init_print_once (void);
extern void syms_of_print (void);

/* Defined in doprnt.c.  */
extern ptrdiff_t doprnt (char *, ptrdiff_t, const char *, const char *,
			 va_list);
extern ptrdiff_t esprintf (char *, char const *, ...)
  ATTRIBUTE_FORMAT_PRINTF (2, 3);
extern ptrdiff_t exprintf (char **, ptrdiff_t *, char *, ptrdiff_t,
			   char const *, ...)
  ATTRIBUTE_FORMAT_PRINTF (5, 6);
extern ptrdiff_t evxprintf (char **, ptrdiff_t *, char *, ptrdiff_t,
			    char const *, va_list)
  ATTRIBUTE_FORMAT_PRINTF (5, 0);

/* Defined in lread.c.  */
/* When an object is read, the type of the top read stack entry indicates
   the syntactic context.  */
enum read_entry_type
{
# ifdef HAVE_MPS
  RE_free,
# endif
				/* preceding syntactic context */
  RE_list_start,		/* "(" */

  RE_list,			/* "(" (+ OBJECT) */
  RE_list_dot,			/* "(" (+ OBJECT) "." */

  RE_vector,			/* "[" (* OBJECT) */
  RE_record,			/* "#s(" (* OBJECT) */
  RE_char_table,		/* "#^[" (* OBJECT) */
  RE_sub_char_table,		/* "#^^[" (* OBJECT) */
  RE_byte_code,			/* "#[" (* OBJECT) */
  RE_string_props,		/* "#(" (* OBJECT) */

  RE_special,			/* "'" | "#'" | "`" | "," | ",@" */

  RE_numbered,			/* "#" (+ DIGIT) "=" */
};

struct read_stack_entry
{
  enum read_entry_type type;
  union {
    /* RE_list, RE_list_dot */
    struct {
      Lisp_Object head;		/* first cons of list */
      Lisp_Object tail;		/* last cons of list */
    } list;

    /* RE_vector, RE_record, RE_char_table, RE_sub_char_table,
       RE_byte_code, RE_string_props */
    struct {
      Lisp_Object elems;	/* list of elements in reverse order */
      bool old_locate_syms;	/* old value of locate_syms */
    } vector;

    /* RE_special */
    struct {
      Lisp_Object symbol;	/* symbol from special syntax */
    } special;

    /* RE_numbered */
    struct {
      Lisp_Object number;	/* number as a fixnum */
      Lisp_Object placeholder;	/* placeholder object */
    } numbered;
  } u;
};

struct read_stack
{
  struct read_stack_entry *stack;  /* base of stack */
  ptrdiff_t size;		   /* allocated size in entries */
  ptrdiff_t sp;			   /* current number of entries */
};

extern struct read_stack rdstack;

extern Lisp_Object intern_1 (const char *, ptrdiff_t);
extern Lisp_Object intern_c_string_1 (const char *, ptrdiff_t);
extern Lisp_Object intern_driver (Lisp_Object, Lisp_Object, Lisp_Object);
extern Lisp_Object intern_c_multibyte (const char *str,
				       ptrdiff_t nchars, ptrdiff_t nbytes);
extern void init_symbol (Lisp_Object, Lisp_Object);
INLINE void
LOADHIST_ATTACH (Lisp_Object x)
{
  if (initialized)
    Vcurrent_load_list = Fcons (x, Vcurrent_load_list);
}
extern bool suffix_p (Lisp_Object, const char *);
extern Lisp_Object save_match_data_load (Lisp_Object, Lisp_Object, Lisp_Object,
					 Lisp_Object, Lisp_Object);
extern int openp (Lisp_Object, Lisp_Object, Lisp_Object,
                  Lisp_Object *, Lisp_Object, bool, bool,
		  void **);
enum { S2N_IGNORE_TRAILING = 1 };
extern Lisp_Object string_to_number (char const *, int, ptrdiff_t *);
extern void dir_warning (const char *, Lisp_Object);
extern void init_obarray_once (void);
extern void init_lread (void);
extern void syms_of_lread (void);
extern void mark_lread (void);
extern Lisp_Object intern_1 (const char *str, ptrdiff_t len);
Lisp_Object intern_c_multibyte (const char *str, ptrdiff_t nchars, ptrdiff_t nbytes);

INLINE Lisp_Object
intern (const char *str)
{
  return intern_1 (str, strlen (str));
}

INLINE Lisp_Object
intern_c_string (const char *str)
{
  return intern_c_string_1 (str, strlen (str));
}

/* Defined in eval.c.  */
extern Lisp_Object Vautoload_queue;
extern Lisp_Object Vrun_hooks;
extern Lisp_Object Vsignaling_function;
extern Lisp_Object inhibit_lisp_code;
extern bool signal_quit_p (Lisp_Object);

/* To run a normal hook, use the appropriate function from the list below.
   The calling convention:

   if (!NILP (Vrun_hooks))
     calln (Vrun_hooks, Qmy_funny_hook);

   should no longer be used.  */
extern void run_hook (Lisp_Object);
extern void run_hook_with_args_2 (Lisp_Object, Lisp_Object, Lisp_Object);
extern Lisp_Object run_hook_with_args (ptrdiff_t nargs, Lisp_Object *args,
				       Lisp_Object (*funcall)
				       (ptrdiff_t nargs, Lisp_Object *args));
extern Lisp_Object quit (void);
INLINE AVOID
xsignal (Lisp_Object error_symbol, Lisp_Object data)
{
  Fsignal (error_symbol, data);
}
extern AVOID xsignal0 (Lisp_Object);
extern AVOID xsignal1 (Lisp_Object, Lisp_Object);
extern AVOID xsignal2 (Lisp_Object, Lisp_Object, Lisp_Object);
extern AVOID xsignal3 (Lisp_Object, Lisp_Object, Lisp_Object, Lisp_Object);
extern AVOID signal_error (const char *, Lisp_Object);
extern AVOID overflow_error (void);
extern void define_error (Lisp_Object name, const char *message, Lisp_Object parent);
extern bool FUNCTIONP (Lisp_Object);
extern Lisp_Object funcall_subr (struct Lisp_Subr *subr, ptrdiff_t numargs, Lisp_Object *arg_vector);
extern Lisp_Object eval_sub (Lisp_Object form);
extern Lisp_Object apply1 (Lisp_Object, Lisp_Object);
extern Lisp_Object internal_catch (Lisp_Object, Lisp_Object (*) (Lisp_Object), Lisp_Object);
extern Lisp_Object internal_lisp_condition_case (Lisp_Object, Lisp_Object, Lisp_Object);
extern Lisp_Object internal_condition_case (Lisp_Object (*) (void), Lisp_Object, Lisp_Object (*) (Lisp_Object));
extern Lisp_Object internal_condition_case_1 (Lisp_Object (*) (Lisp_Object), Lisp_Object, Lisp_Object, Lisp_Object (*) (Lisp_Object));
extern Lisp_Object internal_condition_case_2 (Lisp_Object (*) (Lisp_Object, Lisp_Object), Lisp_Object, Lisp_Object, Lisp_Object, Lisp_Object (*) (Lisp_Object));
extern Lisp_Object internal_condition_case_n
    (Lisp_Object (*) (ptrdiff_t, Lisp_Object *), ptrdiff_t, Lisp_Object *,
     Lisp_Object, Lisp_Object (*) (Lisp_Object, ptrdiff_t, Lisp_Object *));
extern Lisp_Object internal_catch_all (Lisp_Object (*) (void *), void *, Lisp_Object (*) (enum nonlocal_exit, Lisp_Object));
extern struct handler *push_handler (Lisp_Object, enum handlertype)
  ATTRIBUTE_RETURNS_NONNULL;
extern void pop_handler (void);
extern void push_handler_bind (Lisp_Object, Lisp_Object, int);
extern struct handler *push_handler_nosignal (Lisp_Object, enum handlertype);
extern void specbind (Lisp_Object, Lisp_Object);
extern void record_unwind_protect (void (*) (Lisp_Object), Lisp_Object);
extern void record_unwind_protect_array (Lisp_Object *, ptrdiff_t);
extern void record_unwind_protect_ptr (void (*) (void *), void *);
extern void record_unwind_protect_ptr_mark (void (*function) (void *),
					    void *arg, void (*mark) (void *));
extern void record_unwind_protect_int (void (*) (int), int);
extern void record_unwind_protect_intmax (void (*) (intmax_t), intmax_t);
extern void record_unwind_protect_void (void (*) (void));
extern void record_unwind_protect_excursion (void);
extern void record_unwind_protect_nothing (void);
extern void record_unwind_protect_module (enum specbind_tag, void *);
extern void clear_unwind_protect (specpdl_ref);
extern void set_unwind_protect (specpdl_ref, void (*) (Lisp_Object),
				Lisp_Object);
extern void set_unwind_protect_ptr (specpdl_ref, void (*) (void *), void *);
extern Lisp_Object unbind_to (specpdl_ref, Lisp_Object);
void specpdl_unrewind (union specbinding *pdl, int distance, bool vars_only);
extern AVOID error (const char *, ...) ATTRIBUTE_FORMAT_PRINTF (1, 2);
extern AVOID verror (const char *, va_list)
  ATTRIBUTE_FORMAT_PRINTF (1, 0);
extern Lisp_Object vformat_string (const char *, va_list)
  ATTRIBUTE_FORMAT_PRINTF (1, 0);
extern Lisp_Object load_with_autoload_queue
           (Lisp_Object file, Lisp_Object noerror, Lisp_Object nomessage,
            Lisp_Object nosuffix, Lisp_Object must_suffix);
extern Lisp_Object call_debugger (Lisp_Object arg);
extern void init_eval_once (void);
extern Lisp_Object safe_funcall (ptrdiff_t, Lisp_Object*);
#define safe_calln(...) \
  CALLMANY (safe_funcall, ((Lisp_Object []) {__VA_ARGS__}))

INLINE void
CHECK_KEYWORD_ARGS (ptrdiff_t nargs)
{
  /* Used to check if a list of keyword/value pairs is missing a
     value.  */
  if (nargs & 1)
    xsignal0 (Qmalformed_keyword_arg_list);
}

extern void init_eval (void);
extern void syms_of_eval (void);
extern void prog_ignore (Lisp_Object);
extern void mark_specpdl (union specbinding *first, union specbinding *ptr);
extern void get_backtrace (Lisp_Object *array, ptrdiff_t size);
Lisp_Object backtrace_top_function (void);
extern bool let_shadows_buffer_binding_p (struct Lisp_Symbol *symbol);
void do_debug_on_call (Lisp_Object code, specpdl_ref count);
Lisp_Object funcall_general (Lisp_Object fun,
			     ptrdiff_t numargs, Lisp_Object *args);

/* The definition of Lisp_Module_Function depends on emacs-module.h,
   so we don't define it here.  It's defined in emacs-module.c.  */

INLINE bool
MODULE_FUNCTIONP (Lisp_Object o)
{
  return PSEUDOVECTORP (o, PVEC_MODULE_FUNCTION);
}

INLINE struct Lisp_Module_Function *
XMODULE_FUNCTION (Lisp_Object o)
{
  eassert (MODULE_FUNCTIONP (o));
  struct Lisp_Module_Function *f
    = XUNTAG (o, Lisp_Vectorlike, struct Lisp_Module_Function);
  igc_check_fwd (f, true);
  return f;
}

#ifdef HAVE_MODULES
/* A function pointer type good enough for lisp.h.  Actual module
   function pointers are of a different type that relies on details
   internal to emacs-module.c.  */
typedef void (*module_funcptr) (void);

/* Defined in alloc.c.  */
void set_string_marked (struct Lisp_String *s);
void mark_interval_tree (INTERVAL i);

extern Lisp_Object make_user_ptr (void (*finalizer) (void *), void *p);

/* Defined in emacs-module.c.  */
extern Lisp_Object funcall_module (Lisp_Object, ptrdiff_t, Lisp_Object *);
extern Lisp_Object module_function_arity (const struct Lisp_Module_Function *);
extern Lisp_Object module_function_documentation
  (struct Lisp_Module_Function const *);
extern Lisp_Object module_function_interactive_form
  (const struct Lisp_Module_Function *);
extern Lisp_Object module_function_command_modes
  (const struct Lisp_Module_Function *);
extern module_funcptr module_function_address
  (struct Lisp_Module_Function const *);
extern void *module_function_data (const struct Lisp_Module_Function *);
extern void module_finalize_function (const struct Lisp_Module_Function *);
extern void mark_module_environment (void *);
extern void finalize_runtime_unwind (void *);
extern void finalize_environment_unwind (void *);
extern void init_module_assertions (bool);
extern void syms_of_module (void);
#endif

/* Defined in thread.c.  */
extern void mark_threads (void);
extern void unmark_main_thread (void);

/* Defined in editfns.c.  */
extern void insert1 (Lisp_Object);
extern void find_field (Lisp_Object, Lisp_Object, Lisp_Object,
			ptrdiff_t *, Lisp_Object, ptrdiff_t *);
extern void save_excursion_save (union specbinding *);
extern void save_excursion_restore (Lisp_Object, Lisp_Object);
extern Lisp_Object save_restriction_save (void);
extern void save_restriction_restore (Lisp_Object);
extern Lisp_Object make_buffer_string (ptrdiff_t, ptrdiff_t, bool);
extern Lisp_Object make_buffer_string_both (ptrdiff_t, ptrdiff_t, ptrdiff_t,
					    ptrdiff_t, bool);
extern void labeled_narrow_to_region (Lisp_Object, Lisp_Object, Lisp_Object);
extern void reset_outermost_restrictions (void);
extern void labeled_restrictions_remove_in_current_buffer (void);
extern void init_editfns (void);
extern void syms_of_editfns (void);

/* Defined in buffer.c.  */
extern bool mouse_face_overlay_overlaps (Lisp_Object);
extern bool disable_line_numbers_overlay_at_eob (void);
extern AVOID nsberror (Lisp_Object);
extern void adjust_overlays_for_insert (ptrdiff_t, ptrdiff_t, bool);
extern void adjust_overlays_for_delete (ptrdiff_t, ptrdiff_t);
extern void fix_start_end_in_overlays (ptrdiff_t, ptrdiff_t);
extern void report_overlay_modification (Lisp_Object, Lisp_Object, bool,
                                         Lisp_Object, Lisp_Object, Lisp_Object);
extern bool overlay_touches_p (ptrdiff_t);
extern Lisp_Object other_buffer_safely (Lisp_Object);
extern void init_buffer_once (void);
extern void init_buffer (void);
extern void syms_of_buffer (void);

/* Defined in marker.c.  */

extern ptrdiff_t marker_position (Lisp_Object);
extern ptrdiff_t marker_byte_position (Lisp_Object);
extern void clear_charpos_cache (struct buffer *);
extern ptrdiff_t buf_charpos_to_bytepos (struct buffer *, ptrdiff_t);
extern ptrdiff_t buf_bytepos_to_charpos (struct buffer *, ptrdiff_t);
extern void detach_marker (Lisp_Object);
extern void unchain_marker (struct Lisp_Marker *);
extern Lisp_Object set_marker_restricted (Lisp_Object, Lisp_Object, Lisp_Object);
extern Lisp_Object set_marker_both (Lisp_Object, Lisp_Object, ptrdiff_t, ptrdiff_t);
extern Lisp_Object set_marker_restricted_both (Lisp_Object, Lisp_Object,
                                               ptrdiff_t, ptrdiff_t);
extern Lisp_Object build_marker (struct buffer *, ptrdiff_t, ptrdiff_t);
extern void syms_of_marker (void);

/* Defined in fileio.c.  */

extern Lisp_Object file_name_directory (Lisp_Object);
extern char *splice_dir_file (char *, char const *, char const *)
  ATTRIBUTE_RETURNS_NONNULL;
extern bool file_name_absolute_p (const char *);
extern char const *get_homedir (void) ATTRIBUTE_RETURNS_NONNULL;
extern Lisp_Object expand_and_dir_to_file (Lisp_Object);
extern Lisp_Object write_region (Lisp_Object, Lisp_Object, Lisp_Object,
				 Lisp_Object, Lisp_Object, Lisp_Object,
				 Lisp_Object, int);
extern void close_file_unwind (int);
extern void fclose_unwind (void *);
extern void restore_point_unwind (Lisp_Object);
extern bool file_access_p (char const *, int);
extern Lisp_Object get_file_errno_data (const char *, Lisp_Object, int);
extern AVOID report_file_errno (const char *, Lisp_Object, int);
extern AVOID report_file_error (const char *, Lisp_Object);
extern AVOID report_file_notify_error (const char *, Lisp_Object);
extern Lisp_Object file_attribute_errno (Lisp_Object, int);
extern bool internal_delete_file (Lisp_Object);
extern Lisp_Object check_emacs_readlinkat (int, Lisp_Object, char const *);
extern bool file_directory_p (Lisp_Object);
extern bool file_accessible_directory_p (Lisp_Object);
extern Lisp_Object buffer_visited_file_modtime (struct buffer *);
extern void init_fileio (void);
extern void syms_of_fileio (void);

/* Defined in search.c.  */
extern void shrink_regexp_cache (void);
extern void restore_search_regs (void);
extern void update_search_regs (ptrdiff_t oldstart,
                                ptrdiff_t oldend, ptrdiff_t newend);
extern void record_unwind_save_match_data (void);
extern ptrdiff_t fast_string_match_internal (Lisp_Object, Lisp_Object,
					     Lisp_Object);
extern ptrdiff_t fast_c_string_match_internal (Lisp_Object, const char *,
					       ptrdiff_t, Lisp_Object);

INLINE ptrdiff_t
fast_string_match (Lisp_Object regexp, Lisp_Object string)
{
  return fast_string_match_internal (regexp, string, Qnil);
}

INLINE ptrdiff_t
fast_string_match_ignore_case (Lisp_Object regexp, Lisp_Object string)
{
  return fast_string_match_internal (regexp, string, Vascii_canon_table);
}

INLINE ptrdiff_t
fast_c_string_match (Lisp_Object regexp,
		     const char *string, ptrdiff_t len)
{
  return fast_c_string_match_internal (regexp, string, len, Qnil);
}

INLINE ptrdiff_t
fast_c_string_match_ignore_case (Lisp_Object regexp,
				 const char *string, ptrdiff_t len)
{
  return fast_c_string_match_internal (regexp, string, len,
				       Vascii_canon_table);
}

extern ptrdiff_t fast_looking_at (Lisp_Object, ptrdiff_t, ptrdiff_t,
                                  ptrdiff_t, ptrdiff_t, Lisp_Object);
extern ptrdiff_t find_newline1 (ptrdiff_t, ptrdiff_t, ptrdiff_t, ptrdiff_t,
                               ptrdiff_t, ptrdiff_t *, ptrdiff_t *, bool);
extern ptrdiff_t find_newline (ptrdiff_t, ptrdiff_t, ptrdiff_t, ptrdiff_t,
			       ptrdiff_t, ptrdiff_t *, ptrdiff_t *, bool);
extern void scan_newline (ptrdiff_t, ptrdiff_t, ptrdiff_t, ptrdiff_t,
			  ptrdiff_t, bool);
extern ptrdiff_t scan_newline_from_point (ptrdiff_t, ptrdiff_t *, ptrdiff_t *);
extern ptrdiff_t find_newline_no_quit (ptrdiff_t, ptrdiff_t,
				       ptrdiff_t, ptrdiff_t *);
extern ptrdiff_t find_before_next_newline (ptrdiff_t, ptrdiff_t,
					   ptrdiff_t, ptrdiff_t *);
extern EMACS_INT search_buffer (Lisp_Object, ptrdiff_t, ptrdiff_t,
				ptrdiff_t, ptrdiff_t, EMACS_INT,
				bool, Lisp_Object, Lisp_Object, bool);
extern void syms_of_search (void);
extern void clear_regexp_cache (void);

/* Defined in minibuf.c.  */

extern Lisp_Object Vminibuffer_list;
extern Lisp_Object last_minibuf_string;
extern void move_minibuffers_onto_frame (struct frame *, Lisp_Object, bool);
extern bool is_minibuffer (EMACS_INT, Lisp_Object);
extern EMACS_INT this_minibuffer_depth (Lisp_Object);
extern EMACS_INT minibuf_level;
extern Lisp_Object get_minibuffer (EMACS_INT);
extern void init_minibuf_once (void);
extern void set_initial_minibuffer_mode (void);
extern void syms_of_minibuf (void);
extern void barf_if_interaction_inhibited (void);

/* Defined in callint.c.  */

extern void syms_of_callint (void);

/* Defined in casefiddle.c.  */

extern void syms_of_casefiddle (void);

/* Defined in casetab.c.  */

extern void init_casetab_once (void);
extern void syms_of_casetab (void);

/* Defined in keyboard.c.  */

extern EMACS_INT command_loop_level;
extern Lisp_Object echo_message_buffer;
extern struct kboard *echo_kboard;
extern void cancel_echoing (void);
extern bool input_pending;
#ifdef HAVE_STACK_OVERFLOW_HANDLING
extern sigjmp_buf return_to_command_loop;
#endif
extern Lisp_Object menu_bar_items (Lisp_Object);
extern Lisp_Object tab_bar_items (Lisp_Object, int *);
extern Lisp_Object tool_bar_items (Lisp_Object, int *);
extern void discard_mouse_events (void);
#if defined (USABLE_SIGIO) || defined (USABLE_SIGPOLL)
void handle_input_available_signal (int);
#endif
extern Lisp_Object pending_funcalls;
extern bool detect_input_pending (void);
extern bool detect_input_pending_ignore_squeezables (void);
extern bool detect_input_pending_run_timers (bool);
extern void safe_run_hooks (Lisp_Object);
extern void safe_run_hooks_2 (Lisp_Object, Lisp_Object, Lisp_Object);
extern void cmd_error_internal (Lisp_Object, const char *);
extern Lisp_Object command_loop_2 (Lisp_Object);
extern Lisp_Object read_menu_command (void);
extern Lisp_Object recursive_edit_1 (void);
extern void record_auto_save (void);
extern void force_auto_save_soon (void);
extern void init_keyboard (void);
extern void syms_of_keyboard (void);
extern void keys_of_keyboard (void);

/* Defined in indent.c.  */
extern ptrdiff_t current_column (void);
extern void line_number_display_width (struct window *, int *, int *);
extern void invalidate_current_column (void);
extern bool indented_beyond_p (ptrdiff_t, ptrdiff_t, EMACS_INT);
extern void syms_of_indent (void);

/* Defined in frame.c.  */
extern void store_frame_param (struct frame *, Lisp_Object, Lisp_Object);
extern void store_in_alist (Lisp_Object *, Lisp_Object, Lisp_Object);
extern Lisp_Object do_switch_frame (Lisp_Object, int, int, Lisp_Object);
extern Lisp_Object get_frame_param (struct frame *, Lisp_Object);
extern void frames_discard_buffer (Lisp_Object);
extern void init_frame_once (void);
extern void syms_of_frame (void);

/* Defined in emacs.c.  */
extern char **initial_argv;
extern int initial_argc;
extern char const *emacs_wd;
#if defined (HAVE_X_WINDOWS) || defined (HAVE_PGTK) || defined (HAVE_NS)
extern bool display_arg;
#endif
extern Lisp_Object decode_env_path (const char *, const char *, bool);
extern Lisp_Object empty_unibyte_string, empty_multibyte_string;
extern AVOID terminate_due_to_signal (int, int);
#ifdef WINDOWSNT
extern Lisp_Object Vlibrary_cache;
#endif
void fixup_locale (void);
void synchronize_system_messages_locale (void);
void synchronize_system_time_locale (void);
extern char *emacs_strerror (int) ATTRIBUTE_RETURNS_NONNULL;
extern void shut_down_emacs (int, Lisp_Object);

/* True means don't do interactive redisplay and don't change tty modes.  */
extern bool noninteractive;

/* True means remove site-lisp directories from load-path.  */
extern bool no_site_lisp;

/* True means put details like time stamps into builds.  */
extern bool build_details;

#ifndef WINDOWSNT
/* 0 not a daemon, 1 foreground daemon, 2 background daemon.  */
extern int daemon_type;
#define IS_DAEMON (daemon_type != 0)
/* Non-zero means daemon-initialized has not yet been called.  */
#define DAEMON_RUNNING (daemon_type >= 0)
#else  /* WINDOWSNT */
extern void *w32_daemon_event;
#define IS_DAEMON (w32_daemon_event != NULL)
#define DAEMON_RUNNING (w32_daemon_event != INVALID_HANDLE_VALUE)
#endif

/* True if handling a fatal error already.  */
extern bool fatal_error_in_progress;

/* True means don't do use window-system-specific display code.  */
extern bool inhibit_window_system;
/* True means that a filter or a sentinel is running.  */
extern bool running_asynch_code;

/* Defined in process.c.  */
struct Lisp_Process;
extern void child_signal_init (void);
extern void kill_buffer_processes (Lisp_Object);
extern int wait_reading_process_output (intmax_t, int, int, bool, Lisp_Object,
					struct Lisp_Process *, int);
/* Max value for the first argument of wait_reading_process_output.  */
#if GNUC_PREREQ (3, 0, 0) && ! GNUC_PREREQ (4, 6, 0)
/* Work around a bug in GCC 3.4.2, known to be fixed in GCC 4.6.0.
   The bug merely causes a bogus warning, but the warning is annoying.  */
# define WAIT_READING_MAX min (TYPE_MAXIMUM (time_t), INTMAX_MAX)
#else
# define WAIT_READING_MAX INTMAX_MAX
#endif
#ifdef HAVE_TIMERFD
extern void add_timer_wait_descriptor (int);
#endif
extern void add_keyboard_wait_descriptor (int);
extern void delete_keyboard_wait_descriptor (int);
#ifdef HAVE_GPM
extern void add_gpm_wait_descriptor (int);
extern void delete_gpm_wait_descriptor (int);
#endif
extern void init_process_emacs (int);
extern void syms_of_process (void);
extern void setup_process_coding_systems (Lisp_Object);

/* Defined in callproc.c.  */
#ifdef DOS_NT
# define CHILD_SETUP_ERROR_DESC "Spawning child process"
#else
# define CHILD_SETUP_ERROR_DESC "Doing vfork"
#endif

extern int emacs_spawn (pid_t *, int, int, int, char **, char **,
                        const char *, const char *, bool, bool,
                        const sigset_t *);
extern char **make_environment_block (Lisp_Object) ATTRIBUTE_RETURNS_NONNULL;
extern void init_callproc_1 (void);
extern void init_callproc (void);
extern void set_initial_environment (void);
extern void syms_of_callproc (void);

/* Defined in doc.c.  */
extern Lisp_Object get_doc_string (Lisp_Object, bool);
extern void syms_of_doc (void);

/* Defined in bytecode.c.  */
extern void syms_of_bytecode (void);
extern Lisp_Object exec_byte_code (Lisp_Object, ptrdiff_t,
				   ptrdiff_t, Lisp_Object *);
extern Lisp_Object get_byte_code_arity (Lisp_Object);
extern void init_bc_thread (struct bc_thread_state *bc);
extern void free_bc_thread (struct bc_thread_state *bc);
extern void mark_bytecode (struct bc_thread_state *bc);
#ifdef HAVE_MPS
extern void *bc_next_frame (struct bc_frame *bc);
# endif

INLINE struct bc_frame *
get_act_rec (struct thread_state *th)
{
  return th->bc.fp;
}

INLINE void
set_act_rec (struct thread_state *th, struct bc_frame *act_rec)
{
  th->bc.fp = act_rec;
}

/* Defined in macros.c.  */
extern void init_macros (void);
extern void syms_of_macros (void);

/* Defined in undo.c.  */
extern void truncate_undo_list (struct buffer *);
extern void record_insert (ptrdiff_t, ptrdiff_t);
extern void record_delete (ptrdiff_t, Lisp_Object, bool);
extern void record_first_change (void);
extern void record_change (ptrdiff_t, ptrdiff_t);
extern void record_property_change (ptrdiff_t, ptrdiff_t,
				    Lisp_Object, Lisp_Object,
                                    Lisp_Object);
extern void syms_of_undo (void);

/* Defined in textprop.c.  */
extern void report_interval_modification (Lisp_Object, Lisp_Object);

/* Defined in menu.c.  */
extern void syms_of_menu (void);

/* Defined in xmenu.c.  */
extern void syms_of_xmenu (void);

/* Defined in termchar.h.  */
struct tty_display_info;

/* Defined in sysdep.c.  */
#ifdef HAVE_PERSONALITY_ADDR_NO_RANDOMIZE
extern int maybe_disable_address_randomization (int, char **);
#else
INLINE int
maybe_disable_address_randomization (int argc, char **argv)
{
  return argc;
}
#endif
extern int emacs_exec_file (char const *, char *const *, char *const *);
extern void init_standard_fds (void);
extern char *emacs_get_current_dir_name (void);
extern void stuff_char (char c);
extern void init_foreground_group (void);
extern void sys_subshell (void);
extern void sys_suspend (void);
extern void discard_tty_input (void);
extern void init_sys_modes (struct tty_display_info *);
extern void reset_sys_modes (struct tty_display_info *);
extern void init_all_sys_modes (void);
extern void reset_all_sys_modes (void);
extern void child_setup_tty (int);
extern void setup_pty (int);
extern int set_window_size (int, int, int);
extern EMACS_INT get_random (void);
extern unsigned long int get_random_ulong (void);
extern void seed_random (void *, ptrdiff_t);
extern void init_random (void);
extern void emacs_backtrace (int);
extern AVOID emacs_abort (void) NO_INLINE;
extern int emacs_fstatat (int, char const *, void *, int);
#ifdef HAVE_SYS_STAT_H
extern int sys_fstat (int, struct stat *);
#endif
extern int sys_faccessat (int, const char *, int, int);
#if !(defined HAVE_ANDROID && !defined ANDROID_STUBIFY)
extern int emacs_openat (int, char const *, int, int);
#endif
extern int emacs_open (const char *, int, int);
extern int emacs_open_noquit (const char *, int, int);
extern int emacs_pipe (int[2]);
extern int emacs_close (int);
#if !(defined HAVE_ANDROID && !defined ANDROID_STUBIFY)
# define emacs_fclose fclose
#else
extern int emacs_fclose (FILE *);
#endif
extern FILE *emacs_fdopen (int, const char *)
  ATTRIBUTE_MALLOC ATTRIBUTE_DEALLOC (emacs_fclose, 1);
extern FILE *emacs_fopen (char const *, char const *)
  ATTRIBUTE_MALLOC ATTRIBUTE_DEALLOC (emacs_fclose, 1);
extern int emacs_unlink (const char *);
extern int emacs_symlink (const char *, const char *);
extern int emacs_rmdir (const char *);
extern int emacs_mkdir (const char *, mode_t);
extern int emacs_renameat_noreplace (int, const char *, int,
				     const char *);
extern int emacs_rename (const char *, const char *);
extern int emacs_fchmodat (int, const char *, mode_t, int);
extern ptrdiff_t emacs_read (int, void *, ptrdiff_t);
extern ptrdiff_t emacs_read_quit (int, void *, ptrdiff_t);
extern ptrdiff_t emacs_write (int, void const *, ptrdiff_t);
extern ptrdiff_t emacs_write_sig (int, void const *, ptrdiff_t);
extern ptrdiff_t emacs_write_quit (int, void const *, ptrdiff_t);
extern void emacs_perror (char const *);
extern int renameat_noreplace (int, char const *, int, char const *);
extern int str_collate (Lisp_Object, Lisp_Object, Lisp_Object, Lisp_Object);
extern void syms_of_sysdep (void);

/* Defined in filelock.c.  */
extern void unlock_all_files (void);
extern void unlock_buffer (struct buffer *);
extern void syms_of_filelock (void);

/* Defined in sound.c.  */
extern void syms_of_sound (void);

/* Defined in category.c.  */
extern void init_category_once (void);
extern Lisp_Object char_category_set (int);
extern void syms_of_category (void);

/* Defined in ccl.c.  */
extern void syms_of_ccl (void);

/* Defined in dired.c.  */
extern void syms_of_dired (void);
extern Lisp_Object directory_files_internal (Lisp_Object, Lisp_Object,
                                             Lisp_Object, Lisp_Object,
                                             bool, Lisp_Object, Lisp_Object);

/* Defined in term.c.  */
#ifndef HAVE_ANDROID
extern int *char_ins_del_vector;
#endif
extern void syms_of_term (void);
extern AVOID fatal (const char *msgid, ...) ATTRIBUTE_FORMAT_PRINTF (1, 2);

/* Defined in terminal.c.  */
extern void syms_of_terminal (void);
extern char * tty_type_name (Lisp_Object);

/* Defined in font.c.  */
extern void syms_of_font (void);
extern void init_font (void);

#ifdef HAVE_WINDOW_SYSTEM
/* Defined in fontset.c.  */
extern void syms_of_fontset (void);
#endif

/* Defined in inotify.c */
#ifdef HAVE_INOTIFY
extern void syms_of_inotify (void);
#endif

/* Defined in kqueue.c */
#ifdef HAVE_KQUEUE
extern void globals_of_kqueue (void);
extern void syms_of_kqueue (void);
#endif

/* Defined in gfilenotify.c */
#ifdef HAVE_GFILENOTIFY
extern void globals_of_gfilenotify (void);
extern void syms_of_gfilenotify (void);
#endif

#ifdef HAVE_W32NOTIFY
/* Defined on w32notify.c.  */
extern void syms_of_w32notify (void);
#endif

#if defined HAVE_NTGUI || defined CYGWIN
/* Defined in w32cygwinx.c.  */
extern void syms_of_w32cygwinx (void);
#endif

/* Defined in xfaces.c.  */
extern Lisp_Object Vface_alternative_font_family_alist;
extern Lisp_Object Vface_alternative_font_registry_alist;
extern void syms_of_xfaces (void);
extern void init_xfaces (void);

#ifdef HAVE_X_WINDOWS
/* Defined in xfns.c.  */
extern void syms_of_xfns (void);

/* Defined in xsmfns.c.  */
extern void syms_of_xsmfns (void);

/* Defined in xselect.c.  */
extern void syms_of_xselect (void);

/* Defined in xterm.c.  */
extern void init_xterm (void);
extern void syms_of_xterm (void);
#endif /* HAVE_X_WINDOWS */

#ifdef HAVE_WINDOW_SYSTEM
/* Defined in xterm.c, nsterm.m, w32term.c.  */
extern char *get_keysym_name (int);
#endif /* HAVE_WINDOW_SYSTEM */

/* Defined in xml.c.  */
extern void syms_of_xml (void);
#ifdef HAVE_LIBXML2
extern void xml_cleanup_parser (void);
#endif

#ifdef HAVE_LCMS2
/* Defined in lcms.c.  */
extern void syms_of_lcms2 (void);
#endif

#ifdef HAVE_ZLIB

#include <stdio.h>

/* Defined in decompress.c.  */
extern int md5_gz_stream (FILE *, void *);
extern void syms_of_decompress (void);
#endif

#ifdef HAVE_DBUS
/* Defined in dbusbind.c.  */
void init_dbusbind (void);
void syms_of_dbusbind (void);
#endif


/* Defined in profiler.c.  */
extern bool profiler_memory_running;
extern void malloc_probe (size_t);
extern void syms_of_profiler (void);
extern void mark_profiler (void);
extern void process_pending_profiler_signals (void);


#ifdef DOS_NT
/* Defined in msdos.c, w32.c.  */
extern char *emacs_root_dir (void);
#endif /* DOS_NT */

#ifdef HAVE_TEXT_CONVERSION
/* Defined in textconv.c.  */
extern void reset_frame_state (struct frame *);
extern void reset_frame_conversion (struct frame *);
extern void report_selected_window_change (struct frame *);
extern void report_point_change (struct frame *, struct window *,
				 struct buffer *);
extern void disable_text_conversion (void);
extern void resume_text_conversion (void);
extern void syms_of_textconv (void);
#endif

#ifdef HAVE_NATIVE_COMP
INLINE bool
NATIVE_COMP_FUNCTIONP (Lisp_Object a)
{
  return SUBRP (a) && !NILP (XSUBR (a)->native_comp_u);
}

INLINE bool
NATIVE_COMP_FUNCTION_DYNP (Lisp_Object a)
{
  return NATIVE_COMP_FUNCTIONP (a) && !NILP (XSUBR (a)->lambda_list);
}

INLINE Lisp_Object
SUBR_TYPE (Lisp_Object a)
{
  return XSUBR (a)->type;
}

INLINE struct Lisp_Native_Comp_Unit *
allocate_native_comp_unit (void)
{
  return ALLOCATE_ZEROED_PSEUDOVECTOR (struct Lisp_Native_Comp_Unit,
				       data_vec, PVEC_NATIVE_COMP_UNIT);
}
#else
INLINE bool
NATIVE_COMP_FUNCTIONP (Lisp_Object a)
{
  return false;
}

INLINE bool
NATIVE_COMP_FUNCTION_DYNP (Lisp_Object a)
{
  return false;
}

#endif

/* Defined in lastfile.c.  */
extern char my_edata[];
extern char my_endbss[];
extern char *my_endbss_static;

extern void *xmalloc (size_t)
  ATTRIBUTE_MALLOC_SIZE ((1)) ATTRIBUTE_RETURNS_NONNULL;
extern void *xzalloc (size_t)
  ATTRIBUTE_MALLOC_SIZE ((1)) ATTRIBUTE_RETURNS_NONNULL;
extern void *xrealloc (void *, size_t)
  ATTRIBUTE_ALLOC_SIZE ((2)) ATTRIBUTE_RETURNS_NONNULL;
extern void xfree (void *);
extern void *xnmalloc (ptrdiff_t, ptrdiff_t)
  ATTRIBUTE_MALLOC_SIZE ((1,2)) ATTRIBUTE_RETURNS_NONNULL;
extern void *xnrealloc (void *, ptrdiff_t, ptrdiff_t)
  ATTRIBUTE_ALLOC_SIZE ((2,3)) ATTRIBUTE_RETURNS_NONNULL;
extern ptrdiff_t xpalloc_nbytes (void *, ptrdiff_t *, ptrdiff_t, ptrdiff_t, ptrdiff_t);
extern void *xpalloc (void *, ptrdiff_t *, ptrdiff_t, ptrdiff_t, ptrdiff_t)
  ATTRIBUTE_RETURNS_NONNULL;

extern char *xstrdup (char const *)
  ATTRIBUTE_MALLOC ATTRIBUTE_RETURNS_NONNULL;
extern char *xlispstrdup (Lisp_Object)
  ATTRIBUTE_MALLOC ATTRIBUTE_RETURNS_NONNULL;
extern void dupstring (char **, char const *);

/* Make DEST a copy of STRING's data.  Return a pointer to DEST's terminating
   null byte.  This is like stpcpy, except the source is a Lisp string.  */

INLINE char *
lispstpcpy (char *dest, Lisp_Object string)
{
  ptrdiff_t len = SBYTES (string);
  memcpy (dest, SDATA (string), len + 1);
  return dest + len;
}

#if (defined HAVE___LSAN_IGNORE_OBJECT \
     && defined HAVE_SANITIZER_LSAN_INTERFACE_H)
# include <sanitizer/lsan_interface.h>
#else
/* Treat *P as a non-leak.  */
INLINE void
__lsan_ignore_object (void const *p)
{
}
#endif

extern void xputenv (const char *);

extern char *egetenv_internal (const char *, ptrdiff_t);

INLINE char *
egetenv (const char *var)
{
  /* When VAR is a string literal, strlen can be optimized away.  */
  return egetenv_internal (var, strlen (var));
}

/* Set up the name of the machine we're running on.  */
extern void init_system_name (void);

/* Return the absolute value of X.  X should be a signed integer
   expression without side effects, and X's absolute value should not
   exceed the maximum for its promoted type.  This is called 'eabs'
   because 'abs' is reserved by the C standard.  */
#define eabs(x)         ((x) < 0 ? -(x) : (x))

/* SAFE_ALLOCA normally allocates memory on the stack, but if size is
   larger than MAX_ALLOCA, use xmalloc to avoid overflowing the stack.  */

enum MAX_ALLOCA { MAX_ALLOCA = 16 * 1024 };

extern void *record_xmalloc (size_t)
  ATTRIBUTE_ALLOC_SIZE ((1)) ATTRIBUTE_RETURNS_NONNULL;

#define USE_SAFE_ALLOCA			\
  ptrdiff_t sa_avail = MAX_ALLOCA;	\
  specpdl_ref sa_count = SPECPDL_INDEX ()

#define AVAIL_ALLOCA(size) (sa_avail -= (size), alloca (size))

/* SAFE_ALLOCA allocates a simple buffer.  This may never be used to
   hold references to objects that are relevant to GC.  */

#define SAFE_ALLOCA(size) ((size) <= sa_avail				\
			   ? AVAIL_ALLOCA (size)			\
			   : record_xmalloc (size))

/* SAFE_NALLOCA sets BUF to a newly allocated array of MULTIPLIER *
   NITEMS items, each of the same type as *BUF.  MULTIPLIER must be
   positive.  The code is tuned for MULTIPLIER being a constant.  */

# ifdef HAVE_MPS
/* Defined in igc.c.  */
void *igc_xnmalloc_ambig (ptrdiff_t nitems, ptrdiff_t item_size);
void igc_xfree (void *p);

#define SAFE_NALLOCA(buf, multiplier, nitems)				\
  do {									\
    if ((nitems) <= sa_avail / sizeof *(buf) / (multiplier))		\
      (buf) = AVAIL_ALLOCA (sizeof *(buf) * (multiplier) * (nitems));	\
    else								\
      {									\
	(buf) = igc_xnmalloc_ambig (nitems, sizeof *(buf) * (multiplier)); \
	record_unwind_protect_ptr (igc_xfree, buf);			\
      }									\
  } while (false)

#else

#define SAFE_NALLOCA(buf, multiplier, nitems)			 \
  do {								 \
    if ((nitems) <= sa_avail / sizeof *(buf) / (multiplier))	 \
      (buf) = AVAIL_ALLOCA (sizeof *(buf) * (multiplier) * (nitems)); \
    else							 \
      {								 \
	(buf) = xnmalloc (nitems, sizeof *(buf) * (multiplier)); \
	record_unwind_protect_ptr (xfree, buf);			 \
      }								 \
  } while (false)

#endif

#ifdef HAVE_MPS
/* Temporarily avoid bug#75754.  The code above is painstakingly written
   to avoid statement expressions; no easy way to do that in this case,
   unfortunately.

   FIXME/igc: find a permanent fix for these bugs.  */
#undef SAFE_ALLOCA
#define SAFE_ALLOCA(size)				\
  ({ char *buf = (void *)"";				\
     if ((size) != 0)					\
       SAFE_NALLOCA (buf, size, 1);			\
     (void *)buf; })
#endif

/* SAFE_ALLOCA_STRING allocates a C copy of a Lisp string.  */

#define SAFE_ALLOCA_STRING(ptr, string)			\
  do {							\
    (ptr) = SAFE_ALLOCA (SBYTES (string) + 1);		\
    memcpy (ptr, SDATA (string), SBYTES (string) + 1);	\
  } while (false)

#ifdef HAVE_MPS
Lisp_Object *igc_alloc_lisp_obj_vec (size_t n);
#define SAFE_ALLOCA_XZALLOC(n, nbytes) igc_alloc_lisp_obj_vec (n)
#define SAFE_ALLOCA_XFREE(p) (void) 0
#else
#define SAFE_ALLOCA_XZALLOC(n, nbytes) xzalloc (nbytes)
#define SAFE_ALLOCA_XFREE(p) xfree (p)
#endif

/* Free xmalloced memory and enable GC as needed.  */

#define SAFE_FREE() safe_free (sa_count)

INLINE void
safe_free (specpdl_ref sa_count)
{
  while (specpdl_ptr != specpdl_ref_to_ptr (sa_count))
    {
      specpdl_ptr--;
      if (specpdl_ptr->kind == SPECPDL_UNWIND_PTR)
	{
#ifdef HAVE_MPS
	  eassert (specpdl_ptr->unwind_ptr.func == xfree
		   || specpdl_ptr->unwind_ptr.func == igc_xfree);
#else
	  eassert (specpdl_ptr->unwind_ptr.func == xfree);
#endif
	  specpdl_ptr->unwind_ptr.func (specpdl_ptr->unwind_ptr.arg);
	}
      else
	{
	  eassert (specpdl_ptr->kind == SPECPDL_UNWIND_ARRAY);
	  SAFE_ALLOCA_XFREE (specpdl_ptr->unwind_array.array);
	}
    }
}

/* Pop the specpdl stack back to COUNT, and return VAL.
   Prefer this to { SAFE_FREE (); unbind_to (COUNT, VAL); }
   when COUNT predates USE_SAFE_ALLOCA, as it is a bit more efficient
   and also lets callers intermix SAFE_ALLOCA calls with other calls
   that grow the specpdl stack.  */

#define SAFE_FREE_UNBIND_TO(count, val) \
  safe_free_unbind_to (count, sa_count, val)

INLINE Lisp_Object
safe_free_unbind_to (specpdl_ref count, specpdl_ref sa_count, Lisp_Object val)
{
  eassert (!specpdl_ref_lt (sa_count, count));
  return unbind_to (count, val);
}

/* Work around GCC bug 109577
   https://gcc.gnu.org/bugzilla/show_bug.cgi?id=109577
   which causes GCC to mistakenly complain about the
   memory allocation in SAFE_ALLOCA_LISP_EXTRA.  */
#if __GNUC__ == 13 && __GNUC_MINOR__ < 3
# pragma GCC diagnostic ignored "-Wanalyzer-allocation-size"
# endif

/* Set BUF to point to an allocated array of NELT Lisp_Objects.  */

#define SAFE_ALLOCA_LISP(buf, nelt)				\
  do {								\
    ptrdiff_t alloca_nbytes;					\
    if (ckd_mul (&alloca_nbytes, nelt, word_size)		\
	|| SIZE_MAX < alloca_nbytes)				\
      memory_full (SIZE_MAX);					\
    else if (alloca_nbytes <= sa_avail)				\
      (buf) = AVAIL_ALLOCA (alloca_nbytes);			\
    else							\
      {								\
        (buf) = SAFE_ALLOCA_XZALLOC (nelt, alloca_nbytes);	\
        record_unwind_protect_array (buf, nelt);		\
      }								\
  } while (false)

/* If USE_STACK_LISP_OBJECTS, define macros and functions that
   allocate some Lisp objects on the C stack.  As the storage is not
   managed by the garbage collector, these objects are dangerous:
   passing them to user code could result in undefined behavior if the
   objects are in use after the C function returns.  Conversely, these
   objects have better performance because GC is not involved.

   While debugging you may want to disable allocation on the C stack.
   Build with CPPFLAGS='-DUSE_STACK_LISP_OBJECTS=0' to disable it.  */

#if (!defined USE_STACK_LISP_OBJECTS \
     && defined __GNUC__ && !defined __clang__ && ! GNUC_PREREQ (4, 3, 2))
  /* Work around GCC bugs 36584 and 35271, which were fixed in GCC 4.3.2.  */
# define USE_STACK_LISP_OBJECTS false
#endif
#ifndef USE_STACK_LISP_OBJECTS
# define USE_STACK_LISP_OBJECTS true
# endif

# ifdef HAVE_MPS
# undef USE_STACK_LISP_OBJECTS
# define USE_STACK_LISP_OBJECTS false
# endif


# ifdef HAVE_MPS
# undef USE_STACK_LISP_OBJECTS
# define USE_STACK_LISP_OBJECTS false
# endif


#ifdef GC_CHECK_STRING_BYTES
enum { defined_GC_CHECK_STRING_BYTES = true };
#else
enum { defined_GC_CHECK_STRING_BYTES = false };
#endif

/* True for stack-based cons and string implementations, respectively.
   Use stack-based strings only if stack-based cons also works.
   Otherwise, STACK_CONS would create heap-based cons cells that
   could point to stack-based strings, which is a no-no.  */

enum
  {
    USE_STACK_CONS = USE_STACK_LISP_OBJECTS,
    USE_STACK_STRING = (USE_STACK_CONS
			&& !defined_GC_CHECK_STRING_BYTES)
  };

/* Auxiliary macros used for auto allocation of Lisp objects.  Please
   use these only in macros like AUTO_CONS that declare a local
   variable whose lifetime will be clear to the programmer.  */
#define STACK_CONS(a, b) \
  make_lisp_ptr (&((struct Lisp_Cons) { GC_HEADER_INIT { {  a, {b}}}}), \
		 Lisp_Cons)
#define AUTO_CONS_EXPR(a, b) \
  (USE_STACK_CONS ? STACK_CONS (a, b) : Fcons (a, b))

/* Declare NAME as an auto Lisp cons or short list if possible, a
   GC-based one otherwise.  This is in the sense of the C keyword
   'auto'; i.e., the object has the lifetime of the containing block.
   The resulting object should not be made visible to user Lisp code.  */

#define AUTO_CONS(name, a, b) Lisp_Object name = AUTO_CONS_EXPR (a, b)
#define AUTO_LIST1(name, a)						\
  Lisp_Object name = (USE_STACK_CONS ? STACK_CONS (a, Qnil) : list1 (a))
#define AUTO_LIST2(name, a, b)						\
  Lisp_Object name = (USE_STACK_CONS					\
		      ? STACK_CONS (a, STACK_CONS (b, Qnil))		\
		      : list2 (a, b))
#define AUTO_LIST3(name, a, b, c)					\
  Lisp_Object name = (USE_STACK_CONS					\
		      ? STACK_CONS (a, STACK_CONS (b, STACK_CONS (c, Qnil))) \
		      : list3 (a, b, c))
#define AUTO_LIST4(name, a, b, c, d)					\
    Lisp_Object name							\
      = (USE_STACK_CONS							\
	 ? STACK_CONS (a, STACK_CONS (b, STACK_CONS (c,			\
						     STACK_CONS (d, Qnil)))) \
	 : list4 (a, b, c, d))

/* Declare NAME as an auto Lisp string if possible, a GC-based one if not.
   Take its unibyte value from the null-terminated string STR,
   an expression that should not have side effects.
   STR's value is not necessarily copied.  The resulting Lisp string
   should not be modified or given text properties or made visible to
   user code.  */

#define AUTO_STRING(name, str) \
  AUTO_STRING_WITH_LEN (name, str, strlen (str))

/* Declare NAME as an auto Lisp string if possible, a GC-based one if not.
   Take its unibyte value from the null-terminated string STR with length LEN.
   STR may have side effects and may contain null bytes.
   STR's value is not necessarily copied.  The resulting Lisp string
   should not be modified or given text properties or made visible to
   user code.  */

#define AUTO_STRING_WITH_LEN(name, str, len)				\
  Lisp_Object name =							\
    (USE_STACK_STRING							\
     ? (make_lisp_ptr							\
	((&(struct Lisp_String) { GC_HEADER_INIT {			\
	      {len, -1, 0, (unsigned char *) (str)}}}),			\
	  Lisp_String))							\
     : make_unibyte_string (str, len))

/* The maximum length of "small" lists, as a heuristic.  These lists
   are so short that code need not check for cycles or quits while
   traversing.  */
enum { SMALL_LIST_LEN_MAX = 127 };

/* Loop over conses of the list TAIL, signaling if a cycle is found,
   and possibly quitting after each loop iteration.  In the loop body,
   set TAIL to the current cons.  If the loop exits normally,
   set TAIL to the terminating non-cons, typically nil.  The loop body
   should not modify the list’s top level structure other than by
   perhaps deleting the current cons.  */

#define FOR_EACH_TAIL(tail) \
  FOR_EACH_TAIL_INTERNAL (tail, circular_list (tail), true)

/* Like FOR_EACH_TAIL (TAIL), except do not signal or quit.
   If the loop exits due to a cycle, TAIL’s value is undefined.  */

#define FOR_EACH_TAIL_SAFE(tail) \
  FOR_EACH_TAIL_INTERNAL (tail, (void) ((tail) = Qnil), false)

/* Iterator intended for use only within FOR_EACH_TAIL_INTERNAL.  */
struct for_each_tail_internal
{
  Lisp_Object tortoise;
  intptr_t max, n;
  unsigned short int q;
};

/* Like FOR_EACH_TAIL (LIST), except evaluate CYCLE if a cycle is
   found, and check for quit if CHECK_QUIT.  This is an internal macro
   intended for use only by the above macros.

   Use Brent’s teleporting tortoise-hare algorithm.  See:
   Brent RP. BIT. 1980;20(2):176-184. doi:10.1007/BF01933190
   https://maths-people.anu.edu.au/~brent/pd/rpb051i.pdf

   This macro uses maybe_quit because of an excess of caution.  The
   call to maybe_quit should not be needed in practice, as a very long
   list, whether circular or not, will cause Emacs to be so slow in
   other uninterruptible areas (e.g., garbage collection) that there
   is little point to calling maybe_quit here.  */

#define FOR_EACH_TAIL_INTERNAL(tail, cycle, check_quit)			\
  for (struct for_each_tail_internal li = { tail, 2, 0, 2 };		\
       CONSP (tail);							\
       ((tail) = XCDR (tail),						\
	((--li.q != 0							\
	  || ((check_quit) ? maybe_quit () : (void) 0, 0 < --li.n)	\
	  || (li.q = li.n = li.max <<= 1, li.n >>= USHRT_WIDTH,		\
	      li.tortoise = (tail), false))				\
	 && BASE_EQ (tail, li.tortoise))				\
	? (cycle) : (void) 0))

/* Do a `for' loop over alist values.  */

#define FOR_EACH_ALIST_VALUE(head_var, list_var, value_var)		\
  for ((list_var) = (head_var);						\
       (CONSP (list_var) && ((value_var) = XCDR (XCAR (list_var)), true)); \
       (list_var) = XCDR (list_var))

/* Check whether it's time for GC, and run it if so.  */

INLINE void
maybe_gc (void)
{
  if (consing_until_gc < 0)
    maybe_garbage_collect ();
}

# ifdef HAVE_MODULES

/* An `emacs_value' is just a pointer to a structure holding an
   internal Lisp object.  */
struct emacs_value_tag { Lisp_Object v; };

/* Pseudovector type for global references.  The pseudovector tag is
   PVEC_OTHER since these values are never printed and don't need to
   be special-cased for garbage collection.  */

struct module_global_reference
{
  /* Pseudovector header, must come first. */
  struct vectorlike_header header;

  /* Holds the emacs_value for the object.  The Lisp_Object stored
     therein must be the same as the hash key.  */
  struct emacs_value_tag value;

  /* Reference count, always positive.  */
  ptrdiff_t refcount;
};

# endif /* HAVE_MODULES */

INLINE_HEADER_END

#endif /* EMACS_LISP_H */<|MERGE_RESOLUTION|>--- conflicted
+++ resolved
@@ -279,13 +279,7 @@
     b. slower, because it typically requires extra masking.
    So, USE_LSB_TAG is true only on hosts where it might be useful.  */
 DEFINE_GDB_SYMBOL_BEGIN (bool, USE_LSB_TAG)
-<<<<<<< HEAD
 #ifndef HAVE_MPS
-#define USE_LSB_TAG (VAL_MAX / 2 < INTPTR_MAX)
-#else
-#define USE_LSB_TAG 1
-#endif
-=======
 #if (ALIGNOF_EMACS_INT < IDEAL_GCALIGNMENT && !defined alignas	\
      && !defined WIDE_EMACS_INT					\
      && !defined HAVE_STRUCT_ATTRIBUTE_ALIGNED			\
@@ -295,7 +289,9 @@
 #else /* EMACS_INT_WIDTH >= GCALIGNMENT || defined alignas ... */
 #define USE_LSB_TAG (VAL_MAX / 2 < INTPTR_MAX)
 #endif /* EMACS_INT_WIDTH >= GCALIGNMENT || defined alignas ... */
->>>>>>> a5f8ce9f
+#else
+#define USE_LSB_TAG 1
+#endif
 DEFINE_GDB_SYMBOL_END (USE_LSB_TAG)
 
 /* Mask for the value (as opposed to the type bits) of a Lisp object.  */
