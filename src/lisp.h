--- conflicted
+++ resolved
@@ -3455,23 +3455,12 @@
   int type;
   union
   {
-<<<<<<< HEAD
     double data;
     struct Lisp_Float *chain;
     GCALIGNED_UNION_MEMBER
   } u;
 };
-verify (GCALIGNED (struct Lisp_Float));
-=======
-    union
-    {
-      double data;
-      struct Lisp_Float *chain;
-      GCALIGNED_UNION_MEMBER
-    } u;
-  };
 static_assert (GCALIGNED (struct Lisp_Float));
->>>>>>> 1854f275
 
 INLINE bool
 (FLOATP) (Lisp_Object x)
