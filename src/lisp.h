--- conflicted
+++ resolved
@@ -1176,15 +1176,11 @@
 XSYMBOL_WITH_POS (Lisp_Object a)
 {
   eassert (SYMBOL_WITH_POS_P (a));
-<<<<<<< HEAD
 
   struct Lisp_Symbol_With_Pos *s
     = XUNTAG (a, Lisp_Vectorlike, struct Lisp_Symbol_With_Pos);
   igc_check_fwd (s, false);
   return s;
-=======
-  return XUNTAG (a, Lisp_Vectorlike, struct Lisp_Symbol_With_Pos);
->>>>>>> 1dfde9f7
 }
 
 INLINE Lisp_Object
@@ -6425,7 +6421,6 @@
     maybe_garbage_collect ();
 }
 
-<<<<<<< HEAD
 /* Simplified version of 'define-error' that works with pure
    objects.  */
 void define_error (Lisp_Object name, const char *message, Lisp_Object parent);
@@ -6455,8 +6450,6 @@
 
 # endif /* HAVE_MODULES */
 
-=======
->>>>>>> 1dfde9f7
 INLINE_HEADER_END
 
 #endif /* EMACS_LISP_H */