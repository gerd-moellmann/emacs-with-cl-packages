/* Functions for GUI implemented with Cocoa AppKit on macOS.
   Copyright (C) 2008-2025  YAMAMOTO Mitsuharu

This file is part of GNU Emacs Mac port.

GNU Emacs Mac port is free software: you can redistribute it and/or modify
it under the terms of the GNU General Public License as published by
the Free Software Foundation, either version 3 of the License, or (at
your option) any later version.

GNU Emacs Mac port is distributed in the hope that it will be useful,
but WITHOUT ANY WARRANTY; without even the implied warranty of
MERCHANTABILITY or FITNESS FOR A PARTICULAR PURPOSE.  See the
GNU General Public License for more details.

You should have received a copy of the GNU General Public License
along with GNU Emacs Mac port.  If not, see <https://www.gnu.org/licenses/>.  */

#include <config.h>
#include "lisp.h"
#include "blockinput.h"

#include "macterm.h"

#include <sys/socket.h>

#include "character.h"
#include "frame.h"
#include "dispextern.h"
#include "fontset.h"
#include "termhooks.h"
#include "buffer.h"
#include "window.h"
#include "keyboard.h"
#include "keymap.h"
#include "macfont.h"
#include "menu.h"
#include "atimer.h"
#include "regex-emacs.h"
#include "igc.h"

#import "macappkit.h"
#import <objc/runtime.h>

#if USE_ARC
#define MRC_RETAIN(receiver)		((id) (receiver))
#define MRC_RELEASE(receiver)
#define MRC_AUTORELEASE(receiver)	((id) (receiver))
#define CF_ESCAPING_BRIDGE		CFBridgingRetain
#else
#define MRC_RETAIN(receiver)		[(receiver) retain]
#define MRC_RELEASE(receiver)		[(receiver) release]
#define MRC_AUTORELEASE(receiver)	[(receiver) autorelease]
#define CF_ESCAPING_BRIDGE(X)		((CFTypeRef) (X))
#endif

/************************************************************************
			       General
 ************************************************************************/

enum {
  ANY_MOUSE_EVENT_MASK = (NSEventMaskLeftMouseDown | NSEventMaskLeftMouseUp
			  | NSEventMaskRightMouseDown | NSEventMaskRightMouseUp
			  | NSEventMaskMouseMoved
			  | NSEventMaskLeftMouseDragged
			  | NSEventMaskRightMouseDragged
			  | NSEventMaskMouseEntered | NSEventMaskMouseExited
			  | NSEventMaskScrollWheel
			  | NSEventMaskOtherMouseDown | NSEventMaskOtherMouseUp
			  | NSEventMaskOtherMouseDragged),
  ANY_MOUSE_DOWN_EVENT_MASK = (NSEventMaskLeftMouseDown
			       | NSEventMaskRightMouseDown
			       | NSEventMaskOtherMouseDown),
  ANY_MOUSE_UP_EVENT_MASK = (NSEventMaskLeftMouseUp | NSEventMaskRightMouseUp
			     | NSEventMaskOtherMouseUp)
};

enum {
  ANY_KEY_MODIFIER_FLAGS_MASK = (NSEventModifierFlagCapsLock
				 | NSEventModifierFlagShift
				 | NSEventModifierFlagControl
				 | NSEventModifierFlagOption
				 | NSEventModifierFlagCommand
				 | NSEventModifierFlagNumericPad
				 | NSEventModifierFlagHelp
				 | NSEventModifierFlagFunction)
};

#define CFOBJECT_TO_LISP_FLAGS_FOR_EVENT			\
  (CFOBJECT_TO_LISP_WITH_TAG					\
   | CFOBJECT_TO_LISP_DONT_DECODE_STRING			\
   | CFOBJECT_TO_LISP_DONT_DECODE_DICTIONARY_KEY)

#if MAC_OS_X_VERSION_MIN_REQUIRED >= 101300
#define NS_TOUCH_BAR	NSTouchBar
#define NS_CUSTOM_TOUCH_BAR_ITEM NSCustomTouchBarItem
#define NS_CANDIDATE_LIST_TOUCH_BAR_ITEM	NSCandidateListTouchBarItem
#define NS_TOUCH_BAR_ITEM_IDENTIFIER_CHARACTER_PICKER	\
  NSTouchBarItemIdentifierCharacterPicker
#define NS_TOUCH_BAR_ITEM_IDENTIFIER_CANDIDATE_LIST \
  NSTouchBarItemIdentifierCandidateList
#else
#define NS_TOUCH_BAR	(NSClassFromString (@"NSTouchBar"))
#define NS_CUSTOM_TOUCH_BAR_ITEM (NSClassFromString (@"NSCustomTouchBarItem"))
#define NS_CANDIDATE_LIST_TOUCH_BAR_ITEM \
  (NSClassFromString (@"NSCandidateListTouchBarItem"))
#define NS_TOUCH_BAR_ITEM_IDENTIFIER_CHARACTER_PICKER \
  (@"NSTouchBarItemIdentifierCharacterPicker")
#define NS_TOUCH_BAR_ITEM_IDENTIFIER_CANDIDATE_LIST \
  (@"NSTouchBarItemIdentifierCandidateList")
#endif

static void mac_within_gui_and_here (void (^) (void),
				     void (^) (void));
static void mac_within_gui_allowing_inner_lisp (void (^) (void));
static void mac_within_lisp (void (^) (void));
static void mac_within_lisp_deferred_unless_popup (void (^) (void));

static void mac_draw_queue_sync(void);

#define MAC_SELECT_ALLOW_LISP_EVALUATION 1
#if MAC_SELECT_ALLOW_LISP_EVALUATION
static bool mac_select_allow_lisp_evaluation;
#endif

@implementation NSData (Emacs)

/* Return a unibyte Lisp string.  */

- (Lisp_Object)lispString
{
  return cfdata_to_lisp ((__bridge CFDataRef) self);
}

@end				// NSData (Emacs)

@implementation NSString (Emacs)

/* Return a string created from the Lisp string.  May cause GC.  */

+ (instancetype)stringWithLispString:(Lisp_Object)lispString
{
  return CFBridgingRelease (cfstring_create_with_string (lispString));
}

/* Return a string created from the unibyte Lisp string in UTF 8.  */

+ (instancetype)stringWithUTF8LispString:(Lisp_Object)lispString
{
  return CFBridgingRelease (cfstring_create_with_string_noencode
			    (lispString));
}

/* Like -[NSString stringWithUTF8String:], but fall back on Mac-Roman
   if BYTES cannot be interpreted as UTF-8 bytes and FLAG is YES. */

+ (instancetype)stringWithUTF8String:(const char *)bytes fallback:(BOOL)flag
{
  id string = [self stringWithUTF8String:bytes];

  if (string == nil && flag)
    string = CFBridgingRelease (CFStringCreateWithCString
				(NULL, bytes, kCFStringEncodingMacRoman));

  return string;
}

/* Return a multibyte Lisp string.  May cause GC.  */

- (Lisp_Object)lispString
{
  return cfstring_to_lisp ((__bridge CFStringRef) self);
}

/* Return a unibyte Lisp string in UTF 8.  */

- (Lisp_Object)UTF8LispString
{
  return cfstring_to_lisp_nodecode ((__bridge CFStringRef) self);
}

/* Return a unibyte Lisp string in UTF 16 (native byte order, no BOM).  */

- (Lisp_Object)UTF16LispString
{
  return cfstring_to_lisp_utf_16 ((__bridge CFStringRef) self);
}

/* Return an array containing substrings from the receiver that have
   been divided by "camelcasing".  If SEPARATOR is non-nil, it
   specifies separating characters that are used instead of upper case
   letters.  */

- (NSArrayOf (NSString *) *)componentsSeparatedByCamelCasingWithCharactersInSet:(NSCharacterSet *)separator
{
  NSMutableArrayOf (NSString *) *result = [NSMutableArray arrayWithCapacity:0];
  NSUInteger length = [self length];
  NSRange upper = NSMakeRange (0, 0), rest = NSMakeRange (0, length);

  if (separator == nil)
    separator = [NSCharacterSet uppercaseLetterCharacterSet];

  while (rest.length != 0)
    {
      NSRange next = [self rangeOfCharacterFromSet:separator options:0
					     range:rest];

      if (next.location == rest.location)
	upper.length = next.location - upper.location;
      else
	{
	  NSRange capitalized;

	  if (next.location == NSNotFound)
	    next.location = length;
	  if (upper.length)
	    [result addObject:[self substringWithRange:upper]];
	  capitalized.location = NSMaxRange (upper);
	  capitalized.length = next.location - capitalized.location;
	  [result addObject:[self substringWithRange:capitalized]];
	  upper = NSMakeRange (next.location, 0);
	  if (next.location == length)
	    break;
	}
      rest.location = NSMaxRange (next);
      rest.length = length - rest.location;
    }

  if (rest.length == 0 && length != 0)
    {
      upper.length = length - upper.location;
      [result addObject:[self substringWithRange:upper]];
    }

  return result;
}

@end				// NSString (Emacs)

@implementation NSMutableArray (Emacs)

- (void)enqueue:(id)obj
{
  @synchronized (self)
  {
    [self addObject:(obj ? obj : NSNull.null)];
  }
}

- (id)dequeue
{
  id obj;

  @synchronized (self)
  {
    obj = self[0];
    obj = (obj == NSNull.null) ? nil : MRC_AUTORELEASE (MRC_RETAIN (obj));
    [self removeObjectAtIndex:0];
  }

  return obj;
}

@end				// NSMutableArray (Emacs)

@implementation NSFont (Emacs)

/* Return an NSFont object for the specified FACE.  */

+ (NSFont *)fontWithFace:(struct face *)face
{
  if (face == NULL || face->font == NULL)
    return nil;

  return (__bridge NSFont *) macfont_get_nsctfont (face->font);
}

@end				// NSFont (Emacs)

@implementation NSEvent (Emacs)

- (NSEvent *)mouseEventByChangingType:(NSEventType)type
			  andLocation:(NSPoint)location
{
  NSInteger clickCount = [self clickCount];

  /* Dragging via Screen Sharing.app sets clickCount to 0, and it
     disables updating screen during resize on macOS 10.12.  */
  return [NSEvent
	   mouseEventWithType:type location:location
		modifierFlags:[self modifierFlags]
		    timestamp:(mac_system_uptime ())
		 windowNumber:[self windowNumber]
#if MAC_OS_X_VERSION_MIN_REQUIRED >= 101200
		      context:nil
#else
		      context:[self context]
#endif
		  eventNumber:[self eventNumber]
		   clickCount:(clickCount ? clickCount : 1)
		     pressure:[self pressure]];
}

static void
mac_cgevent_set_unicode_string_from_event_ref (CGEventRef cgevent,
					       EventRef eventRef)
{
  ByteCount size;

  if (GetEventParameter (eventRef, kEventParamKeyUnicodes,
			 typeUnicodeText, NULL, 0, &size, NULL) == noErr)
    {
      UniChar *text = alloca (size);

      if (GetEventParameter (eventRef, kEventParamKeyUnicodes,
			     typeUnicodeText, NULL, size, NULL, text) == noErr)
	CGEventKeyboardSetUnicodeString (cgevent, size / sizeof (UniChar),
					 text);
    }
}

- (CGEventRef)coreGraphicsEvent
{
  CGEventRef event;
  NSEventType type = [self type];

  event = [self CGEvent];
  if (event)
    {
      /* Unicode string is not set if the keyboard event comes from
	 Screen Sharing on Mac OS X 10.6 and later.  */
      if (NSEventMaskFromType (type) & (NSEventMaskKeyDown | NSEventMaskKeyUp))
	{
	  UniCharCount length;

	  CGEventKeyboardGetUnicodeString (event, 0, &length, NULL);
	  if (length == 0)
	    {
	      EventRef eventRef = (EventRef) [self eventRef];

	      mac_cgevent_set_unicode_string_from_event_ref (event, eventRef);
	    }
	}
      return event;
    }

  event = NULL;
  if (NSEventMaskFromType (type) & ANY_MOUSE_EVENT_MASK)
    {
      CGPoint position = CGPointZero;

      GetEventParameter ((EventRef) [self eventRef], kEventParamMouseLocation,
			 typeHIPoint, NULL, sizeof (CGPoint), NULL, &position);
      event = CGEventCreateMouseEvent (NULL, (CGEventType) type, position,
				       [self buttonNumber]);
      /* CGEventCreateMouseEvent on Mac OS X 10.4 does not set
	 type.  */
      CGEventSetType (event, (CGEventType) type);
      if (NSEventMaskFromType (type)
	  & (ANY_MOUSE_DOWN_EVENT_MASK | ANY_MOUSE_UP_EVENT_MASK))
	{
	  CGEventSetIntegerValueField (event, kCGMouseEventClickState,
				       [self clickCount]);
	  CGEventSetDoubleValueField (event, kCGMouseEventPressure,
				      [self pressure]);
	}
    }
  else if (NSEventMaskFromType (type) & (NSEventMaskKeyDown | NSEventMaskKeyUp))
    {
      event = CGEventCreateKeyboardEvent (NULL, [self keyCode],
					  type == NSEventTypeKeyDown);
      CGEventSetIntegerValueField (event, kCGKeyboardEventAutorepeat,
				   [self isARepeat]);
#if __LP64__
      /* This seems to be unnecessary for 32-bit executables.  */
      {
	UInt32 keyboard_type;
	EventRef eventRef = (EventRef) [self eventRef];

	mac_cgevent_set_unicode_string_from_event_ref (event, eventRef);
	if (GetEventParameter (eventRef, kEventParamKeyboardType,
			       typeUInt32, NULL, sizeof (UInt32), NULL,
			       &keyboard_type) == noErr)
	  CGEventSetIntegerValueField (event, kCGKeyboardEventKeyboardType,
				       keyboard_type);
      }
#endif
    }
  if (event == NULL)
    {
      event = CGEventCreate (NULL);
      CGEventSetType (event, (CGEventType) type);
    }
  CGEventSetFlags (event, (CGEventFlags) [self modifierFlags]);
  CGEventSetTimestamp (event, [self timestamp] * kSecondScale);

  return (CGEventRef) CFAutorelease (event);
}

@end				// NSEvent (Emacs)

@implementation NSAttributedString (Emacs)

/* Return a unibyte Lisp string with text properties, in UTF 16
   (native byte order, no BOM).  */

- (Lisp_Object)UTF16LispString
{
  Lisp_Object result = [[self string] UTF16LispString];
  NSUInteger length = [self length];
  NSRange range = NSMakeRange (0, 0);

  while (NSMaxRange (range) < length)
    {
      Lisp_Object attrs = Qnil;
      NSDictionaryOf (NSString *, id) *attributes =
	[self attributesAtIndex:NSMaxRange (range) effectiveRange:&range];

      if (attributes)
	attrs = cfobject_to_lisp ((__bridge CFTypeRef) attributes,
				  CFOBJECT_TO_LISP_FLAGS_FOR_EVENT, -1);
      if (CONSP (attrs) && EQ (XCAR (attrs), Qdictionary))
	{
	  Lisp_Object props = Qnil, start, end;

	  for (attrs = XCDR (attrs); CONSP (attrs); attrs = XCDR (attrs))
	    props = Fcons (Fintern (XCAR (XCAR (attrs)), Qnil),
			   Fcons (XCDR (XCAR (attrs)), props));

	  XSETINT (start, range.location * sizeof (unichar));
	  XSETINT (end, NSMaxRange (range) * sizeof (unichar));
	  Fadd_text_properties (start, end, props, result);
	}
    }

  return result;
}

@end				// NSAttributedString (Emacs)

@implementation NSColor (Emacs)

+ (NSColor *)colorWithEmacsColorPixel:(unsigned long)pixel
{
  return [self colorWithSRGBRed:((CGFloat) RED_FROM_ULONG (pixel) / 255.0f)
			  green:((CGFloat) GREEN_FROM_ULONG (pixel) / 255.0f)
			   blue:((CGFloat) BLUE_FROM_ULONG (pixel) / 255.0f)
			  alpha:1.0f];
}

- (BOOL)getSRGBComponents:(CGFloat *)components
{
  NSColor *color = [self colorUsingColorSpace:NSColorSpace.sRGBColorSpace];

  if (color == nil)
    return NO;

  [color getComponents:components];

  return YES;
}

@end				// NSColor (Emacs)

@implementation NSImage (Emacs)

/* Create an image object from a Quartz 2D image.  */

+ (NSImage *)imageWithCGImage:(CGImageRef)cgImage exclusive:(BOOL)flag
{
  NSImage *image;

  if (flag)
    image = [[self alloc] initWithCGImage:cgImage size:NSZeroSize];
  else
    {
      NSBitmapImageRep *rep =
	[[NSBitmapImageRep alloc] initWithCGImage:cgImage];

      image = [[self alloc] initWithSize:[rep size]];
      [image addRepresentation:rep];
      MRC_RELEASE (rep);
    }

  return MRC_AUTORELEASE (image);
}

@end				// NSImage (Emacs)

@implementation NSApplication (Emacs)

- (void)postDummyEvent
{
  NSEvent *event = [NSEvent otherEventWithType:NSEventTypeApplicationDefined
			    location:NSZeroPoint modifierFlags:0
			    timestamp:0 windowNumber:0 context:nil
			    subtype:0 data1:0 data2:0];

  [self postEvent:event atStart:YES];
}

- (void)stopAfterCallingBlock:(void (^)(void))block
{
  block ();
  [self stop:nil];
  [self postDummyEvent];
}

/* Temporarily run the main event loop during the call of the given
   block.  */

- (void)runTemporarilyWithBlock:(void (^)(void))block
{
  [[NSRunLoop currentRunLoop]
    performSelector:@selector(stopAfterCallingBlock:) target:self
#if USE_ARC && defined (__clang__) && __clang_major__ < 5
    /* `copy' is unnecessary for ARC on clang Apple LLVM version 5.0.
       Without `copy', earlier versions leak memory.  */
	   argument:[block copy]
#else
	   argument:block
#endif
	      order:0 modes:@[NSDefaultRunLoopMode]];
  [self run];
}

@end				// NSApplication (Emacs)

static void
mac_within_app (void (^block) (void))
{
  if (!pthread_main_np ())
    mac_within_gui (^{[NSApp runTemporarilyWithBlock:block];});
  else if (![NSApp isRunning])
    [NSApp runTemporarilyWithBlock:block];
  else
    block ();
}

@implementation NSScreen (Emacs)

+ (NSScreen *)screenContainingPoint:(NSPoint)aPoint
{
  for (NSScreen *screen in [NSScreen screens])
    if (NSMouseInRect (aPoint, [screen frame], NO))
      return screen;

  return nil;
}

+ (NSScreen *)closestScreenForRect:(NSRect)aRect
{
  NSPoint centerPoint = NSMakePoint (NSMidX (aRect), NSMidY (aRect));
  CGFloat maxArea = 0, minSquareDistance = CGFLOAT_MAX;
  NSScreen *maxAreaScreen = nil, *minDistanceScreen = nil;

  for (NSScreen *screen in [NSScreen screens])
    {
      NSRect frame = [screen frame];
      NSRect intersectionFrame = NSIntersectionRect (frame, aRect);
      CGFloat area, diffX, diffY, squareDistance;

      area = NSWidth (intersectionFrame) * NSHeight (intersectionFrame);
      if (area > maxArea)
	{
	  maxAreaScreen = screen;
	  maxArea = area;
	}

      diffX = NSMidX (frame) - centerPoint.x;
      diffY = NSMidY (frame) - centerPoint.y;
      squareDistance = diffX * diffX + diffY * diffY;
      if (squareDistance < minSquareDistance)
	{
	  minDistanceScreen = screen;
	  minSquareDistance = squareDistance;
	}
    }

  return maxAreaScreen ? maxAreaScreen : minDistanceScreen;
}

- (BOOL)containsDock
{
  /* On macOS 10.13, screen's visibleFrame occupies full frame when
     the Dock is hidden.  */
  if (!(floor (NSAppKitVersionNumber) <= NSAppKitVersionNumber10_12))
    return YES;
  else
    {
      NSRect frame = [self frame], visibleFrame = [self visibleFrame];

      return (NSMinY (frame) != NSMinY (visibleFrame)
	      || NSMinX (frame) != NSMinX (visibleFrame)
	      || NSMaxX (frame) != NSMaxX (visibleFrame));
    }
}

- (BOOL)canShowMenuBar
{
  return ([self isEqual:NSScreen.screens[0]]
	  /* OS X 10.9 may have menu bars on non-main screens (in an
	     inactive appearance) if
	     NSScreen.screensHaveSeparateSpaces returns YES.  */
	  || NSScreen.screensHaveSeparateSpaces);
}

@end				// NSScreen (Emacs)

/* Default implementation.  Will be overridden in EmacsWindow.  */

@implementation NSWindow (Emacs)

- (Lisp_Object)lispFrame
{
  return Qnil;
}

- (NSWindow *)topLevelWindow
{
  NSWindow *current = self, *parent;

  while ((parent = current.parentWindow) != nil)
    current = parent;

  return current;
}

/* Execute the specified block for each of the receiver's child and
   descendant windows.  Set *stop to YES in the block to abort further
   processing of the child windows subtree.  */

- (void)enumerateChildWindowsUsingBlock:(void
					 (^)(NSWindow *child, BOOL *stop))block
{
  for (NSWindow *childWindow in self.childWindows)
    {
      BOOL stop = NO;

      block (childWindow, &stop);
      if (!stop)
	[childWindow enumerateChildWindowsUsingBlock:block];
    }
}

@end				// NSWindow (Emacs)

@implementation NSCursor (Emacs)

+ (NSCursor *)cursorWithThemeCursor:(ThemeCursor)themeCursor
{
  /* We don't use a mapping from ThemeCursor to SEL together with
     performSelector: because ARC cannot know whether the return
     value should be retained or not at compile time.  */
  switch (themeCursor)
    {
    case kThemeArrowCursor:
      return [NSCursor arrowCursor];
    case kThemeCopyArrowCursor:
      return [NSCursor dragCopyCursor];
    case kThemeAliasArrowCursor:
      return [NSCursor dragLinkCursor];
    case kThemeContextualMenuArrowCursor:
      return [NSCursor contextualMenuCursor];
    case kThemeIBeamCursor:
      return [NSCursor IBeamCursor];
    case kThemeCrossCursor:
      return [NSCursor crosshairCursor];
    case kThemeClosedHandCursor:
      return [NSCursor closedHandCursor];
    case kThemeOpenHandCursor:
      return [NSCursor openHandCursor];
    case kThemePointingHandCursor:
      return [NSCursor pointingHandCursor];
    case kThemeResizeLeftCursor:
      return [NSCursor resizeLeftCursor];
    case kThemeResizeRightCursor:
      return [NSCursor resizeRightCursor];
    case kThemeResizeLeftRightCursor:
      return [NSCursor resizeLeftRightCursor];
    case kThemeNotAllowedCursor:
      return [NSCursor operationNotAllowedCursor];
    case kThemeResizeUpCursor:
      return [NSCursor resizeUpCursor];
    case kThemeResizeDownCursor:
      return [NSCursor resizeDownCursor];
    case kThemeResizeUpDownCursor:
      return [NSCursor resizeUpDownCursor];
    case kThemePoofCursor:
      return [NSCursor disappearingItemCursor];
    case THEME_RESIZE_NORTHWEST_SOUTHEAST_CURSOR:
      return [NSCursor _windowResizeNorthWestSouthEastCursor];
    case THEME_RESIZE_NORTHEAST_SOUTHWEST_CURSOR:
      return [NSCursor _windowResizeNorthEastSouthWestCursor];
    case THEME_RESIZE_NORTH_SOUTH_CURSOR:
      return [NSCursor _windowResizeNorthSouthCursor];
    case THEME_RESIZE_NORTH_CURSOR:
      return [NSCursor _windowResizeNorthCursor];
    case THEME_RESIZE_SOUTH_CURSOR:
      return [NSCursor _windowResizeSouthCursor];
    case THEME_RESIZE_EAST_WEST_CURSOR:
      return [NSCursor _windowResizeEastWestCursor];
    case THEME_RESIZE_EAST_CURSOR:
      return [NSCursor _windowResizeEastCursor];
    case THEME_RESIZE_WEST_CURSOR:
      return [NSCursor _windowResizeWestCursor];
    case THEME_RESIZE_NORTHWEST_CURSOR:
      return [NSCursor _windowResizeNorthWestCursor];
    case THEME_RESIZE_NORTHEAST_CURSOR:
      return [NSCursor _windowResizeNorthEastCursor];
    case THEME_RESIZE_SOUTHWEST_CURSOR:
      return [NSCursor _windowResizeSouthWestCursor];
    case THEME_RESIZE_SOUTHEAST_CURSOR:
      return [NSCursor _windowResizeSouthEastCursor];
    default:
      return nil;
    }
}

@end				// NSCursor (Emacs)

@implementation EmacsPosingWindow

/* Variables to save implementations of the original -[NSWindow close]
   and -[NSWindow orderOut:].  */
/* ARC requires a precise return type.  */
static void (*impClose) (id, SEL);
static void (*impOrderOut) (id, SEL, id);

+ (void)setup
{
  Method methodCloseNew =
    class_getInstanceMethod (self.class, @selector(close));
  Method methodOrderOutNew =
    class_getInstanceMethod (self.class, @selector(orderOut:));
  IMP impCloseNew = method_getImplementation (methodCloseNew);
  IMP impOrderOutNew = method_getImplementation (methodOrderOutNew);
  const char *typeCloseNew = method_getTypeEncoding (methodCloseNew);
  const char *typeOrderOutNew = method_getTypeEncoding (methodOrderOutNew);

  impClose = ((void (*) (id, SEL))
	      class_replaceMethod (NSWindow.class, @selector(close),
				   impCloseNew, typeCloseNew));
  impOrderOut = ((void (*) (id, SEL, id))
		 class_replaceMethod (NSWindow.class, @selector(orderOut:),
				      impOrderOutNew, typeOrderOutNew));
}

/* Close the receiver with running the main event loop if not.  Just
   closing the window outside the application loop does not activate
   the next window.  */

- (void)close
{
  mac_within_app (^{(*impClose) (self, _cmd);});
}

/* Hide the receiver with running the main event loop if not.  Just
   hiding the window outside the application loop does not activate
   the next window.  */

- (void)orderOut:(id)sender
{
  mac_within_app (^{(*impOrderOut) (self, _cmd, sender);});
}

@end				// EmacsPosingWindow

/* Return a pair of a type tag and a Lisp object converted form the
   NSValue object OBJ.  If the object is not an NSValue object or not
   created from NSRange, NSPoint, NSSize, or NSRect, then return
   nil.  */

static Lisp_Object
mac_nsvalue_to_lisp (CFTypeRef obj)
{
  Lisp_Object result = Qnil;

  if ([(__bridge id)obj isKindOfClass:NSValue.class])
    {
      NSValue *value = (__bridge NSValue *) obj;
      const char *type = [value objCType];
      Lisp_Object tag = Qnil;

      if (strcmp (type, @encode (NSRange)) == 0)
	{
	  NSRange range = [value rangeValue];

	  tag = Qrange;
	  result = Fcons (make_int (range.location), make_int (range.length));
	}
      else if (strcmp (type, @encode (NSPoint)) == 0)
	{
	  NSPoint point = [value pointValue];

	  tag = Qpoint;
	  result = Fcons (make_float (point.x), make_float (point.y));
	}
      else if (strcmp (type, @encode (NSSize)) == 0)
	{
	  NSSize size = [value sizeValue];

	  tag = Qsize;
	  result = Fcons (make_float (size.width), make_float (size.height));
	}
      else if (strcmp (type, @encode (NSRect)) == 0)
	{
	  NSRect rect = [value rectValue];

	  tag = Qrect;
	  result = list4 (make_float (NSMinX (rect)),
			  make_float (NSMinY (rect)),
			  make_float (NSWidth (rect)),
			  make_float (NSHeight (rect)));
	}

      if (!NILP (tag))
	result = Fcons (tag, result);
    }

  return result;
}

static Lisp_Object
mac_nsfont_to_lisp (CFTypeRef obj)
{
  Lisp_Object result = Qnil;

  if ([(__bridge id)obj isKindOfClass:NSFont.class])
    {
      result = macfont_nsctfont_to_spec ((void *) obj);
      if (!NILP (result))
	result = Fcons (Qfont, result);
    }

  return result;
}

Lisp_Object
mac_nsobject_to_lisp (CFTypeRef obj)
{
  Lisp_Object result;

  result = mac_nsvalue_to_lisp (obj);
  if (!NILP (result))
    return result;
  result = mac_nsfont_to_lisp (obj);

  return result;
}

static bool
has_system_appearance_p (void)
{
#if MAC_OS_X_VERSION_MIN_REQUIRED >= 101400
  return true;
#else
  return !(floor (NSAppKitVersionNumber) <= NSAppKitVersionNumber10_13);
#endif
}

static bool
can_auto_hide_menu_bar_without_hiding_dock_p (void)
{
  /* Needs to be linked on OS X 10.11 or later.  */
#if MAC_OS_X_VERSION_MAX_ALLOWED >= 101100
  return !(floor (NSAppKitVersionNumber) <= NSAppKitVersionNumber10_10_Max);
#else
  return false;
#endif
}

static bool
has_notch_support_p (void)
{
#if MAC_OS_X_VERSION_MIN_REQUIRED >= 120000
  return true;
#else
  return !(floor (NSAppKitVersionNumber) <= NSAppKitVersionNumber11_0);
#endif
}

/* Autorelease pool.  */

#if __clang_major__ >= 3
#define BEGIN_AUTORELEASE_POOL	@autoreleasepool {
#define END_AUTORELEASE_POOL	}
#define BEGIN_AUTORELEASE_POOL_BLOCK_INPUT	\
  @autoreleasepool {
#define END_AUTORELEASE_POOL_BLOCK_INPUT	\
  block_input (); } unblock_input ()
#else
#define BEGIN_AUTORELEASE_POOL					\
  { NSAutoreleasePool *pool = [[NSAutoreleasePool alloc] init]
#define END_AUTORELEASE_POOL			\
  [pool release]; }
#define BEGIN_AUTORELEASE_POOL_BLOCK_INPUT				\
  block_input ();							\
  { NSAutoreleasePool *pool = [[NSAutoreleasePool alloc] init];		\
  unblock_input ()
#define END_AUTORELEASE_POOL_BLOCK_INPUT		\
  block_input (); [pool release]; } unblock_input ()
#endif

#if MAC_USE_AUTORELEASE_LOOP
void
mac_autorelease_loop (Lisp_Object (^body) (void))
{
  Lisp_Object val;

  do
    {
      BEGIN_AUTORELEASE_POOL_BLOCK_INPUT;
      val = body ();
      END_AUTORELEASE_POOL_BLOCK_INPUT;
    }
  while (!NILP (val));
}

#else

void *
mac_alloc_autorelease_pool (void)
{
  NSAutoreleasePool *pool;

  block_input ();
  pool = [[NSAutoreleasePool alloc] init];
  unblock_input ();

  return pool;
}

void
mac_release_autorelease_pool (void *pool)
{
  block_input ();
  [(NSAutoreleasePool *)pool release];
  unblock_input ();
}
#endif

void
mac_alert_sound_play (void)
{
  NSBeep ();
}

double
mac_appkit_version (void)
{
  return NSAppKitVersionNumber;
}

double
mac_system_uptime (void)
{
  return [[NSProcessInfo processInfo] systemUptime];
}

bool
mac_is_current_process_frontmost (void)
{
  return [[NSRunningApplication currentApplication] isActive];
}

void
mac_bring_current_process_to_front (bool front_window_only_p)
{
  NSApplicationActivationOptions options;

  if (
#if __clang_major__ >= 9
      @available (macOS 14.0, *)
#else
      [NSApp respondsToSelector:@selector(activate:)]
#endif
      )
    options = 0;
  else
    {
      /* Suppress warnings about deprecated declarations.  This #if
	 shouldn't be necessary if the compiler can handle @available
	 above properly.  */
#if MAC_OS_X_VERSION_MIN_REQUIRED < 140000
      options = NSApplicationActivateIgnoringOtherApps;
#else
      emacs_abort ();
#endif
    }
  if (!front_window_only_p)
    options |= NSApplicationActivateAllWindows;
  [NSRunningApplication.currentApplication activateWithOptions:options];
}

/* Move FILENAME to the trash without using the Finder and return
   whether it succeeded.  If CFERROR is non-NULL, *CFERROR is set on
   failure.  If trashing functionality is not available, return false
   and set *CFERROR to NULL.  */

bool
mac_trash_file (const char *filename, CFErrorRef *cferror)
{
  bool result;
  NSError * __autoreleasing error;
  NSURL *url =
    (CFBridgingRelease
     (CFURLCreateFromFileSystemRepresentation (NULL,
					       (const UInt8 *) filename,
					       strlen (filename), false)));

  result = [[NSFileManager defaultManager] trashItemAtURL:url
					 resultingItemURL:NULL
						    error:&error];
  if (!result && cferror)
    *cferror = (CFErrorRef) CFBridgingRetain (error);

  return result;
}

static void
mac_with_current_drawing_appearance (NSAppearance *appearance,
				     void (^block) (void))
{
  if (
#if __clang_major__ >= 9
      /* We use 10.16 instead of 11 because the binary compiled with
	 SDK 10.15 and earlier thinks the OS version as 10.16 rather
	 than 11 if it is executed on Big Sur.  */
      @available (macOS 10.16, *)
#else
      [appearance
	respondsToSelector:@selector(performAsCurrentDrawingAppearance:)]
#endif
      )
    [appearance performAsCurrentDrawingAppearance:block];
  else
    {
      /* Suppress warnings about deprecated declarations.  This #if
	 shouldn't be necessary if the compiler can handle @available
	 above properly.  */
#if MAC_OS_X_VERSION_MIN_REQUIRED < 110000
      NSAppearance *oldAppearance = NSAppearance.currentAppearance;

      NSAppearance.currentAppearance = appearance;
      block ();
      NSAppearance.currentAppearance = oldAppearance;
#else
      emacs_abort ();
#endif
    }
}

CFStringRef
mac_uti_create_with_mime_type (CFStringRef mime_type)
{
#if HAVE_UNIFORM_TYPE_IDENTIFIERS
  return CFBridgingRetain ([UTType typeWithMIMEType:((__bridge NSString *)
						     mime_type)]
			   .identifier);
#else
  return UTTypeCreatePreferredIdentifierForTag (kUTTagClassMIMEType,
						mime_type, kUTTypeData);
#endif
}

CFStringRef
mac_uti_create_with_filename_extension (CFStringRef extension)
{
#if HAVE_UNIFORM_TYPE_IDENTIFIERS
  return CFBridgingRetain ([UTType
			     typeWithFilenameExtension:((__bridge NSString *)
							extension)]
			   .identifier);
#else
  return UTTypeCreatePreferredIdentifierForTag (kUTTagClassFilenameExtension,
						extension, kUTTypeData);
#endif
}

CFStringRef
mac_uti_copy_filename_extension (CFStringRef uti)
{
#if HAVE_UNIFORM_TYPE_IDENTIFIERS
  return CFBridgingRetain ([UTType typeWithIdentifier:((__bridge NSString *)
						       uti)]
			   .preferredFilenameExtension);
#else
  return UTTypeCopyPreferredTagWithClass (uti, kUTTagClassFilenameExtension);
#endif
}

CFStringRef
mac_uti_copy_mime_type (CFStringRef uti)
{
#if HAVE_UNIFORM_TYPE_IDENTIFIERS
  return CFBridgingRetain ([UTType typeWithIdentifier:((__bridge NSString *)
						       uti)].preferredMIMEType);
#else
  return UTTypeCopyPreferredTagWithClass (uti, kUTTagClassMIMEType);
#endif
}


/************************************************************************
			     Application
 ************************************************************************/

#define FRAME_CONTROLLER(f) ((__bridge EmacsFrameController *)	\
			     FRAME_MAC_WINDOW (f))
#define FRAME_MAC_WINDOW_OBJECT(f) ([FRAME_CONTROLLER(f) emacsWindow])

static EmacsController *emacsController;

static void init_menu_bar (void);
static void init_apple_event_handler (void);
static void init_accessibility (void);

static BOOL is_action_selector (SEL);
static BOOL is_services_handler_selector (SEL);
static NSMethodSignature *action_signature (void);
static NSMethodSignature *services_handler_signature (void);
static void handle_action_invocation (NSInvocation *);
static void handle_services_invocation (NSInvocation *);

static void mac_flush_1 (struct frame *);

static void mac_update_accessibility_display_options (void);

static EventRef mac_peek_next_event (void);

/* True if we are executing handleQueuedNSEventsWithHoldingQuitIn:.  */
static bool handling_queued_nsevents_p;

@implementation EmacsApplication

/* Don't use the "applicationShouldTerminate: - NSTerminateLater -
   replyToApplicationShouldTerminate:" mechanism provided by
   -[NSApplication terminate:] for deferring the termination, as it
   does not allow us to go back to the Lisp evaluation loop.  */

- (void)terminate:(id)sender
{
  OSErr err;
  NSAppleEventManager *manager = [NSAppleEventManager sharedAppleEventManager];
  AppleEvent appleEvent, reply;

  err = create_apple_event (kCoreEventClass, kAEQuitApplication, &appleEvent);
  if (err == noErr)
    {
      AEInitializeDesc (&reply);
#pragma clang diagnostic push
#pragma clang diagnostic ignored "-Wnonnull"
      [manager dispatchRawAppleEvent:&appleEvent withRawReply:&reply
	       handlerRefCon:0];
#pragma clang diagnostic pop
      AEDisposeDesc (&reply);
      AEDisposeDesc (&appleEvent);
    }
}

- (void)setMainMenu:(NSMenu *)mainMenu
{
  NSMenu *currentMainMenu = [self mainMenu];

  if (![mainMenu isEqual:currentMainMenu])
    {
      if ([currentMainMenu isKindOfClass:EmacsMenu.class])
	[[NSNotificationCenter defaultCenter] removeObserver:currentMainMenu];
      if ([mainMenu isKindOfClass:EmacsMenu.class])
	[[NSNotificationCenter defaultCenter]
	  addObserver:mainMenu
	     selector:@selector(menuDidBeginTracking:)
		 name:NSMenuDidBeginTrackingNotification
	       object:mainMenu];
      [super setMainMenu:mainMenu];
    }
}

@end				// EmacsApplication

@implementation EmacsController

- (instancetype)init
{
  self = [super init];
  if (self == nil)
    return nil;
#ifdef HAVE_MPS
  emacsHelpFrame = igc_xalloc_raw_exact (1);
#else
  emacsHelpFrame = xzalloc (sizeof *emacsHelpFrame);
#endif
  return self;
}

- (void)dealloc
{
  [[NSNotificationCenter defaultCenter] removeObserver:self];
  for (NSString *keyPath in observedKeyPaths)
    [NSApp removeObserver:self forKeyPath:keyPath];
#ifdef HAVE_MPS
  igc_xfree (emacsHelpFrame);
#else
  xfree (emacsHelpFrame);
#endif
#if !USE_ARC
  [observedKeyPaths release];
  [super dealloc];
#endif
}

/* Delegate Methods  */

- (void)applicationWillFinishLaunching:(NSNotification *)notification
{
  [EmacsPosingWindow setup];
  [NSFontManager setFontPanelFactory:EmacsFontPanel.class];
  serviceProviderRegistered = mac_service_provider_registered_p ();
  init_menu_bar ();
  init_apple_event_handler ();
  init_accessibility ();
  observedKeyPaths = [[NSSet alloc] init];
}

- (void)applicationDidFinishLaunching:(NSNotification *)notification
{
  /* Try to suppress the warning "CFMessagePort: bootstrap_register():
     failed" displayed by the second instance of Emacs.  Strictly
     speaking, there's a race condition, but it is not critical
     anyway.  */
  if (!serviceProviderRegistered)
    [NSApp setServicesProvider:self];

  macfont_update_antialias_threshold ();
  [[NSNotificationCenter defaultCenter]
    addObserver:self
       selector:@selector(antialiasThresholdDidChange:)
	   name:NSAntialiasThresholdChangedNotification
	 object:nil];

  mac_update_accessibility_display_options ();
  [[[NSWorkspace sharedWorkspace] notificationCenter]
    addObserver:self
       selector:@selector(accessibilityDisplayOptionsDidChange:)
	   name:NSWorkspaceAccessibilityDisplayOptionsDidChangeNotification
	 object:nil];

  [[[NSWorkspace sharedWorkspace] notificationCenter]
    addObserver:self
       selector:@selector(willSleep:)
	   name:NSWorkspaceWillSleepNotification
	 object:nil];

  [NSApp registerUserInterfaceItemSearchHandler:self];
  Vmac_help_topics = Qnil;

  /* Initialize spell checker for ispell and jinx enchant-2 using
     AppleSpell.  See https://github.com/minad/jinx/pull/91 */
  (void) [NSSpellChecker sharedSpellChecker];

#if MAC_OS_X_VERSION_MAX_ALLOWED >= 101500
  /* Work around animation effect glitches for executables linked on
     macOS 10.15.  */
  if (floor (NSAppKitVersionNumber) <= NSAppKitVersionNumber10_15)
    setenv ("CAVIEW_USE_GL", "1", 0);
#endif

#if MAC_OS_X_VERSION_MAX_ALLOWED < 110000
  /* Work around bogus view bounds/frame values on some versions of
     macOS 11.x (x >= 3?) when using system image tool bar icons in
     the `expanded' style, which is default for the executable
     compiled with macOS 10.* SDKs.  Probably it is related to the
     following warning about layout recursion:

       It's not legal to call -layoutSubtreeIfNeeded on a view which
       is already being laid out.  If you are implementing the view's
       -layout method, you can call -[super layout] instead. Break on
       void _NSDetectedLayoutRecursion(void) to debug.  This will be
       logged only once.  This may break in the future.  */
  /* NSWindowSupportsAutomaticInlineTitle has no effect on macOS 12.  */
  if (floor (NSAppKitVersionNumber) == NSAppKitVersionNumber11_0
      && [[NSUserDefaults standardUserDefaults]
	   objectForKey:@"NSWindowSupportsAutomaticInlineTitle"] == nil)
    [NSUserDefaults.standardUserDefaults
      registerDefaults:@{@"NSWindowSupportsAutomaticInlineTitle" : @"YES"}];
#endif

  /* Some functions/methods in CoreFoundation/Foundation increase the
     maximum number of open files for the process in their first call.
     We make dummy calls to them and then reduce the resource limit
     here, since pselect cannot handle file descriptors that are
     greater than or equal to FD_SETSIZE.  */
  CFSocketGetTypeID ();
  CFFileDescriptorGetTypeID ();
  MRC_RELEASE ([[NSFileHandle alloc] init]);
  struct rlimit rlim;
  if (getrlimit (RLIMIT_NOFILE, &rlim) == 0 && rlim.rlim_cur > FD_SETSIZE)
    {
      rlim.rlim_cur = FD_SETSIZE;
      setrlimit (RLIMIT_NOFILE, &rlim);
    }

  /* Exit from the main event loop.  */
  [NSApp stop:nil];
  [NSApp postDummyEvent];
}

- (BOOL)applicationSupportsSecureRestorableState:(NSApplication *)app
{
  return YES;
}

- (void)applicationDidBecomeActive:(NSNotification *)notification
{
  if (needsUpdatePresentationOptionsOnBecomingActive)
    {
      [self updatePresentationOptions];
      needsUpdatePresentationOptionsOnBecomingActive = NO;
    }
}

#if HAVE_MAC_METAL
- (void)applicationDidChangeScreenParameters:(NSNotification *)notification
{
  Lisp_Object tail, frame;

  FOR_EACH_FRAME (tail, frame)
    {
      struct frame *f = XFRAME (frame);

      if (FRAME_MAC_P (f))
	{
	  EmacsFrameController *frameController = FRAME_CONTROLLER (f);

	  [frameController updateEmacsViewMTLObjects];
	}
    }
}
#endif

- (void)antialiasThresholdDidChange:(NSNotification *)notification
{
  macfont_update_antialias_threshold ();
}

- (void)willSleep:(NSNotification *)notification {
  // Do quick pre-sleep work here
  NSLog(@"Entering sleep");
  mac_draw_queue_sync();
}

- (void)updateObservedKeyPaths
{
  Lisp_Object keymap = get_keymap (Vmac_apple_event_map, 0, 0);

  if (!NILP (keymap))
    keymap = get_keymap (access_keymap (keymap, Qapplication_kvo, 0, 1, 0),
			 0, 0);
  if (!NILP (keymap))
    {
      NSMutableSetOf (NSString *) *work =
	[[NSMutableSet alloc] initWithCapacity:0];

      mac_map_keymap (keymap, false, ^(Lisp_Object key, Lisp_Object binding) {
	  if (!NILP (binding) && !EQ (binding, Qundefined) && SYMBOLP (key))
	    [work addObject:[NSString
			      stringWithUTF8LispString:(SYMBOL_NAME (key))]];
	});

      NSSetOf (NSString *) *oldObservedKeyPaths = observedKeyPaths;
      observedKeyPaths = [[NSSet alloc] initWithSet:work];

      for (NSString *keyPath in oldObservedKeyPaths)
	if ([work member:keyPath])
	  [work removeObject:keyPath];
	else
	  [NSApp removeObserver:self forKeyPath:keyPath];
      MRC_RELEASE (oldObservedKeyPaths);

      for (NSString *keyPath in work)
	[NSApp addObserver:self forKeyPath:keyPath
		   options:(NSKeyValueObservingOptionOld
			    | NSKeyValueObservingOptionNew)
		   context:nil];
      MRC_RELEASE (work);
    }
}

- (void)observeValueForKeyPath:(NSString *)keyPath ofObject:(id)object
                        change:(NSDictionaryOf (NSKeyValueChangeKey, id) *)change
                       context:(void *)context
{
  if ([observedKeyPaths containsObject:keyPath])
    {
      struct input_event inev;
      Lisp_Object tag_Lisp = build_string ("Lisp");
      Lisp_Object change_value =
	cfobject_to_lisp ((__bridge CFTypeRef) change,
			  CFOBJECT_TO_LISP_FLAGS_FOR_EVENT, -1);
      Lisp_Object arg = Qnil;

      arg = Fcons (Fcons (Qchange, Fcons (tag_Lisp, change_value)), arg);
      EVENT_INIT (inev);
      inev.kind = MAC_APPLE_EVENT;
      inev.x = Qapplication_kvo;
      inev.y = Fintern (keyPath.UTF8LispString, Qnil);
      inev.frame_or_window = mac_event_frame ();
      inev.arg = Fcons (build_string ("aevt"), arg);
      [self storeEvent:&inev];
    }
}

- (int)getAndClearMenuItemSelection
{
  int selection = menuItemSelection;

  menuItemSelection = 0;

  return selection;
}

/* Action methods  */

/* Store SENDER's inputEvent to kbd_buffer.  */

- (void)storeInputEvent:(id)sender
{
  [self storeEvent:[sender inputEvent]];
}

/* Set the instance variable menuItemSelection to the value of
   SENDER's tag.  */

- (void)setMenuItemSelectionToTag:(id)sender
{
  menuItemSelection = [sender tag];
}

/* Equivalent of (ns-hide-emacs 'active).  */
- (void)activate:(id)sender
{
  if (
#if __clang_major__ >= 9
      @available (macOS 14.0, *)
#else
      [NSApp respondsToSelector:@selector(activate:)]
#endif
      )
    [NSApp activate];
  else
    {
      /* Suppress warnings about deprecated declarations.  This #if
	 shouldn't be necessary if the compiler can handle @available
	 above properly.  */
#if MAC_OS_X_VERSION_MIN_REQUIRED < 140000
      [NSApp activateIgnoringOtherApps:YES];
#else
      emacs_abort ();
#endif
    }
}

/* Event handling  */

static EventRef peek_if_next_event_activates_menu_bar (void);

/* Store BUFP to kbd_buffer.  */

- (void)storeEvent:(struct input_event *)bufp
{
  if (bufp->kind == HELP_EVENT)
    {
      do_help = 1;
      *emacsHelpFrame = XFRAME (bufp->frame_or_window);
    }
  else
    {
      kbd_buffer_store_event_hold (bufp, hold_quit);
      count++;
    }
}

- (void)setTrackingResumeBlock:(void (^)(void))block
{
  MRC_RELEASE (trackingResumeBlock);
  trackingResumeBlock = [block copy];
}

#define MOUSE_TRACKING_SET_RESUMPTION(controller, obj, sel_name)	\
  [(controller) setTrackingResumeBlock:^{[(obj) sel_name];}]

/* These macros can only be used inside EmacsController.  */
#define MOUSE_TRACKING_SUSPENDED_P()	(trackingResumeBlock != nil)
#define MOUSE_TRACKING_RESUME()		trackingResumeBlock ()
#define MOUSE_TRACKING_RESET()		[self setTrackingResumeBlock:nil]

- (BOOL)isMouseTrackingSuspended
{
  return MOUSE_TRACKING_SUSPENDED_P ();
}

/* Minimum time interval between successive mac_read_socket calls.  */

#define READ_SOCKET_MIN_INTERVAL (1/60.0)

static BOOL extendReadSocketIntervalOnce;

- (NSTimeInterval)minimumIntervalForReadSocket
{
  NSTimeInterval interval = READ_SOCKET_MIN_INTERVAL;

  if (MOUSE_TRACKING_SUSPENDED_P () || extendReadSocketIntervalOnce)
    interval *= 6;
  else if (!(floor (NSAppKitVersionNumber) <= NSAppKitVersionNumber10_10_Max))
    /* A large interval value affects responsiveness on OS X
       10.11.  */
    interval *= .1;

  return interval;
}

/* Handle the NSEvent EVENT.  */

- (void)handleOneNSEvent:(NSEvent *)event
{
  struct input_event inev;

  do_help = 0;
  *emacsHelpFrame = NULL;

  EVENT_INIT (inev);
  inev.arg = Qnil;
  inev.frame_or_window = mac_event_frame ();

  switch ([event type])
    {
    case NSEventTypeKeyDown:
      {
	CGEventRef cgevent = [event coreGraphicsEvent];
	NSEventModifierFlags flags = [event modifierFlags];
	unsigned short key_code = [event keyCode];

	if (!(mac_cgevent_to_input_event (cgevent, NULL)
	      & ~(mac_pass_command_to_system ? kCGEventFlagMaskCommand : 0)
	      & ~(mac_pass_control_to_system ? kCGEventFlagMaskControl : 0))
	    && ([NSApp keyWindow] || (flags & NSEventModifierFlagCommand))
	    /* Avoid activating context help mode with `help' key.  */
	    && !([[[NSApp keyWindow] firstResponder]
		   isMemberOfClass:EmacsMainView.class]
		 && key_code == kVK_Help
		 && (flags & (NSEventModifierFlagControl
			      | NSEventModifierFlagOption
			      | NSEventModifierFlagCommand)) == 0))
	  goto OTHER;

	mac_cgevent_to_input_event (cgevent, &inev);
	if (inev.kind != NO_EVENT)
	  [self storeEvent:&inev];
      }
      break;

    default:
    OTHER:
      [NSApp sendEvent:event];
      break;
    }

  if (do_help
      && !(hold_quit && hold_quit->kind != NO_EVENT))
    {
      Lisp_Object frame;

      if (*emacsHelpFrame)
	XSETFRAME (frame, *emacsHelpFrame);
      else
	frame = Qnil;

      if (do_help > 0)
	{
	  any_help_event_p = true;
	  gen_help_event (help_echo_string, frame, help_echo_window,
			  help_echo_object, help_echo_pos);
	}
      else
	{
	  help_echo_string = Qnil;
	  gen_help_event (Qnil, frame, Qnil, Qnil, 0);
	}
      count++;
    }
}

/* Handle NSEvents in the queue with holding quit event in *BUFP.
   Return the number of stored Emacs events.

   We handle them inside the application loop in order to avoid the
   hang in the following situation:

     1. Save some file in Emacs.
     2. Remove the file in Terminal.
     3. Try to drag the proxy icon in the Emacs title bar.
     4. "Document Drag Error" window will pop up, but can't pop it
        down by clicking the OK button.  */

- (int)handleQueuedNSEventsWithHoldingQuitIn:(struct input_event *)bufp
{
  int __block result;

  mac_within_app (^{
      /* Mac OS X 10.2 doesn't regard untilDate:nil as polling.  */
      NSDate *expiration = [NSDate distantPast];
      struct mac_display_info *dpyinfo = &one_mac_display_info;

      hold_quit = bufp;
      count = 0;

      if (MOUSE_TRACKING_SUSPENDED_P ())
	{
	  NSEvent *leftMouseEvent =
	    [NSApp
	      nextEventMatchingMask:(NSEventMaskLeftMouseDragged
				     | NSEventMaskLeftMouseUp)
			  untilDate:expiration
			     inMode:NSDefaultRunLoopMode dequeue:NO];

	  if (leftMouseEvent)
	    {
	      if ([leftMouseEvent type] == NSEventTypeLeftMouseDragged)
		MOUSE_TRACKING_RESUME ();
	      MOUSE_TRACKING_RESET ();
	    }
	}

      while (1)
	{
	  NSEvent *event;
	  NSUInteger mask;

	  if (dpyinfo->saved_menu_event == NULL)
	    {
	      EventRef menu_event = peek_if_next_event_activates_menu_bar ();

	      if (menu_event)
		{
		  struct input_event inev;

		  dpyinfo->saved_menu_event = RetainEvent (menu_event);
		  RemoveEventFromQueue (GetMainEventQueue (), menu_event);

		  EVENT_INIT (inev);
		  inev.arg = Qnil;
		  inev.frame_or_window = mac_event_frame ();
		  inev.kind = MENU_BAR_ACTIVATE_EVENT;
		  [self storeEvent:&inev];
		}
	    }

	  mask = ((!MOUSE_TRACKING_SUSPENDED_P ()
		   && dpyinfo->saved_menu_event == NULL)
		  ? NSEventMaskAny : (NSEventMaskAny & ~ANY_MOUSE_EVENT_MASK));
	  event = [NSApp nextEventMatchingMask:mask untilDate:expiration
			 inMode:NSDefaultRunLoopMode dequeue:YES];

	  if (event == nil)
	    break;
	  [self handleOneNSEvent:event];
	}

      hold_quit = NULL;

      result = count;
    });

  return result;
}

static BOOL
emacs_windows_need_display_p (void)
{
  Lisp_Object tail, frame;

  FOR_EACH_FRAME (tail, frame)
    {
      struct frame *f = XFRAME (frame);

      if (FRAME_MAC_P (f))
	{
	  EmacsWindow *window = FRAME_MAC_WINDOW_OBJECT (f);

	  if ([window isVisible] && [window viewsNeedDisplay])
	    return YES;
	}
    }

  return NO;
}

- (void)processDeferredReadSocket:(NSTimer *)theTimer
{
  if (!handling_queued_nsevents_p)
    {
      if (mac_peek_next_event () || emacs_windows_need_display_p ())
	[NSApp postDummyEvent];
      else
	mac_flush_1 (NULL);
    }
}

- (void)cancelHelpEchoForEmacsFrame:(struct frame *)f
{
  /* Generate a nil HELP_EVENT to cancel a help-echo.
     Do it only if there's something to cancel.
     Otherwise, the startup message is cleared when the
     mouse leaves the frame.  */
  if (any_help_event_p
      /* But never if `mouse-drag-and-drop-region' is in progress,
	 since that results in the tooltip being dismissed when the
	 mouse moves on top.  */
      && !((EQ (track_mouse, Qdrag_source)
	    || EQ (track_mouse, Qdropping))
	   && gui_mouse_grabbed (FRAME_DISPLAY_INFO (f))))
    {
      Lisp_Object frame;

      XSETFRAME (frame, f);
      help_echo_string = Qnil;
      gen_help_event (Qnil, frame, Qnil, Qnil, 0);
    }
}

/* Work around conflicting Cocoa's text system key bindings.  */

- (BOOL)conflictingKeyBindingsDisabled
{
  return conflictingKeyBindingsDisabled;
}

- (void)setConflictingKeyBindingsDisabled:(BOOL)flag
{
  id keyBindingManager;

  if (flag == conflictingKeyBindingsDisabled)
    return;

  keyBindingManager = [(NSClassFromString (@"NSKeyBindingManager"))
			performSelector:@selector(sharedKeyBindingManager)];
  if (flag)
    {
      /* Disable the effect of NSQuotedKeystrokeBinding (C-q by
	 default) and NSRepeatCountBinding (none by default but user
	 may set it to C-u).  */
      [keyBindingManager performSelector:@selector(setQuoteBinding:)
			      withObject:nil];
      [keyBindingManager performSelector:@selector(setArgumentBinding:)
			      withObject:nil];
      if (keyBindingsWithConflicts == nil)
	{
	  NSArrayOf (NSString *) *writingDirectionCommands =
	    @[@"insertRightToLeftSlash:",
	      @"makeBaseWritingDirectionNatural:",
	      @"makeBaseWritingDirectionLeftToRight:",
	      @"makeBaseWritingDirectionRightToLeft:",
	      @"makeTextWritingDirectionNatural:",
	      @"makeTextWritingDirectionLeftToRight:",
	      @"makeTextWritingDirectionRightToLeft:"];
	  NSMutableDictionaryOf (NSString *, NSString *) *dictionary;

	  /* Replace entries for prefix keys and writing direction
	     commands with dummy ones.  */
	  keyBindingsWithConflicts =
	    MRC_RETAIN ([keyBindingManager dictionary]);
	  dictionary = [keyBindingsWithConflicts mutableCopy];
	  for (NSString *key in keyBindingsWithConflicts)
	    {
	      id object = keyBindingsWithConflicts[key];

	      if (![object isKindOfClass:NSString.class]
		  || [writingDirectionCommands containsObject:object])
		dictionary[key] = @"dummy:";
	    }
	  keyBindingsWithoutConflicts = dictionary;
	}
      [keyBindingManager setDictionary:keyBindingsWithoutConflicts];
    }
  else
    {
      NSUserDefaults *userDefaults = [NSUserDefaults standardUserDefaults];

      [keyBindingManager
	performSelector:@selector(setQuoteBinding:)
	     withObject:[userDefaults
			  stringForKey:@"NSQuotedKeystrokeBinding"]];
      [keyBindingManager
	performSelector:@selector(setArgumentBinding:)
	     withObject:[userDefaults
			  stringForKey:@"NSRepeatCountBinding"]];
      if (keyBindingsWithConflicts)
	[keyBindingManager setDictionary:keyBindingsWithConflicts];
    }

  conflictingKeyBindingsDisabled = flag;
}

/* Some key bindings in mac_apple_event_map are regarded as methods in
   the application delegate.  */

- (BOOL)respondsToSelector:(SEL)aSelector
{
  return ([super respondsToSelector:aSelector]
	  || is_action_selector (aSelector)
	  || is_services_handler_selector (aSelector));
}

- (NSMethodSignature *)methodSignatureForSelector:(SEL)aSelector
{
  NSMethodSignature *signature = [super methodSignatureForSelector:aSelector];

  if (signature)
    return signature;
  else if (is_action_selector (aSelector))
    return action_signature ();
  else if (is_services_handler_selector (aSelector))
    return services_handler_signature ();
  else
    return nil;
}

- (void)forwardInvocation:(NSInvocation *)anInvocation
{
  SEL selector = [anInvocation selector];
  NSMethodSignature *signature = [anInvocation methodSignature];

  if (is_action_selector (selector)
      && [signature isEqual:(action_signature ())])
    handle_action_invocation (anInvocation);
  else if (is_services_handler_selector (selector)
	   && [signature isEqual:(services_handler_signature ())])
    handle_services_invocation (anInvocation);
  else
    [super forwardInvocation:anInvocation];
}

- (BOOL)validateUserInterfaceItem:(id <NSValidatedUserInterfaceItem>)anItem
{
  SEL action = [anItem action];

  return action == @selector(activate:) || is_action_selector (action);
}

- (void)updatePresentationOptions
{
  NSWindow *window = [NSApp keyWindow].topLevelWindow;

  if (![NSApp isActive])
    {
      needsUpdatePresentationOptionsOnBecomingActive = YES;

      return;
    }

  if ([window isKindOfClass:EmacsWindow.class])
    {
      EmacsFrameController *frameController = ((EmacsFrameController *)
					       [window delegate]);
      WMState windowManagerState = [frameController windowManagerState];
      NSApplicationPresentationOptions options = [NSApp presentationOptions];

      if ((options & NSApplicationPresentationFullScreen)
	  || (windowManagerState & WM_STATE_DEDICATED_DESKTOP))
	{
	  if ((options & (NSApplicationPresentationFullScreen
			  | NSApplicationPresentationAutoHideMenuBar))
	      == NSApplicationPresentationFullScreen
	      /* Application can be in full screen mode without hiding
		 the dock on OS X 10.9.  OS X prior to 10.11 cannot
		 auto-hide the menu bar without hiding the dock.  */
	      && (can_auto_hide_menu_bar_without_hiding_dock_p ()
		  || (options & (NSApplicationPresentationHideDock
				 | NSApplicationPresentationAutoHideDock))))
	    {
	      options |= NSApplicationPresentationAutoHideMenuBar;
	      [NSApp setPresentationOptions:options];
	    }
	}
      else if (windowManagerState & WM_STATE_FULLSCREEN)
	{
	  NSScreen *screen = [window screen];

	  if ([screen canShowMenuBar])
	    {
	      options = NSApplicationPresentationAutoHideMenuBar;
	      if (!can_auto_hide_menu_bar_without_hiding_dock_p ()
		  || [screen containsDock])
		options |= NSApplicationPresentationAutoHideDock;
	    }
	  else if ([screen containsDock])
	    options = NSApplicationPresentationAutoHideDock;
	  else
	    options = NSApplicationPresentationDefault;
	  [NSApp setPresentationOptions:options];
	}
      else if (windowManagerState & WM_STATE_NO_MENUBAR)
	{
	  NSArrayOf (NSNumber *) *windowNumbers =
	    [NSWindow windowNumbersWithOptions:0];

	  options = NSApplicationPresentationDefault;
	  for (NSWindow *window in [NSApp windows])
	    if ([window isKindOfClass:EmacsWindow.class]
		&& window.isVisible && window.parentWindow == nil)
	      {
		if (windowNumbers
		    && ![windowNumbers containsObject:@(window.windowNumber)])
		  continue;

		frameController = (EmacsFrameController *) [window delegate];
		windowManagerState = [frameController windowManagerState];
		if (windowManagerState & WM_STATE_DEDICATED_DESKTOP)
		  ;
		else if (windowManagerState & WM_STATE_FULLSCREEN)
		  {
		    NSScreen *screen = [window screen];

		    if ([screen canShowMenuBar])
		      {
			options |= NSApplicationPresentationAutoHideMenuBar;
			if (!can_auto_hide_menu_bar_without_hiding_dock_p ()
			    || [screen containsDock])
			  options |= NSApplicationPresentationAutoHideDock;
		      }
		    else if ([screen containsDock])
		      options |= NSApplicationPresentationAutoHideDock;
		  }
	      }
	  [NSApp setPresentationOptions:options];
	}
      else
	[NSApp setPresentationOptions:NSApplicationPresentationDefault];
    }
}

- (void)showMenuBar
{
  NSWindow *window = [NSApp keyWindow].topLevelWindow;;

  if ([window isKindOfClass:EmacsWindow.class])
    {
      EmacsFrameController *frameController = ((EmacsFrameController *)
					       [window delegate]);
      WMState windowManagerState = [frameController windowManagerState];
      NSApplicationPresentationOptions options = [NSApp presentationOptions];

      if ((options & NSApplicationPresentationFullScreen)
	  || (windowManagerState & WM_STATE_DEDICATED_DESKTOP))
	{
	  if ((options & (NSApplicationPresentationFullScreen
			  | NSApplicationPresentationAutoHideMenuBar))
	      == (NSApplicationPresentationFullScreen
		  | NSApplicationPresentationAutoHideMenuBar)
	      && !has_notch_support_p ())
	    {
	      options &= ~NSApplicationPresentationAutoHideMenuBar;
	      [NSApp setPresentationOptions:options];
	    }
	}
      else if (windowManagerState & WM_STATE_FULLSCREEN)
	{
	  NSScreen *screen = [window screen];

	  if ([screen canShowMenuBar])
	    {
	      options = NSApplicationPresentationDisableMenuBarTransparency;
	      if (!can_auto_hide_menu_bar_without_hiding_dock_p ()
		  || [screen containsDock])
		options |= NSApplicationPresentationAutoHideDock;
	      [NSApp setPresentationOptions:options];
	    }
	}
    }
}

- (BOOL)doesHoldQuit
{
  return hold_quit != NULL;
}

@end				// EmacsController

void
init_activation_policy (void)
{
  mac_within_gui (^{
    if ([NSApp activationPolicy] == NSApplicationActivationPolicyProhibited)
      {
	/* Set the app's activation policy to regular when we run
	   outside of a bundle.  This is already done for us by
	   Info.plist when we run inside a bundle.  */
	[NSApp setActivationPolicy:NSApplicationActivationPolicyRegular];

	const char *file = "mac/Emacs.app/Contents/Resources/Emacs.icns";
	NSString *path
	  = [NSString stringWithFormat:@"%s/../%s", SDATA (Vdata_directory), file];
	NSImage *image = [[NSImage alloc] initByReferencingFile:path];
	[NSApp setApplicationIconImage:image];
      }});
}

OSStatus
install_application_handler (void)
{
  mac_within_gui (^{
      if (mac_operating_system_version.major >= 26)
	/* Disable some event-related macOS 26 features so as to avoid
	   the following problems:
	   1. Can't get events from the Carbon main event queue.
	   2. Rerouting a C-g event to the GUI queue from -[EmacsMenu
	      performKeyEquivalent:] causes hang.
	   3. Deferring a menu bar click event may fail and report
	      "Canceling unexpected menu tracking:".  */
	[NSUserDefaults.standardUserDefaults
	    registerDefaults:@{@"NSEventConcurrentProcessingEnabled" : @"NO",
	      @"NSApplicationUpdateCycleEnabled" : @"NO"}];

      [EmacsApplication sharedApplication];
      emacsController = [[EmacsController alloc] init];
      [NSApp setDelegate:emacsController];

      /* Will be stopped at applicationDidFinishLaunching: in the
	 delegate.  */
      [NSApp run];
    });

  return noErr;
}

Lisp_Object
mac_application_state (void)
{
  Lisp_Object result = Qnil;

  if (NSApp == nil)
    return result;

  result = Fcons (QChidden_p, Fcons ([NSApp isHidden] ? Qt : Qnil, result));
  result = Fcons (QCactive_p, Fcons ([NSApp isActive] ? Qt : Qnil, result));
  if ([NSApp respondsToSelector:@selector(effectiveAppearance)])
    result = Fcons (QCappearance,
		    Fcons ([NSApp effectiveAppearance].name.lispString,
			   result));

  return result;
}


/************************************************************************
			       Windows
 ************************************************************************/

static void set_global_focus_view_frame (struct frame *);
static void unset_global_focus_view_frame (void);
static void mac_move_frame_window_structure_1 (struct frame *, int, int);
static void
mac_with_suppressed_transparent_titlebar( NSWindow* window, BOOL assumeTransparent, void (CF_NOESCAPE ^block) (void))
{
  BOOL isTransparent = assumeTransparent ||
    ([window respondsToSelector:@selector(titlebarAppearsTransparent)] &&
     [window titlebarAppearsTransparent]);
  if (isTransparent)
    [window setTitlebarAppearsTransparent:NO];
  @try
    {
      block ();
    }
  @finally
    {
      if (isTransparent)
	[window setTitlebarAppearsTransparent:YES];
    }
}

#define DEFAULT_NUM_COLS (80)
#define RESIZE_CONTROL_WIDTH (15)
#define RESIZE_CONTROL_HEIGHT (15)

@implementation EmacsWindow

- (instancetype)initWithContentRect:(NSRect)contentRect
			  styleMask:(NSWindowStyleMask)windowStyle
			    backing:(NSBackingStoreType)bufferingType
			      defer:(BOOL)deferCreation
{
  self = [super initWithContentRect:contentRect styleMask:windowStyle
			    backing:bufferingType defer:deferCreation];
  if (self == nil)
    return nil;

  [[NSNotificationCenter defaultCenter]
    addObserver:self
    selector:@selector(applicationDidUnhide:)
    name:NSApplicationDidUnhideNotification
    object:NSApp];

  return self;
}

- (void)dealloc
{
  [[NSNotificationCenter defaultCenter] removeObserver:self];
  [observedTabGroup removeObserver:self forKeyPath:@"overviewVisible"];
#if !USE_ARC
  [observedTabGroup release];
  [mouseUpEvent release];
  [super dealloc];
#endif
}

- (BOOL)canBecomeKeyWindow
{
  return ((EmacsFrameController *) self.delegate).acceptsFocus;
}

- (BOOL)canBecomeMainWindow
{
  return self.isVisible && self.parentWindow == nil;
}

- (void)setFrame:(NSRect)windowFrame display:(BOOL)displayViews
{
  if (self.hasTitleBar)
    [super setFrame:windowFrame display:displayViews];
  else
    [super setFrame:[self constrainFrameRect:windowFrame toScreen:nil]
	    display:displayViews];
}

- (void)setFrameOrigin:(NSPoint)point
{
  if (self.hasTitleBar)
    [super setFrameOrigin:point];
  else
    {
      NSRect frameRect = [self frame];

      frameRect.origin = point;
      frameRect = [self constrainFrameRect:frameRect toScreen:nil];

      [super setFrameOrigin:frameRect.origin];
    }
}

- (Lisp_Object)lispFrame
{
  Lisp_Object result;

  XSETFRAME (result, [((EmacsFrameController *) [self delegate]) emacsFrame]);

  return result;
}

- (void)setupResizeTracking:(NSEvent *)event
{
  resizeTrackingStartWindowSize = [self frame].size;
  resizeTrackingStartLocation = [event locationInWindow];
}

- (void)suspendResizeTracking:(NSEvent *)event
	   positionAdjustment:(NSPoint)adjustment
{
  mouseUpEvent =
    MRC_RETAIN ([event mouseEventByChangingType:NSEventTypeLeftMouseUp
				    andLocation:event.locationInWindow]);
  [NSApp postEvent:mouseUpEvent atStart:YES];
  MOUSE_TRACKING_SET_RESUMPTION (emacsController, self, resumeResizeTracking);
}

- (void)resumeResizeTracking
{
  NSPoint location;
  NSEvent *mouseDownEvent;
  NSRect frame = [self frame];
  NSPoint hysteresisCancelLocation;
  NSEvent *hysteresisCancelDragEvent;

  if (resizeTrackingStartLocation.x * 2
      < resizeTrackingStartWindowSize.width)
    {
      location.x = resizeTrackingStartLocation.x;
      if (resizeTrackingStartLocation.x < RESIZE_CONTROL_WIDTH)
	hysteresisCancelLocation.x = location.x + RESIZE_CONTROL_WIDTH;
      else
	hysteresisCancelLocation.x = location.x;
    }
  else
    {
      location.x = (NSWidth (frame) + resizeTrackingStartLocation.x
		    - resizeTrackingStartWindowSize.width);
      if (resizeTrackingStartLocation.x
	  >= resizeTrackingStartWindowSize.width - RESIZE_CONTROL_WIDTH)
	hysteresisCancelLocation.x = location.x - RESIZE_CONTROL_WIDTH;
      else
	hysteresisCancelLocation.x = location.x;
    }
  if (resizeTrackingStartLocation.y * 2
      <= resizeTrackingStartWindowSize.height)
    {
      location.y = resizeTrackingStartLocation.y;
      if (resizeTrackingStartLocation.y <= RESIZE_CONTROL_HEIGHT)
	hysteresisCancelLocation.y = location.y + RESIZE_CONTROL_HEIGHT;
      else
	hysteresisCancelLocation.y = location.y;
    }
  else
    {
      location.y = (NSHeight (frame) + resizeTrackingStartLocation.y
		    - resizeTrackingStartWindowSize.height);
      if (resizeTrackingStartLocation.y
	  > resizeTrackingStartWindowSize.height - RESIZE_CONTROL_HEIGHT)
	hysteresisCancelLocation.y = location.y - RESIZE_CONTROL_HEIGHT;
      else
	hysteresisCancelLocation.y = location.y;
    }

  hysteresisCancelDragEvent =
    [mouseUpEvent mouseEventByChangingType:NSEventTypeLeftMouseDragged
			       andLocation:hysteresisCancelLocation];
  [NSApp postEvent:hysteresisCancelDragEvent atStart:YES];

  mouseDownEvent = [mouseUpEvent
		     mouseEventByChangingType:NSEventTypeLeftMouseDown
				  andLocation:location];
  MRC_RELEASE (mouseUpEvent);
  mouseUpEvent = nil;
  [NSApp postEvent:mouseDownEvent atStart:YES];
  setupResizeTrackingSuspended = YES;
}

- (void)sendEvent:(NSEvent *)event
{
  if ([event type] == NSEventTypeLeftMouseDown)
    {
      if (setupResizeTrackingSuspended)
	setupResizeTrackingSuspended = NO;
      else
	[self setupResizeTracking:event];
    }

  [super sendEvent:event];
}

- (BOOL)needsOrderFrontOnUnhide
{
  return needsOrderFrontOnUnhide;
}

- (void)setNeedsOrderFrontOnUnhide:(BOOL)flag
{
  needsOrderFrontOnUnhide = flag;
}

- (void)applicationDidUnhide:(NSNotification *)notification
{
  if (needsOrderFrontOnUnhide)
    {
      [self orderFront:nil];
      needsOrderFrontOnUnhide = NO;
    }

  /* This is a workaround: when the application is unhidden, a
     top-level window may become a (bogus) key window when one of its
     descendants is a (real) key window.  This is problematic because
     a single mouse movement event may be sent to both of the
     top-level and descendant windows.  */
  if (self.isKeyWindow && ![self isEqual:[NSApp keyWindow]])
    [self resignKeyWindow];
}

- (void)suspendConstrainingToScreen:(BOOL)flag
{
  if (flag)
    constrainingToScreenSuspensionCount++;
  else
    {
      if (constrainingToScreenSuspensionCount > 0)
	constrainingToScreenSuspensionCount--;
      else
	eassert (false);
    }
}

- (NSRect)constrainFrameRect:(NSRect)frameRect toScreen:(NSScreen *)screen
{
  if (constrainingToScreenSuspensionCount == 0)
    {
      id delegate = [self delegate];

      frameRect = [super constrainFrameRect:frameRect toScreen:screen];
      if ([delegate
	    respondsToSelector:@selector(window:willConstrainFrame:toScreen:)])
	frameRect = [delegate window:self willConstrainFrame:frameRect
			    toScreen:screen];
    }

  return frameRect;
}

- (void)zoom:(id)sender
{
  id delegate = [self delegate];
  id target = emacsController;

  if ([delegate respondsToSelector:@selector(window:shouldForwardAction:to:)]
      && [delegate window:self shouldForwardAction:_cmd to:target])
    [NSApp sendAction:_cmd to:target from:sender];
  else
    {
      EmacsFrameController *frameController = (EmacsFrameController *) delegate;
      [frameController setShouldLiveResizeTriggerTransition:YES];
      [super zoom:sender];
      [frameController setShouldLiveResizeTriggerTransition:NO];
    }
}

- (BOOL)validateMenuItem:(NSMenuItem *)menuItem
{
  SEL action = [menuItem action];

  if (action == @selector(runToolbarCustomizationPalette:))
    return NO;

  return [super validateMenuItem:menuItem];
}

- (void)toggleToolbarShown:(id)sender
{
  Lisp_Object alist =
    list1 (Fcons (Qtool_bar_lines,
		  make_fixnum ([(NSMenuItem *)sender state]
			       != NSControlStateValueOff)));
  EmacsFrameController *frameController = ((EmacsFrameController *)
					   [self delegate]);

  [frameController storeModifyFrameParametersEvent:alist];
}

- (void)changeToolbarDisplayMode:(id)sender
{
  [NSApp sendAction:(NSSelectorFromString (@"change-toolbar-display-mode:"))
		 to:nil from:sender];
}

- (NSWindow *)tabPickerWindow
{
  /* The tab group overview is displayed in NSTabPickerWindow on macOS
     10.15, and -[NSWindowTabGroup isOverviewVisible] returns NO while
     exiting from the overview.  */
  if (!(floor (NSAppKitVersionNumber) <= NSAppKitVersionNumber10_14))
    {
      NSWindowTabGroup *tabGroup = self.tabGroup;

      if (tabGroup)
	{
	  NSArrayOf (NSWindow *) *windowsInTabGroup = tabGroup.windows;

	  for (NSWindow *window in [NSApp windows])
	    if (window.isVisible
		&& [window.tabGroup isEqual:tabGroup]
		&& ![windowsInTabGroup containsObject:window])
	      return window;
	}
    }

  return nil;
}

- (void)exitTabGroupOverview
{
  if ([self respondsToSelector:@selector(tabGroup)])
    {
      NSWindowTabGroup *tabGroup = self.tabGroup;

      if (tabGroup.isOverviewVisible || self.tabPickerWindow)
	{
	  tabGroup.overviewVisible = NO;
	  while (tabGroup.isOverviewVisible || self.tabPickerWindow)
	    mac_run_loop_run_once (kEventDurationForever);
	}
    }
}

- (void)toggleTabOverview:(id)sender
{
  NSWindowTabGroup *tabGroup = self.tabGroup;

  if (!tabGroup.isOverviewVisible)
    {
      id delegate = self.delegate;

      [tabGroup addObserver:self forKeyPath:@"overviewVisible"
		    options:NSKeyValueObservingOptionNew context:nil];
      observedTabGroup = MRC_RETAIN (tabGroup);

      if ([delegate respondsToSelector:@selector(windowWillEnterTabOverview)])
	[delegate windowWillEnterTabOverview];
    }

  [super toggleTabOverview:sender];
}

- (void)observeValueForKeyPath:(NSString *)keyPath ofObject:(id)object
                        change:(NSDictionaryOf (NSKeyValueChangeKey, id) *)change
                       context:(void *)context
{
  if ([keyPath isEqualToString:@"overviewVisible"])
    {
      if (!((NSNumber *) change[NSKeyValueChangeNewKey]).charValue)
	{
	  id delegate = self.delegate;

	  if ([delegate respondsToSelector:@selector(windowDidExitTabOverview)])
	    [delegate windowDidExitTabOverview];
	  [object removeObserver:self forKeyPath:keyPath];
	  MRC_RELEASE (observedTabGroup);
	  observedTabGroup = nil;
	}
    }
  else
    [super observeValueForKeyPath:keyPath ofObject:object change:change
			  context:context];
}

- (id <NSAppearanceCustomization>)appearanceCustomization
{
  if (has_system_appearance_p ())
    return self.contentView;
  else
    return self;
}

- (NSWindowTabGroup *)tabGroup
{
  __block NSWindowTabGroup *tg = [super tabGroup];
  if (tg)
    return tg;
  /* On a newly created Emacs window, that has a transparent title bar
     (e.g., as a result of (mac-transparent-titlebar . t) being present
     in default-frame-alist, or when the transparency has been turned on
     for a window before tabGroup has been called for the window) the
     call to super class' -[NSWindow tabGroup] yields NULL.  The
     workaround is to disable the transparency temporarily then call the
     super class again.  Strangely enough, subsequent calls to
     -[NSWindow tabGroup] (made from such a window with transparent
     title bar) yield a proper NSWindowTabGroup object.  */
  else if ([self respondsToSelector:@selector(titlebarAppearsTransparent)] &&
	   [self titlebarAppearsTransparent])
    {
      mac_with_suppressed_transparent_titlebar (self, YES, ^{
	  tg = [super tabGroup];
	});
      return tg;
    }
  else
    return NULL;
}

@end				// EmacsWindow

@implementation EmacsFrameController

- (instancetype)initWithEmacsFrame:(struct frame *)f
{
  self = [self init];
  if (self == nil)
    return nil;

#ifdef HAVE_MPS
  emacsFrame = igc_xalloc_raw_exact (1);
#else
  emacsFrame = xzalloc (sizeof *emacsFrame);
#endif

  *emacsFrame = f;

  [self setupEmacsView];
  [self setupWindow];

  return self;
}

- (void)setupEmacsView
{
  struct frame *f = *emacsFrame;

  if (!FRAME_TOOLTIP_P (f))
    {
      NSRect frameRect = NSMakeRect (0, 0, FRAME_PIXEL_WIDTH (f),
				     FRAME_PIXEL_HEIGHT (f));
      EmacsMainView *mainView = [[EmacsMainView alloc] initWithFrame:frameRect];

      [mainView setAction:@selector(storeInputEvent:)];
      emacsView = mainView;
    }
  else
    {
      NSRect frameRect = NSMakeRect (0, 0, 100, 100);

      emacsView = [[EmacsView alloc] initWithFrame:frameRect];
    }
  [emacsView setAutoresizingMask:(NSViewMaxXMargin | NSViewMinYMargin
				  | NSViewWidthSizable | NSViewHeightSizable)];
  emacsView.layerContentsRedrawPolicy =
    NSViewLayerContentsRedrawOnSetNeedsDisplay;
  emacsView.layerContentsPlacement = NSViewLayerContentsPlacementTopLeft;
#ifdef HAVE_XWIDGETS
  FRAME_MAC_VIEW (f) = (__bridge void *) emacsView;
#endif
}

- (void)setupOverlayView
{
  NSRect contentRect = NSMakeRect (0, 0, 64, 64);

  if (overlayView)
    return;

  overlayView = [[EmacsOverlayView alloc] initWithFrame:contentRect];
  [overlayView setAutoresizingMask:(NSViewWidthSizable | NSViewHeightSizable)];
  [overlayView setLayer:[CALayer layer]];
  [overlayView setWantsLayer:YES];
  /* OS X 10.9 needs this.  */
  [overlayView setLayerUsesCoreImageFilters:YES];

  [self setupAnimationLayer];

  /* We add overlayView to the view hierarchy only when it is
     necessary.  Otherwise the CVDisplayLink thread would take much
     CPU time especially with application-side double buffering.  */
  [overlayView.layer addObserver:self forKeyPath:@"sublayers"
			 options:NSKeyValueObservingOptionPrior context:nil];
  [animationLayer addObserver:self forKeyPath:@"sublayers"
		      options:NSKeyValueObservingOptionPrior context:nil];
  [overlayView.layer setValue:((id) kCFBooleanFalse) forKey:@"showingBorder"];
  [overlayView.layer addObserver:self forKeyPath:@"showingBorder"
			 options:0 context:nil];
}

- (void)synchronizeOverlayViewFrame
{
  overlayView.frame = [emacsWindow.contentView bounds];
}

- (void)updateOverlayViewParticipation
{
  BOOL shouldShowOverlayView =
    (overlayView.layer.sublayers.count > 1
     || animationLayer.sublayers.count != 0
     || ([overlayView.layer valueForKey:@"showingBorder"]
	 == (id) kCFBooleanTrue));

  if (overlayView.superview && !shouldShowOverlayView)
    [overlayView removeFromSuperview];
  else if (!overlayView.superview && shouldShowOverlayView)
    {
      /* We place overlayView below emacsView so events are not
	 intercepted by the former.  Still the former (layer-hosting)
	 is displayed in front of the latter (neither layer-backed nor
	 layer-hosting).  */
      /* Unfortunately, this trick does not work on macOS 10.14.
	 Placing overlayView above emacsView (with returning nil in
	 hitTest:) works if the executable is linked against the macOS
	 10.14 SDK, but not for the one linked on the older versions
	 then run on macOS 10.14.  Making overlayView a subview of
	 emacsView works for both cases.  Note that we need to
	 temporarily hide overlayView when taking screenshot in
	 -[EmacsFrameController bitmapImageRepInEmacsViewRect:].  */
      /* If emacsView is layer-backed, which is the case when the
	 executable is linked against the macOS 10.14 SDK, then the
	 live resize transition layer used in full screen transition
	 looks translucent if we make overlayView a subview of
	 emacsView.  */
#if MAC_OS_X_VERSION_MIN_REQUIRED < 101400
      if (emacsView.wantsUpdateLayer)
#endif
	[emacsWindow.contentView addSubview:overlayView];
#if MAC_OS_X_VERSION_MIN_REQUIRED < 101400
      else if (!(floor (NSAppKitVersionNumber) <= NSAppKitVersionNumber10_13))
	[emacsView addSubview:overlayView];
      else
	[emacsWindow.contentView addSubview:overlayView positioned:NSWindowBelow
				 relativeTo:emacsView];
#endif
      [self synchronizeOverlayViewFrame];
    }
}

- (void)observeValueForKeyPath:(NSString *)keyPath ofObject:(id)object
			change:(NSDictionaryOf (NSKeyValueChangeKey, id) *)change
		       context:(void *)context
{
  BOOL updateOverlayViewParticipation = NO;

  if ([keyPath isEqualToString:@"sublayers"])
    {
      if (change[NSKeyValueChangeNotificationIsPriorKey])
	[self synchronizeOverlayViewFrame];
      else
	updateOverlayViewParticipation = YES;
    }
  else if ([keyPath isEqualToString:@"showingBorder"])
    updateOverlayViewParticipation = YES;

  if (updateOverlayViewParticipation)
    {
      if (!popup_activated ())
	[self updateOverlayViewParticipation];
      else
	[self performSelector:@selector(updateOverlayViewParticipation)
		   withObject:nil afterDelay:0];
    }
}

- (void)setupWindow
{
  struct frame *f = *emacsFrame;
  EmacsWindow *oldWindow = emacsWindow;
  NSRect contentRect;
  NSWindowStyleMask windowStyle;
  EmacsWindow *window;

  if (!FRAME_TOOLTIP_P (f))
    {
      if (!self.shouldBeTitled)
	windowStyle = NSWindowStyleMaskBorderless;
      else
	windowStyle = (NSWindowStyleMaskTitled | NSWindowStyleMaskClosable
		       | NSWindowStyleMaskMiniaturizable
		       | NSWindowStyleMaskResizable);
    }
  else
    windowStyle = NSWindowStyleMaskBorderless;

  if (oldWindow == nil)
    {
      NSScreen *screen = nil;

      if (f->size_hint_flags & (USPosition | PPosition))
	screen = [NSScreen screenContainingPoint:(NSMakePoint (f->left_pos,
							       f->top_pos))];
      if (screen == nil)
	screen = [NSScreen mainScreen];
      contentRect.origin = [screen frame].origin;
      contentRect.size = [emacsView frame].size;
    }
  else
    {
      NSView *contentView = [oldWindow contentView];

      contentRect = [contentView frame];
      contentRect.origin = [[contentView superview]
			     convertPoint:contentRect.origin toView:nil];
#if MAC_OS_X_VERSION_MIN_REQUIRED >= 101400
      contentRect.origin = [oldWindow convertPointToScreen:contentRect.origin];
#else
      contentRect.origin = [oldWindow convertRectToScreen:contentRect].origin;
#endif
    }

  window = [[EmacsWindow alloc] initWithContentRect:contentRect
					  styleMask:windowStyle
					    backing:NSBackingStoreBuffered
					      defer:YES];
#if USE_ARC
  /* Increase retain count to accommodate itself to
     released-when-closed on ARC.  Just setting released-when-closed
     to NO leads to crash in some situations.  */
  CFBridgingRetain (window);
#endif
  NSVisualEffectView *visualEffectView =
    [[NSVisualEffectView alloc] initWithFrame:[window.contentView frame]];

  window.contentView = visualEffectView;
  MRC_RELEASE (visualEffectView);
<<<<<<< HEAD
=======

>>>>>>> f29ff695
  FRAME_BACKGROUND_ALPHA_ENABLED_P (f) = true;
  if (FRAME_MAC_DOUBLE_BUFFERED_P (f))
    {
      FRAME_SYNTHETIC_BOLD_WORKAROUND_DISABLED_P (f) = true;
      if (floor (NSAppKitVersionNumber) <= NSAppKitVersionNumber10_13)
	[window.contentView setWantsLayer:YES];
    }
  if (oldWindow)
    {
      [window setTitle:[oldWindow title]];
      [window setDocumentEdited:[oldWindow isDocumentEdited]];
      [window setAlphaValue:[oldWindow alphaValue]];
      [window setBackgroundColor:[oldWindow backgroundColor]];
      [window setRepresentedFilename:[oldWindow representedFilename]];
      [window setCollectionBehavior:[oldWindow collectionBehavior]];
      window.level = oldWindow.level;
      [window setExcludedFromWindowsMenu:oldWindow.isExcludedFromWindowsMenu];
      for (NSWindow *childWindow in oldWindow.childWindows)
	if ([childWindow isKindOfClass:EmacsWindow.class])
	  {
	    [(EmacsWindow *)childWindow suspendConstrainingToScreen:YES];
	    [oldWindow removeChildWindow:childWindow];
	    [(EmacsWindow *)childWindow suspendConstrainingToScreen:NO];
	    [window addChildWindow:childWindow ordered:NSWindowAbove];
	  }
      window.appearanceCustomization.appearance =
	oldWindow.appearanceCustomization.appearance;

      [oldWindow setDelegate:nil];
      [self hideHourglass:nil];
      hourglassWindow = nil;
    }

  emacsWindow = window;
  [window setDelegate:self];
  [[window contentView] addSubview:emacsView];
  [self updateBackingScaleFactor];
  [self updateEmacsViewIsHiddenOrHasHiddenAncestor];
#if HAVE_MAC_METAL
  [self updateEmacsViewMTLObjects];
#endif

  if (oldWindow)
    {
      BOOL isKeyWindow = [oldWindow isKeyWindow];
      NSWindow *parentWindow = oldWindow.parentWindow;

      if (parentWindow == nil)
	[window orderWindow:NSWindowBelow relativeTo:[oldWindow windowNumber]];
      else
	{
	  [parentWindow addChildWindow:window ordered:NSWindowAbove];
	  /* Mac OS X 10.6 needs this.  */
	  [parentWindow removeChildWindow:oldWindow];
	}
      window.animationBehavior = oldWindow.animationBehavior;
      [oldWindow close];
      /* This is necessary on OS X 10.11.  */
      if (isKeyWindow)
	[window makeKeyWindow];
    }

  if (!FRAME_TOOLTIP_P (f))
    {
      window.hasShadow = self.shouldHaveShadow;
      [window setAcceptsMouseMovedEvents:YES];
      if (window.hasTitleBar)
	[self setupToolBarWithVisibility:(FRAME_EXTERNAL_TOOL_BAR (f))];
      [self setupOverlayView];
      [self updateOverlayViewParticipation];
      if (!(windowManagerState & WM_STATE_FULLSCREEN)
	  && !FRAME_PARENT_FRAME (f))
	window.collectionBehavior = NSWindowCollectionBehaviorFullScreenPrimary;
      window.animationBehavior = NSWindowAnimationBehaviorDocumentWindow;
      if ([window respondsToSelector:@selector(titlebarAppearsTransparent)])
	{
	  BOOL transparent = FRAME_MAC_TRANSPARENT_TITLEBAR(f) ? YES : NO;
	  [window setTitlebarAppearsTransparent:transparent];
	}
    }
  else
    {
      [window setHasShadow:YES];
      [window setLevel:NSScreenSaverWindowLevel];
      [window setIgnoresMouseEvents:YES];
      [window setExcludedFromWindowsMenu:YES];
      window.animationBehavior = NSWindowAnimationBehaviorNone;
    }
}

- (void)closeWindow
{
  /* We temporarily run application when closing a window.  That
     causes emacsView to receive drawRect: before closing a tabbed
     window on macOS 10.12.  It is too late to remove the view in the
     windowWillClose: delegate method, so we remove it here.  */
  [emacsView removeFromSuperview];
  [emacsWindow close];
}

- (struct frame *)emacsFrame
{
  return *emacsFrame;
}

- (EmacsWindow *)emacsWindow
{
  return emacsWindow;
}

- (void)dealloc
{
  [overlayView.layer removeObserver:self forKeyPath:@"sublayers"];
  [animationLayer removeObserver:self forKeyPath:@"sublayers"];
  [overlayView.layer removeObserver:self forKeyPath:@"showingBorder"];

#ifdef HAVE_MPS
  igc_xfree (emacsFrame);
#else
  xfree (emacsFrame);
#endif
#if !USE_ARC
  [savedChildWindowAlphaMap release];
  [emacsView release];
  /* emacsWindow and hourglassWindow are released via
     released-when-closed.  */
  [overlayView release];
  [super dealloc];
#endif
}

- (BOOL)acceptsFocus
{
  struct frame *f = *emacsFrame;

  return !FRAME_TOOLTIP_P (f) && !FRAME_NO_ACCEPT_FOCUS (f);
}

- (NSSize)hintedWindowFrameSize:(NSSize)frameSize allowsLarger:(BOOL)flag
{
  struct frame *f = *emacsFrame;
  XSizeHints *size_hints = FRAME_SIZE_HINTS (f);
  NSRect windowFrame, emacsViewBounds;
  NSSize emacsViewSizeInPixels, emacsViewSize;
  CGFloat dw, dh, min_width, min_height;

  windowFrame = [emacsWindow frame];
  if (size_hints == NULL)
    return windowFrame.size;

  emacsViewBounds = [emacsView bounds];
  emacsViewSizeInPixels = [emacsView convertSize:emacsViewBounds.size
				     toView:nil];
  dw = NSWidth (windowFrame) - emacsViewSizeInPixels.width;
  dh = NSHeight (windowFrame) - emacsViewSizeInPixels.height;
  emacsViewSize = [emacsView convertSize:(NSMakeSize (frameSize.width - dw,
						      frameSize.height - dh))
				fromView:nil];

  min_width = (size_hints->min_width ? size_hints->min_width
	       : size_hints->width_inc);
  if (emacsViewSize.width < min_width)
    emacsViewSize.width = min_width;
  else
    emacsViewSize.width = size_hints->base_width
      + (int) ((emacsViewSize.width - size_hints->base_width)
	       / size_hints->width_inc + (flag ? .5f : 0))
      * size_hints->width_inc;

  min_height = (size_hints->min_height ? size_hints->min_height
	       : size_hints->height_inc);
  if (emacsViewSize.height < min_height)
    emacsViewSize.height = min_height;
  else
    emacsViewSize.height = size_hints->base_height
      + (int) ((emacsViewSize.height - size_hints->base_height)
	       / size_hints->height_inc + (flag ? .5f : 0))
      * size_hints->height_inc;

  emacsViewSizeInPixels = [emacsView convertSize:emacsViewSize toView:nil];

  return NSMakeSize (emacsViewSizeInPixels.width + dw,
		     emacsViewSizeInPixels.height + dh);
}

- (NSRect)window:(NSWindow *)sender willConstrainFrame:(NSRect)frameRect
	toScreen:(NSScreen *)screen
{
  if (windowManagerState & (WM_STATE_MAXIMIZED_HORZ | WM_STATE_MAXIMIZED_VERT
			    | WM_STATE_FULLSCREEN))
    {
      NSWindow *parentWindow = sender.parentWindow;

      if (parentWindow == nil)
	{
	  if (screen == nil)
	    {
	      NSEvent *currentEvent = [NSApp currentEvent];

	      if (currentEvent.type == NSEventTypeLeftMouseUp)
		{
		  /* Probably end of title bar dragging.  */
		  NSWindow *eventWindow = [currentEvent window];
		  NSPoint location = [currentEvent locationInWindow];

		  if (eventWindow)
#if MAC_OS_X_VERSION_MIN_REQUIRED >= 101400
		    location = [eventWindow convertPointToScreen:location];
#else
		    location =
		      [eventWindow
			convertRectToScreen:(NSMakeRect (location.x, location.y,
							 0, 0))].origin;
#endif
		  screen = [NSScreen screenContainingPoint:location];
		}

	      if (screen == nil)
		screen = [NSScreen closestScreenForRect:frameRect];
	    }

	  if (windowManagerState & WM_STATE_FULLSCREEN)
	    frameRect = screen.frame;
	  else
	    {
	      NSRect screenVisibleFrame = screen.visibleFrame;

	      if (windowManagerState & WM_STATE_MAXIMIZED_HORZ)
		{
		  frameRect.origin.x = screenVisibleFrame.origin.x;
		  frameRect.size.width = screenVisibleFrame.size.width;
		}
	      if (windowManagerState & WM_STATE_MAXIMIZED_VERT)
		{
		  frameRect.origin.y = screenVisibleFrame.origin.y;
		  frameRect.size.height = screenVisibleFrame.size.height;
		}
	    }
	}
      else			/* parentWindow != nil */
	{
	  NSView *parentContentView = parentWindow.contentView;
	  NSRect parentContentRect = parentContentView.bounds;

	  parentContentRect = [parentContentView convertRect:parentContentRect
						      toView:nil];
#if MAC_OS_X_VERSION_MIN_REQUIRED >= 101400
	  parentContentRect.origin =
	    [parentWindow convertPointToScreen:parentContentRect.origin];
#else
	  parentContentRect.origin =
	    [parentWindow convertRectToScreen:parentContentRect].origin;
#endif

	  if (windowManagerState & WM_STATE_FULLSCREEN)
	    frameRect = parentContentRect;
	  else
	    {
	      if (windowManagerState & WM_STATE_MAXIMIZED_HORZ)
		{
		  frameRect.origin.x = parentContentRect.origin.x;
		  frameRect.size.width = parentContentRect.size.width;
		}
	      if (windowManagerState & WM_STATE_MAXIMIZED_VERT)
		{
		  frameRect.origin.y = parentContentRect.origin.y;
		  frameRect.size.height = parentContentRect.size.height;
		}
	    }
	}
    }

  return frameRect;
}

- (WMState)windowManagerState
{
  return windowManagerState;
}

- (void)updateCollectionBehavior
{
  NSWindowCollectionBehavior behavior;

  if ((windowManagerState & WM_STATE_NO_MENUBAR)
      && !(windowManagerState & WM_STATE_FULLSCREEN))
    {
      behavior = ((windowManagerState & WM_STATE_STICKY)
		  ? NSWindowCollectionBehaviorCanJoinAllSpaces
		  : NSWindowCollectionBehaviorMoveToActiveSpace);
      behavior |= NSWindowCollectionBehaviorFullScreenAuxiliary;
    }
  else
    {
      behavior = ((windowManagerState & WM_STATE_STICKY)
		  ? NSWindowCollectionBehaviorCanJoinAllSpaces
		  : NSWindowCollectionBehaviorDefault);
      if (!(windowManagerState & WM_STATE_FULLSCREEN)
	  || (windowManagerState & WM_STATE_DEDICATED_DESKTOP))
	behavior |= NSWindowCollectionBehaviorFullScreenPrimary;
    }
  behavior |= ((windowManagerState & WM_STATE_SKIP_TASKBAR)
	       ? NSWindowCollectionBehaviorIgnoresCycle
	       : NSWindowCollectionBehaviorParticipatesInCycle);
  behavior |= ((windowManagerState & WM_STATE_OVERRIDE_REDIRECT)
	       ? NSWindowCollectionBehaviorTransient
	       : NSWindowCollectionBehaviorManaged);
  [emacsWindow setCollectionBehavior:behavior];

  [emacsWindow setExcludedFromWindowsMenu:((windowManagerState
					    & WM_STATE_SKIP_TASKBAR) != 0)];
}

- (void)updateWindowLevel
{
  NSWindowLevel level = NSNormalWindowLevel;

  if (windowManagerState & WM_STATE_ABOVE)
    level++;
  else if (windowManagerState & WM_STATE_BELOW)
    level--;
  emacsWindow.level = level;
}

- (NSRect)preprocessWindowManagerStateChange:(WMState)newState
{
  NSRect frameRect = [emacsWindow frame];
  NSRect screenRect = [[emacsWindow screen] frame];
  WMState oldState, diff;

  oldState = windowManagerState;
  diff = (oldState ^ newState);

  if (diff & (WM_STATE_MAXIMIZED_HORZ | WM_STATE_FULLSCREEN))
    {
      if (!(oldState & (WM_STATE_MAXIMIZED_HORZ | WM_STATE_FULLSCREEN)))
	{
	  savedFrame.origin.x = NSMinX (frameRect) - NSMinX (screenRect);
	  savedFrame.size.width = NSWidth (frameRect);
	}
      else
	{
	  frameRect.origin.x = NSMinX (savedFrame) + NSMinX (screenRect);
	  frameRect.size.width = NSWidth (savedFrame);
	}
    }

  if (diff & (WM_STATE_MAXIMIZED_VERT | WM_STATE_FULLSCREEN))
    {
      if (!(oldState & (WM_STATE_MAXIMIZED_VERT | WM_STATE_FULLSCREEN)))
	{
	  savedFrame.origin.y = NSMinY (frameRect) - NSMaxY (screenRect);
	  savedFrame.size.height = NSHeight (frameRect);
	}
      else
	{
	  frameRect.origin.y = NSMinY (savedFrame) + NSMaxY (screenRect);
	  frameRect.size.height = NSHeight (savedFrame);
	}
    }

  windowManagerState ^=
    (diff & (WM_STATE_MAXIMIZED_HORZ | WM_STATE_MAXIMIZED_VERT
	     | WM_STATE_FULLSCREEN | WM_STATE_DEDICATED_DESKTOP));
  [self updateCollectionBehavior];

  return frameRect;
}

- (NSRect)postprocessWindowManagerStateChange:(NSRect)frameRect
{
  frameRect = [emacsWindow constrainFrameRect:frameRect toScreen:nil];
  if (!(windowManagerState & WM_STATE_FULLSCREEN))
    {
      NSSize hintedFrameSize = [self hintedWindowFrameSize:frameRect.size
					      allowsLarger:NO];

      if (!(windowManagerState & WM_STATE_MAXIMIZED_HORZ))
	frameRect.size.width = hintedFrameSize.width;
      if (!(windowManagerState & WM_STATE_MAXIMIZED_VERT))
	frameRect.size.height = hintedFrameSize.height;
    }

  return frameRect;
}

- (void)changeFullScreenState:(WMState)fullScreenState
{
  eassert (emacsWindow.parentWindow == nil
	   && (!(emacsWindow.styleMask & NSWindowStyleMaskFullScreen)
	       != !(fullScreenState & WM_STATE_DEDICATED_DESKTOP)));

  fullScreenTargetState = fullScreenState;
  [emacsWindow toggleFullScreen:nil];
}

- (void)setWindowManagerState:(WMState)newState
{
  struct frame *f = *emacsFrame;
  WMState oldState, diff, fullScreenState;
  const WMState collectionBehaviorStates =
    (WM_STATE_STICKY | WM_STATE_NO_MENUBAR
     | WM_STATE_SKIP_TASKBAR | WM_STATE_OVERRIDE_REDIRECT);
  const WMState windowLevelStates = WM_STATE_ABOVE | WM_STATE_BELOW;
  enum {
    SET_FRAME_UNNECESSARY,
    SET_FRAME_NECESSARY,
    SET_FRAME_TOGGLE_FULL_SCREEN_LATER
  } setFrameType = SET_FRAME_UNNECESSARY;

  oldState = windowManagerState;
  diff = (oldState ^ newState);

  if (diff == 0)
    return;

  if (diff & collectionBehaviorStates)
    {
      windowManagerState ^= (diff & collectionBehaviorStates);
      [self updateCollectionBehavior];
    }

  if (diff & windowLevelStates)
    {
      windowManagerState ^= (diff & windowLevelStates);
      [self updateWindowLevel];
    }

  if ((diff & WM_STATE_DEDICATED_DESKTOP)
      && emacsWindow.parentWindow == nil)
    {
      emacsWindow.collectionBehavior |=
	NSWindowCollectionBehaviorFullScreenPrimary;

      if (diff & WM_STATE_FULLSCREEN)
	[self changeFullScreenState:newState];
      else if (newState & WM_STATE_DEDICATED_DESKTOP)
	{
#if 1
	  /* We once used windows with NSWindowStyleMaskFullScreen for
	     fullboth frames instead of window class replacement, but
	     the use of such windows on non-dedicated Space seems to
	     lead to several glitches.  So we have to replace the
	     window class, and then enter full screen mode, i.e.,
	     fullboth -> maximized -> fullscreen.  */
	  fullScreenState = newState;
	  newState = ((newState & ~WM_STATE_FULLSCREEN)
		      | WM_STATE_MAXIMIZED_HORZ | WM_STATE_MAXIMIZED_VERT);
	  diff = (oldState ^ newState);
#endif
	  setFrameType = SET_FRAME_TOGGLE_FULL_SCREEN_LATER;
	}
      else
	{
	  /* Direct transition fullscreen -> fullboth is not trivial
	     even if we use -[NSWindow setStyleMask:], which is
	     available from 10.6, instead of window class replacement,
	     because AppKit strips off NSWindowStyleMaskFullScreen
	     after exiting from the full screen mode.  We make such a
	     transition via maximized state, i.e, fullscreen ->
	     maximized -> fullboth.  */
	  mac_within_lisp (^{
	      store_frame_param (f, Qfullscreen, Qmaximized);
	    });
	  [self changeFullScreenState:((newState & ~WM_STATE_FULLSCREEN)
				       | WM_STATE_MAXIMIZED_HORZ
				       | WM_STATE_MAXIMIZED_VERT)];
	  fullscreenFrameParameterAfterTransition = FULLSCREEN_PARAM_FULLBOTH;
	}
    }
  else if (diff & (WM_STATE_MAXIMIZED_HORZ | WM_STATE_MAXIMIZED_VERT
		| WM_STATE_FULLSCREEN))
      setFrameType = SET_FRAME_NECESSARY;

  if (setFrameType != SET_FRAME_UNNECESSARY)
    {
      NSRect frameRect = [self preprocessWindowManagerStateChange:newState];

      if ((diff & WM_STATE_FULLSCREEN)
	  || setFrameType == SET_FRAME_TOGGLE_FULL_SCREEN_LATER)
	[self updateWindowStyle];

      frameRect = [self postprocessWindowManagerStateChange:frameRect];
      [emacsWindow setFrame:frameRect display:YES];

      if (setFrameType == SET_FRAME_TOGGLE_FULL_SCREEN_LATER)
	[self changeFullScreenState:fullScreenState];
    }

  [emacsController updatePresentationOptions];
}

- (void)updateBackingScaleFactor
{
  struct frame *f = *emacsFrame;

  FRAME_BACKING_SCALE_FACTOR (f) = emacsWindow.backingScaleFactor;
}

- (BOOL)emacsViewIsHiddenOrHasHiddenAncestor
{
  return emacsViewIsHiddenOrHasHiddenAncestor;
}

- (void)updateEmacsViewIsHiddenOrHasHiddenAncestor
{
  emacsViewIsHiddenOrHasHiddenAncestor =
    [emacsView isHiddenOrHasHiddenAncestor];
}

- (void)displayEmacsViewIfNeeded
{
  [emacsView displayIfNeeded];
}

- (void)lockFocusOnEmacsView
{
  [emacsView lockFocusOnBacking];
}

- (void)unlockFocusOnEmacsView
{
  [emacsView unlockFocusOnBacking];
}

- (void)scrollEmacsViewRect:(NSRect)rect by:(NSSize)delta
{
  [emacsView scrollBackingRect:rect by:delta];
}

- (void)invalidateEmacsViewBackingRect:(CGRect)invalidRect
			     clipRects:(const CGRect *)clipRects
				 count:(CFIndex)count
			  forCGContext:(CGContextRef)context
{
  [emacsView invalidateBackingRect:invalidRect
			 clipRects:clipRects count:count forCGContext:context];
}

#if HAVE_MAC_METAL
- (void)updateEmacsViewMTLObjects
{
  [emacsView updateMTLObjects];
}
#endif

- (NSPoint)convertEmacsViewPointToScreen:(NSPoint)point
{
  point = [emacsView convertPoint:point toView:nil];

#if MAC_OS_X_VERSION_MIN_REQUIRED >= 101400
  return [emacsWindow convertPointToScreen:point];
#else
  return [emacsWindow
	   convertRectToScreen:(NSMakeRect (point.x, point.y, 0, 0))].origin;
#endif
}

- (NSPoint)convertEmacsViewPointFromScreen:(NSPoint)point
{
#if MAC_OS_X_VERSION_MIN_REQUIRED >= 101400
  point = [emacsWindow convertPointFromScreen:point];
#else
  point = [emacsWindow
	    convertRectFromScreen:(NSMakeRect (point.x, point.y, 0, 0))].origin;
#endif

  return [emacsView convertPoint:point fromView:nil];
}

- (NSRect)convertEmacsViewRectToScreen:(NSRect)rect
{
  rect = [emacsView convertRect:rect toView:nil];
#if MAC_OS_X_VERSION_MIN_REQUIRED >= 101400
  rect.origin = [emacsWindow convertPointToScreen:rect.origin];
#else
  rect.origin = [emacsWindow convertRectToScreen:rect].origin;
#endif

  return rect;
}

- (NSRect)convertEmacsViewRectFromScreen:(NSRect)rect
{
#if MAC_OS_X_VERSION_MIN_REQUIRED >= 101400
  rect.origin = [emacsWindow convertPointFromScreen:rect.origin];
#else
  rect.origin = [emacsWindow convertRectFromScreen:rect].origin;
#endif
  rect = [emacsView convertRect:rect fromView:nil];

  return rect;
}

- (NSRect)centerScanEmacsViewRect:(NSRect)rect
{
  return [emacsView centerScanRect:rect];
}

- (void)invalidateCursorRectsForEmacsView
{
  [emacsWindow invalidateCursorRectsForView:emacsView];
}

- (void)setEmacsViewNeedsDisplayInRects:(const NSRect *)rects
				  count:(NSUInteger)count
{
  NSUInteger i;

  for (i = 0; i < count; i++)
    [emacsView setNeedsDisplayInRect:rects[i]];
}

- (void)setEmacsViewNeedsDisplay:(BOOL)flag
{
  emacsView.needsDisplay = flag;
}

/* Delegete Methods.  */

- (void)windowDidBecomeKey:(NSNotification *)notification
{
  struct frame *f = *emacsFrame;

  mac_within_lisp_deferred_unless_popup (^{
      struct input_event inev;

      EVENT_INIT (inev);
      inev.arg = Qnil;
      mac_focus_changed (activeFlag, FRAME_DISPLAY_INFO (f), f, &inev);
      if (inev.kind != NO_EVENT)
	[emacsController storeEvent:&inev];
    });

  [self noteEnterEmacsView];

  [emacsController setConflictingKeyBindingsDisabled:YES];

  [emacsController updatePresentationOptions];

  [emacsWindow.topLevelWindow makeMainWindow];
}

- (void)windowDidResignKey:(NSNotification *)notification
{
  struct frame *f = *emacsFrame;

  mac_within_lisp_deferred_unless_popup (^{
      struct input_event inev;

      EVENT_INIT (inev);
      inev.arg = Qnil;
      mac_focus_changed (0, FRAME_DISPLAY_INFO (f), f, &inev);
      if (inev.kind != NO_EVENT)
	[emacsController storeEvent:&inev];
    });

  [self noteLeaveEmacsView];

  [emacsController setConflictingKeyBindingsDisabled:NO];
}

- (void)windowDidMove:(NSNotification *)notification
{
  struct frame *f = *emacsFrame;

  mac_handle_origin_change (f);
}

- (void)windowDidResize:(NSNotification *)notification
{
  struct frame *f = *emacsFrame;

  /* `windowDidMove:' above is not called when both size and location
     are changed.  */
  mac_handle_origin_change (f);
  if (hourglassWindow)
    [self updateHourglassWindowOrigin];
}

- (void)windowDidMiniaturize:(NSNotification *)notification
{
  struct frame *f = *emacsFrame;

  mac_handle_visibility_change (f);
}

- (void)windowDidDeminiaturize:(NSNotification *)notification
{
  struct frame *f = *emacsFrame;

  mac_handle_visibility_change (f);
}

- (void)windowDidChangeScreen:(NSNotification *)notification
{
  /* We used to update the presentation options for the key window
     here.  But it makes application switching impossible in Split
     View on macOS 10.14 and later.  */
#if HAVE_MAC_METAL
  [self updateEmacsViewMTLObjects];
#endif
}

- (void)windowDidChangeBackingProperties:(NSNotification *)notification
{
  [self updateBackingScaleFactor];
}

- (BOOL)windowShouldClose:(id)sender
{
  struct frame *f = *emacsFrame;
  struct input_event inev;

  EVENT_INIT (inev);
  inev.arg = Qnil;
  inev.kind = DELETE_WINDOW_EVENT;
  XSETFRAME (inev.frame_or_window, f);
  [emacsController storeEvent:&inev];

  return NO;
}

- (BOOL)window:(NSWindow *)sender shouldForwardAction:(SEL)action to:(id)target
{
  if (action == @selector(zoom:))
    if ((windowManagerState
	 & (WM_STATE_MAXIMIZED_HORZ | WM_STATE_MAXIMIZED_VERT))
	&& [target respondsToSelector:action])
      return YES;

  return NO;
}

- (void)windowWillClose:(NSNotification *)notification
{
  [self hideHourglass:nil];
  [emacsWindow setDelegate:nil];
}

- (void)windowWillMove:(NSNotification *)notification
{
  struct frame *f = *emacsFrame;

  f->output_data.mac->toolbar_win_gravity = 0;
}

- (NSSize)windowWillResize:(NSWindow *)sender
		    toSize:(NSSize)proposedFrameSize
{
  EmacsWindow *window = (EmacsWindow *) sender;
  NSEvent *currentEvent = [NSApp currentEvent];
  BOOL leftMouseDragged = ([currentEvent type] == NSEventTypeLeftMouseDragged);
  NSSize result;

  if (windowManagerState & WM_STATE_FULLSCREEN)
    {
      NSScreen *screen = window.screen;

      /* On macOS 12, window.screen might become nil when waking up
	 from sleep and window was on a non-primary screen.  */
      if (screen)
	result = screen.frame.size;
      else
	result = proposedFrameSize;
    }
  else
    {
      if (leftMouseDragged || [emacsController isMouseTrackingSuspended])
	result = [self hintedWindowFrameSize:proposedFrameSize
				allowsLarger:YES];
      else
	result = proposedFrameSize;
      if (windowManagerState
	  & (WM_STATE_MAXIMIZED_HORZ | WM_STATE_MAXIMIZED_VERT))
	{
	  NSRect screenVisibleFrame = [[window screen] visibleFrame];

	  if (windowManagerState & WM_STATE_MAXIMIZED_HORZ)
	    result.width = NSWidth (screenVisibleFrame);
	  if (windowManagerState & WM_STATE_MAXIMIZED_VERT)
	    result.height = NSHeight (screenVisibleFrame);
	}
    }

  if (leftMouseDragged
      /* Updating screen during resize by mouse dragging is
	 implemented by generating fake release and press events.
	 This seems to be too intrusive for "window snapping"
	 introduced in macOS 10.12, so we suppress it when pixelwise
	 frame resizing is in effect.  */
      && (floor (NSAppKitVersionNumber) <= NSAppKitVersionNumber10_11
	  || (FRAME_SIZE_HINTS (*emacsFrame)->width_inc != 1
	      && FRAME_SIZE_HINTS (*emacsFrame)->height_inc != 1))
      && (!([currentEvent modifierFlags]
	    & (NSEventModifierFlagShift | NSEventModifierFlagOption))))
    {
      NSRect frameRect = [window frame];
      NSPoint adjustment = NSMakePoint (result.width - NSWidth (frameRect),
					result.height - NSHeight (frameRect));

      [window suspendResizeTracking:currentEvent positionAdjustment:adjustment];
    }
  else if ([window inLiveResize]
	   && [currentEvent type] != NSEventTypeLeftMouseUp)
    [self setupLiveResizeTransition];

  return result;
}

- (NSRect)windowWillUseStandardFrame:(NSWindow *)sender
			defaultFrame:(NSRect)defaultFrame
{
  struct frame *f = *emacsFrame;
  NSRect windowFrame, emacsViewBounds;
  NSSize emacsViewSizeInPixels, emacsViewSize;
  CGFloat dw, dh, dx, dy;
  int columns, rows;

  windowFrame = [sender frame];
  emacsViewBounds = [emacsView bounds];
  emacsViewSizeInPixels = [emacsView convertSize:emacsViewBounds.size
					  toView:nil];
  dw = NSWidth (windowFrame) - emacsViewSizeInPixels.width;
  dh = NSHeight (windowFrame) - emacsViewSizeInPixels.height;
  emacsViewSize =
    [emacsView convertSize:(NSMakeSize (NSWidth (defaultFrame) - dw,
					NSHeight (defaultFrame) - dh))
	       fromView:nil];

  columns = FRAME_PIXEL_WIDTH_TO_TEXT_COLS (f, emacsViewSize.width);
  rows = FRAME_PIXEL_HEIGHT_TO_TEXT_LINES (f, emacsViewSize.height);
  if (columns > DEFAULT_NUM_COLS)
    columns = DEFAULT_NUM_COLS;
  emacsViewSize.width = FRAME_TEXT_COLS_TO_PIXEL_WIDTH (f, columns);
  emacsViewSize.height = FRAME_TEXT_LINES_TO_PIXEL_HEIGHT (f, rows);
  emacsViewSizeInPixels = [emacsView convertSize:emacsViewSize toView:nil];
  windowFrame.size.width = emacsViewSizeInPixels.width + dw;
  windowFrame.size.height = emacsViewSizeInPixels.height + dh;

  dx = NSMaxX (defaultFrame) - NSMaxX (windowFrame);
  if (dx < 0)
    windowFrame.origin.x += dx;
  dx = NSMinX (defaultFrame) - NSMinX (windowFrame);
  if (dx > 0)
    windowFrame.origin.x += dx;
  dy = NSMaxY (defaultFrame) - NSMaxY (windowFrame);
  if (dy > 0)
    windowFrame.origin.y += dy;

  return windowFrame;
}

/* On macOS 10.12 and earlier, cacheDisplayInRect:toBitmapImageRep: is
   buggy for flipped views unless the given rect is of full height.
   Use only for full height rectangles on such versions.  */

- (NSBitmapImageRep *)bitmapImageRepInEmacsViewRect:(NSRect)rect
{
  struct frame *f = *emacsFrame;
  NSBitmapImageRep *bitmap =
    [emacsView bitmapImageRepForCachingDisplayInRect:rect];
  bool saved_synthetic_bold_workaround_disabled_p =
    FRAME_SYNTHETIC_BOLD_WORKAROUND_DISABLED_P (f);
  bool saved_background_alpha_enabled_p = FRAME_BACKGROUND_ALPHA_ENABLED_P (f);

  eassert (!(floor (NSAppKitVersionNumber) <= NSAppKitVersionNumber10_12)
	   || (NSMinY (rect) == NSMinY ([emacsView bounds])
	       && NSHeight (rect) == NSHeight ([emacsView bounds])));

  FRAME_SYNTHETIC_BOLD_WORKAROUND_DISABLED_P (f) = true;
  FRAME_BACKGROUND_ALPHA_ENABLED_P (f) = false;
  if ([overlayView.superview isEqual:emacsView])
    [overlayView setHidden:YES];
  [EmacsView globallyDisableUpdateLayer:YES];
  [emacsView cacheDisplayInRect:rect toBitmapImageRep:bitmap];
  [EmacsView globallyDisableUpdateLayer:NO];
  if (overlayView.isHidden)
    [overlayView setHidden:NO];
  FRAME_BACKGROUND_ALPHA_ENABLED_P (f) = saved_background_alpha_enabled_p;
  FRAME_SYNTHETIC_BOLD_WORKAROUND_DISABLED_P (f) =
    saved_synthetic_bold_workaround_disabled_p;

  return bitmap;
}

- (NSBitmapImageRep *)bitmapImageRep
{
  return [self bitmapImageRepInEmacsViewRect:[emacsView bounds]];
}

- (void)storeModifyFrameParametersEvent:(Lisp_Object)alist
{
  struct frame *f = *emacsFrame;
  struct input_event inev;
  Lisp_Object tag_Lisp = build_string ("Lisp");
  Lisp_Object arg;

  EVENT_INIT (inev);
  inev.kind = MAC_APPLE_EVENT;
  inev.x = Qframe;
  inev.y = intern ("modify-frame-parameters");
  XSETFRAME (inev.frame_or_window, f);
  arg = list2 (Fcons (Qframe, Fcons (tag_Lisp, inev.frame_or_window)),
	       Fcons (intern ("alist"), Fcons (tag_Lisp, alist)));
  inev.arg = Fcons (build_string ("aevt"), arg);
  [emacsController storeEvent:&inev];
}

- (CALayer *)liveResizeTransitionLayerWithDefaultBackground:(BOOL)flag
{
  struct frame *f = *emacsFrame;
  CALayer *rootLayer, *contentLayer;
  CGSize contentLayerSize;
  NSView *contentView = [emacsWindow contentView];
  /* Use `bounds' rather than `visibleRect' because the latter
     contains the area below the title bar on macOS 14 where NSView's
     `clipsToBounds' property is defaulted to NO.  */
  NSRect contentViewRect = contentView.bounds;
  NSBitmapImageRep *bitmap = [self bitmapImageRep];
  id image = (id) [bitmap CGImage];
  CGFloat internalBorderWidth = FRAME_INTERNAL_BORDER_WIDTH (f);

  rootLayer = [CALayer layer];
  contentViewRect.origin = NSZeroPoint;
  rootLayer.bounds = NSRectToCGRect (contentViewRect);
  rootLayer.anchorPoint = CGPointZero;
  rootLayer.contentsScale = [emacsWindow backingScaleFactor];
  rootLayer.autoresizingMask = kCALayerWidthSizable | kCALayerHeightSizable;
  rootLayer.geometryFlipped = YES;

  if (FRAME_INTERNAL_BORDER_WIDTH (f) == 0)
    contentLayer = rootLayer;
  else
    {
      int face_id = (!NILP (Vface_remapping_alist)
		     ? lookup_basic_face (NULL, f, INTERNAL_BORDER_FACE_ID)
		     : INTERNAL_BORDER_FACE_ID);
      GC gc = mac_gc_for_face_id (f, face_id, f->output_data.mac->normal_gc);
      CGColorRef borderColor = CGColorCreateCopyWithAlpha (gc->cg_back_color,
							   1.0f);
      CALayer *borderLayer = [CALayer layer];
      NSRect frameRect = contentViewRect;
      frameRect.origin.y -= internalBorderWidth;
      frameRect.size.height += internalBorderWidth;
      borderLayer.frame = NSRectToCGRect (frameRect);
      borderLayer.autoresizingMask = (kCALayerWidthSizable
				       | kCALayerHeightSizable);
      borderLayer.borderColor = borderColor;
      CGColorRelease (borderColor);
      borderLayer.borderWidth = internalBorderWidth;

      contentLayer = [CALayer layer];
      frameRect = NSInsetRect (contentViewRect, internalBorderWidth, 0);
      frameRect.size.height -= internalBorderWidth;
      contentLayer.frame = NSRectToCGRect (frameRect);
      contentLayer.autoresizingMask = (kCALayerWidthSizable
				       | kCALayerHeightSizable);
      contentLayer.masksToBounds = YES;
      [rootLayer addSublayer:contentLayer];
      [rootLayer addSublayer:borderLayer];
    }
  contentLayer.layoutManager = [CAConstraintLayoutManager layoutManager];
  if (flag)
    contentLayer.backgroundColor = f->output_data.mac->normal_gc->cg_back_color;
  contentLayerSize = contentLayer.bounds.size;

  struct window *root_window = XWINDOW (FRAME_ROOT_WINDOW (f));
  CGFloat rootWindowMinY = WINDOW_TOP_EDGE_Y (root_window);
  CGFloat rootWindowMaxY = WINDOW_BOTTOM_EDGE_Y (root_window);

  mac_foreach_window (f, ^(struct window *w) {
      enum {MIN_X_SCALE = 1 << 0, MAX_X_SCALE = 1 << 1,
	    MIN_Y_SCALE = 1 << 2, MAX_Y_SCALE = 1 << 3,
	    MIN_Y_OFFSET = 1 << 4, MAX_Y_OFFSET = 1 << 5,
	    MIN_X_NEXT_MIN = 1 << 6};
      NSString *nextLayerName = nil;
      NSRect rects[4];
      int constraints[4];
      int i, nrects = 1;

      rects[0] = NSMakeRect (WINDOW_LEFT_EDGE_X (w), WINDOW_TOP_EDGE_Y (w),
			     WINDOW_PIXEL_WIDTH (w), WINDOW_PIXEL_HEIGHT (w));
      if (NSMinY (rects[0]) <= rootWindowMinY)
	/* Tool/tab bar or topmost window.  */
	constraints[0] = MIN_X_SCALE | MIN_Y_OFFSET;
      else if (NSMinY (rects[0]) >= rootWindowMaxY)
	/* Bottommost (minibuffer) window.  */
	constraints[0] = MIN_X_SCALE | MAX_Y_OFFSET;
      else
	constraints[0] = MIN_X_SCALE | MIN_Y_SCALE;
      if (!w->pseudo_window_p)
	{
	  int x, y, width, height;
	  int bottom_idx = 0, right_idx = 0;
	  int bottom_fill_idx;
	  CGFloat right_width, bottom_height;

	  window_box (w, TEXT_AREA, &x, &y, &width, &height);
	  right_width = NSMaxX (rects[0]) - (x + width);
	  bottom_height = NSMaxY (rects[0]) - (y + height);
	  /* Make right_idx come earlier than bottom_idx for priority,
	     though we divide the right part later than the bottom
	     part.  */
	  if (right_width > 0)
	    right_idx = nrects++;
	  if (bottom_height > 0)
	    {
	      bottom_fill_idx = nrects++;
	      bottom_idx = nrects++;
	    }

	  if (bottom_idx)
	    {
	      NSDivideRect (rects[0], &rects[bottom_idx], &rects[0],
			    bottom_height, NSMaxYEdge);
	      NSDivideRect (rects[bottom_idx], &rects[bottom_fill_idx],
			    &rects[bottom_idx], 1, NSMaxXEdge);
	      if (NSMaxY (rects[bottom_idx]) == rootWindowMaxY)
		/* Bottommost mode-line.  */
		constraints[bottom_idx] = MIN_X_SCALE | MAX_Y_OFFSET;
	      else
		constraints[bottom_idx] = MIN_X_SCALE | MAX_Y_SCALE;
	      constraints[bottom_fill_idx] =
		(constraints[bottom_idx] ^ (MIN_X_SCALE
					    | MAX_X_SCALE | MIN_X_NEXT_MIN));
	    }
	  if (right_idx)
	    {
	      NSDivideRect (rects[0], &rects[right_idx], &rects[0],
			    right_width, NSMaxXEdge);
	      constraints[right_idx] =
		(MAX_X_SCALE | (constraints[0]
				& (MIN_Y_SCALE | MAX_Y_SCALE
				   | MIN_Y_OFFSET | MAX_Y_OFFSET)));
	    }
	}
      else if (!NSIsEmptyRect (rects[0])) /* Tool/tab bar.  */
	{
	  int bar_fill_idx = 0, bar_idx = nrects++;

	  rects[bar_idx] = rects[0];
	  constraints[bar_idx] = constraints[0];
	  NSDivideRect (rects[bar_idx], &rects[bar_fill_idx],
			&rects[bar_idx], 1, NSMaxXEdge);
	  constraints[bar_fill_idx] =
	    (constraints[bar_idx] ^ (MIN_X_SCALE
				     | MAX_X_SCALE | MIN_X_NEXT_MIN));
	}
      for (i = 0; i < nrects; i++)
	{
	  CALayer *layer = [CALayer layer];
	  NSMutableDictionaryOf (NSString *, id <CAAction>) *actions;
	  CAConstraintAttribute attribute;
	  CGFloat scale;

	  if (nextLayerName)
	    {
	      layer.name = nextLayerName;
	      nextLayerName = nil;
	    }
	  layer.frame = NSRectToCGRect (rects[i]);
	  layer.contents = image;
	  layer.contentsRect =
	    CGRectMake (NSMinX (rects[i]) / NSWidth (contentViewRect),
			NSMinY (rects[i]) / NSHeight (contentViewRect),
			NSWidth (rects[i]) / NSWidth (contentViewRect),
			NSHeight (rects[i]) / NSHeight (contentViewRect));

	  /* Suppress animations triggered by a size change in the
	     superlayer.  Actually not needed on OS X 10.9.  */
	  actions = [NSMutableDictionary
		      dictionaryWithDictionary:layer.actions];
	  actions[@"position"] = NSNull.null;
	  actions[@"bounds"] = NSNull.null;
	  layer.actions = actions;

	  if (constraints[i] & (MIN_X_SCALE | MAX_X_SCALE))
	    {
	      if (constraints[i] & MIN_X_SCALE)
		{
		  attribute = kCAConstraintMinX;
		  scale = ((NSMinX (rects[i]) - internalBorderWidth)
			   / contentLayerSize.width);
		}
	      else
		{
		  attribute = kCAConstraintMaxX;
		  scale = ((NSMaxX (rects[i]) - internalBorderWidth)
			   / contentLayerSize.width);
		}
	      [layer addConstraint:[CAConstraint
				     constraintWithAttribute:attribute
						  relativeTo:@"superlayer"
						   attribute:kCAConstraintWidth
						       scale:scale
						      offset:0]];
	    }
	  if (constraints[i] & MIN_X_NEXT_MIN)
	    {
	      CIFilter *filter = [CIFilter filterWithName:@"CIGaussianBlur"];

	      [filter setDefaults];
	      layer.filters = @[filter];
	      layer.masksToBounds = YES;
	      attribute = kCAConstraintMinX;
	      nextLayerName = [NSString stringWithFormat:@"layer-%p-%d",
					w, i + 1];
	      [layer addConstraint:[CAConstraint
				     constraintWithAttribute:attribute
						  relativeTo:nextLayerName
						   attribute:attribute]];

	    }
	  if (constraints[i] & (MIN_Y_SCALE | MAX_Y_SCALE
				| MIN_Y_OFFSET | MAX_Y_OFFSET))
	    {
	      CAConstraintAttribute srcAttr;
	      CGFloat offset;

	      if (constraints[i] & MIN_Y_OFFSET)
		{
		  srcAttr = attribute = kCAConstraintMinY;
		  offset = NSMinY (rects[i]);
		  scale = 1;
		}
	      else if (constraints[i] & MAX_Y_OFFSET)
		{
		  srcAttr = attribute = kCAConstraintMaxY;
		  offset = NSMaxY (rects[i]) - contentLayerSize.height;
		  scale = 1;
		}
	      else
		{
		  srcAttr = kCAConstraintHeight;
		  offset = 0;
		  if (constraints[i] & MIN_Y_SCALE)
		    {
		      attribute = kCAConstraintMinY;
		      scale = NSMinY (rects[i]) / contentLayerSize.height;
		    }
		  else
		    {
		      attribute = kCAConstraintMaxY;
		      scale = NSMaxY (rects[i]) / contentLayerSize.height;
		    }
		}
	      [layer addConstraint:[CAConstraint
				     constraintWithAttribute:attribute
						  relativeTo:@"superlayer"
						   attribute:srcAttr
						       scale:scale
						      offset:offset]];
	    }
	  [contentLayer addSublayer:layer];
	}

      return (bool) true;
    });

  return rootLayer;
}

- (void)setShouldLiveResizeTriggerTransition:(BOOL)flag
{
  shouldLiveResizeTriggerTransition = flag;
}

- (void)setLiveResizeCompletionHandler:(void (^)(void))block
{
  MRC_RELEASE (liveResizeCompletionHandler);
  liveResizeCompletionHandler = [block copy];
}

- (void)setupLiveResizeTransition
{
  if (liveResizeCompletionHandler == nil
      /* Resizing in Split View on macOS 10.15 no longer
	 scale-and-blurs non-main window.  */
      && (!(floor (NSAppKitVersionNumber) <= NSAppKitVersionNumber10_14)
	  || emacsWindow.isMainWindow))
    {
      EmacsFrameController * __unsafe_unretained weakSelf = self;
      CALayer *layer =
	[self liveResizeTransitionLayerWithDefaultBackground:YES];

      [CATransaction setDisableActions:YES];
      [[overlayView layer] addSublayer:layer];
      [CATransaction commit];
      [self setVibrantScrollersHidden:YES];
      [self setLiveResizeCompletionHandler:^{
	  [NSAnimationContext
	    runAnimationGroup:^(NSAnimationContext *context) {
	      [context setDuration:(10 / 60.0)];
	      layer.beginTime = [layer convertTime:(CACurrentMediaTime ())
					 fromLayer:nil] + 10 / 60.0;
	      layer.fillMode = kCAFillModeBackwards;
	      layer.opacity = 0;
	    } completionHandler:^{
	      [layer removeFromSuperlayer];
	      [weakSelf setVibrantScrollersHidden:NO];
	    }];
	}];
    }
}

- (void)windowWillStartLiveResize:(NSNotification *)notification
{
  if (shouldLiveResizeTriggerTransition)
    [self setupLiveResizeTransition];
}

- (void)windowDidEndLiveResize:(NSNotification *)notification
{
  if (liveResizeCompletionHandler)
    {
      liveResizeCompletionHandler ();
      [self setLiveResizeCompletionHandler:nil];
    }
}

- (NSSize)window:(NSWindow *)window willUseFullScreenContentSize:(NSSize)proposedSize
{
  return proposedSize;
}

- (NSApplicationPresentationOptions)window:(NSWindow *)window
      willUseFullScreenPresentationOptions:(NSApplicationPresentationOptions)proposedOptions
{
  return proposedOptions | NSApplicationPresentationAutoHideToolbar;
}

- (void)storeFullScreenFrameParameter
{
  Lisp_Object value;

  switch (fullscreenFrameParameterAfterTransition)
    {
    case FULLSCREEN_PARAM_NIL:
      value = Qnil;
      break;
    case FULLSCREEN_PARAM_FULLBOTH:
      value = Qfullboth;
      break;
    case FULLSCREEN_PARAM_FULLSCREEN:
      value = Qfullscreen;
      break;
    default:
      return;
    }

  [self storeModifyFrameParametersEvent:(list1 (Fcons (Qfullscreen, value)))];
  fullscreenFrameParameterAfterTransition = FULLSCREEN_PARAM_NONE;
}

- (void)storeParentFrameFrameParameter
{
  struct frame *f = *emacsFrame;

  if (!NILP (f->parent_frame))
    {
      [self storeModifyFrameParametersEvent:(list1 (Fcons (Qparent_frame,
							   f->parent_frame)))];
      store_frame_param (f, Qparent_frame, Qnil);
      fset_parent_frame (f, Qnil);
    }
}

- (void)addFullScreenTransitionCompletionHandler:(void (^)(EmacsWindow *,
							   BOOL))block
{
  if (fullScreenTransitionCompletionHandlers == nil)
    fullScreenTransitionCompletionHandlers =
      [[NSMutableArray alloc] initWithCapacity:0];
  [fullScreenTransitionCompletionHandlers
    addObject:(MRC_AUTORELEASE ([block copy]))];
}

- (void)handleFullScreenTransitionCompletionForWindow:(EmacsWindow *)window
					      success:(BOOL)flag
{
  for (void (^handler) (EmacsWindow *, BOOL)
	 in fullScreenTransitionCompletionHandlers)
    handler (window, flag);
  MRC_RELEASE (fullScreenTransitionCompletionHandlers);
  fullScreenTransitionCompletionHandlers = nil;
}

- (void)windowWillEnterFullScreen:(NSNotification *)notification
{
  EmacsFrameController * __unsafe_unretained weakSelf = self;
  BOOL savedToolbarVisibility;

  if (!(fullScreenTargetState & WM_STATE_DEDICATED_DESKTOP))
    {
      /* Entering full screen is triggered by external events rather
	 than explicit frame parameter changes from Lisp.  */
      fullscreenFrameParameterAfterTransition = FULLSCREEN_PARAM_FULLSCREEN;
      fullScreenTargetState = WM_STATE_FULLSCREEN | WM_STATE_DEDICATED_DESKTOP;
    }
  [self addFullScreenTransitionCompletionHandler:^(EmacsWindow *window,
						   BOOL success) {
      if (success)
	[weakSelf storeFullScreenFrameParameter];
    }];
  /* This part is executed in -[EmacsFrameController
     window:startCustomAnimationToEnterFullScreenWithDuration:] on OS
     X 10.10 and earlier.  Unfortunately this is a bit kludgy.  */
  if (!(floor (NSAppKitVersionNumber) <= NSAppKitVersionNumber10_10_Max))
    [self preprocessWindowManagerStateChange:fullScreenTargetState];

  /* This is a workaround for the problem of not preserving toolbar
     visibility value.  */
  savedToolbarVisibility = [[emacsWindow toolbar] isVisible];
  [self addFullScreenTransitionCompletionHandler:^(EmacsWindow *window,
						   BOOL success) {
      if (success)
	[[NSOperationQueue mainQueue] addOperationWithBlock:^{
	    [[window toolbar] setVisible:savedToolbarVisibility];
	  }];
    }];

  /* Child windows seem to be temporarily removed during full screen
     transition.  */
  for (NSWindow *childWindow in self.emacsWindow.childWindows)
    if ([childWindow isKindOfClass:EmacsWindow.class])
      [(EmacsWindow *)childWindow suspendConstrainingToScreen:YES];
  [self addFullScreenTransitionCompletionHandler:^(EmacsWindow *window,
						   BOOL success) {
      for (NSWindow *childWindow in window.childWindows)
	if ([childWindow isKindOfClass:EmacsWindow.class])
	  [(EmacsWindow *)childWindow suspendConstrainingToScreen:NO];
    }];
}

- (void)windowDidEnterFullScreen:(NSNotification *)notification
{
  [self handleFullScreenTransitionCompletionForWindow:emacsWindow success:YES];
  /* For resize in a split-view space on OS X 10.11.  */
  [self setShouldLiveResizeTriggerTransition:YES];
  /* This is necessary for executables compiled on OS X 10.10 or
     earlier and run on OS X 10.11.  Without this, Emacs placed on the
     left side of a split-view space tries to occupy maximum area.  */
  if (!(floor (NSAppKitVersionNumber) <= NSAppKitVersionNumber10_10_Max))
    [emacsWindow suspendConstrainingToScreen:YES];
}

- (void)windowDidFailToEnterFullScreen:(NSWindow *)window
{
  [self handleFullScreenTransitionCompletionForWindow:emacsWindow success:NO];
}

- (void)windowWillExitFullScreen:(NSNotification *)notification
{
  EmacsFrameController * __unsafe_unretained weakSelf = self;
  BOOL savedToolbarVisibility;

  if (fullScreenTargetState & WM_STATE_DEDICATED_DESKTOP)
    {
      /* Exiting full screen is triggered by external events rather
	 than explicit frame parameter changes from Lisp.  */
      fullscreenFrameParameterAfterTransition = FULLSCREEN_PARAM_NIL;
      fullScreenTargetState = 0;
    }
  [self addFullScreenTransitionCompletionHandler:^(EmacsWindow *window,
						   BOOL success) {
      if (success)
	[weakSelf storeFullScreenFrameParameter];
    }];
  if (!(floor (NSAppKitVersionNumber) <= NSAppKitVersionNumber10_10_Max))
    [self preprocessWindowManagerStateChange:fullScreenTargetState];

  /* This is a workaround for the problem of not preserving toolbar
     visibility value.  */
  savedToolbarVisibility = [[emacsWindow toolbar] isVisible];
  [self addFullScreenTransitionCompletionHandler:^(EmacsWindow *window,
						   BOOL success) {
      if (success)
	[[NSOperationQueue mainQueue] addOperationWithBlock:^{
	    [[window toolbar] setVisible:savedToolbarVisibility];
	  }];
    }];

  [self setShouldLiveResizeTriggerTransition:NO];
  [self addFullScreenTransitionCompletionHandler:^(EmacsWindow *window,
						   BOOL success) {
      if (!success)
	[weakSelf setShouldLiveResizeTriggerTransition:YES];
    }];

  if (!(floor (NSAppKitVersionNumber) <= NSAppKitVersionNumber10_10_Max))
    {
      [emacsWindow suspendConstrainingToScreen:NO];
      [self addFullScreenTransitionCompletionHandler:^(EmacsWindow *window,
						       BOOL success) {
	  if (!success)
	    [window suspendConstrainingToScreen:YES];
	}];
    }

  for (NSWindow *childWindow in self.emacsWindow.childWindows)
    if ([childWindow isKindOfClass:EmacsWindow.class])
      [(EmacsWindow *)childWindow suspendConstrainingToScreen:YES];
  [self addFullScreenTransitionCompletionHandler:^(EmacsWindow *window,
						   BOOL success) {
      for (NSWindow *childWindow in window.childWindows)
	if ([childWindow isKindOfClass:EmacsWindow.class])
	  [(EmacsWindow *)childWindow suspendConstrainingToScreen:NO];
    }];

  [self addFullScreenTransitionCompletionHandler:^(EmacsWindow *window,
						   BOOL success) {
      if (success)
	[weakSelf storeParentFrameFrameParameter];
    }];
}

- (void)windowDidExitFullScreen:(NSNotification *)notification
{
  [self handleFullScreenTransitionCompletionForWindow:emacsWindow success:YES];
  [emacsController updatePresentationOptions];
}

- (void)windowDidFailToExitFullScreen:(NSWindow *)window
{
  [self handleFullScreenTransitionCompletionForWindow:emacsWindow success:NO];
}

- (NSArrayOf (NSWindow *) *)customWindowsToEnterFullScreenForWindow:(NSWindow *)window
{
  /* Custom transition animation is disabled on OS X 10.11 because (1)
     it doesn't look as intended and (2) C-x 5 2 on a full screen
     frame causes crash due to assertion failure in
     -[NSToolbarFullScreenWindowManager getToolbarLayout]:
     getToolbarLayout called with a nil content view.  */
  if (floor (NSAppKitVersionNumber) <= NSAppKitVersionNumber10_10_Max)
    return @[window];
  else
    {
      EmacsFrameController * __unsafe_unretained weakSelf = self;
      CALayer *layer =
	[self liveResizeTransitionLayerWithDefaultBackground:YES];

      [CATransaction setDisableActions:YES];
      [[overlayView layer] addSublayer:layer];
      [CATransaction commit];
      [self setVibrantScrollersHidden:YES];
      [self addFullScreenTransitionCompletionHandler:^(EmacsWindow *window,
						       BOOL success) {
	  if (!success)
	    [layer removeFromSuperlayer];
	  else
	    [NSAnimationContext
	      runAnimationGroup:^(NSAnimationContext *context) {
		[context setDuration:(10 / 60.0)];
		layer.opacity = 0;
	      } completionHandler:^{
		[layer removeFromSuperlayer];
		[weakSelf setVibrantScrollersHidden:NO];
	      }];
	}];

      return nil;
    }
}

#if MAC_OS_X_VERSION_MIN_REQUIRED < 101100
- (void)window:(NSWindow *)window
  startCustomAnimationToEnterFullScreenWithDuration:(NSTimeInterval)duration
{
  CGFloat previousAlphaValue = [window alphaValue];
  NSAutoresizingMaskOptions previousAutoresizingMask = [emacsView
							 autoresizingMask];
  NSRect srcRect = [window frame], destRect;
  NSView *contentView = [window contentView];
  CALayer *layer;
  CGFloat titleBarHeight;

  layer = [self liveResizeTransitionLayerWithDefaultBackground:NO];

  titleBarHeight = NSHeight (srcRect) - NSMaxY ([contentView frame]);

  destRect = [self preprocessWindowManagerStateChange:fullScreenTargetState];

  NSDisableScreenUpdates ();

  [window setStyleMask:([window styleMask] | NSWindowStyleMaskFullScreen)];

  destRect = [self postprocessWindowManagerStateChange:destRect];
  /* The line below used to be [window setFrame:destRect display:NO],
     but this does not set content view's frame correctly on OS X
     10.10.  */
  [contentView setFrameSize:destRect.size];

  [emacsView setAutoresizingMask:(NSViewMaxXMargin | NSViewMinYMargin)];
  [(EmacsWindow *)window suspendConstrainingToScreen:YES];
  /* We no longer set NSWindowStyleMaskFullScreen until the transition
     animation completes because OS X 10.10 places such a window at
     the center of screen and also makes calls to
     -window:willUseFullScreenContentSize: or
     -windowWillUseStandardFrame:defaultFrame:.  For the same reason,
     we shorten the given animation duration below a bit so as to
     avoid adding NSWindowStyleMaskFullScreen before the completion of
     the transition animation.  */
  [window setStyleMask:([window styleMask] & ~NSWindowStyleMaskFullScreen)];
  [window setFrame:srcRect display:NO];

  [CATransaction setDisableActions:YES];
  [[overlayView layer] addSublayer:layer];
  [CATransaction commit];
  [self setVibrantScrollersHidden:YES];
  [window display];

  [window setAlphaValue:1];

  NSEnableScreenUpdates ();

  [NSAnimationContext runAnimationGroup:^(NSAnimationContext *context) {
      NSRect destRectWithTitleBar =
	NSMakeRect (NSMinX (destRect), NSMinY (destRect),
		    NSWidth (destRect), NSHeight (destRect) + titleBarHeight);

      [context setDuration:(duration * .9)];
      [context
	setTimingFunction:[CAMediaTimingFunction
			    functionWithName:kCAMediaTimingFunctionDefault]];
      [[window animator] setFrame:destRectWithTitleBar display:YES];
      layer.beginTime = [layer convertTime:(CACurrentMediaTime ())
				 fromLayer:nil] + duration * .9 * (1 - 1.0 / 5);
      layer.speed = 5;
      layer.fillMode = kCAFillModeBackwards;
      layer.opacity = 0;
    } completionHandler:^{
      [layer removeFromSuperlayer];
      [self setVibrantScrollersHidden:NO];
      [window setAlphaValue:previousAlphaValue];
      [(EmacsWindow *)window suspendConstrainingToScreen:NO];
      [window setStyleMask:([window styleMask] | NSWindowStyleMaskFullScreen)];
      [window setFrame:destRect display:NO];
      [emacsView setAutoresizingMask:previousAutoresizingMask];
      /* Mac OS X 10.7 needs this.  */
      [emacsView setFrame:[[emacsView superview] bounds]];
      /* OS X 10.9 - 10.10 need this.  */
      [(EmacsMainView *)emacsView synchronizeChildFrameOrigins];
    }];
}
#endif

- (NSArrayOf (NSWindow *) *)customWindowsToExitFullScreenForWindow:(NSWindow *)window
{
  return [self customWindowsToEnterFullScreenForWindow:window];
}

#if MAC_OS_X_VERSION_MIN_REQUIRED < 101100
- (void)window:(NSWindow *)window
  startCustomAnimationToExitFullScreenWithDuration:(NSTimeInterval)duration
{
  CGFloat previousAlphaValue = [window alphaValue];
  NSWindowLevel previousWindowLevel = [window level];
  NSAutoresizingMaskOptions previousAutoresizingMask = [emacsView
							 autoresizingMask];
  NSRect srcRect = [window frame], destRect;
  NSView *contentView = [window contentView];
  CALayer *layer;
  CGFloat titleBarHeight;

  layer = [self liveResizeTransitionLayerWithDefaultBackground:NO];

  destRect = [self preprocessWindowManagerStateChange:fullScreenTargetState];

  NSDisableScreenUpdates ();

  [window setStyleMask:([window styleMask] & ~NSWindowStyleMaskFullScreen)];

  destRect = [self postprocessWindowManagerStateChange:destRect];
  [window setFrame:destRect display:NO];

  titleBarHeight = NSHeight (destRect) - NSMaxY ([contentView frame]);

  [emacsView setAutoresizingMask:(NSViewMaxXMargin | NSViewMinYMargin)];
  srcRect.size.height += titleBarHeight;
  [(EmacsWindow *)window suspendConstrainingToScreen:YES];
  [window setFrame:srcRect display:NO];

  [CATransaction setDisableActions:YES];
  [[overlayView layer] addSublayer:layer];
  [CATransaction commit];
  [self setVibrantScrollersHidden:YES];
  [window display];

  [window setAlphaValue:1];
  [window setLevel:(NSMainMenuWindowLevel + 1)];

  NSEnableScreenUpdates ();

  [NSAnimationContext runAnimationGroup:^(NSAnimationContext *context) {
      [context setDuration:duration];
      [context
	setTimingFunction:[CAMediaTimingFunction
			    functionWithName:kCAMediaTimingFunctionDefault]];
      [[window animator] setFrame:destRect display:YES];
      layer.beginTime = [layer convertTime:(CACurrentMediaTime ())
				 fromLayer:nil] + duration * (1 - 1.0 / 5);
      layer.speed = 5;
      layer.fillMode = kCAFillModeBackwards;
      layer.opacity = 0;
    } completionHandler:^{
      [layer removeFromSuperlayer];
      [self setVibrantScrollersHidden:NO];
      [window setAlphaValue:previousAlphaValue];
      [window setLevel:previousWindowLevel];
      [(EmacsWindow *)window suspendConstrainingToScreen:NO];
      [emacsView setAutoresizingMask:previousAutoresizingMask];
      /* Mac OS X 10.7 needs this.  */
      [emacsView setFrame:[[emacsView superview] bounds]];
      /* OS X 10.9 - 10.10 need this.  */
      [(EmacsMainView *)emacsView synchronizeChildFrameOrigins];
    }];
}
#endif

- (BOOL)isWindowFrontmost
{
  NSArrayOf (NSWindow *) *orderedWindows = [NSApp orderedWindows];

  if (orderedWindows.count > 0)
    {
      NSWindow *frontWindow = orderedWindows[0];

      return ([frontWindow isEqual:hourglassWindow]
	      || [frontWindow isEqual:emacsWindow]);
    }

  return NO;
}

- (BOOL)shouldBeTitled
{
  struct frame *f = *emacsFrame;

  if (FRAME_PARENT_FRAME (f))
    return NO;
  else if (windowManagerState & WM_STATE_FULLSCREEN)
    return (windowManagerState & WM_STATE_DEDICATED_DESKTOP);
  else
    return !FRAME_UNDECORATED (f);
}

- (BOOL)shouldHaveShadow
{
  struct frame *f = *emacsFrame;

  if (FRAME_PARENT_FRAME (f))
    return NO;
  else if (windowManagerState & WM_STATE_FULLSCREEN)
    return (windowManagerState & WM_STATE_DEDICATED_DESKTOP);
  else
    return YES;
}

- (void)updateWindowStyle
{
  BOOL shouldBeTitled = self.shouldBeTitled;

  if (emacsWindow.hasTitleBar != shouldBeTitled)
    {
      struct frame *f = *emacsFrame;
      Lisp_Object tool_bar_lines = get_frame_param (f, Qtool_bar_lines);

      if (FIXNUMP (tool_bar_lines) && XFIXNUM (tool_bar_lines) > 0)
	mac_within_lisp (^{
	    gui_set_frame_parameters (f, list1 (Fcons (Qtool_bar_lines,
						       make_fixnum (0))));
	  });
      FRAME_INTERNAL_TOOL_BAR_P (f) = !shouldBeTitled;
      if (FIXNUMP (tool_bar_lines) && XFIXNUM (tool_bar_lines) > 0)
	mac_within_lisp (^{
	    gui_set_frame_parameters (f, list1 (Fcons (Qtool_bar_lines,
						       tool_bar_lines)));
	  });
      [self setupWindow];
    }

  emacsWindow.hasShadow = self.shouldHaveShadow;
}

- (void)windowWillEnterTabOverview
{
  [emacsWindow enumerateChildWindowsUsingBlock:^(NSWindow *child, BOOL *stop) {
      if (savedChildWindowAlphaMap == nil)
	savedChildWindowAlphaMap =
	  [[NSMapTable alloc]
	    initWithKeyOptions:NSMapTableObjectPointerPersonality
		  valueOptions:NSMapTableStrongMemory capacity:0];
      [savedChildWindowAlphaMap setObject:@(child.alphaValue) forKey:child];
      child.alphaValue = 0;
    }];
}

- (void)windowDidExitTabOverview
{
  [emacsWindow enumerateChildWindowsUsingBlock:^(NSWindow *child, BOOL *stop) {
      NSNumber *number = [savedChildWindowAlphaMap objectForKey:child];

      child.alphaValue = (number ? number.doubleValue : 1.0);
    }];
  MRC_RELEASE (savedChildWindowAlphaMap);
  savedChildWindowAlphaMap = nil;
}

@end				// EmacsFrameController

/* Window Manager function replacements.  */

void
mac_set_frame_window_title (struct frame *f, CFStringRef string)
{
  NSWindow *window = FRAME_MAC_WINDOW_OBJECT (f);

  mac_within_gui (^{[window setTitle:((__bridge NSString *) string)];});
}

void
mac_set_frame_window_modified (struct frame *f, bool modified)
{
  NSWindow *window = FRAME_MAC_WINDOW_OBJECT (f);

  mac_within_gui (^{[window setDocumentEdited:modified];});
}

void
<<<<<<< HEAD
=======
mac_set_frame_window_transparent_titlebar (struct frame *f, bool transparent)
{
  NSWindow *window = FRAME_MAC_WINDOW_OBJECT (f);

  mac_within_gui (^{
      if ([window respondsToSelector: @selector(titlebarAppearsTransparent)])
	[window setTitlebarAppearsTransparent:transparent ? YES : NO];});
}

void
>>>>>>> f29ff695
mac_set_frame_window_proxy (struct frame *f, CFURLRef url)
{
  NSWindow *window = FRAME_MAC_WINDOW_OBJECT (f);

  mac_within_gui (^{[window setRepresentedURL:((__bridge NSURL *) url)];});
}

bool
mac_is_frame_window_visible (struct frame *f)
{
  NSWindow *window = FRAME_MAC_WINDOW_OBJECT (f);

  return [window isVisible] || [window isMiniaturized];
}

bool
mac_is_frame_window_collapsed (struct frame *f)
{
  NSWindow *window = FRAME_MAC_WINDOW_OBJECT (f);

  return [window isMiniaturized];
}

bool
mac_is_frame_window_drawable (struct frame *f)
{
  EmacsFrameController *frameController = FRAME_CONTROLLER (f);

  return ![frameController emacsViewIsHiddenOrHasHiddenAncestor];
}

static void
mac_bring_frame_window_to_front_and_activate (struct frame *f, bool activate_p)
{
  EmacsWindow *window = FRAME_MAC_WINDOW_OBJECT (f);

  if ([NSApp isHidden])
    window.needsOrderFrontOnUnhide = YES;
  else
    mac_within_app (^{
	struct frame *p = FRAME_PARENT_FRAME (f);

	if (p)
	  {
	    NSWindow *parentWindow = FRAME_MAC_WINDOW_OBJECT (p);

	    if (!window.isVisible)
	      {
		[parentWindow addChildWindow:window ordered:NSWindowAbove];
		mac_move_frame_window_structure_1 (f, f->left_pos, f->top_pos);
	      }
	    else if (![window isEqual:parentWindow.childWindows.lastObject])
	      {
		[parentWindow removeChildWindow:window];
		[parentWindow addChildWindow:window ordered:NSWindowAbove];
	      }
	    if (activate_p)
	      [window makeKeyWindow];
	  }
	else
	  {
	    NSWindowTabbingMode tabbingMode = NSWindowTabbingModeAutomatic;
	    NSWindow *mainWindow = [NSApp mainWindow];
	    if ([mainWindow respondsToSelector:@selector(tabGroup)]
		&& mainWindow.tabGroup
		&& ![mainWindow.tabGroup.windows containsObject:mainWindow])
	      mainWindow = mainWindow.tabGroup.selectedWindow;

	    if (!FRAME_TOOLTIP_P (f)
		&& [window respondsToSelector:@selector(setTabbingMode:)]
		&& !window.isVisible)
	      {
		if (!mainWindow.hasTitleBar || NILP (Vmac_frame_tabbing))
		  tabbingMode = NSWindowTabbingModeDisallowed;
		else if (EQ (Vmac_frame_tabbing, Qt))
		  tabbingMode = NSWindowTabbingModePreferred;
		else if (EQ (Vmac_frame_tabbing, Qinverted))
		  switch ([NSWindow userTabbingPreference])
		    {
		    case NSWindowUserTabbingPreferenceManual:
		      tabbingMode = NSWindowTabbingModePreferred;
		      break;
		    case NSWindowUserTabbingPreferenceAlways:
		      tabbingMode = NSWindowTabbingModeDisallowed;
		      break;
		    case NSWindowUserTabbingPreferenceInFullScreen:
		      if (mainWindow.styleMask & NSWindowStyleMaskFullScreen)
			tabbingMode = NSWindowTabbingModeDisallowed;
		      else
			tabbingMode = NSWindowTabbingModePreferred;
		      break;
		    }

		window.tabbingMode = tabbingMode;
		if ([mainWindow isKindOfClass:EmacsWindow.class])
		  {
		    mainWindow.tabbingMode = tabbingMode;
		    /* If the Tab Overview UI is visible and the window
		       is to join its tab group, then make the Overview
		       UI invisible and wait until it finishes.  */
		    if (tabbingMode == NSWindowTabbingModePreferred)
		      [(EmacsWindow *)mainWindow exitTabGroupOverview];
		  }
	      }

	    if (activate_p)
	      [window makeKeyAndOrderFront:nil];
	    else
	      [window orderFront:nil];

	    if (tabbingMode != NSWindowTabbingModeAutomatic)
	      {
		window.tabbingMode = NSWindowTabbingModeAutomatic;
		if ([mainWindow isKindOfClass:EmacsWindow.class])
		  mainWindow.tabbingMode = NSWindowTabbingModeAutomatic;
	      }
	  }
      });
}

void
mac_bring_frame_window_to_front (struct frame *f)
{
  mac_bring_frame_window_to_front_and_activate (f, false);
}

void
mac_send_frame_window_behind (struct frame *f)
{
  NSWindow *window = FRAME_MAC_WINDOW_OBJECT (f);

  mac_within_gui (^{
      struct frame *p = FRAME_PARENT_FRAME (f);

      if (p == NULL)
	[window orderWindow:NSWindowBelow relativeTo:0];
      else
	{
	  NSWindow *parentWindow = FRAME_MAC_WINDOW_OBJECT (p);
	  NSArrayOf (__kindof NSWindow *) *childWindows =
	    parentWindow.childWindows;

	  if (![window isEqual:childWindows[0]])
	    for (NSWindow *childWindow in childWindows)
	      if (![childWindow isEqual:window])
		{
		  [parentWindow removeChildWindow:childWindow];
		  [parentWindow addChildWindow:childWindow
				       ordered:NSWindowAbove];
		}
	}
    });
}

void
mac_hide_frame_window (struct frame *f)
{
  EmacsWindow *window = FRAME_MAC_WINDOW_OBJECT (f);

  mac_within_gui (^{
      if ([window isMiniaturized])
	[window deminiaturize:nil];

      /* Mac OS X 10.6 needs this.  */
      [window.parentWindow removeChildWindow:window];
      [window orderOut:nil];
      [window setNeedsOrderFrontOnUnhide:NO];
    });
}

void
mac_show_frame_window (struct frame *f)
{
  NSWindow *window = FRAME_MAC_WINDOW_OBJECT (f);

  if (![window isVisible])
    mac_bring_frame_window_to_front_and_activate (f,
						  !FRAME_NO_FOCUS_ON_MAP (f));
}

OSStatus
mac_collapse_frame_window (struct frame *f, bool collapse)
{
  NSWindow *window = FRAME_MAC_WINDOW_OBJECT (f);

  mac_within_gui (^{
      if (collapse && ![window isMiniaturized])
	[window miniaturize:nil];
      else if (!collapse && [window isMiniaturized])
	[window deminiaturize:nil];
    });

  return noErr;
}

bool
mac_is_frame_window_frontmost (struct frame *f)
{
  EmacsFrameController *frameController = FRAME_CONTROLLER (f);

  return [frameController isWindowFrontmost];
}

void
mac_activate_frame_window (struct frame *f)
{
  NSWindow *window = FRAME_MAC_WINDOW_OBJECT (f);

  mac_within_gui (^{[window makeKeyWindow];});
}

static NSRect
mac_get_base_screen_frame (void)
{
  NSArrayOf (NSScreen *) *screens = NSScreen.screens;

  if (screens.count > 0)
    return [screens[0] frame];
  else
    return NSScreen.mainScreen.frame;
}

static void
mac_move_frame_window_structure_1 (struct frame *f, int x, int y)
{
  NSWindow *window = FRAME_MAC_WINDOW_OBJECT (f);
  struct frame *p = FRAME_PARENT_FRAME (f);
  NSPoint topLeft;

  if (p == NULL)
    {
      NSRect baseScreenFrame = mac_get_base_screen_frame ();

      topLeft = NSMakePoint (x + NSMinX (baseScreenFrame),
			     -y + NSMaxY (baseScreenFrame));
    }
  else
    {
      EmacsFrameController *frameController = FRAME_CONTROLLER (p);

      topLeft = [frameController
		  convertEmacsViewPointToScreen:(NSMakePoint (x, y))];
    }

  [window setFrameTopLeftPoint:topLeft];
}

OSStatus
mac_move_frame_window_structure (struct frame *f, int x, int y)
{
  mac_within_app (^{mac_move_frame_window_structure_1 (f, x, y);});

  return noErr;
}

void
mac_size_frame_window (struct frame *f, int w, int h, bool update)
{
  NSWindow *window = FRAME_MAC_WINDOW_OBJECT (f);

  mac_within_gui (^{
      NSView *contentView;
      NSRect contentViewBounds, windowFrame;
      NSSize oldSizeInPixels, newSizeInPixels;
      CGFloat dw, dh;

      /* W and H are dimensions in user space coordinates; they are
	 not the same as those in device space coordinates if scaling
	 is in effect.  */
      contentView = [window contentView];
      contentViewBounds = [contentView bounds];
      oldSizeInPixels = [contentView convertSize:contentViewBounds.size
					  toView:nil];
      newSizeInPixels = [contentView convertSize:(NSMakeSize (w, h))
					  toView:nil];
      dw = newSizeInPixels.width - oldSizeInPixels.width;
      dh = newSizeInPixels.height - oldSizeInPixels.height;

      windowFrame = [window frame];
      windowFrame.origin.y -= dh;
      windowFrame.size.width += dw;
      windowFrame.size.height += dh;

      [window setFrame:windowFrame display:update];
    });

  if (window.isVisible)
    extendReadSocketIntervalOnce = YES;
}

OSStatus
mac_set_frame_window_alpha (struct frame *f, CGFloat alpha)
{
  NSWindow *window = FRAME_MAC_WINDOW_OBJECT (f);

  mac_within_gui (^{[window setAlphaValue:alpha];});

  return noErr;
}

OSStatus
mac_get_frame_window_alpha (struct frame *f, CGFloat *out_alpha)
{
  NSWindow *window = FRAME_MAC_WINDOW_OBJECT (f);

  *out_alpha = [window alphaValue];

  return noErr;
}

Lisp_Object
mac_set_tab_group_overview_visible_p (struct frame *f, Lisp_Object value)
{
  NSWindow *window = FRAME_MAC_WINDOW_OBJECT (f);

  if (![window respondsToSelector:@selector(tabGroup)])
    {
      if (NILP (value))
	return Qnil;
      else
	return build_string ("Tab group overview is not supported on this macOS version");
    }

  Lisp_Object __block result = Qnil;
  mac_within_app (^{
      if (window.tabGroup.isOverviewVisible != !NILP (value))
	{
	  /* Sending toggleTabOverview to window doesn't work when the
	     window has a transparent title bar.  Suppress the
	     transparency temporarily for the call.  */
	  mac_with_suppressed_transparent_titlebar (window, NO, ^{
	      /* Just setting the property window.tabGroup.overviewVisible
		 does not show the search field on macOS 10.13 Beta.  */
	      [NSApp sendAction:@selector(toggleTabOverview:) to:window from:nil];
	    });
	  result = Qt;
	}
    });

  return result;
}

Lisp_Object
mac_set_tab_group_tab_bar_visible_p (struct frame *f, Lisp_Object value)
{
  EmacsWindow *window = FRAME_MAC_WINDOW_OBJECT (f);
  Lisp_Object __block result = Qnil;

  mac_within_app (^{
      NSInteger count = window.tabbedWindows.count;

      if ((count != 0) == !NILP (value))
	result = Qnil;
      else if (count > 1)
	result = build_string ("Tab bar cannot be made invisible because of multiple tabs");
      else
	{
	      [window exitTabGroupOverview];
	      /* Sending toggleTabBar doesn't work when the window has a
		 transparent title bar.  Suppress the transparency
		 temporarily for the call.  */
	      mac_with_suppressed_transparent_titlebar (window, NO, ^{
		  [NSApp sendAction:@selector(toggleTabBar:) to:window from:nil];
		});
	      [[NSUserDefaults standardUserDefaults]
		removeObjectForKey:[@"NSWindowTabbingShoudShowTabBarKey-"
				       stringByAppendingString:window.tabbingIdentifier]];
	      result = Qt;
	}
    });

  return result;
}

Lisp_Object
mac_set_tab_group_selected_frame (struct frame *f, Lisp_Object value)
{
  Lisp_Object selected = mac_get_tab_group_selected_frame (f);
  Lisp_Object frames;
  EmacsWindow *newSelectedWindow;

  if (EQ (selected, value))
    return Qnil;

  frames = mac_get_tab_group_frames (f);
  if (NILP (Fmemq (value, frames)))
    {
      Lisp_Object frame;
      AUTO_STRING (fmt, "Frame %S is not in the tab group for frame %S");

      XSETFRAME (frame, f);

      return CALLN (Fformat, fmt, value, frame);
    }

  newSelectedWindow = FRAME_MAC_WINDOW_OBJECT (XFRAME (value));
  if ([newSelectedWindow respondsToSelector:@selector(tabGroup)])
    mac_within_app (^{
	[newSelectedWindow exitTabGroupOverview];
	newSelectedWindow.tabGroup.selectedWindow = newSelectedWindow;
      });
  else
    mac_within_app (^{
	NSWindow *selectedWindow = FRAME_MAC_WINDOW_OBJECT (XFRAME (selected));
	NSInteger __block aboveWindowNumber = 0;

	[newSelectedWindow exitTabGroupOverview];
	[NSApp enumerateWindowsWithOptions:NSWindowListOrderedFrontToBack
				usingBlock:^(NSWindow *window, BOOL *stop) {
	    if ([window isEqual:selectedWindow])
	      *stop = YES;
	    else if ([window isKindOfClass:EmacsWindow.class])
	      aboveWindowNumber = window.windowNumber;
	  }];
	if (aboveWindowNumber)
	  {
	    [newSelectedWindow orderFront:nil];
	    [newSelectedWindow orderWindow:NSWindowBelow
				relativeTo:aboveWindowNumber];
	  }
	else
	  [newSelectedWindow makeKeyAndOrderFront:nil];
      });

  return Qt;
}

Lisp_Object
mac_set_tab_group_frames (struct frame *f, Lisp_Object value)
{
  Lisp_Object frames = mac_get_tab_group_frames (f), rest, selected;
  NSWindowTabbingIdentifier identifier;

  if (!NILP (Fequal (frames, value)))
    return Qnil;

  if (NILP (frames))
    return build_string ("Frames must be non-nil");

  for (rest = value; CONSP (rest); rest = XCDR (rest))
    {
      Lisp_Object frame = XCAR (rest);

      if (!FRAME_MAC_P (XFRAME (frame)) || !FRAME_LIVE_P (XFRAME (frame)))
	{
	  AUTO_STRING (fmt, "Not a live Mac frame: %S");

	  return CALLN (Fformat, fmt, frame);
	}
    }
  if (!NILP (rest))
    {
      AUTO_STRING (fmt, "Frames do not end with nil: %S");

      return CALLN (Fformat, fmt, rest);
    }

  identifier = FRAME_MAC_WINDOW_OBJECT (f).tabbingIdentifier;
  for (rest = value; !NILP (rest); rest = XCDR (rest))
    if (!NILP (Fmemq (XCAR (rest), XCDR (rest))))
      {
	AUTO_STRING (fmt, "Duplicate frames: %S");

	return CALLN (Fformat, fmt, XCAR (rest));
      }
    else
      {
	NSWindow *window = FRAME_MAC_WINDOW_OBJECT (XFRAME (XCAR (rest)));

	if (!window.hasTitleBar)
	  {
	    AUTO_STRING (fmt, "Not a frame with the title bar: %S");

	    return CALLN (Fformat, fmt, XCAR (rest));
	  }
	if (!window.isVisible)
	  {
	    AUTO_STRING (fmt, "Can't rearrange tabs for invisible/iconified frame: %S");

	    return CALLN (Fformat, fmt, XCAR (rest));
	  }
	if (![identifier isEqualToString:window.tabbingIdentifier])
	  {
	    AUTO_STRING (fmt, "Not a frame with the same identifier: %S");

	    return CALLN (Fformat, fmt, XCAR (rest));
	  }
      }

  selected = mac_get_tab_group_selected_frame (f);
  mac_within_app (^{
      Lisp_Object cur_rest, toinclude, last = Qnil, toexclude = Qnil;
      EmacsWindow *window, *addedWindow;

      window = FRAME_MAC_WINDOW_OBJECT (f);
      [window exitTabGroupOverview];
      for (Lisp_Object rest = value; !NILP (rest); rest = XCDR (rest))
	{
	  window = FRAME_MAC_WINDOW_OBJECT (XFRAME (XCAR (rest)));
	  [window exitTabGroupOverview];
	}

      toinclude = value;
      for (cur_rest = frames; !NILP (cur_rest); cur_rest = XCDR (cur_rest))
	{
	  Lisp_Object frame = XCAR (cur_rest), rest;

	  for (rest = value; !NILP (rest); rest = XCDR (rest))
	    {
	      if (EQ (rest, toinclude))
		last = frame;
	      if (EQ (XCAR (rest), frame))
		break;
	    }

	  if (NILP (rest))
	    {
	      /* `frame' was not found in `value'; to be excluded.  */
	      toexclude = Fcons (frame, toexclude);
	      continue;
	    }
	  else if (!EQ (last, frame))
	    /* `frame' was found between `value' (inclusive) to
	       `toinclude' (not inclusive); already included.  */
	    continue;

	  window = FRAME_MAC_WINDOW_OBJECT (XFRAME (frame));
	  while (!EQ (XCAR (toinclude), frame))
	    {
	      addedWindow = FRAME_MAC_WINDOW_OBJECT (XFRAME (XCAR (toinclude)));
	      [window addTabbedWindow:addedWindow ordered:NSWindowBelow];
	      toinclude = XCDR (toinclude);
	    }
	  toinclude = XCDR (toinclude);
	}
      if (!NILP (toinclude))
	{
	  window = FRAME_MAC_WINDOW_OBJECT (XFRAME (last));
	  do
	    {
	      addedWindow = FRAME_MAC_WINDOW_OBJECT (XFRAME (XCAR (toinclude)));
	      [window addTabbedWindow:addedWindow ordered:NSWindowAbove];
	      window = addedWindow;
	      last = XCAR (toinclude);

	      toinclude = XCDR (toinclude);
	    }
	  while (!NILP (toinclude));
	}

      if (!NILP (toexclude))
	{
	  Lisp_Object last_cell = toexclude;

	  /* `toexclude' is in reverse order.  First we create a new
	     frame for the last element.  */
	  while (!NILP (XCDR (last_cell)))
	    last_cell = XCDR (last_cell);
	  window = FRAME_MAC_WINDOW_OBJECT (XFRAME (XCAR (last_cell)));
	  [NSApp sendAction:@selector(moveTabToNewWindow:) to:window from:nil];
	  for (; !EQ (toexclude, last_cell); toexclude = XCDR (toexclude))
	    {
	      addedWindow = FRAME_MAC_WINDOW_OBJECT (XFRAME (XCAR (toexclude)));
	      [window addTabbedWindow:addedWindow ordered:NSWindowAbove];
	    }
	}
    });
  mac_set_tab_group_selected_frame (XFRAME (selected), selected);

  return Qt;
}

Lisp_Object
mac_get_tab_group_overview_visible_p (struct frame *f)
{
  NSWindow *window = FRAME_MAC_WINDOW_OBJECT (f);
  Lisp_Object __block result = Qnil;

  if ([window respondsToSelector:@selector(tabGroup)])
    mac_within_gui (^{if (window.tabGroup.isOverviewVisible) result = Qt;});

  return result;
}

Lisp_Object
mac_get_tab_group_tab_bar_visible_p (struct frame *f)
{
  NSWindow *window = FRAME_MAC_WINDOW_OBJECT (f);
  Lisp_Object __block result = Qnil;

  if ([window respondsToSelector:@selector(tabGroup)])
    mac_within_gui (^{if (window.tabGroup.isTabBarVisible) result = Qt;});
  else if ([window respondsToSelector:@selector(tabbedWindows)])
    mac_within_gui (^{if (window.tabbedWindows != nil) result = Qt;});

  return result;
}

Lisp_Object
mac_get_tab_group_selected_frame (struct frame *f)
{
  NSWindow *window = FRAME_MAC_WINDOW_OBJECT (f);
  Lisp_Object __block result = Qnil;

  if ([window respondsToSelector:@selector(tabGroup)])
    mac_within_gui (^{result = window.tabGroup.selectedWindow.lispFrame;});
  else if (!window.hasTitleBar)
    ;
#if 1
  else if ([window respondsToSelector:@selector(_windowStackController)])
    mac_within_gui (^{
	NSWindowStackController *stackController =
	  window._windowStackController;

	if (stackController == nil)
	  XSETFRAME (result, f);
	else
	  result = stackController.selectedWindow.lispFrame;
      });
#else  /* This only works for visible frames.  */
  else if ([window respondsToSelector:@selector(tabbedWindows)])
    mac_within_gui (^{
	NSArrayOf (NSWindow *) *tabbedWindows = window.tabbedWindows;

	if (tabbedWindows == nil)
	  XSETFRAME (result, f);
	else
	  {
	    NSWindow * __block selectedWindow = nil;

	    [NSApp enumerateWindowsWithOptions:NSWindowListOrderedFrontToBack
				    usingBlock:^(NSWindow *window, BOOL *stop) {
		if ([tabbedWindows containsObject:window])
		  {
		    selectedWindow = window;
		    *stop = YES;
		  }
	      }];

	    if (selectedWindow)
	      result = selectedWindow.lispFrame;
	  }
      });
#endif

  return result;
}

Lisp_Object
mac_get_tab_group_frames (struct frame *f)
{
  NSWindow *window = FRAME_MAC_WINDOW_OBJECT (f);
  Lisp_Object __block result = Qnil;

  if ([window respondsToSelector:@selector(tabGroup)])
    mac_within_gui (^{
	for (NSWindow *tabbedWindow in window.tabGroup.windows)
	  {
	    Lisp_Object frame = tabbedWindow.lispFrame;

	    if (!NILP (frame))
	      result = Fcons (frame, result);
	  }
	result = Fnreverse (result);
      });
  else if (!window.hasTitleBar)
    ;
  else if ([window respondsToSelector:@selector(tabbedWindows)])
    mac_within_gui (^{
	NSArrayOf (NSWindow *) *tabbedWindows = window.tabbedWindows;
	Lisp_Object frame;

	if (tabbedWindows == nil)
	  {
	    XSETFRAME (frame, f);
	    result = Fcons (frame, result);
	  }
	else
	  {
	    for (NSWindow *tabbedWindow in tabbedWindows)
	      {
		frame = tabbedWindow.lispFrame;
		if (!NILP (frame))
		  result = Fcons (frame, result);
	      }
	    result = Fnreverse (result);
	  }
      });

  return result;
}

void
mac_set_frame_window_structure_bounds (struct frame *f, NativeRectangle bounds)
{
  NSWindow *window = FRAME_MAC_WINDOW_OBJECT (f);

  mac_within_gui (^{
      struct frame *p = FRAME_PARENT_FRAME (f);
      NSRect rect = NSMakeRect (bounds.x, bounds.y,
				bounds.width, bounds.height);

      if (p == NULL)
	{
	  NSRect baseScreenFrame = mac_get_base_screen_frame ();

	  rect.origin =
	    NSMakePoint (NSMinX (rect) + NSMinX (baseScreenFrame),
			 - NSMaxY (rect) + NSMaxY (baseScreenFrame));
	}
      else
	{
	  EmacsFrameController *frameController = FRAME_CONTROLLER (p);

	  rect = [frameController convertEmacsViewRectToScreen:rect];
	}

      [window setFrame:rect display:NO];
    });
}

static void
mac_get_frame_window_structure_bounds_1 (struct frame *f,
					 NativeRectangle *bounds)
{
  NSWindow *window = FRAME_MAC_WINDOW_OBJECT (f);
  NSRect rect = [window frame];
  struct frame *p = FRAME_PARENT_FRAME (f);

  if (p == NULL)
    {
      NSRect baseScreenFrame = mac_get_base_screen_frame ();

      rect.origin = NSMakePoint (NSMinX (rect) - NSMinX (baseScreenFrame),
				 - NSMaxY (rect) + NSMaxY (baseScreenFrame));
    }
  else
    {
      EmacsFrameController *frameController = FRAME_CONTROLLER (p);

      rect = NSIntegralRect ([frameController
			       convertEmacsViewRectFromScreen:rect]);
    }

  STORE_NATIVE_RECT (*bounds, NSMinX (rect), NSMinY (rect),
		     NSWidth (rect), NSHeight (rect));
}

void
mac_get_frame_window_structure_bounds (struct frame *f, NativeRectangle *bounds)
{
  mac_within_gui (^{mac_get_frame_window_structure_bounds_1 (f, bounds);});
}

CGFloat
mac_get_frame_window_title_bar_height (struct frame *f)
{
  NSWindow *window = FRAME_MAC_WINDOW_OBJECT (f);
  CGFloat __block result;

  mac_within_gui (^{
      NSRect windowFrame = [window frame];
      NSRect rect = [NSWindow contentRectForFrameRect:windowFrame
					    styleMask:[window styleMask]];

      rect.origin = NSZeroPoint;
      rect = [[window contentView] convertRect:rect toView:nil];
      result = NSHeight (windowFrame) - NSHeight (rect);
    });

  return result;
}

CGSize
mac_get_frame_window_menu_bar_size (struct frame *f)
{
  NSSize menuBarSize = NSZeroSize;

  if (NSMenu.menuBarVisible)
    {
      NSWindow *window = FRAME_MAC_WINDOW_OBJECT (f);
      NSScreen *screen = window.screen;

      if (!screen.canShowMenuBar)
	screen = NSScreen.screens[0];
      if (screen)
	menuBarSize.width = NSWidth (screen.frame);
      menuBarSize.height = [NSApp mainMenu].menuBarHeight;
    }

  return NSSizeToCGSize (menuBarSize);
}

CGRect
mac_get_frame_window_tool_bar_rect (struct frame *f)
{
  NSWindow *window = FRAME_MAC_WINDOW_OBJECT (f);
  CGRect __block result;

  mac_within_gui (^{
      NSView *contentView = [window contentView];
      NSRect rect;
      CGFloat toolBarHeight;

      if (FRAME_INTERNAL_TOOL_BAR_P (f))
	{
	  if (FRAME_TOOL_BAR_HEIGHT (f))
	    {
	      rect = [contentView frame];
	      toolBarHeight = FRAME_TOOL_BAR_HEIGHT (f);
	      rect.origin.y += NSHeight (rect) - toolBarHeight;
	      if (NILP (Vtab_bar_position))
		rect.origin.y -= FRAME_TAB_BAR_HEIGHT (f);
	      rect.size.height = toolBarHeight;
	    }
	  else
	    rect = NSZeroRect;
	}
      else
	{
	  NSToolbar *toolbar = [window toolbar];

	  if (toolbar && [toolbar isVisible])
	    {
	      rect = [contentView frame];
	      toolBarHeight =
		(NSHeight ([NSWindow contentRectForFrameRect:[window frame]
						   styleMask:[window styleMask]])
		 - NSHeight (rect));
	      rect.origin.y += NSHeight (rect);
	      rect.size.height = toolBarHeight;
	    }
	  else
	    rect = NSZeroRect;
	}
      result = NSRectToCGRect ([contentView convertRect:rect toView:nil]);
    });

  return result;
}

CGRect
mac_get_frame_window_content_rect (struct frame *f, bool inner_p)
{
  NSWindow *window = FRAME_MAC_WINDOW_OBJECT (f);
  NSRect __block rect;

  mac_within_gui (^{
      NSView *contentView = [window contentView];

      rect = [contentView bounds];
      if (inner_p)
	{
	  rect = NSInsetRect (rect, FRAME_INTERNAL_BORDER_WIDTH (f),
			      FRAME_INTERNAL_BORDER_WIDTH (f));
	  if (FRAME_INTERNAL_TOOL_BAR_P (f))
	    rect.size.height -= FRAME_TOOL_BAR_HEIGHT (f);
	  rect.size.height -= FRAME_TAB_BAR_HEIGHT (f);
	}
      rect = [contentView convertRect:rect toView:nil];
    });

  return NSRectToCGRect (rect);
}

CGPoint
mac_get_frame_mouse (struct frame *f)
{
  EmacsFrameController *frameController = FRAME_CONTROLLER (f);
  NSPoint __block mouseLocation = [NSEvent mouseLocation];

  mac_within_gui (^{
      mouseLocation = [frameController
			convertEmacsViewPointFromScreen:mouseLocation];
    });

  return NSPointToCGPoint (mouseLocation);
}

struct frame *
mac_get_frame_at_mouse (bool ignore_tooltip_p)
{
  NSPoint mouseLocation = NSEvent.mouseLocation;
  NSInteger windowNumber = 0;

  while (true)
    {
      windowNumber = [NSWindow windowNumberAtPoint:mouseLocation
		       belowWindowWithWindowNumber:windowNumber];

      NSWindow *window = [NSApp windowWithWindowNumber:windowNumber];

      if (![window isKindOfClass:EmacsWindow.class])
	return NULL;

      EmacsFrameController *frameController = ((EmacsFrameController *)
					       window.delegate);
      struct frame *f = frameController.emacsFrame;

      if (!(ignore_tooltip_p && FRAME_TOOLTIP_P (f)))
	return f;
    }
}

CGPoint
mac_get_global_mouse (void)
{
  NSPoint mouseLocation = [NSEvent mouseLocation];
  NSRect baseScreenFrame = mac_get_base_screen_frame ();

  return CGPointMake (mouseLocation.x - NSMinX (baseScreenFrame),
		      - mouseLocation.y + NSMaxY (baseScreenFrame));
}

void
mac_convert_frame_point_to_global (struct frame *f, int *x, int *y)
{
  EmacsFrameController *frameController = FRAME_CONTROLLER (f);
  NSPoint __block point = NSMakePoint (*x, *y);
  NSRect baseScreenFrame = mac_get_base_screen_frame ();

  mac_within_gui (^{
      point = [frameController convertEmacsViewPointToScreen:point];
    });

  *x = point.x - NSMinX (baseScreenFrame);
  *y = - point.y + NSMaxY (baseScreenFrame);
}

void
mac_set_frame_window_background (struct frame *f, unsigned long color)
{
  EmacsWindow *window = FRAME_MAC_WINDOW_OBJECT (f);

  mac_within_gui (^{
      [window setBackgroundColor:[NSColor colorWithEmacsColorPixel:color]];
      /* This formula comes from frame-set-background-mode in
	 frame.el.  */
      NSAppearanceName name =
	((RED_FROM_ULONG (color) + GREEN_FROM_ULONG (color)
	  + BLUE_FROM_ULONG (color)) >= (int) (0xff * 3 * .6)
	 ? NSAppearanceNameVibrantLight : NSAppearanceNameVibrantDark);

      window.appearanceCustomization.appearance =
	[NSAppearance appearanceNamed:name];
    });
}

/* Store the screen positions of frame F into XPTR and YPTR.
   These are the positions of the containing window manager window,
   not Emacs's own window.  */

void
mac_real_positions (struct frame *f, int *xptr, int *yptr)
{
  eassert (pthread_main_np ());
  NativeRectangle bounds;

  mac_get_frame_window_structure_bounds_1 (f, &bounds);

  *xptr = bounds.x;
  *yptr = bounds.y;
}

/* Flush display of frame F.  */

void
mac_force_flush (struct frame *f)
{
  eassert (f && FRAME_MAC_P (f));
#if MAC_OS_X_VERSION_MIN_REQUIRED < 101400
  if (!FRAME_MAC_DOUBLE_BUFFERED_P (f))
    {
      EmacsWindow *window;

      block_input ();
      window = FRAME_MAC_WINDOW_OBJECT (f);
      if (window.isVisible)
	mac_within_gui (^{[window flushWindow];});
      unblock_input ();

      return;
    }
#endif
  EmacsFrameController *frameController = FRAME_CONTROLLER (f);
  block_input ();
  mac_within_gui (^{[frameController displayEmacsViewIfNeeded];});
  unblock_input ();
}

static void
mac_flush_1 (struct frame *f)
{
  if (f == NULL)
    {
      Lisp_Object rest, frame;
      FOR_EACH_FRAME (rest, frame)
	if (FRAME_MAC_P (XFRAME (frame)))
	  mac_flush_1 (XFRAME (frame));
    }
  else
    {
#if MAC_OS_X_VERSION_MIN_REQUIRED < 101400
      if (!FRAME_MAC_DOUBLE_BUFFERED_P (f))
	{
	  EmacsWindow *window = FRAME_MAC_WINDOW_OBJECT (f);

	  if (window.isVisible)
	    [window flushWindow];

	  return;
	}
#endif
#if 0 /* XXX: is this "flush" necessary for layer-backed views?  */
      EmacsFrameController *frameController = FRAME_CONTROLLER (f);

      [frameController displayEmacsViewIfNeeded];
#endif
    }
}

void
mac_flush (struct frame *f)
{
  block_input ();
  mac_within_gui (^{mac_flush_1 (NULL);});
  unblock_input ();
}

void
mac_update_frame_begin (struct frame *f)
{
  EmacsFrameController *frameController = FRAME_CONTROLLER (f);

  mac_within_gui (^{
      [frameController lockFocusOnEmacsView];
      set_global_focus_view_frame (f);
    });
}

void
mac_update_frame_end (struct frame *f)
{
  EmacsFrameController *frameController = FRAME_CONTROLLER (f);

  mac_within_gui (^{
      unset_global_focus_view_frame ();
      [frameController unlockFocusOnEmacsView];
    });
}

/* Create a new Mac window for the frame F and store its delegate in
   FRAME_MAC_WINDOW (f).  */

void
mac_create_frame_window (struct frame *f)
{
  EmacsFrameController * __block frameController;
  int left_pos, top_pos;

  /* Save possibly negative position values because they might be
     changed by `setToolbar' -> `windowDidResize:' if the toolbar is
     visible.  */
  if (f->size_hint_flags & (USPosition | PPosition)
      || FRAME_PARENT_FRAME (f))
    {
      left_pos = f->left_pos;
      top_pos = f->top_pos;
    }

  mac_within_gui (^{
      frameController = [[EmacsFrameController alloc] initWithEmacsFrame:f];
    });
  FRAME_MAC_WINDOW (f) = (void *) CF_ESCAPING_BRIDGE (frameController);

  if (f->size_hint_flags & (USPosition | PPosition)
      || FRAME_PARENT_FRAME (f))
    {
      f->left_pos = left_pos;
      f->top_pos = top_pos;
      mac_move_frame_window_structure (f, f->left_pos, f->top_pos);
    }
  else if (!FRAME_TOOLTIP_P (f))
    {
      mac_within_gui (^{
	  NSWindow *window = [frameController emacsWindow];
	  NSWindow *mainWindow = [NSApp mainWindow];

	  if (mainWindow == nil)
	    [window center];
	  else
	    {
	      NSRect windowFrame = [mainWindow frame];
	      NSPoint topLeft = NSMakePoint (NSMinX (windowFrame),
					     NSMaxY (windowFrame));

	      topLeft = [window cascadeTopLeftFromPoint:topLeft];
	      [window cascadeTopLeftFromPoint:topLeft];
	    }
	});
    }
}

/* Dispose of the Mac window of the frame F.  */

void
mac_dispose_frame_window (struct frame *f)
{
  EmacsFrameController *frameController = FRAME_CONTROLLER (f);

  mac_within_gui (^{
      EmacsWindow *window = frameController.emacsWindow;

      /* Mac OS X 10.6 needs this.  */
      [window.parentWindow removeChildWindow:window];
      [frameController closeWindow];
      /* [overlayView.layer removeObserver:self forKeyPath:...] in
	 -[EmacsFrameController dealloc] must be called from the GUI
	 thread.  */
      CFRelease (FRAME_MAC_WINDOW (f));
    });
}

void
mac_change_frame_window_wm_state (struct frame *f, WMState flags_to_set,
				  WMState flags_to_clear)
{
  EmacsFrameController *frameController = FRAME_CONTROLLER (f);
  WMState oldState, newState;

  oldState = [frameController windowManagerState];
  newState = (oldState & ~flags_to_clear) | flags_to_set;
  mac_within_gui_allowing_inner_lisp (^{
      [frameController setWindowManagerState:newState];
    });
}

Emacs_Cursor
mac_cursor_create (ThemeCursor shape, const Emacs_Color *fore_color,
		   const Emacs_Color *back_color)
{
  NSCursor *cursor = nil;
  NSImage *image;
  NSSize imageSize;
  NSArrayOf (NSImageRep *) *reps;
  enum {RED, GREEN, BLUE, ALPHA, NCOMPONENTS = ALPHA} c;
  int fg[NCOMPONENTS], delta[NCOMPONENTS];

  if ((fore_color && fore_color->pixel != 0)
      || (back_color && back_color->pixel != 0xffffff))
    cursor = [NSCursor cursorWithThemeCursor:shape];
  if (cursor == nil)
    return CFNumberCreate (NULL, kCFNumberSInt32Type, &shape);

  if (fore_color == NULL)
    fg[RED] = fg[GREEN] = fg[BLUE] = 0;
  else
    {
      fg[RED] = fore_color->red;
      fg[GREEN] = fore_color->green;
      fg[BLUE] = fore_color->blue;
    }
  if (back_color == NULL)
    for (c = 0; c < NCOMPONENTS; c++)
      delta[c] = 0xffff - fg[c];
  else
    {
      delta[RED] = back_color->red - fg[RED];
      delta[GREEN] = back_color->green - fg[GREEN];
      delta[BLUE] = back_color->blue - fg[BLUE];
    }

  image = [cursor image];
  reps = [image representations];

  imageSize = [image size];
  image = [[NSImage alloc] initWithSize:imageSize];
  for (NSImageRep * __strong rep in reps)
    {
      NSInteger width = [rep pixelsWide], height = [rep pixelsHigh];
      unsigned char *data = xmalloc (width * height * 4);
      CGContextRef context =
	CGBitmapContextCreate (data, width, height, 8, width * 4,
			       mac_cg_color_space_rgb,
			       (kCGImageAlphaPremultipliedLast
				| kCGBitmapByteOrder32Big));

      if (context)
	{
	  NSGraphicsContext *gcontext;
	  CGImageRef cgImage;
	  NSInteger i;

	  CGContextClearRect (context, CGRectMake (0, 0, width, height));
	  [NSGraphicsContext saveGraphicsState];
	  gcontext = [NSGraphicsContext graphicsContextWithCGContext:context
							     flipped:NO];
	  NSGraphicsContext.currentContext = gcontext;
	  [rep draw];
	  [NSGraphicsContext restoreGraphicsState];
	  for (i = 0; i < width * height; i++)
	    if (data[i*4+ALPHA] > 0x7f)
	      if ((max (data[i*4+RED], max (data[i*4+GREEN], data[i*4+BLUE]))
		   - min (data[i*4+RED], min (data[i*4+GREEN], data[i*4+BLUE])))
		  <= 5)
		for (c = 0; c < NCOMPONENTS; c++)
		  data[i*4+c] = (fg[c] * data[i*4+ALPHA]
				 + delta[c] * data[i*4+c]) / 0xffff;
	  cgImage = CGBitmapContextCreateImage (context);
	  CGContextRelease (context);
	  if (cgImage)
	    {
	      rep = [NSImage imageWithCGImage:cgImage
				    exclusive:NO].representations[0];
	      CGImageRelease (cgImage);
	    }
	}
      xfree (data);
      [rep setSize:imageSize];
      [image addRepresentation:rep];
    }
  cursor = [[NSCursor alloc] initWithImage:image hotSpot:[cursor hotSpot]];
  MRC_RELEASE (image);

  return CF_ESCAPING_BRIDGE (cursor);
}

void
mac_cursor_set (Emacs_Cursor cursor)
{
  if (CFGetTypeID (cursor) == CFNumberGetTypeID ())
    {
#if __LP64__
      extern OSStatus SetThemeCursor (ThemeCursor);
#endif
      ThemeCursor cursor_value;

      if (CFNumberGetValue (cursor, kCFNumberSInt32Type, &cursor_value))
	SetThemeCursor (cursor_value);
    }
  else
    [(__bridge NSCursor *)cursor set];
}

void
mac_cursor_release (Emacs_Cursor cursor)
{
  if (cursor)
    CFRelease (cursor);
}

void
mac_invalidate_frame_cursor_rects (struct frame *f)
{
  EmacsFrameController *frameController = FRAME_CONTROLLER (f);

  [frameController invalidateCursorRectsForEmacsView];
}

void
mac_invalidate_rectangles (struct frame *f, NativeRectangle *rectangles, int n)
{
  EmacsFrameController *frameController = FRAME_CONTROLLER (f);
  NSRect *rects = alloca (sizeof (NSRect) * n);
  int i;

  for (i = 0; i < n; i++)
    rects[i] = NSMakeRect (rectangles[i].x, rectangles[i].y,
			   rectangles[i].width, rectangles[i].height);
  mac_within_gui (^{
      [frameController setEmacsViewNeedsDisplayInRects:rects count:n];
    });
}

void
mac_update_frame_window_style (struct frame *f)
{
  EmacsFrameController *frameController = FRAME_CONTROLLER (f);

  mac_within_gui_allowing_inner_lisp (^{[frameController updateWindowStyle];});
}

void
mac_update_frame_window_parent (struct frame *f)
{
  EmacsFrameController *frameController = FRAME_CONTROLLER (f);
  WMState windowManagerState = frameController.windowManagerState;
  struct frame *p = FRAME_PARENT_FRAME (f);
  int x = f->left_pos, y = f->top_pos;

  if ((windowManagerState & WM_STATE_DEDICATED_DESKTOP)
      && p)
    {
      /* Exit from full screen and try setting the `parent-frame'
	 frame parameter again via storeParentFrameFrameParameter. */
      mac_within_app (^{
	  [frameController changeFullScreenState:WM_STATE_FULLSCREEN];
	});

      return;
    }

  mac_within_gui (^{
      NSWindow *window = FRAME_MAC_WINDOW_OBJECT (f);

      window.animationBehavior = (p == NULL
				  ? NSWindowAnimationBehaviorDocumentWindow
				  : NSWindowAnimationBehaviorNone);
      if (window.isVisible)
	{
	  [window.parentWindow removeChildWindow:window];
	  if (p)
	    {
	      NSWindow *newParentWindow = FRAME_MAC_WINDOW_OBJECT (p);

	      window.collectionBehavior &=
		~NSWindowCollectionBehaviorFullScreenPrimary;
	      [newParentWindow addChildWindow:window ordered:NSWindowAbove];
	    }
	  else
	    [frameController updateCollectionBehavior];

	  [emacsController updatePresentationOptions];
	}
      mac_move_frame_window_structure_1 (f, x, y);
    });
  mac_update_frame_window_style (f);
  if (((windowManagerState & (WM_STATE_FULLSCREEN
			      | WM_STATE_DEDICATED_DESKTOP))
       == WM_STATE_FULLSCREEN)
      && EQ (get_frame_param (f, Qfullscreen), Qfullscreen)
      && p == NULL)
    mac_within_gui_allowing_inner_lisp (^{
	[frameController setWindowManagerState:(WM_STATE_DEDICATED_DESKTOP
						| windowManagerState)];
      });
}

Lisp_Object
mac_frame_list_z_order (struct frame *f)
{
  Lisp_Object result = Qnil;
  NSWindow *root = nil;

  block_input ();
  if (f)
    root = FRAME_MAC_WINDOW_OBJECT (f);
  for (NSWindow *window in [NSApp orderedWindows])
    if ([window isKindOfClass:EmacsWindow.class])
      {
	Lisp_Object frame = ((EmacsWindow *) window).lispFrame;

	if (FRAME_TOOLTIP_P (XFRAME (frame)))
	  continue;

	if (root)
	  {
	    NSWindow *ancestor = window;

	    do
	      {
		if ([ancestor isEqual:root])
		  break;
		ancestor = ancestor.parentWindow;
	      }
	    while (ancestor);
	    if (ancestor == nil)
	      continue;
	  }

	result = Fcons (frame, result);
      }
  unblock_input ();

  return Fnreverse (result);
}

void
mac_frame_restack (struct frame *f1, struct frame *f2, bool above_flag)
{
  NSWindow *window1, *window2;

  block_input ();
  window1 = FRAME_MAC_WINDOW_OBJECT (f1);
  window2 = FRAME_MAC_WINDOW_OBJECT (f2);
  mac_within_gui (^{
      [window1 orderWindow:(above_flag ? NSWindowAbove : NSWindowBelow)
		relativeTo:window2.windowNumber];
    });
  unblock_input ();
}


/************************************************************************
			   View and Drawing
 ************************************************************************/

/* Array of Carbon key events that are deferred during the execution
   of AppleScript.  NULL if not executing AppleScript.  */
static CFMutableArrayRef deferred_key_events;

static int mac_event_to_emacs_modifiers (NSEvent *);
static bool mac_try_buffer_and_glyph_matrix_access (void);
static void mac_end_buffer_and_glyph_matrix_access (void);

@implementation EmacsBacking

static vImage_Error
mac_vimage_buffer_init_8888 (vImage_Buffer *buf, vImagePixelCount height,
			     vImagePixelCount width)
{
  return vImageBuffer_Init (buf, height, width, 8 * sizeof (Pixel_8888),
			    kvImageNoFlags);
}

static vImage_Error
mac_vimage_copy_8888 (const vImage_Buffer *src, const vImage_Buffer *dest,
		      vImage_Flags flags)
{
  return vImageCopyBuffer (src, dest, sizeof (Pixel_8888), flags);
}

static IOSurfaceRef
mac_iosurface_create (size_t width, size_t height)
{
  NSDictionary *properties =
    @{(__bridge NSString *) kIOSurfaceWidth : @(width),
      (__bridge NSString *) kIOSurfaceHeight : @(height),
      (__bridge NSString *) kIOSurfaceBytesPerElement : @4,
      (__bridge NSString *) kIOSurfacePixelFormat : @((uint32_t) 'BGRA')};

  return IOSurfaceCreate ((__bridge CFDictionaryRef) properties);
}

- (instancetype)initWithView:(NSView *)view
{
  self = [super init];
  if (self == nil)
    return nil;

  scaleFactor = view.window.backingScaleFactor;

  NSSize size = view.bounds.size;
  size_t width = size.width * scaleFactor;
  size_t height = size.height * scaleFactor;
  NSColorSpace *colorSpace = view.window.colorSpace;
  CGColorSpaceRef color_space = (colorSpace ? colorSpace.CGColorSpace
				 /* The window does not have a backing
				    store, and is off-screen.  */
				 : mac_cg_color_space_rgb);
  CGContextRef bitmaps[2] = {NULL, NULL};
  IOSurfaceRef surfaces[2] = {NULL, NULL};

  for (int i = 0; i < 2; i++)
    {
      void *data = NULL;
      size_t bytes_per_row = 0;

      surfaces[i] = mac_iosurface_create (width, height);
      if (surfaces[i])
	{
	  IOSurfaceLock (surfaces[i], 0, NULL);
	  data = IOSurfaceGetBaseAddress (surfaces[i]);
	  bytes_per_row = IOSurfaceGetBytesPerRow (surfaces[i]);
	}
      bitmaps[i] = CGBitmapContextCreate (data, width, height, 8, bytes_per_row,
					  color_space,
					  /* This combination enables
					     us to use LCD Font
					     smoothing.  */
					  (kCGImageAlphaPremultipliedFirst
					   | kCGBitmapByteOrder32Host));
      CGContextTranslateCTM (bitmaps[i], 0, height);
      CGContextScaleCTM (bitmaps[i], scaleFactor, - scaleFactor);
      if (!surfaces[i])
	break;
    }
  backBitmap = bitmaps[0];
  backSurface = surfaces[0];
  frontBitmap = bitmaps[1];
  frontSurface = surfaces[1];
  if (frontSurface)
    {
      IOSurfaceUnlock (frontSurface, 0, NULL);
      invalidRectValues = [[NSMutableArray alloc] initWithCapacity:0];
    }
#if HAVE_MAC_METAL
  [self updateMTLObjectsForView:view];
#endif

  return self;
}

- (void)swapResourcesAndStartCopy
{
  CGContextRef bitmap = backBitmap;
  backBitmap = frontBitmap;
  frontBitmap = bitmap;

  IOSurfaceUnlock (backSurface, 0, NULL);

  IOSurfaceRef surface = backSurface;
  backSurface = frontSurface;
  frontSurface = surface;

#if HAVE_MAC_METAL
  id <MTLTexture> texture = backTexture;
  backTexture = frontTexture;
  frontTexture = texture;
#endif

  NSArrayOf (NSValue *) *rectValues = invalidRectValues;
  invalidRectValues = [[NSMutableArray alloc] initWithCapacity:0];

  dispatch_queue_t queue =
    dispatch_get_global_queue (DISPATCH_QUEUE_PRIORITY_DEFAULT, 0);
  copyFromFrontToBackSemaphore = dispatch_semaphore_create (0);

  dispatch_async (queue, ^{
#if HAVE_MAC_METAL
      if (backTexture)
	{
	  id <MTLCommandBuffer> commandBuffer = [mtlCommandQueue commandBuffer];
	  id <MTLBlitCommandEncoder> blitCommandEncoder =
	    [commandBuffer blitCommandEncoder];

	  for (NSValue *value in rectValues)
	    {
	      NSRect rect = value.rectValue;
	      MTLOrigin origin = MTLOriginMake (NSMinX (rect) * scaleFactor,
						NSMinY (rect) * scaleFactor, 0);
	      MTLSize size = MTLSizeMake (NSWidth (rect) * scaleFactor,
					  NSHeight (rect) * scaleFactor, 1);

	      [blitCommandEncoder copyFromTexture:frontTexture
				      sourceSlice:0 sourceLevel:0
				     sourceOrigin:origin sourceSize:size
					toTexture:backTexture
				 destinationSlice:0 destinationLevel:0
				destinationOrigin:origin];
	    }
	  [blitCommandEncoder endEncoding];
	  [commandBuffer commit];
	  [commandBuffer waitUntilCompleted];
	  IOSurfaceLock (backSurface, 0, NULL);
	}
      else
#endif
	{
	  IOSurfaceLock (frontSurface, kIOSurfaceLockReadOnly, NULL);
	  IOSurfaceLock (backSurface, 0, NULL);
	  unsigned char *backBase = IOSurfaceGetBaseAddress (backSurface);
	  unsigned char *frontBase = IOSurfaceGetBaseAddress (frontSurface);
	  size_t bytesPerRow = IOSurfaceGetBytesPerRow (backSurface);
	  size_t surfaceWidth = IOSurfaceGetWidth (backSurface);
	  vImage_Buffer src, dest;
	  src.rowBytes = dest.rowBytes = bytesPerRow;
	  for (NSValue *value in rectValues)
	    {
	      NSRect rect = value.rectValue;
	      size_t x = NSMinX (rect) * scaleFactor;
	      size_t y = NSMinY (rect) * scaleFactor;
	      size_t offset = y * bytesPerRow + x * sizeof (Pixel_8888);
	      src.width = NSWidth (rect) * scaleFactor;
	      src.height = NSHeight (rect) * scaleFactor;

	      if (surfaceWidth - src.width < surfaceWidth / 16)
		memcpy (backBase + offset, frontBase + offset,
			((src.height - 1) * bytesPerRow
			 + src.width * sizeof (Pixel_8888)));
	      else
		{
		  src.data = frontBase + offset;
		  dest.width = src.width;
		  dest.height = src.height;
		  dest.data = backBase + offset;
		  mac_vimage_copy_8888 (&src, &dest, kvImageDoNotTile);
		}
	    }
	  IOSurfaceUnlock (frontSurface, kIOSurfaceLockReadOnly, NULL);
	}

      MRC_RELEASE (rectValues);
      dispatch_semaphore_signal (copyFromFrontToBackSemaphore);
    });
}

- (void)waitCopyFromFrontToBack
{
  if (copyFromFrontToBackSemaphore)
    {
      dispatch_semaphore_wait (copyFromFrontToBackSemaphore,
			       DISPATCH_TIME_FOREVER);
#if !OS_OBJECT_USE_OBJC_RETAIN_RELEASE
      dispatch_release (copyFromFrontToBackSemaphore);
#endif
      copyFromFrontToBackSemaphore = NULL;
    }
}

- (void)dealloc
{
  [self waitCopyFromFrontToBack];
  CGContextRelease (backBitmap);
  CGContextRelease (frontBitmap);
  if (backSurface)
    CFRelease (backSurface);
  if (frontSurface)
    CFRelease (frontSurface);
#if !USE_ARC
  [invalidRectValues release];
#if HAVE_MAC_METAL
  [backTexture release];
  [frontTexture release];
  [mtlCommandQueue release];
#endif
  [super dealloc];
#endif
}

- (char)lockCount
{
  return lockCount;
}

- (NSSize)size
{
  return NSMakeSize (CGBitmapContextGetWidth (backBitmap) / scaleFactor,
		     CGBitmapContextGetHeight (backBitmap) / scaleFactor);
}

- (BOOL)wantsInvalidRectForCGContext:(CGContextRef)context
{
  return invalidRectValues && context == backBitmap;
}

- (void)invalidateRect:(NSRect)rect
{
  if (!invalidRectValues)
    return;

  NSUInteger i, count = invalidRectValues.count;
  NSRect r, boundsRect = {NSZeroPoint, self.size};

  rect = NSIntersectionRect (rect, boundsRect);
  if (NSIsEmptyRect (rect))
    return;

#if 1
  /* Usually count is not so large, and the simple linear search would
     be enough.  */
  for (i = 0; i < count; i++)
    {
      r = [invalidRectValues[i] rectValue];
      if (NSMinY (rect) <= NSMaxY (r))
	break;
    }
  if (i == count || NSMaxY (rect) < NSMinY (r))
    [invalidRectValues insertObject:[NSValue valueWithRect:rect] atIndex:i];
  else if (!NSContainsRect (r, rect))
    {
      NSUInteger j = i++;

      rect = NSUnionRect (rect, r);
      for (; i < count; i++)
	{
	  r = [invalidRectValues[i] rectValue];
	  if (NSMaxY (rect) < NSMinY (r))
	    break;
	  rect = NSUnionRect (rect, r);
	}
      [invalidRectValues replaceObjectAtIndex:j++
				   withObject:[NSValue valueWithRect:rect]];
      [invalidRectValues removeObjectsInRange:(NSMakeRange (j, i - j))];
    }
#else
  i = [invalidRectValues
	indexOfObject:[NSValue
			valueWithRect:(NSMakeRect (0, NSMinY (rect), 0, 0))]
	inSortedRange:NSMakeRange (0, count)
	      options:NSBinarySearchingInsertionIndex
	usingComparator:^(id obj1, id obj2) {
      CGFloat y1 = NSMaxY (((NSValue *) obj1).rectValue);
      CGFloat y2 = NSMaxY (((NSValue *) obj2).rectValue);
      return (NSComparisonResult) (y1 > y2 ? NSOrderedDescending
				   : y1 < y2 ? NSOrderedAscending
				   : NSOrderedSame);
    }];
  NSUInteger j;
  for (j = i; j < count; j++)
    {
      r = invalidRectValues[j].rectValue;
      if (NSMaxY (rect) < NSMinY (r))
	break;
      rect = NSUnionRect (rect, r);
    }
  if (i == j)
    [invalidRectValues insertObject:[NSValue valueWithRect:rect] atIndex:i];
  else
    {
      [invalidRectValues replaceObjectAtIndex:i++
				   withObject:[NSValue valueWithRect:rect]];
      [invalidRectValues removeObjectsInRange:(NSMakeRange (i, j - i))];
    }
#endif
}

#if HAVE_MAC_METAL
static id <MTLTexture>
mac_texture_create_with_surface (id <MTLDevice> device, IOSurfaceRef surface)
{
  if (!device || !surface)
    return nil;

  MTLTextureDescriptor *textureDescriptor =
    [MTLTextureDescriptor
      texture2DDescriptorWithPixelFormat:MTLPixelFormatBGRA8Unorm
				   width:(IOSurfaceGetWidth (surface))
				  height:(IOSurfaceGetHeight (surface))
			       mipmapped:NO];

  return [device newTextureWithDescriptor:textureDescriptor
				iosurface:surface plane:0];
}

- (void)updateMTLObjectsForView:(NSView *)view
{
#if MAC_OS_X_VERSION_MIN_REQUIRED < 101100
  if (CGDirectDisplayCopyCurrentMetalDevice == NULL)
    return;
#endif
  CGDirectDisplayID displayID =
    (CGDirectDisplayID) [view.window.screen.deviceDescription[@"NSScreenNumber"]
			     unsignedIntValue];
  id <MTLDevice> newDevice = CGDirectDisplayCopyCurrentMetalDevice (displayID);

  if (newDevice != mtlCommandQueue.device)
    {
      MRC_RELEASE (backTexture);
      backTexture = mac_texture_create_with_surface (newDevice, backSurface);
      MRC_RELEASE (frontTexture);
      if (backTexture == nil)
	frontTexture = nil;
      else
	{
	  frontTexture = mac_texture_create_with_surface (newDevice,
							  frontSurface);
	  if (frontTexture == nil)
	    {
	      MRC_RELEASE (backTexture);
	      backTexture = nil;
	    }
	}
      MRC_RELEASE (mtlCommandQueue);
      mtlCommandQueue = newDevice.newCommandQueue;
    }
  MRC_RELEASE (newDevice);
}
#endif

- (void)setContentsForLayer:(CALayer *)layer
{
  eassert (lockCount == 0);

  [self waitCopyFromFrontToBack];
  if (frontSurface)
    {
      [self swapResourcesAndStartCopy];
      layer.contents = (__bridge id) frontSurface;
    }
  else
    layer.contents =
      CFBridgingRelease (CGBitmapContextCreateImage (backBitmap));
  layer.contentsScale = scaleFactor;
}

- (void)lockFocus
{
  lockCount++;
  [self waitCopyFromFrontToBack];

  [NSGraphicsContext saveGraphicsState];
  NSGraphicsContext.currentContext =
    [NSGraphicsContext graphicsContextWithCGContext:backBitmap flipped:NO];
}

- (void)unlockFocus
{
  eassert (lockCount);
  eassert (backBitmap);

  lockCount--;
  [NSGraphicsContext restoreGraphicsState];
}

- (void)scrollRect:(NSRect)rect by:(NSSize)delta
{
  NSInteger deltaX, deltaY, srcX, srcY, width, height;

  if ((delta.width == 0 && delta.height == 0) || NSIsEmptyRect (rect))
    return;

  [self invalidateRect:(NSOffsetRect (rect, delta.width, delta.height))];

  if (scaleFactor != 1.0)
    {
      rect.origin.x *= scaleFactor, rect.origin.y *= scaleFactor;
      rect.size.width *= scaleFactor, rect.size.height *= scaleFactor;
      delta.width *= scaleFactor, delta.height *= scaleFactor;
    }

  deltaX = delta.width, deltaY = delta.height;
  srcX = NSMinX (rect), srcY = NSMinY (rect);
  width = NSWidth (rect), height = NSHeight (rect);

  eassert (CGBitmapContextGetBitsPerPixel (backBitmap)
	   == 8 * sizeof (Pixel_8888));
  NSInteger bytesPerRow = CGBitmapContextGetBytesPerRow (backBitmap);
  const NSInteger bytesPerPixel = sizeof (Pixel_8888);
  unsigned char *srcData = CGBitmapContextGetData (backBitmap);
  vImage_Buffer src, dest;

  src.data = srcData + srcY * bytesPerRow + srcX * bytesPerPixel;
  src.height = height;
  src.width = width;
  src.rowBytes = bytesPerRow;
  if (deltaY != 0)
    {
      if (deltaY > 0)
	{
	  src.data = ((unsigned char *) src.data
		      + (src.height - 1) * bytesPerRow);
	  src.rowBytes = - bytesPerRow;
	}
      dest = src;
      dest.data = ((unsigned char *) dest.data
		   + deltaY * bytesPerRow + deltaX * bytesPerPixel);
      /* As of macOS 10.13, vImageCopyBuffer no longer does
	 multi-threading even if we give it kvImageNoFlags.  We rather
	 pass kvImageDoNotTile so it works with overlapping areas on
	 older versions.  */
      mac_vimage_copy_8888 (&src, &dest, kvImageDoNotTile);
    }
  else /* deltaY == 0, which does not happen on the current version of
	  Emacs. */
    {
      dest = src;
      dest.data = ((unsigned char *) dest.data
		   + /* deltaY * bytesPerRow + */ deltaX * bytesPerPixel);
      if (labs (deltaX) >= src.width)
	mac_vimage_copy_8888 (&src, &dest, kvImageNoFlags);
      else if (deltaX == 0)
	return;
      else
	{
	  vImage_Buffer buf;

	  mac_vimage_buffer_init_8888 (&buf, src.height, src.width);
	  mac_vimage_copy_8888 (&src, &buf, kvImageNoFlags);
	  mac_vimage_copy_8888 (&buf, &dest, kvImageNoFlags);
	  free (buf.data);
	}
    }
}

- (NSData *)imageBuffersDataForRectanglesData:(NSData *)rectanglesData
{
  NSInteger i, count = rectanglesData.length / sizeof (NativeRectangle);
  const NativeRectangle *rectangles = rectanglesData.bytes;
  NSMutableData *imageBuffersData =
    [NSMutableData dataWithCapacity:(count * sizeof (vImage_Buffer))];
  vImage_Buffer *imageBuffers = imageBuffersData.mutableBytes;
  [self waitCopyFromFrontToBack];
  unsigned char *srcData = CGBitmapContextGetData (backBitmap);
  NSInteger scale = scaleFactor;
  NativeRectangle backing_rectangle = {0, 0,
    CGBitmapContextGetWidth (backBitmap) / scale,
    CGBitmapContextGetHeight (backBitmap) / scale};
  vImage_Buffer src;

  src.rowBytes = CGBitmapContextGetBytesPerRow (backBitmap);
  for (i = 0; i < count; i++)
    {
      vImage_Buffer *dest = imageBuffers + i;
      NativeRectangle rectangle;

      gui_intersect_rectangles (rectangles + i, &backing_rectangle, &rectangle);
      mac_vimage_buffer_init_8888 (dest, rectangle.height * scale,
				   rectangle.width * scale);
      src.height = dest->height, src.width = dest->width;
      src.data = srcData + (rectangle.y * src.rowBytes
			    + rectangle.x * sizeof (Pixel_8888)) * scale;
      mac_vimage_copy_8888 (&src, dest, kvImageNoFlags);
    }

  return imageBuffersData;
}

- (void)restoreImageBuffersData:(NSData *)imageBuffersData
	      forRectanglesData:(NSData *)rectanglesData
{
  NSInteger i, count = rectanglesData.length / sizeof (NativeRectangle);
  const NativeRectangle *rectangles = rectanglesData.bytes;
  const vImage_Buffer *imageBuffers = imageBuffersData.bytes;
  [self waitCopyFromFrontToBack];
  unsigned char *destData = CGBitmapContextGetData (backBitmap);
  NSInteger scale = scaleFactor;
  NativeRectangle backing_rectangle = {0, 0,
    CGBitmapContextGetWidth (backBitmap) / scale,
    CGBitmapContextGetHeight (backBitmap) / scale};
  vImage_Buffer dest;

  dest.rowBytes = CGBitmapContextGetBytesPerRow (backBitmap);
  for (i = 0; i < count; i++)
    {
      const vImage_Buffer *src = imageBuffers + i;
      NativeRectangle rectangle;

      gui_intersect_rectangles (rectangles + i, &backing_rectangle, &rectangle);
      dest.height = src->height, dest.width = src->width;
      dest.data = destData + (rectangle.y * dest.rowBytes
			      + rectangle.x * sizeof (Pixel_8888)) * scale;
      mac_vimage_copy_8888 (src, &dest, kvImageNoFlags);
      free (src->data);
      [self invalidateRect:(NSMakeRect (rectangle.x, rectangle.y,
					rectangle.width, rectangle.height))];
    }
}

@end				// EmacsBacking

/* View for Emacs frame.  */

@implementation EmacsView

static BOOL emacsViewUpdateLayerDisabled;

- (instancetype)initWithFrame:(NSRect)frameRect
{
  self = [super initWithFrame:frameRect];
  if (self == nil)
    return nil;

  [[NSNotificationCenter defaultCenter]
    addObserver:self
       selector:@selector(viewFrameDidChange:)
	   name:@"NSViewFrameDidChangeNotification"
	 object:self];

  return self;
}

- (void)dealloc
{
  [[NSNotificationCenter defaultCenter] removeObserver:self];
#if !USE_ARC
  [backing release];
  [super dealloc];
#endif
}

+ (void)globallyDisableUpdateLayer:(BOOL)flag
{
  emacsViewUpdateLayerDisabled = flag;
}

- (struct frame *)emacsFrame
{
  EmacsFrameController *frameController =
    (EmacsFrameController *) self.window.delegate;

  return frameController.emacsFrame;
}

- (void)drawRect:(NSRect)aRect
{
  struct frame *f = self.emacsFrame;
  int x = NSMinX (aRect), y = NSMinY (aRect);
  int width = NSWidth (aRect), height = NSHeight (aRect);

  set_global_focus_view_frame (f);
  mac_clear_area (f, x, y, width, height);
  mac_begin_scale_mismatch_detection (f);
  expose_frame (f, x, y, width, height);
  mac_clear_under_internal_border (f);
  if (mac_end_scale_mismatch_detection (f))
    SET_FRAME_GARBAGED (f);
  if (!backing)
    mac_invert_flash_rectangles (f);
  unset_global_focus_view_frame ();
}

- (BOOL)isFlipped
{
  return YES;
}

- (BOOL)isOpaque
{
  return !self.wantsUpdateLayer;
}

#if HAVE_MAC_METAL
- (void)updateMTLObjects
{
#if MAC_OS_X_VERSION_MIN_REQUIRED < 101400
  if (!self.wantsUpdateLayer)
    return;
#endif
  [backing updateMTLObjectsForView:self];
}
#endif

- (BOOL)wantsUpdateLayer
{
#if MAC_OS_X_VERSION_MIN_REQUIRED < 101400
  if (self.layer == nil
      /* This method may be called when creating the layer tree, where
	 the view layer is not ready.  */
      && !FRAME_MAC_DOUBLE_BUFFERED_P (self.emacsFrame))
    return NO;
#endif
  return !emacsViewUpdateLayerDisabled;
}

- (void)updateLayer
{
  struct frame *f = self.emacsFrame;
  NSData *rectanglesData = ((__bridge NSData *)
			    (FRAME_FLASH_RECTANGLES_DATA (f)));
  NSData *savedImageBuffersData;

  if (backing.lockCount)
    return;

  if (!backing)
    {
      if (mac_try_buffer_and_glyph_matrix_access ())
	{
	  [self lockFocusOnBacking];
	  [self drawRect:self.bounds];
	  [self unlockFocusOnBacking];
	  self.needsDisplay = NO;
	  mac_end_buffer_and_glyph_matrix_access ();
	}
      else
	return;
    }

  if (rectanglesData)
    {
      savedImageBuffersData =
	[backing imageBuffersDataForRectanglesData:rectanglesData];
      [self lockFocusOnBacking];
      set_global_focus_view_frame (f);
      mac_invert_flash_rectangles (f);
      unset_global_focus_view_frame ();
      [self unlockFocusOnBacking];
      self.needsDisplay = NO;
    }

  [backing setContentsForLayer:self.layer];

  if (rectanglesData)
    [backing restoreImageBuffersData:savedImageBuffersData
		   forRectanglesData:rectanglesData];
}

- (void)lockFocusOnBacking
{
  eassert (pthread_main_np ());

#if MAC_OS_X_VERSION_MIN_REQUIRED < 101400
  if (!self.wantsUpdateLayer)
    {
      [self lockFocus];

      return;
    }
#endif
  if (backingSizeOutOfSync)
    {
      if (backing && !NSEqualSizes (backing.size, self.bounds.size))
	{
	  MRC_RELEASE (backing);
	  backing = nil;
	}
      backingSizeOutOfSync = NO;
    }
  if (!backing)
    backing = [[EmacsBacking alloc] initWithView:self];
  [backing lockFocus];
}

- (void)unlockFocusOnBacking
{
  eassert (pthread_main_np ());

#if MAC_OS_X_VERSION_MIN_REQUIRED < 101400
  if (!self.wantsUpdateLayer)
    {
      [self unlockFocus];

      return;
    }
#endif
  [backing unlockFocus];
}

- (void)scrollBackingRect:(NSRect)rect by:(NSSize)delta
{
#if MAC_OS_X_VERSION_MIN_REQUIRED < 101400
  if (!self.wantsUpdateLayer)
    {
      [self scrollRect:rect by:delta];

      return;
    }
#endif
  [backing scrollRect:rect by:delta];
}

- (void)invalidateBackingRect:(CGRect)invalidRect
		    clipRects:(const CGRect *)clipRects count:(CFIndex)count
		 forCGContext:(CGContextRef)context
{
  if (![backing wantsInvalidRectForCGContext:context])
    return;

  if (count == 0)
    [backing invalidateRect:(NSRectFromCGRect (invalidRect))];
  else
    for (CFIndex i = 0; i < count; i++)
      [backing
	invalidateRect:(NSIntersectionRect (NSRectFromCGRect (invalidRect),
					    NSRectFromCGRect (clipRects[i])))];
}

- (void)viewDidChangeBackingProperties
{
  MRC_RELEASE (backing);
  backing = nil;
  self.needsDisplay = YES;
}

- (void)viewFrameDidChange:(NSNotification *)notification
{
  backingSizeOutOfSync = YES;
}

@end				// EmacsView

@implementation EmacsMainView

+ (void)initialize
{
  if (self == EmacsMainView.class)
    {
      NSUserDefaults *defaults = NSUserDefaults.standardUserDefaults;

      if ([defaults objectForKey:@"NSAutoFillHeuristicControllerEnabled"] == nil)
	[defaults registerDefaults:@{@"NSAutoFillHeuristicControllerEnabled" : @false}];
      if ([defaults objectForKey:@"ApplePressAndHoldEnabled"] == nil)
	[defaults registerDefaults:@{@"ApplePressAndHoldEnabled" : @"NO"}];
    }
}

- (instancetype)initWithFrame:(NSRect)frameRect
{
#ifdef HAVE_MPS
  ptrdiff_t nitems = 1;
  inputEvent = igc_xpalloc_ambig (NULL, &nitems, 1, -1, sizeof *inputEvent);
#else
  inputEvent = xzalloc (sizeof *inputEvent);
#endif

  NSTrackingArea *trackingAreaForCursor;

  self = [super initWithFrame:frameRect];
  if (self == nil)
    return nil;

  trackingAreaForCursor = [[NSTrackingArea alloc]
			    initWithRect:NSZeroRect
				 options:(NSTrackingCursorUpdate
					  | NSTrackingActiveInKeyWindow
					  | NSTrackingInVisibleRect)
				   owner:self userInfo:nil];
  [self addTrackingArea:trackingAreaForCursor];
  MRC_RELEASE (trackingAreaForCursor);

  return self;
}

- (void)dealloc
{
#ifdef HAVE_MPS
  igc_xfree (inputEvent);
#else
  xfree (inputEvent);
#endif
#if !USE_ARC
  [candidateListTouchBarItem release];
  [rawKeyEvent release];
  [markedText release];
  [super dealloc];
#endif
}

- (void)setMarkedText:(id)aString
{
  if (markedText == aString)
    return;

  (void) MRC_AUTORELEASE (markedText);
  markedText = [aString copy];
}

- (BOOL)acceptsFirstResponder
{
  return YES;
}

- (id)target
{
  return target;
}

- (SEL)action
{
  return action;
}

- (void)setTarget:(id)anObject
{
  target = anObject;		/* Targets should not be retained. */
}

- (void)setAction:(SEL)aSelector
{
  action = aSelector;
}

- (BOOL)sendAction:(SEL)theAction to:(id)theTarget
{
  return [NSApp sendAction:theAction to:theTarget from:self];
}

- (struct input_event *)inputEvent
{
  return inputEvent;
}

- (void)mouseDown:(NSEvent *)theEvent
{
  struct frame *f = [self emacsFrame];
  struct mac_display_info *dpyinfo = FRAME_DISPLAY_INFO (f);
  NSPoint point = [self convertPoint:[theEvent locationInWindow] fromView:nil];
  bool tab_bar_p = false;
  bool tool_bar_p = false;
  NSUInteger down_p;

  down_p = (NSEventMaskFromType ([theEvent type]) & ANY_MOUSE_DOWN_EVENT_MASK);

  if (!down_p && !(dpyinfo->grabbed & (1 << [theEvent buttonNumber])))
    return;

  dpyinfo->last_mouse_glyph_frame = NULL;

  EVENT_INIT (*inputEvent);
  inputEvent->arg = Qnil;
  mac_cgevent_to_input_event ([theEvent coreGraphicsEvent], inputEvent);

  {
    Lisp_Object window;
    EMACS_INT x = point.x;
    EMACS_INT y = point.y;

    XSETINT (inputEvent->x, x);
    XSETINT (inputEvent->y, y);

    window = window_from_coordinates (f, x, y, 0, false, true, true);
    if (EQ (window, f->tab_bar_window))
      tab_bar_p = true;
    else if (EQ (window, f->tool_bar_window))
      tool_bar_p = true;
    if (tab_bar_p || tool_bar_p)
      {
	[self lockFocusOnBacking];
	set_global_focus_view_frame (f);
	if (tab_bar_p)
	  {
	    Lisp_Object tab_bar_arg;

	    if (down_p)
	      tab_bar_arg = handle_tab_bar_click (f, x, y, 1, 0);
	    else
	      tab_bar_arg = handle_tab_bar_click (f, x, y, 0,
						  inputEvent->modifiers);
	    if (!NILP (tab_bar_arg))
	      {
		XSETFRAME (inputEvent->frame_or_window, f);
		inputEvent->kind = MOUSE_CLICK_EVENT;
		inputEvent->arg = tab_bar_arg;
	      }
	  }
	else
	  {
	    if (down_p)
	      handle_tool_bar_click (f, x, y, 1, 0);
	    else
	      handle_tool_bar_click (f, x, y, 0, inputEvent->modifiers);
	  }
	unset_global_focus_view_frame ();
	[self unlockFocusOnBacking];
      }
    else
      {
	XSETFRAME (inputEvent->frame_or_window, f);
	inputEvent->kind = MOUSE_CLICK_EVENT;
      }
  }

  if (down_p)
    {
      dpyinfo->grabbed |= (1 << [theEvent buttonNumber]);
      dpyinfo->last_mouse_frame = f;

      if (!tab_bar_p)
	f->last_tab_bar_item = -1;
      if (!tool_bar_p)
	f->last_tool_bar_item = -1;
    }
  else
    dpyinfo->grabbed &= ~(1 << [theEvent buttonNumber]);

  /* Ignore any mouse motion that happened before this event; any
     subsequent mouse-movement Emacs events should reflect only motion
     after the ButtonPress.  */
  if (f != 0)
    f->mouse_moved = false;

  inputEvent->modifiers |= (down_p ? down_modifier : up_modifier);
  if (inputEvent->kind == MOUSE_CLICK_EVENT)
    [self sendAction:action to:target];
}

- (void)mouseUp:(NSEvent *)theEvent
{
  [self mouseDown:theEvent];
}

- (void)rightMouseDown:(NSEvent *)theEvent
{
  [self mouseDown:theEvent];
}

- (void)rightMouseUp:(NSEvent *)theEvent
{
  [self mouseDown:theEvent];
}

- (void)otherMouseDown:(NSEvent *)theEvent
{
  [self mouseDown:theEvent];
}

- (void)otherMouseUp:(NSEvent *)theEvent
{
  [self mouseDown:theEvent];
}

static Lisp_Object
event_phase_to_symbol (NSEventPhase phase)
{
  switch (phase)
    {
    case NSEventPhaseNone:		return Qnone;
    case NSEventPhaseBegan:		return Qbegan;
    case NSEventPhaseStationary:	return Qstationary;
    case NSEventPhaseChanged:		return Qchanged;
    case NSEventPhaseEnded:		return Qended;
    case NSEventPhaseCancelled:		return Qcancelled;
    case NSEventPhaseMayBegin:		return Qmay_begin;
    default:				return make_fixnum (phase);
    }
}

- (void)scrollWheel:(NSEvent *)theEvent
{
  struct frame *f = self.emacsFrame;
  NSPoint point = [self convertPoint:[theEvent locationInWindow] fromView:nil];
  int modifiers = mac_event_to_emacs_modifiers (theEvent);
  NSEventType type = theEvent.type;
  BOOL isDirectionInvertedFromDevice = NO;
  BOOL isSwipeTrackingFromScrollEventsEnabled = NO;
  CGFloat deltaX = 0, deltaY = 0, deltaZ = 0;
  CGFloat scrollingDeltaX = 0, scrollingDeltaY = 0;
  Lisp_Object phase = Qnil, momentumPhase = Qnil, arg = Qnil;

  switch (type)
    {
    case NSEventTypeScrollWheel:
      if (theEvent.hasPreciseScrollingDeltas)
	{
	  scrollingDeltaX = theEvent.scrollingDeltaX;
	  scrollingDeltaY = theEvent.scrollingDeltaY;
	}
      phase = event_phase_to_symbol (theEvent.phase);
      momentumPhase = event_phase_to_symbol (theEvent.momentumPhase);
      if (!NILP (momentumPhase))
	{
	  if (EQ (momentumPhase, Qnone))
	    {
	      savedWheelPoint = point;
	      savedWheelModifiers = modifiers;
	    }
	  else
	    {
	      point = savedWheelPoint;
	      modifiers = savedWheelModifiers;
	    }
	}
      isSwipeTrackingFromScrollEventsEnabled =
	NSEvent.isSwipeTrackingFromScrollEventsEnabled;
      FALLTHROUGH;

    case NSEventTypeSwipe:
      deltaX = theEvent.deltaX;
      deltaY = theEvent.deltaY;
      deltaZ = theEvent.deltaZ;
      isDirectionInvertedFromDevice = theEvent.isDirectionInvertedFromDevice;
      break;

    case NSEventTypeMagnify:
      phase = event_phase_to_symbol (theEvent.phase);
      FALLTHROUGH;
    case NSEventTypeGesture:
      deltaY = theEvent.magnification;
      break;

    case NSEventTypeRotate:
      deltaX = theEvent.rotation;
      phase = event_phase_to_symbol (theEvent.phase);
      break;

#if __LP64__
    case NSEventTypeSmartMagnify:
      type = NSEventTypeGesture;
      break;
#endif

    default:
      emacs_abort ();
    }

  if (
#if 0 /* We let the framework decide whether events to non-focus frame
	 get accepted.  */
      !(FRAMEP (mac_get_focus_frame (f))
	&& XFRAME (mac_get_focus_frame (f)) == f) ||
#endif
      deltaX == 0 && (deltaY == 0 && type != NSEventTypeGesture) && deltaZ == 0
      && scrollingDeltaX == 0 && scrollingDeltaY == 0
      && NILP (phase) && NILP (momentumPhase))
    return;

  /* Two-finger touch (and subsequent release or gesture events other
     than scrolling) on trackpads produces NSEventPhaseMayBegin (and
     NSEventPhaseCancelled, resp.) on OS X 10.8.  We ignore them for
     now because they interfere with `mouse--strip-first-event'.  */
  if (type == NSEventTypeScrollWheel
      && (EQ (phase, Qmay_begin) || EQ (phase, Qcancelled)))
    return;

  if (point.x < 0 || point.y < 0)
    return;

  Lisp_Object window = window_from_coordinates (f, point.x, point.y, 0,
						false, true, true);
  if (EQ (window, f->tab_bar_window) || EQ (window, f->tool_bar_window))
    return;

  EVENT_INIT (*inputEvent);
  if (type == NSEventTypeScrollWheel || type == NSEventTypeSwipe)
    {
      if (isDirectionInvertedFromDevice)
	arg = list2 (QCdirection_inverted_from_device_p, Qt);
      if (type == NSEventTypeScrollWheel)
	{
	  arg = nconc2 (arg, list (QCdelta_x, make_float (deltaX),
				   QCdelta_y, make_float (deltaY),
				   QCdelta_z, make_float (deltaZ)));
	  if (scrollingDeltaX != 0 || scrollingDeltaY != 0)
	    arg = nconc2 (arg, list4 (QCscrolling_delta_x,
				      make_float (scrollingDeltaX),
				      QCscrolling_delta_y,
				      make_float (scrollingDeltaY)));
	  if (!NILP (phase))
	    arg = nconc2 (arg, list2 (QCphase, phase));
	  if (!NILP (momentumPhase))
	    arg = nconc2 (arg, list2 (QCmomentum_phase, momentumPhase));
	  if (isSwipeTrackingFromScrollEventsEnabled)
	    arg = nconc2 (arg,
			  list2 (QCswipe_tracking_from_scroll_events_enabled_p,
				 Qt));
	}
    }
  else if (type == NSEventTypeMagnify)
    arg = list4 (QCmagnification, make_float (deltaY), QCphase, phase);
  else if (type == NSEventTypeGesture)
    arg = list2 (QCmagnification, make_float (deltaY));
  else if (type == NSEventTypeRotate)
    arg = list4 (QCrotation, make_float (deltaX), QCphase, phase);
  else
    arg = Qnil;
  inputEvent->kind = (deltaY != 0 || scrollingDeltaY != 0
		      || type == NSEventTypeMagnify || type == NSEventTypeGesture
		      ? WHEEL_EVENT : HORIZ_WHEEL_EVENT);
  inputEvent->code = 0;
  inputEvent->modifiers =
    (modifiers
     | (deltaY < 0 || scrollingDeltaY < 0 ? down_modifier
	: (deltaY > 0 || scrollingDeltaY > 0 ? up_modifier
	   : (deltaX < 0 || scrollingDeltaX < 0 ? down_modifier
	      : up_modifier)))
     | (type == NSEventTypeScrollWheel ? 0
	: (type == NSEventTypeSwipe ? drag_modifier : click_modifier)));
  XSETINT (inputEvent->x, point.x);
  XSETINT (inputEvent->y, point.y);
  XSETFRAME (inputEvent->frame_or_window, f);
  inputEvent->arg = make_vector (1, arg);
  inputEvent->timestamp = theEvent.timestamp * 1000;
  [self sendAction:action to:target];
}

- (void)swipeWithEvent:(NSEvent *)event
{
  [self scrollWheel:event];
}

- (void)magnifyWithEvent:(NSEvent *)event
{
  [self scrollWheel:event];
}

- (void)rotateWithEvent:(NSEvent *)event
{
  [self scrollWheel:event];
}

- (void)smartMagnifyWithEvent:(NSEvent *)event
{
  [self scrollWheel:event];
}

- (void)changeModeWithEvent:(NSEvent *)event
{
  [NSApp sendAction:(NSSelectorFromString (@"change-mode:")) to:nil from:nil];
}

- (void)mouseMoved:(NSEvent *)theEvent
{
  struct frame *f = [self emacsFrame];
  EmacsFrameController *frameController = FRAME_CONTROLLER (f);
  struct mac_display_info *dpyinfo = FRAME_DISPLAY_INFO (f);
  Mouse_HLInfo *hlinfo = &dpyinfo->mouse_highlight;
  NSPoint point = [self convertPoint:[theEvent locationInWindow] fromView:nil];

  if (theEvent.type == NSEventTypeMouseMoved && !self.window.isKeyWindow)
    return;

  previous_help_echo_string = help_echo_string;
  help_echo_string = Qnil;

  if (hlinfo->mouse_face_hidden)
    {
      hlinfo->mouse_face_hidden = false;
      [frameController clearMouseFace:hlinfo];
    }

  /* Generate SELECT_WINDOW_EVENTs when needed.  */
  if (!NILP (Vmouse_autoselect_window)
      /* Don't switch if we're currently in the minibuffer.  This
	 tries to work around problems where the minibuffer gets
	 unselected unexpectedly, and where you then have to move your
	 mouse all the way down to the minibuffer to select it.  */
      && !MINI_WINDOW_P (XWINDOW (selected_window))
      /* With `focus-follows-mouse' non-nil create an event also when
	 the target window is on another frame.  */
      && (f == XFRAME (selected_frame)
	  || !NILP (focus_follows_mouse)))
    {
      static Lisp_Object last_mouse_window;
      Lisp_Object window = window_from_coordinates (f, point.x, point.y, 0,
						    false, false, false);

      /* A window will be autoselected only when it is not selected
	 now and the last mouse movement event was not in it.  The
	 remainder of the code is a bit vague wrt what a "window" is.
	 For immediate autoselection, the window is usually the entire
	 window but for GTK where the scroll bars don't count.  For
	 delayed autoselection the window is usually the window's text
	 area including the margins.  */
      if (WINDOWP (window)
	  && !EQ (window, last_mouse_window)
	  && !EQ (window, selected_window))
	{
	  EVENT_INIT (*inputEvent);
	  inputEvent->arg = Qnil;
	  inputEvent->kind = SELECT_WINDOW_EVENT;
	  inputEvent->frame_or_window = window;
	  [self sendAction:action to:target];
	}
      /* Remember the last window where we saw the mouse.  */
      last_mouse_window = window;
    }

  if (![frameController noteMouseMovement:point])
    help_echo_string = previous_help_echo_string;
  else
    [frameController noteToolBarMouseMovement:theEvent];

  /* If the contents of the global variable help_echo_string has
     changed, generate a HELP_EVENT.  */
  if (!NILP (help_echo_string) || !NILP (previous_help_echo_string))
    {
      EVENT_INIT (*inputEvent);
      inputEvent->arg = Qnil;
      inputEvent->kind = HELP_EVENT;
      XSETFRAME (inputEvent->frame_or_window, f);
      [self sendAction:action to:target];
    }
}

- (void)mouseDragged:(NSEvent *)theEvent
{
  [self mouseMoved:theEvent];
}

- (void)rightMouseDragged:(NSEvent *)theEvent
{
  [self mouseMoved:theEvent];
}

- (void)otherMouseDragged:(NSEvent *)theEvent
{
  [self mouseMoved:theEvent];
}

- (void)pressureChangeWithEvent:(NSEvent *)event
{
  NSInteger stage = [event stage];

  if (pressureEventStage != stage)
    {
      if (stage == 2
	  && [[NSUserDefaults standardUserDefaults]
	       boolForKey:@"com.apple.trackpad.forceClick"])
	[NSApp sendAction:@selector(quickLookPreviewItems:) to:nil from:nil];
      pressureEventStage = stage;
    }
}

- (void)cursorUpdate:(NSEvent *)event
{
  struct frame *f = [self emacsFrame];

  mac_cursor_set (f->output_data.mac->current_cursor);
}

- (void)keyDown:(NSEvent *)theEvent
{
  struct frame *f = [self emacsFrame];
  struct mac_display_info *dpyinfo = FRAME_DISPLAY_INFO (f);
  Mouse_HLInfo *hlinfo = &dpyinfo->mouse_highlight;
  CGEventRef cgevent = [theEvent coreGraphicsEvent];
  CGEventFlags mapped_flags;

  [NSCursor setHiddenUntilMouseMoves:YES];

  /* If mouse-highlight is an integer, input clears out mouse
     highlighting.  */
  if (!hlinfo->mouse_face_hidden && FIXNUMP (Vmouse_highlight)
      && !EQ (f->tool_bar_window, hlinfo->mouse_face_window)
      && !EQ (f->tab_bar_window, hlinfo->mouse_face_window))
    {
      EmacsFrameController *frameController = FRAME_CONTROLLER (f);

      [frameController clearMouseFace:hlinfo];
      hlinfo->mouse_face_hidden = true;
    }

  mapped_flags = mac_cgevent_to_input_event (cgevent, NULL);

  if (!(mapped_flags
	& ~(mac_pass_control_to_system ? kCGEventFlagMaskControl : 0))
      /* This is a workaround: some input methods on macOS 10.13 -
	 10.13.1 do not recognize Control+Space even if it is
	 unchecked in the system-wide short cut settings
	 (rdar://33842041).  */
      && !(1561 <= NSAppKitVersionNumber && NSAppKitVersionNumber < 1561.2
	   && (([theEvent modifierFlags]
		& NSEventModifierFlagDeviceIndependentFlagsMask)
	       == NSEventModifierFlagControl)
	   && [[theEvent charactersIgnoringModifiers] isEqualToString:@" "]))
    {
      keyEventsInterpreted = YES;
      rawKeyEvent = theEvent;
      rawKeyEventHasMappedFlags = (mapped_flags != 0);
      [self interpretKeyEvents:@[theEvent]];
      rawKeyEvent = nil;
      rawKeyEventHasMappedFlags = NO;
      if (keyEventsInterpreted)
	return;
    }

  if ([theEvent type] == NSEventTypeKeyUp)
    return;

  EVENT_INIT (*inputEvent);
  inputEvent->arg = Qnil;
  XSETFRAME (inputEvent->frame_or_window, f);
  mac_cgevent_to_input_event (cgevent, inputEvent);
  if (inputEvent->kind != NO_EVENT)
    [self sendAction:action to:target];
}

- (void)insertText:(id)aString replacementRange:(NSRange)replacementRange
{
  struct frame *f = [self emacsFrame];
  NSString *charactersForASCIIKeystroke = nil;
  Lisp_Object arg = Qnil;

  /* While executing AppleScript, key events are directly delivered to
     the first responder's insertText:replacementRange: (not via
     keyDown:).  These are confusing, so we defer them.  */
  if (deferred_key_events)
    {
      EventRef event = GetCurrentEvent ();
      OSType class = GetEventClass (event);
      UInt32 kind = GetEventKind (event);

      if (class == kEventClassKeyboard
	  && (kind == kEventRawKeyDown || kind == kEventRawKeyRepeat))
	CFArrayAppendValue (deferred_key_events, event);

      return;
    }

  if (rawKeyEvent && ![self hasMarkedText])
    {
      unichar character;

      if (rawKeyEventHasMappedFlags
	  || [rawKeyEvent type] == NSEventTypeKeyUp
	  || ([aString isKindOfClass:NSString.class]
	      && [aString isEqualToString:[rawKeyEvent characters]]
	      && [(NSString *)aString length] == 1
	      && ((character = [aString characterAtIndex:0]) < 0x80
		  /* NSEvent reserves the following Unicode characters
		     for function keys on the keyboard.  */
		  || (character >= 0xf700 && character <= 0xf74f))))
	{
	  /* Process it in keyDown:.  */
	  keyEventsInterpreted = NO;

	  return;
	}
    }

  [self setMarkedText:nil];

  EVENT_INIT (*inputEvent);
  inputEvent->arg = Qnil;
  inputEvent->timestamp = [[NSApp currentEvent] timestamp] * 1000;
  XSETFRAME (inputEvent->frame_or_window, f);

  if ([aString isKindOfClass:NSString.class])
    {
      NSUInteger i, length = [(NSString *)aString length];
      unichar character;

      for (i = 0; i < length; i++)
	{
	  character = [aString characterAtIndex:i];
	  if (!(character >= 0x20 && character <= 0x7f))
	    break;
	}

      if (i == length)
	{
	  /* ASCII only.  Store a text-input/insert-text event to
	     clear the marked text, and store ASCII keystroke events.  */
	  charactersForASCIIKeystroke = aString;
	  aString = @"";
	}
    }

  if (!NSEqualRanges (replacementRange, NSMakeRange (NSNotFound, 0)))
    arg = Fcons (Fcons (build_string ("replacementRange"),
			Fcons (build_string ("Lisp"),
			       Fcons (make_fixnum (replacementRange.location),
				      make_fixnum (replacementRange.length)))),
		 arg);

  inputEvent->kind = MAC_APPLE_EVENT;
  inputEvent->x = Qtext_input;
  inputEvent->y = Qinsert_text;
  inputEvent->arg =
    Fcons (build_string ("aevt"),
	   Fcons (Fcons (build_string ("----"),
			 Fcons (build_string ("Lisp"),
				[aString UTF16LispString])), arg));
  [self sendAction:action to:target];

  if (charactersForASCIIKeystroke)
    {
      NSUInteger i, length = [charactersForASCIIKeystroke length];

      inputEvent->kind = ASCII_KEYSTROKE_EVENT;
      for (i = 0; i < length; i++)
	{
	  inputEvent->code = [charactersForASCIIKeystroke characterAtIndex:i];
	  [self sendAction:action to:target];
	}
    }
  /* This is necessary for insertions by press-and-hold to be
     responsive.  */
  if (rawKeyEvent == nil)
    [NSApp postDummyEvent];
}

- (void)doCommandBySelector:(SEL)aSelector
{
  keyEventsInterpreted = NO;
}

- (void)setMarkedText:(id)aString selectedRange:(NSRange)selectedRange
     replacementRange:(NSRange)replacementRange
{
  struct frame *f = [self emacsFrame];
  Lisp_Object arg = Qnil;

  [self setMarkedText:aString];

  if (!NSEqualRanges (replacementRange, NSMakeRange (NSNotFound, 0)))
    arg = Fcons (Fcons (build_string ("replacementRange"),
			Fcons (build_string ("Lisp"),
			       Fcons (make_fixnum (replacementRange.location),
				      make_fixnum (replacementRange.length)))),
		 arg);

  arg = Fcons (Fcons (build_string ("selectedRange"),
		      Fcons (build_string ("Lisp"),
			     Fcons (make_fixnum (selectedRange.location),
				    make_fixnum (selectedRange.length)))),
	       arg);

  EVENT_INIT (*inputEvent);
  inputEvent->kind = MAC_APPLE_EVENT;
  inputEvent->x = Qtext_input;
  inputEvent->y = Qset_marked_text;
  inputEvent->arg = Fcons (build_string ("aevt"),
			   Fcons (Fcons (build_string ("----"),
					 Fcons (build_string ("Lisp"),
						[aString UTF16LispString])),
				  arg));
  inputEvent->timestamp = [[NSApp currentEvent] timestamp] * 1000;
  XSETFRAME (inputEvent->frame_or_window, f);
  [self sendAction:action to:target];
  /* This is necessary for candidate selection from touch bar to be
     responsive.  */
  if (rawKeyEvent == nil)
    [NSApp postDummyEvent];
}

- (void)unmarkText
{
  if ([self hasMarkedText])
    [self insertText:markedText replacementRange:(NSMakeRange (NSNotFound, 0))];
}

- (BOOL)hasMarkedText
{
  /* The cast below is just for determining the return type.  The
     object `markedText' might be of class NSAttributedString.

     Strictly speaking, `markedText != nil &&' is not necessary
     because message to nil is defined to return 0 as NSUInteger, but
     we keep this as markedText is likely to be nil in most cases.  */
  return markedText != nil && [(NSString *)markedText length] != 0;
}

- (NSAttributedString *)attributedSubstringForProposedRange:(NSRange)aRange
						actualRange:(NSRangePointer)actualRange
{
  NSRange markedRange = [self markedRange];
  NSAttributedString *result = nil;

  if ([self hasMarkedText]
      && NSEqualRanges (NSUnionRange (markedRange, aRange), markedRange))
    {
      NSRange range = NSMakeRange (aRange.location - markedRange.location,
				   aRange.length);

      if ([markedText isKindOfClass:NSAttributedString.class])
	result = [markedText attributedSubstringFromRange:range];
      else
	{
	  NSString *string = [markedText substringWithRange:range];

	  result = MRC_AUTORELEASE ([[NSAttributedString alloc]
				      initWithString:string]);
	}

      if (actualRange)
	*actualRange = aRange;
    }
  else if ((poll_suppress_count != 0 || NILP (Vinhibit_quit))
	   /* Might be called during the select emulation.  */
	   && mac_try_buffer_and_glyph_matrix_access ())
    {
      struct frame *f = [self emacsFrame];
      struct window *w = XWINDOW (f->selected_window);
      struct buffer *b = XBUFFER (w->contents);

      /* Are we in a window whose display is up to date?
	 And verify the buffer's text has not changed.  */
      if (w->window_end_valid && !window_outdated (w))
	{
	  NSRange range;
	  CFStringRef string =
	    mac_ax_create_string_for_range (f, (CFRange *) &aRange,
					    (CFRange *) &range);

	  if (string)
	    {
	      NSMutableAttributedString *attributedString =
		MRC_AUTORELEASE ([[NSMutableAttributedString alloc]
				   initWithString:((__bridge NSString *)
						   string)]);
	      int last_face_id = DEFAULT_FACE_ID;
	      NSFont *lastFont =
		[NSFont fontWithFace:(FACE_FROM_ID (f, last_face_id))];
	      EMACS_INT start_charpos, end_charpos;
	      struct glyph_row *r1, *r2;

	      start_charpos = BUF_BEGV (b) + range.location;
	      end_charpos = start_charpos + range.length;
	      [attributedString beginEditing];
	      [attributedString addAttribute:NSFontAttributeName
				       value:lastFont
				       range:(NSMakeRange (0, range.length))];
	      rows_from_pos_range (w, start_charpos, end_charpos, Qnil,
				   &r1, &r2);
	      if (r1 == NULL || r2 == NULL)
		{
		  struct glyph_row *first, *last;

		  first = MATRIX_FIRST_TEXT_ROW (w->current_matrix);
		  last = MATRIX_ROW (w->current_matrix, w->window_end_vpos);
		  if (start_charpos <= MATRIX_ROW_END_CHARPOS (last)
		      && end_charpos > MATRIX_ROW_START_CHARPOS (first))
		    {
		      if (r1 == NULL)
			r1 = first;
		      if (r2 == NULL)
			r2 = last;
		    }
		}
	      if (r1 && r2)
		for (; r1 <= r2; r1++)
		  {
		    struct glyph *glyph;

		    for (glyph = r1->glyphs[TEXT_AREA];
			 glyph < r1->glyphs[TEXT_AREA] + r1->used[TEXT_AREA];
			 glyph++)
		      if (BUFFERP (glyph->object)
			  && glyph->charpos >= start_charpos
			  && glyph->charpos < end_charpos
			  && (glyph->type == CHAR_GLYPH
			      || glyph->type == COMPOSITE_GLYPH)
			  && !glyph->glyph_not_available_p)
			{
			  NSRange attributeRange =
			    (glyph->type == CHAR_GLYPH
			     ? NSMakeRange (glyph->charpos - start_charpos, 1)
			     : [[attributedString string]
				 rangeOfComposedCharacterSequenceAtIndex:(glyph->charpos - start_charpos)]);

			  if (last_face_id != glyph->face_id)
			    {
			      last_face_id = glyph->face_id;
			      lastFont =
				[NSFont fontWithFace:(FACE_FROM_ID
						      (f, last_face_id))];
			    }
			  [attributedString addAttribute:NSFontAttributeName
						   value:lastFont
						   range:attributeRange];
			}
		  }
	      [attributedString endEditing];
	      result = attributedString;

	      if (actualRange)
		*actualRange = range;

	      CFRelease (string);
	    }
	}
      mac_end_buffer_and_glyph_matrix_access ();
    }

  return result;
}

- (NSRange)markedRange
{
  NSUInteger location = NSNotFound;

  if (![self hasMarkedText])
    return NSMakeRange (NSNotFound, 0);

  if (OVERLAYP (Vmac_ts_active_input_overlay)
      && !NILP (Foverlay_get (Vmac_ts_active_input_overlay, Qbefore_string))
      && !NILP (Foverlay_buffer (Vmac_ts_active_input_overlay)))
    location = OVERLAY_START (Vmac_ts_active_input_overlay) - BEGV;

  /* The cast below is just for determining the return type.  The
     object `markedText' might be of class NSAttributedString.  */
  return NSMakeRange (location, [(NSString *)markedText length]);
}

- (NSRange)selectedRange
{
  struct frame *f = [self emacsFrame];
  NSRange result;

  /* Might be called when deactivating TSM document inside [emacsView
     removeFromSuperview] in -[EmacsFrameController closeWindow] on
     macOS 10.13.  */
  if (!WINDOWP (f->root_window)
      /* Also might be called during the select emulation.  */
      || !mac_try_buffer_and_glyph_matrix_access ())
    return NSMakeRange (NSNotFound, 0);

  mac_ax_selected_text_range (f, (CFRange *) &result);
  mac_end_buffer_and_glyph_matrix_access ();

  return result;
}

static bool
mac_ts_active_input_string_in_echo_area_p (struct frame *f)
{
  Lisp_Object val = buffer_local_value (intern ("isearch-mode"),
					XWINDOW (f->selected_window)->contents);

  if (!(NILP (val) || BASE_EQ (val, Qunbound)))
    return true;

  if (OVERLAYP (Vmac_ts_active_input_overlay)
      && !NILP (Foverlay_get (Vmac_ts_active_input_overlay, Qbefore_string)))
    return false;

  for (Lisp_Object msg = current_message (); STRINGP (msg);
       msg = Fget_text_property (make_fixnum (0), Qdisplay, msg))
    if (!NILP (Fget_text_property (make_fixnum (0), Qmac_ts_active_input_string,
				   msg))
	|| !NILP (Fnext_single_property_change (make_fixnum (0),
						Qmac_ts_active_input_string,
						msg, Qnil)))
      return true;

  return false;
}

- (NSRect)firstRectForCharacterRange:(NSRange)aRange
			 actualRange:(NSRangePointer)actualRange
{
  NSRect rect = NSZeroRect;
  struct frame *f = NULL;

  if (mac_try_buffer_and_glyph_matrix_access ())
    {
      struct window *w;
      NSRange markedRange = self.markedRange;

      if (aRange.location >= NSNotFound
	  || (self.hasMarkedText
	      && NSEqualRanges (NSUnionRange (markedRange, aRange),
				markedRange)))
	{
	  /* Probably asking the location of the marked text.
	     Strictly speaking, it is impossible to get the correct
	     one in general because events pending in the Lisp queue
	     may change some states about display.  In particular,
	     this method might be called before displaying the marked
	     text.

	     We return the current cursor position either in the
	     selected window or in the echo area (during isearch, for
	     example) as an approximate value.  */
	  struct glyph *glyph = NULL;

	  if (WINDOWP (echo_area_window)
	      && mac_ts_active_input_string_in_echo_area_p (self.emacsFrame))
	    {
	      w = XWINDOW (echo_area_window);
	      f = WINDOW_XFRAME (w);
	      glyph = get_phys_cursor_glyph (w);
	    }
	  if (glyph == NULL)
	    {
	      f = self.emacsFrame;
	      w = XWINDOW (f->selected_window);
	      glyph = get_phys_cursor_glyph (w);
	    }
	  if (glyph)
	    {
	      int x, y, h;
	      struct glyph_row *row = MATRIX_ROW (w->current_matrix,
						  w->phys_cursor.vpos);

	      get_phys_cursor_geometry (w, row, glyph, &x, &y, &h);

	      rect = NSMakeRect (x, y, w->phys_cursor_width, h);
	      if (actualRange)
		*actualRange = aRange;
	    }
	}
      else
	{
	  f = self.emacsFrame;
	  w = XWINDOW (f->selected_window);

	  /* Are we in a window whose display is up to date?
	     And verify the buffer's text has not changed.  */
	  if (w->window_end_valid && !window_outdated (w))
	    rect =
	      NSRectFromCGRect (mac_get_first_rect_for_range (w, ((CFRange *)
								  &aRange),
							      ((CFRange *)
							       actualRange)));
	}
      mac_end_buffer_and_glyph_matrix_access ();
    }

  if (actualRange && NSEqualRects (rect, NSZeroRect))
    *actualRange = NSMakeRange (NSNotFound, 0);

  if (f)
    {
      EmacsFrameController *frameController = FRAME_CONTROLLER (f);

      rect = [frameController convertEmacsViewRectToScreen:rect];
    }

  return rect;
}

- (NSUInteger)characterIndexForPoint:(NSPoint)thePoint
{
  NSUInteger result = NSNotFound;
  NSPoint point;
  Lisp_Object window;
  enum window_part part;
  struct frame *f = [self emacsFrame];
  EmacsFrameController *frameController = FRAME_CONTROLLER (f);
  struct window *w;
  struct buffer *b;
  int x, y;

  point = [frameController convertEmacsViewPointFromScreen:thePoint];
  x = point.x;
  y = point.y;
  window = window_from_coordinates (f, x, y, &part, false, false, false);
  if (!WINDOWP (window) || !EQ (window, f->selected_window))
    return result;

  /* Convert to window-relative pixel coordinates.  */
  w = XWINDOW (window);
  frame_to_window_pixel_xy (w, &x, &y);

  /* Are we in a window whose display is up to date?
     And verify the buffer's text has not changed.  */
  b = XBUFFER (w->contents);
  if (part == ON_TEXT && w->window_end_valid && !window_outdated (w))
    {
      int hpos, vpos, area;
      struct glyph *glyph;

      /* Find the glyph under X/Y.  */
      glyph = x_y_to_hpos_vpos (w, x, y, &hpos, &vpos, 0, 0, &area);

      if (glyph != NULL && area == TEXT_AREA
	  && BUFFERP (glyph->object) && glyph->charpos <= BUF_Z (b))
	result = glyph->charpos - BUF_BEGV (b);
    }

  return result;
}

- (NSArrayOf (NSString *) *)validAttributesForMarkedText
{
  return nil;
}

- (NSString *)string
{
  struct frame *f = [self emacsFrame];
  CFRange range;
  CFStringRef string;

  /* Don't try to get buffer contents as the gap might be being
     altered. */
  if ((poll_suppress_count == 0 && !NILP (Vinhibit_quit))
      /* Might be called during the select emulation.  */
      || !mac_try_buffer_and_glyph_matrix_access ())
    return nil;

  range = CFRangeMake (0, mac_ax_number_of_characters (f));
  string = mac_ax_create_string_for_range (f, &range, NULL);
  mac_end_buffer_and_glyph_matrix_access ();

  return CFBridgingRelease (string);
}

- (void)synchronizeChildFrameOrigins
{
  struct frame *f = self.emacsFrame;
  Lisp_Object frame, tail;

  FOR_EACH_FRAME (tail, frame)
    if (FRAME_PARENT_FRAME (XFRAME (frame)) == f)
      {
	struct frame *c = XFRAME (frame);

	mac_move_frame_window_structure_1 (c, c->left_pos, c->top_pos);
      }
}

- (void)viewDidEndLiveResize
{
  struct frame *f = [self emacsFrame];
  NSRect frameRect = [self frame];

  [super viewDidEndLiveResize];
  [self synchronizeChildFrameOrigins];
  backingSizeOutOfSync = YES;
  mac_handle_size_change (f, NSWidth (frameRect), NSHeight (frameRect));
  /* Exit from mac_select so as to react to the frame size change,
     especially in a full screen tile on OS X 10.11.  */
  [NSApp postDummyEvent];
}

- (void)viewFrameDidChange:(NSNotification *)notification
{
  if (![self inLiveResize]
      && ([self autoresizingMask] & (NSViewWidthSizable | NSViewHeightSizable)))
    {
      struct frame *f = [self emacsFrame];
      NSRect frameRect = [self frame];

      [self synchronizeChildFrameOrigins];
      [super viewFrameDidChange:notification];
      mac_handle_size_change (f, NSWidth (frameRect), NSHeight (frameRect));
      /* Exit from mac_select so as to react to the frame size
	 change.  */
      [NSApp postDummyEvent];
    }
}

- (void)viewDidHide
{
  struct frame *f = [self emacsFrame];
  EmacsFrameController *frameController = FRAME_CONTROLLER (f);

  [frameController updateEmacsViewIsHiddenOrHasHiddenAncestor];

  mac_handle_visibility_change (f);
}

- (void)viewDidUnhide
{
  [self viewDidHide];
}

- (NSTouchBar *)makeTouchBar
{
  NSTouchBar *mainBar = [[NS_TOUCH_BAR alloc] init];

  mainBar.delegate = self;
  mainBar.defaultItemIdentifiers =
    @[NS_TOUCH_BAR_ITEM_IDENTIFIER_CHARACTER_PICKER,
      NS_TOUCH_BAR_ITEM_IDENTIFIER_CANDIDATE_LIST];

  return MRC_AUTORELEASE (mainBar);
}

- (NSTouchBarItem *)touchBar:(NSTouchBar *)touchBar
       makeItemForIdentifier:(NSTouchBarItemIdentifier)identifier
{
  NSTouchBarItem *result = nil;

  if ([identifier isEqualToString:NS_TOUCH_BAR_ITEM_IDENTIFIER_CANDIDATE_LIST])
    {
      if (candidateListTouchBarItem == nil)
	candidateListTouchBarItem =
	  [[NS_CANDIDATE_LIST_TOUCH_BAR_ITEM alloc]
	    initWithIdentifier:NS_TOUCH_BAR_ITEM_IDENTIFIER_CANDIDATE_LIST];
      result = candidateListTouchBarItem;
    }

  return result;
}

- (NSCandidateListTouchBarItem *)candidateListTouchBarItem
{
  return candidateListTouchBarItem;
}

@end				// EmacsMainView

#define FRAME_CG_CONTEXT(f)	((f)->output_data.mac->cg_context)

/* Emacs frame containing the globally focused NSView.  */
static struct frame *global_focus_view_frame;
/* Whether view's core animation layer contents are out of sync with
   the backing bitmap and need to be updated.  */
static bool global_focus_view_modified_p;
/* -[EmacsView drawRect:] might be called during update_frame.  */
static struct frame *saved_focus_view_frame;
static CGContextRef saved_focus_view_context;
static bool saved_focus_view_modified_p;
#if DRAWING_USE_GCD
static dispatch_queue_t global_focus_drawing_queue;
#endif

static void
set_global_focus_view_frame (struct frame *f)
{
  saved_focus_view_frame = global_focus_view_frame;
  if (f != global_focus_view_frame)
    {
      if (saved_focus_view_frame)
	{
	  saved_focus_view_context = FRAME_CG_CONTEXT (saved_focus_view_frame);
	  saved_focus_view_modified_p = global_focus_view_modified_p;
	}
      global_focus_view_frame = f;
      FRAME_CG_CONTEXT (f) = [[NSGraphicsContext currentContext] CGContext];
      global_focus_view_modified_p = false;
    }
#if DRAWING_USE_GCD
  if (mac_drawing_use_gcd)
    {
      if (global_focus_drawing_queue == NULL)
	global_focus_drawing_queue =
	  dispatch_queue_create ("org.gnu.Emacs.drawing", NULL);
    }
  else
    {
      if (global_focus_drawing_queue)
	{
#if !OS_OBJECT_USE_OBJC_RETAIN_RELEASE
	  dispatch_release (global_focus_drawing_queue);
#endif
	  global_focus_drawing_queue = NULL;
	}
    }
#endif
}

static void
mac_draw_queue_sync (void)
{
#if DRAWING_USE_GCD
  if (global_focus_drawing_queue)
    dispatch_sync (global_focus_drawing_queue, ^{});
#endif
}

static void
mac_draw_queue_dispatch_async (void (^block) (void))
{
#if DRAWING_USE_GCD
  if (global_focus_drawing_queue)
    dispatch_async (global_focus_drawing_queue, block);
  else
#endif
    block ();
}

static void
unset_global_focus_view_frame (void)
{
  mac_draw_queue_sync ();

  if (global_focus_view_frame != saved_focus_view_frame)
    {
      FRAME_CG_CONTEXT (global_focus_view_frame) = NULL;
      if (FRAME_MAC_DOUBLE_BUFFERED_P (global_focus_view_frame)
	  && global_focus_view_modified_p)
	{
	  EmacsFrameController *frameController =
	    FRAME_CONTROLLER (global_focus_view_frame);

	  [frameController setEmacsViewNeedsDisplay:YES];
	}
      global_focus_view_frame = saved_focus_view_frame;
      if (global_focus_view_frame)
	{
	  FRAME_CG_CONTEXT (global_focus_view_frame) = saved_focus_view_context;
	  global_focus_view_modified_p = saved_focus_view_modified_p;
	}
    }
  saved_focus_view_frame = NULL;
}

#if DRAWING_USE_GCD
static
#endif
CGContextRef
mac_begin_cg_clip (struct frame *f, GC gc, CGRect invalid_rect)
{
  CGContextRef context;
  const CGRect *clip_rects;
  CFIndex n_clip_rects;

  if (gc->clip_rects_data)
    {
      clip_rects = (const CGRect *) CFDataGetBytePtr (gc->clip_rects_data);
      n_clip_rects = CFDataGetLength (gc->clip_rects_data) / sizeof (CGRect);
    }
  else
    {
      clip_rects = NULL;       /* Just to avoid uninitialized use.  */
      n_clip_rects = 0;
    }

  if (global_focus_view_frame != f)
    {
      EmacsFrameController *frameController = FRAME_CONTROLLER (f);

      mac_within_gui (^{
	  [frameController lockFocusOnEmacsView];
	  FRAME_CG_CONTEXT (f) = [[NSGraphicsContext currentContext] CGContext];
	});
    }

  context = FRAME_CG_CONTEXT (f);
  CGContextSaveGState (context);
  if (n_clip_rects)
    CGContextClipToRects (context, clip_rects, n_clip_rects);
  if (FRAME_MAC_DOUBLE_BUFFERED_P (f))
    {
      EmacsFrameController *frameController = FRAME_CONTROLLER (f);

      [frameController invalidateEmacsViewBackingRect:invalid_rect
					    clipRects:clip_rects
						count:n_clip_rects
					 forCGContext:context];
    }

  return context;
}

#if DRAWING_USE_GCD
static
#endif
void
mac_end_cg_clip (struct frame *f)
{
  CGContextRestoreGState (FRAME_CG_CONTEXT (f));
  if (global_focus_view_frame != f)
    {
      EmacsFrameController *frameController = FRAME_CONTROLLER (f);

      mac_within_gui (^{
	  [frameController unlockFocusOnEmacsView];
	  FRAME_CG_CONTEXT (f) = NULL;
	  if (FRAME_MAC_DOUBLE_BUFFERED_P (f))
	    [frameController setEmacsViewNeedsDisplay:YES];
	});
    }
  else
    global_focus_view_modified_p = true;
}

#if DRAWING_USE_GCD
void
mac_draw_to_frame (struct frame *f, GC gc, CGRect invalid_rect,
		   void (^block) (CGContextRef, GC))
{
  CGContextRef context;

  if (global_focus_view_frame != f || global_focus_drawing_queue == NULL)
    {
      context = mac_begin_cg_clip (f, gc, invalid_rect);
      block (context, gc);
      mac_end_cg_clip (f);
    }
  else
    {
      const CGRect *clip_rects;
      CFIndex n_clip_rects;

      if (gc->clip_rects_data)
	{
	  clip_rects = (const CGRect *) CFDataGetBytePtr (gc->clip_rects_data);
	  n_clip_rects = (CFDataGetLength (gc->clip_rects_data)
			  / sizeof (CGRect));
	}
      else
	{
	  clip_rects = NULL;   /* Just to avoid uninitialized use.  */
	  n_clip_rects = 0;
	}

      context = FRAME_CG_CONTEXT (f);
      gc = mac_duplicate_gc (gc);

      dispatch_async (global_focus_drawing_queue, ^{
	  CGContextSaveGState (context);
	  if (n_clip_rects)
	    CGContextClipToRects (context, clip_rects, n_clip_rects);
	  if (FRAME_MAC_DOUBLE_BUFFERED_P (f))
	    {
	      EmacsFrameController *frameController = FRAME_CONTROLLER (f);

	      [frameController invalidateEmacsViewBackingRect:invalid_rect
						    clipRects:clip_rects
							count:n_clip_rects
						 forCGContext:context];
	    }
	  block (context, gc);
	  CGContextRestoreGState (context);
	  mac_free_gc (gc);
	});

      global_focus_view_modified_p = true;
    }
}
#endif

/* Mac replacement for XCopyArea: used only for scrolling.  */

void
mac_scroll_area (struct frame *f, GC gc, int src_x, int src_y,
		 int width, int height, int dest_x, int dest_y)
{
  eassert (global_focus_view_frame);
  EmacsFrameController *frameController = FRAME_CONTROLLER (f);
  NSRect rect = NSMakeRect (src_x, src_y, width, height);
  NSSize offset = NSMakeSize (dest_x - src_x, dest_y - src_y);

#if MAC_OS_X_VERSION_MIN_REQUIRED < 101400
  if (!FRAME_MAC_DOUBLE_BUFFERED_P (f))
    {
      mac_draw_queue_sync ();
      mac_within_gui (^{[frameController scrollEmacsViewRect:rect by:offset];});

      return;
    }
#endif
  mac_draw_queue_dispatch_async (^{
      [frameController scrollEmacsViewRect:rect by:offset];
    });
  global_focus_view_modified_p = true;
}

@implementation EmacsOverlayView

- (void)setHighlighted:(BOOL)flag
{
  CALayer *layer = [self layer];

  if (flag)
    {
      CGColorRef __block borderColor;

      mac_with_current_drawing_appearance (self.effectiveAppearance, ^{
	  borderColor = CGColorRetain (NSColor.selectedControlColor.CGColor);
	});

      [layer setValue:((id) kCFBooleanTrue) forKey:@"showingBorder"];

      [CATransaction setDisableActions:YES];
      layer.borderColor = borderColor;
      CGColorRelease (borderColor);
      [CATransaction commit];

      layer.borderWidth = 3.0;
    }
  else
    [NSAnimationContext runAnimationGroup:^(NSAnimationContext *context) {
	layer.borderWidth = 0;
      } completionHandler:^{
	[layer setValue:((id) kCFBooleanFalse) forKey:@"showingBorder"];
      }];
}

- (NSView *)hitTest:(NSPoint)point
{
  return nil;
}

@end				// EmacsOverlayView


/************************************************************************
				Color
 ************************************************************************/

Lisp_Object
mac_color_lookup (const char *color_name)
{
  Lisp_Object __block result = Qnil;
  char *colon;
  NSColorListName listName = @"System";
  NSColor *color = nil;

  /* color_name is of the form either "mac:COLOR_LIST_NAME:COLOR_NAME"
     or "mac:COLOR_NAME".  The latter form is for system colors.  */
  if (strncasecmp (color_name, "mac:", 4) != 0)
    return Qnil;

  color_name += sizeof ("mac:") - 1;
  colon = strchr (color_name, ':');
  if (colon)
    {
      listName = MRC_AUTORELEASE ([[NSString alloc]
				    initWithBytes:color_name
					   length:(colon - color_name)
					 encoding:NSUTF8StringEncoding]);
      color_name = colon + 1;
    }
  if (listName)
    {
      NSColorName colorName = @(color_name);
      NSColorList *colorList = [NSColorList colorListNamed:listName];

      if (!colorList)
	for (NSColorList *list in NSColorList.availableColorLists)
	  if ([list.name localizedCaseInsensitiveCompare:listName]
	      == NSOrderedSame)
	    {
	      colorList = list;
	      break;
	    }

      color = [colorList colorWithKey:colorName];
      if (!color && colorList)
	for (NSColorName key in colorList.allKeys)
	  if ([key localizedCaseInsensitiveCompare:colorName] == NSOrderedSame)
	    {
	      color = [colorList colorWithKey:key];
	      break;
	    }
    }

  if (!color)
    return Qnil;

  NSAppearance *appearance =
    ([NSApp respondsToSelector:@selector(effectiveAppearance)]
     ? [NSApp effectiveAppearance]
     : [NSAppearance appearanceNamed:NSAppearanceNameAqua]);

  mac_with_current_drawing_appearance (appearance, ^{
      CGFloat components[4];

      if ([color getSRGBComponents:components])
	result = make_fixnum (RGB_TO_ULONG ((int) (components[0] * 255 + .5),
					    (int) (components[1] * 255 + .5),
					    (int) (components[2] * 255 + .5)));
    });

  return result;
}

Lisp_Object
mac_color_list_alist (void)
{
  Lisp_Object result = Qnil;

  for (NSColorList *colorList in NSColorList.availableColorLists)
    {
      Lisp_Object color_list = Qnil;

      for (NSColorName key in colorList.allKeys)
	color_list = Fcons (key.lispString, color_list);

      result = Fcons (Fcons (colorList.name.lispString, Fnreverse (color_list)),
		      result);
    }

  return Fnreverse (result);
}


/************************************************************************
			Multi-monitor support
 ************************************************************************/

#if MAC_OS_X_VERSION_MIN_REQUIRED < 101500
static NSArrayOf (NSDictionary *) *
mac_display_get_info_dictionaries (IOOptionBits options)
{
  NSMutableArrayOf (NSDictionary *) *result =
    [NSMutableArray arrayWithCapacity:0];
  CFDictionaryRef matching = IOServiceMatching ("IODisplayConnect");

  if (matching)
    {
      io_iterator_t existing;
      kern_return_t kr = IOServiceGetMatchingServices (kIOMasterPortDefault,
						       matching, &existing);

      if (kr == KERN_SUCCESS)
	{
	  io_object_t service;

	  while ((service = IOIteratorNext (existing)) != 0)
	    {
	      CFDictionaryRef dictionary =
		IODisplayCreateInfoDictionary (service, options);

	      if (dictionary)
		[result addObject:(CFBridgingRelease (dictionary))];
	    }
	  IOObjectRelease (existing);
	}
    }

  return result;
}

static CFDictionaryRef
mac_display_copy_info_dictionary_for_cgdisplay (CGDirectDisplayID displayID,
						NSArrayOf (NSDictionary *)
						*infoDictionaries)
{
  CFDictionaryRef __block result = NULL;
  NSMutableDictionaryOf (NSString *, NSNumber *) *info =
    [NSMutableDictionary dictionaryWithCapacity:3];
  uint32_t val;

  val = CGDisplayVendorNumber (displayID);
  if (val != kDisplayVendorIDUnknown && val != 0xFFFFFFFF)
    /* According to IODisplayLib.c in IOKitUser, a dictionary created
       with IODisplayCreateInfoDictionary maps the kDisplayVendorID
       (or kDisplayProductID, kDisplaySerialNumber) key to a SInt32
       value, whereas the return type of CGDisplayVendorNumber (or
       CGDisplayModelNumber, CGDisplaySerialNumber) is uint32_t.  */
    info[@kDisplayVendorID] = @(val);

  val = CGDisplayModelNumber (displayID);
  if (val != kDisplayProductIDGeneric && val != 0xFFFFFFFF)
    info[@kDisplayProductID] = @(val);

  val = CGDisplaySerialNumber (displayID);
  if (val != 0x00000000 && val != 0xFFFFFFFF)
    info[@kDisplaySerialNumber] = @(val);

  [infoDictionaries enumerateObjectsUsingBlock:
		      ^(NSDictionary *dictionary, NSUInteger idx, BOOL *stop) {
      if (IODisplayMatchDictionaries ((__bridge CFDictionaryRef) dictionary,
				      (__bridge CFDictionaryRef) info,
				      kNilOptions))
	{
	  result = CFBridgingRetain (dictionary);
	  *stop = YES;
	}
    }];

  return result;
}
#endif

Lisp_Object
mac_display_monitor_attributes_list (struct mac_display_info *dpyinfo)
{
  Lisp_Object attributes_list = Qnil, rest, frame;
  NSRect baseScreenFrame = mac_get_base_screen_frame ();
  CGFloat baseScreenFrameMinX = NSMinX (baseScreenFrame);
  CGFloat baseScreenFrameMaxY = NSMaxY (baseScreenFrame);
  NSArrayOf (NSScreen *) *screens = [NSScreen screens];
  NSUInteger i, count = [screens count];
  Lisp_Object monitor_frames = Fmake_vector (make_fixnum (count), Qnil);
#if MAC_OS_X_VERSION_MIN_REQUIRED < 101500
  NSArrayOf (NSDictionary *) *infoDictionaries =
    mac_display_get_info_dictionaries (kIODisplayOnlyPreferredName);
#endif

  FOR_EACH_FRAME (rest, frame)
    {
      struct frame *f = XFRAME (frame);

      if (FRAME_MAC_P (f) && FRAME_DISPLAY_INFO (f) == dpyinfo
	  && !FRAME_TOOLTIP_P (f))
	{
	  NSWindow *window = FRAME_MAC_WINDOW_OBJECT (f);
	  NSScreen *screen = [window screen];

	  if (screen == nil)
	    screen = [NSScreen closestScreenForRect:[window frame]];
	  i = [screens indexOfObject:screen];
	  if (i != NSNotFound)
	    ASET (monitor_frames, i, Fcons (frame, AREF (monitor_frames, i)));
	}
    }

  i = count;
  while (i-- > 0)
    {
      Lisp_Object geometry, workarea, attributes = Qnil;
      NSScreen *screen = screens[i];
      CGDirectDisplayID displayID;
      CGSize size;
      NSRect rect;

      attributes = Fcons (Fcons (Qbacking_scale_factor,
				 make_fixnum (screen.backingScaleFactor)),
			  attributes);

      displayID =
	((CGDirectDisplayID)
	 [screen.deviceDescription[@"NSScreenNumber"] unsignedIntValue]);
#if HAVE_MAC_METAL
#if MAC_OS_X_VERSION_MIN_REQUIRED < 101100
      if (CGDirectDisplayCopyCurrentMetalDevice != NULL)
#endif
	{
	  id <MTLDevice> device =
	    CGDirectDisplayCopyCurrentMetalDevice (displayID);

	  attributes = Fcons (Fcons (Qmetal_device_name,
				     device ? device.name.lispString : Qnil),
			      attributes);
	  MRC_RELEASE (device);
	}
#endif

#if MAC_OS_X_VERSION_MAX_ALLOWED >= 101500
#if MAC_OS_X_VERSION_MIN_REQUIRED < 101500
      if ([screen respondsToSelector:@selector(localizedName)])
#endif
	attributes = Fcons (Fcons (Qname, screen.localizedName.lispString),
			    attributes);
#if MAC_OS_X_VERSION_MIN_REQUIRED < 101500
      else
#endif
#endif
#if MAC_OS_X_VERSION_MAX_ALLOWED < 101500 || MAC_OS_X_VERSION_MIN_REQUIRED < 101500
	{
	  CFDictionaryRef displayInfo;
	  displayInfo =
	    mac_display_copy_info_dictionary_for_cgdisplay (displayID,
							    infoDictionaries);
	  if (displayInfo)
	    {
	      CFDictionaryRef localizedNames =
		CFDictionaryGetValue (displayInfo, CFSTR (kDisplayProductName));

	      if (localizedNames)
		{
		  NSDictionary *names =
		    (__bridge NSDictionary *) localizedNames;
		  NSString *name = names.objectEnumerator.nextObject;

		  if (name)
		    attributes = Fcons (Fcons (Qname, name.lispString),
					attributes);
		}
	      CFRelease (displayInfo);
	    }
	}
#endif

      attributes = Fcons (Fcons (Qframes, AREF (monitor_frames, i)),
			  attributes);

      size = CGDisplayScreenSize (displayID);
      attributes = Fcons (Fcons (Qmm_size,
				 list2i (size.width + 0.5f,
					 size.height + 0.5f)),
			  attributes);

      rect = [screen visibleFrame];
      workarea = list4i (NSMinX (rect) - baseScreenFrameMinX,
			 - NSMaxY (rect) + baseScreenFrameMaxY,
			 NSWidth (rect), NSHeight (rect));
      attributes = Fcons (Fcons (Qworkarea, workarea), attributes);

      rect = [screen frame];
      geometry = list4i (NSMinX (rect) - baseScreenFrameMinX,
			 - NSMaxY (rect) + baseScreenFrameMaxY,
			 NSWidth (rect), NSHeight (rect));
      attributes = Fcons (Fcons (Qgeometry, geometry), attributes);

      attributes_list = Fcons (attributes, attributes_list);
    }

  return attributes_list;
}


/************************************************************************
			     Scroll bars
 ************************************************************************/

@implementation NonmodalScroller

static NSTimeInterval NonmodalScrollerButtonDelay = 0.5;
static NSTimeInterval NonmodalScrollerButtonPeriod = 1.0 / 20;
static BOOL NonmodalScrollerPagingBehavior;

+ (void)initialize
{
  if (self == NonmodalScroller.class)
    {
      [self updateBehavioralParameters];
      [[NSDistributedNotificationCenter defaultCenter]
	addObserver:self
	   selector:@selector(pagingBehaviorDidChange:)
	       name:@"AppleNoRedisplayAppearancePreferenceChanged"
	     object:nil
	suspensionBehavior:NSNotificationSuspensionBehaviorCoalesce];
    }
}

+ (void)updateBehavioralParameters
{
  NSUserDefaults *userDefaults = [NSUserDefaults standardUserDefaults];

  [userDefaults synchronize];
  /* NSScrollerButtonDelay and NSScrollerButtonPeriod are not
     initialized on macOS 10.15.  */
  if ([userDefaults objectForKey:@"NSScrollerButtonDelay"])
    NonmodalScrollerButtonDelay =
      [userDefaults doubleForKey:@"NSScrollerButtonDelay"];
  if ([userDefaults objectForKey:@"NSScrollerButtonPeriod"])
    NonmodalScrollerButtonPeriod =
      [userDefaults doubleForKey:@"NSScrollerButtonPeriod"];
  NonmodalScrollerPagingBehavior =
    [userDefaults boolForKey:@"AppleScrollerPagingBehavior"];
}

+ (void)pagingBehaviorDidChange:(NSNotification *)notification
{
  [self updateBehavioralParameters];
}

- (instancetype)initWithFrame:(NSRect)frameRect
{
  self = [super initWithFrame:frameRect];
  if (self == nil)
    return nil;

  isHorizontal = !(NSHeight (frameRect) >= NSWidth (frameRect));

  return self;
}

#if !USE_ARC
- (void)dealloc
{
  [timer release];
  [super dealloc];
}
#endif

/* Whether mouse drag on knob updates the float value.  Subclass may
   override the definition.  */

- (BOOL)dragUpdatesFloatValue
{
  return YES;
}

/* First delay in seconds for mouse tracking.  Subclass may override
   the definition.  */

- (NSTimeInterval)buttonDelay
{
  return NonmodalScrollerButtonDelay;
}

/* Continuous delay in seconds for mouse tracking.  Subclass may
   override the definition.  */

- (NSTimeInterval)buttonPeriod
{
  return NonmodalScrollerButtonPeriod;
}

/* Whether a click in the knob slot above/below the knob jumps to the
   spot that's clicked.  Subclass may override the definition.  */

- (BOOL)pagingBehavior
{
  return NonmodalScrollerPagingBehavior;
}

- (NSScrollerPart)hitPart
{
  return hitPart;
}

/* Post a dummy mouse dragged event to the main event queue to notify
   timer has expired.  */

- (void)postMouseDraggedEvent:(NSTimer *)theTimer
{
  NSEvent *event =
    [NSEvent mouseEventWithType:NSEventTypeLeftMouseDragged
		       location:[[self window]
				  mouseLocationOutsideOfEventStream]
		  modifierFlags:[NSEvent modifierFlags] timestamp:0
		   windowNumber:[[self window] windowNumber]
			context:[NSGraphicsContext currentContext]
		    eventNumber:0 clickCount:1 pressure:0];

  [NSApp postEvent:event atStart:NO];
  MRC_RELEASE (timer);
  timer = nil;
}

/* Invalidate timer if any, and set new timer's interval to
   SECONDS.  */

- (void)rescheduleTimer:(NSTimeInterval)seconds
{
  [timer invalidate];

  if (seconds >= 0)
    {
      MRC_RELEASE (timer);
      timer = MRC_RETAIN ([NSTimer scheduledTimerWithTimeInterval:seconds
							   target:self
							 selector:@selector(postMouseDraggedEvent:)
							 userInfo:nil
							  repeats:NO]);
    }
}

- (void)mouseDown:(NSEvent *)theEvent
{
  BOOL jumpsToClickedSpot;

  hitPart = [self testPart:[theEvent locationInWindow]];

  if (hitPart == NSScrollerNoPart)
    return;

  if (hitPart != NSScrollerIncrementPage && hitPart != NSScrollerDecrementPage)
    jumpsToClickedSpot = NO;
  else
    {
      jumpsToClickedSpot = [self pagingBehavior];
      if ([theEvent modifierFlags] & NSEventModifierFlagOption)
	jumpsToClickedSpot = !jumpsToClickedSpot;
    }

  if (hitPart != NSScrollerKnob && !jumpsToClickedSpot)
    {
      [self rescheduleTimer:[self buttonDelay]];
      [self sendAction:[self action] to:[self target]];
    }
  else
    {
      NSPoint point = [self convertPoint:[theEvent locationInWindow]
			    fromView:nil];
      NSRect knobRect;

      knobRect = [self rectForPart:NSScrollerKnob];

      if (jumpsToClickedSpot)
	{
	  NSRect knobSlotRect = [self rectForPart:NSScrollerKnobSlot];

	  if (!isHorizontal)
	    {
	      knobRect.origin.y = point.y - round (NSHeight (knobRect) / 2);
	      if (NSMinY (knobRect) < NSMinY (knobSlotRect))
		knobRect.origin.y = knobSlotRect.origin.y;
#if 0		      /* This might be better if no overscrolling.  */
	      else if (NSMaxY (knobRect) > NSMaxY (knobSlotRect))
		knobRect.origin.y = NSMaxY (knobSlotRect) - NSHeight (knobRect);
#endif
	    }
	  else
	    {
	      knobRect.origin.x = point.x - round (NSWidth (knobRect) / 2);
	      if (NSMinX (knobRect) < NSMinX (knobSlotRect))
		knobRect.origin.x = knobSlotRect.origin.x;
#if 0
	      else if (NSMaxX (knobRect) > NSMaxX (knobSlotRect))
		knobRect.origin.x = NSMaxX (knobSlotRect) - NSWidth (knobRect);
#endif
	    }
	  hitPart = NSScrollerKnob;
	}

      if (!isHorizontal)
	knobGrabOffset = - (point.y - NSMinY (knobRect)) - 1;
      else
	knobGrabOffset = - (point.x - NSMinX (knobRect)) - 1;

      if (jumpsToClickedSpot)
	[self mouseDragged:theEvent];
    }
}

- (void)mouseUp:(NSEvent *)theEvent
{
  NSScrollerPart lastPart = hitPart;

  [self rescheduleTimer:-1];

  hitPart = NSScrollerNoPart;
  if (lastPart != NSScrollerKnob || knobGrabOffset >= 0)
    [self sendAction:[self action] to:[self target]];
}

- (void)rightMouseDown:(NSEvent *)theEvent
{
  [self mouseDown:theEvent];
}

- (void)rightMouseUp:(NSEvent *)theEvent
{
  [self mouseUp:theEvent];
}

- (void)otherMouseDown:(NSEvent *)theEvent
{
  [self mouseDown:theEvent];
}

- (void)otherMouseUp:(NSEvent *)theEvent
{
  [self mouseUp:theEvent];
}

- (void)mouseDragged:(NSEvent *)theEvent
{
  if (hitPart == NSScrollerNoPart)
    return;

  if (hitPart == NSScrollerKnob)
    {
      NSPoint point = [self convertPoint:[theEvent locationInWindow]
			    fromView:nil];
      NSRect knobSlotRect;

      if (knobGrabOffset <= -1)
	knobGrabOffset = - (knobGrabOffset + 1);

      knobSlotRect = [self rectForPart:NSScrollerKnobSlot];
      if (!isHorizontal)
	knobMinEdgeInSlot = point.y - knobGrabOffset - NSMinY (knobSlotRect);
      else
	knobMinEdgeInSlot = point.x - knobGrabOffset - NSMinX (knobSlotRect);

      if ([self dragUpdatesFloatValue])
	{
	  CGFloat maximum, minEdge;
	  NSRect KnobRect = [self rectForPart:NSScrollerKnob];

	  if (!isHorizontal)
	    maximum = NSHeight (knobSlotRect) - NSHeight (KnobRect);
	  else
	    maximum = NSWidth (knobSlotRect) - NSWidth (KnobRect);

	  minEdge = knobMinEdgeInSlot;
	  if (minEdge < 0)
	    minEdge = 0;
	  if (minEdge > maximum)
	    minEdge = maximum;

	  [self setDoubleValue:minEdge/maximum];
	}

      [self sendAction:[self action] to:[self target]];
    }
  else
    {
      BOOL unhilite = NO;
      NSScrollerPart part = [self testPart:[theEvent locationInWindow]];

      if (part == NSScrollerKnob)
	unhilite = YES;
      else
	{
	  switch (hitPart)
	    {
	    case NSScrollerIncrementPage:
	    case NSScrollerDecrementPage:
	      if (part != NSScrollerIncrementPage
		  && part != NSScrollerDecrementPage)
		unhilite = YES;
	      break;
	    default:
	      break;
	    }
	}

      if (!unhilite && (part != hitPart || timer == nil))
	{
	  hitPart = part;
	  [self rescheduleTimer:[self buttonPeriod]];
	  [self sendAction:[self action] to:[self target]];
	}
    }
}

@end				// NonmodalScroller

@implementation EmacsScroller

- (void)viewFrameDidChange:(NSNotification *)notification
{
  BOOL enabled = [self isEnabled], tooSmall = NO;
  double floatValue = [self doubleValue];
  CGFloat knobProportion = [self knobProportion];
  const NSControlSize controlSizes[] =
    {NSControlSizeRegular, NSControlSizeSmall}; /* Descending */
  int i, count = ARRAYELTS (controlSizes);
  NSRect knobRect, bounds = [self bounds];
  CGFloat shorterDimension =
    !isHorizontal ? NSWidth (bounds) : NSHeight (bounds);

  for (i = 0; i < count; i++)
    {
      CGFloat width = [self.class
			  scrollerWidthForControlSize:controlSizes[i]
			  scrollerStyle:NSScrollerStyleLegacy];

      if (shorterDimension >= width)
	{
	  [self setControlSize:controlSizes[i]];
	  break;
	}
    }
  if (i == count)
    tooSmall = YES;

  [self setDoubleValue:0];
  [self setKnobProportion:0];
  [self setEnabled:YES];
  knobRect = [self rectForPart:NSScrollerKnob];
  /* Avoid "Invalid rect passed to CoreUI: {{nan,nan},{nan,nan}}".  */
  if (NSWidth (knobRect) > NSWidth (bounds)
      || NSHeight (knobRect) > NSHeight (bounds)
      || (NSWidth (knobRect) == NSWidth (bounds)
	  && NSHeight (knobRect) == NSHeight (bounds)))
    tooSmall = YES;
  if (!isHorizontal)
    minKnobSpan = NSHeight (knobRect);
  else
    minKnobSpan = NSWidth (knobRect);
  /* The value for knobSlotSpan used to be updated here.  But it seems
     to be too early on Mac OS X 10.7.  We just invalidate it here,
     and update it in the next -[EmacsScroller knobSlotSpan] call.  */
  knobSlotSpan = -1;

  if (!tooSmall)
    {
      [self setEnabled:enabled];
      [self setDoubleValue:floatValue];
      [self setKnobProportion:knobProportion];
    }
  else
    {
      [self setEnabled:NO];
      minKnobSpan = 0;
    }
}

- (instancetype)initWithFrame:(NSRect)frameRect
{
#ifdef HAVE_MPS
  emacsScrollBar = igc_xalloc_raw_exact (1);
  ptrdiff_t nitems = 1;
  inputEvent = igc_xpalloc_ambig (NULL, &nitems, 1, -1, sizeof *inputEvent);
#else
  emacsScrollBar = xzalloc (sizeof *emacsScrollBar);
  inputEvent = xzalloc (sizeof *inputEvent);
#endif


  self = [super initWithFrame:frameRect];
  if (self == nil)
    return nil;

  [[NSNotificationCenter defaultCenter]
    addObserver:self
    selector:@selector(viewFrameDidChange:)
    name:@"NSViewFrameDidChangeNotification"
    object:self];

  [self viewFrameDidChange:nil];

  return self;
}

- (void)dealloc
{
  [[NSNotificationCenter defaultCenter] removeObserver:self];
#ifdef HAVE_MPS
  igc_xfree (emacsScrollBar);
  igc_xfree (inputEvent);
#else
  xfree (emacsScrollBar);
  xfree (inputEvent);
#endif
#if !USE_ARC
  [super dealloc];
#endif
}

- (void)drawRect:(NSRect)aRect
{
  [self.window.backgroundColor set];
  NSRectFill (aRect);
  [super drawRect:aRect];

  NSAppearance *currentDrawingAppearance;

  if (
#if __clang_major__ >= 9
      @available (macOS 10.16, *)
#else
      [NSAppearance respondsToSelector:@selector(currentDrawingAppearance)]
#endif
      )
    currentDrawingAppearance = NSAppearance.currentDrawingAppearance;
  else
    {
      /* Suppress warnings about deprecated declarations.  This #if
	 shouldn't be necessary if the compiler can handle @available
	 above properly.  */
#if MAC_OS_X_VERSION_MIN_REQUIRED < 110000
      currentDrawingAppearance = NSAppearance.currentAppearance;
#else
      emacs_abort ();
#endif
    }
  if (!currentDrawingAppearance.allowsVibrancy
      && !mac_accessibility_display_options.reduce_transparency_p)
    {
      [[self.window.backgroundColor colorWithAlphaComponent:0.25] set];
      NSRectFillUsingOperation ([self rectForPart:NSScrollerKnobSlot],
				NSCompositingOperationSourceOver);
    }
}

- (void)setEmacsScrollBar:(struct scroll_bar *)bar
{
  *emacsScrollBar = bar;
}

- (struct scroll_bar *)emacsScrollBar
{
  return *emacsScrollBar;
}

- (BOOL)dragUpdatesFloatValue
{
  return NO;
}

- (BOOL)isOpaque
{
  return YES;
}

- (NSAppearance *)effectiveAppearance
{
  NSAppearance *effectiveAppearance = super.effectiveAppearance;

  /* If a scroll bar is drawn with the vibrant light appearance, then
     the backgrounds of the scroll bar and containing Emacs window
     become the same color.  This makes it difficult to distinguish
     horizontally adjacent fringe-less Emacs windows with scroll bars.
     So we change EmacsScroller's appearance to NSAppearanceNameAqua
     if otherwise it becomes NSAppearanceNameVibrantLight.  */
  if ([effectiveAppearance.name
	  isEqualToString:NSAppearanceNameVibrantLight])
    return [NSAppearance appearanceNamed:NSAppearanceNameAqua];
  else
    return effectiveAppearance;
}

- (CGFloat)knobSlotSpan
{
  if (knobSlotSpan < 0)
    {
      BOOL enabled = [self isEnabled];
      double floatValue = [self doubleValue];
      CGFloat knobProportion = [self knobProportion];
      NSRect knobSlotRect;

      [self setDoubleValue:0];
      [self setKnobProportion:0];
      [self setEnabled:YES];
      knobSlotRect = [self rectForPart:NSScrollerKnobSlot];
      if (!isHorizontal)
	knobSlotSpan = NSHeight (knobSlotRect);
      else
	knobSlotSpan = NSWidth (knobSlotRect);
      [self setEnabled:enabled];
      [self setDoubleValue:floatValue];
      [self setKnobProportion:knobProportion];
    }

  return knobSlotSpan;
}

- (CGFloat)minKnobSpan
{
  return minKnobSpan;
}

- (CGFloat)knobMinEdgeInSlot
{
  return knobMinEdgeInSlot;
}

- (CGFloat)frameSpan
{
  return frameSpan;
}

- (CGFloat)clickPositionInFrame
{
  return clickPositionInFrame;
}

- (int)inputEventModifiers
{
  return inputEvent->modifiers;
}

- (ptrdiff_t)inputEventCode
{
  return inputEvent->code;
}

- (void)mouseClick:(NSEvent *)theEvent
{
  NSPoint point = [theEvent locationInWindow];
  NSRect bounds = [self bounds];

  hitPart = [self testPart:point];
  point = [self convertPoint:point fromView:nil];
  if (!isHorizontal)
    {
      frameSpan = NSHeight (bounds);
      clickPositionInFrame = point.y;
    }
  else
    {
      frameSpan = NSWidth (bounds);
      clickPositionInFrame = point.x;
    }
  [self sendAction:[self action] to:[self target]];
}

- (void)mouseDown:(NSEvent *)theEvent
{
  struct mac_display_info *dpyinfo = &one_mac_display_info;

  dpyinfo->last_mouse_glyph_frame = NULL;

  mac_cgevent_to_input_event ([theEvent coreGraphicsEvent], inputEvent);
  /* Make the "Ctrl-Mouse-2 splits window" work for toolkit scroll bars.  */
  if (inputEvent->modifiers & ctrl_modifier)
    {
      inputEvent->modifiers |= down_modifier;
      [self mouseClick:theEvent];
    }
  else
    {
      inputEvent->modifiers = 0;
      [super mouseDown:theEvent];
    }
}

- (void)mouseDragged:(NSEvent *)theEvent
{
  if (inputEvent->modifiers == 0)
    [super mouseDragged:theEvent];
}

- (void)mouseUp:(NSEvent *)theEvent
{
  if (inputEvent->modifiers != 0)
    {
      mac_cgevent_to_input_event ([theEvent coreGraphicsEvent], inputEvent);
      inputEvent->modifiers |= up_modifier;
      [self mouseClick:theEvent];
    }
  else
    [super mouseUp:theEvent];
}

- (int)whole
{
  return whole;
}

- (void)setWhole:(int)theWhole
{
  whole = theWhole;
}

- (int)portion
{
  return portion;
}

- (void)setPortion:(int)thePortion
{
  portion = thePortion;
}

@end				// EmacsScroller

@implementation EmacsMainView (ScrollBar)

static int
scroller_part_to_scroll_bar_part (NSScrollerPart part,
				  NSEventModifierFlags flags)
{
  switch (part)
    {
    case NSScrollerDecrementPage:	return scroll_bar_above_handle;
    case NSScrollerIncrementPage:	return scroll_bar_below_handle;
    case NSScrollerKnob:		return scroll_bar_handle;
    case NSScrollerNoPart:		return scroll_bar_end_scroll;
    default:				return -1;
    }
}

static int
scroller_part_to_horizontal_scroll_bar_part (NSScrollerPart part,
					     NSEventModifierFlags flags)
{
  switch (part)
    {
    case NSScrollerDecrementPage:	return scroll_bar_before_handle;
    case NSScrollerIncrementPage:	return scroll_bar_after_handle;
    case NSScrollerKnob:		return scroll_bar_horizontal_handle;
    case NSScrollerNoPart:		return scroll_bar_end_scroll;
    default:				return -1;
    }
}

/* Generate an Emacs input event in response to a scroller action sent
   from SENDER to the receiver Emacs view, and then send the action
   associated to the view to the target of the view.  */

- (void)convertScrollerAction:(id)sender
{
  struct scroll_bar *bar = [sender emacsScrollBar];
  NSScrollerPart hitPart = [sender hitPart];
  int modifiers = [sender inputEventModifiers];
  NSEvent *currentEvent = [NSApp currentEvent];
  NSEventModifierFlags modifierFlags = [currentEvent modifierFlags];

  EVENT_INIT (*inputEvent);
  inputEvent->arg = Qnil;
  inputEvent->frame_or_window = bar->window;
  if (bar->horizontal)
    {
      inputEvent->kind = HORIZONTAL_SCROLL_BAR_CLICK_EVENT;
      inputEvent->part =
	scroller_part_to_horizontal_scroll_bar_part (hitPart, modifierFlags);
    }
  else
    {
      inputEvent->kind = SCROLL_BAR_CLICK_EVENT;
      inputEvent->part =
	scroller_part_to_scroll_bar_part (hitPart, modifierFlags);
    }
  inputEvent->timestamp = [currentEvent timestamp] * 1000;
  inputEvent->modifiers = modifiers;

  if (modifiers)
    {
      CGFloat clickPositionInFrame = [sender clickPositionInFrame];
      CGFloat frameSpan = [sender frameSpan];
      ptrdiff_t inputEventCode = [sender inputEventCode];

      if (clickPositionInFrame < 0)
	clickPositionInFrame = 0;
      if (clickPositionInFrame > frameSpan)
	clickPositionInFrame = frameSpan;

      XSETINT (inputEvent->x, clickPositionInFrame);
      XSETINT (inputEvent->y, frameSpan);
      if (inputEvent->part == scroll_bar_end_scroll)
	inputEvent->part = scroll_bar_handle;
      inputEvent->code = inputEventCode;
    }
  else if (hitPart == NSScrollerKnob)
    {
      CGFloat minEdge = [sender knobMinEdgeInSlot];
      CGFloat knobSlotSpan = [sender knobSlotSpan];
      CGFloat minKnobSpan = [sender minKnobSpan];
      CGFloat maximum = knobSlotSpan - minKnobSpan;
      int whole = [sender whole], portion = [sender portion];

      if (minEdge < 0)
	minEdge = 0;
      if (minEdge > maximum)
	minEdge = maximum;

      if (bar->horizontal && whole > 0)
	{
	  /* The default horizontal scroll bar drag handler assumes
	     previously-set `whole' value to be preserved and doesn't
	     want overscrolling.  */
	  int position = lround (whole * minEdge / maximum);

	  if (position > whole - portion)
	    position = whole - portion;
	  XSETINT (inputEvent->x, position);
	  XSETINT (inputEvent->y, whole);
	}
      else
	{
	  XSETINT (inputEvent->x, minEdge);
	  XSETINT (inputEvent->y, maximum);
	}
    }

  [self sendAction:action to:target];
}

@end				// EmacsMainView (ScrollBar)

@implementation EmacsFrameController (ScrollBar)

- (void)addScrollerWithScrollBar:(struct scroll_bar *)bar
{
  struct window *w = XWINDOW (bar->window);
  NSRect frame = NSMakeRect (bar->left, bar->top, bar->width, bar->height);
  BOOL frameAdjusted = NO;
  EmacsScroller *scroller;

  /* Avoid confusion between vertical and horizontal types when
     creating the scroller.  */
  if (!bar->horizontal)
    {
      if (bar->height < bar->width)
	frame.size.height = NSWidth (frame) + 1;
      frameAdjusted = YES;
    }
  else
    {
      if (bar->width < bar->height)
	frame.size.width = NSHeight (frame) + 1;
      frameAdjusted = YES;
    }

  scroller = [[EmacsScroller alloc] initWithFrame:frame];

  if (frameAdjusted)
    {
      if (!bar->horizontal)
	frame.size.height = bar->height;
      else
	frame.size.width = bar->width;
      scroller.frame = frame;
    }

  [scroller setEmacsScrollBar:bar];
  [scroller setAction:@selector(convertScrollerAction:)];
  if (!bar->horizontal
      && WINDOW_RIGHTMOST_P (w) && WINDOW_HAS_VERTICAL_SCROLL_BAR_ON_RIGHT (w))
    [scroller setAutoresizingMask:NSViewMinXMargin];
  else if (bar->horizontal && WINDOW_BOTTOMMOST_P (w))
    [scroller setAutoresizingMask:NSViewMinYMargin];
  [emacsView addSubview:scroller positioned:NSWindowBelow relativeTo:nil];
  MRC_RELEASE (scroller);
  SET_SCROLL_BAR_SCROLLER (bar, scroller);
}

- (void)setVibrantScrollersHidden:(BOOL)flag
{
  for (NSView *view in emacsView.subviews)
    if ([view isKindOfClass:EmacsScroller.class]
	&& view.effectiveAppearance.allowsVibrancy)
      [view setHidden:flag];
}

@end				// EmacsFrameController (ScrollBar)

/* Create a scroll bar control for BAR.  The created control is stored
   in some members of BAR.  */

void
mac_create_scroll_bar (struct scroll_bar *bar)
{
  struct frame *f = XFRAME (WINDOW_FRAME (XWINDOW (bar->window)));
  EmacsFrameController *frameController = FRAME_CONTROLLER (f);

  mac_within_gui (^{[frameController addScrollerWithScrollBar:bar];});
}

/* Dispose of the scroll bar control stored in some members of
   BAR.  */

void
mac_dispose_scroll_bar (struct scroll_bar *bar)
{
  EmacsScroller *scroller = SCROLL_BAR_SCROLLER (bar);

  mac_within_gui (^{[scroller removeFromSuperview];});
}

/* Update bounds of the scroll bar BAR.  */

void
mac_update_scroll_bar_bounds (struct scroll_bar *bar)
{
  mac_within_gui (^{
      struct window *w = XWINDOW (bar->window);
      EmacsScroller *scroller = SCROLL_BAR_SCROLLER (bar);
      NSRect frame = NSMakeRect (bar->left, bar->top, bar->width, bar->height);

      [scroller setFrame:frame];
      [scroller setNeedsDisplay:YES];
      if (!bar->horizontal && WINDOW_RIGHTMOST_P (w)
	  && WINDOW_HAS_VERTICAL_SCROLL_BAR_ON_RIGHT (w))
	[scroller setAutoresizingMask:NSViewMinXMargin];
      else if (bar->horizontal && WINDOW_BOTTOMMOST_P (w))
	[scroller setAutoresizingMask:NSViewMinYMargin];
      else
	[scroller setAutoresizingMask:NSViewNotSizable];
    });
}

/* Draw the scroll bar BAR.  */

void
mac_redraw_scroll_bar (struct scroll_bar *bar)
{
  EmacsScroller *scroller = SCROLL_BAR_SCROLLER (bar);

  mac_within_gui (^{[scroller setNeedsDisplay:YES];});
}

/* Set the thumb size and position of scroll bar BAR.  We are currently
   displaying PORTION out of a whole WHOLE, and our position POSITION.  */

void
mac_set_scroll_bar_thumb (struct scroll_bar *bar, int portion, int position,
			  int whole)
{
  EmacsScroller *scroller = SCROLL_BAR_SCROLLER (bar);

  block_input ();

  mac_within_gui (^{
      /* Must be inside BLOCK_INPUT as objc_msgSend may call zone_free
	 via _class_lookupMethodAndLoadCache, for example.  */
      CGFloat minKnobSpan = [scroller minKnobSpan];

      if (minKnobSpan == 0)
	;
      else if (whole <= portion)
	[scroller setEnabled:NO];
      else
	{
	  CGFloat knobSlotSpan = [scroller knobSlotSpan];
	  CGFloat maximum, scale, top, size;
	  CGFloat floatValue, knobProportion;

	  maximum = knobSlotSpan - minKnobSpan;
	  scale = maximum / whole;
	  top = position * scale;
	  size = portion * scale + minKnobSpan;

	  floatValue = top / (knobSlotSpan - size);
	  knobProportion = size / knobSlotSpan;

	  [scroller setDoubleValue:floatValue];
	  [scroller setKnobProportion:knobProportion];
	  [scroller setWhole:whole];
	  [scroller setPortion:portion];
	  [scroller setEnabled:YES];
	}
    });

  unblock_input ();
}

int
mac_get_default_scroll_bar_width (struct frame *f)
{
  return [EmacsScroller scrollerWidthForControlSize:NSControlSizeRegular
				      scrollerStyle:NSScrollerStyleLegacy];
}

int
mac_get_default_scroll_bar_height (struct frame *f)
{
  return mac_get_default_scroll_bar_width (f);
}

/************************************************************************
			       Tool-bars
 ************************************************************************/

#define TOOLBAR_IDENTIFIER_FORMAT (@"org.gnu.Emacs.%p.toolbar")

/* In identifiers such as function/variable names, Emacs tool bar is
   referred to as `tool_bar', and Carbon HIToolbar as `toolbar'.  */

#define TOOLBAR_ICON_ITEM_IDENTIFIER (@"org.gnu.Emacs.toolbar.icon")

@implementation EmacsToolbarItem

- (BOOL)allowsDuplicatesInToolbar
{
  return YES;
}

#if !USE_ARC
- (void)dealloc
{
  [coreGraphicsImages release];
  [super dealloc];
}
#endif

/* Set the toolbar icon image to the CoreGraphics image CGIMAGE.  */

- (void)setCoreGraphicsImage:(CGImageRef)cgImage
{
  self.coreGraphicsImages = @[(__bridge id) cgImage];
}

- (void)setCoreGraphicsImages:(NSArrayOf (id) *)cgImages
{
  NSUInteger i, count;
  NSImage *image;

  if ([coreGraphicsImages isEqualToArray:cgImages])
    return;

  count = [cgImages count];
  image = [NSImage imageWithCGImage:((__bridge CGImageRef) cgImages[0])
			  exclusive:(count == 1)];
  for (i = 1; i < count; i++)
    {
      NSArrayOf (NSImageRep *) *reps =
	[[NSImage imageWithCGImage:((__bridge CGImageRef) cgImages[i])
			 exclusive:NO] representations];

      [image addRepresentation:reps[0]];
    }

  [self setImage:image];
  coreGraphicsImages = [cgImages copy];
}

- (void)setImage:(NSImage *)image
{
  [super setImage:image];
  MRC_RELEASE (coreGraphicsImages);
  coreGraphicsImages = nil;
}

@end				// EmacsToolbarItem

@implementation EmacsFrameController (Toolbar)

- (NSToolbarItem *)toolbar:(NSToolbar *)toolbar
     itemForItemIdentifier:(NSToolbarItemIdentifier)itemIdentifier
 willBeInsertedIntoToolbar:(BOOL)flag
{
  NSToolbarItem *item = nil;

  if ([itemIdentifier isEqualToString:TOOLBAR_ICON_ITEM_IDENTIFIER])
    {
      item = MRC_AUTORELEASE ([[EmacsToolbarItem alloc]
				initWithItemIdentifier:itemIdentifier]);
      [item setTarget:self];
      [item setAction:@selector(storeToolBarEvent:)];
      [item setEnabled:NO];
    }

  return item;
}

- (NSArrayOf (NSToolbarItemIdentifier) *)toolbarAllowedItemIdentifiers:(NSToolbar *)toolbar
{
  return @[TOOLBAR_ICON_ITEM_IDENTIFIER];
}

- (NSArrayOf (NSToolbarItemIdentifier) *)toolbarDefaultItemIdentifiers:(NSToolbar *)toolbar
{
  return @[TOOLBAR_ICON_ITEM_IDENTIFIER];
}

- (BOOL)validateToolbarItem:(NSToolbarItem *)theItem
{
  return [theItem isEnabled];
}

/* Create a tool bar for the frame.  */

- (void)setupToolBarWithVisibility:(BOOL)visible
{
  NSToolbarIdentifier identifier =
    [NSString stringWithFormat:TOOLBAR_IDENTIFIER_FORMAT, self];
  NSToolbar *toolbar = [[NSToolbar alloc] initWithIdentifier:identifier];
  NSButton *button;

  if (toolbar == nil)
    return;

#if MAC_OS_X_VERSION_MIN_REQUIRED < 110000
  toolbar.sizeMode = NSToolbarSizeModeSmall;
#endif
  toolbar.allowsUserCustomization = YES;
  toolbar.autosavesConfiguration = NO;
  toolbar.delegate = self;

  emacsWindow.toolbar = toolbar;
  /* If we set toolbar.visible to NO before setting window's toolbar,
     the title bar becomes taller on macOS 14.  */
  toolbar.visible = visible;
  MRC_RELEASE (toolbar);

  [self updateToolbarDisplayMode];

  button = [emacsWindow standardWindowButton:NSWindowToolbarButton];
  button.target = emacsController;
  button.action = NSSelectorFromString (@"toolbar-pill-button-clicked:");
}

/* Update display mode of the toolbar for the frame according to
   the value of Vtool_bar_style.  */

- (void)updateToolbarDisplayMode
{
  NSToolbar *toolbar = [emacsWindow toolbar];
  NSToolbarDisplayMode displayMode = NSToolbarDisplayModeDefault;

  if (EQ (Vtool_bar_style, Qimage))
    displayMode = NSToolbarDisplayModeIconOnly;
  else if (EQ (Vtool_bar_style, Qtext))
    displayMode = NSToolbarDisplayModeLabelOnly;
  else if (EQ (Vtool_bar_style, Qboth) || EQ (Vtool_bar_style, Qboth_horiz)
	   || EQ (Vtool_bar_style, Qtext_image_horiz))
    displayMode = NSToolbarDisplayModeIconAndLabel;

  [toolbar setDisplayMode:displayMode];
}

/* Store toolbar item click event from SENDER to kbd_buffer.  */

- (void)storeToolBarEvent:(id)sender
{
  NSInteger i = [sender tag];
  struct frame *f = *emacsFrame;

#define PROP(IDX) AREF (f->tool_bar_items, i * TOOL_BAR_ITEM_NSLOTS + (IDX))
  if (i < f->n_tool_bar_items && !NILP (PROP (TOOL_BAR_ITEM_ENABLED_P)))
    {
      Lisp_Object frame;
      struct input_event buf;

      EVENT_INIT (buf);

      XSETFRAME (frame, f);
      buf.kind = TOOL_BAR_EVENT;
      buf.frame_or_window = frame;
      buf.arg = PROP (TOOL_BAR_ITEM_KEY);
      buf.modifiers = mac_event_to_emacs_modifiers ([NSApp currentEvent]);
      kbd_buffer_store_event (&buf);
    }
#undef PROP
}

/* Report a mouse movement over toolbar to the mainstream Emacs
   code.  */

- (void)noteToolBarMouseMovement:(NSEvent *)event
{
  struct frame *f = *emacsFrame;
  NSView *hitView;

  /* Return if mouse dragged.  */
  if ([event type] != NSEventTypeMouseMoved)
    return;

  if (!VECTORP (f->tool_bar_items))
    return;

  hitView = [[[emacsWindow contentView] superview]
	      hitTest:[event locationInWindow]];
  if ([hitView respondsToSelector:@selector(item)])
    {
      NSToolbarItem *item = [(id <EmacsToolbarItemViewer>)hitView item];

      if ([item isKindOfClass:EmacsToolbarItem.class])
	{
#define PROP(IDX) AREF (f->tool_bar_items, i * TOOL_BAR_ITEM_NSLOTS + (IDX))
	  NSInteger i = [item tag];

	  if (i >= 0 && i < f->n_tool_bar_items)
	    {
	      struct mac_display_info *dpyinfo = FRAME_DISPLAY_INFO (f);
	      NSRect viewFrame;

	      viewFrame = [hitView convertRect:[hitView bounds] toView:nil];
	      viewFrame = [emacsView convertRect:viewFrame fromView:nil];
	      STORE_NATIVE_RECT (dpyinfo->last_mouse_glyph,
				 NSMinX (viewFrame), NSMinY (viewFrame),
				 NSWidth (viewFrame), NSHeight (viewFrame));

	      help_echo_object = help_echo_window = Qnil;
	      help_echo_pos = -1;
	      help_echo_string = PROP (TOOL_BAR_ITEM_HELP);
	      if (NILP (help_echo_string))
		help_echo_string = PROP (TOOL_BAR_ITEM_CAPTION);
	    }
	}
    }
#undef PROP
}

@end				// EmacsFrameController (Toolbar)

/* Whether the toolbar for the frame F is visible.  */

bool
mac_is_frame_window_toolbar_visible (struct frame *f)
{
  NSWindow *window = FRAME_MAC_WINDOW_OBJECT (f);

  return [[window toolbar] isVisible];
}

/* Copied from gtkutil.c.  */

static Lisp_Object
file_for_image (Lisp_Object image)
{
  Lisp_Object specified_file = Qnil;
  Lisp_Object tail;

  for (tail = XCDR (image);
       NILP (specified_file) && CONSP (tail) && CONSP (XCDR (tail));
       tail = XCDR (XCDR (tail)))
    if (EQ (XCAR (tail), QCfile))
      specified_file = XCAR (XCDR (tail));

  return specified_file;
}

static NSImage *
mac_cached_system_symbol (NSString *name)
{
  NSImage *systemSymbol = nil;

  if (
#if __clang_major__ >= 9
      @available (macOS 10.16, *)
#else
      [NSImage respondsToSelector:@selector(imageWithSystemSymbolName:accessibilityDescription:)]
#endif
      )
    {
      static NSMutableDictionaryOf (NSString *, id) *systemSymbolCache = nil;
      id obj = systemSymbolCache[name];

      if ([obj isKindOfClass:NSImage.class])
	systemSymbol = obj;
      else if (obj == nil)
	{
	  if (systemSymbolCache == nil)
	    systemSymbolCache = [[NSMutableDictionary alloc] init];
	  systemSymbol = [NSImage imageWithSystemSymbolName:name
				   accessibilityDescription:nil];
	  obj = systemSymbol ? systemSymbol : NSNull.null;
	  systemSymbolCache[name] = obj;
	}
    }

  return systemSymbol;
}

/* Update the tool bar for frame F.  Add new buttons and remove old.  */

void
update_frame_tool_bar (struct frame *f)
{
  EmacsFrameController *frameController = FRAME_CONTROLLER (f);
  EmacsWindow *window;
  NativeRectangle r;
  NSToolbar *toolbar;
  int i, win_gravity = f->output_data.mac->toolbar_win_gravity;
  int pos;
  bool system_symbol_inhibited_p = false;

  block_input ();

  window = [frameController emacsWindow];
  mac_get_frame_window_gravity_reference_bounds (f, win_gravity, &r);
  /* Shrinking the toolbar height with preserving the whole window
     height (e.g., fullheight) seems to be problematic.  */
  [window suspendConstrainingToScreen:YES];

  /* Work around bogus view bounds/frame values on some versions of
     macOS 11.x (x >= 3?) when using system image tool bar icons in
     the `expanded' style., which is default for the executable
     compiled with macOS 10.* SDKs.  */
  /* NSWindowSupportsAutomaticInlineTitle has no effect on macOS 12.  */
  if (floor (NSAppKitVersionNumber) == NSAppKitVersionNumber11_0)
    {
      NSUserDefaults *userDefaults = [NSUserDefaults standardUserDefaults];

      if ([userDefaults objectForKey:@"NSWindowSupportsAutomaticInlineTitle"]
	  && ![userDefaults boolForKey:@"NSWindowSupportsAutomaticInlineTitle"])
	system_symbol_inhibited_p = true;
    }
#if MAC_OS_X_VERSION_MAX_ALLOWED < 110000
  else
    system_symbol_inhibited_p = true;
#endif

  toolbar = [window toolbar];
  pos = 0;
  for (i = 0; i < f->n_tool_bar_items; ++i)
    {
#define PROP(IDX) AREF (f->tool_bar_items, i * TOOL_BAR_ITEM_NSLOTS + (IDX))
      bool enabled_p = !NILP (PROP (TOOL_BAR_ITEM_ENABLED_P));
      bool selected_p = !NILP (PROP (TOOL_BAR_ITEM_SELECTED_P));
      int idx = 0;
      Lisp_Object image;
      NSImage *systemSymbol = nil;
      NSString *label = nil;
      NSArrayOf (id) *cgImages = nil;
      NSToolbarItemIdentifier identifier = TOOLBAR_ICON_ITEM_IDENTIFIER;

      if (EQ (PROP (TOOL_BAR_ITEM_TYPE), Qt))
	identifier = nil;
      else
	{
	  /* If image is a vector, choose the image according to the
	     button state.  */
	  image = PROP (TOOL_BAR_ITEM_IMAGES);
	  if (VECTORP (image))
	    {
	      if (enabled_p)
		idx = (selected_p
		       ? TOOL_BAR_IMAGE_ENABLED_SELECTED
		       : TOOL_BAR_IMAGE_ENABLED_DESELECTED);
	      else
		idx = (selected_p
		       ? TOOL_BAR_IMAGE_DISABLED_SELECTED
		       : TOOL_BAR_IMAGE_DISABLED_DESELECTED);

	      eassert (ASIZE (image) >= idx);
	      image = AREF (image, idx);
	    }
	  else
	    idx = -1;

	  /* Ignore invalid image specifications.  */
	  if (!valid_image_p (image))
	    continue;

	  if (!system_symbol_inhibited_p)
	    if (
#if __clang_major__ >= 9
		@available (macOS 10.16, *)
#else
		[NSImage respondsToSelector:@selector(imageWithSystemSymbolName:accessibilityDescription:)]
#endif
		)
	      {
		Lisp_Object specified_file = file_for_image (image);
		Lisp_Object names = Qnil;
		if (!NILP (specified_file)
		    && !NILP (Ffboundp (Qmac_map_system_symbol)))
		  names = calln (Qmac_map_system_symbol, specified_file);

		if (CONSP (names))
		  {
		    Lisp_Object tem;
		    for (tem = names; CONSP (tem); tem = XCDR (tem))
		      if (! NILP (tem) && STRINGP (XCAR (tem)))
			{
			  NSString *str = [NSString
					    stringWithLispString:(XCAR (tem))];
			  systemSymbol = mac_cached_system_symbol (str);
			  if (systemSymbol) break;
			}
		  }
		else if (STRINGP (names))
		  {
		    NSString *str = [NSString stringWithLispString:names];
		    systemSymbol = mac_cached_system_symbol (str);
		  }
	      }

	  if (!systemSymbol)
	    {
	      ptrdiff_t img_id;
	      struct image *img;

	      FRAME_BACKING_SCALE_FACTOR (f) = 1;
	      img_id = lookup_image (f, image, -1);
	      [frameController updateBackingScaleFactor];
	      img = IMAGE_FROM_ID (f, img_id);
	      prepare_image_for_display (f, img);

	      if (img->cg_image == NULL)
		continue;

	      /* As displayed images of toolbar image items are scaled
		 to square shapes, narrow images such as separators
		 look weird.  So we use separator items for too narrow
		 disabled images.  */
	      if (CGImageGetWidth (img->cg_image) <= 2 && !enabled_p)
		identifier = nil;
	      else if (img->target_backing_scale == 0)
		cgImages = @[(__bridge id) img->cg_image];
	      else
		{
		  CGImageRef cg_image = img->cg_image;

		  FRAME_BACKING_SCALE_FACTOR (f) = 2;
		  img_id = lookup_image (f, image, -1);
		  [frameController updateBackingScaleFactor];
		  img = IMAGE_FROM_ID (f, img_id);
		  prepare_image_for_display (f, img);

		  /* The value of img->cg_image may be NULL, so we
		     don't use NSArray literals here.  */
		  cgImages = [NSArray arrayWithObjects:((__bridge id) cg_image),
				      ((__bridge id) img->cg_image), nil];
		}
	    }

	  if (STRINGP (PROP (TOOL_BAR_ITEM_LABEL)))
	    label = [NSString
		      stringWithLispString:(PROP (TOOL_BAR_ITEM_LABEL))];
	  else
	    label = @"";
	}

      if (!identifier)
	continue;

      mac_within_gui (^{
	  NSArrayOf (__kindof NSToolbarItem *) *items = [toolbar items];
	  NSUInteger count = [items count];

	  if (pos >= count
	      || ![identifier isEqualToString:[items[pos] itemIdentifier]])
	    {
	      [toolbar insertItemWithItemIdentifier:identifier atIndex:pos];
	      items = [toolbar items];
	      count = [items count];
	    }

	  EmacsToolbarItem *item = items[pos];

	  if (systemSymbol)
	    item.image = systemSymbol;
	  else
	    [item setCoreGraphicsImages:cgImages];
	  [item setLabel:label];
	  [item setEnabled:(enabled_p || idx >= 0)];
	  [item setTag:i];
	});
      pos++;
#undef PROP
    }

  mac_within_gui (^{
      NSUInteger count = [[toolbar items] count];
#if 0
      /* This leads to the problem that the toolbar space right to the
	 icons cannot be dragged if it becomes wider on Mac OS X
	 10.5. */
      while (pos < count)
	[toolbar removeItemAtIndex:--count];
#else
      while (pos < count)
	{
	  [toolbar removeItemAtIndex:pos];
	  count--;
	}
#endif
    });

  unblock_input ();

  /* Check if the window has moved during toolbar item setup.  As
     title bar dragging is processed asynchronously, we don't
     notice it without reading window events.  */
  if (input_polling_used ())
    {
      /* It could be confusing if a real alarm arrives while
	 processing the fake one.  Turn it off and let the handler
	 reset it.  */
      int old_poll_suppress_count = poll_suppress_count;
      poll_suppress_count = 1;
      poll_for_input_1 ();
      poll_suppress_count = old_poll_suppress_count;
    }

  block_input ();

  mac_within_gui (^{
      [frameController updateToolbarDisplayMode];
      /* If we change the visibility of a toolbar while its window is
	 being moved asynchronously, the window moves to the original
	 position.  How can we know we are in asynchronous dragging?
	 Note that sometimes we don't receive windowDidMove: messages
	 for preceding windowWillMove:.  */
      if (![toolbar isVisible])
	[toolbar setVisible:YES];
    });

  [window suspendConstrainingToScreen:NO];
  win_gravity = f->output_data.mac->toolbar_win_gravity;
  if (!(EQ (frame_inhibit_implied_resize, Qt)
	|| (CONSP (frame_inhibit_implied_resize)
	    && !NILP (Fmemq (Qtool_bar_lines, frame_inhibit_implied_resize)))))
    {
      r.width = 0;
      if (!([frameController windowManagerState] & WM_STATE_MAXIMIZED_VERT))
	r.height = 0;
    }
  mac_set_frame_window_gravity_reference_bounds (f, win_gravity, r);
  f->output_data.mac->toolbar_win_gravity = 0;

  unblock_input ();
}

/* Hide the tool bar on frame F.  Unlike the counterpart on GTK+, it
   doesn't deallocate the resources.  */

void
free_frame_tool_bar (struct frame *f)
{
  EmacsFrameController *frameController = FRAME_CONTROLLER (f);
  EmacsWindow *window;
  NSToolbar *toolbar;

  block_input ();

  window = [frameController emacsWindow];
  toolbar = [window toolbar];
  if ([toolbar isVisible])
    {
      int win_gravity = f->output_data.mac->toolbar_win_gravity;
      NativeRectangle r;

      mac_get_frame_window_gravity_reference_bounds (f, win_gravity, &r);
      /* Shrinking the toolbar height with preserving the whole window
	 height (e.g., fullheight) seems to be problematic.  */
      [window suspendConstrainingToScreen:YES];

      mac_within_gui (^{[toolbar setVisible:NO];});

      [window suspendConstrainingToScreen:NO];
      if (!(EQ (frame_inhibit_implied_resize, Qt)
	    || (CONSP (frame_inhibit_implied_resize)
		&& !NILP (Fmemq (Qtool_bar_lines,
				 frame_inhibit_implied_resize)))))
	{
	  r.width = 0;
	  if (!([frameController windowManagerState] & WM_STATE_MAXIMIZED_VERT))
	    r.height = 0;
	}
      mac_set_frame_window_gravity_reference_bounds (f, win_gravity, r);
    }
  f->output_data.mac->toolbar_win_gravity = 0;

  unblock_input ();
}


/************************************************************************
			      Font Panel
 ************************************************************************/

@implementation EmacsFontPanel

#if !USE_ARC
- (void)dealloc
{
  [mouseUpEvent release];
  [super dealloc];
}
#endif

- (void)suspendSliderTracking:(NSEvent *)event
{
  mouseUpEvent =
    MRC_RETAIN ([event mouseEventByChangingType:NSEventTypeLeftMouseUp
				    andLocation:[event locationInWindow]]);
  [NSApp postEvent:mouseUpEvent atStart:YES];
  MOUSE_TRACKING_SET_RESUMPTION (emacsController, self, resumeSliderTracking);
}

- (void)resumeSliderTracking
{
  NSPoint location = [mouseUpEvent locationInWindow];
  NSRect trackRect;
  NSEvent *mouseDownEvent;

  trackRect = [trackedSlider convertRect:[[trackedSlider cell] trackRect]
			     toView:nil];
  if (location.x < NSMinX (trackRect))
    location.x = NSMinX (trackRect);
  else if (location.x >= NSMaxX (trackRect))
    location.x = NSMaxX (trackRect) - 1;
  if (location.y <= NSMinY (trackRect))
    location.y = NSMinY (trackRect) + 1;
  else if (location.y > NSMaxY (trackRect))
    location.y = NSMaxY (trackRect);

  mouseDownEvent = [mouseUpEvent
		     mouseEventByChangingType:NSEventTypeLeftMouseDown
				  andLocation:location];
  MRC_RELEASE (mouseUpEvent);
  mouseUpEvent = nil;
  [NSApp postEvent:mouseDownEvent atStart:YES];
}

- (void)sendEvent:(NSEvent *)event
{
  if ([event type] == NSEventTypeLeftMouseDown)
    {
      NSView *contentView = [self contentView], *hitView;

      hitView = [contentView hitTest:[[contentView superview]
				       convertPoint:[event locationInWindow]
				       fromView:nil]];
      if ([hitView isKindOfClass:NSSlider.class])
	trackedSlider = (NSSlider *) hitView;
    }

  [super sendEvent:event];
}

@end				// EmacsFontPanel

@implementation EmacsController (FontPanel)

/* Called when the font panel is about to close.  */

- (void)fontPanelWillClose:(NSNotification *)notification
{
  OSStatus err;
  EventRef event;

  err = CreateEvent (NULL, kEventClassFont, kEventFontPanelClosed, 0,
		     kEventAttributeNone, &event);
  if (err == noErr)
    {
      err = mac_store_event_ref_as_apple_event (0, 0, Qfont, Qpanel_closed,
						event, 0, NULL, NULL);
      ReleaseEvent (event);
    }
}

@end				// EmacsController (FontPanel)

@implementation EmacsFrameController (FontPanel)

/* Return the NSFont object for the face FACEID and the character C.  */

- (NSFont *)fontForFace:(int)faceId character:(int)c
	       position:(int)pos object:(Lisp_Object)object
{
  struct frame *f = *emacsFrame;

  if (FRAME_FACE_CACHE (f) && CHAR_VALID_P (c))
    {
      struct face *face;

      faceId = FACE_FOR_CHAR (f, FACE_FROM_ID (f, faceId), c, pos, object);
      face = FACE_FROM_ID (f, faceId);

      return [NSFont fontWithFace:face];
    }
  else
    return nil;
}

/* Called when the user has chosen a font from the font panel.  */

- (void)changeFont:(NSFontManager *)sender
{
  EmacsFontPanel *fontPanel = (EmacsFontPanel *) [sender fontPanel:NO];
  NSEvent *currentEvent;
  NSFont *oldFont, *newFont;
  Lisp_Object arg = Qnil;
  struct input_event inev;

  /* This might look strange, but can happen on Mac OS X 10.5 and
     later inside [fontPanel makeFirstResponder:accessoryView] (in
     mac_font_dialog) if the panel is shown for the first time.  */
  if ([[fontPanel delegate] isMemberOfClass:EmacsFontDialogController.class])
    return;

  currentEvent = [NSApp currentEvent];
  if ([currentEvent type] == NSEventTypeLeftMouseDragged)
    [fontPanel suspendSliderTracking:currentEvent];

  oldFont = [self fontForFace:DEFAULT_FACE_ID character:0 position:-1
		       object:Qnil];
  newFont = [sender convertFont:oldFont];
  if (newFont)
    arg = Fcons (Fcons (Qfont_spec,
			Fcons (build_string ("Lisp"),
			       macfont_nsctfont_to_spec ((__bridge void *)
							 newFont))),
		 arg);

  EVENT_INIT (inev);
  inev.kind = MAC_APPLE_EVENT;
  inev.x = Qfont;
  inev.y = Qselection;
  inev.frame_or_window = mac_event_frame ();
  inev.arg = Fcons (build_string ("aevt"), arg);
  [emacsController storeEvent:&inev];
}

/* Hide unused features in font panels.  */

- (NSFontPanelModeMask)validModesForFontPanel:(NSFontPanel *)fontPanel
{
  /* Underline, Strikethrough, TextColor, DocumentColor, and Shadow
     are not used in font panels.  */
  return (NSFontPanelModeMaskFace
	  | NSFontPanelModeMaskSize
	  | NSFontPanelModeMaskCollection);
}

@end				// EmacsFrameController (FontPanel)

/* Whether the font panel is currently visible.  */

bool
mac_font_panel_visible_p (void)
{
  NSFontPanel *fontPanel = [[NSFontManager sharedFontManager] fontPanel:NO];

  return [fontPanel isVisible];
}

/* Toggle visiblity of the font panel.  */

OSStatus
mac_show_hide_font_panel (void)
{
  static BOOL initialized;
  NSFontManager *fontManager = [NSFontManager sharedFontManager];
  NSFontPanel * __block fontPanel;

  mac_within_gui (^{fontPanel = MRC_RETAIN ([fontManager fontPanel:YES]);});

  if (!initialized)
    {
      [[NSNotificationCenter defaultCenter]
	addObserver:emacsController
	selector:@selector(fontPanelWillClose:)
	name:@"NSWindowWillCloseNotification"
	object:fontPanel];
      initialized = YES;
    }

  mac_within_gui (^{
      if ([fontPanel isVisible])
	[fontPanel orderOut:nil];
      else
	[fontManager orderFrontFontPanel:nil];
    });

  MRC_RELEASE (fontPanel);

  return noErr;
}

/* Set the font selected in the font panel to the one corresponding to
   the face FACE_ID and the charcacter C in the frame F.  */

OSStatus
mac_set_font_info_for_selection (struct frame *f, int face_id, int c, int pos,
				 Lisp_Object object)
{
  if (mac_font_panel_visible_p () && f)
    {
      EmacsFrameController *frameController = FRAME_CONTROLLER (f);
      NSFont *font = [frameController fontForFace:face_id character:c
					 position:pos object:object];

      mac_within_gui (^{
	  [[NSFontManager sharedFontManager] setSelectedFont:font
						  isMultiple:NO];
	});
    }

  return noErr;
}


/************************************************************************
			    Event Handling
 ************************************************************************/

extern Boolean _IsSymbolicHotKeyEvent (EventRef, UInt32 *, Boolean *) AVAILABLE_MAC_OS_X_VERSION_10_3_AND_LATER;

static void update_apple_event_handler (void);
static void update_dragged_types (void);

/* Specify how long dpyinfo->saved_menu_event remains valid in
   seconds.  This is to avoid infinitely ignoring mouse events when
   MENU_BAR_ACTIVATE_EVENT is not processed: e.g., "M-! sleep 30 RET
   -> try to activate menu bar -> C-g".  */
#define SAVE_MENU_EVENT_TIMEOUT	5

@implementation EmacsFrameController (EventHandling)

/* Called when an EnterNotify event would happen for an Emacs window
   if it were on X11.  */

- (void)noteEnterEmacsView
{
  NSPoint mouseLocation = [NSEvent mouseLocation];

  mouseLocation = [self convertEmacsViewPointFromScreen:mouseLocation];
  /* EnterNotify counts as mouse movement,
     so update things that depend on mouse position.  */
  [self noteMouseMovement:mouseLocation];
}

/* Called when a LeaveNotify event would happen for an Emacs window if
   it were on X11.  */

- (void)noteLeaveEmacsView
{
  struct frame *f = *emacsFrame;
  struct mac_display_info *dpyinfo = FRAME_DISPLAY_INFO (f);
  Mouse_HLInfo *hlinfo = &dpyinfo->mouse_highlight;

  if (emacsViewIsHiddenOrHasHiddenAncestor)
    return;

  /* This corresponds to LeaveNotify for an X11 window for an Emacs
     frame.  */
  if (f == hlinfo->mouse_face_mouse_frame)
    {
      /* If we move outside the frame, then we're
	 certainly no longer on any text in the
	 frame.  */
      [self clearMouseFace:hlinfo];
      hlinfo->mouse_face_mouse_frame = 0;
      mac_flush_1 (f);
    }

  [emacsController cancelHelpEchoForEmacsFrame:f];

  /* This corresponds to EnterNotify for an X11 window for some
     popup (from note_mouse_movement in xterm.c).  */
  [self noteMouseHighlightAtX:-1 y:-1];
  dpyinfo->last_mouse_glyph_frame = NULL;
}

/* Function to report a mouse movement to the mainstream Emacs code.
   The input handler calls this.

   We have received a mouse movement event, whose position in the view
   coordinate is given in POINT.  If the mouse is over a different
   glyph than it was last time, tell the mainstream emacs code by
   setting mouse_moved.  If not, ask for another motion event, so we
   can check again the next time it moves.  */

- (BOOL)noteMouseMovement:(NSPoint)point
{
  struct frame *f = *emacsFrame;
  struct mac_display_info *dpyinfo = FRAME_DISPLAY_INFO (f);
  Mouse_HLInfo *hlinfo = &dpyinfo->mouse_highlight;
  NSRect emacsViewBounds = [emacsView bounds];
  int x, y;
  NativeRectangle *r;

  /* While the Tab Overview UI is in action, the views previously
     shown before the invocation of the Overview UI are hidden and not
     drawable.  We avoid lazy creation of emacsWindow.tabGroup because
     it causes side effect of not creating a tabbed window.  */
  if (emacsViewIsHiddenOrHasHiddenAncestor)
    return true;

  dpyinfo->last_mouse_movement_time = mac_system_uptime () * 1000;

  if (f == hlinfo->mouse_face_mouse_frame
      && ! (point.x >= 0 && point.x < NSMaxX (emacsViewBounds)
	    && point.y >= 0 && point.y < NSMaxY (emacsViewBounds)))
    {
      /* This case corresponds to LeaveNotify in X11.  If we move
	 outside the frame, then we're certainly no longer on any text
	 in the frame.  */
      [self clearMouseFace:hlinfo];
      hlinfo->mouse_face_mouse_frame = 0;
    }

  x = point.x;
  y = point.y;
  r = &dpyinfo->last_mouse_glyph;
  /* Has the mouse moved off the glyph it was on at the last sighting?  */
  if (f != dpyinfo->last_mouse_glyph_frame
      || x < r->x || x - r->x >= r->width || y < r->y || y - r->y >= r->height)
    {
      [self noteMouseHighlightAtX:x y:y];
      /* Remember which glyph we're now on.  */
      remember_mouse_glyph (f, x, y, r);
      dpyinfo->last_mouse_glyph_frame = f;
      return true;
    }

  return false;
}

- (BOOL)clearMouseFace:(Mouse_HLInfo *)hlinfo
{
  struct frame *f = *emacsFrame;
  BOOL result;

  [emacsView lockFocusOnBacking];
  set_global_focus_view_frame (f);
  result = clear_mouse_face (hlinfo);
  unset_global_focus_view_frame ();
  [emacsView unlockFocusOnBacking];

  return result;
}

- (void)noteMouseHighlightAtX:(int)x y:(int)y
{
  struct frame *f = *emacsFrame;

  f->mouse_moved = true;
  [emacsView lockFocusOnBacking];
  set_global_focus_view_frame (f);
  note_mouse_highlight (f, x, y);
  unset_global_focus_view_frame ();
  [emacsView unlockFocusOnBacking];
}

@end				// EmacsFrameController (EventHandling)

/* Obtains the emacs modifiers from the event EVENT.  */

static int
mac_event_to_emacs_modifiers (NSEvent *event)
{
  struct input_event buf;

  mac_cgevent_to_input_event ([event coreGraphicsEvent], &buf);

  return buf.modifiers;
}

void
mac_get_screen_info (struct mac_display_info *dpyinfo)
{
  NSArrayOf (NSScreen *) *screens = NSScreen.screens;
  NSWindowDepth depth = [screens[0] depth];
  NSRect frame;

  dpyinfo->n_planes = NSBitsPerPixelFromDepth (depth);
  dpyinfo->color_p = dpyinfo->n_planes > NSBitsPerSampleFromDepth (depth);

  frame = NSZeroRect;
  for (NSScreen *screen in screens)
    frame = NSUnionRect (frame, screen.frame);
  dpyinfo->width = NSWidth (frame);
  dpyinfo->height = NSHeight (frame);
}

/* Run the current run loop in the default mode until some input
   happens or TIMEOUT seconds passes unless it is negative.  Return 0
   if timeout occurs first.  Return the remaining timeout unless the
   original TIMEOUT value is negative.  */

EventTimeout
mac_run_loop_run_once (EventTimeout timeout)
{
  NSDate *expiration;

  if (timeout < 0)
    expiration = [NSDate distantFuture];
  else
    expiration = [NSDate dateWithTimeIntervalSinceNow:timeout];

  /* On macOS 10.12, the application sometimes becomes unresponsive to
     Dock icon clicks (though it reacts to Command-Tab) if we directly
     run a run loop and the application windows are covered by other
     applications for a while.  */
  mac_within_app (^{
      [[NSRunLoop currentRunLoop] runMode:NSDefaultRunLoopMode
			       beforeDate:expiration];
    });

  if (timeout > 0)
    {
      timeout = [expiration timeIntervalSinceNow];
      if (timeout < 0)
	timeout = 0;
    }

  return timeout;
}

/* Return next event in the main queue if it exists.  Otherwise return
   NULL.  */

static EventRef
mac_peek_next_event (void)
{
  EventRef event;

  event = AcquireFirstMatchingEventInQueue (GetCurrentEventQueue (), 0,
					    NULL, kEventQueueOptionsNone);
  if (event)
    ReleaseEvent (event);

  return event;
}

/* Return next event in the main queue if it exists and is a mouse
   down on the menu bar.  Otherwise return NULL.  */

static EventRef
peek_if_next_event_activates_menu_bar (void)
{
  EventRef event = mac_peek_next_event ();
  OSType event_class;
  UInt32 event_kind;

  if (event == NULL)
    return NULL;

  event_class = GetEventClass (event);
  event_kind = GetEventKind (event);
  if (event_class == kEventClassKeyboard
      && event_kind == kEventRawKeyDown)
    {
      UInt32 code;
      Boolean isEnabled;

      if (_IsSymbolicHotKeyEvent (event, &code, &isEnabled)
	  && isEnabled && code == 7) /* Move focus to the menu bar */
	{
	  OSStatus err;
	  UInt32 modifiers;

	  err = GetEventParameter (event, kEventParamKeyModifiers, typeUInt32,
				   NULL, sizeof (UInt32), NULL, &modifiers);
	  if (err == noErr
	      && !(modifiers
		   & ((mac_pass_command_to_system ? 0 : cmdKey)
		      | (mac_pass_control_to_system ? 0 : controlKey))))
	    return event;
	}
    }
  else if (event_class == kEventClassMouse
	   && event_kind == kEventMouseDown)
    {
      OSStatus err;
      HIPoint point;

      err = GetEventParameter (event, kEventParamMouseLocation,
			       typeHIPoint, NULL, sizeof (HIPoint), NULL,
			       &point);
      if (err == noErr)
	{
	  NSRect baseScreenFrame = mac_get_base_screen_frame ();
	  NSPoint mouseLocation =
	    NSMakePoint (point.x + NSMinX (baseScreenFrame),
			 - point.y + NSMaxY (baseScreenFrame));
	  NSScreen *screen = [NSScreen screenContainingPoint:mouseLocation];

	  if ([screen canShowMenuBar])
	    {
	      NSRect frame = [screen frame];
	      CGFloat menuBarHeight = [[NSApp mainMenu] menuBarHeight];

	      frame.origin.y = NSMaxY (frame) - menuBarHeight;
	      frame.size.height = menuBarHeight;
	      if (NSMouseInRect (mouseLocation, frame, NO))
		return event;
	    }
	}
    }

  return NULL;
}

/* Emacs calls this whenever it wants to read an input event from the
   user. */

int
mac_read_socket (struct terminal *terminal, struct input_event *hold_quit)
{
  int count;
  struct mac_display_info *dpyinfo = &one_mac_display_info;
#if __clang_major__ < 3
  NSAutoreleasePool *pool;
#endif
  static NSDate *lastCallDate;
  static NSTimer *timer;
  NSTimeInterval timeInterval, minimumInterval;

  block_input ();

  BEGIN_AUTORELEASE_POOL;

  minimumInterval = [emacsController minimumIntervalForReadSocket];
  if (lastCallDate
      && (timeInterval = - [lastCallDate timeIntervalSinceNow],
	  timeInterval < minimumInterval))
    {
      if (![timer isValid])
	{
	  MRC_RELEASE (timer);
	  timeInterval = minimumInterval - timeInterval;
	  mac_within_gui (^{
	      timer =
		MRC_RETAIN ([NSTimer
			      scheduledTimerWithTimeInterval:timeInterval
						      target:emacsController
						    selector:@selector(processDeferredReadSocket:)
						    userInfo:nil
						     repeats:NO]);
	    });
	}
      count = 0;
    }
  else
    {
      Lisp_Object tail, frame;

      MRC_RELEASE (lastCallDate);
      lastCallDate = [[NSDate alloc] init];
      [timer invalidate];
      MRC_RELEASE (timer);
      timer = nil;
      extendReadSocketIntervalOnce = NO;

      /* Maybe these should be done at some redisplay timing.  */
      update_apple_event_handler ();
      update_dragged_types ();
      [emacsController updateObservedKeyPaths];

      if (dpyinfo->saved_menu_event
	  && (GetEventTime (dpyinfo->saved_menu_event) + SAVE_MENU_EVENT_TIMEOUT
	      <= GetCurrentEventTime ()))
	{
	  ReleaseEvent (dpyinfo->saved_menu_event);
	  dpyinfo->saved_menu_event = NULL;
	}

      mac_draw_queue_sync ();
      handling_queued_nsevents_p = true;
      count = [emacsController handleQueuedNSEventsWithHoldingQuitIn:hold_quit];
      handling_queued_nsevents_p = false;

      /* If the focus was just given to an autoraising frame,
	 raise it now.  */
      /* ??? This ought to be able to handle more than one such frame.  */
      if (dpyinfo->mac_pending_autoraise_frame)
	{
	  terminal->frame_raise_lower_hook (dpyinfo->mac_pending_autoraise_frame,
					    true);
	  dpyinfo->mac_pending_autoraise_frame = NULL;
	}

      if (mac_screen_config_changed)
	{
	  mac_get_screen_info (dpyinfo);
	  mac_screen_config_changed = 0;
	}

      FOR_EACH_FRAME (tail, frame)
	{
	  struct frame *f = XFRAME (frame);

	  if (FRAME_MAC_P (f))
	    {
	      mac_force_flush (f);
	      /* Check which frames are still visible.  We do this
		 here because there doesn't seem to be any direct
		 notification that the visibility of a window has
		 changed (at least, not in all cases.  Or are there
		 any counterparts of kEventWindowShown/Hidden?).  */
	      mac_handle_visibility_change (f);
	    }
	}
    }

  END_AUTORELEASE_POOL;

  unblock_input ();

  return count;
}


/************************************************************************
				Busy cursor
 ************************************************************************/

@implementation EmacsFrameController (Hourglass)

- (void)showHourglass:(id)sender
{
  if (hourglassWindow == nil
      /* Adding a child window to an invisible one makes it
	 appear.  */
      && emacsWindow.isVisible
      /* Adding a child window to a window on an inactive space would
	 cause space switching.  */
      && emacsWindow.isOnActiveSpace)
    {
      NSRect rect = NSMakeRect (0, 0, HOURGLASS_WIDTH, HOURGLASS_HEIGHT);
      NSProgressIndicator *indicator =
	[[NSProgressIndicator alloc] initWithFrame:rect];

      [indicator setStyle:NSProgressIndicatorStyleSpinning];
      hourglassWindow =
	[[NSWindow alloc] initWithContentRect:rect
				    styleMask:NSWindowStyleMaskBorderless
				      backing:NSBackingStoreBuffered
					defer:YES];
#if USE_ARC
      /* Increase retain count to accommodate itself to
	 released-when-closed on ARC.  Just setting
	 released-when-closed to NO leads to crash in some
	 situations.  */
      CFBridgingRetain (hourglassWindow);
#endif
      [hourglassWindow setBackgroundColor:[NSColor clearColor]];
      [hourglassWindow setOpaque:NO];
      [hourglassWindow setIgnoresMouseEvents:YES];
      [hourglassWindow setContentView:indicator];
      [indicator startAnimation:sender];
      MRC_RELEASE (indicator);
      [self updateHourglassWindowOrigin];
      hourglassWindow.appearance =
	((windowManagerState & WM_STATE_FULLSCREEN)
	 ? emacsWindow.appearanceCustomization.appearance
	 : emacsWindow.appearance);
      [emacsWindow addChildWindow:hourglassWindow ordered:NSWindowAbove];
      [hourglassWindow orderWindow:NSWindowAbove
			relativeTo:[emacsWindow windowNumber]];
    }
}

- (void)hideHourglass:(id)sender
{
  if (hourglassWindow)
    {
      [emacsWindow removeChildWindow:hourglassWindow];
      [hourglassWindow close];
      hourglassWindow = nil;
    }
}

- (void)updateHourglassWindowOrigin
{
  NSRect emacsWindowFrame = [emacsWindow frame];
  NSPoint origin;

  origin.x = (NSMaxX (emacsWindowFrame)
	      - (HOURGLASS_WIDTH
		 + (emacsWindow.hasTitleBar
		    ? HOURGLASS_RIGHT_MARGIN : HOURGLASS_TOP_MARGIN)));
  origin.y = (NSMaxY (emacsWindowFrame)
	      - (HOURGLASS_HEIGHT + HOURGLASS_TOP_MARGIN));
  [hourglassWindow setFrameOrigin:origin];
}

@end				// EmacsFrameController (Hourglass)

/* Show the spinning progress indicator for the frame F.  Create it if
   it doesn't exist yet. */

void
mac_show_hourglass (struct frame *f)
{
  if (!FRAME_TOOLTIP_P (f) && FRAME_PARENT_FRAME (f) == NULL)
    {
      /* If we try to add a child window to a window that is currently
	 hidden by window tabbing, then its parent window would
	 suddenly appear at the position where it was previously
	 hidden.  */
      Lisp_Object tab_selected_frame = mac_get_tab_group_selected_frame (f);
      if (NILP (tab_selected_frame) || XFRAME (tab_selected_frame) == f)
	{
	  EmacsFrameController *frameController = FRAME_CONTROLLER (f);

	  mac_within_gui (^{[frameController showHourglass:nil];});
	}
    }
}

/* Hide the spinning progress indicator for the frame F.  Do nothing
   it doesn't exist yet. */

void
mac_hide_hourglass (struct frame *f)
{
  if (!FRAME_TOOLTIP_P (f) && FRAME_PARENT_FRAME (f) == NULL)
    {
      EmacsFrameController *frameController = FRAME_CONTROLLER (f);

      mac_within_gui (^{[frameController hideHourglass:nil];});
    }
}


/************************************************************************
			File selection dialog
 ************************************************************************/

@implementation EmacsSavePanel

/* Simulate kNavDontConfirmReplacement.  */

- (BOOL)_overwriteExistingFileCheck:(id)fp8
{
  return YES;
}

@end				// EmacsSavePanel

/* The actual implementation of Fx_file_dialog.  */

Lisp_Object
mac_file_dialog (Lisp_Object prompt, Lisp_Object dir,
		 Lisp_Object default_filename, Lisp_Object mustmatch,
		 Lisp_Object only_dir_p)
{
  struct frame *f = SELECTED_FRAME ();
  NSURL * __block url = nil;
  Lisp_Object file = Qnil;
  specpdl_ref count = SPECPDL_INDEX ();
  NSString *title, *directory, *nondirectory = nil;

  check_window_system (f);

  CHECK_STRING (prompt);
  CHECK_STRING (dir);

  block_input ();

  title = [NSString stringWithLispString:prompt];
  dir = Fexpand_file_name (dir, Qnil);
  directory = [NSString stringWithLispString:dir];

  if (STRINGP (default_filename))
    {
      Lisp_Object tem = Ffile_name_nondirectory (default_filename);

      nondirectory = [NSString stringWithLispString:tem];
    }

  mac_menu_set_in_use (true);
  mac_within_gui_allowing_inner_lisp (^{
      if (NILP (only_dir_p) && NILP (mustmatch))
	{
	  /* This is a save dialog */
	  NSSavePanel *savePanel = EmacsSavePanel.savePanel;
	  NSModalResponse __block response;

	  savePanel.title = title;
	  savePanel.prompt = @"OK";
	  savePanel.nameFieldLabel = @"Enter Name:";
	  savePanel.showsTagField = NO;

	  savePanel.directoryURL = [NSURL fileURLWithPath:directory
					      isDirectory:YES];
	  if (nondirectory)
	    savePanel.nameFieldStringValue = nondirectory;
	  mac_within_app (^{response = [savePanel runModal];});
	  if (response == NSModalResponseOK)
	    url = MRC_RETAIN (savePanel.URL);
	}
      else
	{
	  /* This is an open dialog */
	  NSOpenPanel *openPanel = NSOpenPanel.openPanel;
	  NSModalResponse __block response;

	  openPanel.title = title;
	  openPanel.prompt = @"OK";
	  openPanel.allowsMultipleSelection = NO;
	  openPanel.canChooseDirectories = YES;
	  openPanel.canChooseFiles = NILP (only_dir_p);

	  openPanel.directoryURL = [NSURL fileURLWithPath:directory
					      isDirectory:YES];
	  if (nondirectory)
	    openPanel.nameFieldStringValue = nondirectory;
#if MAC_OS_X_VERSION_MIN_REQUIRED >= 110000
	  openPanel.allowedContentTypes = @[];
#else
	  openPanel.allowedFileTypes = nil;
#endif
	  mac_within_app (^{response = [openPanel runModal];});
	  if (response == NSModalResponseOK)
	    url = MRC_RETAIN (openPanel.URLs[0]);
	}
    });
  mac_menu_set_in_use (false);

  if (url.isFileURL)
    file = url.path.lispString;
  MRC_RELEASE (url);

  unblock_input ();

  /* Make "Cancel" equivalent to C-g.  */
  if (NILP (file))
    quit ();

  return unbind_to (count, file);
}


/************************************************************************
			Font selection dialog
 ************************************************************************/

@implementation EmacsFontDialogController

- (void)windowWillClose:(NSNotification *)notification
{
  [NSApp abortModal];
}

- (void)cancel:(id)sender
{
  [NSApp abortModal];
}

- (void)ok:(id)sender
{
  [NSApp stopModal];
}

- (void)changeFont:(NSFontManager *)sender
{
}

- (NSFontPanelModeMask)validModesForFontPanel:(NSFontPanel *)fontPanel
{
  /* Underline, Strikethrough, TextColor, DocumentColor, and Shadow
     are not used in font panels.  */
  return (NSFontPanelModeMaskFace
	  | NSFontPanelModeMaskSize
	  | NSFontPanelModeMaskCollection);
}

@end				// EmacsFontDialogController

static NSView *
create_ok_cancel_buttons_view (void)
{
  NSView *view;
  NSButton *cancelButton, *okButton;
  NSDictionaryOf (NSString *, id) *viewsDictionary;

  cancelButton = [[NSButton alloc] init];
  [cancelButton setBezelStyle:NSBezelStylePush];
  [cancelButton setTitle:@"Cancel"];
  [cancelButton setAction:@selector(cancel:)];
  [cancelButton setKeyEquivalent:@"\e"];
  [cancelButton setTranslatesAutoresizingMaskIntoConstraints:NO];

  okButton = [[NSButton alloc] init];
  [okButton setBezelStyle:NSBezelStylePush];
  [okButton setTitle:@"OK"];
  [okButton setAction:@selector(ok:)];
  [okButton setKeyEquivalent:@"\r"];
  [okButton setTranslatesAutoresizingMaskIntoConstraints:NO];

  view = [[NSView alloc] initWithFrame:NSZeroRect];
  [view addSubview:cancelButton];
  [view addSubview:okButton];

  viewsDictionary = NSDictionaryOfVariableBindings (cancelButton, okButton);
  for (NSString *format in @[@"V:|-5-[cancelButton]-5-|",
			     @"[cancelButton]-[okButton(==cancelButton)]-|"])
    {
      NSArrayOf (NSLayoutConstraint *) *constraints =
	[NSLayoutConstraint
	  constraintsWithVisualFormat:format
			      options:NSLayoutFormatAlignAllCenterY
			      metrics:nil views:viewsDictionary];

      [NSLayoutConstraint activateConstraints:constraints];
    }
  [view setFrameSize:[view fittingSize]];

  MRC_RELEASE (cancelButton);
  MRC_RELEASE (okButton);

  return view;
}

Lisp_Object
mac_font_dialog (struct frame *f)
{
  Lisp_Object __block result = Qnil;

  mac_menu_set_in_use (true);
  mac_within_gui_allowing_inner_lisp (^{
      NSFontManager *fontManager = [NSFontManager sharedFontManager];
      NSFontPanel *fontPanel = [fontManager fontPanel:YES];
      NSFont *savedSelectedFont, *selectedFont;
      BOOL savedIsMultiple;
      NSView *savedAccessoryView, *accessoryView;
      id savedDelegate, delegate;
      NSModalResponse __block response;

      savedSelectedFont = MRC_RETAIN ([fontManager selectedFont]);
      savedIsMultiple = [fontManager isMultiple];
      selectedFont = (__bridge NSFont *) macfont_get_nsctfont (FRAME_FONT (f));
      [fontManager setSelectedFont:selectedFont isMultiple:NO];

      savedAccessoryView = [fontPanel accessoryView];
      accessoryView = create_ok_cancel_buttons_view ();
      [fontPanel setAccessoryView:accessoryView];
      MRC_RELEASE (accessoryView);

      savedDelegate = [fontPanel delegate];
      delegate = [[EmacsFontDialogController alloc] init];
      [fontPanel setDelegate:delegate];

      [fontManager orderFrontFontPanel:nil];
      /* This avoids bogus font selection by -[NSTextView
	 resignFirstResponder] inside the modal loop.  */
      [fontPanel makeFirstResponder:accessoryView];

      mac_within_app (^{response = [NSApp runModalForWindow:fontPanel];});
      if (response != NSModalResponseAbort)
	{
	  selectedFont = [fontManager convertFont:[fontManager selectedFont]];
	  if (selectedFont == nil) {
	    NSLog(@"Font conversion failed");
	  } else {
	    result = macfont_nsctfont_to_spec ((__bridge void *) selectedFont);
	  }
	}

      [fontPanel setAccessoryView:savedAccessoryView];
      [fontPanel setDelegate:savedDelegate];
      MRC_RELEASE (delegate);
      if (savedSelectedFont != nil) {
	[fontManager setSelectedFont:savedSelectedFont
			  isMultiple:savedIsMultiple];
      } else {
	NSLog(@"No saved font selection, skipping");
      }
      MRC_RELEASE (savedSelectedFont);
      [fontPanel close];
    });
  mac_menu_set_in_use (false);

  return result;
}


/************************************************************************
				 Menu
 ************************************************************************/

static void update_services_menu_types (void);
static void mac_fake_menu_bar_click (EventPriority);

static NSString *localizedMenuTitleForEdit, *localizedMenuTitleForHelp, *localizedMenuTitleForWindow;

/* Maximum interval time in seconds between key down and modifier key
   release events when they are recognized part of a synthetic
   modified key (e.g., three-finger editing gestures in Sidecar)
   rather than that of a physical key stroke.  */
#define SYNTHETIC_MODIFIED_KEY_MAX_INTERVAL (1 / 600.0)

@implementation NSMenu (Emacs)

/* Create a new menu item using the information in *WV (except
   submenus) and add it to the end of the receiver.  */

- (NSMenuItem *)addItemWithWidgetValue:(widget_value *)wv
{
  NSMenuItem *item;

  if (name_is_separator (wv->name))
    {
      item = (NSMenuItem *) [NSMenuItem separatorItem];
      [self addItem:item];
    }
  else
    {
      NSString *itemName = [NSString stringWithUTF8String:wv->name
				     fallback:YES];
      if (wv->key != NULL)
	itemName = [NSString stringWithFormat:@"%@\t%@", itemName,
			     [NSString stringWithUTF8String:wv->key
				       fallback:YES]];

      item = [self addItemWithTitle:itemName
			     action:(wv->contents ? nil
				     : @selector(setMenuItemSelectionToTag:))
		      keyEquivalent:@""];

      [item setEnabled:wv->enabled];

      /* We can't use [NSValue valueWithBytes:&wv->help
	 objCType:@encode(Lisp_Object)] when USE_LISP_UNION_TYPE
	 defined, because NSGetSizeAndAlignment does not support bit
	 fields (at least as of Mac OS X 10.5).  */
      EmacsWeakLispObject *weakLispObject =
	[[EmacsWeakLispObject alloc] initWithLispObject:wv->help];
      item.representedObject = weakLispObject;
      MRC_RELEASE (weakLispObject);

      /* Draw radio buttons and tickboxes. */
      if (wv->selected && (wv->button_type == BUTTON_TYPE_TOGGLE
			   || wv->button_type == BUTTON_TYPE_RADIO))
	[item setState:NSControlStateValueOn];
      else
	[item setState:NSControlStateValueOff];

      [item setTag:((NSInteger) (intptr_t) wv->call_data)];
    }

  return item;
}

/* Create menu trees defined by WV and add them to the end of the
   receiver.  */

- (void)fillWithWidgetValue:(widget_value *)first_wv
{
  widget_value *wv;
  NSFont *menuFont = [NSFont menuFontOfSize:0];
  NSDictionaryOf (NSString *, id) *attributes =
    @{NSFontAttributeName : menuFont};
  NSSize spaceSize = [@" " sizeWithAttributes:attributes];
  CGFloat maxTabStop = 0;

  for (wv = first_wv; wv != NULL; wv = wv->next)
    if (!name_is_separator (wv->name) && wv->key)
      {
	NSString *itemName =
	  [NSString stringWithUTF8String:wv->name fallback:YES];
	NSSize size = [[itemName stringByAppendingString:@"\t"]
			sizeWithAttributes:attributes];

	if (maxTabStop < size.width)
	  maxTabStop = size.width;
      }

  for (wv = first_wv; wv != NULL; wv = wv->next)
    if (!name_is_separator (wv->name) && wv->key)
      {
	NSString *itemName =
	  [NSString stringWithUTF8String:wv->name fallback:YES];
	NSSize nameSize = [itemName sizeWithAttributes:attributes];
	int name_len = strlen (wv->name);
	int pad_len = ceil ((maxTabStop - nameSize.width) / spaceSize.width);
	Lisp_Object name;

	name = make_uninit_string (name_len + pad_len);
	strcpy (SSDATA (name), wv->name);
	memset (SDATA (name) + name_len, ' ', pad_len);
	wv->name = SSDATA (name);
      }

  for (wv = first_wv; wv != NULL; wv = wv->next)
    {
      NSMenuItem *item = [self addItemWithWidgetValue:wv];

      if (wv->contents)
	{
	  NSMenu *submenu = [[NSMenu alloc] initWithTitle:@"Submenu"];

	  [submenu setAutoenablesItems:NO];
	  [self setSubmenu:submenu forItem:item];
	  [submenu fillWithWidgetValue:wv->contents];
	  MRC_RELEASE (submenu);
	}
    }

  [self setDelegate:emacsController];
}

@end				// NSMenu (Emacs)

@implementation EmacsMenu

/* Forward unprocessed shortcut key events to the first responder of
   the key window.  */

- (BOOL)performKeyEquivalent:(NSEvent *)theEvent
{
  NSWindow *window;
  NSResponder *firstResponder;

  if ([super performKeyEquivalent:theEvent])
    return YES;

  window = [NSApp keyWindow];
  if (window == nil)
    window = FRAME_MAC_WINDOW_OBJECT (SELECTED_FRAME ());
  firstResponder = [window firstResponder];
  if ([firstResponder isMemberOfClass:EmacsMainView.class])
    {
      UInt32 code;
      Boolean isEnabled;

      if (!(_IsSymbolicHotKeyEvent ((EventRef) [theEvent eventRef], &code,
				    &isEnabled)
	    && isEnabled))
	{
	  if ([theEvent type] == NSEventTypeKeyDown
	      && (([theEvent modifierFlags]
		   & NSEventModifierFlagDeviceIndependentFlagsMask)
		  == ((1UL << 31) | NSEventModifierFlagCommand))
	      && [[theEvent charactersIgnoringModifiers] isEqualToString:@"c"])
	    {
	      /* Probably Command-C from "Speak selected text."  */
	      [NSApp sendAction:@selector(copy:) to:nil from:nil];

	      return YES;
	    }

	  if (theEvent.type == NSEventTypeKeyDown)
	    {
	      SEL action = NULL;
	      NSEventModifierFlags modifierFlags =
		(theEvent.modifierFlags
		 & NSEventModifierFlagDeviceIndependentFlagsMask);

	      switch (theEvent.keyCode)
		{
		case kVK_ANSI_Z:
		  if (modifierFlags == NSEventModifierFlagCommand)
		    action = NSSelectorFromString (@"synthetic-undo:");
		  else if (modifierFlags == (NSEventModifierFlagCommand
					     | NSEventModifierFlagShift))
		    action = NSSelectorFromString (@"synthetic-redo:");
		  break;

		case kVK_ANSI_X:
		  if (modifierFlags == NSEventModifierFlagCommand)
		    action = NSSelectorFromString (@"synthetic-cut:");
		  break;

		case kVK_ANSI_C:
		  if (modifierFlags == NSEventModifierFlagCommand)
		    action = NSSelectorFromString (@"synthetic-copy:");
		  break;

		case kVK_ANSI_V:
		  if (modifierFlags == NSEventModifierFlagCommand)
		    action = NSSelectorFromString (@"synthetic-paste:");
		  break;
		}
	      if (action)
		{
		  EventRef event = mac_peek_next_event ();

		  if (event)
		    {
		      OSType event_class = GetEventClass (event);
		      UInt32 event_kind = GetEventKind (event);
		      EventTime event_time = GetEventTime (event);

		      if (event_class == kEventClassKeyboard
			  && event_kind == kEventRawKeyModifiersChanged
			  && (event_time - theEvent.timestamp
			      <= SYNTHETIC_MODIFIED_KEY_MAX_INTERVAL))
			{
			  [NSApp sendAction:action to:nil from:nil];

			  return YES;
			}
		    }
		}
	    }

	  /* Note: this is not necessary for binaries built on Mac OS
	     X 10.5 because -[NSWindow sendEvent:] now sends keyDown:
	     to the first responder even if the command-key modifier
	     is set when it is not a key equivalent.  But we keep this
	     for binary compatibility.
	     Update: this is necessary for passing Control-Tab to
	     Emacs on Mac OS X 10.5 and later.  */
	  /* With the xwidget support, -[NSMenu performKeyEquivalent:]
	     might be called outside read_socket_hook.  This means
	     keyboard quit is not held in hold_quit and causes longjmp
	     within the GUI thread.  We reroute the event to the GUI
	     queue to avoid this.  */
	  if (!emacsController.doesHoldQuit
	      && mac_keydown_cgevent_quit_p (theEvent.coreGraphicsEvent))
	    [NSApp postEvent:theEvent atStart:YES];
	  else
	    [firstResponder keyDown:theEvent];

	  return YES;
	}
    }
  else if ([theEvent type] == NSEventTypeKeyDown)
    {
      NSEventModifierFlags flags = [theEvent modifierFlags];

      flags &= ANY_KEY_MODIFIER_FLAGS_MASK;

      if (flags == NSEventModifierFlagCommand)
	{
	  NSString *characters = [theEvent charactersIgnoringModifiers];
	  SEL action = NULL;

	  if ([characters isEqualToString:@"x"])
	    action = @selector(cut:);
	  else if ([characters isEqualToString:@"c"])
	    action = @selector(copy:);
	  else if ([characters isEqualToString:@"v"])
	    action = @selector(paste:);

	  if (action)
	    return [NSApp sendAction:action to:nil from:nil];
	}

      if ([[theEvent charactersIgnoringModifiers] length] == 1
	  && mac_keydown_cgevent_quit_p ([theEvent coreGraphicsEvent]))
	{
	  /* This is necessary for avoiding hang when canceling
	     pop-up dictionary with C-g on OS X 10.11.  */
	  BOOL __block sent;

	  mac_within_app (^{
	      sent = [NSApp sendAction:@selector(cancel:) to:nil from:nil];
	    });

	  return sent;
	}
    }

  return NO;
}

- (void)menuDidBeginTracking:(NSNotification *)notification
{
  if (!popup_activated ())
    {
      NSLog (@"Canceling unexpected menu tracking: %@", [NSApp currentEvent]);
      [self cancelTracking];
    }
}

@end				// EmacsMenu

@implementation EmacsWeakLispObject

- (instancetype)initWithLispObject:(Lisp_Object)anObject
{
  self = [self init];
  if (self == nil)
    return nil;

#ifdef HAVE_MPS
  object = igc_xalloc_lisp_objs_exact (1, "EmacsWeakLispObject");
#else
  object = xzalloc (sizeof *object);
#endif

  *object = anObject;
  return self;
}

- (Lisp_Object)lispObject
{
  return *object;
}

- (void)dealloc
{
#ifdef HAVE_MPS
  igc_xfree (object);
#else
  xfree (object);
#endif
#if !USE_ARC
  [super dealloc];
#endif
}

@end				// EmacsWeakLispObject

@implementation EmacsController (Menu)

- (void)menu:(NSMenu *)menu willHighlightItem:(NSMenuItem *)item
{
  if (!popup_activated ())
    return;

  id object = item.representedObject;
  Lisp_Object help;

  if ([object isKindOfClass:EmacsWeakLispObject.class])
    help = ((EmacsWeakLispObject *) object).lispObject;
  else
    help = Qnil;

  mac_within_lisp (^{show_help_echo (help, Qnil, Qnil, Qnil);});
}

/* Start menu bar tracking and return when it is completed.

   The tracking is done inside the application loop because otherwise
   we can't pop down an error dialog caused by a Service invocation,
   for example.  */

- (void)trackMenuBar
{
  mac_within_app (^{
      /* Mac OS X 10.2 doesn't regard untilDate:nil as polling.  */
      NSDate *expiration = [NSDate distantPast];

      while (1)
	{
	  NSEvent *event = [NSApp nextEventMatchingMask:NSEventMaskAny
				  untilDate:expiration
				  inMode:NSDefaultRunLoopMode dequeue:YES];
	  NSDate *limitDate;

	  if (event == nil)
	    {
	      /* There can be a pending mouse down event on the menu
		 bar at least on Mac OS X 10.5 with Command-Shift-/ ->
		 search with keyword -> select.  Also, some
		 kEventClassMenu event is still pending on Mac OS X
		 10.6 when selecting menu item via search field on the
		 Help menu.  */
	      if (mac_peek_next_event ())
		continue;
	    }
	  else
	    {
	      [NSApp sendEvent:event];
	      continue;
	    }

	  /* This seems to be necessary for selecting menu item via
	     search field in the Help menu on Mac OS X 10.6.  */
	  limitDate = [[NSRunLoop currentRunLoop]
			limitDateForMode:NSDefaultRunLoopMode];
	  if (limitDate == nil
	      || [limitDate timeIntervalSinceNow] > 0)
	    break;
	}

      [emacsController updatePresentationOptions];
    });
}

- (NSMenu *)applicationDockMenu:(NSApplication *)sender
{
  NSMenu *menu = [[NSMenu alloc] init];

  for (NSWindow *window in [NSApp windows])
    if (!window.hasTitleBar && window.parentWindow == nil
	&& !window.isExcludedFromWindowsMenu
	&& ([window isVisible] || [window isMiniaturized]))
      {
	NSMenuItem *item =
	  [[NSMenuItem alloc] initWithTitle:[window title]
				     action:@selector(makeKeyAndOrderFront:)
			      keyEquivalent:@""];

	[item setTarget:window];
	if ([window isKeyWindow])
	  [item setState:NSControlStateValueOn];
	else if ([window isMiniaturized])
	  {
	    NSImage *image = [NSImage imageNamed:@"NSMenuItemDiamond"];

	    if (image)
	      {
		[item setOnStateImage:image];
		[item setState:NSControlStateValueOn];
	      }
	  }
	[menu addItem:item];
	MRC_RELEASE (item);
      }
  [menu addItem:[NSMenuItem separatorItem]];
  NSMenuItem *newFrameItem = [[NSMenuItem alloc]
                                 initWithTitle:@"New Frame"
					action:@selector(newFrame:)
                                 keyEquivalent:@""];
  [newFrameItem setTarget:self];
  [menu addItem:newFrameItem];
  MRC_RELEASE (newFrameItem);

  return MRC_AUTORELEASE (menu);
}

/* Methods for the NSUserInterfaceItemSearching protocol.  */

/* This might be called from a non-main thread.  */
- (void)searchForItemsWithSearchString:(NSString *)searchString
			   resultLimit:(NSInteger)resultLimit
		    matchedItemHandler:(void (^)(NSArray *items))handleMatchedItems
{
  NSMutableArrayOf (NSString *) *items =
    [NSMutableArray arrayWithCapacity:resultLimit];
  Lisp_Object rest;

  for (rest = Vmac_help_topics; CONSP (rest); rest = XCDR (rest))
    if (STRINGP (XCAR (rest)))
      {
	NSString *string = [NSString stringWithUTF8LispString:(XCAR (rest))];
	NSRange searchRange = NSMakeRange (0, [string length]);
	NSRange foundRange;

	if ([NSApp searchString:searchString inUserInterfaceItemString:string
		    searchRange:searchRange foundRange:&foundRange])
	  {
	    [items addObject:string];
	    if ([items count] == resultLimit)
	      break;
	  }
      }

  handleMatchedItems (items);
}

- (NSArrayOf (NSString *) *)localizedTitlesForItem:(id)item
{
  return @[item];
}

- (void)performActionForItem:(id)item
{
  selectedHelpTopic = item;
  [NSApp sendAction:(NSSelectorFromString (@"select-help-topic:"))
		 to:nil from:self];
  selectedHelpTopic = nil;
}

- (void)showAllHelpTopicsForSearchString:(NSString *)searchString
{
  searchStringForAllHelpTopics = searchString;
  [NSApp sendAction:(NSSelectorFromString (@"show-all-help-topics:"))
		 to:nil from:self];
  searchStringForAllHelpTopics = nil;
}

@end				// EmacsController (Menu)

@implementation EmacsFrameController (Menu)

- (void)popUpMenu:(NSMenu *)menu atLocationInEmacsView:(NSPoint)location
{
  if (!mac_popup_menu_add_contextual_menu)
    [menu popUpMenuPositioningItem:nil atLocation:location inView:emacsView];
  else
    {
      NSEvent *event =
	[NSEvent mouseEventWithType:NSEventTypeLeftMouseDown
			   location:[emacsView convertPoint:location toView:nil]
		      modifierFlags:0 timestamp:0
		       windowNumber:[emacsWindow windowNumber]
			    context:[NSGraphicsContext currentContext]
			eventNumber:0 clickCount:1 pressure:0];

      [NSMenu popUpContextMenu:menu withEvent:event forView:emacsView];
    }
}

@end				// EmacsFrameController (Menu)

static void
mac_track_menu_with_block (void (^block) (void))
{
  eassert (!pthread_main_np ());
  Lisp_Object mini_window, old_show_help_function = Vshow_help_function;

  /* Temporarily bind Vshow_help_function to
     tooltip-show-help-non-mode (or nil if the minibuffer frame is not
     visible) because we don't want tooltips during menu tracking.  */
  Vshow_help_function = Qnil;
  mini_window = FRAME_MINIBUF_WINDOW (SELECTED_FRAME ());
  if (WINDOWP (mini_window))
    {
      struct frame *mini_frame = XFRAME (WINDOW_FRAME (XWINDOW (mini_window)));

      if (FRAME_MAC_P (mini_frame)
	  && FRAME_VISIBLE_P (mini_frame))
	Vshow_help_function = intern ("tooltip-show-help-non-mode");
    }
  mac_within_gui_allowing_inner_lisp (block);
  Vshow_help_function = old_show_help_function;
}

/* Activate the menu bar of frame F.

   To activate the menu bar, we use the button-press event that was
   saved in dpyinfo->saved_menu_event.

   Return the selection.  */

static int
mac_activate_menubar_1 (struct frame *f)
{
  struct mac_display_info *dpyinfo = FRAME_DISPLAY_INFO (f);
  EventRef menu_event;

  update_services_menu_types ();
  menu_event = dpyinfo->saved_menu_event;
  if (menu_event)
    {
      dpyinfo->saved_menu_event = NULL;
      PostEventToQueue (GetMainEventQueue (), menu_event, kEventPriorityHigh);
      ReleaseEvent (menu_event);
    }
  else
    mac_fake_menu_bar_click (kEventPriorityHigh);
  mac_menu_set_in_use (true);
  mac_track_menu_with_block (^{[emacsController trackMenuBar];});
  mac_menu_set_in_use (false);

  return [emacsController getAndClearMenuItemSelection];
}

/* Activate the menu bar of frame F.
   This is called from keyboard.c when it gets the
   MENU_BAR_ACTIVATE_EVENT out of the Emacs event queue.

   To activate the menu bar, we call mac_activate_menubar_1.

   But first we recompute the menu bar contents (the whole tree).

   The reason for saving the button event until here, instead of
   passing it to the toolkit right away, is that we can safely
   execute Lisp code.  */

void
mac_activate_menubar (struct frame *f)
{
  int selection;

  eassert (FRAME_MAC_P (f));

  set_frame_menubar (f, true);
  block_input ();
  selection = mac_activate_menubar_1 (f);
  unblock_input ();

  if (selection)
    find_and_call_menu_selection (f, f->menu_bar_items_used, f->menu_bar_vector,
				  (void *) (intptr_t) selection);
}

/* Set up the initial menu bar.  */

static void
init_menu_bar (void)
{
  NSMenu *servicesMenu = [[NSMenu alloc] init];
  NSMenu *windowsMenu = [[NSMenu alloc] init];
  NSMenu *appleMenu = [[NSMenu alloc] init];
  EmacsMenu *mainMenu = [[EmacsMenu alloc] init];
  NSBundle *appKitBundle = [NSBundle bundleWithIdentifier:@"com.apple.AppKit"];
  NSString *localizedTitleForServices = /* Mac OS X 10.6 and later.  */
    NSLocalizedStringFromTableInBundle (@"Services", @"Services",
					appKitBundle, NULL);

  [NSApp setServicesMenu:servicesMenu];

  [NSApp setWindowsMenu:windowsMenu];

  [appleMenu addItemWithTitle:@"About Emacs"
	     action:@selector(about:)
	     keyEquivalent:@""];
  [appleMenu addItem:[NSMenuItem separatorItem]];
  [appleMenu addItemWithTitle:(mac_operating_system_version.major >= 13
			       ? @"Settings..." : @"Preferences...")
	     action:@selector(preferences:) keyEquivalent:@""];
  [appleMenu addItem:[NSMenuItem separatorItem]];
  [appleMenu setSubmenu:servicesMenu
		forItem:[appleMenu addItemWithTitle:localizedTitleForServices
					     action:nil keyEquivalent:@""]];
  [appleMenu addItem:[NSMenuItem separatorItem]];
  [appleMenu addItemWithTitle:@"Hide Emacs"
	     action:@selector(hide:) keyEquivalent:@"h"];
  [[appleMenu addItemWithTitle:@"Hide Others"
	      action:@selector(hideOtherApplications:) keyEquivalent:@"h"]
    setKeyEquivalentModifierMask:(NSEventModifierFlagOption
				  | NSEventModifierFlagCommand)];
  [appleMenu addItemWithTitle:@"Show All"
	     action:@selector(unhideAllApplications:) keyEquivalent:@""];
  [appleMenu addItem:[NSMenuItem separatorItem]];
  [appleMenu addItemWithTitle:@"Quit Emacs"
	     action:@selector(terminate:) keyEquivalent:@""];
  /* -[NSApplication setAppleMenu:] is hidden on Mac OS X 10.4.  */
  [NSApp performSelector:@selector(setAppleMenu:) withObject:appleMenu];

  [mainMenu setAutoenablesItems:NO];
  [mainMenu setSubmenu:appleMenu
	    forItem:[mainMenu addItemWithTitle:@""
			      action:nil keyEquivalent:@""]];
  [NSApp setMainMenu:mainMenu];

  // Tell appkit to manage the Window menu named "Window"
  [mainMenu setSubmenu:windowsMenu
	       forItem:[mainMenu addItemWithTitle:@"Window"
					   action:nil keyEquivalent:@""]];


  MRC_RELEASE (mainMenu);
  MRC_RELEASE (appleMenu);
  MRC_RELEASE (windowsMenu);
  MRC_RELEASE (servicesMenu);

  localizedMenuTitleForEdit =
    MRC_RETAIN (NSLocalizedStringFromTableInBundle (@"Edit", @"InputManager",
						    appKitBundle, NULL));
  localizedMenuTitleForHelp =
    MRC_RETAIN (NSLocalizedStringFromTableInBundle (@"Help", @"HelpManager",
						    appKitBundle, NULL));

  localizedMenuTitleForWindow =
    MRC_RETAIN (NSLocalizedStringFromTableInBundle (@"Window", @"MenuCommands",
						    appKitBundle, NULL));
}

/* Fill menu bar with the items defined by FIRST_WV.  If DEEP_P,
   consider the entire menu trees we supply, rather than just the menu
   bar item names.  */

void
mac_fill_menubar (widget_value *first_wv, bool deep_p)
{
  mac_within_gui (^{
      NSMenu *mainMenu = [NSApp mainMenu];
      NSMenu *helpMenu = nil;
      NSMenu *windowMenu = nil;
      bool needs_update_p = deep_p;

      NSMenu *newMenu = [[EmacsMenu alloc] init];
      [newMenu setAutoenablesItems:NO];

      NSInteger index = 1;
      NSInteger nitems = [mainMenu numberOfItems];
      for (widget_value *wv = first_wv; wv != NULL; wv = wv->next, index++)
	{
	  NSString *title = CFBridgingRelease (CFStringCreateWithCString
					       (NULL, wv->name,
						kCFStringEncodingMacRoman));
	  /* The title of the Help menu needs to be localized in order
	     for Spotlight for Help to be installed on Mac OS X
	     10.5.  */
	  if ([title isEqualToString:@"Help"])
	    title = localizedMenuTitleForHelp;

          /* To make Input Manager add "Special Characters..." to the
             "Edit" menu, we have to localize the menu title. */
	  else if ([title isEqualToString:@"Edit"])
	    title = localizedMenuTitleForEdit;

          /* Localize Window Menu for consistency with AppKit provided
             menu items. */
	  else if ([title isEqualToString:@"Window"])
	    title = localizedMenuTitleForWindow;

	  if (!needs_update_p)
	    {
	      if (index >= nitems)
		needs_update_p = true;
	      else
		{
		  NSMenu *submenu = [mainMenu itemAtIndex:index].submenu;
		  if (!(submenu && [title isEqualToString:submenu.title]))
		    needs_update_p = true;
		}
	    }

	  NSMenu *submenu = [[NSMenu alloc] initWithTitle:title];
	  [submenu setAutoenablesItems:NO];

	  if (title == localizedMenuTitleForHelp)
	    helpMenu = submenu;
	  else if (title == localizedMenuTitleForWindow)
	    windowMenu = submenu;

	  [newMenu setSubmenu:submenu
		      forItem:[newMenu addItemWithTitle:title action:nil
					  keyEquivalent:@""]];

	  if (wv->contents)
	    [submenu fillWithWidgetValue:wv->contents];

	  /* Don't release menus that are used after the loop. */
	  if (submenu != helpMenu && submenu != windowMenu)
	    MRC_RELEASE (submenu);
	}

      if (!needs_update_p && index != nitems)
	needs_update_p = true;

      if (needs_update_p)
	{
	  NSMenuItem *appleMenuItem = MRC_RETAIN ([mainMenu itemAtIndex:0]);

	  [mainMenu removeItem:appleMenuItem];
	  [newMenu insertItem:appleMenuItem atIndex:0];
	  MRC_RELEASE (appleMenuItem);

	  [NSApp setMainMenu:newMenu];

	  if (windowMenu && [windowMenu numberOfItems])
	    [NSApp setWindowsMenu:windowMenu];

	  if (helpMenu)
	    [NSApp setHelpMenu:helpMenu];
	}

      /* If these were set in the loop above, release them now. */
      if (helpMenu)
	MRC_RELEASE (helpMenu);
      if (windowMenu)
	MRC_RELEASE (windowMenu);

      MRC_RELEASE (newMenu);
    });
}

static void
mac_fake_menu_bar_click (EventPriority priority)
{
  OSStatus err = noErr;
  const EventKind kinds[] = {kEventMouseDown, kEventMouseUp};
  Point point = {0, 10};	/* vertical, horizontal */
  NSScreen *mainScreen = [NSScreen mainScreen];
  int i;

  if ([mainScreen canShowMenuBar])
    {
      NSRect baseScreenFrame, mainScreenFrame;

      baseScreenFrame = mac_get_base_screen_frame ();
      mainScreenFrame = [mainScreen frame];
      point.h += NSMinX (mainScreenFrame) - NSMinX (baseScreenFrame);
      point.v += - NSMaxY (mainScreenFrame) + NSMaxY (baseScreenFrame);
    }

  mac_within_gui (^{[emacsController showMenuBar];});

  /* CopyEventAs is not available on Mac OS X 10.2.  */
  for (i = 0; i < 2; i++)
    {
      EventRef event;

      if (err == noErr)
	err = CreateEvent (NULL, kEventClassMouse, kinds[i], 0,
			   kEventAttributeNone, &event);
      if (err == noErr)
	{
	  const UInt32 modifiers = 0, count = 1;
	  const EventMouseButton button = kEventMouseButtonPrimary;
	  const struct {
	    EventParamName name;
	    EventParamType type;
	    ByteCount size;
	    const void *data;
	  } params[] = {
	    {kEventParamMouseLocation, typeQDPoint, sizeof (Point), &point},
	    {kEventParamKeyModifiers, typeUInt32, sizeof (UInt32), &modifiers},
	    {kEventParamMouseButton, typeMouseButton,
	     sizeof (EventMouseButton), &button},
	    {kEventParamClickCount, typeUInt32, sizeof (UInt32), &count}};
	  int j;

	  for (j = 0; j < ARRAYELTS (params); j++)
	    if (err == noErr)
	      err = SetEventParameter (event, params[j].name, params[j].type,
				       params[j].size, params[j].data);
	  if (err == noErr)
	    err = PostEventToQueue (GetMainEventQueue (), event, priority);
	  ReleaseEvent (event);
	}
    }
}

/* Pop up the menu for frame F defined by FIRST_WV at X/Y and loop until the
   menu pops down.  Return the selection.  */

int
create_and_show_popup_menu (struct frame *f, widget_value *first_wv, int x, int y,
			    bool for_click)
{
  NSMenu *menu = [[NSMenu alloc] initWithTitle:@"Popup"];
  EmacsFrameController *frameController = FRAME_CONTROLLER (f);
  struct mac_display_info *dpyinfo = FRAME_DISPLAY_INFO (f);
  EmacsFrameController *focusFrameController =
    dpyinfo->mac_focus_frame ? FRAME_CONTROLLER (dpyinfo->mac_focus_frame) : nil;

  /* Inserting a menu item in a non-main thread causes hang on macOS
     Big Sur beta 8.  */
  mac_within_gui (^{
      [menu setAutoenablesItems:NO];
      [menu fillWithWidgetValue:first_wv->contents];
    });

  mac_menu_set_in_use (true);
  mac_track_menu_with_block (^{
      [focusFrameController noteLeaveEmacsView];
      [frameController popUpMenu:menu
	   atLocationInEmacsView:(NSMakePoint (x, y))];
      [focusFrameController noteEnterEmacsView];
    });
  mac_menu_set_in_use (false);

  /* Must reset this manually because the button release event is not
     passed to Emacs event loop. */
  FRAME_DISPLAY_INFO (f)->grabbed = 0;
  MRC_RELEASE (menu);

  return [emacsController getAndClearMenuItemSelection];
}


/************************************************************************
			     Popup Dialog
 ************************************************************************/

@implementation EmacsDialogView

#define DIALOG_BUTTON_BORDER (6)
#define DIALOG_TEXT_BORDER (1)

#define EMACS_TOUCH_BAR_ITEM_IDENTIFIER_DIALOG \
  (@"EmacsTouchBarItemIdentifierDialog")

- (BOOL)acceptsFirstResponder
{
  return YES;
}

- (BOOL)isFlipped
{
  return YES;
}

- (instancetype)initWithWidgetValue:(widget_value *)wv
{
  const char *dialog_name;
  int nb_buttons, first_group_count, i;
  CGFloat buttons_height, text_height, inner_width, inner_height;
  NSString *message;
  NSRect frameRect;
  NSButton * __unsafe_unretained *buttons;
  NSButton *defaultButton = nil;
  NSTextField *text;
  NSImageView *icon;

  self = [self init];

  if (self == nil)
    return nil;

  dialog_name = wv->name;
  nb_buttons = dialog_name[1] - '0';
  first_group_count = nb_buttons - (dialog_name[4] - '0');

  wv = wv->contents;
  message = [NSString stringWithUTF8String:wv->value fallback:YES];

  wv = wv->next;

  buttons = ((NSButton * __unsafe_unretained *)
	     alloca (sizeof (NSButton *) * nb_buttons));

  for (i = 0; i < nb_buttons; i++)
    {
      NSButton *button = [[NSButton alloc] init];
      NSString *label = [NSString stringWithUTF8String:wv->value fallback:YES];

      [self addSubview:button];
      MRC_RELEASE (button);

      [button setBezelStyle:NSBezelStylePush];
      [button setFont:[NSFont systemFontOfSize:0]];
      [button setTitle:label];

      [button setEnabled:wv->enabled];
      if (defaultButton == nil)
	defaultButton = button;

      [button sizeToFit];
      frameRect = [button frame];
      if (frameRect.size.width < (DIALOG_BUTTON_MIN_WIDTH
				  + DIALOG_BUTTON_BORDER * 2))
	frameRect.size.width = (DIALOG_BUTTON_MIN_WIDTH
				+ DIALOG_BUTTON_BORDER * 2);
      else if (frameRect.size.width > (DIALOG_MAX_INNER_WIDTH
				       + DIALOG_BUTTON_BORDER * 2))
	frameRect.size.width = (DIALOG_MAX_INNER_WIDTH
				+ DIALOG_BUTTON_BORDER * 2);
      [button setFrameSize:frameRect.size];

      [button setTag:((NSInteger) (intptr_t) wv->call_data)];
      [button setTarget:self];
      [button setAction:@selector(stopModalWithTagAsCode:)];

      buttons[i] = button;
      wv = wv->next;
    }

  /* Layout buttons.  [buttons[i] frame] is set relative to the
     bottom-right corner of the inner box.  */
  {
    CGFloat bottom, right, max_height, left_align_shift;
    CGFloat button_cell_width, button_cell_height;
    NSButton *button;

    inner_width = DIALOG_MIN_INNER_WIDTH;
    bottom = right = max_height = 0;

    for (i = 0; i < nb_buttons; i++)
      {
	button = buttons[i];
	frameRect = [button frame];
	button_cell_width = NSWidth (frameRect) - DIALOG_BUTTON_BORDER * 2;
	button_cell_height = NSHeight (frameRect) - DIALOG_BUTTON_BORDER * 2;
	if (right - button_cell_width < - inner_width)
	  {
	    if (i != first_group_count
		&& right - button_cell_width >= - DIALOG_MAX_INNER_WIDTH)
	      inner_width = - (right - button_cell_width);
	    else
	      {
		bottom -= max_height + DIALOG_BUTTON_BUTTON_VERTICAL_SPACE;
		right = max_height = 0;
	      }
	  }
	if (max_height < button_cell_height)
	  max_height = button_cell_height;
	frameRect.origin = NSMakePoint ((right - button_cell_width
					 - DIALOG_BUTTON_BORDER),
					(bottom - button_cell_height
					 - DIALOG_BUTTON_BORDER));
	[button setFrameOrigin:frameRect.origin];
	right = (NSMinX (frameRect) + DIALOG_BUTTON_BORDER
		 - DIALOG_BUTTON_BUTTON_HORIZONTAL_SPACE);
	if (i == first_group_count - 1)
	  right -= DIALOG_BUTTON_BUTTON_HORIZONTAL_SPACE;
      }
    buttons_height = - (bottom - max_height);

    left_align_shift = - (inner_width + NSMinX (frameRect)
			  + DIALOG_BUTTON_BORDER);
    for (i = nb_buttons - 1; i >= first_group_count; i--)
      {
	button = buttons[i];
	frameRect = [button frame];

	if (bottom != NSMaxY (frameRect) - DIALOG_BUTTON_BORDER)
	  {
	    left_align_shift = - (inner_width + NSMinX (frameRect)
				  + DIALOG_BUTTON_BORDER);
	    bottom = NSMaxY (frameRect) - DIALOG_BUTTON_BORDER;
	  }
	frameRect.origin.x += left_align_shift;
	[button setFrameOrigin:frameRect.origin];
      }
  }

  /* Create a static text control and measure its bounds.  */
  frameRect = NSMakeRect (0, 0, inner_width + DIALOG_TEXT_BORDER * 2, 0);
  text = [[NSTextField alloc] initWithFrame:frameRect];

  [self addSubview:text];
  MRC_RELEASE (text);

  [text setFont:[NSFont systemFontOfSize:0]];
  [text setStringValue:message];
  [text setDrawsBackground:NO];
  [text setSelectable:NO];
  [text setBezeled:NO];

  [text sizeToFit];
  frameRect = [text frame];
  text_height = NSHeight (frameRect) - DIALOG_TEXT_BORDER * 2;
  if (text_height < DIALOG_TEXT_MIN_HEIGHT)
    text_height = DIALOG_TEXT_MIN_HEIGHT;

  /* Place buttons. */
  inner_height = (text_height + DIALOG_TEXT_BUTTONS_VERTICAL_SPACE
		  + buttons_height);
  for (i = 0; i < nb_buttons; i++)
    {
      NSButton *button = buttons[i];

      frameRect = [button frame];
      frameRect.origin.x += DIALOG_LEFT_MARGIN + inner_width;
      frameRect.origin.y += DIALOG_TOP_MARGIN + inner_height;
      [button setFrameOrigin:frameRect.origin];
    }

  /* Place text.  */
  frameRect = NSMakeRect (DIALOG_LEFT_MARGIN - DIALOG_TEXT_BORDER,
			  DIALOG_TOP_MARGIN - DIALOG_TEXT_BORDER,
			  inner_width + DIALOG_TEXT_BORDER * 2,
			  text_height + DIALOG_TEXT_BORDER * 2);
  [text setFrame:frameRect];

  /* Create the application icon at the upper-left corner.  */
  frameRect = NSMakeRect (DIALOG_ICON_LEFT_MARGIN, DIALOG_ICON_TOP_MARGIN,
			  DIALOG_ICON_WIDTH, DIALOG_ICON_HEIGHT);
  icon = [[NSImageView alloc] initWithFrame:frameRect];
  [self addSubview:icon];
  MRC_RELEASE (icon);
  [icon setImage:[NSImage imageNamed:@"NSApplicationIcon"]];

  [defaultButton setKeyEquivalent:@"\r"];

  frameRect =
    NSMakeRect (0, 0,
		DIALOG_LEFT_MARGIN + inner_width + DIALOG_RIGHT_MARGIN,
		DIALOG_TOP_MARGIN + inner_height + DIALOG_BOTTOM_MARGIN);
  [self setFrame:frameRect];

  return self;
}

- (void)stopModalWithTagAsCode:(id)sender
{
  [NSApp stopModalWithCode:[sender tag]];
}

/* Pop down if escape or quit key is pressed.  */

- (BOOL)performKeyEquivalent:(NSEvent *)theEvent
{
  BOOL quit = NO;

  if ([theEvent type] == NSEventTypeKeyDown)
    {
      NSString *characters = [theEvent characters];

      if ([characters length] == 1
	  && ([characters characterAtIndex:0] == '\033'
	      || mac_keydown_cgevent_quit_p ([theEvent coreGraphicsEvent])))
	quit = YES;
    }

  if (quit)
    {
      [NSApp stopModal];

      return YES;
    }

  return [super performKeyEquivalent:theEvent];
}

- (NSTouchBar *)makeTouchBar
{
  NSTouchBar *touchBar = [[NS_TOUCH_BAR alloc] init];

  touchBar.delegate = self;
  touchBar.defaultItemIdentifiers = @[EMACS_TOUCH_BAR_ITEM_IDENTIFIER_DIALOG];
  touchBar.principalItemIdentifier = EMACS_TOUCH_BAR_ITEM_IDENTIFIER_DIALOG;

  return MRC_AUTORELEASE (touchBar);
}

- (NSTouchBarItem *)touchBar:(NSTouchBar *)touchBar
       makeItemForIdentifier:(NSTouchBarItemIdentifier)identifier
{
  NSTouchBarItem *result = nil;

  if ([identifier isEqualToString:EMACS_TOUCH_BAR_ITEM_IDENTIFIER_DIALOG])
    {
      NSMutableArrayOf (NSView *) *touchButtons;
      NSScrollView *scrollView;
      NSStackView *stackView;
      NSView *contentView;
      NSCustomTouchBarItem *item;

      touchButtons = [NSMutableArray arrayWithCapacity:self.subviews.count];
      for (NSButton *button in self.subviews)
	if ([button isKindOfClass:NSButton.class] && button.isEnabled)
	  {
	    NSButton *touchButton = [NSButton buttonWithTitle:button.title
						       target:button.target
						       action:button.action];

	    touchButton.tag = button.tag;
	    touchButton.keyEquivalent = button.keyEquivalent;
	    touchButton.translatesAutoresizingMaskIntoConstraints = NO;
	    [touchButton.widthAnchor
		constraintLessThanOrEqualToConstant:120].active = YES;
	    [touchButtons insertObject:touchButton atIndex:0];
	  }

      scrollView = [[NSScrollView alloc] init];
      stackView = [NSStackView stackViewWithViews:touchButtons];
      scrollView.documentView = stackView;
      contentView = scrollView.contentView;
      [stackView.trailingAnchor
	  constraintEqualToAnchor:contentView.trailingAnchor].active = YES;
      [stackView.widthAnchor
	  constraintGreaterThanOrEqualToAnchor:contentView.widthAnchor].active =
	YES;
      [stackView.topAnchor
	  constraintEqualToAnchor:contentView.topAnchor].active = YES;
      [stackView.bottomAnchor
	  constraintEqualToAnchor:contentView.bottomAnchor].active = YES;

      item = [[NS_CUSTOM_TOUCH_BAR_ITEM alloc] initWithIdentifier:identifier];
      item.view = scrollView;
      MRC_RELEASE (scrollView);
      result = MRC_AUTORELEASE (item);
    }

  return result;
}

@end				// EmacsDialogView

static void
pop_down_dialog (Lisp_Object arg)
{
  NSPanel *panel;
  NSModalSession session;

  memcpy (&session, SDATA (XCDR (arg)), sizeof (NSModalSession));

  block_input ();

  panel = CFBridgingRelease (xmint_pointer (XCAR (arg)));
  mac_within_gui_allowing_inner_lisp (^{
      [panel close];
      [NSApp endModalSession:session];
    });
  mac_menu_set_in_use (false);

  unblock_input ();
}

/* Pop up the dialog for frame F defined by FIRST_WV and loop until the
   dialog pops down.  Return the selection.  */

int
create_and_show_dialog (struct frame *f, widget_value *first_wv)
{
  int __block result = 0;
  CFTypeRef __block cfpanel;
  NSPanel * __unsafe_unretained __block panel;

  mac_within_gui (^{
      EmacsDialogView *dialogView =
	[[EmacsDialogView alloc] initWithWidgetValue:first_wv];

      cfpanel =
	CF_ESCAPING_BRIDGE ([[NSPanel alloc]
			      initWithContentRect:[dialogView frame]
					styleMask:NSWindowStyleMaskTitled
					  backing:NSBackingStoreBuffered
					    defer:YES]);
      panel = (__bridge NSPanel *) cfpanel;

      NSWindow *window = FRAME_MAC_WINDOW_OBJECT (f);
      NSRect panelFrame, windowFrame, visibleFrame;

      panelFrame = [panel frame];
      windowFrame = [window frame];
      panelFrame.origin.x = floor (windowFrame.origin.x
				   + (NSWidth (windowFrame)
				      - NSWidth (panelFrame)) * 0.5f);
      if (NSHeight (panelFrame) < NSHeight (windowFrame))
	panelFrame.origin.y = floor (windowFrame.origin.y
				     + (NSHeight (windowFrame)
					- NSHeight (panelFrame)) * 0.8f);
      else
	panelFrame.origin.y = NSMaxY (windowFrame) - NSHeight (panelFrame);

      visibleFrame = [[window screen] visibleFrame];
      if (NSMaxX (panelFrame) > NSMaxX (visibleFrame))
	panelFrame.origin.x -= NSMaxX (panelFrame) - NSMaxX (visibleFrame);
      if (NSMinX (panelFrame) < NSMinX (visibleFrame))
	panelFrame.origin.x += NSMinX (visibleFrame) - NSMinX (panelFrame);
      if (NSMinY (panelFrame) < NSMinY (visibleFrame))
	panelFrame.origin.y += NSMinY (visibleFrame) - NSMinY (panelFrame);
      if (NSMaxY (panelFrame) > NSMaxY (visibleFrame))
	panelFrame.origin.y -= NSMaxY (panelFrame) - NSMaxY (visibleFrame);

      [panel setFrameOrigin:panelFrame.origin];
      [panel setContentView:dialogView];
      MRC_RELEASE (dialogView);
#if USE_ARC
      dialogView = nil;
      window = nil;
#endif
      [panel setTitle:(first_wv->name[0] == 'Q'
		       ? @"Question" : @"Information")];
      panel.animationBehavior = NSWindowAnimationBehaviorAlertPanel;
      [panel makeKeyAndOrderFront:nil];
    });

  mac_menu_set_in_use (true);
  {
    NSModalSession __block session;
    mac_within_gui_allowing_inner_lisp (^{
	session = [NSApp beginModalSessionForWindow:panel];
      });
    Lisp_Object session_obj =
      make_unibyte_string ((char *) &session, sizeof (NSModalSession));
    specpdl_ref specpdl_count = SPECPDL_INDEX ();
    NSModalResponse __block response;

    record_unwind_protect (pop_down_dialog,
			   Fcons (make_mint_ptr ((void *) cfpanel),
				  session_obj));
    do
      {
	struct timespec next_time = timer_check ();

	mac_within_gui_allowing_inner_lisp (^{
	    NSDate *expiration;

	    if (timespec_valid_p (next_time))
	      expiration = [NSDate dateWithTimeIntervalSinceNow:(timespectod
								 (next_time))];
	    else
	      expiration = [NSDate distantFuture];

	    do
	      {
		[[NSRunLoop currentRunLoop] runMode:NSDefaultRunLoopMode
					 beforeDate:expiration];

		/* This is necessary on 10.5 to make the dialog
		   visible when the user tries logout/shutdown.  */
		[panel makeKeyAndOrderFront:nil];
		response = [NSApp runModalSession:session];
		if (response >= 0)
		  result = response;
	      }
	    while (response == NSModalResponseContinue
		   && expiration.timeIntervalSinceNow > 0);
	  });
      }
    while (response == NSModalResponseContinue);

    unbind_to (specpdl_count, Qnil);
  }

  return result;
}


/************************************************************************
			       Printing
 ************************************************************************/

@implementation EmacsPrintProxyView

- (instancetype)initWithViews:(NSArrayOf (NSView *) *)theViews
{
  CGFloat width = 0, height = 0;

  for (NSView *view in theViews)
    {
      NSRect rect = view.bounds;

      if (width < NSWidth (rect))
	width = NSWidth (rect);
      height += NSHeight (rect);
    }

  self = [self initWithFrame:NSMakeRect (0, 0, width, height)];
  if (self == nil)
    return nil;

  views = [theViews copy];

  return self;
}

#if !USE_ARC
- (void)dealloc
{
  MRC_RELEASE (views);
  [super dealloc];
}
#endif

- (void)print:(id)sender
{
  mac_within_app (^{
      [[NSPrintOperation printOperationWithView:self] runOperation];
    });
}

- (BOOL)knowsPageRange:(NSRangePointer)range
{
  range->location = 1;
  range->length = [views count];

  return YES;
}

- (NSRect)rectForPage:(NSInteger)page
{
  NSRect rect = [views[page - 1] bounds];
  NSInteger i;

  rect.origin = NSZeroPoint;
  for (i = 0; i < page - 1; i++)
    rect.origin.y += NSHeight ([views[i] bounds]);

  return rect;
}

- (void)drawRect:(NSRect)aRect
{
  CGFloat y = 0;
  NSInteger i = 0, pageCount = views.count;

  while (y < NSMinY (aRect) && i < pageCount)
    {
      NSView *view = views[i++];

      y += NSHeight (view.bounds);
    }
  while (y < NSMaxY (aRect) && i < pageCount)
    {
      NSView *view = views[i++];
      NSRect rect = view.bounds;
      NSGraphicsContext *gcontext = NSGraphicsContext.currentContext;
      NSAffineTransform *transform = NSAffineTransform.transform;

      [gcontext saveGraphicsState];
      [transform translateXBy:(- NSMinX (rect)) yBy:(y - NSMinY (rect))];
      [transform concat];
      [EmacsView globallyDisableUpdateLayer:YES];
      [view displayRectIgnoringOpacity:rect inContext:gcontext];
      [EmacsView globallyDisableUpdateLayer:NO];
      [gcontext restoreGraphicsState];
      y += NSHeight (view.bounds);
    }
}

@end				// EmacsPrintProxyView

static void
mac_cgcontext_release (Lisp_Object arg)
{
  CGContextRef context = xmint_pointer (arg);

  block_input ();
  CGContextRelease (context);
  unblock_input ();
}

Lisp_Object
mac_export_frames (Lisp_Object frames, Lisp_Object type)
{
  Lisp_Object result = Qnil;
  struct frame *f;
  NSWindow *window;
  NSView *contentView;
  specpdl_ref count = SPECPDL_INDEX ();

  redisplay_preserve_echo_area (31);

  f = XFRAME (XCAR (frames));
  frames = XCDR (frames);

  block_input ();
  window = FRAME_MAC_WINDOW_OBJECT (f);
  contentView = [window contentView];
  if (EQ (type, Qpng))
    {
      EmacsFrameController *frameController = FRAME_CONTROLLER (f);
      Lisp_Object __block string = Qnil;

      mac_within_gui (^{
	  NSBitmapImageRep *bitmap = [frameController bitmapImageRep];
	  NSData *data =
	    [bitmap representationUsingType:NSBitmapImageFileTypePNG
				 properties:@{}];

	  if (data)
	    string = [data lispString];
	});
      result = string;
    }
  else if (EQ (type, Qpdf))
    {
      CGContextRef context = NULL;
      NSMutableData *data = [NSMutableData dataWithCapacity:0];
      CGDataConsumerRef consumer =
	CGDataConsumerCreateWithCFData ((__bridge CFMutableDataRef) data);
      CGRect __block mediaBox;

      mac_within_gui (^{
	  mediaBox = NSRectToCGRect (contentView.bounds);
	});
      if (consumer)
	{
	  context = CGPDFContextCreate (consumer, &mediaBox, NULL);
	  CGDataConsumerRelease (consumer);
	}
      if (context)
	{
	  record_unwind_protect (mac_cgcontext_release,
				 make_mint_ptr (context));
	  while (1)
	    {
	      mac_within_gui (^{
		  CGRect mediaBox = NSRectToCGRect (contentView.bounds);
		  NSData *mediaBoxData =
		    [NSData dataWithBytes:&mediaBox length:(sizeof (CGRect))];
		  NSDictionary *pageInfo =
		    @{((__bridge NSString *) kCGPDFContextMediaBox)
		      : mediaBoxData};
		  NSGraphicsContext *gcontext =
		    [NSGraphicsContext graphicsContextWithCGContext:context
							    flipped:NO];

		  CGPDFContextBeginPage (context,
					 (__bridge CFDictionaryRef) pageInfo);
		  [EmacsView globallyDisableUpdateLayer:YES];
		  [contentView
		    displayRectIgnoringOpacity:(NSRectFromCGRect (mediaBox))
				     inContext:gcontext];
		  [EmacsView globallyDisableUpdateLayer:NO];
		  CGPDFContextEndPage (context);
		});

	      if (NILP (frames))
		break;

	      f = XFRAME (XCAR (frames));
	      frames = XCDR (frames);
	      window = FRAME_MAC_WINDOW_OBJECT (f);
	      contentView = [window contentView];

	      unblock_input ();
	      maybe_quit ();
	      block_input ();
	    }

	  CGPDFContextClose (context);
	  result = [data lispString];
	}
    }
  unblock_input ();

  unbind_to (count, Qnil);

  return result;
}

void
mac_page_setup_dialog (void)
{
  mac_menu_set_in_use (true);
  mac_within_gui_allowing_inner_lisp (^{
      mac_within_app (^{[[NSPageLayout pageLayout] runModal];});
    });
  mac_menu_set_in_use (false);
}

Lisp_Object
mac_get_page_setup (void)
{
  NSPrintInfo *printInfo = [NSPrintInfo sharedPrintInfo];
  NSSize paperSize = [printInfo paperSize];
  NSPaperOrientation orientation = [printInfo orientation];
  CGFloat leftMargin, rightMargin, topMargin, bottomMargin;
  CGFloat pageWidth, pageHeight;
  Lisp_Object orientation_symbol;

  leftMargin = [printInfo leftMargin];
  rightMargin = [printInfo rightMargin];
  topMargin = [printInfo topMargin];
  bottomMargin = [printInfo bottomMargin];

  if (orientation == NSPaperOrientationPortrait)
    {
      orientation_symbol = Qportrait;
      pageWidth = paperSize.width - leftMargin - rightMargin;
      pageHeight = paperSize.height - topMargin - bottomMargin;
    }
  else
    {
      orientation_symbol = Qlandscape;
      pageWidth = paperSize.width - topMargin - bottomMargin;
      pageHeight = paperSize.height - leftMargin - rightMargin;
    }

  return list (Fcons (Qorientation, orientation_symbol),
	       Fcons (Qwidth, make_float (pageWidth)),
	       Fcons (Qheight, make_float (pageHeight)),
	       Fcons (Qleft_margin, make_float (leftMargin)),
	       Fcons (Qright_margin, make_float (rightMargin)),
	       Fcons (Qtop_margin, make_float (topMargin)),
	       Fcons (Qbottom_margin, make_float (bottomMargin)));
}

void
mac_print_frames_dialog (Lisp_Object frames)
{
  EmacsPrintProxyView * __block printProxyView;
  NSMutableArrayOf (NSView *) *views = [NSMutableArray arrayWithCapacity:0];

  while (!NILP (frames))
    {
      struct frame *f = XFRAME (XCAR (frames));
      NSWindow *window = FRAME_MAC_WINDOW_OBJECT (f);
      NSView *contentView = [window contentView];

      [views addObject:contentView];
      frames = XCDR (frames);
    }

  mac_within_gui (^{
      printProxyView = [[EmacsPrintProxyView alloc] initWithViews:views];
    });
  mac_menu_set_in_use (true);
  mac_within_gui_allowing_inner_lisp (^{[printProxyView print:nil];});
  mac_menu_set_in_use (false);
  MRC_RELEASE (printProxyView);
}


/************************************************************************
			  Selection support
 ************************************************************************/

/* Get a reference to the selection corresponding to the symbol SYM.
   The reference is set to *SEL, and it becomes NULL if there's no
   corresponding selection.  Clear the selection if CLEAR_P is
   true.  */

OSStatus
mac_get_selection_from_symbol (Lisp_Object sym, bool clear_p, Selection *sel)
{
  Lisp_Object str = Fget (sym, Qmac_pasteboard_name);

  if (!STRINGP (str))
    *sel = NULL;
  else
    {
      NSPasteboardName name = [NSString stringWithUTF8LispString:str];

      *sel = (__bridge Selection) [NSPasteboard pasteboardWithName:name];
      if (clear_p)
	[(__bridge NSPasteboard *)*sel declareTypes:@[] owner:nil];
    }

  return noErr;
}

/* Get a pasteboard data type from the symbol SYM.  Return nil if no
   corresponding data type.  If SEL is non-zero, the return value is
   non-zero only when the SEL has the data type.  */

static NSPasteboardType
get_pasteboard_data_type_from_symbol (Lisp_Object sym, Selection sel)
{
  Lisp_Object str = Fget (sym, Qmac_pasteboard_data_type);
  NSPasteboardType dataType;

  if (STRINGP (str))
    dataType = [NSString stringWithUTF8LispString:str];
  else
    dataType =
      CFBridgingRelease (mac_uti_create_with_mime_type
			 ((__bridge CFStringRef)
			  [NSString stringWithLispString:(SYMBOL_NAME (sym))]));

  if (dataType && sel)
    {
      NSArrayOf (NSPasteboardType) *array = @[dataType];

      dataType = [(__bridge NSPasteboard *)sel availableTypeFromArray:array];
    }

  return dataType;
}

/* Check if the symbol SYM has a corresponding selection target type.  */

bool
mac_valid_selection_target_p (Lisp_Object sym)
{
  return STRINGP (Fget (sym, Qmac_pasteboard_data_type));
}

/* Clear the selection whose reference is *SEL.  */

OSStatus
mac_clear_selection (Selection *sel)
{
  [(__bridge NSPasteboard *)*sel declareTypes:@[] owner:nil];

  return noErr;
}

/* Get ownership information for SEL.  Emacs can detect a change of
   the ownership by comparing saved and current values of the
   ownership information.  */

Lisp_Object
mac_get_selection_ownership_info (Selection sel)
{
  return INT_TO_INTEGER ([(__bridge NSPasteboard *)sel changeCount]);
}

/* Return true if VALUE is a valid selection value for TARGET.  */

bool
mac_valid_selection_value_p (Lisp_Object value, Lisp_Object target)
{
  return STRINGP (value);
}

/* Put Lisp object VALUE to the selection SEL.  The target type is
   specified by TARGET. */

OSStatus
mac_put_selection_value (Selection sel, Lisp_Object target, Lisp_Object value)
{
  NSPasteboardType dataType =
    get_pasteboard_data_type_from_symbol (target, nil);
  NSPasteboard *pboard = (__bridge NSPasteboard *)sel;

  if (dataType == nil)
    return noTypeErr;

  [pboard addTypes:@[dataType] owner:nil];

  if (dataType == nil)
    return noTypeErr;
  else
    {
      NSData *data = [NSData dataWithBytes:(SDATA (value))
				    length:(SBYTES (value))];

      return [pboard setData:data forType:dataType] ? noErr : noTypeErr;
    }
}

/* Check if data for the target type TARGET is available in SEL.  */

bool
mac_selection_has_target_p (Selection sel, Lisp_Object target)
{
  return get_pasteboard_data_type_from_symbol (target, sel) != nil;
}

/* Get data for the target type TARGET from SEL and create a Lisp
   object.  Return nil if failed to get data.  */

Lisp_Object
mac_get_selection_value (Selection sel, Lisp_Object target)
{
  Lisp_Object result = Qnil;
  NSPasteboardType dataType =
    get_pasteboard_data_type_from_symbol (target, sel);

  if (dataType)
    {
      NSData *data = [(__bridge NSPasteboard *)sel dataForType:dataType];

      if (data)
	result = [data lispString];
    }

  return result;
}

/* Get the list of target types in SEL.  The return value is a list of
   target type symbols including MIME type ones.  */

Lisp_Object
mac_get_selection_target_list (Selection sel)
{
  Lisp_Object result = Qnil, rest, target;
  NSArrayOf (NSPasteboardType) *types = ((__bridge NSPasteboard *) sel).types;

  for (NSPasteboardType type in types)
    {
      NSString *mimeType = CFBridgingRelease (mac_uti_copy_mime_type
					      ((__bridge CFStringRef) type));
      if (mimeType)
	{
	  target = Fintern (mimeType.lispString, Qnil);
	  if (NILP (Fmemq (target, result)))
	    result = Fcons (target, result);
	}
    }

  for (rest = Vselection_converter_alist; CONSP (rest); rest = XCDR (rest))
    if (CONSP (XCAR (rest))
	&& (target = XCAR (XCAR (rest)),
	    SYMBOLP (target))
	&& mac_selection_has_target_p (sel, target)
	&& NILP (Fmemq (target, result)))
      result = Fcons (target, result);

  return result;
}


/************************************************************************
			 Apple event support
 ************************************************************************/

static NSMutableSetOf (NSNumber *) *registered_apple_event_specs;

@implementation NSAppleEventDescriptor (Emacs)

- (OSErr)copyDescTo:(AEDesc *)desc
{
  return AEDuplicateDesc ([self aeDesc], desc);
}

@end				// NSAppleEventDescriptor (Emacs)

@implementation EmacsController (AppleEvent)

- (void)handleAppleEvent:(NSAppleEventDescriptor *)event
	  withReplyEvent:(NSAppleEventDescriptor *)replyEvent
{
  OSErr err;
  AEDesc reply;

  err = [replyEvent copyDescTo:&reply];
  if (err == noErr)
    {
      const AEDesc *event_ptr = [event aeDesc];

      if (event_ptr)
	err = mac_handle_apple_event (event_ptr, &reply, 0);
      AEDisposeDesc (&reply);
    }
}

@end				// EmacsController (AppleEvent)

/* Register pairs of Apple event class and ID in mac_apple_event_map
   if they have not registered yet.  Each registered pair is stored in
   registered_apple_event_specs as a unsigned long long value whose
   upper and lower half stand for class and ID, respectively.  */

static void
update_apple_event_handler (void)
{
  Lisp_Object keymap = get_keymap (Vmac_apple_event_map, 0, 0);

  if (NILP (keymap))
    return;

  mac_map_keymap (keymap, false, ^(Lisp_Object key, Lisp_Object binding) {
      if (!SYMBOLP (key))
	return;
      AEEventClass eventClass;
      if (!mac_string_to_four_char_code (Fget (key, Qmac_apple_event_class),
					 &eventClass))
	return;
      Lisp_Object keymap = get_keymap (binding, 0, 0);
      if (NILP (keymap))
	return;

      mac_map_keymap (keymap, false, ^(Lisp_Object key, Lisp_Object binding) {
	  if (NILP (binding) || EQ (binding, Qundefined) || !SYMBOLP (key))
	    return;
	  AEEventID eventID;
	  if (!mac_string_to_four_char_code (Fget (key, Qmac_apple_event_id),
					     &eventID))
	    return;

	  NSNumber *value = @(((unsigned long long) eventClass << 32)
			      + eventID);

	  if (![registered_apple_event_specs containsObject:value])
	    {
	      [[NSAppleEventManager sharedAppleEventManager]
		setEventHandler:emacsController
		    andSelector:@selector(handleAppleEvent:withReplyEvent:)
		  forEventClass:eventClass andEventID:eventID];
	      [registered_apple_event_specs addObject:value];
	    }
	});
    });
}

static void
init_apple_event_handler (void)
{
  /* Force NSScriptSuiteRegistry to initialize here so our custom
     handlers may not be overwritten by lazy initialization.  */
  [NSScriptSuiteRegistry sharedScriptSuiteRegistry];
  registered_apple_event_specs = [[NSMutableSet alloc] initWithCapacity:0];
  update_apple_event_handler ();
  atexit (cleanup_all_suspended_apple_events);
}


/************************************************************************
                      Drag and drop support
 ************************************************************************/

static NSMutableArrayOf (NSPasteboardType) *registered_dragged_types;

/* Global state maintained during a drag-and-drop operation.  */

/* Flag that indicates if a drag-and-drop operation is in progress.  */
static bool mac_dnd_in_progress;

/* Whether or not to move the tooltip along with the mouse pointer
   during drag-and-drop.  */
static bool mac_dnd_update_tooltip;

/* Whether or not to return a frame from
   `mac_dnd_begin_drag_and_drop'.  */
static enum mac_return_frame_mode mac_dnd_return_frame;

/* The frame that should be returned by
   `mac_dnd_begin_drag_and_drop'.  */
static struct frame *mac_dnd_return_frame_object;

/* The action the drop target actually chose to perform.  */
static NSDragOperation mac_dnd_action;

/* The action we want the drop target to perform.  The drop target may
   elect to perform some different action, which is guaranteed to be
   in `mac_dnd_action' upon completion of a drop.  */
static NSDragOperation mac_dnd_wanted_action;

@implementation EmacsMainView (DragAndDrop)

- (void)setDragHighlighted:(BOOL)flag
{
  struct frame *f = [self emacsFrame];
  EmacsFrameController *frameController = FRAME_CONTROLLER (f);

  [frameController setOverlayViewHighlighted:flag];
}

- (BOOL)allowsLispEvaluationInDragging
{
  /* Lisp evaluation is safe in the `x-begin-drag' context, because no
     other Lisp threads are running unlike the `mac_select' one.  */
  return mac_dnd_in_progress
#if MAC_SELECT_ALLOW_LISP_EVALUATION
    || mac_select_allow_lisp_evaluation
#endif
    ;
}

- (NSDragOperation)draggingEntered:(id <NSDraggingInfo>)sender
{
  [self setDragHighlighted:YES];

  return NSDragOperationGeneric;
}

- (BOOL)wantsPeriodicDraggingUpdates
{
  return self.allowsLispEvaluationInDragging;
}

- (NSDragOperation)draggingUpdated:(id <NSDraggingInfo>)sender
{
  if (self.allowsLispEvaluationInDragging)
    {
      NSPoint location = [self convertPoint:sender.draggingLocation
				   fromView:nil];
      Lisp_Object frame, x, y;

      XSETFRAME (frame, self.emacsFrame);
      XSETINT (x, location.x);
      XSETINT (y, location.y);
      mac_within_lisp (^{
	  safe_calln (Vmac_drag_motion_function, frame, x, y);
	  redisplay ();
	});
    }

  return NSDragOperationGeneric;
}

- (void)draggingExited:(id <NSDraggingInfo>)sender
{
  [self setDragHighlighted:NO];
}

/* Convert the NSDragOperation value OPERATION to a list of symbols for
   the corresponding drag actions.  */

static Lisp_Object
drag_operation_to_actions (NSDragOperation operation)
{
  Lisp_Object result = Qnil;

  if (operation & NSDragOperationCopy)
    result = Fcons (Qcopy, result);
  if (operation & NSDragOperationLink)
    result = Fcons (Qlink, result);
  if (operation & NSDragOperationGeneric)
    result = Fcons (Qgeneric, result);
  if (operation & NSDragOperationPrivate)
    result = Fcons (Qprivate, result);
  if (operation & NSDragOperationMove)
    result = Fcons (Qmove, result);
  if (operation & NSDragOperationDelete)
    result = Fcons (Qdelete, result);

  return result;
}

- (BOOL)performDragOperation:(id <NSDraggingInfo>)sender
{
  struct frame *f = [self emacsFrame];
  NSPoint point = [self convertPoint:[sender draggingLocation] fromView:nil];
  NSDragOperation operation = [sender draggingSourceOperationMask];
  Lisp_Object items = Qnil, arg;
  BOOL hasItems = NO;

  [self setDragHighlighted:NO];

  for (NSPasteboardItem *pi in [[sender draggingPasteboard] pasteboardItems])
    {
      Lisp_Object item = Qnil;
      /* The elements in -[NSView registeredDraggedTypes] are in no
	 particular order.  */
      NSPasteboardType type =
	[pi availableTypeFromArray:registered_dragged_types];

      if (type)
	{
	  NSData *data = [pi dataForType:type];

	  if (data)
	    {
	      item = Fcons ([type UTF8LispString], [data lispString]);
	      hasItems = YES;
	    }
	}
      items = Fcons (item, items);
    }

  if (!hasItems)
    return NO;

  arg = list2 (QCitems, Fnreverse (items));
  arg = Fcons (QCactions, Fcons (drag_operation_to_actions (operation), arg));

  EVENT_INIT (*inputEvent);
  inputEvent->kind = DRAG_N_DROP_EVENT;
  inputEvent->modifiers = 0;
  inputEvent->timestamp = [[NSApp currentEvent] timestamp] * 1000;
  XSETINT (inputEvent->x, point.x);
  XSETINT (inputEvent->y, point.y);
  XSETFRAME (inputEvent->frame_or_window, f);
  inputEvent->arg = arg;
  [self sendAction:action to:target];

  return YES;
}

@end				// EmacsMainView (DragAndDrop)

@implementation EmacsFrameController (DragAndDrop)

- (void)registerEmacsViewForDraggedTypes:(NSArrayOf (NSPasteboardType) *)pboardTypes
{
  [emacsView registerForDraggedTypes:pboardTypes];
}

- (void)setOverlayViewHighlighted:(BOOL)flag
{
  [overlayView setHighlighted:flag];
}

- (NSDragOperation)draggingSession:(NSDraggingSession *)session
sourceOperationMaskForDraggingContext:(NSDraggingContext)context
{
  return mac_dnd_wanted_action;
}

- (void)draggingSession:(NSDraggingSession *)session
           movedToPoint:(NSPoint)screenPoint
{
  if (mac_dnd_return_frame != RETURN_FRAME_NEVER)
    {
      NSInteger windowNumber = [NSWindow windowNumberAtPoint:screenPoint
				 belowWindowWithWindowNumber:0];
      NSWindow *window = [NSApp windowWithWindowNumber:windowNumber];

      if (window != emacsWindow)
	mac_dnd_return_frame = RETURN_FRAME_NOW;

      if (mac_dnd_return_frame != RETURN_FRAME_NOW
	  || ![window isKindOfClass:EmacsWindow.class])
	goto out;

      EmacsFrameController *frameController = ((EmacsFrameController *)
					       window.delegate);
      struct frame *f = frameController.emacsFrame;

      if (FRAME_TOOLTIP_P (f))
	goto out;

      mac_dnd_return_frame_object = f;

      NSPoint location =
#if MAC_OS_X_VERSION_MIN_REQUIRED >= 101400
	[window convertPointFromScreen:screenPoint];
#else
	[window convertRectFromScreen:(NSMakeRect (screenPoint.x, screenPoint.y,
						   0, 0))].origin;
#endif
      NSEvent *event = [NSEvent keyEventWithType:NSEventTypeKeyDown
					location:location
				   modifierFlags:0 timestamp:0
				    windowNumber:windowNumber context:nil
				      characters:@"\e"
				charactersIgnoringModifiers:@"\e"
				       isARepeat:NO keyCode:kVK_Escape];

      [NSApp postEvent:event atStart:YES];
    }

 out:
  if (mac_dnd_update_tooltip)
    mac_move_tooltip_to_mouse_location ();
}

- (void)draggingSession:(NSDraggingSession *)session
	   endedAtPoint:(NSPoint)screenPoint
	      operation:(NSDragOperation)operation
{
  mac_dnd_action = operation;
  mac_dnd_in_progress = false;
}

- (void)trackDraggingObjects:(NSArrayOf (id <NSPasteboardWriting>) *)objects
     unregisterAsDestination:(BOOL)unregisterAsDestination
{
  NSMutableArrayOf (NSImage *) *images =
    [NSMutableArray arrayWithCapacity:objects.count];
  CGFloat totalImageWidth = 0, maxImageHeight = 0;

  for (id <NSPasteboardWriting> object in objects)
    {
      NSImage *image = nil;

      if (!mac_dnd_update_tooltip && [object isKindOfClass:NSURL.class])
	{
	  NSURL *url = (NSURL *) object;

	  if (url.isFileURL)
	    image = [NSWorkspace.sharedWorkspace iconForFile:url.path];
	}
      if (!image)
	image = MRC_AUTORELEASE ([[NSImage alloc]
				   initWithSize:(NSMakeSize (2, 1))]);
      [images addObject:image];

      NSSize size = image.size;

      totalImageWidth += size.width;
      if (size.height > maxImageHeight)
	maxImageHeight = size.height;
    }

  NSPoint locationInView =
    [self convertEmacsViewPointFromScreen:NSEvent.mouseLocation];
  NSEvent *event =
    [NSEvent mouseEventWithType:NSEventTypeLeftMouseDown
		       location:[emacsView convertPoint:locationInView
						 toView:nil]
		  modifierFlags:NSEvent.modifierFlags timestamp:0
		   windowNumber:emacsWindow.windowNumber context:nil
		    eventNumber:0 clickCount:1 pressure:0];
  NSMutableArrayOf (NSDraggingItem *) *items =
    [NSMutableArray arrayWithCapacity:objects.count];

  locationInView.x -= totalImageWidth / 2;
  for (NSUInteger i = 0; i < objects.count; i++)
    {
      NSDraggingItem *item = [[NSDraggingItem alloc]
			       initWithPasteboardWriter:objects[i]];
      NSImage *image = images[i];
      NSSize size = image.size;

      [item setDraggingFrame:(NSMakeRect (locationInView.x,
					  locationInView.y - maxImageHeight,
					  size.width, size.height))
		    contents:image];
      [items addObject:item];
      MRC_RELEASE (item);
      locationInView.x += size.width;
    }

  NSArrayOf (NSPasteboardType) *savedTypes = nil;

  if (unregisterAsDestination)
    {
      savedTypes = [emacsView registeredDraggedTypes];
      [emacsView unregisterDraggedTypes];
    }

  NSDraggingSession *session = [emacsView beginDraggingSessionWithItems:items
								  event:event
								 source:self];

  session.animatesToStartingPositionsOnCancelOrFail = NO;
  mac_dnd_in_progress = true;
  while (mac_dnd_in_progress)
    mac_run_loop_run_once (kEventDurationForever);

  if (unregisterAsDestination)
    [emacsView registerForDraggedTypes:savedTypes];
}

@end				// EmacsFrameController (DragAndDrop)

/* Update the pasteboard types derived from the value of
   mac-dnd-known-types and register them so every Emacs view can
   accept them.  The registered types are stored in
   registered_dragged_types.  */

static void
update_dragged_types (void)
{
  NSMutableArrayOf (NSPasteboardType) *array =
    [[NSMutableArray alloc] initWithCapacity:0];
  Lisp_Object rest, tail, frame;

  for (rest = Vmac_dnd_known_types; CONSP (rest); rest = XCDR (rest))
    if (STRINGP (XCAR (rest)))
      {
	NSPasteboardType typeString =
	  [NSString stringWithUTF8LispString:(XCAR (rest))];

	if (typeString)
	  [array addObject:typeString];
      }

  FOR_EACH_FRAME (tail, frame)
    {
      struct frame *f = XFRAME (frame);

      if (FRAME_TOOLTIP_P (f))
	continue;

      if (FRAME_MAC_P (f))
	{
	  EmacsFrameController *frameController = FRAME_CONTROLLER (f);

	  mac_within_gui (^{
	      [frameController registerEmacsViewForDraggedTypes:array];
	    });
	}
    }

  (void) MRC_AUTORELEASE (registered_dragged_types);
  registered_dragged_types = array;
}

/* Return default value for mac-dnd-known-types.  */

Lisp_Object
mac_dnd_default_known_types (void)
{
  return list3 ([(__bridge NSPasteboardType)UTI_URL UTF8LispString],
		[NSPasteboardTypeString UTF8LispString],
		[NSPasteboardTypeTIFF UTF8LispString]);
}

DragActions
mac_dnd_begin_drag_and_drop (struct frame *f, DragActions actions,
			     enum mac_return_frame_mode mode,
			     struct frame **frame_return,
			     bool allow_current_frame, Lisp_Object class_names,
			     bool follow_tooltip)
{
  if (mode == RETURN_FRAME_NOW)
    {
      struct frame *f1 = mac_get_frame_at_mouse (false);

      if (f1 && !FRAME_TOOLTIP_P (f1))
	{
	  *frame_return = f1;

	  return NSDragOperationNone;
	}
    }

  if (mac_dnd_in_progress)
    error ("A drag-and-drop session is already in progress");

  NSMutableArrayOf (Class) *classes = [NSMutableArray arrayWithCapacity:0];

  for (; CONSP (class_names); class_names = XCDR (class_names))
    if (STRINGP (XCAR (class_names)))
      {
	NSString *name = [NSString stringWithLispString:(XCAR (class_names))];
	Class class = NSClassFromString (name);

	if ([class conformsToProtocol:@protocol(NSPasteboardReading)]
	    && [class conformsToProtocol:@protocol(NSPasteboardWriting)]
	    && ![class isEqual:NSPasteboardItem.class])
	  [classes addObject:class];
      }

  Selection sel;
  NSPasteboard *pasteboard = nil;

  mac_get_selection_from_symbol (QXdndSelection, false, &sel);
  if (sel)
    pasteboard = (__bridge NSPasteboard *) sel;

  NSArray *objects = [pasteboard readObjectsForClasses:classes options:nil];
  if (objects.count == 0)
    error ("No DND objects in XdndSelection");

  mac_dnd_action = NSDragOperationNone;
  mac_dnd_wanted_action = actions;
  mac_dnd_return_frame = mode;
  mac_dnd_return_frame_object = NULL;
  mac_dnd_update_tooltip = follow_tooltip;

  EmacsFrameController *frameController = FRAME_CONTROLLER (f);

  mac_within_gui_allowing_inner_lisp (^{
      [frameController trackDraggingObjects:objects
		    unregisterAsDestination:!allow_current_frame];
    });

  /* The drop happened, so delete the tooltip.  */
  if (follow_tooltip)
    Fx_hide_tip ();

  /* Assume all buttons have been released since the drag-and-drop
     operation is now over.  */
  if (!mac_dnd_return_frame_object)
    FRAME_DISPLAY_INFO (f)->grabbed = 0;

  *frame_return = mac_dnd_return_frame_object;

  return mac_dnd_action;
}


/************************************************************************
			Services menu support
 ************************************************************************/

@implementation EmacsMainView (Services)

- (id)validRequestorForSendType:(NSPasteboardType)sendType
		     returnType:(NSPasteboardType)returnType
{
  Selection sel;

  if ([sendType length] == 0
      || (!NILP (Fmac_selection_owner_p (Vmac_service_selection, Qnil))
	  && mac_get_selection_from_symbol (Vmac_service_selection, false,
					    &sel) == noErr
	  && sel
	  && [(__bridge NSPasteboard *)sel availableTypeFromArray:@[sendType]]))
    {
      Lisp_Object rest;
      NSPasteboardType dataType;

      if ([returnType length] == 0)
	return self;

      for (rest = Vselection_converter_alist; CONSP (rest);
	   rest = XCDR (rest))
	if (CONSP (XCAR (rest)) && SYMBOLP (XCAR (XCAR (rest)))
	    && (dataType =
		get_pasteboard_data_type_from_symbol (XCAR (XCAR (rest)), nil))
	    && [dataType isEqualToString:returnType])
	  return self;
    }

  return [super validRequestorForSendType:sendType returnType:returnType];
}

- (BOOL)writeSelectionToPasteboard:(NSPasteboard *)pboard
			     types:(NSArrayOf (NSPasteboardType) *)types
{
  OSStatus err;
  Selection sel;
  NSPasteboard *servicePboard;
  BOOL result = NO;

  err = mac_get_selection_from_symbol (Vmac_service_selection, false, &sel);
  if (err != noErr || sel == NULL)
    return NO;

  [pboard declareTypes:@[] owner:nil];

  servicePboard = (__bridge NSPasteboard *) sel;
  for (NSPasteboardType type in [servicePboard types])
    if ([types containsObject:type])
      {
	NSData *data = [servicePboard dataForType:type];

	if (data)
	  {
	    [pboard addTypes:@[type] owner:nil];
	    result = [pboard setData:data forType:type] || result;
	  }
      }

  return result;
}

/* Copy whole data of pasteboard PBOARD to the pasteboard specified by
   mac-service-selection.  */

static BOOL
copy_pasteboard_to_service_selection (NSPasteboard *pboard)
{
  OSStatus err;
  Selection sel;
  NSPasteboard *servicePboard;
  BOOL result = NO;

  err = mac_get_selection_from_symbol (Vmac_service_selection, true, &sel);
  if (err != noErr || sel == NULL)
    return NO;

  servicePboard = (__bridge NSPasteboard *) sel;
  [servicePboard declareTypes:@[] owner:nil];
  for (NSPasteboardType type in [pboard types])
    {
      NSData *data = [pboard dataForType:type];

      if (data)
	{
	  [servicePboard addTypes:@[type] owner:nil];
	  result = [servicePboard setData:data forType:type] || result;
	}
    }

  return result;
}

- (BOOL)readSelectionFromPasteboard:(NSPasteboard *)pboard
{
  BOOL result = copy_pasteboard_to_service_selection (pboard);

  if (result)
    {
      OSStatus err;
      EventRef event;

      err = CreateEvent (NULL, kEventClassService, kEventServicePaste, 0,
			 kEventAttributeNone, &event);
      if (err == noErr)
	{
	  err = mac_store_event_ref_as_apple_event (0, 0, Qservice, Qpaste,
						    event, 0, NULL, NULL);
	  ReleaseEvent (event);
	}

      if (err != noErr)
	result = NO;
    }

  return result;
}

@end				// EmacsMainView (Services)

@implementation NSMethodSignature (Emacs)

/* Dummy method.  Just for getting its method signature.  */

- (void)messageName:(NSPasteboard *)pboard
	   userData:(NSString *)userData
	      error:(NSString **)error
{
}

@end				// NSMethodSignature (Emacs)

static BOOL
is_services_handler_selector (SEL selector)
{
  NSString *name = NSStringFromSelector (selector);

  /* The selector name is of the form `MESSAGENAME:userData:error:' ?  */
  if ([name hasSuffix:@":userData:error:"]
      && (NSMaxRange ([name rangeOfString:@":"])
	  == [name length] - (sizeof ("userData:error:") - 1)))
    {
      /* Lookup the binding `[service perform MESSAGENAME]' in
	 mac-apple-event-map.  */
      Lisp_Object tem = get_keymap (Vmac_apple_event_map, 0, 0);

      if (!NILP (tem))
	tem = get_keymap (access_keymap (tem, Qservice, 0, 1, 0), 0, 0);
      if (!NILP (tem))
	tem = get_keymap (access_keymap (tem, Qperform, 0, 1, 0), 0, 0);
      if (!NILP (tem))
	{
	  NSUInteger index = [name length] - (sizeof (":userData:error:") - 1);

	  name = [name substringToIndex:index];
	  tem = access_keymap (tem, intern (SSDATA ([name UTF8LispString])),
			       0, 1, 0);
	}
      if (!NILP (tem) && !EQ (tem, Qundefined))
	return YES;
    }

  return NO;
}

/* Return the method signature of services handlers.  */

static NSMethodSignature *
services_handler_signature (void)
{
  static NSMethodSignature *signature;

  if (signature == nil)
    signature =
      MRC_RETAIN ([NSMethodSignature
		    instanceMethodSignatureForSelector:@selector(messageName:userData:error:)]);

  return signature;
}

static void
handle_services_invocation (NSInvocation *invocation)
{
  NSPasteboard * __unsafe_unretained pboard;
  NSString * __unsafe_unretained userData;
  /* NSString **error; */
  BOOL result;

  [invocation getArgument:&pboard atIndex:2];
  [invocation getArgument:&userData atIndex:3];
  /* [invocation getArgument:&error atIndex:4]; */

  result = copy_pasteboard_to_service_selection (pboard);
  if (result)
    {
      OSStatus err;
      EventRef event;

      err = CreateEvent (NULL, kEventClassService, kEventServicePerform,
			 0, kEventAttributeNone, &event);
      if (err == noErr)
	{
	  static const EventParamName names[] =
	    {kEventParamServiceMessageName, kEventParamServiceUserData};
	  static const EventParamType types[] =
	    {typeCFStringRef, typeCFStringRef};
	  NSString *name = NSStringFromSelector ([invocation selector]);
	  NSUInteger index;

	  index = [name length] - (sizeof (":userData:error:") - 1);
	  name = [name substringToIndex:index];

	  err = SetEventParameter (event, kEventParamServiceMessageName,
				   typeCFStringRef, sizeof (CFStringRef),
				   &name);
	  if (err == noErr)
	    if (userData)
	      err = SetEventParameter (event, kEventParamServiceUserData,
				       typeCFStringRef, sizeof (CFStringRef),
				       &userData);
	  if (err == noErr)
	    err = mac_store_event_ref_as_apple_event (0, 0, Qservice,
						      Qperform, event,
						      ARRAYELTS (names),
						      names, types);
	  ReleaseEvent (event);
	}
    }
}

static void
update_services_menu_types (void)
{
  NSMutableArrayOf (NSPasteboardType) *array =
    [NSMutableArray arrayWithCapacity:0];
  Lisp_Object rest;

  for (rest = Vselection_converter_alist; CONSP (rest);
       rest = XCDR (rest))
    if (CONSP (XCAR (rest)) && SYMBOLP (XCAR (XCAR (rest))))
      {
	NSPasteboardType dataType =
	  get_pasteboard_data_type_from_symbol (XCAR (XCAR (rest)), nil);

	if (dataType)
	  [array addObject:dataType];
      }

  mac_within_gui (^{
      [NSApp registerServicesMenuSendTypes:array returnTypes:array];
    });
}


/************************************************************************
			    Action support
 ************************************************************************/

static BOOL
is_action_selector (SEL selector)
{
  NSString *name = NSStringFromSelector (selector);

  /* The selector name is of the form `ACTIONNAME:' ?  */
  if (NSMaxRange ([name rangeOfString:@":"]) == [name length])
    {
      /* Lookup the binding `[action ACTIONNAME]' in
	 mac-apple-event-map.  */
      Lisp_Object tem = get_keymap (Vmac_apple_event_map, 0, 0);

      if (!NILP (tem))
	tem = get_keymap (access_keymap (tem, Qaction, 0, 1, 0), 0, 0);
      if (!NILP (tem))
	{
	  name = [name substringToIndex:([name length] - 1)];
	  tem = access_keymap (tem, intern (SSDATA ([name UTF8LispString])),
			       0, 1, 0);
	}
      if (!NILP (tem) && !EQ (tem, Qundefined))
	return YES;
    }

  return NO;
}

/* Return the method signature of actions.  */

static NSMethodSignature *
action_signature (void)
{
  static NSMethodSignature *signature;

  if (signature == nil)
    signature =
      MRC_RETAIN ([NSApplication
		    instanceMethodSignatureForSelector:@selector(terminate:)]);

  return signature;
}

static void
handle_action_invocation (NSInvocation *invocation)
{
  id __unsafe_unretained sender;
  Lisp_Object arg = Qnil;
  struct input_event inev;
  NSString *name = NSStringFromSelector ([invocation selector]);
  Lisp_Object name_symbol =
    intern (SSDATA ([[name substringToIndex:([name length] - 1)]
		      UTF8LispString]));
  CGEventFlags flags = (CGEventFlags) [[NSApp currentEvent] modifierFlags];
  UInt32 modifiers = mac_cgevent_flags_to_modifiers (flags);

  arg = Fcons (Fcons (build_string ("kmod"), /* kEventParamKeyModifiers */
		      Fcons (build_string ("magn"), /* typeUInt32 */
			     mac_four_char_code_to_string (modifiers))),
	       arg);

  [invocation getArgument:&sender atIndex:2];

  if (sender)
    {
      Lisp_Object rest;

      for (rest = Fget (name_symbol, Qmac_action_key_paths);
	   CONSP (rest); rest = XCDR (rest))
	if (STRINGP (XCAR (rest)))
	  {
	    NSString *keyPath;
	    id value;
	    Lisp_Object obj;

	    keyPath = [NSString stringWithUTF8LispString:(XCAR (rest))];

	    @try
	      {
		value = [sender valueForKeyPath:keyPath];
	      }
	    @catch (NSException *exception)
	      {
		value = nil;
	      }

	    if (value == nil)
	      continue;
	    obj = cfobject_to_lisp ((__bridge CFTypeRef) value,
				    CFOBJECT_TO_LISP_FLAGS_FOR_EVENT, -1);
	    arg = Fcons (Fcons (XCAR (rest),
				Fcons (build_string ("Lisp"), obj)),
			 arg);
	  }

      if ([sender isKindOfClass:NSView.class])
	{
	  Lisp_Object frame = [[sender window] lispFrame];

	  if (!NILP (frame))
	    arg = Fcons (Fcons (Qframe,
				Fcons (build_string ("Lisp"), frame)),
			 arg);
	}
    }

  EVENT_INIT (inev);
  inev.kind = MAC_APPLE_EVENT;
  inev.x = Qaction;
  inev.y = name_symbol;
  inev.frame_or_window = mac_event_frame ();
  inev.arg = Fcons (build_string ("aevt"), arg);
  [emacsController storeEvent:&inev];
}

bool
mac_send_action (Lisp_Object symbol, bool dry_run_p)
{
  bool __block result = false;
  AUTO_STRING (colon, ":");
  Lisp_Object string = concat2 (SYMBOL_NAME (symbol), colon);
  SEL action = NSSelectorFromString ([NSString stringWithLispString:string]);

  if (!action)
    return false;

  mac_within_app (^{
      id target = [NSApp targetForAction:action];
      NSMethodSignature *signature = [target methodSignatureForSelector:action];

      if ([signature isEqual:(action_signature ())]
	  && [target respondsToSelector:@selector(validateUserInterfaceItem:)])
	{
	  NSMenuItem *item = [[NSMenuItem alloc] initWithTitle:@"" action:action
						 keyEquivalent:@""];

	  if ([target validateUserInterfaceItem:item])
	    {
	      if (dry_run_p)
		result = true;
	      else
		result = [NSApp sendAction:action to:target from:nil];
	    }
	  MRC_RELEASE (item);
	}
    });

  return result;
}


/************************************************************************
		 Open Scripting Architecture support
 ************************************************************************/

@implementation EmacsOSAScript

- (NSAppleEventDescriptor *)executeAndReturnError:(NSDictionaryOf (NSString *, id) **)errorInfo
{
  if (inhibit_window_system)
    return [super executeAndReturnError:errorInfo];
  else
    {
      NSAppleEventDescriptor * __block result;
      NSDictionaryOf (NSString *, id) * __block errorInfo1;

      mac_within_gui_allowing_inner_lisp (^{
	  mac_within_app (^{
	      result = [super executeAndReturnError:&errorInfo1];
#if !USE_ARC
	      if (result == nil)
		[errorInfo1 retain];
	      [result retain];
#endif
	    });
	});

      if (result == nil)
	*errorInfo = MRC_AUTORELEASE (errorInfo1);

      return MRC_AUTORELEASE (result);
    }
}

- (NSAppleEventDescriptor *)executeAndReturnDisplayValue:(NSAttributedString **)displayValue error:(NSDictionaryOf (NSString *, id) **)errorInfo
{
  if (inhibit_window_system)
    return [super executeAndReturnDisplayValue:displayValue error:errorInfo];
  else
    {
      NSAppleEventDescriptor * __block result;
      NSAttributedString * __block displayValue1;
      NSDictionaryOf (NSString *, id) * __block errorInfo1;

      mac_within_gui_allowing_inner_lisp (^{
	  mac_within_app (^{
	      result = [super executeAndReturnDisplayValue:&displayValue1
						     error:&errorInfo1];
#if !USE_ARC
	      if (result)
		[displayValue1 retain];
	      else
		[errorInfo1 retain];
	      [result retain];
#endif
	    });
	});

      if (result)
	*displayValue = MRC_AUTORELEASE (displayValue1);
      else
	*errorInfo = MRC_AUTORELEASE (errorInfo1);

      return MRC_AUTORELEASE (result);
    }
}

- (NSAppleEventDescriptor *)executeAppleEvent:(NSAppleEventDescriptor *)event error:(NSDictionaryOf (NSString *, id) **)errorInfo
{
  if (inhibit_window_system)
    return [super executeAppleEvent:event error:errorInfo];
  else
    {
      NSAppleEventDescriptor * __block result;
      NSDictionaryOf (NSString *, id) * __block errorInfo1;

      mac_within_gui_allowing_inner_lisp (^{
	  mac_within_app (^{
	      result = [super executeAppleEvent:event error:&errorInfo1];
#if !USE_ARC
	      if (result == nil)
		[errorInfo1 retain];
	      [result retain];
#endif
	    });
	});

      if (result == nil)
	*errorInfo = MRC_AUTORELEASE (errorInfo1);

      return MRC_AUTORELEASE (result);
    }
}

- (BOOL)compileAndReturnError:(NSDictionaryOf (NSString *, id) **)errorInfo
{
  if (pthread_main_np ())
    return [super compileAndReturnError:errorInfo];
  else
    {
      BOOL __block result;
      NSDictionaryOf (NSString *, id) * __block errorInfo1;

      mac_within_gui (^{
	  result = [super compileAndReturnError:&errorInfo1];
#if !USE_ARC
	  if (!result)
	    [errorInfo1 retain];
#endif
	});

      if (!result)
	*errorInfo = MRC_AUTORELEASE (errorInfo1);

      return result;
    }
}

- (NSData *)compiledDataForType:(NSString *)type
	    usingStorageOptions:(OSAStorageOptions)storageOptions
			  error:(NSDictionaryOf (NSString *, id) **)errorInfo
{
  if (pthread_main_np ())
    return [super compiledDataForType:type
		  usingStorageOptions:storageOptions error:errorInfo];
  else
    {
      NSData * __block result;
      NSDictionaryOf (NSString *, id) * __block errorInfo1;

      mac_within_gui (^{
	  result = [super compiledDataForType:type
			  usingStorageOptions:storageOptions error:&errorInfo1];
#if !USE_ARC
	  if (result == nil)
	    [errorInfo1 retain];
	  [result retain];
#endif
	});

      if (result == nil)
	*errorInfo = MRC_AUTORELEASE (errorInfo1);

      return MRC_AUTORELEASE (result);
    }
}

@end				// EmacsOSAScript

Lisp_Object
mac_osa_language_list (bool long_format_p)
{
  Lisp_Object result = Qnil, default_language_props = Qnil;
  OSALanguage *defaultLanguage = [OSALanguage defaultLanguage];

  for (OSALanguage *language in [OSALanguage availableLanguages])
    {
      Lisp_Object language_props = [[language name] lispString];

      if (long_format_p)
	{
	  Lisp_Object tmp = list2 (QCfeatures, make_int (language.features));

	  tmp = Fcons (QCmanufacturer,
		       Fcons (mac_four_char_code_to_string ([language
							      manufacturer]),
			      tmp));
	  tmp = Fcons (QCsub_type,
		       Fcons (mac_four_char_code_to_string ([language subType]),
			      tmp));
	  tmp = Fcons (QCtype,
		       Fcons (mac_four_char_code_to_string ([language type]),
			      tmp));
	  tmp = Fcons (QCversion, Fcons ([[language version] lispString], tmp));
	  tmp = Fcons (QCinfo, Fcons ([[language info] lispString], tmp));
	  language_props = Fcons (language_props, tmp);
	}
      if (![language isEqual:defaultLanguage])
	result = Fcons (language_props, result);
      else
	default_language_props = language_props;
    }
  if (!NILP (default_language_props))
    result = Fcons (default_language_props, result);

  return result;
}

static Lisp_Object
mac_osa_error_info_to_lisp (NSDictionaryOf (NSString *, id) *errorInfo)
{
  Lisp_Object result = Qnil;
  NSString *errorMessage = errorInfo[OSAScriptErrorMessage];
  NSNumber *errorNumber = errorInfo[OSAScriptErrorNumber];
  NSString *errorAppName = errorInfo[OSAScriptErrorAppName];
  NSValue *errorRange = errorInfo[OSAScriptErrorRange];

  if (errorRange)
    {
      NSRange range = [errorRange rangeValue];

      result = Fcons (Fcons (Qrange, Fcons (make_int (range.location),
					    make_int (range.length))),
		      result);
    }
  if (errorAppName)
    result = Fcons (Fcons (Qapp_name, [errorAppName lispString]), result);
  if (errorNumber)
    result = Fcons (Fcons (Qnumber, make_int (errorNumber.intValue)), result);
  result = Fcons ((errorMessage ? [errorMessage lispString]
		   : build_string ("OSA script error")), result);

  return result;
}

static OSALanguage *
mac_osa_language_from_lisp (Lisp_Object language)
{
  OSALanguage *result;

  if (NILP (language))
    result = [OSALanguage defaultLanguage];
  else
    {
      NSString *name = [NSString stringWithLispString:language];
      result = [OSALanguage languageForName:name];
    }

  return result;
}

static EmacsOSAScript *
mac_osa_create_script_from_file (Lisp_Object filename,
				 Lisp_Object compiled_p_or_language,
				 Lisp_Object *error_data)
{
  EmacsOSAScript *result;
  Lisp_Object encoded;
  NSURL *url;
  NSAppleEventDescriptor *dataDescriptor;
  NSDictionaryOf (NSString *, id) *errorInfo = nil;
  OSALanguage *language;

  filename = Fexpand_file_name (filename, Qnil);
  encoded = ENCODE_FILE (filename);
  url = [NSURL fileURLWithPath:[NSString stringWithLispString:encoded]];
  dataDescriptor = [OSAScript scriptDataDescriptorWithContentsOfURL:url];

  if (dataDescriptor == nil)
    result = nil;
  else
    {
      NSError *error;

      language = [OSALanguage languageForScriptDataDescriptor:dataDescriptor];
      if (language == nil)
	{
	  if (EQ (compiled_p_or_language, Qt))
	    {
	      *error_data =
		list2 (build_string ("Can't obtain OSA language from file"),
		       filename);

	      return nil;
	    }
	  language = mac_osa_language_from_lisp (compiled_p_or_language);
	  if (language == nil)
	    {
	      *error_data =
		list2 (build_string ("OSA language not available"),
		       compiled_p_or_language);

	      return nil;
	    }
	}
      result = [[EmacsOSAScript alloc]
		 initWithScriptDataDescriptor:dataDescriptor fromURL:url
			     languageInstance:[language sharedLanguageInstance]
			  usingStorageOptions:OSANull error:&error];
      if (result == nil)
	errorInfo = [error userInfo];
  }
  if (result == nil)
    {
      if (errorInfo)
	*error_data = mac_osa_error_info_to_lisp (errorInfo);
      else
	*error_data =
	  list2 (build_string ("Can't create OSA script from file"),
		 filename);
    }

  return result;
}

static EmacsOSAScript *
mac_osa_create_script_from_code (Lisp_Object code,
				 Lisp_Object compiled_p_or_language,
				 Lisp_Object *error_data)
{
  EmacsOSAScript *result;

  if (!EQ (compiled_p_or_language, Qt))
    {
      OSALanguage *language =
	mac_osa_language_from_lisp (compiled_p_or_language);

      if (language == nil)
	{
	  *error_data = list2 (build_string ("OSA language not available"),
			       compiled_p_or_language);

	  return nil;
	}
      result = [[EmacsOSAScript alloc]
		 initWithSource:[NSString stringWithLispString:code]
			fromURL:nil
		 languageInstance:[language sharedLanguageInstance]
		 usingStorageOptions:OSANull];
      if (result == nil)
	*error_data =
	  list2 (build_string ("Can't create OSA script from source"),
		 code);
    }
  else
    {
      NSData *data = [NSData dataWithBytes:(SDATA (code))
				    length:(SBYTES (code))];
      NSDictionaryOf (NSString *, id) *errorInfo = nil;
      NSError *error;

      result = [[EmacsOSAScript alloc] initWithCompiledData:data fromURL:nil
					usingStorageOptions:OSANull
						      error:&error];
      if (result == nil)
	errorInfo = [error userInfo];
      if (result == nil)
	{
	  if (errorInfo)
	    *error_data = mac_osa_error_info_to_lisp (errorInfo);
	  else
	    *error_data =
	      list2 (build_string ("Can't create OSA script from data"),
		     code);
	}
    }

  return result;
}

static EmacsOSAScript *
mac_osa_create_script (Lisp_Object code_or_file,
		       Lisp_Object compiled_p_or_language,
		       bool file_p, Lisp_Object *error_data)
{
  if (file_p)
    return mac_osa_create_script_from_file (code_or_file,
					    compiled_p_or_language, error_data);
  else
    return mac_osa_create_script_from_code (code_or_file,
					    compiled_p_or_language, error_data);
}

Lisp_Object
mac_osa_compile (Lisp_Object code_or_file, Lisp_Object compiled_p_or_language,
		 bool file_p, Lisp_Object *error_data)
{
  Lisp_Object result = Qnil;
  EmacsOSAScript *script;

  *error_data = Qnil;
  script = mac_osa_create_script (code_or_file, compiled_p_or_language, file_p,
				  error_data);
  if (script)
    {
      NSDictionaryOf (NSString *, id) *errorInfo;
      NSData *compiledData = [script compiledDataForType:@""
				     usingStorageOptions:OSANull
						   error:&errorInfo];

      if (compiledData == nil)
	*error_data = mac_osa_error_info_to_lisp (errorInfo);
      else
	result = [compiledData lispString];
      MRC_RELEASE (script);
    }

  return result;
}

static NSAppleEventDescriptor *
mac_apple_event_descriptor_with_handler_call (Lisp_Object handler_call,
					      ptrdiff_t nargs,
					      Lisp_Object *args)
{
  NSAppleEventDescriptor *result = nil;

  if (STRINGP (handler_call))
    {
      AEDescList param_list;

      if (AECreateList (NULL, 0, false, &param_list) == noErr)
	{
	  ptrdiff_t i;
	  NSAppleEventDescriptor *parameters, *target, *handler;
	  NSString *handlerName;

	  for (i = 0; i < nargs; i++)
	    mac_ae_put_lisp (&param_list, 0, args[i]);

	  target = [NSAppleEventDescriptor nullDescriptor];
	  result = [NSAppleEventDescriptor
		     appleEventWithEventClass:kASAppleScriptSuite
				      eventID:kASSubroutineEvent
			     targetDescriptor:target
				     returnID:kAutoGenerateReturnID
				transactionID:kAnyTransactionID];
	  handlerName = [NSString stringWithLispString:handler_call];
	  handler = [NSAppleEventDescriptor descriptorWithString:handlerName];
	  [result setDescriptor:handler forKeyword:keyASSubroutineName];
	  parameters = [[NSAppleEventDescriptor alloc]
			 initWithAEDescNoCopy:&param_list];
	  [result setDescriptor:parameters forKeyword:keyDirectObject];
	  MRC_RELEASE (parameters);
	}
    }
  else
    {
      AppleEvent apple_event;

      if (create_apple_event_from_lisp (handler_call, &apple_event) == noErr)
	result = MRC_AUTORELEASE ([[NSAppleEventDescriptor alloc]
				    initWithAEDescNoCopy:&apple_event]);
    }

  return result;
}

static const void *
cfarray_event_ref_retain (CFAllocatorRef allocator, const void *value)
{
  return RetainEvent ((EventRef) value);
}

static void
cfarray_event_ref_release (CFAllocatorRef allocator, const void *value)
{
  ReleaseEvent ((EventRef) value);
}

static const CFArrayCallBacks
cfarray_event_ref_callbacks = {0, cfarray_event_ref_retain,
			       cfarray_event_ref_release, NULL, NULL};

static void
mac_begin_defer_key_events (void)
{
  deferred_key_events = CFArrayCreateMutable (NULL, 0,
					      &cfarray_event_ref_callbacks);
}

static void
mac_end_defer_key_events (void)
{
  EventQueueRef queue = GetMainEventQueue ();
  CFIndex index, count = CFArrayGetCount (deferred_key_events);

  for (index = 0; index < count; index++)
    {
      EventRef event = (EventRef) CFArrayGetValueAtIndex (deferred_key_events,
							  index);

      PostEventToQueue (queue, event, kEventPriorityHigh);
    }
  CFRelease (deferred_key_events);
  deferred_key_events = NULL;
}

Lisp_Object
mac_osa_script (Lisp_Object code_or_file, Lisp_Object compiled_p_or_language,
		bool file_p, Lisp_Object value_form, Lisp_Object handler_call,
		ptrdiff_t nargs, Lisp_Object *args, Lisp_Object *error_data)
{
  Lisp_Object result = Qnil;
  EmacsOSAScript *script;
  NSAppleEventDescriptor *desc = nil;
  NSAttributedString *displayValue;

  *error_data = Qnil;
  script = mac_osa_create_script (code_or_file, compiled_p_or_language, file_p,
				  error_data);
  if (script)
    {
      NSDictionaryOf (NSString *, id) *errorInfo;
      NSAppleEventDescriptor *event = nil;

      if (![script compileAndReturnError:&errorInfo])
	*error_data = mac_osa_error_info_to_lisp (errorInfo);
      else if (!NILP (handler_call))
	{
	  event = mac_apple_event_descriptor_with_handler_call (handler_call,
								nargs, args);
	  if (event == nil)
	    *error_data = Fcons (build_string ("Can't create Apple event"),
				Fcons (handler_call, Flist (nargs, args)));
	}
      if (NILP (*error_data))
	{
	  mac_menu_set_in_use (true);
	  mac_begin_defer_key_events ();
	  if (event)
	    {
	      desc = [script executeAppleEvent:event error:&errorInfo];
	      if (desc && NILP (value_form))
		displayValue = [script richTextFromDescriptor:desc];
	    }
	  else if (NILP (value_form))
	    desc = [script executeAndReturnDisplayValue:&displayValue
						  error:&errorInfo];
	  else
	    desc = [script executeAndReturnError:&errorInfo];
	  if (desc == nil)
	    *error_data = mac_osa_error_info_to_lisp (errorInfo);
	  mac_end_defer_key_events ();
	  mac_menu_set_in_use (false);
	}
      MRC_RELEASE (script);
    }

  if (desc)
    {
      if (NILP (value_form))
	result = [[displayValue string] lispString];
      else
	result = mac_aedesc_to_lisp ([desc aeDesc]);
    }

  return result;
}


/************************************************************************
			Document rasterization
 ************************************************************************/

static NSMutableDictionaryOf (id, NSDictionaryOf (NSString *, id) *)
  *documentRasterizerCache;
static NSDate *documentRasterizerCacheOldestTimestamp;
#define DOCUMENT_RASTERIZER_CACHE_DURATION 60.0

@implementation EmacsPDFDocument

/* Like -[PDFDocument initWithURL:], but suppress warnings if not
   loading a PDF file.  */

- (instancetype)initWithURL:(NSURL *)url
		    options:(NSDictionaryOf (NSString *, id) *)options
{
  NSFileHandle *fileHandle;
  NSData *data;
  NSString *type = options[@"UTI"]; /* NSFileTypeDocumentOption */

  if (type && !CFEqual ((__bridge CFStringRef) type, UTI_PDF))
    goto error;

  fileHandle = [NSFileHandle fileHandleForReadingFromURL:url error:NULL];
#if MAC_OS_X_VERSION_MIN_REQUIRED >= 101500
  data = [fileHandle readDataUpToLength:5 error:NULL];
#else
  data = [fileHandle readDataOfLength:5];
#endif

  if ([data length] < 5 || memcmp ([data bytes], "%PDF-", 5) != 0)
    goto error;

  self = [self initWithURL:url];

  return self;

 error:
  self = [super init];
  MRC_RELEASE (self);
  self = nil;

  return self;
}

/* Like -[PDFDocument initWithData:], but suppress warnings if not
   loading a PDF data.  */

- (instancetype)initWithData:(NSData *)data
		     options:(NSDictionaryOf (NSString *, id) *)options
{
  NSString *type = options[@"UTI"]; /* NSFileTypeDocumentOption */

  if (type && !CFEqual ((__bridge CFStringRef) type, UTI_PDF))
    goto error;
  if ([data length] < 5 || memcmp ([data bytes], "%PDF-", 5) != 0)
    goto error;

  self = [self initWithData:data];

  return self;

 error:
  self = [super init];
  MRC_RELEASE (self);
  self = nil;

  return self;
}

+ (BOOL)shouldInitializeInMainThread
{
  return NO;
}

- (BOOL)shouldNotCache
{
  return NO;
}

+ (NSArrayOf (NSString *) *)supportedTypes
{
  return @[(__bridge NSString *) UTI_PDF];
}

- (NSSize)integralSizeOfPageAtIndex:(NSUInteger)index
{
  PDFPage *page = [self pageAtIndex:index];
  NSRect bounds = [page boundsForBox:kPDFDisplayBoxCropBox];
  int rotation = [page rotation];

  if (rotation == 0 || rotation == 180)
    return NSMakeSize (ceil (NSWidth (bounds)), ceil (NSHeight (bounds)));
  else
    return NSMakeSize (ceil (NSHeight (bounds)), ceil (NSWidth (bounds)));
}

- (CGColorRef)copyBackgroundCGColorOfPageAtIndex:(NSUInteger)index
{
  return NULL;
}

- (NSDictionaryOf (NSString *, id) *)documentAttributesOfPageAtIndex:(NSUInteger)index
{
  return [self documentAttributes];
}

- (void)drawPageAtIndex:(NSUInteger)index inRect:(NSRect)rect
	      inContext:(CGContextRef)ctx
		options:(NSDictionaryOf (NSString *, id) *)options /* unused */
{
  PDFPage *page = [self pageAtIndex:index];
  NSRect bounds = [page boundsForBox:kPDFDisplayBoxCropBox];
  int rotation = [page rotation];
  CGFloat width, height;

  if (rotation == 0 || rotation == 180)
    width = ceil (NSWidth (bounds)), height = ceil (NSHeight (bounds));
  else
    width = ceil (NSHeight (bounds)), height = ceil (NSWidth (bounds));

#pragma clang diagnostic push
#pragma clang diagnostic ignored "-Wmisleading-indentation"
#if MAC_OS_X_VERSION_MIN_REQUIRED < 101200
  if ([page respondsToSelector:@selector(drawWithBox:toContext:)])
#endif
    {
      CGContextSaveGState (ctx);
      CGContextTranslateCTM (ctx, NSMinX (rect), NSMinY (rect));
      CGContextScaleCTM (ctx, NSWidth (rect) / width, NSHeight (rect) / height);
      [page drawWithBox:kPDFDisplayBoxCropBox toContext:ctx];
      CGContextRestoreGState (ctx);
    }
#if MAC_OS_X_VERSION_MIN_REQUIRED < 101200
  else
    {
      NSAffineTransform *transform = [NSAffineTransform transform];
      NSGraphicsContext *gcontext =
	[NSGraphicsContext graphicsContextWithGraphicsPort:ctx flipped:NO];

      [NSGraphicsContext saveGraphicsState];
      NSGraphicsContext.currentContext = gcontext;
      [transform translateXBy:(NSMinX (rect)) yBy:(NSMinY (rect))];
      [transform scaleXBy:(NSWidth (rect) / width)
		      yBy:(NSHeight (rect) / height)];
      [transform concat];
      [page drawWithBox:kPDFDisplayBoxTrimBox];
      [NSGraphicsContext restoreGraphicsState];
    }
#endif
#pragma clang diagnostic pop
}

@end				// EmacsPDFDocument

@implementation EmacsSVGDocument

/* WebView object that was used in the last deallocated
   EmacsSVGDocument object.  This is reused to avoid the overhead of
   WebView object creation.  */
#ifdef USE_WK_API
static WKWebView *EmacsSVGDocumentLastWebView;
/* Fake scheme for circumventing local file access restriction. */
#define URL_FAKE_FILE_SCHEME (@"EmacsSVGDocument.file")
#else
static WebView *EmacsSVGDocumentLastWebView;
#endif

#ifdef USE_WK_API
- (void)setFinishNavigationHandler:(void (^) (WKWebView *, WKNavigation *))block
{
  MRC_RELEASE (finishNavigationHandler);
  finishNavigationHandler = [block copy];
}
#else
- (void)setFinishLoadForFrameHandler:(void (^) (WebView *, WebFrame *))block
{
  MRC_RELEASE (finishLoadForFrameHandler);
  finishLoadForFrameHandler = [block copy];
}
#endif

- (instancetype)initWithURL:(NSURL *)url
		    options:(NSDictionaryOf (NSString *, id) *)options
{
  NSFileHandle *fileHandle = [NSFileHandle fileHandleForReadingFromURL:url
								 error:NULL];
  NSData *data = fileHandle.availableData;

  if (!data)
    goto error;

  self = [self initWithData:data options:options];

  return self;

 error:
  self = [super init];
  MRC_RELEASE (self);
  self = nil;

  return self;
}

- (NSSize)frameSizeForBoundingBox:(id)boundingBox widthBaseVal:(id)widthBaseVal
		    heightBaseVal:(id)heightBaseVal imageWidth:(int *)imageWidth
		      imageHeight:(int *)imageHeight
{
  NSNumber *unitType, *num;
  NSSize frameSize;
  int width, height;
  enum {
	SVG_LENGTHTYPE_PERCENTAGE = 2
  };

  unitType = [widthBaseVal valueForKey:@"unitType"];
  if (unitType.intValue == SVG_LENGTHTYPE_PERCENTAGE)
    {
      frameSize.width =
	round ([[boundingBox valueForKey:@"x"] doubleValue]
	       + [[boundingBox valueForKey:@"width"] doubleValue]);
      num = [widthBaseVal valueForKey:@"valueInSpecifiedUnits"];
      width = lround (frameSize.width * num.doubleValue / 100);
    }
  else
    {
      num = [widthBaseVal valueForKey:@"value"];
      width = lround (num.doubleValue);
      frameSize.width = width;
    }

  unitType = [heightBaseVal valueForKey:@"unitType"];
  if (unitType.intValue == SVG_LENGTHTYPE_PERCENTAGE)
    {
      frameSize.height =
	round ([[boundingBox valueForKey:@"y"] doubleValue]
	       + [[boundingBox valueForKey:@"height"] doubleValue]);
      num = [heightBaseVal valueForKey:@"valueInSpecifiedUnits"];
      height = lround (frameSize.height * num.doubleValue / 100);
    }
  else
    {
      num = [heightBaseVal valueForKey:@"value"];
      height = lround (num.doubleValue);
      frameSize.height = height;
    }

  *imageWidth = width;
  *imageHeight = height;

  return frameSize;
}

- (instancetype)initWithData:(NSData *)data
		     options:(NSDictionaryOf (NSString *, id) *)options
{
  NSString *type = options[@"UTI"]; /* NSFileTypeDocumentOption */

  if (type && !CFEqual ((__bridge CFStringRef) type, UTI_SVG))
    {
      self = [super init];
      MRC_RELEASE (self);
      self = nil;

      return self;
    }

  self = [super init];

  if (self == nil)
    return nil;

  NSRect frameRect = NSMakeRect (0, 0, 100, 100); /* Adjusted later.  */
  if (!EmacsSVGDocumentLastWebView)
    {
#ifdef USE_WK_API
      WKWebViewConfiguration *configuration =
	[[WKWebViewConfiguration alloc] init];

      configuration.suppressesIncrementalRendering = YES;
      [configuration setURLSchemeHandler:self
			    forURLScheme:URL_FAKE_FILE_SCHEME];
      webView = [[WKWebView alloc] initWithFrame:frameRect
				   configuration:configuration];
      EmacsSVGDocumentLastWebView = webView;
      MRC_RELEASE (configuration);
#else  /* !USE_WK_API */
      webView = [[WebView alloc] initWithFrame:frameRect frameName:nil
				     groupName:nil];
#endif  /* !USE_WK_API */
    }
  else
    {
      webView = EmacsSVGDocumentLastWebView;
      webView.frame = frameRect;
    }

  NSURL *baseURL = options[@"baseURL"];
  BOOL __block finished = NO;
  enum {SVG_LENGTHTYPE_PERCENTAGE = 2};
  NSString *styleSheet = options[@"styleSheet"];
#ifdef USE_WK_API
  id boundingBox, widthBaseVal, heightBaseVal;
  NSString * __block jsonString = nil;
  if (baseURL)
    {
      NSURLComponents *components =
	[NSURLComponents componentsWithURL:baseURL resolvingAgainstBaseURL:YES];
      components.scheme = URL_FAKE_FILE_SCHEME;
      baseURL = components.URL;
    }
  webView.navigationDelegate = self;
  self.finishNavigationHandler = ^(WKWebView *view, WKNavigation *navigation) {
    /* Characters unescaped with encodeURIComponent.  */
    static NSCharacterSet *allowedCharacters;
    if (allowedCharacters == nil)
      allowedCharacters = MRC_RETAIN ([NSCharacterSet
					characterSetWithCharactersInString:@""
					"ABCDEFGHIJKLMNOPQRSTUVWXYZ"
					"abcdefghijklmnopqrstuvwxyz"
					"0123456789" "-_.!~*'()"]);
    NSString *encodedStyleSheet =
    [styleSheet
      stringByAddingPercentEncodingWithAllowedCharacters:allowedCharacters];
    NSString *script = [NSString stringWithFormat:@""
"var documentElement = document.documentElement;\n"
"const styleElement = document.createElementNS ('http://www.w3.org/2000/svg', 'style');\n"
"styleElement.textContent = decodeURIComponent (\"%@\");\n"
"documentElement.appendChild (styleElement);\n"
"function filter (obj, names) {\n"
"  return names.reduce ((acc, nm) => {acc[nm] = obj[nm]; return acc;}, {});\n"
"}\n"
"JSON.stringify (['width', 'height'].reduce\n"
"  ((obj, dim) => {\n"
"     obj[dim + 'BaseVal'] =\n"
"       filter (documentElement[dim].baseVal,\n"
"	       ['unitType', 'value', 'valueInSpecifiedUnits']);\n"
"     return obj;\n"
"   }, {boundingBox:\n"
"       ((documentElement.width.baseVal.unitType != SVGLength.SVG_LENGTHTYPE_PERCENTAGE\n"
"	 && documentElement.height.baseVal.unitType != SVGLength.SVG_LENGTHTYPE_PERCENTAGE)\n"
"	? null : filter (documentElement.getBBox (),\n"
"			 ['x', 'y', 'width', 'height']))}))",
				 encodedStyleSheet ? encodedStyleSheet : @""];
    [view evaluateJavaScript:script
	   completionHandler:^(id scriptResult, NSError *error) {
	if ([scriptResult isKindOfClass:NSString.class])
	  jsonString = MRC_RETAIN (scriptResult);
	else
	  jsonString = nil;
	finished = YES;
      }];
  };
  [webView loadData:data MIMEType:@"image/svg+xml"
	   characterEncodingName:@"UTF-8" baseURL:baseURL];
#else  /* !USE_WK_API */
  id __block boundingBox = nil, widthBaseVal = nil, heightBaseVal = nil;
  webView.frameLoadDelegate = self;
  webView.mainFrame.frameView.allowsScrolling = NO;
  self.finishLoadForFrameHandler = ^(WebView *view, WebFrame *frame) {
    @try
      {
	DOMDocument *document =
	[webView.windowScriptObject valueForKey:@"document"];
	DOMElement *documentElement = document.documentElement;
	if (styleSheet)
	  {
	    DOMElement *styleElement =
	      [document createElementNS:@"http://www.w3.org/2000/svg"
			  qualifiedName:@"style"];
	    styleElement.textContent = styleSheet;
	    [documentElement appendChild:styleElement];
	  }

	widthBaseVal = [documentElement valueForKeyPath:@"width.baseVal"];
	heightBaseVal = [documentElement valueForKeyPath:@"height.baseVal"];
	if ((((NSNumber *) [widthBaseVal valueForKey:@"unitType"]).intValue
	     == SVG_LENGTHTYPE_PERCENTAGE)
	    || (((NSNumber *) [heightBaseVal valueForKey:@"unitType"]).intValue
		== SVG_LENGTHTYPE_PERCENTAGE))
	  boundingBox = [documentElement callWebScriptMethod:@"getBBox"
					       withArguments:@[]];
	else
	  boundingBox = nil;
      }
    @catch (NSException *exception)
      {
      }
    MRC_RETAIN (widthBaseVal);
    MRC_RETAIN (heightBaseVal);
    MRC_RETAIN (boundingBox);
    finished = YES;
  };
  [webView.mainFrame loadData:data MIMEType:@"image/svg+xml"
	     textEncodingName:nil baseURL:baseURL];
#endif  /* !USE_WK_API */

  /* webView.isLoading is not sufficient if we have <image
     xlink:href=... /> */
  while (!finished)
    mac_run_loop_run_once (0);

  int width = -1, height;
#ifdef USE_WK_API
  if (jsonString == nil)
    widthBaseVal = nil;
  else
    {
      NSData *data =
	[jsonString dataUsingEncoding:NSUTF8StringEncoding];
      NSDictionary *jsonObject =
	[NSJSONSerialization JSONObjectWithData:data options:0 error:NULL];

      boundingBox = jsonObject[@"boundingBox"];
      widthBaseVal = jsonObject[@"widthBaseVal"];
      heightBaseVal = jsonObject[@"heightBaseVal"];
      MRC_AUTORELEASE (jsonString);
    }
#else
  MRC_AUTORELEASE (widthBaseVal);
  MRC_AUTORELEASE (heightBaseVal);
  MRC_AUTORELEASE (boundingBox);
#endif
  if (widthBaseVal == nil)
    {
      MRC_RELEASE (self);
      self = nil;

      return self;
    }

  frameRect.size = [self frameSizeForBoundingBox:boundingBox
				    widthBaseVal:widthBaseVal
				   heightBaseVal:heightBaseVal
				      imageWidth:&width
				     imageHeight:&height];
#ifdef USE_WK_API
  NSString *script = [NSString stringWithFormat:@""
"const svgElement = document.createElementNS ('http://www.w3.org/2000/svg', 'svg');\n"
"const gElement = document.createElementNS ('http://www.w3.org/2000/svg', 'g');\n"
"svgElement.setAttribute ('width', '%d');\n"
"svgElement.setAttribute ('height', '%d');\n"
"svgElement.setAttribute ('viewBox', '0, 0, %d, %d');\n"
"if (documentElement.width.baseVal.unitType == SVGLength.SVG_LENGTHTYPE_PERCENTAGE)\n"
"  documentElement.setAttribute ('width', '%d');\n"
"if (documentElement.height.baseVal.unitType == SVGLength.SVG_LENGTHTYPE_PERCENTAGE)\n"
"  documentElement.setAttribute ('height', '%d');\n"
"document.replaceChild (svgElement, documentElement);\n"
"svgElement.appendChild (gElement);\n"
"gElement.appendChild (documentElement);\n"
"documentElement = svgElement;\n"
"null;", width, height, width, height, width, height];
  [webView evaluateJavaScript:script
	    completionHandler:^(id scriptResult, NSError *error) {
    }];
#endif

  webView.frame = frameRect;
  frameRect.size.width = width;
  frameRect.origin.y = NSHeight (frameRect) - height;
  frameRect.size.height = height;
  viewRect = frameRect;

  return self;
}

+ (BOOL)shouldInitializeInMainThread
{
  return YES;
}

- (BOOL)shouldNotCache
{
  return NO; //YES;
}

+ (NSArrayOf (NSString *) *)supportedTypes
{
  return @[(__bridge NSString *) UTI_SVG];
}

- (NSUInteger)pageCount
{
  return 1;
}

- (NSSize)integralSizeOfPageAtIndex:(NSUInteger)index
{
  return viewRect.size;
}

- (CGColorRef)copyBackgroundCGColorOfPageAtIndex:(NSUInteger)index
{
  return NULL;
}

- (NSDictionaryOf (NSString *, id) *)documentAttributesOfPageAtIndex:(NSUInteger)index
{
  return nil;
}

- (void)drawPageAtIndex:(NSUInteger)index inRect:(NSRect)rect
	      inContext:(CGContextRef)ctx
		options:(NSDictionaryOf (NSString *, id) *)options
{
  mac_within_app (^{
      NSArrayOf (NSString *) *keys = @[@"foregroundColor", @"backgroundColor"];
      NSMutableDictionaryOf (NSString *, NSString *) *colorsInHex =
	[NSMutableDictionary dictionaryWithCapacity:keys.count];

      for (NSString *key in keys)
	{
	  CGColorRef cg_color = (__bridge CGColorRef) options[key];
	  CGFloat components[4];

	  if (cg_color && [[NSColor colorWithCGColor:cg_color]
			    getSRGBComponents:components])
	    {
	      NSString *colorInHex =
		[NSString stringWithFormat:@"#%02x%02x%02x",
			  (unsigned int) (components[0] * 255 + .5),
			  (unsigned int) (components[1] * 255 + .5),
			  (unsigned int) (components[2] * 255 + .5)];

	      if (colorInHex)
		colorsInHex[key] = colorInHex;
	    }
	}

      NSString *fgInHex = colorsInHex[@"foregroundColor"];
      NSString *bgInHex = colorsInHex[@"backgroundColor"];
#ifdef USE_WK_API
      CGAffineTransform ctm = CGContextGetCTM (ctx);
      NSRect destRect = NSRectFromCGRect (CGRectApplyAffineTransform
					  (NSRectToCGRect (rect), ctm));

      destRect.origin = NSZeroPoint;
      destRect.size.width = lround (NSWidth (destRect));
      destRect.size.height = lround (NSHeight (destRect));

      ctm = CGAffineTransformTranslate (ctm, NSMinX (rect), NSMinY (rect));
      ctm = CGAffineTransformScale (ctm, NSWidth (rect) / NSWidth (viewRect),
				    NSHeight (rect) / NSHeight (viewRect));

      CGAffineTransform flip = CGAffineTransformMake (1, 0, 0, -1,
						      0, NSHeight (destRect));
      ctm = CGAffineTransformConcat (ctm, flip);
      flip.ty = NSHeight (viewRect);
      ctm = CGAffineTransformConcat (flip, ctm);

      BOOL __block finished = NO;
      NSImage * __block image = nil;
      int destWidth = NSWidth (destRect), destHeight = NSHeight (destRect);
      NSString *script = [NSString stringWithFormat:@""
"documentElement.style.color = '%@';\n"
"documentElement.style.fill = 'currentColor';\n"
"documentElement.style.backgroundColor = '%@';\n"
"documentElement.setAttribute ('width', '%d');\n"
"documentElement.setAttribute ('height', '%d');\n"
"documentElement.setAttribute ('viewBox', '0, 0, %d, %d');\n"
"gElement.setAttribute ('transform', 'matrix (%f, %f, %f, %f, %f, %f)');\n"
"null;", fgInHex ? fgInHex : @"black",
				 bgInHex ? bgInHex : @"transparent",
				   destWidth, destHeight, destWidth, destHeight,
				   ctm.a, ctm.b, ctm.c, ctm.d, ctm.tx, ctm.ty];

      [webView evaluateJavaScript:script
		completionHandler:^(id scriptResult, NSError *error) {
	  if (!error)
	    {
	      WKSnapshotConfiguration *snapshotConfiguration =
		[[WKSnapshotConfiguration alloc] init];

	      webView.frame = destRect;
	      [webView _setOverrideDeviceScaleFactor:1];
	      [webView takeSnapshotWithConfiguration:snapshotConfiguration
				   completionHandler:^(NSImage *snapshotImage,
						       NSError *error) {
		  image = MRC_RETAIN (snapshotImage);
		  finished = YES;
		}];
	      MRC_RELEASE (snapshotConfiguration);
	    }
	}];

      while (!finished)
	mac_run_loop_run_once (0);

      if (image)
	{
	  NSGraphicsContext *gcontext =
	    [NSGraphicsContext graphicsContextWithCGContext:ctx flipped:NO];
	  [NSGraphicsContext saveGraphicsState];
	  NSGraphicsContext.currentContext = gcontext;
	  NSRectClip (rect);
	  [[NSAffineTransform transform] set];
	  [image drawInRect:destRect];
	  MRC_RELEASE (image);
	  [NSGraphicsContext restoreGraphicsState];
	}
#else  /* !USE_WK_API */
      DOMDocument *document =
	[webView.windowScriptObject valueForKey:@"document"];
      DOMElement *documentElement = document.documentElement;

      if (fgInHex)
	{
	  documentElement.style.color = fgInHex;
	  [documentElement.style setProperty:@"fill" value:@"currentColor"
				      priority:@""];
	}
      if (bgInHex)
	documentElement.style.backgroundColor = bgInHex;

      NSAffineTransform *transform = [NSAffineTransform transform];
      NSGraphicsContext *gcontext =
	[NSGraphicsContext graphicsContextWithGraphicsPort:ctx flipped:NO];

      [NSGraphicsContext saveGraphicsState];
      NSGraphicsContext.currentContext = gcontext;
      [transform translateXBy:(NSMinX (rect)) yBy:(NSMinY (rect))];
      [transform scaleXBy:(NSWidth (rect) / NSWidth (viewRect))
		      yBy:(NSHeight (rect) / NSHeight (viewRect))];
      [transform translateXBy:(- NSMinX (viewRect))
			  yBy:(- NSMinY (viewRect))];
      [transform concat];
      [webView displayRectIgnoringOpacity:viewRect inContext:gcontext];
      [NSGraphicsContext restoreGraphicsState];
#endif  /* !USE_WK_API */
    });
}

#ifdef USE_WK_API
- (void)webView:(WKWebView *)view didFinishNavigation:(WKNavigation *)navigation
{
  if (finishNavigationHandler)
    {
      finishNavigationHandler (view, navigation);
      self.finishNavigationHandler = nil;
    }
}

- (void)webView:(WKWebView *)view startURLSchemeTask:(id <WKURLSchemeTask>)urlSchemeTask
{
  NSURL *url = urlSchemeTask.request.URL;
  NSURLComponents *components =
    [NSURLComponents componentsWithURL:url resolvingAgainstBaseURL:YES];

  eassert ([components.scheme caseInsensitiveCompare:URL_FAKE_FILE_SCHEME]
	   == NSOrderedSame);
  components.scheme = NSURLFileScheme;
  url = components.URL;

  NSError *error = nil;
  NSFileHandle *fileHandle =
    [NSFileHandle fileHandleForReadingFromURL:url error:&error];

  NSString *mimeType = nil;
  if (fileHandle)
    {
#if HAVE_UNIFORM_TYPE_IDENTIFIERS
      UTType *contentType;
      if ([url getResourceValue:&contentType forKey:NSURLContentTypeKey
			  error:&error])
	mimeType = contentType.preferredMIMEType;
#else
      NSString *typeIdentifier;
      if ([url getResourceValue:&typeIdentifier forKey:NSURLTypeIdentifierKey
			  error:&error])
	mimeType = CFBridgingRelease
	  (UTTypeCopyPreferredTagWithClass (((__bridge CFStringRef)
					     typeIdentifier),
					    kUTTagClassMIMEType));
#endif
    }

  NSData *data = nil;
  if (mimeType)
    {
#if MAC_OS_X_VERSION_MIN_REQUIRED >= 101500
      data = [fileHandle readDataToEndOfFileAndReturnError:&error];
#else
      @try
	{
	  data = [fileHandle readDataToEndOfFile];
	}
      @catch (NSException *exception)
	{
	  error = [NSError errorWithDomain:NSCocoaErrorDomain
				      code:NSFileReadUnknownError
				  userInfo:exception.userInfo];
	}
#endif
    }

  if (!data)
    {
      [urlSchemeTask didFailWithError:error];
      return;
    }

  NSURLResponse *response =
    MRC_AUTORELEASE ([[NSURLResponse alloc]
		       initWithURL:urlSchemeTask.request.URL MIMEType:mimeType
		       expectedContentLength:data.length textEncodingName:nil]);
  [urlSchemeTask didReceiveResponse:response];
  [urlSchemeTask didReceiveData:data];
  [urlSchemeTask didFinish];
}

- (void)webView:(WKWebView *)view stopURLSchemeTask:(id <WKURLSchemeTask>)urlSchemeTask
{
}
#else
- (void)webView:(WebView *)sender didFinishLoadForFrame:(WebFrame *)frame
{
  if (finishLoadForFrameHandler)
    {
      finishLoadForFrameHandler (sender, frame);
      self.finishLoadForFrameHandler = nil;
    }
}
#endif

@end				// EmacsSVGDocument

@implementation EmacsDocumentRasterizer
- (instancetype)initWithAttributedString:(NSAttributedString *)anAttributedString
		      documentAttributes:(NSDictionaryOf (NSString *, id) *)docAttributes
{
  NSLayoutManager *layoutManager;
  NSTextContainer *textContainer;
  int viewMode;
  NSRange glyphRange;

  self = [super init];

  if (self == nil)
    return nil;

  textStorage = [[NSTextStorage alloc]
		  initWithAttributedString:anAttributedString];
  layoutManager = [[NSLayoutManager alloc] init];
  textContainer = [[NSTextContainer alloc] init];

#if MAC_OS_X_VERSION_MIN_REQUIRED < 101100
  [layoutManager setUsesScreenFonts:NO];
#endif

  [layoutManager addTextContainer:textContainer];
  MRC_RELEASE (textContainer);
  [textStorage addLayoutManager:layoutManager];
  MRC_RELEASE (layoutManager);

  if (!(textStorage && layoutManager && textContainer))
    {
      MRC_RELEASE (self);
      self = nil;

      return self;
    }

  viewMode = [docAttributes[NSViewModeDocumentAttribute] intValue];
  if (viewMode == 0)
    [textContainer setLineFragmentPadding:0];
  else
    {
      /* page layout */
      NSSize pageSize = [docAttributes[NSPaperSizeDocumentAttribute] sizeValue];
      NSAttributedStringDocumentAttributeKey __unsafe_unretained
	marginAttributes[4] = {
	NSLeftMarginDocumentAttribute, NSRightMarginDocumentAttribute,
	NSTopMarginDocumentAttribute, NSBottomMarginDocumentAttribute
      };
      NSNumber * __unsafe_unretained marginValues[4];
      int i;

      for (i = 0; i < 4; i++)
	marginValues[i] = docAttributes[marginAttributes[i]];
      for (i = 0; i < 2; i++)
	if (marginValues[i])
	  pageSize.width -= [marginValues[i] doubleValue];
      for (; i < 4; i++)
	if (marginValues[i])
	  pageSize.height -= [marginValues[i] doubleValue];

      pageSize.width = ceil (pageSize.width);
      pageSize.height = ceil (pageSize.height);
#if MAC_OS_X_VERSION_MIN_REQUIRED >= 101100
      [textContainer setSize:pageSize];
#else
      [textContainer setContainerSize:pageSize];
#endif

      [layoutManager setDelegate:self];
    }

  /* Fully lay out.  */
  glyphRange =
    [layoutManager
      glyphRangeForCharacterRange:(NSMakeRange (0, [textStorage length]))
	     actualCharacterRange:NULL];
  if (NSMaxRange (glyphRange) == 0)
    {
      MRC_RELEASE (self);
      self = nil;

      return self;
    }
  (void) [layoutManager
	   textContainerForGlyphAtIndex:(NSMaxRange (glyphRange) - 1)
			 effectiveRange:NULL];

  if (viewMode == 0)
    {
      NSRect rect = [layoutManager usedRectForTextContainer:textContainer];
      NSSize containerSize = NSMakeSize (ceil (NSMaxX (rect)),
					 ceil (NSMaxY (rect)));

#if MAC_OS_X_VERSION_MIN_REQUIRED >= 101100
      [textContainer setSize:containerSize];
#else
      [textContainer setContainerSize:containerSize];
#endif
    }

  documentAttributes = MRC_RETAIN (docAttributes);

  return self;
}

- (instancetype)initWithURL:(NSURL *)url
		    options:(NSDictionaryOf (NSString *, id) *)options
{
  NSAttributedString *attrString;
  NSDictionaryOf (NSAttributedStringDocumentAttributeKey, id) *docAttributes;

  attrString = [[NSAttributedString alloc]
		 initWithURL:url options:options
		 documentAttributes:&docAttributes error:NULL];
  if (attrString == nil)
    goto error;

  self = [self initWithAttributedString:attrString
		     documentAttributes:docAttributes];
  MRC_RELEASE (attrString);

  return self;

 error:
  self = [self init];
  MRC_RELEASE (self);
  self = nil;

  return self;
}

- (instancetype)initWithData:(NSData *)data
		     options:(NSDictionaryOf (NSString *, id) *)options
{
  NSAttributedString *attrString;
  NSDictionaryOf (NSAttributedStringDocumentAttributeKey, id) *docAttributes;

  attrString = [[NSAttributedString alloc]
		 initWithData:data options:options
		 documentAttributes:&docAttributes error:NULL];
  if (attrString == nil)
    goto error;

  self = [self initWithAttributedString:attrString
		     documentAttributes:docAttributes];
  MRC_RELEASE (attrString);

  return self;

 error:
  self = [self init];
  MRC_RELEASE (self);
  self = nil;

  return self;
}

+ (BOOL)shouldInitializeInMainThread
{
  return YES;
}

- (BOOL)shouldNotCache
{
  return NO;
}

#if !USE_ARC
- (void)dealloc
{
  [textStorage release];
  [documentAttributes release];
  [super dealloc];
}
#endif

- (NSLayoutManager *)layoutManager
{
  return textStorage.layoutManagers[0];
}

- (NSUInteger)pageCount
{
  NSLayoutManager *layoutManager = [self layoutManager];

  return [[layoutManager textContainers] count];
}

+ (NSArrayOf (NSString *) *)supportedTypes
{
  return [NSAttributedString textTypes];
}

- (NSSize)integralSizeOfPageAtIndex:(NSUInteger)index
{
  NSLayoutManager *layoutManager = self.layoutManager;
  NSTextContainer *textContainer = layoutManager.textContainers[index];

#if MAC_OS_X_VERSION_MIN_REQUIRED >= 101100
  return textContainer.size;
#else
  return textContainer.containerSize;
#endif
}

- (CGColorRef)copyBackgroundCGColorOfPageAtIndex:(NSUInteger)index
{
  NSColor *backgroundColor =
    documentAttributes[NSBackgroundColorDocumentAttribute];

  /* `backgroundColor' might be nil, but that's OK.  */
  return CGColorRetain (backgroundColor.CGColor);
}

- (NSDictionaryOf (NSString *, id) *)documentAttributesOfPageAtIndex:(NSUInteger)index
{
  return documentAttributes;
}

- (void)drawPageAtIndex:(NSUInteger)index inRect:(NSRect)rect
	      inContext:(CGContextRef)ctx
		options:(NSDictionaryOf (NSString *, id) *)options /* unused */
{
  NSLayoutManager *layoutManager = self.layoutManager;
  NSTextContainer *textContainer = layoutManager.textContainers[index];
#if MAC_OS_X_VERSION_MIN_REQUIRED >= 101100
  NSSize containerSize = textContainer.size;
#else
  NSSize containerSize = textContainer.containerSize;
#endif
  NSRange glyphRange = [layoutManager glyphRangeForTextContainer:textContainer];
  NSAffineTransform *transform = NSAffineTransform.transform;
  NSGraphicsContext *gcontext =
    [NSGraphicsContext graphicsContextWithCGContext:ctx flipped:YES];

  [NSGraphicsContext saveGraphicsState];
  NSGraphicsContext.currentContext = gcontext;
  [transform translateXBy:(NSMinX (rect)) yBy:(NSMaxY (rect))];
  [transform scaleXBy:(NSWidth (rect) / containerSize.width)
		  yBy:(- NSHeight (rect) / containerSize.height)];
  [transform concat];
  [layoutManager drawBackgroundForGlyphRange:glyphRange atPoint:NSZeroPoint];
  [layoutManager drawGlyphsForGlyphRange:glyphRange atPoint:NSZeroPoint];
  [NSGraphicsContext restoreGraphicsState];
}

- (void)layoutManager:(NSLayoutManager *)aLayoutManager
didCompleteLayoutForTextContainer:(NSTextContainer *)aTextContainer
		atEnd:(BOOL)flag
{
  if (aTextContainer == nil)
    {
      NSLayoutManager *layoutManager = self.layoutManager;
      NSTextContainer *firstContainer = layoutManager.textContainers[0];
#if MAC_OS_X_VERSION_MIN_REQUIRED >= 101100
      NSTextContainer *textContainer = [[NSTextContainer alloc]
					 initWithSize:firstContainer.size];
#else
      NSSize containerSize = [firstContainer containerSize];
      NSTextContainer *textContainer = [[NSTextContainer alloc]
					 initWithContainerSize:containerSize];
#endif

      [aLayoutManager addTextContainer:textContainer];
      MRC_RELEASE (textContainer);
    }
}

@end				// EmacsDocumentRasterizer

static NSArrayOf (Class <EmacsDocumentRasterizer>) *
document_rasterizer_get_classes (void)
{
  return @[EmacsPDFDocument.class,
	   EmacsSVGDocument.class,
	   EmacsDocumentRasterizer.class];
}

CFArrayRef
mac_document_copy_type_identifiers (void)
{
  NSMutableArrayOf (NSString *) *identifiers = [NSMutableArray array];

  for (Class <EmacsDocumentRasterizer> class
	 in document_rasterizer_get_classes ())
    [identifiers addObjectsFromArray:[class supportedTypes]];

  return CFBridgingRetain (identifiers);
}

static void
document_cache_evict (void)
{
  NSDate *currentDate, *oldestTimestamp;

  if ([documentRasterizerCacheOldestTimestamp timeIntervalSinceNow]
      > - DOCUMENT_RASTERIZER_CACHE_DURATION)
    return;

  currentDate = [NSDate date];
  oldestTimestamp = nil;
  for (id key in [documentRasterizerCache allKeys])
    {
      NSDictionaryOf (NSString *, id) *value = documentRasterizerCache[key];
      NSDate *timestamp = value[@"timestamp"];

      if ([currentDate timeIntervalSinceDate:timestamp]
	  >= DOCUMENT_RASTERIZER_CACHE_DURATION)
	[documentRasterizerCache removeObjectForKey:key];
      else
	{
	  if (oldestTimestamp == nil)
	    oldestTimestamp = timestamp;
	  else
	    oldestTimestamp = [oldestTimestamp earlierDate:timestamp];
	}
    }
  MRC_RELEASE (documentRasterizerCacheOldestTimestamp);
  documentRasterizerCacheOldestTimestamp = MRC_RETAIN (oldestTimestamp);
}

static id <EmacsDocumentRasterizer>
document_cache_lookup (id key, NSDate *modificationDate)
{
  id <EmacsDocumentRasterizer> result = nil;

  if (documentRasterizerCache)
    {
      NSDictionaryOf (NSString *, id) *dictionary =
	documentRasterizerCache[key];

      if (dictionary
	  && (modificationDate == nil
	      || [modificationDate
		   isEqualToDate:[dictionary fileModificationDate]]))
	result = dictionary[@"document"];
    }

  return result;
}

static void
document_cache_set (id <NSCopying> key, id <EmacsDocumentRasterizer> document,
		    NSDate *modificationDate)
{
  NSDate *currentDate;
  NSDictionaryOf (NSString *, id) *value;

  if (documentRasterizerCache == nil)
    documentRasterizerCache = [[NSMutableDictionary alloc] init];

  currentDate = [NSDate date];
  value = [NSDictionary dictionaryWithObjectsAndKeys:document, @"document",
			currentDate, @"timestamp",
			/* The value of modificationDate might be nil,
			   so we don't use NSDictionary literals
			   here.  */
			modificationDate, NSFileModificationDate,
			nil];
  /* This might update an object containing the oldest time stamp.
     Even in such a case, documentRasterizerCacheOldestTimestamp still
     holds an older or equal date than the real oldest time stamp in
     the cache.  */
  documentRasterizerCache[key] = value;
  if (documentRasterizerCacheOldestTimestamp == nil)
    documentRasterizerCacheOldestTimestamp = MRC_RETAIN (currentDate);
}

static id <EmacsDocumentRasterizer>
document_rasterizer_create (id url_or_data,
			    NSDictionaryOf (NSString *, id) *options)
{
  BOOL isURL = [url_or_data isKindOfClass:NSURL.class];

  for (Class class in document_rasterizer_get_classes ())
    {
      id <EmacsDocumentRasterizer> __block document;
      void (^block) (void);

      if (isURL)
	block = ^{
	  document = [((id <EmacsDocumentRasterizer>) [class alloc])
		       initWithURL:((NSURL *) url_or_data) options:options];
	};
      else
	block = ^{
	  document = [((id <EmacsDocumentRasterizer>) [class alloc])
		       initWithData:((NSData *) url_or_data) options:options];
	};

      if ([(Class <EmacsDocumentRasterizer>)class shouldInitializeInMainThread])
	mac_within_gui (block);
      else
	block ();

      if (document)
	return document;
    }

  return nil;
}

EmacsDocumentRef
mac_document_create_with_url (CFURLRef url, CFDictionaryRef options)
{
  NSURL *nsurl = (__bridge NSURL *) url;
  NSDictionaryOf (NSString *, id) *nsoptions =
    (__bridge NSDictionaryOf (NSString *, id) *) options;
  NSDate *modificationDate = nil;
  id <EmacsDocumentRasterizer> document = nil;

  if ([nsurl isFileURL])
    {
      [[nsurl URLByResolvingSymlinksInPath]
	getResourceValue:&modificationDate
		  forKey:NSURLAttributeModificationDateKey
		   error:NULL];
    }

  if (modificationDate)
    {
      NSDictionaryOf (NSString *, id) *key =
	[NSDictionary dictionaryWithObjectsAndKeys:nsurl, @"URL",
		      /* The value of nsoptions might be nil, so we
			 don't use NSDictionary literals here.  */
		      nsoptions, @"options", nil];

      document = MRC_RETAIN (document_cache_lookup (key, modificationDate));
      if (document == nil)
	document = document_rasterizer_create (nsurl, nsoptions);
      if (document && !document.shouldNotCache)
	document_cache_set (key, document, modificationDate);
    }

  document_cache_evict ();

  return CF_ESCAPING_BRIDGE (document);
}

EmacsDocumentRef
mac_document_create_with_data (CFDataRef data, CFDictionaryRef options)
{
  NSData *nsdata = (__bridge NSData *) data;
  NSDictionaryOf (NSString *, id) *nsoptions =
    (__bridge NSDictionaryOf (NSString *, id) *) options;
  NSDictionaryOf (NSString *, id) *key =
    [NSDictionary dictionaryWithObjectsAndKeys:nsdata, @"data",
		  /* The value of nsoptions might be nil, so we don't
		     use NSDictionary literals here.  */
		  nsoptions, @"options", nil];
  id <EmacsDocumentRasterizer> document =
    MRC_RETAIN (document_cache_lookup (key, nil));

  if (document == nil)
    document = document_rasterizer_create (nsdata, nsoptions);
  if (document && !document.shouldNotCache)
    document_cache_set (key, document, nil);

  document_cache_evict ();

  return CF_ESCAPING_BRIDGE (document);
}

size_t
mac_document_get_page_count (EmacsDocumentRef document)
{
  id <EmacsDocumentRasterizer> documentRasterizer =
    (__bridge id <EmacsDocumentRasterizer>) document;

  return [documentRasterizer pageCount];
}

void
mac_document_copy_page_info (EmacsDocumentRef document, size_t index,
			     CGSize *size, CGColorRef *background,
			     CFDictionaryRef *attributes)
{
  id <EmacsDocumentRasterizer> documentRasterizer =
    (__bridge id <EmacsDocumentRasterizer>) document;

  if (size)
    *size = NSSizeToCGSize ([documentRasterizer
			      integralSizeOfPageAtIndex:index]);
  if (background)
    *background = [documentRasterizer copyBackgroundCGColorOfPageAtIndex:index];
  if (attributes)
    *attributes = CFBridgingRetain ([documentRasterizer
				      documentAttributesOfPageAtIndex:index]);
}

void
mac_document_draw_page (CGContextRef c, CGRect rect, EmacsDocumentRef document,
			size_t index, CFDictionaryRef options)
{
  id <EmacsDocumentRasterizer> documentRasterizer =
    (__bridge id <EmacsDocumentRasterizer>) document;

  [documentRasterizer drawPageAtIndex:index inRect:(NSRectFromCGRect (rect))
			    inContext:c
			      options:((__bridge
					NSDictionaryOf (NSString *, id) *)
				       options)];
}


/************************************************************************
			Accessibility Support
 ************************************************************************/

static id ax_get_value (EmacsMainView *);
static id ax_get_selected_text (EmacsMainView *);
static id ax_get_selected_text_range (EmacsMainView *);
static id ax_get_number_of_characters (EmacsMainView *);
static id ax_get_visible_character_range (EmacsMainView *);
#if 0
static id ax_get_shared_text_ui_elements (EmacsMainView *);
static id ax_get_shared_character_range (EmacsMainView *);
#endif
static id ax_get_insertion_point_line_number (EmacsMainView *);
static id ax_get_selected_text_ranges (EmacsMainView *);

static id ax_get_line_for_index (EmacsMainView *, id);
static id ax_get_range_for_line (EmacsMainView *, id);
static id ax_get_string_for_range (EmacsMainView *, id);
static id ax_get_range_for_position (EmacsMainView *, id);
static id ax_get_range_for_index (EmacsMainView *, id);
static id ax_get_bounds_for_range (EmacsMainView *, id);
static id ax_get_rtf_for_range (EmacsMainView *, id);
#if 0
static id ax_get_style_range_for_index (EmacsMainView *, id);
#endif
static id ax_get_attributed_string_for_range (EmacsMainView *, id);

static const struct {
  NSAccessibilityAttributeName const *ns_name_ptr;
  CFStringRef fallback_name;
  id (*handler) (EmacsMainView *);
} ax_attribute_table[] = {
  {&NSAccessibilityValueAttribute, NULL, ax_get_value},
  {&NSAccessibilitySelectedTextAttribute, NULL, ax_get_selected_text},
  {&NSAccessibilitySelectedTextRangeAttribute,
   NULL, ax_get_selected_text_range},
  {&NSAccessibilityNumberOfCharactersAttribute, NULL,
   ax_get_number_of_characters},
  {&NSAccessibilityVisibleCharacterRangeAttribute, NULL,
   ax_get_visible_character_range},
#if 0
  {&NSAccessibilitySharedTextUIElementsAttribute, NULL,
   ax_get_shared_text_ui_elements},
  {&NSAccessibilitySharedCharacterRangeAttribute, NULL,
   ax_get_shared_character_range},
#endif	/* 0 */
  {&NSAccessibilityInsertionPointLineNumberAttribute, NULL,
   ax_get_insertion_point_line_number},
  {
    &NSAccessibilitySelectedTextRangesAttribute,
    CFSTR ("AXSelectedTextRanges"), ax_get_selected_text_ranges},
};
static const size_t ax_attribute_count = ARRAYELTS (ax_attribute_table);
static NSArrayOf (NSAccessibilityAttributeName) *ax_attribute_names;
static Lisp_Object ax_attribute_event_ids;

static const struct {
  NSAccessibilityParameterizedAttributeName const *ns_name_ptr;
  CFStringRef fallback_name;
  id (*handler) (EmacsMainView *, id);
} ax_parameterized_attribute_table[] = {
  {&NSAccessibilityLineForIndexParameterizedAttribute, NULL,
   ax_get_line_for_index},
  {&NSAccessibilityRangeForLineParameterizedAttribute, NULL,
   ax_get_range_for_line},
  {&NSAccessibilityStringForRangeParameterizedAttribute, NULL,
   ax_get_string_for_range},
  {&NSAccessibilityRangeForPositionParameterizedAttribute, NULL,
   ax_get_range_for_position},
  {&NSAccessibilityRangeForIndexParameterizedAttribute, NULL,
   ax_get_range_for_index},
  {&NSAccessibilityBoundsForRangeParameterizedAttribute, NULL,
   ax_get_bounds_for_range},
  {&NSAccessibilityRTFForRangeParameterizedAttribute, NULL,
   ax_get_rtf_for_range},
#if 0
  {&NSAccessibilityStyleRangeForIndexParameterizedAttribute, NULL,
   ax_get_style_range_for_index},
#endif	/* 0 */
  {&NSAccessibilityAttributedStringForRangeParameterizedAttribute, NULL,
   ax_get_attributed_string_for_range},
};
static const size_t ax_parameterized_attribute_count =
  ARRAYELTS (ax_parameterized_attribute_table);
static NSArrayOf (NSAccessibilityParameterizedAttributeName)
  *ax_parameterized_attribute_names;

static const struct {
  NSAccessibilityActionName const *ns_name_ptr;
  CFStringRef fallback_name;
} ax_action_table[] = {
  {&NSAccessibilityShowMenuAction, NULL},
};
static const size_t ax_action_count = ARRAYELTS (ax_action_table);
static NSArrayOf (NSAccessibilityActionName) *ax_action_names;
static Lisp_Object ax_action_event_ids;

static NSAccessibilityNotificationName ax_selected_text_changed_notification;

static Lisp_Object
ax_name_to_symbol (NSString *name, NSString *prefix)
{
  NSArrayOf (NSString *) *nameComponents =
    [[name substringFromIndex:2] /* strip off leading "AX" */
      componentsSeparatedByCamelCasingWithCharactersInSet:nil];
  NSMutableArrayOf (NSString *) *symbolComponents =
    [NSMutableArray arrayWithCapacity:[nameComponents count]];

  if (prefix)
    [symbolComponents addObject:prefix];
  for (NSString *component in nameComponents)
    [symbolComponents addObject:[component lowercaseString]];

  return Fintern ([[symbolComponents componentsJoinedByString:@"-"]
		    UTF8LispString], Qnil);
}

static void
init_accessibility (void)
{
  int i;
  NSString * __unsafe_unretained *buf;

  buf = ((NSString * __unsafe_unretained *)
	 xmalloc (sizeof (NSString *) * ax_attribute_count));
  ax_attribute_event_ids =
    Fmake_vector (make_fixnum (ax_attribute_count), Qnil);
  staticpro (&ax_attribute_event_ids);
  for (i = 0; i < ax_attribute_count; i++)
    {
      buf[i] = (ax_attribute_table[i].ns_name_ptr
		? *ax_attribute_table[i].ns_name_ptr
		: (__bridge NSString *) ax_attribute_table[i].fallback_name);
      ASET (ax_attribute_event_ids, i, ax_name_to_symbol (buf[i], @"set"));
    }
  ax_attribute_names = [[NSArray alloc] initWithObjects:buf
						  count:ax_attribute_count];

  buf = ((NSString * __unsafe_unretained *)
	 xrealloc (buf,
		   sizeof (NSString *) * ax_parameterized_attribute_count));
  for (i = 0; i < ax_parameterized_attribute_count; i++)
    buf[i] = (ax_parameterized_attribute_table[i].ns_name_ptr
	      ? *ax_parameterized_attribute_table[i].ns_name_ptr
	      : ((__bridge NSString *)
		 ax_parameterized_attribute_table[i].fallback_name));
  ax_parameterized_attribute_names =
    [[NSArray alloc] initWithObjects:buf
			       count:ax_parameterized_attribute_count];

  buf = ((NSString * __unsafe_unretained *)
	 xrealloc (buf, sizeof (NSString *) * ax_action_count));
  ax_action_event_ids = Fmake_vector (make_fixnum (ax_action_count), Qnil);
  staticpro (&ax_action_event_ids);
  for (i = 0; i < ax_action_count; i++)
    {
      buf[i] = (ax_action_table[i].ns_name_ptr
		? *ax_action_table[i].ns_name_ptr
		: (__bridge NSString *) ax_action_table[i].fallback_name);
      ASET (ax_action_event_ids, i, ax_name_to_symbol (buf[i], nil));
    }
  ax_action_names = [[NSArray alloc] initWithObjects:buf count:ax_action_count];

  xfree (buf);

  ax_selected_text_changed_notification =
    NSAccessibilitySelectedTextChangedNotification;
}

@implementation EmacsController (Accessibility)

- (void)accessibilityDisplayOptionsDidChange:(NSNotification *)notification
{
  mac_update_accessibility_display_options ();
}

struct mac_accessibility_display_options mac_accessibility_display_options;

static void
mac_update_accessibility_display_options (void)
{
  NSWorkspace *workspace = [NSWorkspace sharedWorkspace];

  mac_accessibility_display_options.increase_contrast_p =
    [workspace accessibilityDisplayShouldIncreaseContrast];
  mac_accessibility_display_options.differentiate_without_color_p =
    [workspace accessibilityDisplayShouldDifferentiateWithoutColor];
  mac_accessibility_display_options.reduce_transparency_p =
    [workspace accessibilityDisplayShouldReduceTransparency];
}

@end				// EmacsController (Accessibility)

@implementation EmacsMainView (Accessibility)

- (BOOL)accessibilityIsIgnored
{
  return mac_ignore_accessibility;
}

- (NSArrayOf (NSAccessibilityAttributeName) *)accessibilityAttributeNames
{
  static NSArrayOf (NSAccessibilityAttributeName) *names = nil;

  if (names == nil)
    names = MRC_RETAIN ([[super accessibilityAttributeNames]
			  arrayByAddingObjectsFromArray:ax_attribute_names]);

  return names;
}

static id
ax_get_value (EmacsMainView *emacsView)
{
  return [emacsView string];
}

static id
ax_get_selected_text (EmacsMainView *emacsView)
{
  struct frame *f = [emacsView emacsFrame];
  CFRange selectedRange;
  CFStringRef string;

  if (poll_suppress_count == 0 && !NILP (Vinhibit_quit))
    /* Don't try to get buffer contents as the gap might be being
       altered. */
    return nil;

  mac_ax_selected_text_range (f, &selectedRange);
  string = mac_ax_create_string_for_range (f, &selectedRange, NULL);

  return CFBridgingRelease (string);
}

static id
ax_get_insertion_point_line_number (EmacsMainView *emacsView)
{
  struct frame *f = [emacsView emacsFrame];
  EMACS_INT line;

  if (poll_suppress_count == 0 && !NILP (Vinhibit_quit))
    /* Don't try to get buffer contents as the gap might be being
       altered. */
    return nil;

  line = mac_ax_line_for_index (f, -1);

  return line >= 0 ? @(line) : nil;
}

static id
ax_get_selected_text_range (EmacsMainView *emacsView)
{
  return [NSValue valueWithRange:[emacsView selectedRange]];
}

static id
ax_get_number_of_characters (EmacsMainView *emacsView)
{
  EMACS_INT length = mac_ax_number_of_characters ([emacsView emacsFrame]);

  return @(length);
}

static id
ax_get_visible_character_range (EmacsMainView *emacsView)
{
  NSRange range;

  mac_ax_visible_character_range ([emacsView emacsFrame], (CFRange *) &range);

  return [NSValue valueWithRange:range];
}

static id
ax_get_selected_text_ranges (EmacsMainView *emacsView)
{
  NSValue *rangeValue = [NSValue valueWithRange:[emacsView selectedRange]];

  return @[rangeValue];
}

- (id)accessibilityAttributeValue:(NSAccessibilityAttributeName)attribute
{
  NSUInteger index = [ax_attribute_names indexOfObject:attribute];

  if (index != NSNotFound)
    return (*ax_attribute_table[index].handler) (self);
  else if ([attribute isEqualToString:NSAccessibilityRoleAttribute])
    return NSAccessibilityTextAreaRole;
  else
    return [super accessibilityAttributeValue:attribute];
}

- (BOOL)accessibilityIsAttributeSettable:(NSAccessibilityAttributeName)attribute
{
  NSUInteger index = [ax_attribute_names indexOfObject:attribute];

  if (index != NSNotFound)
    {
      Lisp_Object tem = get_keymap (Vmac_apple_event_map, 0, 0);

      if (!NILP (tem))
	tem = get_keymap (access_keymap (tem, Qaccessibility, 0, 1, 0), 0, 0);
      if (!NILP (tem))
	tem = access_keymap (tem, AREF (ax_attribute_event_ids, index),
			     0, 1, 0);

      return !NILP (tem) && !EQ (tem, Qundefined);
    }
  else
    return [super accessibilityIsAttributeSettable:attribute];
}

- (void)accessibilitySetValue:(id)value
		 forAttribute:(NSAccessibilityAttributeName)attribute
{
  NSUInteger index = [ax_attribute_names indexOfObject:attribute];

  if (index != NSNotFound)
    {
      struct frame *f = [self emacsFrame];
      struct input_event inev;
      Lisp_Object arg = Qnil, obj;

      if (NILP (AREF (ax_attribute_event_ids, index)))
	emacs_abort ();

      arg = Fcons (Fcons (Qwindow,
			  Fcons (build_string ("Lisp"),
				 f->selected_window)), arg);
      obj = cfobject_to_lisp ((__bridge CFTypeRef) value,
			      CFOBJECT_TO_LISP_FLAGS_FOR_EVENT, -1);
      arg = Fcons (Fcons (build_string ("----"),
			  Fcons (build_string ("Lisp"), obj)), arg);
      EVENT_INIT (inev);
      inev.kind = MAC_APPLE_EVENT;
      inev.x = Qaccessibility;
      inev.y = AREF (ax_attribute_event_ids, index);
      XSETFRAME (inev.frame_or_window, f);
      inev.arg = Fcons (build_string ("aevt"), arg);
      [emacsController storeEvent:&inev];
    }
  else
    [super accessibilitySetValue:value forAttribute:attribute];
}

- (NSArrayOf (NSAccessibilityParameterizedAttributeName) *)accessibilityParameterizedAttributeNames
{
  static NSArrayOf (NSAccessibilityParameterizedAttributeName) *names = nil;

  if (names == nil)
    names = MRC_RETAIN ([[super accessibilityAttributeNames]
			  arrayByAddingObjectsFromArray:ax_parameterized_attribute_names]);

  return names;
}

static id
ax_get_line_for_index (EmacsMainView *emacsView, id parameter)
{
  struct frame *f = [emacsView emacsFrame];
  EMACS_INT line;

  if (poll_suppress_count == 0 && !NILP (Vinhibit_quit))
    /* Don't try to get buffer contents as the gap might be being
       altered. */
    return nil;

  line = mac_ax_line_for_index (f, [(NSNumber *)parameter longValue]);

  return line >= 0 ? @(line) : nil;
}

static id
ax_get_range_for_line (EmacsMainView *emacsView, id parameter)
{
  struct frame *f = [emacsView emacsFrame];
  EMACS_INT line;
  NSRange range;

  if (poll_suppress_count == 0 && !NILP (Vinhibit_quit))
    /* Don't try to get buffer contents as the gap might be being
       altered. */
    return nil;

  line = [(NSNumber *)parameter longValue];
  if (mac_ax_range_for_line (f, line, (CFRange *) &range))
    return [NSValue valueWithRange:range];
  else
    return nil;
}

static id
ax_get_string_for_range (EmacsMainView *emacsView, id parameter)
{
  NSRange range = [(NSValue *)parameter rangeValue];
  struct frame *f = [emacsView emacsFrame];
  CFStringRef string;

  if (poll_suppress_count == 0 && !NILP (Vinhibit_quit))
    /* Don't try to get buffer contents as the gap might be being
       altered. */
    return nil;

  string = mac_ax_create_string_for_range (f, (CFRange *) &range, NULL);

  return CFBridgingRelease (string);
}

static NSRect
ax_get_bounds_for_range_1 (EmacsMainView *emacsView, NSRange range)
{
  NSRange actualRange;
  NSRect rect;

  rect = [emacsView firstRectForCharacterRange:range actualRange:&actualRange];
  while (actualRange.length > 0)
    {
      NSRect rect1;

      if (actualRange.location > range.location)
	{
	  NSRange range1 = NSMakeRange (range.location,
					actualRange.location - range.location);

	  rect1 = ax_get_bounds_for_range_1 (emacsView, range1);
	  rect = NSUnionRect (rect, rect1);
	}
      if (NSMaxRange (actualRange) < NSMaxRange (range))
	{
	  range = NSMakeRange (NSMaxRange (actualRange),
			       NSMaxRange (range) - NSMaxRange (actualRange));
	  rect1 = [emacsView firstRectForCharacterRange:range
					    actualRange:&actualRange];
	  rect = NSUnionRect (rect, rect1);
	}
      else
	break;
    }

  return rect;
}

static id
ax_get_bounds_for_range (EmacsMainView *emacsView, id parameter)
{
  NSRange range = [(NSValue *)parameter rangeValue];
  NSRect rect;

  if (range.location >= NSNotFound)
    rect = [emacsView firstRectForCharacterRange:range actualRange:NULL];
  else
    rect = ax_get_bounds_for_range_1 (emacsView, range);

  return [NSValue valueWithRect:rect];
}

static id
ax_get_range_for_position (EmacsMainView *emacsView, id parameter)
{
  NSPoint position = [(NSValue *)parameter pointValue];
  NSUInteger index = [emacsView characterIndexForPoint:position];

  if (index == NSNotFound)
    return nil;
  else
    return [NSValue valueWithRange:(NSMakeRange (index, 1))];
}

static id
ax_get_range_for_index (EmacsMainView *emacsView, id parameter)
{
  NSRange range = NSMakeRange ([(NSNumber *)parameter unsignedLongValue], 1);

  return [NSValue valueWithRange:range];
}

static id
ax_get_rtf_for_range (EmacsMainView *emacsView, id parameter)
{
  NSRange range = [(NSValue *)parameter rangeValue];
  NSAttributedString *attributedString =
    [emacsView attributedSubstringForProposedRange:range actualRange:NULL];

  return [attributedString
	   RTFFromRange:(NSMakeRange (0, [attributedString length]))
	   documentAttributes:@{}];
}

static id
ax_get_attributed_string_for_range (EmacsMainView *emacsView, id parameter)
{
  NSString *string = ax_get_string_for_range (emacsView, parameter);

  if (string)
    return MRC_AUTORELEASE ([[NSAttributedString alloc] initWithString:string]);
  else
    return nil;
}

- (id)accessibilityAttributeValue:(NSAccessibilityParameterizedAttributeName)attribute
		     forParameter:(id)parameter
{
  NSUInteger index = [ax_parameterized_attribute_names indexOfObject:attribute];

  if (index != NSNotFound)
    return (*ax_parameterized_attribute_table[index].handler) (self, parameter);
  else
    return [super accessibilityAttributeValue:attribute forParameter:parameter];
}

- (NSArrayOf (NSAccessibilityActionName) *)accessibilityActionNames
{
  static NSArrayOf (NSAccessibilityActionName) *names = nil;

  if (names == nil)
    names = MRC_RETAIN ([[super accessibilityActionNames]
			  arrayByAddingObjectsFromArray:ax_action_names]);

  return names;
}

- (void)accessibilityPerformAction:(NSAccessibilityActionName)theAction
{
  NSUInteger index = [ax_action_names indexOfObject:theAction];

  if (index != NSNotFound)
    {
      struct frame *f = [self emacsFrame];
      struct input_event inev;
      Lisp_Object arg = Qnil;

      arg = Fcons (Fcons (Qwindow,
			  Fcons (build_string ("Lisp"),
				 f->selected_window)), arg);
      EVENT_INIT (inev);
      inev.kind = MAC_APPLE_EVENT;
      inev.x = Qaccessibility;
      inev.y = AREF (ax_action_event_ids, index);
      XSETFRAME (inev.frame_or_window, f);
      inev.arg = Fcons (build_string ("aevt"), arg);
      [emacsController storeEvent:&inev];
    }
  else
    [super accessibilityPerformAction:theAction];
}

@end				// EmacsMainView (Accessibility)

@implementation EmacsFrameController (Accessibility)

- (void)postAccessibilityNotificationsToEmacsView
{
  NSAccessibilityPostNotification (emacsView,
				   ax_selected_text_changed_notification);
  NSAccessibilityPostNotification (emacsView,
				   NSAccessibilityValueChangedNotification);
}

@end			       // EmacsFrameController (Accessibility)

void
mac_update_accessibility_status (struct frame *f)
{
  EmacsFrameController *frameController = FRAME_CONTROLLER (f);

  [frameController postAccessibilityNotificationsToEmacsView];
}


/************************************************************************
			      Animation
 ************************************************************************/

@implementation EmacsFrameController (Animation)

- (void)setupAnimationLayer
{
  animationLayer = [CALayer layer];
  animationLayer.anchorPoint = CGPointZero;
  [[overlayView layer] addSublayer:animationLayer];
}

- (CALayer *)layerForRect:(NSRect)rect
{
  NSRect rectInLayer = [emacsView convertRect:rect
				       toView:emacsWindow.contentView];
  CALayer *layer, *contentLayer;
  NSBitmapImageRep *bitmap;

  layer = [CALayer layer];
  contentLayer = [CALayer layer];
  layer.frame = NSRectToCGRect (rectInLayer);
  layer.masksToBounds = YES;
  contentLayer.frame = CGRectMake (0, 0, NSWidth (rectInLayer),
				   NSHeight (rectInLayer));
  if (!(floor (NSAppKitVersionNumber) <= NSAppKitVersionNumber10_12))
    bitmap = [self bitmapImageRepInEmacsViewRect:rect];
  else
    {
      NSRect fullHeightRect = [emacsView bounds];

      fullHeightRect.origin.x = NSMinX (rect);
      fullHeightRect.size.width = NSWidth (rect);
      bitmap = [self bitmapImageRepInEmacsViewRect:fullHeightRect];
      contentLayer.contentsRect =
	CGRectMake (0, NSMinY (rectInLayer) / NSHeight (fullHeightRect),
		    1, NSHeight (rectInLayer) / NSHeight (fullHeightRect));
    }
  contentLayer.contents = (id) [bitmap CGImage];
  [layer addSublayer:contentLayer];

  return layer;
}

- (void)addLayer:(CALayer *)layer
{
  [CATransaction setDisableActions:YES];
  [animationLayer addSublayer:layer];
  [CATransaction commit];
}

static Lisp_Object
get_symbol_from_filter_input_key (NSString *key)
{
  NSArrayOf (NSString *) *components =
    [key componentsSeparatedByCamelCasingWithCharactersInSet:nil];
  NSUInteger count = components.count;

  if (count > 1 && [components[0] isEqualToString:@"input"])
    {
      NSMutableArrayOf (NSString *) *symbolComponents =
	[NSMutableArray arrayWithCapacity:(count - 1)];
      NSUInteger index;
      Lisp_Object string;

      for (index = 1; index < count; index++)
	[symbolComponents addObject:[components[index] lowercaseString]];
      string = [symbolComponents componentsJoinedByString:@"-"].UTF8LispString;
      AUTO_STRING (colon, ":");
      return Fintern (concat2 (colon, string), Qnil);
    }
  else
    return Qnil;
}

- (CIFilter *)transitionFilterFromProperties:(Lisp_Object)properties
{
  struct frame *f = *emacsFrame;
  NSString *filterName;
  CIFilter *filter;
  NSDictionaryOf (NSString *, id) *attributes;
  Lisp_Object type = plist_get (properties, QCtype);

  if (EQ (type, Qbars_swipe))
    filterName = @"CIBarsSwipeTransition";
  else if (EQ (type, Qcopy_machine))
    filterName = @"CICopyMachineTransition";
  else if (EQ (type, Qdissolve))
    filterName = @"CIDissolveTransition";
  else if (EQ (type, Qflash))
    filterName = @"CIFlashTransition";
  else if (EQ (type, Qmod))
    filterName = @"CIModTransition";
  else if (EQ (type, Qpage_curl))
    filterName = @"CIPageCurlTransition";
  else if (EQ (type, Qpage_curl_with_shadow))
    filterName = @"CIPageCurlWithShadowTransition";
  else if (EQ (type, Qripple))
    filterName = @"CIRippleTransition";
  else if (EQ (type, Qswipe))
    filterName = @"CISwipeTransition";
  else
    return nil;

  filter = [CIFilter filterWithName:filterName];
  [filter setDefaults];
  if (EQ (type, Qbars_swipe)		   /* [0, 2pi], default pi */
      || EQ (type, Qcopy_machine)	   /* [0, 2pi], default 0 */
      || EQ (type, Qpage_curl)		   /* [-pi, pi], default 0 */
      || EQ (type, Qpage_curl_with_shadow) /* [-pi, pi], default 0 */
      || EQ (type, Qswipe))		   /* [-pi, pi], default 0 */
    {
      Lisp_Object direction = plist_get (properties, QCdirection);
      double direction_angle;

      if (EQ (direction, Qleft))
	direction_angle = M_PI;
      else if (EQ (direction, Qright))
	direction_angle = 0;
      else if (EQ (direction, Qdown))
	{
	  if (EQ (type, Qbars_swipe) || EQ (type, Qcopy_machine))
	    direction_angle = 3 * M_PI_2;
	  else
	    direction_angle = - M_PI_2;
	}
      else if (EQ (direction, Qup))
	direction_angle = M_PI_2;
      else
	direction = Qnil;

      if (!NILP (direction))
	[filter setValue:@(direction_angle) forKey:kCIInputAngleKey];
    }

  if ([filterName isEqualToString:@"CIPageCurlTransition"]
      || EQ (type, Qripple))
    /* TODO: create a real shading image like
       /Library/Widgets/CI Filter Browser.wdgt/Images/restrictedshine.png */
    [filter setValue:[CIImage emptyImage] forKey:kCIInputShadingImageKey];

  attributes = [filter attributes];
  for (NSString *key in [filter inputKeys])
    {
      NSDictionary *keyAttributes = attributes[key];

      if ([keyAttributes[kCIAttributeClass] isEqualToString:@"NSNumber"]
	  && ![key isEqualToString:kCIInputTimeKey])
	{
	  Lisp_Object symbol = get_symbol_from_filter_input_key (key);

	  if (!NILP (symbol))
	    {
	      Lisp_Object value = plist_get (properties, symbol);

	      if (NUMBERP (value))
		[filter setValue:@(XFLOATINT (value)) forKey:key];
	    }
	}
      else if ([keyAttributes[kCIAttributeType]
		   isEqualToString:kCIAttributeTypeOpaqueColor])
	{
	  Lisp_Object symbol = get_symbol_from_filter_input_key (key);

	  if (!NILP (symbol))
	    {
	      Lisp_Object value = plist_get (properties, symbol);
	      CGFloat components[4];
	      int i;

	      if (STRINGP (value))
		{
		  Emacs_Color xcolor;

		  if (mac_defined_color (f, SSDATA (value), &xcolor,
					 false, false))
		    value = list3 (make_fixnum (xcolor.red),
				   make_fixnum (xcolor.green),
				   make_fixnum (xcolor.blue));
		}
	      for (i = 0; i < 3; i++)
		{
		  if (!CONSP (value))
		    break;
		  if (FIXNUMP (XCAR (value)))
		    components[i] =
		      min (max (0, (CGFloat) XFIXNUM (XCAR (value)) / 65535), 1);
		  else if (FLOATP (XCAR (value)))
		    components[i] =
		      min (max (0, XFLOAT_DATA (XCAR (value))), 1);
		  else
		    break;
		  value = XCDR (value);
		}
	      if (i == 3 && NILP (value))
		{
		  CGColorRef cg_color;
		  CIColor *color;

		  components[3] = 1.0;
		  cg_color = CGColorCreate (mac_cg_color_space_rgb, components);
		  if (cg_color)
		    {
		      color = [CIColor colorWithCGColor:cg_color];
		      CGColorRelease (cg_color);
		    }
		  else
		    color = [CIColor colorWithRed:components[0]
					    green:components[1]
					     blue:components[2]];
		  [filter setValue:color forKey:key];
		}
	    }
	}
    }

  return filter;
}

- (void)adjustTransitionFilter:(CIFilter *)filter forLayer:(CALayer *)layer
{
  NSDictionaryOf (NSString *, id) *attributes = filter.attributes;
  CGFloat scaleFactor = 1.0;

  if ([attributes[kCIInputCenterKey][kCIAttributeType]
	  isEqualToString:kCIAttributeTypePosition])
    {
      CGPoint center = layer.position;

      [filter setValue:[CIVector vectorWithX:(center.x * scaleFactor)
					   Y:(center.y * scaleFactor)]
		forKey:kCIInputCenterKey];
    }

  if ([attributes[kCIAttributeFilterName]
	  isEqualToString:@"CIPageCurlWithShadowTransition"])
    {
      CGRect frame = layer.frame;
      CGAffineTransform atfm =
	CGAffineTransformMakeTranslation (CGRectGetMinX (frame) * scaleFactor,
					  CGRectGetMinY (frame) * scaleFactor);
      CALayer *contentLayer = layer.sublayers[0];
      CGFloat scale = 1 / emacsWindow.backingScaleFactor;
      CIImage *image;

      atfm = CGAffineTransformScale (atfm, scale, scale);
      image = [CIImage imageWithCGImage:((__bridge CGImageRef)
					 contentLayer.contents)];
      [filter setValue:[image imageByApplyingTransform:atfm]
		forKey:@"inputBacksideImage"];
    }
}

/* Delegate Methods  */

@end

void
mac_start_animation (Lisp_Object frame_or_window, Lisp_Object properties)
{
  struct frame *f;
  EmacsFrameController *frameController;
  CGRect rect;

  if (FRAMEP (frame_or_window))
    {
      f = XFRAME (frame_or_window);
      rect = CGRectMake (0, 0, FRAME_PIXEL_WIDTH (f), FRAME_PIXEL_HEIGHT (f));
    }
  else
    {
      struct window *w = XWINDOW (frame_or_window);

      f = XFRAME (WINDOW_FRAME (w));
      rect = CGRectMake (WINDOW_LEFT_EDGE_X (w), WINDOW_TOP_EDGE_Y (w),
			 WINDOW_PIXEL_WIDTH (w), WINDOW_PIXEL_HEIGHT (w));
    }
  frameController = FRAME_CONTROLLER (f);

  mac_within_gui (^{
      CIFilter *transitionFilter;
      CALayer *layer, *contentLayer;
      Lisp_Object direction, duration;
      CGFloat h_ratio, v_ratio;
      enum {
	ANIM_TYPE_NONE,
	ANIM_TYPE_MOVE_OUT,
	ANIM_TYPE_MOVE_IN,
	ANIM_TYPE_FADE_OUT,
	ANIM_TYPE_FADE_IN,
	ANIM_TYPE_TRANSITION_FILTER
      } anim_type;

      transitionFilter =
	[frameController transitionFilterFromProperties:properties];
      if (transitionFilter)
	anim_type = ANIM_TYPE_TRANSITION_FILTER;
      else
	{
	  Lisp_Object type;

	  direction = plist_get (properties, QCdirection);

	  type = plist_get (properties, QCtype);
	  if (EQ (type, Qnone))
	    anim_type = ANIM_TYPE_NONE;
	  else if (EQ (type, Qfade_in))
	    anim_type = ANIM_TYPE_FADE_IN;
	  else if (EQ (type, Qmove_in))
	    anim_type = ANIM_TYPE_MOVE_IN;
	  else if (EQ (direction, Qleft) || EQ (direction, Qright)
		   || EQ (direction, Qdown) || EQ (direction, Qup))
	    anim_type = ANIM_TYPE_MOVE_OUT;
	  else
	    anim_type = ANIM_TYPE_FADE_OUT;
	}

      layer = [frameController layerForRect:(NSRectFromCGRect (rect))];
      contentLayer = layer.sublayers[0];

      if (anim_type == ANIM_TYPE_FADE_IN)
	contentLayer.opacity = 0;
      else if (anim_type == ANIM_TYPE_MOVE_OUT
	       || anim_type == ANIM_TYPE_MOVE_IN)
	{
	  h_ratio = v_ratio = 0;
	  if (EQ (direction, Qleft))
	    h_ratio = -1;
	  else if (EQ (direction, Qright))
	    h_ratio = 1;
	  else if (EQ (direction, Qdown))
	    v_ratio = -1;
	  else if (EQ (direction, Qup))
	    v_ratio = 1;

	  if (anim_type == ANIM_TYPE_MOVE_IN)
	    {
	      CGPoint position = contentLayer.position;

	      position.x -= CGRectGetWidth (layer.bounds) * h_ratio;
	      position.y -= CGRectGetHeight (layer.bounds) * v_ratio;
	      contentLayer.position = position;
	    }
	}

      if (anim_type == ANIM_TYPE_MOVE_OUT || anim_type == ANIM_TYPE_MOVE_IN)
	contentLayer.shadowOpacity = 1;

      [frameController addLayer:layer];

      duration = plist_get (properties, QCduration);
      if (NUMBERP (duration))
	[CATransaction setValue:@(XFLOATINT (duration))
			 forKey:kCATransactionAnimationDuration];

      [CATransaction setCompletionBlock:^{
	  [CATransaction setDisableActions:YES];
	  [layer removeFromSuperlayer];
	}];
      switch (anim_type)
	{
	case ANIM_TYPE_NONE:
	  {
	    CGRect bounds = contentLayer.bounds;

	    /* Dummy change of property that does not affect the
	       appearance.  */
	    bounds.origin.x += 1;
	    contentLayer.bounds = bounds;
	  }
	  break;

	case ANIM_TYPE_FADE_OUT:
	  contentLayer.opacity = 0;
	  break;

	case ANIM_TYPE_FADE_IN:
	  contentLayer.opacity = 1;
	  break;

	case ANIM_TYPE_MOVE_OUT:
	case ANIM_TYPE_MOVE_IN:
	  {
	    CGPoint position = contentLayer.position;

	    position.x += CGRectGetWidth (layer.bounds) * h_ratio;
	    position.y += CGRectGetHeight (layer.bounds) * v_ratio;
	    contentLayer.position = position;
	  }
	  break;

	case ANIM_TYPE_TRANSITION_FILTER:
	  {
	    CATransition *transition = CATransition.animation;
	    NSMutableDictionaryOf (NSString *, id <CAAction>) *actions;
	    CALayer *newContentLayer;

	    [frameController adjustTransitionFilter:transitionFilter
					   forLayer:layer];
	    transition.filter = transitionFilter;

	    actions = [NSMutableDictionary
			dictionaryWithDictionary:[layer actions]];
	    actions[@"sublayers"] = transition;
	    layer.actions = actions;

	    newContentLayer = [CALayer layer];
	    newContentLayer.frame = contentLayer.frame;
	    newContentLayer.opacity = 0;
	    [layer replaceSublayer:contentLayer with:newContentLayer];
	  }
	  break;

	default:
	  emacs_abort ();
	}
    });
}


/************************************************************************
				Fonts
 ************************************************************************/

@implementation NSLayoutManager (Emacs)

/* Return union of enclosing rects for glyphRange in textContainer.  */

- (NSRect)enclosingRectForGlyphRange:(NSRange)glyphRange
		     inTextContainer:(NSTextContainer *)textContainer
{
#if MAC_OS_X_VERSION_MIN_REQUIRED >= 101100
  NSRect __block result = NSZeroRect;

  [self enumerateEnclosingRectsForGlyphRange:glyphRange
		    withinSelectedGlyphRange:(NSMakeRange (NSNotFound, 0))
			     inTextContainer:textContainer
				  usingBlock:^(NSRect rect, BOOL *stop) {
      result = NSUnionRect (result, rect);
    }];
#else
  NSRect result = NSZeroRect;
  NSUInteger i, nrects;
  NSRect *rects = [self rectArrayForGlyphRange:glyphRange
		      withinSelectedGlyphRange:(NSMakeRange (NSNotFound, 0))
			       inTextContainer:textContainer rectCount:&nrects];

  for (i = 0; i < nrects; i++)
    result = NSUnionRect (result, rects[i]);
#endif

  return result;
}

@end				// NSLayoutManager (Emacs)

CFIndex
mac_font_get_weight (CTFontRef font)
{
  NSFont *nsFont = (__bridge NSFont *) font;

  return [[NSFontManager sharedFontManager] weightOfFont:nsFont];
}

ScreenFontRef
mac_screen_font_create_with_name (CFStringRef name, CGFloat size)
{
  NSFont *result, *font;

  font = [NSFont fontWithName:((__bridge NSString *) name) size:size];
  result = [font screenFont];

  return CFBridgingRetain (result);
}

CGFloat
mac_screen_font_get_advance_width_for_glyph (ScreenFontRef font, CGGlyph glyph)
{
#if MAC_OS_X_VERSION_MIN_REQUIRED >= 101300
  NSSize advancement = [(__bridge NSFont *)font advancementForCGGlyph:glyph];
#else
  NSSize advancement = [(__bridge NSFont *)font advancementForGlyph:glyph];
#endif

  return advancement.width;
}

Boolean
mac_screen_font_get_metrics (ScreenFontRef font, CGFloat *ascent,
			     CGFloat *descent, CGFloat *leading)
{
  NSFont *nsFont = (__bridge NSFont *) font;
  NSTextStorage *textStorage;
  NSLayoutManager *layoutManager;
  NSTextContainer *textContainer;
  NSRect usedRect;
  NSPoint spaceLocation;
  CGFloat descender;

  textStorage = [[NSTextStorage alloc] initWithString:@" "];
  layoutManager = [[NSLayoutManager alloc] init];
  textContainer = [[NSTextContainer alloc] init];

  [textStorage setFont:nsFont];
  [textContainer setLineFragmentPadding:0];

  [layoutManager addTextContainer:textContainer];
  MRC_RELEASE (textContainer);
  [textStorage addLayoutManager:layoutManager];
  MRC_RELEASE (layoutManager);

  if (!(textStorage && layoutManager && textContainer))
    {
      MRC_RELEASE (textStorage);

      return false;
    }

  usedRect = [layoutManager lineFragmentUsedRectForGlyphAtIndex:0
						 effectiveRange:NULL];
  spaceLocation = [layoutManager locationForGlyphAtIndex:0];
  MRC_RELEASE (textStorage);

  *ascent = spaceLocation.y;
  *descent = NSHeight (usedRect) - spaceLocation.y;
  *leading = 0;
  descender = [nsFont descender];
  if (- descender < *descent)
    {
      *leading = *descent + descender;
      *descent = - descender;
    }

  return true;
}

CFIndex
mac_screen_font_shape (ScreenFontRef screen_font, CFStringRef cf_string,
		       struct mac_glyph_layout *glyph_layouts,
		       CFIndex glyph_len, enum lgstring_direction dir)
{
  NSFont *font = (__bridge NSFont *) screen_font;
  NSString *string = (__bridge NSString *) cf_string;
  NSUInteger i;
  CFIndex result = 0;
  NSTextStorage *textStorage;
  NSLayoutManager *layoutManager;
  NSTextContainer *textContainer;
  NSUInteger stringLength;
  NSPoint spaceLocation;
  NSUInteger used, numberOfGlyphs;

  textStorage = [[NSTextStorage alloc] initWithString:string];
  layoutManager = [[NSLayoutManager alloc] init];
  textContainer = [[NSTextContainer alloc] init];

  /* Append a trailing space to measure baseline position.  */
  [textStorage appendAttributedString:(MRC_AUTORELEASE
				       ([[NSAttributedString alloc]
					  initWithString:@" "]))];
  [textStorage setFont:font];
  [textContainer setLineFragmentPadding:0];

  [layoutManager addTextContainer:textContainer];
  MRC_RELEASE (textContainer);
  [textStorage addLayoutManager:layoutManager];
  MRC_RELEASE (layoutManager);

  if (!(textStorage && layoutManager && textContainer))
    {
      MRC_RELEASE (textStorage);

      return 0;
    }

  stringLength = [string length];

  /* Force layout.  */
  (void) [layoutManager glyphRangeForTextContainer:textContainer];

  spaceLocation = [layoutManager locationForGlyphAtIndex:stringLength];

  /* Remove the appended trailing space because otherwise it may
     generate a wrong result for a right-to-left text.  */
  [textStorage beginEditing];
  [textStorage deleteCharactersInRange:(NSMakeRange (stringLength, 1))];
  [textStorage endEditing];
  (void) [layoutManager glyphRangeForTextContainer:textContainer];

  i = 0;
  while (i < stringLength)
    {
      NSRange range;
      NSFont *fontInTextStorage =
	[textStorage attribute:NSFontAttributeName atIndex:i
		     longestEffectiveRange:&range
		       inRange:(NSMakeRange (0, stringLength))];

      if (!(fontInTextStorage == font
	    || [[fontInTextStorage fontName] isEqualToString:[font fontName]]))
	break;
      i = NSMaxRange (range);
    }
  if (i < stringLength)
    /* Make the test `used <= glyph_len' below fail if textStorage
       contained some fonts other than the specified one.  */
    used = glyph_len + 1;
  else
    {
      NSRange range = NSMakeRange (0, stringLength);

      range = [layoutManager glyphRangeForCharacterRange:range
				    actualCharacterRange:NULL];
      numberOfGlyphs = NSMaxRange (range);
      used = numberOfGlyphs;
      for (i = 0; i < numberOfGlyphs; i++)
	if ([layoutManager notShownAttributeForGlyphAtIndex:i])
	  used--;
    }

  if (0 < used && used <= glyph_len)
    {
      NSUInteger glyphIndex, prevGlyphIndex;
      unsigned char bidiLevel;
      NSUInteger *permutation;
      NSRange compRange, range;
      CGFloat totalAdvance;

      glyphIndex = 0;
      while ([layoutManager notShownAttributeForGlyphAtIndex:glyphIndex])
	glyphIndex++;

      /* For now we assume the direction is not changed within the
	 string.  */
#if MAC_OS_X_VERSION_MAX_ALLOWED >= 101100
#if MAC_OS_X_VERSION_MIN_REQUIRED < 101100
      if ([layoutManager
	    respondsToSelector:@selector(getGlyphsInRange:glyphs:properties:characterIndexes:bidiLevels:)])
#endif
	{
	  [layoutManager getGlyphsInRange:(NSMakeRange (glyphIndex, 1))
				   glyphs:NULL properties:NULL
			 characterIndexes:NULL bidiLevels:&bidiLevel];
	}
#if MAC_OS_X_VERSION_MIN_REQUIRED < 101100
      else
#endif
#endif
#if MAC_OS_X_VERSION_MAX_ALLOWED < 101100 || MAC_OS_X_VERSION_MIN_REQUIRED < 101100
	{
	  [layoutManager getGlyphsInRange:(NSMakeRange (glyphIndex, 1))
				   glyphs:NULL characterIndexes:NULL
			glyphInscriptions:NULL elasticBits:NULL
			       bidiLevels:&bidiLevel];
	}
#endif
      if (bidiLevel & 1)
	permutation = xmalloc (sizeof (NSUInteger) * used);
      else
	permutation = NULL;

#define RIGHT_TO_LEFT_P permutation

      /* Fill the `comp_range' member of struct mac_glyph_layout, and
	 setup a permutation for right-to-left text.  */
      compRange = NSMakeRange (0, 0);
      for (range = NSMakeRange (0, 0); NSMaxRange (range) < used;
	   range.length++)
	{
	  struct mac_glyph_layout *gl = glyph_layouts + NSMaxRange (range);
	  NSUInteger characterIndex =
	    [layoutManager characterIndexForGlyphAtIndex:glyphIndex];

	  gl->string_index = characterIndex;

	  if (characterIndex >= NSMaxRange (compRange))
	    {
	      compRange.location = NSMaxRange (compRange);
	      do
		{
		  NSRange characterRange =
		    [string
		      rangeOfComposedCharacterSequenceAtIndex:characterIndex];

		  compRange.length =
		    NSMaxRange (characterRange) - compRange.location;
		  [layoutManager glyphRangeForCharacterRange:compRange
					actualCharacterRange:&characterRange];
		  characterIndex = NSMaxRange (characterRange) - 1;
		}
	      while (characterIndex >= NSMaxRange (compRange));

	      if (RIGHT_TO_LEFT_P)
		for (i = 0; i < range.length; i++)
		  permutation[range.location + i] = NSMaxRange (range) - i - 1;

	      range = NSMakeRange (NSMaxRange (range), 0);
	    }

	  gl->comp_range.location = compRange.location;
	  gl->comp_range.length = compRange.length;

	  while (++glyphIndex < numberOfGlyphs)
	    if (![layoutManager notShownAttributeForGlyphAtIndex:glyphIndex])
	      break;
	}
      if (RIGHT_TO_LEFT_P)
	for (i = 0; i < range.length; i++)
	  permutation[range.location + i] = NSMaxRange (range) - i - 1;

      /* Then fill the remaining members.  */
      glyphIndex = prevGlyphIndex = 0;
      while ([layoutManager notShownAttributeForGlyphAtIndex:glyphIndex])
	glyphIndex++;

      if (!RIGHT_TO_LEFT_P)
	totalAdvance = 0;
      else
	{
	  NSRect glyphRect =
	    [layoutManager enclosingRectForGlyphRange:(NSMakeRange
						       (0, numberOfGlyphs))
				      inTextContainer:textContainer];

	  totalAdvance = NSMaxX (glyphRect);
	}

      for (i = 0; i < used; i++)
	{
	  struct mac_glyph_layout *gl;
	  NSPoint location;
	  NSUInteger nextGlyphIndex;
	  NSRange glyphRange;
	  NSRect glyphRect;

	  if (!RIGHT_TO_LEFT_P)
	    gl = glyph_layouts + i;
	  else
	    {
	      NSUInteger dest = permutation[i];

	      gl = glyph_layouts + dest;
	      if (i < dest)
		{
		  CFIndex tmp = gl->string_index;

		  gl->string_index = glyph_layouts[i].string_index;
		  glyph_layouts[i].string_index = tmp;
		}
	    }

#if MAC_OS_X_VERSION_MIN_REQUIRED >= 101100
	  gl->glyph_id = [layoutManager CGGlyphAtIndex:glyphIndex];
#else
	  gl->glyph_id = [layoutManager glyphAtIndex:glyphIndex];
#endif
	  location = [layoutManager locationForGlyphAtIndex:glyphIndex];
	  gl->baseline_delta = spaceLocation.y - location.y;

	  for (nextGlyphIndex = glyphIndex + 1; nextGlyphIndex < numberOfGlyphs;
	       nextGlyphIndex++)
	    if (![layoutManager
		   notShownAttributeForGlyphAtIndex:nextGlyphIndex])
	      break;

	  if (!RIGHT_TO_LEFT_P)
	    {
	      CGFloat maxX;

	      if (prevGlyphIndex == 0)
		glyphRange = NSMakeRange (0, nextGlyphIndex);
	      else
		glyphRange = NSMakeRange (glyphIndex,
					  nextGlyphIndex - glyphIndex);
	      glyphRect =
		[layoutManager enclosingRectForGlyphRange:glyphRange
					  inTextContainer:textContainer];
	      maxX = max (NSMaxX (glyphRect), totalAdvance);
	      gl->advance_delta = location.x - totalAdvance;
	      gl->advance = maxX - totalAdvance;
	      totalAdvance = maxX;
	    }
	  else
	    {
	      CGFloat minX;

	      if (nextGlyphIndex == numberOfGlyphs)
		glyphRange = NSMakeRange (prevGlyphIndex,
					  numberOfGlyphs - prevGlyphIndex);
	      else
		glyphRange = NSMakeRange (prevGlyphIndex,
					  glyphIndex + 1 - prevGlyphIndex);
	      glyphRect =
		[layoutManager enclosingRectForGlyphRange:glyphRange
					  inTextContainer:textContainer];
	      minX = min (NSMinX (glyphRect), totalAdvance);
	      gl->advance = totalAdvance - minX;
	      totalAdvance = minX;
	      gl->advance_delta = location.x - totalAdvance;
	    }

	  prevGlyphIndex = glyphIndex + 1;
	  glyphIndex = nextGlyphIndex;
	}

      if (RIGHT_TO_LEFT_P)
	xfree (permutation);

#undef RIGHT_TO_LEFT_P

      result = used;
    }
  MRC_RELEASE (textStorage);

  return result;
}


/************************************************************************
				Sound
 ************************************************************************/

@implementation EmacsController (Sound)

- (void)sound:(NSSound *)sound didFinishPlaying:(BOOL)finishedPlaying
{
  [NSApp postDummyEvent];
}

@end

CFTypeRef
mac_sound_create (Lisp_Object file, Lisp_Object data)
{
  NSSound *sound;

  if (STRINGP (file))
    {
      file = ENCODE_FILE (file);
      sound = [[NSSound alloc]
		initWithContentsOfFile:[NSString stringWithUTF8LispString:file]
			   byReference:YES];
    }
  else if (STRINGP (data))
    sound = [[NSSound alloc]
	      initWithData:[NSData dataWithBytes:(SDATA (data))
					  length:(SBYTES (data))]];
  else
    sound = nil;

  return CF_ESCAPING_BRIDGE (sound);
}

void
mac_sound_play (CFTypeRef mac_sound, Lisp_Object volume, Lisp_Object device)
{
  NSSound *sound = (__bridge NSSound *) mac_sound;

  if ((FIXNUMP (volume) || FLOATP (volume)))
    [sound setVolume:(FIXNUMP (volume) ? XFIXNAT (volume) * 0.01f
		      : (float) XFLOAT_DATA (volume))];
  if (STRINGP (device))
    [sound setPlaybackDeviceIdentifier:[NSString stringWithLispString:device]];

  [sound setDelegate:emacsController];
  [sound play];
  while ([sound isPlaying])
    mac_run_loop_run_once (kEventDurationForever);
}


/***********************************************************************
			Thread Synchronization
***********************************************************************/

/* Binary semaphores for synchronization between GUI and Lisp
   threads.  */
static dispatch_semaphore_t mac_gui_semaphore, mac_lisp_semaphore;

/* Queues of blocks to be executed in GUI or Lisp thread
   respectively.  */
static NSMutableArray *mac_gui_queue, *mac_lisp_queue;

/* Queues of blocks to be executed in Lisp thread at the end of the
   call to mac_within_gui_and_here.  */
static NSMutableArray *mac_deferred_lisp_queue;

/* Dispatch source to break the run loop in the GUI thread for the
   select emulation.  */
static dispatch_source_t mac_select_dispatch_source;

/* Command to execute in the GUI thread after the run loop is
   broken.  */
static enum
{
  MAC_SELECT_COMMAND_TERMINATE	= 1 << 0,
  MAC_SELECT_COMMAND_SUSPEND	= 1 << 1
} mac_select_next_command;

static void
mac_init_thread_synchronization (void)
{
  BEGIN_AUTORELEASE_POOL;

  mac_gui_semaphore = dispatch_semaphore_create (0);
  mac_lisp_semaphore = dispatch_semaphore_create (0);

  mac_gui_queue = [[NSMutableArray alloc] initWithCapacity:2];
  mac_lisp_queue = [[NSMutableArray alloc] initWithCapacity:1];
  mac_deferred_lisp_queue = [[NSMutableArray alloc] initWithCapacity:0];

  mac_select_next_command = MAC_SELECT_COMMAND_TERMINATE;
  mac_select_dispatch_source =
    dispatch_source_create (DISPATCH_SOURCE_TYPE_DATA_OR, 0, 0,
			    dispatch_get_main_queue ());
  if (mac_select_dispatch_source == NULL)
    {
      fprintf (stderr, "Can't create dispatch source\n");
      exit (1);
    }
  dispatch_source_set_event_handler (mac_select_dispatch_source, ^{
      mac_select_next_command |=
	dispatch_source_get_data (mac_select_dispatch_source);
    });
  dispatch_resume (mac_select_dispatch_source);

  END_AUTORELEASE_POOL;
}

/* Keep synchronously executing blocks in `mac_gui_queue', which has
   been set by `mac_within_gui_and_here', in the GUI thread until the
   dequeued block is nil.  */

static void
mac_gui_loop (void)
{
  eassert (pthread_main_np ());
  void (^block) (void);

  do
    {
      BEGIN_AUTORELEASE_POOL;
      dispatch_semaphore_wait (mac_gui_semaphore, DISPATCH_TIME_FOREVER);
      block = [mac_gui_queue dequeue];
      if (block)
	block ();
      dispatch_semaphore_signal (mac_lisp_semaphore);
      END_AUTORELEASE_POOL;
    }
  while (block);
}

static void
mac_gui_loop_once (void)
{
  void (^block) (void);

  BEGIN_AUTORELEASE_POOL;
  dispatch_semaphore_wait (mac_gui_semaphore, DISPATCH_TIME_FOREVER);
  block = [mac_gui_queue dequeue];
  eassert (block);
  block ();
  dispatch_semaphore_signal (mac_lisp_semaphore);
  END_AUTORELEASE_POOL;
}

/* Ask execution of BLOCK to the GUI thread synchronously.  The
   calling thread must not be the GUI thread.  BLOCK will be executed
   in its own autorelease pool.  So if you want to bring back
   NSObjects from BLOCK via __block or global variables, make sure
   they are retained for non-ARC environments.  */

void
mac_within_gui (void (^block) (void))
{
  mac_within_gui_and_here (block, NULL);
}

/* Ask execution of BLOCK_GUI to the GUI thread.  The calling thread
   must not be the GUI thread.  If BLOCK_HERE is non-nil, then it is
   also executed in the calling Lisp thread simultaneously.  Control
   returns when the both executions has finished.  */

static void
mac_within_gui_and_here (void (^block_gui) (void),
			 void (^block_here) (void))
{
  eassert (!pthread_main_np ());
  eassert (mac_gui_queue.count <= 1);

  [mac_gui_queue enqueue:block_gui];
  dispatch_source_merge_data (mac_select_dispatch_source,
			      MAC_SELECT_COMMAND_SUSPEND);
  dispatch_semaphore_signal (mac_gui_semaphore);
  if (block_here)
    block_here ();
  dispatch_semaphore_wait (mac_lisp_semaphore, DISPATCH_TIME_FOREVER);
  if (mac_deferred_lisp_queue.count)
    {
      NSMutableArray *queue = mac_deferred_lisp_queue;

      mac_deferred_lisp_queue = [[NSMutableArray alloc] initWithCapacity:0];
      do
	{
	  void (^block) (void) = [queue dequeue];

	  block ();
	}
      while (queue.count);
      MRC_RELEASE (queue);
      eassert (mac_deferred_lisp_queue.count == 0);
    }
}

/* Ask execution of BLOCK to the GUI thread synchronously with
   allowing block executions in the calling Lisp thread via
   `mac_within_lisp' from the BLOCK_GUI context.  The calling thread
   must not be the GUI thread.  */

static void
mac_within_gui_allowing_inner_lisp (void (^block) (void))
{
  eassert (!pthread_main_np ());
  bool __block completed_p = false;

  mac_within_gui (^{
      block ();
      completed_p = true;
    });
  while (!completed_p)
    {
      void (^block_lisp) (void) = [mac_lisp_queue dequeue];

      block_lisp ();
      mac_within_gui (nil);
      dispatch_semaphore_wait (mac_lisp_semaphore, DISPATCH_TIME_FOREVER);
    }
}

/* Ask synchronous execution of BLOCK to the Lisp thread that has
   called `mac_within_gui_allowing_inner_lisp'.  This should be used
   in the context of the block argument of
   `mac_within_gui_allowing_inner_lisp'.  One can use `mac_within_gui'
   etc. in the context of BLOCK.  */

static void
mac_within_lisp (void (^block) (void))
{
  eassert (pthread_main_np ());
  eassert (mac_lisp_queue.count == 0);
  eassert (block);

  [mac_lisp_queue enqueue:block];
  dispatch_semaphore_signal (mac_lisp_semaphore);
  mac_gui_loop ();
}

/* Ask deferred execution of BLOCK to the Lisp thread.  This should be
   used in the context of the block argument of `mac_within_gui' etc.
   BLOCK is called at the end of `mac_within_gui' etc. call.  One can
   use `mac_within_gui' etc. in the context of BLOCK.  */

static void
mac_within_lisp_deferred (void (^block) (void))
{
  eassert (pthread_main_np ());
  eassert (block);

  [mac_deferred_lisp_queue enqueue:(MRC_AUTORELEASE ([block copy]))];
}

/* Ask execution of BLOCK to the Lisp thread.  Process BLOCK
   synchronously if some popup menu or dialog is in use, and otherwise
   deferred.  */

static void
mac_within_lisp_deferred_unless_popup (void (^block) (void))
{
  if (popup_activated ())
    mac_within_lisp (block);
  else
    mac_within_lisp_deferred (block);
}

/* If called from the GUI thread, ask deferred execution of BLOCK to
   the Lisp thread.  Otherwise, execute BLOCK directly.  */

void
mac_within_lisp_deferred_if_gui_thread (void (^block) (void))
{
  if (mac_gui_thread_p ())
    mac_within_lisp_deferred (block);
  else
    block ();
}


/***********************************************************************
			   Select emulation
***********************************************************************/

/* File descriptors of the socket pair used for breaking pselect calls
   in Lisp threads.  One direction, writing to mac_select_fds[0] and
   reading from mac_select_fds[1], is for notifying termination of the
   run loop in the GUI thread.  The other direction, writing to
   mac_select_fds[1] and reading from mac_select_fds[0] is for
   notifying delivery of SIGALRM.  */
static int mac_select_fds[2];

/* Whether buffer and glyph matrix access from the GUI thread is
   restricted to the case that no Lisp thread is running.  */
static bool mac_buffer_and_glyph_matrix_access_restricted_p;

static int
read_all_from_nonblocking_fd (int fd)
{
  int rtnval;
  char buf[64];

  do
    {
      rtnval = read (fd, buf, sizeof (buf));
    }
  while (rtnval > 0 || (rtnval < 0 && errno == EINTR));

  return rtnval;
}

static int
write_one_byte_to_fd (int fd)
{
  int rtnval;

  do
    {
      rtnval = write (fd, "", 1);
    }
  while (rtnval == 0 || (rtnval < 0 && errno == EINTR));

  return rtnval;
}

static void
mac_init_select_fds (void)
{
  int err, i;

  err = socketpair (AF_UNIX, SOCK_STREAM, 0, mac_select_fds);
  if (err < 0)
    {
      emacs_perror ("Can't create socketpair");
      exit (1);
    }
  for (i = 0; i < 2; i++)
    {
      int flags;

      if ((flags = fcntl (mac_select_fds[i], F_GETFL, 0)) < 0
	  || fcntl (mac_select_fds[i], F_SETFL, flags | O_NONBLOCK) == -1
	  || (flags = fcntl (mac_select_fds[i], F_GETFD, 0)) < 0
	  || fcntl (mac_select_fds[i], F_SETFD, flags | FD_CLOEXEC) == -1)
	{
	  emacs_perror ("Can't make select fds non-blocking");
	  exit (1);
	}
    }
}

int
mac_get_select_fd (void)
{
  return mac_select_fds[1];
}

void
mac_handle_alarm_signal (void)
{
  if (initialized)
    write_one_byte_to_fd (mac_select_fds[1]);
}

/* Restrict/unrestrict buffer and glyph matrix access from the GUI
   thread to the case that no Lisp thread is running.  */

static void
mac_set_buffer_and_glyph_matrix_access_restricted (bool flag)
{
#if MAC_OS_X_VERSION_MIN_REQUIRED < 101400
  /* Temporarily disable autodisplay if the Lisp thread may switch to
     another one and some drawing may happen there.  */
  Lisp_Object tail, frame;

  FOR_EACH_FRAME (tail, frame)
    {
      struct frame *f = XFRAME (frame);

      if (FRAME_MAC_P (f)
	  && !FRAME_MAC_DOUBLE_BUFFERED_P (f))
	{
	  EmacsWindow *window = FRAME_MAC_WINDOW_OBJECT (f);

	  [window setAutodisplay:!flag];
	}
    }
#endif

  mac_buffer_and_glyph_matrix_access_restricted_p = flag;
}

static bool
mac_try_buffer_and_glyph_matrix_access (void)
{
  if (mac_buffer_and_glyph_matrix_access_restricted_p)
    return !thread_try_acquire_global_lock ();

  return true;
}

static void
mac_end_buffer_and_glyph_matrix_access (void)
{
  if (mac_buffer_and_glyph_matrix_access_restricted_p)
    thread_release_global_lock ();
}

int
mac_select (int nfds, fd_set *rfds, fd_set *wfds, fd_set *efds,
	    struct timespec *timeout, sigset_t *sigmask)
{
  bool __block has_event_p, thread_may_switch_p;
  int __block r;

  if (!initialized)
    return thread_select (pselect, nfds, rfds, wfds, efds, timeout, sigmask);

  read_all_from_nonblocking_fd (mac_select_fds[0]);

  if (inhibit_window_system || noninteractive || nfds <= mac_select_fds[1]
      || rfds == NULL || !FD_ISSET (mac_select_fds[1], rfds))
    {
      fd_set rfds_fallback;

      if (rfds == NULL)
	{
	  FD_ZERO (&rfds_fallback);
	  rfds = &rfds_fallback;
	}
      FD_SET (mac_select_fds[0], rfds);
      if (nfds <= mac_select_fds[0])
	nfds = mac_select_fds[0] + 1;

      r = thread_select (pselect, nfds, rfds, wfds, efds, timeout, sigmask);

      if (r > 0 && FD_ISSET (mac_select_fds[0], rfds))
	{
	  /* SIGALRM is delivered.  */
	  FD_CLR (mac_select_fds[0], rfds);
	  errno = EINTR;
	  r = -1;
	}

      return r;
    }

  /* Check if some input is already available.  We need to block input
     because run loop may call back drawRect:.  */
  block_input ();
  mac_within_gui_and_here (^{
      [[NSRunLoop currentRunLoop] runMode:NSDefaultRunLoopMode
			       beforeDate:[NSDate date]];
      has_event_p = (mac_peek_next_event () != NULL);
    },
    ^{
      fd_set orfds, owfds, oefds;
      struct timespec select_timeout = make_timespec (0, 0);

      orfds = *rfds;
      if (wfds) owfds = *wfds;
      if (efds) oefds = *efds;

      read_all_from_nonblocking_fd (mac_select_fds[1]);

      FD_CLR (mac_select_fds[1], rfds);
      r = pselect (nfds, rfds, wfds, efds, &select_timeout, sigmask);
      if (r == 0)
	{
	  *rfds = orfds;
	  if (wfds) *wfds = owfds;
	  if (efds) *efds = oefds;
	}
    });
  unblock_input ();

  /* unblock_input above might have read some events.  */
  if (has_event_p || detect_input_pending ())
    {
      /* Pretend that `select' is interrupted by a signal.  */
      errno = EINTR;

      return -1;
    }
  else if (r != 0 || (timeout && timespec_sign (*timeout) == 0))
    return r;

  block_input ();
  turn_on_atimers (false);
  thread_may_switch_p = !NILP (XCDR (Fall_threads ()));
#if MAC_SELECT_ALLOW_LISP_EVALUATION
  mac_select_allow_lisp_evaluation = !thread_may_switch_p;
  bool __block completed_p = false;
#endif
  mac_within_gui_and_here (^{
      if (thread_may_switch_p)
	mac_set_buffer_and_glyph_matrix_access_restricted (true);
      while (true)
	{
	  mac_select_next_command = 0;
	  /* On macOS 10.12, the application sometimes becomes
	     unresponsive to Dock icon clicks (though it reacts to
	     Command-Tab) if we directly run a run loop and the
	     application windows are covered by other applications for
	     a while.  */
	  mac_within_app (^{
	      NSRunLoop *currentRunLoop = [NSRunLoop currentRunLoop];
	      NSDate *limit = [NSDate distantFuture];
	      bool written_p = false;

	      /* On Mac OS X 10.7, delayed visible toolbar item
		 validation (see the documentation of -[NSToolbar
		 validateVisibleItems]) is treated as if it were an
		 input source firing rather than a timer function (as
		 in Mac OS X 10.6).  So it makes -[NSRunLoop
		 runMode:beforeDate:] return despite no available
		 input to process.  In such cases, we want to call
		 -[NSRunLoop runMode:beforeDate:] again so as to avoid
		 wasting CPU time caused by vacuous reactivation of
		 delayed visible toolbar item validation via window
		 update events issued in the application event
		 loop.  */
	      do
		{
		  [currentRunLoop runMode:NSDefaultRunLoopMode
			       beforeDate:limit];
		  if (!written_p && (mac_peek_next_event () != NULL
				     || detect_input_pending ()
				     || emacs_windows_need_display_p ()))
		    {
		      write_one_byte_to_fd (mac_select_fds[0]);
		      written_p = true;
		    }
		  if ((mac_select_next_command & MAC_SELECT_COMMAND_SUSPEND)
		      && mac_gui_queue.count == 0)
		    /* Bogus suspend command: would be a residual from
		       the previous round.  */
		    mac_select_next_command &= ~MAC_SELECT_COMMAND_SUSPEND;
		}
	      while (!mac_select_next_command);
	    });
	  if (mac_select_next_command & MAC_SELECT_COMMAND_TERMINATE)
	    break;
	  else
	    mac_gui_loop_once ();
	}
      if (thread_may_switch_p)
	mac_set_buffer_and_glyph_matrix_access_restricted (false);
#if MAC_SELECT_ALLOW_LISP_EVALUATION
      mac_select_allow_lisp_evaluation = false;
      completed_p = true;
#endif
    },
    ^{
#if MAC_SELECT_ALLOW_LISP_EVALUATION
      if (thread_may_switch_p)
	{
#endif
	  r = thread_select (pselect, nfds, rfds, wfds, efds, timeout, sigmask);
	  dispatch_source_merge_data (mac_select_dispatch_source,
				      MAC_SELECT_COMMAND_TERMINATE);
#if MAC_SELECT_ALLOW_LISP_EVALUATION
	}
      else
	{
	  dispatch_queue_t queue =
	    dispatch_get_global_queue (DISPATCH_QUEUE_PRIORITY_DEFAULT, 0);

	  dispatch_async (queue, ^{
	      r = pselect (nfds, rfds, wfds, efds, timeout, sigmask);
	      dispatch_source_merge_data (mac_select_dispatch_source,
					  MAC_SELECT_COMMAND_TERMINATE);
	    });
	  dispatch_semaphore_wait (mac_lisp_semaphore, DISPATCH_TIME_FOREVER);
	  while (!completed_p)
	    {
	      void (^block_lisp) (void) = [mac_lisp_queue dequeue];
	      bool was_waiting_for_input = waiting_for_input;

	      waiting_for_input = 0;
	      block_lisp ();
	      waiting_for_input = was_waiting_for_input;
	      mac_within_gui (nil);
	      dispatch_semaphore_wait (mac_lisp_semaphore,
				       DISPATCH_TIME_FOREVER);
	    }
	  dispatch_semaphore_signal (mac_lisp_semaphore);
	}
#endif
      if (r > 0 && FD_ISSET (mac_select_fds[1], rfds))
	/* Pretend that `select' is interrupted by a signal.  */
	r = -1;
    });
  turn_on_atimers (true);
  unblock_input ();

  if (r < 0 || detect_input_pending ())
    {
      /* Pretend that `select' is interrupted by a signal.  */
      errno = EINTR;

      return -1;
    }

  return r;
}


/***********************************************************************
			       Startup
***********************************************************************/

/* Thread ID of the Lisp main thread.  This should be the same as
   `main_thread_id' in sysdep.c.  Note that this is not the thread ID
   of the main/initial thread, which is dedicated to GUI
   processing.  */

static pthread_t mac_lisp_main_thread_id;

/* The entry point of the Lisp main thread.  */

static void *
mac_start_lisp_main (void *arg)
{
  char **argv = (char **) arg;
  int argc = 1;

  pthread_setname_np ("org.gnu.Emacs.lisp-main");

  while (argv[argc])
    argc++;

  emacs_main (argc, argv);

  return 0;
}

/* Return true if the current thread is the GUI thread.  */

bool
mac_gui_thread_p (void)
{
  return initialized && pthread_main_np ();
}

/* The entry point of the main/initial thread.  */

int
main (int argc, char **argv)
{
  int err;
  pthread_attr_t attr;
  struct rlimit rlim;

  if (will_dump_p ())
    return emacs_main (argc, argv);

  if (getenv ("EMACS_REINVOKED_FROM_SHELL"))
    unsetenv ("EMACS_REINVOKED_FROM_SHELL");
  else
    {
      char *shlvl = getenv ("SHLVL");

      if (shlvl == NULL || atoi (shlvl) == 0)
	{
	  CFBundleRef bundle = CFBundleGetMainBundle ();

	  /* Reinvoke the current executable using the helper script
	     in .../Emacs.app/Contents/MacOS/Emacs.sh so the
	     application can get environment variables from the login
	     shell if necessary.  Previously we invoked the helper
	     script directly by specifying it as the value for
	     CFBundleExecutable in Info.plist.  But this makes
	     LookupViewSource invoked by Command-Control-D or
	     three-finger tap crash on OS X 10.10.3.  This is because
	     the ViewBridge framework tries to create a bundle object
	     from the URL obtained by SecCodeCopyPath, which does not
	     store the URL for the application bundle but the one for
	     the executable if CFBundleExecutable does not correspond
	     to the running application process.  */
	  if (bundle && CFBundleGetIdentifier (bundle))
	    {
	      char **new = alloca ((argc + 1) * sizeof *new);
	      size_t len = strlen (argv[0]);

	      new[0] = alloca (len + sizeof (".sh"));
	      strcpy (new[0], argv[0]);
	      strcpy (new[0] + len, ".sh");
	      memcpy (new + 1, argv + 1, argc * sizeof *new);
	      execvp (new[0], new);
	    }
	}
    }

  mac_init_thread_synchronization ();
  mac_init_select_fds ();

  err = pthread_attr_init (&attr);
  if (!err)
    err = pthread_attr_setdetachstate (&attr, PTHREAD_CREATE_DETACHED);
  /* Calculation of the stack size from emacs.c.  */
  if (!err && !getrlimit (RLIMIT_STACK, &rlim)
      && 0 <= rlim.rlim_cur && rlim.rlim_cur <= LONG_MAX)
    {
      /* In case the current stack size limit is not a multiple of
	 page size.  */
      rlim.rlim_cur = round_page (rlim.rlim_cur);
      rlim_t lim = rlim.rlim_cur;

      /* Approximate the amount regex.c needs per unit of
	 emacs_re_max_failures, then add 33% to cover the size of the
	 smaller stacks that regex.c successively allocates and
	 discards on its way to the maximum.  */
      int min_ratio = 20 * sizeof (char *);
      int ratio = min_ratio + min_ratio / 3;

      /* Extra space to cover what we're likely to use for other
         reasons.  For example, a typical GC might take 30K stack
         frames.  */
      int extra = (30 * 1000) * 50;

      bool try_to_grow_stack = true;
#ifndef CANNOT_DUMP
      try_to_grow_stack = !noninteractive || initialized;
#endif

      if (try_to_grow_stack)
	{
	  rlim_t newlim = emacs_re_max_failures * ratio + extra;

	  /* Round the new limit to a page boundary; this is needed
	     for Darwin kernel 15.4.0 (see Bug#23622) and perhaps
	     other systems.  Do not shrink the stack and do not exceed
	     rlim_max.  Don't worry about exact values of
	     RLIM_INFINITY etc. since in practice when they are
	     nonnegative they are so large that the code does the
	     right thing anyway.  */
	  long pagesize = getpagesize ();
	  newlim += pagesize - 1;
	  if (0 <= rlim.rlim_max && rlim.rlim_max < newlim)
	    newlim = rlim.rlim_max;
	  newlim -= newlim % pagesize;

	  if (newlim > lim	/* in case rlim_t is an unsigned type */
	      && pagesize <= newlim - lim)
	    rlim.rlim_cur = newlim;
	}

      err = pthread_attr_setstacksize (&attr, rlim.rlim_cur);
    }

#ifdef HAVE_MPS
  igc_init_mac_early ();
 #endif

  if (!err)
    err = pthread_create (&mac_lisp_main_thread_id, &attr, mac_start_lisp_main,
			  argv);
  if (err)
    {
      fprintf (stderr, "Can't create Lisp main thread: %s\n", strerror (err));
      exit (1);
    }
  pthread_attr_destroy (&attr);

  mac_gui_loop ();

  emacs_abort ();
}<|MERGE_RESOLUTION|>--- conflicted
+++ resolved
@@ -2682,10 +2682,7 @@
 
   window.contentView = visualEffectView;
   MRC_RELEASE (visualEffectView);
-<<<<<<< HEAD
-=======
-
->>>>>>> f29ff695
+
   FRAME_BACKGROUND_ALPHA_ENABLED_P (f) = true;
   if (FRAME_MAC_DOUBLE_BUFFERED_P (f))
     {
@@ -4417,19 +4414,6 @@
 }
 
 void
-<<<<<<< HEAD
-=======
-mac_set_frame_window_transparent_titlebar (struct frame *f, bool transparent)
-{
-  NSWindow *window = FRAME_MAC_WINDOW_OBJECT (f);
-
-  mac_within_gui (^{
-      if ([window respondsToSelector: @selector(titlebarAppearsTransparent)])
-	[window setTitlebarAppearsTransparent:transparent ? YES : NO];});
-}
-
-void
->>>>>>> f29ff695
 mac_set_frame_window_proxy (struct frame *f, CFURLRef url)
 {
   NSWindow *window = FRAME_MAC_WINDOW_OBJECT (f);
