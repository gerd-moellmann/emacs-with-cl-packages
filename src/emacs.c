/* Fully extensible Emacs, running on Unix, intended for GNU.

Copyright (C) 1985-1987, 1993-1995, 1997-1999, 2001-2025 Free Software
Foundation, Inc.

This file is part of GNU Emacs.

GNU Emacs is free software: you can redistribute it and/or modify
it under the terms of the GNU General Public License as published by
the Free Software Foundation, either version 3 of the License, or (at
your option) any later version.

GNU Emacs is distributed in the hope that it will be useful,
but WITHOUT ANY WARRANTY; without even the implied warranty of
MERCHANTABILITY or FITNESS FOR A PARTICULAR PURPOSE.  See the
GNU General Public License for more details.

You should have received a copy of the GNU General Public License
along with GNU Emacs.  If not, see <https://www.gnu.org/licenses/>.  */

#define INLINE EXTERN_INLINE
#include <config.h>

#include <errno.h>
#include <fcntl.h>
#include <locale.h>
#include <stdlib.h>

#include <sys/file.h>
#include <sys/stat.h>
#include <unistd.h>

#define MAIN_PROGRAM
#include "lisp.h"
#include "sysstdio.h"

#ifdef HAVE_ANDROID
#include "androidterm.h"
#endif

#if defined HAVE_ANDROID && !defined ANDROID_STUBIFY
#include "sfntfont.h"
#endif

#ifdef WINDOWSNT
#include <fcntl.h>
#include <sys/socket.h>
#include <mbstring.h>
#include <filename.h>	/* for IS_ABSOLUTE_FILE_NAME */
#include "w32.h"
#include "w32heap.h"
#endif

#if defined WINDOWSNT || defined HAVE_NTGUI
#include "w32select.h"
#include "w32font.h"
#include "w32common.h"
#endif

#if defined CYGWIN
#include "cygw32.h"
#endif

#ifdef MSDOS
#include <binary-io.h>
#include "dosfns.h"
#endif

#ifdef HAVE_LIBSYSTEMD
# include <systemd/sd-daemon.h>
# include <sys/socket.h>
#endif

#if defined HAVE_LINUX_SECCOMP_H && defined HAVE_LINUX_FILTER_H \
  && HAVE_DECL_SECCOMP_SET_MODE_FILTER                          \
  && HAVE_DECL_SECCOMP_FILTER_FLAG_TSYNC
# define SECCOMP_USABLE 1
#else
# define SECCOMP_USABLE 0
#endif

#if SECCOMP_USABLE
# include <linux/seccomp.h>
# include <linux/filter.h>
# include <sys/prctl.h>
# include <sys/syscall.h>
#endif

#ifdef HAVE_WINDOW_SYSTEM
#include TERM_HEADER
#endif /* HAVE_WINDOW_SYSTEM */

#include "bignum.h"
#include "itree.h"
#include "intervals.h"
#include "character.h"
#include "buffer.h"
#include "window.h"
#include "xwidget.h"
#include "atimer.h"
#include "blockinput.h"
#include "syssignal.h"
#include "process.h"
#include "frame.h"
#include "termhooks.h"
#include "keyboard.h"
#include "keymap.h"
#include "category.h"
#include "charset.h"
#include "composite.h"
#include "dispextern.h"
#include "regex-emacs.h"
#include "syntax.h"
#include "sysselect.h"
#include "systime.h"

#include "getpagesize.h"
#include "gnutls.h"

#ifdef HAVE_HAIKU
#include <kernel/OS.h>
#endif

#ifdef PROFILING
# include <sys/gmon.h>
extern void moncontrol (int mode);
# ifdef __MINGW32__
extern unsigned char etext asm ("etext");
# else
extern char etext;
# endif
#endif

#if HAVE_WCHAR_H
# include <wchar.h>
#endif

#ifdef HAVE_SETRLIMIT
#include <sys/time.h>
#include <sys/resource.h>
#endif

#if defined HAVE_ANDROID && !defined ANDROID_STUBIFY
#include "android.h"
#endif

/* We don't guard this with HAVE_TREE_SITTER because treesit.o is
   always compiled (to provide treesit-available-p).  */
#include "treesit.h"

#include "pdumper.h"
#include "fingerprint.h"
#include "epaths.h"

/* Include these only because of INLINE.  */
#include "comp.h"
#include "thread.h"

static const char emacs_version[] = PACKAGE_VERSION;
static const char emacs_copyright[] = COPYRIGHT;
static const char emacs_bugreport[] = PACKAGE_BUGREPORT;

/* Put version info into the executable in the form that 'ident' uses.  */
extern char const RCS_Id[];
char const EXTERNALLY_VISIBLE RCS_Id[]
  = "$Id" ": GNU Emacs " PACKAGE_VERSION
    " (" EMACS_CONFIGURATION " " EMACS_CONFIG_FEATURES ") $";

/* Empty Lisp strings.  To avoid having to build any others.  */
Lisp_Object empty_unibyte_string, empty_multibyte_string;

#ifdef WINDOWSNT
/* Cache for externally loaded libraries.  */
Lisp_Object Vlibrary_cache;
/* Original command line string as received from the OS.  */
static char *initial_cmdline;
/* Original working directory when invoked.  */
static const char *initial_wd;
#endif

struct gflags gflags;
bool initialized;

/* If true, Emacs should not attempt to use a window-specific code,
   but instead should use the virtual terminal under which it was started.  */
bool inhibit_window_system;

/* If true, a filter or a sentinel is running.  Tested to save the match
   data on the first attempt to change it inside asynchronous code.  */
bool running_asynch_code;

#if defined (HAVE_X_WINDOWS) || defined (HAVE_PGTK) || defined (HAVE_NS)
/* If true, -d was specified, meaning we're using some window system.  */
bool display_arg;
#endif

/* To run as a background daemon under Cocoa or Windows,
   we must do a fork+exec, not a simple fork.

   On Cocoa, CoreFoundation lib fails in forked process, see Mac OS X
   Leopard Developer Release Notes for CoreFoundation Framework:

   https://web.archive.org/web/20090225231934/http://developer.apple.com/ReleaseNotes/CoreFoundation/CoreFoundation.html

   On Windows, a Cygwin fork child cannot access the USER subsystem.

   We mark being in the exec'd process by a daemon name argument of
   form "--daemon=\nFD0,FD1\nNAME" where FD are the pipe file descriptors,
   NAME is the original daemon name, if any.

   On Haiku, the table of semaphores used for looper locks doesn't
   persist across forked processes.  */
#if defined NS_IMPL_COCOA || defined CYGWIN || defined HAVE_MACGUI || defined HAVE_HAIKU
# define DAEMON_MUST_EXEC
#endif

/* True means running Emacs without interactive terminal.  */
bool noninteractive;

/* True means remove site-lisp directories from load-path.  */
bool no_site_lisp;

/* True means put details like time stamps into builds.  */
bool build_details;

/* Name for the server started by the daemon.*/
static char *daemon_name;

/* 0 not a daemon, 1 new-style (foreground), 2 old-style (background).
   A negative value means the daemon initialization was already done.  */
int daemon_type;

#ifndef WINDOWSNT
/* Pipe used to send exit notification to the background daemon parent at
   startup.  On Windows, we use a kernel event instead.  */
static int daemon_pipe[2];
#else
HANDLE w32_daemon_event;
#endif

/* Save argv and argc.

   initial_argc, initial_argv:
     A pristine copy of the command-line arguments as passed into main,
     saved away before main has had a chance to modify them.  On
     Windows, we use initial_cmdline instead.

   initial_argv0:
     argv[0] as passed into main.  Available on all ports.

   initial_emacs_executable:
     Path to the current executable.  Based on argv[0] but verified to
     point to an existing executable if non-NULL.  */
#ifndef WINDOWSNT
char **initial_argv;
int initial_argc;
#endif
char *initial_argv0;
static char *initial_emacs_executable = NULL;

/* The name of the working directory, or NULL if this info is unavailable.  */
char const *emacs_wd;

#ifndef WINDOWSNT
static void copy_args (int argc, char **argv);
#endif
static void sort_args (int argc, char **argv);
static void syms_of_emacs (void);

/* C99 needs each string to be at most 4095 characters, and the usage
   strings below are split to not overflow this limit.  */
static char const *const usage_message[] =
  { "\
\n\
Run Emacs, the extensible, customizable, self-documenting real-time\n\
display editor.  The recommended way to start Emacs for normal editing\n\
is with no options at all.\n\
\n\
Run M-x info RET m emacs RET m emacs invocation RET inside Emacs to\n\
read the main documentation for these command-line arguments.\n\
\n\
Initialization options:\n\
\n\
",
    "\
--batch                     do not do interactive display; implies -q\n\
--chdir DIR                 change to directory DIR\n\
--daemon, --bg-daemon[=NAME] start a (named) server in the background\n\
--fg-daemon[=NAME]          start a (named) server in the foreground\n\
--debug-init                enable Emacs Lisp debugger for init file\n\
--display, -d DISPLAY       use X server DISPLAY\n\
",
#ifdef HAVE_MODULES
    "\
--module-assertions         assert behavior of dynamic modules\n\
",
#endif
#ifdef HAVE_PDUMPER
    "\
--dump-file FILE            read dumped state from FILE\n\
--fingerprint               output fingerprint and exit\n\
",
#endif
#if SECCOMP_USABLE
    "\
--seccomp=FILE              read Seccomp BPF filter from FILE\n\
"
#endif
    "\
--no-build-details          do not add build details such as time stamps\n\
--no-desktop                do not load a saved desktop\n\
--no-init-file, -q          load neither ~/.emacs nor default.el\n\
--no-loadup, -nl            do not load loadup.el into bare Emacs\n\
--no-site-file              do not load site-start.el\n\
--no-x-resources            do not load X resources\n\
--no-site-lisp, -nsl        do not add site-lisp directories to load-path\n\
--no-splash                 do not display a splash screen on startup\n\
--no-window-system, -nw     do not communicate with X, ignoring $DISPLAY\n\
--init-directory=DIR        use DIR when looking for the Emacs init files.\n\
",
    "\
--quick, -Q                 equivalent to:\n\
                              -q --no-site-file --no-site-lisp --no-splash\n\
                              --no-x-resources\n\
--script FILE               run FILE as an Emacs Lisp script\n\
-x                          to be used in #!/usr/bin/emacs -x\n\
                              and has approximately the same meaning\n\
			      as -Q --script\n\
--terminal, -t DEVICE       use DEVICE for terminal I/O\n\
--user, -u USER             load ~USER/.emacs instead of your own\n\
\n\
",
    "\
Action options:\n\
\n\
FILE                    visit FILE\n\
+LINE                   go to line LINE in next FILE\n\
+LINE:COLUMN            go to line LINE, column COLUMN, in next FILE\n\
--directory, -L DIR     prepend DIR to load-path (with :DIR, append DIR)\n\
--eval EXPR             evaluate Emacs Lisp expression EXPR\n\
--execute EXPR          evaluate Emacs Lisp expression EXPR\n\
",
    "\
--file FILE             visit FILE\n\
--find-file FILE        visit FILE\n\
--funcall, -f FUNC      call Emacs Lisp function FUNC with no arguments\n\
--insert FILE           insert contents of FILE into current buffer\n\
--kill                  exit without asking for confirmation\n\
--load, -l FILE         load Emacs Lisp FILE using the load function\n\
--visit FILE            visit FILE\n\
\n\
",
    "\
Display options:\n\
\n\
--background-color, -bg COLOR   window background color\n\
--basic-display, -D             disable many display features;\n\
                                  used for debugging Emacs\n\
--border-color, -bd COLOR       main border color\n\
--border-width, -bw WIDTH       width of main border\n\
",
    "\
--color, --color=MODE           override color mode for character terminals;\n\
                                  MODE defaults to `auto', and\n\
                                  can also be `never', `always',\n\
                                  or a mode name like `ansi8'\n\
--cursor-color, -cr COLOR       color of the Emacs cursor indicating point\n\
--font, -fn FONT                default font; must be fixed-width\n\
--foreground-color, -fg COLOR   window foreground color\n\
",
    "\
--fullheight, -fh               make the first frame high as the screen\n\
--fullscreen, -fs               make the first frame fullscreen\n\
--fullwidth, -fw                make the first frame wide as the screen\n\
--maximized, -mm                make the first frame maximized\n\
--geometry, -g GEOMETRY         window geometry\n\
",
    "\
--no-bitmap-icon, -nbi          do not use picture of gnu for Emacs icon\n\
--iconic                        start Emacs in iconified state\n\
--internal-border, -ib WIDTH    width between text and main border\n\
--line-spacing, -lsp PIXELS     additional space to put between lines\n\
--mouse-color, -ms COLOR        mouse cursor color in Emacs window\n\
--name NAME                     title for initial Emacs frame\n\
",
    "\
--no-blinking-cursor, -nbc      disable blinking cursor\n\
--reverse-video, -r, -rv        switch foreground and background\n\
--title, -T TITLE               title for initial Emacs frame\n\
--vertical-scroll-bars, -vb     enable vertical scroll bars\n\
--xrm XRESOURCES                set additional X resources\n\
--parent-id XID                 set parent window\n\
--help                          display this help and exit\n\
--version                       output version information and exit\n\
\n\
",
    "\
You can generally also specify long option names with a single -; for\n\
example, -batch as well as --batch.  You can use any unambiguous\n\
abbreviation for a --option.\n\
\n\
Various environment variables and window system resources also affect\n\
the operation of Emacs.  See the main documentation.\n\
\n\
Report bugs to " PACKAGE_BUGREPORT ".  First, please see the Bugs\n\
section of the Emacs manual or the file BUGS.\n"
  };


/* True if handling a fatal error already.  */
bool fatal_error_in_progress;

/* True if the current system locale uses UTF-8 encoding.  */
static bool
using_utf8 (void)
{
  /* We don't want to compile in mbrtowc on WINDOWSNT because that
     will prevent Emacs from starting on older Windows systems, while
     the result is known in advance anyway...  */
#if defined HAVE_WCHAR_H && !defined WINDOWSNT
  wchar_t wc;
#ifndef HAVE_ANDROID
  mbstate_t mbs = { 0 };
#else
  mbstate_t mbs;

  /* Not sure how mbstate works on Android, but this seems to be
     required.  */
  memset (&mbs, 0, sizeof mbs);
#endif
  return mbrtowc (&wc, "\xc4\x80", 2, &mbs) == 2 && wc == 0x100;
#else
  return false;
#endif
}


/* Report a fatal error due to signal SIG, output a backtrace of at
   most BACKTRACE_LIMIT lines, and exit.  */
AVOID
terminate_due_to_signal (int sig, int backtrace_limit)
{
  signal (sig, SIG_DFL);

  if (attempt_orderly_shutdown_on_fatal_signal)
    {
      /* If fatal error occurs in code below, avoid infinite recursion.  */
      if (! fatal_error_in_progress)
        {
          fatal_error_in_progress = 1;

          totally_unblock_input ();
          if (sig == SIGTERM || sig == SIGHUP || sig == SIGINT)
	    {
	      /* Avoid abort in shut_down_emacs if we were interrupted
		 in noninteractive usage, as in that case we don't
		 care about the message stack.  */
	      if (noninteractive)
		clear_message_stack ();
	      Fkill_emacs (make_fixnum (sig), Qnil);
	    }

          shut_down_emacs (sig, Qnil);
          emacs_backtrace (backtrace_limit);
        }
    }

  /* Signal the same code; this time it will really be fatal.
     Since we're in a signal handler, the signal is blocked, so we
     have to unblock it if we want to really receive it.  */
#ifndef MSDOS
  {
    sigset_t unblocked;
    sigemptyset (&unblocked);
    sigaddset (&unblocked, sig);
    pthread_sigmask (SIG_UNBLOCK, &unblocked, 0);
  }
#endif

  emacs_raise (sig);

  /* This shouldn't be executed, but it prevents a warning.  */
  exit (1);
}


/* Code for dealing with Lisp access to the Unix command line.  */
static void
init_cmdargs (int argc, char **argv, int skip_args, char const *original_pwd)
{
  int i;
  Lisp_Object name, dir, handler;
  specpdl_ref count = SPECPDL_INDEX ();
  Lisp_Object raw_name;
  AUTO_STRING (slash_colon, "/:");

#ifdef WINDOWSNT
  /* Must use argv[0] converted to UTF-8, as it begets many standard
     file and directory names.  */
  {
    char argv0[MAX_UTF8_PATH];

    if (filename_from_ansi (argv[0], argv0) == 0)
      raw_name = build_unibyte_string (argv0);
    else
      raw_name = build_unibyte_string (argv[0]);
  }
#else
  raw_name = build_unibyte_string (argv[0]);
#endif

  /* Add /: to the front of the name
     if it would otherwise be treated as magic.  */
  handler = Ffind_file_name_handler (raw_name, Qt);
  if (! NILP (handler))
    raw_name = concat2 (slash_colon, raw_name);

  Vinvocation_name = Ffile_name_nondirectory (raw_name);
  Vinvocation_directory = Ffile_name_directory (raw_name);

  /* If we got no directory in argv[0], search PATH to find where
     Emacs actually came from.  */
  if (NILP (Vinvocation_directory))
    {
      Lisp_Object found;
      int yes = openp (Vexec_path, Vinvocation_name, Vexec_suffixes,
		       &found, make_fixnum (X_OK), false, false,
		       NULL);
      if (yes == 1)
	{
	  /* Add /: to the front of the name
	     if it would otherwise be treated as magic.  */
	  handler = Ffind_file_name_handler (found, Qt);
	  if (! NILP (handler))
	    found = concat2 (slash_colon, found);
	  Vinvocation_directory = Ffile_name_directory (found);
	}
    }

  if (!NILP (Vinvocation_directory)
      && NILP (Ffile_name_absolute_p (Vinvocation_directory)))
    /* Emacs was started with relative path, like ./emacs.
       Make it absolute.  */
    {
      Lisp_Object odir =
	original_pwd ? build_unibyte_string (original_pwd) : Qnil;

      Vinvocation_directory = Fexpand_file_name (Vinvocation_directory, odir);
    }

  Vinstallation_directory = Qnil;

  if (!NILP (Vinvocation_directory))
    {
      dir = Vinvocation_directory;
#ifdef WINDOWSNT
      /* If we are running from the build directory, set DIR to the
	 src subdirectory of the Emacs tree, like on Posix
	 platforms.  */
      if (SBYTES (dir) > sizeof ("/i386/") - 1
	  && 0 == strcmp (SSDATA (dir) + SBYTES (dir) - sizeof ("/i386/") + 1,
			  "/i386/"))
	{
	  if (NILP (Vpurify_flag))
	    {
	      if (!NILP (Ffboundp (Qfile_truename)))
		dir = calln (Qfile_truename, dir);
	    }
	  dir = Fexpand_file_name (build_string ("../.."), dir);
	}
#elif defined HAVE_MACGUI
      /* If we are running from the build directory, set DIR to the
	 src subdirectory of the Emacs tree.  */
      if (SBYTES (dir) > sizeof ("/mac/Emacs.app/Contents/MacOS/") - 1
	  && 0 == strcmp ((SSDATA (dir) + SBYTES (dir)
			   - sizeof ("/mac/Emacs.app/Contents/MacOS/") + 1),
			  "/mac/Emacs.app/Contents/MacOS/"))
	{
	  if (NILP (Vpurify_flag))
	    {
	      if (!NILP (Ffboundp (Qfile_truename)))
		dir = calln (Qfile_truename, dir);
	    }
	  dir = Fexpand_file_name (build_string ("../../../../src"), dir);
	}
#endif
      name = Fexpand_file_name (Vinvocation_name, dir);
      while (1)
	{
	  Lisp_Object tem, lib_src_exists;
	  Lisp_Object etc_exists, info_exists;

	  /* See if dir contains subdirs for use by Emacs.
	     Check for the ones that would exist in a build directory,
	     not including lisp and info.  */
	  tem = Fexpand_file_name (build_string ("lib-src"), dir);
	  lib_src_exists = Ffile_exists_p (tem);

#ifdef MSDOS
	  /* MSDOS installations frequently remove lib-src, but we still
	     must set installation-directory, or else info won't find
	     its files (it uses the value of installation-directory).  */
	  tem = Fexpand_file_name (build_string ("info"), dir);
	  info_exists = Ffile_exists_p (tem);
#else
	  info_exists = Qnil;
#endif

	  if (!NILP (lib_src_exists) || !NILP (info_exists))
	    {
	      tem = Fexpand_file_name (build_string ("etc"), dir);
	      etc_exists = Ffile_exists_p (tem);
	      if (!NILP (etc_exists))
		{
                  Vinstallation_directory = Ffile_name_as_directory (dir);
		  break;
		}
	    }

	  /* See if dir's parent contains those subdirs.  */
	  tem = Fexpand_file_name (build_string ("../lib-src"), dir);
	  lib_src_exists = Ffile_exists_p (tem);


#ifdef MSDOS
	  /* See the MSDOS commentary above.  */
	  tem = Fexpand_file_name (build_string ("../info"), dir);
	  info_exists = Ffile_exists_p (tem);
#else
	  info_exists = Qnil;
#endif

	  if (!NILP (lib_src_exists) || !NILP (info_exists))
	    {
	      tem = Fexpand_file_name (build_string ("../etc"), dir);
	      etc_exists = Ffile_exists_p (tem);
	      if (!NILP (etc_exists))
		{
		  tem = Fexpand_file_name (build_string (".."), dir);
                  Vinstallation_directory = Ffile_name_as_directory (tem);
		  break;
		}
	    }

	  /* If the Emacs executable is actually a link,
	     next try the dir that the link points into.  */
	  tem = Ffile_symlink_p (name);
	  if (!NILP (tem))
	    {
	      name = Fexpand_file_name (tem, dir);
	      dir = Ffile_name_directory (name);
	    }
	  else
	    break;
	}
    }

  Vcommand_line_args = Qnil;

  for (i = argc - 1; i >= 0; i--)
    {
      if (i == 0 || i > skip_args)
	/* For the moment, we keep arguments as is in unibyte strings.
	   They are decoded in the function command-line after we know
	   locale-coding-system.  */
	Vcommand_line_args
	  = Fcons (build_unibyte_string (argv[i]), Vcommand_line_args);
    }

  unbind_to (count, Qnil);
}

DEFUN ("invocation-name", Finvocation_name, Sinvocation_name, 0, 0, 0,
       doc: /* Return the program name that was used to run Emacs.
Any directory names are omitted.  */)
  (void)
{
  return Fcopy_sequence (Vinvocation_name);
}

DEFUN ("invocation-directory", Finvocation_directory, Sinvocation_directory,
       0, 0, 0,
       doc: /* Return the directory name in which the Emacs executable was located.  */)
  (void)
{
  return Fcopy_sequence (Vinvocation_directory);
}


/* Test whether the next argument in ARGV matches SSTR or a prefix of
   LSTR (at least MINLEN characters).  If so, then if VALPTR is non-null
   (the argument is supposed to have a value) store in *VALPTR either
   the next argument or the portion of this one after the equal sign.
   ARGV is read starting at position *SKIPPTR; this index is advanced
   by the number of arguments used.

   Too bad we can't just use getopt for all of this, but we don't have
   enough information to do it right.  */

static bool
argmatch (char **argv, int argc, const char *sstr, const char *lstr,
          int minlen, char **valptr, int *skipptr)
{
  char *p = NULL;
  ptrdiff_t arglen;
  char *arg;

  /* Don't access argv[argc]; give up in advance.  */
  if (argc <= *skipptr + 1)
    return 0;

  arg = argv[*skipptr+1];
  if (arg == NULL)
    return 0;
  if (strcmp (arg, sstr) == 0)
    {
      if (valptr != NULL)
	{
	  *valptr = argv[*skipptr+2];
	  *skipptr += 2;
	}
      else
	*skipptr += 1;
      return 1;
    }
  arglen = (valptr != NULL && (p = strchr (arg, '=')) != NULL
	    ? p - arg : strlen (arg));
  if (!lstr)
    return 0;
  if (arglen < minlen || strncmp (arg, lstr, arglen) != 0)
    return 0;
  else if (valptr == NULL)
    {
      *skipptr += 1;
      return 1;
    }
  else if (p != NULL)
    {
      *valptr = p+1;
      *skipptr += 1;
      return 1;
    }
  else if (argv[*skipptr+2] != NULL)
    {
      *valptr = argv[*skipptr+2];
      *skipptr += 2;
      return 1;
    }
  else
    {
      return 0;
    }
}

/* Return the default PATH if it can be determined, NULL otherwise.  */

static char const *
default_PATH (void)
{
  static char const *path;

  /* A static buffer big enough so that confstr is called just once
     in GNU/Linux, where the default PATH is "/bin:/usr/bin".
     If staticbuf[0], path is already initialized.  */
  static char staticbuf[16];

  if (!staticbuf[0])
    {
#ifdef _CS_PATH
      char *buf = staticbuf;
      size_t bufsize = sizeof staticbuf, s;

      /* If necessary call confstr a second time with a bigger buffer.  */
      while (bufsize < (s = confstr (_CS_PATH, buf, bufsize)))
	{
	  buf = xmalloc (s);
	  bufsize = s;
	}

      if (s == 0)
	{
	  staticbuf[0] = 1;
	  buf = NULL;
	}

      path = buf;

#elif defined DOS_NT
      /* This is not exactly what Windows does when there's no PATH (see
         documentation of CreateProcessW), but it's a good-enough
         approximation.  */
      path = strcpy (staticbuf, ".");
#endif
    }

  return path;
}

#if !defined HAVE_ANDROID || defined ANDROID_STUBIFY

# ifndef WINDOWSNT
/* If NAME is a symlink return a non-symlink name of the file it points to,
   allocated as if by malloc.  Otherwise, or if there is an error
   resolving the name, set errno and return a null pointer.  */
static char *
follow_if_symlink (char const *name)
{
  /* For speed, resolve symlinks only if the name is itself a symlink,
     and test this via readlink instead of via lstat+S_ISLNK
     as lstat can fail with EOVERFLOW when given a symlink.
     Use realpath to resolve symlinks; although this is overkill as
     realpath also canonicalizes the resulting parent directory,
     there's no easy way here to avoid the overkill.  */
  char linkbuf[1];
  return (readlink (name, linkbuf, sizeof linkbuf) < 0
	  ? NULL
	  : realpath (name, NULL));
}
# endif

/* Find a name (absolute or relative) of the Emacs executable whose
   name (as passed into this program) is ARGV0.  Called early in
   initialization by portable dumper loading code, so avoid Lisp and
   associated machinery.  Return a heap-allocated string giving a name
   of the Emacs executable, or an empty heap-allocated string or NULL
   if not found.  Store into *CANDIDATE_SIZE a lower bound on the size
   of any heap allocation.  */
static char *
find_emacs_executable (char const *argv0, ptrdiff_t *candidate_size)
{
  *candidate_size = 0;

  /* Use xstrdup etc. to allocate storage, so as to call our private
     implementation of malloc, since the caller calls our free.  */
#ifdef WINDOWSNT
  char *prog_fname = w32_my_exename ();
  if (prog_fname)
    *candidate_size = strlen (prog_fname) + 1;
  return prog_fname ? xstrdup (prog_fname) : NULL;
#else  /* !WINDOWSNT */
  char *candidate = NULL;

  /* If the executable name contains a slash, we have some kind of
     path already, so just resolve symlinks and return the result.  */
  eassert (argv0);
  if (strchr (argv0, DIRECTORY_SEP))
    {
      char *val = follow_if_symlink (argv0);
      if (!val)
	val = xstrdup (argv0);
      *candidate_size = strlen (val) + 1;
      return val;
    }
  ptrdiff_t argv0_length = strlen (argv0);

  const char *path = getenv ("PATH");
  if (! (path && *path))
    path = default_PATH ();
  if (!path)
    {
      /* We don't know how to conduct the search.  */
      return NULL;
    }

  /* Actually try each concatenation of a path element and the
     executable basename.  */
  do
    {
      static char const path_sep[] = { SEPCHAR, '\0' };
      ptrdiff_t path_part_length = strcspn (path, path_sep);
      const char *path_part = path;
      path += path_part_length;
      if (path_part_length == 0)
        {
          path_part = ".";
          path_part_length = 1;
        }
      ptrdiff_t needed = path_part_length + 1 + argv0_length + 1;
      if (*candidate_size <= needed)
	{
	  xfree (candidate);
	  candidate = xpalloc (NULL, candidate_size,
			       needed - *candidate_size + 1, -1, 1);
	}
      else
	eassume (candidate);
      memcpy (candidate + 0, path_part, path_part_length);
      candidate[path_part_length] = DIRECTORY_SEP;
      memcpy (candidate + path_part_length + 1, argv0, argv0_length + 1);
      struct stat st;
      if (file_access_p (candidate, X_OK)
	  && stat (candidate, &st) == 0 && S_ISREG (st.st_mode))
	{
	  /* People put on PATH a symlink to the real Emacs
	     executable, with all the auxiliary files where the real
	     executable lives.  Support that.  */
	  char *val = follow_if_symlink (candidate);
	  if (val)
	    {
	      xfree (candidate);
	      *candidate_size = strlen (val) + 1;
	      return val;
	    }
	  return candidate;
	}
      *candidate = '\0';
    }
  while (*path++ != '\0');

  return candidate;
#endif	/* !WINDOWSNT */
}

#endif

#ifdef HAVE_PDUMPER

static const char *
dump_error_to_string (int result)
{
  switch (result)
    {
    case PDUMPER_LOAD_SUCCESS:
      return "success";
    case PDUMPER_LOAD_OOM:
      return "out of memory";
    case PDUMPER_NOT_LOADED:
      return "not loaded";
    case PDUMPER_LOAD_FILE_NOT_FOUND:
      return "could not open file";
    case PDUMPER_LOAD_BAD_FILE_TYPE:
      return "not a dump file";
    case PDUMPER_LOAD_FAILED_DUMP:
      return "dump file is result of failed dump attempt";
    case PDUMPER_LOAD_VERSION_MISMATCH:
      return "not built for this Emacs executable";
    default:
      return (result <= PDUMPER_LOAD_ERROR
	      ? "generic error"
	      : strerror (result - PDUMPER_LOAD_ERROR));
    }
}

/* This function returns the Emacs executable.  DUMP_FILE is ignored
   outside of Android.  Otherwise, it is the name of the dump file to
   use, or NULL if Emacs should look for a ``--dump-file'' argument
   instead.  */

static char *
load_pdump (int argc, char **argv, char *dump_file)
{
#if defined HAVE_ANDROID && !defined ANDROID_STUBIFY
  int skip_args = 0, result;

  while (skip_args < argc - 1)
    {
      if (argmatch (argv, argc, "-dump-file", "--dump-file",
		    6, &dump_file, &skip_args)
	  || argmatch (argv, argc, "--", NULL, 2, NULL,
		       &skip_args))
	break;
      skip_args++;
    }

  if (!dump_file)
    return argv[0];

  result = pdumper_load (dump_file, argv[0]);

  if (result != PDUMPER_LOAD_SUCCESS)
    fatal ("could not load dump file \"%s\": %s",
	   dump_file, dump_error_to_string (result));
  return argv[0];
#else

#ifdef MSDOS
  const char *const suffix = ".dmp";
#else /* !MSDOS */
  const char *const suffix = ".pdmp";
#endif /* !MSDOS */
  int result;
  char *emacs_executable = argv[0];
  ptrdiff_t hexbuf_size;
  char *hexbuf;
  const char *strip_suffix =
#if defined DOS_NT || defined CYGWIN
    ".exe"
#else
    NULL
#endif
    ;
  const char *argv0_base =
#if defined MAC_SELF_CONTAINED || defined NS_SELF_CONTAINED
    "Emacs"
#else
    "emacs"
#endif
    ;

  /* Look for an explicitly-specified dump file.  */
  const char *path_exec = PATH_EXEC;
  dump_file = NULL;
  int skip_args = 0;
  while (skip_args < argc - 1)
    {
      if (argmatch (argv, argc, "-dump-file", "--dump-file", 6,
		    &dump_file, &skip_args)
	  || argmatch (argv, argc, "--", NULL, 2, NULL, &skip_args))
	break;
      skip_args++;
    }

  /* Where's our executable?  */
  ptrdiff_t exec_bufsize, bufsize, needed;
  emacs_executable = find_emacs_executable (argv[0], &exec_bufsize);

  /* If we couldn't find our executable, go straight to looking for
     the dump in the hardcoded location.  */
  if (!(emacs_executable && *emacs_executable))
    {
      bufsize = 0;
      dump_file = NULL;
      goto hardcoded;
    }

  if (dump_file)
    {
      result = pdumper_load (dump_file, emacs_executable);

      if (result != PDUMPER_LOAD_SUCCESS)
        fatal ("could not load dump file \"%s\": %s",
               dump_file, dump_error_to_string (result));
      return emacs_executable;
    }

  /* Look for a dump file in the same directory as the executable; it
     should have the same basename.  Take care to search PATH to find
     the executable if needed.  We're too early in init to use Lisp,
     so we can't use decode_env_path.  We're working in whatever
     encoding the system natively uses for filesystem access, so
     there's no need for character set conversion.  */
  ptrdiff_t exenamelen = strlen (emacs_executable);
  if (strip_suffix)
    {
      ptrdiff_t strip_suffix_length = strlen (strip_suffix);
      ptrdiff_t prefix_length = exenamelen - strip_suffix_length;
      if (0 <= prefix_length
	  && !memcmp (&emacs_executable[prefix_length], strip_suffix,
		      strip_suffix_length))
	exenamelen = prefix_length;
    }
  bufsize = exenamelen + strlen (suffix) + 1;
  dump_file = xpalloc (NULL, &bufsize, 1, -1, 1);
  memcpy (dump_file, emacs_executable, exenamelen);
  strcpy (dump_file + exenamelen, suffix);
  result = pdumper_load (dump_file, emacs_executable);
  if (result == PDUMPER_LOAD_SUCCESS)
    goto out;

  if (result != PDUMPER_LOAD_FILE_NOT_FOUND)
    fatal ("could not load dump file \"%s\": %s",
	   dump_file, dump_error_to_string (result));

 hardcoded:

#ifdef WINDOWSNT
  /* On MS-Windows, PATH_EXEC normally starts with a literal
     "%emacs_dir%", so it will never work without some tweaking.  */
  path_exec = w32_relocate (path_exec);
#elif defined HAVE_MACGUI
  path_exec = mac_relocate (path_exec);
#elif defined (HAVE_NS)
  path_exec = ns_relocate (path_exec);
#endif

  /* Look for "emacs-FINGERPRINT.pdmp" in PATH_EXEC.  We hardcode
     "emacs" in "emacs-FINGERPRINT.pdmp" so that the Emacs binary
     still works if the user copies and renames it.  */
  hexbuf_size = 2 * sizeof fingerprint;
  hexbuf = xmalloc (hexbuf_size + 1);
  hexbuf_digest (hexbuf, (char *) fingerprint, sizeof fingerprint);
  hexbuf[hexbuf_size] = '\0';
  needed = (strlen (path_exec)
	    + 1
	    + strlen (argv0_base)
	    + 1
	    + strlen (hexbuf)
	    + strlen (suffix)
	    + 1);
  if (bufsize < needed)
    {
      xfree (dump_file);
      dump_file = xpalloc (NULL, &bufsize, needed - bufsize, -1, 1);
    }
  sprintf (dump_file, "%s%c%s-%s%s",
           path_exec, DIRECTORY_SEP, argv0_base, hexbuf, suffix);
#if !defined (MAC_SELF_CONTAINED) && !defined (NS_SELF_CONTAINED)
  if (!(emacs_executable && *emacs_executable))
    {
      /* If we didn't find the Emacs binary, assume that it lives in a
	 sibling directory as set up by the default installation
	 configuration.  */
      const char *go_up = "../../../../bin/";
      needed += (strip_suffix ? strlen (strip_suffix) : 0)
	- strlen (suffix) + strlen (go_up);
      if (exec_bufsize < needed)
	{
	  xfree (emacs_executable);
	  emacs_executable = xpalloc (NULL, &exec_bufsize,
				      needed - exec_bufsize, -1, 1);
	}
      sprintf (emacs_executable, "%s%c%s%s%s",
	       path_exec, DIRECTORY_SEP, go_up, argv0_base,
	       strip_suffix ? strip_suffix : "");
    }
#endif
  result = pdumper_load (dump_file, emacs_executable);

  if (result == PDUMPER_LOAD_FILE_NOT_FOUND)
    {
      /* Finally, look for basename(argv0)+".pdmp" in PATH_EXEC.
	 This way, they can rename both the executable and its pdump
	 file in PATH_EXEC, and have several Emacs configurations in
	 the same versioned libexec subdirectory.  */
      char *p, *last_sep = NULL;
      for (p = argv[0]; *p; p++)
	{
	  if (IS_DIRECTORY_SEP (*p))
	    last_sep = p;
	}
      argv0_base = last_sep ? last_sep + 1 : argv[0];
      ptrdiff_t needed = (strlen (path_exec)
			  + 1
			  + strlen (argv0_base)
			  + strlen (suffix)
			  + 1);
      if (bufsize < needed)
	{
	  xfree (dump_file);
	  dump_file = xmalloc (needed);
	}
#ifdef DOS_NT
      ptrdiff_t argv0_len = strlen (argv0_base);
      if (argv0_len >= 4
	  && c_strcasecmp (argv0_base + argv0_len - 4, ".exe") == 0)
	sprintf (dump_file, "%s%c%.*s%s", path_exec, DIRECTORY_SEP,
		 (int)(argv0_len - 4), argv0_base, suffix);
      else
#endif
      sprintf (dump_file, "%s%c%s%s",
	       path_exec, DIRECTORY_SEP, argv0_base, suffix);
      result = pdumper_load (dump_file, emacs_executable);
    }

  if (result != PDUMPER_LOAD_SUCCESS)
    {
      if (result != PDUMPER_LOAD_FILE_NOT_FOUND)
	fatal ("could not load dump file \"%s\": %s",
	       dump_file, dump_error_to_string (result));
    }

 out:
  xfree (dump_file);

  return emacs_executable;
#endif
}
#endif /* HAVE_PDUMPER */

#if SECCOMP_USABLE

/* Wrapper function for the `seccomp' system call on GNU/Linux.  This
   system call usually doesn't have a wrapper function.  See the
   manual page of `seccomp' for the signature.  */

static int
emacs_seccomp (unsigned int operation, unsigned int flags, void *args)
{
#ifdef SYS_seccomp
  return syscall (SYS_seccomp, operation, flags, args);
#else
  errno = ENOSYS;
  return -1;
#endif
}

/* Read SIZE bytes into BUFFER.  Return the number of bytes read, or
   -1 if reading failed altogether.  */

static ptrdiff_t
read_full (int fd, void *buffer, ptrdiff_t size)
{
  eassert (0 <= fd);
  eassert (buffer != NULL);
  eassert (0 <= size);
  if (max (PTRDIFF_MAX, SYS_BUFSIZE_MAX) < size)
    {
      errno = EFBIG;
      return -1;
    }
  char *ptr = buffer;
  ptrdiff_t read = 0;
  while (size != 0)
    {
      ptrdiff_t n = emacs_read (fd, ptr, size);
      if (n < 0)
        return -1;
      if (n == 0)
        break;  /* Avoid infinite loop on encountering EOF.  */
      eassert (n <= size);
      size -= n;
      ptr += n;
      read += n;
    }
  return read;
}

/* Attempt to load Secure Computing filters from FILE.  Return false
   if that doesn't work for some reason.  */

static bool
load_seccomp (const char *file)
{
  bool success = false;
  void *buffer = NULL;
  int fd
    = emacs_open_noquit (file, O_RDONLY | O_CLOEXEC | O_BINARY, 0);
  if (fd < 0)
    {
      emacs_perror ("open");
      goto out;
    }
  struct stat stat;
  if (sys_fstat (fd, &stat) != 0)
    {
      emacs_perror ("fstat");
      goto out;
    }
  if (! S_ISREG (stat.st_mode))
    {
      fprintf (stderr, "seccomp file %s is not regular\n", file);
      goto out;
    }
  struct sock_fprog program;
  if (stat.st_size <= 0 || SIZE_MAX <= stat.st_size
      || PTRDIFF_MAX <= stat.st_size
      || stat.st_size % sizeof *program.filter != 0)
    {
      fprintf (stderr, "seccomp filter %s has invalid size %ld\n",
               file, (long) stat.st_size);
      goto out;
    }
  size_t size = stat.st_size;
  size_t count = size / sizeof *program.filter;
  eassert (0 < count && count < SIZE_MAX);
  if (USHRT_MAX < count)
    {
      fprintf (stderr, "seccomp filter %s is too big\n", file);
      goto out;
    }
  /* Try reading one more byte to detect file size changes.  */
  buffer = malloc (size + 1);
  if (buffer == NULL)
    {
      emacs_perror ("malloc");
      goto out;
    }
  ptrdiff_t read = read_full (fd, buffer, size + 1);
  if (read < 0)
    {
      emacs_perror ("read");
      goto out;
    }
  eassert (read <= SIZE_MAX);
  if (read != size)
    {
      fprintf (stderr,
               "seccomp filter %s changed size while reading\n",
               file);
      goto out;
    }
  if (emacs_close (fd) != 0)
    emacs_perror ("close");  /* not a fatal error */
  fd = -1;
  program.len = count;
  program.filter = buffer;

  /* See man page of `seccomp' why this is necessary.  Note that we
     intentionally don't check the return value: a parent process
     might have made this call before, in which case it would fail;
     or, if enabling privilege-restricting mode fails, the `seccomp'
     syscall will fail anyway.  */
  prctl (PR_SET_NO_NEW_PRIVS, 1, 0, 0, 0);
  /* Install the filter.  Make sure that potential other threads can't
     escape it.  */
  if (emacs_seccomp (SECCOMP_SET_MODE_FILTER,
                     SECCOMP_FILTER_FLAG_TSYNC, &program)
      != 0)
    {
      emacs_perror ("seccomp");
      goto out;
    }
  success = true;

 out:
  if (0 <= fd)
    emacs_close (fd);
  free (buffer);
  return success;
}

/* Load Secure Computing filter from file specified with the --seccomp
   option.  Exit if that fails.  */

static void
maybe_load_seccomp (int argc, char **argv)
{
  int skip_args = 0;
  char *file = NULL;
  while (skip_args < argc - 1)
    {
      if (argmatch (argv, argc, "-seccomp", "--seccomp", 9, &file,
                    &skip_args)
          || argmatch (argv, argc, "--", NULL, 2, NULL, &skip_args))
        break;
      ++skip_args;
    }
  if (file == NULL)
    return;
  if (! load_seccomp (file))
    fatal ("cannot enable seccomp filter from %s", file);
}

#endif  /* SECCOMP_USABLE */

#if defined HAVE_MACGUI
int
emacs_main (int argc, char **argv)
#elif !defined HAVE_ANDROID || defined ANDROID_STUBIFY
int
main (int argc, char **argv)
#else
int
android_emacs_init (int argc, char **argv, char *dump_file)
#endif
{
  /* Variable near the bottom of the stack, and aligned appropriately
     for pointers.  */
  void *stack_bottom_variable;
  int old_argc;
#if defined HAVE_PDUMPER && !(defined HAVE_ANDROID && !defined ANDROID_STUBIFY)
  char *dump_file;

  /* This is just a dummy argument used to avoid extra defines.  */
  dump_file = NULL;
#endif

  /* First, check whether we should apply a seccomp filter.  This
     should come at the very beginning to allow the filter to protect
     the initialization phase.  */
#if SECCOMP_USABLE
  maybe_load_seccomp (argc, argv);
#endif

  bool no_loadup = false;
  char *junk = 0;
  char *dname_arg = 0;
#ifdef DAEMON_MUST_EXEC
  char dname_arg2[80];
#endif
  char *ch_to_dir = 0;

  /* If we use --chdir, this records the original directory.  */
  char const *original_pwd = 0;

  /* Record (approximately) where the stack begins.  */
  stack_bottom = (char *) &stack_bottom_variable;

  const char *dump_mode = NULL;
  int skip_args = 0;
  char *temacs = NULL;
  while (skip_args < argc - 1)
    {
      if (argmatch (argv, argc, "-temacs", "--temacs", 8, &temacs, &skip_args)
	  || argmatch (argv, argc, "--", NULL, 2, NULL, &skip_args))
	break;
      skip_args++;
    }
#ifdef HAVE_PDUMPER
  bool attempt_load_pdump = false;
#endif

  /* Look for this argument first, before any heap allocation, so we
     can set heap flags properly if we're going to dump.  */
  if (!initialized && temacs)
    {
#ifdef HAVE_PDUMPER
      if (!strcmp (temacs, "pdump") || !strcmp (temacs, "pbootstrap"))
        gflags.will_dump_with_pdumper = true;
      if (!strcmp (temacs, "pbootstrap"))
	gflags.will_bootstrap = true;
      gflags.will_dump = will_dump_with_pdumper_p ();
      if (will_dump_p ())
        dump_mode = temacs;
#endif
      if (!dump_mode)
        fatal ("Invalid temacs mode '%s'", temacs);
    }
  else
    {
      eassert (!temacs);
      eassert (!initialized);
#ifdef HAVE_PDUMPER
      if (!initialized)
	attempt_load_pdump = true;
#endif
    }

#ifdef WINDOWSNT
  /* Grab our malloc arena space now, before anything important
     happens.  */
  init_heap ();
  initial_cmdline = GetCommandLine ();
#endif
#if defined WINDOWSNT || defined HAVE_NTGUI
  /* Set global variables used to detect Windows version.  Do this as
     early as possible.  (w32proc.c calls this function as well, but
     the additional call here is harmless.) */
  cache_system_info ();
#ifdef WINDOWSNT
  /* This must be called to initialize w32_unicode_filenames and
     is_windows_9x prior to w32_init_current_directory.  */
  globals_of_w32 ();

  /* On Windows 9X, we have to load UNICOWS.DLL as early as possible,
     to have non-stub implementations of APIs we need to convert file
     names between UTF-8 and the system's ANSI codepage.  */
  maybe_load_unicows_dll ();
  /* Initialize the codepage for file names, needed to decode
     non-ASCII file names during startup.  */
  w32_init_file_name_codepage ();
  /* Initialize the startup directory, needed for emacs_wd below.  */
  w32_init_current_directory ();
#endif
  w32_init_main_thread ();
#endif

#ifdef HAVE_NS
  /* Initialize the Obj C autorelease pool.  */
  ns_init_pool ();
#endif

#ifdef HAVE_PDUMPER
  if (attempt_load_pdump)
    {
      initial_emacs_executable = load_pdump (argc, argv, dump_file);
#ifdef WINDOWSNT
  /* Reinitialize the codepage for file names, needed to decode
     non-ASCII file names during startup.  This is needed because
     loading the pdumper file above assigns to those variables values
     from the dump stage, which might be incorrect, if dumping was done
     on a different system.  */
      if (dumped_with_pdumper_p ())
	w32_init_file_name_codepage ();
#endif
    }
#else
  ptrdiff_t bufsize;
  initial_emacs_executable = find_emacs_executable (argv[0], &bufsize);
#endif

  argc = maybe_disable_address_randomization (argc, argv);


#ifdef RUN_TIME_REMAP
  if (initialized)
    run_time_remap (argv[0]);
#endif

  init_standard_fds ();
  atexit (close_output_streams);

#ifndef WINDOWSNT
  copy_args (argc, argv);
#endif
  initial_argv0 = argv[0];

  /* Command-line argument processing.

     The arguments in the argv[] array are sorted in the descending
     order of their priority as defined in the standard_args[] array
     below.  Then the sorted arguments are processed from the highest
     to the lowest priority.  Each command-line argument that is
     recognized by 'main', if found in argv[], causes skip_args to be
     incremented, effectively removing the processed argument from the
     command line.

     Then init_cmdargs is called, and conses a list of the unprocessed
     command-line arguments, as strings, in 'command-line-args'.  It
     ignores all the arguments up to the one indexed by skip_args, as
     those were already processed.

     The arguments in 'command-line-args' are further processed by
     startup.el, functions 'command-line' and 'command-line-1'.  The
     first of them handles the arguments which need to be processed
     before loading the user init file and initializing the
     window-system.  The second one processes the arguments that are
     related to the GUI system, like -font, -geometry, and -title, and
     then processes the rest of arguments whose priority is below
     those that are related to the GUI system.  The arguments
     processed by 'command-line' are removed from 'command-line-args';
     the arguments processed by 'command-line-1' aren't, they are only
     removed from 'command-line-args-left'.

     'command-line-1' emits an error message for any argument it
     doesn't recognize, so any command-line arguments processed in C
     below whose priority is below the GUI system related switches
     should be explicitly recognized, ignored, and removed from
     'command-line-args-left' in 'command-line-1'.  */

  bool only_version = false;
  sort_args (argc, argv);
  old_argc = argc, argc = 0;
  /* Don't allow going past argv.  */
  while (argc < old_argc && argv[argc]) argc++;

  skip_args = 0;
  if (argmatch (argv, argc, "-version", "--version", 3, NULL, &skip_args))
    only_version = true;

#ifdef HAVE_PDUMPER
  if (argmatch (argv, argc, "-fingerprint", "--fingerprint", 4,
		NULL, &skip_args)
      && !only_version)
    {
      if (initialized)
        {
          dump_fingerprint (stdout, "",
			    (unsigned char *) fingerprint);
          exit (0);
        }
      else
        {
          fputs ("Not initialized\n", stderr);
          exit (1);
        }
    }
#endif
  emacs_wd = emacs_get_current_dir_name ();
#ifdef WINDOWSNT
  initial_wd = emacs_wd;
#endif /* WINDOWSNT */
#ifdef HAVE_PDUMPER
  if (dumped_with_pdumper_p ())
    pdumper_record_wd (emacs_wd);
#endif

  if (argmatch (argv, argc, "-chdir", "--chdir", 4, &ch_to_dir, &skip_args)
      && !only_version)
    {
#ifdef WINDOWSNT
      /* argv[] array is kept in its original ANSI codepage encoding,
	 we need to convert to UTF-8, for chdir to work.  */
      char newdir[MAX_UTF8_PATH];

      filename_from_ansi (ch_to_dir, newdir);
      ch_to_dir = newdir;
#endif
      if (chdir (ch_to_dir) != 0)
        {
          fprintf (stderr, "%s: Can't chdir to %s: %s\n",
                   argv[0], ch_to_dir, strerror (errno));
          exit (1);
        }
      original_pwd = emacs_wd;
#ifdef WINDOWSNT
      /* Reinitialize Emacs's notion of the startup directory.  */
      w32_init_current_directory ();
#endif
      emacs_wd = emacs_get_current_dir_name ();
    }

#if defined (HAVE_SETRLIMIT) && defined (RLIMIT_STACK) && !defined (CYGWIN)
  /* Extend the stack space available.  Don't do that if dumping,
     since some systems (e.g. DJGPP) might define a smaller stack
     limit at that time.  And it's not needed on Cygwin, since emacs
     is built with an 8MB stack.  Moreover, the setrlimit call can
     cause problems on Cygwin
     (https://www.cygwin.com/ml/cygwin/2015-07/msg00096.html).  */
  struct rlimit rlim;
  if (getrlimit (RLIMIT_STACK, &rlim) == 0
      && 0 <= rlim.rlim_cur && rlim.rlim_cur <= LONG_MAX)
    {
      rlim_t lim = rlim.rlim_cur;

      /* Approximate the amount regex-emacs.c needs per unit of
	 emacs_re_max_failures, then add 33% to cover the size of the
	 smaller stacks that regex-emacs.c successively allocates and
	 discards on its way to the maximum.  */
      int min_ratio = 20 * sizeof (char *);
      int ratio = min_ratio + min_ratio / 3;

      /* Extra space to cover what we're likely to use for other
         reasons.  For example, a typical GC might take 30K stack
         frames.  */
      int extra = (30 * 1000) * 50;

      bool try_to_grow_stack = !noninteractive || initialized;

      if (try_to_grow_stack)
	{
	  rlim_t newlim = emacs_re_max_failures * ratio + extra;

	  /* Round the new limit to a page boundary; this is needed
	     for Darwin kernel 15.4.0 (see Bug#23622) and perhaps
	     other systems.  Do not shrink the stack and do not exceed
	     rlim_max.  Don't worry about exact values of
	     RLIM_INFINITY etc. since in practice when they are
	     nonnegative they are so large that the code does the
	     right thing anyway.  */
	  long pagesize = getpagesize ();
	  newlim += pagesize - 1;
	  if (0 <= rlim.rlim_max && rlim.rlim_max < newlim)
	    newlim = rlim.rlim_max;
	  newlim -= newlim % pagesize;

	  if (newlim > lim	/* in case rlim_t is an unsigned type */
	      && pagesize <= newlim - lim)
	    {
	      rlim.rlim_cur = newlim;
	      if (setrlimit (RLIMIT_STACK, &rlim) == 0)
		lim = newlim;
	    }
	}
      /* If the stack is big enough, let regex-emacs.c use more of it
	 before falling back to heap allocation.  */
      if (lim < extra)
        lim = extra;    /* avoid wrap-around in unsigned subtraction */
      ptrdiff_t max_failures
	= min (lim - extra, min (PTRDIFF_MAX, SIZE_MAX)) / ratio;
      emacs_re_safe_alloca = max (max_failures * min_ratio, MAX_ALLOCA);
    }
#endif /* HAVE_SETRLIMIT and RLIMIT_STACK and not CYGWIN */

  clearerr (stdin);

  emacs_backtrace (-1);

#if !defined SYSTEM_MALLOC
  /* Arrange to get warning messages as memory fills up.  */
  memory_warnings (0, malloc_warning);

  /* Call malloc at least once, to run malloc_initialize_hook.
     Also call realloc and free for consistency.  */
  free (realloc (malloc (4), 4));

#endif	/* not SYSTEM_MALLOC */

#ifdef MSDOS
  set_binary_mode (STDIN_FILENO, O_BINARY);
  fflush (stdout);
  set_binary_mode (STDOUT_FILENO, O_BINARY);
#endif /* MSDOS */

  /* Set locale, so that initial error messages are localized properly.
     However, skip this if LC_ALL is "C", as it's not needed in that case.  */
  char *lc_all = getenv ("LC_ALL");
  if (! (lc_all && strcmp (lc_all, "C") == 0))
    {
      #ifdef HAVE_NS
        ns_init_locale ();
      #endif
      setlocale (LC_ALL, "");
      fixup_locale ();
    }
  text_quoting_flag = using_utf8 ();

  inhibit_window_system = 0;

  /* Handle the -t switch, which specifies filename to use as terminal.  */
  dev_tty = xstrdup (DEV_TTY);	/* the default terminal */
  while (!only_version)
    {
      char *term;
      if (argmatch (argv, argc, "-t", "--terminal", 4, &term, &skip_args))
	{
	  emacs_close (STDIN_FILENO);
	  emacs_close (STDOUT_FILENO);
	  int result = emacs_open_noquit (term, O_RDWR, 0);
	  if (result != STDIN_FILENO
	      || (fcntl (STDIN_FILENO, F_DUPFD_CLOEXEC, STDOUT_FILENO)
		  != STDOUT_FILENO))
	    {
	      const char *errstring = strerror (errno);
	      fprintf (stderr, "%s: %s: %s\n", argv[0], term, errstring);
	      exit (EXIT_FAILURE);
	    }
	  if (! isatty (STDIN_FILENO))
	    {
	      fprintf (stderr, "%s: %s: not a tty\n", argv[0], term);
	      exit (EXIT_FAILURE);
	    }
	  fprintf (stderr, "Using %s\n", term);
	  xfree (dev_tty);
	  dev_tty = xstrdup (term);
#ifdef HAVE_WINDOW_SYSTEM
	  inhibit_window_system = true; /* -t => -nw */
#endif
	}
      else
	break;
    }

  /* Command line option --no-windows is deprecated and thus not mentioned
     in the manual and usage information.  */
  if (argmatch (argv, argc, "-nw", "--no-window-system", 6, NULL, &skip_args)
      || argmatch (argv, argc, "-nw", "--no-windows", 6, NULL, &skip_args))
    inhibit_window_system = 1;

  /* Handle the -batch switch, which means don't do interactive display.  */
  noninteractive = 0;
  if (argmatch (argv, argc, "-batch", "--batch", 5, NULL, &skip_args)
      || only_version)
    {
      noninteractive = 1;
      Vundo_outer_limit = Qnil;
    }
  if (argmatch (argv, argc, "-script", "--script", 3, &junk, &skip_args))
    {
      noninteractive = 1;	/* Set batch mode.  */
      /* Convert --script to -scriptload, un-skip it, and sort again
	 so that it will be handled in proper sequence.  */
      /* FIXME broken for --script=FILE - is that supposed to work?  */
      argv[skip_args - 1] = (char *) "-scriptload";
      skip_args -= 2;
      sort_args (argc, argv);
    }

  /* Handle the --help option, which gives a usage message.  */
  if (argmatch (argv, argc, "-help", "--help", 3, NULL, &skip_args)
      && !only_version)
    {
      int i;
      printf ("Usage: %s [OPTION-OR-FILENAME]...\n", argv[0]);
      for (i = 0; i < ARRAYELTS (usage_message); i++)
	fputs (usage_message[i], stdout);
      exit (0);
    }

  daemon_type = 0;

#ifndef WINDOWSNT
  /* Make sure IS_DAEMON starts up as false.  */
  daemon_pipe[1] = 0;
#else
  w32_daemon_event = NULL;
#endif


  int sockfd = -1;

  if (!only_version)
    {
      if (argmatch (argv, argc, "-fg-daemon", "--fg-daemon", 10, NULL,
		    &skip_args)
	  || argmatch (argv, argc, "-fg-daemon", "--fg-daemon", 10, &dname_arg,
		       &skip_args))
	{
	  daemon_type = 1;           /* foreground */
	}
      else if (argmatch (argv, argc, "-daemon", "--daemon", 5, NULL, &skip_args)
	       || argmatch (argv, argc, "-daemon", "--daemon", 5, &dname_arg,
			    &skip_args)
	       || argmatch (argv, argc, "-bg-daemon", "--bg-daemon", 10, NULL,
			    &skip_args)
	       || argmatch (argv, argc, "-bg-daemon", "--bg-daemon", 10,
			    &dname_arg, &skip_args))
	{
	  daemon_type = 2;          /* background */
	}
    }

  if (daemon_type > 0)
    {
#ifndef DOS_NT
      if (daemon_type == 2)
        {
          /* Start as a background daemon: fork a new child process which
             will run the rest of the initialization code, then exit.

             Detaching a daemon requires the following steps:
             - fork
             - setsid
             - exit the parent
             - close the tty file-descriptors

             We only want to do the last 2 steps once the daemon is ready to
             serve requests, i.e. after loading .emacs (initialization).
             OTOH initialization may start subprocesses (e.g. ispell) and these
             should be run from the proper process (the one that will end up
             running as daemon) and with the proper "session id" in order for
             them to keep working after detaching, so fork and setsid need to be
             performed before initialization.

             We want to avoid exiting before the server socket is ready, so
             use a pipe for synchronization.  The parent waits for the child
             to close its end of the pipe (using `daemon-initialized')
             before exiting.  */
          if (emacs_pipe (daemon_pipe) != 0)
            {
              fputs ("Cannot pipe!\n", stderr);
              exit (1);
            }
        } /* daemon_type == 2 */

#ifdef HAVE_LIBSYSTEMD
      /* Read the number of sockets passed through by systemd.  */
      int systemd_socket = sd_listen_fds (1);

      if (systemd_socket > 1)
        fputs (("\n"
		"Warning: systemd passed more than one socket to Emacs.\n"
		"Try 'Accept=false' in the Emacs socket unit file.\n"),
	       stderr);
      else if (systemd_socket == 1
	       && (0 < sd_is_socket (SD_LISTEN_FDS_START,
				     AF_UNSPEC, SOCK_STREAM, 1)))
	sockfd = SD_LISTEN_FDS_START;
#endif /* HAVE_LIBSYSTEMD */

      /* On X, the bug happens because we call abort to avoid GLib
	 crashes upon a longjmp in our X error handler.

         On PGTK, GTK calls exit in its own error handlers for either
         X or Wayland.  Display different messages depending on the
         window system to avoid referring users to the wrong GTK bug
         report.  */
#ifdef HAVE_PGTK
      fputs ("Due to a limitation in GTK 3, Emacs built with PGTK will simply exit when a\n"
	     "display connection is closed.  The problem is especially difficult to fix,\n"
	     "such that Emacs on Wayland with multiple displays is unlikely ever to be able\n"
	     "to survive disconnects.\n",
	     stderr);
#elif defined USE_GTK
      fputs ("\nWarning: due to a long standing Gtk+ bug\nhttps://gitlab.gnome.org/GNOME/gtk/issues/221\n\
Emacs might crash when run in daemon mode and the X11 connection is unexpectedly lost.\n\
Using an Emacs configured with --with-x-toolkit=lucid does not have this problem.\n",
	     stderr);
#endif

      if (daemon_type == 2)
        {
          pid_t f;
#ifndef DAEMON_MUST_EXEC

          f = fork ();
#else /* DAEMON_MUST_EXEC */
          if (!dname_arg || !strchr (dname_arg, '\n'))
            f = fork ();  /* in orig */
          else
            f = 0;  /* in exec'd */
#endif /* !DAEMON_MUST_EXEC */
          if (f > 0)
            {
              int retval;
              char buf[1];

              /* Close unused writing end of the pipe.  */
              emacs_close (daemon_pipe[1]);

              /* Just wait for the child to close its end of the pipe.  */
              do
                {
                  retval = read (daemon_pipe[0], &buf, 1);
                }
              while (retval == -1 && errno == EINTR);

              if (retval < 0)
                {
                  fputs ("Error reading status from child\n", stderr);
                  exit (1);
                }
              else if (retval == 0)
                {
                  fputs ("Error: server did not start correctly\n", stderr);
                  exit (1);
                }

              emacs_close (daemon_pipe[0]);
              exit (0);
            }
          if (f < 0)
            {
              emacs_perror ("fork");
              exit (EXIT_CANCELED);
            }

#ifdef DAEMON_MUST_EXEC
          {
            /* In orig process, forked as child, OR in exec'd. */
            if (!dname_arg || !strchr (dname_arg, '\n'))
              {  /* In orig, child: now exec w/special daemon name. */
                char fdStr[80];
                int fdStrlen =
                  snprintf (fdStr, sizeof fdStr,
                            "--bg-daemon=\n%d,%d\n%s", daemon_pipe[0],
                            daemon_pipe[1], dname_arg ? dname_arg : "");

                if (! (0 <= fdStrlen && fdStrlen < sizeof fdStr))
                  {
                    fputs ("daemon: child name too long\n", stderr);
                    exit (EXIT_CANNOT_INVOKE);
                  }

                argv[skip_args] = fdStr;

                fcntl (daemon_pipe[0], F_SETFD, 0);
                fcntl (daemon_pipe[1], F_SETFD, 0);
                execvp (argv[0], argv);
                emacs_perror (argv[0]);
                exit (errno == ENOENT ? EXIT_ENOENT : EXIT_CANNOT_INVOKE);
              }

            /* In exec'd: parse special dname into pipe and name info. */
            if (!dname_arg || !*dname_arg || strnlen (dname_arg, 71) == 71
		|| !strchr (dname_arg, '\n'))
	      {
		fputs ("emacs daemon: daemon name absent or too long\n",
		       stderr);
		exit (EXIT_CANNOT_INVOKE);
	      }
            dname_arg2[0] = '\0';
            sscanf (dname_arg, "\n%d,%d\n%s", &(daemon_pipe[0]), &(daemon_pipe[1]),
                    dname_arg2);
            dname_arg = *dname_arg2 ? dname_arg2 : NULL;
            fcntl (daemon_pipe[1], F_SETFD, FD_CLOEXEC);
          }
#endif /* DAEMON_MUST_EXEC */

          /* Close unused reading end of the pipe.  */
          emacs_close (daemon_pipe[0]);

          setsid ();
        } /* daemon_type == 2 */
#elif defined(WINDOWSNT)
      /* Indicate that we want daemon mode.  */
      w32_daemon_event = CreateEvent (NULL, TRUE, FALSE, W32_DAEMON_EVENT);
      if (w32_daemon_event == NULL)
        {
          fprintf (stderr, "Couldn't create MS-Windows event for daemon: %s\n",
		   w32_strerror (0));
          exit (1);
        }
#else /* MSDOS */
      fputs ("This platform does not support daemon mode.\n", stderr);
      exit (1);
#endif /* MSDOS */
      if (dname_arg)
	daemon_name = xstrdup (dname_arg);
    }

#if defined HAVE_PTHREAD && !defined SYSTEM_MALLOC \
  && !defined DOUG_LEA_MALLOC
  /* Do not make gmalloc thread-safe when creating bootstrap-emacs, as
     that causes an infinite recursive loop with FreeBSD.  See
     Bug#14569.  */
  if (!noninteractive || !will_dump_p ())
    malloc_enable_thread ();
#endif

  init_signals ();

  noninteractive1 = noninteractive;

  /* Perform basic initializations (not merely interning symbols).  */

  if (!initialized)
    {
      init_alloc_once ();
      init_pdumper_once ();
      init_obarray_once ();
      init_eval_once ();
      init_charset_once ();
      init_coding_once ();
      init_syntax_once ();	/* Create standard syntax table.  */
      init_category_once ();	/* Create standard category table.  */
      init_casetab_once ();	/* Must be done before init_buffer_once.  */
      init_buffer_once ();	/* Create buffer table and some buffers.  */
      init_minibuf_once ();	/* Create list of minibuffers.  */
				/* Must precede init_window_once.  */

      /* Call syms_of_xfaces before init_window_once because that
	 function creates Vterminal_frame.  Termcap frames now use
	 faces, and the face implementation uses some symbols as
	 face names.  */
      syms_of_xfaces ();
      /* XXX syms_of_keyboard uses some symbols in keymap.c.  It would
         be better to arrange things not to have this dependency.  */
      syms_of_keymap ();
      /* Call syms_of_keyboard before init_window_once because
	 keyboard sets up symbols that include some face names that
	 the X support will want to use.  This can happen when
	 Emacs starts up from scratch (e.g., temacs).  */
      syms_of_keyboard ();

      /* Called before syms_of_fileio, because it sets up Qerror_condition.  */
      syms_of_data ();
      syms_of_fns ();  /* Before syms_of_charset which uses hash tables.  */
      syms_of_fileio ();
      /* Before syms_of_coding to initialize Vgc_cons_threshold.  */
      syms_of_alloc ();
      /* May call Ffuncall and so GC, thus the latter should be initialized.  */
      init_print_once ();
      /* Before syms_of_coding because it initializes Qcharsetp.  */
      syms_of_charset ();
      /* Before init_window_once, because it sets up the
	 Vcoding_system_hash_table.  */
      syms_of_coding ();	/* This should be after syms_of_fileio.  */
      init_frame_once ();       /* Before init_window_once.  */
      /* init_window_once calls make_initial_frame, which calls
	 Fcurrent_time and bset_display_time, both of which allocate
	 bignums.  Without the following call to init_bignums, crashes
	 happen on Windows 9X after dumping when GC tries to free a
	 pointer allocated on the system heap.  */
      init_bignum ();
      init_window_once ();	/* Init the window system.  */
#ifdef HAVE_WINDOW_SYSTEM
      init_fringe_once ();	/* Swap bitmaps if necessary.  */
#endif /* HAVE_WINDOW_SYSTEM */
#ifdef HAVE_TEXT_CONVERSION
      syms_of_textconv ();
#endif
    }

  init_alloc ();
  init_bignum ();
  init_threads ();
  init_eval ();
  running_asynch_code = 0;
  init_random ();
  init_xfaces ();

  if (!initialized)
    syms_of_comp ();

  /* Do less garbage collection in batch mode (since these tend to be
     more short-lived, and the memory is returned to the OS on exit
     anyway).  */
  Vgc_cons_percentage = make_float (noninteractive && initialized ? 1.0 : 0.1);

  no_loadup
    = argmatch (argv, argc, "-nl", "--no-loadup", 6, NULL, &skip_args);

  no_site_lisp
    = argmatch (argv, argc, "-nsl", "--no-site-lisp", 11, NULL, &skip_args);

  build_details = ! argmatch (argv, argc, "-no-build-details",
			      "--no-build-details", 7, NULL, &skip_args);

#ifdef HAVE_MODULES
  bool module_assertions
    = argmatch (argv, argc, "-module-assertions", "--module-assertions", 15,
                NULL, &skip_args);
  if (will_dump_p () && module_assertions && !only_version)
    {
      fputs ("Module assertions are not supported during dumping\n", stderr);
      exit (1);
    }
  init_module_assertions (module_assertions);
#endif

#ifdef HAVE_NS
  if (!noninteractive)
    {
#ifdef NS_IMPL_COCOA
      /* Started from GUI? */
      bool go_home = (!ch_to_dir && !inhibit_window_system
		      && !isatty (STDIN_FILENO));
      if (skip_args < argc)
        {
          if (!strncmp (argv[skip_args], "-psn", 4))
            {
              skip_args += 1;
	      go_home |= !ch_to_dir;
            }
          else if (skip_args+1 < argc && !strncmp (argv[skip_args+1], "-psn", 4))
            {
              skip_args += 2;
	      go_home |= !ch_to_dir;
            }
        }
      if (go_home)
	{
	  char const *home = get_homedir ();
	  if (*home && chdir (home) == 0)
	    emacs_wd = emacs_get_current_dir_name ();
	}
#endif  /* COCOA */
    }
#endif /* HAVE_NS */

#ifdef HAVE_MACGUI
  if (!noninteractive)
    {
      /* Started from GUI? */
      /* FIXME: Do the right thing if get_homedir returns "", or if
         chdir fails.  */
      if (! inhibit_window_system && ! isatty (STDIN_FILENO) && ! ch_to_dir)
	{
	  chdir (get_homedir ());
	  emacs_wd = emacs_get_current_dir_name ();
	}
    }
#endif

  /* Stupid kludge to catch command-line display spec.  We can't
     handle this argument entirely in window system dependent code
     because we don't even know which window system dependent code
     to run until we've recognized this argument.  */
  {
    int count_before = skip_args;

#if defined (HAVE_X_WINDOWS) || defined (HAVE_PGTK)
    char *displayname = 0;

    /* Skip any number of -d options, but only use the last one.  */
    while (!only_version)
      {
	int count_before_this = skip_args;

	if (argmatch (argv, argc, "-d", "--display", 3, &displayname, &skip_args))
	  display_arg = 1;
	else if (argmatch (argv, argc, "-display", 0, 3, &displayname, &skip_args))
	  display_arg = 1;
	else
	  break;

	count_before = count_before_this;
      }

    /* If we have the form --display=NAME,
       convert it into  -d name.
       This requires inserting a new element into argv.  */
    if (displayname && count_before < skip_args)
      {
	if (skip_args == count_before + 1)
	  {
	    memmove (argv + count_before + 3, argv + count_before + 2,
		     (argc - (count_before + 2)) * sizeof *argv);
	    argv[count_before + 2] = displayname;
	    argc++;
	  }
	argv[count_before + 1] = (char *) "-d";
      }
#endif	/* HAVE_X_WINDOWS */

    if (! no_site_lisp)
      {

	if (argmatch (argv, argc, "-Q", "--quick", 3, NULL, &skip_args)
            || argmatch (argv, argc, "-quick", 0, 2, NULL, &skip_args))
	  no_site_lisp = 1;

      }

    if (argmatch (argv, argc, "-x", 0, 1, &junk, &skip_args))
      {
	noninteractive = 1;
	no_site_lisp = 1;
	/* This is picked up in startup.el.  */
	argv[skip_args - 1] = (char *) "-scripteval";
	skip_args -= 1;
	sort_args (argc, argv);
      }

    /* Don't actually discard this arg.  */
    skip_args = count_before;
  }

  /* argmatch must not be used after here,
     except when building temacs
     because the -d argument has not been skipped in skip_args.  */

#ifdef MSDOS
  /* Call early 'cause init_environment needs it.  */
  init_dosfns ();
  /* Set defaults for several environment variables.  */
  if (initialized)
    init_environment (argc, argv, skip_args);
  else
    tzset ();
#endif /* MSDOS */

#ifdef HAVE_KQUEUE
  globals_of_kqueue ();
#endif

#ifdef HAVE_GFILENOTIFY
  globals_of_gfilenotify ();
#endif

#ifdef HAVE_MACGUI
  if (initialized)
    init_mac_osx_environment ();
#endif

  /* Initialize and GC-protect Vinitial_environment and
     Vprocess_environment before set_initial_environment fills them
     in.  */
  if (!initialized)
    syms_of_callproc ();
  /* egetenv is a pretty low-level facility, which may get called in
     many circumstances; it seems flimsy to put off initializing it
     until calling init_callproc.  Do not do it when dumping.  */
  if (!will_dump_p ())
    set_initial_environment ();

  /* Has to run after the environment is set up. */
  init_atimer ();

#ifdef WINDOWSNT
  /* We need to forget about libraries that were loaded during the
     dumping process (e.g. libgccjit).  This must be done _after_
     load_pdump.  */
  Vlibrary_cache = Qnil;
#ifdef HAVE_W32NOTIFY
  globals_of_w32notify ();
#endif
  /* Initialize environment from registry settings.  Make sure to do
     this only after calling set_initial_environment so that
     Vinitial_environment and Vprocess_environment will contain only
     variables from the parent process without modifications from
     Emacs.  */
  init_environment (argv);
  init_ntproc (will_dump_p ()); /* must precede init_editfns.  */
#endif

  /* Init buffer storage and default directory of main buffer.  */
  init_buffer ();

  /* Must precede init_cmdargs and init_sys_modes.  */
  init_callproc_1 ();

  /* Must precede init_lread.  */
  init_cmdargs (argc, argv, skip_args, original_pwd);

  if (initialized)
    {
      /* Erase any pre-dump messages in the message log, to avoid confusion.  */
      Lisp_Object old_log_max;
      old_log_max = Vmessage_log_max;
      XSETFASTINT (Vmessage_log_max, 0);
      message_dolog ("", 0, 1, 0);
      Vmessage_log_max = old_log_max;
    }

  init_callproc ();	/* Must follow init_cmdargs but not init_sys_modes.  */
  init_fileio ();
  init_lread ();

  /* If "-version" was specified, produce version information and
     exit.  We do it here because the code below needs to call Lisp
     primitives, which cannot be done safely before we call all the
     init_FOO initialization functions above.  */
  if (only_version)
    {
      const char *version, *copyright;

      if (initialized)
	{
	  Lisp_Object tem = Fsymbol_value (intern_c_string ("emacs-version"));
	  Lisp_Object tem2 = Fsymbol_value (intern_c_string ("emacs-copyright"));
	  if (!STRINGP (tem))
	    {
	      fputs ("Invalid value of 'emacs-version'\n", stderr);
	      exit (1);
	    }
	  if (!STRINGP (tem2))
	    {
	      fputs ("Invalid value of 'emacs-copyright'\n", stderr);
	      exit (1);
	    }
	  else
	    {
	      version = SSDATA (tem);
	      copyright = SSDATA (tem2);
	    }
	}
      else
	{
	  version = emacs_version;
	  copyright = emacs_copyright;
	}
      printf ("%s %s\n", PACKAGE_NAME, version);

      if (initialized)
	{
	  Lisp_Object rversion, rbranch, rtime;

	  rversion
	    = Fsymbol_value (intern_c_string ("emacs-repository-version"));
	  rbranch
	    = Fsymbol_value (intern_c_string ("emacs-repository-branch"));
	  rtime
	    = Fsymbol_value (intern_c_string ("emacs-build-time"));

	  if (!NILP (rversion) && !NILP (rbranch) && !NILP (rtime))
	    printf ("Development version %s on %s branch; build date %s.\n",
		    SSDATA (Fsubstring (rversion, make_fixnum (0),
					make_fixnum (12))),
		    SSDATA (rbranch),
		    SSDATA (Fformat_time_string (build_string ("%Y-%m-%d"),
						 rtime, Qnil)));
	}

      printf (("%s\n"
	       "%s comes with ABSOLUTELY NO WARRANTY.\n"
	       "You may redistribute copies of %s\n"
	       "under the terms of the GNU General Public License.\n"
	       "For more information about these matters, "
	       "see the file named COPYING.\n"),
	      copyright, PACKAGE_NAME, PACKAGE_NAME);
      exit (0);
    }

#ifdef WINDOWSNT
  /* Check to see if Emacs has been installed correctly.  */
  check_windows_init_file ();
#endif

  /* Intern the names of all standard functions and variables;
     define standard keys.  */

  if (!initialized)
    {
      /* The basic levels of Lisp must come first.  Note that
	 syms_of_data and some others have already been called.  */
      syms_of_chartab ();
      syms_of_lread ();
      syms_of_print ();
      syms_of_eval ();
      syms_of_floatfns ();

      syms_of_buffer ();
      syms_of_bytecode ();
      syms_of_callint ();
      syms_of_casefiddle ();
      syms_of_casetab ();
      syms_of_category ();
      syms_of_ccl ();
      syms_of_character ();
      syms_of_cmds ();
      syms_of_dired ();
      syms_of_display ();
      syms_of_doc ();
      syms_of_editfns ();
      syms_of_emacs ();
      syms_of_filelock ();
      syms_of_indent ();
      syms_of_insdel ();
      /* syms_of_keymap (); */
      syms_of_macros ();
      syms_of_marker ();
      syms_of_minibuf ();
      syms_of_process ();
      syms_of_search ();
      syms_of_sysdep ();
      syms_of_timefns ();
      syms_of_frame ();
      syms_of_syntax ();
      syms_of_terminal ();
      syms_of_term ();
      syms_of_undo ();

#ifdef HAVE_MODULES
      syms_of_module ();
#endif
      /* We don't guard this with HAVE_TREE_SITTER because treesit.o
	 is always compiled (to provide treesit-available-p).  */
      syms_of_treesit ();
#ifdef HAVE_SOUND
      syms_of_sound ();
#endif
      syms_of_textprop ();
      syms_of_composite ();
#ifdef WINDOWSNT
      syms_of_ntproc ();
#endif /* WINDOWSNT */
#if defined CYGWIN
      syms_of_cygw32 ();
#endif
      syms_of_window ();
      syms_of_xdisp ();
      syms_of_sqlite ();
      syms_of_font ();
#ifdef HAVE_WINDOW_SYSTEM
      syms_of_fringe ();
      syms_of_image ();
#ifdef HAVE_NTGUI
# if HAVE_NATIVE_IMAGE_API
      syms_of_w32image ();
# endif
#endif	/* HAVE_NTGUI */
#endif /* HAVE_WINDOW_SYSTEM */
#ifdef HAVE_X_WINDOWS
      syms_of_xterm ();
      syms_of_xfns ();
      syms_of_xmenu ();
      syms_of_fontset ();
      syms_of_xsettings ();
#ifdef HAVE_X_SM
      syms_of_xsmfns ();
#endif
#ifdef HAVE_X11
      syms_of_xselect ();
#endif
#endif /* HAVE_X_WINDOWS */

      syms_of_xml ();

#ifdef HAVE_LCMS2
      syms_of_lcms2 ();
#endif

#ifdef HAVE_ZLIB
      syms_of_decompress ();
#endif

      syms_of_menu ();

#ifdef HAVE_NTGUI
      syms_of_w32term ();
      syms_of_w32fns ();
      syms_of_w32menu ();
      syms_of_fontset ();
#endif /* HAVE_NTGUI */

#if defined HAVE_NTGUI || defined CYGWIN
      syms_of_w32cygwinx ();
#endif

#if defined WINDOWSNT || defined HAVE_NTGUI
      syms_of_w32select ();
#endif

#ifdef HAVE_MACGUI
      syms_of_mac ();
      syms_of_macterm ();
      syms_of_macfns ();
      syms_of_macmenu ();
      syms_of_macselect ();
      syms_of_fontset ();
#endif /* HAVE_MACGUI */

#ifdef MSDOS
      syms_of_xmenu ();
      syms_of_dosfns ();
      syms_of_msdos ();
      syms_of_win16select ();
#endif	/* MSDOS */

#ifdef HAVE_NS
      syms_of_nsterm ();
      syms_of_nsfns ();
      syms_of_nsmenu ();
      syms_of_nsselect ();
      syms_of_fontset ();
#endif /* HAVE_NS */

#ifdef HAVE_PGTK
      syms_of_pgtkterm ();
      syms_of_pgtkfns ();
      syms_of_pgtkselect ();
      syms_of_pgtkmenu ();
      syms_of_pgtkim ();
      syms_of_fontset ();
      syms_of_xsettings ();
#endif /* HAVE_PGTK */
#ifdef HAVE_HAIKU
      syms_of_haikuterm ();
      syms_of_haikufns ();
      syms_of_haikumenu ();
      syms_of_haikufont ();
      syms_of_haikuselect ();
#ifdef HAVE_NATIVE_IMAGE_API
      syms_of_haikuimage ();
#endif
      syms_of_fontset ();
#endif /* HAVE_HAIKU */
#ifdef HAVE_ANDROID
      syms_of_androidterm ();
      syms_of_androidfns ();
      syms_of_androidmenu ();
      syms_of_fontset ();
#if !defined ANDROID_STUBIFY
      syms_of_androidfont ();
      syms_of_androidselect ();
      syms_of_androidvfs ();
      syms_of_sfntfont ();
      syms_of_sfntfont_android ();
#endif /* !ANDROID_STUBIFY */
#endif /* HAVE_ANDROID */

      syms_of_gnutls ();

#ifdef HAVE_INOTIFY
      syms_of_inotify ();
#endif /* HAVE_INOTIFY */

#ifdef HAVE_KQUEUE
      syms_of_kqueue ();
#endif /* HAVE_KQUEUE */

#ifdef HAVE_GFILENOTIFY
      syms_of_gfilenotify ();
#endif /* HAVE_GFILENOTIFY */

#ifdef HAVE_DBUS
      syms_of_dbusbind ();
#endif /* HAVE_DBUS */

#ifdef WINDOWSNT
      syms_of_ntterm ();
#ifdef HAVE_W32NOTIFY
      syms_of_w32notify ();
#endif /* HAVE_W32NOTIFY */
      syms_of_w32dwrite ();
#endif /* WINDOWSNT */

      syms_of_xwidget ();
      syms_of_threads ();
      syms_of_profiler ();
      syms_of_pdumper ();
      syms_of_json ();

      keys_of_keyboard ();

#ifdef HAVE_NATIVE_COMP
      /* Must be after the last defsubr has run.  */
      hash_native_abi ();
#endif
    }
  else
    {
      /* Initialization that must be done even if the global variable
	 initialized is non zero.  */
#ifdef HAVE_NTGUI
      globals_of_w32font ();
      globals_of_w32fns ();
      globals_of_w32menu ();
# if HAVE_NATIVE_IMAGE_API
      globals_of_w32image ();
# endif
#endif  /* HAVE_NTGUI */

#if defined WINDOWSNT || defined HAVE_NTGUI
      globals_of_w32select ();
#endif
    }

#ifdef HAVE_HAIKU
  init_haiku_select ();
#endif

  init_charset ();

  /* This calls putenv and so must precede init_process_emacs.  */
  init_timefns ();

  init_editfns ();

  /* These two call putenv.  */
#ifdef HAVE_DBUS
  init_dbusbind ();
#endif

#ifdef HAVE_X_WINDOWS
  init_xterm ();
#endif

  /* This can create a thread that may call getenv, so it must follow
     all calls to putenv and setenv.  Also, this sets up
     add_keyboard_wait_descriptor, which init_display uses.  */
  init_process_emacs (sockfd);

  init_keyboard ();	/* This too must precede init_sys_modes.  */
  init_display ();	/* Determine terminal type.  Calls init_sys_modes.  */
#if HAVE_W32NOTIFY
  if (noninteractive)
    init_crit ();	/* w32notify.c needs this in batch mode.  */
#endif	/* HAVE_W32NOTIFY */
  init_xdisp ();
#ifdef HAVE_WINDOW_SYSTEM
  init_fringe ();
#endif /* HAVE_WINDOW_SYSTEM */
  init_macros ();
  init_window ();
  init_font ();

#ifdef HAVE_ANDROID
  init_androidmenu ();
#endif

#if defined HAVE_ANDROID && !defined ANDROID_STUBIFY
  init_androidfont ();
  init_androidselect ();
  init_sfntfont ();
  init_sfntfont_android ();
#endif

  if (!initialized)
    {
      char *file;
      /* Handle -l loadup, args passed by Makefile.  */
      if (argmatch (argv, argc, "-l", "--load", 3, &file, &skip_args))
	{
#ifdef WINDOWSNT
	  char file_utf8[MAX_UTF8_PATH];

	  if (filename_from_ansi (file, file_utf8) == 0)
	    file = file_utf8;
#endif
	  Vtop_level = list2 (Qload, build_unibyte_string (file));
	}
      /* Unless next switch is -nl, load "loadup.el" first thing.  */
      if (! no_loadup)
	Vtop_level = list2 (Qload, build_string ("loadup.el"));

#ifdef HAVE_NATIVE_COMP
      /* If we are going to load stuff in a non-initialized Emacs,
	 update the value of native-comp-eln-load-path, so that the
	 *.eln files will be found if they are there.  */
      if (!NILP (Vtop_level) && !temacs)
	Vnative_comp_eln_load_path =
	  Fcons (Fexpand_file_name (XCAR (Vnative_comp_eln_load_path),
				    Vinvocation_directory),
		 Qnil);
#endif
    }

  /* Set up for profiling.  This is known to work on FreeBSD,
     GNU/Linux and MinGW.  It might work on some other systems too.
     Give it a try and tell us if it works on your system.  To compile
     for profiling, use the configure option --enable-profiling.  */
#ifdef PROFILING
  if (initialized)
    {
      atexit (_mcleanup);
      monstartup ((uintptr_t) __executable_start, (uintptr_t) &etext);
    }
  else
    moncontrol (0);
#endif

  initialized = true;

  if (dump_mode)
    Vdump_mode = build_string (dump_mode);

#ifdef HAVE_PDUMPER
  /* Allow code to be run (mostly useful after redumping). */
  safe_run_hooks (Qafter_pdump_load_hook);
#endif

#if defined HAVE_ANDROID && !defined ANDROID_STUBIFY && 0
  /* This comes very late in the startup process because it requires
     most of lisp/international to be loaded.  This approach doesn't
     work because normal-top-level runs and creates the initial frame
     before fonts are initialized.  So this is done in
     normal-top-level instead.  */
  Vtop_level = list3 (Qprogn, Vtop_level,
		      list1 (Qandroid_enumerate_fonts));
#endif

  /* Enter editor command loop.  This never returns.  */
  set_initial_minibuffer_mode ();
  Frecursive_edit ();
  eassume (false);
}

/* Sort the args so we can find the most important ones
   at the beginning of argv.  */

/* First, here's a table of all the standard options.  */

struct standard_args
{
  const char *name;
  const char *longname;
  int priority;
  int nargs;
};

static const struct standard_args standard_args[] =
{
  { "-version", "--version", 150, 0 },
#ifdef HAVE_PDUMPER
  { "-fingerprint", "--fingerprint", 140, 0 },
#endif
  { "-chdir", "--chdir", 130, 1 },
  { "-t", "--terminal", 120, 1 },
  { "-nw", "--no-window-system", 110, 0 },
  { "-nw", "--no-windows", 110, 0 },
  { "-batch", "--batch", 100, 0 },
  { "-script", "--script", 100, 1 },
  { "-daemon", "--daemon", 99, 0 },
  { "-bg-daemon", "--bg-daemon", 99, 0 },
  { "-fg-daemon", "--fg-daemon", 99, 0 },
  { "-help", "--help", 90, 0 },
  { "-nl", "--no-loadup", 70, 0 },
  { "-nsl", "--no-site-lisp", 65, 0 },
  { "-no-build-details", "--no-build-details", 63, 0 },
#ifdef HAVE_MODULES
  { "-module-assertions", "--module-assertions", 62, 0 },
#endif
  /* -d must come last before the options handled in startup.el.  */
  { "-d", "--display", 60, 1 },
  { "-display", 0, 60, 1 },
  /* Now for the options handled in `command-line' (startup.el).  */
  /* (Note that to imply -nsl, -Q is partially handled here.)  */
  { "-Q", "--quick", 55, 0 },
  { "-quick", 0, 55, 0 },
  { "-x", 0, 55, 0 },
  { "-q", "--no-init-file", 50, 0 },
  { "-no-init-file", 0, 50, 0 },
  { "-init-directory", "--init-directory", 30, 1 },
  { "-no-x-resources", "--no-x-resources", 40, 0 },
  { "-no-site-file", "--no-site-file", 40, 0 },
  { "-no-comp-spawn", "--no-comp-spawn", 60, 0 },
  { "-u", "--user", 30, 1 },
  { "-user", 0, 30, 1 },
  { "-debug-init", "--debug-init", 20, 0 },
  { "-iconic", "--iconic", 15, 0 },
  { "-D", "--basic-display", 12, 0},
  { "-basic-display", 0, 12, 0},
  { "-nbc", "--no-blinking-cursor", 12, 0 },
  /* Now for the options handled in `command-line-1' (startup.el).  */
  { "-nbi", "--no-bitmap-icon", 10, 0 },
  { "-bg", "--background-color", 10, 1 },
  { "-background", 0, 10, 1 },
  { "-fg", "--foreground-color", 10, 1 },
  { "-foreground", 0, 10, 1 },
  { "-bd", "--border-color", 10, 1 },
  { "-bw", "--border-width", 10, 1 },
  { "-ib", "--internal-border", 10, 1 },
  { "-ms", "--mouse-color", 10, 1 },
  { "-cr", "--cursor-color", 10, 1 },
  { "-fn", "--font", 10, 1 },
  { "-font", 0, 10, 1 },
  { "-fs", "--fullscreen", 10, 0 },
  { "-fw", "--fullwidth", 10, 0 },
  { "-fh", "--fullheight", 10, 0 },
  { "-mm", "--maximized", 10, 0 },
  { "-g", "--geometry", 10, 1 },
  { "-geometry", 0, 10, 1 },
  { "-T", "--title", 10, 1 },
  { "-title", 0, 10, 1 },
  { "-name", "--name", 10, 1 },
  { "-xrm", "--xrm", 10, 1 },
  { "-parent-id", "--parent-id", 10, 1 },
  { "-r", "--reverse-video", 5, 0 },
  { "-rv", 0, 5, 0 },
  { "-reverse", 0, 5, 0 },
  { "-hb", "--horizontal-scroll-bars", 5, 0 },
  { "-vb", "--vertical-scroll-bars", 5, 0 },
  { "-color", "--color", 5, 0},
  { "-no-splash", "--no-splash", 3, 0 },
  { "-no-desktop", "--no-desktop", 3, 0 },
  /* The following three must be just above the file-name args, to get
     them out of our way, but without mixing them with file names.  */
  { "-temacs", "--temacs", 1, 1 },
#ifdef HAVE_PDUMPER
  { "-dump-file", "--dump-file", 1, 1 },
#endif
#if SECCOMP_USABLE
  { "-seccomp", "--seccomp", 1, 1 },
#endif
#ifdef HAVE_NS
  { "-NSAutoLaunch", 0, 5, 1 },
  { "-NXAutoLaunch", 0, 5, 1 },
  { "-_NSMachLaunch", 0, 85, 1 },
  { "-MachLaunch", 0, 85, 1 },
  { "-macosx", 0, 85, 0 },
  { "-NSHost", 0, 85, 1 },
#endif
  /* These have the same priority as ordinary file name args,
     so they are not reordered with respect to those.  */
  { "-L", "--directory", 0, 1 },
  { "-directory", 0, 0, 1 },
  { "-l", "--load", 0, 1 },
  { "-load", 0, 0, 1 },
  /* This has no longname, because using --scriptload confuses sort_args,
     because then the --script long option seems to match twice; ie
     you can't have a long option which is a prefix of another long
     option.  In any case, this is entirely an internal option.  */
  { "-scriptload", NULL, 0, 1 },
  { "-f", "--funcall", 0, 1 },
  { "-funcall", 0, 0, 1 },
  { "-eval", "--eval", 0, 1 },
  { "-execute", "--execute", 0, 1 },
  { "-find-file", "--find-file", 0, 1 },
  { "-visit", "--visit", 0, 1 },
  { "-file", "--file", 0, 1 },
  { "-insert", "--insert", 0, 1 },
#ifdef HAVE_NS
  { "-NXOpen", 0, 0, 1 },
  { "-NXOpenTemp", 0, 0, 1 },
  { "-NSOpen", 0, 0, 1 },
  { "-NSOpenTemp", 0, 0, 1 },
  { "-GSFilePath", 0, 0, 1 },
#endif
  /* This should be processed after ordinary file name args and the like.  */
  { "-kill", "--kill", -10, 0 },
};

#ifndef WINDOWSNT

/* Copy the elements of ARGV (assumed to have ARGC elements) and store
   the copy in initial_argv.  Store ARGC in initial_argc.  */

static void
copy_args (int argc, char **argv)
{
  char **new = xmalloc ((argc + 1) * sizeof *new);
  int i;
  new[0] = argv[0];
  for (i = 1; i < argc; i++)
    new[i] = xstrdup (argv[i]);
  new[argc] = argv[argc];
  initial_argv = new;
  initial_argc = argc;
}

#endif

/* Reorder the elements of ARGV (assumed to have ARGC elements)
   so that the highest priority ones come first.
   Do not change the order of elements of equal priority.
   If an option takes an argument, keep it and its argument together.

   If an option that takes no argument appears more
   than once, eliminate all but one copy of it.  */

static void
sort_args (int argc, char **argv)
{
  char **new = xmalloc (argc * sizeof *new);
  /* For each element of argv,
     the corresponding element of options is:
     0 for an option that takes no arguments,
     1 for an option that takes one argument, etc.
     -1 for an ordinary non-option argument.  */
  int *options = xnmalloc (argc, sizeof *options);
  int *priority = xnmalloc (argc, sizeof *priority);
  int to = 1;
  int incoming_used = 1;
  int from;
  int i;

  /* Categorize all the options,
     and figure out which argv elts are option arguments.  */
  for (from = 1; from < argc; from++)
    {
      options[from] = -1;
      priority[from] = 0;
      if (argv[from][0] == '-')
	{
	  int match;

	  /* If we have found "--", don't consider
	     any more arguments as options.  */
	  if (argv[from][1] == '-' && argv[from][2] == 0)
	    {
	      /* Leave the "--", and everything following it, at the end.  */
	      for (; from < argc; from++)
		{
		  priority[from] = -100;
		  options[from] = -1;
		}
	      break;
	    }

	  /* Look for a match with a known old-fashioned option.  */
	  for (i = 0; i < ARRAYELTS (standard_args); i++)
	    if (!strcmp (argv[from], standard_args[i].name))
	      {
		options[from] = standard_args[i].nargs;
		priority[from] = standard_args[i].priority;
		if (from + standard_args[i].nargs >= argc)
		  fatal ("Option '%s' requires an argument\n", argv[from]);
		from += standard_args[i].nargs;
		goto done;
	      }

	  /* Look for a match with a known long option.
	     MATCH is -1 if no match so far, -2 if two or more matches so far,
	     >= 0 (the table index of the match) if just one match so far.  */
	  if (argv[from][1] == '-')
	    {
	      char const *equals = strchr (argv[from], '=');
	      ptrdiff_t thislen =
		equals ? equals - argv[from] : strlen (argv[from]);

	      match = -1;

	      for (i = 0; i < ARRAYELTS (standard_args); i++)
		if (standard_args[i].longname
		    && !strncmp (argv[from], standard_args[i].longname,
				 thislen))
		  {
		    if (match == -1)
		      match = i;
		    else
		      match = -2;
		  }

	      /* If we found exactly one match, use that.  */
	      if (match >= 0)
		{
		  options[from] = standard_args[match].nargs;
		  priority[from] = standard_args[match].priority;
		  /* If --OPTION=VALUE syntax is used,
		     this option uses just one argv element.  */
		  if (equals != 0)
		    options[from] = 0;
		  if (from + options[from] >= argc)
		    fatal ("Option '%s' requires an argument\n", argv[from]);
		  from += options[from];
		}
	      else if (match == -2)
		{
		  /* This is an internal error.
		     Eg if one long option is a prefix of another.  */
		  fprintf (stderr, "Option '%s' matched multiple standard arguments\n", argv[from]);
		}
	      /* Should we not also warn if there was no match?	 */
	    }
	done: ;
	}
    }

  /* Copy the arguments, in order of decreasing priority, to NEW.  */
  new[0] = argv[0];
  while (incoming_used < argc)
    {
      int best = -1;
      int best_priority = -9999;

      /* Find the highest priority remaining option.
	 If several have equal priority, take the first of them.  */
      for (from = 1; from < argc; from++)
	{
	  if (argv[from] != 0 && priority[from] > best_priority)
	    {
	      best_priority = priority[from];
	      best = from;
	    }
	  /* Skip option arguments--they are tied to the options.  */
	  if (options[from] > 0)
	    from += options[from];
	}

      if (best < 0)
	emacs_abort ();

      /* Copy the highest priority remaining option, with its args, to NEW.
         Unless it is a duplicate of the previous one.  */
      if (! (options[best] == 0
	     && ! strcmp (new[to - 1], argv[best])))
	{
	  new[to++] = argv[best];
	  for (i = 0; i < options[best]; i++)
	    new[to++] = argv[best + i + 1];
	}

      incoming_used += 1 + max (options[best], 0);

      /* Clear out this option in ARGV.  */
      argv[best] = 0;
      for (i = 0; i < options[best]; i++)
	argv[best + i + 1] = 0;
    }

  /* If duplicate options were deleted, fill up extra space with null ptrs.  */
  while (to < argc)
    new[to++] = 0;

  memcpy (argv, new, sizeof (char *) * argc);

  xfree (options);
  xfree (new);
  xfree (priority);
}

DEFUN ("kill-emacs", Fkill_emacs, Skill_emacs, 0, 2, "P",
       doc: /* Exit the Emacs job and kill it.
If ARG is an integer, return ARG as the exit program code.
If ARG is a string, stuff it as keyboard input.
Any other value of ARG, or ARG omitted, means return an
exit code that indicates successful program termination.

If RESTART is non-nil, instead of just exiting at the end, start a new
Emacs process, using the same command line arguments as the currently
running Emacs process.

This function is called upon receipt of the signals SIGTERM
or SIGHUP, and upon SIGINT in batch mode.  (Other fatal signals
shut down Emacs without calling this function.)

The value of `kill-emacs-hook', if not void, is a list of functions
(of no args), all of which are called before Emacs is actually
killed.  */
       attributes: noreturn)
  (Lisp_Object arg, Lisp_Object restart)
{
  int exit_code;

#ifndef WINDOWSNT
  /* Do some checking before shutting down Emacs, because errors
     can't be meaningfully reported afterwards.  */
  if (!NILP (restart)
      /* Don't perform the following checks when Emacs is running as
	 an Android GUI application, because there the system is
	 relied on to restart Emacs.  */
#if defined HAVE_ANDROID && !defined ANDROID_STUBIFY
      && !android_init_gui
#endif
      )
    {
      /* This is very unlikely, but it's possible to execute a binary
	 (on some systems) with no argv.  */
      if (initial_argc < 1)
	error ("No command line arguments known; unable to re-execute Emacs");

      /* Check that the binary hasn't gone away.  */
      if (!initial_emacs_executable)
	error ("Unknown Emacs executable");

      if (!file_access_p (initial_emacs_executable, F_OK))
	error ("Emacs executable \"%s\" can't be found", initial_argv0);
    }
#endif

#ifdef HAVE_LIBSYSTEMD
  /* Notify systemd we are shutting down, but only if we have notified
     it about startup.  */
  if (daemon_type == -1)
    sd_notify(0, "STOPPING=1");
#endif /* HAVE_LIBSYSTEMD */

  /* Fsignal calls emacs_abort () if it sees that waiting_for_input is
     set.  */
  waiting_for_input = 0;
  if (!NILP (find_symbol_value (Qkill_emacs_hook)))
    {
      if (noninteractive)
	safe_run_hooks (Qkill_emacs_hook);
      else
	calln (Qrun_hook_query_error_with_timeout, Qkill_emacs_hook);
    }

#ifdef HAVE_X_WINDOWS
  /* Transfer any clipboards we own to the clipboard manager.  */
  x_clipboard_manager_save_all ();
#endif

  shut_down_emacs (0, (STRINGP (arg) && !feof (stdin)) ? arg : Qnil);

  /* If we have an auto-save list file,
     kill it because we are exiting Emacs deliberately (not crashing).
     Do it after shut_down_emacs, which does an auto-save.  */
  if (STRINGP (Vauto_save_list_file_name))
    {
      Lisp_Object listfile;
      listfile = Fexpand_file_name (Vauto_save_list_file_name, Qnil);
      emacs_unlink (SSDATA (listfile));
    }

#ifdef HAVE_NATIVE_COMP
  eln_load_path_final_clean_up ();
#endif
#if defined HAVE_ANDROID && !defined ANDROID_STUBIFY
  if (android_init_gui)
    {
      struct sigaction sa;

      /* Calls to exit may be followed by invalid accesses from
	 toolkit-managed threads as the thread group is destroyed, which
	 are inconsequential when the process is being terminated, but
	 which must be suppressed to inhibit reporting of superfluous
	 crashes by the system.

         Execution won't return to Emacs whatever the value of RESTART,
         as `android_restart_emacs' will only ever abort or succeed.  */
      sigemptyset (&sa.sa_mask);
      sa.sa_handler = _exit;
      sigaction (SIGSEGV, &sa, NULL);
      sigaction (SIGBUS, &sa, NULL);
    }
#endif /* HAVE_ANDROID && !ANDROID_STUBIFY */

  if (!NILP (restart))
    {
      turn_on_atimers (false);
#if defined HAVE_ANDROID && !defined ANDROID_STUBIFY
      /* Re-executing the Emacs process created by the system doesn't
	 work.  Instead, schedule a restart for a few hundered
	 milliseconds and exit Emacs.  */
      if (android_init_gui)
	android_restart_emacs ();
#endif
#ifdef WINDOWSNT
      if (w32_reexec_emacs (initial_cmdline, initial_wd) < 0)
#else
      initial_argv[0] = initial_emacs_executable;
      if (execvp (*initial_argv, initial_argv) < 1)
#endif
	emacs_perror ("Unable to re-execute Emacs");
    }

  if (FIXNUMP (arg))
    exit_code = (XFIXNUM (arg) < 0
		 ? XFIXNUM (arg) | INT_MIN
		 : XFIXNUM (arg) & INT_MAX);
  else
    exit_code = EXIT_SUCCESS;
  exit (exit_code);
}


/* Perform an orderly shutdown of Emacs.  Autosave any modified
   buffers, kill any child processes, clean up the terminal modes (if
   we're in the foreground), and other stuff like that.  Don't perform
   any redisplay; this may be called when Emacs is shutting down in
   the background, or after its X connection has died.

   If SIG is a signal number, print a message for it.

   This is called by fatal signal handlers, X protocol error handlers,
   and Fkill_emacs.  */

void
shut_down_emacs (int sig, Lisp_Object stuff)
{
  /* Prevent running of hooks from now on.  */
  Vrun_hooks = Qnil;

  /* Don't update display from now on.  */
  Vinhibit_redisplay = Qt;

  /* If we are controlling the terminal, reset terminal modes.  */
#if !defined DOS_NT && !(defined HAVE_ANDROID && !defined ANDROID_STUBIFY)
  pid_t tpgrp = tcgetpgrp (STDIN_FILENO);
  if (tpgrp != -1 && tpgrp == getpgrp ())
    {
      reset_all_sys_modes ();
      if (sig && sig != SIGTERM)
	{
#ifdef HAVE_HAIKU
	  if (haiku_debug_on_fatal_error)
	    debugger ("Fatal error in Emacs");
#endif
	  /* Output a "Fatal error NUM: DESC\n" diagnostic with a single write,
	     but use multiple writes if the diagnosic is absurdly long
	     and likely couldn't be written atomically anyway.  */
	  static char const fmt[] = "Fatal error %d: ";
	  char buf[max ((sizeof fmt - sizeof "%d"
			 + INT_STRLEN_BOUND (int) + 1),
			min (PIPE_BUF, MAX_ALLOCA))];
	  char const *sig_desc = safe_strsignal (sig);
	  size_t sig_desclen = strlen (sig_desc);
	  int nlen = sprintf (buf, fmt, sig);
	  if (nlen + sig_desclen < sizeof buf - 1)
	    {
	      char *p = mempcpy (buf + nlen, sig_desc, sig_desclen);
	      *p++ = '\n';
	      emacs_write (STDERR_FILENO, buf, p - buf);
	    }
	  else
	    {
	      emacs_write (STDERR_FILENO, buf, nlen);
	      emacs_write (STDERR_FILENO, sig_desc, sig_desclen);
	      emacs_write (STDERR_FILENO, "\n", 1);
	    }
	}
    }
#else
  fflush (stdout);
  reset_all_sys_modes ();
#endif

  stuff_buffered_input (stuff);

  inhibit_sentinels = 1;
  kill_buffer_processes (Qnil);
  Fdo_auto_save (Qt, Qnil);

  unlock_all_files ();

  /* There is a tendency for a SIGIO signal to arrive within exit,
     and cause a SIGHUP because the input descriptor is already closed.  */
  unrequest_sigio ();

  /* Do this only if terminating normally, we want glyph matrices
     etc. in a core dump.  */
  if (sig == 0 || sig == SIGTERM)
    {
      check_glyph_memory ();
      check_message_stack ();
    }

#ifdef MSDOS
  dos_cleanup ();
#endif

#ifdef HAVE_NS
  ns_term_shutdown (sig);
#endif

#ifdef HAVE_LIBXML2
  xml_cleanup_parser ();
#endif

#ifdef WINDOWSNT
  term_ntproc (0);
#endif
}



/* Recover from setlocale (LC_ALL, "").  */
void
fixup_locale (void)
{
  /* The Emacs Lisp reader needs LC_NUMERIC to be "C",
     so that numbers are read and printed properly for Emacs Lisp.  */
  setlocale (LC_NUMERIC, "C");
}

/* Set system locale CATEGORY, with previous locale *PLOCALE, to
   DESIRED_LOCALE.  */
static void
synchronize_locale (int category, Lisp_Object *plocale, Lisp_Object desired_locale)
{
  if (! EQ (*plocale, desired_locale))
    {
      *plocale = desired_locale;
      char const *locale_string
	= STRINGP (desired_locale) ? SSDATA (desired_locale) : "";
#ifdef WINDOWSNT
      /* Changing categories like LC_TIME usually requires specifying
	 an encoding suitable for the new locale, but MS-Windows's
	 'setlocale' will only switch the encoding when LC_ALL is
	 specified.  So we ignore CATEGORY, use LC_ALL instead, and
	 then restore LC_NUMERIC to "C", so reading and printing
	 numbers is unaffected.  */
      setlocale (LC_ALL, locale_string);
      fixup_locale ();
#else
      setlocale (category, locale_string);
#endif
    }
}

static Lisp_Object Vprevious_system_time_locale;

/* Set system time locale to match Vsystem_time_locale, if possible.  */
void
synchronize_system_time_locale (void)
{
  synchronize_locale (LC_TIME, &Vprevious_system_time_locale,
		      Vsystem_time_locale);
}

#ifdef LC_MESSAGES
static Lisp_Object Vprevious_system_messages_locale;
#endif

/* Set system messages locale to match Vsystem_messages_locale, if
   possible.  */
void
synchronize_system_messages_locale (void)
{
#ifdef LC_MESSAGES
  synchronize_locale (LC_MESSAGES, &Vprevious_system_messages_locale,
		      Vsystem_messages_locale);
#endif
}

/* Return a diagnostic string for ERROR_NUMBER, in the wording
   and encoding appropriate for the current locale.  */
char *
emacs_strerror (int error_number)
{
  synchronize_system_messages_locale ();
  return strerror (error_number);
}


Lisp_Object
decode_env_path (const char *evarname, const char *defalt, bool empty)
{
  const char *path, *p;
  Lisp_Object lpath, element, tem;
  /* Default is to use "." for empty path elements.
     But if argument EMPTY is true, use nil instead.  */
  Lisp_Object empty_element = empty ? Qnil : build_string (".");
#ifdef WINDOWSNT
  bool defaulted = 0;
  static const char *emacs_dir_env = "%emacs_dir%/";
  const size_t emacs_dir_len = strlen (emacs_dir_env);
  const char *edir = egetenv ("emacs_dir");
  char emacs_dir[MAX_UTF8_PATH];

  /* egetenv looks in process-environment, which holds the variables
     in their original system-locale encoding.  We need emacs_dir to
     be in UTF-8.  */
  if (edir)
    filename_from_ansi (edir, emacs_dir);
#endif

  /* It's okay to use getenv here, because this function is only used
     to initialize variables when Emacs starts up, and isn't called
     after that.  */
  if (evarname != 0)
    {
      path = getenv (evarname);
      if (! (path && *path) && strcmp (evarname, "PATH") == 0)
	path = default_PATH ();
    }
  else
    path = 0;
  if (!path)
    {
<<<<<<< HEAD

#ifdef MAC_SELF_CONTAINED
      path = mac_relocate (defalt);
#elif defined NS_SELF_CONTAINED
      path = ns_relocate (defalt);
#else
=======
>>>>>>> 4204a957
      path = defalt;
#ifdef NS_SELF_CONTAINED
      if (path)
	path = ns_relocate (path);
#endif
#ifdef WINDOWSNT
      defaulted = 1;
#endif
    }
#ifdef DOS_NT
  /* Ensure values from the environment use the proper directory separator.  */
  if (path)
    {
      char *path_copy;

#ifdef WINDOWSNT
      char *path_utf8, *q, *d;
      int cnv_result;

      /* Convert each element of PATH to UTF-8.  */
      p = path_copy = alloca (strlen (path) + 1);
      strcpy (path_copy, path);
      d = path_utf8 = alloca (4 * strlen (path) + 1);
      *d = '\0';
      do {
	q = _mbschr (p, SEPCHAR);
	if (q)
	  *q = '\0';
	cnv_result = filename_from_ansi (p, d);
	if (q)
	  {
	    *q++ = SEPCHAR;
	    p = q;
	    /* If conversion of this PATH elements fails, make sure
	       destination pointer will stay put, thus effectively
	       ignoring the offending element.  */
	    if (cnv_result == 0)
	      {
		d += strlen (d);
		*d++ = SEPCHAR;
	      }
	  }
	else if (cnv_result != 0 && d > path_utf8)
	  d[-1] = '\0';	/* remove last semi-colon and null-terminate PATH */
      } while (q);
      path_copy = path_utf8;
#else  /* MSDOS */
      path_copy = alloca (strlen (path) + 1);
      strcpy (path_copy, path);
#endif
      dostounix_filename (path_copy);
      path = path_copy;
    }
#endif
  lpath = Qnil;
  for (; path; path = *p ? p + 1 : NULL)
    {
      p = strchr (path, SEPCHAR);
      if (!p)
	p = path + strlen (path);
      element = ((p - path) ? make_unibyte_string (path, p - path)
		 : empty_element);
      if (! NILP (element))
        {
#ifdef WINDOWSNT
          /* Relative file names in the default path are interpreted as
             being relative to $emacs_dir.  */
          if (edir && defaulted
              && strncmp (path, emacs_dir_env, emacs_dir_len) == 0)
            element = Fexpand_file_name (Fsubstring
                                         (element,
                                          make_fixnum (emacs_dir_len),
                                          Qnil),
                                         build_unibyte_string (emacs_dir));
#endif

          /* Add /: to the front of the name
             if it would otherwise be treated as magic.  */
          tem = Ffind_file_name_handler (element, Qt);

          /* However, if the handler says "I'm safe",
             don't bother adding /:.  */
          if (SYMBOLP (tem))
            {
              Lisp_Object prop;
              prop = Fget (tem, Qsafe_magic);
              if (! NILP (prop))
                tem = Qnil;
            }

          if (! NILP (tem))
	    {
	      AUTO_STRING (slash_colon, "/:");
	      element = concat2 (slash_colon, element);
	    }
        } /* !NILP (element) */

      lpath = Fcons (element, lpath);
    }

  return Fnreverse (lpath);
}

DEFUN ("daemonp", Fdaemonp, Sdaemonp, 0, 0, 0,
       doc: /* Return non-nil if the current emacs process is a daemon.
If the daemon was given a name argument, return that name. */)
  (void)
{
  if (IS_DAEMON)
    if (daemon_name)
      return build_string (daemon_name);
    else
      return Qt;
  else
    return Qnil;
}

DEFUN ("daemon-initialized", Fdaemon_initialized, Sdaemon_initialized, 0, 0, 0,
       doc: /* Mark the Emacs daemon as being initialized.
This finishes the daemonization process by doing the other half of detaching
from the parent process and its tty file descriptors.  */)
  (void)
{
  bool err = 0;

  if (!IS_DAEMON)
    error ("This function can only be called if emacs is run as a daemon");

  if (!DAEMON_RUNNING)
    error ("The daemon has already been initialized");

  if (NILP (Vafter_init_time))
    error ("This function can only be called after loading the init files");
#ifndef WINDOWSNT

  if (daemon_type == 1)
    {
#ifdef HAVE_LIBSYSTEMD
      sd_notify(0, "READY=1");
#endif /* HAVE_LIBSYSTEMD */
    }

  if (daemon_type == 2)
    {
      int nfd;

      /* Get rid of stdin, stdout and stderr.  */
      nfd = emacs_open_noquit ("/dev/null", O_RDWR, 0);
      err |= nfd < 0;
      err |= dup2 (nfd, STDIN_FILENO) < 0;
      err |= dup2 (nfd, STDOUT_FILENO) < 0;
      err |= dup2 (nfd, STDERR_FILENO) < 0;
      err |= emacs_close (nfd) != 0;

      /* Closing the pipe will notify the parent that it can exit.
         FIXME: In case some other process inherited the pipe, closing it here
         won't notify the parent because it's still open elsewhere, so we
         additionally send a byte, just to make sure the parent really exits.
         Instead, we should probably close the pipe in start-process and
         call-process to make sure the pipe is never inherited by
         subprocesses.  */
      err |= write (daemon_pipe[1], "\n", 1) < 0;
      err |= emacs_close (daemon_pipe[1]) != 0;
    }

  /* Set it to an invalid value so we know we've already run this function.  */
  daemon_type = -daemon_type;

#else  /* WINDOWSNT */
  /* Signal the waiting emacsclient process.  */
  err |= SetEvent (w32_daemon_event) == 0;
  err |= CloseHandle (w32_daemon_event) == 0;
  /* Set it to an invalid value so we know we've already run this function.  */
  w32_daemon_event = INVALID_HANDLE_VALUE;
#endif

  if (err)
    error ("I/O error during daemon initialization");
  return Qt;
}

void
syms_of_emacs (void)
{
  DEFSYM (Qfile_name_handler_alist, "file-name-handler-alist");
  DEFSYM (Qrisky_local_variable, "risky-local-variable");
  DEFSYM (Qkill_emacs, "kill-emacs");
  DEFSYM (Qkill_emacs_hook, "kill-emacs-hook");
  DEFSYM (Qrun_hook_query_error_with_timeout,
	  "run-hook-query-error-with-timeout");
  DEFSYM (Qfile_truename, "file-truename");
  DEFSYM (Qcommand_line_processed, "command-line-processed");
  DEFSYM (Qsafe_magic, "safe-magic");

  defsubr (&Skill_emacs);

  defsubr (&Sinvocation_name);
  defsubr (&Sinvocation_directory);
  defsubr (&Sdaemonp);
  defsubr (&Sdaemon_initialized);

  DEFVAR_LISP ("command-line-args", Vcommand_line_args,
	       doc: /* Args passed by shell to Emacs, as a list of strings.
Many arguments are deleted from the list as they are processed.  */);

  DEFVAR_LISP ("system-type", Vsystem_type,
	       doc: /* The value is a symbol indicating the type of operating system you are using.
Special values:
  `gnu'          compiled for a GNU Hurd system.
  `gnu/linux'    compiled for a GNU/Linux system.
  `gnu/kfreebsd' compiled for a GNU system with a FreeBSD kernel.
  `darwin'       compiled for Darwin (GNU-Darwin, macOS, ...).
  `ms-dos'       compiled as an MS-DOS application.
  `windows-nt'   compiled as a native W32 application.
  `cygwin'       compiled using the Cygwin library.
  `haiku'        compiled for a Haiku system.
  `android'      compiled for Android.
Anything else (in Emacs 26, the possibilities are: aix, berkeley-unix,
hpux, usg-unix-v) indicates some sort of Unix system.  */);
  Vsystem_type = intern_c_string (SYSTEM_TYPE);
  /* See configure.ac for the possible SYSTEM_TYPEs.  */

  DEFVAR_LISP ("system-configuration", Vsystem_configuration,
	       doc: /* Value is string indicating configuration Emacs was built for.  */);
  Vsystem_configuration = build_string (EMACS_CONFIGURATION);

  DEFVAR_LISP ("system-configuration-options", Vsystem_configuration_options,
	       doc: /* String containing the configuration options Emacs was built with.  */);
  Vsystem_configuration_options = build_string (EMACS_CONFIG_OPTIONS);

  DEFVAR_LISP ("system-configuration-features", Vsystem_configuration_features,
	       doc: /* String listing some of the main features this Emacs was compiled with.
An element of the form \"FOO\" generally means that HAVE_FOO was
defined during the build.

This is mainly intended for diagnostic purposes in bug reports.
Don't rely on it for testing whether a feature you want to use is available.  */);
  Vsystem_configuration_features = build_string (EMACS_CONFIG_FEATURES);

  DEFVAR_BOOL ("noninteractive", noninteractive1,
               doc: /* Non-nil means Emacs is running without interactive terminal.  */);

  DEFVAR_LISP ("kill-emacs-hook", Vkill_emacs_hook,
	       doc: /* Hook run when `kill-emacs' is called.
Since `kill-emacs' may be invoked when the terminal is disconnected (or
in other similar situations), functions placed on this hook should not
expect to be able to interact with the user.  To ask for confirmation,
see `kill-emacs-query-functions' instead.

Before Emacs 24.1, the hook was not run in batch mode, i.e., if
`noninteractive' was non-nil.  */);
  Vkill_emacs_hook = Qnil;

  DEFVAR_LISP ("path-separator", Vpath_separator,
	       doc: /* String containing the character that separates directories in
search paths, such as PATH and other similar environment variables.  */);
  {
    char c = SEPCHAR;
    Vpath_separator = make_string (&c, 1);
  }

  DEFVAR_LISP ("invocation-name", Vinvocation_name,
	       doc: /* The program name that was used to run Emacs.
Any directory names are omitted.  */);

  DEFVAR_LISP ("invocation-directory", Vinvocation_directory,
	       doc: /* The directory in which the Emacs executable was found, to run it.
The value is nil if that directory's name is not known.  */);

  DEFVAR_LISP ("installation-directory", Vinstallation_directory,
	       doc: /* A directory within which to look for the `lib-src' and `etc' directories.
In an installed Emacs, this is normally nil.  It is non-nil if
both `lib-src' (on MS-DOS, `info') and `etc' directories are found
within the variable `invocation-directory' or its parent.  For example,
this is the case when running an uninstalled Emacs executable from its
build directory.  */);
  Vinstallation_directory = Qnil;

  DEFVAR_LISP ("system-messages-locale", Vsystem_messages_locale,
	       doc: /* System locale for messages.  */);
  Vsystem_messages_locale = Qnil;
#ifdef LC_MESSAGES
  Vprevious_system_messages_locale = Qnil;
  staticpro (&Vprevious_system_messages_locale);
#endif

  DEFVAR_LISP ("system-time-locale", Vsystem_time_locale,
	       doc: /* System locale for time.  */);
  Vsystem_time_locale = Qnil;
  Vprevious_system_time_locale = Qnil;
  staticpro (&Vprevious_system_time_locale);

  DEFVAR_LISP ("before-init-time", Vbefore_init_time,
	       doc: /* Value of `current-time' before Emacs begins initialization.  */);
  Vbefore_init_time = Qnil;

  DEFVAR_LISP ("after-init-time", Vafter_init_time,
	       doc: /* Value of `current-time' after loading the init files.
This is nil during initialization.  */);
  Vafter_init_time = Qnil;

  DEFVAR_BOOL ("inhibit-x-resources", inhibit_x_resources,
	       doc: /* If non-nil, X resources, Windows Registry settings, and NS defaults are not used.  */);
  inhibit_x_resources = 0;

  DEFVAR_LISP ("emacs-copyright", Vemacs_copyright,
	       doc: /* Short copyright string for this version of Emacs.  */);
  Vemacs_copyright = build_string (emacs_copyright);

  DEFVAR_LISP ("emacs-version", Vemacs_version,
	       doc: /* Version numbers of this version of Emacs.
This has the form: MAJOR.MINOR[.MICRO], where MAJOR/MINOR/MICRO are integers.
MICRO is only present in unreleased development versions,
and is not especially meaningful.  Prior to Emacs 26.1, an extra final
component .BUILD is present.  This is now stored separately in
`emacs-build-number'.  */);
  Vemacs_version = build_string (emacs_version);

  DEFVAR_LISP ("report-emacs-bug-address", Vreport_emacs_bug_address,
	       doc: /* Address of mailing list for GNU Emacs bugs.  */);
  Vreport_emacs_bug_address = build_string (emacs_bugreport);

  DEFVAR_LISP ("dump-mode", Vdump_mode,
               doc: /* Non-nil when Emacs is dumping itself.  */);

  DEFVAR_LISP ("dynamic-library-alist", Vdynamic_library_alist,
    doc: /* Alist of dynamic libraries vs external files implementing them.
Each element is a list (LIBRARY FILE...), where the car is a symbol
representing a supported external library, and the rest are strings giving
alternate filenames for that library.

Emacs tries to load the library from the files in the order they appear on
the list; if none is loaded, the running session of Emacs won't have access
to that library.

Note that image types `pbm' and `xbm' do not need entries in this variable
because they do not depend on external libraries and are always available.

Also note that this is not a generic facility for accessing external
libraries; only those already known by Emacs will be loaded.  */);
#ifdef WINDOWSNT
  /* FIXME: We may need to load libgccjit when dumping before
     term/w32-win.el defines `dynamic-library-alist`.  This will fail
     if that variable is empty, so add libgccjit-0.dll to it.  */
  if (will_dump_p ())
    Vdynamic_library_alist = list1 (list2 (Qgccjit,
                                           build_string ("libgccjit-0.dll")));
  else
    Vdynamic_library_alist = Qnil;
#else
  Vdynamic_library_alist = Qnil;
#endif
  Fput (intern_c_string ("dynamic-library-alist"), Qrisky_local_variable, Qt);

#ifdef WINDOWSNT
  Vlibrary_cache = Qnil;
  staticpro (&Vlibrary_cache);
#endif
}<|MERGE_RESOLUTION|>--- conflicted
+++ resolved
@@ -3339,19 +3339,13 @@
     path = 0;
   if (!path)
     {
-<<<<<<< HEAD
-
-#ifdef MAC_SELF_CONTAINED
-      path = mac_relocate (defalt);
-#elif defined NS_SELF_CONTAINED
-      path = ns_relocate (defalt);
-#else
-=======
->>>>>>> 4204a957
       path = defalt;
 #ifdef NS_SELF_CONTAINED
       if (path)
 	path = ns_relocate (path);
+#elif MAC_SELF_CONTAINED
+      if (path)
+        path = mac_relocate (path);
 #endif
 #ifdef WINDOWSNT
       defaulted = 1;
