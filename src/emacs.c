/* Fully extensible Emacs, running on Unix, intended for GNU.

Copyright (C) 1985-1987, 1993-1995, 1997-1999, 2001-2025 Free Software
Foundation, Inc.

This file is part of GNU Emacs.

GNU Emacs is free software: you can redistribute it and/or modify
it under the terms of the GNU General Public License as published by
the Free Software Foundation, either version 3 of the License, or (at
your option) any later version.

GNU Emacs is distributed in the hope that it will be useful,
but WITHOUT ANY WARRANTY; without even the implied warranty of
MERCHANTABILITY or FITNESS FOR A PARTICULAR PURPOSE.  See the
GNU General Public License for more details.

You should have received a copy of the GNU General Public License
along with GNU Emacs.  If not, see <https://www.gnu.org/licenses/>.  */

#define INLINE EXTERN_INLINE
#include <config.h>

#include <errno.h>
#include <fcntl.h>
#include <stdlib.h>

#include <sys/file.h>
#include <sys/stat.h>
#include <unistd.h>

#define MAIN_PROGRAM
#include "lisp.h"
#include "sysstdio.h"

#ifdef HAVE_ANDROID
#include "androidterm.h"
#endif

#if defined HAVE_ANDROID && !defined ANDROID_STUBIFY
#include "sfntfont.h"
#endif

#ifdef WINDOWSNT
#include <fcntl.h>
#include <sys/socket.h>
#include <mbstring.h>
#include <filename.h>	/* for IS_ABSOLUTE_FILE_NAME */
#include "w32.h"
#include "w32heap.h"
#endif

#if defined WINDOWSNT || defined HAVE_NTGUI
#include "w32select.h"
#include "w32font.h"
#include "w32common.h"
#endif

#if defined CYGWIN
#include "cygw32.h"
#endif

#ifdef MSDOS
#include <binary-io.h>
#include "dosfns.h"
#endif

#ifdef HAVE_LIBSYSTEMD
# include <systemd/sd-daemon.h>
# include <sys/socket.h>
#endif

#if defined HAVE_LINUX_SECCOMP_H && defined HAVE_LINUX_FILTER_H \
  && HAVE_DECL_SECCOMP_SET_MODE_FILTER                          \
  && HAVE_DECL_SECCOMP_FILTER_FLAG_TSYNC
# define SECCOMP_USABLE 1
#else
# define SECCOMP_USABLE 0
#endif

#if SECCOMP_USABLE
# include <linux/seccomp.h>
# include <linux/filter.h>
# include <sys/prctl.h>
# include <sys/syscall.h>
#endif

#ifdef HAVE_WINDOW_SYSTEM
#include TERM_HEADER
#endif /* HAVE_WINDOW_SYSTEM */

#include "bignum.h"
#include "itree.h"
#include "intervals.h"
#include "character.h"
#include "buffer.h"
#include "window.h"
#include "xwidget.h"
#include "atimer.h"
#include "blockinput.h"
#include "syssignal.h"
#include "process.h"
#include "frame.h"
#include "termhooks.h"
#include "keyboard.h"
#include "keymap.h"
#include "category.h"
#include "charset.h"
#include "composite.h"
#include "dispextern.h"
#include "regex-emacs.h"
#include "sheap.h"
#include "syntax.h"
#include "sysselect.h"
#include "systime.h"
#include "puresize.h"

#include "getpagesize.h"
#include "gnutls.h"

#ifdef HAVE_HAIKU
#include <kernel/OS.h>
#endif

#ifdef PROFILING
# include <sys/gmon.h>
extern void moncontrol (int mode);
# ifdef __MINGW32__
extern unsigned char etext asm ("etext");
# else
extern char etext;
# endif
#endif

#ifdef HAVE_SETLOCALE
#include <locale.h>
#endif

#if HAVE_WCHAR_H
# include <wchar.h>
#endif

#ifdef HAVE_SETRLIMIT
#include <sys/time.h>
#include <sys/resource.h>
#endif

#if defined HAVE_ANDROID && !defined ANDROID_STUBIFY
#include "android.h"
#endif

/* We don't guard this with HAVE_TREE_SITTER because treesit.o is
   always compiled (to provide treesit-available-p).  */
#include "treesit.h"

#include "pdumper.h"
#include "fingerprint.h"
#include "epaths.h"

/* Include these only because of INLINE.  */
#include "comp.h"
#include "thread.h"

static const char emacs_version[] = PACKAGE_VERSION;
static const char emacs_copyright[] = COPYRIGHT;
static const char emacs_bugreport[] = PACKAGE_BUGREPORT;

/* Put version info into the executable in the form that 'ident' uses.  */
extern char const RCS_Id[];
char const EXTERNALLY_VISIBLE RCS_Id[]
  = "$Id" ": GNU Emacs " PACKAGE_VERSION
    " (" EMACS_CONFIGURATION " " EMACS_CONFIG_FEATURES ") $";

/* Empty lisp strings.  To avoid having to build any others.  */
Lisp_Object empty_unibyte_string, empty_multibyte_string;

#ifdef WINDOWSNT
/* Cache for externally loaded libraries.  */
Lisp_Object Vlibrary_cache;
/* Original command line string as received from the OS.  */
static char *initial_cmdline;
/* Original working directory when invoked.  */
static const char *initial_wd;
#endif

struct gflags gflags;
bool initialized;

/* If true, Emacs should not attempt to use a window-specific code,
   but instead should use the virtual terminal under which it was started.  */
bool inhibit_window_system;

/* If true, a filter or a sentinel is running.  Tested to save the match
   data on the first attempt to change it inside asynchronous code.  */
bool running_asynch_code;

#if defined (HAVE_X_WINDOWS) || defined (HAVE_PGTK) || defined (HAVE_NS)
/* If true, -d was specified, meaning we're using some window system.  */
bool display_arg;
#endif

#if defined GNU_LINUX && defined HAVE_UNEXEC
/* The gap between BSS end and heap start as far as we can tell.  */
static uintmax_t heap_bss_diff;
#endif

/* To run as a background daemon under Cocoa or Windows,
   we must do a fork+exec, not a simple fork.

   On Cocoa, CoreFoundation lib fails in forked process, see Mac OS X
   Leopard Developer Release Notes for CoreFoundation Framework:

   https://web.archive.org/web/20090225231934/http://developer.apple.com/ReleaseNotes/CoreFoundation/CoreFoundation.html

   On Windows, a Cygwin fork child cannot access the USER subsystem.

   We mark being in the exec'd process by a daemon name argument of
   form "--daemon=\nFD0,FD1\nNAME" where FD are the pipe file descriptors,
   NAME is the original daemon name, if any.

   On Haiku, the table of semaphores used for looper locks doesn't
   persist across forked processes.  */
#if defined NS_IMPL_COCOA || defined CYGWIN || defined HAVE_MACGUI || defined HAVE_HAIKU
# define DAEMON_MUST_EXEC
#endif

/* True means running Emacs without interactive terminal.  */
bool noninteractive;

/* True means remove site-lisp directories from load-path.  */
bool no_site_lisp;

/* True means put details like time stamps into builds.  */
bool build_details;

/* Name for the server started by the daemon.*/
static char *daemon_name;

/* 0 not a daemon, 1 new-style (foreground), 2 old-style (background).
   A negative value means the daemon initialization was already done.  */
int daemon_type;

#ifndef WINDOWSNT
/* Pipe used to send exit notification to the background daemon parent at
   startup.  On Windows, we use a kernel event instead.  */
static int daemon_pipe[2];
#else
HANDLE w32_daemon_event;
#endif

/* Save argv and argc.  */
char **initial_argv;
int initial_argc;
static char *initial_emacs_executable = NULL;

/* The name of the working directory, or NULL if this info is unavailable.  */
char const *emacs_wd;

static void sort_args (int argc, char **argv);
static void syms_of_emacs (void);

/* C99 needs each string to be at most 4095 characters, and the usage
   strings below are split to not overflow this limit.  */
static char const *const usage_message[] =
  { "\
\n\
Run Emacs, the extensible, customizable, self-documenting real-time\n\
display editor.  The recommended way to start Emacs for normal editing\n\
is with no options at all.\n\
\n\
Run M-x info RET m emacs RET m emacs invocation RET inside Emacs to\n\
read the main documentation for these command-line arguments.\n\
\n\
Initialization options:\n\
\n\
",
    "\
--batch                     do not do interactive display; implies -q\n\
--chdir DIR                 change to directory DIR\n\
--daemon, --bg-daemon[=NAME] start a (named) server in the background\n\
--fg-daemon[=NAME]          start a (named) server in the foreground\n\
--debug-init                enable Emacs Lisp debugger for init file\n\
--display, -d DISPLAY       use X server DISPLAY\n\
",
#ifdef HAVE_MODULES
    "\
--module-assertions         assert behavior of dynamic modules\n\
",
#endif
#ifdef HAVE_PDUMPER
    "\
--dump-file FILE            read dumped state from FILE\n\
--fingerprint               output fingerprint and exit\n\
",
#endif
#if SECCOMP_USABLE
    "\
--seccomp=FILE              read Seccomp BPF filter from FILE\n\
"
#endif
    "\
--no-build-details          do not add build details such as time stamps\n\
--no-desktop                do not load a saved desktop\n\
--no-init-file, -q          load neither ~/.emacs nor default.el\n\
--no-loadup, -nl            do not load loadup.el into bare Emacs\n\
--no-site-file              do not load site-start.el\n\
--no-x-resources            do not load X resources\n\
--no-site-lisp, -nsl        do not add site-lisp directories to load-path\n\
--no-splash                 do not display a splash screen on startup\n\
--no-window-system, -nw     do not communicate with X, ignoring $DISPLAY\n\
--init-directory=DIR        use DIR when looking for the Emacs init files.\n\
",
    "\
--quick, -Q                 equivalent to:\n\
                              -q --no-site-file --no-site-lisp --no-splash\n\
                              --no-x-resources\n\
--script FILE               run FILE as an Emacs Lisp script\n\
-x                          to be used in #!/usr/bin/emacs -x\n\
                              and has approximately the same meaning\n\
			      as -Q --script\n\
--terminal, -t DEVICE       use DEVICE for terminal I/O\n\
--user, -u USER             load ~USER/.emacs instead of your own\n\
\n\
",
    "\
Action options:\n\
\n\
FILE                    visit FILE\n\
+LINE                   go to line LINE in next FILE\n\
+LINE:COLUMN            go to line LINE, column COLUMN, in next FILE\n\
--directory, -L DIR     prepend DIR to load-path (with :DIR, append DIR)\n\
--eval EXPR             evaluate Emacs Lisp expression EXPR\n\
--execute EXPR          evaluate Emacs Lisp expression EXPR\n\
",
    "\
--file FILE             visit FILE\n\
--find-file FILE        visit FILE\n\
--funcall, -f FUNC      call Emacs Lisp function FUNC with no arguments\n\
--insert FILE           insert contents of FILE into current buffer\n\
--kill                  exit without asking for confirmation\n\
--load, -l FILE         load Emacs Lisp FILE using the load function\n\
--visit FILE            visit FILE\n\
\n\
",
    "\
Display options:\n\
\n\
--background-color, -bg COLOR   window background color\n\
--basic-display, -D             disable many display features;\n\
                                  used for debugging Emacs\n\
--border-color, -bd COLOR       main border color\n\
--border-width, -bw WIDTH       width of main border\n\
",
    "\
--color, --color=MODE           override color mode for character terminals;\n\
                                  MODE defaults to `auto', and\n\
                                  can also be `never', `always',\n\
                                  or a mode name like `ansi8'\n\
--cursor-color, -cr COLOR       color of the Emacs cursor indicating point\n\
--font, -fn FONT                default font; must be fixed-width\n\
--foreground-color, -fg COLOR   window foreground color\n\
",
    "\
--fullheight, -fh               make the first frame high as the screen\n\
--fullscreen, -fs               make the first frame fullscreen\n\
--fullwidth, -fw                make the first frame wide as the screen\n\
--maximized, -mm                make the first frame maximized\n\
--geometry, -g GEOMETRY         window geometry\n\
",
    "\
--no-bitmap-icon, -nbi          do not use picture of gnu for Emacs icon\n\
--iconic                        start Emacs in iconified state\n\
--internal-border, -ib WIDTH    width between text and main border\n\
--line-spacing, -lsp PIXELS     additional space to put between lines\n\
--mouse-color, -ms COLOR        mouse cursor color in Emacs window\n\
--name NAME                     title for initial Emacs frame\n\
",
    "\
--no-blinking-cursor, -nbc      disable blinking cursor\n\
--reverse-video, -r, -rv        switch foreground and background\n\
--title, -T TITLE               title for initial Emacs frame\n\
--vertical-scroll-bars, -vb     enable vertical scroll bars\n\
--xrm XRESOURCES                set additional X resources\n\
--parent-id XID                 set parent window\n\
--help                          display this help and exit\n\
--version                       output version information and exit\n\
\n\
",
    "\
You can generally also specify long option names with a single -; for\n\
example, -batch as well as --batch.  You can use any unambiguous\n\
abbreviation for a --option.\n\
\n\
Various environment variables and window system resources also affect\n\
the operation of Emacs.  See the main documentation.\n\
\n\
Report bugs to " PACKAGE_BUGREPORT ".  First, please see the Bugs\n\
section of the Emacs manual or the file BUGS.\n"
  };


/* True if handling a fatal error already.  */
bool fatal_error_in_progress;

#if !HAVE_SETLOCALE
static char *
setlocale (int cat, char const *locale)
{
  return 0;
}
#endif

/* True if the current system locale uses UTF-8 encoding.  */
static bool
using_utf8 (void)
{
  /* We don't want to compile in mbrtowc on WINDOWSNT because that
     will prevent Emacs from starting on older Windows systems, while
     the result is known in advance anyway...  */
#if defined HAVE_WCHAR_H && !defined WINDOWSNT
  wchar_t wc;
#ifndef HAVE_ANDROID
  mbstate_t mbs = { 0 };
#else
  mbstate_t mbs;

  /* Not sure how mbstate works on Android, but this seems to be
     required.  */
  memset (&mbs, 0, sizeof mbs);
#endif
  return mbrtowc (&wc, "\xc4\x80", 2, &mbs) == 2 && wc == 0x100;
#else
  return false;
#endif
}


/* Report a fatal error due to signal SIG, output a backtrace of at
   most BACKTRACE_LIMIT lines, and exit.  */
AVOID
terminate_due_to_signal (int sig, int backtrace_limit)
{
  signal (sig, SIG_DFL);

  if (attempt_orderly_shutdown_on_fatal_signal)
    {
      /* If fatal error occurs in code below, avoid infinite recursion.  */
      if (! fatal_error_in_progress)
        {
          fatal_error_in_progress = 1;

          totally_unblock_input ();
          if (sig == SIGTERM || sig == SIGHUP || sig == SIGINT)
	    {
	      /* Avoid abort in shut_down_emacs if we were interrupted
		 in noninteractive usage, as in that case we don't
		 care about the message stack.  */
	      if (noninteractive)
		clear_message_stack ();
	      Fkill_emacs (make_fixnum (sig), Qnil);
	    }

          shut_down_emacs (sig, Qnil);
          emacs_backtrace (backtrace_limit);
        }
    }

  /* Signal the same code; this time it will really be fatal.
     Since we're in a signal handler, the signal is blocked, so we
     have to unblock it if we want to really receive it.  */
#ifndef MSDOS
  {
    sigset_t unblocked;
    sigemptyset (&unblocked);
    sigaddset (&unblocked, sig);
    pthread_sigmask (SIG_UNBLOCK, &unblocked, 0);
  }
#endif

  emacs_raise (sig);

  /* This shouldn't be executed, but it prevents a warning.  */
  exit (1);
}


/* Code for dealing with Lisp access to the Unix command line.  */
static void
init_cmdargs (int argc, char **argv, int skip_args, char const *original_pwd)
{
  int i;
  Lisp_Object name, dir, handler;
  specpdl_ref count = SPECPDL_INDEX ();
  Lisp_Object raw_name;
  AUTO_STRING (slash_colon, "/:");

  initial_argv = argv;
  initial_argc = argc;

#ifdef WINDOWSNT
  /* Must use argv[0] converted to UTF-8, as it begets many standard
     file and directory names.  */
  {
    char argv0[MAX_UTF8_PATH];

    if (filename_from_ansi (argv[0], argv0) == 0)
      raw_name = build_unibyte_string (argv0);
    else
      raw_name = build_unibyte_string (argv[0]);
  }
#else
  raw_name = build_unibyte_string (argv[0]);
#endif

  /* Add /: to the front of the name
     if it would otherwise be treated as magic.  */
  handler = Ffind_file_name_handler (raw_name, Qt);
  if (! NILP (handler))
    raw_name = concat2 (slash_colon, raw_name);

  Vinvocation_name = Ffile_name_nondirectory (raw_name);
  Vinvocation_directory = Ffile_name_directory (raw_name);

  /* If we got no directory in argv[0], search PATH to find where
     Emacs actually came from.  */
  if (NILP (Vinvocation_directory))
    {
      Lisp_Object found;
      int yes = openp (Vexec_path, Vinvocation_name, Vexec_suffixes,
		       &found, make_fixnum (X_OK), false, false,
		       NULL);
      if (yes == 1)
	{
	  /* Add /: to the front of the name
	     if it would otherwise be treated as magic.  */
	  handler = Ffind_file_name_handler (found, Qt);
	  if (! NILP (handler))
	    found = concat2 (slash_colon, found);
	  Vinvocation_directory = Ffile_name_directory (found);
	}
    }

  if (!NILP (Vinvocation_directory)
      && NILP (Ffile_name_absolute_p (Vinvocation_directory)))
    /* Emacs was started with relative path, like ./emacs.
       Make it absolute.  */
    {
      Lisp_Object odir =
	original_pwd ? build_unibyte_string (original_pwd) : Qnil;

      Vinvocation_directory = Fexpand_file_name (Vinvocation_directory, odir);
    }

  Vinstallation_directory = Qnil;

  if (!NILP (Vinvocation_directory))
    {
      dir = Vinvocation_directory;
#ifdef WINDOWSNT
      /* If we are running from the build directory, set DIR to the
	 src subdirectory of the Emacs tree, like on Posix
	 platforms.  */
      if (SBYTES (dir) > sizeof ("/i386/") - 1
	  && 0 == strcmp (SSDATA (dir) + SBYTES (dir) - sizeof ("/i386/") + 1,
			  "/i386/"))
	{
	  if (NILP (Vpurify_flag))
	    {
	      if (!NILP (Ffboundp (Qfile_truename)))
		dir = call1 (Qfile_truename, dir);
	    }
	  dir = Fexpand_file_name (build_string ("../.."), dir);
	}
#elif defined HAVE_MACGUI
      /* If we are running from the build directory, set DIR to the
	 src subdirectory of the Emacs tree.  */
      if (SBYTES (dir) > sizeof ("/mac/Emacs.app/Contents/MacOS/") - 1
	  && 0 == strcmp ((SSDATA (dir) + SBYTES (dir)
			   - sizeof ("/mac/Emacs.app/Contents/MacOS/") + 1),
			  "/mac/Emacs.app/Contents/MacOS/"))
	{
	  if (NILP (Vpurify_flag))
	    {
	      Lisp_Object file_truename = intern ("file-truename");
	      if (!NILP (Ffboundp (file_truename)))
		dir = call1 (file_truename, dir);
	    }
	  dir = Fexpand_file_name (build_string ("../../../../src"), dir);
	}
#endif
      name = Fexpand_file_name (Vinvocation_name, dir);
      while (1)
	{
	  Lisp_Object tem, lib_src_exists;
	  Lisp_Object etc_exists, info_exists;

	  /* See if dir contains subdirs for use by Emacs.
	     Check for the ones that would exist in a build directory,
	     not including lisp and info.  */
	  tem = Fexpand_file_name (build_string ("lib-src"), dir);
	  lib_src_exists = Ffile_exists_p (tem);

#ifdef MSDOS
	  /* MSDOS installations frequently remove lib-src, but we still
	     must set installation-directory, or else info won't find
	     its files (it uses the value of installation-directory).  */
	  tem = Fexpand_file_name (build_string ("info"), dir);
	  info_exists = Ffile_exists_p (tem);
#else
	  info_exists = Qnil;
#endif

	  if (!NILP (lib_src_exists) || !NILP (info_exists))
	    {
	      tem = Fexpand_file_name (build_string ("etc"), dir);
	      etc_exists = Ffile_exists_p (tem);
	      if (!NILP (etc_exists))
		{
                  Vinstallation_directory = Ffile_name_as_directory (dir);
		  break;
		}
	    }

	  /* See if dir's parent contains those subdirs.  */
	  tem = Fexpand_file_name (build_string ("../lib-src"), dir);
	  lib_src_exists = Ffile_exists_p (tem);


#ifdef MSDOS
	  /* See the MSDOS commentary above.  */
	  tem = Fexpand_file_name (build_string ("../info"), dir);
	  info_exists = Ffile_exists_p (tem);
#else
	  info_exists = Qnil;
#endif

	  if (!NILP (lib_src_exists) || !NILP (info_exists))
	    {
	      tem = Fexpand_file_name (build_string ("../etc"), dir);
	      etc_exists = Ffile_exists_p (tem);
	      if (!NILP (etc_exists))
		{
		  tem = Fexpand_file_name (build_string (".."), dir);
                  Vinstallation_directory = Ffile_name_as_directory (tem);
		  break;
		}
	    }

	  /* If the Emacs executable is actually a link,
	     next try the dir that the link points into.  */
	  tem = Ffile_symlink_p (name);
	  if (!NILP (tem))
	    {
	      name = Fexpand_file_name (tem, dir);
	      dir = Ffile_name_directory (name);
	    }
	  else
	    break;
	}
    }

  Vcommand_line_args = Qnil;

  for (i = argc - 1; i >= 0; i--)
    {
      if (i == 0 || i > skip_args)
	/* For the moment, we keep arguments as is in unibyte strings.
	   They are decoded in the function command-line after we know
	   locale-coding-system.  */
	Vcommand_line_args
	  = Fcons (build_unibyte_string (argv[i]), Vcommand_line_args);
    }

  unbind_to (count, Qnil);
}

DEFUN ("invocation-name", Finvocation_name, Sinvocation_name, 0, 0, 0,
       doc: /* Return the program name that was used to run Emacs.
Any directory names are omitted.  */)
  (void)
{
  return Fcopy_sequence (Vinvocation_name);
}

DEFUN ("invocation-directory", Finvocation_directory, Sinvocation_directory,
       0, 0, 0,
       doc: /* Return the directory name in which the Emacs executable was located.  */)
  (void)
{
  return Fcopy_sequence (Vinvocation_directory);
}


/* Test whether the next argument in ARGV matches SSTR or a prefix of
   LSTR (at least MINLEN characters).  If so, then if VALPTR is non-null
   (the argument is supposed to have a value) store in *VALPTR either
   the next argument or the portion of this one after the equal sign.
   ARGV is read starting at position *SKIPPTR; this index is advanced
   by the number of arguments used.

   Too bad we can't just use getopt for all of this, but we don't have
   enough information to do it right.  */

static bool
argmatch (char **argv, int argc, const char *sstr, const char *lstr,
          int minlen, char **valptr, int *skipptr)
{
  char *p = NULL;
  ptrdiff_t arglen;
  char *arg;

  /* Don't access argv[argc]; give up in advance.  */
  if (argc <= *skipptr + 1)
    return 0;

  arg = argv[*skipptr+1];
  if (arg == NULL)
    return 0;
  if (strcmp (arg, sstr) == 0)
    {
      if (valptr != NULL)
	{
	  *valptr = argv[*skipptr+2];
	  *skipptr += 2;
	}
      else
	*skipptr += 1;
      return 1;
    }
  arglen = (valptr != NULL && (p = strchr (arg, '=')) != NULL
	    ? p - arg : strlen (arg));
  if (!lstr)
    return 0;
  if (arglen < minlen || strncmp (arg, lstr, arglen) != 0)
    return 0;
  else if (valptr == NULL)
    {
      *skipptr += 1;
      return 1;
    }
  else if (p != NULL)
    {
      *valptr = p+1;
      *skipptr += 1;
      return 1;
    }
  else if (argv[*skipptr+2] != NULL)
    {
      *valptr = argv[*skipptr+2];
      *skipptr += 2;
      return 1;
    }
  else
    {
      return 0;
    }
}

#if !defined HAVE_ANDROID || defined ANDROID_STUBIFY

/* Find a name (absolute or relative) of the Emacs executable whose
   name (as passed into this program) is ARGV0.  Called early in
   initialization by portable dumper loading code, so avoid Lisp and
   associated machinery.  Return a heap-allocated string giving a name
   of the Emacs executable, or an empty heap-allocated string or NULL
   if not found.  Store into *CANDIDATE_SIZE a lower bound on the size
   of any heap allocation.  */
static char *
find_emacs_executable (char const *argv0, ptrdiff_t *candidate_size)
{
  *candidate_size = 0;

  /* Use xstrdup etc. to allocate storage, so as to call our private
     implementation of malloc, since the caller calls our free.  */
#ifdef WINDOWSNT
  char *prog_fname = w32_my_exename ();
  if (prog_fname)
    *candidate_size = strlen (prog_fname) + 1;
  return prog_fname ? xstrdup (prog_fname) : NULL;
#else  /* !WINDOWSNT */
  char *candidate = NULL;

  /* If the executable name contains a slash, we have some kind of
     path already, so just resolve symlinks and return the result.  */
  eassert (argv0);
  if (strchr (argv0, DIRECTORY_SEP))
    {
      char *real_name = realpath (argv0, NULL);

      if (real_name)
	{
	  *candidate_size = strlen (real_name) + 1;
	  return real_name;
	}

      char *val = xstrdup (argv0);
      *candidate_size = strlen (val) + 1;
      return val;
    }
  ptrdiff_t argv0_length = strlen (argv0);

  const char *path = getenv ("PATH");
  if (!path)
    {
      /* Default PATH is implementation-defined, so we don't know how
         to conduct the search.  */
      return NULL;
    }

  /* Actually try each concatenation of a path element and the
     executable basename.  */
  do
    {
      static char const path_sep[] = { SEPCHAR, '\0' };
      ptrdiff_t path_part_length = strcspn (path, path_sep);
      const char *path_part = path;
      path += path_part_length;
      if (path_part_length == 0)
        {
          path_part = ".";
          path_part_length = 1;
        }
      ptrdiff_t needed = path_part_length + 1 + argv0_length + 1;
      if (*candidate_size <= needed)
	{
	  xfree (candidate);
	  candidate = xpalloc (NULL, candidate_size,
			       needed - *candidate_size + 1, -1, 1);
	}
      memcpy (candidate + 0, path_part, path_part_length);
      candidate[path_part_length] = DIRECTORY_SEP;
      memcpy (candidate + path_part_length + 1, argv0, argv0_length + 1);
      struct stat st;
      if (file_access_p (candidate, X_OK)
	  && stat (candidate, &st) == 0 && S_ISREG (st.st_mode))
	{
	  /* People put on PATH a symlink to the real Emacs
	     executable, with all the auxiliary files where the real
	     executable lives.  Support that.  */
	  if (lstat (candidate, &st) == 0 && S_ISLNK (st.st_mode))
	    {
	      char *real_name = realpath (candidate, NULL);

	      if (real_name)
		{
		  *candidate_size = strlen (real_name) + 1;
		  return real_name;
		}
	    }
	  return candidate;
	}
      *candidate = '\0';
    }
  while (*path++ != '\0');

  return candidate;
#endif	/* !WINDOWSNT */
}

#endif

#ifdef HAVE_PDUMPER

static const char *
dump_error_to_string (int result)
{
  switch (result)
    {
    case PDUMPER_LOAD_SUCCESS:
      return "success";
    case PDUMPER_LOAD_OOM:
      return "out of memory";
    case PDUMPER_NOT_LOADED:
      return "not loaded";
    case PDUMPER_LOAD_FILE_NOT_FOUND:
      return "could not open file";
    case PDUMPER_LOAD_BAD_FILE_TYPE:
      return "not a dump file";
    case PDUMPER_LOAD_FAILED_DUMP:
      return "dump file is result of failed dump attempt";
    case PDUMPER_LOAD_VERSION_MISMATCH:
      return "not built for this Emacs executable";
    default:
      return (result <= PDUMPER_LOAD_ERROR
	      ? "generic error"
	      : strerror (result - PDUMPER_LOAD_ERROR));
    }
}

/* This function returns the Emacs executable.  DUMP_FILE is ignored
   outside of Android.  Otherwise, it is the name of the dump file to
   use, or NULL if Emacs should look for a ``--dump-file'' argument
   instead.  */

static char *
load_pdump (int argc, char **argv, char *dump_file)
{
#if defined HAVE_ANDROID && !defined ANDROID_STUBIFY
  int skip_args = 0, result;

  while (skip_args < argc - 1)
    {
      if (argmatch (argv, argc, "-dump-file", "--dump-file",
		    6, &dump_file, &skip_args)
	  || argmatch (argv, argc, "--", NULL, 2, NULL,
		       &skip_args))
	break;
      skip_args++;
    }

  if (!dump_file)
    return argv[0];

  result = pdumper_load (dump_file, argv[0]);

  if (result != PDUMPER_LOAD_SUCCESS)
    fatal ("could not load dump file \"%s\": %s",
	   dump_file, dump_error_to_string (result));
  return argv[0];
#else

  const char *const suffix = ".pdmp";
  int result;
  char *emacs_executable = argv[0];
  ptrdiff_t hexbuf_size;
  char *hexbuf;
  const char *strip_suffix =
#if defined DOS_NT || defined CYGWIN
    ".exe"
#else
    NULL
#endif
    ;
  const char *argv0_base =
#if defined MAC_SELF_CONTAINED || defined NS_SELF_CONTAINED
    "Emacs"
#else
    "emacs"
#endif
    ;

  /* TODO: maybe more thoroughly scrub process environment in order to
     make this use case (loading a dump file in an unexeced emacs)
     possible?  Right now, we assume that things we don't touch are
     zero-initialized, and in an unexeced Emacs, this assumption
     doesn't hold.  */
  if (initialized)
    fatal ("cannot load dump file in unexeced Emacs");

  /* Look for an explicitly-specified dump file.  */
  const char *path_exec = PATH_EXEC;
  dump_file = NULL;
  int skip_args = 0;
  while (skip_args < argc - 1)
    {
      if (argmatch (argv, argc, "-dump-file", "--dump-file", 6,
		    &dump_file, &skip_args)
	  || argmatch (argv, argc, "--", NULL, 2, NULL, &skip_args))
	break;
      skip_args++;
    }

  /* Where's our executable?  */
  ptrdiff_t exec_bufsize, bufsize, needed;
  emacs_executable = find_emacs_executable (argv[0], &exec_bufsize);

  /* If we couldn't find our executable, go straight to looking for
     the dump in the hardcoded location.  */
  if (!(emacs_executable && *emacs_executable))
    {
      bufsize = 0;
      dump_file = NULL;
      goto hardcoded;
    }

  if (dump_file)
    {
      result = pdumper_load (dump_file, emacs_executable);

      if (result != PDUMPER_LOAD_SUCCESS)
        fatal ("could not load dump file \"%s\": %s",
               dump_file, dump_error_to_string (result));
      return emacs_executable;
    }

  /* Look for a dump file in the same directory as the executable; it
     should have the same basename.  Take care to search PATH to find
     the executable if needed.  We're too early in init to use Lisp,
     so we can't use decode_env_path.  We're working in whatever
     encoding the system natively uses for filesystem access, so
     there's no need for character set conversion.  */
  ptrdiff_t exenamelen = strlen (emacs_executable);
  if (strip_suffix)
    {
      ptrdiff_t strip_suffix_length = strlen (strip_suffix);
      ptrdiff_t prefix_length = exenamelen - strip_suffix_length;
      if (0 <= prefix_length
	  && !memcmp (&emacs_executable[prefix_length], strip_suffix,
		      strip_suffix_length))
	exenamelen = prefix_length;
    }
  bufsize = exenamelen + strlen (suffix) + 1;
  dump_file = xpalloc (NULL, &bufsize, 1, -1, 1);
  memcpy (dump_file, emacs_executable, exenamelen);
  strcpy (dump_file + exenamelen, suffix);
  result = pdumper_load (dump_file, emacs_executable);
  if (result == PDUMPER_LOAD_SUCCESS)
    goto out;

  if (result != PDUMPER_LOAD_FILE_NOT_FOUND)
    fatal ("could not load dump file \"%s\": %s",
	   dump_file, dump_error_to_string (result));

 hardcoded:

#ifdef WINDOWSNT
  /* On MS-Windows, PATH_EXEC normally starts with a literal
     "%emacs_dir%", so it will never work without some tweaking.  */
  path_exec = w32_relocate (path_exec);
#elif defined HAVE_MACGUI
  path_exec = mac_relocate (path_exec);
#elif defined (HAVE_NS)
  path_exec = ns_relocate (path_exec);
#endif

  /* Look for "emacs-FINGERPRINT.pdmp" in PATH_EXEC.  We hardcode
     "emacs" in "emacs-FINGERPRINT.pdmp" so that the Emacs binary
     still works if the user copies and renames it.  */
  hexbuf_size = 2 * sizeof fingerprint;
  hexbuf = xmalloc (hexbuf_size + 1);
  hexbuf_digest (hexbuf, (char *) fingerprint, sizeof fingerprint);
  hexbuf[hexbuf_size] = '\0';
  needed = (strlen (path_exec)
	    + 1
	    + strlen (argv0_base)
	    + 1
	    + strlen (hexbuf)
	    + strlen (suffix)
	    + 1);
  if (bufsize < needed)
    {
      xfree (dump_file);
      dump_file = xpalloc (NULL, &bufsize, needed - bufsize, -1, 1);
    }
  sprintf (dump_file, "%s%c%s-%s%s",
           path_exec, DIRECTORY_SEP, argv0_base, hexbuf, suffix);
#if !defined (MAC_SELF_CONTAINED) && !defined (NS_SELF_CONTAINED)
  if (!(emacs_executable && *emacs_executable))
    {
      /* If we didn't find the Emacs binary, assume that it lives in a
	 sibling directory as set up by the default installation
	 configuration.  */
      const char *go_up = "../../../../bin/";
      needed += (strip_suffix ? strlen (strip_suffix) : 0)
	- strlen (suffix) + strlen (go_up);
      if (exec_bufsize < needed)
	{
	  xfree (emacs_executable);
	  emacs_executable = xpalloc (NULL, &exec_bufsize,
				      needed - exec_bufsize, -1, 1);
	}
      sprintf (emacs_executable, "%s%c%s%s%s",
	       path_exec, DIRECTORY_SEP, go_up, argv0_base,
	       strip_suffix ? strip_suffix : "");
    }
#endif
  result = pdumper_load (dump_file, emacs_executable);

  if (result == PDUMPER_LOAD_FILE_NOT_FOUND)
    {
      /* Finally, look for basename(argv0)+".pdmp" in PATH_EXEC.
	 This way, they can rename both the executable and its pdump
	 file in PATH_EXEC, and have several Emacs configurations in
	 the same versioned libexec subdirectory.  */
      char *p, *last_sep = NULL;
      for (p = argv[0]; *p; p++)
	{
	  if (IS_DIRECTORY_SEP (*p))
	    last_sep = p;
	}
      argv0_base = last_sep ? last_sep + 1 : argv[0];
      ptrdiff_t needed = (strlen (path_exec)
			  + 1
			  + strlen (argv0_base)
			  + strlen (suffix)
			  + 1);
      if (bufsize < needed)
	{
	  xfree (dump_file);
	  dump_file = xmalloc (needed);
	}
#ifdef DOS_NT
      ptrdiff_t argv0_len = strlen (argv0_base);
      if (argv0_len >= 4
	  && c_strcasecmp (argv0_base + argv0_len - 4, ".exe") == 0)
	sprintf (dump_file, "%s%c%.*s%s", path_exec, DIRECTORY_SEP,
		 (int)(argv0_len - 4), argv0_base, suffix);
      else
#endif
      sprintf (dump_file, "%s%c%s%s",
	       path_exec, DIRECTORY_SEP, argv0_base, suffix);
      result = pdumper_load (dump_file, emacs_executable);
    }

  if (result != PDUMPER_LOAD_SUCCESS)
    {
      if (result != PDUMPER_LOAD_FILE_NOT_FOUND)
	fatal ("could not load dump file \"%s\": %s",
	       dump_file, dump_error_to_string (result));
    }

 out:
  xfree (dump_file);

  return emacs_executable;
#endif
}
#endif /* HAVE_PDUMPER */

#if SECCOMP_USABLE

/* Wrapper function for the `seccomp' system call on GNU/Linux.  This
   system call usually doesn't have a wrapper function.  See the
   manual page of `seccomp' for the signature.  */

static int
emacs_seccomp (unsigned int operation, unsigned int flags, void *args)
{
#ifdef SYS_seccomp
  return syscall (SYS_seccomp, operation, flags, args);
#else
  errno = ENOSYS;
  return -1;
#endif
}

/* Read SIZE bytes into BUFFER.  Return the number of bytes read, or
   -1 if reading failed altogether.  */

static ptrdiff_t
read_full (int fd, void *buffer, ptrdiff_t size)
{
  eassert (0 <= fd);
  eassert (buffer != NULL);
  eassert (0 <= size);
  enum
  {
  /* See MAX_RW_COUNT in sysdep.c.  */
#ifdef MAX_RW_COUNT
    max_size = MAX_RW_COUNT
#else
    max_size = INT_MAX >> 18 << 18
#endif
  };
  if (PTRDIFF_MAX < size || max_size < size)
    {
      errno = EFBIG;
      return -1;
    }
  char *ptr = buffer;
  ptrdiff_t read = 0;
  while (size != 0)
    {
      ptrdiff_t n = emacs_read (fd, ptr, size);
      if (n < 0)
        return -1;
      if (n == 0)
        break;  /* Avoid infinite loop on encountering EOF.  */
      eassert (n <= size);
      size -= n;
      ptr += n;
      read += n;
    }
  return read;
}

/* Attempt to load Secure Computing filters from FILE.  Return false
   if that doesn't work for some reason.  */

static bool
load_seccomp (const char *file)
{
  bool success = false;
  void *buffer = NULL;
  int fd
    = emacs_open_noquit (file, O_RDONLY | O_CLOEXEC | O_BINARY, 0);
  if (fd < 0)
    {
      emacs_perror ("open");
      goto out;
    }
  struct stat stat;
  if (sys_fstat (fd, &stat) != 0)
    {
      emacs_perror ("fstat");
      goto out;
    }
  if (! S_ISREG (stat.st_mode))
    {
      fprintf (stderr, "seccomp file %s is not regular\n", file);
      goto out;
    }
  struct sock_fprog program;
  if (stat.st_size <= 0 || SIZE_MAX <= stat.st_size
      || PTRDIFF_MAX <= stat.st_size
      || stat.st_size % sizeof *program.filter != 0)
    {
      fprintf (stderr, "seccomp filter %s has invalid size %ld\n",
               file, (long) stat.st_size);
      goto out;
    }
  size_t size = stat.st_size;
  size_t count = size / sizeof *program.filter;
  eassert (0 < count && count < SIZE_MAX);
  if (USHRT_MAX < count)
    {
      fprintf (stderr, "seccomp filter %s is too big\n", file);
      goto out;
    }
  /* Try reading one more byte to detect file size changes.  */
  buffer = malloc (size + 1);
  if (buffer == NULL)
    {
      emacs_perror ("malloc");
      goto out;
    }
  ptrdiff_t read = read_full (fd, buffer, size + 1);
  if (read < 0)
    {
      emacs_perror ("read");
      goto out;
    }
  eassert (read <= SIZE_MAX);
  if (read != size)
    {
      fprintf (stderr,
               "seccomp filter %s changed size while reading\n",
               file);
      goto out;
    }
  if (emacs_close (fd) != 0)
    emacs_perror ("close");  /* not a fatal error */
  fd = -1;
  program.len = count;
  program.filter = buffer;

  /* See man page of `seccomp' why this is necessary.  Note that we
     intentionally don't check the return value: a parent process
     might have made this call before, in which case it would fail;
     or, if enabling privilege-restricting mode fails, the `seccomp'
     syscall will fail anyway.  */
  prctl (PR_SET_NO_NEW_PRIVS, 1, 0, 0, 0);
  /* Install the filter.  Make sure that potential other threads can't
     escape it.  */
  if (emacs_seccomp (SECCOMP_SET_MODE_FILTER,
                     SECCOMP_FILTER_FLAG_TSYNC, &program)
      != 0)
    {
      emacs_perror ("seccomp");
      goto out;
    }
  success = true;

 out:
  if (0 <= fd)
    emacs_close (fd);
  free (buffer);
  return success;
}

/* Load Secure Computing filter from file specified with the --seccomp
   option.  Exit if that fails.  */

static void
maybe_load_seccomp (int argc, char **argv)
{
  int skip_args = 0;
  char *file = NULL;
  while (skip_args < argc - 1)
    {
      if (argmatch (argv, argc, "-seccomp", "--seccomp", 9, &file,
                    &skip_args)
          || argmatch (argv, argc, "--", NULL, 2, NULL, &skip_args))
        break;
      ++skip_args;
    }
  if (file == NULL)
    return;
  if (! load_seccomp (file))
    fatal ("cannot enable seccomp filter from %s", file);
}

#endif  /* SECCOMP_USABLE */

#if defined HAVE_MACGUI
int
emacs_main (int argc, char **argv)
#elif !defined HAVE_ANDROID || defined ANDROID_STUBIFY
int
main (int argc, char **argv)
#else
int
android_emacs_init (int argc, char **argv, char *dump_file)
#endif
{
  /* Variable near the bottom of the stack, and aligned appropriately
     for pointers.  */
  void *stack_bottom_variable;
  int old_argc;
#if defined HAVE_PDUMPER && !(defined HAVE_ANDROID && !defined ANDROID_STUBIFY)
  char *dump_file;

  /* This is just a dummy argument used to avoid extra defines.  */
  dump_file = NULL;
#endif

  /* First, check whether we should apply a seccomp filter.  This
     should come at the very beginning to allow the filter to protect
     the initialization phase.  */
#if SECCOMP_USABLE
  maybe_load_seccomp (argc, argv);
#endif

  bool no_loadup = false;
  char *junk = 0;
  char *dname_arg = 0;
#ifdef DAEMON_MUST_EXEC
  char dname_arg2[80];
#endif
  char *ch_to_dir = 0;

  /* If we use --chdir, this records the original directory.  */
  char const *original_pwd = 0;

  /* Record (approximately) where the stack begins.  */
  stack_bottom = (char *) &stack_bottom_variable;

  const char *dump_mode = NULL;
  int skip_args = 0;
  char *temacs = NULL;
  while (skip_args < argc - 1)
    {
      if (argmatch (argv, argc, "-temacs", "--temacs", 8, &temacs, &skip_args)
	  || argmatch (argv, argc, "--", NULL, 2, NULL, &skip_args))
	break;
      skip_args++;
    }
#ifdef HAVE_PDUMPER
  bool attempt_load_pdump = false;
#endif

  /* Look for this argument first, before any heap allocation, so we
     can set heap flags properly if we're going to unexec.  */
  if (!initialized && temacs)
    {
#ifdef HAVE_UNEXEC
      if (strcmp (temacs, "dump") == 0 ||
          strcmp (temacs, "bootstrap") == 0)
        gflags.will_dump_with_unexec_ = true;
#endif
#ifdef HAVE_PDUMPER
      if (strcmp (temacs, "pdump") == 0 ||
          strcmp (temacs, "pbootstrap") == 0)
        gflags.will_dump_with_pdumper_ = true;
#endif
#if defined HAVE_PDUMPER || defined HAVE_UNEXEC
      if (strcmp (temacs, "bootstrap") == 0 ||
          strcmp (temacs, "pbootstrap") == 0)
        gflags.will_bootstrap_ = true;
      gflags.will_dump_ =
        will_dump_with_pdumper_p () ||
        will_dump_with_unexec_p ();
      if (will_dump_p ())
        dump_mode = temacs;
#endif
      if (!dump_mode)
        fatal ("Invalid temacs mode '%s'", temacs);
    }
  else if (temacs)
    {
      fatal ("--temacs not supported for unexeced emacs");
    }
  else
    {
      eassert (!temacs);
#ifndef HAVE_UNEXEC
      eassert (!initialized);
#endif
#ifdef HAVE_PDUMPER
      if (!initialized)
	attempt_load_pdump = true;
#endif
    }

#ifdef HAVE_UNEXEC
  if (!will_dump_with_unexec_p ())
    gflags.will_not_unexec_ = true;
#endif

#ifdef WINDOWSNT
  /* Grab our malloc arena space now, before anything important
     happens.  This relies on the static heap being needed only in
     temacs and only if we are going to dump with unexec.  */
  bool use_dynamic_heap = true;
  if (temacs)
    {
      char *temacs_str = NULL, *p;
      for (p = argv[0]; (p = strstr (p, "temacs")) != NULL; p++)
	temacs_str = p;
      if (temacs_str != NULL
	  && (temacs_str == argv[0] || IS_DIRECTORY_SEP (temacs_str[-1])))
	{
	  /* Note that gflags are set at this point only if we have been
	     called with the --temacs=METHOD option.  We assume here that
	     temacs is always called that way, otherwise the functions
	     that rely on gflags, like will_dump_with_pdumper_p below,
	     will not do their job.  */
	  use_dynamic_heap = will_dump_with_pdumper_p ();
	}
    }
  init_heap (use_dynamic_heap);
  initial_cmdline = GetCommandLine ();
#endif
#if defined WINDOWSNT || defined HAVE_NTGUI
  /* Set global variables used to detect Windows version.  Do this as
     early as possible.  (w32proc.c calls this function as well, but
     the additional call here is harmless.) */
  cache_system_info ();
#ifdef WINDOWSNT
  /* This must be called to initialize w32_unicode_filenames and
     is_windows_9x prior to w32_init_current_directory.  */
  globals_of_w32 ();

  /* On Windows 9X, we have to load UNICOWS.DLL as early as possible,
     to have non-stub implementations of APIs we need to convert file
     names between UTF-8 and the system's ANSI codepage.  */
  maybe_load_unicows_dll ();
  /* Initialize the codepage for file names, needed to decode
     non-ASCII file names during startup.  */
  w32_init_file_name_codepage ();
  /* Initialize the startup directory, needed for emacs_wd below.  */
  w32_init_current_directory ();
#endif
  w32_init_main_thread ();
#endif

#ifdef HAVE_NS
  /* Initialize the Obj C autorelease pool.  */
  ns_init_pool ();
#endif

#ifdef HAVE_PDUMPER
  if (attempt_load_pdump)
    {
      initial_emacs_executable = load_pdump (argc, argv, dump_file);
#ifdef WINDOWSNT
  /* Reinitialize the codepage for file names, needed to decode
     non-ASCII file names during startup.  This is needed because
     loading the pdumper file above assigns to those variables values
     from the dump stage, which might be incorrect, if dumping was done
     on a different system.  */
      if (dumped_with_pdumper_p ())
	w32_init_file_name_codepage ();
#endif
    }
#else
  ptrdiff_t bufsize;
  initial_emacs_executable = find_emacs_executable (argv[0], &bufsize);
#endif

  argc = maybe_disable_address_randomization (argc, argv);

#if defined GNU_LINUX && defined HAVE_UNEXEC
  if (!initialized)
    {
      char *heap_start = my_heap_start ();
      heap_bss_diff = heap_start - max (my_endbss, my_endbss_static);
    }
#endif

#ifdef RUN_TIME_REMAP
  if (initialized)
    run_time_remap (argv[0]);
#endif

/* If using unexmacosx.c (set by s/darwin.h), we must do this. */
#if defined DARWIN_OS && defined HAVE_UNEXEC
  if (!initialized)
    unexec_init_emacs_zone ();
#endif

  init_standard_fds ();
  atexit (close_output_streams);

  /* Command-line argument processing.

     The arguments in the argv[] array are sorted in the descending
     order of their priority as defined in the standard_args[] array
     below.  Then the sorted arguments are processed from the highest
     to the lowest priority.  Each command-line argument that is
     recognized by 'main', if found in argv[], causes skip_args to be
     incremented, effectively removing the processed argument from the
     command line.

     Then init_cmdargs is called, and conses a list of the unprocessed
     command-line arguments, as strings, in 'command-line-args'.  It
     ignores all the arguments up to the one indexed by skip_args, as
     those were already processed.

     The arguments in 'command-line-args' are further processed by
     startup.el, functions 'command-line' and 'command-line-1'.  The
     first of them handles the arguments which need to be processed
     before loading the user init file and initializing the
     window-system.  The second one processes the arguments that are
     related to the GUI system, like -font, -geometry, and -title, and
     then processes the rest of arguments whose priority is below
     those that are related to the GUI system.  The arguments
     processed by 'command-line' are removed from 'command-line-args';
     the arguments processed by 'command-line-1' aren't, they are only
     removed from 'command-line-args-left'.

     'command-line-1' emits an error message for any argument it
     doesn't recognize, so any command-line arguments processed in C
     below whose priority is below the GUI system related switches
     should be explicitly recognized, ignored, and removed from
     'command-line-args-left' in 'command-line-1'.  */

  bool only_version = false;
  sort_args (argc, argv);
  old_argc = argc, argc = 0;
  /* Don't allow going past argv.  */
  while (argc < old_argc && argv[argc]) argc++;

  skip_args = 0;
  if (argmatch (argv, argc, "-version", "--version", 3, NULL, &skip_args))
    only_version = true;

#ifdef HAVE_PDUMPER
  if (argmatch (argv, argc, "-fingerprint", "--fingerprint", 4,
		NULL, &skip_args)
      && !only_version)
    {
      if (initialized)
        {
          dump_fingerprint (stdout, "",
			    (unsigned char *) fingerprint);
          exit (0);
        }
      else
        {
          fputs ("Not initialized\n", stderr);
          exit (1);
        }
    }
#endif
  emacs_wd = emacs_get_current_dir_name ();
#ifdef WINDOWSNT
  initial_wd = emacs_wd;
#endif /* WINDOWSNT */
#ifdef HAVE_PDUMPER
  if (dumped_with_pdumper_p ())
    pdumper_record_wd (emacs_wd);
#endif

  if (argmatch (argv, argc, "-chdir", "--chdir", 4, &ch_to_dir, &skip_args)
      && !only_version)
    {
#ifdef WINDOWSNT
      /* argv[] array is kept in its original ANSI codepage encoding,
	 we need to convert to UTF-8, for chdir to work.  */
      char newdir[MAX_UTF8_PATH];

      filename_from_ansi (ch_to_dir, newdir);
      ch_to_dir = newdir;
#endif
      if (chdir (ch_to_dir) != 0)
        {
          fprintf (stderr, "%s: Can't chdir to %s: %s\n",
                   argv[0], ch_to_dir, strerror (errno));
          exit (1);
        }
      original_pwd = emacs_wd;
#ifdef WINDOWSNT
      /* Reinitialize Emacs's notion of the startup directory.  */
      w32_init_current_directory ();
#endif
      emacs_wd = emacs_get_current_dir_name ();
    }

#if defined (HAVE_SETRLIMIT) && defined (RLIMIT_STACK) && !defined (CYGWIN)
  /* Extend the stack space available.  Don't do that if dumping,
     since some systems (e.g. DJGPP) might define a smaller stack
     limit at that time.  And it's not needed on Cygwin, since emacs
     is built with an 8MB stack.  Moreover, the setrlimit call can
     cause problems on Cygwin
     (https://www.cygwin.com/ml/cygwin/2015-07/msg00096.html).  */
  struct rlimit rlim;
  if (getrlimit (RLIMIT_STACK, &rlim) == 0
      && 0 <= rlim.rlim_cur && rlim.rlim_cur <= LONG_MAX)
    {
      rlim_t lim = rlim.rlim_cur;

      /* Approximate the amount regex-emacs.c needs per unit of
	 emacs_re_max_failures, then add 33% to cover the size of the
	 smaller stacks that regex-emacs.c successively allocates and
	 discards on its way to the maximum.  */
      int min_ratio = 20 * sizeof (char *);
      int ratio = min_ratio + min_ratio / 3;

      /* Extra space to cover what we're likely to use for other
         reasons.  For example, a typical GC might take 30K stack
         frames.  */
      int extra = (30 * 1000) * 50;

      bool try_to_grow_stack = !noninteractive || initialized;

      if (try_to_grow_stack)
	{
	  rlim_t newlim = emacs_re_max_failures * ratio + extra;

	  /* Round the new limit to a page boundary; this is needed
	     for Darwin kernel 15.4.0 (see Bug#23622) and perhaps
	     other systems.  Do not shrink the stack and do not exceed
	     rlim_max.  Don't worry about exact values of
	     RLIM_INFINITY etc. since in practice when they are
	     nonnegative they are so large that the code does the
	     right thing anyway.  */
	  long pagesize = getpagesize ();
	  newlim += pagesize - 1;
	  if (0 <= rlim.rlim_max && rlim.rlim_max < newlim)
	    newlim = rlim.rlim_max;
	  newlim -= newlim % pagesize;

	  if (newlim > lim	/* in case rlim_t is an unsigned type */
	      && pagesize <= newlim - lim)
	    {
	      rlim.rlim_cur = newlim;
	      if (setrlimit (RLIMIT_STACK, &rlim) == 0)
		lim = newlim;
	    }
	}
      /* If the stack is big enough, let regex-emacs.c use more of it
	 before falling back to heap allocation.  */
      if (lim < extra)
        lim = extra;    /* avoid wrap-around in unsigned subtraction */
      ptrdiff_t max_failures
	= min (lim - extra, min (PTRDIFF_MAX, SIZE_MAX)) / ratio;
      emacs_re_safe_alloca = max (max_failures * min_ratio, MAX_ALLOCA);
    }
#endif /* HAVE_SETRLIMIT and RLIMIT_STACK and not CYGWIN */

  clearerr (stdin);

  emacs_backtrace (-1);

#if !defined SYSTEM_MALLOC && !defined HYBRID_MALLOC
  /* Arrange to get warning messages as memory fills up.  */
  memory_warnings (0, malloc_warning);

  /* Call malloc at least once, to run malloc_initialize_hook.
     Also call realloc and free for consistency.  */
  free (realloc (malloc (4), 4));

#endif	/* not SYSTEM_MALLOC and not HYBRID_MALLOC */

#ifdef MSDOS
  set_binary_mode (STDIN_FILENO, O_BINARY);
  fflush (stdout);
  set_binary_mode (STDOUT_FILENO, O_BINARY);
#endif /* MSDOS */

  /* Set locale, so that initial error messages are localized properly.
     However, skip this if LC_ALL is "C", as it's not needed in that case.
     Skipping helps if dumping with unexec, to ensure that the dumped
     Emacs does not have its system locale tables initialized, as that
     might cause screwups when the dumped Emacs starts up.  */
  char *lc_all = getenv ("LC_ALL");
  if (! (lc_all && strcmp (lc_all, "C") == 0))
    {
      #ifdef HAVE_NS
        ns_init_locale ();
      #endif
      setlocale (LC_ALL, "");
      fixup_locale ();
    }
  text_quoting_flag = using_utf8 ();

  inhibit_window_system = 0;

  /* Handle the -t switch, which specifies filename to use as terminal.  */
  dev_tty = xstrdup (DEV_TTY);	/* the default terminal */
  while (!only_version)
    {
      char *term;
      if (argmatch (argv, argc, "-t", "--terminal", 4, &term, &skip_args))
	{
	  emacs_close (STDIN_FILENO);
	  emacs_close (STDOUT_FILENO);
	  int result = emacs_open_noquit (term, O_RDWR, 0);
	  if (result != STDIN_FILENO
	      || (fcntl (STDIN_FILENO, F_DUPFD_CLOEXEC, STDOUT_FILENO)
		  != STDOUT_FILENO))
	    {
	      const char *errstring = strerror (errno);
	      fprintf (stderr, "%s: %s: %s\n", argv[0], term, errstring);
	      exit (EXIT_FAILURE);
	    }
	  if (! isatty (STDIN_FILENO))
	    {
	      fprintf (stderr, "%s: %s: not a tty\n", argv[0], term);
	      exit (EXIT_FAILURE);
	    }
	  fprintf (stderr, "Using %s\n", term);
	  xfree (dev_tty);
	  dev_tty = xstrdup (term);
#ifdef HAVE_WINDOW_SYSTEM
	  inhibit_window_system = true; /* -t => -nw */
#endif
	}
      else
	break;
    }

  /* Command line option --no-windows is deprecated and thus not mentioned
     in the manual and usage information.  */
  if (argmatch (argv, argc, "-nw", "--no-window-system", 6, NULL, &skip_args)
      || argmatch (argv, argc, "-nw", "--no-windows", 6, NULL, &skip_args))
    inhibit_window_system = 1;

  /* Handle the -batch switch, which means don't do interactive display.  */
  noninteractive = 0;
  if (argmatch (argv, argc, "-batch", "--batch", 5, NULL, &skip_args)
      || only_version)
    {
      noninteractive = 1;
      Vundo_outer_limit = Qnil;
    }
  if (argmatch (argv, argc, "-script", "--script", 3, &junk, &skip_args))
    {
      noninteractive = 1;	/* Set batch mode.  */
      /* Convert --script to -scriptload, un-skip it, and sort again
	 so that it will be handled in proper sequence.  */
      /* FIXME broken for --script=FILE - is that supposed to work?  */
      argv[skip_args - 1] = (char *) "-scriptload";
      skip_args -= 2;
      sort_args (argc, argv);
    }

  /* Handle the --help option, which gives a usage message.  */
  if (argmatch (argv, argc, "-help", "--help", 3, NULL, &skip_args)
      && !only_version)
    {
      int i;
      printf ("Usage: %s [OPTION-OR-FILENAME]...\n", argv[0]);
      for (i = 0; i < ARRAYELTS (usage_message); i++)
	fputs (usage_message[i], stdout);
      exit (0);
    }

  daemon_type = 0;

#ifndef WINDOWSNT
  /* Make sure IS_DAEMON starts up as false.  */
  daemon_pipe[1] = 0;
#else
  w32_daemon_event = NULL;
#endif


  int sockfd = -1;

  if (!only_version)
    {
      if (argmatch (argv, argc, "-fg-daemon", "--fg-daemon", 10, NULL,
		    &skip_args)
	  || argmatch (argv, argc, "-fg-daemon", "--fg-daemon", 10, &dname_arg,
		       &skip_args))
	{
	  daemon_type = 1;           /* foreground */
	}
      else if (argmatch (argv, argc, "-daemon", "--daemon", 5, NULL, &skip_args)
	       || argmatch (argv, argc, "-daemon", "--daemon", 5, &dname_arg,
			    &skip_args)
	       || argmatch (argv, argc, "-bg-daemon", "--bg-daemon", 10, NULL,
			    &skip_args)
	       || argmatch (argv, argc, "-bg-daemon", "--bg-daemon", 10,
			    &dname_arg, &skip_args))
	{
	  daemon_type = 2;          /* background */
	}
    }

  if (daemon_type > 0)
    {
#ifndef DOS_NT
      if (daemon_type == 2)
        {
          /* Start as a background daemon: fork a new child process which
             will run the rest of the initialization code, then exit.

             Detaching a daemon requires the following steps:
             - fork
             - setsid
             - exit the parent
             - close the tty file-descriptors

             We only want to do the last 2 steps once the daemon is ready to
             serve requests, i.e. after loading .emacs (initialization).
             OTOH initialization may start subprocesses (e.g. ispell) and these
             should be run from the proper process (the one that will end up
             running as daemon) and with the proper "session id" in order for
             them to keep working after detaching, so fork and setsid need to be
             performed before initialization.

             We want to avoid exiting before the server socket is ready, so
             use a pipe for synchronization.  The parent waits for the child
             to close its end of the pipe (using `daemon-initialized')
             before exiting.  */
          if (emacs_pipe (daemon_pipe) != 0)
            {
              fputs ("Cannot pipe!\n", stderr);
              exit (1);
            }
        } /* daemon_type == 2 */

#ifdef HAVE_LIBSYSTEMD
      /* Read the number of sockets passed through by systemd.  */
      int systemd_socket = sd_listen_fds (1);

      if (systemd_socket > 1)
        fputs (("\n"
		"Warning: systemd passed more than one socket to Emacs.\n"
		"Try 'Accept=false' in the Emacs socket unit file.\n"),
	       stderr);
      else if (systemd_socket == 1
	       && (0 < sd_is_socket (SD_LISTEN_FDS_START,
				     AF_UNSPEC, SOCK_STREAM, 1)))
	sockfd = SD_LISTEN_FDS_START;
#endif /* HAVE_LIBSYSTEMD */

      /* On X, the bug happens because we call abort to avoid GLib
	 crashes upon a longjmp in our X error handler.

         On PGTK, GTK calls exit in its own error handlers for either
         X or Wayland.  Display different messages depending on the
         window system to avoid referring users to the wrong GTK bug
         report.  */
#ifdef HAVE_PGTK
      fputs ("Due to a limitation in GTK 3, Emacs built with PGTK will simply exit when a\n"
	     "display connection is closed.  The problem is especially difficult to fix,\n"
	     "such that Emacs on Wayland with multiple displays is unlikely ever to be able\n"
	     "to survive disconnects.\n",
	     stderr);
#elif defined USE_GTK
      fputs ("\nWarning: due to a long standing Gtk+ bug\nhttps://gitlab.gnome.org/GNOME/gtk/issues/221\n\
Emacs might crash when run in daemon mode and the X11 connection is unexpectedly lost.\n\
Using an Emacs configured with --with-x-toolkit=lucid does not have this problem.\n",
	     stderr);
#endif

      if (daemon_type == 2)
        {
          pid_t f;
#ifndef DAEMON_MUST_EXEC

          f = fork ();
#else /* DAEMON_MUST_EXEC */
          if (!dname_arg || !strchr (dname_arg, '\n'))
            f = fork ();  /* in orig */
          else
            f = 0;  /* in exec'd */
#endif /* !DAEMON_MUST_EXEC */
          if (f > 0)
            {
              int retval;
              char buf[1];

              /* Close unused writing end of the pipe.  */
              emacs_close (daemon_pipe[1]);

              /* Just wait for the child to close its end of the pipe.  */
              do
                {
                  retval = read (daemon_pipe[0], &buf, 1);
                }
              while (retval == -1 && errno == EINTR);

              if (retval < 0)
                {
                  fputs ("Error reading status from child\n", stderr);
                  exit (1);
                }
              else if (retval == 0)
                {
                  fputs ("Error: server did not start correctly\n", stderr);
                  exit (1);
                }

              emacs_close (daemon_pipe[0]);
              exit (0);
            }
          if (f < 0)
            {
              emacs_perror ("fork");
              exit (EXIT_CANCELED);
            }

#ifdef DAEMON_MUST_EXEC
          {
            /* In orig process, forked as child, OR in exec'd. */
            if (!dname_arg || !strchr (dname_arg, '\n'))
              {  /* In orig, child: now exec w/special daemon name. */
                char fdStr[80];
                int fdStrlen =
                  snprintf (fdStr, sizeof fdStr,
                            "--bg-daemon=\n%d,%d\n%s", daemon_pipe[0],
                            daemon_pipe[1], dname_arg ? dname_arg : "");

                if (! (0 <= fdStrlen && fdStrlen < sizeof fdStr))
                  {
                    fputs ("daemon: child name too long\n", stderr);
                    exit (EXIT_CANNOT_INVOKE);
                  }

                argv[skip_args] = fdStr;

                fcntl (daemon_pipe[0], F_SETFD, 0);
                fcntl (daemon_pipe[1], F_SETFD, 0);
                execvp (argv[0], argv);
                emacs_perror (argv[0]);
                exit (errno == ENOENT ? EXIT_ENOENT : EXIT_CANNOT_INVOKE);
              }

            /* In exec'd: parse special dname into pipe and name info. */
            if (!dname_arg || !*dname_arg || strnlen (dname_arg, 71) == 71
		|| !strchr (dname_arg, '\n'))
	      {
		fputs ("emacs daemon: daemon name absent or too long\n",
		       stderr);
		exit (EXIT_CANNOT_INVOKE);
	      }
            dname_arg2[0] = '\0';
            sscanf (dname_arg, "\n%d,%d\n%s", &(daemon_pipe[0]), &(daemon_pipe[1]),
                    dname_arg2);
            dname_arg = *dname_arg2 ? dname_arg2 : NULL;
            fcntl (daemon_pipe[1], F_SETFD, FD_CLOEXEC);
          }
#endif /* DAEMON_MUST_EXEC */

          /* Close unused reading end of the pipe.  */
          emacs_close (daemon_pipe[0]);

          setsid ();
        } /* daemon_type == 2 */
#elif defined(WINDOWSNT)
      /* Indicate that we want daemon mode.  */
      w32_daemon_event = CreateEvent (NULL, TRUE, FALSE, W32_DAEMON_EVENT);
      if (w32_daemon_event == NULL)
        {
          fprintf (stderr, "Couldn't create MS-Windows event for daemon: %s\n",
		   w32_strerror (0));
          exit (1);
        }
#else /* MSDOS */
      fputs ("This platform does not support daemon mode.\n", stderr);
      exit (1);
#endif /* MSDOS */
      if (dname_arg)
	daemon_name = xstrdup (dname_arg);
    }

#if defined HAVE_PTHREAD && !defined SYSTEM_MALLOC \
  && !defined DOUG_LEA_MALLOC && !defined HYBRID_MALLOC
  /* Do not make gmalloc thread-safe when creating bootstrap-emacs, as
     that causes an infinite recursive loop with FreeBSD.  See
     Bug#14569.  The part of this bug involving Cygwin is no longer
     relevant, now that Cygwin defines HYBRID_MALLOC.  */
  if (!noninteractive || !will_dump_p ())
    malloc_enable_thread ();
#endif

  init_signals ();

  noninteractive1 = noninteractive;

  /* Perform basic initializations (not merely interning symbols).  */

  if (!initialized)
    {
      init_alloc_once ();
      init_pdumper_once ();
      init_obarray_once ();
      init_eval_once ();
      init_charset_once ();
      init_coding_once ();
      init_syntax_once ();	/* Create standard syntax table.  */
      init_category_once ();	/* Create standard category table.  */
      init_casetab_once ();	/* Must be done before init_buffer_once.  */
      init_buffer_once ();	/* Create buffer table and some buffers.  */
      init_minibuf_once ();	/* Create list of minibuffers.  */
				/* Must precede init_window_once.  */

      /* Call syms_of_xfaces before init_window_once because that
	 function creates Vterminal_frame.  Termcap frames now use
	 faces, and the face implementation uses some symbols as
	 face names.  */
      syms_of_xfaces ();
      /* XXX syms_of_keyboard uses some symbols in keymap.c.  It would
         be better to arrange things not to have this dependency.  */
      syms_of_keymap ();
      /* Call syms_of_keyboard before init_window_once because
	 keyboard sets up symbols that include some face names that
	 the X support will want to use.  This can happen when
	 Emacs starts up from scratch (e.g., temacs).  */
      syms_of_keyboard ();

      /* Called before syms_of_fileio, because it sets up Qerror_condition.  */
      syms_of_data ();
      syms_of_fns ();  /* Before syms_of_charset which uses hash tables.  */
      syms_of_fileio ();
      /* Before syms_of_coding to initialize Vgc_cons_threshold.  */
      syms_of_alloc ();
      /* May call Ffuncall and so GC, thus the latter should be initialized.  */
      init_print_once ();
      /* Before syms_of_coding because it initializes Qcharsetp.  */
      syms_of_charset ();
      /* Before init_window_once, because it sets up the
	 Vcoding_system_hash_table.  */
      syms_of_coding ();	/* This should be after syms_of_fileio.  */
      init_frame_once ();       /* Before init_window_once.  */
      /* init_window_once calls make_initial_frame, which calls
	 Fcurrent_time and bset_display_time, both of which allocate
	 bignums.  Without the following call to init_bignums, crashes
	 happen on Windows 9X after dumping when GC tries to free a
	 pointer allocated on the system heap.  */
      init_bignum ();
      init_window_once ();	/* Init the window system.  */
#ifdef HAVE_WINDOW_SYSTEM
      init_fringe_once ();	/* Swap bitmaps if necessary.  */
#endif /* HAVE_WINDOW_SYSTEM */
#ifdef HAVE_TEXT_CONVERSION
      syms_of_textconv ();
#endif
    }

  init_alloc ();
  init_bignum ();
  init_threads ();
  init_eval ();
  running_asynch_code = 0;
  init_random ();
  init_xfaces ();

  if (!initialized)
    syms_of_comp ();

  /* Do less garbage collection in batch mode (since these tend to be
     more short-lived, and the memory is returned to the OS on exit
     anyway).  */
  Vgc_cons_percentage = make_float (noninteractive && initialized ? 1.0 : 0.1);

  no_loadup
    = argmatch (argv, argc, "-nl", "--no-loadup", 6, NULL, &skip_args);

  no_site_lisp
    = argmatch (argv, argc, "-nsl", "--no-site-lisp", 11, NULL, &skip_args);

  build_details = ! argmatch (argv, argc, "-no-build-details",
			      "--no-build-details", 7, NULL, &skip_args);

#ifdef HAVE_MODULES
  bool module_assertions
    = argmatch (argv, argc, "-module-assertions", "--module-assertions", 15,
                NULL, &skip_args);
  if (will_dump_p () && module_assertions && !only_version)
    {
      fputs ("Module assertions are not supported during dumping\n", stderr);
      exit (1);
    }
  init_module_assertions (module_assertions);
#endif

#ifdef HAVE_NS
  if (!noninteractive)
    {
#ifdef NS_IMPL_COCOA
      /* Started from GUI? */
      bool go_home = (!ch_to_dir && !inhibit_window_system
		      && !isatty (STDIN_FILENO));
      if (skip_args < argc)
        {
          if (!strncmp (argv[skip_args], "-psn", 4))
            {
              skip_args += 1;
	      go_home |= !ch_to_dir;
            }
          else if (skip_args+1 < argc && !strncmp (argv[skip_args+1], "-psn", 4))
            {
              skip_args += 2;
	      go_home |= !ch_to_dir;
            }
        }
      if (go_home)
	{
	  char const *home = get_homedir ();
	  if (*home && chdir (home) == 0)
	    emacs_wd = emacs_get_current_dir_name ();
	}
#endif  /* COCOA */
    }
#endif /* HAVE_NS */

#ifdef HAVE_MACGUI
  if (!noninteractive)
    {
      /* Started from GUI? */
      /* FIXME: Do the right thing if get_homedir returns "", or if
         chdir fails.  */
      if (! inhibit_window_system && ! isatty (STDIN_FILENO) && ! ch_to_dir)
	{
	  chdir (get_homedir ());
	  emacs_wd = emacs_get_current_dir_name ();
	}
    }
#endif

  /* Stupid kludge to catch command-line display spec.  We can't
     handle this argument entirely in window system dependent code
     because we don't even know which window system dependent code
     to run until we've recognized this argument.  */
  {
    int count_before = skip_args;

#if defined (HAVE_X_WINDOWS) || defined (HAVE_PGTK)
    char *displayname = 0;

    /* Skip any number of -d options, but only use the last one.  */
    while (!only_version)
      {
	int count_before_this = skip_args;

	if (argmatch (argv, argc, "-d", "--display", 3, &displayname, &skip_args))
	  display_arg = 1;
	else if (argmatch (argv, argc, "-display", 0, 3, &displayname, &skip_args))
	  display_arg = 1;
	else
	  break;

	count_before = count_before_this;
      }

    /* If we have the form --display=NAME,
       convert it into  -d name.
       This requires inserting a new element into argv.  */
    if (displayname && count_before < skip_args)
      {
	if (skip_args == count_before + 1)
	  {
	    memmove (argv + count_before + 3, argv + count_before + 2,
		     (argc - (count_before + 2)) * sizeof *argv);
	    argv[count_before + 2] = displayname;
	    argc++;
	  }
	argv[count_before + 1] = (char *) "-d";
      }
#endif	/* HAVE_X_WINDOWS */

    if (! no_site_lisp)
      {

	if (argmatch (argv, argc, "-Q", "--quick", 3, NULL, &skip_args)
            || argmatch (argv, argc, "-quick", 0, 2, NULL, &skip_args))
	  no_site_lisp = 1;

      }

    if (argmatch (argv, argc, "-x", 0, 1, &junk, &skip_args))
      {
	noninteractive = 1;
	no_site_lisp = 1;
	/* This is picked up in startup.el.  */
	argv[skip_args - 1] = (char *) "-scripteval";
	skip_args -= 1;
	sort_args (argc, argv);
      }

    /* Don't actually discard this arg.  */
    skip_args = count_before;
  }

  /* argmatch must not be used after here,
     except when building temacs
     because the -d argument has not been skipped in skip_args.  */

#ifdef MSDOS
  /* Call early 'cause init_environment needs it.  */
  init_dosfns ();
  /* Set defaults for several environment variables.  */
  if (initialized)
    init_environment (argc, argv, skip_args);
  else
    tzset ();
#endif /* MSDOS */

#ifdef HAVE_KQUEUE
  globals_of_kqueue ();
#endif

#ifdef HAVE_GFILENOTIFY
  globals_of_gfilenotify ();
#endif

#ifdef HAVE_MACGUI
  if (initialized)
    init_mac_osx_environment ();
#endif

  /* Initialize and GC-protect Vinitial_environment and
     Vprocess_environment before set_initial_environment fills them
     in.  */
  if (!initialized)
    syms_of_callproc ();
  /* egetenv is a pretty low-level facility, which may get called in
     many circumstances; it seems flimsy to put off initializing it
     until calling init_callproc.  Do not do it when dumping.  */
  if (!will_dump_p ())
    set_initial_environment ();

  /* Has to run after the environment is set up. */
  init_atimer ();

#ifdef WINDOWSNT
  /* We need to forget about libraries that were loaded during the
     dumping process (e.g. libgccjit).  This must be done _after_
     load_pdump.  */
  Vlibrary_cache = Qnil;
#ifdef HAVE_W32NOTIFY
  globals_of_w32notify ();
#endif
  /* Initialize environment from registry settings.  Make sure to do
     this only after calling set_initial_environment so that
     Vinitial_environment and Vprocess_environment will contain only
     variables from the parent process without modifications from
     Emacs.  */
  init_environment (argv);
  init_ntproc (will_dump_p ()); /* must precede init_editfns.  */
#endif

  /* AIX crashes are reported in system versions 3.2.3 and 3.2.4
     if this is not done.  Do it after set_global_environment so that we
     don't pollute Vglobal_environment.  */
  /* Setting LANG here will defeat the startup locale processing...  */
#ifdef AIX
  xputenv ("LANG=C");
#endif

  /* Init buffer storage and default directory of main buffer.  */
  init_buffer ();

  /* Must precede init_cmdargs and init_sys_modes.  */
  init_callproc_1 ();

  /* Must precede init_lread.  */
  init_cmdargs (argc, argv, skip_args, original_pwd);

  if (initialized)
    {
      /* Erase any pre-dump messages in the message log, to avoid confusion.  */
      Lisp_Object old_log_max;
      old_log_max = Vmessage_log_max;
      XSETFASTINT (Vmessage_log_max, 0);
      message_dolog ("", 0, 1, 0);
      Vmessage_log_max = old_log_max;
    }

  init_callproc ();	/* Must follow init_cmdargs but not init_sys_modes.  */
  init_fileio ();
  init_lread ();

  /* If "-version" was specified, produce version information and
     exit.  We do it here because the code below needs to call Lisp
     primitives, which cannot be done safely before we call all the
     init_FOO initialization functions above.  */
  if (only_version)
    {
      const char *version, *copyright;

      if (initialized)
	{
	  Lisp_Object tem = Fsymbol_value (intern_c_string ("emacs-version"));
	  Lisp_Object tem2 = Fsymbol_value (intern_c_string ("emacs-copyright"));
	  if (!STRINGP (tem))
	    {
	      fputs ("Invalid value of 'emacs-version'\n", stderr);
	      exit (1);
	    }
	  if (!STRINGP (tem2))
	    {
	      fputs ("Invalid value of 'emacs-copyright'\n", stderr);
	      exit (1);
	    }
	  else
	    {
	      version = SSDATA (tem);
	      copyright = SSDATA (tem2);
	    }
	}
      else
	{
	  version = emacs_version;
	  copyright = emacs_copyright;
	}
      printf ("%s %s\n", PACKAGE_NAME, version);

      if (initialized)
	{
	  Lisp_Object rversion, rbranch, rtime;

	  rversion
	    = Fsymbol_value (intern_c_string ("emacs-repository-version"));
	  rbranch
	    = Fsymbol_value (intern_c_string ("emacs-repository-branch"));
	  rtime
	    = Fsymbol_value (intern_c_string ("emacs-build-time"));

	  if (!NILP (rversion) && !NILP (rbranch) && !NILP (rtime))
	    printf ("Development version %s on %s branch; build date %s.\n",
		    SSDATA (Fsubstring (rversion, make_fixnum (0),
					make_fixnum (12))),
		    SSDATA (rbranch),
		    SSDATA (Fformat_time_string (build_string ("%Y-%m-%d"),
						 rtime, Qnil)));
	}

      printf (("%s\n"
	       "%s comes with ABSOLUTELY NO WARRANTY.\n"
	       "You may redistribute copies of %s\n"
	       "under the terms of the GNU General Public License.\n"
	       "For more information about these matters, "
	       "see the file named COPYING.\n"),
	      copyright, PACKAGE_NAME, PACKAGE_NAME);
      exit (0);
    }

#ifdef WINDOWSNT
  /* Check to see if Emacs has been installed correctly.  */
  check_windows_init_file ();
#endif

  /* Intern the names of all standard functions and variables;
     define standard keys.  */

  if (!initialized)
    {
      /* The basic levels of Lisp must come first.  Note that
	 syms_of_data and some others have already been called.  */
      syms_of_chartab ();
      syms_of_lread ();
      syms_of_print ();
      syms_of_eval ();
      syms_of_floatfns ();

      syms_of_buffer ();
      syms_of_bytecode ();
      syms_of_callint ();
      syms_of_casefiddle ();
      syms_of_casetab ();
      syms_of_category ();
      syms_of_ccl ();
      syms_of_character ();
      syms_of_cmds ();
      syms_of_dired ();
      syms_of_display ();
      syms_of_doc ();
      syms_of_editfns ();
      syms_of_emacs ();
      syms_of_filelock ();
      syms_of_indent ();
      syms_of_insdel ();
      /* syms_of_keymap (); */
      syms_of_macros ();
      syms_of_marker ();
      syms_of_minibuf ();
      syms_of_process ();
      syms_of_search ();
      syms_of_sysdep ();
      syms_of_timefns ();
      syms_of_frame ();
      syms_of_syntax ();
      syms_of_terminal ();
      syms_of_term ();
      syms_of_undo ();

#ifdef HAVE_MODULES
      syms_of_module ();
#endif
      /* We don't guard this with HAVE_TREE_SITTER because treesit.o
	 is always compiled (to provide treesit-available-p).  */
      syms_of_treesit ();
#ifdef HAVE_SOUND
      syms_of_sound ();
#endif
      syms_of_textprop ();
      syms_of_composite ();
#ifdef WINDOWSNT
      syms_of_ntproc ();
#endif /* WINDOWSNT */
#if defined CYGWIN
      syms_of_cygw32 ();
#endif
      syms_of_window ();
      syms_of_xdisp ();
      syms_of_sqlite ();
      syms_of_font ();
#ifdef HAVE_WINDOW_SYSTEM
      syms_of_fringe ();
      syms_of_image ();
#ifdef HAVE_NTGUI
# if HAVE_NATIVE_IMAGE_API
      syms_of_w32image ();
# endif
#endif	/* HAVE_NTGUI */
#endif /* HAVE_WINDOW_SYSTEM */
#ifdef HAVE_X_WINDOWS
      syms_of_xterm ();
      syms_of_xfns ();
      syms_of_xmenu ();
      syms_of_fontset ();
      syms_of_xsettings ();
#ifdef HAVE_X_SM
      syms_of_xsmfns ();
#endif
#ifdef HAVE_X11
      syms_of_xselect ();
#endif
#endif /* HAVE_X_WINDOWS */

      syms_of_xml ();

#ifdef HAVE_LCMS2
      syms_of_lcms2 ();
#endif

#ifdef HAVE_ZLIB
      syms_of_decompress ();
#endif

      syms_of_menu ();

#ifdef HAVE_NTGUI
      syms_of_w32term ();
      syms_of_w32fns ();
      syms_of_w32menu ();
      syms_of_fontset ();
#endif /* HAVE_NTGUI */

#if defined HAVE_NTGUI || defined CYGWIN
      syms_of_w32cygwinx ();
#endif

#if defined WINDOWSNT || defined HAVE_NTGUI
      syms_of_w32select ();
#endif

#ifdef HAVE_MACGUI
      syms_of_mac ();
      syms_of_macterm ();
      syms_of_macfns ();
      syms_of_macmenu ();
      syms_of_macselect ();
      syms_of_fontset ();
#endif /* HAVE_MACGUI */

#ifdef MSDOS
      syms_of_xmenu ();
      syms_of_dosfns ();
      syms_of_msdos ();
      syms_of_win16select ();
#endif	/* MSDOS */

#ifdef HAVE_NS
      syms_of_nsterm ();
      syms_of_nsfns ();
      syms_of_nsmenu ();
      syms_of_nsselect ();
      syms_of_fontset ();
#endif /* HAVE_NS */

#ifdef HAVE_PGTK
      syms_of_pgtkterm ();
      syms_of_pgtkfns ();
      syms_of_pgtkselect ();
      syms_of_pgtkmenu ();
      syms_of_pgtkim ();
      syms_of_fontset ();
      syms_of_xsettings ();
#endif /* HAVE_PGTK */
#ifdef HAVE_HAIKU
      syms_of_haikuterm ();
      syms_of_haikufns ();
      syms_of_haikumenu ();
      syms_of_haikufont ();
      syms_of_haikuselect ();
#ifdef HAVE_NATIVE_IMAGE_API
      syms_of_haikuimage ();
#endif
      syms_of_fontset ();
#endif /* HAVE_HAIKU */
#ifdef HAVE_ANDROID
      syms_of_androidterm ();
      syms_of_androidfns ();
      syms_of_androidmenu ();
      syms_of_fontset ();
#if !defined ANDROID_STUBIFY
      syms_of_androidfont ();
      syms_of_androidselect ();
      syms_of_androidvfs ();
      syms_of_sfntfont ();
      syms_of_sfntfont_android ();
#endif /* !ANDROID_STUBIFY */
#endif /* HAVE_ANDROID */

      syms_of_gnutls ();

#ifdef HAVE_INOTIFY
      syms_of_inotify ();
#endif /* HAVE_INOTIFY */

#ifdef HAVE_KQUEUE
      syms_of_kqueue ();
#endif /* HAVE_KQUEUE */

#ifdef HAVE_GFILENOTIFY
      syms_of_gfilenotify ();
#endif /* HAVE_GFILENOTIFY */

#ifdef HAVE_DBUS
      syms_of_dbusbind ();
#endif /* HAVE_DBUS */

#ifdef WINDOWSNT
      syms_of_ntterm ();
#ifdef HAVE_W32NOTIFY
      syms_of_w32notify ();
#endif /* HAVE_W32NOTIFY */
#endif /* WINDOWSNT */

      syms_of_xwidget ();
      syms_of_threads ();
      syms_of_profiler ();
      syms_of_pdumper ();
      syms_of_json ();

      keys_of_keyboard ();

#ifdef HAVE_NATIVE_COMP
      /* Must be after the last defsubr has run.  */
      hash_native_abi ();
#endif
    }
  else
    {
      /* Initialization that must be done even if the global variable
	 initialized is non zero.  */
#ifdef HAVE_NTGUI
      globals_of_w32font ();
      globals_of_w32fns ();
      globals_of_w32menu ();
# if HAVE_NATIVE_IMAGE_API
      globals_of_w32image ();
# endif
#endif  /* HAVE_NTGUI */

#if defined WINDOWSNT || defined HAVE_NTGUI
      globals_of_w32select ();
#endif
    }

#ifdef HAVE_HAIKU
  init_haiku_select ();
#endif

  init_charset ();

  /* This calls putenv and so must precede init_process_emacs.  */
  init_timefns ();

  init_editfns ();

  /* These two call putenv.  */
#ifdef HAVE_DBUS
  init_dbusbind ();
#endif

#ifdef HAVE_X_WINDOWS
  init_xterm ();
#endif

  /* This can create a thread that may call getenv, so it must follow
     all calls to putenv and setenv.  Also, this sets up
     add_keyboard_wait_descriptor, which init_display uses.  */
  init_process_emacs (sockfd);

  init_keyboard ();	/* This too must precede init_sys_modes.  */
  init_display ();	/* Determine terminal type.  Calls init_sys_modes.  */
#if HAVE_W32NOTIFY
  if (noninteractive)
    init_crit ();	/* w32notify.c needs this in batch mode.  */
#endif	/* HAVE_W32NOTIFY */
  init_xdisp ();
#ifdef HAVE_WINDOW_SYSTEM
  init_fringe ();
#endif /* HAVE_WINDOW_SYSTEM */
  init_macros ();
  init_window ();
  init_font ();

#ifdef HAVE_ANDROID
  init_androidmenu ();
#endif

#if defined HAVE_ANDROID && !defined ANDROID_STUBIFY
  init_androidfont ();
  init_androidselect ();
  init_sfntfont ();
  init_sfntfont_android ();
#endif

  if (!initialized)
    {
      char *file;
      /* Handle -l loadup, args passed by Makefile.  */
      if (argmatch (argv, argc, "-l", "--load", 3, &file, &skip_args))
	{
#ifdef WINDOWSNT
	  char file_utf8[MAX_UTF8_PATH];

	  if (filename_from_ansi (file, file_utf8) == 0)
	    file = file_utf8;
#endif
	  Vtop_level = list2 (Qload, build_unibyte_string (file));
	}
      /* Unless next switch is -nl, load "loadup.el" first thing.  */
      if (! no_loadup)
	Vtop_level = list2 (Qload, build_string ("loadup.el"));

#ifdef HAVE_NATIVE_COMP
      /* If we are going to load stuff in a non-initialized Emacs,
	 update the value of native-comp-eln-load-path, so that the
	 *.eln files will be found if they are there.  */
      if (!NILP (Vtop_level) && !temacs)
	Vnative_comp_eln_load_path =
	  Fcons (Fexpand_file_name (XCAR (Vnative_comp_eln_load_path),
				    Vinvocation_directory),
		 Qnil);
#endif
    }

  /* Set up for profiling.  This is known to work on FreeBSD,
     GNU/Linux and MinGW.  It might work on some other systems too.
     Give it a try and tell us if it works on your system.  To compile
     for profiling, use the configure option --enable-profiling.  */
#ifdef PROFILING
  if (initialized)
    {
      atexit (_mcleanup);
      monstartup ((uintptr_t) __executable_start, (uintptr_t) &etext);
    }
  else
    moncontrol (0);
#endif

  initialized = true;

  if (dump_mode)
    Vdump_mode = build_string (dump_mode);

#ifdef HAVE_PDUMPER
  /* Allow code to be run (mostly useful after redumping). */
  safe_run_hooks (Qafter_pdump_load_hook);
#endif

#if defined HAVE_ANDROID && !defined ANDROID_STUBIFY && 0
  /* This comes very late in the startup process because it requires
     most of lisp/international to be loaded.  This approach doesn't
     work because normal-top-level runs and creates the initial frame
     before fonts are initialized.  So this is done in
     normal-top-level instead.  */
  Vtop_level = list3 (Qprogn, Vtop_level,
		      list1 (Qandroid_enumerate_fonts));
#endif

  /* Enter editor command loop.  This never returns.  */
  set_initial_minibuffer_mode ();
  Frecursive_edit ();
  eassume (false);
}

/* Sort the args so we can find the most important ones
   at the beginning of argv.  */

/* First, here's a table of all the standard options.  */

struct standard_args
{
  const char *name;
  const char *longname;
  int priority;
  int nargs;
};

static const struct standard_args standard_args[] =
{
  { "-version", "--version", 150, 0 },
#ifdef HAVE_PDUMPER
  { "-fingerprint", "--fingerprint", 140, 0 },
#endif
  { "-chdir", "--chdir", 130, 1 },
  { "-t", "--terminal", 120, 1 },
  { "-nw", "--no-window-system", 110, 0 },
  { "-nw", "--no-windows", 110, 0 },
  { "-batch", "--batch", 100, 0 },
  { "-script", "--script", 100, 1 },
  { "-daemon", "--daemon", 99, 0 },
  { "-bg-daemon", "--bg-daemon", 99, 0 },
  { "-fg-daemon", "--fg-daemon", 99, 0 },
  { "-help", "--help", 90, 0 },
  { "-nl", "--no-loadup", 70, 0 },
  { "-nsl", "--no-site-lisp", 65, 0 },
  { "-no-build-details", "--no-build-details", 63, 0 },
#ifdef HAVE_MODULES
  { "-module-assertions", "--module-assertions", 62, 0 },
#endif
  /* -d must come last before the options handled in startup.el.  */
  { "-d", "--display", 60, 1 },
  { "-display", 0, 60, 1 },
  /* Now for the options handled in `command-line' (startup.el).  */
  /* (Note that to imply -nsl, -Q is partially handled here.)  */
  { "-Q", "--quick", 55, 0 },
  { "-quick", 0, 55, 0 },
  { "-x", 0, 55, 0 },
  { "-q", "--no-init-file", 50, 0 },
  { "-no-init-file", 0, 50, 0 },
  { "-init-directory", "--init-directory", 30, 1 },
  { "-no-x-resources", "--no-x-resources", 40, 0 },
  { "-no-site-file", "--no-site-file", 40, 0 },
  { "-no-comp-spawn", "--no-comp-spawn", 60, 0 },
  { "-u", "--user", 30, 1 },
  { "-user", 0, 30, 1 },
  { "-debug-init", "--debug-init", 20, 0 },
  { "-iconic", "--iconic", 15, 0 },
  { "-D", "--basic-display", 12, 0},
  { "-basic-display", 0, 12, 0},
  { "-nbc", "--no-blinking-cursor", 12, 0 },
  /* Now for the options handled in `command-line-1' (startup.el).  */
  { "-nbi", "--no-bitmap-icon", 10, 0 },
  { "-bg", "--background-color", 10, 1 },
  { "-background", 0, 10, 1 },
  { "-fg", "--foreground-color", 10, 1 },
  { "-foreground", 0, 10, 1 },
  { "-bd", "--border-color", 10, 1 },
  { "-bw", "--border-width", 10, 1 },
  { "-ib", "--internal-border", 10, 1 },
  { "-ms", "--mouse-color", 10, 1 },
  { "-cr", "--cursor-color", 10, 1 },
  { "-fn", "--font", 10, 1 },
  { "-font", 0, 10, 1 },
  { "-fs", "--fullscreen", 10, 0 },
  { "-fw", "--fullwidth", 10, 0 },
  { "-fh", "--fullheight", 10, 0 },
  { "-mm", "--maximized", 10, 0 },
  { "-g", "--geometry", 10, 1 },
  { "-geometry", 0, 10, 1 },
  { "-T", "--title", 10, 1 },
  { "-title", 0, 10, 1 },
  { "-name", "--name", 10, 1 },
  { "-xrm", "--xrm", 10, 1 },
  { "-parent-id", "--parent-id", 10, 1 },
  { "-r", "--reverse-video", 5, 0 },
  { "-rv", 0, 5, 0 },
  { "-reverse", 0, 5, 0 },
  { "-hb", "--horizontal-scroll-bars", 5, 0 },
  { "-vb", "--vertical-scroll-bars", 5, 0 },
  { "-color", "--color", 5, 0},
  { "-no-splash", "--no-splash", 3, 0 },
  { "-no-desktop", "--no-desktop", 3, 0 },
  /* The following three must be just above the file-name args, to get
     them out of our way, but without mixing them with file names.  */
  { "-temacs", "--temacs", 1, 1 },
#ifdef HAVE_PDUMPER
  { "-dump-file", "--dump-file", 1, 1 },
#endif
#if SECCOMP_USABLE
  { "-seccomp", "--seccomp", 1, 1 },
#endif
#ifdef HAVE_NS
  { "-NSAutoLaunch", 0, 5, 1 },
  { "-NXAutoLaunch", 0, 5, 1 },
  { "-_NSMachLaunch", 0, 85, 1 },
  { "-MachLaunch", 0, 85, 1 },
  { "-macosx", 0, 85, 0 },
  { "-NSHost", 0, 85, 1 },
#endif
  /* These have the same priority as ordinary file name args,
     so they are not reordered with respect to those.  */
  { "-L", "--directory", 0, 1 },
  { "-directory", 0, 0, 1 },
  { "-l", "--load", 0, 1 },
  { "-load", 0, 0, 1 },
  /* This has no longname, because using --scriptload confuses sort_args,
     because then the --script long option seems to match twice; ie
     you can't have a long option which is a prefix of another long
     option.  In any case, this is entirely an internal option.  */
  { "-scriptload", NULL, 0, 1 },
  { "-f", "--funcall", 0, 1 },
  { "-funcall", 0, 0, 1 },
  { "-eval", "--eval", 0, 1 },
  { "-execute", "--execute", 0, 1 },
  { "-find-file", "--find-file", 0, 1 },
  { "-visit", "--visit", 0, 1 },
  { "-file", "--file", 0, 1 },
  { "-insert", "--insert", 0, 1 },
#ifdef HAVE_NS
  { "-NXOpen", 0, 0, 1 },
  { "-NXOpenTemp", 0, 0, 1 },
  { "-NSOpen", 0, 0, 1 },
  { "-NSOpenTemp", 0, 0, 1 },
  { "-GSFilePath", 0, 0, 1 },
#endif
  /* This should be processed after ordinary file name args and the like.  */
  { "-kill", "--kill", -10, 0 },
};

/* Reorder the elements of ARGV (assumed to have ARGC elements)
   so that the highest priority ones come first.
   Do not change the order of elements of equal priority.
   If an option takes an argument, keep it and its argument together.

   If an option that takes no argument appears more
   than once, eliminate all but one copy of it.  */

static void
sort_args (int argc, char **argv)
{
  char **new = xmalloc (argc * sizeof *new);
  /* For each element of argv,
     the corresponding element of options is:
     0 for an option that takes no arguments,
     1 for an option that takes one argument, etc.
     -1 for an ordinary non-option argument.  */
  int *options = xnmalloc (argc, sizeof *options);
  int *priority = xnmalloc (argc, sizeof *priority);
  int to = 1;
  int incoming_used = 1;
  int from;
  int i;

  /* Categorize all the options,
     and figure out which argv elts are option arguments.  */
  for (from = 1; from < argc; from++)
    {
      options[from] = -1;
      priority[from] = 0;
      if (argv[from][0] == '-')
	{
	  int match;

	  /* If we have found "--", don't consider
	     any more arguments as options.  */
	  if (argv[from][1] == '-' && argv[from][2] == 0)
	    {
	      /* Leave the "--", and everything following it, at the end.  */
	      for (; from < argc; from++)
		{
		  priority[from] = -100;
		  options[from] = -1;
		}
	      break;
	    }

	  /* Look for a match with a known old-fashioned option.  */
	  for (i = 0; i < ARRAYELTS (standard_args); i++)
	    if (!strcmp (argv[from], standard_args[i].name))
	      {
		options[from] = standard_args[i].nargs;
		priority[from] = standard_args[i].priority;
		if (from + standard_args[i].nargs >= argc)
		  fatal ("Option '%s' requires an argument\n", argv[from]);
		from += standard_args[i].nargs;
		goto done;
	      }

	  /* Look for a match with a known long option.
	     MATCH is -1 if no match so far, -2 if two or more matches so far,
	     >= 0 (the table index of the match) if just one match so far.  */
	  if (argv[from][1] == '-')
	    {
	      char const *equals = strchr (argv[from], '=');
	      ptrdiff_t thislen =
		equals ? equals - argv[from] : strlen (argv[from]);

	      match = -1;

	      for (i = 0; i < ARRAYELTS (standard_args); i++)
		if (standard_args[i].longname
		    && !strncmp (argv[from], standard_args[i].longname,
				 thislen))
		  {
		    if (match == -1)
		      match = i;
		    else
		      match = -2;
		  }

	      /* If we found exactly one match, use that.  */
	      if (match >= 0)
		{
		  options[from] = standard_args[match].nargs;
		  priority[from] = standard_args[match].priority;
		  /* If --OPTION=VALUE syntax is used,
		     this option uses just one argv element.  */
		  if (equals != 0)
		    options[from] = 0;
		  if (from + options[from] >= argc)
		    fatal ("Option '%s' requires an argument\n", argv[from]);
		  from += options[from];
		}
	      else if (match == -2)
		{
		  /* This is an internal error.
		     Eg if one long option is a prefix of another.  */
		  fprintf (stderr, "Option '%s' matched multiple standard arguments\n", argv[from]);
		}
	      /* Should we not also warn if there was no match?	 */
	    }
	done: ;
	}
    }

  /* Copy the arguments, in order of decreasing priority, to NEW.  */
  new[0] = argv[0];
  while (incoming_used < argc)
    {
      int best = -1;
      int best_priority = -9999;

      /* Find the highest priority remaining option.
	 If several have equal priority, take the first of them.  */
      for (from = 1; from < argc; from++)
	{
	  if (argv[from] != 0 && priority[from] > best_priority)
	    {
	      best_priority = priority[from];
	      best = from;
	    }
	  /* Skip option arguments--they are tied to the options.  */
	  if (options[from] > 0)
	    from += options[from];
	}

      if (best < 0)
	emacs_abort ();

      /* Copy the highest priority remaining option, with its args, to NEW.
         Unless it is a duplicate of the previous one.  */
      if (! (options[best] == 0
	     && ! strcmp (new[to - 1], argv[best])))
	{
	  new[to++] = argv[best];
	  for (i = 0; i < options[best]; i++)
	    new[to++] = argv[best + i + 1];
	}

      incoming_used += 1 + max (options[best], 0);

      /* Clear out this option in ARGV.  */
      argv[best] = 0;
      for (i = 0; i < options[best]; i++)
	argv[best + i + 1] = 0;
    }

  /* If duplicate options were deleted, fill up extra space with null ptrs.  */
  while (to < argc)
    new[to++] = 0;

  memcpy (argv, new, sizeof (char *) * argc);

  xfree (options);
  xfree (new);
  xfree (priority);
}

DEFUN ("kill-emacs", Fkill_emacs, Skill_emacs, 0, 2, "P",
       doc: /* Exit the Emacs job and kill it.
If ARG is an integer, return ARG as the exit program code.
If ARG is a string, stuff it as keyboard input.
Any other value of ARG, or ARG omitted, means return an
exit code that indicates successful program termination.

If RESTART is non-nil, instead of just exiting at the end, start a new
Emacs process, using the same command line arguments as the currently
running Emacs process.

This function is called upon receipt of the signals SIGTERM
or SIGHUP, and upon SIGINT in batch mode.  (Other fatal signals
shut down Emacs without calling this function.)

The value of `kill-emacs-hook', if not void, is a list of functions
(of no args), all of which are called before Emacs is actually
killed.  */
       attributes: noreturn)
  (Lisp_Object arg, Lisp_Object restart)
{
  int exit_code;

#ifndef WINDOWSNT
  /* Do some checking before shutting down Emacs, because errors
     can't be meaningfully reported afterwards.  */
  if (!NILP (restart)
      /* Don't perform the following checks when Emacs is running as
	 an Android GUI application, because there the system is
	 relied on to restart Emacs.  */
#if defined HAVE_ANDROID && !defined ANDROID_STUBIFY
      && !android_init_gui
#endif
      )
    {
      /* This is very unlikely, but it's possible to execute a binary
	 (on some systems) with no argv.  */
      if (initial_argc < 1)
	error ("No command line arguments known; unable to re-execute Emacs");

      /* Check that the binary hasn't gone away.  */
      if (!initial_emacs_executable)
	error ("Unknown Emacs executable");

      if (!file_access_p (initial_emacs_executable, F_OK))
	error ("Emacs executable \"%s\" can't be found", initial_argv[0]);
    }
#endif

#ifdef HAVE_LIBSYSTEMD
  /* Notify systemd we are shutting down, but only if we have notified
     it about startup.  */
  if (daemon_type == -1)
    sd_notify(0, "STOPPING=1");
#endif /* HAVE_LIBSYSTEMD */

  /* Fsignal calls emacs_abort () if it sees that waiting_for_input is
     set.  */
  waiting_for_input = 0;
  if (!NILP (find_symbol_value (Qkill_emacs_hook)))
    {
      if (noninteractive)
	safe_run_hooks (Qkill_emacs_hook);
      else
	call1 (Qrun_hook_query_error_with_timeout, Qkill_emacs_hook);
    }

#ifdef HAVE_X_WINDOWS
  /* Transfer any clipboards we own to the clipboard manager.  */
  x_clipboard_manager_save_all ();
#endif

  shut_down_emacs (0, (STRINGP (arg) && !feof (stdin)) ? arg : Qnil);

  /* If we have an auto-save list file,
     kill it because we are exiting Emacs deliberately (not crashing).
     Do it after shut_down_emacs, which does an auto-save.  */
  if (STRINGP (Vauto_save_list_file_name))
    {
      Lisp_Object listfile;
      listfile = Fexpand_file_name (Vauto_save_list_file_name, Qnil);
      emacs_unlink (SSDATA (listfile));
    }

#ifdef HAVE_NATIVE_COMP
  eln_load_path_final_clean_up ();
#endif
#if defined HAVE_ANDROID && !defined ANDROID_STUBIFY
  if (android_init_gui)
    {
      struct sigaction sa;

      /* Calls to exit may be followed by invalid accesses from
	 toolkit-managed threads as the thread group is destroyed, which
	 are inconsequential when the process is being terminated, but
	 which must be suppressed to inhibit reporting of superfluous
	 crashes by the system.

         Execution won't return to Emacs whatever the value of RESTART,
         as `android_restart_emacs' will only ever abort or succeed.  */
      sigemptyset (&sa.sa_mask);
      sa.sa_handler = _exit;
      sigaction (SIGSEGV, &sa, NULL);
      sigaction (SIGBUS, &sa, NULL);
    }
#endif /* HAVE_ANDROID && !ANDROID_STUBIFY */

  if (!NILP (restart))
    {
      turn_on_atimers (false);
#if defined HAVE_ANDROID && !defined ANDROID_STUBIFY
      /* Re-executing the Emacs process created by the system doesn't
	 work.  Instead, schedule a restart for a few hundered
	 milliseconds and exit Emacs.  */
      if (android_init_gui)
	android_restart_emacs ();
#endif
#ifdef WINDOWSNT
      if (w32_reexec_emacs (initial_cmdline, initial_wd) < 0)
#else
      initial_argv[0] = initial_emacs_executable;
      if (execvp (*initial_argv, initial_argv) < 1)
#endif
	emacs_perror ("Unable to re-execute Emacs");
    }

  if (FIXNUMP (arg))
    exit_code = (XFIXNUM (arg) < 0
		 ? XFIXNUM (arg) | INT_MIN
		 : XFIXNUM (arg) & INT_MAX);
  else
    exit_code = EXIT_SUCCESS;
  exit (exit_code);
}


/* Perform an orderly shutdown of Emacs.  Autosave any modified
   buffers, kill any child processes, clean up the terminal modes (if
   we're in the foreground), and other stuff like that.  Don't perform
   any redisplay; this may be called when Emacs is shutting down in
   the background, or after its X connection has died.

   If SIG is a signal number, print a message for it.

   This is called by fatal signal handlers, X protocol error handlers,
   and Fkill_emacs.  */

void
shut_down_emacs (int sig, Lisp_Object stuff)
{
  /* Prevent running of hooks from now on.  */
  Vrun_hooks = Qnil;

  /* Don't update display from now on.  */
  Vinhibit_redisplay = Qt;

  /* If we are controlling the terminal, reset terminal modes.  */
#if !defined DOS_NT && !(defined HAVE_ANDROID && !defined ANDROID_STUBIFY)
  pid_t tpgrp = tcgetpgrp (STDIN_FILENO);
  if (tpgrp != -1 && tpgrp == getpgrp ())
    {
      reset_all_sys_modes ();
      if (sig && sig != SIGTERM)
	{
#ifdef HAVE_HAIKU
	  if (haiku_debug_on_fatal_error)
	    debugger ("Fatal error in Emacs");
#endif
	  /* Output a "Fatal error NUM: DESC\n" diagnostic with a single write,
	     but use multiple writes if the diagnosic is absurdly long
	     and likely couldn't be written atomically anyway.  */
	  static char const fmt[] = "Fatal error %d: ";
	  char buf[max ((sizeof fmt - sizeof "%d"
			 + INT_STRLEN_BOUND (int) + 1),
			min (PIPE_BUF, MAX_ALLOCA))];
	  char const *sig_desc = safe_strsignal (sig);
	  size_t sig_desclen = strlen (sig_desc);
	  int nlen = sprintf (buf, fmt, sig);
	  if (nlen + sig_desclen < sizeof buf - 1)
	    {
	      char *p = mempcpy (buf + nlen, sig_desc, sig_desclen);
	      *p++ = '\n';
	      emacs_write (STDERR_FILENO, buf, p - buf);
	    }
	  else
	    {
	      emacs_write (STDERR_FILENO, buf, nlen);
	      emacs_write (STDERR_FILENO, sig_desc, sig_desclen);
	      emacs_write (STDERR_FILENO, "\n", 1);
	    }
	}
    }
#else
  fflush (stdout);
  reset_all_sys_modes ();
#endif

  stuff_buffered_input (stuff);

  inhibit_sentinels = 1;
  kill_buffer_processes (Qnil);
  Fdo_auto_save (Qt, Qnil);

  unlock_all_files ();

  /* There is a tendency for a SIGIO signal to arrive within exit,
     and cause a SIGHUP because the input descriptor is already closed.  */
  unrequest_sigio ();

  /* Do this only if terminating normally, we want glyph matrices
     etc. in a core dump.  */
  if (sig == 0 || sig == SIGTERM)
    {
      check_glyph_memory ();
      check_message_stack ();
    }

#ifdef MSDOS
  dos_cleanup ();
#endif

#ifdef HAVE_NS
  ns_term_shutdown (sig);
#endif

#ifdef HAVE_LIBXML2
  xml_cleanup_parser ();
#endif

#ifdef WINDOWSNT
  term_ntproc (0);
#endif
}



#ifdef HAVE_UNEXEC

#include "unexec.h"

DEFUN ("dump-emacs", Fdump_emacs, Sdump_emacs, 2, 2, 0,
       doc: /* Dump current state of Emacs into executable file FILENAME.
Take symbols from SYMFILE (presumably the file you executed to run Emacs).
This is used in the file `loadup.el' when building Emacs.

You must run Emacs in batch mode in order to dump it.  */)
  (Lisp_Object filename, Lisp_Object symfile)
{
  Lisp_Object tem;
  Lisp_Object symbol;
  specpdl_ref count = SPECPDL_INDEX ();

  check_pure_size ();

  if (! noninteractive)
    error ("Dumping Emacs works only in batch mode");

  if (dumped_with_unexec_p ())
    error ("Emacs can be dumped using unexec only once");

  if (definitely_will_not_unexec_p ())
    error ("This Emacs instance was not started in temacs mode");

# if defined GNU_LINUX && defined HAVE_UNEXEC

  /* Warn if the gap between BSS end and heap start is larger than this.  */
#  define MAX_HEAP_BSS_DIFF (1024 * 1024)

  if (heap_bss_diff > MAX_HEAP_BSS_DIFF)
    fprintf (stderr,
	     ("**************************************************\n"
	      "Warning: Your system has a gap between BSS and the\n"
	      "heap (%"PRIuMAX" bytes). This usually means that exec-shield\n"
	      "or something similar is in effect.  The dump may\n"
	      "fail because of this.  See the section about\n"
	      "exec-shield in etc/PROBLEMS for more information.\n"
	      "**************************************************\n"),
	     heap_bss_diff);
# endif

  /* Bind `command-line-processed' to nil before dumping,
     so that the dumped Emacs will process its command line
     and set up to work with X windows if appropriate.  */
  symbol = Qcommand_line_processed;
  specbind (symbol, Qnil);

  CHECK_STRING (filename);
  filename = Fexpand_file_name (filename, Qnil);
  filename = ENCODE_FILE (filename);
  if (!NILP (symfile))
    {
      CHECK_STRING (symfile);
      if (SCHARS (symfile))
	{
	  symfile = Fexpand_file_name (symfile, Qnil);
	  symfile = ENCODE_FILE (symfile);
	}
    }

  tem = Vpurify_flag;
  Vpurify_flag = Qnil;

# ifdef HYBRID_MALLOC
  {
    static char const fmt[] = "%d of %d static heap bytes used";
    char buf[sizeof fmt + 2 * (INT_STRLEN_BOUND (int) - 2)];
    int max_usage = max_bss_sbrk_ptr - bss_sbrk_buffer;
    sprintf (buf, fmt, max_usage, STATIC_HEAP_SIZE);
    /* Don't log messages, because at this point buffers cannot be created.  */
    message1_nolog (buf);
  }
# endif

  fflush (stdout);
  /* Tell malloc where start of impure now is.  */
  /* Also arrange for warnings when nearly out of space.  */
# if !defined SYSTEM_MALLOC && !defined HYBRID_MALLOC && !defined WINDOWSNT
  /* On Windows, this was done before dumping, and that once suffices.
     Meanwhile, my_edata is not valid on Windows.  */
  memory_warnings (my_edata, malloc_warning);
# endif

  struct gflags old_gflags = gflags;
  gflags.will_dump_ = false;
  gflags.will_dump_with_unexec_ = false;
  gflags.dumped_with_unexec_ = true;

  alloc_unexec_pre ();

  unexec (SSDATA (filename), !NILP (symfile) ? SSDATA (symfile) : 0);

  alloc_unexec_post ();

  gflags = old_gflags;

# ifdef WINDOWSNT
  Vlibrary_cache = Qnil;
# endif

  Vpurify_flag = tem;

  return unbind_to (count, Qnil);
}

#endif


#if HAVE_SETLOCALE
/* Recover from setlocale (LC_ALL, "").  */
void
fixup_locale (void)
{
  /* The Emacs Lisp reader needs LC_NUMERIC to be "C",
     so that numbers are read and printed properly for Emacs Lisp.  */
  setlocale (LC_NUMERIC, "C");
}

/* Set system locale CATEGORY, with previous locale *PLOCALE, to
   DESIRED_LOCALE.  */
static void
synchronize_locale (int category, Lisp_Object *plocale, Lisp_Object desired_locale)
{
  if (! EQ (*plocale, desired_locale))
    {
      *plocale = desired_locale;
      char const *locale_string
	= STRINGP (desired_locale) ? SSDATA (desired_locale) : "";
# ifdef WINDOWSNT
      /* Changing categories like LC_TIME usually requires specifying
	 an encoding suitable for the new locale, but MS-Windows's
	 'setlocale' will only switch the encoding when LC_ALL is
	 specified.  So we ignore CATEGORY, use LC_ALL instead, and
	 then restore LC_NUMERIC to "C", so reading and printing
	 numbers is unaffected.  */
      setlocale (LC_ALL, locale_string);
      fixup_locale ();
# else	/* !WINDOWSNT */
      setlocale (category, locale_string);
# endif	/* !WINDOWSNT */
    }
}

static Lisp_Object Vprevious_system_time_locale;

/* Set system time locale to match Vsystem_time_locale, if possible.  */
void
synchronize_system_time_locale (void)
{
  synchronize_locale (LC_TIME, &Vprevious_system_time_locale,
		      Vsystem_time_locale);
}

# ifdef LC_MESSAGES
static Lisp_Object Vprevious_system_messages_locale;
# endif

/* Set system messages locale to match Vsystem_messages_locale, if
   possible.  */
void
synchronize_system_messages_locale (void)
{
# ifdef LC_MESSAGES
  synchronize_locale (LC_MESSAGES, &Vprevious_system_messages_locale,
		      Vsystem_messages_locale);
# endif
}
#endif /* HAVE_SETLOCALE */

/* Return a diagnostic string for ERROR_NUMBER, in the wording
   and encoding appropriate for the current locale.  */
char *
emacs_strerror (int error_number)
{
  synchronize_system_messages_locale ();
  return strerror (error_number);
}


Lisp_Object
decode_env_path (const char *evarname, const char *defalt, bool empty)
{
  const char *path, *p;
  Lisp_Object lpath, element, tem;
  /* Default is to use "." for empty path elements.
     But if argument EMPTY is true, use nil instead.  */
  Lisp_Object empty_element = empty ? Qnil : build_string (".");
#ifdef WINDOWSNT
  bool defaulted = 0;
  static const char *emacs_dir_env = "%emacs_dir%/";
  const size_t emacs_dir_len = strlen (emacs_dir_env);
  const char *edir = egetenv ("emacs_dir");
  char emacs_dir[MAX_UTF8_PATH];

  /* egetenv looks in process-environment, which holds the variables
     in their original system-locale encoding.  We need emacs_dir to
     be in UTF-8.  */
  if (edir)
    filename_from_ansi (edir, emacs_dir);
#endif

  /* It's okay to use getenv here, because this function is only used
     to initialize variables when Emacs starts up, and isn't called
     after that.  */
  if (evarname != 0)
    path = getenv (evarname);
  else
    path = 0;
  if (!path)
    {

#ifdef MAC_SELF_CONTAINED
      path = mac_relocate (defalt);
#elif defined NS_SELF_CONTAINED
<<<<<<< HEAD
=======
      /* ns_relocate needs a valid autorelease pool around it.  */
      autorelease = ns_alloc_autorelease_pool ();
>>>>>>> 238d7188
      path = ns_relocate (defalt);
#else
      path = defalt;
#endif
#ifdef WINDOWSNT
      defaulted = 1;
#endif
    }
#ifdef DOS_NT
  /* Ensure values from the environment use the proper directory separator.  */
  if (path)
    {
      char *path_copy;

#ifdef WINDOWSNT
      char *path_utf8, *q, *d;
      int cnv_result;

      /* Convert each element of PATH to UTF-8.  */
      p = path_copy = alloca (strlen (path) + 1);
      strcpy (path_copy, path);
      d = path_utf8 = alloca (4 * strlen (path) + 1);
      *d = '\0';
      do {
	q = _mbschr (p, SEPCHAR);
	if (q)
	  *q = '\0';
	cnv_result = filename_from_ansi (p, d);
	if (q)
	  {
	    *q++ = SEPCHAR;
	    p = q;
	    /* If conversion of this PATH elements fails, make sure
	       destination pointer will stay put, thus effectively
	       ignoring the offending element.  */
	    if (cnv_result == 0)
	      {
		d += strlen (d);
		*d++ = SEPCHAR;
	      }
	  }
	else if (cnv_result != 0 && d > path_utf8)
	  d[-1] = '\0';	/* remove last semi-colon and null-terminate PATH */
      } while (q);
      path_copy = path_utf8;
#else  /* MSDOS */
      path_copy = alloca (strlen (path) + 1);
      strcpy (path_copy, path);
#endif
      dostounix_filename (path_copy);
      path = path_copy;
    }
#endif
  lpath = Qnil;
  while (1)
    {
      p = strchr (path, SEPCHAR);
      if (!p)
	p = path + strlen (path);
      element = ((p - path) ? make_unibyte_string (path, p - path)
		 : empty_element);
      if (! NILP (element))
        {
#ifdef WINDOWSNT
          /* Relative file names in the default path are interpreted as
             being relative to $emacs_dir.  */
          if (edir && defaulted
              && strncmp (path, emacs_dir_env, emacs_dir_len) == 0)
            element = Fexpand_file_name (Fsubstring
                                         (element,
                                          make_fixnum (emacs_dir_len),
                                          Qnil),
                                         build_unibyte_string (emacs_dir));
#endif

          /* Add /: to the front of the name
             if it would otherwise be treated as magic.  */
          tem = Ffind_file_name_handler (element, Qt);

          /* However, if the handler says "I'm safe",
             don't bother adding /:.  */
          if (SYMBOLP (tem))
            {
              Lisp_Object prop;
              prop = Fget (tem, Qsafe_magic);
              if (! NILP (prop))
                tem = Qnil;
            }

          if (! NILP (tem))
	    {
	      AUTO_STRING (slash_colon, "/:");
	      element = concat2 (slash_colon, element);
	    }
        } /* !NILP (element) */

      lpath = Fcons (element, lpath);
      if (*p)
	path = p + 1;
      else
	break;
    }

  return Fnreverse (lpath);
}

DEFUN ("daemonp", Fdaemonp, Sdaemonp, 0, 0, 0,
       doc: /* Return non-nil if the current emacs process is a daemon.
If the daemon was given a name argument, return that name. */)
  (void)
{
  if (IS_DAEMON)
    if (daemon_name)
      return build_string (daemon_name);
    else
      return Qt;
  else
    return Qnil;
}

DEFUN ("daemon-initialized", Fdaemon_initialized, Sdaemon_initialized, 0, 0, 0,
       doc: /* Mark the Emacs daemon as being initialized.
This finishes the daemonization process by doing the other half of detaching
from the parent process and its tty file descriptors.  */)
  (void)
{
  bool err = 0;

  if (!IS_DAEMON)
    error ("This function can only be called if emacs is run as a daemon");

  if (!DAEMON_RUNNING)
    error ("The daemon has already been initialized");

  if (NILP (Vafter_init_time))
    error ("This function can only be called after loading the init files");
#ifndef WINDOWSNT

  if (daemon_type == 1)
    {
#ifdef HAVE_LIBSYSTEMD
      sd_notify(0, "READY=1");
#endif /* HAVE_LIBSYSTEMD */
    }

  if (daemon_type == 2)
    {
      int nfd;

      /* Get rid of stdin, stdout and stderr.  */
      nfd = emacs_open_noquit ("/dev/null", O_RDWR, 0);
      err |= nfd < 0;
      err |= dup2 (nfd, STDIN_FILENO) < 0;
      err |= dup2 (nfd, STDOUT_FILENO) < 0;
      err |= dup2 (nfd, STDERR_FILENO) < 0;
      err |= emacs_close (nfd) != 0;

      /* Closing the pipe will notify the parent that it can exit.
         FIXME: In case some other process inherited the pipe, closing it here
         won't notify the parent because it's still open elsewhere, so we
         additionally send a byte, just to make sure the parent really exits.
         Instead, we should probably close the pipe in start-process and
         call-process to make sure the pipe is never inherited by
         subprocesses.  */
      err |= write (daemon_pipe[1], "\n", 1) < 0;
      err |= emacs_close (daemon_pipe[1]) != 0;
    }

  /* Set it to an invalid value so we know we've already run this function.  */
  daemon_type = -daemon_type;

#else  /* WINDOWSNT */
  /* Signal the waiting emacsclient process.  */
  err |= SetEvent (w32_daemon_event) == 0;
  err |= CloseHandle (w32_daemon_event) == 0;
  /* Set it to an invalid value so we know we've already run this function.  */
  w32_daemon_event = INVALID_HANDLE_VALUE;
#endif

  if (err)
    error ("I/O error during daemon initialization");
  return Qt;
}

void
syms_of_emacs (void)
{
  DEFSYM (Qfile_name_handler_alist, "file-name-handler-alist");
  DEFSYM (Qrisky_local_variable, "risky-local-variable");
  DEFSYM (Qkill_emacs, "kill-emacs");
  DEFSYM (Qkill_emacs_hook, "kill-emacs-hook");
  DEFSYM (Qrun_hook_query_error_with_timeout,
	  "run-hook-query-error-with-timeout");
  DEFSYM (Qfile_truename, "file-truename");
  DEFSYM (Qcommand_line_processed, "command-line-processed");
  DEFSYM (Qsafe_magic, "safe-magic");

#ifdef HAVE_UNEXEC
  defsubr (&Sdump_emacs);
#endif

  defsubr (&Skill_emacs);

  defsubr (&Sinvocation_name);
  defsubr (&Sinvocation_directory);
  defsubr (&Sdaemonp);
  defsubr (&Sdaemon_initialized);

  DEFVAR_LISP ("command-line-args", Vcommand_line_args,
	       doc: /* Args passed by shell to Emacs, as a list of strings.
Many arguments are deleted from the list as they are processed.  */);

  DEFVAR_LISP ("system-type", Vsystem_type,
	       doc: /* The value is a symbol indicating the type of operating system you are using.
Special values:
  `gnu'          compiled for a GNU Hurd system.
  `gnu/linux'    compiled for a GNU/Linux system.
  `gnu/kfreebsd' compiled for a GNU system with a FreeBSD kernel.
  `darwin'       compiled for Darwin (GNU-Darwin, macOS, ...).
  `ms-dos'       compiled as an MS-DOS application.
  `windows-nt'   compiled as a native W32 application.
  `cygwin'       compiled using the Cygwin library.
  `haiku'        compiled for a Haiku system.
  `android'      compiled for Android.
Anything else (in Emacs 26, the possibilities are: aix, berkeley-unix,
hpux, usg-unix-v) indicates some sort of Unix system.  */);
  Vsystem_type = intern_c_string (SYSTEM_TYPE);
  /* See configure.ac for the possible SYSTEM_TYPEs.  */

  DEFVAR_LISP ("system-configuration", Vsystem_configuration,
	       doc: /* Value is string indicating configuration Emacs was built for.  */);
  Vsystem_configuration = build_string (EMACS_CONFIGURATION);

  DEFVAR_LISP ("system-configuration-options", Vsystem_configuration_options,
	       doc: /* String containing the configuration options Emacs was built with.  */);
  Vsystem_configuration_options = build_string (EMACS_CONFIG_OPTIONS);

  DEFVAR_LISP ("system-configuration-features", Vsystem_configuration_features,
	       doc: /* String listing some of the main features this Emacs was compiled with.
An element of the form \"FOO\" generally means that HAVE_FOO was
defined during the build.

This is mainly intended for diagnostic purposes in bug reports.
Don't rely on it for testing whether a feature you want to use is available.  */);
  Vsystem_configuration_features = build_string (EMACS_CONFIG_FEATURES);

  DEFVAR_BOOL ("noninteractive", noninteractive1,
               doc: /* Non-nil means Emacs is running without interactive terminal.  */);

  DEFVAR_LISP ("kill-emacs-hook", Vkill_emacs_hook,
	       doc: /* Hook run when `kill-emacs' is called.
Since `kill-emacs' may be invoked when the terminal is disconnected (or
in other similar situations), functions placed on this hook should not
expect to be able to interact with the user.  To ask for confirmation,
see `kill-emacs-query-functions' instead.

Before Emacs 24.1, the hook was not run in batch mode, i.e., if
`noninteractive' was non-nil.  */);
  Vkill_emacs_hook = Qnil;

  DEFVAR_LISP ("path-separator", Vpath_separator,
	       doc: /* String containing the character that separates directories in
search paths, such as PATH and other similar environment variables.  */);
  {
    char c = SEPCHAR;
    Vpath_separator = make_string (&c, 1);
  }

  DEFVAR_LISP ("invocation-name", Vinvocation_name,
	       doc: /* The program name that was used to run Emacs.
Any directory names are omitted.  */);

  DEFVAR_LISP ("invocation-directory", Vinvocation_directory,
	       doc: /* The directory in which the Emacs executable was found, to run it.
The value is nil if that directory's name is not known.  */);

  DEFVAR_LISP ("installation-directory", Vinstallation_directory,
	       doc: /* A directory within which to look for the `lib-src' and `etc' directories.
In an installed Emacs, this is normally nil.  It is non-nil if
both `lib-src' (on MS-DOS, `info') and `etc' directories are found
within the variable `invocation-directory' or its parent.  For example,
this is the case when running an uninstalled Emacs executable from its
build directory.  */);
  Vinstallation_directory = Qnil;

  DEFVAR_LISP ("system-messages-locale", Vsystem_messages_locale,
	       doc: /* System locale for messages.  */);
  Vsystem_messages_locale = Qnil;
#ifdef LC_MESSAGES
  Vprevious_system_messages_locale = Qnil;
  staticpro (&Vprevious_system_messages_locale);
#endif

  DEFVAR_LISP ("system-time-locale", Vsystem_time_locale,
	       doc: /* System locale for time.  */);
  Vsystem_time_locale = Qnil;
  Vprevious_system_time_locale = Qnil;
  staticpro (&Vprevious_system_time_locale);

  DEFVAR_LISP ("before-init-time", Vbefore_init_time,
	       doc: /* Value of `current-time' before Emacs begins initialization.  */);
  Vbefore_init_time = Qnil;

  DEFVAR_LISP ("after-init-time", Vafter_init_time,
	       doc: /* Value of `current-time' after loading the init files.
This is nil during initialization.  */);
  Vafter_init_time = Qnil;

  DEFVAR_BOOL ("inhibit-x-resources", inhibit_x_resources,
	       doc: /* If non-nil, X resources, Windows Registry settings, and NS defaults are not used.  */);
  inhibit_x_resources = 0;

  DEFVAR_LISP ("emacs-copyright", Vemacs_copyright,
	       doc: /* Short copyright string for this version of Emacs.  */);
  Vemacs_copyright = build_string (emacs_copyright);

  DEFVAR_LISP ("emacs-version", Vemacs_version,
	       doc: /* Version numbers of this version of Emacs.
This has the form: MAJOR.MINOR[.MICRO], where MAJOR/MINOR/MICRO are integers.
MICRO is only present in unreleased development versions,
and is not especially meaningful.  Prior to Emacs 26.1, an extra final
component .BUILD is present.  This is now stored separately in
`emacs-build-number'.  */);
  Vemacs_version = build_string (emacs_version);

  DEFVAR_LISP ("report-emacs-bug-address", Vreport_emacs_bug_address,
	       doc: /* Address of mailing list for GNU Emacs bugs.  */);
  Vreport_emacs_bug_address = build_string (emacs_bugreport);

  DEFVAR_LISP ("dump-mode", Vdump_mode,
               doc: /* Non-nil when Emacs is dumping itself.  */);

  DEFVAR_LISP ("dynamic-library-alist", Vdynamic_library_alist,
    doc: /* Alist of dynamic libraries vs external files implementing them.
Each element is a list (LIBRARY FILE...), where the car is a symbol
representing a supported external library, and the rest are strings giving
alternate filenames for that library.

Emacs tries to load the library from the files in the order they appear on
the list; if none is loaded, the running session of Emacs won't have access
to that library.

Note that image types `pbm' and `xbm' do not need entries in this variable
because they do not depend on external libraries and are always available.

Also note that this is not a generic facility for accessing external
libraries; only those already known by Emacs will be loaded.  */);
#ifdef WINDOWSNT
  /* FIXME: We may need to load libgccjit when dumping before
     term/w32-win.el defines `dynamic-library-alist`. This will fail
     if that variable is empty, so add libgccjit-0.dll to it.  */
  if (will_dump_p ())
    Vdynamic_library_alist = list1 (list2 (Qgccjit,
                                           build_string ("libgccjit-0.dll")));
  else
    Vdynamic_library_alist = Qnil;
#else
  Vdynamic_library_alist = Qnil;
#endif
  Fput (intern_c_string ("dynamic-library-alist"), Qrisky_local_variable, Qt);

#ifdef WINDOWSNT
  Vlibrary_cache = Qnil;
  staticpro (&Vlibrary_cache);
#endif
}<|MERGE_RESOLUTION|>--- conflicted
+++ resolved
@@ -3451,11 +3451,8 @@
 #ifdef MAC_SELF_CONTAINED
       path = mac_relocate (defalt);
 #elif defined NS_SELF_CONTAINED
-<<<<<<< HEAD
-=======
       /* ns_relocate needs a valid autorelease pool around it.  */
       autorelease = ns_alloc_autorelease_pool ();
->>>>>>> 238d7188
       path = ns_relocate (defalt);
 #else
       path = defalt;
