--- conflicted
+++ resolved
@@ -2250,7 +2250,6 @@
       syms_of_fontset ();
 #endif /* HAVE_NS */
 
-<<<<<<< HEAD
 #ifdef HAVE_PGTK
       syms_of_pgtkterm ();
       syms_of_pgtkfns ();
@@ -2259,8 +2258,7 @@
       syms_of_pgtkim ();
       syms_of_fontset ();
       syms_of_xsettings ();
-#endif
-=======
+#endif /* HAVE_PGTK */
 #ifdef HAVE_HAIKU
       syms_of_haikuterm ();
       syms_of_haikufns ();
@@ -2272,7 +2270,6 @@
 #endif
       syms_of_fontset ();
 #endif /* HAVE_HAIKU */
->>>>>>> d8dd705e
 
       syms_of_gnutls ();
 
