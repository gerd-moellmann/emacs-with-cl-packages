--- conflicted
+++ resolved
@@ -2032,7 +2032,6 @@
     }
 #endif /* HAVE_NS */
 
-<<<<<<< HEAD
 #ifdef HAVE_MACGUI
   if (!noninteractive)
     {
@@ -2047,9 +2046,6 @@
     }
 #endif
 
-#ifdef HAVE_X_WINDOWS
-=======
->>>>>>> d963bc6c
   /* Stupid kludge to catch command-line display spec.  We can't
      handle this argument entirely in window system dependent code
      because we don't even know which window system dependent code
