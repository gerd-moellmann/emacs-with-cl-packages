/* Copyright (C) 2018-2025 Free Software Foundation, Inc.

This file is part of GNU Emacs.

GNU Emacs is free software: you can redistribute it and/or modify
it under the terms of the GNU General Public License as published by
the Free Software Foundation, either version 3 of the License, or (at
your option) any later version.

GNU Emacs is distributed in the hope that it will be useful,
but WITHOUT ANY WARRANTY; without even the implied warranty of
MERCHANTABILITY or FITNESS FOR A PARTICULAR PURPOSE.  See the
GNU General Public License for more details.

You should have received a copy of the GNU General Public License
along with GNU Emacs.  If not, see <https://www.gnu.org/licenses/>.  */

#include <config.h>

#include <errno.h>
#include <fcntl.h>
#include <limits.h>
#include <math.h>
#include <stdarg.h>
#include <stdint.h>
#include <stdlib.h>
#include <sys/mman.h>
#include <sys/param.h>
#include <sys/stat.h>
#include <sys/types.h>
#include <unistd.h>

#include "blockinput.h"
#include "buffer.h"
#include "charset.h"
#include "coding.h"
#include "fingerprint.h"
#include "frame.h"
#include "intervals.h"
#include "lisp.h"
#include "igc.h"
#include "pdumper.h"
#include "window.h"
#include "sysstdio.h"
#include "systime.h"
#include "thread.h"
#include "bignum.h"
#include "treesit.h"

#ifdef CHECK_STRUCTS
# include "dmpstruct.h"
#endif

/*
  TODO:

  - Two-pass dumping: first assemble object list, then write all.
    This way, we can perform arbitrary reordering or maybe use fancy
    graph algorithms to get better locality.

  - Don't emit relocations that happen to set Emacs memory locations
    to values they will already have.

  - Nullify frame_and_buffer_state.

  - Preferred base address for relocation-free non-PIC startup.

  - Compressed dump support.

*/

#ifdef HAVE_PDUMPER

#if GNUC_PREREQ (4, 7, 0)
# pragma GCC diagnostic error "-Wshadow"
#endif

#define VM_POSIX 1
#define VM_MS_WINDOWS 2

#if defined (HAVE_MMAP) && defined (MAP_FIXED)
# define VM_SUPPORTED VM_POSIX
# if !defined (MAP_POPULATE) && defined (MAP_PREFAULT_READ)
#  define MAP_POPULATE MAP_PREFAULT_READ
# elif !defined (MAP_POPULATE)
#  define MAP_POPULATE 0
# endif
#elif defined (WINDOWSNT)
  /* Use a float infinity, to avoid compiler warnings in comparing vs
     candidates' score.  */
# undef INFINITY
# define INFINITY __builtin_inff ()
# include <windows.h>
# define VM_SUPPORTED VM_MS_WINDOWS
#else
# define VM_SUPPORTED 0
#endif

/* Require an architecture in which pointers, ptrdiff_t and intptr_t
   are the same size and have the same layout, and where bytes have
   eight bits --- that is, a general-purpose computer made after 1990.
   Also require Lisp_Object to be at least as wide as pointers.  */
static_assert (sizeof (ptrdiff_t) == sizeof (void *));
static_assert (sizeof (intptr_t) == sizeof (ptrdiff_t));
static_assert (sizeof (void (*) (void)) == sizeof (void *));
static_assert (sizeof (ptrdiff_t) <= sizeof (Lisp_Object));
static_assert (sizeof (ptrdiff_t) <= sizeof (EMACS_INT));

static size_t
divide_round_up (size_t x, size_t y)
{
  return (x + y - 1) / y;
}

static const char dump_magic[16] = {
  'D', 'U', 'M', 'P', 'E', 'D',
  'G', 'N', 'U',
  'E', 'M', 'A', 'C', 'S'
};

static pdumper_hook dump_hooks[24];
static int nr_dump_hooks = 0;

static pdumper_hook dump_late_hooks[24];
static int nr_dump_late_hooks = 0;

static struct
{
  void *mem;
  int sz;
} remembered_data[32];
static int nr_remembered_data = 0;

typedef int_least32_t dump_off;
#define DUMP_OFF_MIN INT_LEAST32_MIN
#define DUMP_OFF_MAX INT_LEAST32_MAX
#define DUMP_OFF_WIDTH INT_LEAST32_WIDTH
#define PRIdDUMP_OFF PRIdLEAST32

enum { EMACS_INT_XDIGITS = (EMACS_INT_WIDTH + 3) / 4 };

static void ATTRIBUTE_FORMAT_PRINTF (1, 2)
dump_trace (const char *fmt, ...)
{
  if (0)
    {
      va_list args;
      va_start (args, fmt);
      vfprintf (stderr, fmt, args);
      va_end (args);
    }
}

static ssize_t dump_read_all (int fd, void *buf, size_t bytes_to_read);

static dump_off
ptrdiff_t_to_dump_off (ptrdiff_t value)
{
  eassert (DUMP_OFF_MIN <= value);
  eassert (value <= DUMP_OFF_MAX);
  return (dump_off) value;
}

/* Worst-case allocation granularity on any system that might load
   this dump.  */
static int
dump_get_max_page_size (void)
{
  return 64 * 1024;
}

#define dump_offsetof(type, member)                             \
  (ptrdiff_t_to_dump_off (offsetof (type, member)))

enum dump_reloc_type
  {
    /* dump_ptr = dump_ptr + emacs_basis()  */
    RELOC_DUMP_TO_EMACS_PTR_RAW,
    /* dump_ptr = dump_ptr + dump_base  */
    RELOC_DUMP_TO_DUMP_PTR_RAW,
    /* dump_mpz = [rebuild bignum]  */
    RELOC_NATIVE_COMP_UNIT,
    RELOC_NATIVE_SUBR,
    RELOC_BIGNUM,
#ifdef HAVE_MPS
    RELOC_BUFFER,
#endif
    /* dump_lv = make_lisp_ptr (dump_lv + dump_base,
				type - RELOC_DUMP_TO_DUMP_LV)
       (Special case for symbols: make_lisp_symbol)
       Must be second-last.  */
    RELOC_DUMP_TO_DUMP_LV,
    /* dump_lv = make_lisp_ptr (dump_lv + emacs_basis(),
				type - RELOC_DUMP_TO_DUMP_LV)
       (Special case for symbols: make_lisp_symbol.)
       Must be last.  */
    RELOC_DUMP_TO_EMACS_LV = RELOC_DUMP_TO_DUMP_LV + 8,
  };

enum emacs_reloc_type
  {
    /* Copy raw bytes from the dump into Emacs.  The length field in
       the emacs_reloc is the number of bytes to copy.  */
    RELOC_EMACS_COPY_FROM_DUMP,
    /* Set a piece of memory in Emacs to a value we store directly in
       this relocation.  The length field contains the number of bytes
       we actually copy into Emacs.  */
    RELOC_EMACS_IMMEDIATE,
    /* Set an aligned pointer-sized object in Emacs to a pointer into
       the loaded dump at the given offset.  The length field is
       always the machine word size.  */
    RELOC_EMACS_DUMP_PTR_RAW,
    /* Set an aligned pointer-sized object in Emacs to point to
       something also in Emacs.  The length field is always
       the machine word size.  */
    RELOC_EMACS_EMACS_PTR_RAW,
    /* Set an aligned Lisp_Object in Emacs to point to a value in the
       dump.  The length field is the _tag type_ of the Lisp_Object,
       not a byte count!  */
    RELOC_EMACS_DUMP_LV,
    /* Set an aligned Lisp_Object in Emacs to point to a value in the
       Emacs image.  The length field is the _tag type_ of the
       Lisp_Object, not a byte count!  */
    RELOC_EMACS_EMACS_LV,
  };

enum
  {
   EMACS_RELOC_TYPE_BITS = 3,
   EMACS_RELOC_LENGTH_BITS = DUMP_OFF_WIDTH - EMACS_RELOC_TYPE_BITS
  };

static_assert (RELOC_EMACS_EMACS_LV <= (1 << EMACS_RELOC_TYPE_BITS));

struct emacs_reloc
{
  ENUM_BF (emacs_reloc_type) type : EMACS_RELOC_TYPE_BITS;
  dump_off length : EMACS_RELOC_LENGTH_BITS;
  dump_off emacs_offset;
  union
  {
    dump_off dump_offset;
    dump_off emacs_offset2;
    intmax_t immediate;
  } u;
};

/* Set the type of an Emacs relocation.

   Also make sure that the type fits in the bitfield.  */
static void
emacs_reloc_set_type (struct emacs_reloc *reloc,
                      enum emacs_reloc_type type)
{
  reloc->type = type;
  eassert (reloc->type == type);
}

struct dump_table_locator
{
  /* Offset in dump, in bytes, of the first entry in the dump
     table.  */
  dump_off offset;
  /* Number of entries in the dump table.  We need an explicit end
     indicator (as opposed to a special sentinel) so we can efficiently
     binary search over the relocation entries.  */
  dump_off nr_entries;
};

enum
  {
   DUMP_RELOC_TYPE_BITS = 5,
   DUMP_RELOC_ALIGNMENT_BITS = 2,

   /* Minimum alignment required by dump file format.  */
   DUMP_RELOCATION_ALIGNMENT = 1 << DUMP_RELOC_ALIGNMENT_BITS,

   /* The alignment granularity (in bytes) for objects we store in the
      dump.  Always suitable for heap objects; may be more aligned.  */
   DUMP_ALIGNMENT = max (GCALIGNMENT, DUMP_RELOCATION_ALIGNMENT),

   DUMP_RELOC_OFFSET_BITS = DUMP_OFF_WIDTH - DUMP_RELOC_TYPE_BITS
  };

static_assert (RELOC_DUMP_TO_EMACS_LV + 8 < (1 << DUMP_RELOC_TYPE_BITS));
static_assert (DUMP_ALIGNMENT >= GCALIGNMENT);

struct dump_reloc
{
  unsigned int raw_offset : DUMP_RELOC_OFFSET_BITS;
  ENUM_BF (dump_reloc_type) type : DUMP_RELOC_TYPE_BITS;
};
static_assert (sizeof (struct dump_reloc) == sizeof (dump_off));

/* Set the type of a dump relocation.

   Also assert that the type fits in the bitfield.  */
static void
dump_reloc_set_type (struct dump_reloc *reloc, enum dump_reloc_type type)
{
  reloc->type = type;
  eassert (reloc->type == type);
}

static dump_off
dump_reloc_get_offset (struct dump_reloc reloc)
{
  return reloc.raw_offset << DUMP_RELOC_ALIGNMENT_BITS;
}

static void
dump_reloc_set_offset (struct dump_reloc *reloc, dump_off offset)
{
  eassert (offset >= 0);
  reloc->raw_offset = offset >> DUMP_RELOC_ALIGNMENT_BITS;
  if (dump_reloc_get_offset (*reloc) != offset)
    error ("dump relocation out of range");
}

void
dump_fingerprint (FILE *output, char const *label,
		  unsigned char const xfingerprint[sizeof fingerprint])
{
  enum { hexbuf_size = 2 * sizeof fingerprint };
  char hexbuf[hexbuf_size];
  hexbuf_digest (hexbuf, xfingerprint, sizeof fingerprint);
  fprintf (output, "%s%s%.*s\n", label, *label ? ": " : "",
	   hexbuf_size, hexbuf);
}

/* To be used if some order in the relocation process has to be enforced. */
enum reloc_phase
  {
    /* First to run.  Place every relocation with no dependency here.  */
    EARLY_RELOCS,
    /* Late and very late relocs are relocated at the very last after
       all hooks has been run.  All lisp machinery is at disposal
       (memory allocation allowed too).  */
    LATE_RELOCS,
    VERY_LATE_RELOCS,
    /* Fake, must be last.  */
    RELOC_NUM_PHASES
  };

/* Format of an Emacs dump file.  All offsets are relative to
   the beginning of the file.  An Emacs dump file is coupled
   to exactly the Emacs binary that produced it, so details of
   alignment and endianness are unimportant.

   An Emacs dump file contains the contents of the Lisp heap.
   On startup, Emacs can start faster by mapping a dump file into
   memory and using the objects contained inside it instead of
   performing initialization from scratch.

   The dump file can be loaded at arbitrary locations in memory, so it
   includes a table of relocations that let Emacs adjust the pointers
   embedded in the dump file to account for the location where it was
   actually loaded.

   Dump files can contain pointers to other objects in the dump file
   or to parts of the Emacs binary.  */
struct dump_header
{
  /* File type magic.  */
  char magic[sizeof (dump_magic)];

  /* Associated Emacs binary.  */
  unsigned char fingerprint[sizeof fingerprint];

  /* Relocation table for the dump file; each entry is a
     struct dump_reloc.  */
  struct dump_table_locator dump_relocs[RELOC_NUM_PHASES];

  /* "Relocation" table we abuse to hold information about the
     location and type of each lisp object in the dump.  We need for
     pdumper_object_type and ultimately for conservative GC
     correctness.  */
  struct dump_table_locator object_starts;

# ifdef HAVE_MPS
  struct dump_table_locator igc_object_starts;
  dump_off code_space_masks;
  dump_off cold_user_data_start;
  dump_off heap_end;
# endif

  /* Relocation table for Emacs; each entry is a struct
     emacs_reloc.  */
  struct dump_table_locator emacs_relocs;

  /* Start of sub-region of hot region that we can discard after load
     completes.  The discardable region ends at cold_start.

     This region contains objects that we copy into the Emacs image at
     dump-load time.  */
  dump_off discardable_start;

  /* Start of the region that does not require relocations and that we
     expect never to be modified.  This region can be memory-mapped
     directly from the backing dump file with the reasonable
     expectation of taking few copy-on-write faults.

     For correctness, however, this region must be modifible, since in
     rare cases it is possible to see modifications to these bytes.
     For example, this region contains string data, and it's
     technically possible for someone to ASET a string character
     (although nobody tends to do that).

     The start of the cold region is always aligned on a page
     boundary.  */
  dump_off cold_start;

  /* Offset of a vector of the dumped hash tables.  */
  dump_off hash_list;
};

/* Double-ended singly linked list.  */
struct dump_tailq
{
  Lisp_Object head;
  Lisp_Object tail;
  intptr_t length;
};

/* Queue of objects to dump.  */
struct dump_queue
{
  /* Objects with no link weights at all.  Kept in dump order.  */
  struct dump_tailq zero_weight_objects;
  /* Objects with simple link weight: just one entry of type
     WEIGHT_NORMAL.  Score in this special case is non-decreasing as
     position increases, so we can avoid the need to rescan a big list
     for each object by storing these objects in order.  */
  struct dump_tailq one_weight_normal_objects;
  /* Likewise, for objects with one WEIGHT_STRONG weight.  */
  struct dump_tailq one_weight_strong_objects;
  /* List of objects with complex link weights --- i.e., not one of
     the above cases.  Order is irrelevant, since we scan the whole
     list every time.  Relatively few objects end up here.  */
  struct dump_tailq fancy_weight_objects;
  /* Hash table of link weights: maps an object to a list of zero or
     more (BASIS . WEIGHT) pairs.  As a special case, an object with
     zero weight is marked by Qt in the hash table --- this way, we
     can distinguish objects we've seen but that have no weight from
     ones that we haven't seen at all.  */
  Lisp_Object link_weights;
  /* Hash table mapping object to a sequence number --- used to
     resolve ties.  */
  Lisp_Object sequence_numbers;
  dump_off next_sequence_number;
};

enum cold_op
  {
    COLD_OP_OBJECT,
    COLD_OP_STRING,
    COLD_OP_CHARSET,
    COLD_OP_BUFFER,
    COLD_OP_BIGNUM,
    COLD_OP_NATIVE_SUBR,
  };

/* This structure controls what operations we perform inside
   dump_object.  */
struct dump_flags
{
  /* Actually write object contents to the dump.  Without this flag
     set, we still scan objects and enqueue pointed-to objects; making
     this flag false is useful when we want to process an object's
     referents normally, but dump an object itself separately,
     later.  */
  bool_bf dump_object_contents : 1;
  /* Record object starts. We turn this flag off when writing to the
     discardable section so that we don't trick conservative GC into
     thinking we have objects there.  Ignored (we never record object
     starts) if dump_object_contents is false.  */
  bool_bf record_object_starts : 1;
  /* Pack objects tighter than GC memory alignment would normally
     require.  Useful for objects copied into the Emacs image instead
     of used directly from the loaded dump.
  */
  bool_bf pack_objects : 1;
  /* Sometimes we dump objects that we've already scanned for outbound
     references to other objects.  These objects should not cause new
     objects to enter the object dumping queue.  This flag causes Emacs
     to assert that no new objects are enqueued while dumping.  */
  bool_bf assert_already_seen : 1;
  /* Punt on unstable hash tables: defer them to ctx->deferred_hash_tables.  */
  bool_bf defer_hash_tables : 1;
  /* Punt on symbols: defer them to ctx->deferred_symbols.  */
  bool_bf defer_symbols : 1;
  /* Punt on cold objects: defer them to ctx->cold_queue.  */
  bool_bf defer_cold_objects : 1;
  /* Punt on copied objects: defer them to ctx->copied_queue.  */
  bool_bf defer_copied_objects : 1;
};

/* Information we use while we dump.  Note that we're not the garbage
   collector and can operate under looser constraints: specifically,
   we allocate memory during the dumping process.  */
struct dump_context
{
  /* Header we'll write to the dump file when done.  */
  struct dump_header header;
  /* Data that will be written to the dump file.  */
  void *buf;
  dump_off buf_size;
  dump_off max_offset;

  Lisp_Object old_purify_flag;
  Lisp_Object old_post_gc_hook;
  Lisp_Object old_process_environment;

#ifdef REL_ALLOC
  bool blocked_ralloc;
#endif

  /* File descriptor for dumpfile; < 0 if closed.  */
  int fd;
  /* Name of dump file --- used for error reporting.  */
  Lisp_Object dump_filename;
  /* Current offset in dump file.  */
  dump_off offset;

  /* Starting offset of current object.  */
  dump_off obj_offset;

  /* Flags currently in effect for dumping.  */
  struct dump_flags flags;

  dump_off end_heap;

  /* Hash mapping objects we've already dumped to their offsets.  */
  Lisp_Object objects_dumped;

  /* Hash mapping objects to where we got them.  Used for debugging.  */
  Lisp_Object referrers;
  Lisp_Object current_referrer;
  bool have_current_referrer;

  /* Queue of objects to dump.  */
  struct dump_queue dump_queue;

  /* Deferred object lists.  */
  Lisp_Object deferred_hash_tables;
  Lisp_Object deferred_symbols;

  /* Fixups in the dump file.  */
  Lisp_Object fixups;

  /* Hash table of staticpro values: avoids double relocations.  */
  Lisp_Object staticpro_table;

  /* Hash table mapping symbols to their pre-copy-queue fwd or blv
     structures (which we dump immediately before the start of the
     discardable section). */
  Lisp_Object symbol_aux;
  /* Queue of copied objects for special treatment.  */
  Lisp_Object copied_queue;
  /* Queue of cold objects to dump.  */
  Lisp_Object cold_queue;

  /* Relocations in the dump.  */
  Lisp_Object dump_relocs[RELOC_NUM_PHASES];

  /* Object starts.  */
  Lisp_Object object_starts;

  /* Relocations in Emacs.  */
  Lisp_Object emacs_relocs;

  /* Hash table mapping bignums to their _data_ blobs, which we store
     in the cold section.  The actual Lisp_Bignum objects are normal
     heap objects.  */
  Lisp_Object bignum_data;

  /* List of hash tables that have been dumped.  */
  Lisp_Object hash_tables;
#ifdef HAVE_MPS
  /* List of weak hash tables that have been dumped.  */
  Lisp_Object weak_hash_tables;
#endif

  dump_off number_hot_relocations;
  dump_off number_discardable_relocations;

# ifdef HAVE_MPS
  Lisp_Object igc_object_starts;
  dump_off igc_base_offset;
  void *igc_obj_dumped;
  enum igc_obj_type igc_type;
# endif
};

/* These special values for use as offsets in dump_remember_object and
   dump_recall_object indicate that the corresponding object isn't in
   the dump yet (and so it has no valid offset), but that it's on one
   of our to-be-dumped-later object queues (or that we haven't seen it
   at all).  All values must be non-positive, since positive values
   are physical dump offsets.  */
enum dump_object_special_offset
  {
   DUMP_OBJECT_IS_RUNTIME_MAGIC = -6,
   DUMP_OBJECT_ON_COPIED_QUEUE = -5,
   DUMP_OBJECT_ON_HASH_TABLE_QUEUE = -4,
   DUMP_OBJECT_ON_SYMBOL_QUEUE = -3,
   DUMP_OBJECT_ON_COLD_QUEUE = -2,
   DUMP_OBJECT_ON_NORMAL_QUEUE = -1,
   DUMP_OBJECT_NOT_SEEN = 0,
  };

/* Weights for score scores for object non-locality.  */

struct link_weight
{
  /* Wrapped in a struct to break unwanted implicit conversion.  */
  int value;
};

static struct link_weight const
  WEIGHT_NONE = { .value = 0 },
  WEIGHT_NORMAL = { .value = 1000 },
  WEIGHT_STRONG = { .value = 1200 };


/* Dump file creation */

static void dump_grow_buffer (struct dump_context *ctx)
{
  ctx->buf = xrealloc (ctx->buf, ctx->buf_size = (ctx->buf_size ?
						  (ctx->buf_size * 2)
						  : 8 * 1024 * 1024));
}

static dump_off dump_object (struct dump_context *ctx, Lisp_Object object);
static dump_off dump_object_for_offset (struct dump_context *ctx,
					Lisp_Object object);
/* Like the Lisp function `push'.  Return NEWELT.  */
static Lisp_Object
dump_push (Lisp_Object *where, Lisp_Object newelt)
{
  *where = Fcons (newelt, *where);
  return newelt;
}

/* Like the Lisp function `pop'.  */
static Lisp_Object
dump_pop (Lisp_Object *where)
{
  Lisp_Object ret = XCAR (*where);
  *where = XCDR (*where);
  return ret;
}

static bool
dump_tracking_referrers_p (struct dump_context *ctx)
{
  return !NILP (ctx->referrers);
}

static void
dump_set_have_current_referrer (struct dump_context *ctx, bool have)
{
#ifdef ENABLE_CHECKING
  ctx->have_current_referrer = have;
#endif
}

/* Return true if objects should be enqueued in CTX to refer to an
   object that the caller should store into CTX->current_referrer.

   Until dump_clear_referrer is called, any objects enqueued are being
   enqueued because the object refers to them.  It is not valid to
   enqueue objects without a referrer set.  We check this constraint
   at runtime.

   It is invalid to call dump_set_referrer twice without an
   intervening call to dump_clear_referrer.  */
static bool
dump_set_referrer (struct dump_context *ctx)
{
  eassert (!ctx->have_current_referrer);
  dump_set_have_current_referrer (ctx, true);
  return dump_tracking_referrers_p (ctx);
}

/* Unset the referrer that dump_set_referrer prepared for.  */
static void
dump_clear_referrer (struct dump_context *ctx)
{
  eassert (ctx->have_current_referrer);
  dump_set_have_current_referrer (ctx, false);
  if (dump_tracking_referrers_p (ctx))
    ctx->current_referrer = Qnil;
}

static Lisp_Object
dump_ptr_referrer (const char *label, void const *address)
{
  char buf[128];
  if (sizeof buf <= snprintf (buf, sizeof buf, "%s @ %p", label, address))
    strcpy (buf + sizeof buf - 4, "...");
  return build_string (buf);
}

static void
print_paths_to_root (struct dump_context *ctx, Lisp_Object object);

static void dump_remember_cold_op (struct dump_context *ctx,
                                   enum cold_op op,
                                   Lisp_Object arg);

static AVOID
error_unsupported_dump_object (struct dump_context *ctx,
                               Lisp_Object object,
			       const char *msg)
{
  if (dump_tracking_referrers_p (ctx))
    print_paths_to_root (ctx, object);
  error ("unsupported object type in dump: %s", msg);
}

static uintptr_t
emacs_basis (void)
{
  return (uintptr_t) &Vpurify_flag;
}

static void *
emacs_ptr_at (const ptrdiff_t offset)
{
  /* TODO: assert somehow that the result is actually in the Emacs
     image.  */
  return (void *) (emacs_basis () + offset);
}

static dump_off
emacs_offset (const void *emacs_ptr)
{
  /* TODO: assert that EMACS_PTR is actually in the Emacs image.  */
  eassert (emacs_ptr != NULL);
  intptr_t emacs_ptr_value = (intptr_t) emacs_ptr;
  ptrdiff_t emacs_ptr_relative = emacs_ptr_value - (intptr_t) emacs_basis ();
  return ptrdiff_t_to_dump_off (emacs_ptr_relative);
}

/* Return whether OBJECT is a symbol the storage of which is built
   into Emacs (and so is invariant across ASLR).  */
static bool
dump_builtin_symbol_p (Lisp_Object object)
{
  return SYMBOLP (object) && c_symbol_p (XSYMBOL (object));
}

/* Return whether OBJECT has the same bit pattern in all Emacs
   invocations --- i.e., is invariant across a dump.  Note that some
   self-representing objects still need to be dumped!
*/
static bool
dump_object_self_representing_p (Lisp_Object object)
{
  return FIXNUMP (object) || dump_builtin_symbol_p (object);
}

static intmax_t
intmax_t_from_lisp (Lisp_Object value)
{
  intmax_t n;
  bool ok = integer_to_intmax (value, &n);
  eassert (ok);
  return n;
}

static Lisp_Object
intmax_t_to_lisp (intmax_t value)
{
  return INT_TO_INTEGER (value);
}

static dump_off
dump_off_from_lisp (Lisp_Object value)
{
  intmax_t n = intmax_t_from_lisp (value);
  eassert (DUMP_OFF_MIN <= n && n <= DUMP_OFF_MAX);
  return n;
}

static Lisp_Object
dump_off_to_lisp (dump_off value)
{
  return INT_TO_INTEGER (value);
}

static void
dump_write (struct dump_context *ctx, const void *buf, dump_off nbyte)
{
  eassert (nbyte == 0 || buf != NULL);
  eassert (ctx->obj_offset == 0);
  eassert (ctx->flags.dump_object_contents);
  while (ctx->offset + nbyte > ctx->buf_size)
    dump_grow_buffer (ctx);
  memcpy ((char *)ctx->buf + ctx->offset, buf, nbyte);
  ctx->offset += nbyte;
}

static Lisp_Object
make_eq_hash_table (void)
{
  return CALLN (Fmake_hash_table, QCtest, Qeq);
}

static void
dump_tailq_init (struct dump_tailq *tailq)
{
  tailq->head = tailq->tail = Qnil;
  tailq->length = 0;
}

static intptr_t
dump_tailq_length (const struct dump_tailq *tailq)
{
  return tailq->length;
}

static void
dump_tailq_prepend (struct dump_tailq *tailq, Lisp_Object value)
{
  Lisp_Object link = Fcons (value, tailq->head);
  tailq->head = link;
  if (NILP (tailq->tail))
    tailq->tail = link;
  tailq->length += 1;
}

static bool
dump_tailq_empty_p (struct dump_tailq *tailq)
{
  return NILP (tailq->head);
}

static Lisp_Object
dump_tailq_peek (struct dump_tailq *tailq)
{
  eassert (!dump_tailq_empty_p (tailq));
  return XCAR (tailq->head);
}

static Lisp_Object
dump_tailq_pop (struct dump_tailq *tailq)
{
  eassert (!dump_tailq_empty_p (tailq));
  eassert (tailq->length > 0);
  tailq->length -= 1;
  Lisp_Object value = XCAR (tailq->head);
  tailq->head = XCDR (tailq->head);
  if (NILP (tailq->head))
    tailq->tail = Qnil;
  return value;
}

static void
dump_seek (struct dump_context *ctx, dump_off offset)
{
  if (ctx->max_offset < ctx->offset)
    ctx->max_offset = ctx->offset;
  eassert (ctx->obj_offset == 0);
  ctx->offset = offset;
}

static void
dump_write_zero (struct dump_context *ctx, dump_off nbytes)
{
  while (nbytes > 0)
    {
      uintmax_t zero = 0;
      dump_off to_write = sizeof (zero);
      if (to_write > nbytes)
        to_write = nbytes;
      dump_write (ctx, &zero, to_write);
      nbytes -= to_write;
    }
}

static void
dump_align_output (struct dump_context *ctx, int alignment)
{
  if (ctx->offset % alignment != 0)
    dump_write_zero (ctx, alignment - (ctx->offset % alignment));
}

# ifdef HAVE_MPS
static void
dump_igc_check_object_starts (struct dump_context *ctx)
{
  Lisp_Object relocs = CALLN (Fsort, Freverse (ctx->igc_object_starts),
			      Qdump_emacs_portable__sort_predicate);
  void *dump_base = (uint8_t *) ctx->buf;
  size_t dump_header_size = ROUNDUP (sizeof ctx->header, sizeof (uintptr_t));
  void *hot_start = (uint8_t *) dump_base + dump_header_size;
  void *hot_end = (uint8_t *) dump_base + ctx->header.discardable_start;
  void *cold_start = (uint8_t *) dump_base + ctx->header.cold_start;
  void *heap_end = (uint8_t *) dump_base + ctx->header.heap_end;
  igc_dump_check_object_starts (relocs, dump_base,
				hot_start, hot_end, cold_start, heap_end);
}

static void
dump_igc_start_obj (struct dump_context *ctx, enum igc_obj_type type,
		    const void *in)
{
  eassert (ctx->igc_type == IGC_OBJ_INVALID);
  eassert (ctx->igc_obj_dumped == NULL);
  eassert (ctx->offset % DUMP_ALIGNMENT == 0);
  ctx->igc_obj_dumped = (void *) in;
  ctx->igc_type = type;
  ctx->igc_base_offset = ctx->offset;
  if (ctx->flags.dump_object_contents &&
      (type == IGC_OBJ_DUMPED_BYTES ||
       type == IGC_OBJ_DUMPED_CODE_SPACE_MASKS ||
       type == IGC_OBJ_DUMPED_BIGNUM_DATA))
    {
      /* This saving of obj_offset is because of an assertion in
	 dump_write.  */
      dump_off obj_offset = ctx->obj_offset;
      ctx->obj_offset = 0;
      dump_write_zero (ctx, igc_header_size ());
      ctx->obj_offset = obj_offset;
    }
}

static void
dump_igc_finish_obj (struct dump_context *ctx)
{
  if (ctx->flags.dump_object_contents)
    {
      char *base = (char *) ctx->buf + ctx->igc_base_offset;
      char *end = (char *) ctx->buf + ctx->offset;
      eassert (end > base);
      char *should_end = igc_dump_finish_obj (ctx->igc_obj_dumped, ctx->igc_type, base, end);
      eassert (should_end >= end);
      dump_write_zero (ctx, should_end - end);
      if (ctx->flags.record_object_starts)
	dump_push (&ctx->igc_object_starts,
		   list2 (dump_off_to_lisp (ctx->igc_base_offset),
			  dump_off_to_lisp (ctx->offset)));
    }

  ctx->igc_obj_dumped = NULL;
  ctx->igc_type = IGC_OBJ_INVALID;
  ctx->igc_base_offset = -1;
}
# endif // HAVE_MPS

static dump_off
dump_object_start_1 (struct dump_context *ctx,
		     void *out,
		     dump_off outsz)
{
  /* We dump only one object at a time, so obj_offset should be
     invalid on entry to this function.  */
  eassert (ctx->obj_offset == 0);
  int alignment = ctx->flags.pack_objects ? 1 : DUMP_ALIGNMENT;
  if (ctx->flags.dump_object_contents)
    dump_align_output (ctx, alignment);
  ctx->obj_offset = ctx->offset;
  memset (out, 0, outsz);
  return ctx->offset;
}

static dump_off
dump_object_start (struct dump_context *ctx, const void *in, enum igc_obj_type type,
		   void *out, dump_off outsz)
{
  dump_off offset = dump_object_start_1 (ctx, out, outsz);
# ifdef HAVE_MPS
  dump_igc_start_obj (ctx, type, in);
  ctx->obj_offset = ctx->offset;
  offset = ctx->offset;
# endif
  return offset;
}

static dump_off
dump_object_finish_1 (struct dump_context *ctx,
                    const void *out,
                    dump_off sz)
{
  dump_off offset = ctx->obj_offset;
  eassert (offset > 0);
  eassert (offset == ctx->offset); /* No intervening writes.  */
  ctx->obj_offset = 0;
  if (ctx->flags.dump_object_contents)
    dump_write (ctx, out, sz);
  return offset;
}

static dump_off
dump_object_finish (struct dump_context *ctx,
                    const void *out,
                    dump_off sz)
{
  dump_off offset = dump_object_finish_1 (ctx, out, sz);
# ifdef HAVE_MPS
  dump_igc_finish_obj (ctx);
# endif
  return offset;
}

/* Return offset at which OBJECT has been dumped, or one of the dump_object_special_offset
   negative values, or DUMP_OBJECT_NOT_SEEN.  */
static dump_off
dump_recall_object (struct dump_context *ctx, Lisp_Object object)
{
  Lisp_Object dumped = ctx->objects_dumped;
  return dump_off_from_lisp (Fgethash (object, dumped,
                                       make_fixnum (DUMP_OBJECT_NOT_SEEN)));
}

static void
dump_remember_object (struct dump_context *ctx,
                      Lisp_Object object,
                      dump_off offset)
{
  Fputhash (object,
            dump_off_to_lisp (offset),
            ctx->objects_dumped);
}

static void
dump_note_reachable (struct dump_context *ctx, Lisp_Object object)
{
  eassert (ctx->have_current_referrer);
  if (!dump_tracking_referrers_p (ctx))
    return;
  Lisp_Object referrer = ctx->current_referrer;
  Lisp_Object obj_referrers = Fgethash (object, ctx->referrers, Qnil);
  if (NILP (Fmemq (referrer, obj_referrers)))
    Fputhash (object, Fcons (referrer, obj_referrers), ctx->referrers);
}

/* If this object lives in the Emacs image and not on the heap, return
   a pointer to the object data.  Otherwise, return NULL.  */
static void *
dump_object_emacs_ptr (Lisp_Object lv)
{
  if (SUBRP (lv) && !NATIVE_COMP_FUNCTIONP (lv))
    return XSUBR (lv);
  if (dump_builtin_symbol_p (lv))
    return XSYMBOL (lv);
  if (XTYPE (lv) == Lisp_Vectorlike
      && PSEUDOVECTOR_TYPEP (&XVECTOR (lv)->header, PVEC_THREAD)
      && main_thread_p (XTHREAD (lv)))
    return XTHREAD (lv);
  return NULL;
}

static void
dump_queue_init (struct dump_queue *dump_queue)
{
  dump_tailq_init (&dump_queue->zero_weight_objects);
  dump_tailq_init (&dump_queue->one_weight_normal_objects);
  dump_tailq_init (&dump_queue->one_weight_strong_objects);
  dump_tailq_init (&dump_queue->fancy_weight_objects);
  dump_queue->link_weights = make_eq_hash_table ();
  dump_queue->sequence_numbers = make_eq_hash_table ();
  dump_queue->next_sequence_number = 1;
}

static bool
dump_queue_empty_p (struct dump_queue *dump_queue)
{
  ptrdiff_t count = XHASH_TABLE (dump_queue->sequence_numbers)->count;
  bool is_empty = count == 0;
  eassert (count == XFIXNAT (Fhash_table_count (dump_queue->link_weights)));
  if (!is_empty)
    {
      eassert (!dump_tailq_empty_p (&dump_queue->zero_weight_objects)
	       || !dump_tailq_empty_p (&dump_queue->one_weight_normal_objects)
	       || !dump_tailq_empty_p (&dump_queue->one_weight_strong_objects)
	       || !dump_tailq_empty_p (&dump_queue->fancy_weight_objects));
    }
  else
    {
      /* If we're empty, we can still have a few stragglers on one of
         the above queues.  */
    }

  return is_empty;
}

static void
dump_queue_push_weight (Lisp_Object *weight_list,
                        dump_off basis,
                        struct link_weight weight)
{
  if (EQ (*weight_list, Qt))
    *weight_list = Qnil;
  dump_push (weight_list, Fcons (dump_off_to_lisp (basis),
                                 dump_off_to_lisp (weight.value)));
}

static void
dump_queue_enqueue (struct dump_queue *dump_queue,
                    Lisp_Object object,
                    dump_off basis,
                    struct link_weight weight)
{
  Lisp_Object weights = Fgethash (object, dump_queue->link_weights, Qnil);
  Lisp_Object orig_weights = weights;
  /* N.B. want to find the last item of a given weight in each queue
     due to prepend use.  */
  bool use_single_queues = true;
  if (NILP (weights))
    {
      /* Object is new.  */
      EMACS_UINT uobj = XLI (object);
      dump_trace ("new object %0*"pI"x weight=%d\n", EMACS_INT_XDIGITS, uobj,
		  weight.value);

      if (weight.value == WEIGHT_NONE.value)
        {
          eassert (weight.value == 0);
          dump_tailq_prepend (&dump_queue->zero_weight_objects, object);
          weights = Qt;
        }
      else if (!use_single_queues)
        {
          dump_tailq_prepend (&dump_queue->fancy_weight_objects, object);
          dump_queue_push_weight (&weights, basis, weight);
        }
      else if (weight.value == WEIGHT_NORMAL.value)
        {
          dump_tailq_prepend (&dump_queue->one_weight_normal_objects, object);
          dump_queue_push_weight (&weights, basis, weight);
        }
      else if (weight.value == WEIGHT_STRONG.value)
        {
          dump_tailq_prepend (&dump_queue->one_weight_strong_objects, object);
          dump_queue_push_weight (&weights, basis, weight);
        }
      else
        {
          emacs_abort ();
        }

      Fputhash (object,
                dump_off_to_lisp(dump_queue->next_sequence_number++),
                dump_queue->sequence_numbers);
    }
  else
    {
      /* Object was already on the queue.  It's okay for an object to
         be on multiple queues so long as we maintain order
         invariants: attempting to dump an object multiple times is
         harmless, and most of the time, an object is only referenced
         once before being dumped, making this code path uncommon.  */
      if (weight.value != WEIGHT_NONE.value)
        {
          if (EQ (weights, Qt))
            {
              /* Object previously had a zero weight.  Once we
                 incorporate the link weight attached to this call,
                 the object will have a single weight.  Put the object
                 on the appropriate single-weight queue.  */
              weights = Qnil;
	      struct dump_tailq *tailq;
              if (!use_single_queues)
		tailq = &dump_queue->fancy_weight_objects;
              else if (weight.value == WEIGHT_NORMAL.value)
		tailq = &dump_queue->one_weight_normal_objects;
              else if (weight.value == WEIGHT_STRONG.value)
		tailq = &dump_queue->one_weight_strong_objects;
              else
                emacs_abort ();
	      dump_tailq_prepend (tailq, object);
            }
          else if (use_single_queues && NILP (XCDR (weights)))
            dump_tailq_prepend (&dump_queue->fancy_weight_objects, object);
          dump_queue_push_weight (&weights, basis, weight);
        }
    }

  if (!BASE_EQ (weights, orig_weights))
    Fputhash (object, weights, dump_queue->link_weights);
}

static float
dump_calc_link_score (dump_off basis,
                      dump_off link_basis,
                      dump_off link_weight)
{
  float distance = (float)(basis - link_basis);
  eassert (distance >= 0);
  float link_score = powf (distance, -0.2f);
  return powf (link_score, (float) link_weight / 1000.0f);
}

/* Compute the score for a queued object.

   OBJECT is the object to query, which must currently be queued for
   dumping.  BASIS is the offset at which we would be
   dumping the object; score is computed relative to BASIS and the
   various BASIS values supplied to dump_add_link_weight --- the
   further an object is from its referrers, the greater the
   score.  */
static float
dump_queue_compute_score (struct dump_queue *dump_queue,
                          Lisp_Object object,
                          dump_off basis)
{
  float score = 0;
  Lisp_Object object_link_weights =
    Fgethash (object, dump_queue->link_weights, Qnil);
  if (EQ (object_link_weights, Qt))
    object_link_weights = Qnil;
  while (!NILP (object_link_weights))
    {
      Lisp_Object basis_weight_pair = dump_pop (&object_link_weights);
      dump_off link_basis = dump_off_from_lisp (XCAR (basis_weight_pair));
      dump_off link_weight = dump_off_from_lisp (XCDR (basis_weight_pair));
      score += dump_calc_link_score (basis, link_basis, link_weight);
    }
  return score;
}

/* Scan the fancy part of the dump queue.

   BASIS is the position at which to evaluate the score function,
   usually ctx->offset.

   If we have at least one entry in the queue, return the pointer (in
   the singly-linked list) to the cons containing the object via
   *OUT_HIGHEST_SCORE_CONS_PTR and return its score.

   If the queue is empty, set *OUT_HIGHEST_SCORE_CONS_PTR to NULL
   and return negative infinity.  */
static float
dump_queue_scan_fancy (struct dump_queue *dump_queue,
                       dump_off basis,
                       Lisp_Object **out_highest_score_cons_ptr)
{
  Lisp_Object *cons_ptr = &dump_queue->fancy_weight_objects.head;
  Lisp_Object *highest_score_cons_ptr = NULL;
  float highest_score = -INFINITY;
  bool first = true;

  while (!NILP (*cons_ptr))
    {
      Lisp_Object queued_object = XCAR (*cons_ptr);
      float score = dump_queue_compute_score (dump_queue, queued_object, basis);
      if (first || score >= highest_score)
        {
          highest_score_cons_ptr = cons_ptr;
          highest_score = score;
          if (first)
            first = false;
        }
      cons_ptr = &XCONS (*cons_ptr)->u.s.u.cdr;
    }

  *out_highest_score_cons_ptr = highest_score_cons_ptr;
  return highest_score;
}

/* Return the sequence number of OBJECT.

   Return -1 if object doesn't have a sequence number.  This situation
   can occur when we've double-queued an object.  If this happens, we
   discard the errant object and try again.  */
static dump_off
dump_queue_sequence (struct dump_queue *dump_queue,
                     Lisp_Object object)
{
  Lisp_Object n = Fgethash (object, dump_queue->sequence_numbers, Qnil);
  return NILP (n) ? -1 : dump_off_from_lisp (n);
}

/* Find score and sequence at head of a one-weight object queue.

   Transparently discard stale objects from head of queue.  BASIS
   is the baseness for score computation.

   We organize these queues so that score is strictly decreasing, so
   examining the head is sufficient.  */
static void
dump_queue_find_score_of_one_weight_queue (struct dump_queue *dump_queue,
					   dump_off basis,
					   struct dump_tailq *one_weight_queue,
					   float *out_score,
					   int *out_sequence)
{
  /* Transparently discard stale objects from the head of this queue.  */
  do
    {
      if (dump_tailq_empty_p (one_weight_queue))
        {
          *out_score = -INFINITY;
          *out_sequence = 0;
        }
      else
        {
          Lisp_Object head = dump_tailq_peek (one_weight_queue);
          *out_sequence = dump_queue_sequence (dump_queue, head);
          if (*out_sequence < 0)
            dump_tailq_pop (one_weight_queue);
          else
            *out_score =
              dump_queue_compute_score (dump_queue, head, basis);
        }
    }
  while (*out_sequence < 0);
}

/* Pop the next object to dump from the dump queue.

   BASIS is the dump offset at which to evaluate score.

   The object returned is the queued object with the greatest score;
   by side effect, the object is removed from the dump queue.
   The dump queue must not be empty.  */
static Lisp_Object
dump_queue_dequeue (struct dump_queue *dump_queue, dump_off basis)
{
  eassert (BASE_EQ (Fhash_table_count (dump_queue->sequence_numbers),
		    Fhash_table_count (dump_queue->link_weights)));

  eassert (XFIXNUM (Fhash_table_count (dump_queue->sequence_numbers))
	   <= (dump_tailq_length (&dump_queue->fancy_weight_objects)
	       + dump_tailq_length (&dump_queue->zero_weight_objects)
	       + dump_tailq_length (&dump_queue->one_weight_normal_objects)
	       + dump_tailq_length (&dump_queue->one_weight_strong_objects)));

  dump_trace
    (("dump_queue_dequeue basis=%"PRIdDUMP_OFF" fancy=%"PRIdPTR
      " zero=%"PRIdPTR" normal=%"PRIdPTR" strong=%"PRIdPTR" hash=%td\n"),
     basis,
     dump_tailq_length (&dump_queue->fancy_weight_objects),
     dump_tailq_length (&dump_queue->zero_weight_objects),
     dump_tailq_length (&dump_queue->one_weight_normal_objects),
     dump_tailq_length (&dump_queue->one_weight_strong_objects),
     (ptrdiff_t) XHASH_TABLE (dump_queue->link_weights)->count);

  static const int nr_candidates = 3;
  struct candidate
  {
    float score;
    dump_off sequence;
  } candidates[nr_candidates];

  Lisp_Object *fancy_cons = NULL;
  candidates[0].sequence = 0;
  do
    {
      if (candidates[0].sequence < 0)
        *fancy_cons = XCDR (*fancy_cons);  /* Discard stale object.  */
      candidates[0].score = dump_queue_scan_fancy (dump_queue, basis,
						   &fancy_cons);
      candidates[0].sequence =
        candidates[0].score > -INFINITY
        ? dump_queue_sequence (dump_queue, XCAR (*fancy_cons))
        : 0;
    }
  while (candidates[0].sequence < 0);

  dump_queue_find_score_of_one_weight_queue
    (dump_queue, basis,
     &dump_queue->one_weight_normal_objects,
     &candidates[1].score,
     &candidates[1].sequence);

  dump_queue_find_score_of_one_weight_queue
    (dump_queue, basis,
     &dump_queue->one_weight_strong_objects,
     &candidates[2].score,
     &candidates[2].sequence);

  int best = -1;
  for (int i = 0; i < nr_candidates; ++i)
    {
      eassert (candidates[i].sequence >= 0);
      if (candidates[i].score > -INFINITY
	  && (best < 0
	      || candidates[i].score > candidates[best].score
	      || (candidates[i].score == candidates[best].score
		  && candidates[i].sequence < candidates[best].sequence)))
        best = i;
    }

  Lisp_Object result;
  const char *src;
  if (best < 0)
    {
      src = "zero";
      result = dump_tailq_pop (&dump_queue->zero_weight_objects);
    }
  else if (best == 0)
    {
      src = "fancy";
      result = dump_tailq_pop (&dump_queue->fancy_weight_objects);
    }
  else if (best == 1)
    {
      src = "normal";
      result = dump_tailq_pop (&dump_queue->one_weight_normal_objects);
    }
  else if (best == 2)
    {
      src = "strong";
      result = dump_tailq_pop (&dump_queue->one_weight_strong_objects);
    }
  else
    emacs_abort ();

  EMACS_UINT uresult = XLI (result);
  dump_trace ("  result score=%f src=%s object=%0*"pI"x\n",
              best < 0 ? -1.0 : (double) candidates[best].score,
	      src, EMACS_INT_XDIGITS, uresult);

  {
    Lisp_Object weights = Fgethash (result, dump_queue->link_weights, Qnil);
    while (!NILP (weights) && CONSP (weights))
      {
        Lisp_Object basis_weight_pair = dump_pop (&weights);
        dump_off link_basis =
          dump_off_from_lisp (XCAR (basis_weight_pair));
        dump_off link_weight =
          dump_off_from_lisp (XCDR (basis_weight_pair));
	dump_trace
	  ("    link_basis=%d distance=%d weight=%d contrib=%f\n",
	   link_basis,
	   basis - link_basis,
	   link_weight,
	   (double) dump_calc_link_score (basis, link_basis, link_weight));
      }
  }

  Fremhash (result, dump_queue->link_weights);
  Fremhash (result, dump_queue->sequence_numbers);
  return result;
}

/* Return whether we need to write OBJECT to the dump file.  */
static bool
dump_object_needs_dumping_p (Lisp_Object object)
{
  return !(FIXNUMP (object));
}

static void
dump_enqueue_object (struct dump_context *ctx,
                     Lisp_Object object,
                     struct link_weight weight)
{
  if (dump_object_needs_dumping_p (object))
    {
      dump_off state = dump_recall_object (ctx, object);
      bool already_dumped_object = state > DUMP_OBJECT_NOT_SEEN;
      if (ctx->flags.assert_already_seen)
        eassert (already_dumped_object);
      if (!already_dumped_object)
        {
          if (state == DUMP_OBJECT_NOT_SEEN)
            {
              state = DUMP_OBJECT_ON_NORMAL_QUEUE;
              dump_remember_object (ctx, object, state);
            }
          /* Note that we call dump_queue_enqueue even if the object
             is already on the normal queue: multiple enqueue calls
             can increase the object's weight.  */
	  if (state == DUMP_OBJECT_ON_NORMAL_QUEUE)
	    dump_queue_enqueue (&ctx->dump_queue, object, ctx->offset,
				weight);
        }
    }
  /* Always remember the path to this object.  */
  dump_note_reachable (ctx, object);
}

static void
print_paths_to_root_1 (struct dump_context *ctx,
                       Lisp_Object object,
                       int level)
{
  Lisp_Object referrers = Fgethash (object, ctx->referrers, Qnil);
  while (!NILP (referrers))
    {
      Lisp_Object referrer = XCAR (referrers);
      referrers = XCDR (referrers);
      Lisp_Object repr = Fprin1_to_string (referrer, Qnil, Qnil);
      for (int i = 0; i < level; ++i)
	putc (' ', stderr);
      fwrite (SDATA (repr), 1, SBYTES (repr), stderr);
      putc ('\n', stderr);
      print_paths_to_root_1 (ctx, referrer, level + 1);
    }
}

static void
print_paths_to_root (struct dump_context *ctx, Lisp_Object object)
{
  print_paths_to_root_1 (ctx, object, 0);
}

static void
dump_remember_cold_op (struct dump_context *ctx,
                       enum cold_op op,
                       Lisp_Object arg)
{
  if (ctx->flags.dump_object_contents)
    dump_push (&ctx->cold_queue, Fcons (make_fixnum (op), arg));
}

/* Add a dump relocation that points into Emacs.

   Add a relocation that updates the pointer stored at DUMP_OFFSET to
   point into the Emacs binary upon dump load.  The pointer-sized
   value at DUMP_OFFSET in the dump file should contain a number
   relative to emacs_basis().  */
static void
dump_reloc_dump_to_emacs_ptr_raw (struct dump_context *ctx,
                                  dump_off dump_offset)
{
  if (ctx->flags.dump_object_contents)
    dump_push (&ctx->dump_relocs[EARLY_RELOCS],
               list2 (make_fixnum (RELOC_DUMP_TO_EMACS_PTR_RAW),
                      dump_off_to_lisp (dump_offset)));
}

/* Add a dump relocation that points a Lisp_Object back at the dump.

   Add a relocation that updates the Lisp_Object at DUMP_OFFSET in the
   dump to point to another object in the dump.  The Lisp_Object-sized
   value at DUMP_OFFSET in the dump file should contain the offset of
   the target object relative to the start of the dump.  */
static void
dump_reloc_dump_to_dump_lv (struct dump_context *ctx,
                            dump_off dump_offset,
                            enum Lisp_Type type)
{
  if (!ctx->flags.dump_object_contents)
    return;

  int reloc_type;
  switch (type)
    {
    case Lisp_Symbol:
    case Lisp_String:
    case Lisp_Vectorlike:
    case Lisp_Cons:
    case Lisp_Float:
      reloc_type = RELOC_DUMP_TO_DUMP_LV + type;
      break;
    default:
      emacs_abort ();
    }

  dump_push (&ctx->dump_relocs[EARLY_RELOCS],
             list2 (make_fixnum (reloc_type),
                    dump_off_to_lisp (dump_offset)));
}

/* Add a dump relocation that points a raw pointer back at the dump.

   Add a relocation that updates the raw pointer at DUMP_OFFSET in the
   dump to point to another object in the dump.  The pointer-sized
   value at DUMP_OFFSET in the dump file should contain the offset of
   the target object relative to the start of the dump.  */
static void
dump_reloc_dump_to_dump_ptr_raw (struct dump_context *ctx,
                                 dump_off dump_offset)
{
  if (ctx->flags.dump_object_contents)
    dump_push (&ctx->dump_relocs[EARLY_RELOCS],
               list2 (make_fixnum (RELOC_DUMP_TO_DUMP_PTR_RAW),
                      dump_off_to_lisp (dump_offset)));
}

/* Add a dump relocation that points to a Lisp object in Emacs.

   Add a relocation that updates the Lisp_Object at DUMP_OFFSET in the
   dump to point to a lisp object in Emacs.  The Lisp_Object-sized
   value at DUMP_OFFSET in the dump file should contain the offset of
   the target object relative to emacs_basis().  TYPE is the type of
   Lisp value.  */
static void
dump_reloc_dump_to_emacs_lv (struct dump_context *ctx,
                             dump_off dump_offset,
                             enum Lisp_Type type)
{
  if (!ctx->flags.dump_object_contents)
    return;

  int reloc_type;
  switch (type)
    {
    case Lisp_String:
    case Lisp_Vectorlike:
    case Lisp_Cons:
    case Lisp_Float:
      reloc_type = RELOC_DUMP_TO_EMACS_LV + type;
      break;
    default:
      emacs_abort ();
    }

  dump_push (&ctx->dump_relocs[EARLY_RELOCS],
             list2 (make_fixnum (reloc_type),
                    dump_off_to_lisp (dump_offset)));
}

/* Add an Emacs relocation that copies arbitrary bytes from the dump.

   When the dump is loaded, Emacs copies SIZE bytes from OFFSET in
   dump to LOCATION in the Emacs data section.  This copying happens
   after other relocations, so it's all right to, say, copy a
   Lisp_Object (since by the time we copy the Lisp_Object, it'll have
   been adjusted to account for the location of the running Emacs and
   dump file).  */
static void
dump_emacs_reloc_copy_from_dump (struct dump_context *ctx, dump_off dump_offset,
				 void *emacs_ptr, dump_off size)
{
  eassert (size >= 0);
  eassert (size < (1 << EMACS_RELOC_LENGTH_BITS));

  if (!ctx->flags.dump_object_contents)
    return;

  if (size == 0)
    return;

  eassert (dump_offset >= 0);
  dump_push (&ctx->emacs_relocs,
             list4 (make_fixnum (RELOC_EMACS_COPY_FROM_DUMP),
                    dump_off_to_lisp (emacs_offset (emacs_ptr)),
                    dump_off_to_lisp (dump_offset),
                    dump_off_to_lisp (size)));
}

/* Add an Emacs relocation that sets values to arbitrary bytes.

   When the dump is loaded, Emacs copies SIZE bytes from the
   relocation itself to the adjusted location inside Emacs EMACS_PTR.
   SIZE is the number of bytes to copy.  See struct emacs_reloc for
   the maximum size that this mechanism can support.  The value comes
   from VALUE_PTR.
 */
static void
dump_emacs_reloc_immediate (struct dump_context *ctx,
                            const void *emacs_ptr,
                            const void *value_ptr,
                            dump_off size)
{
  if (!ctx->flags.dump_object_contents)
    return;

  intmax_t value = 0;
  eassert (size <= sizeof (value));
  memcpy (&value, value_ptr, size);
  dump_push (&ctx->emacs_relocs,
             list4 (make_fixnum (RELOC_EMACS_IMMEDIATE),
                    dump_off_to_lisp (emacs_offset (emacs_ptr)),
                    intmax_t_to_lisp (value),
                    dump_off_to_lisp (size)));
}

#define DEFINE_EMACS_IMMEDIATE_FN(fnname, type)                         \
  static void                                                           \
  fnname (struct dump_context *ctx,                                     \
          const type *emacs_ptr,                                        \
          type value)                                                   \
  {                                                                     \
    dump_emacs_reloc_immediate (                                        \
      ctx, emacs_ptr, &value, sizeof (value));                          \
  }

DEFINE_EMACS_IMMEDIATE_FN (dump_emacs_reloc_immediate_lv, Lisp_Object)
DEFINE_EMACS_IMMEDIATE_FN (dump_emacs_reloc_immediate_ptrdiff_t, ptrdiff_t)
DEFINE_EMACS_IMMEDIATE_FN (dump_emacs_reloc_immediate_intmax_t, intmax_t)
DEFINE_EMACS_IMMEDIATE_FN (dump_emacs_reloc_immediate_int, int)
DEFINE_EMACS_IMMEDIATE_FN (dump_emacs_reloc_immediate_bool, bool)

/* Add an emacs relocation that makes a raw pointer in Emacs point
   into the dump.  */
static void
dump_emacs_reloc_to_dump_ptr_raw (struct dump_context *ctx,
				  const void *emacs_ptr, dump_off dump_offset)
{
  if (!ctx->flags.dump_object_contents)
    return;

  dump_push (&ctx->emacs_relocs,
             list3 (make_fixnum (RELOC_EMACS_DUMP_PTR_RAW),
                    dump_off_to_lisp (emacs_offset (emacs_ptr)),
                    dump_off_to_lisp (dump_offset)));
}

/* Add an emacs relocation that points into the dump.

   When the dump is loaded, the Lisp_Object at EMACS_ROOT in Emacs to
   point to VALUE.  VALUE can be any Lisp value; this function
   automatically queues the value for dumping if necessary.  */
static void
dump_emacs_reloc_to_lv (struct dump_context *ctx,
			Lisp_Object const *emacs_ptr,
                        Lisp_Object value)
{
  if (dump_object_self_representing_p (value))
    dump_emacs_reloc_immediate_lv (ctx, emacs_ptr, value);
  else
    {
      if (ctx->flags.dump_object_contents)
        /* Conditionally use RELOC_EMACS_EMACS_LV or
           RELOC_EMACS_DUMP_LV depending on where the target object
           lives.  We could just have decode_emacs_reloc pick the
           right type, but we might as well maintain the invariant
           that the types on ctx->emacs_relocs correspond to the types
           of emacs_relocs we actually emit.  */
	dump_push (&ctx->emacs_relocs,
		   list3 (make_fixnum (dump_object_emacs_ptr (value)
				       ? RELOC_EMACS_EMACS_LV
				       : RELOC_EMACS_DUMP_LV),
			  dump_off_to_lisp (emacs_offset (emacs_ptr)),
			  value));
      dump_enqueue_object (ctx, value, WEIGHT_NONE);
    }
}

/* Add an emacs relocation that makes a raw pointer in Emacs point
   back into the Emacs image.  */
static void
dump_emacs_reloc_to_emacs_ptr_raw (struct dump_context *ctx, void *emacs_ptr,
				   void const *target_emacs_ptr)
{
  if (!ctx->flags.dump_object_contents)
    return;

  dump_push (&ctx->emacs_relocs,
             list3 (make_fixnum (RELOC_EMACS_EMACS_PTR_RAW),
                    dump_off_to_lisp (emacs_offset (emacs_ptr)),
                    dump_off_to_lisp (emacs_offset (target_emacs_ptr))));
}

/* Add an Emacs relocation that makes a raw pointer in Emacs point to
   a different part of Emacs.  */

enum dump_fixup_type
  {
    DUMP_FIXUP_LISP_OBJECT,
    DUMP_FIXUP_LISP_OBJECT_RAW,
    DUMP_FIXUP_PTR_DUMP_RAW,
    DUMP_FIXUP_BIGNUM_DATA,
  };

enum dump_lv_fixup_type
  {
    LV_FIXUP_LISP_OBJECT,
    LV_FIXUP_RAW_POINTER,
  };

/* Make something in the dump point to a lisp object.

   CTX is a dump context.  DUMP_OFFSET is the location in the dump to
   fix.  VALUE is the object to which the location in the dump
   should point.

   If FIXUP_SUBTYPE is LV_FIXUP_LISP_OBJECT, we expect a Lisp_Object
   at DUMP_OFFSET.  If it's LV_FIXUP_RAW_POINTER, we expect a pointer.
 */
static void
dump_remember_fixup_lv (struct dump_context *ctx,
                        dump_off dump_offset,
                        Lisp_Object value,
                        enum dump_lv_fixup_type fixup_subtype)
{
  if (!ctx->flags.dump_object_contents)
    return;

  dump_push (&ctx->fixups,
	     list3 (make_fixnum (fixup_subtype == LV_FIXUP_LISP_OBJECT
				 ? DUMP_FIXUP_LISP_OBJECT
				 : DUMP_FIXUP_LISP_OBJECT_RAW),
		    dump_off_to_lisp (dump_offset),
		    value));
}

/* Remember to fix up the dump file such that the pointer-sized value
   at DUMP_OFFSET points to NEW_DUMP_OFFSET in the dump file and to
   its absolute address at runtime.  */
static void
dump_remember_fixup_ptr_raw (struct dump_context *ctx,
                             dump_off dump_offset,
                             dump_off new_dump_offset)
{
  if (!ctx->flags.dump_object_contents)
    return;

  /* We should not be generating relocations into the
     to-be-copied-into-Emacs dump region.  */
  eassert (ctx->header.discardable_start == 0
	   || new_dump_offset < ctx->header.discardable_start
	   || (ctx->header.cold_start != 0
	       && new_dump_offset >= ctx->header.cold_start));

  dump_push (&ctx->fixups,
	     list3 (make_fixnum (DUMP_FIXUP_PTR_DUMP_RAW),
		    dump_off_to_lisp (dump_offset),
		    dump_off_to_lisp (new_dump_offset)));
}

static void
dump_root_visitor (Lisp_Object const *root_ptr, enum gc_root_type type,
		   void *data)
{
  struct dump_context *ctx = data;
  Lisp_Object value = *root_ptr;
  if (type == GC_ROOT_C_SYMBOL)
    {
      eassert (dump_builtin_symbol_p (value));
      /* Remember to dump the object itself later along with all the
         rest of the copied-to-Emacs objects.  */
      if (dump_set_referrer (ctx))
	ctx->current_referrer = build_string ("built-in symbol list");
      dump_enqueue_object (ctx, value, WEIGHT_NONE);
      dump_clear_referrer (ctx);
    }
  else
    {
      if (type == GC_ROOT_STATICPRO)
        Fputhash (dump_off_to_lisp (emacs_offset (root_ptr)),
                  Qt,
                  ctx->staticpro_table);
      if (root_ptr != &Vinternal_interpreter_environment)
        {
	  if (dump_set_referrer (ctx))
	    ctx->current_referrer
	      = dump_ptr_referrer ("emacs root", root_ptr);
          dump_emacs_reloc_to_lv (ctx, root_ptr, *root_ptr);
          dump_clear_referrer (ctx);
        }
    }
}

/* Kick off the dump process by queuing up the static GC roots.  */
static void
dump_roots (struct dump_context *ctx)
{
  struct gc_root_visitor visitor = { .visit = dump_root_visitor,
				     .data = ctx };
  visit_static_gc_roots (visitor);
}

enum { PDUMPER_MAX_OBJECT_SIZE = 2048 };

static dump_off
field_relpos (const void *in_start, const void *in_field)
{
  ptrdiff_t in_start_val = (ptrdiff_t) in_start;
  ptrdiff_t in_field_val = (ptrdiff_t) in_field;
  eassert (in_start_val <= in_field_val);
  ptrdiff_t relpos = in_field_val - in_start_val;
  /* The following assertion attempts to detect bugs whereby IN_START
     and IN_FIELD don't point to the same object/structure, on the
     assumption that a too-large difference between them is
     suspicious.  As of Apr 2019 the largest object we dump -- 'struct
     buffer' -- is slightly smaller than 1KB, and we want to leave
     some margin for future extensions.  If the assertion below is
     ever violated, make sure the two pointers indeed point into the
     same object, and if so, enlarge the value of PDUMPER_MAX_OBJECT_SIZE.  */
  eassert (relpos < PDUMPER_MAX_OBJECT_SIZE);
  return (dump_off) relpos;
}

static void
cpyptr (void *out, const void *in)
{
  memcpy (out, in, sizeof (void *));
}

/* Convenience macro for regular assignment.  */
#define DUMP_FIELD_COPY(out, in, name) \
  ((out)->name = (in)->name)

static void
dump_field_lv_or_rawptr (struct dump_context *ctx,
                         void *out,
                         const void *in_start,
                         const void *in_field,
                         /* opt */ const enum Lisp_Type *ptr_raw_type,
                         struct link_weight weight)
{
  eassert (ctx->obj_offset > 0);

  Lisp_Object value;
  dump_off relpos = field_relpos (in_start, in_field);
  void *out_field = (char *) out + relpos;
  bool is_ptr_raw = (ptr_raw_type != NULL);

  if (!is_ptr_raw)
    {
      memcpy (&value, in_field, sizeof (value));
      if (dump_object_self_representing_p (value))
        {
          memcpy (out_field, &value, sizeof (value));
          return;
        }
    }
  else
    {
      void *ptrval;
      cpyptr (&ptrval, in_field);
      if (ptrval == NULL)
        return; /* Nothing to do.  */
      switch (*ptr_raw_type)
        {
        case Lisp_Symbol:
          value = make_lisp_symbol (ptrval);
          break;
        case Lisp_String:
        case Lisp_Vectorlike:
        case Lisp_Cons:
        case Lisp_Float:
          value = make_lisp_ptr (ptrval, *ptr_raw_type);
          break;
        default:
          emacs_abort ();
        }
    }

  /* Now value is the Lisp_Object to which we want to point whether or
     not the field is a raw pointer (in which case we just synthesized
     the Lisp_Object ourselves) or a Lisp_Object (in which case we
     just copied the thing).  Add a fixup or relocation.  */

  intptr_t out_value;
  dump_off out_field_offset = ctx->obj_offset + relpos;
  dump_off target_offset = dump_recall_object (ctx, value);
  enum { DANGEROUS = false };
  if (DANGEROUS
      && target_offset > 0 && dump_object_emacs_ptr (value) == NULL)
    {
      /* We've already dumped the referenced object, so we can emit
         the value and a relocation directly instead of indirecting
         through a fixup.  */
      out_value = target_offset;
      if (is_ptr_raw)
        dump_reloc_dump_to_dump_ptr_raw (ctx, out_field_offset);
      else
        dump_reloc_dump_to_dump_lv (ctx, out_field_offset, XTYPE (value));
    }
  else
    {
      /* We don't know about the target object yet, so add a fixup.
         When we process the fixup, we'll have dumped the target
         object.  */
      out_value = (intptr_t) 0xDEADF00D;
      dump_remember_fixup_lv (ctx,
                              out_field_offset,
                              value,
                              ( is_ptr_raw
                                ? LV_FIXUP_RAW_POINTER
                                : LV_FIXUP_LISP_OBJECT ));
      dump_enqueue_object (ctx, value, weight);
    }

  memcpy (out_field, &out_value, sizeof (out_value));
}

/* Set a pointer field on an output object during dump.

   CTX is the dump context.  OUT is a pointer to the dump output
   object.  IN_START is the start of the current Emacs object.
   IN_FIELD is a pointer to the field in that object.  TYPE is the
   type of pointer to which IN_FIELD points.
 */
static void
dump_field_lv_rawptr (struct dump_context *ctx,
                      void *out,
                      const void *in_start,
                      const void *in_field,
                      enum Lisp_Type type,
                      struct link_weight weight)
{
  dump_field_lv_or_rawptr (ctx, out, in_start, in_field, &type, weight);
}

/* Set a Lisp_Object field on an output object during dump.

   CTX is a dump context.  OUT is a pointer to the dump output object.
   IN_START is the start of the current Emacs object.  IN_FIELD is a
   pointer to a Lisp_Object field in that object.

   Arrange for the dump to contain fixups and relocations such that,
   at load time, the given field of the output object contains a valid
   Lisp_Object pointing to the same notional object that *IN_FIELD
   contains now.

   See idomatic usage below.  */
static void
dump_field_lv (struct dump_context *ctx,
               void *out,
               const void *in_start,
               const Lisp_Object *in_field,
               struct link_weight weight)
{
  dump_field_lv_or_rawptr (ctx, out, in_start, in_field, NULL, weight);
}

/* Note that we're going to add a manual fixup for the given field
   later.  */
static void
dump_field_fixup_later (struct dump_context *ctx,
                        void *out,
                        const void *in_start,
                        const void *in_field)
{
  /* TODO: more error checking.  */
  (void) field_relpos (in_start, in_field);
}

/* Mark an output object field, which is as wide as a pointer, as being
   fixed up to point to a specific offset in the dump.  */
static void
dump_field_ptr_to_dump_offset (struct dump_context *ctx,
                               void *out,
                               const void *in_start,
                               const void *in_field,
                               dump_off target_dump_offset)
{
  eassert (ctx->obj_offset > 0);
  if (!ctx->flags.dump_object_contents)
    return;

  dump_off relpos = field_relpos (in_start, in_field);
  dump_reloc_dump_to_dump_ptr_raw (ctx, ctx->obj_offset + relpos);
  intptr_t outval = target_dump_offset;
  memcpy ((char *) out + relpos, &outval, sizeof (outval));
}

/* Mark a field as pointing to a place inside Emacs.

   CTX is the dump context.  OUT points to the out-object for the
   current dump function.  IN_START points to the start of the object
   being dumped.  IN_FIELD points to the field inside the object being
   dumped that we're dumping.  The contents of this field (which
   should be as wide as a pointer) are the Emacs pointer to dump.

 */
static void
dump_field_emacs_ptr (struct dump_context *ctx,
                      void *out,
                      const void *in_start,
                      const void *in_field)
{
  eassert (ctx->obj_offset > 0);
  if (!ctx->flags.dump_object_contents)
    return;

  dump_off relpos = field_relpos (in_start, in_field);
  void *abs_emacs_ptr;
  cpyptr (&abs_emacs_ptr, in_field);
  intptr_t rel_emacs_ptr = 0;
  if (abs_emacs_ptr)
    {
      rel_emacs_ptr = emacs_offset ((void *)abs_emacs_ptr);
      dump_reloc_dump_to_emacs_ptr_raw (ctx, ctx->obj_offset + relpos);
    }
  cpyptr ((char *) out + relpos, &rel_emacs_ptr);
}

static void
_dump_object_start_pseudovector (struct dump_context *ctx,
				 struct vectorlike_header *out_hdr,
				 const struct vectorlike_header *in_hdr)
{
  eassert (in_hdr->size & PSEUDOVECTOR_FLAG);
  ptrdiff_t vec_size = vectorlike_nbytes (in_hdr);
  dump_object_start (ctx, in_hdr, IGC_OBJ_VECTOR, out_hdr, (dump_off) vec_size);
  *out_hdr = *in_hdr;
}

/* Need a macro for alloca.  */
#define START_DUMP_PVEC(ctx, hdr, type, out)                  \
  const struct vectorlike_header *_in_hdr = (hdr);             \
  type *out = alloca (vectorlike_nbytes (_in_hdr));           \
  _dump_object_start_pseudovector (ctx, &out->header, _in_hdr)

static dump_off
finish_dump_pvec (struct dump_context *ctx,
                  struct vectorlike_header *out_hdr)
{
  return dump_object_finish (ctx, out_hdr, vectorlike_nbytes (out_hdr));
}

static void
dump_pseudovector_lisp_fields (struct dump_context *ctx,
			       struct vectorlike_header *out_hdr,
			       const struct vectorlike_header *in_hdr)
{
  const struct Lisp_Vector *in = (const struct Lisp_Vector *) in_hdr;
  struct Lisp_Vector *out = (struct Lisp_Vector *) out_hdr;
  ptrdiff_t size = in->header.size;
  eassert (size & PSEUDOVECTOR_FLAG);
  size &= PSEUDOVECTOR_SIZE_MASK;
  for (ptrdiff_t i = 0; i < size; ++i)
    dump_field_lv (ctx, out, in, &in->contents[i], WEIGHT_STRONG);
}

static dump_off
dump_cons (struct dump_context *ctx, const struct Lisp_Cons *cons)
{
#if CHECK_STRUCTS && !defined (HASH_Lisp_Cons_8E09073155)
# error "Lisp_Cons changed. See CHECK_STRUCTS comment in config.h."
#endif
  struct Lisp_Cons out;
  dump_object_start (ctx, cons, IGC_OBJ_CONS, &out, sizeof (out));
  dump_field_lv (ctx, &out, cons, &cons->u.s.car, WEIGHT_STRONG);
  dump_field_lv (ctx, &out, cons, &cons->u.s.u.cdr, WEIGHT_NORMAL);
  return dump_object_finish (ctx, &out, sizeof (out));
}

static dump_off
dump_interval_tree (struct dump_context *ctx,
                    INTERVAL tree,
                    dump_off parent_offset)
{
#if CHECK_STRUCTS && !defined (HASH_interval_DE36B11AE7)
# error "interval changed. See CHECK_STRUCTS comment in config.h."
#endif
  /* TODO: output tree breadth-first?  */
  struct interval out;
  dump_object_start (ctx, tree, IGC_OBJ_INTERVAL, &out, sizeof (out));
  DUMP_FIELD_COPY (&out, tree, total_length);
  DUMP_FIELD_COPY (&out, tree, position);
  if (tree->left)
    dump_field_fixup_later (ctx, &out, tree, &tree->left);
  if (tree->right)
    dump_field_fixup_later (ctx, &out, tree, &tree->right);
  if (!tree->up_obj)
    {
      eassert (parent_offset != 0);
      dump_field_ptr_to_dump_offset (ctx, &out, tree, &tree->up.interval,
				     parent_offset);
    }
  else
    dump_field_lv (ctx, &out, tree, &tree->up.obj, WEIGHT_STRONG);
  DUMP_FIELD_COPY (&out, tree, up_obj);
  eassert (tree->gcmarkbit == 0);
  DUMP_FIELD_COPY (&out, tree, write_protect);
  DUMP_FIELD_COPY (&out, tree, visible);
  DUMP_FIELD_COPY (&out, tree, front_sticky);
  DUMP_FIELD_COPY (&out, tree, rear_sticky);
  dump_field_lv (ctx, &out, tree, &tree->plist, WEIGHT_STRONG);
  dump_off offset = dump_object_finish (ctx, &out, sizeof (out));
  if (tree->left)
      dump_remember_fixup_ptr_raw
	(ctx,
	 offset + dump_offsetof (struct interval, left),
	 dump_interval_tree (ctx, tree->left, offset));
  if (tree->right)
      dump_remember_fixup_ptr_raw
	(ctx,
	 offset + dump_offsetof (struct interval, right),
	 dump_interval_tree (ctx, tree->right, offset));
  return offset;
}

static dump_off
dump_string (struct dump_context *ctx, const struct Lisp_String *string)
{
#if CHECK_STRUCTS && !defined (HASH_Lisp_String_39D7E563BF)
# error "Lisp_String changed. See CHECK_STRUCTS comment in config.h."
#endif
  /* If we have text properties, write them _after_ the string so that
     at runtime, the prefetcher and cache will DTRT. (We access the
     string before its properties.).

     There's special code to dump string data contiguously later on.
     we seldom write to string data and never relocate it, so lumping
     it together at the end of the dump saves on COW faults.

     If, however, the string's size_byte field is -2, the string data
     is actually a pointer to Emacs data segment, so we can do even
     better by emitting a relocation instead of bothering to copy the
     string data.  */
  struct Lisp_String out;
  dump_object_start (ctx, string, IGC_OBJ_STRING, &out, sizeof (out));
  DUMP_FIELD_COPY (&out, string, u.s.size);
  DUMP_FIELD_COPY (&out, string, u.s.size_byte);
  if (string->u.s.intervals)
    dump_field_fixup_later (ctx, &out, string, &string->u.s.intervals);

  if (string->u.s.size_byte == -2)
    /* String literal in Emacs rodata.  */
    dump_field_emacs_ptr (ctx, &out, string, &string->u.s.data);
  else
    {
      dump_field_fixup_later (ctx, &out, string, &string->u.s.data);
      dump_remember_cold_op (ctx,
                             COLD_OP_STRING,
			     make_lisp_ptr ((void *) string, Lisp_String));
    }

  dump_off offset = dump_object_finish (ctx, &out, sizeof (out));
  if (string->u.s.intervals)
    dump_remember_fixup_ptr_raw
      (ctx,
       offset + dump_offsetof (struct Lisp_String, u.s.intervals),
       dump_interval_tree (ctx, string->u.s.intervals, 0));

  return offset;
}

static dump_off
dump_marker (struct dump_context *ctx, const struct Lisp_Marker *marker)
{
#if CHECK_STRUCTS && !defined HASH_Lisp_Marker_D850433F19
# error "Lisp_Marker changed. See CHECK_STRUCTS comment in config.h."
#endif

  START_DUMP_PVEC (ctx, &marker->header, struct Lisp_Marker, out);
  dump_pseudovector_lisp_fields (ctx, &out->header, &marker->header);
  DUMP_FIELD_COPY (out, marker, need_adjustment);
  DUMP_FIELD_COPY (out, marker, insertion_type);
  if (marker->buffer)
    {
      dump_field_lv_rawptr (ctx, out, marker, &marker->buffer,
			    Lisp_Vectorlike, WEIGHT_NORMAL);
#ifndef HAVE_MPS
      dump_field_lv_rawptr (ctx, out, marker, &marker->next,
			    Lisp_Vectorlike, WEIGHT_STRONG);
#else
      DUMP_FIELD_COPY (out, marker, index);
#endif
      DUMP_FIELD_COPY (out, marker, charpos);
      DUMP_FIELD_COPY (out, marker, bytepos);
    }
  return finish_dump_pvec (ctx, &out->header);
}

static dump_off
dump_interval_node (struct dump_context *ctx, struct itree_node *node)
{
#if CHECK_STRUCTS && !defined (HASH_itree_node_8AF9E94FBA)
# error "itree_node changed. See CHECK_STRUCTS comment in config.h."
#endif
  struct itree_node out;
  dump_object_start (ctx, node, IGC_OBJ_ITREE_NODE, &out, sizeof (out));
  if (node->parent)
    dump_field_fixup_later (ctx, &out, node, &node->parent);
  if (node->left)
    dump_field_fixup_later (ctx, &out, node, &node->left);
  if (node->right)
    dump_field_fixup_later (ctx, &out, node, &node->right);
  DUMP_FIELD_COPY (&out, node, begin);
  DUMP_FIELD_COPY (&out, node, end);
  DUMP_FIELD_COPY (&out, node, limit);
  DUMP_FIELD_COPY (&out, node, offset);
  DUMP_FIELD_COPY (&out, node, otick);
  dump_field_lv (ctx, &out, node, &node->data, WEIGHT_STRONG);
  DUMP_FIELD_COPY (&out, node, red);
  DUMP_FIELD_COPY (&out, node, rear_advance);
  DUMP_FIELD_COPY (&out, node, front_advance);
  dump_off offset = dump_object_finish (ctx, &out, sizeof (out));
  if (node->parent)
      dump_remember_fixup_ptr_raw
	(ctx,
	 offset + dump_offsetof (struct itree_node, parent),
	 dump_interval_node (ctx, node->parent));
  if (node->left)
      dump_remember_fixup_ptr_raw
	(ctx,
	 offset + dump_offsetof (struct itree_node, left),
	 dump_interval_node (ctx, node->left));
  if (node->right)
      dump_remember_fixup_ptr_raw
	(ctx,
	 offset + dump_offsetof (struct itree_node, right),
	 dump_interval_node (ctx, node->right));
  return offset;
}

static dump_off
dump_overlay (struct dump_context *ctx, const struct Lisp_Overlay *overlay)
{
#if CHECK_STRUCTS && !defined (HASH_Lisp_Overlay_AF021DC256)
# error "Lisp_Overlay changed. See CHECK_STRUCTS comment in config.h."
#endif
  START_DUMP_PVEC (ctx, &overlay->header, struct Lisp_Overlay, out);
  dump_pseudovector_lisp_fields (ctx, &out->header, &overlay->header);
  dump_field_fixup_later (ctx, &out, overlay, &overlay->interval);
  dump_off offset = finish_dump_pvec (ctx, &out->header);
  dump_remember_fixup_ptr_raw
    (ctx,
     offset + dump_offsetof (struct Lisp_Overlay, interval),
     dump_interval_node (ctx, overlay->interval));
  return offset;
}

static void
dump_field_finalizer_ref (struct dump_context *ctx,
                          void *out,
                          const struct Lisp_Finalizer *finalizer,
                          struct Lisp_Finalizer *const *field)
{
  if (*field == &finalizers || *field == &doomed_finalizers)
    dump_field_emacs_ptr (ctx, out, finalizer, field);
  else
    dump_field_lv_rawptr (ctx, out, finalizer, field,
                          Lisp_Vectorlike,
                          WEIGHT_NORMAL);
}

static dump_off
dump_finalizer (struct dump_context *ctx,
                const struct Lisp_Finalizer *finalizer)
{
#if CHECK_STRUCTS && !defined (HASH_Lisp_Finalizer_7DACDD23C5)
# error "Lisp_Finalizer changed. See CHECK_STRUCTS comment in config.h."
#endif
  START_DUMP_PVEC (ctx, &finalizer->header, struct Lisp_Finalizer, out);
  /* Do _not_ call dump_pseudovector_lisp_fields here: we dump the
     only Lisp field, finalizer->function, manually, so we can give it
     a low weight.  */
  dump_field_lv (ctx, out, finalizer, &finalizer->function, WEIGHT_NONE);
  dump_field_finalizer_ref (ctx, out, finalizer, &finalizer->prev);
  dump_field_finalizer_ref (ctx, out, finalizer, &finalizer->next);
  return finish_dump_pvec (ctx, &out->header);
}

#ifdef HAVE_TREE_SITTER
static dump_off
dump_treesit_compiled_query (struct dump_context *ctx,
			     struct Lisp_TS_Query *query)
{
  START_DUMP_PVEC (ctx, &query->header, struct Lisp_TS_Query, out);
  dump_field_lv (ctx, &out->language, query, &query->language, WEIGHT_STRONG);
  dump_field_lv (ctx, &out->source, query, &query->source, WEIGHT_STRONG);
  /* These will be recompiled after load from dump.  */
  out->query = NULL;
  out->cursor = NULL;
  return finish_dump_pvec (ctx, &out->header);
}
#endif

struct bignum_reload_info
{
  dump_off data_location;
  dump_off nlimbs;
};

static dump_off
dump_bignum (struct dump_context *ctx, Lisp_Object object)
{
#if CHECK_STRUCTS && !defined (HASH_Lisp_Bignum_8732048B98)
# error "Lisp_Bignum changed. See CHECK_STRUCTS comment in config.h."
#endif
  const struct Lisp_Bignum *bignum = XBIGNUM (object);
  START_DUMP_PVEC (ctx, &bignum->header, struct Lisp_Bignum, out);
  static_assert (sizeof (out->value) >= sizeof (struct bignum_reload_info));
  dump_field_fixup_later (ctx, out, bignum, xbignum_val (object));
  dump_off bignum_offset = finish_dump_pvec (ctx, &out->header);
  if (ctx->flags.dump_object_contents)
    {
      /* Export the bignum into a blob in the cold section.  */
      dump_remember_cold_op (ctx, COLD_OP_BIGNUM, object);

      /* Write the offset of that exported blob here.  */
      dump_off value_offset
	= (bignum_offset
	   + (dump_off) offsetof (struct Lisp_Bignum, value));
      dump_push (&ctx->fixups,
		 list3 (make_fixnum (DUMP_FIXUP_BIGNUM_DATA),
			dump_off_to_lisp (value_offset),
			object));

      /* When we load the dump, slurp the data blob and turn it into a
         real bignum.  Attach the relocation to the start of the
         Lisp_Bignum instead of the actual mpz field so that the
         relocation offset is aligned.  The relocation-application
         code knows to actually advance past the header.  */
      dump_push (&ctx->dump_relocs[EARLY_RELOCS],
                 list2 (make_fixnum (RELOC_BIGNUM),
                        dump_off_to_lisp (bignum_offset)));
    }

  return bignum_offset;
}

static dump_off
dump_float (struct dump_context *ctx, const struct Lisp_Float *lfloat)
{
#if CHECK_STRUCTS && !defined (HASH_Lisp_Float_4F10F019A4)
# error "Lisp_Float changed. See CHECK_STRUCTS comment in config.h."
#endif
  eassert (ctx->header.cold_start);
  struct Lisp_Float out;
  dump_object_start (ctx, lfloat, IGC_OBJ_FLOAT, &out, sizeof (out));
  DUMP_FIELD_COPY (&out, lfloat, u.data);
  return dump_object_finish (ctx, &out, sizeof (out));
}

static void
dump_field_fwd (struct dump_context *ctx, void *out, const void *in_start,
		const lispfwd *in_field)
{
  dump_field_emacs_ptr (ctx, out, in_start, in_field);
  switch (XFWDTYPE (*in_field))
    {
    case Lisp_Fwd_Int:
      {
	const intmax_t *intvar = (*in_field)->u.intvar;
	dump_emacs_reloc_immediate_intmax_t (ctx, intvar, *intvar);
      }
      return;
    case Lisp_Fwd_Bool:
      {
	const bool *boolvar = (*in_field)->u.boolvar;
	dump_emacs_reloc_immediate_bool (ctx, boolvar, *boolvar);
      }
      return;
    case Lisp_Fwd_Obj:
      {
	const Lisp_Object *objvar =  (*in_field)->u.objvar;
	if (NILP (Fgethash (dump_off_to_lisp (emacs_offset (objvar)),
			    ctx->staticpro_table, Qnil)))
	  dump_emacs_reloc_to_lv (ctx, objvar, *objvar);
      }
      return;
    case Lisp_Fwd_Kboard_Obj:
    case Lisp_Fwd_Buffer_Obj:
      return;
    }
  emacs_abort ();
}

static dump_off
dump_blv (struct dump_context *ctx,
          const struct Lisp_Buffer_Local_Value *blv)
{
#if CHECK_STRUCTS && !defined HASH_Lisp_Buffer_Local_Value_B1EFDA61AE
# error "Lisp_Buffer_Local_Value changed. See CHECK_STRUCTS comment in config.h."
#endif
  struct Lisp_Buffer_Local_Value out;
  dump_object_start (ctx, blv, IGC_OBJ_BLV, &out, sizeof (out));
  DUMP_FIELD_COPY (&out, blv, local_if_set);
  DUMP_FIELD_COPY (&out, blv, found);
  if (blv->fwd)
    dump_field_fwd (ctx, &out, blv, &blv->fwd);
  dump_field_lv (ctx, &out, blv, &blv->where, WEIGHT_NORMAL);
  dump_field_lv (ctx, &out, blv, &blv->defcell, WEIGHT_STRONG);
  dump_field_lv (ctx, &out, blv, &blv->valcell, WEIGHT_STRONG);
  dump_off offset = dump_object_finish (ctx, &out, sizeof (out));
  return offset;
}

static dump_off
dump_recall_symbol_aux (struct dump_context *ctx, Lisp_Object symbol)
{
  Lisp_Object symbol_aux = ctx->symbol_aux;
  if (NILP (symbol_aux))
    return 0;
  return dump_off_from_lisp (Fgethash (symbol, symbol_aux, make_fixnum (0)));
}

static void
dump_remember_symbol_aux (struct dump_context *ctx,
                          Lisp_Object symbol,
                          dump_off offset)
{
  Fputhash (symbol, dump_off_to_lisp (offset), ctx->symbol_aux);
}

static void
dump_pre_dump_symbol (struct dump_context *ctx, struct Lisp_Symbol *symbol)
{
  Lisp_Object symbol_lv = make_lisp_symbol (symbol);
  eassert (!dump_recall_symbol_aux (ctx, symbol_lv));
  if (dump_set_referrer (ctx))
    ctx->current_referrer = symbol_lv;
  switch (symbol->u.s.redirect)
    {
    case SYMBOL_LOCALIZED:
      dump_remember_symbol_aux (ctx, symbol_lv,
				dump_blv (ctx, symbol->u.s.val.blv));
      break;
    default:
      break;
    }
  dump_clear_referrer (ctx);
}

static dump_off
dump_symbol (struct dump_context *ctx,
             Lisp_Object object,
             dump_off offset)
{
#if CHECK_STRUCTS && !defined HASH_Lisp_Symbol_A86BC84666
# error "Lisp_Symbol changed. See CHECK_STRUCTS comment in config.h."
#endif
#if CHECK_STRUCTS && !defined (HASH_symbol_redirect_EA72E4BFF5)
# error "symbol_redirect changed. See CHECK_STRUCTS comment in config.h."
#endif

  if (ctx->flags.defer_symbols)
    {
      if (offset != DUMP_OBJECT_ON_SYMBOL_QUEUE)
        {
	  eassert (offset == DUMP_OBJECT_ON_NORMAL_QUEUE
		   || offset == DUMP_OBJECT_NOT_SEEN);
	  dump_clear_referrer (ctx);
          struct dump_flags old_flags = ctx->flags;
          ctx->flags.dump_object_contents = false;
          ctx->flags.defer_symbols = false;
          dump_object (ctx, object);
          ctx->flags = old_flags;
	  if (dump_set_referrer (ctx))
	    ctx->current_referrer = object;

          offset = DUMP_OBJECT_ON_SYMBOL_QUEUE;
          dump_remember_object (ctx, object, offset);
          dump_push (&ctx->deferred_symbols, object);
        }
      return offset;
    }

  struct Lisp_Symbol *symbol = XSYMBOL (object);
  struct Lisp_Symbol out;
  dump_object_start (ctx, symbol, IGC_OBJ_SYMBOL, &out, sizeof (out));
  eassert (symbol->u.s.gcmarkbit == 0);
  DUMP_FIELD_COPY (&out, symbol, u.s.redirect);
  DUMP_FIELD_COPY (&out, symbol, u.s.trapped_write);
  DUMP_FIELD_COPY (&out, symbol, u.s.declared_special);
  DUMP_FIELD_COPY (&out, symbol, u.s.pinned);
  dump_field_lv (ctx, &out, symbol, &symbol->u.s.name, WEIGHT_STRONG);
  switch (symbol->u.s.redirect)
    {
    case SYMBOL_PLAINVAL:
      dump_field_lv (ctx, &out, symbol, &symbol->u.s.val.value,
                     WEIGHT_NORMAL);
      break;
    case SYMBOL_VARALIAS:
      dump_field_lv_rawptr (ctx, &out, symbol,
                            &symbol->u.s.val.alias, Lisp_Symbol,
                            WEIGHT_NORMAL);
      break;
    case SYMBOL_LOCALIZED:
      dump_field_fixup_later (ctx, &out, symbol, &symbol->u.s.val.blv);
      break;
    case SYMBOL_FORWARDED:
      dump_field_fwd (ctx, &out, symbol, &symbol->u.s.val.fwd);
      break;
    default:
      emacs_abort ();
    }
  dump_field_lv (ctx, &out, symbol, &symbol->u.s.function, WEIGHT_NORMAL);
  dump_field_lv (ctx, &out, symbol, &symbol->u.s.package, WEIGHT_NORMAL);
  dump_field_lv (ctx, &out, symbol, &symbol->u.s.plist, WEIGHT_NORMAL);

  offset = dump_object_finish (ctx, &out, sizeof (out));
  dump_off aux_offset;

  switch (symbol->u.s.redirect)
    {
    case SYMBOL_LOCALIZED:
      aux_offset = dump_recall_symbol_aux (ctx, make_lisp_symbol (symbol));
      dump_remember_fixup_ptr_raw
	(ctx,
	 offset + dump_offsetof (struct Lisp_Symbol, u.s.val.blv),
	 (aux_offset
	  ? aux_offset
	  : dump_blv (ctx, symbol->u.s.val.blv)));
      break;
    default:
      break;
    }
  return offset;
}

static dump_off
dump_vectorlike_generic (struct dump_context *ctx,
			 const struct vectorlike_header *header)
{
#if CHECK_STRUCTS && !defined (HASH_vectorlike_header_AF1B22D957)
# error "vectorlike_header changed. See CHECK_STRUCTS comment in config.h."
#endif
  const struct Lisp_Vector *v = (const struct Lisp_Vector *) header;
  ptrdiff_t size = header->size;
  enum pvec_type pvectype = PSEUDOVECTOR_TYPE (v);
  dump_off offset;

  if (size & PSEUDOVECTOR_FLAG)
    {
      /* Assert that the pseudovector contains only Lisp values ---
         but see the PVEC_SUB_CHAR_TABLE special case below.  We allow
         one extra word of non-lisp data when Lisp_Object is shorter
         than GCALIGN (e.g., on 32-bit builds) to account for
         GCALIGN-enforcing struct padding.  We can't distinguish
         between padding and some undumpable data member this way, but
         we'll count on sizeof(Lisp_Object) >= GCALIGN builds to catch
         this class of problem.
         */
      eassert ((size & PSEUDOVECTOR_REST_MASK) >> PSEUDOVECTOR_REST_BITS
	       <= (sizeof (Lisp_Object) < GCALIGNMENT));
      size &= PSEUDOVECTOR_SIZE_MASK;
    }

  dump_align_output (ctx, DUMP_ALIGNMENT);
  dump_off prefix_start_offset;

  dump_off skip;
  if (pvectype == PVEC_SUB_CHAR_TABLE)
    {
      /* PVEC_SUB_CHAR_TABLE has a special case because it's a
         variable-length vector (unlike other pseudovectors, which is
         why we handle it here) and has its non-Lisp data _before_ the
         variable-length Lisp part.  */
      const struct Lisp_Sub_Char_Table *sct =
        (const struct Lisp_Sub_Char_Table *) header;
      struct Lisp_Sub_Char_Table out;
      /* Don't use sizeof(out), since that incorporates unwanted
         padding.  Instead, use the size through the last non-Lisp
         field.  */
      size_t sz = (char *)&out.min_char + sizeof (out.min_char) - (char *)&out;
      eassert (sz < DUMP_OFF_MAX);
      prefix_start_offset = dump_object_start (ctx, sct, IGC_OBJ_VECTOR, &out, (dump_off) sz);
      DUMP_FIELD_COPY (&out, sct, header.size);
      DUMP_FIELD_COPY (&out, sct, depth);
      DUMP_FIELD_COPY (&out, sct, min_char);
      offset = dump_object_finish_1 (ctx, &out, (dump_off) sz);
      skip = SUB_CHAR_TABLE_OFFSET;
    }
  else
    {
      struct vectorlike_header out;
      prefix_start_offset = dump_object_start (ctx, header, IGC_OBJ_VECTOR, &out, sizeof (out));
      DUMP_FIELD_COPY (&out, header, size);
      offset = dump_object_finish_1 (ctx, &out, sizeof (out));
      skip = 0;
    }

  /* We may have written a non-Lisp vector prefix above.  If we have,
     pad to the lisp content start with zero, and make sure we didn't
     scribble beyond that start.  */
  dump_off prefix_size = ctx->offset - prefix_start_offset;
  eassert (prefix_size > 0);
  dump_off skip_start = ptrdiff_t_to_dump_off ((char *) &v->contents[skip]
					       - (char *) v);
  eassert (skip_start >= prefix_size);
  dump_write_zero (ctx, skip_start - prefix_size);

  /* dump_object_start isn't what records conservative-GC object
     starts --- dump_object_1 does --- so the hack below of using
     dump_object_start for each vector word doesn't cause GC problems
     at runtime.  */
  struct dump_flags old_flags = ctx->flags;
  ctx->flags.pack_objects = true;
  for (dump_off i = skip; i < size; ++i)
    {
      Lisp_Object out;
      const Lisp_Object *vslot = &v->contents[i];
      /* In the wide case, we're always misaligned.  */
#if INTPTR_MAX == EMACS_INT_MAX
      eassert (ctx->offset % sizeof (out) == 0);
#endif
      dump_object_start_1 (ctx, &out, sizeof (out));
      dump_field_lv (ctx, &out, vslot, vslot, WEIGHT_STRONG);
      dump_object_finish_1 (ctx, &out, sizeof (out));
    }
  ctx->flags = old_flags;
  dump_align_output (ctx, DUMP_ALIGNMENT);
# ifdef HAVE_MPS
  dump_igc_finish_obj (ctx);
# endif
  return offset;
}

/* Return a vector of KEY, VALUE pairs in the given hash table H.
   No room for growth is included.  */
static void
hash_table_contents (struct Lisp_Hash_Table *h, Lisp_Object **key,
		     Lisp_Object **value)
{
  ptrdiff_t size = h->count;
  *key = hash_table_alloc_kv (h, size);
  *value = hash_table_alloc_kv (h, size);
  ptrdiff_t n = 0;

  DOHASH (h, k, v)
    {
      (*key)[n] = k;
      (*value)[n] = v;
      ++n;
    }
}

static dump_off
dump_hash_table_list (struct dump_context *ctx)
{
  dump_off offset = ctx->offset;
#ifdef HAVE_MPS
  if (!NILP (ctx->hash_tables) || !NILP (ctx->weak_hash_tables))
    offset = dump_object (ctx, CALLN (Fvconcat, ctx->hash_tables, ctx->weak_hash_tables));
#else
  if (!NILP (ctx->hash_tables))
    offset = dump_object (ctx, CALLN (Fvconcat, ctx->hash_tables));
#endif
  return offset;
}

static hash_table_std_test_t
hash_table_std_test (const struct hash_table_test *t)
{
  if (BASE_EQ (t->name, Qeq))
    return Test_eq;
  if (BASE_EQ (t->name, Qeql))
    return Test_eql;
  if (BASE_EQ (t->name, Qequal))
    return Test_equal;
  if (BASE_EQ (t->name, Qstring_equal))
    return Test_string_equal;
  error ("cannot dump hash tables with user-defined tests");  /* Bug#36769 */
}

/* Compact contents and discard inessential information from a hash table,
   preparing it for dumping.
   See `hash_table_thaw' for the code that restores the object to a usable
   state. */
static void
hash_table_freeze (struct Lisp_Hash_Table *h)
{
  Lisp_Object *key, *value;
  hash_table_contents (h, &key, &value);
  h->key = key;
  h->value = value;
  h->next = NULL;
  h->hash = NULL;
  h->index = NULL;
  h->table_size = 0;
  h->index_bits = 0;
  h->frozen_test = hash_table_std_test (h->test);
  h->test = NULL;
}

static dump_off
dump_hash_vec (struct dump_context *ctx,
	       const Lisp_Object array[], size_t len)
{
#ifdef HAVE_MPS
  struct Lisp_Vector *v = (struct Lisp_Vector *)((char *)array - sizeof (*v));
  return dump_vectorlike_generic (ctx, &v->header) + sizeof (*v);
#endif
  dump_align_output (ctx, DUMP_ALIGNMENT);
  struct dump_flags old_flags = ctx->flags;
  ctx->flags.pack_objects = true;

  dump_off start_offset = ctx->offset;

  for (size_t i = 0; i < len; i++)
    {
      Lisp_Object out;
      const Lisp_Object *slot = &array[i];
      dump_object_start_1 (ctx, &out, sizeof out);
      dump_field_lv (ctx, &out, slot, slot, WEIGHT_STRONG);
      dump_object_finish_1 (ctx, &out, sizeof out);
    }

  ctx->flags = old_flags;
  return start_offset;
}

static dump_off
dump_hash_table_key (struct dump_context *ctx, struct Lisp_Hash_Table *h)
{
  return dump_hash_vec (ctx, h->key, h->count);
}

static dump_off
dump_hash_table_value (struct dump_context *ctx, struct Lisp_Hash_Table *h)
{
  return dump_hash_vec (ctx, h->value, h->count);
}

static dump_off
dump_hash_table (struct dump_context *ctx, Lisp_Object object)
{
<<<<<<< HEAD
#if CHECK_STRUCTS && !defined HASH_Lisp_Hash_Table_18BE341ECB
=======
#if CHECK_STRUCTS && !defined HASH_Lisp_Hash_Table_267C58D687
>>>>>>> aa6d2a39
# error "Lisp_Hash_Table changed. See CHECK_STRUCTS comment in config.h."
#endif
  const struct Lisp_Hash_Table *hash_in = XHASH_TABLE (object);

  START_DUMP_PVEC (ctx, &hash_in->header, struct Lisp_Hash_Table, out);
  dump_push (&ctx->hash_tables, object);

  /* Idea here is to dump a "frozen" hash table which consists of the
     hash table pseudo vector object plus 2 vectors of Lisp_Objects for
     keys and values. Everything else is removed.

     When loading a dump, the hash table is "thawed". This allocs index
     and next vectors, and rehashes all keys. */
  struct Lisp_Hash_Table hash_munged = *hash_in;
  struct Lisp_Hash_Table *hash = &hash_munged;
  hash_table_freeze (hash);

  dump_pseudovector_lisp_fields (ctx, &out->header, &hash->header);
  DUMP_FIELD_COPY (out, hash, count);
  DUMP_FIELD_COPY (out, hash, weakness);
  DUMP_FIELD_COPY (out, hash, purecopy);
  DUMP_FIELD_COPY (out, hash, mutable);
  DUMP_FIELD_COPY (out, hash, frozen_test);
  if (hash->key)
    dump_field_fixup_later (ctx, out, hash, &hash->key);
  if (hash->value)
    dump_field_fixup_later (ctx, out, hash, &hash->value);
  eassert (hash->next_weak == NULL);
  dump_off offset = finish_dump_pvec (ctx, &out->header);
  if (hash->key)
    dump_remember_fixup_ptr_raw
      (ctx,
       offset + dump_offsetof (struct Lisp_Hash_Table, key),
       dump_hash_table_key (ctx, hash));
  if (hash->value)
    dump_remember_fixup_ptr_raw
      (ctx,
       offset + dump_offsetof (struct Lisp_Hash_Table, value),
       dump_hash_table_value (ctx, hash));
  return offset;
}

#ifdef HAVE_MPS
static dump_off
dump_weak_hash_table (struct dump_context *ctx, Lisp_Object object)
{
  struct Lisp_Weak_Hash_Table *wh_in = XWEAK_HASH_TABLE (object);
  strengthen_hash_table_for_dump (wh_in);

  START_DUMP_PVEC (ctx, &wh_in->header, struct Lisp_Weak_Hash_Table, out);
  dump_push (&ctx->weak_hash_tables, object);

  dump_field_lv (ctx, out, wh_in, &wh_in->dump_replacement,
		 WEIGHT_NORMAL);
  dump_off offset = finish_dump_pvec (ctx, &wh_in->header);
  return offset;
}
#endif

static dump_off
dump_buffer (struct dump_context *ctx, const struct buffer *in_buffer)
{
#if CHECK_STRUCTS && !defined HASH_buffer_text_07D802E2D4
# error "buffer changed. See CHECK_STRUCTS comment in config.h."
#endif
  struct buffer munged_buffer = *in_buffer;
  struct buffer *buffer = &munged_buffer;

  /* Clear some buffer state for correctness upon load.  */
  if (buffer->base_buffer == NULL)
    buffer->window_count = 0;
  else
    eassert (buffer->window_count == -1);
  buffer->local_minor_modes_ = Qnil;
  buffer->last_name_ = Qnil;
  buffer->last_selected_window_ = Qnil;
  buffer->display_count_ = make_fixnum (0);
  buffer->clip_changed = 0;
  buffer->last_window_start = -1;
  buffer->point_before_scroll_ = Qnil;

  dump_off base_offset = 0;
  if (buffer->base_buffer)
    {
      eassert (buffer->base_buffer->base_buffer == NULL);
      base_offset = dump_object_for_offset
	(ctx,
	 make_lisp_ptr (buffer->base_buffer, Lisp_Vectorlike));
    }

  eassert ((base_offset == 0 && buffer->text == &in_buffer->own_text)
	   || (base_offset > 0 && buffer->text != &in_buffer->own_text));

  START_DUMP_PVEC (ctx, &in_buffer->header, struct buffer, out);
  dump_pseudovector_lisp_fields (ctx, &out->header, &buffer->header);
  if (base_offset == 0)
    base_offset = ctx->obj_offset;
  eassert (base_offset > 0);
  if (buffer->base_buffer == NULL)
    {
      eassert (base_offset == ctx->obj_offset);

      if (BUFFER_LIVE_P (buffer))
        {
          dump_field_fixup_later (ctx, out, buffer, &buffer->own_text.beg);
	  dump_remember_cold_op (ctx, COLD_OP_BUFFER,
				 make_lisp_ptr ((void *) in_buffer,
						Lisp_Vectorlike));
#ifdef HAVE_MPS
	  dump_push (&ctx->dump_relocs[LATE_RELOCS],
		     list2 (make_fixnum (RELOC_BUFFER),
			    dump_off_to_lisp (ctx->obj_offset)));
#endif
        }
      else
        eassert (buffer->own_text.beg == NULL);

      DUMP_FIELD_COPY (out, buffer, own_text.gpt);
      DUMP_FIELD_COPY (out, buffer, own_text.z);
      DUMP_FIELD_COPY (out, buffer, own_text.gpt_byte);
      DUMP_FIELD_COPY (out, buffer, own_text.z_byte);
      DUMP_FIELD_COPY (out, buffer, own_text.gap_size);
      DUMP_FIELD_COPY (out, buffer, own_text.modiff);
      DUMP_FIELD_COPY (out, buffer, own_text.chars_modiff);
      DUMP_FIELD_COPY (out, buffer, own_text.save_modiff);
      DUMP_FIELD_COPY (out, buffer, own_text.overlay_modiff);
      DUMP_FIELD_COPY (out, buffer, own_text.compact);
      DUMP_FIELD_COPY (out, buffer, own_text.beg_unchanged);
      DUMP_FIELD_COPY (out, buffer, own_text.end_unchanged);
      DUMP_FIELD_COPY (out, buffer, own_text.unchanged_modified);
      DUMP_FIELD_COPY (out, buffer, own_text.overlay_unchanged_modified);
      if (buffer->own_text.intervals)
        dump_field_fixup_later (ctx, out, buffer, &buffer->own_text.intervals);
#ifdef HAVE_MPS
      dump_field_lv (ctx, out, buffer, &buffer->own_text.markers,
		     WEIGHT_NORMAL);
#else
      dump_field_lv_rawptr (ctx, out, buffer, &buffer->own_text.markers,
                            Lisp_Vectorlike, WEIGHT_NORMAL);
#endif
      DUMP_FIELD_COPY (out, buffer, own_text.inhibit_shrinking);
      DUMP_FIELD_COPY (out, buffer, own_text.redisplay);
    }

  eassert (ctx->obj_offset > 0);
  dump_remember_fixup_ptr_raw
    (ctx,
     ctx->obj_offset + dump_offsetof (struct buffer, text),
     base_offset + dump_offsetof (struct buffer, own_text));

  DUMP_FIELD_COPY (out, buffer, pt);
  DUMP_FIELD_COPY (out, buffer, pt_byte);
  DUMP_FIELD_COPY (out, buffer, begv);
  DUMP_FIELD_COPY (out, buffer, begv_byte);
  DUMP_FIELD_COPY (out, buffer, zv);
  DUMP_FIELD_COPY (out, buffer, zv_byte);

  if (buffer->base_buffer)
    {
      eassert (ctx->obj_offset != base_offset);
      dump_field_ptr_to_dump_offset (ctx, out, buffer, &buffer->base_buffer,
				     base_offset);
    }

  DUMP_FIELD_COPY (out, buffer, indirections);
  DUMP_FIELD_COPY (out, buffer, window_count);

  memcpy (out->local_flags,
          &buffer->local_flags,
          sizeof (out->local_flags));
  DUMP_FIELD_COPY (out, buffer, modtime);
  DUMP_FIELD_COPY (out, buffer, modtime_size);
  DUMP_FIELD_COPY (out, buffer, auto_save_modified);
  DUMP_FIELD_COPY (out, buffer, display_error_modiff);
  DUMP_FIELD_COPY (out, buffer, auto_save_failure_time);
  DUMP_FIELD_COPY (out, buffer, last_window_start);

  /* Not worth serializing these caches.  TODO: really? */
  out->newline_cache = NULL;
  out->width_run_cache = NULL;
  out->bidi_paragraph_cache = NULL;

  DUMP_FIELD_COPY (out, buffer, prevent_redisplay_optimizations_p);
  DUMP_FIELD_COPY (out, buffer, clip_changed);
  DUMP_FIELD_COPY (out, buffer, inhibit_buffer_hooks);
  DUMP_FIELD_COPY (out, buffer, long_line_optimizations_p);

  if (!itree_empty_p (buffer->overlays))
    {
      /* We haven't implemented the code to dump overlays.  */
      error ("dumping overlays is not yet implemented");
    }
  else
    out->overlays = NULL;

  dump_field_lv (ctx, out, buffer, &buffer->undo_list_,
                 WEIGHT_STRONG);
  dump_off offset = finish_dump_pvec (ctx, &out->header);
  if (!buffer->base_buffer && buffer->own_text.intervals)
    dump_remember_fixup_ptr_raw
      (ctx,
       offset + dump_offsetof (struct buffer, own_text.intervals),
       dump_interval_tree (ctx, buffer->own_text.intervals, 0));

  return offset;
}

static dump_off
dump_bool_vector (struct dump_context *ctx, const struct Lisp_Vector *v)
{
#if CHECK_STRUCTS && !defined (HASH_Lisp_Vector_64AF2E46CE)
# error "Lisp_Vector changed. See CHECK_STRUCTS comment in config.h."
#endif
  /* No relocation needed, so we don't need dump_object_start.  */
  dump_align_output (ctx, DUMP_ALIGNMENT);
# ifdef HAVE_MPS
  dump_igc_start_obj (ctx, IGC_OBJ_VECTOR, v);
# endif
  eassert (ctx->offset >= ctx->header.cold_start);
  dump_off offset = ctx->offset;
  ptrdiff_t nbytes = vector_nbytes ((struct Lisp_Vector *) v);
  if (nbytes > DUMP_OFF_MAX)
    error ("vector too large");
  dump_write (ctx, v, ptrdiff_t_to_dump_off (nbytes));
# ifdef HAVE_MPS
  dump_igc_finish_obj (ctx);
# endif
  return offset;
}

static dump_off
dump_subr (struct dump_context *ctx, const struct Lisp_Subr *subr)
{
#if CHECK_STRUCTS && !defined (HASH_Lisp_Subr_730FE7C038)
# error "Lisp_Subr changed. See CHECK_STRUCTS comment in config.h."
#endif
  struct Lisp_Subr out;
  dump_object_start (ctx, subr, IGC_OBJ_VECTOR, &out, sizeof (out));
  DUMP_FIELD_COPY (&out, subr, header.size);
#ifdef HAVE_NATIVE_COMP
  bool non_primitive = !NILP (subr->native_comp_u);
#else
  bool non_primitive = false;
#endif
  if (non_primitive)
    out.function.a0 = NULL;
  else
    dump_field_emacs_ptr (ctx, &out, subr, &subr->function.a0);
  DUMP_FIELD_COPY (&out, subr, min_args);
  DUMP_FIELD_COPY (&out, subr, max_args);
  if (non_primitive)
    {
      dump_field_fixup_later (ctx, &out, subr, &subr->symbol_name);
      dump_remember_cold_op (ctx,
                             COLD_OP_NATIVE_SUBR,
			     make_lisp_ptr ((void *) subr, Lisp_Vectorlike));
      dump_field_lv (ctx, &out, subr, &subr->intspec.native, WEIGHT_NORMAL);
      dump_field_lv (ctx, &out, subr, &subr->command_modes, WEIGHT_NORMAL);
    }
  else
    {
      dump_field_emacs_ptr (ctx, &out, subr, &subr->symbol_name);
      dump_field_emacs_ptr (ctx, &out, subr, &subr->intspec.string);
      eassert (NILP (subr->command_modes));
      dump_field_lv (ctx, &out, subr, &subr->command_modes, WEIGHT_NORMAL);
    }
  DUMP_FIELD_COPY (&out, subr, doc);
#ifdef HAVE_NATIVE_COMP
  dump_field_lv (ctx, &out, subr, &subr->native_comp_u, WEIGHT_NORMAL);
  if (!NILP (subr->native_comp_u))
    dump_field_fixup_later (ctx, &out, subr, &subr->native_c_name);

  dump_field_lv (ctx, &out, subr, &subr->lambda_list, WEIGHT_NORMAL);
  dump_field_lv (ctx, &out, subr, &subr->type, WEIGHT_NORMAL);
#endif
  dump_off subr_off = dump_object_finish (ctx, &out, sizeof (out));
  if (non_primitive && ctx->flags.dump_object_contents)
    /* We'll do the final addr relocation during VERY_LATE_RELOCS time
       after the compilation units has been loaded. */
    dump_push (&ctx->dump_relocs[VERY_LATE_RELOCS],
	       list2 (make_fixnum (RELOC_NATIVE_SUBR),
		      dump_off_to_lisp (subr_off)));
  return subr_off;
}

#ifdef HAVE_NATIVE_COMP
static dump_off
dump_native_comp_unit (struct dump_context *ctx,
		       struct Lisp_Native_Comp_Unit *comp_u)
{
  if (!CONSP (comp_u->file))
    error ("trying to dump non fixed-up eln file");

  /* Have function documentation always lazy loaded to optimize load-time.  */
  comp_u->data_fdoc_v = Qnil;
  START_DUMP_PVEC (ctx, &comp_u->header, struct Lisp_Native_Comp_Unit, out);
  dump_pseudovector_lisp_fields (ctx, &out->header, &comp_u->header);
  out->handle = NULL;

  dump_off comp_u_off = finish_dump_pvec (ctx, &out->header);
  if (ctx->flags.dump_object_contents)
    /* We'll do the real elf load during LATE_RELOCS relocation time. */
    dump_push (&ctx->dump_relocs[LATE_RELOCS],
	       list2 (make_fixnum (RELOC_NATIVE_COMP_UNIT),
		      dump_off_to_lisp (comp_u_off)));
  return comp_u_off;
}
#endif

static void
fill_pseudovec (struct vectorlike_header *header, Lisp_Object item)
{
  struct Lisp_Vector *v = (struct Lisp_Vector *) header;
  eassert (v->header.size & PSEUDOVECTOR_FLAG);
  ptrdiff_t size = v->header.size & PSEUDOVECTOR_SIZE_MASK;
  for (ptrdiff_t idx = 0; idx < size; idx++)
    v->contents[idx] = item;
}

static dump_off
dump_nilled_pseudovec (struct dump_context *ctx,
                       const struct vectorlike_header *in)
{
  START_DUMP_PVEC (ctx, in, struct Lisp_Vector, out);
  fill_pseudovec (&out->header, Qnil);
  return finish_dump_pvec (ctx, &out->header);
}

static dump_off
dump_vectorlike (struct dump_context *ctx,
                 Lisp_Object lv,
                 dump_off offset)
{
#if CHECK_STRUCTS && !defined HASH_pvec_type_9A5F4E1904
# error "pvec_type changed. See CHECK_STRUCTS comment in config.h."
#endif
  const struct Lisp_Vector *v = XVECTOR (lv);
  enum pvec_type ptype = PSEUDOVECTOR_TYPE (v);
  switch (ptype)
    {
    case PVEC_FONT:
      /* There are three kinds of font objects that all use PVEC_FONT,
         distinguished by their size.  Font specs and entities are
         harmless data carriers that we can dump like other Lisp
         objects.  Fonts themselves are window-system-specific and
         need to be recreated on each startup.  */
      if ((v->header.size & PSEUDOVECTOR_SIZE_MASK) != FONT_SPEC_MAX
	  && (v->header.size & PSEUDOVECTOR_SIZE_MASK) != FONT_ENTITY_MAX)
        error_unsupported_dump_object(ctx, lv, "font");
      FALLTHROUGH;
    case PVEC_NORMAL_VECTOR:
    case PVEC_CLOSURE:
    case PVEC_CHAR_TABLE:
    case PVEC_SUB_CHAR_TABLE:
    case PVEC_RECORD:
    case PVEC_PACKAGE:
      return dump_vectorlike_generic (ctx, &v->header);
    case PVEC_BOOL_VECTOR:
      return dump_bool_vector(ctx, v);
#ifdef HAVE_MPS
    case PVEC_WEAK_HASH_TABLE:
      return dump_weak_hash_table (ctx, lv);
#endif
    case PVEC_HASH_TABLE:
      return dump_hash_table (ctx, lv);
    case PVEC_BUFFER:
      return dump_buffer (ctx, XBUFFER (lv));
    case PVEC_SUBR:
      return dump_subr (ctx, XSUBR (lv));
    case PVEC_FRAME:
    case PVEC_WINDOW:
    case PVEC_PROCESS:
    case PVEC_TERMINAL:
      return dump_nilled_pseudovec (ctx, &v->header);
    case PVEC_MARKER:
      return dump_marker (ctx, XMARKER (lv));
    case PVEC_OVERLAY:
      return dump_overlay (ctx, XOVERLAY (lv));
    case PVEC_FINALIZER:
      return dump_finalizer (ctx, XFINALIZER (lv));
    case PVEC_BIGNUM:
      return dump_bignum (ctx, lv);
    case PVEC_NATIVE_COMP_UNIT:
#ifdef HAVE_NATIVE_COMP
      return dump_native_comp_unit (ctx, XNATIVE_COMP_UNIT (lv));
#endif
      break;
    case PVEC_THREAD:
      if (main_thread_p (v))
        {
          eassert (dump_object_emacs_ptr (lv));
          return DUMP_OBJECT_IS_RUNTIME_MAGIC;
        }
      break;
    case PVEC_TS_COMPILED_QUERY:
#ifdef HAVE_TREE_SITTER
      return dump_treesit_compiled_query (ctx, XTS_COMPILED_QUERY (lv));
#endif
    case PVEC_WINDOW_CONFIGURATION:
    case PVEC_OTHER:
    case PVEC_XWIDGET:
    case PVEC_XWIDGET_VIEW:
    case PVEC_MISC_PTR:
    case PVEC_USER_PTR:
    case PVEC_MUTEX:
    case PVEC_CONDVAR:
    case PVEC_SQLITE:
    case PVEC_MODULE_FUNCTION:
    case PVEC_MODULE_GLOBAL_REFERENCE:
    case PVEC_SYMBOL_WITH_POS:
    case PVEC_FREE:
    case PVEC_TS_PARSER:
    case PVEC_TS_NODE:
      break;
    }
  int iptype = ptype;
  static char const fmt[] = "pseudovector type %d";
  char msg[sizeof fmt - sizeof "%d" + INT_STRLEN_BOUND (iptype) + 1];
  sprintf (msg, fmt, iptype);
  error_unsupported_dump_object (ctx, lv, msg);
}

/* Add an object to the dump.

   CTX is the dump context; OBJECT is the object to add.  Normally,
   return OFFSET, the location (in bytes, from the start of the dump
   file) where we wrote the object.  Valid OFFSETs are always greater
   than zero.

   If we've already dumped an object, return the location where we put
   it: dump_object is idempotent.

   The object must refer to an actual pointer-ish object of some sort.
   Some self-representing objects are immediate values rather than
   tagged pointers to Lisp heap structures and so have no individual
   representation in the Lisp heap dump.

   May also return one of the DUMP_OBJECT_ON_*_QUEUE constants if we
   "dumped" the object by remembering to process it specially later.
   In this case, we don't have a valid offset.
   Call dump_object_for_offset if you need a valid offset for
   an object.
 */
static dump_off
dump_object (struct dump_context *ctx, Lisp_Object object)
{
#if CHECK_STRUCTS && !defined (HASH_Lisp_Type_45F0582FD7)
# error "Lisp_Type changed. See CHECK_STRUCTS comment in config.h."
#endif
  eassert (!EQ (object, dead_object ()));

  dump_off offset = dump_recall_object (ctx, object);
  if (offset > 0)
    return offset;  /* Object already dumped.  */

  bool cold = BOOL_VECTOR_P (object) || FLOATP (object);
  if (cold && ctx->flags.defer_cold_objects)
    {
      if (offset != DUMP_OBJECT_ON_COLD_QUEUE)
        {
	  eassert (offset == DUMP_OBJECT_ON_NORMAL_QUEUE
		   || offset == DUMP_OBJECT_NOT_SEEN);
          offset = DUMP_OBJECT_ON_COLD_QUEUE;
          dump_remember_object (ctx, object, offset);
          dump_remember_cold_op (ctx, COLD_OP_OBJECT, object);
        }
      return offset;
    }

  void *obj_in_emacs = dump_object_emacs_ptr (object);
  if (obj_in_emacs && ctx->flags.defer_copied_objects)
    {
      if (offset != DUMP_OBJECT_ON_COPIED_QUEUE)
        {
	  eassert (offset == DUMP_OBJECT_ON_NORMAL_QUEUE
		   || offset == DUMP_OBJECT_NOT_SEEN);
          /* Even though we're not going to dump this object right
             away, we still want to scan and enqueue its
             referents.  */
          struct dump_flags old_flags = ctx->flags;
          ctx->flags.dump_object_contents = false;
          ctx->flags.defer_copied_objects = false;
          dump_object (ctx, object);
          ctx->flags = old_flags;

          offset = DUMP_OBJECT_ON_COPIED_QUEUE;
          dump_remember_object (ctx, object, offset);
          dump_push (&ctx->copied_queue, object);
        }
      return offset;
    }

  /* Object needs to be dumped.  */
  if (dump_set_referrer (ctx))
    ctx->current_referrer = object;
  switch (XTYPE (object))
    {
    case Lisp_String:
      offset = dump_string (ctx, XSTRING (object));
      break;
    case Lisp_Vectorlike:
      offset = dump_vectorlike (ctx, object, offset);
      break;
    case Lisp_Symbol:
      offset = dump_symbol (ctx, object, offset);
      break;
    case Lisp_Cons:
      offset = dump_cons (ctx, XCONS (object));
      break;
    case Lisp_Float:
      offset = dump_float (ctx, XFLOAT (object));
      break;
    case Lisp_Int0:
    case Lisp_Int1:
      eassert ("should not be dumping int: is self-representing" && 0);
      abort ();
    default:
      emacs_abort ();
    }
  dump_clear_referrer (ctx);

  /* offset can be < 0 if we've deferred an object.  */
  if (ctx->flags.dump_object_contents && offset > DUMP_OBJECT_NOT_SEEN)
    {
      eassert (offset % DUMP_ALIGNMENT == 0);
      dump_remember_object (ctx, object, offset);
      if (ctx->flags.record_object_starts)
        {
          eassert (!ctx->flags.pack_objects);
          dump_push (&ctx->object_starts,
                     list2 (dump_off_to_lisp (XTYPE (object)),
                            dump_off_to_lisp (offset)));
        }
    }

  return offset;
}

/* Like dump_object(), but assert that we get a valid offset.  */
static dump_off
dump_object_for_offset (struct dump_context *ctx, Lisp_Object object)
{
  dump_off offset = dump_object (ctx, object);
  eassert (offset > 0);
  return offset;
}

static dump_off
dump_charset (struct dump_context *ctx, int cs_i)
{
#if CHECK_STRUCTS && !defined (HASH_charset_84DCEA663B)
# error "charset changed. See CHECK_STRUCTS comment in config.h."
#endif
  /* We can't change the alignment here, because ctx->offset is what
     will be used for the whole array.  */
  eassert (ctx->offset % alignof (struct charset) == 0);
  const struct charset *cs = charset_table + cs_i;
  struct charset out;
  dump_object_start_1 (ctx, &out, sizeof (out));
  if (cs_i < charset_table_used) /* Don't look at uninitialized data.  */
    {
      DUMP_FIELD_COPY (&out, cs, id);
      dump_field_lv (ctx, &out, cs, &cs->attributes, WEIGHT_NORMAL);
      DUMP_FIELD_COPY (&out, cs, dimension);
      memcpy (out.code_space, &cs->code_space, sizeof (cs->code_space));
      if (cs->code_space_mask)
        dump_field_fixup_later (ctx, &out, cs, &cs->code_space_mask);
      DUMP_FIELD_COPY (&out, cs, code_linear_p);
      DUMP_FIELD_COPY (&out, cs, iso_chars_96);
      DUMP_FIELD_COPY (&out, cs, ascii_compatible_p);
      DUMP_FIELD_COPY (&out, cs, supplementary_p);
      DUMP_FIELD_COPY (&out, cs, compact_codes_p);
      DUMP_FIELD_COPY (&out, cs, unified_p);
      DUMP_FIELD_COPY (&out, cs, iso_final);
      DUMP_FIELD_COPY (&out, cs, iso_revision);
      DUMP_FIELD_COPY (&out, cs, emacs_mule_id);
      DUMP_FIELD_COPY (&out, cs, method);
      DUMP_FIELD_COPY (&out, cs, min_code);
      DUMP_FIELD_COPY (&out, cs, max_code);
      DUMP_FIELD_COPY (&out, cs, char_index_offset);
      DUMP_FIELD_COPY (&out, cs, min_char);
      DUMP_FIELD_COPY (&out, cs, max_char);
      DUMP_FIELD_COPY (&out, cs, invalid_code);
      memcpy (out.fast_map, &cs->fast_map, sizeof (cs->fast_map));
      DUMP_FIELD_COPY (&out, cs, code_offset);
    }
  dump_off offset = dump_object_finish_1 (ctx, &out, sizeof (out));
  if (cs_i < charset_table_used && cs->code_space_mask)
    dump_remember_cold_op (ctx, COLD_OP_CHARSET,
                           Fcons (dump_off_to_lisp (cs_i),
                                  dump_off_to_lisp (offset)));
  return offset;
}

static dump_off
dump_charset_table (struct dump_context *ctx)
{
  struct dump_flags old_flags = ctx->flags;
  ctx->flags.pack_objects = true;
  dump_align_output (ctx, alignof (struct charset));
# ifdef HAVE_MPS
  gc_init_header (&charset_table->gc_header, IGC_OBJ_DUMPED_CHARSET_TABLE);
  dump_igc_start_obj (ctx, IGC_OBJ_DUMPED_CHARSET_TABLE, charset_table);
# endif
  dump_off offset = ctx->offset;
  if (dump_set_referrer (ctx))
    ctx->current_referrer = build_string ("charset_table");
  /* We are dumping the entire table, not just the used slots, because
     otherwise when we restore from the pdump file, the actual size of
     the table will be smaller than charset_table_size, and we will
     crash if/when a new charset is defined.  */
  for (int i = 0; i < charset_table_size; ++i)
    dump_charset (ctx, i);
  dump_clear_referrer (ctx);
  dump_emacs_reloc_to_dump_ptr_raw (ctx, &charset_table, offset);
  ctx->flags = old_flags;
# ifdef HAVE_MPS
  dump_igc_finish_obj (ctx);
# endif
  return offset;
}

static void
dump_finalizer_list_head_ptr (struct dump_context *ctx,
                              struct Lisp_Finalizer **ptr)
{
  struct Lisp_Finalizer *value = *ptr;
  if (value != &finalizers && value != &doomed_finalizers)
    dump_emacs_reloc_to_dump_ptr_raw
      (ctx, ptr,
       dump_object_for_offset (ctx,
			       make_lisp_ptr (value, Lisp_Vectorlike)));
}

static void
dump_metadata_for_pdumper (struct dump_context *ctx)
{
  for (int i = 0; i < nr_dump_hooks; ++i)
    dump_emacs_reloc_to_emacs_ptr_raw (ctx, &dump_hooks[i],
				       (void const *) dump_hooks[i]);
  dump_emacs_reloc_immediate_int (ctx, &nr_dump_hooks, nr_dump_hooks);

  for (int i = 0; i < nr_dump_late_hooks; ++i)
    dump_emacs_reloc_to_emacs_ptr_raw (ctx, &dump_late_hooks[i],
				       (void const *) dump_late_hooks[i]);
  dump_emacs_reloc_immediate_int (ctx, &nr_dump_late_hooks,
				  nr_dump_late_hooks);

  for (int i = 0; i < nr_remembered_data; ++i)
    {
      dump_emacs_reloc_to_emacs_ptr_raw (ctx, &remembered_data[i].mem,
					 remembered_data[i].mem);
      dump_emacs_reloc_immediate_int (ctx, &remembered_data[i].sz,
				      remembered_data[i].sz);
    }
  dump_emacs_reloc_immediate_int (ctx, &nr_remembered_data,
				  nr_remembered_data);
}

/* Sort the list of copied objects in CTX.  */
static void
dump_sort_copied_objects (struct dump_context *ctx)
{
  /* Sort the objects into the order in which they'll appear in the
     Emacs: this way, on startup, we'll do both the IO from the dump
     file and the copy into Emacs in-order, where prefetch will be
     most effective.  */
  ctx->copied_queue =
    CALLN (Fsort, Fnreverse (ctx->copied_queue),
           Qdump_emacs_portable__sort_predicate_copied);
}

/* Dump parts of copied objects we need at runtime.  */
static void
dump_hot_parts_of_discardable_objects (struct dump_context *ctx)
{
  Lisp_Object copied_queue = ctx->copied_queue;
  while (!NILP (copied_queue))
    {
      Lisp_Object copied = dump_pop (&copied_queue);
      if (SYMBOLP (copied))
        {
          eassert (dump_builtin_symbol_p (copied));
          dump_pre_dump_symbol (ctx, XSYMBOL (copied));
        }
    }
}

static void
dump_drain_copied_objects (struct dump_context *ctx)
{
  Lisp_Object copied_queue = ctx->copied_queue;
  ctx->copied_queue = Qnil;

  struct dump_flags old_flags = ctx->flags;

  /* We should have already fully scanned these objects, so assert
     that we're not adding more entries to the dump queue.  */
  ctx->flags.assert_already_seen = true;

  /* Now we want to actually dump the copied objects, not just record
     them.  */
  ctx->flags.defer_copied_objects = false;

  /* Objects that we memcpy into Emacs shouldn't get object-start
     records (which conservative GC looks at): we usually discard this
     memory after we're finished memcpying, and even if we don't, the
     "real" objects in this section all live in the Emacs image, not
     in the dump.  */
  ctx->flags.record_object_starts = false;

  /* Dump the objects and generate a copy relocation for each.  Don't
     bother trying to reduce the number of copy relocations we
     generate: we'll merge adjacent copy relocations upon output.
     The overall result is that to the greatest extent possible while
     maintaining strictly increasing address order, we copy into Emacs
     in nice big chunks.  */
  while (!NILP (copied_queue))
    {
      Lisp_Object copied = dump_pop (&copied_queue);
      void *optr = dump_object_emacs_ptr (copied);
      eassert (optr != NULL);
      /* N.B. start_offset is beyond any padding we insert.  */
      dump_off start_offset = dump_object (ctx, copied);
      if (start_offset != DUMP_OBJECT_IS_RUNTIME_MAGIC)
        {
          dump_off size = ctx->offset - start_offset;
          dump_emacs_reloc_copy_from_dump (ctx, start_offset, optr, size);
        }
    }

  ctx->flags = old_flags;
}

static void
dump_cold_string (struct dump_context *ctx, Lisp_Object string)
{
  /* Dump string contents.  */
  dump_off string_offset = dump_recall_object (ctx, string);
  eassert (string_offset > 0);
  if (SBYTES (string) > DUMP_OFF_MAX - 1)
    error ("string too large");
  dump_off total_size = ptrdiff_t_to_dump_off (SBYTES (string) + 1);
  eassert (total_size > 0);

# ifdef HAVE_MPS
  struct Lisp_String_Data *data = (struct Lisp_String_Data *)
    (XSTRING (string)->u.s.data - sizeof (*data));
  dump_align_output (ctx, DUMP_ALIGNMENT);
  dump_igc_start_obj (ctx, IGC_OBJ_STRING_DATA, data);
  dump_remember_fixup_ptr_raw
    (ctx,
     string_offset + dump_offsetof (struct Lisp_String, u.s.data),
     ctx->offset + sizeof (*data));
  dump_write (ctx, data, sizeof (*data) + total_size);
# else
  dump_remember_fixup_ptr_raw
    (ctx,
     string_offset + dump_offsetof (struct Lisp_String, u.s.data),
     ctx->offset);
  dump_write (ctx, XSTRING (string)->u.s.data, total_size);
# endif
# ifdef HAVE_MPS
  dump_igc_finish_obj (ctx);
# endif
}

static void
dump_cold_charset (struct dump_context *ctx, Lisp_Object data)
{
  /* Dump charset lookup tables.  */
  int cs_i = XFIXNUM (XCAR (data));
  dump_off cs_dump_offset = dump_off_from_lisp (XCDR (data));
  dump_remember_fixup_ptr_raw
    (ctx,
     cs_dump_offset + dump_offsetof (struct charset, code_space_mask),
     ctx->offset);
  struct charset *cs = charset_table + cs_i;
  dump_write (ctx, cs->code_space_mask, 256);
}

#ifdef HAVE_MPS
/* The charsets come all from the charset_table. Combine them to
   a single IGC_OBJ_DUMPED_CODE_SPACE_MASKS object.
 */
static void
dump_cold_charsets (struct dump_context *ctx, Lisp_Object *cold_queue,
		    Lisp_Object data)
{
  dump_align_output (ctx, DUMP_ALIGNMENT);
  dump_igc_start_obj (ctx, IGC_OBJ_DUMPED_CODE_SPACE_MASKS, charset_table);
  eassert (!ctx->header.code_space_masks);
  ctx->header.code_space_masks = ctx->offset;
  for (;;)
    {
      dump_cold_charset (ctx, data);
      Lisp_Object next = XCAR (*cold_queue);
      enum cold_op op = (enum cold_op)XFIXNUM (XCAR (next));
      if (op != COLD_OP_CHARSET)
	break;
      data = XCDR (next);
      *cold_queue = XCDR (*cold_queue);
    }
  dump_igc_finish_obj (ctx);
}
#endif

static void
dump_cold_buffer (struct dump_context *ctx, Lisp_Object data)
{
  /* Dump buffer text.  */
  dump_off buffer_offset = dump_recall_object (ctx, data);
  eassert (buffer_offset > 0);
  struct buffer *b = XBUFFER (data);
  eassert (b->text == &b->own_text);
  /* Zero the gap so we don't dump uninitialized bytes.  */
  memset (BUF_GPT_ADDR (b), 0, BUF_GAP_SIZE (b));
  /* See buffer.c for this calculation.  */
  ptrdiff_t nbytes =
    BUF_Z_BYTE (b)
    - BUF_BEG_BYTE (b)
    + BUF_GAP_SIZE (b)
    + 1;
  if (nbytes > DUMP_OFF_MAX)
    error ("buffer too large");
# ifdef HAVE_MPS
  dump_igc_start_obj (ctx, IGC_OBJ_DUMPED_BUFFER_TEXT, b->own_text.beg);
# endif
  dump_remember_fixup_ptr_raw
    (ctx,
     buffer_offset + dump_offsetof (struct buffer, own_text.beg),
     ctx->offset);
  dump_write (ctx, b->own_text.beg, ptrdiff_t_to_dump_off (nbytes));
# ifdef HAVE_MPS
  dump_igc_finish_obj (ctx);
# endif
}

static void
dump_cold_bignum (struct dump_context *ctx, Lisp_Object object)
{
  mpz_t const *n = xbignum_val (object);
  size_t sz_nlimbs = mpz_size (*n);
  eassert (sz_nlimbs < DUMP_OFF_MAX);
  dump_align_output (ctx, alignof (mp_limb_t));
  dump_off nlimbs = (dump_off) sz_nlimbs;
# ifdef HAVE_MPS
  char *dummy = (void *)igc_alloc_bytes (nlimbs * sizeof (mp_limb_t));
  dump_igc_start_obj (ctx, IGC_OBJ_DUMPED_BIGNUM_DATA, dummy - sizeof (uint64_t));
# endif
  Lisp_Object descriptor
    = list2 (dump_off_to_lisp (ctx->offset),
	     dump_off_to_lisp (mpz_sgn (*n) < 0 ? -nlimbs : nlimbs));
  Fputhash (object, descriptor, ctx->bignum_data);
  for (mp_size_t i = 0; i < nlimbs; ++i)
    {
      mp_limb_t limb = mpz_getlimbn (*n, i);
      dump_write (ctx, &limb, sizeof (limb));
    }
# ifdef HAVE_MPS
  dump_igc_finish_obj (ctx);
# endif
}

#ifdef HAVE_NATIVE_COMP
static void
dump_cold_native_subr (struct dump_context *ctx, Lisp_Object subr)
{
  /* Dump subr contents.  */
  dump_off subr_offset = dump_recall_object (ctx, subr);
  eassert (subr_offset > 0);
# ifdef HAVE_MPS
  /* FIXME/igc: more descriptive name? but igc_obj_type has no more free bits */
  dump_igc_start_obj (ctx, IGC_OBJ_DUMPED_BYTES, (void *)~0);
# endif
  dump_remember_fixup_ptr_raw
    (ctx,
     subr_offset + dump_offsetof (struct Lisp_Subr, symbol_name),
     ctx->offset);
  const char *symbol_name = XSUBR (subr)->symbol_name;
  dump_write (ctx, symbol_name, 1 + strlen (symbol_name));

  dump_remember_fixup_ptr_raw
    (ctx,
     subr_offset + dump_offsetof (struct Lisp_Subr, native_c_name),
     ctx->offset);
  const char *c_name = XSUBR (subr)->native_c_name;
  dump_write (ctx, c_name, 1 + strlen (c_name));
# ifdef HAVE_MPS
  dump_igc_finish_obj (ctx);
# endif
}
#endif

static void
dump_drain_cold_data (struct dump_context *ctx)
{
  Lisp_Object cold_queue = Fnreverse (ctx->cold_queue);
  ctx->cold_queue = Qnil;

  struct dump_flags old_flags = ctx->flags;

  /* We should have already scanned all objects to which our cold
     objects refer, so die if an object points to something we haven't
     seen.  */
  ctx->flags.assert_already_seen = true;

  /* Actually dump cold objects instead of deferring them.  */
  ctx->flags.defer_cold_objects = false;

  while (!NILP (cold_queue))
    {
      Lisp_Object item = dump_pop (&cold_queue);
      enum cold_op op = (enum cold_op) XFIXNUM (XCAR (item));
      Lisp_Object data = XCDR (item);
      switch (op)
        {
        case COLD_OP_STRING:
          dump_cold_string (ctx, data);
          break;
        case COLD_OP_CHARSET:
#ifdef HAVE_MPS
	  dump_cold_charsets (ctx, &cold_queue, data);
#else
          dump_cold_charset (ctx, data);
#endif
          break;
        case COLD_OP_BUFFER:
          dump_cold_buffer (ctx, data);
          break;
        case COLD_OP_OBJECT:
          /* Objects that we can put in the cold section
             must not refer to other objects.  */
          eassert (dump_queue_empty_p (&ctx->dump_queue));
          eassert (ctx->flags.dump_object_contents);
          dump_object (ctx, data);
          eassert (dump_queue_empty_p (&ctx->dump_queue));
          break;
        case COLD_OP_BIGNUM:
          dump_cold_bignum (ctx, data);
          break;
#ifdef HAVE_NATIVE_COMP
	case COLD_OP_NATIVE_SUBR:
	  dump_cold_native_subr (ctx, data);
	  break;
#endif
        default:
          emacs_abort ();
        }
    }

  ctx->flags = old_flags;
}

static void
read_ptr_raw_and_lv (const void *mem,
                     enum Lisp_Type type,
                     void **out_ptr,
                     Lisp_Object *out_lv)
{
  memcpy (out_ptr, mem, sizeof (*out_ptr));
  if (*out_ptr != NULL)
    {
      switch (type)
        {
        case Lisp_Symbol:
          *out_lv = make_lisp_symbol (*out_ptr);
          break;
        case Lisp_String:
        case Lisp_Vectorlike:
        case Lisp_Cons:
        case Lisp_Float:
          *out_lv = make_lisp_ptr (*out_ptr, type);
          break;
        default:
          emacs_abort ();
        }
    }
}

/* Enqueue for dumping objects referenced by static non-Lisp_Object
   pointers inside Emacs.  */
static void
dump_drain_user_remembered_data_hot (struct dump_context *ctx)
{
  for (int i = 0; i < nr_remembered_data; ++i)
    {
      void *mem = remembered_data[i].mem;
      int sz = remembered_data[i].sz;
      if (sz <= 0)
        {
          enum Lisp_Type type = -sz;
          void *value;
          Lisp_Object lv;
          read_ptr_raw_and_lv (mem, type, &value, &lv);
          if (value != NULL)
            {
	      if (dump_set_referrer (ctx))
		ctx->current_referrer = dump_ptr_referrer ("user data", mem);
              dump_enqueue_object (ctx, lv, WEIGHT_NONE);
	      dump_clear_referrer (ctx);
            }
        }
    }
}

/* Dump user-specified non-relocated data.  */
static void
dump_drain_user_remembered_data_cold (struct dump_context *ctx)
{
  for (int i = 0; i < nr_remembered_data; ++i)
    {
      void *mem = remembered_data[i].mem;
      int sz = remembered_data[i].sz;
      if (sz > 0)
        {
          /* Scalar: try to inline the value into the relocation if
             it's small enough; if it's bigger than we can fit in a
             relocation, we have to copy the data into the dump proper
             and emit a copy relocation.  */
          if (sz <= sizeof (intmax_t))
            dump_emacs_reloc_immediate (ctx, mem, mem, sz);
          else
            {
              dump_emacs_reloc_copy_from_dump (ctx, ctx->offset, mem, sz);
              dump_write (ctx, mem, sz);
            }
        }
      else
        {
          /* *mem is a raw pointer to a Lisp object of some sort.
             The object to which it points should have already been
             dumped by dump_drain_user_remembered_data_hot.  */
          void *value;
          Lisp_Object lv;
          enum Lisp_Type type = -sz;
          read_ptr_raw_and_lv (mem, type, &value, &lv);
          if (value == NULL)
            /* We can't just ignore NULL: the variable might have
               transitioned from non-NULL to NULL, and we want to
               record this fact.  */
            dump_emacs_reloc_immediate_ptrdiff_t (ctx, mem, 0);
          else
            {
              if (dump_object_emacs_ptr (lv) != NULL)
                {
                  /* We have situation like this:

                     static Lisp_Symbol *foo;
                     ...
                     foo = XSYMBOL(Qt);
                     ...
                     pdumper_remember_lv_ptr_raw (&foo, Lisp_Symbol);

                     Built-in symbols like Qt aren't in the dump!
                     They're actually in Emacs proper.  We need a
                     special case to point this value back at Emacs
                     instead of to something in the dump that
                     isn't there.

                     An analogous situation applies to subrs, since
                     Lisp_Subr structures always live in Emacs, not
                     the dump.
                  */
		  dump_emacs_reloc_to_emacs_ptr_raw
		    (ctx, mem, dump_object_emacs_ptr (lv));
                }
              else
                {
                  eassert (!dump_object_self_representing_p (lv));
                  dump_off dump_offset = dump_recall_object (ctx, lv);
                  if (dump_offset <= 0)
                    error ("raw-pointer object not dumped?!");
                  dump_emacs_reloc_to_dump_ptr_raw (ctx, mem, dump_offset);
                }
            }
        }
    }
}

static void
dump_unwind_cleanup (void *data)
{
  struct dump_context *ctx = data;
  if (ctx->fd >= 0)
    emacs_close (ctx->fd);
#ifdef REL_ALLOC
  if (ctx->blocked_ralloc)
    r_alloc_inhibit_buffer_relocation (0);
#endif
  Vpurify_flag = ctx->old_purify_flag;
  Vpost_gc_hook = ctx->old_post_gc_hook;
  Vprocess_environment = ctx->old_process_environment;
}

/* Check that DUMP_OFFSET is within the heap.  */
static void
dump_check_dump_off (struct dump_context *ctx, dump_off dump_offset)
{
  eassert (dump_offset > 0);
  eassert (!ctx || dump_offset < ctx->end_heap);
}

static void
dump_check_emacs_off (dump_off emacs_off)
{
  eassert (labs (emacs_off) <= 60 * 1024 * 1024);
}

static struct dump_reloc
dump_decode_dump_reloc (Lisp_Object lreloc)
{
  struct dump_reloc reloc;
  dump_reloc_set_type (&reloc,
		       (enum dump_reloc_type) XFIXNUM (dump_pop (&lreloc)));
  eassert (reloc.type <= RELOC_DUMP_TO_EMACS_LV + Lisp_Float);
  dump_reloc_set_offset (&reloc, dump_off_from_lisp (dump_pop (&lreloc)));
  eassert (NILP (lreloc));
  return reloc;
}

static void
dump_emit_dump_reloc (struct dump_context *ctx, Lisp_Object lreloc)
{
  eassert (ctx->flags.pack_objects);
  struct dump_reloc reloc;
  dump_object_start_1 (ctx, &reloc, sizeof (reloc));
  reloc = dump_decode_dump_reloc (lreloc);
  dump_check_dump_off (ctx, dump_reloc_get_offset (reloc));
  dump_object_finish_1 (ctx, &reloc, sizeof (reloc));
  if (dump_reloc_get_offset (reloc) < ctx->header.discardable_start)
    ctx->number_hot_relocations += 1;
  else
    ctx->number_discardable_relocations += 1;
}

#ifdef HAVE_MPS
static struct dump_reloc
dump_decode_igc_dump_reloc (Lisp_Object lreloc)
{
  struct dump_reloc reloc;
  dump_reloc_set_offset (&reloc, dump_off_from_lisp (dump_pop (&lreloc)));
  dump_reloc_set_type (&reloc, (enum dump_reloc_type) 0);
  return reloc;
}

static void
dump_emit_igc_dump_reloc (struct dump_context *ctx, Lisp_Object lreloc)
{
  eassert (ctx->flags.pack_objects);
  struct dump_reloc reloc;
  dump_object_start_1 (ctx, &reloc, sizeof (reloc));
  reloc = dump_decode_igc_dump_reloc (lreloc);
  dump_check_dump_off (ctx, dump_reloc_get_offset (reloc));
  dump_object_finish_1 (ctx, &reloc, sizeof (reloc));
}
#endif

#ifdef ENABLE_CHECKING
static Lisp_Object
dump_check_overlap_dump_reloc (Lisp_Object lreloc_a,
                               Lisp_Object lreloc_b)
{
  struct dump_reloc reloc_a = dump_decode_dump_reloc (lreloc_a);
  struct dump_reloc reloc_b = dump_decode_dump_reloc (lreloc_b);
  eassert (dump_reloc_get_offset (reloc_a) < dump_reloc_get_offset (reloc_b));
  return Qnil;
}
#endif

/* Translate a Lisp Emacs-relocation descriptor (a list whose first
   element is one of the EMACS_RELOC_* values, encoded as a fixnum)
   into an emacs_reloc structure value suitable for writing to the
   dump file.
*/
static struct emacs_reloc
decode_emacs_reloc (struct dump_context *ctx, Lisp_Object lreloc)
{
  struct emacs_reloc reloc = {0};
  int type = XFIXNUM (dump_pop (&lreloc));
  reloc.emacs_offset = dump_off_from_lisp (dump_pop (&lreloc));
  dump_check_emacs_off (reloc.emacs_offset);
  switch (type)
    {
    case RELOC_EMACS_COPY_FROM_DUMP:
      {
        emacs_reloc_set_type (&reloc, type);
        reloc.u.dump_offset = dump_off_from_lisp (dump_pop (&lreloc));
        dump_check_dump_off (ctx, reloc.u.dump_offset);
        dump_off length = dump_off_from_lisp (dump_pop (&lreloc));
        reloc.length = length;
        if (reloc.length != length)
          error ("relocation copy length too large");
      }
      break;
    case RELOC_EMACS_IMMEDIATE:
      {
        emacs_reloc_set_type (&reloc, type);
        intmax_t value = intmax_t_from_lisp (dump_pop (&lreloc));
        dump_off size = dump_off_from_lisp (dump_pop (&lreloc));
        reloc.u.immediate = value;
        reloc.length = size;
        eassert (reloc.length == size);
      }
      break;
    case RELOC_EMACS_EMACS_PTR_RAW:
      emacs_reloc_set_type (&reloc, type);
      reloc.u.emacs_offset2 = dump_off_from_lisp (dump_pop (&lreloc));
      dump_check_emacs_off (reloc.u.emacs_offset2);
      break;
    case RELOC_EMACS_DUMP_PTR_RAW:
      emacs_reloc_set_type (&reloc, type);
      reloc.u.dump_offset = dump_off_from_lisp (dump_pop (&lreloc));
      dump_check_dump_off (ctx, reloc.u.dump_offset);
      break;
    case RELOC_EMACS_DUMP_LV:
    case RELOC_EMACS_EMACS_LV:
      {
        emacs_reloc_set_type (&reloc, type);
        Lisp_Object target_value = dump_pop (&lreloc);
        /* If the object is self-representing,
           dump_emacs_reloc_to_lv didn't do its job.
           dump_emacs_reloc_to_lv should have added a
           RELOC_EMACS_IMMEDIATE relocation instead.  */
        eassert (!dump_object_self_representing_p (target_value));
        int tag_type = XTYPE (target_value);
        reloc.length = tag_type;
        eassert (reloc.length == tag_type);

        if (type == RELOC_EMACS_EMACS_LV)
          {
            void *obj_in_emacs = dump_object_emacs_ptr (target_value);
            eassert (obj_in_emacs);
            reloc.u.emacs_offset2 = emacs_offset (obj_in_emacs);
          }
        else
          {
	    eassume (ctx); /* Pacify GCC 9.2.1 -O3 -Wnull-dereference.  */
            eassert (!dump_object_emacs_ptr (target_value));
            reloc.u.dump_offset = dump_recall_object (ctx, target_value);
            if (reloc.u.dump_offset <= 0)
              {
                Lisp_Object repr = Fprin1_to_string (target_value, Qnil, Qnil);
                error ("relocation target was not dumped: %s", SDATA (repr));
              }
            dump_check_dump_off (ctx, reloc.u.dump_offset);
          }
      }
      break;
    default:
      eassume (!"not reached");
    }

  /* We should have consumed the whole relocation descriptor.  */
  eassert (NILP (lreloc));

  return reloc;
}

static void
dump_emit_emacs_reloc (struct dump_context *ctx, Lisp_Object lreloc)
{
  eassert (ctx->flags.pack_objects);
  struct emacs_reloc reloc;
  dump_object_start_1 (ctx, &reloc, sizeof (reloc));
  reloc = decode_emacs_reloc (ctx, lreloc);
  dump_object_finish_1 (ctx, &reloc, sizeof (reloc));
}

static Lisp_Object
dump_merge_emacs_relocs (Lisp_Object lreloc_a, Lisp_Object lreloc_b)
{
  /* Combine copy relocations together if they're copying from
     adjacent chunks to adjacent chunks.  */

#ifdef ENABLE_CHECKING
  {
    dump_off off_a = dump_off_from_lisp (XCAR (XCDR (lreloc_a)));
    dump_off off_b = dump_off_from_lisp (XCAR (XCDR (lreloc_b)));
    eassert (off_a <= off_b);  /* Catch sort errors.  */
    eassert (off_a < off_b);  /* Catch duplicate relocations.  */
  }
#endif

  if (XFIXNUM (XCAR (lreloc_a)) != RELOC_EMACS_COPY_FROM_DUMP
      || XFIXNUM (XCAR (lreloc_b)) != RELOC_EMACS_COPY_FROM_DUMP)
    return Qnil;

  struct emacs_reloc reloc_a = decode_emacs_reloc (NULL, lreloc_a);
  struct emacs_reloc reloc_b = decode_emacs_reloc (NULL, lreloc_b);

  eassert (reloc_a.type == RELOC_EMACS_COPY_FROM_DUMP);
  eassert (reloc_b.type == RELOC_EMACS_COPY_FROM_DUMP);

  if (reloc_a.emacs_offset + reloc_a.length != reloc_b.emacs_offset)
    return Qnil;

  if (reloc_a.u.dump_offset + reloc_a.length != reloc_b.u.dump_offset)
    return Qnil;

  dump_off new_length = reloc_a.length + reloc_b.length;
  reloc_a.length = new_length;
  if (reloc_a.length != new_length)
    return Qnil; /* Overflow */

  return list4 (make_fixnum (RELOC_EMACS_COPY_FROM_DUMP),
                dump_off_to_lisp (reloc_a.emacs_offset),
                dump_off_to_lisp (reloc_a.u.dump_offset),
                dump_off_to_lisp (reloc_a.length));
}

typedef void (*drain_reloc_handler) (struct dump_context *, Lisp_Object);
typedef Lisp_Object (*drain_reloc_merger) (Lisp_Object a, Lisp_Object b);

static void
drain_reloc_list (struct dump_context *ctx,
                  drain_reloc_handler handler,
                  drain_reloc_merger merger,
                  Lisp_Object *reloc_list,
                  struct dump_table_locator *out_locator)
{
  struct dump_flags old_flags = ctx->flags;
  ctx->flags.pack_objects = true;
  Lisp_Object relocs = CALLN (Fsort, Fnreverse (*reloc_list),
                              Qdump_emacs_portable__sort_predicate);
  *reloc_list = Qnil;
  dump_align_output (ctx, max (alignof (struct dump_reloc),
			       alignof (struct emacs_reloc)));
  struct dump_table_locator locator = {0};
  locator.offset = ctx->offset;
  for (; !NILP (relocs); locator.nr_entries += 1)
    {
      Lisp_Object reloc = dump_pop (&relocs);
      Lisp_Object merged;
      while (merger != NULL
	     && !NILP (relocs)
	     && (merged = merger (reloc, XCAR (relocs)), !NILP (merged)))
        {
          reloc = merged;
          relocs = XCDR (relocs);
        }
      handler (ctx, reloc);
    }
  *out_locator = locator;
  ctx->flags = old_flags;
}

static void
dump_do_fixup (struct dump_context *ctx,
               Lisp_Object fixup,
               Lisp_Object prev_fixup)
{
  enum dump_fixup_type type =
    (enum dump_fixup_type) XFIXNUM (dump_pop (&fixup));
  dump_off dump_fixup_offset = dump_off_from_lisp (dump_pop (&fixup));
#ifdef ENABLE_CHECKING
  if (!NILP (prev_fixup))
    {
      dump_off prev_dump_fixup_offset =
        dump_off_from_lisp (XCAR (XCDR (prev_fixup)));
      eassert (dump_fixup_offset - prev_dump_fixup_offset
	       >= sizeof (void *));
    }
#endif
  Lisp_Object arg = dump_pop (&fixup);
  eassert (NILP (fixup));
  dump_seek (ctx, dump_fixup_offset);
  intptr_t dump_value;
  bool do_write = true;
  switch (type)
    {
    case DUMP_FIXUP_LISP_OBJECT:
    case DUMP_FIXUP_LISP_OBJECT_RAW:
      /* Dump wants a pointer to a Lisp object.
         If DUMP_FIXUP_LISP_OBJECT_RAW, we should stick a C pointer in
         the dump; otherwise, a Lisp_Object.  */
      if (SUBRP (arg) && !NATIVE_COMP_FUNCTIONP (arg))
        {
          dump_value = emacs_offset (XSUBR (arg));
          if (type == DUMP_FIXUP_LISP_OBJECT)
            dump_reloc_dump_to_emacs_lv (ctx, ctx->offset, XTYPE (arg));
          else
            dump_reloc_dump_to_emacs_ptr_raw (ctx, ctx->offset);
        }
      else if (dump_builtin_symbol_p (arg))
        {
          eassert (dump_object_self_representing_p (arg));
          /* These symbols are part of Emacs, so point there.  If we
             want a Lisp_Object, we're set.  If we want a raw pointer,
             we need to emit a relocation.  */
          if (type == DUMP_FIXUP_LISP_OBJECT)
            {
              do_write = false;
              dump_write (ctx, &arg, sizeof (arg));
            }
          else
            {
              dump_value = emacs_offset (XSYMBOL (arg));
              dump_reloc_dump_to_emacs_ptr_raw (ctx, ctx->offset);
            }
        }
      else
        {
          eassert (dump_object_emacs_ptr (arg) == NULL);
          dump_value = dump_recall_object (ctx, arg);
          if (dump_value <= 0)
            error ("fixup object not dumped");
          if (type == DUMP_FIXUP_LISP_OBJECT)
            dump_reloc_dump_to_dump_lv (ctx, ctx->offset, XTYPE (arg));
          else
            dump_reloc_dump_to_dump_ptr_raw (ctx, ctx->offset);
        }
      break;
    case DUMP_FIXUP_PTR_DUMP_RAW:
      /* Dump wants a raw pointer to something that's not a lisp
         object.  It knows the exact location it wants, so just
         believe it.  */
      dump_value = dump_off_from_lisp (arg);
      dump_reloc_dump_to_dump_ptr_raw (ctx, ctx->offset);
      break;
    case DUMP_FIXUP_BIGNUM_DATA:
      {
        eassert (BIGNUMP (arg));
        arg = Fgethash (arg, ctx->bignum_data, Qnil);
        if (NILP (arg))
          error ("bignum not dumped");
        struct bignum_reload_info reload_info = { 0 };
        reload_info.data_location = dump_off_from_lisp (dump_pop (&arg));
        reload_info.nlimbs = dump_off_from_lisp (dump_pop (&arg));
        eassert (NILP (arg));
        dump_write (ctx, &reload_info, sizeof (reload_info));
        do_write = false;
        break;
      }
    default:
      emacs_abort ();
    }
  if (do_write)
    dump_write (ctx, &dump_value, sizeof (dump_value));
}

static void
dump_do_fixups (struct dump_context *ctx)
{
  dump_off saved_offset = ctx->offset;
  Lisp_Object fixups = CALLN (Fsort, Fnreverse (ctx->fixups),
                              Qdump_emacs_portable__sort_predicate);
  Lisp_Object prev_fixup = Qnil;
  ctx->fixups = Qnil;
  while (!NILP (fixups))
    {
      Lisp_Object fixup = dump_pop (&fixups);
      dump_do_fixup (ctx, fixup, prev_fixup);
      prev_fixup = fixup;
    }
  dump_seek (ctx, saved_offset);
}

static void
dump_drain_normal_queue (struct dump_context *ctx)
{
  while (!dump_queue_empty_p (&ctx->dump_queue))
    dump_object (ctx, dump_queue_dequeue (&ctx->dump_queue, ctx->offset));
}

static void
dump_drain_deferred_hash_tables (struct dump_context *ctx)
{
  struct dump_flags old_flags = ctx->flags;

  /* Now we want to actually write the hash tables.  */
  ctx->flags.defer_hash_tables = false;

  Lisp_Object deferred_hash_tables = Fnreverse (ctx->deferred_hash_tables);
  ctx->deferred_hash_tables = Qnil;
  while (!NILP (deferred_hash_tables))
    dump_object (ctx, dump_pop (&deferred_hash_tables));
  ctx->flags = old_flags;
}

static void
dump_drain_deferred_symbols (struct dump_context *ctx)
{
  struct dump_flags old_flags = ctx->flags;

  /* Now we want to actually write the symbols.  */
  ctx->flags.defer_symbols = false;

  Lisp_Object deferred_symbols = Fnreverse (ctx->deferred_symbols);
  ctx->deferred_symbols = Qnil;
  while (!NILP (deferred_symbols))
    dump_object (ctx, dump_pop (&deferred_symbols));
  ctx->flags = old_flags;
}

DEFUN ("dump-emacs-portable",
       Fdump_emacs_portable, Sdump_emacs_portable,
       1, 2, 0,
       doc: /* Dump current state of Emacs into dump file FILENAME.
If TRACK-REFERRERS is non-nil, keep additional debugging information
that can help track down the provenance of unsupported object
types.  */)
     (Lisp_Object filename, Lisp_Object track_referrers)
{
  eassert (initialized);

#ifndef HAVE_ANDROID
  if (! noninteractive)
    error ("Dumping Emacs currently works only in batch mode.  "
           "If you'd like it to work interactively, please consider "
           "contributing a patch to Emacs.");
#endif

  if (will_dump_with_unexec_p ())
    error ("This Emacs instance was started under the assumption "
           "that it would be dumped with unexec, not the portable "
           "dumper.  Dumping with the portable dumper may produce "
           "unexpected results.");

  if (!main_thread_p (current_thread))
    error ("This function can be called only in the main thread");

  if (!NILP (XCDR (Fall_threads ())))
    error ("No other Lisp threads can be running when this function is called");

#ifdef HAVE_NATIVE_COMP
  calln (intern_c_string ("load--fixup-all-elns"));
#endif

#ifndef HAVE_MPS
  check_pure_size ();
# endif

# ifndef HAVE_MPS
  /* I don't think this can be guaranteed to work with MPS.
     Finalizers may be kept alive unpredictably. */
  /* Clear out any detritus in memory.  */
  do
    {
      number_finalizers_run = 0;
      garbage_collect ();
    }
  while (number_finalizers_run);
#endif

  specpdl_ref count = SPECPDL_INDEX ();
  Lisp_Object start_time = Ffloat_time (Qnil);
# ifdef HAVE_MPS
  /* Turn off GC while dumping. This turns out to be the fastest option. */
  igc_park_arena ();
#endif

  /* Bind `command-line-processed' to nil before dumping,
     so that the dumped Emacs will process its command line
     and set up to work with X windows if appropriate.  */
  Lisp_Object symbol = Qcommand_line_processed;
  specbind (symbol, Qnil);

  CHECK_STRING (filename);
  filename = Fexpand_file_name (filename, Qnil);
  filename = ENCODE_FILE (filename);

  struct dump_context ctx_buf = {0};
  struct dump_context *ctx = &ctx_buf;
  ctx->fd = -1;

  ctx->objects_dumped = make_eq_hash_table ();
  dump_queue_init (&ctx->dump_queue);
  ctx->deferred_hash_tables = Qnil;
  ctx->deferred_symbols = Qnil;

  ctx->fixups = Qnil;
  ctx->staticpro_table = Fmake_hash_table (0, NULL);
  ctx->symbol_aux = Qnil;
  ctx->copied_queue = Qnil;
  ctx->cold_queue = Qnil;
  for (int i = 0; i < RELOC_NUM_PHASES; ++i)
    ctx->dump_relocs[i] = Qnil;
  ctx->object_starts = Qnil;
# ifdef HAVE_MPS
  ctx->igc_object_starts = Qnil;
# endif
  ctx->emacs_relocs = Qnil;
  ctx->bignum_data = make_eq_hash_table ();

  /* Ordinarily, dump_object should remember where it saw objects and
     actually write the object contents to the dump file.  In special
     circumstances below, we temporarily change this default
     behavior.  */
  ctx->flags.dump_object_contents = true;
  ctx->flags.record_object_starts = true;

  /* We want to consolidate certain object types that we know are very likely
     to be modified.  */
  ctx->flags.defer_hash_tables = true;
  /* ctx->flags.defer_symbols = true; XXX  */

  /* These objects go into special sections.  */
  ctx->flags.defer_cold_objects = true;
  ctx->flags.defer_copied_objects = true;

  ctx->current_referrer = Qnil;
  if (!NILP (track_referrers))
    ctx->referrers = make_eq_hash_table ();

  ctx->dump_filename = filename;

  record_unwind_protect_ptr (dump_unwind_cleanup, ctx);
  block_input ();

#ifdef REL_ALLOC
  r_alloc_inhibit_buffer_relocation (1);
  ctx->blocked_ralloc = true;
#endif

  ctx->old_purify_flag = Vpurify_flag;
  Vpurify_flag = Qnil;

  /* Make sure various weird things are less likely to happen.  */
  ctx->old_post_gc_hook = Vpost_gc_hook;
  Vpost_gc_hook = Qnil;

  /* Reset process-environment -- this is for when they re-dump a
     pdump-restored emacs, since set_initial_environment wants always
     to cons it from scratch.  */
  ctx->old_process_environment = Vprocess_environment;
  Vprocess_environment = Qnil;

  ctx->fd = emacs_open (SSDATA (filename),
                        O_RDWR | O_TRUNC | O_CREAT, 0666);
  if (ctx->fd < 0)
    report_file_error ("Opening dump output", filename);
  static_assert (sizeof (ctx->header.magic) == sizeof (dump_magic));
  memcpy (&ctx->header.magic, dump_magic, sizeof (dump_magic));
  ctx->header.magic[0] = '!'; /* Note that dump is incomplete.  */

  static_assert (sizeof (fingerprint) == sizeof (ctx->header.fingerprint));
  for (int i = 0; i < sizeof fingerprint; i++)
    ctx->header.fingerprint[i] = fingerprint[i];

  const dump_off header_start = ctx->offset;
  dump_fingerprint (stderr, "Dumping fingerprint", ctx->header.fingerprint);
  dump_write (ctx, &ctx->header, sizeof (ctx->header));
  const dump_off header_end = ctx->offset;

  const dump_off hot_start = ctx->offset;
  /* Start the dump process by processing the static roots and
     queuing up the objects to which they refer.   */
  dump_roots (ctx);

  dump_charset_table (ctx);
  dump_finalizer_list_head_ptr (ctx, &finalizers.prev);
  dump_finalizer_list_head_ptr (ctx, &finalizers.next);
  dump_finalizer_list_head_ptr (ctx, &doomed_finalizers.prev);
  dump_finalizer_list_head_ptr (ctx, &doomed_finalizers.next);
  dump_drain_user_remembered_data_hot (ctx);

  /* We've already remembered all the objects to which GC roots point,
     but we have to manually save the list of GC roots itself.  */
  dump_metadata_for_pdumper (ctx);
  for (int i = 0; i < staticidx; ++i)
    dump_emacs_reloc_to_emacs_ptr_raw (ctx, &staticvec[i], staticvec[i]);
  dump_emacs_reloc_immediate_int (ctx, &staticidx, staticidx);

  /* Dump until while we keep finding objects to dump.  We add new
     objects to the queue by side effect during dumping.
     We accumulate some types of objects in special lists to get more
     locality for these object types at runtime.  */
  do
    {
      dump_drain_deferred_hash_tables (ctx);
      dump_drain_deferred_symbols (ctx);
      dump_drain_normal_queue (ctx);
    }
  while (!(dump_queue_empty_p (&ctx->dump_queue)
	   && NILP (ctx->deferred_hash_tables)
	   && NILP (ctx->deferred_symbols)));

  ctx->header.hash_list = dump_hash_table_list (ctx);

  /* dump_hash_table_list just adds a new vector to the dump but all
     its content should already have been in the dump, so it doesn't
     add anything to any queue.  */
  eassert (dump_queue_empty_p (&ctx->dump_queue)
	   && NILP (ctx->deferred_hash_tables)
	   && NILP (ctx->deferred_symbols));

  dump_sort_copied_objects (ctx);

  /* While we copy built-in symbols into the Emacs image, these
     built-in structures refer to non-Lisp heap objects that must live
     in the dump; we stick these auxiliary data structures at the end
     of the hot section and use a special hash table to remember them.
     The actual symbol dump will pick them up below.  */
  ctx->symbol_aux = make_eq_hash_table ();
  dump_hot_parts_of_discardable_objects (ctx);

  /* Emacs, after initial dump loading, can forget about the portion
     of the dump that runs from here to the start of the cold section.
     This section consists of objects that need to be memcpy()ed into
     the Emacs data section instead of just used directly.

     We don't need to align hot_end: the loader knows to actually
     start discarding only at the next page boundary if the loader
     implements discarding using page manipulation.  */
  const dump_off hot_end = ctx->offset;
  ctx->header.discardable_start = hot_end;

  dump_drain_copied_objects (ctx);
  eassert (dump_queue_empty_p (&ctx->dump_queue));

  dump_off discardable_end = ctx->offset;
  dump_align_output (ctx, dump_get_max_page_size ());
  ctx->header.cold_start = ctx->offset;

  /* Start the cold section.  This section contains bytes that should
     never change and so can be direct-mapped from the dump without
     special processing.  */
  dump_drain_cold_data (ctx);
# ifdef HAVE_MPS
  dump_align_output (ctx, DUMP_ALIGNMENT);
  fprintf (stderr, "cold user data: %x\n", (unsigned)ctx->offset);
  ctx->header.cold_user_data_start = ctx->offset;
  union gc_header header = { 0 };
  dump_igc_start_obj (ctx, IGC_OBJ_DUMPED_BYTES, &header);
# endif

   /* dump_drain_user_remembered_data_cold needs to be after
      dump_drain_cold_data in case dump_drain_cold_data dumps a lisp
      object to which C code points.
      dump_drain_user_remembered_data_cold assumes that all lisp
      objects have been dumped.  */
  dump_drain_user_remembered_data_cold (ctx);

# ifdef HAVE_MPS
  dump_align_output (ctx, DUMP_ALIGNMENT);
  dump_igc_finish_obj (ctx);
  fprintf (stderr, "heap end: %x\n", (unsigned)ctx->offset);
# endif
  /* After this point, the dump file contains no data that can be part
     of the Lisp heap.  */
  ctx->end_heap = ctx->offset;

# ifdef HAVE_MPS
  ctx->header.heap_end = ctx->offset;
  dump_igc_check_object_starts (ctx);
  dump_igc_start_obj (ctx, IGC_OBJ_DUMPED_BYTES, &header);
# endif

  /* Make remembered modifications to the dump file itself.  */
  dump_do_fixups (ctx);

  drain_reloc_merger emacs_reloc_merger =
#ifdef ENABLE_CHECKING
    dump_check_overlap_dump_reloc
#else
    NULL
#endif
    ;

  /* Emit instructions for Emacs to execute when loading the dump.
     Note that this relocation information ends up in the cold section
     of the dump.  */
  for (int i = 0; i < RELOC_NUM_PHASES; ++i)
    drain_reloc_list (ctx, dump_emit_dump_reloc, emacs_reloc_merger,
		      &ctx->dump_relocs[i], &ctx->header.dump_relocs[i]);
  dump_off number_hot_relocations = ctx->number_hot_relocations;
  ctx->number_hot_relocations = 0;
  dump_off number_discardable_relocations = ctx->number_discardable_relocations;
  ctx->number_discardable_relocations = 0;
# ifdef HAVE_MPS
  drain_reloc_list (ctx, dump_emit_igc_dump_reloc, NULL,
		    &ctx->igc_object_starts, &ctx->header.igc_object_starts);
# endif
  drain_reloc_list (ctx, dump_emit_dump_reloc, emacs_reloc_merger,
		    &ctx->object_starts, &ctx->header.object_starts);
  drain_reloc_list (ctx, dump_emit_emacs_reloc, dump_merge_emacs_relocs,
		    &ctx->emacs_relocs, &ctx->header.emacs_relocs);

# ifdef HAVE_MPS
  fprintf (stderr, "cold end: %x\n", (unsigned)ctx->offset);
  dump_igc_finish_obj (ctx);
# endif
  const dump_off cold_end = ctx->offset;

  eassert (dump_queue_empty_p (&ctx->dump_queue));
  eassert (NILP (ctx->copied_queue));
  eassert (NILP (ctx->cold_queue));
  eassert (NILP (ctx->deferred_symbols));
  eassert (NILP (ctx->deferred_hash_tables));
  eassert (NILP (ctx->fixups));
  for (int i = 0; i < RELOC_NUM_PHASES; ++i)
    eassert (NILP (ctx->dump_relocs[i]));
  eassert (NILP (ctx->emacs_relocs));

  /* Dump is complete.  Go back to the header and write the magic
     indicating that the dump is complete and can be loaded.  */
  ctx->header.magic[0] = dump_magic[0];
  dump_seek (ctx, 0);
  dump_write (ctx, &ctx->header, sizeof (ctx->header));
  if (emacs_write (ctx->fd, ctx->buf, ctx->max_offset) < ctx->max_offset)
    report_file_error ("Could not write to dump file", ctx->dump_filename);
  xfree (ctx->buf);
  ctx->buf = NULL;
  ctx->buf_size = 0;
  ctx->max_offset = 0;

  Lisp_Object end_time = Ffloat_time (Qnil);
  dump_off
    header_bytes = header_end - header_start,
    hot_bytes = hot_end - hot_start,
    discardable_bytes = discardable_end - ctx->header.discardable_start,
    cold_bytes = cold_end - ctx->header.cold_start;
  fprintf (stderr,
	   ("Dump complete (%.2f seconds)\n"
	    "Byte counts: header=%" PRIdDUMP_OFF " hot=%" PRIdDUMP_OFF
	    " discardable=%" PRIdDUMP_OFF " cold=%" PRIdDUMP_OFF "\n"
	    "Reloc counts: hot=%" PRIdDUMP_OFF
	    " discardable=%" PRIdDUMP_OFF "\n"),
	   XFLOAT_DATA (end_time) - XFLOAT_DATA (start_time),
	   header_bytes, hot_bytes, discardable_bytes, cold_bytes,
	   number_hot_relocations, number_discardable_relocations);

  unblock_input ();
  return unbind_to (count, Qnil);
}

DEFUN ("dump-emacs-portable--sort-predicate",
       Fdump_emacs_portable__sort_predicate,
       Sdump_emacs_portable__sort_predicate,
       2, 2, 0,
       doc: /* Internal relocation sorting function.  */)
     (Lisp_Object a, Lisp_Object b)
{
  dump_off a_offset = dump_off_from_lisp (XCAR (XCDR (a)));
  dump_off b_offset = dump_off_from_lisp (XCAR (XCDR (b)));
  return a_offset < b_offset ? Qt : Qnil;
}

DEFUN ("dump-emacs-portable--sort-predicate-copied",
       Fdump_emacs_portable__sort_predicate_copied,
       Sdump_emacs_portable__sort_predicate_copied,
       2, 2, 0,
       doc: /* Internal relocation sorting function.  */)
     (Lisp_Object a, Lisp_Object b)
{
  eassert (dump_object_emacs_ptr (a));
  eassert (dump_object_emacs_ptr (b));
  return dump_object_emacs_ptr (a) < dump_object_emacs_ptr (b) ? Qt : Qnil;
}

void
pdumper_do_now_and_after_load_impl (pdumper_hook hook)
{
  if (nr_dump_hooks == ARRAYELTS (dump_hooks))
    fatal ("out of dump hooks: make dump_hooks[] bigger");
  dump_hooks[nr_dump_hooks++] = hook;
  hook ();
}

void
pdumper_do_now_and_after_late_load_impl (pdumper_hook hook)
{
  if (nr_dump_late_hooks == ARRAYELTS (dump_late_hooks))
    fatal ("out of dump hooks: make dump_late_hooks[] bigger");
  dump_late_hooks[nr_dump_late_hooks++] = hook;
  hook ();
}

static void
pdumper_remember_user_data_1 (void *mem, int nbytes)
{
  if (nr_remembered_data == ARRAYELTS (remembered_data))
    fatal ("out of remembered data slots: make remembered_data[] bigger");
  remembered_data[nr_remembered_data].mem = mem;
  remembered_data[nr_remembered_data].sz = nbytes;
  nr_remembered_data += 1;
}

void
pdumper_remember_scalar_impl (void *mem, ptrdiff_t nbytes)
{
  eassert (0 <= nbytes && nbytes <= INT_MAX);
  if (nbytes > 0)
    pdumper_remember_user_data_1 (mem, (int) nbytes);
}

void
pdumper_remember_lv_ptr_raw_impl (void *ptr, enum Lisp_Type type)
{
  pdumper_remember_user_data_1 (ptr, -type);
}


#ifdef HAVE_NATIVE_COMP
/* This records the directory where the Emacs executable lives, to be
   used for locating the native-lisp directory from which we need to
   load the preloaded *.eln files.  See pdumper_set_emacs_execdir
   below.  */
static char *emacs_execdir;
static ptrdiff_t execdir_size;
static ptrdiff_t execdir_len;
#endif

/* Dump runtime */
enum dump_memory_protection
{
  DUMP_MEMORY_ACCESS_NONE = 1,
  DUMP_MEMORY_ACCESS_READ = 2,
  DUMP_MEMORY_ACCESS_READWRITE = 3,
};

#if VM_SUPPORTED == VM_MS_WINDOWS
static void *
dump_anonymous_allocate_w32 (void *base,
                             size_t size,
                             enum dump_memory_protection protection)
{
  void *ret;
  DWORD mem_type;
  DWORD mem_prot;

  switch (protection)
    {
    case DUMP_MEMORY_ACCESS_NONE:
      mem_type = MEM_RESERVE;
      mem_prot = PAGE_NOACCESS;
      break;
    case DUMP_MEMORY_ACCESS_READ:
      mem_type = MEM_COMMIT;
      mem_prot = PAGE_READONLY;
      break;
    case DUMP_MEMORY_ACCESS_READWRITE:
      mem_type = MEM_COMMIT;
      mem_prot = PAGE_READWRITE;
      break;
    default:
      emacs_abort ();
    }

  ret = VirtualAlloc (base, size, mem_type, mem_prot);
  if (ret == NULL)
    errno = (base && GetLastError () == ERROR_INVALID_ADDRESS)
      ? EBUSY
      : EPERM;
  return ret;
}
#endif

#if VM_SUPPORTED == VM_POSIX

/* Old versions of macOS only define MAP_ANON, not MAP_ANONYMOUS.
   FIXME: This probably belongs elsewhere (gnulib/autoconf?)  */
# ifndef MAP_ANONYMOUS
#  define MAP_ANONYMOUS MAP_ANON
# endif

#ifndef HAVE_MPS
static void *
dump_anonymous_allocate_posix (void *base,
                               size_t size,
                               enum dump_memory_protection protection)
{
  void *ret;
  int mem_prot;

  switch (protection)
    {
    case DUMP_MEMORY_ACCESS_NONE:
      mem_prot = PROT_NONE;
      break;
    case DUMP_MEMORY_ACCESS_READ:
      mem_prot = PROT_READ;
      break;
    case DUMP_MEMORY_ACCESS_READWRITE:
      mem_prot = PROT_READ | PROT_WRITE;
      break;
    default:
      emacs_abort ();
    }

  int mem_flags = MAP_PRIVATE | MAP_ANONYMOUS;
  if (mem_prot != PROT_NONE)
    mem_flags |= MAP_POPULATE;
  if (base)
    mem_flags |= MAP_FIXED;

  bool retry;
  do
    {
      retry = false;
      ret = mmap (base, size, mem_prot, mem_flags, -1, 0);
      if (ret == MAP_FAILED
	  && errno == EINVAL
	  && (mem_flags & MAP_POPULATE))
        {
          /* This system didn't understand MAP_POPULATE, so try
             again without it.  */
          mem_flags &= ~MAP_POPULATE;
          retry = true;
        }
    }
  while (retry);

  if (ret == MAP_FAILED)
    ret = NULL;
  return ret;
}
#endif
#endif

/* Perform anonymous memory allocation.  */
#ifndef HAVE_MPS
static void *
dump_anonymous_allocate (void *base,
                         const size_t size,
                         enum dump_memory_protection protection)
{
#if VM_SUPPORTED == VM_POSIX
  return dump_anonymous_allocate_posix (base, size, protection);
#elif VM_SUPPORTED == VM_MS_WINDOWS
  return dump_anonymous_allocate_w32 (base, size, protection);
#else
  errno = ENOSYS;
  return NULL;
#endif
}

/* Undo the effect of dump_reserve_address_space().  */
static void
dump_anonymous_release (void *addr, size_t size)
{
  eassert (size >= 0);
#if VM_SUPPORTED == VM_MS_WINDOWS
  (void) size;
  if (!VirtualFree (addr, 0, MEM_RELEASE))
    emacs_abort ();
#elif VM_SUPPORTED == VM_POSIX
  if (munmap (addr, size) < 0)
    emacs_abort ();
#else
  (void) addr;
  (void) size;
  emacs_abort ();
#endif
}

#endif /* no HAVE_MPS */

#if VM_SUPPORTED == VM_MS_WINDOWS
static void *
dump_map_file_w32 (void *base, int fd, off_t offset, size_t size,
		   enum dump_memory_protection protection)
{
  void *ret = NULL;
  HANDLE section = NULL;
  HANDLE file;

  uint64_t full_offset = offset;
  uint32_t offset_high = (uint32_t) (full_offset >> 32);
  uint32_t offset_low = (uint32_t) (full_offset & 0xffffffff);

  int error;
  DWORD protect;
  DWORD map_access;

  file = (HANDLE) _get_osfhandle (fd);
  if (file == INVALID_HANDLE_VALUE)
    goto out;

  switch (protection)
    {
    case DUMP_MEMORY_ACCESS_READWRITE:
      protect = PAGE_WRITECOPY;	/* for Windows 9X */
      break;
    default:
    case DUMP_MEMORY_ACCESS_NONE:
    case DUMP_MEMORY_ACCESS_READ:
      protect = PAGE_READONLY;
      break;
    }

  section = CreateFileMapping (file,
			       /*lpAttributes=*/NULL,
			       protect,
			       /*dwMaximumSizeHigh=*/0,
			       /*dwMaximumSizeLow=*/0,
			       /*lpName=*/NULL);
  if (!section)
    {
      errno = EINVAL;
      goto out;
    }

  switch (protection)
    {
    case DUMP_MEMORY_ACCESS_NONE:
    case DUMP_MEMORY_ACCESS_READ:
      map_access = FILE_MAP_READ;
      break;
    case DUMP_MEMORY_ACCESS_READWRITE:
      map_access = FILE_MAP_COPY;
      break;
    default:
      emacs_abort ();
    }

  ret = MapViewOfFileEx (section,
                         map_access,
                         offset_high,
                         offset_low,
                         size,
                         base);

  error = GetLastError ();
  if (ret == NULL)
    errno = (error == ERROR_INVALID_ADDRESS ? EBUSY : EPERM);
 out:
  if (section && !CloseHandle (section))
    emacs_abort ();
  return ret;
}
#endif

#if VM_SUPPORTED == VM_POSIX && !defined HAVE_MPS
static void *
dump_map_file_posix (void *base, int fd, off_t offset, size_t size,
		     enum dump_memory_protection protection)
{
  void *ret;
  int mem_prot;
  int mem_flags;

  switch (protection)
    {
    case DUMP_MEMORY_ACCESS_NONE:
      mem_prot = PROT_NONE;
      mem_flags = MAP_SHARED;
      break;
    case DUMP_MEMORY_ACCESS_READ:
      mem_prot = PROT_READ;
      mem_flags = MAP_SHARED;
      break;
    case DUMP_MEMORY_ACCESS_READWRITE:
      mem_prot = PROT_READ | PROT_WRITE;
      mem_flags = MAP_PRIVATE;
      break;
    default:
      emacs_abort ();
    }

  if (base)
    mem_flags |= MAP_FIXED;

  ret = mmap (base, size, mem_prot, mem_flags, fd, offset);
  if (ret == MAP_FAILED)
    ret = NULL;
  return ret;
}
#endif

/* Map a file into memory.  */
#ifndef HAVE_MPS
static void *
dump_map_file (void *base, int fd, off_t offset, size_t size,
	       enum dump_memory_protection protection)
{
#if VM_SUPPORTED == VM_POSIX
  return dump_map_file_posix (base, fd, offset, size, protection);
#elif VM_SUPPORTED == VM_MS_WINDOWS
  return dump_map_file_w32 (base, fd, offset, size, protection);
#else
  errno = ENOSYS;
  return NULL;
#endif
}

/* Remove a virtual memory mapping.

   On failure, abort Emacs.  For maximum platform compatibility, ADDR
   and SIZE must match the mapping exactly.  */
static void
dump_unmap_file (void *addr, size_t size)
{
  eassert (size >= 0);
#if !VM_SUPPORTED
  (void) addr;
  (void) size;
  emacs_abort ();
#elif defined (WINDOWSNT)
  (void) size;
  if (!UnmapViewOfFile (addr))
    emacs_abort ();
#else
  if (munmap (addr, size) < 0)
    emacs_abort ();
#endif
}

# endif /* not HAVE_MPS */

struct dump_memory_map_spec
{
  int fd;  /* File to map; anon zero if negative.  */
  size_t size;  /* Number of bytes to map.  */
  off_t offset;  /* Offset within fd.  */
  enum dump_memory_protection protection;
};

struct dump_memory_map
{
  struct dump_memory_map_spec spec;
  void *mapping;  /* Actual mapped memory.  */
  void (*release) (struct dump_memory_map *);
  void *private;
};

/* Mark the pages as unneeded, potentially zeroing them, without
   releasing the address space reservation.  */
void
dump_discard_mem (void *mem, size_t size)
{
#if VM_SUPPORTED == VM_MS_WINDOWS
      /* Discard COWed pages.  */
      (void) VirtualFree (mem, size, MEM_DECOMMIT);
      /* Release the commit charge for the mapping.  */
      DWORD old_prot;
      (void) VirtualProtect (mem, size, PAGE_NOACCESS, &old_prot);
#elif VM_SUPPORTED == VM_POSIX
      int err = 0;
# ifdef HAVE_POSIX_MADVISE
      /* Discard COWed pages.  */
      err = posix_madvise (mem, size, POSIX_MADV_DONTNEED);
# elif defined HAVE_MADVISE
      err = madvise (mem, size, MADV_DONTNEED);
#endif
      if (err)
	emacs_abort ();
      /* Release the commit charge for the mapping.  */
      err = mprotect (mem, size, PROT_NONE);
      if (err)
	emacs_abort ();
#endif
}

static void
dump_mmap_reset (struct dump_memory_map *map)
{
  map->mapping = NULL;
  map->release = NULL;
  map->private = NULL;
}

static void
dump_mmap_release (struct dump_memory_map *map)
{
  if (map->release)
    map->release (map);
  dump_mmap_reset (map);
}

static void
dump_mmap_discard_contents (struct dump_memory_map *map)
{
  if (map->mapping)
    dump_mmap_release (map);
}

/* Allows heap-allocated dump_mmap to "free" maps individually.  */
struct dump_memory_map_heap_control_block
{
  int refcount;
  void *mem;
};

#ifndef HAVE_MPS
static void
dump_mm_heap_cb_release (struct dump_memory_map_heap_control_block *cb)
{
  if (cb)
    {
      eassert (cb->refcount > 0);
      if (--cb->refcount == 0)
	{
	  free (cb->mem);
	  free (cb);
	}
    }
}

static void
dump_mmap_release_heap (struct dump_memory_map *map)
{
  dump_mm_heap_cb_release (map->private);
}

/* Implement dump_mmap using malloc and read.  */
static bool
dump_mmap_contiguous_heap (struct dump_memory_map *maps, int nr_maps,
			   size_t total_size)
{
  bool ret = false;

  /* FIXME: This storage sometimes is never freed.
     Beware: the simple patch 2019-03-11T15:20:54Z!eggert@cs.ucla.edu
     is worse, as it sometimes frees this storage twice.  */
  struct dump_memory_map_heap_control_block *cb = calloc (1, sizeof (*cb));
  if (!cb)
    goto out;
  __lsan_ignore_object (cb);

  cb->refcount = 1;
  cb->mem = malloc (total_size);
  if (!cb->mem)
    goto out;
  char *mem = cb->mem;
  for (int i = 0; i < nr_maps; ++i)
    {
      struct dump_memory_map *map = &maps[i];
      const struct dump_memory_map_spec spec = map->spec;
      if (!spec.size)
        continue;
      map->mapping = mem;
      mem += spec.size;
      map->release = dump_mmap_release_heap;
      map->private = cb;
      cb->refcount += 1;
      if (spec.fd < 0)
        memset (map->mapping, 0, spec.size);
      else
        {
          if (lseek (spec.fd, spec.offset, SEEK_SET) < 0)
            goto out;
          ssize_t nb = dump_read_all (spec.fd,
                                      map->mapping,
                                      spec.size);
          if (nb >= 0 && nb != spec.size)
            errno = EIO;
          if (nb != spec.size)
            goto out;
        }
    }

  ret = true;
 out:
  dump_mm_heap_cb_release (cb);
  if (!ret)
    for (int i = 0; i < nr_maps; ++i)
      dump_mmap_release (&maps[i]);
  return ret;
}
#endif

#ifdef HAVE_MPS

static void
dump_mmap_release_mps (struct dump_memory_map *map)
{
  /* FIXME/igc: igc_on_pdump_loaded "knows" that DS_DISCARDABLE is unused.
     Maybe come up with a nicer API.
   */
}

/* Implement dump_mmap using mps_reserve and read.  */
static bool
dump_mmap_contiguous_mps (struct dump_memory_map *maps, int nr_maps,
			  size_t total_size)
{
  uint8_t *p = igc_alloc_dump (total_size);
  for (size_t i = 0; i < nr_maps; ++i)
    {
      struct dump_memory_map *map = &maps[i];
      const struct dump_memory_map_spec spec = map->spec;
      if (!spec.size)
	continue;
      map->mapping = p;
      map->release = dump_mmap_release_mps;
      map->private = NULL;
      if (spec.fd < 0)
	memset (map->mapping, 0, spec.size);
      else
	{
	  if (lseek (spec.fd, spec.offset, SEEK_SET) < 0)
	    return false;
	  ssize_t nb = dump_read_all (spec.fd, map->mapping, spec.size);
	  if (nb != spec.size)
	    {
	      if (nb >= 0)
		errno = EIO;
	      return false;
	    }
	}
      p += spec.size;
    }
  return true;
}

#else /* not HAVE_MPS */

static void
dump_mmap_release_vm (struct dump_memory_map *map)
{
  if (map->spec.fd < 0)
    dump_anonymous_release (map->mapping, map->spec.size);
  else
    dump_unmap_file (map->mapping, map->spec.size);
}

static bool
needs_mmap_retry_p (void)
{
#if defined CYGWIN || VM_SUPPORTED == VM_MS_WINDOWS || defined _AIX
  return true;
#else
  return false;
#endif
}

static bool
dump_mmap_contiguous_vm (struct dump_memory_map *maps, int nr_maps,
			 size_t total_size)
{
  bool ret = false;
  void *resv = NULL;
  bool retry = false;
  const bool need_retry = needs_mmap_retry_p ();

  do
    {
      if (retry)
        {
          eassert (need_retry);
          retry = false;
          for (int i = 0; i < nr_maps; ++i)
            dump_mmap_release (&maps[i]);
        }

      eassert (resv == NULL);
      resv = dump_anonymous_allocate (NULL,
                                      total_size,
                                      DUMP_MEMORY_ACCESS_NONE);
      if (!resv)
        goto out;

      char *mem = resv;

      if (need_retry)
        {
          /* Windows lacks atomic mapping replace; need to release the
             reservation so we can allocate within it.  Will retry the
             loop if someone squats on our address space before we can
             finish allocation.  On POSIX systems, we leave the
             reservation around for atomicity.  */
          dump_anonymous_release (resv, total_size);
          resv = NULL;
        }

      for (int i = 0; i < nr_maps; ++i)
        {
          struct dump_memory_map *map = &maps[i];
          const struct dump_memory_map_spec spec = map->spec;
          if (!spec.size)
            continue;

          if (spec.fd < 0)
	    map->mapping = dump_anonymous_allocate (mem, spec.size,
						    spec.protection);
          else
	    map->mapping = dump_map_file (mem, spec.fd, spec.offset,
					  spec.size, spec.protection);
          mem += spec.size;
	  if (need_retry && map->mapping == NULL
	      && (errno == EBUSY
#ifdef CYGWIN
		  || errno == EINVAL
#endif
		  ))
            {
              retry = true;
              continue;
            }
          if (map->mapping == NULL)
            goto out;
          map->release = dump_mmap_release_vm;
        }
    }
  while (retry);

  ret = true;
  resv = NULL;
 out:
  if (resv)
    dump_anonymous_release (resv, total_size);
  if (!ret)
    {
      for (int i = 0; i < nr_maps; ++i)
	{
	  if (need_retry)
	    dump_mmap_reset (&maps[i]);
	  else
	    dump_mmap_release (&maps[i]);
	}
    }
  return ret;
 }
#endif

/* Map a range of addresses into a chunk of contiguous memory.

   Each dump_memory_map structure describes how to fill the
   corresponding range of memory. On input, all members except MAPPING
   are valid. On output, MAPPING contains the location of the given
   chunk of memory. The MAPPING for MAPS[N] is MAPS[N-1].mapping +
   MAPS[N-1].size.

   Each mapping SIZE must be a multiple of the system page size except
   for the last mapping.

   Return true on success or false on failure with errno set.  */
static bool
dump_mmap_contiguous (struct dump_memory_map *maps, int nr_maps)
{
  if (!nr_maps)
    return true;

  size_t total_size = 0;
  int worst_case_page_size = dump_get_max_page_size ();

  for (int i = 0; i < nr_maps; ++i)
    {
      eassert (maps[i].mapping == NULL);
      eassert (maps[i].release == NULL);
      eassert (maps[i].private == NULL);
      if (i != nr_maps - 1)
	eassert (maps[i].spec.size % worst_case_page_size == 0);
      total_size += maps[i].spec.size;
    }

#ifdef HAVE_MPS
  return dump_mmap_contiguous_mps (maps, nr_maps, total_size);
#else
  return (VM_SUPPORTED
	      ? dump_mmap_contiguous_vm
	      : dump_mmap_contiguous_heap) (maps, nr_maps, total_size);
#endif
}

typedef uint_fast32_t dump_bitset_word;
#define DUMP_BITSET_WORD_WIDTH UINT_FAST32_WIDTH

struct dump_bitset
{
  dump_bitset_word *restrict bits;
  ptrdiff_t number_words;
};

static bool
dump_bitsets_init (struct dump_bitset bitset[2], size_t number_bits)
{
  int xword_size = sizeof (dump_bitset_word);
  ptrdiff_t words_needed = divide_round_up (number_bits,
					    DUMP_BITSET_WORD_WIDTH);
  dump_bitset_word *bits = calloc (words_needed, 2 * xword_size);
  if (!bits)
    return false;
  bitset[0].bits = bits;
  bitset[0].number_words = bitset[1].number_words = words_needed;
  bitset[1].bits = memset (bits + words_needed, UCHAR_MAX,
			   words_needed * xword_size);
  return true;
}

static dump_bitset_word *
dump_bitset__bit_slot (const struct dump_bitset *bitset,
                       size_t bit_number)
{
  ptrdiff_t word_number = bit_number / DUMP_BITSET_WORD_WIDTH;
  eassert (word_number < bitset->number_words);
  return &bitset->bits[word_number];
}

static bool
dump_bitset_bit_set_p (const struct dump_bitset *bitset,
                       size_t bit_number)
{
  dump_bitset_word bit = 1;
  bit <<= bit_number % DUMP_BITSET_WORD_WIDTH;
  return *dump_bitset__bit_slot (bitset, bit_number) & bit;
}

static void
dump_bitset__set_bit_value (struct dump_bitset *bitset,
                            size_t bit_number,
                            bool bit_is_set)
{
  dump_bitset_word *slot = dump_bitset__bit_slot (bitset, bit_number);
  dump_bitset_word bit = 1;
  bit <<= bit_number % DUMP_BITSET_WORD_WIDTH;
  if (bit_is_set)
    *slot = *slot | bit;
  else
    *slot = *slot & ~bit;
}

static void
dump_bitset_set_bit (struct dump_bitset *bitset, size_t bit_number)
{
  dump_bitset__set_bit_value (bitset, bit_number, true);
}

static void
dump_bitset_clear (struct dump_bitset *bitset)
{
  /* Skip the memset if bitset->number_words == 0, because then bitset->bits
     might be NULL and the memset would have undefined behavior.  */
  if (bitset->number_words)
    memset (bitset->bits, 0, bitset->number_words * sizeof bitset->bits[0]);
}

struct pdumper_loaded_dump_private
{
  /* Copy of the header we read from the dump.  */
  struct dump_header header;
  /* Mark bits for objects in the dump; used during GC.  */
  struct dump_bitset mark_bits, last_mark_bits;
  /* Time taken to load the dump.  */
  double load_time;
  /* Dump file name.  */
  char *dump_filename;
};

struct pdumper_loaded_dump dump_public;
static struct pdumper_loaded_dump_private dump_private;

/* Return a pointer to offset OFFSET within the dump, which begins at
   DUMP_BASE. DUMP_BASE must be equal to the current dump load
   location; it's passed as a parameter for efficiency.

   The returned pointer points to the primary memory image of the
   currently-loaded dump file.  The entire dump file is accessible
   using this function.  */
static void *
dump_ptr (uintptr_t dump_base, dump_off offset)
{
  eassert (dump_base == dump_public.start);
  eassert (0 <= offset);
  eassert (dump_public.start + offset < dump_public.end);
  return (char *)dump_base + offset;
}

/* Read a pointer-sized word of memory at OFFSET within the dump,
   which begins at DUMP_BASE. DUMP_BASE must be equal to the current
   dump load location; it's passed as a parameter for efficiency.  */
static uintptr_t
dump_read_word_from_dump (uintptr_t dump_base, dump_off offset)
{
  uintptr_t value;
  /* The compiler optimizes this memcpy into a read.  */
  memcpy (&value, dump_ptr (dump_base, offset), sizeof (value));
  return value;
}

/* Write a word to the dump. DUMP_BASE and OFFSET are as for
   dump_read_word_from_dump; VALUE is the word to write at the given
   offset.  */
static void
dump_write_word_to_dump (uintptr_t dump_base,
                         dump_off offset,
                         uintptr_t value)
{
  /* The compiler optimizes this memcpy into a write.  */
  memcpy (dump_ptr (dump_base, offset), &value, sizeof (value));
}

/* Write a Lisp_Object to the dump. DUMP_BASE and OFFSET are as for
   dump_read_word_from_dump; VALUE is the Lisp_Object to write at the
   given offset.  */
static void
dump_write_lv_to_dump (uintptr_t dump_base,
                       dump_off offset,
                       Lisp_Object value)
{
  /* The compiler optimizes this memcpy into a write.  */
  memcpy (dump_ptr (dump_base, offset), &value, sizeof (value));
}

/* Search for a relocation given a relocation target.

   DUMP is the dump metadata structure.  TABLE is the relocation table
   to search.  KEY is the dump offset to find.  Return the relocation
   RELOC such that RELOC.offset is the smallest RELOC.offset that
   satisfies the constraint KEY <= RELOC.offset --- that is, return
   the first relocation at KEY or after KEY.  Return NULL if no such
   relocation exists.  */
static const struct dump_reloc *
dump_find_relocation (const struct dump_table_locator *const table,
                      const dump_off key)
{
  const struct dump_reloc *const relocs = dump_ptr (dump_public.start,
						    table->offset);
  const struct dump_reloc *found = NULL;
  ptrdiff_t idx_left = 0;
  ptrdiff_t idx_right = table->nr_entries;

  eassert (key >= 0);

  while (idx_left < idx_right)
    {
      const ptrdiff_t idx_mid = idx_left + (idx_right - idx_left) / 2;
      const struct dump_reloc *mid = &relocs[idx_mid];
      if (key > dump_reloc_get_offset (*mid))
        idx_left = idx_mid + 1;
      else
        {
          found = mid;
          idx_right = idx_mid;
	  if (idx_right <= idx_left
	      || key > dump_reloc_get_offset (relocs[idx_right - 1]))
            break;
        }
   }

  return found;
}

#ifdef HAVE_MPS
void *
pdumper_next_object (struct pdumper_object_it *it)
{
  if (it->relocs == NULL)
    {
      const struct dump_table_locator *table
	= &dump_private.header.igc_object_starts;
      it->nrelocs = table->nr_entries;
      it->relocs = dump_ptr (dump_public.start, table->offset);
      it->i = 0;
    }

  if (it->i < it->nrelocs)
    {
      const struct dump_reloc *const relocs = it->relocs;
      return dump_ptr (dump_public.start, dump_reloc_get_offset (relocs[it->i++]));
    }

  return NULL;
}
# endif

bool
dump_loaded_p (void)
{
  return dump_public.start != 0;
}

bool
pdumper_cold_object_p_impl (const void *obj)
{
  eassert (pdumper_object_p (obj));
  eassert (pdumper_object_p_precise (obj));
  dump_off offset = ptrdiff_t_to_dump_off ((uintptr_t) obj - dump_public.start);
  return offset >= dump_private.header.cold_start;
}

int
pdumper_find_object_type_impl (const void *obj)
{
  eassert (pdumper_object_p (obj));
  dump_off offset = ptrdiff_t_to_dump_off ((uintptr_t) obj - dump_public.start);
  if (offset % DUMP_ALIGNMENT != 0)
    return PDUMPER_NO_OBJECT;
  ptrdiff_t bitno = offset / DUMP_ALIGNMENT;
  if (offset < dump_private.header.discardable_start
      && !dump_bitset_bit_set_p (&dump_private.last_mark_bits, bitno))
    return PDUMPER_NO_OBJECT;
  const struct dump_reloc *reloc =
    dump_find_relocation (&dump_private.header.object_starts, offset);
  return (reloc != NULL && dump_reloc_get_offset (*reloc) == offset)
    ? reloc->type
    : PDUMPER_NO_OBJECT;
}

bool
pdumper_marked_p_impl (const void *obj)
{
  eassert (pdumper_object_p (obj));
  ptrdiff_t offset = (uintptr_t) obj - dump_public.start;
  eassert (offset % DUMP_ALIGNMENT == 0);
  eassert (offset < dump_private.header.cold_start);
  eassert (offset < dump_private.header.discardable_start);
  ptrdiff_t bitno = offset / DUMP_ALIGNMENT;
  return dump_bitset_bit_set_p (&dump_private.mark_bits, bitno);
}

void
pdumper_set_marked_impl (const void *obj)
{
  eassert (pdumper_object_p (obj));
  ptrdiff_t offset = (uintptr_t) obj - dump_public.start;
  eassert (offset % DUMP_ALIGNMENT == 0);
  eassert (offset < dump_private.header.cold_start);
  eassert (offset < dump_private.header.discardable_start);
  ptrdiff_t bitno = offset / DUMP_ALIGNMENT;
  eassert (dump_bitset_bit_set_p (&dump_private.last_mark_bits, bitno));
  dump_bitset_set_bit (&dump_private.mark_bits, bitno);
}

void
pdumper_clear_marks_impl (void)
{
  dump_bitset_word *swap = dump_private.last_mark_bits.bits;
  dump_private.last_mark_bits.bits = dump_private.mark_bits.bits;
  dump_private.mark_bits.bits = swap;
  dump_bitset_clear (&dump_private.mark_bits);
}

static ssize_t
dump_read_all (int fd, void *buf, size_t bytes_to_read)
{
  /* We don't want to use emacs_read, since that relies on the lisp
     world, and we're not in the lisp world yet.  */
  size_t bytes_read = 0;
  while (bytes_read < bytes_to_read)
    {
      /* Some platforms accept only int-sized values to read.
         Round this down to a page size (see MAX_RW_COUNT in sysdep.c).  */
      int max_rw_count = INT_MAX >> 18 << 18;
      int chunk_to_read = min (bytes_to_read - bytes_read, max_rw_count);
      ssize_t chunk = read (fd, (char *) buf + bytes_read, chunk_to_read);
      if (chunk < 0)
        return chunk;
      if (chunk == 0)
        break;
      bytes_read += chunk;
    }

  return bytes_read;
}

/* Return the number of bytes written when we perform the given
   relocation.  */
static int
dump_reloc_size (const struct dump_reloc reloc)
{
  if (sizeof (Lisp_Object) == sizeof (void *))
    return sizeof (Lisp_Object);
  if (reloc.type == RELOC_DUMP_TO_EMACS_PTR_RAW
      || reloc.type == RELOC_DUMP_TO_DUMP_PTR_RAW)
    return sizeof (void *);
  return sizeof (Lisp_Object);
}

static Lisp_Object
dump_make_lv_from_reloc (const uintptr_t dump_base,
			 const struct dump_reloc reloc)
{
  const dump_off reloc_offset = dump_reloc_get_offset (reloc);
  uintptr_t value = dump_read_word_from_dump (dump_base, reloc_offset);
  enum Lisp_Type lisp_type;

  if (RELOC_DUMP_TO_DUMP_LV <= reloc.type
      && reloc.type < RELOC_DUMP_TO_EMACS_LV)
    {
      lisp_type = reloc.type - RELOC_DUMP_TO_DUMP_LV;
      value += dump_base;
      eassert (pdumper_object_p ((void *) value));
    }
  else
    {
      eassert (RELOC_DUMP_TO_EMACS_LV <= reloc.type);
      eassert (reloc.type < RELOC_DUMP_TO_EMACS_LV + 8);
      lisp_type = reloc.type - RELOC_DUMP_TO_EMACS_LV;
      value += emacs_basis ();
    }

  eassert (lisp_type != Lisp_Int0 && lisp_type != Lisp_Int1);

  Lisp_Object lv;
  if (lisp_type == Lisp_Symbol)
    lv = make_lisp_symbol ((void *) value);
  else
    lv = make_lisp_ptr ((void *) value, lisp_type);

  return lv;
}

/* Actually apply a dump relocation.  */
static inline void
dump_do_dump_relocation (const uintptr_t dump_base,
			 const struct dump_reloc reloc)
{
  const dump_off reloc_offset = dump_reloc_get_offset (reloc);

  /* We should never generate a relocation in the cold section.  */
  eassert (reloc_offset < dump_private.header.cold_start);

  switch (reloc.type)
    {
    case RELOC_DUMP_TO_EMACS_PTR_RAW:
      {
        uintptr_t value = dump_read_word_from_dump (dump_base, reloc_offset);
        eassert (dump_reloc_size (reloc) == sizeof (value));
        value += emacs_basis ();
        dump_write_word_to_dump (dump_base, reloc_offset, value);
        break;
      }
    case RELOC_DUMP_TO_DUMP_PTR_RAW:
      {
        uintptr_t value = dump_read_word_from_dump (dump_base, reloc_offset);
        eassert (dump_reloc_size (reloc) == sizeof (value));
        value += dump_base;
        dump_write_word_to_dump (dump_base, reloc_offset, value);
        break;
      }
#ifdef HAVE_NATIVE_COMP
    case RELOC_NATIVE_COMP_UNIT:
      {
	static enum { UNKNOWN, LOCAL_BUILD, INSTALLED } installation_state;
	struct Lisp_Native_Comp_Unit *comp_u =
	  dump_ptr (dump_base, reloc_offset);
	comp_u->lambda_gc_guard_h = CALLN (Fmake_hash_table, QCtest, Qeq);
	if (STRINGP (comp_u->file))
	  error ("trying to load incoherent dumped eln file %s",
		 SSDATA (comp_u->file));

	if (!CONSP (comp_u->file))
	  error ("incoherent compilation unit for dump was dumped");

	/* emacs_execdir is always unibyte, but the file names in
	   comp_u->file could be multibyte, so we need to encode
	   them.  */
	Lisp_Object cu_file1 = ENCODE_FILE (XCAR (comp_u->file));
	Lisp_Object cu_file2 = ENCODE_FILE (XCDR (comp_u->file));
	ptrdiff_t fn1_len = SBYTES (cu_file1), fn2_len = SBYTES (cu_file2);
	Lisp_Object eln_fname;
	char *fndata;

	/* Check just once if this is a local build or Emacs was installed.  */
	/* Can't use expand-file-name here, because we are too early
	   in the startup, and we will crash at least on WINDOWSNT.  */
	if (installation_state == UNKNOWN)
	  {
	    eln_fname = make_uninit_string (execdir_len + fn1_len);
	    fndata = SSDATA (eln_fname);
	    memcpy (fndata, emacs_execdir, execdir_len);
	    memcpy (fndata + execdir_len, SSDATA (cu_file1), fn1_len);
	    if (file_access_p (fndata, F_OK))
	      installation_state = INSTALLED;
	    else
	      {
		eln_fname = make_uninit_string (execdir_len + fn2_len);
		fndata = SSDATA (eln_fname);
		memcpy (fndata, emacs_execdir, execdir_len);
		memcpy (fndata + execdir_len, SSDATA (cu_file2), fn2_len);
		installation_state = LOCAL_BUILD;
	      }
	    fixup_eln_load_path (eln_fname);
	  }
	else
	  {
	    ptrdiff_t fn_len =
	      installation_state == INSTALLED ? fn1_len : fn2_len;
	    Lisp_Object cu_file =
	      installation_state == INSTALLED ? cu_file1 : cu_file2;
	    eln_fname = make_uninit_string (execdir_len + fn_len);
	    fndata = SSDATA (eln_fname);
	    memcpy (fndata, emacs_execdir, execdir_len);
	    memcpy (fndata + execdir_len, SSDATA (cu_file), fn_len);
	  }

	/* FIXME: This records the names of the *.eln files in an
	   unexpanded form, with one or more ".." elements (and on
	   Windows with the first part using backslashes).  The file
	   names are also unibyte.  If we care about this, we need to
	   loop in startup.el over all the preloaded modules and run
	   their file names through expand-file-name and
	   decode-coding-string.  */
	comp_u->file = eln_fname;
	comp_u->handle = dynlib_open_for_eln (SSDATA (eln_fname));
	if (!comp_u->handle)
	  {
	    fprintf (stderr, "Error using execdir %s:\n",
		     emacs_execdir);
	    error ("%s", dynlib_error ());
	  }
	load_comp_unit (comp_u, true, false);
	break;
      }
    case RELOC_NATIVE_SUBR:
      {
	/* When resurrecting from a dump given non all the original
	   native compiled subrs may be still around we can't rely on
	   a 'top_level_run' mechanism, we revive them one-by-one
	   here.  */
	struct Lisp_Subr *subr = dump_ptr (dump_base, reloc_offset);
	struct Lisp_Native_Comp_Unit *comp_u =
	  XNATIVE_COMP_UNIT (subr->native_comp_u);
	if (!comp_u->handle)
	  error ("NULL handle in compilation unit %s", SSDATA (comp_u->file));
#ifdef HAVE_MPS
	/* FIXME/igc: needs finalization? */
	subr->symbol_name = xstrdup (subr->symbol_name);
	const char *c_name = xstrdup (subr->native_c_name);
#else
	const char *c_name = subr->native_c_name;
#endif
	eassert (c_name);
	void *func = dynlib_sym (comp_u->handle, c_name);
	if (!func)
	  error ("can't find function \"%s\" in compilation unit %s", c_name,
		 SSDATA (comp_u->file));
	subr->function.a0 = func;
	Lisp_Object lambda_data_idx =
	  Fgethash (build_string (c_name), comp_u->lambda_c_name_idx_h, Qnil);
	if (!NILP (lambda_data_idx))
	  {
	    /* This is an anonymous lambda.
	       We must fixup d_reloc_imp so the lambda can be referenced
	       by code.  */
	    Lisp_Object tem;
	    XSETSUBR (tem, subr);
	    Lisp_Object *fixup =
	      &(comp_u->data_imp_relocs[XFIXNUM (lambda_data_idx)]);
	    eassert (EQ (*fixup, Qlambda_fixup));
	    *fixup = tem;
	    Fputhash (tem, Qt, comp_u->lambda_gc_guard_h);
	  }
	break;
      }
#endif
    case RELOC_BIGNUM:
      {
        struct Lisp_Bignum *bignum = dump_ptr (dump_base, reloc_offset);
        struct bignum_reload_info reload_info;
	static_assert (sizeof (reload_info) <= sizeof (*bignum_val (bignum)));
        memcpy (&reload_info, bignum_val (bignum), sizeof (reload_info));
        const mp_limb_t *limbs =
          dump_ptr (dump_base, reload_info.data_location);
        mpz_roinit_n (bignum->value, limbs, reload_info.nlimbs);
        break;
      }
#ifdef HAVE_MPS
    case RELOC_BUFFER:
      {
	/* When resurrecting, copy the text out of the dump so that we
	   can collect the dumped text. */
        struct buffer *b = dump_ptr (dump_base, reloc_offset);
	eassert (pdumper_object_p (b->text->beg));
	enlarge_buffer_text (b, 0);
	eassert (!pdumper_object_p (b->text->beg));
	igc_resurrect_markers (b);
      }
      break;
#endif
    default: /* Lisp_Object in the dump; precise type in reloc.type */
      {
        Lisp_Object lv = dump_make_lv_from_reloc (dump_base, reloc);
        eassert (dump_reloc_size (reloc) == sizeof (lv));
        dump_write_lv_to_dump (dump_base, reloc_offset, lv);
        break;
      }
    }
}

static void
dump_do_all_dump_reloc_for_phase (const struct dump_header *const header,
				  const uintptr_t dump_base,
				  const enum reloc_phase phase)
{
  struct dump_reloc *r = dump_ptr (dump_base, header->dump_relocs[phase].offset);
  dump_off nr_entries = header->dump_relocs[phase].nr_entries;
  for (dump_off i = 0; i < nr_entries; ++i)
    dump_do_dump_relocation (dump_base, r[i]);
}

static void
dump_do_emacs_relocation (const uintptr_t dump_base,
			  const struct emacs_reloc reloc)
{
  ptrdiff_t pval;
  Lisp_Object lv;

  switch (reloc.type)
    {
    case RELOC_EMACS_COPY_FROM_DUMP:
      eassume (reloc.length > 0);
      memcpy (emacs_ptr_at (reloc.emacs_offset),
              dump_ptr (dump_base, reloc.u.dump_offset),
              reloc.length);
      break;
    case RELOC_EMACS_IMMEDIATE:
      eassume (reloc.length > 0);
      eassume (reloc.length <= sizeof (reloc.u.immediate));
      memcpy (emacs_ptr_at (reloc.emacs_offset),
              &reloc.u.immediate,
              reloc.length);
      break;
    case RELOC_EMACS_DUMP_PTR_RAW:
      pval = reloc.u.dump_offset + dump_base;
      memcpy (emacs_ptr_at (reloc.emacs_offset), &pval, sizeof (pval));
      break;
    case RELOC_EMACS_EMACS_PTR_RAW:
      pval = reloc.u.emacs_offset2 + emacs_basis ();
      memcpy (emacs_ptr_at (reloc.emacs_offset), &pval, sizeof (pval));
      break;
    case RELOC_EMACS_DUMP_LV:
    case RELOC_EMACS_EMACS_LV:
      {
        /* Lisp_Float is the maximum lisp type.  */
        eassume (reloc.length <= Lisp_Float);
        void *obj_ptr = reloc.type == RELOC_EMACS_DUMP_LV
          ? dump_ptr (dump_base, reloc.u.dump_offset)
          : emacs_ptr_at (reloc.u.emacs_offset2);
        if (reloc.length == Lisp_Symbol)
          lv = make_lisp_symbol (obj_ptr);
        else
          lv = make_lisp_ptr (obj_ptr, reloc.length);
        memcpy (emacs_ptr_at (reloc.emacs_offset), &lv, sizeof (lv));
        break;
      }
    default:
      fatal ("unrecognied relocation type %d", (int) reloc.type);
    }
}

static void
dump_do_all_emacs_relocations (const struct dump_header *const header,
			       const uintptr_t dump_base)
{
  const dump_off nr_entries = header->emacs_relocs.nr_entries;
  struct emacs_reloc *r = dump_ptr (dump_base, header->emacs_relocs.offset);
  for (dump_off i = 0; i < nr_entries; ++i)
    dump_do_emacs_relocation (dump_base, r[i]);
}

#ifdef HAVE_NATIVE_COMP
/* Compute and record the directory of the Emacs executable given the
   file name of that executable.  */
static void
pdumper_set_emacs_execdir (char *emacs_executable)
{
  char *p = emacs_executable + strlen (emacs_executable);

  while (p > emacs_executable
	 && !IS_DIRECTORY_SEP (p[-1]))
    --p;
  eassert (p > emacs_executable);
  emacs_execdir = xpalloc (emacs_execdir, &execdir_size,
			   p - emacs_executable + 1 - execdir_size, -1, 1);
  memcpy (emacs_execdir, emacs_executable, p - emacs_executable);
  execdir_len = p - emacs_executable;
  emacs_execdir[execdir_len] = '\0';
}
#endif

enum dump_section
  {
   DS_HOT,
   DS_DISCARDABLE,
   DS_COLD,
   NUMBER_DUMP_SECTIONS,
  };

/* Pointer to a stack variable to avoid having to staticpro it.  */
static Lisp_Object *pdumper_hashes = &zero_vector;

/* Load a dump from DUMP_FILENAME.  Return an error code.

   N.B. We run very early in initialization, so we can't use lisp,
   unwinding, xmalloc, and so on.  */
int
pdumper_load (const char *dump_filename, char *argv0)
{
  intptr_t dump_size;
  struct stat stat;
  uintptr_t dump_base;
  int dump_page_size;
  dump_off adj_discardable_start;

  struct dump_bitset mark_bits[2];
  size_t mark_bits_needed;

  struct dump_header header_buf = { 0 };
  struct dump_header *header = &header_buf;
  struct dump_memory_map sections[NUMBER_DUMP_SECTIONS] = { 0 };

  const struct timespec start_time = current_timespec ();
  char *dump_filename_copy;

  /* Overwriting an initialized Lisp universe will not go well.  */
  eassert (!initialized);

  /* We can load only one dump.  */
  eassert (!dump_loaded_p ());

  int err;
  int dump_fd = emacs_open_noquit (dump_filename, O_RDONLY, 0);
  if (dump_fd < 0)
    {
      err = (errno == ENOENT || errno == ENOTDIR
	     ? PDUMPER_LOAD_FILE_NOT_FOUND
	     : PDUMPER_LOAD_ERROR + errno);
      goto out;
    }

  err = PDUMPER_LOAD_FILE_NOT_FOUND;
  if (sys_fstat (dump_fd, &stat) < 0)
    goto out;

  err = PDUMPER_LOAD_BAD_FILE_TYPE;
  if (stat.st_size > INTPTR_MAX)
    goto out;
  dump_size = (intptr_t) stat.st_size;

  err = PDUMPER_LOAD_BAD_FILE_TYPE;
  if (dump_size < sizeof (*header))
    goto out;

  err = PDUMPER_LOAD_BAD_FILE_TYPE;
  if (dump_read_all (dump_fd,
                     header,
                     sizeof (*header)) < sizeof (*header))
    goto out;

  if (memcmp (header->magic, dump_magic, sizeof (dump_magic)) != 0)
    {
      if (header->magic[0] == '!'
	  && (header->magic[0] = dump_magic[0],
	      memcmp (header->magic, dump_magic, sizeof (dump_magic)) == 0))
        {
          err = PDUMPER_LOAD_FAILED_DUMP;
          goto out;
        }
      err = PDUMPER_LOAD_BAD_FILE_TYPE;
      goto out;
    }

  err = PDUMPER_LOAD_VERSION_MISMATCH;
  static_assert (sizeof (header->fingerprint) == sizeof (fingerprint));
  unsigned char desired[sizeof fingerprint];
  for (int i = 0; i < sizeof fingerprint; i++)
    desired[i] = fingerprint[i];
  if (memcmp (header->fingerprint, desired, sizeof desired) != 0)
    {
      dump_fingerprint (stderr, "desired fingerprint", desired);
      dump_fingerprint (stderr, "found fingerprint", header->fingerprint);
      goto out;
    }

  /* FIXME: The comment at the start of this function says it should
     not use xmalloc, but xstrdup calls xmalloc.  Either fix the
     comment or fix the following code.  */
  dump_filename_copy = xstrdup (dump_filename);

  err = PDUMPER_LOAD_OOM;

  adj_discardable_start = header->discardable_start;
  dump_page_size = dump_get_max_page_size ();
  /* Snap to next page boundary.  */
  adj_discardable_start = ROUNDUP (adj_discardable_start, dump_page_size);
  eassert (adj_discardable_start % dump_page_size == 0);
  eassert (adj_discardable_start <= header->cold_start);

  sections[DS_HOT].spec = (struct dump_memory_map_spec)
    {
     .fd = dump_fd,
     .size = adj_discardable_start,
     .offset = 0,
     .protection = DUMP_MEMORY_ACCESS_READWRITE,
    };

  sections[DS_DISCARDABLE].spec = (struct dump_memory_map_spec)
    {
     .fd = dump_fd,
     .size = header->cold_start - adj_discardable_start,
     .offset = adj_discardable_start,
     .protection = DUMP_MEMORY_ACCESS_READWRITE,
    };

  sections[DS_COLD].spec = (struct dump_memory_map_spec)
    {
     .fd = dump_fd,
     .size = dump_size - header->cold_start,
     .offset = header->cold_start,
     .protection = DUMP_MEMORY_ACCESS_READWRITE,
    };

  if (!dump_mmap_contiguous (sections, ARRAYELTS (sections)))
    goto out;

  err = PDUMPER_LOAD_ERROR;
  mark_bits_needed =
    divide_round_up (header->discardable_start, DUMP_ALIGNMENT);
  if (!dump_bitsets_init (mark_bits, mark_bits_needed))
    goto out;

  /* Point of no return.  */
  err = PDUMPER_LOAD_SUCCESS;
  dump_base = (uintptr_t) sections[DS_HOT].mapping;
  gflags.dumped_with_pdumper_ = true;
  dump_private.header = *header;
  dump_private.mark_bits = mark_bits[0];
  dump_private.last_mark_bits = mark_bits[1];
  dump_public.start = dump_base;
  dump_public.end = dump_public.start + dump_size;

  dump_do_all_dump_reloc_for_phase (header, dump_base, EARLY_RELOCS);
  dump_do_all_emacs_relocations (header, dump_base);

  dump_mmap_discard_contents (&sections[DS_DISCARDABLE]);
  for (int i = 0; i < ARRAYELTS (sections); ++i)
    dump_mmap_reset (&sections[i]);

  Lisp_Object hashes = zero_vector;
  if (header->hash_list)
    {
      struct Lisp_Vector *hash_tables =
	(struct Lisp_Vector *) (dump_base + header->hash_list);
      hashes = make_lisp_ptr (hash_tables, Lisp_Vectorlike);
    }

  pdumper_hashes = &hashes;
  /* Run the functions Emacs registered for doing post-dump-load
     initialization.  */
  for (int i = 0; i < nr_dump_hooks; ++i)
    dump_hooks[i] ();

#ifdef HAVE_NATIVE_COMP
  pdumper_set_emacs_execdir (argv0);
#else
  (void) argv0;
#endif

  dump_do_all_dump_reloc_for_phase (header, dump_base, LATE_RELOCS);
  dump_do_all_dump_reloc_for_phase (header, dump_base, VERY_LATE_RELOCS);

#ifdef HAVE_MPS
  size_t aligned_header_size
    = ((sizeof (struct dump_header) + DUMP_ALIGNMENT - 1)
       & ~(DUMP_ALIGNMENT - 1));
  void *hot_start = (void *) (dump_base + aligned_header_size);
  void *hot_end = (void *) (dump_base + header->discardable_start);
  void *cold_start = (void *) (dump_base + header->cold_start);
  void *cold_end = (void *) (dump_base + dump_size);
  void *cold_user_data_start = (void *) (dump_base +
					 header->cold_user_data_start);
  void *heap_end = (void *) (dump_base + header->heap_end);
#endif

# ifdef HAVE_MPS
  igc_on_pdump_loaded ((void *)dump_base,
		       hot_start, hot_end,
		       cold_start, cold_end,
		       cold_user_data_start, heap_end);
# endif

  /* Run the functions Emacs registered for doing post-dump-load
     initialization.  */
  for (int i = 0; i < nr_dump_late_hooks; ++i)
    dump_late_hooks[i] ();

#ifdef HAVE_MPS
  dump_public.start = (uintptr_t)cold_user_data_start;
  dump_public.end = (uintptr_t)heap_end;
#endif

  initialized = true;

  struct timespec load_timespec =
    timespec_sub (current_timespec (), start_time);
  dump_private.load_time = timespectod (load_timespec);
  dump_private.dump_filename = dump_filename_copy;

 out:
  for (int i = 0; i < ARRAYELTS (sections); ++i)
    dump_mmap_release (&sections[i]);
  if (dump_fd >= 0)
    emacs_close (dump_fd);

  return err;
}

/* Prepend the Emacs startup directory to dump_filename, if that is
   relative, so that we could later make it absolute correctly.  */
void
pdumper_record_wd (const char *wd)
{
  if (wd && !file_name_absolute_p (dump_private.dump_filename))
    {
      char *dfn = xmalloc (strlen (wd) + 1
			   + strlen (dump_private.dump_filename) + 1);
      splice_dir_file (dfn, wd, dump_private.dump_filename);
      xfree (dump_private.dump_filename);
      dump_private.dump_filename = dfn;
    }
}

DEFUN ("pdumper-stats", Fpdumper_stats, Spdumper_stats, 0, 0, 0,
       doc: /* Return statistics about portable dumping used by this session.
If this Emacs session was started from a dump file,
the return value is an alist of the form:

  ((dumped-with-pdumper . t) (load-time . TIME) (dump-file-name . FILE))

where TIME is the time in seconds it took to restore Emacs state
from the dump file, and FILE is the name of the dump file.
Value is nil if this session was not started using a dump file.*/)
     (void)
{
  if (!dumped_with_pdumper_p ())
    return Qnil;

  Lisp_Object dump_fn;
#ifdef WINDOWSNT
  char dump_fn_utf8[MAX_UTF8_PATH];
  if (filename_from_ansi (dump_private.dump_filename, dump_fn_utf8) == 0)
    dump_fn = DECODE_FILE (build_unibyte_string (dump_fn_utf8));
  else
    dump_fn = build_unibyte_string (dump_private.dump_filename);
#else
  dump_fn = DECODE_FILE (build_unibyte_string (dump_private.dump_filename));
#endif

  dump_fn = Fexpand_file_name (dump_fn, Qnil);

  return list3 (Fcons (Qdumped_with_pdumper, Qt),
		Fcons (Qload_time, make_float (dump_private.load_time)),
		Fcons (Qdump_file_name, dump_fn));
}

static void
thaw_hash_tables (void)
{
  Lisp_Object hash_tables = *pdumper_hashes;
  for (ptrdiff_t i = 0; i < ASIZE (hash_tables); i++)
    {
      Lisp_Object table = AREF (hash_tables, i);
      if (HASH_TABLE_P (table))
	hash_table_thaw (table);
#ifdef HAVE_MPS
      else if (WEAK_HASH_TABLE_P (table))
	weak_hash_table_thaw (table);
#endif
      else
	emacs_abort ();
    }
}

#endif /* HAVE_PDUMPER */


void
init_pdumper_once (void)
{
#ifdef HAVE_PDUMPER
  pdumper_do_now_and_after_load (thaw_hash_tables);
#endif
}

void
syms_of_pdumper (void)
{
#ifdef HAVE_PDUMPER
  unsigned char desired[sizeof fingerprint];
  int i;
  char hexbuf[2 * sizeof fingerprint];

  defsubr (&Sdump_emacs_portable);
  defsubr (&Sdump_emacs_portable__sort_predicate);
  defsubr (&Sdump_emacs_portable__sort_predicate_copied);
  DEFSYM (Qdump_emacs_portable__sort_predicate,
          "dump-emacs-portable--sort-predicate");
  DEFSYM (Qdump_emacs_portable__sort_predicate_copied,
          "dump-emacs-portable--sort-predicate-copied");
  DEFSYM (Qdumped_with_pdumper, "dumped-with-pdumper");
  DEFSYM (Qload_time, "load-time");
  DEFSYM (Qdump_file_name, "dump-file-name");
  DEFSYM (Qafter_pdump_load_hook, "after-pdump-load-hook");
  defsubr (&Spdumper_stats);

  for (i = 0; i < sizeof fingerprint; i++)
    desired[i] = fingerprint[i];

  hexbuf_digest (hexbuf, desired, sizeof desired);

  DEFVAR_LISP ("pdumper-fingerprint", Vpdumper_fingerprint,
	       doc: /* The fingerprint of this Emacs binary.
It is a string that is supposed to be unique to each build of
Emacs.  */);
  Vpdumper_fingerprint = make_unibyte_string ((char *) hexbuf,
					      sizeof hexbuf);
#endif /* HAVE_PDUMPER */
}<|MERGE_RESOLUTION|>--- conflicted
+++ resolved
@@ -2785,11 +2785,7 @@
 static dump_off
 dump_hash_table (struct dump_context *ctx, Lisp_Object object)
 {
-<<<<<<< HEAD
 #if CHECK_STRUCTS && !defined HASH_Lisp_Hash_Table_18BE341ECB
-=======
-#if CHECK_STRUCTS && !defined HASH_Lisp_Hash_Table_267C58D687
->>>>>>> aa6d2a39
 # error "Lisp_Hash_Table changed. See CHECK_STRUCTS comment in config.h."
 #endif
   const struct Lisp_Hash_Table *hash_in = XHASH_TABLE (object);
