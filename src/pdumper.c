/* Copyright (C) 2018-2025 Free Software Foundation, Inc.

This file is part of GNU Emacs.

GNU Emacs is free software: you can redistribute it and/or modify
it under the terms of the GNU General Public License as published by
the Free Software Foundation, either version 3 of the License, or (at
your option) any later version.

GNU Emacs is distributed in the hope that it will be useful,
but WITHOUT ANY WARRANTY; without even the implied warranty of
MERCHANTABILITY or FITNESS FOR A PARTICULAR PURPOSE.  See the
GNU General Public License for more details.

You should have received a copy of the GNU General Public License
along with GNU Emacs.  If not, see <https://www.gnu.org/licenses/>.  */

#include <config.h>

#include <errno.h>
#include <fcntl.h>
#include <limits.h>
#include <math.h>
#include <stdarg.h>
#include <stdint.h>
#include <stdlib.h>
#include <sys/mman.h>
#include <sys/param.h>
#include <sys/stat.h>
#include <sys/types.h>
#include <unistd.h>

#include "blockinput.h"
#include "buffer.h"
#include "charset.h"
#include "coding.h"
#include "fingerprint.h"
#include "frame.h"
#include "intervals.h"
#include "lisp.h"
#include "igc.h"
#include "pdumper.h"
#include "window.h"
#include "sysstdio.h"
#include "systime.h"
#include "thread.h"
#include "bignum.h"
#include "treesit.h"

#ifdef CHECK_STRUCTS
# include "dmpstruct.h"
#endif

/*
  TODO:

  - Two-pass dumping: first assemble object list, then write all.
    This way, we can perform arbitrary reordering or maybe use fancy
    graph algorithms to get better locality.

  - Don't emit relocations that happen to set Emacs memory locations
    to values they will already have.

  - Nullify frame_and_buffer_state.

  - Preferred base address for relocation-free non-PIC startup.

  - Compressed dump support.

*/

#ifdef HAVE_PDUMPER

#if GNUC_PREREQ (4, 7, 0)
# pragma GCC diagnostic error "-Wshadow"
#endif

#define VM_POSIX 1
#define VM_MS_WINDOWS 2

#if defined (HAVE_MMAP) && defined (MAP_FIXED)
# define VM_SUPPORTED VM_POSIX
# if !defined (MAP_POPULATE) && defined (MAP_PREFAULT_READ)
#  define MAP_POPULATE MAP_PREFAULT_READ
# elif !defined (MAP_POPULATE)
#  define MAP_POPULATE 0
# endif
#elif defined (WINDOWSNT)
  /* Use a float infinity, to avoid compiler warnings in comparing vs
     candidates' score.  */
# undef INFINITY
# define INFINITY __builtin_inff ()
# include <windows.h>
# define VM_SUPPORTED VM_MS_WINDOWS
#else
# define VM_SUPPORTED 0
#endif

/* Require an architecture in which pointers, ptrdiff_t and intptr_t
   are the same size and have the same layout, and where bytes have
   eight bits --- that is, a general-purpose computer made after 1990.
   Also require Lisp_Object to be at least as wide as pointers.  */
static_assert (sizeof (ptrdiff_t) == sizeof (void *));
static_assert (sizeof (intptr_t) == sizeof (ptrdiff_t));
static_assert (sizeof (void (*) (void)) == sizeof (void *));
static_assert (sizeof (ptrdiff_t) <= sizeof (Lisp_Object));
static_assert (sizeof (ptrdiff_t) <= sizeof (EMACS_INT));

static size_t
divide_round_up (size_t x, size_t y)
{
  return (x + y - 1) / y;
}

static const char dump_magic[16] = {
  'D', 'U', 'M', 'P', 'E', 'D',
  'G', 'N', 'U',
  'E', 'M', 'A', 'C', 'S'
};

static pdumper_hook dump_hooks[24];
static int nr_dump_hooks = 0;

static pdumper_hook dump_late_hooks[24];
static int nr_dump_late_hooks = 0;

static struct
{
  void *mem;
  int sz;
} remembered_data[32];
static int nr_remembered_data = 0;

typedef int_least32_t dump_off;
#define DUMP_OFF_MIN INT_LEAST32_MIN
#define DUMP_OFF_MAX INT_LEAST32_MAX
#define DUMP_OFF_WIDTH INT_LEAST32_WIDTH
#define PRIdDUMP_OFF PRIdLEAST32

enum { EMACS_INT_XDIGITS = (EMACS_INT_WIDTH + 3) / 4 };

static void ATTRIBUTE_FORMAT_PRINTF (1, 2)
dump_trace (const char *fmt, ...)
{
  if (0)
    {
      va_list args;
      va_start (args, fmt);
      vfprintf (stderr, fmt, args);
      va_end (args);
    }
}

static ssize_t dump_read_all (int fd, void *buf, size_t bytes_to_read);

static dump_off
ptrdiff_t_to_dump_off (ptrdiff_t value)
{
  eassert (DUMP_OFF_MIN <= value);
  eassert (value <= DUMP_OFF_MAX);
  return (dump_off) value;
}

/* Worst-case allocation granularity on any system that might load
   this dump.  */
static int
dump_get_max_page_size (void)
{
  return 64 * 1024;
}

#define dump_offsetof(type, member)                             \
  (ptrdiff_t_to_dump_off (offsetof (type, member)))

enum dump_reloc_type
  {
    /* dump_ptr = dump_ptr + emacs_basis()  */
    RELOC_DUMP_TO_EMACS_PTR_RAW,
    /* dump_ptr = dump_ptr + dump_base  */
    RELOC_DUMP_TO_DUMP_PTR_RAW,
    /* dump_mpz = [rebuild bignum]  */
    RELOC_NATIVE_COMP_UNIT,
    RELOC_NATIVE_SUBR,
    RELOC_BIGNUM,
#ifdef HAVE_MPS
    RELOC_BUFFER,
#endif
    /* dump_lv = make_lisp_ptr (dump_lv + dump_base,
				type - RELOC_DUMP_TO_DUMP_LV)
       (Special case for symbols: make_lisp_symbol)
       Must be second-last.  */
    RELOC_DUMP_TO_DUMP_LV,
    /* dump_lv = make_lisp_ptr (dump_lv + emacs_basis(),
				type - RELOC_DUMP_TO_DUMP_LV)
       (Special case for symbols: make_lisp_symbol.)
       Must be last.  */
    RELOC_DUMP_TO_EMACS_LV = RELOC_DUMP_TO_DUMP_LV + 8,
  };

enum emacs_reloc_type
  {
    /* Copy raw bytes from the dump into Emacs.  The length field in
       the emacs_reloc is the number of bytes to copy.  */
    RELOC_EMACS_COPY_FROM_DUMP,
    /* Set a piece of memory in Emacs to a value we store directly in
       this relocation.  The length field contains the number of bytes
       we actually copy into Emacs.  */
    RELOC_EMACS_IMMEDIATE,
    /* Set an aligned pointer-sized object in Emacs to a pointer into
       the loaded dump at the given offset.  The length field is
       always the machine word size.  */
    RELOC_EMACS_DUMP_PTR_RAW,
    /* Set an aligned pointer-sized object in Emacs to point to
       something also in Emacs.  The length field is always
       the machine word size.  */
    RELOC_EMACS_EMACS_PTR_RAW,
    /* Set an aligned Lisp_Object in Emacs to point to a value in the
       dump.  The length field is the _tag type_ of the Lisp_Object,
       not a byte count!  */
    RELOC_EMACS_DUMP_LV,
    /* Set an aligned Lisp_Object in Emacs to point to a value in the
       Emacs image.  The length field is the _tag type_ of the
       Lisp_Object, not a byte count!  */
    RELOC_EMACS_EMACS_LV,
  };

enum
  {
   EMACS_RELOC_TYPE_BITS = 3,
   EMACS_RELOC_LENGTH_BITS = DUMP_OFF_WIDTH - EMACS_RELOC_TYPE_BITS
  };

struct emacs_reloc
{
  ENUM_BF (emacs_reloc_type) type : EMACS_RELOC_TYPE_BITS;
  dump_off length : EMACS_RELOC_LENGTH_BITS;
  dump_off emacs_offset;
  union
  {
    dump_off dump_offset;
    dump_off emacs_offset2;
    intmax_t immediate;
  } u;
};

/* Set the type of an Emacs relocation.

   Also make sure that the type fits in the bitfield.  */
static void
emacs_reloc_set_type (struct emacs_reloc *reloc,
                      enum emacs_reloc_type type)
{
  reloc->type = type;
  eassert (reloc->type == type);
}

struct dump_table_locator
{
  /* Offset in dump, in bytes, of the first entry in the dump
     table.  */
  dump_off offset;
  /* Number of entries in the dump table.  We need an explicit end
     indicator (as opposed to a special sentinel) so we can efficiently
     binary search over the relocation entries.  */
  dump_off nr_entries;
};

enum
  {
   DUMP_RELOC_TYPE_BITS = 5,
   DUMP_RELOC_ALIGNMENT_BITS = 2,

   /* Minimum alignment required by dump file format.  */
   DUMP_RELOCATION_ALIGNMENT = 1 << DUMP_RELOC_ALIGNMENT_BITS,

   /* The alignment granularity (in bytes) for objects we store in the
      dump.  Always suitable for heap objects; may be more aligned.  */
   DUMP_ALIGNMENT = max (GCALIGNMENT, DUMP_RELOCATION_ALIGNMENT),

   DUMP_RELOC_OFFSET_BITS = DUMP_OFF_WIDTH - DUMP_RELOC_TYPE_BITS
  };

static_assert (RELOC_DUMP_TO_EMACS_LV + 8 < (1 << DUMP_RELOC_TYPE_BITS));
static_assert (DUMP_ALIGNMENT >= GCALIGNMENT);

struct dump_reloc
{
  unsigned int raw_offset : DUMP_RELOC_OFFSET_BITS;
  ENUM_BF (dump_reloc_type) type : DUMP_RELOC_TYPE_BITS;
};
static_assert (sizeof (struct dump_reloc) == sizeof (dump_off));

/* Set the type of a dump relocation.

   Also assert that the type fits in the bitfield.  */
static void
dump_reloc_set_type (struct dump_reloc *reloc, enum dump_reloc_type type)
{
  reloc->type = type;
  eassert (reloc->type == type);
}

static dump_off
dump_reloc_get_offset (struct dump_reloc reloc)
{
  return reloc.raw_offset << DUMP_RELOC_ALIGNMENT_BITS;
}

static void
dump_reloc_set_offset (struct dump_reloc *reloc, dump_off offset)
{
  eassert (offset >= 0);
  reloc->raw_offset = offset >> DUMP_RELOC_ALIGNMENT_BITS;
  if (dump_reloc_get_offset (*reloc) != offset)
    error ("dump relocation out of range");
}

void
dump_fingerprint (FILE *output, char const *label,
		  unsigned char const xfingerprint[sizeof fingerprint])
{
  enum { hexbuf_size = 2 * sizeof fingerprint };
  char hexbuf[hexbuf_size];
  hexbuf_digest (hexbuf, xfingerprint, sizeof fingerprint);
  fprintf (output, "%s%s%.*s\n", label, *label ? ": " : "",
	   hexbuf_size, hexbuf);
}

/* To be used if some order in the relocation process has to be enforced. */
enum reloc_phase
  {
    /* First to run.  Place every relocation with no dependency here.  */
    EARLY_RELOCS,
    /* Late and very late relocs are relocated at the very last after
       all hooks has been run.  All lisp machinery is at disposal
       (memory allocation allowed too).  */
    LATE_RELOCS,
    VERY_LATE_RELOCS,
    /* Fake, must be last.  */
    RELOC_NUM_PHASES
  };

/* Format of an Emacs dump file.  All offsets are relative to
   the beginning of the file.  An Emacs dump file is coupled
   to exactly the Emacs binary that produced it, so details of
   alignment and endianness are unimportant.

   An Emacs dump file contains the contents of the Lisp heap.
   On startup, Emacs can start faster by mapping a dump file into
   memory and using the objects contained inside it instead of
   performing initialization from scratch.

   The dump file can be loaded at arbitrary locations in memory, so it
   includes a table of relocations that let Emacs adjust the pointers
   embedded in the dump file to account for the location where it was
   actually loaded.

   Dump files can contain pointers to other objects in the dump file
   or to parts of the Emacs binary.  */
struct dump_header
{
  /* File type magic.  */
  char magic[sizeof (dump_magic)];

  /* Associated Emacs binary.  */
  unsigned char fingerprint[sizeof fingerprint];

  /* Relocation table for the dump file; each entry is a
     struct dump_reloc.  */
  struct dump_table_locator dump_relocs[RELOC_NUM_PHASES];

  /* "Relocation" table we abuse to hold information about the
     location and type of each lisp object in the dump.  We need for
     pdumper_object_type and ultimately for conservative GC
     correctness.  */
  struct dump_table_locator object_starts;

# ifdef HAVE_MPS
  struct dump_table_locator igc_object_starts;
  dump_off code_space_masks;
  dump_off cold_user_data_start;
  dump_off heap_end;
# endif

  /* Relocation table for Emacs; each entry is a struct
     emacs_reloc.  */
  struct dump_table_locator emacs_relocs;

  /* Start of sub-region of hot region that we can discard after load
     completes.  The discardable region ends at cold_start.

     This region contains objects that we copy into the Emacs image at
     dump-load time.  */
  dump_off discardable_start;

  /* Start of the region that does not require relocations and that we
     expect never to be modified.  This region can be memory-mapped
     directly from the backing dump file with the reasonable
     expectation of taking few copy-on-write faults.

     For correctness, however, this region must be modifible, since in
     rare cases it is possible to see modifications to these bytes.
     For example, this region contains string data, and it's
     technically possible for someone to ASET a string character
     (although nobody tends to do that).

     The start of the cold region is always aligned on a page
     boundary.  */
  dump_off cold_start;

  /* Offset of a vector of the dumped hash tables.  */
  dump_off hash_list;
};

/* Double-ended singly linked list.  */
struct dump_tailq
{
  Lisp_Object head;
  Lisp_Object tail;
  intptr_t length;
};

/* Queue of objects to dump.  */
struct dump_queue
{
  /* Objects with no link weights at all.  Kept in dump order.  */
  struct dump_tailq zero_weight_objects;
  /* Objects with simple link weight: just one entry of type
     WEIGHT_NORMAL.  Score in this special case is non-decreasing as
     position increases, so we can avoid the need to rescan a big list
     for each object by storing these objects in order.  */
  struct dump_tailq one_weight_normal_objects;
  /* Likewise, for objects with one WEIGHT_STRONG weight.  */
  struct dump_tailq one_weight_strong_objects;
  /* List of objects with complex link weights --- i.e., not one of
     the above cases.  Order is irrelevant, since we scan the whole
     list every time.  Relatively few objects end up here.  */
  struct dump_tailq fancy_weight_objects;
  /* Hash table of link weights: maps an object to a list of zero or
     more (BASIS . WEIGHT) pairs.  As a special case, an object with
     zero weight is marked by Qt in the hash table --- this way, we
     can distinguish objects we've seen but that have no weight from
     ones that we haven't seen at all.  */
  Lisp_Object link_weights;
  /* Hash table mapping object to a sequence number --- used to
     resolve ties.  */
  Lisp_Object sequence_numbers;
  dump_off next_sequence_number;
};

enum cold_op
  {
    COLD_OP_OBJECT,
    COLD_OP_STRING,
    COLD_OP_CHARSET,
    COLD_OP_BUFFER,
    COLD_OP_BIGNUM,
    COLD_OP_NATIVE_SUBR,
  };

/* This structure controls what operations we perform inside
   dump_object.  */
struct dump_flags
{
  /* Actually write object contents to the dump.  Without this flag
     set, we still scan objects and enqueue pointed-to objects; making
     this flag false is useful when we want to process an object's
     referents normally, but dump an object itself separately,
     later.  */
  bool_bf dump_object_contents : 1;
  /* Record object starts. We turn this flag off when writing to the
     discardable section so that we don't trick conservative GC into
     thinking we have objects there.  Ignored (we never record object
     starts) if dump_object_contents is false.  */
  bool_bf record_object_starts : 1;
  /* Pack objects tighter than GC memory alignment would normally
     require.  Useful for objects copied into the Emacs image instead
     of used directly from the loaded dump.
  */
  bool_bf pack_objects : 1;
  /* Sometimes we dump objects that we've already scanned for outbound
     references to other objects.  These objects should not cause new
     objects to enter the object dumping queue.  This flag causes Emacs
     to assert that no new objects are enqueued while dumping.  */
  bool_bf assert_already_seen : 1;
  /* Punt on unstable hash tables: defer them to ctx->deferred_hash_tables.  */
  bool_bf defer_hash_tables : 1;
  /* Punt on symbols: defer them to ctx->deferred_symbols.  */
  bool_bf defer_symbols : 1;
  /* Punt on cold objects: defer them to ctx->cold_queue.  */
  bool_bf defer_cold_objects : 1;
  /* Punt on copied objects: defer them to ctx->copied_queue.  */
  bool_bf defer_copied_objects : 1;
};

/* Information we use while we dump.  Note that we're not the garbage
   collector and can operate under looser constraints: specifically,
   we allocate memory during the dumping process.  */
struct dump_context
{
  /* Header we'll write to the dump file when done.  */
  struct dump_header header;
  /* Data that will be written to the dump file.  */
  void *buf;
  dump_off buf_size;
  dump_off max_offset;

  Lisp_Object old_purify_flag;
  Lisp_Object old_post_gc_hook;
  Lisp_Object old_process_environment;

#ifdef REL_ALLOC
  bool blocked_ralloc;
#endif

  /* File descriptor for dumpfile; < 0 if closed.  */
  int fd;
  /* Name of dump file --- used for error reporting.  */
  Lisp_Object dump_filename;
  /* Current offset in dump file.  */
  dump_off offset;

  /* Starting offset of current object.  */
  dump_off obj_offset;

  /* Flags currently in effect for dumping.  */
  struct dump_flags flags;

  dump_off end_heap;

  /* Hash mapping objects we've already dumped to their offsets.  */
  Lisp_Object objects_dumped;

  /* Hash mapping objects to where we got them.  Used for debugging.  */
  Lisp_Object referrers;
  Lisp_Object current_referrer;
  bool have_current_referrer;

  /* Queue of objects to dump.  */
  struct dump_queue dump_queue;

  /* Deferred object lists.  */
  Lisp_Object deferred_hash_tables;
  Lisp_Object deferred_symbols;

  /* Fixups in the dump file.  */
  Lisp_Object fixups;

  /* Hash table of staticpro values: avoids double relocations.  */
  Lisp_Object staticpro_table;

  /* Hash table mapping symbols to their pre-copy-queue fwd or blv
     structures (which we dump immediately before the start of the
     discardable section). */
  Lisp_Object symbol_aux;
  /* Queue of copied objects for special treatment.  */
  Lisp_Object copied_queue;
  /* Queue of cold objects to dump.  */
  Lisp_Object cold_queue;

  /* Relocations in the dump.  */
  Lisp_Object dump_relocs[RELOC_NUM_PHASES];

  /* Object starts.  */
  Lisp_Object object_starts;

  /* Relocations in Emacs.  */
  Lisp_Object emacs_relocs;

  /* Hash table mapping bignums to their _data_ blobs, which we store
     in the cold section.  The actual Lisp_Bignum objects are normal
     heap objects.  */
  Lisp_Object bignum_data;

  /* List of hash tables that have been dumped.  */
  Lisp_Object hash_tables;
#ifdef HAVE_MPS
  /* List of weak hash tables that have been dumped.  */
  Lisp_Object weak_hash_tables;
#endif

  dump_off number_hot_relocations;
  dump_off number_discardable_relocations;

# ifdef HAVE_MPS
  Lisp_Object igc_object_starts;
  dump_off igc_base_offset;
  void *igc_obj_dumped;
  enum igc_obj_type igc_type;
# endif
};

/* These special values for use as offsets in dump_remember_object and
   dump_recall_object indicate that the corresponding object isn't in
   the dump yet (and so it has no valid offset), but that it's on one
   of our to-be-dumped-later object queues (or that we haven't seen it
   at all).  All values must be non-positive, since positive values
   are physical dump offsets.  */
enum dump_object_special_offset
  {
   DUMP_OBJECT_IS_RUNTIME_MAGIC = -6,
   DUMP_OBJECT_ON_COPIED_QUEUE = -5,
   DUMP_OBJECT_ON_HASH_TABLE_QUEUE = -4,
   DUMP_OBJECT_ON_SYMBOL_QUEUE = -3,
   DUMP_OBJECT_ON_COLD_QUEUE = -2,
   DUMP_OBJECT_ON_NORMAL_QUEUE = -1,
   DUMP_OBJECT_NOT_SEEN = 0,
  };

/* Weights for score scores for object non-locality.  */

struct link_weight
{
  /* Wrapped in a struct to break unwanted implicit conversion.  */
  int value;
};

static struct link_weight const
  WEIGHT_NONE = { .value = 0 },
  WEIGHT_NORMAL = { .value = 1000 },
  WEIGHT_STRONG = { .value = 1200 };


/* Dump file creation */

static void dump_grow_buffer (struct dump_context *ctx)
{
  ctx->buf = xrealloc (ctx->buf, ctx->buf_size = (ctx->buf_size ?
						  (ctx->buf_size * 2)
						  : 8 * 1024 * 1024));
}

static dump_off dump_object (struct dump_context *ctx, Lisp_Object object);
static dump_off dump_object_for_offset (struct dump_context *ctx,
					Lisp_Object object);
/* Like the Lisp function `push'.  Return NEWELT.  */
static Lisp_Object
dump_push (Lisp_Object *where, Lisp_Object newelt)
{
  *where = Fcons (newelt, *where);
  return newelt;
}

/* Like the Lisp function `pop'.  */
static Lisp_Object
dump_pop (Lisp_Object *where)
{
  Lisp_Object ret = XCAR (*where);
  *where = XCDR (*where);
  return ret;
}

static bool
dump_tracking_referrers_p (struct dump_context *ctx)
{
  return !NILP (ctx->referrers);
}

static void
dump_set_have_current_referrer (struct dump_context *ctx, bool have)
{
#ifdef ENABLE_CHECKING
  ctx->have_current_referrer = have;
#endif
}

/* Return true if objects should be enqueued in CTX to refer to an
   object that the caller should store into CTX->current_referrer.

   Until dump_clear_referrer is called, any objects enqueued are being
   enqueued because the object refers to them.  It is not valid to
   enqueue objects without a referrer set.  We check this constraint
   at runtime.

   It is invalid to call dump_set_referrer twice without an
   intervening call to dump_clear_referrer.  */
static bool
dump_set_referrer (struct dump_context *ctx)
{
  eassert (!ctx->have_current_referrer);
  dump_set_have_current_referrer (ctx, true);
  return dump_tracking_referrers_p (ctx);
}

/* Unset the referrer that dump_set_referrer prepared for.  */
static void
dump_clear_referrer (struct dump_context *ctx)
{
  eassert (ctx->have_current_referrer);
  dump_set_have_current_referrer (ctx, false);
  if (dump_tracking_referrers_p (ctx))
    ctx->current_referrer = Qnil;
}

static Lisp_Object
dump_ptr_referrer (const char *label, void const *address)
{
  char buf[128];
  buf[0] = '\0';
  sprintf (buf, "%s @ %p", label, address);
  return build_string (buf);
}

static void
print_paths_to_root (struct dump_context *ctx, Lisp_Object object);

static void dump_remember_cold_op (struct dump_context *ctx,
                                   enum cold_op op,
                                   Lisp_Object arg);

static AVOID
error_unsupported_dump_object (struct dump_context *ctx,
                               Lisp_Object object,
			       const char *msg)
{
  if (dump_tracking_referrers_p (ctx))
    print_paths_to_root (ctx, object);
  error ("unsupported object type in dump: %s", msg);
}

static uintptr_t
emacs_basis (void)
{
  return (uintptr_t) &Vpurify_flag;
}

static void *
emacs_ptr_at (const ptrdiff_t offset)
{
  /* TODO: assert somehow that the result is actually in the Emacs
     image.  */
  return (void *) (emacs_basis () + offset);
}

static dump_off
emacs_offset (const void *emacs_ptr)
{
  /* TODO: assert that EMACS_PTR is actually in the Emacs image.  */
  eassert (emacs_ptr != NULL);
  intptr_t emacs_ptr_value = (intptr_t) emacs_ptr;
  ptrdiff_t emacs_ptr_relative = emacs_ptr_value - (intptr_t) emacs_basis ();
  return ptrdiff_t_to_dump_off (emacs_ptr_relative);
}

/* Return whether OBJECT is a symbol the storage of which is built
   into Emacs (and so is invariant across ASLR).  */
static bool
dump_builtin_symbol_p (Lisp_Object object)
{
  return SYMBOLP (object) && c_symbol_p (XSYMBOL (object));
}

/* Return whether OBJECT has the same bit pattern in all Emacs
   invocations --- i.e., is invariant across a dump.  Note that some
   self-representing objects still need to be dumped!
*/
static bool
dump_object_self_representing_p (Lisp_Object object)
{
  return FIXNUMP (object) || dump_builtin_symbol_p (object);
}

static intmax_t
intmax_t_from_lisp (Lisp_Object value)
{
  intmax_t n;
  bool ok = integer_to_intmax (value, &n);
  eassert (ok);
  return n;
}

static Lisp_Object
intmax_t_to_lisp (intmax_t value)
{
  return INT_TO_INTEGER (value);
}

static dump_off
dump_off_from_lisp (Lisp_Object value)
{
  intmax_t n = intmax_t_from_lisp (value);
  eassert (DUMP_OFF_MIN <= n && n <= DUMP_OFF_MAX);
  return n;
}

static Lisp_Object
dump_off_to_lisp (dump_off value)
{
  return INT_TO_INTEGER (value);
}

static void
dump_write (struct dump_context *ctx, const void *buf, dump_off nbyte)
{
  eassert (nbyte == 0 || buf != NULL);
  eassert (ctx->obj_offset == 0);
  eassert (ctx->flags.dump_object_contents);
  while (ctx->offset + nbyte > ctx->buf_size)
    dump_grow_buffer (ctx);
  memcpy ((char *)ctx->buf + ctx->offset, buf, nbyte);
  ctx->offset += nbyte;
}

static Lisp_Object
make_eq_hash_table (void)
{
  return CALLN (Fmake_hash_table, QCtest, Qeq);
}

static void
dump_tailq_init (struct dump_tailq *tailq)
{
  tailq->head = tailq->tail = Qnil;
  tailq->length = 0;
}

static intptr_t
dump_tailq_length (const struct dump_tailq *tailq)
{
  return tailq->length;
}

static void
dump_tailq_prepend (struct dump_tailq *tailq, Lisp_Object value)
{
  Lisp_Object link = Fcons (value, tailq->head);
  tailq->head = link;
  if (NILP (tailq->tail))
    tailq->tail = link;
  tailq->length += 1;
}

static bool
dump_tailq_empty_p (struct dump_tailq *tailq)
{
  return NILP (tailq->head);
}

static Lisp_Object
dump_tailq_peek (struct dump_tailq *tailq)
{
  eassert (!dump_tailq_empty_p (tailq));
  return XCAR (tailq->head);
}

static Lisp_Object
dump_tailq_pop (struct dump_tailq *tailq)
{
  eassert (!dump_tailq_empty_p (tailq));
  eassert (tailq->length > 0);
  tailq->length -= 1;
  Lisp_Object value = XCAR (tailq->head);
  tailq->head = XCDR (tailq->head);
  if (NILP (tailq->head))
    tailq->tail = Qnil;
  return value;
}

static void
dump_seek (struct dump_context *ctx, dump_off offset)
{
  if (ctx->max_offset < ctx->offset)
    ctx->max_offset = ctx->offset;
  eassert (ctx->obj_offset == 0);
  ctx->offset = offset;
}

static void
dump_write_zero (struct dump_context *ctx, dump_off nbytes)
{
  while (nbytes > 0)
    {
      uintmax_t zero = 0;
      dump_off to_write = sizeof (zero);
      if (to_write > nbytes)
        to_write = nbytes;
      dump_write (ctx, &zero, to_write);
      nbytes -= to_write;
    }
}

static void
dump_align_output (struct dump_context *ctx, int alignment)
{
  if (ctx->offset % alignment != 0)
    dump_write_zero (ctx, alignment - (ctx->offset % alignment));
}

# ifdef HAVE_MPS
static void
dump_igc_check_object_starts (struct dump_context *ctx)
{
  Lisp_Object relocs = CALLN (Fsort, Freverse (ctx->igc_object_starts),
			      Qdump_emacs_portable__sort_predicate);
  void *dump_base = (uint8_t *) ctx->buf;
  size_t dump_header_size = ROUNDUP (sizeof ctx->header, sizeof (uintptr_t));
  void *hot_start = (uint8_t *) dump_base + dump_header_size;
  void *hot_end = (uint8_t *) dump_base + ctx->header.discardable_start;
  void *cold_start = (uint8_t *) dump_base + ctx->header.cold_start;
  void *heap_end = (uint8_t *) dump_base + ctx->header.heap_end;
  igc_dump_check_object_starts (relocs, dump_base,
				hot_start, hot_end, cold_start, heap_end);
}

static void
dump_igc_start_obj (struct dump_context *ctx, enum igc_obj_type type,
		    const void *in)
{
  eassert (ctx->igc_type == IGC_OBJ_INVALID);
  eassert (ctx->igc_obj_dumped == NULL);
  eassert (ctx->offset % DUMP_ALIGNMENT == 0);
  ctx->igc_obj_dumped = (void *) in;
  ctx->igc_type = type;
  ctx->igc_base_offset = ctx->offset;
  if (ctx->flags.dump_object_contents &&
      (type == IGC_OBJ_DUMPED_BYTES ||
       type == IGC_OBJ_DUMPED_CODE_SPACE_MASKS ||
       type == IGC_OBJ_DUMPED_BIGNUM_DATA))
    {
      /* This saving of obj_offset is because of an assertion in
	 dump_write.  */
      dump_off obj_offset = ctx->obj_offset;
      ctx->obj_offset = 0;
      dump_write_zero (ctx, igc_header_size ());
      ctx->obj_offset = obj_offset;
    }
}

static void
dump_igc_finish_obj (struct dump_context *ctx)
{
  if (ctx->flags.dump_object_contents)
    {
      char *base = (char *) ctx->buf + ctx->igc_base_offset;
      char *end = (char *) ctx->buf + ctx->offset;
      eassert (end > base);
      char *should_end = igc_dump_finish_obj (ctx->igc_obj_dumped, ctx->igc_type, base, end);
      eassert (should_end >= end);
      dump_write_zero (ctx, should_end - end);
      if (ctx->flags.record_object_starts)
	dump_push (&ctx->igc_object_starts,
		   list2 (dump_off_to_lisp (ctx->igc_base_offset),
			  dump_off_to_lisp (ctx->offset)));
    }

  ctx->igc_obj_dumped = NULL;
  ctx->igc_type = IGC_OBJ_INVALID;
  ctx->igc_base_offset = -1;
}
# endif // HAVE_MPS

static dump_off
dump_object_start_1 (struct dump_context *ctx,
		     void *out,
		     dump_off outsz)
{
  /* We dump only one object at a time, so obj_offset should be
     invalid on entry to this function.  */
  eassert (ctx->obj_offset == 0);
  int alignment = ctx->flags.pack_objects ? 1 : DUMP_ALIGNMENT;
  if (ctx->flags.dump_object_contents)
    dump_align_output (ctx, alignment);
  ctx->obj_offset = ctx->offset;
  memset (out, 0, outsz);
  return ctx->offset;
}

static dump_off
dump_object_start (struct dump_context *ctx, const void *in, enum igc_obj_type type,
		   void *out, dump_off outsz)
{
  dump_off offset = dump_object_start_1 (ctx, out, outsz);
# ifdef HAVE_MPS
  dump_igc_start_obj (ctx, type, in);
  ctx->obj_offset = ctx->offset;
  offset = ctx->offset;
# endif
  return offset;
}

static dump_off
dump_object_finish_1 (struct dump_context *ctx,
                    const void *out,
                    dump_off sz)
{
  dump_off offset = ctx->obj_offset;
  eassert (offset > 0);
  eassert (offset == ctx->offset); /* No intervening writes.  */
  ctx->obj_offset = 0;
  if (ctx->flags.dump_object_contents)
    dump_write (ctx, out, sz);
  return offset;
}

static dump_off
dump_object_finish (struct dump_context *ctx,
                    const void *out,
                    dump_off sz)
{
  dump_off offset = dump_object_finish_1 (ctx, out, sz);
# ifdef HAVE_MPS
  dump_igc_finish_obj (ctx);
# endif
  return offset;
}

/* Return offset at which OBJECT has been dumped, or one of the dump_object_special_offset
   negative values, or DUMP_OBJECT_NOT_SEEN.  */
static dump_off
dump_recall_object (struct dump_context *ctx, Lisp_Object object)
{
  Lisp_Object dumped = ctx->objects_dumped;
  return dump_off_from_lisp (Fgethash (object, dumped,
                                       make_fixnum (DUMP_OBJECT_NOT_SEEN)));
}

static void
dump_remember_object (struct dump_context *ctx,
                      Lisp_Object object,
                      dump_off offset)
{
  Fputhash (object,
            dump_off_to_lisp (offset),
            ctx->objects_dumped);
}

static void
dump_note_reachable (struct dump_context *ctx, Lisp_Object object)
{
  eassert (ctx->have_current_referrer);
  if (!dump_tracking_referrers_p (ctx))
    return;
  Lisp_Object referrer = ctx->current_referrer;
  Lisp_Object obj_referrers = Fgethash (object, ctx->referrers, Qnil);
  if (NILP (Fmemq (referrer, obj_referrers)))
    Fputhash (object, Fcons (referrer, obj_referrers), ctx->referrers);
}

/* If this object lives in the Emacs image and not on the heap, return
   a pointer to the object data.  Otherwise, return NULL.  */
static void *
dump_object_emacs_ptr (Lisp_Object lv)
{
  if (SUBRP (lv) && !NATIVE_COMP_FUNCTIONP (lv))
    return XSUBR (lv);
  if (dump_builtin_symbol_p (lv))
    return XSYMBOL (lv);
  if (XTYPE (lv) == Lisp_Vectorlike
      && PSEUDOVECTOR_TYPEP (&XVECTOR (lv)->header, PVEC_THREAD)
      && main_thread_p (XTHREAD (lv)))
    return XTHREAD (lv);
  return NULL;
}

static void
dump_queue_init (struct dump_queue *dump_queue)
{
  dump_tailq_init (&dump_queue->zero_weight_objects);
  dump_tailq_init (&dump_queue->one_weight_normal_objects);
  dump_tailq_init (&dump_queue->one_weight_strong_objects);
  dump_tailq_init (&dump_queue->fancy_weight_objects);
  dump_queue->link_weights = make_eq_hash_table ();
  dump_queue->sequence_numbers = make_eq_hash_table ();
  dump_queue->next_sequence_number = 1;
}

static bool
dump_queue_empty_p (struct dump_queue *dump_queue)
{
  ptrdiff_t count = XHASH_TABLE (dump_queue->sequence_numbers)->count;
  bool is_empty = count == 0;
  eassert (count == XFIXNAT (Fhash_table_count (dump_queue->link_weights)));
  if (!is_empty)
    {
      eassert (!dump_tailq_empty_p (&dump_queue->zero_weight_objects)
	       || !dump_tailq_empty_p (&dump_queue->one_weight_normal_objects)
	       || !dump_tailq_empty_p (&dump_queue->one_weight_strong_objects)
	       || !dump_tailq_empty_p (&dump_queue->fancy_weight_objects));
    }
  else
    {
      /* If we're empty, we can still have a few stragglers on one of
         the above queues.  */
    }

  return is_empty;
}

static void
dump_queue_push_weight (Lisp_Object *weight_list,
                        dump_off basis,
                        struct link_weight weight)
{
  if (EQ (*weight_list, Qt))
    *weight_list = Qnil;
  dump_push (weight_list, Fcons (dump_off_to_lisp (basis),
                                 dump_off_to_lisp (weight.value)));
}

static void
dump_queue_enqueue (struct dump_queue *dump_queue,
                    Lisp_Object object,
                    dump_off basis,
                    struct link_weight weight)
{
  Lisp_Object weights = Fgethash (object, dump_queue->link_weights, Qnil);
  Lisp_Object orig_weights = weights;
  /* N.B. want to find the last item of a given weight in each queue
     due to prepend use.  */
  bool use_single_queues = true;
  if (NILP (weights))
    {
      /* Object is new.  */
      EMACS_UINT uobj = XLI (object);
      dump_trace ("new object %0*"pI"x weight=%d\n", EMACS_INT_XDIGITS, uobj,
		  weight.value);

      if (weight.value == WEIGHT_NONE.value)
        {
          eassert (weight.value == 0);
          dump_tailq_prepend (&dump_queue->zero_weight_objects, object);
          weights = Qt;
        }
      else if (!use_single_queues)
        {
          dump_tailq_prepend (&dump_queue->fancy_weight_objects, object);
          dump_queue_push_weight (&weights, basis, weight);
        }
      else if (weight.value == WEIGHT_NORMAL.value)
        {
          dump_tailq_prepend (&dump_queue->one_weight_normal_objects, object);
          dump_queue_push_weight (&weights, basis, weight);
        }
      else if (weight.value == WEIGHT_STRONG.value)
        {
          dump_tailq_prepend (&dump_queue->one_weight_strong_objects, object);
          dump_queue_push_weight (&weights, basis, weight);
        }
      else
        {
          emacs_abort ();
        }

      Fputhash (object,
                dump_off_to_lisp(dump_queue->next_sequence_number++),
                dump_queue->sequence_numbers);
    }
  else
    {
      /* Object was already on the queue.  It's okay for an object to
         be on multiple queues so long as we maintain order
         invariants: attempting to dump an object multiple times is
         harmless, and most of the time, an object is only referenced
         once before being dumped, making this code path uncommon.  */
      if (weight.value != WEIGHT_NONE.value)
        {
          if (EQ (weights, Qt))
            {
              /* Object previously had a zero weight.  Once we
                 incorporate the link weight attached to this call,
                 the object will have a single weight.  Put the object
                 on the appropriate single-weight queue.  */
              weights = Qnil;
	      struct dump_tailq *tailq;
              if (!use_single_queues)
		tailq = &dump_queue->fancy_weight_objects;
              else if (weight.value == WEIGHT_NORMAL.value)
		tailq = &dump_queue->one_weight_normal_objects;
              else if (weight.value == WEIGHT_STRONG.value)
		tailq = &dump_queue->one_weight_strong_objects;
              else
                emacs_abort ();
	      dump_tailq_prepend (tailq, object);
            }
          else if (use_single_queues && NILP (XCDR (weights)))
            dump_tailq_prepend (&dump_queue->fancy_weight_objects, object);
          dump_queue_push_weight (&weights, basis, weight);
        }
    }

  if (!BASE_EQ (weights, orig_weights))
    Fputhash (object, weights, dump_queue->link_weights);
}

static float
dump_calc_link_score (dump_off basis,
                      dump_off link_basis,
                      dump_off link_weight)
{
  float distance = (float)(basis - link_basis);
  eassert (distance >= 0);
  float link_score = powf (distance, -0.2f);
  return powf (link_score, (float) link_weight / 1000.0f);
}

/* Compute the score for a queued object.

   OBJECT is the object to query, which must currently be queued for
   dumping.  BASIS is the offset at which we would be
   dumping the object; score is computed relative to BASIS and the
   various BASIS values supplied to dump_add_link_weight --- the
   further an object is from its referrers, the greater the
   score.  */
static float
dump_queue_compute_score (struct dump_queue *dump_queue,
                          Lisp_Object object,
                          dump_off basis)
{
  float score = 0;
  Lisp_Object object_link_weights =
    Fgethash (object, dump_queue->link_weights, Qnil);
  if (EQ (object_link_weights, Qt))
    object_link_weights = Qnil;
  while (!NILP (object_link_weights))
    {
      Lisp_Object basis_weight_pair = dump_pop (&object_link_weights);
      dump_off link_basis = dump_off_from_lisp (XCAR (basis_weight_pair));
      dump_off link_weight = dump_off_from_lisp (XCDR (basis_weight_pair));
      score += dump_calc_link_score (basis, link_basis, link_weight);
    }
  return score;
}

/* Scan the fancy part of the dump queue.

   BASIS is the position at which to evaluate the score function,
   usually ctx->offset.

   If we have at least one entry in the queue, return the pointer (in
   the singly-linked list) to the cons containing the object via
   *OUT_HIGHEST_SCORE_CONS_PTR and return its score.

   If the queue is empty, set *OUT_HIGHEST_SCORE_CONS_PTR to NULL
   and return negative infinity.  */
static float
dump_queue_scan_fancy (struct dump_queue *dump_queue,
                       dump_off basis,
                       Lisp_Object **out_highest_score_cons_ptr)
{
  Lisp_Object *cons_ptr = &dump_queue->fancy_weight_objects.head;
  Lisp_Object *highest_score_cons_ptr = NULL;
  float highest_score = -INFINITY;
  bool first = true;

  while (!NILP (*cons_ptr))
    {
      Lisp_Object queued_object = XCAR (*cons_ptr);
      float score = dump_queue_compute_score (dump_queue, queued_object, basis);
      if (first || score >= highest_score)
        {
          highest_score_cons_ptr = cons_ptr;
          highest_score = score;
          if (first)
            first = false;
        }
      cons_ptr = &XCONS (*cons_ptr)->u.s.u.cdr;
    }

  *out_highest_score_cons_ptr = highest_score_cons_ptr;
  return highest_score;
}

/* Return the sequence number of OBJECT.

   Return -1 if object doesn't have a sequence number.  This situation
   can occur when we've double-queued an object.  If this happens, we
   discard the errant object and try again.  */
static dump_off
dump_queue_sequence (struct dump_queue *dump_queue,
                     Lisp_Object object)
{
  Lisp_Object n = Fgethash (object, dump_queue->sequence_numbers, Qnil);
  return NILP (n) ? -1 : dump_off_from_lisp (n);
}

/* Find score and sequence at head of a one-weight object queue.

   Transparently discard stale objects from head of queue.  BASIS
   is the baseness for score computation.

   We organize these queues so that score is strictly decreasing, so
   examining the head is sufficient.  */
static void
dump_queue_find_score_of_one_weight_queue (struct dump_queue *dump_queue,
					   dump_off basis,
					   struct dump_tailq *one_weight_queue,
					   float *out_score,
					   int *out_sequence)
{
  /* Transparently discard stale objects from the head of this queue.  */
  do
    {
      if (dump_tailq_empty_p (one_weight_queue))
        {
          *out_score = -INFINITY;
          *out_sequence = 0;
        }
      else
        {
          Lisp_Object head = dump_tailq_peek (one_weight_queue);
          *out_sequence = dump_queue_sequence (dump_queue, head);
          if (*out_sequence < 0)
            dump_tailq_pop (one_weight_queue);
          else
            *out_score =
              dump_queue_compute_score (dump_queue, head, basis);
        }
    }
  while (*out_sequence < 0);
}

/* Pop the next object to dump from the dump queue.

   BASIS is the dump offset at which to evaluate score.

   The object returned is the queued object with the greatest score;
   by side effect, the object is removed from the dump queue.
   The dump queue must not be empty.  */
static Lisp_Object
dump_queue_dequeue (struct dump_queue *dump_queue, dump_off basis)
{
  eassert (BASE_EQ (Fhash_table_count (dump_queue->sequence_numbers),
		    Fhash_table_count (dump_queue->link_weights)));

  eassert (XFIXNUM (Fhash_table_count (dump_queue->sequence_numbers))
	   <= (dump_tailq_length (&dump_queue->fancy_weight_objects)
	       + dump_tailq_length (&dump_queue->zero_weight_objects)
	       + dump_tailq_length (&dump_queue->one_weight_normal_objects)
	       + dump_tailq_length (&dump_queue->one_weight_strong_objects)));

  dump_trace
    (("dump_queue_dequeue basis=%"PRIdDUMP_OFF" fancy=%"PRIdPTR
      " zero=%"PRIdPTR" normal=%"PRIdPTR" strong=%"PRIdPTR" hash=%td\n"),
     basis,
     dump_tailq_length (&dump_queue->fancy_weight_objects),
     dump_tailq_length (&dump_queue->zero_weight_objects),
     dump_tailq_length (&dump_queue->one_weight_normal_objects),
     dump_tailq_length (&dump_queue->one_weight_strong_objects),
     (ptrdiff_t) XHASH_TABLE (dump_queue->link_weights)->count);

  static const int nr_candidates = 3;
  struct candidate
  {
    float score;
    dump_off sequence;
  } candidates[nr_candidates];

  Lisp_Object *fancy_cons = NULL;
  candidates[0].sequence = 0;
  do
    {
      if (candidates[0].sequence < 0)
        *fancy_cons = XCDR (*fancy_cons);  /* Discard stale object.  */
      candidates[0].score = dump_queue_scan_fancy (dump_queue, basis,
						   &fancy_cons);
      candidates[0].sequence =
        candidates[0].score > -INFINITY
        ? dump_queue_sequence (dump_queue, XCAR (*fancy_cons))
        : 0;
    }
  while (candidates[0].sequence < 0);

  dump_queue_find_score_of_one_weight_queue
    (dump_queue, basis,
     &dump_queue->one_weight_normal_objects,
     &candidates[1].score,
     &candidates[1].sequence);

  dump_queue_find_score_of_one_weight_queue
    (dump_queue, basis,
     &dump_queue->one_weight_strong_objects,
     &candidates[2].score,
     &candidates[2].sequence);

  int best = -1;
  for (int i = 0; i < nr_candidates; ++i)
    {
      eassert (candidates[i].sequence >= 0);
      if (candidates[i].score > -INFINITY
	  && (best < 0
	      || candidates[i].score > candidates[best].score
	      || (candidates[i].score == candidates[best].score
		  && candidates[i].sequence < candidates[best].sequence)))
        best = i;
    }

  Lisp_Object result;
  const char *src;
  if (best < 0)
    {
      src = "zero";
      result = dump_tailq_pop (&dump_queue->zero_weight_objects);
    }
  else if (best == 0)
    {
      src = "fancy";
      result = dump_tailq_pop (&dump_queue->fancy_weight_objects);
    }
  else if (best == 1)
    {
      src = "normal";
      result = dump_tailq_pop (&dump_queue->one_weight_normal_objects);
    }
  else if (best == 2)
    {
      src = "strong";
      result = dump_tailq_pop (&dump_queue->one_weight_strong_objects);
    }
  else
    emacs_abort ();

  EMACS_UINT uresult = XLI (result);
  dump_trace ("  result score=%f src=%s object=%0*"pI"x\n",
              best < 0 ? -1.0 : (double) candidates[best].score,
	      src, EMACS_INT_XDIGITS, uresult);

  {
    Lisp_Object weights = Fgethash (result, dump_queue->link_weights, Qnil);
    while (!NILP (weights) && CONSP (weights))
      {
        Lisp_Object basis_weight_pair = dump_pop (&weights);
        dump_off link_basis =
          dump_off_from_lisp (XCAR (basis_weight_pair));
        dump_off link_weight =
          dump_off_from_lisp (XCDR (basis_weight_pair));
	dump_trace
	  ("    link_basis=%d distance=%d weight=%d contrib=%f\n",
	   link_basis,
	   basis - link_basis,
	   link_weight,
	   (double) dump_calc_link_score (basis, link_basis, link_weight));
      }
  }

  Fremhash (result, dump_queue->link_weights);
  Fremhash (result, dump_queue->sequence_numbers);
  return result;
}

/* Return whether we need to write OBJECT to the dump file.  */
static bool
dump_object_needs_dumping_p (Lisp_Object object)
{
  return !(FIXNUMP (object));
}

static void
dump_enqueue_object (struct dump_context *ctx,
                     Lisp_Object object,
                     struct link_weight weight)
{
  if (dump_object_needs_dumping_p (object))
    {
      dump_off state = dump_recall_object (ctx, object);
      bool already_dumped_object = state > DUMP_OBJECT_NOT_SEEN;
      if (ctx->flags.assert_already_seen)
        eassert (already_dumped_object);
      if (!already_dumped_object)
        {
          if (state == DUMP_OBJECT_NOT_SEEN)
            {
              state = DUMP_OBJECT_ON_NORMAL_QUEUE;
              dump_remember_object (ctx, object, state);
            }
          /* Note that we call dump_queue_enqueue even if the object
             is already on the normal queue: multiple enqueue calls
             can increase the object's weight.  */
	  if (state == DUMP_OBJECT_ON_NORMAL_QUEUE)
	    dump_queue_enqueue (&ctx->dump_queue, object, ctx->offset,
				weight);
        }
    }
  /* Always remember the path to this object.  */
  dump_note_reachable (ctx, object);
}

static void
print_paths_to_root_1 (struct dump_context *ctx,
                       Lisp_Object object,
                       int level)
{
  Lisp_Object referrers = Fgethash (object, ctx->referrers, Qnil);
  while (!NILP (referrers))
    {
      Lisp_Object referrer = XCAR (referrers);
      referrers = XCDR (referrers);
      Lisp_Object repr = Fprin1_to_string (referrer, Qnil, Qnil);
      for (int i = 0; i < level; ++i)
	putc (' ', stderr);
      fwrite (SDATA (repr), 1, SBYTES (repr), stderr);
      putc ('\n', stderr);
      print_paths_to_root_1 (ctx, referrer, level + 1);
    }
}

static void
print_paths_to_root (struct dump_context *ctx, Lisp_Object object)
{
  print_paths_to_root_1 (ctx, object, 0);
}

static void
dump_remember_cold_op (struct dump_context *ctx,
                       enum cold_op op,
                       Lisp_Object arg)
{
  if (ctx->flags.dump_object_contents)
    dump_push (&ctx->cold_queue, Fcons (make_fixnum (op), arg));
}

/* Add a dump relocation that points into Emacs.

   Add a relocation that updates the pointer stored at DUMP_OFFSET to
   point into the Emacs binary upon dump load.  The pointer-sized
   value at DUMP_OFFSET in the dump file should contain a number
   relative to emacs_basis().  */
static void
dump_reloc_dump_to_emacs_ptr_raw (struct dump_context *ctx,
                                  dump_off dump_offset)
{
  if (ctx->flags.dump_object_contents)
    dump_push (&ctx->dump_relocs[EARLY_RELOCS],
               list2 (make_fixnum (RELOC_DUMP_TO_EMACS_PTR_RAW),
                      dump_off_to_lisp (dump_offset)));
}

/* Add a dump relocation that points a Lisp_Object back at the dump.

   Add a relocation that updates the Lisp_Object at DUMP_OFFSET in the
   dump to point to another object in the dump.  The Lisp_Object-sized
   value at DUMP_OFFSET in the dump file should contain the offset of
   the target object relative to the start of the dump.  */
static void
dump_reloc_dump_to_dump_lv (struct dump_context *ctx,
                            dump_off dump_offset,
                            enum Lisp_Type type)
{
  if (!ctx->flags.dump_object_contents)
    return;

  int reloc_type;
  switch (type)
    {
    case Lisp_Symbol:
    case Lisp_String:
    case Lisp_Vectorlike:
    case Lisp_Cons:
    case Lisp_Float:
      reloc_type = RELOC_DUMP_TO_DUMP_LV + type;
      break;
    default:
      emacs_abort ();
    }

  dump_push (&ctx->dump_relocs[EARLY_RELOCS],
             list2 (make_fixnum (reloc_type),
                    dump_off_to_lisp (dump_offset)));
}

/* Add a dump relocation that points a raw pointer back at the dump.

   Add a relocation that updates the raw pointer at DUMP_OFFSET in the
   dump to point to another object in the dump.  The pointer-sized
   value at DUMP_OFFSET in the dump file should contain the offset of
   the target object relative to the start of the dump.  */
static void
dump_reloc_dump_to_dump_ptr_raw (struct dump_context *ctx,
                                 dump_off dump_offset)
{
  if (ctx->flags.dump_object_contents)
    dump_push (&ctx->dump_relocs[EARLY_RELOCS],
               list2 (make_fixnum (RELOC_DUMP_TO_DUMP_PTR_RAW),
                      dump_off_to_lisp (dump_offset)));
}

/* Add a dump relocation that points to a Lisp object in Emacs.

   Add a relocation that updates the Lisp_Object at DUMP_OFFSET in the
   dump to point to a lisp object in Emacs.  The Lisp_Object-sized
   value at DUMP_OFFSET in the dump file should contain the offset of
   the target object relative to emacs_basis().  TYPE is the type of
   Lisp value.  */
static void
dump_reloc_dump_to_emacs_lv (struct dump_context *ctx,
                             dump_off dump_offset,
                             enum Lisp_Type type)
{
  if (!ctx->flags.dump_object_contents)
    return;

  int reloc_type;
  switch (type)
    {
    case Lisp_String:
    case Lisp_Vectorlike:
    case Lisp_Cons:
    case Lisp_Float:
      reloc_type = RELOC_DUMP_TO_EMACS_LV + type;
      break;
    default:
      emacs_abort ();
    }

  dump_push (&ctx->dump_relocs[EARLY_RELOCS],
             list2 (make_fixnum (reloc_type),
                    dump_off_to_lisp (dump_offset)));
}

/* Add an Emacs relocation that copies arbitrary bytes from the dump.

   When the dump is loaded, Emacs copies SIZE bytes from OFFSET in
   dump to LOCATION in the Emacs data section.  This copying happens
   after other relocations, so it's all right to, say, copy a
   Lisp_Object (since by the time we copy the Lisp_Object, it'll have
   been adjusted to account for the location of the running Emacs and
   dump file).  */
static void
dump_emacs_reloc_copy_from_dump (struct dump_context *ctx, dump_off dump_offset,
				 void *emacs_ptr, dump_off size)
{
  eassert (size >= 0);
  eassert (size < (1 << EMACS_RELOC_LENGTH_BITS));

  if (!ctx->flags.dump_object_contents)
    return;

  if (size == 0)
    return;

  eassert (dump_offset >= 0);
  dump_push (&ctx->emacs_relocs,
             list4 (make_fixnum (RELOC_EMACS_COPY_FROM_DUMP),
                    dump_off_to_lisp (emacs_offset (emacs_ptr)),
                    dump_off_to_lisp (dump_offset),
                    dump_off_to_lisp (size)));
}

/* Add an Emacs relocation that sets values to arbitrary bytes.

   When the dump is loaded, Emacs copies SIZE bytes from the
   relocation itself to the adjusted location inside Emacs EMACS_PTR.
   SIZE is the number of bytes to copy.  See struct emacs_reloc for
   the maximum size that this mechanism can support.  The value comes
   from VALUE_PTR.
 */
static void
dump_emacs_reloc_immediate (struct dump_context *ctx,
                            const void *emacs_ptr,
                            const void *value_ptr,
                            dump_off size)
{
  if (!ctx->flags.dump_object_contents)
    return;

  intmax_t value = 0;
  eassert (size <= sizeof (value));
  memcpy (&value, value_ptr, size);
  dump_push (&ctx->emacs_relocs,
             list4 (make_fixnum (RELOC_EMACS_IMMEDIATE),
                    dump_off_to_lisp (emacs_offset (emacs_ptr)),
                    intmax_t_to_lisp (value),
                    dump_off_to_lisp (size)));
}

#define DEFINE_EMACS_IMMEDIATE_FN(fnname, type)                         \
  static void                                                           \
  fnname (struct dump_context *ctx,                                     \
          const type *emacs_ptr,                                        \
          type value)                                                   \
  {                                                                     \
    dump_emacs_reloc_immediate (                                        \
      ctx, emacs_ptr, &value, sizeof (value));                          \
  }

DEFINE_EMACS_IMMEDIATE_FN (dump_emacs_reloc_immediate_lv, Lisp_Object)
DEFINE_EMACS_IMMEDIATE_FN (dump_emacs_reloc_immediate_ptrdiff_t, ptrdiff_t)
DEFINE_EMACS_IMMEDIATE_FN (dump_emacs_reloc_immediate_intmax_t, intmax_t)
DEFINE_EMACS_IMMEDIATE_FN (dump_emacs_reloc_immediate_int, int)
DEFINE_EMACS_IMMEDIATE_FN (dump_emacs_reloc_immediate_bool, bool)

/* Add an emacs relocation that makes a raw pointer in Emacs point
   into the dump.  */
static void
dump_emacs_reloc_to_dump_ptr_raw (struct dump_context *ctx,
				  const void *emacs_ptr, dump_off dump_offset)
{
  if (!ctx->flags.dump_object_contents)
    return;

  dump_push (&ctx->emacs_relocs,
             list3 (make_fixnum (RELOC_EMACS_DUMP_PTR_RAW),
                    dump_off_to_lisp (emacs_offset (emacs_ptr)),
                    dump_off_to_lisp (dump_offset)));
}

/* Add an emacs relocation that points into the dump.

   When the dump is loaded, the Lisp_Object at EMACS_ROOT in Emacs to
   point to VALUE.  VALUE can be any Lisp value; this function
   automatically queues the value for dumping if necessary.  */
static void
dump_emacs_reloc_to_lv (struct dump_context *ctx,
			Lisp_Object const *emacs_ptr,
                        Lisp_Object value)
{
  if (dump_object_self_representing_p (value))
    dump_emacs_reloc_immediate_lv (ctx, emacs_ptr, value);
  else
    {
      if (ctx->flags.dump_object_contents)
        /* Conditionally use RELOC_EMACS_EMACS_LV or
           RELOC_EMACS_DUMP_LV depending on where the target object
           lives.  We could just have decode_emacs_reloc pick the
           right type, but we might as well maintain the invariant
           that the types on ctx->emacs_relocs correspond to the types
           of emacs_relocs we actually emit.  */
	dump_push (&ctx->emacs_relocs,
		   list3 (make_fixnum (dump_object_emacs_ptr (value)
				       ? RELOC_EMACS_EMACS_LV
				       : RELOC_EMACS_DUMP_LV),
			  dump_off_to_lisp (emacs_offset (emacs_ptr)),
			  value));
      dump_enqueue_object (ctx, value, WEIGHT_NONE);
    }
}

/* Add an emacs relocation that makes a raw pointer in Emacs point
   back into the Emacs image.  */
static void
dump_emacs_reloc_to_emacs_ptr_raw (struct dump_context *ctx, void *emacs_ptr,
				   void const *target_emacs_ptr)
{
  if (!ctx->flags.dump_object_contents)
    return;

  dump_push (&ctx->emacs_relocs,
             list3 (make_fixnum (RELOC_EMACS_EMACS_PTR_RAW),
                    dump_off_to_lisp (emacs_offset (emacs_ptr)),
                    dump_off_to_lisp (emacs_offset (target_emacs_ptr))));
}

/* Add an Emacs relocation that makes a raw pointer in Emacs point to
   a different part of Emacs.  */

enum dump_fixup_type
  {
    DUMP_FIXUP_LISP_OBJECT,
    DUMP_FIXUP_LISP_OBJECT_RAW,
    DUMP_FIXUP_PTR_DUMP_RAW,
    DUMP_FIXUP_BIGNUM_DATA,
  };

enum dump_lv_fixup_type
  {
    LV_FIXUP_LISP_OBJECT,
    LV_FIXUP_RAW_POINTER,
  };

/* Make something in the dump point to a lisp object.

   CTX is a dump context.  DUMP_OFFSET is the location in the dump to
   fix.  VALUE is the object to which the location in the dump
   should point.

   If FIXUP_SUBTYPE is LV_FIXUP_LISP_OBJECT, we expect a Lisp_Object
   at DUMP_OFFSET.  If it's LV_FIXUP_RAW_POINTER, we expect a pointer.
 */
static void
dump_remember_fixup_lv (struct dump_context *ctx,
                        dump_off dump_offset,
                        Lisp_Object value,
                        enum dump_lv_fixup_type fixup_subtype)
{
  if (!ctx->flags.dump_object_contents)
    return;

  dump_push (&ctx->fixups,
	     list3 (make_fixnum (fixup_subtype == LV_FIXUP_LISP_OBJECT
				 ? DUMP_FIXUP_LISP_OBJECT
				 : DUMP_FIXUP_LISP_OBJECT_RAW),
		    dump_off_to_lisp (dump_offset),
		    value));
}

/* Remember to fix up the dump file such that the pointer-sized value
   at DUMP_OFFSET points to NEW_DUMP_OFFSET in the dump file and to
   its absolute address at runtime.  */
static void
dump_remember_fixup_ptr_raw (struct dump_context *ctx,
                             dump_off dump_offset,
                             dump_off new_dump_offset)
{
  if (!ctx->flags.dump_object_contents)
    return;

  /* We should not be generating relocations into the
     to-be-copied-into-Emacs dump region.  */
  eassert (ctx->header.discardable_start == 0
	   || new_dump_offset < ctx->header.discardable_start
	   || (ctx->header.cold_start != 0
	       && new_dump_offset >= ctx->header.cold_start));

  dump_push (&ctx->fixups,
	     list3 (make_fixnum (DUMP_FIXUP_PTR_DUMP_RAW),
		    dump_off_to_lisp (dump_offset),
		    dump_off_to_lisp (new_dump_offset)));
}

static void
dump_root_visitor (Lisp_Object const *root_ptr, enum gc_root_type type,
		   void *data)
{
  struct dump_context *ctx = data;
  Lisp_Object value = *root_ptr;
  if (type == GC_ROOT_C_SYMBOL)
    {
      eassert (dump_builtin_symbol_p (value));
      /* Remember to dump the object itself later along with all the
         rest of the copied-to-Emacs objects.  */
      if (dump_set_referrer (ctx))
	ctx->current_referrer = build_string ("built-in symbol list");
      dump_enqueue_object (ctx, value, WEIGHT_NONE);
      dump_clear_referrer (ctx);
    }
  else
    {
      if (type == GC_ROOT_STATICPRO)
        Fputhash (dump_off_to_lisp (emacs_offset (root_ptr)),
                  Qt,
                  ctx->staticpro_table);
      if (root_ptr != &Vinternal_interpreter_environment)
        {
	  if (dump_set_referrer (ctx))
	    ctx->current_referrer
	      = dump_ptr_referrer ("emacs root", root_ptr);
          dump_emacs_reloc_to_lv (ctx, root_ptr, *root_ptr);
          dump_clear_referrer (ctx);
        }
    }
}

/* Kick off the dump process by queuing up the static GC roots.  */
static void
dump_roots (struct dump_context *ctx)
{
  struct gc_root_visitor visitor = { .visit = dump_root_visitor,
				     .data = ctx };
  visit_static_gc_roots (visitor);
}

enum { PDUMPER_MAX_OBJECT_SIZE = 2048 };

static dump_off
field_relpos (const void *in_start, const void *in_field)
{
  ptrdiff_t in_start_val = (ptrdiff_t) in_start;
  ptrdiff_t in_field_val = (ptrdiff_t) in_field;
  eassert (in_start_val <= in_field_val);
  ptrdiff_t relpos = in_field_val - in_start_val;
  /* The following assertion attempts to detect bugs whereby IN_START
     and IN_FIELD don't point to the same object/structure, on the
     assumption that a too-large difference between them is
     suspicious.  As of Apr 2019 the largest object we dump -- 'struct
     buffer' -- is slightly smaller than 1KB, and we want to leave
     some margin for future extensions.  If the assertion below is
     ever violated, make sure the two pointers indeed point into the
     same object, and if so, enlarge the value of PDUMPER_MAX_OBJECT_SIZE.  */
  eassert (relpos < PDUMPER_MAX_OBJECT_SIZE);
  return (dump_off) relpos;
}

static void
cpyptr (void *out, const void *in)
{
  memcpy (out, in, sizeof (void *));
}

/* Convenience macro for regular assignment.  */
#define DUMP_FIELD_COPY(out, in, name) \
  ((out)->name = (in)->name)

static void
dump_field_lv_or_rawptr (struct dump_context *ctx,
                         void *out,
                         const void *in_start,
                         const void *in_field,
                         /* opt */ const enum Lisp_Type *ptr_raw_type,
                         struct link_weight weight)
{
  eassert (ctx->obj_offset > 0);

  Lisp_Object value;
  dump_off relpos = field_relpos (in_start, in_field);
  void *out_field = (char *) out + relpos;
  bool is_ptr_raw = (ptr_raw_type != NULL);

  if (!is_ptr_raw)
    {
      memcpy (&value, in_field, sizeof (value));
      if (dump_object_self_representing_p (value))
        {
          memcpy (out_field, &value, sizeof (value));
          return;
        }
    }
  else
    {
      void *ptrval;
      cpyptr (&ptrval, in_field);
      if (ptrval == NULL)
        return; /* Nothing to do.  */
      switch (*ptr_raw_type)
        {
        case Lisp_Symbol:
          value = make_lisp_symbol (ptrval);
          break;
        case Lisp_String:
        case Lisp_Vectorlike:
        case Lisp_Cons:
        case Lisp_Float:
          value = make_lisp_ptr (ptrval, *ptr_raw_type);
          break;
        default:
          emacs_abort ();
        }
    }

  /* Now value is the Lisp_Object to which we want to point whether or
     not the field is a raw pointer (in which case we just synthesized
     the Lisp_Object ourselves) or a Lisp_Object (in which case we
     just copied the thing).  Add a fixup or relocation.  */

  intptr_t out_value;
  dump_off out_field_offset = ctx->obj_offset + relpos;
  dump_off target_offset = dump_recall_object (ctx, value);
  enum { DANGEROUS = false };
  if (DANGEROUS
      && target_offset > 0 && dump_object_emacs_ptr (value) == NULL)
    {
      /* We've already dumped the referenced object, so we can emit
         the value and a relocation directly instead of indirecting
         through a fixup.  */
      out_value = target_offset;
      if (is_ptr_raw)
        dump_reloc_dump_to_dump_ptr_raw (ctx, out_field_offset);
      else
        dump_reloc_dump_to_dump_lv (ctx, out_field_offset, XTYPE (value));
    }
  else
    {
      /* We don't know about the target object yet, so add a fixup.
         When we process the fixup, we'll have dumped the target
         object.  */
      out_value = (intptr_t) 0xDEADF00D;
      dump_remember_fixup_lv (ctx,
                              out_field_offset,
                              value,
                              ( is_ptr_raw
                                ? LV_FIXUP_RAW_POINTER
                                : LV_FIXUP_LISP_OBJECT ));
      dump_enqueue_object (ctx, value, weight);
    }

  memcpy (out_field, &out_value, sizeof (out_value));
}

/* Set a pointer field on an output object during dump.

   CTX is the dump context.  OUT is a pointer to the dump output
   object.  IN_START is the start of the current Emacs object.
   IN_FIELD is a pointer to the field in that object.  TYPE is the
   type of pointer to which IN_FIELD points.
 */
static void
dump_field_lv_rawptr (struct dump_context *ctx,
                      void *out,
                      const void *in_start,
                      const void *in_field,
                      enum Lisp_Type type,
                      struct link_weight weight)
{
  dump_field_lv_or_rawptr (ctx, out, in_start, in_field, &type, weight);
}

/* Set a Lisp_Object field on an output object during dump.

   CTX is a dump context.  OUT is a pointer to the dump output object.
   IN_START is the start of the current Emacs object.  IN_FIELD is a
   pointer to a Lisp_Object field in that object.

   Arrange for the dump to contain fixups and relocations such that,
   at load time, the given field of the output object contains a valid
   Lisp_Object pointing to the same notional object that *IN_FIELD
   contains now.

   See idomatic usage below.  */
static void
dump_field_lv (struct dump_context *ctx,
               void *out,
               const void *in_start,
               const Lisp_Object *in_field,
               struct link_weight weight)
{
  dump_field_lv_or_rawptr (ctx, out, in_start, in_field, NULL, weight);
}

/* Note that we're going to add a manual fixup for the given field
   later.  */
static void
dump_field_fixup_later (struct dump_context *ctx,
                        void *out,
                        const void *in_start,
                        const void *in_field)
{
  /* TODO: more error checking.  */
  (void) field_relpos (in_start, in_field);
}

/* Mark an output object field, which is as wide as a pointer, as being
   fixed up to point to a specific offset in the dump.  */
static void
dump_field_ptr_to_dump_offset (struct dump_context *ctx,
                               void *out,
                               const void *in_start,
                               const void *in_field,
                               dump_off target_dump_offset)
{
  eassert (ctx->obj_offset > 0);
  if (!ctx->flags.dump_object_contents)
    return;

  dump_off relpos = field_relpos (in_start, in_field);
  dump_reloc_dump_to_dump_ptr_raw (ctx, ctx->obj_offset + relpos);
  intptr_t outval = target_dump_offset;
  memcpy ((char *) out + relpos, &outval, sizeof (outval));
}

/* Mark a field as pointing to a place inside Emacs.

   CTX is the dump context.  OUT points to the out-object for the
   current dump function.  IN_START points to the start of the object
   being dumped.  IN_FIELD points to the field inside the object being
   dumped that we're dumping.  The contents of this field (which
   should be as wide as a pointer) are the Emacs pointer to dump.

 */
static void
dump_field_emacs_ptr (struct dump_context *ctx,
                      void *out,
                      const void *in_start,
                      const void *in_field)
{
  eassert (ctx->obj_offset > 0);
  if (!ctx->flags.dump_object_contents)
    return;

  dump_off relpos = field_relpos (in_start, in_field);
  void *abs_emacs_ptr;
  cpyptr (&abs_emacs_ptr, in_field);
  intptr_t rel_emacs_ptr = 0;
  if (abs_emacs_ptr)
    {
      rel_emacs_ptr = emacs_offset ((void *)abs_emacs_ptr);
      dump_reloc_dump_to_emacs_ptr_raw (ctx, ctx->obj_offset + relpos);
    }
  cpyptr ((char *) out + relpos, &rel_emacs_ptr);
}

static void
_dump_object_start_pseudovector (struct dump_context *ctx,
				 struct vectorlike_header *out_hdr,
				 const struct vectorlike_header *in_hdr)
{
  eassert (in_hdr->size & PSEUDOVECTOR_FLAG);
  ptrdiff_t vec_size = vectorlike_nbytes (in_hdr);
  dump_object_start (ctx, in_hdr, IGC_OBJ_VECTOR, out_hdr, (dump_off) vec_size);
  *out_hdr = *in_hdr;
}

/* Need a macro for alloca.  */
#define START_DUMP_PVEC(ctx, hdr, type, out)                  \
  const struct vectorlike_header *_in_hdr = (hdr);             \
  type *out = alloca (vectorlike_nbytes (_in_hdr));           \
  _dump_object_start_pseudovector (ctx, &out->header, _in_hdr)

static dump_off
finish_dump_pvec (struct dump_context *ctx,
                  struct vectorlike_header *out_hdr)
{
  return dump_object_finish (ctx, out_hdr, vectorlike_nbytes (out_hdr));
}

static void
dump_pseudovector_lisp_fields (struct dump_context *ctx,
			       struct vectorlike_header *out_hdr,
			       const struct vectorlike_header *in_hdr)
{
  const struct Lisp_Vector *in = (const struct Lisp_Vector *) in_hdr;
  struct Lisp_Vector *out = (struct Lisp_Vector *) out_hdr;
  ptrdiff_t size = in->header.size;
  eassert (size & PSEUDOVECTOR_FLAG);
  size &= PSEUDOVECTOR_SIZE_MASK;
  for (ptrdiff_t i = 0; i < size; ++i)
    dump_field_lv (ctx, out, in, &in->contents[i], WEIGHT_STRONG);
}

static dump_off
dump_cons (struct dump_context *ctx, const struct Lisp_Cons *cons)
{
#if CHECK_STRUCTS && !defined (HASH_Lisp_Cons_8E09073155)
# error "Lisp_Cons changed. See CHECK_STRUCTS comment in config.h."
#endif
  struct Lisp_Cons out;
  dump_object_start (ctx, cons, IGC_OBJ_CONS, &out, sizeof (out));
  dump_field_lv (ctx, &out, cons, &cons->u.s.car, WEIGHT_STRONG);
  dump_field_lv (ctx, &out, cons, &cons->u.s.u.cdr, WEIGHT_NORMAL);
  return dump_object_finish (ctx, &out, sizeof (out));
}

static dump_off
dump_interval_tree (struct dump_context *ctx,
                    INTERVAL tree,
                    dump_off parent_offset)
{
#if CHECK_STRUCTS && !defined (HASH_interval_DE36B11AE7)
# error "interval changed. See CHECK_STRUCTS comment in config.h."
#endif
  /* TODO: output tree breadth-first?  */
  struct interval out;
  dump_object_start (ctx, tree, IGC_OBJ_INTERVAL, &out, sizeof (out));
  DUMP_FIELD_COPY (&out, tree, total_length);
  DUMP_FIELD_COPY (&out, tree, position);
  if (tree->left)
    dump_field_fixup_later (ctx, &out, tree, &tree->left);
  if (tree->right)
    dump_field_fixup_later (ctx, &out, tree, &tree->right);
  if (!tree->up_obj)
    {
      eassert (parent_offset != 0);
      dump_field_ptr_to_dump_offset (ctx, &out, tree, &tree->up.interval,
				     parent_offset);
    }
  else
    dump_field_lv (ctx, &out, tree, &tree->up.obj, WEIGHT_STRONG);
  DUMP_FIELD_COPY (&out, tree, up_obj);
  eassert (tree->gcmarkbit == 0);
  DUMP_FIELD_COPY (&out, tree, write_protect);
  DUMP_FIELD_COPY (&out, tree, visible);
  DUMP_FIELD_COPY (&out, tree, front_sticky);
  DUMP_FIELD_COPY (&out, tree, rear_sticky);
  dump_field_lv (ctx, &out, tree, &tree->plist, WEIGHT_STRONG);
  dump_off offset = dump_object_finish (ctx, &out, sizeof (out));
  if (tree->left)
      dump_remember_fixup_ptr_raw
	(ctx,
	 offset + dump_offsetof (struct interval, left),
	 dump_interval_tree (ctx, tree->left, offset));
  if (tree->right)
      dump_remember_fixup_ptr_raw
	(ctx,
	 offset + dump_offsetof (struct interval, right),
	 dump_interval_tree (ctx, tree->right, offset));
  return offset;
}

static dump_off
dump_string (struct dump_context *ctx, const struct Lisp_String *string)
{
#if CHECK_STRUCTS && !defined (HASH_Lisp_String_39D7E563BF)
# error "Lisp_String changed. See CHECK_STRUCTS comment in config.h."
#endif
  /* If we have text properties, write them _after_ the string so that
     at runtime, the prefetcher and cache will DTRT. (We access the
     string before its properties.).

     There's special code to dump string data contiguously later on.
     we seldom write to string data and never relocate it, so lumping
     it together at the end of the dump saves on COW faults.

     If, however, the string's size_byte field is -2, the string data
     is actually a pointer to Emacs data segment, so we can do even
     better by emitting a relocation instead of bothering to copy the
     string data.  */
  struct Lisp_String out;
  dump_object_start (ctx, string, IGC_OBJ_STRING, &out, sizeof (out));
  DUMP_FIELD_COPY (&out, string, u.s.size);
  DUMP_FIELD_COPY (&out, string, u.s.size_byte);
  if (string->u.s.intervals)
    dump_field_fixup_later (ctx, &out, string, &string->u.s.intervals);

  if (string->u.s.size_byte == -2)
    /* String literal in Emacs rodata.  */
    dump_field_emacs_ptr (ctx, &out, string, &string->u.s.data);
  else
    {
      dump_field_fixup_later (ctx, &out, string, &string->u.s.data);
      dump_remember_cold_op (ctx,
                             COLD_OP_STRING,
			     make_lisp_ptr ((void *) string, Lisp_String));
    }

  dump_off offset = dump_object_finish (ctx, &out, sizeof (out));
  if (string->u.s.intervals)
    dump_remember_fixup_ptr_raw
      (ctx,
       offset + dump_offsetof (struct Lisp_String, u.s.intervals),
       dump_interval_tree (ctx, string->u.s.intervals, 0));

  return offset;
}

static dump_off
dump_marker (struct dump_context *ctx, const struct Lisp_Marker *marker)
{
#if CHECK_STRUCTS && !defined HASH_Lisp_Marker_D850433F19
# error "Lisp_Marker changed. See CHECK_STRUCTS comment in config.h."
#endif

  START_DUMP_PVEC (ctx, &marker->header, struct Lisp_Marker, out);
  dump_pseudovector_lisp_fields (ctx, &out->header, &marker->header);
  DUMP_FIELD_COPY (out, marker, need_adjustment);
  DUMP_FIELD_COPY (out, marker, insertion_type);
  if (marker->buffer)
    {
      dump_field_lv_rawptr (ctx, out, marker, &marker->buffer,
			    Lisp_Vectorlike, WEIGHT_NORMAL);
#ifndef HAVE_MPS
      dump_field_lv_rawptr (ctx, out, marker, &marker->next,
			    Lisp_Vectorlike, WEIGHT_STRONG);
#else
      DUMP_FIELD_COPY (out, marker, index);
#endif
      DUMP_FIELD_COPY (out, marker, charpos);
      DUMP_FIELD_COPY (out, marker, bytepos);
    }
  return finish_dump_pvec (ctx, &out->header);
}

static dump_off
dump_interval_node (struct dump_context *ctx, struct itree_node *node)
{
#if CHECK_STRUCTS && !defined (HASH_itree_node_8AF9E94FBA)
# error "itree_node changed. See CHECK_STRUCTS comment in config.h."
#endif
  struct itree_node out;
  dump_object_start (ctx, node, IGC_OBJ_ITREE_NODE, &out, sizeof (out));
  if (node->parent)
    dump_field_fixup_later (ctx, &out, node, &node->parent);
  if (node->left)
    dump_field_fixup_later (ctx, &out, node, &node->left);
  if (node->right)
    dump_field_fixup_later (ctx, &out, node, &node->right);
  DUMP_FIELD_COPY (&out, node, begin);
  DUMP_FIELD_COPY (&out, node, end);
  DUMP_FIELD_COPY (&out, node, limit);
  DUMP_FIELD_COPY (&out, node, offset);
  DUMP_FIELD_COPY (&out, node, otick);
  dump_field_lv (ctx, &out, node, &node->data, WEIGHT_STRONG);
  DUMP_FIELD_COPY (&out, node, red);
  DUMP_FIELD_COPY (&out, node, rear_advance);
  DUMP_FIELD_COPY (&out, node, front_advance);
  dump_off offset = dump_object_finish (ctx, &out, sizeof (out));
  if (node->parent)
      dump_remember_fixup_ptr_raw
	(ctx,
	 offset + dump_offsetof (struct itree_node, parent),
	 dump_interval_node (ctx, node->parent));
  if (node->left)
      dump_remember_fixup_ptr_raw
	(ctx,
	 offset + dump_offsetof (struct itree_node, left),
	 dump_interval_node (ctx, node->left));
  if (node->right)
      dump_remember_fixup_ptr_raw
	(ctx,
	 offset + dump_offsetof (struct itree_node, right),
	 dump_interval_node (ctx, node->right));
  return offset;
}

static dump_off
dump_overlay (struct dump_context *ctx, const struct Lisp_Overlay *overlay)
{
#if CHECK_STRUCTS && !defined (HASH_Lisp_Overlay_AF021DC256)
# error "Lisp_Overlay changed. See CHECK_STRUCTS comment in config.h."
#endif
  START_DUMP_PVEC (ctx, &overlay->header, struct Lisp_Overlay, out);
  dump_pseudovector_lisp_fields (ctx, &out->header, &overlay->header);
  dump_field_fixup_later (ctx, &out, overlay, &overlay->interval);
  dump_off offset = finish_dump_pvec (ctx, &out->header);
  dump_remember_fixup_ptr_raw
    (ctx,
     offset + dump_offsetof (struct Lisp_Overlay, interval),
     dump_interval_node (ctx, overlay->interval));
  return offset;
}

static void
dump_field_finalizer_ref (struct dump_context *ctx,
                          void *out,
                          const struct Lisp_Finalizer *finalizer,
                          struct Lisp_Finalizer *const *field)
{
  if (*field == &finalizers || *field == &doomed_finalizers)
    dump_field_emacs_ptr (ctx, out, finalizer, field);
  else
    dump_field_lv_rawptr (ctx, out, finalizer, field,
                          Lisp_Vectorlike,
                          WEIGHT_NORMAL);
}

static dump_off
dump_finalizer (struct dump_context *ctx,
                const struct Lisp_Finalizer *finalizer)
{
#if CHECK_STRUCTS && !defined (HASH_Lisp_Finalizer_7DACDD23C5)
# error "Lisp_Finalizer changed. See CHECK_STRUCTS comment in config.h."
#endif
  START_DUMP_PVEC (ctx, &finalizer->header, struct Lisp_Finalizer, out);
  /* Do _not_ call dump_pseudovector_lisp_fields here: we dump the
     only Lisp field, finalizer->function, manually, so we can give it
     a low weight.  */
  dump_field_lv (ctx, out, finalizer, &finalizer->function, WEIGHT_NONE);
  dump_field_finalizer_ref (ctx, out, finalizer, &finalizer->prev);
  dump_field_finalizer_ref (ctx, out, finalizer, &finalizer->next);
  return finish_dump_pvec (ctx, &out->header);
}

#ifdef HAVE_TREE_SITTER
static dump_off
dump_treesit_compiled_query (struct dump_context *ctx,
			     struct Lisp_TS_Query *query)
{
  START_DUMP_PVEC (ctx, &query->header, struct Lisp_TS_Query, out);
  dump_field_lv (ctx, &out->language, query, &query->language, WEIGHT_STRONG);
  dump_field_lv (ctx, &out->source, query, &query->source, WEIGHT_STRONG);
  /* These will be recompiled after load from dump.  */
  out->query = NULL;
  out->cursor = NULL;
  return finish_dump_pvec (ctx, &out->header);
}
#endif

struct bignum_reload_info
{
  dump_off data_location;
  dump_off nlimbs;
};

static dump_off
dump_bignum (struct dump_context *ctx, Lisp_Object object)
{
#if CHECK_STRUCTS && !defined (HASH_Lisp_Bignum_8732048B98)
# error "Lisp_Bignum changed. See CHECK_STRUCTS comment in config.h."
#endif
  const struct Lisp_Bignum *bignum = XBIGNUM (object);
  START_DUMP_PVEC (ctx, &bignum->header, struct Lisp_Bignum, out);
  static_assert (sizeof (out->value) >= sizeof (struct bignum_reload_info));
  dump_field_fixup_later (ctx, out, bignum, xbignum_val (object));
  dump_off bignum_offset = finish_dump_pvec (ctx, &out->header);
  if (ctx->flags.dump_object_contents)
    {
      /* Export the bignum into a blob in the cold section.  */
      dump_remember_cold_op (ctx, COLD_OP_BIGNUM, object);

      /* Write the offset of that exported blob here.  */
      dump_off value_offset
	= (bignum_offset
	   + (dump_off) offsetof (struct Lisp_Bignum, value));
      dump_push (&ctx->fixups,
		 list3 (make_fixnum (DUMP_FIXUP_BIGNUM_DATA),
			dump_off_to_lisp (value_offset),
			object));

      /* When we load the dump, slurp the data blob and turn it into a
         real bignum.  Attach the relocation to the start of the
         Lisp_Bignum instead of the actual mpz field so that the
         relocation offset is aligned.  The relocation-application
         code knows to actually advance past the header.  */
      dump_push (&ctx->dump_relocs[EARLY_RELOCS],
                 list2 (make_fixnum (RELOC_BIGNUM),
                        dump_off_to_lisp (bignum_offset)));
    }

  return bignum_offset;
}

static dump_off
dump_float (struct dump_context *ctx, const struct Lisp_Float *lfloat)
{
#if CHECK_STRUCTS && !defined (HASH_Lisp_Float_4F10F019A4)
# error "Lisp_Float changed. See CHECK_STRUCTS comment in config.h."
#endif
  eassert (ctx->header.cold_start);
  struct Lisp_Float out;
  dump_object_start (ctx, lfloat, IGC_OBJ_FLOAT, &out, sizeof (out));
  DUMP_FIELD_COPY (&out, lfloat, u.data);
  return dump_object_finish (ctx, &out, sizeof (out));
}

static void
dump_field_fwd (struct dump_context *ctx, void *out, const void *in_start,
		const lispfwd *in_field)
{
  dump_field_emacs_ptr (ctx, out, in_start, in_field);
  switch (XFWDTYPE (*in_field))
    {
    case Lisp_Fwd_Int:
      {
	const intmax_t *intvar = (*in_field)->u.intvar;
	dump_emacs_reloc_immediate_intmax_t (ctx, intvar, *intvar);
      }
      return;
    case Lisp_Fwd_Bool:
      {
	const bool *boolvar = (*in_field)->u.boolvar;
	dump_emacs_reloc_immediate_bool (ctx, boolvar, *boolvar);
      }
      return;
    case Lisp_Fwd_Obj:
      {
	const Lisp_Object *objvar =  (*in_field)->u.objvar;
	if (NILP (Fgethash (dump_off_to_lisp (emacs_offset (objvar)),
			    ctx->staticpro_table, Qnil)))
	  dump_emacs_reloc_to_lv (ctx, objvar, *objvar);
      }
      return;
    case Lisp_Fwd_Kboard_Obj:
    case Lisp_Fwd_Buffer_Obj:
      return;
    }
  emacs_abort ();
}

static dump_off
dump_blv (struct dump_context *ctx,
          const struct Lisp_Buffer_Local_Value *blv)
{
#if CHECK_STRUCTS && !defined HASH_Lisp_Buffer_Local_Value_B1EFDA61AE
# error "Lisp_Buffer_Local_Value changed. See CHECK_STRUCTS comment in config.h."
#endif
  struct Lisp_Buffer_Local_Value out;
  dump_object_start (ctx, blv, IGC_OBJ_BLV, &out, sizeof (out));
  DUMP_FIELD_COPY (&out, blv, local_if_set);
  DUMP_FIELD_COPY (&out, blv, found);
  if (blv->fwd)
    dump_field_fwd (ctx, &out, blv, &blv->fwd);
  dump_field_lv (ctx, &out, blv, &blv->where, WEIGHT_NORMAL);
  dump_field_lv (ctx, &out, blv, &blv->defcell, WEIGHT_STRONG);
  dump_field_lv (ctx, &out, blv, &blv->valcell, WEIGHT_STRONG);
  dump_off offset = dump_object_finish (ctx, &out, sizeof (out));
  return offset;
}

static dump_off
dump_recall_symbol_aux (struct dump_context *ctx, Lisp_Object symbol)
{
  Lisp_Object symbol_aux = ctx->symbol_aux;
  if (NILP (symbol_aux))
    return 0;
  return dump_off_from_lisp (Fgethash (symbol, symbol_aux, make_fixnum (0)));
}

static void
dump_remember_symbol_aux (struct dump_context *ctx,
                          Lisp_Object symbol,
                          dump_off offset)
{
  Fputhash (symbol, dump_off_to_lisp (offset), ctx->symbol_aux);
}

static void
dump_pre_dump_symbol (struct dump_context *ctx, struct Lisp_Symbol *symbol)
{
  Lisp_Object symbol_lv = make_lisp_symbol (symbol);
  eassert (!dump_recall_symbol_aux (ctx, symbol_lv));
  if (dump_set_referrer (ctx))
    ctx->current_referrer = symbol_lv;
  switch (symbol->u.s.redirect)
    {
    case SYMBOL_LOCALIZED:
      dump_remember_symbol_aux (ctx, symbol_lv,
				dump_blv (ctx, symbol->u.s.val.blv));
      break;
    default:
      break;
    }
  dump_clear_referrer (ctx);
}

static dump_off
dump_symbol (struct dump_context *ctx,
             Lisp_Object object,
             dump_off offset)
{
#if CHECK_STRUCTS && !defined HASH_Lisp_Symbol_A86BC84666
# error "Lisp_Symbol changed. See CHECK_STRUCTS comment in config.h."
#endif
#if CHECK_STRUCTS && !defined (HASH_symbol_redirect_EA72E4BFF5)
# error "symbol_redirect changed. See CHECK_STRUCTS comment in config.h."
#endif

  if (ctx->flags.defer_symbols)
    {
      if (offset != DUMP_OBJECT_ON_SYMBOL_QUEUE)
        {
	  eassert (offset == DUMP_OBJECT_ON_NORMAL_QUEUE
		   || offset == DUMP_OBJECT_NOT_SEEN);
	  dump_clear_referrer (ctx);
          struct dump_flags old_flags = ctx->flags;
          ctx->flags.dump_object_contents = false;
          ctx->flags.defer_symbols = false;
          dump_object (ctx, object);
          ctx->flags = old_flags;
	  if (dump_set_referrer (ctx))
	    ctx->current_referrer = object;

          offset = DUMP_OBJECT_ON_SYMBOL_QUEUE;
          dump_remember_object (ctx, object, offset);
          dump_push (&ctx->deferred_symbols, object);
        }
      return offset;
    }

  struct Lisp_Symbol *symbol = XSYMBOL (object);
  struct Lisp_Symbol out;
  dump_object_start (ctx, symbol, IGC_OBJ_SYMBOL, &out, sizeof (out));
#ifndef HAVE_MPS
  eassert (symbol->u.s.gcmarkbit == 0);
#endif
  DUMP_FIELD_COPY (&out, symbol, u.s.redirect);
  DUMP_FIELD_COPY (&out, symbol, u.s.trapped_write);
  DUMP_FIELD_COPY (&out, symbol, u.s.declared_special);
  dump_field_lv (ctx, &out, symbol, &symbol->u.s.name, WEIGHT_STRONG);
  switch (symbol->u.s.redirect)
    {
    case SYMBOL_PLAINVAL:
      dump_field_lv (ctx, &out, symbol, &symbol->u.s.val.value,
                     WEIGHT_NORMAL);
      break;
    case SYMBOL_VARALIAS:
      dump_field_lv_rawptr (ctx, &out, symbol,
                            &symbol->u.s.val.alias, Lisp_Symbol,
                            WEIGHT_NORMAL);
      break;
    case SYMBOL_LOCALIZED:
      dump_field_fixup_later (ctx, &out, symbol, &symbol->u.s.val.blv);
      break;
    case SYMBOL_FORWARDED:
      dump_field_fwd (ctx, &out, symbol, &symbol->u.s.val.fwd);
      break;
    default:
      emacs_abort ();
    }
  dump_field_lv (ctx, &out, symbol, &symbol->u.s.function, WEIGHT_NORMAL);
  dump_field_lv (ctx, &out, symbol, &symbol->u.s.package, WEIGHT_NORMAL);
  dump_field_lv (ctx, &out, symbol, &symbol->u.s.plist, WEIGHT_NORMAL);

  offset = dump_object_finish (ctx, &out, sizeof (out));
  dump_off aux_offset;

  switch (symbol->u.s.redirect)
    {
    case SYMBOL_LOCALIZED:
      aux_offset = dump_recall_symbol_aux (ctx, make_lisp_symbol (symbol));
      dump_remember_fixup_ptr_raw
	(ctx,
	 offset + dump_offsetof (struct Lisp_Symbol, u.s.val.blv),
	 (aux_offset
	  ? aux_offset
	  : dump_blv (ctx, symbol->u.s.val.blv)));
      break;
    default:
      break;
    }
  return offset;
}

static dump_off
dump_vectorlike_generic (struct dump_context *ctx,
			 const struct vectorlike_header *header)
{
#if CHECK_STRUCTS && !defined (HASH_vectorlike_header_AF1B22D957)
# error "vectorlike_header changed. See CHECK_STRUCTS comment in config.h."
#endif
  const struct Lisp_Vector *v = (const struct Lisp_Vector *) header;
  ptrdiff_t size = header->size;
  enum pvec_type pvectype = PSEUDOVECTOR_TYPE (v);
  dump_off offset;

  if (size & PSEUDOVECTOR_FLAG)
    {
      /* Assert that the pseudovector contains only Lisp values ---
         but see the PVEC_SUB_CHAR_TABLE special case below.  We allow
         one extra word of non-lisp data when Lisp_Object is shorter
         than GCALIGN (e.g., on 32-bit builds) to account for
         GCALIGN-enforcing struct padding.  We can't distinguish
         between padding and some undumpable data member this way, but
         we'll count on sizeof(Lisp_Object) >= GCALIGN builds to catch
         this class of problem.
         */
      eassert ((size & PSEUDOVECTOR_REST_MASK) >> PSEUDOVECTOR_REST_BITS
	       <= (sizeof (Lisp_Object) < GCALIGNMENT));
      size &= PSEUDOVECTOR_SIZE_MASK;
    }

  dump_align_output (ctx, DUMP_ALIGNMENT);
  dump_off prefix_start_offset;

  dump_off skip;
  if (pvectype == PVEC_SUB_CHAR_TABLE)
    {
      /* PVEC_SUB_CHAR_TABLE has a special case because it's a
         variable-length vector (unlike other pseudovectors, which is
         why we handle it here) and has its non-Lisp data _before_ the
         variable-length Lisp part.  */
      const struct Lisp_Sub_Char_Table *sct =
        (const struct Lisp_Sub_Char_Table *) header;
      struct Lisp_Sub_Char_Table out;
      /* Don't use sizeof(out), since that incorporates unwanted
         padding.  Instead, use the size through the last non-Lisp
         field.  */
      size_t sz = (char *)&out.min_char + sizeof (out.min_char) - (char *)&out;
      eassert (sz < DUMP_OFF_MAX);
      prefix_start_offset = dump_object_start (ctx, sct, IGC_OBJ_VECTOR, &out, (dump_off) sz);
      DUMP_FIELD_COPY (&out, sct, header.size);
      DUMP_FIELD_COPY (&out, sct, depth);
      DUMP_FIELD_COPY (&out, sct, min_char);
      offset = dump_object_finish_1 (ctx, &out, (dump_off) sz);
      skip = SUB_CHAR_TABLE_OFFSET;
    }
  else
    {
      struct vectorlike_header out;
      prefix_start_offset = dump_object_start (ctx, header, IGC_OBJ_VECTOR, &out, sizeof (out));
      DUMP_FIELD_COPY (&out, header, size);
      offset = dump_object_finish_1 (ctx, &out, sizeof (out));
      skip = 0;
    }

  /* We may have written a non-Lisp vector prefix above.  If we have,
     pad to the lisp content start with zero, and make sure we didn't
     scribble beyond that start.  */
  dump_off prefix_size = ctx->offset - prefix_start_offset;
  eassert (prefix_size > 0);
  dump_off skip_start = ptrdiff_t_to_dump_off ((char *) &v->contents[skip]
					       - (char *) v);
  eassert (skip_start >= prefix_size);
  dump_write_zero (ctx, skip_start - prefix_size);

  /* dump_object_start isn't what records conservative-GC object
     starts --- dump_object_1 does --- so the hack below of using
     dump_object_start for each vector word doesn't cause GC problems
     at runtime.  */
  struct dump_flags old_flags = ctx->flags;
  ctx->flags.pack_objects = true;
  for (dump_off i = skip; i < size; ++i)
    {
      Lisp_Object out;
      const Lisp_Object *vslot = &v->contents[i];
      /* In the wide case, we're always misaligned.  */
#if INTPTR_MAX == EMACS_INT_MAX
      eassert (ctx->offset % sizeof (out) == 0);
#endif
      dump_object_start_1 (ctx, &out, sizeof (out));
      dump_field_lv (ctx, &out, vslot, vslot, WEIGHT_STRONG);
      dump_object_finish_1 (ctx, &out, sizeof (out));
    }
  ctx->flags = old_flags;
  dump_align_output (ctx, DUMP_ALIGNMENT);
# ifdef HAVE_MPS
  dump_igc_finish_obj (ctx);
# endif
  return offset;
}

/* Return a vector of KEY, VALUE pairs in the given hash table H.
   No room for growth is included.  */
static void
hash_table_contents (struct Lisp_Hash_Table *h, Lisp_Object **key,
		     Lisp_Object **value)
{
  ptrdiff_t size = h->count;
  *key = hash_table_alloc_kv (h, size);
  *value = hash_table_alloc_kv (h, size);
  ptrdiff_t n = 0;

  DOHASH (h, k, v)
    {
      (*key)[n] = k;
      (*value)[n] = v;
      ++n;
    }
}

static dump_off
dump_hash_table_list (struct dump_context *ctx)
{
  dump_off offset = ctx->offset;
#ifdef HAVE_MPS
  if (!NILP (ctx->hash_tables) || !NILP (ctx->weak_hash_tables))
    offset = dump_object (ctx, CALLN (Fvconcat, ctx->hash_tables, ctx->weak_hash_tables));
#else
  if (!NILP (ctx->hash_tables))
    offset = dump_object (ctx, CALLN (Fvconcat, ctx->hash_tables));
#endif
  return offset;
}

static hash_table_std_test_t
hash_table_std_test (const struct hash_table_test *t)
{
  if (BASE_EQ (t->name, Qeq))
    return Test_eq;
  if (BASE_EQ (t->name, Qeql))
    return Test_eql;
  if (BASE_EQ (t->name, Qequal))
    return Test_equal;
  if (BASE_EQ (t->name, Qstring_equal))
    return Test_string_equal;
  error ("cannot dump hash tables with user-defined tests");  /* Bug#36769 */
}

/* Compact contents and discard inessential information from a hash table,
   preparing it for dumping.
   See `hash_table_thaw' for the code that restores the object to a usable
   state. */
static void
hash_table_freeze (struct Lisp_Hash_Table *h)
{
  Lisp_Object *key, *value;
  hash_table_contents (h, &key, &value);
  h->key = key;
  h->value = value;
  h->next = NULL;
  h->hash = NULL;
  h->index = NULL;
  h->table_size = 0;
  h->index_bits = 0;
  h->frozen_test = hash_table_std_test (h->test);
  h->test = NULL;
}

static dump_off
dump_hash_vec (struct dump_context *ctx,
	       const Lisp_Object array[], size_t len)
{
#ifdef HAVE_MPS
  struct Lisp_Vector *v = (struct Lisp_Vector *)((char *)array - sizeof (*v));
  return dump_vectorlike_generic (ctx, &v->header) + sizeof (*v);
#endif
  dump_align_output (ctx, DUMP_ALIGNMENT);
  struct dump_flags old_flags = ctx->flags;
  ctx->flags.pack_objects = true;

  dump_off start_offset = ctx->offset;

  for (size_t i = 0; i < len; i++)
    {
      Lisp_Object out;
      const Lisp_Object *slot = &array[i];
      dump_object_start_1 (ctx, &out, sizeof out);
      dump_field_lv (ctx, &out, slot, slot, WEIGHT_STRONG);
      dump_object_finish_1 (ctx, &out, sizeof out);
    }

  ctx->flags = old_flags;
  return start_offset;
}

static dump_off
dump_hash_table_key (struct dump_context *ctx, struct Lisp_Hash_Table *h)
{
  return dump_hash_vec (ctx, h->key, h->count);
}

static dump_off
dump_hash_table_value (struct dump_context *ctx, struct Lisp_Hash_Table *h)
{
  return dump_hash_vec (ctx, h->value, h->count);
}

static dump_off
dump_hash_table (struct dump_context *ctx, Lisp_Object object)
{
<<<<<<< HEAD
#if CHECK_STRUCTS && !defined HASH_Lisp_Hash_Table_18BE341ECB
=======
#if CHECK_STRUCTS && !defined HASH_Lisp_Hash_Table_2A3C3E2B62
>>>>>>> c5731a74
# error "Lisp_Hash_Table changed. See CHECK_STRUCTS comment in config.h."
#endif
  const struct Lisp_Hash_Table *hash_in = XHASH_TABLE (object);

  START_DUMP_PVEC (ctx, &hash_in->header, struct Lisp_Hash_Table, out);
  dump_push (&ctx->hash_tables, object);

  /* Idea here is to dump a "frozen" hash table which consists of the
     hash table pseudo vector object plus 2 vectors of Lisp_Objects for
     keys and values. Everything else is removed.

     When loading a dump, the hash table is "thawed". This allocs index
     and next vectors, and rehashes all keys. */
  struct Lisp_Hash_Table hash_munged = *hash_in;
  struct Lisp_Hash_Table *hash = &hash_munged;
  hash_table_freeze (hash);

  dump_pseudovector_lisp_fields (ctx, &out->header, &hash->header);
  DUMP_FIELD_COPY (out, hash, count);
  DUMP_FIELD_COPY (out, hash, weakness);
  DUMP_FIELD_COPY (out, hash, mutable);
  DUMP_FIELD_COPY (out, hash, frozen_test);
  if (hash->key)
    dump_field_fixup_later (ctx, out, hash, &hash->key);
  if (hash->value)
    dump_field_fixup_later (ctx, out, hash, &hash->value);
  eassert (hash->next_weak == NULL);
  dump_off offset = finish_dump_pvec (ctx, &out->header);
  if (hash->key)
    dump_remember_fixup_ptr_raw
      (ctx,
       offset + dump_offsetof (struct Lisp_Hash_Table, key),
       dump_hash_table_key (ctx, hash));
  if (hash->value)
    dump_remember_fixup_ptr_raw
      (ctx,
       offset + dump_offsetof (struct Lisp_Hash_Table, value),
       dump_hash_table_value (ctx, hash));
  return offset;
}

#ifdef HAVE_MPS
static dump_off
dump_weak_hash_table (struct dump_context *ctx, Lisp_Object object)
{
  struct Lisp_Weak_Hash_Table *wh_in = XWEAK_HASH_TABLE (object);
  strengthen_hash_table_for_dump (wh_in);

  START_DUMP_PVEC (ctx, &wh_in->header, struct Lisp_Weak_Hash_Table, out);
  dump_push (&ctx->weak_hash_tables, object);

  dump_field_lv (ctx, out, wh_in, &wh_in->dump_replacement,
		 WEIGHT_NORMAL);
  dump_off offset = finish_dump_pvec (ctx, &wh_in->header);
  return offset;
}
#endif

static dump_off
dump_buffer (struct dump_context *ctx, const struct buffer *in_buffer)
{
#if CHECK_STRUCTS && !defined HASH_buffer_text_07D802E2D4
# error "buffer changed. See CHECK_STRUCTS comment in config.h."
#endif
  struct buffer munged_buffer = *in_buffer;
  struct buffer *buffer = &munged_buffer;

  /* Clear some buffer state for correctness upon load.  */
  if (buffer->base_buffer == NULL)
    buffer->window_count = 0;
  else
    eassert (buffer->window_count == -1);
  buffer->local_minor_modes_ = Qnil;
  buffer->last_name_ = Qnil;
  buffer->last_selected_window_ = Qnil;
  buffer->display_count_ = make_fixnum (0);
  buffer->clip_changed = 0;
  buffer->last_window_start = -1;
  buffer->point_before_scroll_ = Qnil;

  dump_off base_offset = 0;
  if (buffer->base_buffer)
    {
      eassert (buffer->base_buffer->base_buffer == NULL);
      base_offset = dump_object_for_offset
	(ctx,
	 make_lisp_ptr (buffer->base_buffer, Lisp_Vectorlike));
    }

  eassert ((base_offset == 0 && buffer->text == &in_buffer->own_text)
	   || (base_offset > 0 && buffer->text != &in_buffer->own_text));

  START_DUMP_PVEC (ctx, &in_buffer->header, struct buffer, out);
  dump_pseudovector_lisp_fields (ctx, &out->header, &buffer->header);
  if (base_offset == 0)
    base_offset = ctx->obj_offset;
  eassert (base_offset > 0);
  if (buffer->base_buffer == NULL)
    {
      eassert (base_offset == ctx->obj_offset);

      if (BUFFER_LIVE_P (buffer))
        {
          dump_field_fixup_later (ctx, out, buffer, &buffer->own_text.beg);
	  dump_remember_cold_op (ctx, COLD_OP_BUFFER,
				 make_lisp_ptr ((void *) in_buffer,
						Lisp_Vectorlike));
#ifdef HAVE_MPS
	  dump_push (&ctx->dump_relocs[LATE_RELOCS],
		     list2 (make_fixnum (RELOC_BUFFER),
			    dump_off_to_lisp (ctx->obj_offset)));
#endif
        }
      else
        eassert (buffer->own_text.beg == NULL);

      DUMP_FIELD_COPY (out, buffer, own_text.gpt);
      DUMP_FIELD_COPY (out, buffer, own_text.z);
      DUMP_FIELD_COPY (out, buffer, own_text.gpt_byte);
      DUMP_FIELD_COPY (out, buffer, own_text.z_byte);
      DUMP_FIELD_COPY (out, buffer, own_text.gap_size);
      DUMP_FIELD_COPY (out, buffer, own_text.modiff);
      DUMP_FIELD_COPY (out, buffer, own_text.chars_modiff);
      DUMP_FIELD_COPY (out, buffer, own_text.save_modiff);
      DUMP_FIELD_COPY (out, buffer, own_text.overlay_modiff);
      DUMP_FIELD_COPY (out, buffer, own_text.compact);
      DUMP_FIELD_COPY (out, buffer, own_text.beg_unchanged);
      DUMP_FIELD_COPY (out, buffer, own_text.end_unchanged);
      DUMP_FIELD_COPY (out, buffer, own_text.unchanged_modified);
      DUMP_FIELD_COPY (out, buffer, own_text.overlay_unchanged_modified);
      if (buffer->own_text.intervals)
        dump_field_fixup_later (ctx, out, buffer, &buffer->own_text.intervals);
#ifdef HAVE_MPS
      dump_field_lv (ctx, out, buffer, &buffer->own_text.markers,
		     WEIGHT_NORMAL);
#else
      dump_field_lv_rawptr (ctx, out, buffer, &buffer->own_text.markers,
                            Lisp_Vectorlike, WEIGHT_NORMAL);
#endif
      DUMP_FIELD_COPY (out, buffer, own_text.inhibit_shrinking);
      DUMP_FIELD_COPY (out, buffer, own_text.redisplay);
    }

  eassert (ctx->obj_offset > 0);
  dump_remember_fixup_ptr_raw
    (ctx,
     ctx->obj_offset + dump_offsetof (struct buffer, text),
     base_offset + dump_offsetof (struct buffer, own_text));

  DUMP_FIELD_COPY (out, buffer, pt);
  DUMP_FIELD_COPY (out, buffer, pt_byte);
  DUMP_FIELD_COPY (out, buffer, begv);
  DUMP_FIELD_COPY (out, buffer, begv_byte);
  DUMP_FIELD_COPY (out, buffer, zv);
  DUMP_FIELD_COPY (out, buffer, zv_byte);

  if (buffer->base_buffer)
    {
      eassert (ctx->obj_offset != base_offset);
      dump_field_ptr_to_dump_offset (ctx, out, buffer, &buffer->base_buffer,
				     base_offset);
    }

  DUMP_FIELD_COPY (out, buffer, indirections);
  DUMP_FIELD_COPY (out, buffer, window_count);

  memcpy (out->local_flags,
          &buffer->local_flags,
          sizeof (out->local_flags));
  DUMP_FIELD_COPY (out, buffer, modtime);
  DUMP_FIELD_COPY (out, buffer, modtime_size);
  DUMP_FIELD_COPY (out, buffer, auto_save_modified);
  DUMP_FIELD_COPY (out, buffer, display_error_modiff);
  DUMP_FIELD_COPY (out, buffer, auto_save_failure_time);
  DUMP_FIELD_COPY (out, buffer, last_window_start);

  /* Not worth serializing these caches.  TODO: really? */
  out->newline_cache = NULL;
  out->width_run_cache = NULL;
  out->bidi_paragraph_cache = NULL;

  DUMP_FIELD_COPY (out, buffer, prevent_redisplay_optimizations_p);
  DUMP_FIELD_COPY (out, buffer, clip_changed);
  DUMP_FIELD_COPY (out, buffer, inhibit_buffer_hooks);
  DUMP_FIELD_COPY (out, buffer, long_line_optimizations_p);

  if (!itree_empty_p (buffer->overlays))
    {
      /* We haven't implemented the code to dump overlays.  */
      error ("dumping overlays is not yet implemented");
    }
  else
    out->overlays = NULL;

  dump_field_lv (ctx, out, buffer, &buffer->undo_list_,
                 WEIGHT_STRONG);
  dump_off offset = finish_dump_pvec (ctx, &out->header);
  if (!buffer->base_buffer && buffer->own_text.intervals)
    dump_remember_fixup_ptr_raw
      (ctx,
       offset + dump_offsetof (struct buffer, own_text.intervals),
       dump_interval_tree (ctx, buffer->own_text.intervals, 0));

  return offset;
}

static dump_off
dump_bool_vector (struct dump_context *ctx, const struct Lisp_Vector *v)
{
#if CHECK_STRUCTS && !defined (HASH_Lisp_Vector_64AF2E46CE)
# error "Lisp_Vector changed. See CHECK_STRUCTS comment in config.h."
#endif
  /* No relocation needed, so we don't need dump_object_start.  */
  dump_align_output (ctx, DUMP_ALIGNMENT);
# ifdef HAVE_MPS
  dump_igc_start_obj (ctx, IGC_OBJ_VECTOR, v);
# endif
  eassert (ctx->offset >= ctx->header.cold_start);
  dump_off offset = ctx->offset;
  ptrdiff_t nbytes = vector_nbytes ((struct Lisp_Vector *) v);
  if (nbytes > DUMP_OFF_MAX)
    error ("vector too large");
  dump_write (ctx, v, ptrdiff_t_to_dump_off (nbytes));
# ifdef HAVE_MPS
  dump_igc_finish_obj (ctx);
# endif
  return offset;
}

static dump_off
dump_subr (struct dump_context *ctx, const struct Lisp_Subr *subr)
{
#if CHECK_STRUCTS && !defined (HASH_Lisp_Subr_730FE7C038)
# error "Lisp_Subr changed. See CHECK_STRUCTS comment in config.h."
#endif
  struct Lisp_Subr out;
  dump_object_start (ctx, subr, IGC_OBJ_VECTOR, &out, sizeof (out));
  DUMP_FIELD_COPY (&out, subr, header.size);
#ifdef HAVE_NATIVE_COMP
  bool non_primitive = !NILP (subr->native_comp_u);
#else
  bool non_primitive = false;
#endif
  if (non_primitive)
    out.function.a0 = NULL;
  else
    dump_field_emacs_ptr (ctx, &out, subr, &subr->function.a0);
  DUMP_FIELD_COPY (&out, subr, min_args);
  DUMP_FIELD_COPY (&out, subr, max_args);
  if (non_primitive)
    {
      dump_field_fixup_later (ctx, &out, subr, &subr->symbol_name);
      dump_remember_cold_op (ctx,
                             COLD_OP_NATIVE_SUBR,
			     make_lisp_ptr ((void *) subr, Lisp_Vectorlike));
      dump_field_lv (ctx, &out, subr, &subr->intspec.native, WEIGHT_NORMAL);
      dump_field_lv (ctx, &out, subr, &subr->command_modes, WEIGHT_NORMAL);
    }
  else
    {
      dump_field_emacs_ptr (ctx, &out, subr, &subr->symbol_name);
      dump_field_emacs_ptr (ctx, &out, subr, &subr->intspec.string);
      eassert (NILP (subr->command_modes));
      dump_field_lv (ctx, &out, subr, &subr->command_modes, WEIGHT_NORMAL);
    }
  DUMP_FIELD_COPY (&out, subr, doc);
#ifdef HAVE_NATIVE_COMP
  dump_field_lv (ctx, &out, subr, &subr->native_comp_u, WEIGHT_NORMAL);
  if (!NILP (subr->native_comp_u))
    dump_field_fixup_later (ctx, &out, subr, &subr->native_c_name);

  dump_field_lv (ctx, &out, subr, &subr->lambda_list, WEIGHT_NORMAL);
  dump_field_lv (ctx, &out, subr, &subr->type, WEIGHT_NORMAL);
#endif
  dump_off subr_off = dump_object_finish (ctx, &out, sizeof (out));
  if (non_primitive && ctx->flags.dump_object_contents)
    /* We'll do the final addr relocation during VERY_LATE_RELOCS time
       after the compilation units has been loaded. */
    dump_push (&ctx->dump_relocs[VERY_LATE_RELOCS],
	       list2 (make_fixnum (RELOC_NATIVE_SUBR),
		      dump_off_to_lisp (subr_off)));
  return subr_off;
}

#ifdef HAVE_NATIVE_COMP
static dump_off
dump_native_comp_unit (struct dump_context *ctx,
		       struct Lisp_Native_Comp_Unit *comp_u)
{
  if (!CONSP (comp_u->file))
    error ("trying to dump non fixed-up eln file");

  /* Have function documentation always lazy loaded to optimize load-time.  */
  comp_u->data_fdoc_v = Qnil;
  START_DUMP_PVEC (ctx, &comp_u->header, struct Lisp_Native_Comp_Unit, out);
  dump_pseudovector_lisp_fields (ctx, &out->header, &comp_u->header);
  out->handle = NULL;

  dump_off comp_u_off = finish_dump_pvec (ctx, &out->header);
  if (ctx->flags.dump_object_contents)
    /* We'll do the real elf load during LATE_RELOCS relocation time. */
    dump_push (&ctx->dump_relocs[LATE_RELOCS],
	       list2 (make_fixnum (RELOC_NATIVE_COMP_UNIT),
		      dump_off_to_lisp (comp_u_off)));
  return comp_u_off;
}
#endif

static void
fill_pseudovec (struct vectorlike_header *header, Lisp_Object item)
{
  struct Lisp_Vector *v = (struct Lisp_Vector *) header;
  eassert (v->header.size & PSEUDOVECTOR_FLAG);
  ptrdiff_t size = v->header.size & PSEUDOVECTOR_SIZE_MASK;
  for (ptrdiff_t idx = 0; idx < size; idx++)
    v->contents[idx] = item;
}

static dump_off
dump_nilled_pseudovec (struct dump_context *ctx,
                       const struct vectorlike_header *in)
{
  START_DUMP_PVEC (ctx, in, struct Lisp_Vector, out);
  fill_pseudovec (&out->header, Qnil);
  return finish_dump_pvec (ctx, &out->header);
}

static dump_off
dump_vectorlike (struct dump_context *ctx,
                 Lisp_Object lv,
                 dump_off offset)
{
#if CHECK_STRUCTS && !defined HASH_pvec_type_9A5F4E1904
# error "pvec_type changed. See CHECK_STRUCTS comment in config.h."
#endif
  const struct Lisp_Vector *v = XVECTOR (lv);
  enum pvec_type ptype = PSEUDOVECTOR_TYPE (v);
  switch (ptype)
    {
    case PVEC_FONT:
      /* There are three kinds of font objects that all use PVEC_FONT,
         distinguished by their size.  Font specs and entities are
         harmless data carriers that we can dump like other Lisp
         objects.  Fonts themselves are window-system-specific and
         need to be recreated on each startup.  */
      if ((v->header.size & PSEUDOVECTOR_SIZE_MASK) != FONT_SPEC_MAX
	  && (v->header.size & PSEUDOVECTOR_SIZE_MASK) != FONT_ENTITY_MAX)
        error_unsupported_dump_object(ctx, lv, "font");
      FALLTHROUGH;
    case PVEC_NORMAL_VECTOR:
    case PVEC_CLOSURE:
    case PVEC_CHAR_TABLE:
    case PVEC_SUB_CHAR_TABLE:
    case PVEC_RECORD:
    case PVEC_PACKAGE:
      return dump_vectorlike_generic (ctx, &v->header);
    case PVEC_BOOL_VECTOR:
      return dump_bool_vector(ctx, v);
#ifdef HAVE_MPS
    case PVEC_WEAK_HASH_TABLE:
      return dump_weak_hash_table (ctx, lv);
#endif
    case PVEC_HASH_TABLE:
      return dump_hash_table (ctx, lv);
    case PVEC_BUFFER:
      return dump_buffer (ctx, XBUFFER (lv));
    case PVEC_SUBR:
      return dump_subr (ctx, XSUBR (lv));
    case PVEC_FRAME:
    case PVEC_WINDOW:
    case PVEC_PROCESS:
    case PVEC_TERMINAL:
      return dump_nilled_pseudovec (ctx, &v->header);
    case PVEC_MARKER:
      return dump_marker (ctx, XMARKER (lv));
    case PVEC_OVERLAY:
      return dump_overlay (ctx, XOVERLAY (lv));
    case PVEC_FINALIZER:
      return dump_finalizer (ctx, XFINALIZER (lv));
    case PVEC_BIGNUM:
      return dump_bignum (ctx, lv);
    case PVEC_NATIVE_COMP_UNIT:
#ifdef HAVE_NATIVE_COMP
      return dump_native_comp_unit (ctx, XNATIVE_COMP_UNIT (lv));
#endif
      break;
    case PVEC_THREAD:
      if (main_thread_p (v))
        {
          eassert (dump_object_emacs_ptr (lv));
          return DUMP_OBJECT_IS_RUNTIME_MAGIC;
        }
      break;
    case PVEC_TS_COMPILED_QUERY:
#ifdef HAVE_TREE_SITTER
      return dump_treesit_compiled_query (ctx, XTS_COMPILED_QUERY (lv));
#endif
    case PVEC_WINDOW_CONFIGURATION:
    case PVEC_OTHER:
    case PVEC_XWIDGET:
    case PVEC_XWIDGET_VIEW:
    case PVEC_MISC_PTR:
    case PVEC_USER_PTR:
    case PVEC_MUTEX:
    case PVEC_CONDVAR:
    case PVEC_SQLITE:
    case PVEC_MODULE_FUNCTION:
    case PVEC_MODULE_GLOBAL_REFERENCE:
    case PVEC_SYMBOL_WITH_POS:
    case PVEC_FREE:
    case PVEC_TS_PARSER:
    case PVEC_TS_NODE:
      break;
    }
  char msg[60];
  snprintf (msg, sizeof msg, "pseudovector type %d", (int) ptype);
  error_unsupported_dump_object (ctx, lv, msg);
}

/* Add an object to the dump.

   CTX is the dump context; OBJECT is the object to add.  Normally,
   return OFFSET, the location (in bytes, from the start of the dump
   file) where we wrote the object.  Valid OFFSETs are always greater
   than zero.

   If we've already dumped an object, return the location where we put
   it: dump_object is idempotent.

   The object must refer to an actual pointer-ish object of some sort.
   Some self-representing objects are immediate values rather than
   tagged pointers to Lisp heap structures and so have no individual
   representation in the Lisp heap dump.

   May also return one of the DUMP_OBJECT_ON_*_QUEUE constants if we
   "dumped" the object by remembering to process it specially later.
   In this case, we don't have a valid offset.
   Call dump_object_for_offset if you need a valid offset for
   an object.
 */
static dump_off
dump_object (struct dump_context *ctx, Lisp_Object object)
{
#if CHECK_STRUCTS && !defined (HASH_Lisp_Type_45F0582FD7)
# error "Lisp_Type changed. See CHECK_STRUCTS comment in config.h."
#endif
  eassert (!EQ (object, dead_object ()));

  dump_off offset = dump_recall_object (ctx, object);
  if (offset > 0)
    return offset;  /* Object already dumped.  */

  bool cold = BOOL_VECTOR_P (object) || FLOATP (object);
  if (cold && ctx->flags.defer_cold_objects)
    {
      if (offset != DUMP_OBJECT_ON_COLD_QUEUE)
        {
	  eassert (offset == DUMP_OBJECT_ON_NORMAL_QUEUE
		   || offset == DUMP_OBJECT_NOT_SEEN);
          offset = DUMP_OBJECT_ON_COLD_QUEUE;
          dump_remember_object (ctx, object, offset);
          dump_remember_cold_op (ctx, COLD_OP_OBJECT, object);
        }
      return offset;
    }

  void *obj_in_emacs = dump_object_emacs_ptr (object);
  if (obj_in_emacs && ctx->flags.defer_copied_objects)
    {
      if (offset != DUMP_OBJECT_ON_COPIED_QUEUE)
        {
	  eassert (offset == DUMP_OBJECT_ON_NORMAL_QUEUE
		   || offset == DUMP_OBJECT_NOT_SEEN);
          /* Even though we're not going to dump this object right
             away, we still want to scan and enqueue its
             referents.  */
          struct dump_flags old_flags = ctx->flags;
          ctx->flags.dump_object_contents = false;
          ctx->flags.defer_copied_objects = false;
          dump_object (ctx, object);
          ctx->flags = old_flags;

          offset = DUMP_OBJECT_ON_COPIED_QUEUE;
          dump_remember_object (ctx, object, offset);
          dump_push (&ctx->copied_queue, object);
        }
      return offset;
    }

  /* Object needs to be dumped.  */
  if (dump_set_referrer (ctx))
    ctx->current_referrer = object;
  switch (XTYPE (object))
    {
    case Lisp_String:
      offset = dump_string (ctx, XSTRING (object));
      break;
    case Lisp_Vectorlike:
      offset = dump_vectorlike (ctx, object, offset);
      break;
    case Lisp_Symbol:
      offset = dump_symbol (ctx, object, offset);
      break;
    case Lisp_Cons:
      offset = dump_cons (ctx, XCONS (object));
      break;
    case Lisp_Float:
      offset = dump_float (ctx, XFLOAT (object));
      break;
    case Lisp_Int0:
    case Lisp_Int1:
      eassert ("should not be dumping int: is self-representing" && 0);
      abort ();
    default:
      emacs_abort ();
    }
  dump_clear_referrer (ctx);

  /* offset can be < 0 if we've deferred an object.  */
  if (ctx->flags.dump_object_contents && offset > DUMP_OBJECT_NOT_SEEN)
    {
      eassert (offset % DUMP_ALIGNMENT == 0);
      dump_remember_object (ctx, object, offset);
      if (ctx->flags.record_object_starts)
        {
          eassert (!ctx->flags.pack_objects);
          dump_push (&ctx->object_starts,
                     list2 (dump_off_to_lisp (XTYPE (object)),
                            dump_off_to_lisp (offset)));
        }
    }

  return offset;
}

/* Like dump_object(), but assert that we get a valid offset.  */
static dump_off
dump_object_for_offset (struct dump_context *ctx, Lisp_Object object)
{
  dump_off offset = dump_object (ctx, object);
  eassert (offset > 0);
  return offset;
}

static dump_off
dump_charset (struct dump_context *ctx, int cs_i)
{
#if CHECK_STRUCTS && !defined (HASH_charset_84DCEA663B)
# error "charset changed. See CHECK_STRUCTS comment in config.h."
#endif
  /* We can't change the alignment here, because ctx->offset is what
     will be used for the whole array.  */
  eassert (ctx->offset % alignof (struct charset) == 0);
  const struct charset *cs = charset_table + cs_i;
  struct charset out;
  dump_object_start_1 (ctx, &out, sizeof (out));
  if (cs_i < charset_table_used) /* Don't look at uninitialized data.  */
    {
      DUMP_FIELD_COPY (&out, cs, id);
      dump_field_lv (ctx, &out, cs, &cs->attributes, WEIGHT_NORMAL);
      DUMP_FIELD_COPY (&out, cs, dimension);
      memcpy (out.code_space, &cs->code_space, sizeof (cs->code_space));
      if (cs->code_space_mask)
        dump_field_fixup_later (ctx, &out, cs, &cs->code_space_mask);
      DUMP_FIELD_COPY (&out, cs, code_linear_p);
      DUMP_FIELD_COPY (&out, cs, iso_chars_96);
      DUMP_FIELD_COPY (&out, cs, ascii_compatible_p);
      DUMP_FIELD_COPY (&out, cs, supplementary_p);
      DUMP_FIELD_COPY (&out, cs, compact_codes_p);
      DUMP_FIELD_COPY (&out, cs, unified_p);
      DUMP_FIELD_COPY (&out, cs, iso_final);
      DUMP_FIELD_COPY (&out, cs, iso_revision);
      DUMP_FIELD_COPY (&out, cs, emacs_mule_id);
      DUMP_FIELD_COPY (&out, cs, method);
      DUMP_FIELD_COPY (&out, cs, min_code);
      DUMP_FIELD_COPY (&out, cs, max_code);
      DUMP_FIELD_COPY (&out, cs, char_index_offset);
      DUMP_FIELD_COPY (&out, cs, min_char);
      DUMP_FIELD_COPY (&out, cs, max_char);
      DUMP_FIELD_COPY (&out, cs, invalid_code);
      memcpy (out.fast_map, &cs->fast_map, sizeof (cs->fast_map));
      DUMP_FIELD_COPY (&out, cs, code_offset);
    }
  dump_off offset = dump_object_finish_1 (ctx, &out, sizeof (out));
  if (cs_i < charset_table_used && cs->code_space_mask)
    dump_remember_cold_op (ctx, COLD_OP_CHARSET,
                           Fcons (dump_off_to_lisp (cs_i),
                                  dump_off_to_lisp (offset)));
  return offset;
}

static dump_off
dump_charset_table (struct dump_context *ctx)
{
  struct dump_flags old_flags = ctx->flags;
  ctx->flags.pack_objects = true;
  dump_align_output (ctx, alignof (struct charset));
# ifdef HAVE_MPS
  gc_init_header (&charset_table->gc_header, IGC_OBJ_DUMPED_CHARSET_TABLE);
  dump_igc_start_obj (ctx, IGC_OBJ_DUMPED_CHARSET_TABLE, charset_table);
# endif
  dump_off offset = ctx->offset;
  if (dump_set_referrer (ctx))
    ctx->current_referrer = build_string ("charset_table");
  /* We are dumping the entire table, not just the used slots, because
     otherwise when we restore from the pdump file, the actual size of
     the table will be smaller than charset_table_size, and we will
     crash if/when a new charset is defined.  */
  for (int i = 0; i < charset_table_size; ++i)
    dump_charset (ctx, i);
  dump_clear_referrer (ctx);
  dump_emacs_reloc_to_dump_ptr_raw (ctx, &charset_table, offset);
  ctx->flags = old_flags;
# ifdef HAVE_MPS
  dump_igc_finish_obj (ctx);
# endif
  return offset;
}

static void
dump_finalizer_list_head_ptr (struct dump_context *ctx,
                              struct Lisp_Finalizer **ptr)
{
  struct Lisp_Finalizer *value = *ptr;
  if (value != &finalizers && value != &doomed_finalizers)
    dump_emacs_reloc_to_dump_ptr_raw
      (ctx, ptr,
       dump_object_for_offset (ctx,
			       make_lisp_ptr (value, Lisp_Vectorlike)));
}

static void
dump_metadata_for_pdumper (struct dump_context *ctx)
{
  for (int i = 0; i < nr_dump_hooks; ++i)
    dump_emacs_reloc_to_emacs_ptr_raw (ctx, &dump_hooks[i],
				       (void const *) dump_hooks[i]);
  dump_emacs_reloc_immediate_int (ctx, &nr_dump_hooks, nr_dump_hooks);

  for (int i = 0; i < nr_dump_late_hooks; ++i)
    dump_emacs_reloc_to_emacs_ptr_raw (ctx, &dump_late_hooks[i],
				       (void const *) dump_late_hooks[i]);
  dump_emacs_reloc_immediate_int (ctx, &nr_dump_late_hooks,
				  nr_dump_late_hooks);

  for (int i = 0; i < nr_remembered_data; ++i)
    {
      dump_emacs_reloc_to_emacs_ptr_raw (ctx, &remembered_data[i].mem,
					 remembered_data[i].mem);
      dump_emacs_reloc_immediate_int (ctx, &remembered_data[i].sz,
				      remembered_data[i].sz);
    }
  dump_emacs_reloc_immediate_int (ctx, &nr_remembered_data,
				  nr_remembered_data);
}

/* Sort the list of copied objects in CTX.  */
static void
dump_sort_copied_objects (struct dump_context *ctx)
{
  /* Sort the objects into the order in which they'll appear in the
     Emacs: this way, on startup, we'll do both the IO from the dump
     file and the copy into Emacs in-order, where prefetch will be
     most effective.  */
  ctx->copied_queue =
    CALLN (Fsort, Fnreverse (ctx->copied_queue),
           Qdump_emacs_portable__sort_predicate_copied);
}

/* Dump parts of copied objects we need at runtime.  */
static void
dump_hot_parts_of_discardable_objects (struct dump_context *ctx)
{
  Lisp_Object copied_queue = ctx->copied_queue;
  while (!NILP (copied_queue))
    {
      Lisp_Object copied = dump_pop (&copied_queue);
      if (SYMBOLP (copied))
        {
          eassert (dump_builtin_symbol_p (copied));
          dump_pre_dump_symbol (ctx, XSYMBOL (copied));
        }
    }
}

static void
dump_drain_copied_objects (struct dump_context *ctx)
{
  Lisp_Object copied_queue = ctx->copied_queue;
  ctx->copied_queue = Qnil;

  struct dump_flags old_flags = ctx->flags;

  /* We should have already fully scanned these objects, so assert
     that we're not adding more entries to the dump queue.  */
  ctx->flags.assert_already_seen = true;

  /* Now we want to actually dump the copied objects, not just record
     them.  */
  ctx->flags.defer_copied_objects = false;

  /* Objects that we memcpy into Emacs shouldn't get object-start
     records (which conservative GC looks at): we usually discard this
     memory after we're finished memcpying, and even if we don't, the
     "real" objects in this section all live in the Emacs image, not
     in the dump.  */
  ctx->flags.record_object_starts = false;

  /* Dump the objects and generate a copy relocation for each.  Don't
     bother trying to reduce the number of copy relocations we
     generate: we'll merge adjacent copy relocations upon output.
     The overall result is that to the greatest extent possible while
     maintaining strictly increasing address order, we copy into Emacs
     in nice big chunks.  */
  while (!NILP (copied_queue))
    {
      Lisp_Object copied = dump_pop (&copied_queue);
      void *optr = dump_object_emacs_ptr (copied);
      eassert (optr != NULL);
      /* N.B. start_offset is beyond any padding we insert.  */
      dump_off start_offset = dump_object (ctx, copied);
      if (start_offset != DUMP_OBJECT_IS_RUNTIME_MAGIC)
        {
          dump_off size = ctx->offset - start_offset;
          dump_emacs_reloc_copy_from_dump (ctx, start_offset, optr, size);
        }
    }

  ctx->flags = old_flags;
}

static void
dump_cold_string (struct dump_context *ctx, Lisp_Object string)
{
  /* Dump string contents.  */
  dump_off string_offset = dump_recall_object (ctx, string);
  eassert (string_offset > 0);
  if (SBYTES (string) > DUMP_OFF_MAX - 1)
    error ("string too large");
  dump_off total_size = ptrdiff_t_to_dump_off (SBYTES (string) + 1);
  eassert (total_size > 0);

# ifdef HAVE_MPS
  struct Lisp_String_Data *data = (struct Lisp_String_Data *)
    (XSTRING (string)->u.s.data - sizeof (*data));
  dump_align_output (ctx, DUMP_ALIGNMENT);
  dump_igc_start_obj (ctx, IGC_OBJ_STRING_DATA, data);
  dump_remember_fixup_ptr_raw
    (ctx,
     string_offset + dump_offsetof (struct Lisp_String, u.s.data),
     ctx->offset + sizeof (*data));
  dump_write (ctx, data, sizeof (*data) + total_size);
# else
  dump_remember_fixup_ptr_raw
    (ctx,
     string_offset + dump_offsetof (struct Lisp_String, u.s.data),
     ctx->offset);
  dump_write (ctx, XSTRING (string)->u.s.data, total_size);
# endif
# ifdef HAVE_MPS
  dump_igc_finish_obj (ctx);
# endif
}

static void
dump_cold_charset (struct dump_context *ctx, Lisp_Object data)
{
  /* Dump charset lookup tables.  */
  int cs_i = XFIXNUM (XCAR (data));
  dump_off cs_dump_offset = dump_off_from_lisp (XCDR (data));
  dump_remember_fixup_ptr_raw
    (ctx,
     cs_dump_offset + dump_offsetof (struct charset, code_space_mask),
     ctx->offset);
  struct charset *cs = charset_table + cs_i;
  dump_write (ctx, cs->code_space_mask, 256);
}

#ifdef HAVE_MPS
/* The charsets come all from the charset_table. Combine them to
   a single IGC_OBJ_DUMPED_CODE_SPACE_MASKS object.
 */
static void
dump_cold_charsets (struct dump_context *ctx, Lisp_Object *cold_queue,
		    Lisp_Object data)
{
  dump_align_output (ctx, DUMP_ALIGNMENT);
  dump_igc_start_obj (ctx, IGC_OBJ_DUMPED_CODE_SPACE_MASKS, charset_table);
  eassert (!ctx->header.code_space_masks);
  ctx->header.code_space_masks = ctx->offset;
  for (;;)
    {
      dump_cold_charset (ctx, data);
      Lisp_Object next = XCAR (*cold_queue);
      enum cold_op op = (enum cold_op)XFIXNUM (XCAR (next));
      if (op != COLD_OP_CHARSET)
	break;
      data = XCDR (next);
      *cold_queue = XCDR (*cold_queue);
    }
  dump_igc_finish_obj (ctx);
}
#endif

static void
dump_cold_buffer (struct dump_context *ctx, Lisp_Object data)
{
  /* Dump buffer text.  */
  dump_off buffer_offset = dump_recall_object (ctx, data);
  eassert (buffer_offset > 0);
  struct buffer *b = XBUFFER (data);
  eassert (b->text == &b->own_text);
  /* Zero the gap so we don't dump uninitialized bytes.  */
  memset (BUF_GPT_ADDR (b), 0, BUF_GAP_SIZE (b));
  /* See buffer.c for this calculation.  */
  ptrdiff_t nbytes =
    BUF_Z_BYTE (b)
    - BUF_BEG_BYTE (b)
    + BUF_GAP_SIZE (b)
    + 1;
  if (nbytes > DUMP_OFF_MAX)
    error ("buffer too large");
# ifdef HAVE_MPS
  dump_igc_start_obj (ctx, IGC_OBJ_DUMPED_BUFFER_TEXT, b->own_text.beg);
# endif
  dump_remember_fixup_ptr_raw
    (ctx,
     buffer_offset + dump_offsetof (struct buffer, own_text.beg),
     ctx->offset);
  dump_write (ctx, b->own_text.beg, ptrdiff_t_to_dump_off (nbytes));
# ifdef HAVE_MPS
  dump_igc_finish_obj (ctx);
# endif
}

static void
dump_cold_bignum (struct dump_context *ctx, Lisp_Object object)
{
  mpz_t const *n = xbignum_val (object);
  size_t sz_nlimbs = mpz_size (*n);
  eassert (sz_nlimbs < DUMP_OFF_MAX);
  dump_align_output (ctx, alignof (mp_limb_t));
  dump_off nlimbs = (dump_off) sz_nlimbs;
# ifdef HAVE_MPS
  char *dummy = (void *)igc_alloc_bytes (nlimbs * sizeof (mp_limb_t));
  dump_igc_start_obj (ctx, IGC_OBJ_DUMPED_BIGNUM_DATA, dummy - sizeof (uint64_t));
# endif
  Lisp_Object descriptor
    = list2 (dump_off_to_lisp (ctx->offset),
	     dump_off_to_lisp (mpz_sgn (*n) < 0 ? -nlimbs : nlimbs));
  Fputhash (object, descriptor, ctx->bignum_data);
  for (mp_size_t i = 0; i < nlimbs; ++i)
    {
      mp_limb_t limb = mpz_getlimbn (*n, i);
      dump_write (ctx, &limb, sizeof (limb));
    }
# ifdef HAVE_MPS
  dump_igc_finish_obj (ctx);
# endif
}

#ifdef HAVE_NATIVE_COMP
static void
dump_cold_native_subr (struct dump_context *ctx, Lisp_Object subr)
{
  /* Dump subr contents.  */
  dump_off subr_offset = dump_recall_object (ctx, subr);
  eassert (subr_offset > 0);
# ifdef HAVE_MPS
  /* FIXME/igc: more descriptive name? but igc_obj_type has no more free bits */
  dump_igc_start_obj (ctx, IGC_OBJ_DUMPED_BYTES, (void *)~0);
# endif
  dump_remember_fixup_ptr_raw
    (ctx,
     subr_offset + dump_offsetof (struct Lisp_Subr, symbol_name),
     ctx->offset);
  const char *symbol_name = XSUBR (subr)->symbol_name;
  dump_write (ctx, symbol_name, 1 + strlen (symbol_name));

  dump_remember_fixup_ptr_raw
    (ctx,
     subr_offset + dump_offsetof (struct Lisp_Subr, native_c_name),
     ctx->offset);
  const char *c_name = XSUBR (subr)->native_c_name;
  dump_write (ctx, c_name, 1 + strlen (c_name));
# ifdef HAVE_MPS
  dump_igc_finish_obj (ctx);
# endif
}
#endif

static void
dump_drain_cold_data (struct dump_context *ctx)
{
  Lisp_Object cold_queue = Fnreverse (ctx->cold_queue);
  ctx->cold_queue = Qnil;

  struct dump_flags old_flags = ctx->flags;

  /* We should have already scanned all objects to which our cold
     objects refer, so die if an object points to something we haven't
     seen.  */
  ctx->flags.assert_already_seen = true;

  /* Actually dump cold objects instead of deferring them.  */
  ctx->flags.defer_cold_objects = false;

  while (!NILP (cold_queue))
    {
      Lisp_Object item = dump_pop (&cold_queue);
      enum cold_op op = (enum cold_op) XFIXNUM (XCAR (item));
      Lisp_Object data = XCDR (item);
      switch (op)
        {
        case COLD_OP_STRING:
          dump_cold_string (ctx, data);
          break;
        case COLD_OP_CHARSET:
#ifdef HAVE_MPS
	  dump_cold_charsets (ctx, &cold_queue, data);
#else
          dump_cold_charset (ctx, data);
#endif
          break;
        case COLD_OP_BUFFER:
          dump_cold_buffer (ctx, data);
          break;
        case COLD_OP_OBJECT:
          /* Objects that we can put in the cold section
             must not refer to other objects.  */
          eassert (dump_queue_empty_p (&ctx->dump_queue));
          eassert (ctx->flags.dump_object_contents);
          dump_object (ctx, data);
          eassert (dump_queue_empty_p (&ctx->dump_queue));
          break;
        case COLD_OP_BIGNUM:
          dump_cold_bignum (ctx, data);
          break;
#ifdef HAVE_NATIVE_COMP
	case COLD_OP_NATIVE_SUBR:
	  dump_cold_native_subr (ctx, data);
	  break;
#endif
        default:
          emacs_abort ();
        }
    }

  ctx->flags = old_flags;
}

static void
read_ptr_raw_and_lv (const void *mem,
                     enum Lisp_Type type,
                     void **out_ptr,
                     Lisp_Object *out_lv)
{
  memcpy (out_ptr, mem, sizeof (*out_ptr));
  if (*out_ptr != NULL)
    {
      switch (type)
        {
        case Lisp_Symbol:
          *out_lv = make_lisp_symbol (*out_ptr);
          break;
        case Lisp_String:
        case Lisp_Vectorlike:
        case Lisp_Cons:
        case Lisp_Float:
          *out_lv = make_lisp_ptr (*out_ptr, type);
          break;
        default:
          emacs_abort ();
        }
    }
}

/* Enqueue for dumping objects referenced by static non-Lisp_Object
   pointers inside Emacs.  */
static void
dump_drain_user_remembered_data_hot (struct dump_context *ctx)
{
  for (int i = 0; i < nr_remembered_data; ++i)
    {
      void *mem = remembered_data[i].mem;
      int sz = remembered_data[i].sz;
      if (sz <= 0)
        {
          enum Lisp_Type type = -sz;
          void *value;
          Lisp_Object lv;
          read_ptr_raw_and_lv (mem, type, &value, &lv);
          if (value != NULL)
            {
	      if (dump_set_referrer (ctx))
		ctx->current_referrer = dump_ptr_referrer ("user data", mem);
              dump_enqueue_object (ctx, lv, WEIGHT_NONE);
	      dump_clear_referrer (ctx);
            }
        }
    }
}

/* Dump user-specified non-relocated data.  */
static void
dump_drain_user_remembered_data_cold (struct dump_context *ctx)
{
  for (int i = 0; i < nr_remembered_data; ++i)
    {
      void *mem = remembered_data[i].mem;
      int sz = remembered_data[i].sz;
      if (sz > 0)
        {
          /* Scalar: try to inline the value into the relocation if
             it's small enough; if it's bigger than we can fit in a
             relocation, we have to copy the data into the dump proper
             and emit a copy relocation.  */
          if (sz <= sizeof (intmax_t))
            dump_emacs_reloc_immediate (ctx, mem, mem, sz);
          else
            {
              dump_emacs_reloc_copy_from_dump (ctx, ctx->offset, mem, sz);
              dump_write (ctx, mem, sz);
            }
        }
      else
        {
          /* *mem is a raw pointer to a Lisp object of some sort.
             The object to which it points should have already been
             dumped by dump_drain_user_remembered_data_hot.  */
          void *value;
          Lisp_Object lv;
          enum Lisp_Type type = -sz;
          read_ptr_raw_and_lv (mem, type, &value, &lv);
          if (value == NULL)
            /* We can't just ignore NULL: the variable might have
               transitioned from non-NULL to NULL, and we want to
               record this fact.  */
            dump_emacs_reloc_immediate_ptrdiff_t (ctx, mem, 0);
          else
            {
              if (dump_object_emacs_ptr (lv) != NULL)
                {
                  /* We have situation like this:

                     static Lisp_Symbol *foo;
                     ...
                     foo = XSYMBOL(Qt);
                     ...
                     pdumper_remember_lv_ptr_raw (&foo, Lisp_Symbol);

                     Built-in symbols like Qt aren't in the dump!
                     They're actually in Emacs proper.  We need a
                     special case to point this value back at Emacs
                     instead of to something in the dump that
                     isn't there.

                     An analogous situation applies to subrs, since
                     Lisp_Subr structures always live in Emacs, not
                     the dump.
                  */
		  dump_emacs_reloc_to_emacs_ptr_raw
		    (ctx, mem, dump_object_emacs_ptr (lv));
                }
              else
                {
                  eassert (!dump_object_self_representing_p (lv));
                  dump_off dump_offset = dump_recall_object (ctx, lv);
                  if (dump_offset <= 0)
                    error ("raw-pointer object not dumped?!");
                  dump_emacs_reloc_to_dump_ptr_raw (ctx, mem, dump_offset);
                }
            }
        }
    }
}

static void
dump_unwind_cleanup (void *data)
{
  struct dump_context *ctx = data;
  if (ctx->fd >= 0)
    emacs_close (ctx->fd);
#ifdef REL_ALLOC
  if (ctx->blocked_ralloc)
    r_alloc_inhibit_buffer_relocation (0);
#endif
  Vpurify_flag = ctx->old_purify_flag;
  Vpost_gc_hook = ctx->old_post_gc_hook;
  Vprocess_environment = ctx->old_process_environment;
}

/* Check that DUMP_OFFSET is within the heap.  */
static void
dump_check_dump_off (struct dump_context *ctx, dump_off dump_offset)
{
  eassert (dump_offset > 0);
  eassert (!ctx || dump_offset < ctx->end_heap);
}

static void
dump_check_emacs_off (dump_off emacs_off)
{
  eassert (labs (emacs_off) <= 60 * 1024 * 1024);
}

static struct dump_reloc
dump_decode_dump_reloc (Lisp_Object lreloc)
{
  struct dump_reloc reloc;
  dump_reloc_set_type (&reloc,
		       (enum dump_reloc_type) XFIXNUM (dump_pop (&lreloc)));
  eassert (reloc.type <= RELOC_DUMP_TO_EMACS_LV + Lisp_Float);
  dump_reloc_set_offset (&reloc, dump_off_from_lisp (dump_pop (&lreloc)));
  eassert (NILP (lreloc));
  return reloc;
}

static void
dump_emit_dump_reloc (struct dump_context *ctx, Lisp_Object lreloc)
{
  eassert (ctx->flags.pack_objects);
  struct dump_reloc reloc;
  dump_object_start_1 (ctx, &reloc, sizeof (reloc));
  reloc = dump_decode_dump_reloc (lreloc);
  dump_check_dump_off (ctx, dump_reloc_get_offset (reloc));
  dump_object_finish_1 (ctx, &reloc, sizeof (reloc));
  if (dump_reloc_get_offset (reloc) < ctx->header.discardable_start)
    ctx->number_hot_relocations += 1;
  else
    ctx->number_discardable_relocations += 1;
}

#ifdef HAVE_MPS
static struct dump_reloc
dump_decode_igc_dump_reloc (Lisp_Object lreloc)
{
  struct dump_reloc reloc;
  dump_reloc_set_offset (&reloc, dump_off_from_lisp (dump_pop (&lreloc)));
  dump_reloc_set_type (&reloc, (enum dump_reloc_type) 0);
  return reloc;
}

static void
dump_emit_igc_dump_reloc (struct dump_context *ctx, Lisp_Object lreloc)
{
  eassert (ctx->flags.pack_objects);
  struct dump_reloc reloc;
  dump_object_start_1 (ctx, &reloc, sizeof (reloc));
  reloc = dump_decode_igc_dump_reloc (lreloc);
  dump_check_dump_off (ctx, dump_reloc_get_offset (reloc));
  dump_object_finish_1 (ctx, &reloc, sizeof (reloc));
}
#endif

#ifdef ENABLE_CHECKING
static Lisp_Object
dump_check_overlap_dump_reloc (Lisp_Object lreloc_a,
                               Lisp_Object lreloc_b)
{
  struct dump_reloc reloc_a = dump_decode_dump_reloc (lreloc_a);
  struct dump_reloc reloc_b = dump_decode_dump_reloc (lreloc_b);
  eassert (dump_reloc_get_offset (reloc_a) < dump_reloc_get_offset (reloc_b));
  return Qnil;
}
#endif

/* Translate a Lisp Emacs-relocation descriptor (a list whose first
   element is one of the EMACS_RELOC_* values, encoded as a fixnum)
   into an emacs_reloc structure value suitable for writing to the
   dump file.
*/
static struct emacs_reloc
decode_emacs_reloc (struct dump_context *ctx, Lisp_Object lreloc)
{
  struct emacs_reloc reloc = {0};
  int type = XFIXNUM (dump_pop (&lreloc));
  reloc.emacs_offset = dump_off_from_lisp (dump_pop (&lreloc));
  dump_check_emacs_off (reloc.emacs_offset);
  switch (type)
    {
    case RELOC_EMACS_COPY_FROM_DUMP:
      {
        emacs_reloc_set_type (&reloc, type);
        reloc.u.dump_offset = dump_off_from_lisp (dump_pop (&lreloc));
        dump_check_dump_off (ctx, reloc.u.dump_offset);
        dump_off length = dump_off_from_lisp (dump_pop (&lreloc));
        reloc.length = length;
        if (reloc.length != length)
          error ("relocation copy length too large");
      }
      break;
    case RELOC_EMACS_IMMEDIATE:
      {
        emacs_reloc_set_type (&reloc, type);
        intmax_t value = intmax_t_from_lisp (dump_pop (&lreloc));
        dump_off size = dump_off_from_lisp (dump_pop (&lreloc));
        reloc.u.immediate = value;
        reloc.length = size;
        eassert (reloc.length == size);
      }
      break;
    case RELOC_EMACS_EMACS_PTR_RAW:
      emacs_reloc_set_type (&reloc, type);
      reloc.u.emacs_offset2 = dump_off_from_lisp (dump_pop (&lreloc));
      dump_check_emacs_off (reloc.u.emacs_offset2);
      break;
    case RELOC_EMACS_DUMP_PTR_RAW:
      emacs_reloc_set_type (&reloc, type);
      reloc.u.dump_offset = dump_off_from_lisp (dump_pop (&lreloc));
      dump_check_dump_off (ctx, reloc.u.dump_offset);
      break;
    case RELOC_EMACS_DUMP_LV:
    case RELOC_EMACS_EMACS_LV:
      {
        emacs_reloc_set_type (&reloc, type);
        Lisp_Object target_value = dump_pop (&lreloc);
        /* If the object is self-representing,
           dump_emacs_reloc_to_lv didn't do its job.
           dump_emacs_reloc_to_lv should have added a
           RELOC_EMACS_IMMEDIATE relocation instead.  */
        eassert (!dump_object_self_representing_p (target_value));
        int tag_type = XTYPE (target_value);
        reloc.length = tag_type;
        eassert (reloc.length == tag_type);

        if (type == RELOC_EMACS_EMACS_LV)
          {
            void *obj_in_emacs = dump_object_emacs_ptr (target_value);
            eassert (obj_in_emacs);
            reloc.u.emacs_offset2 = emacs_offset (obj_in_emacs);
          }
        else
          {
	    eassume (ctx); /* Pacify GCC 9.2.1 -O3 -Wnull-dereference.  */
            eassert (!dump_object_emacs_ptr (target_value));
            reloc.u.dump_offset = dump_recall_object (ctx, target_value);
            if (reloc.u.dump_offset <= 0)
              {
                Lisp_Object repr = Fprin1_to_string (target_value, Qnil, Qnil);
                error ("relocation target was not dumped: %s", SDATA (repr));
              }
            dump_check_dump_off (ctx, reloc.u.dump_offset);
          }
      }
      break;
    default:
      eassume (!"not reached");
    }

  /* We should have consumed the whole relocation descriptor.  */
  eassert (NILP (lreloc));

  return reloc;
}

static void
dump_emit_emacs_reloc (struct dump_context *ctx, Lisp_Object lreloc)
{
  eassert (ctx->flags.pack_objects);
  struct emacs_reloc reloc;
  dump_object_start_1 (ctx, &reloc, sizeof (reloc));
  reloc = decode_emacs_reloc (ctx, lreloc);
  dump_object_finish_1 (ctx, &reloc, sizeof (reloc));
}

static Lisp_Object
dump_merge_emacs_relocs (Lisp_Object lreloc_a, Lisp_Object lreloc_b)
{
  /* Combine copy relocations together if they're copying from
     adjacent chunks to adjacent chunks.  */

#ifdef ENABLE_CHECKING
  {
    dump_off off_a = dump_off_from_lisp (XCAR (XCDR (lreloc_a)));
    dump_off off_b = dump_off_from_lisp (XCAR (XCDR (lreloc_b)));
    eassert (off_a <= off_b);  /* Catch sort errors.  */
    eassert (off_a < off_b);  /* Catch duplicate relocations.  */
  }
#endif

  if (XFIXNUM (XCAR (lreloc_a)) != RELOC_EMACS_COPY_FROM_DUMP
      || XFIXNUM (XCAR (lreloc_b)) != RELOC_EMACS_COPY_FROM_DUMP)
    return Qnil;

  struct emacs_reloc reloc_a = decode_emacs_reloc (NULL, lreloc_a);
  struct emacs_reloc reloc_b = decode_emacs_reloc (NULL, lreloc_b);

  eassert (reloc_a.type == RELOC_EMACS_COPY_FROM_DUMP);
  eassert (reloc_b.type == RELOC_EMACS_COPY_FROM_DUMP);

  if (reloc_a.emacs_offset + reloc_a.length != reloc_b.emacs_offset)
    return Qnil;

  if (reloc_a.u.dump_offset + reloc_a.length != reloc_b.u.dump_offset)
    return Qnil;

  dump_off new_length = reloc_a.length + reloc_b.length;
  reloc_a.length = new_length;
  if (reloc_a.length != new_length)
    return Qnil; /* Overflow */

  return list4 (make_fixnum (RELOC_EMACS_COPY_FROM_DUMP),
                dump_off_to_lisp (reloc_a.emacs_offset),
                dump_off_to_lisp (reloc_a.u.dump_offset),
                dump_off_to_lisp (reloc_a.length));
}

typedef void (*drain_reloc_handler) (struct dump_context *, Lisp_Object);
typedef Lisp_Object (*drain_reloc_merger) (Lisp_Object a, Lisp_Object b);

static void
drain_reloc_list (struct dump_context *ctx,
                  drain_reloc_handler handler,
                  drain_reloc_merger merger,
                  Lisp_Object *reloc_list,
                  struct dump_table_locator *out_locator)
{
  struct dump_flags old_flags = ctx->flags;
  ctx->flags.pack_objects = true;
  Lisp_Object relocs = CALLN (Fsort, Fnreverse (*reloc_list),
                              Qdump_emacs_portable__sort_predicate);
  *reloc_list = Qnil;
  dump_align_output (ctx, max (alignof (struct dump_reloc),
			       alignof (struct emacs_reloc)));
  struct dump_table_locator locator = {0};
  locator.offset = ctx->offset;
  for (; !NILP (relocs); locator.nr_entries += 1)
    {
      Lisp_Object reloc = dump_pop (&relocs);
      Lisp_Object merged;
      while (merger != NULL
	     && !NILP (relocs)
	     && (merged = merger (reloc, XCAR (relocs)), !NILP (merged)))
        {
          reloc = merged;
          relocs = XCDR (relocs);
        }
      handler (ctx, reloc);
    }
  *out_locator = locator;
  ctx->flags = old_flags;
}

static void
dump_do_fixup (struct dump_context *ctx,
               Lisp_Object fixup,
               Lisp_Object prev_fixup)
{
  enum dump_fixup_type type =
    (enum dump_fixup_type) XFIXNUM (dump_pop (&fixup));
  dump_off dump_fixup_offset = dump_off_from_lisp (dump_pop (&fixup));
#ifdef ENABLE_CHECKING
  if (!NILP (prev_fixup))
    {
      dump_off prev_dump_fixup_offset =
        dump_off_from_lisp (XCAR (XCDR (prev_fixup)));
      eassert (dump_fixup_offset - prev_dump_fixup_offset
	       >= sizeof (void *));
    }
#endif
  Lisp_Object arg = dump_pop (&fixup);
  eassert (NILP (fixup));
  dump_seek (ctx, dump_fixup_offset);
  intptr_t dump_value;
  bool do_write = true;
  switch (type)
    {
    case DUMP_FIXUP_LISP_OBJECT:
    case DUMP_FIXUP_LISP_OBJECT_RAW:
      /* Dump wants a pointer to a Lisp object.
         If DUMP_FIXUP_LISP_OBJECT_RAW, we should stick a C pointer in
         the dump; otherwise, a Lisp_Object.  */
      if (SUBRP (arg) && !NATIVE_COMP_FUNCTIONP (arg))
        {
          dump_value = emacs_offset (XSUBR (arg));
          if (type == DUMP_FIXUP_LISP_OBJECT)
            dump_reloc_dump_to_emacs_lv (ctx, ctx->offset, XTYPE (arg));
          else
            dump_reloc_dump_to_emacs_ptr_raw (ctx, ctx->offset);
        }
      else if (dump_builtin_symbol_p (arg))
        {
          eassert (dump_object_self_representing_p (arg));
          /* These symbols are part of Emacs, so point there.  If we
             want a Lisp_Object, we're set.  If we want a raw pointer,
             we need to emit a relocation.  */
          if (type == DUMP_FIXUP_LISP_OBJECT)
            {
              do_write = false;
              dump_write (ctx, &arg, sizeof (arg));
            }
          else
            {
              dump_value = emacs_offset (XSYMBOL (arg));
              dump_reloc_dump_to_emacs_ptr_raw (ctx, ctx->offset);
            }
        }
      else
        {
          eassert (dump_object_emacs_ptr (arg) == NULL);
          dump_value = dump_recall_object (ctx, arg);
          if (dump_value <= 0)
            error ("fixup object not dumped");
          if (type == DUMP_FIXUP_LISP_OBJECT)
            dump_reloc_dump_to_dump_lv (ctx, ctx->offset, XTYPE (arg));
          else
            dump_reloc_dump_to_dump_ptr_raw (ctx, ctx->offset);
        }
      break;
    case DUMP_FIXUP_PTR_DUMP_RAW:
      /* Dump wants a raw pointer to something that's not a lisp
         object.  It knows the exact location it wants, so just
         believe it.  */
      dump_value = dump_off_from_lisp (arg);
      dump_reloc_dump_to_dump_ptr_raw (ctx, ctx->offset);
      break;
    case DUMP_FIXUP_BIGNUM_DATA:
      {
        eassert (BIGNUMP (arg));
        arg = Fgethash (arg, ctx->bignum_data, Qnil);
        if (NILP (arg))
          error ("bignum not dumped");
        struct bignum_reload_info reload_info = { 0 };
        reload_info.data_location = dump_off_from_lisp (dump_pop (&arg));
        reload_info.nlimbs = dump_off_from_lisp (dump_pop (&arg));
        eassert (NILP (arg));
        dump_write (ctx, &reload_info, sizeof (reload_info));
        do_write = false;
        break;
      }
    default:
      emacs_abort ();
    }
  if (do_write)
    dump_write (ctx, &dump_value, sizeof (dump_value));
}

static void
dump_do_fixups (struct dump_context *ctx)
{
  dump_off saved_offset = ctx->offset;
  Lisp_Object fixups = CALLN (Fsort, Fnreverse (ctx->fixups),
                              Qdump_emacs_portable__sort_predicate);
  Lisp_Object prev_fixup = Qnil;
  ctx->fixups = Qnil;
  while (!NILP (fixups))
    {
      Lisp_Object fixup = dump_pop (&fixups);
      dump_do_fixup (ctx, fixup, prev_fixup);
      prev_fixup = fixup;
    }
  dump_seek (ctx, saved_offset);
}

static void
dump_drain_normal_queue (struct dump_context *ctx)
{
  while (!dump_queue_empty_p (&ctx->dump_queue))
    dump_object (ctx, dump_queue_dequeue (&ctx->dump_queue, ctx->offset));
}

static void
dump_drain_deferred_hash_tables (struct dump_context *ctx)
{
  struct dump_flags old_flags = ctx->flags;

  /* Now we want to actually write the hash tables.  */
  ctx->flags.defer_hash_tables = false;

  Lisp_Object deferred_hash_tables = Fnreverse (ctx->deferred_hash_tables);
  ctx->deferred_hash_tables = Qnil;
  while (!NILP (deferred_hash_tables))
    dump_object (ctx, dump_pop (&deferred_hash_tables));
  ctx->flags = old_flags;
}

static void
dump_drain_deferred_symbols (struct dump_context *ctx)
{
  struct dump_flags old_flags = ctx->flags;

  /* Now we want to actually write the symbols.  */
  ctx->flags.defer_symbols = false;

  Lisp_Object deferred_symbols = Fnreverse (ctx->deferred_symbols);
  ctx->deferred_symbols = Qnil;
  while (!NILP (deferred_symbols))
    dump_object (ctx, dump_pop (&deferred_symbols));
  ctx->flags = old_flags;
}

DEFUN ("dump-emacs-portable",
       Fdump_emacs_portable, Sdump_emacs_portable,
       1, 2, 0,
       doc: /* Dump current state of Emacs into dump file FILENAME.
If TRACK-REFERRERS is non-nil, keep additional debugging information
that can help track down the provenance of unsupported object
types.  */)
     (Lisp_Object filename, Lisp_Object track_referrers)
{
  eassert (initialized);

#ifndef HAVE_ANDROID
  if (! noninteractive)
    error ("Dumping Emacs currently works only in batch mode.  "
           "If you'd like it to work interactively, please consider "
           "contributing a patch to Emacs.");
#endif

  if (!main_thread_p (current_thread))
    error ("This function can be called only in the main thread");

  if (!NILP (XCDR (Fall_threads ())))
    error ("No other Lisp threads can be running when this function is called");

#ifdef HAVE_NATIVE_COMP
  calln (intern_c_string ("load--fixup-all-elns"));
#endif

# ifndef HAVE_MPS
  /* I don't think this can be guaranteed to work with MPS.
     Finalizers may be kept alive unpredictably. */
  /* Clear out any detritus in memory.  */
  do
    {
      number_finalizers_run = 0;
      garbage_collect ();
    }
  while (number_finalizers_run);
#endif

  specpdl_ref count = SPECPDL_INDEX ();
  Lisp_Object start_time = Ffloat_time (Qnil);
# ifdef HAVE_MPS
  /* Turn off GC while dumping. This turns out to be the fastest option. */
  igc_park_arena ();
#endif

  /* Bind `command-line-processed' to nil before dumping,
     so that the dumped Emacs will process its command line
     and set up to work with X windows if appropriate.  */
  Lisp_Object symbol = Qcommand_line_processed;
  specbind (symbol, Qnil);

  CHECK_STRING (filename);
  filename = Fexpand_file_name (filename, Qnil);
  filename = ENCODE_FILE (filename);

  struct dump_context ctx_buf = {0};
  struct dump_context *ctx = &ctx_buf;
  ctx->fd = -1;

  ctx->objects_dumped = make_eq_hash_table ();
  dump_queue_init (&ctx->dump_queue);
  ctx->deferred_hash_tables = Qnil;
  ctx->deferred_symbols = Qnil;

  ctx->fixups = Qnil;
  ctx->staticpro_table = Fmake_hash_table (0, NULL);
  ctx->symbol_aux = Qnil;
  ctx->copied_queue = Qnil;
  ctx->cold_queue = Qnil;
  for (int i = 0; i < RELOC_NUM_PHASES; ++i)
    ctx->dump_relocs[i] = Qnil;
  ctx->object_starts = Qnil;
# ifdef HAVE_MPS
  ctx->igc_object_starts = Qnil;
# endif
  ctx->emacs_relocs = Qnil;
  ctx->bignum_data = make_eq_hash_table ();

  /* Ordinarily, dump_object should remember where it saw objects and
     actually write the object contents to the dump file.  In special
     circumstances below, we temporarily change this default
     behavior.  */
  ctx->flags.dump_object_contents = true;
  ctx->flags.record_object_starts = true;

  /* We want to consolidate certain object types that we know are very likely
     to be modified.  */
  ctx->flags.defer_hash_tables = true;
  /* ctx->flags.defer_symbols = true; XXX  */

  /* These objects go into special sections.  */
  ctx->flags.defer_cold_objects = true;
  ctx->flags.defer_copied_objects = true;

  ctx->current_referrer = Qnil;
  if (!NILP (track_referrers))
    ctx->referrers = make_eq_hash_table ();

  ctx->dump_filename = filename;

  record_unwind_protect_ptr (dump_unwind_cleanup, ctx);
  block_input ();

#ifdef REL_ALLOC
  r_alloc_inhibit_buffer_relocation (1);
  ctx->blocked_ralloc = true;
#endif

  ctx->old_purify_flag = Vpurify_flag;
  Vpurify_flag = Qnil;

  /* Make sure various weird things are less likely to happen.  */
  ctx->old_post_gc_hook = Vpost_gc_hook;
  Vpost_gc_hook = Qnil;

  /* Reset process-environment -- this is for when they re-dump a
     pdump-restored emacs, since set_initial_environment wants always
     to cons it from scratch.  */
  ctx->old_process_environment = Vprocess_environment;
  Vprocess_environment = Qnil;

  ctx->fd = emacs_open (SSDATA (filename),
                        O_RDWR | O_TRUNC | O_CREAT, 0666);
  if (ctx->fd < 0)
    report_file_error ("Opening dump output", filename);
  static_assert (sizeof (ctx->header.magic) == sizeof (dump_magic));
  memcpy (&ctx->header.magic, dump_magic, sizeof (dump_magic));
  ctx->header.magic[0] = '!'; /* Note that dump is incomplete.  */

  static_assert (sizeof (fingerprint) == sizeof (ctx->header.fingerprint));
  for (int i = 0; i < sizeof fingerprint; i++)
    ctx->header.fingerprint[i] = fingerprint[i];

  const dump_off header_start = ctx->offset;
  dump_fingerprint (stderr, "Dumping fingerprint", ctx->header.fingerprint);
  dump_write (ctx, &ctx->header, sizeof (ctx->header));
  const dump_off header_end = ctx->offset;

  const dump_off hot_start = ctx->offset;
  /* Start the dump process by processing the static roots and
     queuing up the objects to which they refer.   */
  dump_roots (ctx);

  dump_charset_table (ctx);
  dump_finalizer_list_head_ptr (ctx, &finalizers.prev);
  dump_finalizer_list_head_ptr (ctx, &finalizers.next);
  dump_finalizer_list_head_ptr (ctx, &doomed_finalizers.prev);
  dump_finalizer_list_head_ptr (ctx, &doomed_finalizers.next);
  dump_drain_user_remembered_data_hot (ctx);

  /* We've already remembered all the objects to which GC roots point,
     but we have to manually save the list of GC roots itself.  */
  dump_metadata_for_pdumper (ctx);
  for (int i = 0; i < staticidx; ++i)
    dump_emacs_reloc_to_emacs_ptr_raw (ctx, &staticvec[i], staticvec[i]);
  dump_emacs_reloc_immediate_int (ctx, &staticidx, staticidx);

  /* Dump until while we keep finding objects to dump.  We add new
     objects to the queue by side effect during dumping.
     We accumulate some types of objects in special lists to get more
     locality for these object types at runtime.  */
  do
    {
      dump_drain_deferred_hash_tables (ctx);
      dump_drain_deferred_symbols (ctx);
      dump_drain_normal_queue (ctx);
    }
  while (!(dump_queue_empty_p (&ctx->dump_queue)
	   && NILP (ctx->deferred_hash_tables)
	   && NILP (ctx->deferred_symbols)));

  ctx->header.hash_list = dump_hash_table_list (ctx);

  /* dump_hash_table_list just adds a new vector to the dump but all
     its content should already have been in the dump, so it doesn't
     add anything to any queue.  */
  eassert (dump_queue_empty_p (&ctx->dump_queue)
	   && NILP (ctx->deferred_hash_tables)
	   && NILP (ctx->deferred_symbols));

  dump_sort_copied_objects (ctx);

  /* While we copy built-in symbols into the Emacs image, these
     built-in structures refer to non-Lisp heap objects that must live
     in the dump; we stick these auxiliary data structures at the end
     of the hot section and use a special hash table to remember them.
     The actual symbol dump will pick them up below.  */
  ctx->symbol_aux = make_eq_hash_table ();
  dump_hot_parts_of_discardable_objects (ctx);

  /* Emacs, after initial dump loading, can forget about the portion
     of the dump that runs from here to the start of the cold section.
     This section consists of objects that need to be memcpy()ed into
     the Emacs data section instead of just used directly.

     We don't need to align hot_end: the loader knows to actually
     start discarding only at the next page boundary if the loader
     implements discarding using page manipulation.  */
  const dump_off hot_end = ctx->offset;
  ctx->header.discardable_start = hot_end;

  dump_drain_copied_objects (ctx);
  eassert (dump_queue_empty_p (&ctx->dump_queue));

  dump_off discardable_end = ctx->offset;
  dump_align_output (ctx, dump_get_max_page_size ());
  ctx->header.cold_start = ctx->offset;

  /* Start the cold section.  This section contains bytes that should
     never change and so can be direct-mapped from the dump without
     special processing.  */
  dump_drain_cold_data (ctx);
# ifdef HAVE_MPS
  dump_align_output (ctx, DUMP_ALIGNMENT);
  fprintf (stderr, "cold user data: %x\n", (unsigned)ctx->offset);
  ctx->header.cold_user_data_start = ctx->offset;
  union gc_header header = { 0 };
  dump_igc_start_obj (ctx, IGC_OBJ_DUMPED_BYTES, &header);
# endif

   /* dump_drain_user_remembered_data_cold needs to be after
      dump_drain_cold_data in case dump_drain_cold_data dumps a lisp
      object to which C code points.
      dump_drain_user_remembered_data_cold assumes that all lisp
      objects have been dumped.  */
  dump_drain_user_remembered_data_cold (ctx);

# ifdef HAVE_MPS
  dump_align_output (ctx, DUMP_ALIGNMENT);
  dump_igc_finish_obj (ctx);
  fprintf (stderr, "heap end: %x\n", (unsigned)ctx->offset);
# endif
  /* After this point, the dump file contains no data that can be part
     of the Lisp heap.  */
  ctx->end_heap = ctx->offset;

# ifdef HAVE_MPS
  ctx->header.heap_end = ctx->offset;
  dump_igc_check_object_starts (ctx);
  dump_igc_start_obj (ctx, IGC_OBJ_DUMPED_BYTES, &header);
# endif

  /* Make remembered modifications to the dump file itself.  */
  dump_do_fixups (ctx);

  drain_reloc_merger emacs_reloc_merger =
#ifdef ENABLE_CHECKING
    dump_check_overlap_dump_reloc
#else
    NULL
#endif
    ;

  /* Emit instructions for Emacs to execute when loading the dump.
     Note that this relocation information ends up in the cold section
     of the dump.  */
  for (int i = 0; i < RELOC_NUM_PHASES; ++i)
    drain_reloc_list (ctx, dump_emit_dump_reloc, emacs_reloc_merger,
		      &ctx->dump_relocs[i], &ctx->header.dump_relocs[i]);
  dump_off number_hot_relocations = ctx->number_hot_relocations;
  ctx->number_hot_relocations = 0;
  dump_off number_discardable_relocations = ctx->number_discardable_relocations;
  ctx->number_discardable_relocations = 0;
# ifdef HAVE_MPS
  drain_reloc_list (ctx, dump_emit_igc_dump_reloc, NULL,
		    &ctx->igc_object_starts, &ctx->header.igc_object_starts);
# endif
  drain_reloc_list (ctx, dump_emit_dump_reloc, emacs_reloc_merger,
		    &ctx->object_starts, &ctx->header.object_starts);
  drain_reloc_list (ctx, dump_emit_emacs_reloc, dump_merge_emacs_relocs,
		    &ctx->emacs_relocs, &ctx->header.emacs_relocs);

# ifdef HAVE_MPS
  fprintf (stderr, "cold end: %x\n", (unsigned)ctx->offset);
  dump_igc_finish_obj (ctx);
# endif
  const dump_off cold_end = ctx->offset;

  eassert (dump_queue_empty_p (&ctx->dump_queue));
  eassert (NILP (ctx->copied_queue));
  eassert (NILP (ctx->cold_queue));
  eassert (NILP (ctx->deferred_symbols));
  eassert (NILP (ctx->deferred_hash_tables));
  eassert (NILP (ctx->fixups));
  for (int i = 0; i < RELOC_NUM_PHASES; ++i)
    eassert (NILP (ctx->dump_relocs[i]));
  eassert (NILP (ctx->emacs_relocs));

  /* Dump is complete.  Go back to the header and write the magic
     indicating that the dump is complete and can be loaded.  */
  ctx->header.magic[0] = dump_magic[0];
  dump_seek (ctx, 0);
  dump_write (ctx, &ctx->header, sizeof (ctx->header));
  if (emacs_write (ctx->fd, ctx->buf, ctx->max_offset) < ctx->max_offset)
    report_file_error ("Could not write to dump file", ctx->dump_filename);
  xfree (ctx->buf);
  ctx->buf = NULL;
  ctx->buf_size = 0;
  ctx->max_offset = 0;

  Lisp_Object end_time = Ffloat_time (Qnil);
  dump_off
    header_bytes = header_end - header_start,
    hot_bytes = hot_end - hot_start,
    discardable_bytes = discardable_end - ctx->header.discardable_start,
    cold_bytes = cold_end - ctx->header.cold_start;
  fprintf (stderr,
	   ("Dump complete (%.2f seconds)\n"
	    "Byte counts: header=%" PRIdDUMP_OFF " hot=%" PRIdDUMP_OFF
	    " discardable=%" PRIdDUMP_OFF " cold=%" PRIdDUMP_OFF "\n"
	    "Reloc counts: hot=%" PRIdDUMP_OFF
	    " discardable=%" PRIdDUMP_OFF "\n"),
	   XFLOAT_DATA (end_time) - XFLOAT_DATA (start_time),
	   header_bytes, hot_bytes, discardable_bytes, cold_bytes,
	   number_hot_relocations, number_discardable_relocations);

  unblock_input ();
  return unbind_to (count, Qnil);
}

DEFUN ("dump-emacs-portable--sort-predicate",
       Fdump_emacs_portable__sort_predicate,
       Sdump_emacs_portable__sort_predicate,
       2, 2, 0,
       doc: /* Internal relocation sorting function.  */)
     (Lisp_Object a, Lisp_Object b)
{
  dump_off a_offset = dump_off_from_lisp (XCAR (XCDR (a)));
  dump_off b_offset = dump_off_from_lisp (XCAR (XCDR (b)));
  return a_offset < b_offset ? Qt : Qnil;
}

DEFUN ("dump-emacs-portable--sort-predicate-copied",
       Fdump_emacs_portable__sort_predicate_copied,
       Sdump_emacs_portable__sort_predicate_copied,
       2, 2, 0,
       doc: /* Internal relocation sorting function.  */)
     (Lisp_Object a, Lisp_Object b)
{
  eassert (dump_object_emacs_ptr (a));
  eassert (dump_object_emacs_ptr (b));
  return dump_object_emacs_ptr (a) < dump_object_emacs_ptr (b) ? Qt : Qnil;
}

void
pdumper_do_now_and_after_load_impl (pdumper_hook hook)
{
  if (nr_dump_hooks == ARRAYELTS (dump_hooks))
    fatal ("out of dump hooks: make dump_hooks[] bigger");
  dump_hooks[nr_dump_hooks++] = hook;
  hook ();
}

void
pdumper_do_now_and_after_late_load_impl (pdumper_hook hook)
{
  if (nr_dump_late_hooks == ARRAYELTS (dump_late_hooks))
    fatal ("out of dump hooks: make dump_late_hooks[] bigger");
  dump_late_hooks[nr_dump_late_hooks++] = hook;
  hook ();
}

static void
pdumper_remember_user_data_1 (void *mem, int nbytes)
{
  if (nr_remembered_data == ARRAYELTS (remembered_data))
    fatal ("out of remembered data slots: make remembered_data[] bigger");
  remembered_data[nr_remembered_data].mem = mem;
  remembered_data[nr_remembered_data].sz = nbytes;
  nr_remembered_data += 1;
}

void
pdumper_remember_scalar_impl (void *mem, ptrdiff_t nbytes)
{
  eassert (0 <= nbytes && nbytes <= INT_MAX);
  if (nbytes > 0)
    pdumper_remember_user_data_1 (mem, (int) nbytes);
}

void
pdumper_remember_lv_ptr_raw_impl (void *ptr, enum Lisp_Type type)
{
  pdumper_remember_user_data_1 (ptr, -type);
}


#ifdef HAVE_NATIVE_COMP
/* This records the directory where the Emacs executable lives, to be
   used for locating the native-lisp directory from which we need to
   load the preloaded *.eln files.  See pdumper_set_emacs_execdir
   below.  */
static char *emacs_execdir;
static ptrdiff_t execdir_size;
static ptrdiff_t execdir_len;
#endif

/* Dump runtime */
enum dump_memory_protection
{
  DUMP_MEMORY_ACCESS_NONE = 1,
  DUMP_MEMORY_ACCESS_READ = 2,
  DUMP_MEMORY_ACCESS_READWRITE = 3,
};

#if VM_SUPPORTED == VM_MS_WINDOWS && !defined HAVE_MPS
static void *
dump_anonymous_allocate_w32 (void *base,
                             size_t size,
                             enum dump_memory_protection protection)
{
  void *ret;
  DWORD mem_type;
  DWORD mem_prot;

  switch (protection)
    {
    case DUMP_MEMORY_ACCESS_NONE:
      mem_type = MEM_RESERVE;
      mem_prot = PAGE_NOACCESS;
      break;
    case DUMP_MEMORY_ACCESS_READ:
      mem_type = MEM_COMMIT;
      mem_prot = PAGE_READONLY;
      break;
    case DUMP_MEMORY_ACCESS_READWRITE:
      mem_type = MEM_COMMIT;
      mem_prot = PAGE_READWRITE;
      break;
    default:
      emacs_abort ();
    }

  ret = VirtualAlloc (base, size, mem_type, mem_prot);
  if (ret == NULL)
    errno = (base && GetLastError () == ERROR_INVALID_ADDRESS)
      ? EBUSY
      : EPERM;
  return ret;
}
#endif

#if VM_SUPPORTED == VM_POSIX

/* Old versions of macOS only define MAP_ANON, not MAP_ANONYMOUS.
   FIXME: This probably belongs elsewhere (gnulib/autoconf?)  */
# ifndef MAP_ANONYMOUS
#  define MAP_ANONYMOUS MAP_ANON
# endif

#ifndef HAVE_MPS
static void *
dump_anonymous_allocate_posix (void *base,
                               size_t size,
                               enum dump_memory_protection protection)
{
  void *ret;
  int mem_prot;

  switch (protection)
    {
    case DUMP_MEMORY_ACCESS_NONE:
      mem_prot = PROT_NONE;
      break;
    case DUMP_MEMORY_ACCESS_READ:
      mem_prot = PROT_READ;
      break;
    case DUMP_MEMORY_ACCESS_READWRITE:
      mem_prot = PROT_READ | PROT_WRITE;
      break;
    default:
      emacs_abort ();
    }

  int mem_flags = MAP_PRIVATE | MAP_ANONYMOUS;
  if (mem_prot != PROT_NONE)
    mem_flags |= MAP_POPULATE;
  if (base)
    mem_flags |= MAP_FIXED;

  bool retry;
  do
    {
      retry = false;
      ret = mmap (base, size, mem_prot, mem_flags, -1, 0);
      if (ret == MAP_FAILED
	  && errno == EINVAL
	  && (mem_flags & MAP_POPULATE))
        {
          /* This system didn't understand MAP_POPULATE, so try
             again without it.  */
          mem_flags &= ~MAP_POPULATE;
          retry = true;
        }
    }
  while (retry);

  if (ret == MAP_FAILED)
    ret = NULL;
  return ret;
}
#endif
#endif

/* Perform anonymous memory allocation.  */
#ifndef HAVE_MPS
static void *
dump_anonymous_allocate (void *base,
                         const size_t size,
                         enum dump_memory_protection protection)
{
#if VM_SUPPORTED == VM_POSIX
  return dump_anonymous_allocate_posix (base, size, protection);
#elif VM_SUPPORTED == VM_MS_WINDOWS
  return dump_anonymous_allocate_w32 (base, size, protection);
#else
  errno = ENOSYS;
  return NULL;
#endif
}

/* Undo the effect of dump_reserve_address_space().  */
static void
dump_anonymous_release (void *addr, size_t size)
{
  eassert (size >= 0);
#if VM_SUPPORTED == VM_MS_WINDOWS
  (void) size;
  if (!VirtualFree (addr, 0, MEM_RELEASE))
    emacs_abort ();
#elif VM_SUPPORTED == VM_POSIX
  if (munmap (addr, size) < 0)
    emacs_abort ();
#else
  (void) addr;
  (void) size;
  emacs_abort ();
#endif
}

#endif /* no HAVE_MPS */

#if VM_SUPPORTED == VM_MS_WINDOWS && !defined HAVE_MPS
static void *
dump_map_file_w32 (void *base, int fd, off_t offset, size_t size,
		   enum dump_memory_protection protection)
{
  void *ret = NULL;
  HANDLE section = NULL;
  HANDLE file;

  uint64_t full_offset = offset;
  uint32_t offset_high = (uint32_t) (full_offset >> 32);
  uint32_t offset_low = (uint32_t) (full_offset & 0xffffffff);

  int error;
  DWORD protect;
  DWORD map_access;

  file = (HANDLE) _get_osfhandle (fd);
  if (file == INVALID_HANDLE_VALUE)
    goto out;

  switch (protection)
    {
    case DUMP_MEMORY_ACCESS_READWRITE:
      protect = PAGE_WRITECOPY;	/* for Windows 9X */
      break;
    default:
    case DUMP_MEMORY_ACCESS_NONE:
    case DUMP_MEMORY_ACCESS_READ:
      protect = PAGE_READONLY;
      break;
    }

  section = CreateFileMapping (file,
			       /*lpAttributes=*/NULL,
			       protect,
			       /*dwMaximumSizeHigh=*/0,
			       /*dwMaximumSizeLow=*/0,
			       /*lpName=*/NULL);
  if (!section)
    {
      errno = EINVAL;
      goto out;
    }

  switch (protection)
    {
    case DUMP_MEMORY_ACCESS_NONE:
    case DUMP_MEMORY_ACCESS_READ:
      map_access = FILE_MAP_READ;
      break;
    case DUMP_MEMORY_ACCESS_READWRITE:
      map_access = FILE_MAP_COPY;
      break;
    default:
      emacs_abort ();
    }

  ret = MapViewOfFileEx (section,
                         map_access,
                         offset_high,
                         offset_low,
                         size,
                         base);

  error = GetLastError ();
  if (ret == NULL)
    errno = (error == ERROR_INVALID_ADDRESS ? EBUSY : EPERM);
 out:
  if (section && !CloseHandle (section))
    emacs_abort ();
  return ret;
}
#endif

#if VM_SUPPORTED == VM_POSIX && !defined HAVE_MPS
static void *
dump_map_file_posix (void *base, int fd, off_t offset, size_t size,
		     enum dump_memory_protection protection)
{
  void *ret;
  int mem_prot;
  int mem_flags;

  switch (protection)
    {
    case DUMP_MEMORY_ACCESS_NONE:
      mem_prot = PROT_NONE;
      mem_flags = MAP_SHARED;
      break;
    case DUMP_MEMORY_ACCESS_READ:
      mem_prot = PROT_READ;
      mem_flags = MAP_SHARED;
      break;
    case DUMP_MEMORY_ACCESS_READWRITE:
      mem_prot = PROT_READ | PROT_WRITE;
      mem_flags = MAP_PRIVATE;
      break;
    default:
      emacs_abort ();
    }

  if (base)
    mem_flags |= MAP_FIXED;

  ret = mmap (base, size, mem_prot, mem_flags, fd, offset);
  if (ret == MAP_FAILED)
    ret = NULL;
  return ret;
}
#endif

/* Map a file into memory.  */
#ifndef HAVE_MPS
static void *
dump_map_file (void *base, int fd, off_t offset, size_t size,
	       enum dump_memory_protection protection)
{
#if VM_SUPPORTED == VM_POSIX
  return dump_map_file_posix (base, fd, offset, size, protection);
#elif VM_SUPPORTED == VM_MS_WINDOWS
  return dump_map_file_w32 (base, fd, offset, size, protection);
#else
  errno = ENOSYS;
  return NULL;
#endif
}

/* Remove a virtual memory mapping.

   On failure, abort Emacs.  For maximum platform compatibility, ADDR
   and SIZE must match the mapping exactly.  */
static void
dump_unmap_file (void *addr, size_t size)
{
  eassert (size >= 0);
#if !VM_SUPPORTED
  (void) addr;
  (void) size;
  emacs_abort ();
#elif defined (WINDOWSNT)
  (void) size;
  if (!UnmapViewOfFile (addr))
    emacs_abort ();
#else
  if (munmap (addr, size) < 0)
    emacs_abort ();
#endif
}

# endif /* not HAVE_MPS */

struct dump_memory_map_spec
{
  int fd;  /* File to map; anon zero if negative.  */
  size_t size;  /* Number of bytes to map.  */
  off_t offset;  /* Offset within fd.  */
  enum dump_memory_protection protection;
};

struct dump_memory_map
{
  struct dump_memory_map_spec spec;
  void *mapping;  /* Actual mapped memory.  */
  void (*release) (struct dump_memory_map *);
  void *private;
};

/* Mark the pages as unneeded, potentially zeroing them, without
   releasing the address space reservation.  */
void
dump_discard_mem (void *mem, size_t size)
{
      int err = 0;
#if VM_SUPPORTED == VM_MS_WINDOWS
      /* Discard COWed pages.  */
      err = (VirtualFree (mem, size, MEM_DECOMMIT) == 0);
      if (err)
	emacs_abort ();
      /* Release the commit charge for the mapping.  */
      DWORD old_prot;
      err = (VirtualProtect (mem, size, PAGE_NOACCESS, &old_prot) == 0);
#elif VM_SUPPORTED == VM_POSIX
# ifdef HAVE_POSIX_MADVISE
      /* Discard COWed pages.  */
      err = posix_madvise (mem, size, POSIX_MADV_DONTNEED);
# elif defined HAVE_MADVISE
      err = madvise (mem, size, MADV_DONTNEED);
#endif
      if (err)
	emacs_abort ();
      /* Release the commit charge for the mapping.  */
      err = mprotect (mem, size, PROT_NONE);
#endif
      if (err)
	emacs_abort ();
}

static void
dump_mmap_reset (struct dump_memory_map *map)
{
  map->mapping = NULL;
  map->release = NULL;
  map->private = NULL;
}

static void
dump_mmap_release (struct dump_memory_map *map)
{
  if (map->release)
    map->release (map);
  dump_mmap_reset (map);
}

static void
dump_mmap_discard_contents (struct dump_memory_map *map)
{
  if (map->mapping)
    dump_mmap_release (map);
}

/* Allows heap-allocated dump_mmap to "free" maps individually.  */
struct dump_memory_map_heap_control_block
{
  int refcount;
  void *mem;
};

#ifndef HAVE_MPS
static void
dump_mm_heap_cb_release (struct dump_memory_map_heap_control_block *cb)
{
  if (cb)
    {
      eassert (cb->refcount > 0);
      if (--cb->refcount == 0)
	{
	  free (cb->mem);
	  free (cb);
	}
    }
}

static void
dump_mmap_release_heap (struct dump_memory_map *map)
{
  dump_mm_heap_cb_release (map->private);
}

/* Implement dump_mmap using malloc and read.  */
static bool
dump_mmap_contiguous_heap (struct dump_memory_map *maps, int nr_maps,
			   size_t total_size)
{
  bool ret = false;

  /* FIXME: This storage sometimes is never freed.
     Beware: the simple patch 2019-03-11T15:20:54Z!eggert@cs.ucla.edu
     is worse, as it sometimes frees this storage twice.  */
  struct dump_memory_map_heap_control_block *cb = calloc (1, sizeof (*cb));
  if (!cb)
    goto out;
  __lsan_ignore_object (cb);

  cb->refcount = 1;
  cb->mem = malloc (total_size);
  if (!cb->mem)
    goto out;
  char *mem = cb->mem;
  for (int i = 0; i < nr_maps; ++i)
    {
      struct dump_memory_map *map = &maps[i];
      const struct dump_memory_map_spec spec = map->spec;
      if (!spec.size)
        continue;
      map->mapping = mem;
      mem += spec.size;
      map->release = dump_mmap_release_heap;
      map->private = cb;
      cb->refcount += 1;
      if (spec.fd < 0)
        memset (map->mapping, 0, spec.size);
      else
        {
          if (lseek (spec.fd, spec.offset, SEEK_SET) < 0)
            goto out;
          ssize_t nb = dump_read_all (spec.fd,
                                      map->mapping,
                                      spec.size);
          if (nb >= 0 && nb != spec.size)
            errno = EIO;
          if (nb != spec.size)
            goto out;
        }
    }

  ret = true;
 out:
  dump_mm_heap_cb_release (cb);
  if (!ret)
    for (int i = 0; i < nr_maps; ++i)
      dump_mmap_release (&maps[i]);
  return ret;
}
#endif

#ifdef HAVE_MPS

static void
dump_mmap_release_mps (struct dump_memory_map *map)
{
  /* FIXME/igc: igc_on_pdump_loaded "knows" that DS_DISCARDABLE is unused.
     Maybe come up with a nicer API.
   */
}

/* Implement dump_mmap using mps_reserve and read.  */
static bool
dump_mmap_contiguous_mps (struct dump_memory_map *maps, int nr_maps,
			  size_t total_size)
{
  uint8_t *p = igc_alloc_dump (total_size);
  for (size_t i = 0; i < nr_maps; ++i)
    {
      struct dump_memory_map *map = &maps[i];
      const struct dump_memory_map_spec spec = map->spec;
      if (!spec.size)
	continue;
      map->mapping = p;
      map->release = dump_mmap_release_mps;
      map->private = NULL;
      if (spec.fd < 0)
	memset (map->mapping, 0, spec.size);
      else
	{
	  if (lseek (spec.fd, spec.offset, SEEK_SET) < 0)
	    return false;
	  ssize_t nb = dump_read_all (spec.fd, map->mapping, spec.size);
	  if (nb != spec.size)
	    {
	      if (nb >= 0)
		errno = EIO;
	      return false;
	    }
	}
      p += spec.size;
    }
  return true;
}

#else /* not HAVE_MPS */

static void
dump_mmap_release_vm (struct dump_memory_map *map)
{
  if (map->spec.fd < 0)
    dump_anonymous_release (map->mapping, map->spec.size);
  else
    dump_unmap_file (map->mapping, map->spec.size);
}

static bool
needs_mmap_retry_p (void)
{
#if defined CYGWIN || VM_SUPPORTED == VM_MS_WINDOWS || defined _AIX
  return true;
#else
  return false;
#endif
}

static bool
dump_mmap_contiguous_vm (struct dump_memory_map *maps, int nr_maps,
			 size_t total_size)
{
  bool ret = false;
  void *resv = NULL;
  bool retry = false;
  const bool need_retry = needs_mmap_retry_p ();

  do
    {
      if (retry)
        {
          eassert (need_retry);
          retry = false;
          for (int i = 0; i < nr_maps; ++i)
            dump_mmap_release (&maps[i]);
        }

      eassert (resv == NULL);
      resv = dump_anonymous_allocate (NULL,
                                      total_size,
                                      DUMP_MEMORY_ACCESS_NONE);
      if (!resv)
        goto out;

      char *mem = resv;

      if (need_retry)
        {
          /* Windows lacks atomic mapping replace; need to release the
             reservation so we can allocate within it.  Will retry the
             loop if someone squats on our address space before we can
             finish allocation.  On POSIX systems, we leave the
             reservation around for atomicity.  */
          dump_anonymous_release (resv, total_size);
          resv = NULL;
        }

      for (int i = 0; i < nr_maps; ++i)
        {
          struct dump_memory_map *map = &maps[i];
          const struct dump_memory_map_spec spec = map->spec;
          if (!spec.size)
            continue;

          if (spec.fd < 0)
	    map->mapping = dump_anonymous_allocate (mem, spec.size,
						    spec.protection);
          else
	    map->mapping = dump_map_file (mem, spec.fd, spec.offset,
					  spec.size, spec.protection);
          mem += spec.size;
	  if (need_retry && map->mapping == NULL
	      && (errno == EBUSY
#ifdef CYGWIN
		  || errno == EINVAL
#endif
		  ))
            {
              retry = true;
              continue;
            }
          if (map->mapping == NULL)
            goto out;
          map->release = dump_mmap_release_vm;
        }
    }
  while (retry);

  ret = true;
  resv = NULL;
 out:
  if (resv)
    dump_anonymous_release (resv, total_size);
  if (!ret)
    {
      for (int i = 0; i < nr_maps; ++i)
	{
	  if (need_retry)
	    dump_mmap_reset (&maps[i]);
	  else
	    dump_mmap_release (&maps[i]);
	}
    }
  return ret;
}
#endif

/* Map a range of addresses into a chunk of contiguous memory.

   Each dump_memory_map structure describes how to fill the
   corresponding range of memory. On input, all members except MAPPING
   are valid. On output, MAPPING contains the location of the given
   chunk of memory. The MAPPING for MAPS[N] is MAPS[N-1].mapping +
   MAPS[N-1].size.

   Each mapping SIZE must be a multiple of the system page size except
   for the last mapping.

   Return true on success or false on failure with errno set.  */
static bool
dump_mmap_contiguous (struct dump_memory_map *maps, int nr_maps)
{
  if (!nr_maps)
    return true;

  size_t total_size = 0;
  int worst_case_page_size = dump_get_max_page_size ();

  for (int i = 0; i < nr_maps; ++i)
    {
      eassert (maps[i].mapping == NULL);
      eassert (maps[i].release == NULL);
      eassert (maps[i].private == NULL);
      if (i != nr_maps - 1)
	eassert (maps[i].spec.size % worst_case_page_size == 0);
      total_size += maps[i].spec.size;
    }

#ifdef HAVE_MPS
  return dump_mmap_contiguous_mps (maps, nr_maps, total_size);
#else
  return (VM_SUPPORTED
	      ? dump_mmap_contiguous_vm
	      : dump_mmap_contiguous_heap) (maps, nr_maps, total_size);
#endif
}

typedef uint_fast32_t dump_bitset_word;
#define DUMP_BITSET_WORD_WIDTH UINT_FAST32_WIDTH

struct dump_bitset
{
  dump_bitset_word *restrict bits;
  ptrdiff_t number_words;
};

static bool
dump_bitsets_init (struct dump_bitset bitset[2], size_t number_bits)
{
  int xword_size = sizeof (dump_bitset_word);
  ptrdiff_t words_needed = divide_round_up (number_bits,
					    DUMP_BITSET_WORD_WIDTH);
  dump_bitset_word *bits = calloc (words_needed, 2 * xword_size);
  if (!bits)
    return false;
  bitset[0].bits = bits;
  bitset[0].number_words = bitset[1].number_words = words_needed;
  bitset[1].bits = memset (bits + words_needed, UCHAR_MAX,
			   words_needed * xword_size);
  return true;
}

static dump_bitset_word *
dump_bitset__bit_slot (const struct dump_bitset *bitset,
                       size_t bit_number)
{
  ptrdiff_t word_number = bit_number / DUMP_BITSET_WORD_WIDTH;
  eassert (word_number < bitset->number_words);
  return &bitset->bits[word_number];
}

static bool
dump_bitset_bit_set_p (const struct dump_bitset *bitset,
                       size_t bit_number)
{
  dump_bitset_word bit = 1;
  bit <<= bit_number % DUMP_BITSET_WORD_WIDTH;
  return *dump_bitset__bit_slot (bitset, bit_number) & bit;
}

static void
dump_bitset__set_bit_value (struct dump_bitset *bitset,
                            size_t bit_number,
                            bool bit_is_set)
{
  dump_bitset_word *slot = dump_bitset__bit_slot (bitset, bit_number);
  dump_bitset_word bit = 1;
  bit <<= bit_number % DUMP_BITSET_WORD_WIDTH;
  if (bit_is_set)
    *slot = *slot | bit;
  else
    *slot = *slot & ~bit;
}

static void
dump_bitset_set_bit (struct dump_bitset *bitset, size_t bit_number)
{
  dump_bitset__set_bit_value (bitset, bit_number, true);
}

static void
dump_bitset_clear (struct dump_bitset *bitset)
{
  /* Skip the memset if bitset->number_words == 0, because then bitset->bits
     might be NULL and the memset would have undefined behavior.  */
  if (bitset->number_words)
    memset (bitset->bits, 0, bitset->number_words * sizeof bitset->bits[0]);
}

struct pdumper_loaded_dump_private
{
  /* Copy of the header we read from the dump.  */
  struct dump_header header;
  /* Mark bits for objects in the dump; used during GC.  */
  struct dump_bitset mark_bits, last_mark_bits;
  /* Time taken to load the dump.  */
  double load_time;
  /* Dump file name.  */
  char *dump_filename;
};

struct pdumper_loaded_dump dump_public;
static struct pdumper_loaded_dump_private dump_private;

/* Return a pointer to offset OFFSET within the dump, which begins at
   DUMP_BASE. DUMP_BASE must be equal to the current dump load
   location; it's passed as a parameter for efficiency.

   The returned pointer points to the primary memory image of the
   currently-loaded dump file.  The entire dump file is accessible
   using this function.  */
static void *
dump_ptr (uintptr_t dump_base, dump_off offset)
{
  eassert (dump_base == dump_public.start);
  eassert (0 <= offset);
  eassert (dump_public.start + offset < dump_public.end);
  return (char *)dump_base + offset;
}

/* Read a pointer-sized word of memory at OFFSET within the dump,
   which begins at DUMP_BASE. DUMP_BASE must be equal to the current
   dump load location; it's passed as a parameter for efficiency.  */
static uintptr_t
dump_read_word_from_dump (uintptr_t dump_base, dump_off offset)
{
  uintptr_t value;
  /* The compiler optimizes this memcpy into a read.  */
  memcpy (&value, dump_ptr (dump_base, offset), sizeof (value));
  return value;
}

/* Write a word to the dump. DUMP_BASE and OFFSET are as for
   dump_read_word_from_dump; VALUE is the word to write at the given
   offset.  */
static void
dump_write_word_to_dump (uintptr_t dump_base,
                         dump_off offset,
                         uintptr_t value)
{
  /* The compiler optimizes this memcpy into a write.  */
  memcpy (dump_ptr (dump_base, offset), &value, sizeof (value));
}

/* Write a Lisp_Object to the dump. DUMP_BASE and OFFSET are as for
   dump_read_word_from_dump; VALUE is the Lisp_Object to write at the
   given offset.  */
static void
dump_write_lv_to_dump (uintptr_t dump_base,
                       dump_off offset,
                       Lisp_Object value)
{
  /* The compiler optimizes this memcpy into a write.  */
  memcpy (dump_ptr (dump_base, offset), &value, sizeof (value));
}

/* Search for a relocation given a relocation target.

   DUMP is the dump metadata structure.  TABLE is the relocation table
   to search.  KEY is the dump offset to find.  Return the relocation
   RELOC such that RELOC.offset is the smallest RELOC.offset that
   satisfies the constraint KEY <= RELOC.offset --- that is, return
   the first relocation at KEY or after KEY.  Return NULL if no such
   relocation exists.  */
static const struct dump_reloc *
dump_find_relocation (const struct dump_table_locator *const table,
                      const dump_off key)
{
  const struct dump_reloc *const relocs = dump_ptr (dump_public.start,
						    table->offset);
  const struct dump_reloc *found = NULL;
  ptrdiff_t idx_left = 0;
  ptrdiff_t idx_right = table->nr_entries;

  eassert (key >= 0);

  while (idx_left < idx_right)
    {
      const ptrdiff_t idx_mid = idx_left + (idx_right - idx_left) / 2;
      const struct dump_reloc *mid = &relocs[idx_mid];
      if (key > dump_reloc_get_offset (*mid))
        idx_left = idx_mid + 1;
      else
        {
          found = mid;
          idx_right = idx_mid;
	  if (idx_right <= idx_left
	      || key > dump_reloc_get_offset (relocs[idx_right - 1]))
            break;
        }
   }

  return found;
}

#ifdef HAVE_MPS
void *
pdumper_next_object (struct pdumper_object_it *it)
{
  if (it->relocs == NULL)
    {
      const struct dump_table_locator *table
	= &dump_private.header.igc_object_starts;
      it->nrelocs = table->nr_entries;
      it->relocs = dump_ptr (dump_public.start, table->offset);
      it->i = 0;
    }

  if (it->i < it->nrelocs)
    {
      const struct dump_reloc *const relocs = it->relocs;
      return dump_ptr (dump_public.start, dump_reloc_get_offset (relocs[it->i++]));
    }

  return NULL;
}
# endif

bool
dump_loaded_p (void)
{
  return dump_public.start != 0;
}

bool
pdumper_cold_object_p_impl (const void *obj)
{
  eassert (pdumper_object_p (obj));
  eassert (pdumper_object_p_precise (obj));
  dump_off offset = ptrdiff_t_to_dump_off ((uintptr_t) obj - dump_public.start);
  return offset >= dump_private.header.cold_start;
}

int
pdumper_find_object_type_impl (const void *obj)
{
  eassert (pdumper_object_p (obj));
  dump_off offset = ptrdiff_t_to_dump_off ((uintptr_t) obj - dump_public.start);
  if (offset % DUMP_ALIGNMENT != 0)
    return PDUMPER_NO_OBJECT;
  ptrdiff_t bitno = offset / DUMP_ALIGNMENT;
  if (offset < dump_private.header.discardable_start
      && !dump_bitset_bit_set_p (&dump_private.last_mark_bits, bitno))
    return PDUMPER_NO_OBJECT;
  const struct dump_reloc *reloc =
    dump_find_relocation (&dump_private.header.object_starts, offset);
  return (reloc != NULL && dump_reloc_get_offset (*reloc) == offset)
    ? reloc->type
    : PDUMPER_NO_OBJECT;
}

bool
pdumper_marked_p_impl (const void *obj)
{
  eassert (pdumper_object_p (obj));
  ptrdiff_t offset = (uintptr_t) obj - dump_public.start;
  eassert (offset % DUMP_ALIGNMENT == 0);
  eassert (offset < dump_private.header.cold_start);
  eassert (offset < dump_private.header.discardable_start);
  ptrdiff_t bitno = offset / DUMP_ALIGNMENT;
  return dump_bitset_bit_set_p (&dump_private.mark_bits, bitno);
}

void
pdumper_set_marked_impl (const void *obj)
{
  eassert (pdumper_object_p (obj));
  ptrdiff_t offset = (uintptr_t) obj - dump_public.start;
  eassert (offset % DUMP_ALIGNMENT == 0);
  eassert (offset < dump_private.header.cold_start);
  eassert (offset < dump_private.header.discardable_start);
  ptrdiff_t bitno = offset / DUMP_ALIGNMENT;
  eassert (dump_bitset_bit_set_p (&dump_private.last_mark_bits, bitno));
  dump_bitset_set_bit (&dump_private.mark_bits, bitno);
}

void
pdumper_clear_marks_impl (void)
{
  dump_bitset_word *swap = dump_private.last_mark_bits.bits;
  dump_private.last_mark_bits.bits = dump_private.mark_bits.bits;
  dump_private.mark_bits.bits = swap;
  dump_bitset_clear (&dump_private.mark_bits);
}

static ssize_t
dump_read_all (int fd, void *buf, size_t bytes_to_read)
{
  /* We don't want to use emacs_read, since that relies on the lisp
     world, and we're not in the lisp world yet.  */
  size_t bytes_read = 0;
  while (bytes_read < bytes_to_read)
    {
      /* Some platforms accept only int-sized values to read.
         Round this down to a page size (see MAX_RW_COUNT in sysdep.c).  */
      int max_rw_count = INT_MAX >> 18 << 18;
      int chunk_to_read = min (bytes_to_read - bytes_read, max_rw_count);
      ssize_t chunk = read (fd, (char *) buf + bytes_read, chunk_to_read);
      if (chunk < 0)
        return chunk;
      if (chunk == 0)
        break;
      bytes_read += chunk;
    }

  return bytes_read;
}

/* Return the number of bytes written when we perform the given
   relocation.  */
static int
dump_reloc_size (const struct dump_reloc reloc)
{
  if (sizeof (Lisp_Object) == sizeof (void *))
    return sizeof (Lisp_Object);
  if (reloc.type == RELOC_DUMP_TO_EMACS_PTR_RAW
      || reloc.type == RELOC_DUMP_TO_DUMP_PTR_RAW)
    return sizeof (void *);
  return sizeof (Lisp_Object);
}

static Lisp_Object
dump_make_lv_from_reloc (const uintptr_t dump_base,
			 const struct dump_reloc reloc)
{
  const dump_off reloc_offset = dump_reloc_get_offset (reloc);
  uintptr_t value = dump_read_word_from_dump (dump_base, reloc_offset);
  enum Lisp_Type lisp_type;

  if (RELOC_DUMP_TO_DUMP_LV <= reloc.type
      && reloc.type < RELOC_DUMP_TO_EMACS_LV)
    {
      lisp_type = reloc.type - RELOC_DUMP_TO_DUMP_LV;
      value += dump_base;
      eassert (pdumper_object_p ((void *) value));
    }
  else
    {
      eassert (RELOC_DUMP_TO_EMACS_LV <= reloc.type);
      eassert (reloc.type < RELOC_DUMP_TO_EMACS_LV + 8);
      lisp_type = reloc.type - RELOC_DUMP_TO_EMACS_LV;
      value += emacs_basis ();
    }

  eassert (lisp_type != Lisp_Int0 && lisp_type != Lisp_Int1);

  Lisp_Object lv;
  if (lisp_type == Lisp_Symbol)
    lv = make_lisp_symbol ((void *) value);
  else
    lv = make_lisp_ptr ((void *) value, lisp_type);

  return lv;
}

/* Actually apply a dump relocation.  */
static inline void
dump_do_dump_relocation (const uintptr_t dump_base,
			 const struct dump_reloc reloc)
{
  const dump_off reloc_offset = dump_reloc_get_offset (reloc);

  /* We should never generate a relocation in the cold section.  */
  eassert (reloc_offset < dump_private.header.cold_start);

  switch (reloc.type)
    {
    case RELOC_DUMP_TO_EMACS_PTR_RAW:
      {
        uintptr_t value = dump_read_word_from_dump (dump_base, reloc_offset);
        eassert (dump_reloc_size (reloc) == sizeof (value));
        value += emacs_basis ();
        dump_write_word_to_dump (dump_base, reloc_offset, value);
        break;
      }
    case RELOC_DUMP_TO_DUMP_PTR_RAW:
      {
        uintptr_t value = dump_read_word_from_dump (dump_base, reloc_offset);
        eassert (dump_reloc_size (reloc) == sizeof (value));
        value += dump_base;
        dump_write_word_to_dump (dump_base, reloc_offset, value);
        break;
      }
#ifdef HAVE_NATIVE_COMP
    case RELOC_NATIVE_COMP_UNIT:
      {
	static enum { UNKNOWN, LOCAL_BUILD, INSTALLED } installation_state;
	struct Lisp_Native_Comp_Unit *comp_u =
	  dump_ptr (dump_base, reloc_offset);
	comp_u->lambda_gc_guard_h = CALLN (Fmake_hash_table, QCtest, Qeq);
	if (STRINGP (comp_u->file))
	  error ("trying to load incoherent dumped eln file %s",
		 SSDATA (comp_u->file));

	if (!CONSP (comp_u->file))
	  error ("incoherent compilation unit for dump was dumped");

	/* emacs_execdir is always unibyte, but the file names in
	   comp_u->file could be multibyte, so we need to encode
	   them.  */
	Lisp_Object cu_file1 = ENCODE_FILE (XCAR (comp_u->file));
	Lisp_Object cu_file2 = ENCODE_FILE (XCDR (comp_u->file));
	ptrdiff_t fn1_len = SBYTES (cu_file1), fn2_len = SBYTES (cu_file2);
	Lisp_Object eln_fname;
	char *fndata;

	/* Check just once if this is a local build or Emacs was installed.  */
	/* Can't use expand-file-name here, because we are too early
	   in the startup, and we will crash at least on WINDOWSNT.  */
	if (installation_state == UNKNOWN)
	  {
	    eln_fname = make_uninit_string (execdir_len + fn1_len);
	    fndata = SSDATA (eln_fname);
	    memcpy (fndata, emacs_execdir, execdir_len);
	    memcpy (fndata + execdir_len, SSDATA (cu_file1), fn1_len);
	    if (file_access_p (fndata, F_OK))
	      installation_state = INSTALLED;
	    else
	      {
		eln_fname = make_uninit_string (execdir_len + fn2_len);
		fndata = SSDATA (eln_fname);
		memcpy (fndata, emacs_execdir, execdir_len);
		memcpy (fndata + execdir_len, SSDATA (cu_file2), fn2_len);
		installation_state = LOCAL_BUILD;
	      }
	    fixup_eln_load_path (eln_fname);
	  }
	else
	  {
	    ptrdiff_t fn_len =
	      installation_state == INSTALLED ? fn1_len : fn2_len;
	    Lisp_Object cu_file =
	      installation_state == INSTALLED ? cu_file1 : cu_file2;
	    eln_fname = make_uninit_string (execdir_len + fn_len);
	    fndata = SSDATA (eln_fname);
	    memcpy (fndata, emacs_execdir, execdir_len);
	    memcpy (fndata + execdir_len, SSDATA (cu_file), fn_len);
	  }

	/* FIXME: This records the names of the *.eln files in an
	   unexpanded form, with one or more ".." elements (and on
	   Windows with the first part using backslashes).  The file
	   names are also unibyte.  If we care about this, we need to
	   loop in startup.el over all the preloaded modules and run
	   their file names through expand-file-name and
	   decode-coding-string.  */
	comp_u->file = eln_fname;
	comp_u->handle = dynlib_open_for_eln (SSDATA (eln_fname));
	if (!comp_u->handle)
	  {
	    fprintf (stderr, "Error using execdir %s:\n",
		     emacs_execdir);
	    error ("%s", dynlib_error ());
	  }
	load_comp_unit (comp_u, true, false);
	break;
      }
    case RELOC_NATIVE_SUBR:
      {
	/* When resurrecting from a dump given non all the original
	   native compiled subrs may be still around we can't rely on
	   a 'top_level_run' mechanism, we revive them one-by-one
	   here.  */
	struct Lisp_Subr *subr = dump_ptr (dump_base, reloc_offset);
	struct Lisp_Native_Comp_Unit *comp_u =
	  XNATIVE_COMP_UNIT (subr->native_comp_u);
	if (!comp_u->handle)
	  error ("NULL handle in compilation unit %s", SSDATA (comp_u->file));
#ifdef HAVE_MPS
	/* FIXME/igc: needs finalization? */
	subr->symbol_name = xstrdup (subr->symbol_name);
	const char *c_name = xstrdup (subr->native_c_name);
#else
	const char *c_name = subr->native_c_name;
#endif
	eassert (c_name);
	void *func = dynlib_sym (comp_u->handle, c_name);
	if (!func)
	  error ("can't find function \"%s\" in compilation unit %s", c_name,
		 SSDATA (comp_u->file));
	subr->function.a0 = func;
	Lisp_Object lambda_data_idx =
	  Fgethash (build_string (c_name), comp_u->lambda_c_name_idx_h, Qnil);
	if (!NILP (lambda_data_idx))
	  {
	    /* This is an anonymous lambda.
	       We must fixup d_reloc so the lambda can be referenced
	       by code.  */
	    Lisp_Object tem;
	    XSETSUBR (tem, subr);
	    Lisp_Object *fixup =
	      &(comp_u->data_relocs[XFIXNUM (lambda_data_idx)]);
	    eassert (EQ (*fixup, Vcomp__hashdollar));
	    *fixup = tem;
	    Fputhash (tem, Qt, comp_u->lambda_gc_guard_h);
	  }
	break;
      }
#endif
    case RELOC_BIGNUM:
      {
        struct Lisp_Bignum *bignum = dump_ptr (dump_base, reloc_offset);
        struct bignum_reload_info reload_info;
	static_assert (sizeof (reload_info) <= sizeof (*bignum_val (bignum)));
        memcpy (&reload_info, bignum_val (bignum), sizeof (reload_info));
        const mp_limb_t *limbs =
          dump_ptr (dump_base, reload_info.data_location);
        mpz_roinit_n (bignum->value, limbs, reload_info.nlimbs);
        break;
      }
#ifdef HAVE_MPS
    case RELOC_BUFFER:
      {
	/* When resurrecting, copy the text out of the dump so that we
	   can collect the dumped text. */
        struct buffer *b = dump_ptr (dump_base, reloc_offset);
	eassert (pdumper_object_p (b->text->beg));
	enlarge_buffer_text (b, 0);
	eassert (!pdumper_object_p (b->text->beg));
	igc_resurrect_markers (b);
      }
      break;
#endif
    default: /* Lisp_Object in the dump; precise type in reloc.type */
      {
        Lisp_Object lv = dump_make_lv_from_reloc (dump_base, reloc);
        eassert (dump_reloc_size (reloc) == sizeof (lv));
        dump_write_lv_to_dump (dump_base, reloc_offset, lv);
        break;
      }
    }
}

static void
dump_do_all_dump_reloc_for_phase (const struct dump_header *const header,
				  const uintptr_t dump_base,
				  const enum reloc_phase phase)
{
  struct dump_reloc *r = dump_ptr (dump_base, header->dump_relocs[phase].offset);
  dump_off nr_entries = header->dump_relocs[phase].nr_entries;
  for (dump_off i = 0; i < nr_entries; ++i)
    dump_do_dump_relocation (dump_base, r[i]);
}

static void
dump_do_emacs_relocation (const uintptr_t dump_base,
			  const struct emacs_reloc reloc)
{
  ptrdiff_t pval;
  Lisp_Object lv;

  switch (reloc.type)
    {
    case RELOC_EMACS_COPY_FROM_DUMP:
      eassume (reloc.length > 0);
      memcpy (emacs_ptr_at (reloc.emacs_offset),
              dump_ptr (dump_base, reloc.u.dump_offset),
              reloc.length);
      break;
    case RELOC_EMACS_IMMEDIATE:
      eassume (reloc.length > 0);
      eassume (reloc.length <= sizeof (reloc.u.immediate));
      memcpy (emacs_ptr_at (reloc.emacs_offset),
              &reloc.u.immediate,
              reloc.length);
      break;
    case RELOC_EMACS_DUMP_PTR_RAW:
      pval = reloc.u.dump_offset + dump_base;
      memcpy (emacs_ptr_at (reloc.emacs_offset), &pval, sizeof (pval));
      break;
    case RELOC_EMACS_EMACS_PTR_RAW:
      pval = reloc.u.emacs_offset2 + emacs_basis ();
      memcpy (emacs_ptr_at (reloc.emacs_offset), &pval, sizeof (pval));
      break;
    case RELOC_EMACS_DUMP_LV:
    case RELOC_EMACS_EMACS_LV:
      {
        /* Lisp_Float is the maximum lisp type.  */
        eassume (reloc.length <= Lisp_Float);
        void *obj_ptr = reloc.type == RELOC_EMACS_DUMP_LV
          ? dump_ptr (dump_base, reloc.u.dump_offset)
          : emacs_ptr_at (reloc.u.emacs_offset2);
        if (reloc.length == Lisp_Symbol)
          lv = make_lisp_symbol (obj_ptr);
        else
          lv = make_lisp_ptr (obj_ptr, reloc.length);
        memcpy (emacs_ptr_at (reloc.emacs_offset), &lv, sizeof (lv));
        break;
      }
    default:
      fatal ("unrecognied relocation type %d", (int) reloc.type);
    }
}

static void
dump_do_all_emacs_relocations (const struct dump_header *const header,
			       const uintptr_t dump_base)
{
  const dump_off nr_entries = header->emacs_relocs.nr_entries;
  struct emacs_reloc *r = dump_ptr (dump_base, header->emacs_relocs.offset);
  for (dump_off i = 0; i < nr_entries; ++i)
    dump_do_emacs_relocation (dump_base, r[i]);
}

#ifdef HAVE_NATIVE_COMP
/* Compute and record the directory of the Emacs executable given the
   file name of that executable.  */
static void
pdumper_set_emacs_execdir (char *emacs_executable)
{
  char *p = emacs_executable + strlen (emacs_executable);

  while (p > emacs_executable
	 && !IS_DIRECTORY_SEP (p[-1]))
    --p;
  eassert (p > emacs_executable);
  emacs_execdir = xpalloc (emacs_execdir, &execdir_size,
			   p - emacs_executable + 1 - execdir_size, -1, 1);
  memcpy (emacs_execdir, emacs_executable, p - emacs_executable);
  execdir_len = p - emacs_executable;
  emacs_execdir[execdir_len] = '\0';
}
#endif

enum dump_section
  {
   DS_HOT,
   DS_DISCARDABLE,
   DS_COLD,
   NUMBER_DUMP_SECTIONS,
  };

/* Pointer to a stack variable to avoid having to staticpro it.  */
static Lisp_Object *pdumper_hashes = &zero_vector;

/* Load a dump from DUMP_FILENAME.  Return an error code.

   N.B. We run very early in initialization, so we can't use lisp,
   unwinding, xmalloc, and so on.  */
int
pdumper_load (const char *dump_filename, char *argv0)
{
  intptr_t dump_size;
  struct stat stat;
  uintptr_t dump_base;
  int dump_page_size;
  dump_off adj_discardable_start;

  struct dump_bitset mark_bits[2];
  size_t mark_bits_needed;

  struct dump_header header_buf = { 0 };
  struct dump_header *header = &header_buf;
  struct dump_memory_map sections[NUMBER_DUMP_SECTIONS] = { 0 };

  const struct timespec start_time = current_timespec ();
  char *dump_filename_copy;

  /* Overwriting an initialized Lisp universe will not go well.  */
  eassert (!initialized);

  /* We can load only one dump.  */
  eassert (!dump_loaded_p ());

  int err;
  int dump_fd = emacs_open_noquit (dump_filename, O_RDONLY, 0);
  if (dump_fd < 0)
    {
      err = (errno == ENOENT || errno == ENOTDIR
	     ? PDUMPER_LOAD_FILE_NOT_FOUND
	     : PDUMPER_LOAD_ERROR + errno);
      goto out;
    }

  err = PDUMPER_LOAD_FILE_NOT_FOUND;
  if (sys_fstat (dump_fd, &stat) < 0)
    goto out;

  err = PDUMPER_LOAD_BAD_FILE_TYPE;
  if (stat.st_size > INTPTR_MAX)
    goto out;
  dump_size = (intptr_t) stat.st_size;

  err = PDUMPER_LOAD_BAD_FILE_TYPE;
  if (dump_size < sizeof (*header))
    goto out;

  err = PDUMPER_LOAD_BAD_FILE_TYPE;
  if (dump_read_all (dump_fd,
                     header,
                     sizeof (*header)) < sizeof (*header))
    goto out;

  if (memcmp (header->magic, dump_magic, sizeof (dump_magic)) != 0)
    {
      if (header->magic[0] == '!'
	  && (header->magic[0] = dump_magic[0],
	      memcmp (header->magic, dump_magic, sizeof (dump_magic)) == 0))
        {
          err = PDUMPER_LOAD_FAILED_DUMP;
          goto out;
        }
      err = PDUMPER_LOAD_BAD_FILE_TYPE;
      goto out;
    }

  err = PDUMPER_LOAD_VERSION_MISMATCH;
  static_assert (sizeof (header->fingerprint) == sizeof (fingerprint));
  unsigned char desired[sizeof fingerprint];
  for (int i = 0; i < sizeof fingerprint; i++)
    desired[i] = fingerprint[i];
  if (memcmp (header->fingerprint, desired, sizeof desired) != 0)
    {
      dump_fingerprint (stderr, "desired fingerprint", desired);
      dump_fingerprint (stderr, "found fingerprint", header->fingerprint);
      goto out;
    }

  /* FIXME: The comment at the start of this function says it should
     not use xmalloc, but xstrdup calls xmalloc.  Either fix the
     comment or fix the following code.  */
  dump_filename_copy = xstrdup (dump_filename);

  err = PDUMPER_LOAD_OOM;

  adj_discardable_start = header->discardable_start;
  dump_page_size = dump_get_max_page_size ();
  /* Snap to next page boundary.  */
  adj_discardable_start = ROUNDUP (adj_discardable_start, dump_page_size);
  eassert (adj_discardable_start % dump_page_size == 0);
  eassert (adj_discardable_start <= header->cold_start);

  sections[DS_HOT].spec = (struct dump_memory_map_spec)
    {
     .fd = dump_fd,
     .size = adj_discardable_start,
     .offset = 0,
     .protection = DUMP_MEMORY_ACCESS_READWRITE,
    };

  sections[DS_DISCARDABLE].spec = (struct dump_memory_map_spec)
    {
     .fd = dump_fd,
     .size = header->cold_start - adj_discardable_start,
     .offset = adj_discardable_start,
     .protection = DUMP_MEMORY_ACCESS_READWRITE,
    };

  sections[DS_COLD].spec = (struct dump_memory_map_spec)
    {
     .fd = dump_fd,
     .size = dump_size - header->cold_start,
     .offset = header->cold_start,
     .protection = DUMP_MEMORY_ACCESS_READWRITE,
    };

  if (!dump_mmap_contiguous (sections, ARRAYELTS (sections)))
    goto out;

  err = PDUMPER_LOAD_ERROR;
  mark_bits_needed =
    divide_round_up (header->discardable_start, DUMP_ALIGNMENT);
  if (!dump_bitsets_init (mark_bits, mark_bits_needed))
    goto out;

  /* Point of no return.  */
  err = PDUMPER_LOAD_SUCCESS;
  dump_base = (uintptr_t) sections[DS_HOT].mapping;
  gflags.dumped_with_pdumper_ = true;
  dump_private.header = *header;
  dump_private.mark_bits = mark_bits[0];
  dump_private.last_mark_bits = mark_bits[1];
  dump_public.start = dump_base;
  dump_public.end = dump_public.start + dump_size;

  dump_do_all_dump_reloc_for_phase (header, dump_base, EARLY_RELOCS);
  dump_do_all_emacs_relocations (header, dump_base);

  dump_mmap_discard_contents (&sections[DS_DISCARDABLE]);
  for (int i = 0; i < ARRAYELTS (sections); ++i)
    dump_mmap_reset (&sections[i]);

  Lisp_Object hashes = zero_vector;
  if (header->hash_list)
    {
      struct Lisp_Vector *hash_tables =
	(struct Lisp_Vector *) (dump_base + header->hash_list);
      hashes = make_lisp_ptr (hash_tables, Lisp_Vectorlike);
    }

  pdumper_hashes = &hashes;
  /* Run the functions Emacs registered for doing post-dump-load
     initialization.  */
  for (int i = 0; i < nr_dump_hooks; ++i)
    dump_hooks[i] ();

#ifdef HAVE_NATIVE_COMP
  pdumper_set_emacs_execdir (argv0);
#else
  (void) argv0;
#endif

  dump_do_all_dump_reloc_for_phase (header, dump_base, LATE_RELOCS);
  dump_do_all_dump_reloc_for_phase (header, dump_base, VERY_LATE_RELOCS);

#ifdef HAVE_MPS
  size_t aligned_header_size
    = ((sizeof (struct dump_header) + DUMP_ALIGNMENT - 1)
       & ~(DUMP_ALIGNMENT - 1));
  void *hot_start = (void *) (dump_base + aligned_header_size);
  void *hot_end = (void *) (dump_base + header->discardable_start);
  void *cold_start = (void *) (dump_base + header->cold_start);
  void *cold_end = (void *) (dump_base + dump_size);
  void *cold_user_data_start = (void *) (dump_base +
					 header->cold_user_data_start);
  void *heap_end = (void *) (dump_base + header->heap_end);
#endif

# ifdef HAVE_MPS
  igc_on_pdump_loaded ((void *)dump_base,
		       hot_start, hot_end,
		       cold_start, cold_end,
		       cold_user_data_start, heap_end);
# endif

  /* Run the functions Emacs registered for doing post-dump-load
     initialization.  */
  for (int i = 0; i < nr_dump_late_hooks; ++i)
    dump_late_hooks[i] ();

#ifdef HAVE_MPS
  dump_public.start = (uintptr_t)cold_user_data_start;
  dump_public.end = (uintptr_t)heap_end;
#endif

  initialized = true;

  struct timespec load_timespec =
    timespec_sub (current_timespec (), start_time);
  dump_private.load_time = timespectod (load_timespec);
  dump_private.dump_filename = dump_filename_copy;

 out:
  for (int i = 0; i < ARRAYELTS (sections); ++i)
    dump_mmap_release (&sections[i]);
  if (dump_fd >= 0)
    emacs_close (dump_fd);

  return err;
}

/* Prepend the Emacs startup directory to dump_filename, if that is
   relative, so that we could later make it absolute correctly.  */
void
pdumper_record_wd (const char *wd)
{
  if (wd && !file_name_absolute_p (dump_private.dump_filename))
    {
      char *dfn = xmalloc (strlen (wd) + 1
			   + strlen (dump_private.dump_filename) + 1);
      splice_dir_file (dfn, wd, dump_private.dump_filename);
      xfree (dump_private.dump_filename);
      dump_private.dump_filename = dfn;
    }
}

DEFUN ("pdumper-stats", Fpdumper_stats, Spdumper_stats, 0, 0, 0,
       doc: /* Return statistics about portable dumping used by this session.
If this Emacs session was started from a dump file,
the return value is an alist of the form:

  ((dumped-with-pdumper . t) (load-time . TIME) (dump-file-name . FILE))

where TIME is the time in seconds it took to restore Emacs state
from the dump file, and FILE is the name of the dump file.
Value is nil if this session was not started using a dump file.*/)
     (void)
{
  if (!dumped_with_pdumper_p ())
    return Qnil;

  Lisp_Object dump_fn;
#ifdef WINDOWSNT
  char dump_fn_utf8[MAX_UTF8_PATH];
  if (filename_from_ansi (dump_private.dump_filename, dump_fn_utf8) == 0)
    dump_fn = DECODE_FILE (build_unibyte_string (dump_fn_utf8));
  else
    dump_fn = build_unibyte_string (dump_private.dump_filename);
#else
  dump_fn = DECODE_FILE (build_unibyte_string (dump_private.dump_filename));
#endif

  dump_fn = Fexpand_file_name (dump_fn, Qnil);

  return list3 (Fcons (Qdumped_with_pdumper, Qt),
		Fcons (Qload_time, make_float (dump_private.load_time)),
		Fcons (Qdump_file_name, dump_fn));
}

static void
thaw_hash_tables (void)
{
  Lisp_Object hash_tables = *pdumper_hashes;
  for (ptrdiff_t i = 0; i < ASIZE (hash_tables); i++)
    {
      Lisp_Object table = AREF (hash_tables, i);
      if (HASH_TABLE_P (table))
	hash_table_thaw (table);
#ifdef HAVE_MPS
      else if (WEAK_HASH_TABLE_P (table))
	weak_hash_table_thaw (table);
#endif
      else
	emacs_abort ();
    }
}

#endif /* HAVE_PDUMPER */


void
init_pdumper_once (void)
{
#ifdef HAVE_PDUMPER
  pdumper_do_now_and_after_load (thaw_hash_tables);
#endif
}

void
syms_of_pdumper (void)
{
#ifdef HAVE_PDUMPER
  unsigned char desired[sizeof fingerprint];
  int i;
  char hexbuf[2 * sizeof fingerprint];

  defsubr (&Sdump_emacs_portable);
  defsubr (&Sdump_emacs_portable__sort_predicate);
  defsubr (&Sdump_emacs_portable__sort_predicate_copied);
  DEFSYM (Qdump_emacs_portable__sort_predicate,
          "dump-emacs-portable--sort-predicate");
  DEFSYM (Qdump_emacs_portable__sort_predicate_copied,
          "dump-emacs-portable--sort-predicate-copied");
  DEFSYM (Qdumped_with_pdumper, "dumped-with-pdumper");
  DEFSYM (Qload_time, "load-time");
  DEFSYM (Qdump_file_name, "dump-file-name");
  DEFSYM (Qafter_pdump_load_hook, "after-pdump-load-hook");
  defsubr (&Spdumper_stats);

  for (i = 0; i < sizeof fingerprint; i++)
    desired[i] = fingerprint[i];

  hexbuf_digest (hexbuf, desired, sizeof desired);

  DEFVAR_LISP ("pdumper-fingerprint", Vpdumper_fingerprint,
	       doc: /* The fingerprint of this Emacs binary.
It is a string that is supposed to be unique to each build of
Emacs.  */);
  Vpdumper_fingerprint = make_unibyte_string ((char *) hexbuf,
					      sizeof hexbuf);
#endif /* HAVE_PDUMPER */
}<|MERGE_RESOLUTION|>--- conflicted
+++ resolved
@@ -2784,11 +2784,7 @@
 static dump_off
 dump_hash_table (struct dump_context *ctx, Lisp_Object object)
 {
-<<<<<<< HEAD
-#if CHECK_STRUCTS && !defined HASH_Lisp_Hash_Table_18BE341ECB
-=======
-#if CHECK_STRUCTS && !defined HASH_Lisp_Hash_Table_2A3C3E2B62
->>>>>>> c5731a74
+#if CHECK_STRUCTS && !defined HASH_Lisp_Hash_Table_DC3E781B68
 # error "Lisp_Hash_Table changed. See CHECK_STRUCTS comment in config.h."
 #endif
   const struct Lisp_Hash_Table *hash_in = XHASH_TABLE (object);
