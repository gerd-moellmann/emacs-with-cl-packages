/* Copyright (C) 2018-2025 Free Software Foundation, Inc.

This file is part of GNU Emacs.

GNU Emacs is free software: you can redistribute it and/or modify
it under the terms of the GNU General Public License as published by
the Free Software Foundation, either version 3 of the License, or (at
your option) any later version.

GNU Emacs is distributed in the hope that it will be useful,
but WITHOUT ANY WARRANTY; without even the implied warranty of
MERCHANTABILITY or FITNESS FOR A PARTICULAR PURPOSE.  See the
GNU General Public License for more details.

You should have received a copy of the GNU General Public License
along with GNU Emacs.  If not, see <https://www.gnu.org/licenses/>.  */

#include <config.h>

#include <errno.h>
#include <fcntl.h>
#include <limits.h>
#include <math.h>
#include <stdarg.h>
#include <stdint.h>
#include <stdlib.h>
#include <sys/mman.h>
#include <sys/param.h>
#include <sys/stat.h>
#include <sys/types.h>
#include <unistd.h>

#include "blockinput.h"
#include "buffer.h"
#include "charset.h"
#include "coding.h"
#include "fingerprint.h"
#include "frame.h"
#include "intervals.h"
#include "lisp.h"
#include "igc.h"
#include "pdumper.h"
#include "window.h"
#include "sysstdio.h"
#include "systime.h"
#include "thread.h"
#include "bignum.h"
#include "treesit.h"

#ifdef CHECK_STRUCTS
# include "dmpstruct.h"
#endif

/*
  TODO:

  - Two-pass dumping: first assemble object list, then write all.
    This way, we can perform arbitrary reordering or maybe use fancy
    graph algorithms to get better locality.

  - Don't emit relocations that happen to set Emacs memory locations
    to values they will already have.

  - Nullify frame_and_buffer_state.

  - Preferred base address for relocation-free non-PIC startup.

  - Compressed dump support.

*/

#ifdef HAVE_PDUMPER

#if GNUC_PREREQ (4, 7, 0)
# pragma GCC diagnostic error "-Wshadow"
#endif

#define VM_POSIX 1
#define VM_MS_WINDOWS 2

#if !USE_LSB_TAG
# define VM_SUPPORTED 0
#elif defined (HAVE_MMAP) && defined (MAP_FIXED)
# define VM_SUPPORTED VM_POSIX
# if !defined (MAP_POPULATE) && defined (MAP_PREFAULT_READ)
#  define MAP_POPULATE MAP_PREFAULT_READ
# elif !defined (MAP_POPULATE)
#  define MAP_POPULATE 0
# endif
#elif defined (WINDOWSNT)
  /* Use a float infinity, to avoid compiler warnings in comparing vs
     candidates' score.  */
# undef INFINITY
# define INFINITY __builtin_inff ()
# include <windows.h>
# define VM_SUPPORTED VM_MS_WINDOWS
#else
# define VM_SUPPORTED 0
#endif

/* Require an architecture in which pointers, ptrdiff_t and intptr_t
   are the same size and have the same layout, and where bytes have
   eight bits --- that is, a general-purpose computer made after 1990.
   Also require Lisp_Object to be at least as wide as pointers.  */
static_assert (sizeof (ptrdiff_t) == sizeof (void *));
static_assert (sizeof (intptr_t) == sizeof (ptrdiff_t));
static_assert (sizeof (void (*) (void)) == sizeof (void *));
static_assert (sizeof (ptrdiff_t) <= sizeof (Lisp_Object));
static_assert (sizeof (ptrdiff_t) <= sizeof (EMACS_INT));

static size_t
divide_round_up (size_t x, size_t y)
{
  return (x + y - 1) / y;
}

static const char dump_magic[16] = {
  'D', 'U', 'M', 'P', 'E', 'D',
  'G', 'N', 'U',
  'E', 'M', 'A', 'C', 'S'
};

static pdumper_hook dump_hooks[24];
static int nr_dump_hooks = 0;

static pdumper_hook dump_late_hooks[24];
static int nr_dump_late_hooks = 0;

static struct
{
  void *mem;
  int sz;
} remembered_data[32];
static int nr_remembered_data = 0;

typedef int_least32_t dump_off;
#define DUMP_OFF_MIN INT_LEAST32_MIN
#define DUMP_OFF_MAX INT_LEAST32_MAX
#define DUMP_OFF_WIDTH INT_LEAST32_WIDTH
#define PRIdDUMP_OFF PRIdLEAST32

enum { EMACS_INT_XDIGITS = (EMACS_INT_WIDTH + 3) / 4 };

static void ATTRIBUTE_FORMAT_PRINTF (1, 2)
dump_trace (const char *fmt, ...)
{
  if (0)
    {
      va_list args;
      va_start (args, fmt);
      vfprintf (stderr, fmt, args);
      va_end (args);
    }
}

static ssize_t dump_read_all (int fd, void *buf, size_t bytes_to_read);

static dump_off
ptrdiff_t_to_dump_off (ptrdiff_t value)
{
  eassert (DUMP_OFF_MIN <= value);
  eassert (value <= DUMP_OFF_MAX);
  return (dump_off) value;
}

/* Worst-case allocation granularity on any system that might load
   this dump.  */
static int
dump_get_max_page_size (void)
{
  return 64 * 1024;
}

#define dump_offsetof(type, member)                             \
  (ptrdiff_t_to_dump_off (offsetof (type, member)))

enum dump_reloc_type
  {
    /* dump_ptr = dump_ptr + emacs_basis()  */
    RELOC_DUMP_TO_EMACS_PTR_RAW,
    /* dump_ptr = dump_ptr + dump_base  */
    RELOC_DUMP_TO_DUMP_PTR_RAW,
    /* dump_mpz = [rebuild bignum]  */
    RELOC_NATIVE_COMP_UNIT,
    RELOC_NATIVE_SUBR,
    RELOC_BIGNUM,
#ifdef HAVE_MPS
    RELOC_BUFFER,
#endif
    /* dump_lv = make_lisp_ptr (dump_lv + dump_base,
				type - RELOC_DUMP_TO_DUMP_LV)
       (Special case for symbols: make_lisp_symbol)
       Must be second-last.  */
    RELOC_DUMP_TO_DUMP_LV,
    /* dump_lv = make_lisp_ptr (dump_lv + emacs_basis(),
				type - RELOC_DUMP_TO_DUMP_LV)
       (Special case for symbols: make_lisp_symbol.)
       Must be last.  */
    RELOC_DUMP_TO_EMACS_LV = RELOC_DUMP_TO_DUMP_LV + 8,
  };

enum emacs_reloc_type
  {
    /* Copy raw bytes from the dump into Emacs.  The length field in
       the emacs_reloc is the number of bytes to copy.  */
    RELOC_EMACS_COPY_FROM_DUMP,
    /* Set a piece of memory in Emacs to a value we store directly in
       this relocation.  The length field contains the number of bytes
       we actually copy into Emacs.  */
    RELOC_EMACS_IMMEDIATE,
    /* Set an aligned pointer-sized object in Emacs to a pointer into
       the loaded dump at the given offset.  The length field is
       always the machine word size.  */
    RELOC_EMACS_DUMP_PTR_RAW,
    /* Set an aligned pointer-sized object in Emacs to point to
       something also in Emacs.  The length field is always
       the machine word size.  */
    RELOC_EMACS_EMACS_PTR_RAW,
    /* Set an aligned Lisp_Object in Emacs to point to a value in the
       dump.  The length field is the _tag type_ of the Lisp_Object,
       not a byte count!  */
    RELOC_EMACS_DUMP_LV,
    /* Set an aligned Lisp_Object in Emacs to point to a value in the
       Emacs image.  The length field is the _tag type_ of the
       Lisp_Object, not a byte count!  */
    RELOC_EMACS_EMACS_LV,
  };

enum
  {
   EMACS_RELOC_TYPE_BITS = 3,
   EMACS_RELOC_LENGTH_BITS = DUMP_OFF_WIDTH - EMACS_RELOC_TYPE_BITS
  };

struct emacs_reloc
{
  ENUM_BF (emacs_reloc_type) type : EMACS_RELOC_TYPE_BITS;
  dump_off length : EMACS_RELOC_LENGTH_BITS;
  dump_off emacs_offset;
  union
  {
    dump_off dump_offset;
    dump_off emacs_offset2;
    intmax_t immediate;
  } u;
};

/* Set the type of an Emacs relocation.

   Also make sure that the type fits in the bitfield.  */
static void
emacs_reloc_set_type (struct emacs_reloc *reloc,
                      enum emacs_reloc_type type)
{
  reloc->type = type;
  eassert (reloc->type == type);
}

struct dump_table_locator
{
  /* Offset in dump, in bytes, of the first entry in the dump
     table.  */
  dump_off offset;
  /* Number of entries in the dump table.  We need an explicit end
     indicator (as opposed to a special sentinel) so we can efficiently
     binary search over the relocation entries.  */
  dump_off nr_entries;
};

enum
  {
   DUMP_RELOC_TYPE_BITS = 5,
   DUMP_RELOC_ALIGNMENT_BITS = 2,

   /* Minimum alignment required by dump file format.  */
   DUMP_RELOCATION_ALIGNMENT = 1 << DUMP_RELOC_ALIGNMENT_BITS,

   /* The alignment granularity (in bytes) for objects we store in the
      dump.  Always suitable for heap objects; may be more aligned.  */
   DUMP_ALIGNMENT = max (GCALIGNMENT, DUMP_RELOCATION_ALIGNMENT),

   DUMP_RELOC_OFFSET_BITS = DUMP_OFF_WIDTH - DUMP_RELOC_TYPE_BITS
  };

static_assert (RELOC_DUMP_TO_EMACS_LV + 8 < (1 << DUMP_RELOC_TYPE_BITS));
static_assert (DUMP_ALIGNMENT >= GCALIGNMENT);

struct dump_reloc
{
  unsigned int raw_offset : DUMP_RELOC_OFFSET_BITS;
  ENUM_BF (dump_reloc_type) type : DUMP_RELOC_TYPE_BITS;
};
static_assert (sizeof (struct dump_reloc) == sizeof (dump_off));

/* Set the type of a dump relocation.

   Also assert that the type fits in the bitfield.  */
static void
dump_reloc_set_type (struct dump_reloc *reloc, enum dump_reloc_type type)
{
  reloc->type = type;
  eassert (reloc->type == type);
}

static dump_off
dump_reloc_get_offset (struct dump_reloc reloc)
{
  return reloc.raw_offset << DUMP_RELOC_ALIGNMENT_BITS;
}

static void
dump_reloc_set_offset (struct dump_reloc *reloc, dump_off offset)
{
  eassert (offset >= 0);
  reloc->raw_offset = offset >> DUMP_RELOC_ALIGNMENT_BITS;
  if (dump_reloc_get_offset (*reloc) != offset)
    error ("dump relocation out of range");
}

void
dump_fingerprint (FILE *output, char const *label,
		  unsigned char const xfingerprint[sizeof fingerprint])
{
  enum { hexbuf_size = 2 * sizeof fingerprint };
  char hexbuf[hexbuf_size];
  hexbuf_digest (hexbuf, xfingerprint, sizeof fingerprint);
  fprintf (output, "%s%s%.*s\n", label, *label ? ": " : "",
	   hexbuf_size, hexbuf);
}

/* To be used if some order in the relocation process has to be enforced. */
enum reloc_phase
  {
    /* First to run.  Place every relocation with no dependency here.  */
    EARLY_RELOCS,
    /* Late and very late relocs are relocated at the very last after
       all hooks has been run.  All lisp machinery is at disposal
       (memory allocation allowed too).  */
    LATE_RELOCS,
    VERY_LATE_RELOCS,
    /* Fake, must be last.  */
    RELOC_NUM_PHASES
  };

/* Format of an Emacs dump file.  All offsets are relative to
   the beginning of the file.  An Emacs dump file is coupled
   to exactly the Emacs binary that produced it, so details of
   alignment and endianness are unimportant.

   An Emacs dump file contains the contents of the Lisp heap.
   On startup, Emacs can start faster by mapping a dump file into
   memory and using the objects contained inside it instead of
   performing initialization from scratch.

   The dump file can be loaded at arbitrary locations in memory, so it
   includes a table of relocations that let Emacs adjust the pointers
   embedded in the dump file to account for the location where it was
   actually loaded.

   Dump files can contain pointers to other objects in the dump file
   or to parts of the Emacs binary.  */
struct dump_header
{
  /* File type magic.  */
  char magic[sizeof (dump_magic)];

  /* Associated Emacs binary.  */
  unsigned char fingerprint[sizeof fingerprint];

  /* Relocation table for the dump file; each entry is a
     struct dump_reloc.  */
  struct dump_table_locator dump_relocs[RELOC_NUM_PHASES];

  /* "Relocation" table we abuse to hold information about the
     location and type of each lisp object in the dump.  We need for
     pdumper_object_type and ultimately for conservative GC
     correctness.  */
  struct dump_table_locator object_starts;

# ifdef HAVE_MPS
  struct dump_table_locator igc_object_starts;
  dump_off code_space_masks;
  dump_off cold_user_data_start;
  dump_off heap_end;
# endif

  /* Relocation table for Emacs; each entry is a struct
     emacs_reloc.  */
  struct dump_table_locator emacs_relocs;

  /* Start of sub-region of hot region that we can discard after load
     completes.  The discardable region ends at cold_start.

     This region contains objects that we copy into the Emacs image at
     dump-load time.  */
  dump_off discardable_start;

  /* Start of the region that does not require relocations and that we
     expect never to be modified.  This region can be memory-mapped
     directly from the backing dump file with the reasonable
     expectation of taking few copy-on-write faults.

     For correctness, however, this region must be modifible, since in
     rare cases it is possible to see modifications to these bytes.
     For example, this region contains string data, and it's
     technically possible for someone to ASET a string character
     (although nobody tends to do that).

     The start of the cold region is always aligned on a page
     boundary.  */
  dump_off cold_start;

  /* Offset of a vector of the dumped hash tables.  */
  dump_off hash_list;
};

/* Double-ended singly linked list.  */
struct dump_tailq
{
  Lisp_Object head;
  Lisp_Object tail;
  intptr_t length;
};

/* Queue of objects to dump.  */
struct dump_queue
{
  /* Objects with no link weights at all.  Kept in dump order.  */
  struct dump_tailq zero_weight_objects;
  /* Objects with simple link weight: just one entry of type
     WEIGHT_NORMAL.  Score in this special case is non-decreasing as
     position increases, so we can avoid the need to rescan a big list
     for each object by storing these objects in order.  */
  struct dump_tailq one_weight_normal_objects;
  /* Likewise, for objects with one WEIGHT_STRONG weight.  */
  struct dump_tailq one_weight_strong_objects;
  /* List of objects with complex link weights --- i.e., not one of
     the above cases.  Order is irrelevant, since we scan the whole
     list every time.  Relatively few objects end up here.  */
  struct dump_tailq fancy_weight_objects;
  /* Hash table of link weights: maps an object to a list of zero or
     more (BASIS . WEIGHT) pairs.  As a special case, an object with
     zero weight is marked by Qt in the hash table --- this way, we
     can distinguish objects we've seen but that have no weight from
     ones that we haven't seen at all.  */
  Lisp_Object link_weights;
  /* Hash table mapping object to a sequence number --- used to
     resolve ties.  */
  Lisp_Object sequence_numbers;
  dump_off next_sequence_number;
};

enum cold_op
  {
    COLD_OP_OBJECT,
    COLD_OP_STRING,
    COLD_OP_CHARSET,
    COLD_OP_BUFFER,
    COLD_OP_BIGNUM,
    COLD_OP_NATIVE_SUBR,
  };

/* This structure controls what operations we perform inside
   dump_object.  */
struct dump_flags
{
  /* Actually write object contents to the dump.  Without this flag
     set, we still scan objects and enqueue pointed-to objects; making
     this flag false is useful when we want to process an object's
     referents normally, but dump an object itself separately,
     later.  */
  bool_bf dump_object_contents : 1;
  /* Record object starts. We turn this flag off when writing to the
     discardable section so that we don't trick conservative GC into
     thinking we have objects there.  Ignored (we never record object
     starts) if dump_object_contents is false.  */
  bool_bf record_object_starts : 1;
  /* Pack objects tighter than GC memory alignment would normally
     require.  Useful for objects copied into the Emacs image instead
     of used directly from the loaded dump.
  */
  bool_bf pack_objects : 1;
  /* Sometimes we dump objects that we've already scanned for outbound
     references to other objects.  These objects should not cause new
     objects to enter the object dumping queue.  This flag causes Emacs
     to assert that no new objects are enqueued while dumping.  */
  bool_bf assert_already_seen : 1;
  /* Punt on unstable hash tables: defer them to ctx->deferred_hash_tables.  */
  bool_bf defer_hash_tables : 1;
  /* Punt on symbols: defer them to ctx->deferred_symbols.  */
  bool_bf defer_symbols : 1;
  /* Punt on cold objects: defer them to ctx->cold_queue.  */
  bool_bf defer_cold_objects : 1;
  /* Punt on copied objects: defer them to ctx->copied_queue.  */
  bool_bf defer_copied_objects : 1;
};

/* Information we use while we dump.  Note that we're not the garbage
   collector and can operate under looser constraints: specifically,
   we allocate memory during the dumping process.  */
struct dump_context
{
  /* Header we'll write to the dump file when done.  */
  struct dump_header header;
  /* Data that will be written to the dump file.  */
  void *buf;
  dump_off buf_size;
  dump_off max_offset;

  Lisp_Object old_purify_flag;
  Lisp_Object old_post_gc_hook;
  Lisp_Object old_process_environment;

#ifdef REL_ALLOC
  bool blocked_ralloc;
#endif

  /* File descriptor for dumpfile; < 0 if closed.  */
  int fd;
  /* Name of dump file --- used for error reporting.  */
  Lisp_Object dump_filename;
  /* Current offset in dump file.  */
  dump_off offset;

  /* Starting offset of current object.  */
  dump_off obj_offset;

  /* Flags currently in effect for dumping.  */
  struct dump_flags flags;

  dump_off end_heap;

  /* Hash mapping objects we've already dumped to their offsets.  */
  Lisp_Object objects_dumped;

  /* Hash mapping objects to where we got them.  Used for debugging.  */
  Lisp_Object referrers;
  Lisp_Object current_referrer;
  bool have_current_referrer;

  /* Queue of objects to dump.  */
  struct dump_queue dump_queue;

  /* Deferred object lists.  */
  Lisp_Object deferred_hash_tables;
  Lisp_Object deferred_symbols;

  /* Fixups in the dump file.  */
  Lisp_Object fixups;

  /* Hash table of staticpro values: avoids double relocations.  */
  Lisp_Object staticpro_table;

  /* Hash table mapping symbols to their pre-copy-queue fwd or blv
     structures (which we dump immediately before the start of the
     discardable section). */
  Lisp_Object symbol_aux;
  /* Queue of copied objects for special treatment.  */
  Lisp_Object copied_queue;
  /* Queue of cold objects to dump.  */
  Lisp_Object cold_queue;

  /* Relocations in the dump.  */
  Lisp_Object dump_relocs[RELOC_NUM_PHASES];

  /* Object starts.  */
  Lisp_Object object_starts;

  /* Relocations in Emacs.  */
  Lisp_Object emacs_relocs;

  /* Hash table mapping bignums to their _data_ blobs, which we store
     in the cold section.  The actual Lisp_Bignum objects are normal
     heap objects.  */
  Lisp_Object bignum_data;

  /* List of hash tables that have been dumped.  */
  Lisp_Object hash_tables;
#ifdef HAVE_MPS
  /* List of weak hash tables that have been dumped.  */
  Lisp_Object weak_hash_tables;
#endif

  dump_off number_hot_relocations;
  dump_off number_discardable_relocations;

# ifdef HAVE_MPS
  Lisp_Object igc_object_starts;
  dump_off igc_base_offset;
  void *igc_obj_dumped;
  enum igc_obj_type igc_type;
# endif
};

/* These special values for use as offsets in dump_remember_object and
   dump_recall_object indicate that the corresponding object isn't in
   the dump yet (and so it has no valid offset), but that it's on one
   of our to-be-dumped-later object queues (or that we haven't seen it
   at all).  All values must be non-positive, since positive values
   are physical dump offsets.  */
enum dump_object_special_offset
  {
   DUMP_OBJECT_IS_RUNTIME_MAGIC = -6,
   DUMP_OBJECT_ON_COPIED_QUEUE = -5,
   DUMP_OBJECT_ON_HASH_TABLE_QUEUE = -4,
   DUMP_OBJECT_ON_SYMBOL_QUEUE = -3,
   DUMP_OBJECT_ON_COLD_QUEUE = -2,
   DUMP_OBJECT_ON_NORMAL_QUEUE = -1,
   DUMP_OBJECT_NOT_SEEN = 0,
  };

/* Weights for score scores for object non-locality.  */

struct link_weight
{
  /* Wrapped in a struct to break unwanted implicit conversion.  */
  int value;
};

static struct link_weight const
  WEIGHT_NONE = { .value = 0 },
  WEIGHT_NORMAL = { .value = 1000 },
  WEIGHT_STRONG = { .value = 1200 };


/* Dump file creation */

static void dump_grow_buffer (struct dump_context *ctx)
{
  ctx->buf = xrealloc (ctx->buf, ctx->buf_size = (ctx->buf_size ?
						  (ctx->buf_size * 2)
						  : 8 * 1024 * 1024));
}

static dump_off dump_object (struct dump_context *ctx, Lisp_Object object);
static dump_off dump_object_for_offset (struct dump_context *ctx,
					Lisp_Object object);
/* Like the Lisp function `push'.  Return NEWELT.  */
static Lisp_Object
dump_push (Lisp_Object *where, Lisp_Object newelt)
{
  *where = Fcons (newelt, *where);
  return newelt;
}

/* Like the Lisp function `pop'.  */
static Lisp_Object
dump_pop (Lisp_Object *where)
{
  Lisp_Object ret = XCAR (*where);
  *where = XCDR (*where);
  return ret;
}

static bool
dump_tracking_referrers_p (struct dump_context *ctx)
{
  return !NILP (ctx->referrers);
}

static void
dump_set_have_current_referrer (struct dump_context *ctx, bool have)
{
#ifdef ENABLE_CHECKING
  ctx->have_current_referrer = have;
#endif
}

/* Return true if objects should be enqueued in CTX to refer to an
   object that the caller should store into CTX->current_referrer.

   Until dump_clear_referrer is called, any objects enqueued are being
   enqueued because the object refers to them.  It is not valid to
   enqueue objects without a referrer set.  We check this constraint
   at runtime.

   It is invalid to call dump_set_referrer twice without an
   intervening call to dump_clear_referrer.  */
static bool
dump_set_referrer (struct dump_context *ctx)
{
  eassert (!ctx->have_current_referrer);
  dump_set_have_current_referrer (ctx, true);
  return dump_tracking_referrers_p (ctx);
}

/* Unset the referrer that dump_set_referrer prepared for.  */
static void
dump_clear_referrer (struct dump_context *ctx)
{
  eassert (ctx->have_current_referrer);
  dump_set_have_current_referrer (ctx, false);
  if (dump_tracking_referrers_p (ctx))
    ctx->current_referrer = Qnil;
}

static Lisp_Object
dump_ptr_referrer (const char *label, void const *address)
{
  char buf[128];
  buf[0] = '\0';
  sprintf (buf, "%s @ %p", label, address);
  return build_string (buf);
}

static void
print_paths_to_root (struct dump_context *ctx, Lisp_Object object);

static void dump_remember_cold_op (struct dump_context *ctx,
                                   enum cold_op op,
                                   Lisp_Object arg);

static AVOID
error_unsupported_dump_object (struct dump_context *ctx,
                               Lisp_Object object,
			       const char *msg)
{
  if (dump_tracking_referrers_p (ctx))
    print_paths_to_root (ctx, object);
  error ("unsupported object type in dump: %s", msg);
}

static uintptr_t
emacs_basis (void)
{
  return (uintptr_t) &Vpurify_flag;
}

static void *
emacs_ptr_at (const ptrdiff_t offset)
{
  /* TODO: assert somehow that the result is actually in the Emacs
     image.  */
  return (void *) (emacs_basis () + offset);
}

static dump_off
emacs_offset (const void *emacs_ptr)
{
  /* TODO: assert that EMACS_PTR is actually in the Emacs image.  */
  eassert (emacs_ptr != NULL);
  intptr_t emacs_ptr_value = (intptr_t) emacs_ptr;
  ptrdiff_t emacs_ptr_relative = emacs_ptr_value - (intptr_t) emacs_basis ();
  return ptrdiff_t_to_dump_off (emacs_ptr_relative);
}

/* Return whether OBJECT is a symbol the storage of which is built
   into Emacs (and so is invariant across ASLR).  */
static bool
dump_builtin_symbol_p (Lisp_Object object)
{
  return SYMBOLP (object) && c_symbol_p (XSYMBOL (object));
}

/* Return whether OBJECT has the same bit pattern in all Emacs
   invocations --- i.e., is invariant across a dump.  Note that some
   self-representing objects still need to be dumped!
*/
static bool
dump_object_self_representing_p (Lisp_Object object)
{
  return FIXNUMP (object) || dump_builtin_symbol_p (object);
}

static intmax_t
intmax_t_from_lisp (Lisp_Object value)
{
  intmax_t n;
  bool ok = integer_to_intmax (value, &n);
  eassert (ok);
  return n;
}

static Lisp_Object
intmax_t_to_lisp (intmax_t value)
{
  return INT_TO_INTEGER (value);
}

static dump_off
dump_off_from_lisp (Lisp_Object value)
{
  intmax_t n = intmax_t_from_lisp (value);
  eassert (DUMP_OFF_MIN <= n && n <= DUMP_OFF_MAX);
  return n;
}

static Lisp_Object
dump_off_to_lisp (dump_off value)
{
  return INT_TO_INTEGER (value);
}

static void
dump_write (struct dump_context *ctx, const void *buf, dump_off nbyte)
{
  eassert (nbyte == 0 || buf != NULL);
  eassert (ctx->obj_offset == 0);
  eassert (ctx->flags.dump_object_contents);
  while (ctx->offset + nbyte > ctx->buf_size)
    dump_grow_buffer (ctx);
  memcpy ((char *)ctx->buf + ctx->offset, buf, nbyte);
  ctx->offset += nbyte;
}

static Lisp_Object
make_eq_hash_table (void)
{
  return CALLN (Fmake_hash_table, QCtest, Qeq);
}

static void
dump_tailq_init (struct dump_tailq *tailq)
{
  tailq->head = tailq->tail = Qnil;
  tailq->length = 0;
}

static intptr_t
dump_tailq_length (const struct dump_tailq *tailq)
{
  return tailq->length;
}

static void
dump_tailq_prepend (struct dump_tailq *tailq, Lisp_Object value)
{
  Lisp_Object link = Fcons (value, tailq->head);
  tailq->head = link;
  if (NILP (tailq->tail))
    tailq->tail = link;
  tailq->length += 1;
}

static bool
dump_tailq_empty_p (struct dump_tailq *tailq)
{
  return NILP (tailq->head);
}

static Lisp_Object
dump_tailq_peek (struct dump_tailq *tailq)
{
  eassert (!dump_tailq_empty_p (tailq));
  return XCAR (tailq->head);
}

static Lisp_Object
dump_tailq_pop (struct dump_tailq *tailq)
{
  eassert (!dump_tailq_empty_p (tailq));
  eassert (tailq->length > 0);
  tailq->length -= 1;
  Lisp_Object value = XCAR (tailq->head);
  tailq->head = XCDR (tailq->head);
  if (NILP (tailq->head))
    tailq->tail = Qnil;
  return value;
}

static void
dump_seek (struct dump_context *ctx, dump_off offset)
{
  if (ctx->max_offset < ctx->offset)
    ctx->max_offset = ctx->offset;
  eassert (ctx->obj_offset == 0);
  ctx->offset = offset;
}

static void
dump_write_zero (struct dump_context *ctx, dump_off nbytes)
{
  while (nbytes > 0)
    {
      uintmax_t zero = 0;
      dump_off to_write = sizeof (zero);
      if (to_write > nbytes)
        to_write = nbytes;
      dump_write (ctx, &zero, to_write);
      nbytes -= to_write;
    }
}

static void
dump_align_output (struct dump_context *ctx, int alignment)
{
  if (ctx->offset % alignment != 0)
    dump_write_zero (ctx, alignment - (ctx->offset % alignment));
}

# ifdef HAVE_MPS
static void
dump_igc_check_object_starts (struct dump_context *ctx)
{
  Lisp_Object relocs = CALLN (Fsort, Freverse (ctx->igc_object_starts),
			      Qdump_emacs_portable__sort_predicate);
  void *dump_base = (uint8_t *) ctx->buf;
  size_t dump_header_size = ROUNDUP (sizeof ctx->header, sizeof (uintptr_t));
  void *hot_start = (uint8_t *) dump_base + dump_header_size;
  void *hot_end = (uint8_t *) dump_base + ctx->header.discardable_start;
  void *cold_start = (uint8_t *) dump_base + ctx->header.cold_start;
  void *heap_end = (uint8_t *) dump_base + ctx->header.heap_end;
  igc_dump_check_object_starts (relocs, dump_base,
				hot_start, hot_end, cold_start, heap_end);
}

static void
dump_igc_start_obj (struct dump_context *ctx, enum igc_obj_type type,
		    const void *in)
{
  eassert (ctx->igc_type == IGC_OBJ_INVALID);
  eassert (ctx->igc_obj_dumped == NULL);
  eassert (ctx->offset % DUMP_ALIGNMENT == 0);
  ctx->igc_obj_dumped = (void *) in;
  ctx->igc_type = type;
  ctx->igc_base_offset = ctx->offset;
  if (ctx->flags.dump_object_contents &&
      (type == IGC_OBJ_DUMPED_BYTES ||
       type == IGC_OBJ_DUMPED_CODE_SPACE_MASKS ||
       type == IGC_OBJ_DUMPED_BIGNUM_DATA))
    {
      /* This saving of obj_offset is because of an assertion in
	 dump_write.  */
      dump_off obj_offset = ctx->obj_offset;
      ctx->obj_offset = 0;
      dump_write_zero (ctx, igc_header_size ());
      ctx->obj_offset = obj_offset;
    }
}

static void
dump_igc_finish_obj (struct dump_context *ctx)
{
  if (ctx->flags.dump_object_contents)
    {
      char *base = (char *) ctx->buf + ctx->igc_base_offset;
      char *end = (char *) ctx->buf + ctx->offset;
      eassert (end > base);
      char *should_end = igc_dump_finish_obj (ctx->igc_obj_dumped, ctx->igc_type, base, end);
      eassert (should_end >= end);
      dump_write_zero (ctx, should_end - end);
      if (ctx->flags.record_object_starts)
	dump_push (&ctx->igc_object_starts,
		   list2 (dump_off_to_lisp (ctx->igc_base_offset),
			  dump_off_to_lisp (ctx->offset)));
    }

  ctx->igc_obj_dumped = NULL;
  ctx->igc_type = IGC_OBJ_INVALID;
  ctx->igc_base_offset = -1;
}
# endif // HAVE_MPS

static dump_off
dump_object_start_1 (struct dump_context *ctx,
		     void *out,
		     dump_off outsz)
{
  /* We dump only one object at a time, so obj_offset should be
     invalid on entry to this function.  */
  eassert (ctx->obj_offset == 0);
  int alignment = ctx->flags.pack_objects ? 1 : DUMP_ALIGNMENT;
  if (ctx->flags.dump_object_contents)
    dump_align_output (ctx, alignment);
  ctx->obj_offset = ctx->offset;
  memset (out, 0, outsz);
  return ctx->offset;
}

static dump_off
dump_object_start (struct dump_context *ctx, const void *in, enum igc_obj_type type,
		   void *out, dump_off outsz)
{
  dump_off offset = dump_object_start_1 (ctx, out, outsz);
# ifdef HAVE_MPS
  dump_igc_start_obj (ctx, type, in);
  ctx->obj_offset = ctx->offset;
  offset = ctx->offset;
# endif
  return offset;
}

static dump_off
dump_object_finish_1 (struct dump_context *ctx,
                    const void *out,
                    dump_off sz)
{
  dump_off offset = ctx->obj_offset;
  eassert (offset > 0);
  eassert (offset == ctx->offset); /* No intervening writes.  */
  ctx->obj_offset = 0;
  if (ctx->flags.dump_object_contents)
    dump_write (ctx, out, sz);
  return offset;
}

static dump_off
dump_object_finish (struct dump_context *ctx,
                    const void *out,
                    dump_off sz)
{
  dump_off offset = dump_object_finish_1 (ctx, out, sz);
# ifdef HAVE_MPS
  dump_igc_finish_obj (ctx);
# endif
  return offset;
}

/* Return offset at which OBJECT has been dumped, or one of the dump_object_special_offset
   negative values, or DUMP_OBJECT_NOT_SEEN.  */
static dump_off
dump_recall_object (struct dump_context *ctx, Lisp_Object object)
{
  Lisp_Object dumped = ctx->objects_dumped;
  return dump_off_from_lisp (Fgethash (object, dumped,
                                       make_fixnum (DUMP_OBJECT_NOT_SEEN)));
}

static void
dump_remember_object (struct dump_context *ctx,
                      Lisp_Object object,
                      dump_off offset)
{
  Fputhash (object,
            dump_off_to_lisp (offset),
            ctx->objects_dumped);
}

static void
dump_note_reachable (struct dump_context *ctx, Lisp_Object object)
{
  eassert (ctx->have_current_referrer);
  if (!dump_tracking_referrers_p (ctx))
    return;
  Lisp_Object referrer = ctx->current_referrer;
  Lisp_Object obj_referrers = Fgethash (object, ctx->referrers, Qnil);
  if (NILP (Fmemq (referrer, obj_referrers)))
    Fputhash (object, Fcons (referrer, obj_referrers), ctx->referrers);
}

/* If this object lives in the Emacs image and not on the heap, return
   a pointer to the object data.  Otherwise, return NULL.  */
static void *
dump_object_emacs_ptr (Lisp_Object lv)
{
  if (SUBRP (lv) && !NATIVE_COMP_FUNCTIONP (lv))
    return XSUBR (lv);
  if (dump_builtin_symbol_p (lv))
    return XSYMBOL (lv);
  if (XTYPE (lv) == Lisp_Vectorlike
      && PSEUDOVECTOR_TYPEP (&XVECTOR (lv)->header, PVEC_THREAD)
      && main_thread_p (XTHREAD (lv)))
    return XTHREAD (lv);
  return NULL;
}

static void
dump_queue_init (struct dump_queue *dump_queue)
{
  dump_tailq_init (&dump_queue->zero_weight_objects);
  dump_tailq_init (&dump_queue->one_weight_normal_objects);
  dump_tailq_init (&dump_queue->one_weight_strong_objects);
  dump_tailq_init (&dump_queue->fancy_weight_objects);
  dump_queue->link_weights = make_eq_hash_table ();
  dump_queue->sequence_numbers = make_eq_hash_table ();
  dump_queue->next_sequence_number = 1;
}

static bool
dump_queue_empty_p (struct dump_queue *dump_queue)
{
  ptrdiff_t count = XHASH_TABLE (dump_queue->sequence_numbers)->count;
  bool is_empty = count == 0;
  eassert (count == XFIXNAT (Fhash_table_count (dump_queue->link_weights)));
  if (!is_empty)
    {
      eassert (!dump_tailq_empty_p (&dump_queue->zero_weight_objects)
	       || !dump_tailq_empty_p (&dump_queue->one_weight_normal_objects)
	       || !dump_tailq_empty_p (&dump_queue->one_weight_strong_objects)
	       || !dump_tailq_empty_p (&dump_queue->fancy_weight_objects));
    }
  else
    {
      /* If we're empty, we can still have a few stragglers on one of
         the above queues.  */
    }

  return is_empty;
}

static void
dump_queue_push_weight (Lisp_Object *weight_list,
                        dump_off basis,
                        struct link_weight weight)
{
  if (EQ (*weight_list, Qt))
    *weight_list = Qnil;
  dump_push (weight_list, Fcons (dump_off_to_lisp (basis),
                                 dump_off_to_lisp (weight.value)));
}

static void
dump_queue_enqueue (struct dump_queue *dump_queue,
                    Lisp_Object object,
                    dump_off basis,
                    struct link_weight weight)
{
  Lisp_Object weights = Fgethash (object, dump_queue->link_weights, Qnil);
  Lisp_Object orig_weights = weights;
  /* N.B. want to find the last item of a given weight in each queue
     due to prepend use.  */
  bool use_single_queues = true;
  if (NILP (weights))
    {
      /* Object is new.  */
      EMACS_UINT uobj = XLI (object);
      dump_trace ("new object %0*"pI"x weight=%d\n", EMACS_INT_XDIGITS, uobj,
		  weight.value);

      if (weight.value == WEIGHT_NONE.value)
        {
          eassert (weight.value == 0);
          dump_tailq_prepend (&dump_queue->zero_weight_objects, object);
          weights = Qt;
        }
      else if (!use_single_queues)
        {
          dump_tailq_prepend (&dump_queue->fancy_weight_objects, object);
          dump_queue_push_weight (&weights, basis, weight);
        }
      else if (weight.value == WEIGHT_NORMAL.value)
        {
          dump_tailq_prepend (&dump_queue->one_weight_normal_objects, object);
          dump_queue_push_weight (&weights, basis, weight);
        }
      else if (weight.value == WEIGHT_STRONG.value)
        {
          dump_tailq_prepend (&dump_queue->one_weight_strong_objects, object);
          dump_queue_push_weight (&weights, basis, weight);
        }
      else
        {
          emacs_abort ();
        }

      Fputhash (object,
                dump_off_to_lisp(dump_queue->next_sequence_number++),
                dump_queue->sequence_numbers);
    }
  else
    {
      /* Object was already on the queue.  It's okay for an object to
         be on multiple queues so long as we maintain order
         invariants: attempting to dump an object multiple times is
         harmless, and most of the time, an object is only referenced
         once before being dumped, making this code path uncommon.  */
      if (weight.value != WEIGHT_NONE.value)
        {
          if (EQ (weights, Qt))
            {
              /* Object previously had a zero weight.  Once we
                 incorporate the link weight attached to this call,
                 the object will have a single weight.  Put the object
                 on the appropriate single-weight queue.  */
              weights = Qnil;
	      struct dump_tailq *tailq;
              if (!use_single_queues)
		tailq = &dump_queue->fancy_weight_objects;
              else if (weight.value == WEIGHT_NORMAL.value)
		tailq = &dump_queue->one_weight_normal_objects;
              else if (weight.value == WEIGHT_STRONG.value)
		tailq = &dump_queue->one_weight_strong_objects;
              else
                emacs_abort ();
	      dump_tailq_prepend (tailq, object);
            }
          else if (use_single_queues && NILP (XCDR (weights)))
            dump_tailq_prepend (&dump_queue->fancy_weight_objects, object);
          dump_queue_push_weight (&weights, basis, weight);
        }
    }

  if (!BASE_EQ (weights, orig_weights))
    Fputhash (object, weights, dump_queue->link_weights);
}

static float
dump_calc_link_score (dump_off basis,
                      dump_off link_basis,
                      dump_off link_weight)
{
  float distance = (float)(basis - link_basis);
  eassert (distance >= 0);
  float link_score = powf (distance, -0.2f);
  return powf (link_score, (float) link_weight / 1000.0f);
}

/* Compute the score for a queued object.

   OBJECT is the object to query, which must currently be queued for
   dumping.  BASIS is the offset at which we would be
   dumping the object; score is computed relative to BASIS and the
   various BASIS values supplied to dump_add_link_weight --- the
   further an object is from its referrers, the greater the
   score.  */
static float
dump_queue_compute_score (struct dump_queue *dump_queue,
                          Lisp_Object object,
                          dump_off basis)
{
  float score = 0;
  Lisp_Object object_link_weights =
    Fgethash (object, dump_queue->link_weights, Qnil);
  if (EQ (object_link_weights, Qt))
    object_link_weights = Qnil;
  while (!NILP (object_link_weights))
    {
      Lisp_Object basis_weight_pair = dump_pop (&object_link_weights);
      dump_off link_basis = dump_off_from_lisp (XCAR (basis_weight_pair));
      dump_off link_weight = dump_off_from_lisp (XCDR (basis_weight_pair));
      score += dump_calc_link_score (basis, link_basis, link_weight);
    }
  return score;
}

/* Scan the fancy part of the dump queue.

   BASIS is the position at which to evaluate the score function,
   usually ctx->offset.

   If we have at least one entry in the queue, return the pointer (in
   the singly-linked list) to the cons containing the object via
   *OUT_HIGHEST_SCORE_CONS_PTR and return its score.

   If the queue is empty, set *OUT_HIGHEST_SCORE_CONS_PTR to NULL
   and return negative infinity.  */
static float
dump_queue_scan_fancy (struct dump_queue *dump_queue,
                       dump_off basis,
                       Lisp_Object **out_highest_score_cons_ptr)
{
  Lisp_Object *cons_ptr = &dump_queue->fancy_weight_objects.head;
  Lisp_Object *highest_score_cons_ptr = NULL;
  float highest_score = -INFINITY;
  bool first = true;

  while (!NILP (*cons_ptr))
    {
      Lisp_Object queued_object = XCAR (*cons_ptr);
      float score = dump_queue_compute_score (dump_queue, queued_object, basis);
      if (first || score >= highest_score)
        {
          highest_score_cons_ptr = cons_ptr;
          highest_score = score;
          if (first)
            first = false;
        }
      cons_ptr = &XCONS (*cons_ptr)->u.s.u.cdr;
    }

  *out_highest_score_cons_ptr = highest_score_cons_ptr;
  return highest_score;
}

/* Return the sequence number of OBJECT.

   Return -1 if object doesn't have a sequence number.  This situation
   can occur when we've double-queued an object.  If this happens, we
   discard the errant object and try again.  */
static dump_off
dump_queue_sequence (struct dump_queue *dump_queue,
                     Lisp_Object object)
{
  Lisp_Object n = Fgethash (object, dump_queue->sequence_numbers, Qnil);
  return NILP (n) ? -1 : dump_off_from_lisp (n);
}

/* Find score and sequence at head of a one-weight object queue.

   Transparently discard stale objects from head of queue.  BASIS
   is the baseness for score computation.

   We organize these queues so that score is strictly decreasing, so
   examining the head is sufficient.  */
static void
dump_queue_find_score_of_one_weight_queue (struct dump_queue *dump_queue,
					   dump_off basis,
					   struct dump_tailq *one_weight_queue,
					   float *out_score,
					   int *out_sequence)
{
  /* Transparently discard stale objects from the head of this queue.  */
  do
    {
      if (dump_tailq_empty_p (one_weight_queue))
        {
          *out_score = -INFINITY;
          *out_sequence = 0;
        }
      else
        {
          Lisp_Object head = dump_tailq_peek (one_weight_queue);
          *out_sequence = dump_queue_sequence (dump_queue, head);
          if (*out_sequence < 0)
            dump_tailq_pop (one_weight_queue);
          else
            *out_score =
              dump_queue_compute_score (dump_queue, head, basis);
        }
    }
  while (*out_sequence < 0);
}

/* Pop the next object to dump from the dump queue.

   BASIS is the dump offset at which to evaluate score.

   The object returned is the queued object with the greatest score;
   by side effect, the object is removed from the dump queue.
   The dump queue must not be empty.  */
static Lisp_Object
dump_queue_dequeue (struct dump_queue *dump_queue, dump_off basis)
{
  eassert (BASE_EQ (Fhash_table_count (dump_queue->sequence_numbers),
		    Fhash_table_count (dump_queue->link_weights)));

  eassert (XFIXNUM (Fhash_table_count (dump_queue->sequence_numbers))
	   <= (dump_tailq_length (&dump_queue->fancy_weight_objects)
	       + dump_tailq_length (&dump_queue->zero_weight_objects)
	       + dump_tailq_length (&dump_queue->one_weight_normal_objects)
	       + dump_tailq_length (&dump_queue->one_weight_strong_objects)));

  dump_trace
    (("dump_queue_dequeue basis=%"PRIdDUMP_OFF" fancy=%"PRIdPTR
      " zero=%"PRIdPTR" normal=%"PRIdPTR" strong=%"PRIdPTR" hash=%td\n"),
     basis,
     dump_tailq_length (&dump_queue->fancy_weight_objects),
     dump_tailq_length (&dump_queue->zero_weight_objects),
     dump_tailq_length (&dump_queue->one_weight_normal_objects),
     dump_tailq_length (&dump_queue->one_weight_strong_objects),
     (ptrdiff_t) XHASH_TABLE (dump_queue->link_weights)->count);

  static const int nr_candidates = 3;
  struct candidate
  {
    float score;
    dump_off sequence;
  } candidates[nr_candidates];

  Lisp_Object *fancy_cons = NULL;
  candidates[0].sequence = 0;
  do
    {
      if (candidates[0].sequence < 0)
        *fancy_cons = XCDR (*fancy_cons);  /* Discard stale object.  */
      candidates[0].score = dump_queue_scan_fancy (dump_queue, basis,
						   &fancy_cons);
      candidates[0].sequence =
        candidates[0].score > -INFINITY
        ? dump_queue_sequence (dump_queue, XCAR (*fancy_cons))
        : 0;
    }
  while (candidates[0].sequence < 0);

  dump_queue_find_score_of_one_weight_queue
    (dump_queue, basis,
     &dump_queue->one_weight_normal_objects,
     &candidates[1].score,
     &candidates[1].sequence);

  dump_queue_find_score_of_one_weight_queue
    (dump_queue, basis,
     &dump_queue->one_weight_strong_objects,
     &candidates[2].score,
     &candidates[2].sequence);

  int best = -1;
  for (int i = 0; i < nr_candidates; ++i)
    {
      eassert (candidates[i].sequence >= 0);
      if (candidates[i].score > -INFINITY
	  && (best < 0
	      || candidates[i].score > candidates[best].score
	      || (candidates[i].score == candidates[best].score
		  && candidates[i].sequence < candidates[best].sequence)))
        best = i;
    }

  Lisp_Object result;
  const char *src;
  if (best < 0)
    {
      src = "zero";
      result = dump_tailq_pop (&dump_queue->zero_weight_objects);
    }
  else if (best == 0)
    {
      src = "fancy";
      result = dump_tailq_pop (&dump_queue->fancy_weight_objects);
    }
  else if (best == 1)
    {
      src = "normal";
      result = dump_tailq_pop (&dump_queue->one_weight_normal_objects);
    }
  else if (best == 2)
    {
      src = "strong";
      result = dump_tailq_pop (&dump_queue->one_weight_strong_objects);
    }
  else
    emacs_abort ();

  EMACS_UINT uresult = XLI (result);
  dump_trace ("  result score=%f src=%s object=%0*"pI"x\n",
              best < 0 ? -1.0 : (double) candidates[best].score,
	      src, EMACS_INT_XDIGITS, uresult);

  {
    Lisp_Object weights = Fgethash (result, dump_queue->link_weights, Qnil);
    while (!NILP (weights) && CONSP (weights))
      {
        Lisp_Object basis_weight_pair = dump_pop (&weights);
        dump_off link_basis =
          dump_off_from_lisp (XCAR (basis_weight_pair));
        dump_off link_weight =
          dump_off_from_lisp (XCDR (basis_weight_pair));
	dump_trace
	  ("    link_basis=%d distance=%d weight=%d contrib=%f\n",
	   link_basis,
	   basis - link_basis,
	   link_weight,
	   (double) dump_calc_link_score (basis, link_basis, link_weight));
      }
  }

  Fremhash (result, dump_queue->link_weights);
  Fremhash (result, dump_queue->sequence_numbers);
  return result;
}

/* Return whether we need to write OBJECT to the dump file.  */
static bool
dump_object_needs_dumping_p (Lisp_Object object)
{
  return !(FIXNUMP (object));
}

static void
dump_enqueue_object (struct dump_context *ctx,
                     Lisp_Object object,
                     struct link_weight weight)
{
  if (dump_object_needs_dumping_p (object))
    {
      dump_off state = dump_recall_object (ctx, object);
      bool already_dumped_object = state > DUMP_OBJECT_NOT_SEEN;
      if (ctx->flags.assert_already_seen)
        eassert (already_dumped_object);
      if (!already_dumped_object)
        {
          if (state == DUMP_OBJECT_NOT_SEEN)
            {
              state = DUMP_OBJECT_ON_NORMAL_QUEUE;
              dump_remember_object (ctx, object, state);
            }
          /* Note that we call dump_queue_enqueue even if the object
             is already on the normal queue: multiple enqueue calls
             can increase the object's weight.  */
	  if (state == DUMP_OBJECT_ON_NORMAL_QUEUE)
	    dump_queue_enqueue (&ctx->dump_queue, object, ctx->offset,
				weight);
        }
    }
  /* Always remember the path to this object.  */
  dump_note_reachable (ctx, object);
}

static void
print_paths_to_root_1 (struct dump_context *ctx,
                       Lisp_Object object,
                       int level)
{
  Lisp_Object referrers = Fgethash (object, ctx->referrers, Qnil);
  while (!NILP (referrers))
    {
      Lisp_Object referrer = XCAR (referrers);
      referrers = XCDR (referrers);
      Lisp_Object repr = Fprin1_to_string (referrer, Qnil, Qnil);
      for (int i = 0; i < level; ++i)
	putc (' ', stderr);
      fwrite (SDATA (repr), 1, SBYTES (repr), stderr);
      putc ('\n', stderr);
      print_paths_to_root_1 (ctx, referrer, level + 1);
    }
}

static void
print_paths_to_root (struct dump_context *ctx, Lisp_Object object)
{
  print_paths_to_root_1 (ctx, object, 0);
}

static void
dump_remember_cold_op (struct dump_context *ctx,
                       enum cold_op op,
                       Lisp_Object arg)
{
  if (ctx->flags.dump_object_contents)
    dump_push (&ctx->cold_queue, Fcons (make_fixnum (op), arg));
}

/* Add a dump relocation that points into Emacs.

   Add a relocation that updates the pointer stored at DUMP_OFFSET to
   point into the Emacs binary upon dump load.  The pointer-sized
   value at DUMP_OFFSET in the dump file should contain a number
   relative to emacs_basis().  */
static void
dump_reloc_dump_to_emacs_ptr_raw (struct dump_context *ctx,
                                  dump_off dump_offset)
{
  if (ctx->flags.dump_object_contents)
    dump_push (&ctx->dump_relocs[EARLY_RELOCS],
               list2 (make_fixnum (RELOC_DUMP_TO_EMACS_PTR_RAW),
                      dump_off_to_lisp (dump_offset)));
}

/* Add a dump relocation that points a Lisp_Object back at the dump.

   Add a relocation that updates the Lisp_Object at DUMP_OFFSET in the
   dump to point to another object in the dump.  The Lisp_Object-sized
   value at DUMP_OFFSET in the dump file should contain the offset of
   the target object relative to the start of the dump.  */
static void
dump_reloc_dump_to_dump_lv (struct dump_context *ctx,
                            dump_off dump_offset,
                            enum Lisp_Type type)
{
  if (!ctx->flags.dump_object_contents)
    return;

  int reloc_type;
  switch (type)
    {
    case Lisp_Symbol:
    case Lisp_String:
    case Lisp_Vectorlike:
    case Lisp_Cons:
    case Lisp_Float:
      reloc_type = RELOC_DUMP_TO_DUMP_LV + type;
      break;
    default:
      emacs_abort ();
    }

  dump_push (&ctx->dump_relocs[EARLY_RELOCS],
             list2 (make_fixnum (reloc_type),
                    dump_off_to_lisp (dump_offset)));
}

/* Add a dump relocation that points a raw pointer back at the dump.

   Add a relocation that updates the raw pointer at DUMP_OFFSET in the
   dump to point to another object in the dump.  The pointer-sized
   value at DUMP_OFFSET in the dump file should contain the offset of
   the target object relative to the start of the dump.  */
static void
dump_reloc_dump_to_dump_ptr_raw (struct dump_context *ctx,
                                 dump_off dump_offset)
{
  if (ctx->flags.dump_object_contents)
    dump_push (&ctx->dump_relocs[EARLY_RELOCS],
               list2 (make_fixnum (RELOC_DUMP_TO_DUMP_PTR_RAW),
                      dump_off_to_lisp (dump_offset)));
}

/* Add a dump relocation that points to a Lisp object in Emacs.

   Add a relocation that updates the Lisp_Object at DUMP_OFFSET in the
   dump to point to a lisp object in Emacs.  The Lisp_Object-sized
   value at DUMP_OFFSET in the dump file should contain the offset of
   the target object relative to emacs_basis().  TYPE is the type of
   Lisp value.  */
static void
dump_reloc_dump_to_emacs_lv (struct dump_context *ctx,
                             dump_off dump_offset,
                             enum Lisp_Type type)
{
  if (!ctx->flags.dump_object_contents)
    return;

  int reloc_type;
  switch (type)
    {
    case Lisp_String:
    case Lisp_Vectorlike:
    case Lisp_Cons:
    case Lisp_Float:
      reloc_type = RELOC_DUMP_TO_EMACS_LV + type;
      break;
    default:
      emacs_abort ();
    }

  dump_push (&ctx->dump_relocs[EARLY_RELOCS],
             list2 (make_fixnum (reloc_type),
                    dump_off_to_lisp (dump_offset)));
}

/* Add an Emacs relocation that copies arbitrary bytes from the dump.

   When the dump is loaded, Emacs copies SIZE bytes from OFFSET in
   dump to LOCATION in the Emacs data section.  This copying happens
   after other relocations, so it's all right to, say, copy a
   Lisp_Object (since by the time we copy the Lisp_Object, it'll have
   been adjusted to account for the location of the running Emacs and
   dump file).  */
static void
dump_emacs_reloc_copy_from_dump (struct dump_context *ctx, dump_off dump_offset,
				 void *emacs_ptr, dump_off size)
{
  eassert (size >= 0);
  eassert (size < (1 << EMACS_RELOC_LENGTH_BITS));

  if (!ctx->flags.dump_object_contents)
    return;

  if (size == 0)
    return;

  eassert (dump_offset >= 0);
  dump_push (&ctx->emacs_relocs,
             list4 (make_fixnum (RELOC_EMACS_COPY_FROM_DUMP),
                    dump_off_to_lisp (emacs_offset (emacs_ptr)),
                    dump_off_to_lisp (dump_offset),
                    dump_off_to_lisp (size)));
}

/* Add an Emacs relocation that sets values to arbitrary bytes.

   When the dump is loaded, Emacs copies SIZE bytes from the
   relocation itself to the adjusted location inside Emacs EMACS_PTR.
   SIZE is the number of bytes to copy.  See struct emacs_reloc for
   the maximum size that this mechanism can support.  The value comes
   from VALUE_PTR.
 */
static void
dump_emacs_reloc_immediate (struct dump_context *ctx,
                            const void *emacs_ptr,
                            const void *value_ptr,
                            dump_off size)
{
  if (!ctx->flags.dump_object_contents)
    return;

  intmax_t value = 0;
  eassert (size <= sizeof (value));
  memcpy (&value, value_ptr, size);
  dump_push (&ctx->emacs_relocs,
             list4 (make_fixnum (RELOC_EMACS_IMMEDIATE),
                    dump_off_to_lisp (emacs_offset (emacs_ptr)),
                    intmax_t_to_lisp (value),
                    dump_off_to_lisp (size)));
}

#define DEFINE_EMACS_IMMEDIATE_FN(fnname, type)                         \
  static void                                                           \
  fnname (struct dump_context *ctx,                                     \
          const type *emacs_ptr,                                        \
          type value)                                                   \
  {                                                                     \
    dump_emacs_reloc_immediate (                                        \
      ctx, emacs_ptr, &value, sizeof (value));                          \
  }

DEFINE_EMACS_IMMEDIATE_FN (dump_emacs_reloc_immediate_lv, Lisp_Object)
DEFINE_EMACS_IMMEDIATE_FN (dump_emacs_reloc_immediate_ptrdiff_t, ptrdiff_t)
DEFINE_EMACS_IMMEDIATE_FN (dump_emacs_reloc_immediate_intmax_t, intmax_t)
DEFINE_EMACS_IMMEDIATE_FN (dump_emacs_reloc_immediate_int, int)
DEFINE_EMACS_IMMEDIATE_FN (dump_emacs_reloc_immediate_bool, bool)

/* Add an emacs relocation that makes a raw pointer in Emacs point
   into the dump.  */
static void
dump_emacs_reloc_to_dump_ptr_raw (struct dump_context *ctx,
				  const void *emacs_ptr, dump_off dump_offset)
{
  if (!ctx->flags.dump_object_contents)
    return;

  dump_push (&ctx->emacs_relocs,
             list3 (make_fixnum (RELOC_EMACS_DUMP_PTR_RAW),
                    dump_off_to_lisp (emacs_offset (emacs_ptr)),
                    dump_off_to_lisp (dump_offset)));
}

/* Add an emacs relocation that points into the dump.

   When the dump is loaded, the Lisp_Object at EMACS_ROOT in Emacs to
   point to VALUE.  VALUE can be any Lisp value; this function
   automatically queues the value for dumping if necessary.  */
static void
dump_emacs_reloc_to_lv (struct dump_context *ctx,
			Lisp_Object const *emacs_ptr,
                        Lisp_Object value)
{
  if (dump_object_self_representing_p (value))
    dump_emacs_reloc_immediate_lv (ctx, emacs_ptr, value);
  else
    {
      if (ctx->flags.dump_object_contents)
        /* Conditionally use RELOC_EMACS_EMACS_LV or
           RELOC_EMACS_DUMP_LV depending on where the target object
           lives.  We could just have decode_emacs_reloc pick the
           right type, but we might as well maintain the invariant
           that the types on ctx->emacs_relocs correspond to the types
           of emacs_relocs we actually emit.  */
	dump_push (&ctx->emacs_relocs,
		   list3 (make_fixnum (dump_object_emacs_ptr (value)
				       ? RELOC_EMACS_EMACS_LV
				       : RELOC_EMACS_DUMP_LV),
			  dump_off_to_lisp (emacs_offset (emacs_ptr)),
			  value));
      dump_enqueue_object (ctx, value, WEIGHT_NONE);
    }
}

/* Add an emacs relocation that makes a raw pointer in Emacs point
   back into the Emacs image.  */
static void
dump_emacs_reloc_to_emacs_ptr_raw (struct dump_context *ctx, void *emacs_ptr,
				   void const *target_emacs_ptr)
{
  if (!ctx->flags.dump_object_contents)
    return;

  dump_push (&ctx->emacs_relocs,
             list3 (make_fixnum (RELOC_EMACS_EMACS_PTR_RAW),
                    dump_off_to_lisp (emacs_offset (emacs_ptr)),
                    dump_off_to_lisp (emacs_offset (target_emacs_ptr))));
}

/* Add an Emacs relocation that makes a raw pointer in Emacs point to
   a different part of Emacs.  */

enum dump_fixup_type
  {
    DUMP_FIXUP_LISP_OBJECT,
    DUMP_FIXUP_LISP_OBJECT_RAW,
    DUMP_FIXUP_PTR_DUMP_RAW,
    DUMP_FIXUP_BIGNUM_DATA,
  };

enum dump_lv_fixup_type
  {
    LV_FIXUP_LISP_OBJECT,
    LV_FIXUP_RAW_POINTER,
  };

/* Make something in the dump point to a lisp object.

   CTX is a dump context.  DUMP_OFFSET is the location in the dump to
   fix.  VALUE is the object to which the location in the dump
   should point.

   If FIXUP_SUBTYPE is LV_FIXUP_LISP_OBJECT, we expect a Lisp_Object
   at DUMP_OFFSET.  If it's LV_FIXUP_RAW_POINTER, we expect a pointer.
 */
static void
dump_remember_fixup_lv (struct dump_context *ctx,
                        dump_off dump_offset,
                        Lisp_Object value,
                        enum dump_lv_fixup_type fixup_subtype)
{
  if (!ctx->flags.dump_object_contents)
    return;

  dump_push (&ctx->fixups,
	     list3 (make_fixnum (fixup_subtype == LV_FIXUP_LISP_OBJECT
				 ? DUMP_FIXUP_LISP_OBJECT
				 : DUMP_FIXUP_LISP_OBJECT_RAW),
		    dump_off_to_lisp (dump_offset),
		    value));
}

/* Remember to fix up the dump file such that the pointer-sized value
   at DUMP_OFFSET points to NEW_DUMP_OFFSET in the dump file and to
   its absolute address at runtime.  */
static void
dump_remember_fixup_ptr_raw (struct dump_context *ctx,
                             dump_off dump_offset,
                             dump_off new_dump_offset)
{
  if (!ctx->flags.dump_object_contents)
    return;

  /* We should not be generating relocations into the
     to-be-copied-into-Emacs dump region.  */
  eassert (ctx->header.discardable_start == 0
	   || new_dump_offset < ctx->header.discardable_start
	   || (ctx->header.cold_start != 0
	       && new_dump_offset >= ctx->header.cold_start));

  dump_push (&ctx->fixups,
	     list3 (make_fixnum (DUMP_FIXUP_PTR_DUMP_RAW),
		    dump_off_to_lisp (dump_offset),
		    dump_off_to_lisp (new_dump_offset)));
}

static void
dump_root_visitor (Lisp_Object const *root_ptr, enum gc_root_type type,
		   void *data)
{
  struct dump_context *ctx = data;
  Lisp_Object value = *root_ptr;
  if (type == GC_ROOT_C_SYMBOL)
    {
      eassert (dump_builtin_symbol_p (value));
      /* Remember to dump the object itself later along with all the
         rest of the copied-to-Emacs objects.  */
      if (dump_set_referrer (ctx))
	ctx->current_referrer = build_string ("built-in symbol list");
      dump_enqueue_object (ctx, value, WEIGHT_NONE);
      dump_clear_referrer (ctx);
    }
  else
    {
      if (type == GC_ROOT_STATICPRO)
        Fputhash (dump_off_to_lisp (emacs_offset (root_ptr)),
                  Qt,
                  ctx->staticpro_table);
      if (root_ptr != &Vinternal_interpreter_environment)
        {
	  if (dump_set_referrer (ctx))
	    ctx->current_referrer
	      = dump_ptr_referrer ("emacs root", root_ptr);
          dump_emacs_reloc_to_lv (ctx, root_ptr, *root_ptr);
          dump_clear_referrer (ctx);
        }
    }
}

/* Kick off the dump process by queuing up the static GC roots.  */
static void
dump_roots (struct dump_context *ctx)
{
  struct gc_root_visitor visitor = { .visit = dump_root_visitor,
				     .data = ctx };
  visit_static_gc_roots (visitor);
}

enum { PDUMPER_MAX_OBJECT_SIZE = 2048 };

static dump_off
field_relpos (const void *in_start, const void *in_field)
{
  ptrdiff_t in_start_val = (ptrdiff_t) in_start;
  ptrdiff_t in_field_val = (ptrdiff_t) in_field;
  eassert (in_start_val <= in_field_val);
  ptrdiff_t relpos = in_field_val - in_start_val;
  /* The following assertion attempts to detect bugs whereby IN_START
     and IN_FIELD don't point to the same object/structure, on the
     assumption that a too-large difference between them is
     suspicious.  As of Apr 2019 the largest object we dump -- 'struct
     buffer' -- is slightly smaller than 1KB, and we want to leave
     some margin for future extensions.  If the assertion below is
     ever violated, make sure the two pointers indeed point into the
     same object, and if so, enlarge the value of PDUMPER_MAX_OBJECT_SIZE.  */
  eassert (relpos < PDUMPER_MAX_OBJECT_SIZE);
  return (dump_off) relpos;
}

static void
cpyptr (void *out, const void *in)
{
  memcpy (out, in, sizeof (void *));
}

/* Convenience macro for regular assignment.  */
#define DUMP_FIELD_COPY(out, in, name) \
  ((out)->name = (in)->name)

static void
dump_field_lv_or_rawptr (struct dump_context *ctx,
                         void *out,
                         const void *in_start,
                         const void *in_field,
                         /* opt */ const enum Lisp_Type *ptr_raw_type,
                         struct link_weight weight)
{
  eassert (ctx->obj_offset > 0);

  Lisp_Object value;
  dump_off relpos = field_relpos (in_start, in_field);
  void *out_field = (char *) out + relpos;
  bool is_ptr_raw = (ptr_raw_type != NULL);

  if (!is_ptr_raw)
    {
      memcpy (&value, in_field, sizeof (value));
      if (dump_object_self_representing_p (value))
        {
          memcpy (out_field, &value, sizeof (value));
          return;
        }
    }
  else
    {
      void *ptrval;
      cpyptr (&ptrval, in_field);
      if (ptrval == NULL)
        return; /* Nothing to do.  */
      switch (*ptr_raw_type)
        {
        case Lisp_Symbol:
          value = make_lisp_symbol (ptrval);
          break;
        case Lisp_String:
        case Lisp_Vectorlike:
        case Lisp_Cons:
        case Lisp_Float:
          value = make_lisp_ptr (ptrval, *ptr_raw_type);
          break;
        default:
          emacs_abort ();
        }
    }

  /* Now value is the Lisp_Object to which we want to point whether or
     not the field is a raw pointer (in which case we just synthesized
     the Lisp_Object ourselves) or a Lisp_Object (in which case we
     just copied the thing).  Add a fixup or relocation.  */

  intptr_t out_value;
  dump_off out_field_offset = ctx->obj_offset + relpos;
  dump_off target_offset = dump_recall_object (ctx, value);
  enum { DANGEROUS = false };
  if (DANGEROUS
      && target_offset > 0 && dump_object_emacs_ptr (value) == NULL)
    {
      /* We've already dumped the referenced object, so we can emit
         the value and a relocation directly instead of indirecting
         through a fixup.  */
      out_value = target_offset;
      if (is_ptr_raw)
        dump_reloc_dump_to_dump_ptr_raw (ctx, out_field_offset);
      else
        dump_reloc_dump_to_dump_lv (ctx, out_field_offset, XTYPE (value));
    }
  else
    {
      /* We don't know about the target object yet, so add a fixup.
         When we process the fixup, we'll have dumped the target
         object.  */
      out_value = (intptr_t) 0xDEADF00D;
      dump_remember_fixup_lv (ctx,
                              out_field_offset,
                              value,
                              ( is_ptr_raw
                                ? LV_FIXUP_RAW_POINTER
                                : LV_FIXUP_LISP_OBJECT ));
      dump_enqueue_object (ctx, value, weight);
    }

  memcpy (out_field, &out_value, sizeof (out_value));
}

/* Set a pointer field on an output object during dump.

   CTX is the dump context.  OUT is a pointer to the dump output
   object.  IN_START is the start of the current Emacs object.
   IN_FIELD is a pointer to the field in that object.  TYPE is the
   type of pointer to which IN_FIELD points.
 */
static void
dump_field_lv_rawptr (struct dump_context *ctx,
                      void *out,
                      const void *in_start,
                      const void *in_field,
                      enum Lisp_Type type,
                      struct link_weight weight)
{
  dump_field_lv_or_rawptr (ctx, out, in_start, in_field, &type, weight);
}

/* Set a Lisp_Object field on an output object during dump.

   CTX is a dump context.  OUT is a pointer to the dump output object.
   IN_START is the start of the current Emacs object.  IN_FIELD is a
   pointer to a Lisp_Object field in that object.

   Arrange for the dump to contain fixups and relocations such that,
   at load time, the given field of the output object contains a valid
   Lisp_Object pointing to the same notional object that *IN_FIELD
   contains now.

   See idomatic usage below.  */
static void
dump_field_lv (struct dump_context *ctx,
               void *out,
               const void *in_start,
               const Lisp_Object *in_field,
               struct link_weight weight)
{
  dump_field_lv_or_rawptr (ctx, out, in_start, in_field, NULL, weight);
}

/* Note that we're going to add a manual fixup for the given field
   later.  */
static void
dump_field_fixup_later (struct dump_context *ctx,
                        void *out,
                        const void *in_start,
                        const void *in_field)
{
  /* TODO: more error checking.  */
  (void) field_relpos (in_start, in_field);
}

/* Mark an output object field, which is as wide as a pointer, as being
   fixed up to point to a specific offset in the dump.  */
static void
dump_field_ptr_to_dump_offset (struct dump_context *ctx,
                               void *out,
                               const void *in_start,
                               const void *in_field,
                               dump_off target_dump_offset)
{
  eassert (ctx->obj_offset > 0);
  if (!ctx->flags.dump_object_contents)
    return;

  dump_off relpos = field_relpos (in_start, in_field);
  dump_reloc_dump_to_dump_ptr_raw (ctx, ctx->obj_offset + relpos);
  intptr_t outval = target_dump_offset;
  memcpy ((char *) out + relpos, &outval, sizeof (outval));
}

/* Mark a field as pointing to a place inside Emacs.

   CTX is the dump context.  OUT points to the out-object for the
   current dump function.  IN_START points to the start of the object
   being dumped.  IN_FIELD points to the field inside the object being
   dumped that we're dumping.  The contents of this field (which
   should be as wide as a pointer) are the Emacs pointer to dump.

 */
static void
dump_field_emacs_ptr (struct dump_context *ctx,
                      void *out,
                      const void *in_start,
                      const void *in_field)
{
  eassert (ctx->obj_offset > 0);
  if (!ctx->flags.dump_object_contents)
    return;

  dump_off relpos = field_relpos (in_start, in_field);
  void *abs_emacs_ptr;
  cpyptr (&abs_emacs_ptr, in_field);
  intptr_t rel_emacs_ptr = 0;
  if (abs_emacs_ptr)
    {
      rel_emacs_ptr = emacs_offset ((void *)abs_emacs_ptr);
      dump_reloc_dump_to_emacs_ptr_raw (ctx, ctx->obj_offset + relpos);
    }
  cpyptr ((char *) out + relpos, &rel_emacs_ptr);
}

static void
<<<<<<< HEAD
_dump_object_start_pseudovector (struct dump_context *ctx,
				 struct vectorlike_header *out_hdr,
				 const struct vectorlike_header *in_hdr)
=======
dump_object_start_pseudovector (struct dump_context *ctx,
				union vectorlike_header *out_hdr,
				const union vectorlike_header *in_hdr)
>>>>>>> a5f8ce9f
{
  eassert (in_hdr->size & PSEUDOVECTOR_FLAG);
  ptrdiff_t vec_size = vectorlike_nbytes (in_hdr);
  dump_object_start (ctx, in_hdr, IGC_OBJ_VECTOR, out_hdr, (dump_off) vec_size);
  *out_hdr = *in_hdr;
}

/* Need a macro for alloca.  */
#define START_DUMP_PVEC(ctx, hdr, type, out)                  \
<<<<<<< HEAD
  const struct vectorlike_header *_in_hdr = (hdr);             \
  type *out = alloca (vectorlike_nbytes (_in_hdr));           \
  _dump_object_start_pseudovector (ctx, &out->header, _in_hdr)
=======
  const union vectorlike_header *in_hdr = (hdr);	      \
  type *out = alloca (vectorlike_nbytes (in_hdr));	      \
  dump_object_start_pseudovector (ctx, &out->header, in_hdr)
>>>>>>> a5f8ce9f

static dump_off
finish_dump_pvec (struct dump_context *ctx,
                  struct vectorlike_header *out_hdr)
{
  return dump_object_finish (ctx, out_hdr, vectorlike_nbytes (out_hdr));
}

static void
dump_pseudovector_lisp_fields (struct dump_context *ctx,
			       struct vectorlike_header *out_hdr,
			       const struct vectorlike_header *in_hdr)
{
  const struct Lisp_Vector *in = (const struct Lisp_Vector *) in_hdr;
  struct Lisp_Vector *out = (struct Lisp_Vector *) out_hdr;
  ptrdiff_t size = in->header.size;
  eassert (size & PSEUDOVECTOR_FLAG);
  size &= PSEUDOVECTOR_SIZE_MASK;
  for (ptrdiff_t i = 0; i < size; ++i)
    dump_field_lv (ctx, out, in, &in->contents[i], WEIGHT_STRONG);
}

static dump_off
dump_cons (struct dump_context *ctx, const struct Lisp_Cons *cons)
{
#if CHECK_STRUCTS && !defined (HASH_Lisp_Cons_8E09073155)
# error "Lisp_Cons changed. See CHECK_STRUCTS comment in config.h."
#endif
  struct Lisp_Cons out;
  dump_object_start (ctx, cons, IGC_OBJ_CONS, &out, sizeof (out));
  dump_field_lv (ctx, &out, cons, &cons->u.s.car, WEIGHT_STRONG);
  dump_field_lv (ctx, &out, cons, &cons->u.s.u.cdr, WEIGHT_NORMAL);
  return dump_object_finish (ctx, &out, sizeof (out));
}

static dump_off
dump_interval_tree (struct dump_context *ctx,
                    INTERVAL tree,
                    dump_off parent_offset)
{
#if CHECK_STRUCTS && !defined (HASH_interval_DE36B11AE7)
# error "interval changed. See CHECK_STRUCTS comment in config.h."
#endif
  /* TODO: output tree breadth-first?  */
  struct interval out;
  dump_object_start (ctx, tree, IGC_OBJ_INTERVAL, &out, sizeof (out));
  DUMP_FIELD_COPY (&out, tree, total_length);
  DUMP_FIELD_COPY (&out, tree, position);
  if (tree->left)
    dump_field_fixup_later (ctx, &out, tree, &tree->left);
  if (tree->right)
    dump_field_fixup_later (ctx, &out, tree, &tree->right);
  if (!tree->up_obj)
    {
      eassert (parent_offset != 0);
      dump_field_ptr_to_dump_offset (ctx, &out, tree, &tree->up.interval,
				     parent_offset);
    }
  else
    dump_field_lv (ctx, &out, tree, &tree->up.obj, WEIGHT_STRONG);
  DUMP_FIELD_COPY (&out, tree, up_obj);
  eassert (tree->gcmarkbit == 0);
  DUMP_FIELD_COPY (&out, tree, write_protect);
  DUMP_FIELD_COPY (&out, tree, visible);
  DUMP_FIELD_COPY (&out, tree, front_sticky);
  DUMP_FIELD_COPY (&out, tree, rear_sticky);
  dump_field_lv (ctx, &out, tree, &tree->plist, WEIGHT_STRONG);
  dump_off offset = dump_object_finish (ctx, &out, sizeof (out));
  if (tree->left)
      dump_remember_fixup_ptr_raw
	(ctx,
	 offset + dump_offsetof (struct interval, left),
	 dump_interval_tree (ctx, tree->left, offset));
  if (tree->right)
      dump_remember_fixup_ptr_raw
	(ctx,
	 offset + dump_offsetof (struct interval, right),
	 dump_interval_tree (ctx, tree->right, offset));
  return offset;
}

static dump_off
dump_string (struct dump_context *ctx, const struct Lisp_String *string)
{
#if CHECK_STRUCTS && !defined (HASH_Lisp_String_39D7E563BF)
# error "Lisp_String changed. See CHECK_STRUCTS comment in config.h."
#endif
  /* If we have text properties, write them _after_ the string so that
     at runtime, the prefetcher and cache will DTRT. (We access the
     string before its properties.).

     There's special code to dump string data contiguously later on.
     we seldom write to string data and never relocate it, so lumping
     it together at the end of the dump saves on COW faults.

     If, however, the string's size_byte field is -2, the string data
     is actually a pointer to Emacs data segment, so we can do even
     better by emitting a relocation instead of bothering to copy the
     string data.  */
  struct Lisp_String out;
  dump_object_start (ctx, string, IGC_OBJ_STRING, &out, sizeof (out));
  DUMP_FIELD_COPY (&out, string, u.s.size);
  DUMP_FIELD_COPY (&out, string, u.s.size_byte);
  if (string->u.s.intervals)
    dump_field_fixup_later (ctx, &out, string, &string->u.s.intervals);

  if (string->u.s.size_byte == -2)
    /* String literal in Emacs rodata.  */
    dump_field_emacs_ptr (ctx, &out, string, &string->u.s.data);
  else
    {
      dump_field_fixup_later (ctx, &out, string, &string->u.s.data);
      dump_remember_cold_op (ctx,
                             COLD_OP_STRING,
			     make_lisp_ptr ((void *) string, Lisp_String));
    }

  dump_off offset = dump_object_finish (ctx, &out, sizeof (out));
  if (string->u.s.intervals)
    dump_remember_fixup_ptr_raw
      (ctx,
       offset + dump_offsetof (struct Lisp_String, u.s.intervals),
       dump_interval_tree (ctx, string->u.s.intervals, 0));

  return offset;
}

static dump_off
dump_marker (struct dump_context *ctx, const struct Lisp_Marker *marker)
{
#if CHECK_STRUCTS && !defined HASH_Lisp_Marker_D850433F19
# error "Lisp_Marker changed. See CHECK_STRUCTS comment in config.h."
#endif

  START_DUMP_PVEC (ctx, &marker->header, struct Lisp_Marker, out);
  dump_pseudovector_lisp_fields (ctx, &out->header, &marker->header);
  DUMP_FIELD_COPY (out, marker, need_adjustment);
  DUMP_FIELD_COPY (out, marker, insertion_type);
  if (marker->buffer)
    {
      dump_field_lv_rawptr (ctx, out, marker, &marker->buffer,
			    Lisp_Vectorlike, WEIGHT_NORMAL);
#ifndef HAVE_MPS
      dump_field_lv_rawptr (ctx, out, marker, &marker->next,
			    Lisp_Vectorlike, WEIGHT_STRONG);
#else
      DUMP_FIELD_COPY (out, marker, slot);
#endif
      DUMP_FIELD_COPY (out, marker, charpos);
      DUMP_FIELD_COPY (out, marker, bytepos);
    }
  return finish_dump_pvec (ctx, &out->header);
}

static dump_off
dump_interval_node (struct dump_context *ctx, struct itree_node *node)
{
#if CHECK_STRUCTS && !defined (HASH_itree_node_8AF9E94FBA)
# error "itree_node changed. See CHECK_STRUCTS comment in config.h."
#endif
  struct itree_node out;
  dump_object_start (ctx, node, IGC_OBJ_ITREE_NODE, &out, sizeof (out));
  if (node->parent)
    dump_field_fixup_later (ctx, &out, node, &node->parent);
  if (node->left)
    dump_field_fixup_later (ctx, &out, node, &node->left);
  if (node->right)
    dump_field_fixup_later (ctx, &out, node, &node->right);
  DUMP_FIELD_COPY (&out, node, begin);
  DUMP_FIELD_COPY (&out, node, end);
  DUMP_FIELD_COPY (&out, node, limit);
  DUMP_FIELD_COPY (&out, node, offset);
  DUMP_FIELD_COPY (&out, node, otick);
  dump_field_lv (ctx, &out, node, &node->data, WEIGHT_STRONG);
  DUMP_FIELD_COPY (&out, node, red);
  DUMP_FIELD_COPY (&out, node, rear_advance);
  DUMP_FIELD_COPY (&out, node, front_advance);
  dump_off offset = dump_object_finish (ctx, &out, sizeof (out));
  if (node->parent)
      dump_remember_fixup_ptr_raw
	(ctx,
	 offset + dump_offsetof (struct itree_node, parent),
	 dump_interval_node (ctx, node->parent));
  if (node->left)
      dump_remember_fixup_ptr_raw
	(ctx,
	 offset + dump_offsetof (struct itree_node, left),
	 dump_interval_node (ctx, node->left));
  if (node->right)
      dump_remember_fixup_ptr_raw
	(ctx,
	 offset + dump_offsetof (struct itree_node, right),
	 dump_interval_node (ctx, node->right));
  return offset;
}

static dump_off
dump_overlay (struct dump_context *ctx, const struct Lisp_Overlay *overlay)
{
#if CHECK_STRUCTS && !defined (HASH_Lisp_Overlay_AF021DC256)
# error "Lisp_Overlay changed. See CHECK_STRUCTS comment in config.h."
#endif
  START_DUMP_PVEC (ctx, &overlay->header, struct Lisp_Overlay, out);
  dump_pseudovector_lisp_fields (ctx, &out->header, &overlay->header);
  dump_field_fixup_later (ctx, &out, overlay, &overlay->interval);
  dump_off offset = finish_dump_pvec (ctx, &out->header);
  dump_remember_fixup_ptr_raw
    (ctx,
     offset + dump_offsetof (struct Lisp_Overlay, interval),
     dump_interval_node (ctx, overlay->interval));
  return offset;
}

static void
dump_field_finalizer_ref (struct dump_context *ctx,
                          void *out,
                          const struct Lisp_Finalizer *finalizer,
                          struct Lisp_Finalizer *const *field)
{
  if (*field == &finalizers || *field == &doomed_finalizers)
    dump_field_emacs_ptr (ctx, out, finalizer, field);
  else
    dump_field_lv_rawptr (ctx, out, finalizer, field,
                          Lisp_Vectorlike,
                          WEIGHT_NORMAL);
}

static dump_off
dump_finalizer (struct dump_context *ctx,
                const struct Lisp_Finalizer *finalizer)
{
#if CHECK_STRUCTS && !defined (HASH_Lisp_Finalizer_7DACDD23C5)
# error "Lisp_Finalizer changed. See CHECK_STRUCTS comment in config.h."
#endif
  START_DUMP_PVEC (ctx, &finalizer->header, struct Lisp_Finalizer, out);
  /* Do _not_ call dump_pseudovector_lisp_fields here: we dump the
     only Lisp field, finalizer->function, manually, so we can give it
     a low weight.  */
  dump_field_lv (ctx, out, finalizer, &finalizer->function, WEIGHT_NONE);
  dump_field_finalizer_ref (ctx, out, finalizer, &finalizer->prev);
  dump_field_finalizer_ref (ctx, out, finalizer, &finalizer->next);
  return finish_dump_pvec (ctx, &out->header);
}

#ifdef HAVE_TREE_SITTER
static dump_off
dump_treesit_compiled_query (struct dump_context *ctx,
			     struct Lisp_TS_Query *query)
{
  START_DUMP_PVEC (ctx, &query->header, struct Lisp_TS_Query, out);
  dump_field_lv (ctx, &out->language, query, &query->language, WEIGHT_STRONG);
  dump_field_lv (ctx, &out->source, query, &query->source, WEIGHT_STRONG);
  /* These will be recompiled after load from dump.  */
  out->query = NULL;
  out->cursor = NULL;
  return finish_dump_pvec (ctx, &out->header);
}
#endif

struct bignum_reload_info
{
  dump_off data_location;
  dump_off nlimbs;
};

static dump_off
dump_bignum (struct dump_context *ctx, Lisp_Object object)
{
#if CHECK_STRUCTS && !defined (HASH_Lisp_Bignum_8732048B98)
# error "Lisp_Bignum changed. See CHECK_STRUCTS comment in config.h."
#endif
  const struct Lisp_Bignum *bignum = XBIGNUM (object);
  START_DUMP_PVEC (ctx, &bignum->header, struct Lisp_Bignum, out);
  static_assert (sizeof (out->value) >= sizeof (struct bignum_reload_info));
  dump_field_fixup_later (ctx, out, bignum, xbignum_val (object));
  dump_off bignum_offset = finish_dump_pvec (ctx, &out->header);
  if (ctx->flags.dump_object_contents)
    {
      /* Export the bignum into a blob in the cold section.  */
      dump_remember_cold_op (ctx, COLD_OP_BIGNUM, object);

      /* Write the offset of that exported blob here.  */
      dump_off value_offset
	= (bignum_offset
	   + (dump_off) offsetof (struct Lisp_Bignum, value));
      dump_push (&ctx->fixups,
		 list3 (make_fixnum (DUMP_FIXUP_BIGNUM_DATA),
			dump_off_to_lisp (value_offset),
			object));

      /* When we load the dump, slurp the data blob and turn it into a
         real bignum.  Attach the relocation to the start of the
         Lisp_Bignum instead of the actual mpz field so that the
         relocation offset is aligned.  The relocation-application
         code knows to actually advance past the header.  */
      dump_push (&ctx->dump_relocs[EARLY_RELOCS],
                 list2 (make_fixnum (RELOC_BIGNUM),
                        dump_off_to_lisp (bignum_offset)));
    }

  return bignum_offset;
}

static dump_off
dump_float (struct dump_context *ctx, const struct Lisp_Float *lfloat)
{
#if CHECK_STRUCTS && !defined (HASH_Lisp_Float_4F10F019A4)
# error "Lisp_Float changed. See CHECK_STRUCTS comment in config.h."
#endif
  eassert (ctx->header.cold_start);
  struct Lisp_Float out;
  dump_object_start (ctx, lfloat, IGC_OBJ_FLOAT, &out, sizeof (out));
  DUMP_FIELD_COPY (&out, lfloat, u.data);
  return dump_object_finish (ctx, &out, sizeof (out));
}

static void
dump_field_fwd (struct dump_context *ctx, void *out, const void *in_start,
		const lispfwd *in_field)
{
  dump_field_emacs_ptr (ctx, out, in_start, in_field);
  switch (XFWDTYPE (*in_field))
    {
    case Lisp_Fwd_Int:
      {
	const intmax_t *intvar = (*in_field)->u.intvar;
	dump_emacs_reloc_immediate_intmax_t (ctx, intvar, *intvar);
      }
      return;
    case Lisp_Fwd_Bool:
      {
	const bool *boolvar = (*in_field)->u.boolvar;
	dump_emacs_reloc_immediate_bool (ctx, boolvar, *boolvar);
      }
      return;
    case Lisp_Fwd_Obj:
      {
	const Lisp_Object *objvar =  (*in_field)->u.objvar;
	if (NILP (Fgethash (dump_off_to_lisp (emacs_offset (objvar)),
			    ctx->staticpro_table, Qnil)))
	  dump_emacs_reloc_to_lv (ctx, objvar, *objvar);
      }
      return;
    case Lisp_Fwd_Kboard_Obj:
    case Lisp_Fwd_Buffer_Obj:
      return;
    }
  emacs_abort ();
}

static dump_off
dump_blv (struct dump_context *ctx,
          const struct Lisp_Buffer_Local_Value *blv)
{
#if CHECK_STRUCTS && !defined HASH_Lisp_Buffer_Local_Value_B1EFDA61AE
# error "Lisp_Buffer_Local_Value changed. See CHECK_STRUCTS comment in config.h."
#endif
  struct Lisp_Buffer_Local_Value out;
  dump_object_start (ctx, blv, IGC_OBJ_BLV, &out, sizeof (out));
  DUMP_FIELD_COPY (&out, blv, local_if_set);
  DUMP_FIELD_COPY (&out, blv, found);
  if (blv->fwd)
    dump_field_fwd (ctx, &out, blv, &blv->fwd);
  dump_field_lv (ctx, &out, blv, &blv->where, WEIGHT_NORMAL);
  dump_field_lv (ctx, &out, blv, &blv->defcell, WEIGHT_STRONG);
  dump_field_lv (ctx, &out, blv, &blv->valcell, WEIGHT_STRONG);
  dump_off offset = dump_object_finish (ctx, &out, sizeof (out));
  return offset;
}

static dump_off
dump_recall_symbol_aux (struct dump_context *ctx, Lisp_Object symbol)
{
  Lisp_Object symbol_aux = ctx->symbol_aux;
  if (NILP (symbol_aux))
    return 0;
  return dump_off_from_lisp (Fgethash (symbol, symbol_aux, make_fixnum (0)));
}

static void
dump_remember_symbol_aux (struct dump_context *ctx,
                          Lisp_Object symbol,
                          dump_off offset)
{
  Fputhash (symbol, dump_off_to_lisp (offset), ctx->symbol_aux);
}

static void
dump_pre_dump_symbol (struct dump_context *ctx, struct Lisp_Symbol *symbol)
{
  Lisp_Object symbol_lv = make_lisp_symbol (symbol);
  eassert (!dump_recall_symbol_aux (ctx, symbol_lv));
  if (dump_set_referrer (ctx))
    ctx->current_referrer = symbol_lv;
  switch (symbol->u.s.redirect)
    {
    case SYMBOL_LOCALIZED:
      dump_remember_symbol_aux (ctx, symbol_lv,
				dump_blv (ctx, symbol->u.s.val.blv));
      break;
    default:
      break;
    }
  dump_clear_referrer (ctx);
}

static dump_off
dump_symbol (struct dump_context *ctx,
             Lisp_Object object,
             dump_off offset)
{
#if CHECK_STRUCTS && !defined HASH_Lisp_Symbol_44C8A8AB49
# error "Lisp_Symbol changed. See CHECK_STRUCTS comment in config.h."
#endif
#if CHECK_STRUCTS && !defined (HASH_symbol_redirect_EA72E4BFF5)
# error "symbol_redirect changed. See CHECK_STRUCTS comment in config.h."
#endif

  if (ctx->flags.defer_symbols)
    {
      if (offset != DUMP_OBJECT_ON_SYMBOL_QUEUE)
        {
	  eassert (offset == DUMP_OBJECT_ON_NORMAL_QUEUE
		   || offset == DUMP_OBJECT_NOT_SEEN);
	  dump_clear_referrer (ctx);
          struct dump_flags old_flags = ctx->flags;
          ctx->flags.dump_object_contents = false;
          ctx->flags.defer_symbols = false;
          dump_object (ctx, object);
          ctx->flags = old_flags;
	  if (dump_set_referrer (ctx))
	    ctx->current_referrer = object;

          offset = DUMP_OBJECT_ON_SYMBOL_QUEUE;
          dump_remember_object (ctx, object, offset);
          dump_push (&ctx->deferred_symbols, object);
        }
      return offset;
    }

  struct Lisp_Symbol *symbol = XSYMBOL (object);
  struct Lisp_Symbol out;
  dump_object_start (ctx, symbol, IGC_OBJ_SYMBOL, &out, sizeof (out));
#ifndef HAVE_MPS
  eassert (symbol->u.s.gcmarkbit == 0);
#endif
  DUMP_FIELD_COPY (&out, symbol, u.s.redirect);
  DUMP_FIELD_COPY (&out, symbol, u.s.trapped_write);
  DUMP_FIELD_COPY (&out, symbol, u.s.declared_special);
  dump_field_lv (ctx, &out, symbol, &symbol->u.s.name, WEIGHT_STRONG);
  switch (symbol->u.s.redirect)
    {
    case SYMBOL_PLAINVAL:
      dump_field_lv (ctx, &out, symbol, &symbol->u.s.val.value,
                     WEIGHT_NORMAL);
      break;
    case SYMBOL_VARALIAS:
      dump_field_lv_rawptr (ctx, &out, symbol,
                            &symbol->u.s.val.alias, Lisp_Symbol,
                            WEIGHT_NORMAL);
      break;
    case SYMBOL_LOCALIZED:
      dump_field_fixup_later (ctx, &out, symbol, &symbol->u.s.val.blv);
      break;
    case SYMBOL_FORWARDED:
      dump_field_fwd (ctx, &out, symbol, &symbol->u.s.val.fwd);
      break;
    default:
      emacs_abort ();
    }
  dump_field_lv (ctx, &out, symbol, &symbol->u.s.function, WEIGHT_NORMAL);
  dump_field_lv (ctx, &out, symbol, &symbol->u.s.package, WEIGHT_NORMAL);
  dump_field_lv (ctx, &out, symbol, &symbol->u.s.plist, WEIGHT_NORMAL);

  offset = dump_object_finish (ctx, &out, sizeof (out));
  dump_off aux_offset;

  switch (symbol->u.s.redirect)
    {
    case SYMBOL_LOCALIZED:
      aux_offset = dump_recall_symbol_aux (ctx, make_lisp_symbol (symbol));
      dump_remember_fixup_ptr_raw
	(ctx,
	 offset + dump_offsetof (struct Lisp_Symbol, u.s.val.blv),
	 (aux_offset
	  ? aux_offset
	  : dump_blv (ctx, symbol->u.s.val.blv)));
      break;
    default:
      break;
    }
  return offset;
}

static dump_off
dump_vectorlike_generic (struct dump_context *ctx,
			 const struct vectorlike_header *header)
{
#if CHECK_STRUCTS && !defined (HASH_vectorlike_header_AF1B22D957)
# error "vectorlike_header changed. See CHECK_STRUCTS comment in config.h."
#endif
  const struct Lisp_Vector *v = (const struct Lisp_Vector *) header;
  ptrdiff_t size = header->size;
  enum pvec_type pvectype = PSEUDOVECTOR_TYPE (v);
  dump_off offset;

  if (size & PSEUDOVECTOR_FLAG)
    {
      /* Assert that the pseudovector contains only Lisp values ---
         but see the PVEC_SUB_CHAR_TABLE special case below.  We allow
         one extra word of non-lisp data when Lisp_Object is shorter
         than GCALIGN (e.g., on 32-bit builds) to account for
         GCALIGN-enforcing struct padding.  We can't distinguish
         between padding and some undumpable data member this way, but
         we'll count on sizeof(Lisp_Object) >= GCALIGN builds to catch
         this class of problem.
         */
      eassert ((size & PSEUDOVECTOR_REST_MASK) >> PSEUDOVECTOR_REST_BITS
	       <= (sizeof (Lisp_Object) < GCALIGNMENT));
      size &= PSEUDOVECTOR_SIZE_MASK;
    }

  dump_align_output (ctx, DUMP_ALIGNMENT);
  dump_off prefix_start_offset;

  dump_off skip;
  if (pvectype == PVEC_SUB_CHAR_TABLE)
    {
      /* PVEC_SUB_CHAR_TABLE has a special case because it's a
         variable-length vector (unlike other pseudovectors, which is
         why we handle it here) and has its non-Lisp data _before_ the
         variable-length Lisp part.  */
      const struct Lisp_Sub_Char_Table *sct =
        (const struct Lisp_Sub_Char_Table *) header;
      struct Lisp_Sub_Char_Table out;
      /* Don't use sizeof(out), since that incorporates unwanted
         padding.  Instead, use the size through the last non-Lisp
         field.  */
      size_t sz = (char *)&out.min_char + sizeof (out.min_char) - (char *)&out;
      eassert (sz < DUMP_OFF_MAX);
      prefix_start_offset = dump_object_start (ctx, sct, IGC_OBJ_VECTOR, &out, (dump_off) sz);
      DUMP_FIELD_COPY (&out, sct, header.size);
      DUMP_FIELD_COPY (&out, sct, depth);
      DUMP_FIELD_COPY (&out, sct, min_char);
      offset = dump_object_finish_1 (ctx, &out, (dump_off) sz);
      skip = SUB_CHAR_TABLE_OFFSET;
    }
  else
    {
      struct vectorlike_header out;
      prefix_start_offset = dump_object_start (ctx, header, IGC_OBJ_VECTOR, &out, sizeof (out));
      DUMP_FIELD_COPY (&out, header, size);
      offset = dump_object_finish_1 (ctx, &out, sizeof (out));
      skip = 0;
    }

  /* We may have written a non-Lisp vector prefix above.  If we have,
     pad to the lisp content start with zero, and make sure we didn't
     scribble beyond that start.  */
  dump_off prefix_size = ctx->offset - prefix_start_offset;
  eassert (prefix_size > 0);
  dump_off skip_start = ptrdiff_t_to_dump_off ((char *) &v->contents[skip]
					       - (char *) v);
  eassert (skip_start >= prefix_size);
  dump_write_zero (ctx, skip_start - prefix_size);

  /* dump_object_start isn't what records conservative-GC object
     starts --- dump_object_1 does --- so the hack below of using
     dump_object_start for each vector word doesn't cause GC problems
     at runtime.  */
  struct dump_flags old_flags = ctx->flags;
  ctx->flags.pack_objects = true;
  for (dump_off i = skip; i < size; ++i)
    {
      Lisp_Object out;
      const Lisp_Object *vslot = &v->contents[i];
      /* In the wide case, we're always misaligned.  */
#if INTPTR_MAX == EMACS_INT_MAX
      eassert (ctx->offset % sizeof (out) == 0);
#endif
      dump_object_start_1 (ctx, &out, sizeof (out));
      dump_field_lv (ctx, &out, vslot, vslot, WEIGHT_STRONG);
      dump_object_finish_1 (ctx, &out, sizeof (out));
    }
  ctx->flags = old_flags;
  dump_align_output (ctx, DUMP_ALIGNMENT);
# ifdef HAVE_MPS
  dump_igc_finish_obj (ctx);
# endif
  return offset;
}

/* Return a vector of KEY, VALUE pairs in the given hash table H.
   No room for growth is included.  */
static void
hash_table_contents (struct Lisp_Hash_Table *h, Lisp_Object **key,
		     Lisp_Object **value)
{
  ptrdiff_t size = h->count;
  *key = hash_table_alloc_kv (h, size);
  *value = hash_table_alloc_kv (h, size);
  ptrdiff_t n = 0;

  DOHASH (h, k, v)
    {
      (*key)[n] = k;
      (*value)[n] = v;
      ++n;
    }
}

static dump_off
dump_hash_table_list (struct dump_context *ctx)
{
  dump_off offset = ctx->offset;
#ifdef HAVE_MPS
  if (!NILP (ctx->hash_tables) || !NILP (ctx->weak_hash_tables))
    offset = dump_object (ctx, CALLN (Fvconcat, ctx->hash_tables, ctx->weak_hash_tables));
#else
  if (!NILP (ctx->hash_tables))
    offset = dump_object (ctx, CALLN (Fvconcat, ctx->hash_tables));
#endif
  return offset;
}

static hash_table_std_test_t
hash_table_std_test (const struct hash_table_test *t)
{
  if (BASE_EQ (t->name, Qeq))
    return Test_eq;
  if (BASE_EQ (t->name, Qeql))
    return Test_eql;
  if (BASE_EQ (t->name, Qequal))
    return Test_equal;
  if (BASE_EQ (t->name, Qstring_equal))
    return Test_string_equal;
  error ("cannot dump hash tables with user-defined tests");  /* Bug#36769 */
}

/* Compact contents and discard inessential information from a hash table,
   preparing it for dumping.
   See `hash_table_thaw' for the code that restores the object to a usable
   state. */
static void
hash_table_freeze (struct Lisp_Hash_Table *h)
{
  Lisp_Object *key, *value;
  hash_table_contents (h, &key, &value);
  h->key = key;
  h->value = value;
  h->next = NULL;
  h->hash = NULL;
  h->index = NULL;
  h->table_size = 0;
  h->index_bits = 0;
  h->frozen_test = hash_table_std_test (h->test);
  h->test = NULL;
}

static dump_off
dump_hash_vec (struct dump_context *ctx,
	       const Lisp_Object array[], size_t len)
{
#ifdef HAVE_MPS
  struct Lisp_Vector *v = (struct Lisp_Vector *)((char *)array - sizeof (*v));
  return dump_vectorlike_generic (ctx, &v->header) + sizeof (*v);
#endif
  dump_align_output (ctx, DUMP_ALIGNMENT);
  struct dump_flags old_flags = ctx->flags;
  ctx->flags.pack_objects = true;

  dump_off start_offset = ctx->offset;

  for (size_t i = 0; i < len; i++)
    {
      Lisp_Object out;
      const Lisp_Object *slot = &array[i];
      dump_object_start_1 (ctx, &out, sizeof out);
      dump_field_lv (ctx, &out, slot, slot, WEIGHT_STRONG);
      dump_object_finish_1 (ctx, &out, sizeof out);
    }

  ctx->flags = old_flags;
  return start_offset;
}

static dump_off
dump_hash_table_key (struct dump_context *ctx, struct Lisp_Hash_Table *h)
{
  return dump_hash_vec (ctx, h->key, h->count);
}

static dump_off
dump_hash_table_value (struct dump_context *ctx, struct Lisp_Hash_Table *h)
{
  return dump_hash_vec (ctx, h->value, h->count);
}

static dump_off
dump_hash_table (struct dump_context *ctx, Lisp_Object object)
{
#if CHECK_STRUCTS && !defined HASH_Lisp_Hash_Table_DC3E781B68
# error "Lisp_Hash_Table changed. See CHECK_STRUCTS comment in config.h."
#endif
  const struct Lisp_Hash_Table *hash_in = XHASH_TABLE (object);

  START_DUMP_PVEC (ctx, &hash_in->header, struct Lisp_Hash_Table, out);
  dump_push (&ctx->hash_tables, object);

  /* Idea here is to dump a "frozen" hash table which consists of the
     hash table pseudo vector object plus 2 vectors of Lisp_Objects for
     keys and values. Everything else is removed.

     When loading a dump, the hash table is "thawed". This allocs index
     and next vectors, and rehashes all keys. */
  struct Lisp_Hash_Table hash_munged = *hash_in;
  struct Lisp_Hash_Table *hash = &hash_munged;
  hash_table_freeze (hash);

  dump_pseudovector_lisp_fields (ctx, &out->header, &hash->header);
  DUMP_FIELD_COPY (out, hash, count);
  DUMP_FIELD_COPY (out, hash, weakness);
  DUMP_FIELD_COPY (out, hash, mutable);
  DUMP_FIELD_COPY (out, hash, frozen_test);
  if (hash->key)
    dump_field_fixup_later (ctx, out, hash, &hash->key);
  if (hash->value)
    dump_field_fixup_later (ctx, out, hash, &hash->value);
  eassert (hash->next_weak == NULL);
  dump_off offset = finish_dump_pvec (ctx, &out->header);
  if (hash->key)
    dump_remember_fixup_ptr_raw
      (ctx,
       offset + dump_offsetof (struct Lisp_Hash_Table, key),
       dump_hash_table_key (ctx, hash));
  if (hash->value)
    dump_remember_fixup_ptr_raw
      (ctx,
       offset + dump_offsetof (struct Lisp_Hash_Table, value),
       dump_hash_table_value (ctx, hash));
  return offset;
}

#ifdef HAVE_MPS
static dump_off
dump_weak_hash_table (struct dump_context *ctx, Lisp_Object object)
{
  struct Lisp_Weak_Hash_Table *wh_in = XWEAK_HASH_TABLE (object);
  strengthen_hash_table_for_dump (wh_in);

  START_DUMP_PVEC (ctx, &wh_in->header, struct Lisp_Weak_Hash_Table, out);
  dump_push (&ctx->weak_hash_tables, object);

  dump_field_lv (ctx, out, wh_in, &wh_in->dump_replacement,
		 WEIGHT_NORMAL);
  dump_off offset = finish_dump_pvec (ctx, &wh_in->header);
  return offset;
}
#endif

static dump_off
dump_buffer (struct dump_context *ctx, const struct buffer *in_buffer)
{
#if CHECK_STRUCTS && !defined HASH_buffer_text_07D802E2D4
# error "buffer changed. See CHECK_STRUCTS comment in config.h."
#endif
  struct buffer munged_buffer = *in_buffer;
  struct buffer *buffer = &munged_buffer;

  /* Clear some buffer state for correctness upon load.  */
  if (buffer->base_buffer == NULL)
    buffer->window_count = 0;
  else
    eassert (buffer->window_count == -1);
  buffer->local_minor_modes_ = Qnil;
  buffer->last_name_ = Qnil;
  buffer->last_selected_window_ = Qnil;
  buffer->display_count_ = make_fixnum (0);
  buffer->clip_changed = 0;
  buffer->last_window_start = -1;
  buffer->point_before_scroll_ = Qnil;

  dump_off base_offset = 0;
  if (buffer->base_buffer)
    {
      eassert (buffer->base_buffer->base_buffer == NULL);
      base_offset = dump_object_for_offset
	(ctx,
	 make_lisp_ptr (buffer->base_buffer, Lisp_Vectorlike));
    }

  eassert ((base_offset == 0 && buffer->text == &in_buffer->own_text)
	   || (base_offset > 0 && buffer->text != &in_buffer->own_text));

  START_DUMP_PVEC (ctx, &in_buffer->header, struct buffer, out);
  dump_pseudovector_lisp_fields (ctx, &out->header, &buffer->header);
  if (base_offset == 0)
    base_offset = ctx->obj_offset;
  eassert (base_offset > 0);
  if (buffer->base_buffer == NULL)
    {
      eassert (base_offset == ctx->obj_offset);

      if (BUFFER_LIVE_P (buffer))
        {
          dump_field_fixup_later (ctx, out, buffer, &buffer->own_text.beg);
	  dump_remember_cold_op (ctx, COLD_OP_BUFFER,
				 make_lisp_ptr ((void *) in_buffer,
						Lisp_Vectorlike));
#ifdef HAVE_MPS
	  dump_push (&ctx->dump_relocs[LATE_RELOCS],
		     list2 (make_fixnum (RELOC_BUFFER),
			    dump_off_to_lisp (ctx->obj_offset)));
#endif
        }
      else
        eassert (buffer->own_text.beg == NULL);

      DUMP_FIELD_COPY (out, buffer, own_text.gpt);
      DUMP_FIELD_COPY (out, buffer, own_text.z);
      DUMP_FIELD_COPY (out, buffer, own_text.gpt_byte);
      DUMP_FIELD_COPY (out, buffer, own_text.z_byte);
      DUMP_FIELD_COPY (out, buffer, own_text.gap_size);
      DUMP_FIELD_COPY (out, buffer, own_text.modiff);
      DUMP_FIELD_COPY (out, buffer, own_text.chars_modiff);
      DUMP_FIELD_COPY (out, buffer, own_text.save_modiff);
      DUMP_FIELD_COPY (out, buffer, own_text.overlay_modiff);
      DUMP_FIELD_COPY (out, buffer, own_text.compact);
      DUMP_FIELD_COPY (out, buffer, own_text.beg_unchanged);
      DUMP_FIELD_COPY (out, buffer, own_text.end_unchanged);
      DUMP_FIELD_COPY (out, buffer, own_text.unchanged_modified);
      DUMP_FIELD_COPY (out, buffer, own_text.overlay_unchanged_modified);
      if (buffer->own_text.intervals)
        dump_field_fixup_later (ctx, out, buffer, &buffer->own_text.intervals);
#ifdef HAVE_MPS
      dump_field_lv (ctx, out, buffer, &buffer->own_text.markers,
		     WEIGHT_NORMAL);
#else
      dump_field_lv_rawptr (ctx, out, buffer, &buffer->own_text.markers,
                            Lisp_Vectorlike, WEIGHT_NORMAL);
#endif
      DUMP_FIELD_COPY (out, buffer, own_text.inhibit_shrinking);
      DUMP_FIELD_COPY (out, buffer, own_text.redisplay);
    }

  eassert (ctx->obj_offset > 0);
  dump_remember_fixup_ptr_raw
    (ctx,
     ctx->obj_offset + dump_offsetof (struct buffer, text),
     base_offset + dump_offsetof (struct buffer, own_text));

  DUMP_FIELD_COPY (out, buffer, pt);
  DUMP_FIELD_COPY (out, buffer, pt_byte);
  DUMP_FIELD_COPY (out, buffer, begv);
  DUMP_FIELD_COPY (out, buffer, begv_byte);
  DUMP_FIELD_COPY (out, buffer, zv);
  DUMP_FIELD_COPY (out, buffer, zv_byte);

  if (buffer->base_buffer)
    {
      eassert (ctx->obj_offset != base_offset);
      dump_field_ptr_to_dump_offset (ctx, out, buffer, &buffer->base_buffer,
				     base_offset);
    }

  DUMP_FIELD_COPY (out, buffer, indirections);
  DUMP_FIELD_COPY (out, buffer, window_count);

  memcpy (out->local_flags,
          &buffer->local_flags,
          sizeof (out->local_flags));
  DUMP_FIELD_COPY (out, buffer, modtime);
  DUMP_FIELD_COPY (out, buffer, modtime_size);
  DUMP_FIELD_COPY (out, buffer, auto_save_modified);
  DUMP_FIELD_COPY (out, buffer, display_error_modiff);
  DUMP_FIELD_COPY (out, buffer, auto_save_failure_time);
  DUMP_FIELD_COPY (out, buffer, last_window_start);

  /* Not worth serializing these caches.  TODO: really? */
  out->newline_cache = NULL;
  out->width_run_cache = NULL;
  out->bidi_paragraph_cache = NULL;

  DUMP_FIELD_COPY (out, buffer, prevent_redisplay_optimizations_p);
  DUMP_FIELD_COPY (out, buffer, clip_changed);
  DUMP_FIELD_COPY (out, buffer, inhibit_buffer_hooks);
  DUMP_FIELD_COPY (out, buffer, long_line_optimizations_p);

  if (!itree_empty_p (buffer->overlays))
    {
      /* We haven't implemented the code to dump overlays.  */
      error ("dumping overlays is not yet implemented");
    }
  else
    out->overlays = NULL;

  dump_field_lv (ctx, out, buffer, &buffer->undo_list_,
                 WEIGHT_STRONG);
  dump_off offset = finish_dump_pvec (ctx, &out->header);
  if (!buffer->base_buffer && buffer->own_text.intervals)
    dump_remember_fixup_ptr_raw
      (ctx,
       offset + dump_offsetof (struct buffer, own_text.intervals),
       dump_interval_tree (ctx, buffer->own_text.intervals, 0));

  return offset;
}

static dump_off
dump_bool_vector (struct dump_context *ctx, const struct Lisp_Vector *v)
{
#if CHECK_STRUCTS && !defined (HASH_Lisp_Vector_64AF2E46CE)
# error "Lisp_Vector changed. See CHECK_STRUCTS comment in config.h."
#endif
  /* No relocation needed, so we don't need dump_object_start.  */
  dump_align_output (ctx, DUMP_ALIGNMENT);
# ifdef HAVE_MPS
  dump_igc_start_obj (ctx, IGC_OBJ_VECTOR, v);
# endif
  eassert (ctx->offset >= ctx->header.cold_start);
  dump_off offset = ctx->offset;
  ptrdiff_t nbytes = vector_nbytes ((struct Lisp_Vector *) v);
  if (nbytes > DUMP_OFF_MAX)
    error ("vector too large");
  dump_write (ctx, v, ptrdiff_t_to_dump_off (nbytes));
# ifdef HAVE_MPS
  dump_igc_finish_obj (ctx);
# endif
  return offset;
}

static dump_off
dump_subr (struct dump_context *ctx, const struct Lisp_Subr *subr)
{
#if CHECK_STRUCTS && !defined (HASH_Lisp_Subr_730FE7C038)
# error "Lisp_Subr changed. See CHECK_STRUCTS comment in config.h."
#endif
  struct Lisp_Subr out;
  dump_object_start (ctx, subr, IGC_OBJ_VECTOR, &out, sizeof (out));
  DUMP_FIELD_COPY (&out, subr, header.size);
#ifdef HAVE_NATIVE_COMP
  bool non_primitive = !NILP (subr->native_comp_u);
#else
  bool non_primitive = false;
#endif
  if (non_primitive)
    out.function.a0 = NULL;
  else
    dump_field_emacs_ptr (ctx, &out, subr, &subr->function.a0);
  DUMP_FIELD_COPY (&out, subr, min_args);
  DUMP_FIELD_COPY (&out, subr, max_args);
  if (non_primitive)
    {
      dump_field_fixup_later (ctx, &out, subr, &subr->symbol_name);
      dump_remember_cold_op (ctx,
                             COLD_OP_NATIVE_SUBR,
			     make_lisp_ptr ((void *) subr, Lisp_Vectorlike));
      dump_field_lv (ctx, &out, subr, &subr->intspec.native, WEIGHT_NORMAL);
      dump_field_lv (ctx, &out, subr, &subr->command_modes, WEIGHT_NORMAL);
    }
  else
    {
      dump_field_emacs_ptr (ctx, &out, subr, &subr->symbol_name);
      dump_field_emacs_ptr (ctx, &out, subr, &subr->intspec.string);
      eassert (NILP (subr->command_modes));
      dump_field_lv (ctx, &out, subr, &subr->command_modes, WEIGHT_NORMAL);
    }
  DUMP_FIELD_COPY (&out, subr, doc);
#ifdef HAVE_NATIVE_COMP
  dump_field_lv (ctx, &out, subr, &subr->native_comp_u, WEIGHT_NORMAL);
  if (!NILP (subr->native_comp_u))
    dump_field_fixup_later (ctx, &out, subr, &subr->native_c_name);

  dump_field_lv (ctx, &out, subr, &subr->lambda_list, WEIGHT_NORMAL);
  dump_field_lv (ctx, &out, subr, &subr->type, WEIGHT_NORMAL);
#endif
  dump_off subr_off = dump_object_finish (ctx, &out, sizeof (out));
  if (non_primitive && ctx->flags.dump_object_contents)
    /* We'll do the final addr relocation during VERY_LATE_RELOCS time
       after the compilation units has been loaded. */
    dump_push (&ctx->dump_relocs[VERY_LATE_RELOCS],
	       list2 (make_fixnum (RELOC_NATIVE_SUBR),
		      dump_off_to_lisp (subr_off)));
  return subr_off;
}

#ifdef HAVE_NATIVE_COMP
static dump_off
dump_native_comp_unit (struct dump_context *ctx,
		       struct Lisp_Native_Comp_Unit *comp_u)
{
  if (!CONSP (comp_u->file))
    error ("trying to dump non fixed-up eln file");

  /* Have function documentation always lazy loaded to optimize load-time.  */
  comp_u->data_fdoc_v = Qnil;
  START_DUMP_PVEC (ctx, &comp_u->header, struct Lisp_Native_Comp_Unit, out);
  dump_pseudovector_lisp_fields (ctx, &out->header, &comp_u->header);
  out->handle = NULL;

  dump_off comp_u_off = finish_dump_pvec (ctx, &out->header);
  if (ctx->flags.dump_object_contents)
    /* We'll do the real elf load during LATE_RELOCS relocation time. */
    dump_push (&ctx->dump_relocs[LATE_RELOCS],
	       list2 (make_fixnum (RELOC_NATIVE_COMP_UNIT),
		      dump_off_to_lisp (comp_u_off)));
  return comp_u_off;
}
#endif

static void
fill_pseudovec (struct vectorlike_header *header, Lisp_Object item)
{
  struct Lisp_Vector *v = (struct Lisp_Vector *) header;
  eassert (v->header.size & PSEUDOVECTOR_FLAG);
  ptrdiff_t size = v->header.size & PSEUDOVECTOR_SIZE_MASK;
  for (ptrdiff_t idx = 0; idx < size; idx++)
    v->contents[idx] = item;
}

static dump_off
dump_nilled_pseudovec (struct dump_context *ctx,
                       const struct vectorlike_header *in)
{
  START_DUMP_PVEC (ctx, in, struct Lisp_Vector, out);
  fill_pseudovec (&out->header, Qnil);
  return finish_dump_pvec (ctx, &out->header);
}

static dump_off
dump_vectorlike (struct dump_context *ctx,
                 Lisp_Object lv,
                 dump_off offset)
{
#if CHECK_STRUCTS && !defined HASH_pvec_type_9A5F4E1904
# error "pvec_type changed. See CHECK_STRUCTS comment in config.h."
#endif
  const struct Lisp_Vector *v = XVECTOR (lv);
  enum pvec_type ptype = PSEUDOVECTOR_TYPE (v);
  switch (ptype)
    {
    case PVEC_FONT:
      /* There are three kinds of font objects that all use PVEC_FONT,
         distinguished by their size.  Font specs and entities are
         harmless data carriers that we can dump like other Lisp
         objects.  Fonts themselves are window-system-specific and
         need to be recreated on each startup.  */
      if ((v->header.size & PSEUDOVECTOR_SIZE_MASK) != FONT_SPEC_MAX
	  && (v->header.size & PSEUDOVECTOR_SIZE_MASK) != FONT_ENTITY_MAX)
        error_unsupported_dump_object(ctx, lv, "font");
      FALLTHROUGH;
    case PVEC_NORMAL_VECTOR:
    case PVEC_CLOSURE:
    case PVEC_CHAR_TABLE:
    case PVEC_SUB_CHAR_TABLE:
    case PVEC_RECORD:
    case PVEC_PACKAGE:
      return dump_vectorlike_generic (ctx, &v->header);
    case PVEC_BOOL_VECTOR:
      return dump_bool_vector(ctx, v);
#ifdef HAVE_MPS
    case PVEC_WEAK_HASH_TABLE:
      return dump_weak_hash_table (ctx, lv);
#endif
    case PVEC_HASH_TABLE:
      return dump_hash_table (ctx, lv);
    case PVEC_BUFFER:
      return dump_buffer (ctx, XBUFFER (lv));
    case PVEC_SUBR:
      return dump_subr (ctx, XSUBR (lv));
    case PVEC_FRAME:
    case PVEC_WINDOW:
    case PVEC_PROCESS:
    case PVEC_TERMINAL:
      return dump_nilled_pseudovec (ctx, &v->header);
    case PVEC_MARKER:
      return dump_marker (ctx, XMARKER (lv));
    case PVEC_OVERLAY:
      return dump_overlay (ctx, XOVERLAY (lv));
    case PVEC_FINALIZER:
      return dump_finalizer (ctx, XFINALIZER (lv));
    case PVEC_BIGNUM:
      return dump_bignum (ctx, lv);
    case PVEC_NATIVE_COMP_UNIT:
#ifdef HAVE_NATIVE_COMP
      return dump_native_comp_unit (ctx, XNATIVE_COMP_UNIT (lv));
#endif
      break;
    case PVEC_THREAD:
      if (main_thread_p (v))
        {
          eassert (dump_object_emacs_ptr (lv));
          return DUMP_OBJECT_IS_RUNTIME_MAGIC;
        }
      break;
    case PVEC_TS_COMPILED_QUERY:
#ifdef HAVE_TREE_SITTER
      return dump_treesit_compiled_query (ctx, XTS_COMPILED_QUERY (lv));
#endif
    case PVEC_WINDOW_CONFIGURATION:
    case PVEC_OTHER:
    case PVEC_XWIDGET:
    case PVEC_XWIDGET_VIEW:
    case PVEC_MISC_PTR:
    case PVEC_USER_PTR:
    case PVEC_MUTEX:
    case PVEC_CONDVAR:
    case PVEC_SQLITE:
    case PVEC_MODULE_FUNCTION:
    case PVEC_MODULE_GLOBAL_REFERENCE:
    case PVEC_SYMBOL_WITH_POS:
    case PVEC_FREE:
    case PVEC_TS_PARSER:
    case PVEC_TS_NODE:
      break;
    }
  char msg[60];
  snprintf (msg, sizeof msg, "pseudovector type %d", (int) ptype);
  error_unsupported_dump_object (ctx, lv, msg);
}

/* Add an object to the dump.

   CTX is the dump context; OBJECT is the object to add.  Normally,
   return OFFSET, the location (in bytes, from the start of the dump
   file) where we wrote the object.  Valid OFFSETs are always greater
   than zero.

   If we've already dumped an object, return the location where we put
   it: dump_object is idempotent.

   The object must refer to an actual pointer-ish object of some sort.
   Some self-representing objects are immediate values rather than
   tagged pointers to Lisp heap structures and so have no individual
   representation in the Lisp heap dump.

   May also return one of the DUMP_OBJECT_ON_*_QUEUE constants if we
   "dumped" the object by remembering to process it specially later.
   In this case, we don't have a valid offset.
   Call dump_object_for_offset if you need a valid offset for
   an object.
 */
static dump_off
dump_object (struct dump_context *ctx, Lisp_Object object)
{
#if CHECK_STRUCTS && !defined (HASH_Lisp_Type_45F0582FD7)
# error "Lisp_Type changed. See CHECK_STRUCTS comment in config.h."
#endif
  eassert (!EQ (object, dead_object ()));

  dump_off offset = dump_recall_object (ctx, object);
  if (offset > 0)
    return offset;  /* Object already dumped.  */

  bool cold = BOOL_VECTOR_P (object) || FLOATP (object);
  if (cold && ctx->flags.defer_cold_objects)
    {
      if (offset != DUMP_OBJECT_ON_COLD_QUEUE)
        {
	  eassert (offset == DUMP_OBJECT_ON_NORMAL_QUEUE
		   || offset == DUMP_OBJECT_NOT_SEEN);
          offset = DUMP_OBJECT_ON_COLD_QUEUE;
          dump_remember_object (ctx, object, offset);
          dump_remember_cold_op (ctx, COLD_OP_OBJECT, object);
        }
      return offset;
    }

  void *obj_in_emacs = dump_object_emacs_ptr (object);
  if (obj_in_emacs && ctx->flags.defer_copied_objects)
    {
      if (offset != DUMP_OBJECT_ON_COPIED_QUEUE)
        {
	  eassert (offset == DUMP_OBJECT_ON_NORMAL_QUEUE
		   || offset == DUMP_OBJECT_NOT_SEEN);
          /* Even though we're not going to dump this object right
             away, we still want to scan and enqueue its
             referents.  */
          struct dump_flags old_flags = ctx->flags;
          ctx->flags.dump_object_contents = false;
          ctx->flags.defer_copied_objects = false;
          dump_object (ctx, object);
          ctx->flags = old_flags;

          offset = DUMP_OBJECT_ON_COPIED_QUEUE;
          dump_remember_object (ctx, object, offset);
          dump_push (&ctx->copied_queue, object);
        }
      return offset;
    }

  /* Object needs to be dumped.  */
  if (dump_set_referrer (ctx))
    ctx->current_referrer = object;
  switch (XTYPE (object))
    {
    case Lisp_String:
      offset = dump_string (ctx, XSTRING (object));
      break;
    case Lisp_Vectorlike:
      offset = dump_vectorlike (ctx, object, offset);
      break;
    case Lisp_Symbol:
      offset = dump_symbol (ctx, object, offset);
      break;
    case Lisp_Cons:
      offset = dump_cons (ctx, XCONS (object));
      break;
    case Lisp_Float:
      offset = dump_float (ctx, XFLOAT (object));
      break;
    case Lisp_Int0:
    case Lisp_Int1:
      eassert ("should not be dumping int: is self-representing" && 0);
      abort ();
    default:
      emacs_abort ();
    }
  dump_clear_referrer (ctx);

  /* offset can be < 0 if we've deferred an object.  */
  if (ctx->flags.dump_object_contents && offset > DUMP_OBJECT_NOT_SEEN)
    {
      eassert (offset % DUMP_ALIGNMENT == 0);
      dump_remember_object (ctx, object, offset);
      if (ctx->flags.record_object_starts)
        {
          eassert (!ctx->flags.pack_objects);
          dump_push (&ctx->object_starts,
                     list2 (dump_off_to_lisp (XTYPE (object)),
                            dump_off_to_lisp (offset)));
        }
    }

  return offset;
}

/* Like dump_object(), but assert that we get a valid offset.  */
static dump_off
dump_object_for_offset (struct dump_context *ctx, Lisp_Object object)
{
  dump_off offset = dump_object (ctx, object);
  eassert (offset > 0);
  return offset;
}

static dump_off
dump_charset (struct dump_context *ctx, int cs_i)
{
#if CHECK_STRUCTS && !defined (HASH_charset_84DCEA663B)
# error "charset changed. See CHECK_STRUCTS comment in config.h."
#endif
  /* We can't change the alignment here, because ctx->offset is what
     will be used for the whole array.  */
  eassert (ctx->offset % alignof (struct charset) == 0);
  const struct charset *cs = charset_table + cs_i;
  struct charset out;
  dump_object_start_1 (ctx, &out, sizeof (out));
  if (cs_i < charset_table_used) /* Don't look at uninitialized data.  */
    {
      DUMP_FIELD_COPY (&out, cs, id);
      dump_field_lv (ctx, &out, cs, &cs->attributes, WEIGHT_NORMAL);
      DUMP_FIELD_COPY (&out, cs, dimension);
      memcpy (out.code_space, &cs->code_space, sizeof (cs->code_space));
      if (cs->code_space_mask)
        dump_field_fixup_later (ctx, &out, cs, &cs->code_space_mask);
      DUMP_FIELD_COPY (&out, cs, code_linear_p);
      DUMP_FIELD_COPY (&out, cs, iso_chars_96);
      DUMP_FIELD_COPY (&out, cs, ascii_compatible_p);
      DUMP_FIELD_COPY (&out, cs, supplementary_p);
      DUMP_FIELD_COPY (&out, cs, compact_codes_p);
      DUMP_FIELD_COPY (&out, cs, unified_p);
      DUMP_FIELD_COPY (&out, cs, iso_final);
      DUMP_FIELD_COPY (&out, cs, iso_revision);
      DUMP_FIELD_COPY (&out, cs, emacs_mule_id);
      DUMP_FIELD_COPY (&out, cs, method);
      DUMP_FIELD_COPY (&out, cs, min_code);
      DUMP_FIELD_COPY (&out, cs, max_code);
      DUMP_FIELD_COPY (&out, cs, char_index_offset);
      DUMP_FIELD_COPY (&out, cs, min_char);
      DUMP_FIELD_COPY (&out, cs, max_char);
      DUMP_FIELD_COPY (&out, cs, invalid_code);
      memcpy (out.fast_map, &cs->fast_map, sizeof (cs->fast_map));
      DUMP_FIELD_COPY (&out, cs, code_offset);
    }
  dump_off offset = dump_object_finish_1 (ctx, &out, sizeof (out));
  if (cs_i < charset_table_used && cs->code_space_mask)
    dump_remember_cold_op (ctx, COLD_OP_CHARSET,
                           Fcons (dump_off_to_lisp (cs_i),
                                  dump_off_to_lisp (offset)));
  return offset;
}

static dump_off
dump_charset_table (struct dump_context *ctx)
{
  struct dump_flags old_flags = ctx->flags;
  ctx->flags.pack_objects = true;
  dump_align_output (ctx, alignof (struct charset));
# ifdef HAVE_MPS
  gc_init_header (&charset_table->gc_header, IGC_OBJ_DUMPED_CHARSET_TABLE);
  dump_igc_start_obj (ctx, IGC_OBJ_DUMPED_CHARSET_TABLE, charset_table);
# endif
  dump_off offset = ctx->offset;
  if (dump_set_referrer (ctx))
    ctx->current_referrer = build_string ("charset_table");
  /* We are dumping the entire table, not just the used slots, because
     otherwise when we restore from the pdump file, the actual size of
     the table will be smaller than charset_table_size, and we will
     crash if/when a new charset is defined.  */
  for (int i = 0; i < charset_table_size; ++i)
    dump_charset (ctx, i);
  dump_clear_referrer (ctx);
  dump_emacs_reloc_to_dump_ptr_raw (ctx, &charset_table, offset);
  ctx->flags = old_flags;
# ifdef HAVE_MPS
  dump_igc_finish_obj (ctx);
# endif
  return offset;
}

static void
dump_finalizer_list_head_ptr (struct dump_context *ctx,
                              struct Lisp_Finalizer **ptr)
{
  struct Lisp_Finalizer *value = *ptr;
  if (value != &finalizers && value != &doomed_finalizers)
    dump_emacs_reloc_to_dump_ptr_raw
      (ctx, ptr,
       dump_object_for_offset (ctx,
			       make_lisp_ptr (value, Lisp_Vectorlike)));
}

static void
dump_metadata_for_pdumper (struct dump_context *ctx)
{
  for (int i = 0; i < nr_dump_hooks; ++i)
    dump_emacs_reloc_to_emacs_ptr_raw (ctx, &dump_hooks[i],
				       (void const *) dump_hooks[i]);
  dump_emacs_reloc_immediate_int (ctx, &nr_dump_hooks, nr_dump_hooks);

  for (int i = 0; i < nr_dump_late_hooks; ++i)
    dump_emacs_reloc_to_emacs_ptr_raw (ctx, &dump_late_hooks[i],
				       (void const *) dump_late_hooks[i]);
  dump_emacs_reloc_immediate_int (ctx, &nr_dump_late_hooks,
				  nr_dump_late_hooks);

  for (int i = 0; i < nr_remembered_data; ++i)
    {
      dump_emacs_reloc_to_emacs_ptr_raw (ctx, &remembered_data[i].mem,
					 remembered_data[i].mem);
      dump_emacs_reloc_immediate_int (ctx, &remembered_data[i].sz,
				      remembered_data[i].sz);
    }
  dump_emacs_reloc_immediate_int (ctx, &nr_remembered_data,
				  nr_remembered_data);
}

/* Sort the list of copied objects in CTX.  */
static void
dump_sort_copied_objects (struct dump_context *ctx)
{
  Lisp_Object queue_reversed;

  queue_reversed = Fnreverse (ctx->copied_queue);
  /* Sort the objects into the order in which they'll appear in the
     Emacs: this way, on startup, we'll do both the IO from the dump
     file and the copy into Emacs in-order, where prefetch will be
     most effective.  */
  ctx->copied_queue
    = CALLN (Fsort, queue_reversed,
	     Qdump_emacs_portable__sort_predicate_copied);
}

/* Dump parts of copied objects we need at runtime.  */
static void
dump_hot_parts_of_discardable_objects (struct dump_context *ctx)
{
  Lisp_Object copied_queue = ctx->copied_queue;
  while (!NILP (copied_queue))
    {
      Lisp_Object copied = dump_pop (&copied_queue);
      if (SYMBOLP (copied))
        {
          eassert (dump_builtin_symbol_p (copied));
          dump_pre_dump_symbol (ctx, XSYMBOL (copied));
        }
    }
}

static void
dump_drain_copied_objects (struct dump_context *ctx)
{
  Lisp_Object copied_queue = ctx->copied_queue;
  ctx->copied_queue = Qnil;

  struct dump_flags old_flags = ctx->flags;

  /* We should have already fully scanned these objects, so assert
     that we're not adding more entries to the dump queue.  */
  ctx->flags.assert_already_seen = true;

  /* Now we want to actually dump the copied objects, not just record
     them.  */
  ctx->flags.defer_copied_objects = false;

  /* Objects that we memcpy into Emacs shouldn't get object-start
     records (which conservative GC looks at): we usually discard this
     memory after we're finished memcpying, and even if we don't, the
     "real" objects in this section all live in the Emacs image, not
     in the dump.  */
  ctx->flags.record_object_starts = false;

  /* Dump the objects and generate a copy relocation for each.  Don't
     bother trying to reduce the number of copy relocations we
     generate: we'll merge adjacent copy relocations upon output.
     The overall result is that to the greatest extent possible while
     maintaining strictly increasing address order, we copy into Emacs
     in nice big chunks.  */
  while (!NILP (copied_queue))
    {
      Lisp_Object copied = dump_pop (&copied_queue);
      void *optr = dump_object_emacs_ptr (copied);
      eassert (optr != NULL);
      /* N.B. start_offset is beyond any padding we insert.  */
      dump_off start_offset = dump_object (ctx, copied);
      if (start_offset != DUMP_OBJECT_IS_RUNTIME_MAGIC)
        {
          dump_off size = ctx->offset - start_offset;
          dump_emacs_reloc_copy_from_dump (ctx, start_offset, optr, size);
        }
    }

  ctx->flags = old_flags;
}

static void
dump_cold_string (struct dump_context *ctx, Lisp_Object string)
{
  /* Dump string contents.  */
  dump_off string_offset = dump_recall_object (ctx, string);
  eassert (string_offset > 0);
  if (SBYTES (string) > DUMP_OFF_MAX - 1)
    error ("string too large");
  dump_off total_size = ptrdiff_t_to_dump_off (SBYTES (string) + 1);
  eassert (total_size > 0);

# ifdef HAVE_MPS
  struct Lisp_String_Data *data = (struct Lisp_String_Data *)
    (XSTRING (string)->u.s.data - sizeof (*data));
  dump_align_output (ctx, DUMP_ALIGNMENT);
  dump_igc_start_obj (ctx, IGC_OBJ_STRING_DATA, data);
  dump_remember_fixup_ptr_raw
    (ctx,
     string_offset + dump_offsetof (struct Lisp_String, u.s.data),
     ctx->offset + sizeof (*data));
  dump_write (ctx, data, sizeof (*data) + total_size);
# else
  dump_remember_fixup_ptr_raw
    (ctx,
     string_offset + dump_offsetof (struct Lisp_String, u.s.data),
     ctx->offset);
  dump_write (ctx, XSTRING (string)->u.s.data, total_size);
# endif
# ifdef HAVE_MPS
  dump_igc_finish_obj (ctx);
# endif
}

static void
dump_cold_charset (struct dump_context *ctx, Lisp_Object data)
{
  /* Dump charset lookup tables.  */
  int cs_i = XFIXNUM (XCAR (data));
  dump_off cs_dump_offset = dump_off_from_lisp (XCDR (data));
  dump_remember_fixup_ptr_raw
    (ctx,
     cs_dump_offset + dump_offsetof (struct charset, code_space_mask),
     ctx->offset);
  struct charset *cs = charset_table + cs_i;
  dump_write (ctx, cs->code_space_mask, 256);
}

#ifdef HAVE_MPS
/* The charsets come all from the charset_table. Combine them to
   a single IGC_OBJ_DUMPED_CODE_SPACE_MASKS object.
 */
static void
dump_cold_charsets (struct dump_context *ctx, Lisp_Object *cold_queue,
		    Lisp_Object data)
{
  dump_align_output (ctx, DUMP_ALIGNMENT);
  dump_igc_start_obj (ctx, IGC_OBJ_DUMPED_CODE_SPACE_MASKS, charset_table);
  eassert (!ctx->header.code_space_masks);
  ctx->header.code_space_masks = ctx->offset;
  for (;;)
    {
      dump_cold_charset (ctx, data);
      Lisp_Object next = XCAR (*cold_queue);
      enum cold_op op = (enum cold_op)XFIXNUM (XCAR (next));
      if (op != COLD_OP_CHARSET)
	break;
      data = XCDR (next);
      *cold_queue = XCDR (*cold_queue);
    }
  dump_igc_finish_obj (ctx);
}
#endif

static void
dump_cold_buffer (struct dump_context *ctx, Lisp_Object data)
{
  /* Dump buffer text.  */
  dump_off buffer_offset = dump_recall_object (ctx, data);
  eassert (buffer_offset > 0);
  struct buffer *b = XBUFFER (data);
  eassert (b->text == &b->own_text);
  /* Zero the gap so we don't dump uninitialized bytes.  */
  memset (BUF_GPT_ADDR (b), 0, BUF_GAP_SIZE (b));
  /* See buffer.c for this calculation.  */
  ptrdiff_t nbytes =
    BUF_Z_BYTE (b)
    - BUF_BEG_BYTE (b)
    + BUF_GAP_SIZE (b)
    + 1;
  if (nbytes > DUMP_OFF_MAX)
    error ("buffer too large");
# ifdef HAVE_MPS
  dump_igc_start_obj (ctx, IGC_OBJ_DUMPED_BUFFER_TEXT, b->own_text.beg);
# endif
  dump_remember_fixup_ptr_raw
    (ctx,
     buffer_offset + dump_offsetof (struct buffer, own_text.beg),
     ctx->offset);
  dump_write (ctx, b->own_text.beg, ptrdiff_t_to_dump_off (nbytes));
# ifdef HAVE_MPS
  dump_igc_finish_obj (ctx);
# endif
}

static void
dump_cold_bignum (struct dump_context *ctx, Lisp_Object object)
{
  mpz_t const *n = xbignum_val (object);
  size_t sz_nlimbs = mpz_size (*n);
  eassert (sz_nlimbs < DUMP_OFF_MAX);
  dump_align_output (ctx, alignof (mp_limb_t));
  dump_off nlimbs = (dump_off) sz_nlimbs;
# ifdef HAVE_MPS
  char *dummy = (void *)igc_alloc_bytes (nlimbs * sizeof (mp_limb_t));
  dump_igc_start_obj (ctx, IGC_OBJ_DUMPED_BIGNUM_DATA, dummy - sizeof (uint64_t));
# endif
  Lisp_Object descriptor
    = list2 (dump_off_to_lisp (ctx->offset),
	     dump_off_to_lisp (mpz_sgn (*n) < 0 ? -nlimbs : nlimbs));
  Fputhash (object, descriptor, ctx->bignum_data);
  for (mp_size_t i = 0; i < nlimbs; ++i)
    {
      mp_limb_t limb = mpz_getlimbn (*n, i);
      dump_write (ctx, &limb, sizeof (limb));
    }
# ifdef HAVE_MPS
  dump_igc_finish_obj (ctx);
# endif
}

#ifdef HAVE_NATIVE_COMP
static void
dump_cold_native_subr (struct dump_context *ctx, Lisp_Object subr)
{
  /* Dump subr contents.  */
  dump_off subr_offset = dump_recall_object (ctx, subr);
  eassert (subr_offset > 0);
# ifdef HAVE_MPS
  /* FIXME/igc: more descriptive name? but igc_obj_type has no more free bits */
  dump_igc_start_obj (ctx, IGC_OBJ_DUMPED_BYTES, (void *)~0);
# endif
  dump_remember_fixup_ptr_raw
    (ctx,
     subr_offset + dump_offsetof (struct Lisp_Subr, symbol_name),
     ctx->offset);
  const char *symbol_name = XSUBR (subr)->symbol_name;
  dump_write (ctx, symbol_name, 1 + strlen (symbol_name));

  dump_remember_fixup_ptr_raw
    (ctx,
     subr_offset + dump_offsetof (struct Lisp_Subr, native_c_name),
     ctx->offset);
  const char *c_name = XSUBR (subr)->native_c_name;
  dump_write (ctx, c_name, 1 + strlen (c_name));
# ifdef HAVE_MPS
  dump_igc_finish_obj (ctx);
# endif
}
#endif

static void
dump_drain_cold_data (struct dump_context *ctx)
{
  Lisp_Object cold_queue = Fnreverse (ctx->cold_queue);
  ctx->cold_queue = Qnil;

  struct dump_flags old_flags = ctx->flags;

  /* We should have already scanned all objects to which our cold
     objects refer, so die if an object points to something we haven't
     seen.  */
  ctx->flags.assert_already_seen = true;

  /* Actually dump cold objects instead of deferring them.  */
  ctx->flags.defer_cold_objects = false;

  while (!NILP (cold_queue))
    {
      Lisp_Object item = dump_pop (&cold_queue);
      enum cold_op op = (enum cold_op) XFIXNUM (XCAR (item));
      Lisp_Object data = XCDR (item);
      switch (op)
        {
        case COLD_OP_STRING:
          dump_cold_string (ctx, data);
          break;
        case COLD_OP_CHARSET:
#ifdef HAVE_MPS
	  dump_cold_charsets (ctx, &cold_queue, data);
#else
          dump_cold_charset (ctx, data);
#endif
          break;
        case COLD_OP_BUFFER:
          dump_cold_buffer (ctx, data);
          break;
        case COLD_OP_OBJECT:
          /* Objects that we can put in the cold section
             must not refer to other objects.  */
          eassert (dump_queue_empty_p (&ctx->dump_queue));
          eassert (ctx->flags.dump_object_contents);
          dump_object (ctx, data);
          eassert (dump_queue_empty_p (&ctx->dump_queue));
          break;
        case COLD_OP_BIGNUM:
          dump_cold_bignum (ctx, data);
          break;
#ifdef HAVE_NATIVE_COMP
	case COLD_OP_NATIVE_SUBR:
	  dump_cold_native_subr (ctx, data);
	  break;
#endif
        default:
          emacs_abort ();
        }
    }

  ctx->flags = old_flags;
}

static void
read_ptr_raw_and_lv (const void *mem,
                     enum Lisp_Type type,
                     void **out_ptr,
                     Lisp_Object *out_lv)
{
  memcpy (out_ptr, mem, sizeof (*out_ptr));
  if (*out_ptr != NULL)
    {
      switch (type)
        {
        case Lisp_Symbol:
          *out_lv = make_lisp_symbol (*out_ptr);
          break;
        case Lisp_String:
        case Lisp_Vectorlike:
        case Lisp_Cons:
        case Lisp_Float:
          *out_lv = make_lisp_ptr (*out_ptr, type);
          break;
        default:
          emacs_abort ();
        }
    }
}

/* Enqueue for dumping objects referenced by static non-Lisp_Object
   pointers inside Emacs.  */
static void
dump_drain_user_remembered_data_hot (struct dump_context *ctx)
{
  for (int i = 0; i < nr_remembered_data; ++i)
    {
      void *mem = remembered_data[i].mem;
      int sz = remembered_data[i].sz;
      if (sz <= 0)
        {
          enum Lisp_Type type = -sz;
          void *value;
          Lisp_Object lv;
          read_ptr_raw_and_lv (mem, type, &value, &lv);
          if (value != NULL)
            {
	      if (dump_set_referrer (ctx))
		ctx->current_referrer = dump_ptr_referrer ("user data", mem);
              dump_enqueue_object (ctx, lv, WEIGHT_NONE);
	      dump_clear_referrer (ctx);
            }
        }
    }
}

/* Dump user-specified non-relocated data.  */
static void
dump_drain_user_remembered_data_cold (struct dump_context *ctx)
{
  for (int i = 0; i < nr_remembered_data; ++i)
    {
      void *mem = remembered_data[i].mem;
      int sz = remembered_data[i].sz;
      if (sz > 0)
        {
          /* Scalar: try to inline the value into the relocation if
             it's small enough; if it's bigger than we can fit in a
             relocation, we have to copy the data into the dump proper
             and emit a copy relocation.  */
          if (sz <= sizeof (intmax_t))
            dump_emacs_reloc_immediate (ctx, mem, mem, sz);
          else
            {
              dump_emacs_reloc_copy_from_dump (ctx, ctx->offset, mem, sz);
              dump_write (ctx, mem, sz);
            }
        }
      else
        {
          /* *mem is a raw pointer to a Lisp object of some sort.
             The object to which it points should have already been
             dumped by dump_drain_user_remembered_data_hot.  */
          void *value;
          Lisp_Object lv;
          enum Lisp_Type type = -sz;
          read_ptr_raw_and_lv (mem, type, &value, &lv);
          if (value == NULL)
            /* We can't just ignore NULL: the variable might have
               transitioned from non-NULL to NULL, and we want to
               record this fact.  */
            dump_emacs_reloc_immediate_ptrdiff_t (ctx, mem, 0);
          else
            {
              if (dump_object_emacs_ptr (lv) != NULL)
                {
                  /* We have situation like this:

                     static Lisp_Symbol *foo;
                     ...
                     foo = XSYMBOL(Qt);
                     ...
                     pdumper_remember_lv_ptr_raw (&foo, Lisp_Symbol);

                     Built-in symbols like Qt aren't in the dump!
                     They're actually in Emacs proper.  We need a
                     special case to point this value back at Emacs
                     instead of to something in the dump that
                     isn't there.

                     An analogous situation applies to subrs, since
                     Lisp_Subr structures always live in Emacs, not
                     the dump.
                  */
		  dump_emacs_reloc_to_emacs_ptr_raw
		    (ctx, mem, dump_object_emacs_ptr (lv));
                }
              else
                {
                  eassert (!dump_object_self_representing_p (lv));
                  dump_off dump_offset = dump_recall_object (ctx, lv);
                  if (dump_offset <= 0)
                    error ("raw-pointer object not dumped?!");
                  dump_emacs_reloc_to_dump_ptr_raw (ctx, mem, dump_offset);
                }
            }
        }
    }
}

static void
dump_unwind_cleanup (void *data)
{
  struct dump_context *ctx = data;
  if (ctx->fd >= 0)
    emacs_close (ctx->fd);
#ifdef REL_ALLOC
  if (ctx->blocked_ralloc)
    r_alloc_inhibit_buffer_relocation (0);
#endif
  Vpurify_flag = ctx->old_purify_flag;
  Vpost_gc_hook = ctx->old_post_gc_hook;
  Vprocess_environment = ctx->old_process_environment;
}

/* Check that DUMP_OFFSET is within the heap.  */
static void
dump_check_dump_off (struct dump_context *ctx, dump_off dump_offset)
{
  eassert (dump_offset > 0);
  eassert (!ctx || dump_offset < ctx->end_heap);
}

static void
dump_check_emacs_off (dump_off emacs_off)
{
  eassert (labs (emacs_off) <= 60 * 1024 * 1024);
}

static struct dump_reloc
dump_decode_dump_reloc (Lisp_Object lreloc)
{
  struct dump_reloc reloc;
  dump_reloc_set_type (&reloc,
		       (enum dump_reloc_type) XFIXNUM (dump_pop (&lreloc)));
  eassert (reloc.type <= RELOC_DUMP_TO_EMACS_LV + Lisp_Float);
  dump_reloc_set_offset (&reloc, dump_off_from_lisp (dump_pop (&lreloc)));
  eassert (NILP (lreloc));
  return reloc;
}

static void
dump_emit_dump_reloc (struct dump_context *ctx, Lisp_Object lreloc)
{
  eassert (ctx->flags.pack_objects);
  struct dump_reloc reloc;
  dump_object_start_1 (ctx, &reloc, sizeof (reloc));
  reloc = dump_decode_dump_reloc (lreloc);
  dump_check_dump_off (ctx, dump_reloc_get_offset (reloc));
  dump_object_finish_1 (ctx, &reloc, sizeof (reloc));
  if (dump_reloc_get_offset (reloc) < ctx->header.discardable_start)
    ctx->number_hot_relocations += 1;
  else
    ctx->number_discardable_relocations += 1;
}

#ifdef HAVE_MPS
static struct dump_reloc
dump_decode_igc_dump_reloc (Lisp_Object lreloc)
{
  struct dump_reloc reloc;
  dump_reloc_set_offset (&reloc, dump_off_from_lisp (dump_pop (&lreloc)));
  dump_reloc_set_type (&reloc, (enum dump_reloc_type) 0);
  return reloc;
}

static void
dump_emit_igc_dump_reloc (struct dump_context *ctx, Lisp_Object lreloc)
{
  eassert (ctx->flags.pack_objects);
  struct dump_reloc reloc;
  dump_object_start_1 (ctx, &reloc, sizeof (reloc));
  reloc = dump_decode_igc_dump_reloc (lreloc);
  dump_check_dump_off (ctx, dump_reloc_get_offset (reloc));
  dump_object_finish_1 (ctx, &reloc, sizeof (reloc));
}
#endif

#ifdef ENABLE_CHECKING
static Lisp_Object
dump_check_overlap_dump_reloc (Lisp_Object lreloc_a,
                               Lisp_Object lreloc_b)
{
  struct dump_reloc reloc_a = dump_decode_dump_reloc (lreloc_a);
  struct dump_reloc reloc_b = dump_decode_dump_reloc (lreloc_b);
  eassert (dump_reloc_get_offset (reloc_a) < dump_reloc_get_offset (reloc_b));
  return Qnil;
}
#endif

/* Translate a Lisp Emacs-relocation descriptor (a list whose first
   element is one of the EMACS_RELOC_* values, encoded as a fixnum)
   into an emacs_reloc structure value suitable for writing to the
   dump file.
*/
static struct emacs_reloc
decode_emacs_reloc (struct dump_context *ctx, Lisp_Object lreloc)
{
  struct emacs_reloc reloc = {0};
  int type = XFIXNUM (dump_pop (&lreloc));
  reloc.emacs_offset = dump_off_from_lisp (dump_pop (&lreloc));
  dump_check_emacs_off (reloc.emacs_offset);
  switch (type)
    {
    case RELOC_EMACS_COPY_FROM_DUMP:
      {
        emacs_reloc_set_type (&reloc, type);
        reloc.u.dump_offset = dump_off_from_lisp (dump_pop (&lreloc));
        dump_check_dump_off (ctx, reloc.u.dump_offset);
        dump_off length = dump_off_from_lisp (dump_pop (&lreloc));
        reloc.length = length;
        if (reloc.length != length)
          error ("relocation copy length too large");
      }
      break;
    case RELOC_EMACS_IMMEDIATE:
      {
        emacs_reloc_set_type (&reloc, type);
        intmax_t value = intmax_t_from_lisp (dump_pop (&lreloc));
        dump_off size = dump_off_from_lisp (dump_pop (&lreloc));
        reloc.u.immediate = value;
        reloc.length = size;
        eassert (reloc.length == size);
      }
      break;
    case RELOC_EMACS_EMACS_PTR_RAW:
      emacs_reloc_set_type (&reloc, type);
      reloc.u.emacs_offset2 = dump_off_from_lisp (dump_pop (&lreloc));
      dump_check_emacs_off (reloc.u.emacs_offset2);
      break;
    case RELOC_EMACS_DUMP_PTR_RAW:
      emacs_reloc_set_type (&reloc, type);
      reloc.u.dump_offset = dump_off_from_lisp (dump_pop (&lreloc));
      dump_check_dump_off (ctx, reloc.u.dump_offset);
      break;
    case RELOC_EMACS_DUMP_LV:
    case RELOC_EMACS_EMACS_LV:
      {
        emacs_reloc_set_type (&reloc, type);
        Lisp_Object target_value = dump_pop (&lreloc);
        /* If the object is self-representing,
           dump_emacs_reloc_to_lv didn't do its job.
           dump_emacs_reloc_to_lv should have added a
           RELOC_EMACS_IMMEDIATE relocation instead.  */
        eassert (!dump_object_self_representing_p (target_value));
        int tag_type = XTYPE (target_value);
        reloc.length = tag_type;
        eassert (reloc.length == tag_type);

        if (type == RELOC_EMACS_EMACS_LV)
          {
            void *obj_in_emacs = dump_object_emacs_ptr (target_value);
            eassert (obj_in_emacs);
            reloc.u.emacs_offset2 = emacs_offset (obj_in_emacs);
          }
        else
          {
	    eassume (ctx); /* Pacify GCC 9.2.1 -O3 -Wnull-dereference.  */
            eassert (!dump_object_emacs_ptr (target_value));
            reloc.u.dump_offset = dump_recall_object (ctx, target_value);
            if (reloc.u.dump_offset <= 0)
              {
                Lisp_Object repr = Fprin1_to_string (target_value, Qnil, Qnil);
                error ("relocation target was not dumped: %s", SDATA (repr));
              }
            dump_check_dump_off (ctx, reloc.u.dump_offset);
          }
      }
      break;
    default:
      eassume (!"not reached");
    }

  /* We should have consumed the whole relocation descriptor.  */
  eassert (NILP (lreloc));

  return reloc;
}

static void
dump_emit_emacs_reloc (struct dump_context *ctx, Lisp_Object lreloc)
{
  eassert (ctx->flags.pack_objects);
  struct emacs_reloc reloc;
  dump_object_start_1 (ctx, &reloc, sizeof (reloc));
  reloc = decode_emacs_reloc (ctx, lreloc);
  dump_object_finish_1 (ctx, &reloc, sizeof (reloc));
}

static Lisp_Object
dump_merge_emacs_relocs (Lisp_Object lreloc_a, Lisp_Object lreloc_b)
{
  /* Combine copy relocations together if they're copying from
     adjacent chunks to adjacent chunks.  */

#ifdef ENABLE_CHECKING
  {
    dump_off off_a = dump_off_from_lisp (XCAR (XCDR (lreloc_a)));
    dump_off off_b = dump_off_from_lisp (XCAR (XCDR (lreloc_b)));
    eassert (off_a <= off_b);  /* Catch sort errors.  */
    eassert (off_a < off_b);  /* Catch duplicate relocations.  */
  }
#endif

  if (XFIXNUM (XCAR (lreloc_a)) != RELOC_EMACS_COPY_FROM_DUMP
      || XFIXNUM (XCAR (lreloc_b)) != RELOC_EMACS_COPY_FROM_DUMP)
    return Qnil;

  struct emacs_reloc reloc_a = decode_emacs_reloc (NULL, lreloc_a);
  struct emacs_reloc reloc_b = decode_emacs_reloc (NULL, lreloc_b);

  eassert (reloc_a.type == RELOC_EMACS_COPY_FROM_DUMP);
  eassert (reloc_b.type == RELOC_EMACS_COPY_FROM_DUMP);

  if (reloc_a.emacs_offset + reloc_a.length != reloc_b.emacs_offset)
    return Qnil;

  if (reloc_a.u.dump_offset + reloc_a.length != reloc_b.u.dump_offset)
    return Qnil;

  dump_off new_length = reloc_a.length + reloc_b.length;
  reloc_a.length = new_length;
  if (reloc_a.length != new_length)
    return Qnil; /* Overflow */

  return list4 (make_fixnum (RELOC_EMACS_COPY_FROM_DUMP),
                dump_off_to_lisp (reloc_a.emacs_offset),
                dump_off_to_lisp (reloc_a.u.dump_offset),
                dump_off_to_lisp (reloc_a.length));
}

typedef void (*drain_reloc_handler) (struct dump_context *, Lisp_Object);
typedef Lisp_Object (*drain_reloc_merger) (Lisp_Object a, Lisp_Object b);

static void
drain_reloc_list (struct dump_context *ctx,
                  drain_reloc_handler handler,
                  drain_reloc_merger merger,
                  Lisp_Object *reloc_list,
                  struct dump_table_locator *out_locator)
{
  struct dump_flags old_flags = ctx->flags;
  Lisp_Object list_reversed, relocs;
  ctx->flags.pack_objects = true;
  list_reversed = Fnreverse (*reloc_list);
  relocs = CALLN (Fsort, list_reversed,
		  Qdump_emacs_portable__sort_predicate);
  *reloc_list = Qnil;
  dump_align_output (ctx, max (alignof (struct dump_reloc),
			       alignof (struct emacs_reloc)));
  struct dump_table_locator locator = {0};
  locator.offset = ctx->offset;
  for (; !NILP (relocs); locator.nr_entries += 1)
    {
      Lisp_Object reloc = dump_pop (&relocs);
      Lisp_Object merged;
      while (merger != NULL
	     && !NILP (relocs)
	     && (merged = merger (reloc, XCAR (relocs)), !NILP (merged)))
        {
          reloc = merged;
          relocs = XCDR (relocs);
        }
      handler (ctx, reloc);
    }
  *out_locator = locator;
  ctx->flags = old_flags;
}

static void
dump_do_fixup (struct dump_context *ctx,
               Lisp_Object fixup,
               Lisp_Object prev_fixup)
{
  enum dump_fixup_type type
    = (enum dump_fixup_type) XFIXNUM (dump_pop (&fixup));
  dump_off dump_fixup_offset = dump_off_from_lisp (dump_pop (&fixup));
#ifdef ENABLE_CHECKING
  if (!NILP (prev_fixup))
    {
      dump_off prev_dump_fixup_offset
	= dump_off_from_lisp (XCAR (XCDR (prev_fixup)));
      eassert (dump_fixup_offset - prev_dump_fixup_offset
	       >= sizeof (void *));
    }
#endif
  Lisp_Object arg = dump_pop (&fixup);
  eassert (NILP (fixup));
  dump_seek (ctx, dump_fixup_offset);
  intptr_t dump_value;
  bool do_write = true;
  switch (type)
    {
    case DUMP_FIXUP_LISP_OBJECT:
    case DUMP_FIXUP_LISP_OBJECT_RAW:
      /* Dump wants a pointer to a Lisp object.
         If DUMP_FIXUP_LISP_OBJECT_RAW, we should stick a C pointer in
         the dump; otherwise, a Lisp_Object.  */
      if (SUBRP (arg) && !NATIVE_COMP_FUNCTIONP (arg))
        {
          dump_value = emacs_offset (XSUBR (arg));
          if (type == DUMP_FIXUP_LISP_OBJECT)
            dump_reloc_dump_to_emacs_lv (ctx, ctx->offset, XTYPE (arg));
          else
            dump_reloc_dump_to_emacs_ptr_raw (ctx, ctx->offset);
        }
      else if (dump_builtin_symbol_p (arg))
        {
          eassert (dump_object_self_representing_p (arg));
          /* These symbols are part of Emacs, so point there.  If we
             want a Lisp_Object, we're set.  If we want a raw pointer,
             we need to emit a relocation.  */
          if (type == DUMP_FIXUP_LISP_OBJECT)
            {
              do_write = false;
              dump_write (ctx, &arg, sizeof (arg));
            }
          else
            {
              dump_value = emacs_offset (XSYMBOL (arg));
              dump_reloc_dump_to_emacs_ptr_raw (ctx, ctx->offset);
            }
        }
      else
        {
          eassert (dump_object_emacs_ptr (arg) == NULL);
          dump_value = dump_recall_object (ctx, arg);
          if (dump_value <= 0)
            error ("fixup object not dumped");
          if (type == DUMP_FIXUP_LISP_OBJECT)
            dump_reloc_dump_to_dump_lv (ctx, ctx->offset, XTYPE (arg));
          else
            dump_reloc_dump_to_dump_ptr_raw (ctx, ctx->offset);
        }
      break;
    case DUMP_FIXUP_PTR_DUMP_RAW:
      /* Dump wants a raw pointer to something that's not a lisp
         object.  It knows the exact location it wants, so just
         believe it.  */
      dump_value = dump_off_from_lisp (arg);
      dump_reloc_dump_to_dump_ptr_raw (ctx, ctx->offset);
      break;
    case DUMP_FIXUP_BIGNUM_DATA:
      {
        eassert (BIGNUMP (arg));
        arg = Fgethash (arg, ctx->bignum_data, Qnil);
        if (NILP (arg))
          error ("bignum not dumped");
        struct bignum_reload_info reload_info = { 0 };
        reload_info.data_location = dump_off_from_lisp (dump_pop (&arg));
        reload_info.nlimbs = dump_off_from_lisp (dump_pop (&arg));
        eassert (NILP (arg));
        dump_write (ctx, &reload_info, sizeof (reload_info));
        do_write = false;
        break;
      }
    default:
      emacs_abort ();
    }
  if (do_write)
    dump_write (ctx, &dump_value, sizeof (dump_value));
}

static void
dump_do_fixups (struct dump_context *ctx)
{
  dump_off saved_offset = ctx->offset;
  Lisp_Object fixups_reversed = Fnreverse (ctx->fixups);
  Lisp_Object fixups = CALLN (Fsort, fixups_reversed,
			      Qdump_emacs_portable__sort_predicate);
  Lisp_Object prev_fixup = Qnil;
  ctx->fixups = Qnil;
  while (!NILP (fixups))
    {
      Lisp_Object fixup = dump_pop (&fixups);
      dump_do_fixup (ctx, fixup, prev_fixup);
      prev_fixup = fixup;
    }
  dump_seek (ctx, saved_offset);
}

static void
dump_drain_normal_queue (struct dump_context *ctx)
{
  while (!dump_queue_empty_p (&ctx->dump_queue))
    dump_object (ctx, dump_queue_dequeue (&ctx->dump_queue, ctx->offset));
}

static void
dump_drain_deferred_hash_tables (struct dump_context *ctx)
{
  struct dump_flags old_flags = ctx->flags;

  /* Now we want to actually write the hash tables.  */
  ctx->flags.defer_hash_tables = false;

  Lisp_Object deferred_hash_tables = Fnreverse (ctx->deferred_hash_tables);
  ctx->deferred_hash_tables = Qnil;
  while (!NILP (deferred_hash_tables))
    dump_object (ctx, dump_pop (&deferred_hash_tables));
  ctx->flags = old_flags;
}

static void
dump_drain_deferred_symbols (struct dump_context *ctx)
{
  struct dump_flags old_flags = ctx->flags;

  /* Now we want to actually write the symbols.  */
  ctx->flags.defer_symbols = false;

  Lisp_Object deferred_symbols = Fnreverse (ctx->deferred_symbols);
  ctx->deferred_symbols = Qnil;
  while (!NILP (deferred_symbols))
    dump_object (ctx, dump_pop (&deferred_symbols));
  ctx->flags = old_flags;
}

DEFUN ("dump-emacs-portable",
       Fdump_emacs_portable, Sdump_emacs_portable,
       1, 2, 0,
       doc: /* Dump current state of Emacs into dump file FILENAME.
If TRACK-REFERRERS is non-nil, keep additional debugging information
that can help track down the provenance of unsupported object
types.  */)
     (Lisp_Object filename, Lisp_Object track_referrers)
{
  eassert (initialized);

#ifndef HAVE_ANDROID
  if (! noninteractive)
    error ("Dumping Emacs currently works only in batch mode.  "
           "If you'd like it to work interactively, please consider "
           "contributing a patch to Emacs.");
#endif

  if (!main_thread_p (current_thread))
    error ("This function can be called only in the main thread");

  if (!NILP (XCDR (Fall_threads ())))
    error ("No other Lisp threads can be running when this function is called");

#ifdef HAVE_NATIVE_COMP
  calln (intern_c_string ("load--fixup-all-elns"));
#endif

# ifndef HAVE_MPS
  /* I don't think this can be guaranteed to work with MPS.
     Finalizers may be kept alive unpredictably. */
  /* Clear out any detritus in memory.  */
  do
    {
      number_finalizers_run = 0;
      garbage_collect ();
    }
  while (number_finalizers_run);
#endif

  specpdl_ref count = SPECPDL_INDEX ();
  Lisp_Object start_time = Ffloat_time (Qnil);
# ifdef HAVE_MPS
  /* Turn off GC while dumping. This turns out to be the fastest option. */
  igc_park_arena ();
#endif

  /* Bind `command-line-processed' to nil before dumping,
     so that the dumped Emacs will process its command line
     and set up to work with X windows if appropriate.  */
  Lisp_Object symbol = Qcommand_line_processed;
  specbind (symbol, Qnil);

  CHECK_STRING (filename);
  filename = Fexpand_file_name (filename, Qnil);
  filename = ENCODE_FILE (filename);

  struct dump_context ctx_buf = {0};
  struct dump_context *ctx = &ctx_buf;
  ctx->fd = -1;

  ctx->objects_dumped = make_eq_hash_table ();
  dump_queue_init (&ctx->dump_queue);
  ctx->deferred_hash_tables = Qnil;
  ctx->deferred_symbols = Qnil;

  ctx->fixups = Qnil;
  ctx->staticpro_table = Fmake_hash_table (0, NULL);
  ctx->symbol_aux = Qnil;
  ctx->copied_queue = Qnil;
  ctx->cold_queue = Qnil;
  for (int i = 0; i < RELOC_NUM_PHASES; ++i)
    ctx->dump_relocs[i] = Qnil;
  ctx->object_starts = Qnil;
# ifdef HAVE_MPS
  ctx->igc_object_starts = Qnil;
# endif
  ctx->emacs_relocs = Qnil;
  ctx->bignum_data = make_eq_hash_table ();

  /* Ordinarily, dump_object should remember where it saw objects and
     actually write the object contents to the dump file.  In special
     circumstances below, we temporarily change this default
     behavior.  */
  ctx->flags.dump_object_contents = true;
  ctx->flags.record_object_starts = true;

  /* We want to consolidate certain object types that we know are very likely
     to be modified.  */
  ctx->flags.defer_hash_tables = true;
  /* ctx->flags.defer_symbols = true; XXX  */

  /* These objects go into special sections.  */
  ctx->flags.defer_cold_objects = true;
  ctx->flags.defer_copied_objects = true;

  ctx->current_referrer = Qnil;
  if (!NILP (track_referrers))
    ctx->referrers = make_eq_hash_table ();

  ctx->dump_filename = filename;

  record_unwind_protect_ptr (dump_unwind_cleanup, ctx);
  block_input ();

#ifdef REL_ALLOC
  r_alloc_inhibit_buffer_relocation (1);
  ctx->blocked_ralloc = true;
#endif

  ctx->old_purify_flag = Vpurify_flag;
  Vpurify_flag = Qnil;

  /* Make sure various weird things are less likely to happen.  */
  ctx->old_post_gc_hook = Vpost_gc_hook;
  Vpost_gc_hook = Qnil;

  /* Reset process-environment -- this is for when they re-dump a
     pdump-restored emacs, since set_initial_environment wants always
     to cons it from scratch.  */
  ctx->old_process_environment = Vprocess_environment;
  Vprocess_environment = Qnil;

  {
    USE_SAFE_ALLOCA;

    char *filename_1;
    SAFE_ALLOCA_STRING (filename_1, filename);
#ifdef MSDOS
    /* Rewrite references to .pdmp to refer to .dmp files on DOS.  */
    size_t len = strlen (filename_1);
    if (len >= 5
	&& !strcmp (filename_1 + len - 5, ".pdmp"))
      {
	strcpy (filename_1 + len - 5, ".dmp");
	filename = DECODE_FILE (build_unibyte_string (filename_1));
      }
#endif /* MSDOS */
    ctx->fd = emacs_open (filename_1, O_RDWR | O_TRUNC | O_CREAT, 0666);
    SAFE_FREE ();
  }
  if (ctx->fd < 0)
    report_file_error ("Opening dump output", filename);
  static_assert (sizeof (ctx->header.magic) == sizeof (dump_magic));
  memcpy (&ctx->header.magic, dump_magic, sizeof (dump_magic));
  ctx->header.magic[0] = '!'; /* Note that dump is incomplete.  */

  static_assert (sizeof (fingerprint) == sizeof (ctx->header.fingerprint));
  for (int i = 0; i < sizeof fingerprint; i++)
    ctx->header.fingerprint[i] = fingerprint[i];

  const dump_off header_start = ctx->offset;
  dump_fingerprint (stderr, "Dumping fingerprint", ctx->header.fingerprint);
  dump_write (ctx, &ctx->header, sizeof (ctx->header));
  const dump_off header_end = ctx->offset;

  const dump_off hot_start = ctx->offset;
  /* Start the dump process by processing the static roots and
     queuing up the objects to which they refer.   */
  dump_roots (ctx);

  dump_charset_table (ctx);
  dump_finalizer_list_head_ptr (ctx, &finalizers.prev);
  dump_finalizer_list_head_ptr (ctx, &finalizers.next);
  dump_finalizer_list_head_ptr (ctx, &doomed_finalizers.prev);
  dump_finalizer_list_head_ptr (ctx, &doomed_finalizers.next);
  dump_drain_user_remembered_data_hot (ctx);

  /* We've already remembered all the objects to which GC roots point,
     but we have to manually save the list of GC roots itself.  */
  dump_metadata_for_pdumper (ctx);
  for (int i = 0; i < staticidx; ++i)
    dump_emacs_reloc_to_emacs_ptr_raw (ctx, &staticvec[i], staticvec[i]);
  dump_emacs_reloc_immediate_int (ctx, &staticidx, staticidx);

  /* Dump while we keep finding objects to dump.  We add new
     objects to the queue by side effect during dumping.
     We accumulate some types of objects in special lists to get more
     locality for these object types at runtime.  */
  do
    {
      dump_drain_deferred_hash_tables (ctx);
      dump_drain_deferred_symbols (ctx);
      dump_drain_normal_queue (ctx);
    }
  while (!(dump_queue_empty_p (&ctx->dump_queue)
	   && NILP (ctx->deferred_hash_tables)
	   && NILP (ctx->deferred_symbols)));

  ctx->header.hash_list = dump_hash_table_list (ctx);

  /* dump_hash_table_list just adds a new vector to the dump but all
     its content should already have been in the dump, so it doesn't
     add anything to any queue.  */
  eassert (dump_queue_empty_p (&ctx->dump_queue)
	   && NILP (ctx->deferred_hash_tables)
	   && NILP (ctx->deferred_symbols));

  dump_sort_copied_objects (ctx);

  /* While we copy built-in symbols into the Emacs image, these
     built-in structures refer to non-Lisp heap objects that must live
     in the dump; we stick these auxiliary data structures at the end
     of the hot section and use a special hash table to remember them.
     The actual symbol dump will pick them up below.  */
  ctx->symbol_aux = make_eq_hash_table ();
  dump_hot_parts_of_discardable_objects (ctx);

  /* Emacs, after initial dump loading, can forget about the portion
     of the dump that runs from here to the start of the cold section.
     This section consists of objects that need to be memcpy()ed into
     the Emacs data section instead of just used directly.

     We don't need to align hot_end: the loader knows to actually
     start discarding only at the next page boundary if the loader
     implements discarding using page manipulation.  */
  const dump_off hot_end = ctx->offset;
  ctx->header.discardable_start = hot_end;

  dump_drain_copied_objects (ctx);
  eassert (dump_queue_empty_p (&ctx->dump_queue));

  dump_off discardable_end = ctx->offset;
  dump_align_output (ctx, dump_get_max_page_size ());
  ctx->header.cold_start = ctx->offset;

  /* Start the cold section.  This section contains bytes that should
     never change and so can be direct-mapped from the dump without
     special processing.  */
  dump_drain_cold_data (ctx);
# ifdef HAVE_MPS
  dump_align_output (ctx, DUMP_ALIGNMENT);
  fprintf (stderr, "cold user data: %x\n", (unsigned)ctx->offset);
  ctx->header.cold_user_data_start = ctx->offset;
  union gc_header header = { 0 };
  dump_igc_start_obj (ctx, IGC_OBJ_DUMPED_BYTES, &header);
# endif

   /* dump_drain_user_remembered_data_cold needs to be after
      dump_drain_cold_data in case dump_drain_cold_data dumps a lisp
      object to which C code points.
      dump_drain_user_remembered_data_cold assumes that all lisp
      objects have been dumped.  */
  dump_drain_user_remembered_data_cold (ctx);

# ifdef HAVE_MPS
  dump_align_output (ctx, DUMP_ALIGNMENT);
  dump_igc_finish_obj (ctx);
  fprintf (stderr, "heap end: %x\n", (unsigned)ctx->offset);
# endif
  /* After this point, the dump file contains no data that can be part
     of the Lisp heap.  */
  ctx->end_heap = ctx->offset;

# ifdef HAVE_MPS
  ctx->header.heap_end = ctx->offset;
  dump_igc_check_object_starts (ctx);
  dump_igc_start_obj (ctx, IGC_OBJ_DUMPED_BYTES, &header);
# endif

  /* Make remembered modifications to the dump file itself.  */
  dump_do_fixups (ctx);

  drain_reloc_merger emacs_reloc_merger =
#ifdef ENABLE_CHECKING
    dump_check_overlap_dump_reloc
#else
    NULL
#endif
    ;

  /* Emit instructions for Emacs to execute when loading the dump.
     Note that this relocation information ends up in the cold section
     of the dump.  */
  for (int i = 0; i < RELOC_NUM_PHASES; ++i)
    drain_reloc_list (ctx, dump_emit_dump_reloc, emacs_reloc_merger,
		      &ctx->dump_relocs[i], &ctx->header.dump_relocs[i]);
  dump_off number_hot_relocations = ctx->number_hot_relocations;
  ctx->number_hot_relocations = 0;
  dump_off number_discardable_relocations = ctx->number_discardable_relocations;
  ctx->number_discardable_relocations = 0;
# ifdef HAVE_MPS
  drain_reloc_list (ctx, dump_emit_igc_dump_reloc, NULL,
		    &ctx->igc_object_starts, &ctx->header.igc_object_starts);
# endif
  drain_reloc_list (ctx, dump_emit_dump_reloc, emacs_reloc_merger,
		    &ctx->object_starts, &ctx->header.object_starts);
  drain_reloc_list (ctx, dump_emit_emacs_reloc, dump_merge_emacs_relocs,
		    &ctx->emacs_relocs, &ctx->header.emacs_relocs);

# ifdef HAVE_MPS
  fprintf (stderr, "cold end: %x\n", (unsigned)ctx->offset);
  dump_igc_finish_obj (ctx);
# endif
  const dump_off cold_end = ctx->offset;

  eassert (dump_queue_empty_p (&ctx->dump_queue));
  eassert (NILP (ctx->copied_queue));
  eassert (NILP (ctx->cold_queue));
  eassert (NILP (ctx->deferred_symbols));
  eassert (NILP (ctx->deferred_hash_tables));
  eassert (NILP (ctx->fixups));
  for (int i = 0; i < RELOC_NUM_PHASES; ++i)
    eassert (NILP (ctx->dump_relocs[i]));
  eassert (NILP (ctx->emacs_relocs));

  /* Dump is complete.  Go back to the header and write the magic
     indicating that the dump is complete and can be loaded.  */
  ctx->header.magic[0] = dump_magic[0];
  dump_seek (ctx, 0);
  dump_write (ctx, &ctx->header, sizeof (ctx->header));
  if (emacs_write (ctx->fd, ctx->buf, ctx->max_offset) < ctx->max_offset)
    report_file_error ("Could not write to dump file", ctx->dump_filename);
  xfree (ctx->buf);
  ctx->buf = NULL;
  ctx->buf_size = 0;
  ctx->max_offset = 0;

  Lisp_Object end_time = Ffloat_time (Qnil);
  dump_off
    header_bytes = header_end - header_start,
    hot_bytes = hot_end - hot_start,
    discardable_bytes = discardable_end - ctx->header.discardable_start,
    cold_bytes = cold_end - ctx->header.cold_start;
  fprintf (stderr,
	   ("Dump complete (%.2f seconds)\n"
	    "Byte counts: header=%" PRIdDUMP_OFF " hot=%" PRIdDUMP_OFF
	    " discardable=%" PRIdDUMP_OFF " cold=%" PRIdDUMP_OFF "\n"
	    "Reloc counts: hot=%" PRIdDUMP_OFF
	    " discardable=%" PRIdDUMP_OFF "\n"),
	   XFLOAT_DATA (end_time) - XFLOAT_DATA (start_time),
	   header_bytes, hot_bytes, discardable_bytes, cold_bytes,
	   number_hot_relocations, number_discardable_relocations);

  unblock_input ();
  return unbind_to (count, Qnil);
}

DEFUN ("dump-emacs-portable--sort-predicate",
       Fdump_emacs_portable__sort_predicate,
       Sdump_emacs_portable__sort_predicate,
       2, 2, 0,
       doc: /* Internal relocation sorting function.  */)
     (Lisp_Object a, Lisp_Object b)
{
  dump_off a_offset = dump_off_from_lisp (XCAR (XCDR (a)));
  dump_off b_offset = dump_off_from_lisp (XCAR (XCDR (b)));
  return a_offset < b_offset ? Qt : Qnil;
}

DEFUN ("dump-emacs-portable--sort-predicate-copied",
       Fdump_emacs_portable__sort_predicate_copied,
       Sdump_emacs_portable__sort_predicate_copied,
       2, 2, 0,
       doc: /* Internal relocation sorting function.  */)
     (Lisp_Object a, Lisp_Object b)
{
  eassert (dump_object_emacs_ptr (a));
  eassert (dump_object_emacs_ptr (b));
  return dump_object_emacs_ptr (a) < dump_object_emacs_ptr (b) ? Qt : Qnil;
}

void
pdumper_do_now_and_after_load_impl (pdumper_hook hook)
{
  if (nr_dump_hooks == ARRAYELTS (dump_hooks))
    fatal ("out of dump hooks: make dump_hooks[] bigger");
  dump_hooks[nr_dump_hooks++] = hook;
  hook ();
}

void
pdumper_do_now_and_after_late_load_impl (pdumper_hook hook)
{
  if (nr_dump_late_hooks == ARRAYELTS (dump_late_hooks))
    fatal ("out of dump hooks: make dump_late_hooks[] bigger");
  dump_late_hooks[nr_dump_late_hooks++] = hook;
  hook ();
}

static void
pdumper_remember_user_data_1 (void *mem, int nbytes)
{
  if (nr_remembered_data == ARRAYELTS (remembered_data))
    fatal ("out of remembered data slots: make remembered_data[] bigger");
  remembered_data[nr_remembered_data].mem = mem;
  remembered_data[nr_remembered_data].sz = nbytes;
  nr_remembered_data += 1;
}

void
pdumper_remember_scalar_impl (void *mem, ptrdiff_t nbytes)
{
  eassert (0 <= nbytes && nbytes <= INT_MAX);
  if (nbytes > 0)
    pdumper_remember_user_data_1 (mem, (int) nbytes);
}

void
pdumper_remember_lv_ptr_raw_impl (void *ptr, enum Lisp_Type type)
{
  pdumper_remember_user_data_1 (ptr, -type);
}


#ifdef HAVE_NATIVE_COMP
/* This records the directory where the Emacs executable lives, to be
   used for locating the native-lisp directory from which we need to
   load the preloaded *.eln files.  See pdumper_set_emacs_execdir
   below.  */
static char *emacs_execdir;
static ptrdiff_t execdir_size;
static ptrdiff_t execdir_len;
#endif

/* Dump runtime */
enum dump_memory_protection
{
  DUMP_MEMORY_ACCESS_NONE = 1,
  DUMP_MEMORY_ACCESS_READ = 2,
  DUMP_MEMORY_ACCESS_READWRITE = 3,
};

#if VM_SUPPORTED == VM_MS_WINDOWS && !defined HAVE_MPS
static void *
dump_anonymous_allocate_w32 (void *base,
                             size_t size,
                             enum dump_memory_protection protection)
{
  void *ret;
  DWORD mem_type;
  DWORD mem_prot;

  switch (protection)
    {
    case DUMP_MEMORY_ACCESS_NONE:
      mem_type = MEM_RESERVE;
      mem_prot = PAGE_NOACCESS;
      break;
    case DUMP_MEMORY_ACCESS_READ:
      mem_type = MEM_COMMIT;
      mem_prot = PAGE_READONLY;
      break;
    case DUMP_MEMORY_ACCESS_READWRITE:
      mem_type = MEM_COMMIT;
      mem_prot = PAGE_READWRITE;
      break;
    default:
      emacs_abort ();
    }

  ret = VirtualAlloc (base, size, mem_type, mem_prot);
  if (ret == NULL)
    errno = (base && GetLastError () == ERROR_INVALID_ADDRESS)
      ? EBUSY
      : EPERM;
  return ret;
}
#endif

#if VM_SUPPORTED == VM_POSIX

/* Old versions of macOS only define MAP_ANON, not MAP_ANONYMOUS.
   FIXME: This probably belongs elsewhere (gnulib/autoconf?)  */
# ifndef MAP_ANONYMOUS
#  define MAP_ANONYMOUS MAP_ANON
# endif

#ifndef HAVE_MPS
static void *
dump_anonymous_allocate_posix (void *base,
                               size_t size,
                               enum dump_memory_protection protection)
{
  void *ret;
  int mem_prot;

  switch (protection)
    {
    case DUMP_MEMORY_ACCESS_NONE:
      mem_prot = PROT_NONE;
      break;
    case DUMP_MEMORY_ACCESS_READ:
      mem_prot = PROT_READ;
      break;
    case DUMP_MEMORY_ACCESS_READWRITE:
      mem_prot = PROT_READ | PROT_WRITE;
      break;
    default:
      emacs_abort ();
    }

  int mem_flags = MAP_PRIVATE | MAP_ANONYMOUS;
  if (mem_prot != PROT_NONE)
    mem_flags |= MAP_POPULATE;
  if (base)
    mem_flags |= MAP_FIXED;

  bool retry;
  do
    {
      retry = false;
      ret = mmap (base, size, mem_prot, mem_flags, -1, 0);
      if (ret == MAP_FAILED
	  && errno == EINVAL
	  && (mem_flags & MAP_POPULATE))
        {
          /* This system didn't understand MAP_POPULATE, so try
             again without it.  */
          mem_flags &= ~MAP_POPULATE;
          retry = true;
        }
    }
  while (retry);

  if (ret == MAP_FAILED)
    ret = NULL;
  return ret;
}
#endif
#endif

<<<<<<< HEAD
/* Perform anonymous memory allocation.  */
#ifndef HAVE_MPS
static void *
dump_anonymous_allocate (void *base,
                         const size_t size,
                         enum dump_memory_protection protection)
{
#if VM_SUPPORTED == VM_POSIX
  return dump_anonymous_allocate_posix (base, size, protection);
#elif VM_SUPPORTED == VM_MS_WINDOWS
  return dump_anonymous_allocate_w32 (base, size, protection);
#else
  errno = ENOSYS;
  return NULL;
#endif
}
=======
/* Undo the effect of `dump_reserve_address_space'.  */
>>>>>>> a5f8ce9f

static void
dump_anonymous_release (void *addr, size_t size)
{
  eassert (size >= 0);
#if VM_SUPPORTED == VM_MS_WINDOWS
  (void) size;
  if (!VirtualFree (addr, 0, MEM_RELEASE))
    emacs_abort ();
#elif VM_SUPPORTED == VM_POSIX
  if (munmap (addr, size) < 0)
    emacs_abort ();
#else
  (void) addr;
  (void) size;
  emacs_abort ();
#endif
}

<<<<<<< HEAD
#endif /* no HAVE_MPS */

#if VM_SUPPORTED == VM_MS_WINDOWS && !defined HAVE_MPS
=======
/* Perform anonymous memory allocation.  */
static void *
dump_anonymous_allocate (void *base,
                         const size_t size,
                         enum dump_memory_protection protection)
{
  void *val;

#if VM_SUPPORTED == VM_POSIX
  val = dump_anonymous_allocate_posix (base, size, protection);
#elif VM_SUPPORTED == VM_MS_WINDOWS
  val = dump_anonymous_allocate_w32 (base, size, protection);
#else
  errno = ENOSYS;
  val = NULL;
#endif

  return val;
}

#if VM_SUPPORTED == VM_MS_WINDOWS
>>>>>>> a5f8ce9f
static void *
dump_map_file_w32 (void *base, int fd, off_t offset, size_t size,
		   enum dump_memory_protection protection)
{
  void *ret = NULL;
  HANDLE section = NULL;
  HANDLE file;

  uint64_t full_offset = offset;
  uint32_t offset_high = (uint32_t) (full_offset >> 32);
  uint32_t offset_low = (uint32_t) (full_offset & 0xffffffff);

  int error;
  DWORD protect;
  DWORD map_access;

  file = (HANDLE) _get_osfhandle (fd);
  if (file == INVALID_HANDLE_VALUE)
    goto out;

  switch (protection)
    {
    case DUMP_MEMORY_ACCESS_READWRITE:
      protect = PAGE_WRITECOPY;	/* for Windows 9X */
      break;
    default:
    case DUMP_MEMORY_ACCESS_NONE:
    case DUMP_MEMORY_ACCESS_READ:
      protect = PAGE_READONLY;
      break;
    }

  section = CreateFileMapping (file,
			       /*lpAttributes=*/NULL,
			       protect,
			       /*dwMaximumSizeHigh=*/0,
			       /*dwMaximumSizeLow=*/0,
			       /*lpName=*/NULL);
  if (!section)
    {
      errno = EINVAL;
      goto out;
    }

  switch (protection)
    {
    case DUMP_MEMORY_ACCESS_NONE:
    case DUMP_MEMORY_ACCESS_READ:
      map_access = FILE_MAP_READ;
      break;
    case DUMP_MEMORY_ACCESS_READWRITE:
      map_access = FILE_MAP_COPY;
      break;
    default:
      emacs_abort ();
    }

  ret = MapViewOfFileEx (section,
                         map_access,
                         offset_high,
                         offset_low,
                         size,
                         base);

  error = GetLastError ();
  if (ret == NULL)
    errno = (error == ERROR_INVALID_ADDRESS ? EBUSY : EPERM);
 out:
  if (section && !CloseHandle (section))
    emacs_abort ();
  return ret;
}
#endif

#if VM_SUPPORTED == VM_POSIX && !defined HAVE_MPS
static void *
dump_map_file_posix (void *base, int fd, off_t offset, size_t size,
		     enum dump_memory_protection protection)
{
  void *ret;
  int mem_prot;
  int mem_flags;

  switch (protection)
    {
    case DUMP_MEMORY_ACCESS_NONE:
      mem_prot = PROT_NONE;
      mem_flags = MAP_SHARED;
      break;
    case DUMP_MEMORY_ACCESS_READ:
      mem_prot = PROT_READ;
      mem_flags = MAP_SHARED;
      break;
    case DUMP_MEMORY_ACCESS_READWRITE:
      mem_prot = PROT_READ | PROT_WRITE;
      mem_flags = MAP_PRIVATE;
      break;
    default:
      emacs_abort ();
    }

  if (base)
    mem_flags |= MAP_FIXED;

  ret = mmap (base, size, mem_prot, mem_flags, fd, offset);
  if (ret == MAP_FAILED)
    ret = NULL;
  return ret;
}
#endif

/* Map a file into memory.  */
#ifndef HAVE_MPS
static void *
dump_map_file (void *base, int fd, off_t offset, size_t size,
	       enum dump_memory_protection protection)
{
#if VM_SUPPORTED == VM_POSIX
  return dump_map_file_posix (base, fd, offset, size, protection);
#elif VM_SUPPORTED == VM_MS_WINDOWS
  return dump_map_file_w32 (base, fd, offset, size, protection);
#else
  errno = ENOSYS;
  return NULL;
#endif
}

/* Remove a virtual memory mapping.

   On failure, abort Emacs.  For maximum platform compatibility, ADDR
   and SIZE must match the mapping exactly.  */
static void
dump_unmap_file (void *addr, size_t size)
{
  eassert (size >= 0);
#if !VM_SUPPORTED
  (void) addr;
  (void) size;
  emacs_abort ();
#elif defined (WINDOWSNT)
  (void) size;
  if (!UnmapViewOfFile (addr))
    emacs_abort ();
#else
  if (munmap (addr, size) < 0)
    emacs_abort ();
#endif
}

# endif /* not HAVE_MPS */

struct dump_memory_map_spec
{
  int fd;  /* File to map; anon zero if negative.  */
  size_t size;  /* Number of bytes to map.  */
  off_t offset;  /* Offset within fd.  */
  enum dump_memory_protection protection;
};

struct dump_memory_map
{
  struct dump_memory_map_spec spec;
  void *mapping;  /* Actual mapped memory.  */
  void (*release) (struct dump_memory_map *);
  void *private;
};

/* Mark the pages as unneeded, potentially zeroing them, without
   releasing the address space reservation.  */
void
dump_discard_mem (void *mem, size_t size)
{
      int err = 0;
#if VM_SUPPORTED == VM_MS_WINDOWS
<<<<<<< HEAD
      /* Discard COWed pages.  */
      err = (VirtualFree (mem, size, MEM_DECOMMIT) == 0);
      if (err)
	emacs_abort ();
      /* Release the commit charge for the mapping.  */
      DWORD old_prot;
      err = (VirtualProtect (mem, size, PAGE_NOACCESS, &old_prot) == 0);
#elif VM_SUPPORTED == VM_POSIX
# ifdef HAVE_POSIX_MADVISE
      /* Discard COWed pages.  */
      err = posix_madvise (mem, size, POSIX_MADV_DONTNEED);
# elif defined HAVE_MADVISE
      err = madvise (mem, size, MADV_DONTNEED);
#endif
      if (err)
	emacs_abort ();
      /* Release the commit charge for the mapping.  */
      err = mprotect (mem, size, PROT_NONE);
=======
  /* Discard COWed pages.  */
  (void) VirtualFree (mem, size, MEM_DECOMMIT);
  /* Release the commit charge for the mapping.  */
  DWORD old_prot;
  (void) VirtualProtect (mem, size, PAGE_NOACCESS, &old_prot);
#elif VM_SUPPORTED == VM_POSIX
# ifdef HAVE_POSIX_MADVISE
  /* Discard COWed pages.  */
  (void) posix_madvise (mem, size, POSIX_MADV_DONTNEED);
# elif defined HAVE_MADVISE
  (void) madvise (mem, size, MADV_DONTNEED);
#endif
  /* Release the commit charge for the mapping.  */
  (void) mprotect (mem, size, PROT_NONE);
>>>>>>> a5f8ce9f
#endif
      if (err)
	emacs_abort ();
}

static void
dump_mmap_reset (struct dump_memory_map *map)
{
  map->mapping = NULL;
  map->release = NULL;
  map->private = NULL;
}

static void
dump_mmap_release (struct dump_memory_map *map)
{
  if (map->release)
    map->release (map);
  dump_mmap_reset (map);
}

static void
dump_mmap_discard_contents (struct dump_memory_map *map)
{
  if (map->mapping)
    dump_mmap_release (map);
}

/* Allows heap-allocated dump_mmap to "free" maps individually.  */
struct dump_memory_map_heap_control_block
{
  int refcount;
  void *mem;
};

#ifndef HAVE_MPS
static void
dump_mm_heap_cb_release (struct dump_memory_map_heap_control_block *cb)
{
  if (cb)
    {
      eassert (cb->refcount > 0);
      if (--cb->refcount == 0)
	{
	  free (cb->mem);
	  free (cb);
	}
    }
}

static void
dump_mmap_release_heap (struct dump_memory_map *map)
{
  dump_mm_heap_cb_release (map->private);
}

/* Implement dump_mmap using malloc and read.  */
static bool
dump_mmap_contiguous_heap (struct dump_memory_map *maps, int nr_maps,
			   size_t total_size)
{
  bool ret = false;

  /* FIXME: This storage sometimes is never freed.
     Beware: the simple patch 2019-03-11T15:20:54Z!eggert@cs.ucla.edu
     is worse, as it sometimes frees this storage twice.  */
  struct dump_memory_map_heap_control_block *cb = calloc (1, sizeof (*cb));
  if (!cb)
    goto out;
  __lsan_ignore_object (cb);

  cb->refcount = 1;
  cb->mem = malloc (total_size);
  if (!cb->mem)
    goto out;
  char *mem = cb->mem;
  for (int i = 0; i < nr_maps; ++i)
    {
      struct dump_memory_map *map = &maps[i];
      const struct dump_memory_map_spec spec = map->spec;
      if (!spec.size)
        continue;
      map->mapping = mem;
      mem += spec.size;
      map->release = dump_mmap_release_heap;
      map->private = cb;
      cb->refcount += 1;
      if (spec.fd < 0)
        memset (map->mapping, 0, spec.size);
      else
        {
          if (lseek (spec.fd, spec.offset, SEEK_SET) < 0)
            goto out;
          ssize_t nb = dump_read_all (spec.fd,
                                      map->mapping,
                                      spec.size);
          if (nb >= 0 && nb != spec.size)
            errno = EIO;
          if (nb != spec.size)
            goto out;
        }
    }

  ret = true;
 out:
  dump_mm_heap_cb_release (cb);
  if (!ret)
    for (int i = 0; i < nr_maps; ++i)
      dump_mmap_release (&maps[i]);
  return ret;
}
#endif

#ifdef HAVE_MPS

static void
dump_mmap_release_mps (struct dump_memory_map *map)
{
  /* FIXME/igc: igc_on_pdump_loaded "knows" that DS_DISCARDABLE is unused.
     Maybe come up with a nicer API.
   */
}

/* Implement dump_mmap using mps_reserve and read.  */
static bool
dump_mmap_contiguous_mps (struct dump_memory_map *maps, int nr_maps,
			  size_t total_size)
{
  uint8_t *p = igc_alloc_dump (total_size);
  for (size_t i = 0; i < nr_maps; ++i)
    {
      struct dump_memory_map *map = &maps[i];
      const struct dump_memory_map_spec spec = map->spec;
      if (!spec.size)
	continue;
      map->mapping = p;
      map->release = dump_mmap_release_mps;
      map->private = NULL;
      if (spec.fd < 0)
	memset (map->mapping, 0, spec.size);
      else
	{
	  if (lseek (spec.fd, spec.offset, SEEK_SET) < 0)
	    return false;
	  ssize_t nb = dump_read_all (spec.fd, map->mapping, spec.size);
	  if (nb != spec.size)
	    {
	      if (nb >= 0)
		errno = EIO;
	      return false;
	    }
	}
      p += spec.size;
    }
  return true;
}

#else /* not HAVE_MPS */

static void
dump_mmap_release_vm (struct dump_memory_map *map)
{
  if (map->spec.fd < 0)
    dump_anonymous_release (map->mapping, map->spec.size);
  else
    dump_unmap_file (map->mapping, map->spec.size);
}

static bool
needs_mmap_retry_p (void)
{
#if defined CYGWIN || VM_SUPPORTED == VM_MS_WINDOWS \
  || defined _AIX
  return true;
#else /* !CYGWIN && VM_SUPPORTED != VM_MS_WINDOWS && !_AIX */
  return false;
#endif /* !CYGWIN && VM_SUPPORTED != VM_MS_WINDOWS && !_AIX */
}

static bool
dump_mmap_contiguous_vm (struct dump_memory_map *maps, int nr_maps,
			 size_t total_size)
{
  int save_errno;
  bool ret = false;
  void *resv = NULL;
  bool retry = false;
  bool need_retry = needs_mmap_retry_p ();

  do
    {
      if (retry)
        {
          eassert (need_retry);
          retry = false;
          for (int i = 0; i < nr_maps; ++i)
            dump_mmap_release (&maps[i]);
        }

      eassert (resv == NULL);
      resv = dump_anonymous_allocate (NULL, total_size,
                                      DUMP_MEMORY_ACCESS_NONE);
      if (!resv)
	goto out;

      char *mem = resv;

      if (need_retry)
        {
          /* Windows lacks atomic mapping replace; need to release the
             reservation so we can allocate within it.  Will retry the
             loop if someone squats on our address space before we can
             finish allocation.  On POSIX systems, we leave the
             reservation around for atomicity.  */
          dump_anonymous_release (resv, total_size);
          resv = NULL;
        }

      for (int i = 0; i < nr_maps; ++i)
        {
          struct dump_memory_map *map = &maps[i];
          const struct dump_memory_map_spec spec = map->spec;
          if (!spec.size)
            continue;

          if (spec.fd < 0)
	    map->mapping = dump_anonymous_allocate (mem, spec.size,
						    spec.protection);
          else
	    map->mapping = dump_map_file (mem, spec.fd, spec.offset,
					  spec.size, spec.protection);
          mem += spec.size;
	  if (need_retry && map->mapping == NULL
	      && (errno == EBUSY
#ifdef CYGWIN
		  || errno == EINVAL
#endif
		  ))
            {
              retry = true;
              continue;
            }
          if (map->mapping == NULL)
            goto out;
          map->release = dump_mmap_release_vm;
        }
    }
  while (retry);

  ret = true;
  resv = NULL;
 out:
  save_errno = errno;
  if (resv)
    dump_anonymous_release (resv, total_size);
  if (!ret)
    {
      for (int i = 0; i < nr_maps; ++i)
	{
	  if (need_retry)
	    dump_mmap_reset (&maps[i]);
	  else
	    dump_mmap_release (&maps[i]);
	}
    }
  errno = save_errno;
  return ret;
}
#endif

/* Map a range of addresses into a chunk of contiguous memory.

   Each dump_memory_map structure describes how to fill the
   corresponding range of memory. On input, all members except MAPPING
   are valid.  On output, MAPPING contains the location of the given
   chunk of memory.  The MAPPING for MAPS[N] is MAPS[N-1].mapping +
   MAPS[N-1].size.

   Each mapping SIZE must be a multiple of the system page size except
   for the last mapping.

   Return true on success or false on failure with errno set.  */
static bool
dump_mmap_contiguous (struct dump_memory_map *maps, int nr_maps)
{
  if (!nr_maps)
    return true;

  size_t total_size = 0;
  int worst_case_page_size = dump_get_max_page_size ();

  for (int i = 0; i < nr_maps; ++i)
    {
      eassert (maps[i].mapping == NULL);
      eassert (maps[i].release == NULL);
      eassert (maps[i].private == NULL);
      if (i != nr_maps - 1)
	eassert (maps[i].spec.size % worst_case_page_size == 0);
      total_size += maps[i].spec.size;
    }

<<<<<<< HEAD
#ifdef HAVE_MPS
  return dump_mmap_contiguous_mps (maps, nr_maps, total_size);
#else
  return (VM_SUPPORTED
	      ? dump_mmap_contiguous_vm
	      : dump_mmap_contiguous_heap) (maps, nr_maps, total_size);
#endif
=======
  if (VM_SUPPORTED)
    return dump_mmap_contiguous_vm (maps, nr_maps, total_size);
  else
    return dump_mmap_contiguous_heap (maps, nr_maps, total_size);
>>>>>>> a5f8ce9f
}

typedef uint_fast32_t dump_bitset_word;
#define DUMP_BITSET_WORD_WIDTH UINT_FAST32_WIDTH

struct dump_bitset
{
  dump_bitset_word *restrict bits;
  ptrdiff_t number_words;
};

static bool
dump_bitsets_init (struct dump_bitset bitset[2], size_t number_bits)
{
  int xword_size = sizeof (dump_bitset_word);
  ptrdiff_t words_needed = divide_round_up (number_bits,
					    DUMP_BITSET_WORD_WIDTH);
  dump_bitset_word *bits = calloc (words_needed, 2 * xword_size);
  if (!bits)
    return false;
  bitset[0].bits = bits;
  bitset[0].number_words = bitset[1].number_words = words_needed;
  bitset[1].bits = memset (bits + words_needed, UCHAR_MAX,
			   words_needed * xword_size);
  return true;
}

static dump_bitset_word *
dump_bitset__bit_slot (const struct dump_bitset *bitset,
                       size_t bit_number)
{
  ptrdiff_t word_number = bit_number / DUMP_BITSET_WORD_WIDTH;
  eassert (word_number < bitset->number_words);
  return &bitset->bits[word_number];
}

static bool
dump_bitset_bit_set_p (const struct dump_bitset *bitset,
                       size_t bit_number)
{
  dump_bitset_word bit = 1;
  bit <<= bit_number % DUMP_BITSET_WORD_WIDTH;
  return (*dump_bitset__bit_slot (bitset, bit_number) & bit) != 0;
}

static void
dump_bitset__set_bit_value (struct dump_bitset *bitset,
                            size_t bit_number,
                            bool bit_is_set)
{
  dump_bitset_word *slot = dump_bitset__bit_slot (bitset, bit_number);
  dump_bitset_word bit = 1;
  bit <<= bit_number % DUMP_BITSET_WORD_WIDTH;
  if (bit_is_set)
    *slot = *slot | bit;
  else
    *slot = *slot & ~bit;
}

static void
dump_bitset_set_bit (struct dump_bitset *bitset, size_t bit_number)
{
  dump_bitset__set_bit_value (bitset, bit_number, true);
}

static void
dump_bitset_clear (struct dump_bitset *bitset)
{
  /* Skip the memset if bitset->number_words == 0, because then bitset->bits
     might be NULL and the memset would have undefined behavior.  */
  if (bitset->number_words)
    memset (bitset->bits, 0, bitset->number_words * sizeof bitset->bits[0]);
}

struct pdumper_loaded_dump_private
{
  /* Copy of the header we read from the dump.  */
  struct dump_header header;
  /* Mark bits for objects in the dump; used during GC.  */
  struct dump_bitset mark_bits, last_mark_bits;
  /* Time taken to load the dump.  */
  double load_time;
  /* Dump file name.  */
  char *dump_filename;
};

struct pdumper_loaded_dump dump_public;
static struct pdumper_loaded_dump_private dump_private;

/* Return a pointer to offset OFFSET within the dump, which begins at
   DUMP_BASE. DUMP_BASE must be equal to the current dump load
   location; it's passed as a parameter for efficiency.

   The returned pointer points to the primary memory image of the
   currently-loaded dump file.  The entire dump file is accessible
   using this function.  */
static void *
dump_ptr (uintptr_t dump_base, dump_off offset)
{
  eassert (dump_base == dump_public.start);
  eassert (0 <= offset);
  eassert (dump_public.start + offset < dump_public.end);
  return (char *)dump_base + offset;
}

/* Read a pointer-sized word of memory at OFFSET within the dump,
   which begins at DUMP_BASE. DUMP_BASE must be equal to the current
   dump load location; it's passed as a parameter for efficiency.  */
static uintptr_t
dump_read_word_from_dump (uintptr_t dump_base, dump_off offset)
{
  uintptr_t value;
  /* The compiler optimizes this memcpy into a read.  */
  memcpy (&value, dump_ptr (dump_base, offset), sizeof (value));
  return value;
}

/* Write a word to the dump. DUMP_BASE and OFFSET are as for
   dump_read_word_from_dump; VALUE is the word to write at the given
   offset.  */
static void
dump_write_word_to_dump (uintptr_t dump_base,
                         dump_off offset,
                         uintptr_t value)
{
  /* The compiler optimizes this memcpy into a write.  */
  memcpy (dump_ptr (dump_base, offset), &value, sizeof (value));
}

/* Write a Lisp_Object to the dump. DUMP_BASE and OFFSET are as for
   dump_read_word_from_dump; VALUE is the Lisp_Object to write at the
   given offset.  */
static void
dump_write_lv_to_dump (uintptr_t dump_base,
                       dump_off offset,
                       Lisp_Object value)
{
  /* The compiler optimizes this memcpy into a write.  */
  memcpy (dump_ptr (dump_base, offset), &value, sizeof (value));
}

/* Search for a relocation given a relocation target.

   DUMP is the dump metadata structure.  TABLE is the relocation table
   to search.  KEY is the dump offset to find.  Return the relocation
   RELOC such that RELOC.offset is the smallest RELOC.offset that
   satisfies the constraint KEY <= RELOC.offset --- that is, return
   the first relocation at KEY or after KEY.  Return NULL if no such
   relocation exists.  */
static const struct dump_reloc *
dump_find_relocation (const struct dump_table_locator *const table,
                      const dump_off key)
{
  const struct dump_reloc *const relocs = dump_ptr (dump_public.start,
						    table->offset);
  const struct dump_reloc *found = NULL;
  ptrdiff_t idx_left = 0;
  ptrdiff_t idx_right = table->nr_entries;

  eassert (key >= 0);

  while (idx_left < idx_right)
    {
      const ptrdiff_t idx_mid = idx_left + (idx_right - idx_left) / 2;
      const struct dump_reloc *mid = &relocs[idx_mid];
      if (key > dump_reloc_get_offset (*mid))
        idx_left = idx_mid + 1;
      else
        {
          found = mid;
          idx_right = idx_mid;
	  if (idx_right <= idx_left
	      || key > dump_reloc_get_offset (relocs[idx_right - 1]))
            break;
        }
   }

  return found;
}

#ifdef HAVE_MPS
void *
pdumper_next_object (struct pdumper_object_it *it)
{
  if (it->relocs == NULL)
    {
      const struct dump_table_locator *table
	= &dump_private.header.igc_object_starts;
      it->nrelocs = table->nr_entries;
      it->relocs = dump_ptr (dump_public.start, table->offset);
      it->i = 0;
    }

  if (it->i < it->nrelocs)
    {
      const struct dump_reloc *const relocs = it->relocs;
      return dump_ptr (dump_public.start, dump_reloc_get_offset (relocs[it->i++]));
    }

  return NULL;
}
# endif

bool
dump_loaded_p (void)
{
  return dump_public.start != 0;
}

bool
pdumper_cold_object_p_impl (const void *obj)
{
  eassert (pdumper_object_p (obj));
  eassert (pdumper_object_p_precise (obj));
  dump_off offset = ptrdiff_t_to_dump_off ((uintptr_t) obj - dump_public.start);
  return offset >= dump_private.header.cold_start;
}

int
pdumper_find_object_type_impl (const void *obj)
{
  eassert (pdumper_object_p (obj));
  dump_off offset = ptrdiff_t_to_dump_off ((uintptr_t) obj - dump_public.start);
  if (offset % DUMP_ALIGNMENT != 0)
    return PDUMPER_NO_OBJECT;
  ptrdiff_t bitno = offset / DUMP_ALIGNMENT;
  if (offset < dump_private.header.discardable_start
      && !dump_bitset_bit_set_p (&dump_private.last_mark_bits, bitno))
    return PDUMPER_NO_OBJECT;
  const struct dump_reloc *reloc =
    dump_find_relocation (&dump_private.header.object_starts, offset);
  return (reloc != NULL && dump_reloc_get_offset (*reloc) == offset)
    ? reloc->type
    : PDUMPER_NO_OBJECT;
}

bool
pdumper_marked_p_impl (const void *obj)
{
  eassert (pdumper_object_p (obj));
  ptrdiff_t offset = (uintptr_t) obj - dump_public.start;
  eassert (offset % DUMP_ALIGNMENT == 0);
  eassert (offset < dump_private.header.cold_start);
  eassert (offset < dump_private.header.discardable_start);
  ptrdiff_t bitno = offset / DUMP_ALIGNMENT;
  return dump_bitset_bit_set_p (&dump_private.mark_bits, bitno);
}

void
pdumper_set_marked_impl (const void *obj)
{
  eassert (pdumper_object_p (obj));
  ptrdiff_t offset = (uintptr_t) obj - dump_public.start;
  eassert (offset % DUMP_ALIGNMENT == 0);
  eassert (offset < dump_private.header.cold_start);
  eassert (offset < dump_private.header.discardable_start);
  ptrdiff_t bitno = offset / DUMP_ALIGNMENT;
  eassert (dump_bitset_bit_set_p (&dump_private.last_mark_bits, bitno));
  dump_bitset_set_bit (&dump_private.mark_bits, bitno);
}

void
pdumper_clear_marks_impl (void)
{
  dump_bitset_word *swap = dump_private.last_mark_bits.bits;
  dump_private.last_mark_bits.bits = dump_private.mark_bits.bits;
  dump_private.mark_bits.bits = swap;
  dump_bitset_clear (&dump_private.mark_bits);
}

static ssize_t
dump_read_all (int fd, void *buf, size_t bytes_to_read)
{
  /* We don't want to use emacs_read, since that relies on the lisp
     world, and we're not in the lisp world yet.  */
  size_t bytes_read = 0;
  while (bytes_read < bytes_to_read)
    {
      /* Some platforms accept only int-sized values to read.
         Round this down to a page size (see MAX_RW_COUNT in sysdep.c).  */
      int max_rw_count = INT_MAX >> 18 << 18;
      int chunk_to_read = min (bytes_to_read - bytes_read, max_rw_count);
      ssize_t chunk = read (fd, (char *) buf + bytes_read, chunk_to_read);
      if (chunk < 0)
        return chunk;
      if (chunk == 0)
        break;
      bytes_read += chunk;
    }

  return bytes_read;
}

/* Return the number of bytes written when we perform the given
   relocation.  */
static int
dump_reloc_size (const struct dump_reloc reloc)
{
  if (sizeof (Lisp_Object) == sizeof (void *))
    return sizeof (Lisp_Object);
  if (reloc.type == RELOC_DUMP_TO_EMACS_PTR_RAW
      || reloc.type == RELOC_DUMP_TO_DUMP_PTR_RAW)
    return sizeof (void *);
  return sizeof (Lisp_Object);
}

static Lisp_Object
dump_make_lv_from_reloc (const uintptr_t dump_base,
			 const struct dump_reloc reloc)
{
  const dump_off reloc_offset = dump_reloc_get_offset (reloc);
  uintptr_t value = dump_read_word_from_dump (dump_base, reloc_offset);
  enum Lisp_Type lisp_type;

  if (RELOC_DUMP_TO_DUMP_LV <= reloc.type
      && reloc.type < RELOC_DUMP_TO_EMACS_LV)
    {
      lisp_type = reloc.type - RELOC_DUMP_TO_DUMP_LV;
      value += dump_base;
      eassert (pdumper_object_p ((void *) value));
    }
  else
    {
      eassert (RELOC_DUMP_TO_EMACS_LV <= reloc.type);
      eassert (reloc.type < RELOC_DUMP_TO_EMACS_LV + 8);
      lisp_type = reloc.type - RELOC_DUMP_TO_EMACS_LV;
      value += emacs_basis ();
    }

  eassert (lisp_type != Lisp_Int0 && lisp_type != Lisp_Int1);

  Lisp_Object lv;
  if (lisp_type == Lisp_Symbol)
    lv = make_lisp_symbol ((void *) value);
  else
    lv = make_lisp_ptr ((void *) value, lisp_type);

  return lv;
}

/* Actually apply a dump relocation.  */
static inline void
dump_do_dump_relocation (const uintptr_t dump_base,
			 const struct dump_reloc reloc)
{
  const dump_off reloc_offset = dump_reloc_get_offset (reloc);

  /* We should never generate a relocation in the cold section.  */
  eassert (reloc_offset < dump_private.header.cold_start);

  switch (reloc.type)
    {
    case RELOC_DUMP_TO_EMACS_PTR_RAW:
      {
        uintptr_t value = dump_read_word_from_dump (dump_base, reloc_offset);
        eassert (dump_reloc_size (reloc) == sizeof (value));
        value += emacs_basis ();
        dump_write_word_to_dump (dump_base, reloc_offset, value);
        break;
      }
    case RELOC_DUMP_TO_DUMP_PTR_RAW:
      {
        uintptr_t value = dump_read_word_from_dump (dump_base, reloc_offset);
        eassert (dump_reloc_size (reloc) == sizeof (value));
        value += dump_base;
        dump_write_word_to_dump (dump_base, reloc_offset, value);
        break;
      }
#ifdef HAVE_NATIVE_COMP
    case RELOC_NATIVE_COMP_UNIT:
      {
	static enum { UNKNOWN, LOCAL_BUILD, INSTALLED } installation_state;
	struct Lisp_Native_Comp_Unit *comp_u
	  = dump_ptr (dump_base, reloc_offset);
	comp_u->lambda_gc_guard_h = CALLN (Fmake_hash_table, QCtest, Qeq);
	if (STRINGP (comp_u->file))
	  error ("trying to load incoherent dumped eln file %s",
		 SSDATA (comp_u->file));

	if (!CONSP (comp_u->file))
	  error ("incoherent compilation unit for dump was dumped");

	/* emacs_execdir is always unibyte, but the file names in
	   comp_u->file could be multibyte, so we need to encode
	   them.  */
	Lisp_Object cu_file1 = ENCODE_FILE (XCAR (comp_u->file));
	Lisp_Object cu_file2 = ENCODE_FILE (XCDR (comp_u->file));
	ptrdiff_t fn1_len = SBYTES (cu_file1), fn2_len = SBYTES (cu_file2);
	Lisp_Object eln_fname;
	char *fndata;

	/* Check just once if this is a local build or Emacs was installed.  */
	/* Can't use expand-file-name here, because we are too early
	   in the startup, and we will crash at least on WINDOWSNT.  */
	if (installation_state == UNKNOWN)
	  {
	    eln_fname = make_uninit_string (execdir_len + fn1_len);
	    fndata = SSDATA (eln_fname);
	    memcpy (fndata, emacs_execdir, execdir_len);
	    memcpy (fndata + execdir_len, SSDATA (cu_file1), fn1_len);
	    if (file_access_p (fndata, F_OK))
	      installation_state = INSTALLED;
	    else
	      {
		eln_fname = make_uninit_string (execdir_len + fn2_len);
		fndata = SSDATA (eln_fname);
		memcpy (fndata, emacs_execdir, execdir_len);
		memcpy (fndata + execdir_len, SSDATA (cu_file2), fn2_len);
		installation_state = LOCAL_BUILD;
	      }
	    fixup_eln_load_path (eln_fname);
	  }
	else
	  {
	    ptrdiff_t fn_len =
	      installation_state == INSTALLED ? fn1_len : fn2_len;
	    Lisp_Object cu_file =
	      installation_state == INSTALLED ? cu_file1 : cu_file2;
	    eln_fname = make_uninit_string (execdir_len + fn_len);
	    fndata = SSDATA (eln_fname);
	    memcpy (fndata, emacs_execdir, execdir_len);
	    memcpy (fndata + execdir_len, SSDATA (cu_file), fn_len);
	  }

	/* FIXME: This records the names of the *.eln files in an
	   unexpanded form, with one or more ".." elements (and on
	   Windows with the first part using backslashes).  The file
	   names are also unibyte.  If we care about this, we need to
	   loop in startup.el over all the preloaded modules and run
	   their file names through expand-file-name and
	   decode-coding-string.  */
	comp_u->file = eln_fname;
	comp_u->handle = dynlib_open_for_eln (SSDATA (eln_fname));
	if (!comp_u->handle)
	  {
	    fprintf (stderr, "Error using execdir %s:\n",
		     emacs_execdir);
	    error ("%s", dynlib_error ());
	  }
	load_comp_unit (comp_u, true, false);
	break;
      }
    case RELOC_NATIVE_SUBR:
      {
	/* When resurrecting from a dump given non all the original
	   native-compiled subrs may be still around we can't rely on
	   a 'top_level_run' mechanism, we revive them one-by-one
	   here.  */
	struct Lisp_Subr *subr = dump_ptr (dump_base, reloc_offset);
	struct Lisp_Native_Comp_Unit *comp_u =
	  XNATIVE_COMP_UNIT (subr->native_comp_u);
	if (!comp_u->handle)
	  error ("NULL handle in compilation unit %s", SSDATA (comp_u->file));
#ifdef HAVE_MPS
	/* FIXME/igc: needs finalization? */
	subr->symbol_name = xstrdup (subr->symbol_name);
	const char *c_name = xstrdup (subr->native_c_name);
#else
	const char *c_name = subr->native_c_name;
#endif
	eassert (c_name);
	void *func = dynlib_sym (comp_u->handle, c_name);
	if (!func)
	  error ("can't find function \"%s\" in compilation unit %s", c_name,
		 SSDATA (comp_u->file));
	subr->function.a0 = func;
	Lisp_Object lambda_data_idx =
	  Fgethash (build_string (c_name), comp_u->lambda_c_name_idx_h, Qnil);
	if (!NILP (lambda_data_idx))
	  {
	    /* This is an anonymous lambda.
	       We must fixup d_reloc so the lambda can be referenced
	       by code.  */
	    Lisp_Object tem;
	    XSETSUBR (tem, subr);
	    Lisp_Object *fixup =
	      &(comp_u->data_relocs[XFIXNUM (lambda_data_idx)]);
	    eassert (EQ (*fixup, Vcomp__hashdollar));
	    *fixup = tem;
	    Fputhash (tem, Qt, comp_u->lambda_gc_guard_h);
	  }
	break;
      }
#endif
    case RELOC_BIGNUM:
      {
        struct Lisp_Bignum *bignum = dump_ptr (dump_base, reloc_offset);
        struct bignum_reload_info reload_info;
	static_assert (sizeof (reload_info) <= sizeof (*bignum_val (bignum)));
        memcpy (&reload_info, bignum_val (bignum), sizeof (reload_info));
        const mp_limb_t *limbs = dump_ptr (dump_base,
					   reload_info.data_location);
        mpz_roinit_n (bignum->value, limbs, reload_info.nlimbs);
        break;
      }
#ifdef HAVE_MPS
    case RELOC_BUFFER:
      {
	/* When resurrecting, copy the text out of the dump so that we
	   can collect the dumped text. */
        struct buffer *b = dump_ptr (dump_base, reloc_offset);
	eassert (pdumper_object_p (b->text->beg));
	enlarge_buffer_text (b, 0);
	eassert (!pdumper_object_p (b->text->beg));
	igc_resurrect_markers (b);
      }
      break;
#endif
    default: /* Lisp_Object in the dump; precise type in reloc.type */
      {
        Lisp_Object lv = dump_make_lv_from_reloc (dump_base, reloc);
        eassert (dump_reloc_size (reloc) == sizeof (lv));
        dump_write_lv_to_dump (dump_base, reloc_offset, lv);
        break;
      }
    }
}

static void
dump_do_all_dump_reloc_for_phase (const struct dump_header *const header,
				  const uintptr_t dump_base,
				  const enum reloc_phase phase)
{
  struct dump_reloc *r = dump_ptr (dump_base, header->dump_relocs[phase].offset);
  dump_off nr_entries = header->dump_relocs[phase].nr_entries;
  for (dump_off i = 0; i < nr_entries; ++i)
    dump_do_dump_relocation (dump_base, r[i]);
}

static void
dump_do_emacs_relocation (const uintptr_t dump_base,
			  const struct emacs_reloc reloc)
{
  ptrdiff_t pval;
  Lisp_Object lv;

  switch (reloc.type)
    {
    case RELOC_EMACS_COPY_FROM_DUMP:
      eassume (reloc.length > 0);
      memcpy (emacs_ptr_at (reloc.emacs_offset),
              dump_ptr (dump_base, reloc.u.dump_offset),
              reloc.length);
      break;
    case RELOC_EMACS_IMMEDIATE:
      eassume (reloc.length > 0);
      eassume (reloc.length <= sizeof (reloc.u.immediate));
      memcpy (emacs_ptr_at (reloc.emacs_offset),
              &reloc.u.immediate,
              reloc.length);
      break;
    case RELOC_EMACS_DUMP_PTR_RAW:
      pval = reloc.u.dump_offset + dump_base;
      memcpy (emacs_ptr_at (reloc.emacs_offset), &pval, sizeof (pval));
      break;
    case RELOC_EMACS_EMACS_PTR_RAW:
      pval = reloc.u.emacs_offset2 + emacs_basis ();
      memcpy (emacs_ptr_at (reloc.emacs_offset), &pval, sizeof (pval));
      break;
    case RELOC_EMACS_DUMP_LV:
    case RELOC_EMACS_EMACS_LV:
      {
        /* Lisp_Float is the maximum lisp type.  */
        eassume (reloc.length <= Lisp_Float);
        void *obj_ptr = reloc.type == RELOC_EMACS_DUMP_LV
          ? dump_ptr (dump_base, reloc.u.dump_offset)
          : emacs_ptr_at (reloc.u.emacs_offset2);
        if (reloc.length == Lisp_Symbol)
          lv = make_lisp_symbol (obj_ptr);
        else
          lv = make_lisp_ptr (obj_ptr, reloc.length);
        memcpy (emacs_ptr_at (reloc.emacs_offset), &lv, sizeof (lv));
        break;
      }
    default:
      fatal ("unrecognied relocation type %d", (int) reloc.type);
    }
}

static void
dump_do_all_emacs_relocations (const struct dump_header *const header,
			       const uintptr_t dump_base)
{
  const dump_off nr_entries = header->emacs_relocs.nr_entries;
  struct emacs_reloc *r = dump_ptr (dump_base, header->emacs_relocs.offset);
  for (dump_off i = 0; i < nr_entries; ++i)
    dump_do_emacs_relocation (dump_base, r[i]);
}

#ifdef HAVE_NATIVE_COMP
/* Compute and record the directory of the Emacs executable given the
   file name of that executable.  */
static void
pdumper_set_emacs_execdir (char *emacs_executable)
{
  char *p = emacs_executable + strlen (emacs_executable);

  while (p > emacs_executable
	 && !IS_DIRECTORY_SEP (p[-1]))
    --p;
  eassert (p > emacs_executable);
  emacs_execdir = xpalloc (emacs_execdir, &execdir_size,
			   p - emacs_executable + 1 - execdir_size, -1, 1);
  memcpy (emacs_execdir, emacs_executable, p - emacs_executable);
  execdir_len = p - emacs_executable;
  emacs_execdir[execdir_len] = '\0';
}
#endif

enum dump_section
  {
   DS_HOT,
   DS_DISCARDABLE,
   DS_COLD,
   NUMBER_DUMP_SECTIONS,
  };

/* Pointer to a stack variable to avoid having to staticpro it.  */
static Lisp_Object *pdumper_hashes = &zero_vector;

/* Load a dump from DUMP_FILENAME.  Return an error code.

   N.B. We run very early in initialization, so we can't use lisp,
   unwinding, xmalloc, and so on.  */
int
pdumper_load (const char *dump_filename, char *argv0)
{
  intptr_t dump_size;
  struct stat stat;
  uintptr_t dump_base;
  int dump_page_size;
  dump_off adj_discardable_start;

  struct dump_bitset mark_bits[2];
  size_t mark_bits_needed;

  struct dump_header header_buf = { 0 };
  struct dump_header *header = &header_buf;
  struct dump_memory_map sections[NUMBER_DUMP_SECTIONS] = { 0 };

  const struct timespec start_time = current_timespec ();
  char *dump_filename_copy;

  /* Overwriting an initialized Lisp universe will not go well.  */
  eassert (!initialized);

  /* We can load only one dump.  */
  eassert (!dump_loaded_p ());

  int err;
  int dump_fd = emacs_open_noquit (dump_filename, O_RDONLY, 0);
  if (dump_fd < 0)
    {
      err = (errno == ENOENT || errno == ENOTDIR
	     ? PDUMPER_LOAD_FILE_NOT_FOUND
	     : PDUMPER_LOAD_ERROR + errno);
      goto out;
    }

  err = PDUMPER_LOAD_FILE_NOT_FOUND;
  if (sys_fstat (dump_fd, &stat) < 0)
    goto out;

  err = PDUMPER_LOAD_BAD_FILE_TYPE;
  if (stat.st_size > INTPTR_MAX)
    goto out;
  dump_size = (intptr_t) stat.st_size;

  err = PDUMPER_LOAD_BAD_FILE_TYPE;
  if (dump_size < sizeof (*header))
    goto out;

  err = PDUMPER_LOAD_BAD_FILE_TYPE;
  if (dump_read_all (dump_fd,
                     header,
                     sizeof (*header)) < sizeof (*header))
    goto out;

  if (memcmp (header->magic, dump_magic, sizeof (dump_magic)) != 0)
    {
      if (header->magic[0] == '!'
	  && (header->magic[0] = dump_magic[0],
	      memcmp (header->magic, dump_magic, sizeof (dump_magic)) == 0))
        {
          err = PDUMPER_LOAD_FAILED_DUMP;
          goto out;
        }
      err = PDUMPER_LOAD_BAD_FILE_TYPE;
      goto out;
    }

  err = PDUMPER_LOAD_VERSION_MISMATCH;
  static_assert (sizeof (header->fingerprint) == sizeof (fingerprint));
  unsigned char desired[sizeof fingerprint];
  for (int i = 0; i < sizeof fingerprint; i++)
    desired[i] = fingerprint[i];
  if (memcmp (header->fingerprint, desired, sizeof desired) != 0)
    {
      dump_fingerprint (stderr, "desired fingerprint", desired);
      dump_fingerprint (stderr, "found fingerprint", header->fingerprint);
      goto out;
    }

  /* FIXME: The comment at the start of this function says it should
     not use xmalloc, but xstrdup calls xmalloc.  Either fix the
     comment or fix the following code.  */
  dump_filename_copy = xstrdup (dump_filename);

  err = PDUMPER_LOAD_OOM;

  adj_discardable_start = header->discardable_start;
  dump_page_size = dump_get_max_page_size ();
  /* Snap to next page boundary.  */
  adj_discardable_start = ROUNDUP (adj_discardable_start, dump_page_size);
  eassert (adj_discardable_start % dump_page_size == 0);
  eassert (adj_discardable_start <= header->cold_start);

  sections[DS_HOT].spec = (struct dump_memory_map_spec)
    {
     .fd = dump_fd,
     .size = adj_discardable_start,
     .offset = 0,
     .protection = DUMP_MEMORY_ACCESS_READWRITE,
    };

  sections[DS_DISCARDABLE].spec = (struct dump_memory_map_spec)
    {
     .fd = dump_fd,
     .size = header->cold_start - adj_discardable_start,
     .offset = adj_discardable_start,
     .protection = DUMP_MEMORY_ACCESS_READWRITE,
    };

  sections[DS_COLD].spec = (struct dump_memory_map_spec)
    {
     .fd = dump_fd,
     .size = dump_size - header->cold_start,
     .offset = header->cold_start,
     .protection = DUMP_MEMORY_ACCESS_READWRITE,
    };

  if (!dump_mmap_contiguous (sections, ARRAYELTS (sections)))
    goto out;

  err = PDUMPER_LOAD_ERROR;
  dump_base = (uintptr_t) sections[DS_HOT].mapping;

#if !USE_LSB_TAG
  /* The dump may have been mapped at a location that does not admit of
     representation as Lisp_Objects.  Abort in this case.  */
  if ((dump_base + dump_size) & ~VALMASK)
    {
      fprintf (stderr,
	       "Failed to load dump file: 0x%p+0x%p & 0x%p != 0\n",
	       (void *) dump_base, (void *) dump_size,
	       (void *) (uintptr_t) VALMASK);
      goto out;
    }
#endif /* !USE_LSB_TAG */

  mark_bits_needed
    = divide_round_up (header->discardable_start, DUMP_ALIGNMENT);
  if (!dump_bitsets_init (mark_bits, mark_bits_needed))
    goto out;

  /* Point of no return.  */
  err = PDUMPER_LOAD_SUCCESS;
  gflags.dumped_with_pdumper = true;
  dump_private.header = *header;
  dump_private.mark_bits = mark_bits[0];
  dump_private.last_mark_bits = mark_bits[1];
  dump_public.start = dump_base;
  dump_public.end = dump_public.start + dump_size;

  dump_do_all_dump_reloc_for_phase (header, dump_base, EARLY_RELOCS);
  dump_do_all_emacs_relocations (header, dump_base);

  dump_mmap_discard_contents (&sections[DS_DISCARDABLE]);
  for (int i = 0; i < ARRAYELTS (sections); ++i)
    dump_mmap_reset (&sections[i]);

  Lisp_Object hashes = zero_vector;
  if (header->hash_list)
    {
      struct Lisp_Vector *hash_tables
	= (struct Lisp_Vector *) (dump_base + header->hash_list);
      hashes = make_lisp_ptr (hash_tables, Lisp_Vectorlike);
    }

  pdumper_hashes = &hashes;
  /* Run the functions Emacs registered for doing post-dump-load
     initialization.  */
  for (int i = 0; i < nr_dump_hooks; ++i)
    dump_hooks[i] ();

#ifdef HAVE_NATIVE_COMP
  pdumper_set_emacs_execdir (argv0);
#else
  (void) argv0;
#endif

  dump_do_all_dump_reloc_for_phase (header, dump_base, LATE_RELOCS);
  dump_do_all_dump_reloc_for_phase (header, dump_base, VERY_LATE_RELOCS);

#ifdef HAVE_MPS
  size_t aligned_header_size
    = ((sizeof (struct dump_header) + DUMP_ALIGNMENT - 1)
       & ~(DUMP_ALIGNMENT - 1));
  void *hot_start = (void *) (dump_base + aligned_header_size);
  void *hot_end = (void *) (dump_base + header->discardable_start);
  void *cold_start = (void *) (dump_base + header->cold_start);
  void *cold_end = (void *) (dump_base + dump_size);
  void *cold_user_data_start = (void *) (dump_base +
					 header->cold_user_data_start);
  void *heap_end = (void *) (dump_base + header->heap_end);
#endif

# ifdef HAVE_MPS
  igc_on_pdump_loaded ((void *)dump_base,
		       hot_start, hot_end,
		       cold_start, cold_end,
		       cold_user_data_start, heap_end);
# endif

  /* Run the functions Emacs registered for doing post-dump-load
     initialization.  */
  for (int i = 0; i < nr_dump_late_hooks; ++i)
    dump_late_hooks[i] ();

#ifdef HAVE_MPS
  dump_public.start = (uintptr_t)cold_user_data_start;
  dump_public.end = (uintptr_t)heap_end;
#endif

  initialized = true;

  struct timespec load_timespec =
    timespec_sub (current_timespec (), start_time);
  dump_private.load_time = timespectod (load_timespec);
  dump_private.dump_filename = dump_filename_copy;

 out:
  for (int i = 0; i < ARRAYELTS (sections); ++i)
    dump_mmap_release (&sections[i]);
  if (dump_fd >= 0)
    emacs_close (dump_fd);
  return err;
}

/* Prepend the Emacs startup directory to dump_filename, if that is
   relative, so that we could later make it absolute correctly.  */
void
pdumper_record_wd (const char *wd)
{
  if (wd && !file_name_absolute_p (dump_private.dump_filename))
    {
      char *dfn = xmalloc (strlen (wd) + 1
			   + strlen (dump_private.dump_filename) + 1);
      splice_dir_file (dfn, wd, dump_private.dump_filename);
      xfree (dump_private.dump_filename);
      dump_private.dump_filename = dfn;
    }
}

DEFUN ("pdumper-stats", Fpdumper_stats, Spdumper_stats, 0, 0, 0,
       doc: /* Return statistics about portable dumping used by this session.
If this Emacs session was started from a dump file,
the return value is an alist of the form:

  ((dumped-with-pdumper . t) (load-time . TIME) (dump-file-name . FILE))

where TIME is the time in seconds it took to restore Emacs state
from the dump file, and FILE is the name of the dump file.
Value is nil if this session was not started using a dump file.*/)
     (void)
{
  if (!dumped_with_pdumper_p ())
    return Qnil;

  Lisp_Object dump_fn;
#ifdef WINDOWSNT
  char dump_fn_utf8[MAX_UTF8_PATH];
  if (filename_from_ansi (dump_private.dump_filename, dump_fn_utf8) == 0)
    dump_fn = DECODE_FILE (build_unibyte_string (dump_fn_utf8));
  else
    dump_fn = build_unibyte_string (dump_private.dump_filename);
#else
  dump_fn = DECODE_FILE (build_unibyte_string (dump_private.dump_filename));
#endif

  dump_fn = Fexpand_file_name (dump_fn, Qnil);

  return list3 (Fcons (Qdumped_with_pdumper, Qt),
		Fcons (Qload_time, make_float (dump_private.load_time)),
		Fcons (Qdump_file_name, dump_fn));
}

static void
thaw_hash_tables (void)
{
  Lisp_Object hash_tables = *pdumper_hashes;
  for (ptrdiff_t i = 0; i < ASIZE (hash_tables); i++)
    {
      Lisp_Object table = AREF (hash_tables, i);
      if (HASH_TABLE_P (table))
	hash_table_thaw (table);
#ifdef HAVE_MPS
      else if (WEAK_HASH_TABLE_P (table))
	weak_hash_table_thaw (table);
#endif
      else
	emacs_abort ();
    }
}

#endif /* HAVE_PDUMPER */


void
init_pdumper_once (void)
{
#ifdef HAVE_PDUMPER
  pdumper_do_now_and_after_load (thaw_hash_tables);
#endif
}

void
syms_of_pdumper (void)
{
#ifdef HAVE_PDUMPER
  unsigned char desired[sizeof fingerprint];
  int i;
  char hexbuf[2 * sizeof fingerprint];

  defsubr (&Sdump_emacs_portable);
  defsubr (&Sdump_emacs_portable__sort_predicate);
  defsubr (&Sdump_emacs_portable__sort_predicate_copied);
  DEFSYM (Qdump_emacs_portable__sort_predicate,
          "dump-emacs-portable--sort-predicate");
  DEFSYM (Qdump_emacs_portable__sort_predicate_copied,
          "dump-emacs-portable--sort-predicate-copied");
  DEFSYM (Qdumped_with_pdumper, "dumped-with-pdumper");
  DEFSYM (Qload_time, "load-time");
  DEFSYM (Qdump_file_name, "dump-file-name");
  DEFSYM (Qafter_pdump_load_hook, "after-pdump-load-hook");
  defsubr (&Spdumper_stats);

  for (i = 0; i < sizeof fingerprint; i++)
    desired[i] = fingerprint[i];

  hexbuf_digest (hexbuf, desired, sizeof desired);

  DEFVAR_LISP ("pdumper-fingerprint", Vpdumper_fingerprint,
	       doc: /* The fingerprint of this Emacs binary.
It is a string that is supposed to be unique to each build of
Emacs.  */);
  Vpdumper_fingerprint = make_unibyte_string ((char *) hexbuf,
					      sizeof hexbuf);
#endif /* HAVE_PDUMPER */
}<|MERGE_RESOLUTION|>--- conflicted
+++ resolved
@@ -2070,15 +2070,9 @@
 }
 
 static void
-<<<<<<< HEAD
-_dump_object_start_pseudovector (struct dump_context *ctx,
-				 struct vectorlike_header *out_hdr,
-				 const struct vectorlike_header *in_hdr)
-=======
 dump_object_start_pseudovector (struct dump_context *ctx,
-				union vectorlike_header *out_hdr,
-				const union vectorlike_header *in_hdr)
->>>>>>> a5f8ce9f
+				struct vectorlike_header *out_hdr,
+				const struct vectorlike_header *in_hdr)
 {
   eassert (in_hdr->size & PSEUDOVECTOR_FLAG);
   ptrdiff_t vec_size = vectorlike_nbytes (in_hdr);
@@ -2088,15 +2082,9 @@
 
 /* Need a macro for alloca.  */
 #define START_DUMP_PVEC(ctx, hdr, type, out)                  \
-<<<<<<< HEAD
-  const struct vectorlike_header *_in_hdr = (hdr);             \
-  type *out = alloca (vectorlike_nbytes (_in_hdr));           \
-  _dump_object_start_pseudovector (ctx, &out->header, _in_hdr)
-=======
-  const union vectorlike_header *in_hdr = (hdr);	      \
+  const struct vectorlike_header *in_hdr = (hdr);	      \
   type *out = alloca (vectorlike_nbytes (in_hdr));	      \
   dump_object_start_pseudovector (ctx, &out->header, in_hdr)
->>>>>>> a5f8ce9f
 
 static dump_off
 finish_dump_pvec (struct dump_context *ctx,
@@ -4820,7 +4808,6 @@
 #endif
 #endif
 
-<<<<<<< HEAD
 /* Perform anonymous memory allocation.  */
 #ifndef HAVE_MPS
 static void *
@@ -4837,9 +4824,6 @@
   return NULL;
 #endif
 }
-=======
-/* Undo the effect of `dump_reserve_address_space'.  */
->>>>>>> a5f8ce9f
 
 static void
 dump_anonymous_release (void *addr, size_t size)
@@ -4859,33 +4843,9 @@
 #endif
 }
 
-<<<<<<< HEAD
 #endif /* no HAVE_MPS */
 
 #if VM_SUPPORTED == VM_MS_WINDOWS && !defined HAVE_MPS
-=======
-/* Perform anonymous memory allocation.  */
-static void *
-dump_anonymous_allocate (void *base,
-                         const size_t size,
-                         enum dump_memory_protection protection)
-{
-  void *val;
-
-#if VM_SUPPORTED == VM_POSIX
-  val = dump_anonymous_allocate_posix (base, size, protection);
-#elif VM_SUPPORTED == VM_MS_WINDOWS
-  val = dump_anonymous_allocate_w32 (base, size, protection);
-#else
-  errno = ENOSYS;
-  val = NULL;
-#endif
-
-  return val;
-}
-
-#if VM_SUPPORTED == VM_MS_WINDOWS
->>>>>>> a5f8ce9f
 static void *
 dump_map_file_w32 (void *base, int fd, off_t offset, size_t size,
 		   enum dump_memory_protection protection)
@@ -5058,28 +5018,7 @@
 void
 dump_discard_mem (void *mem, size_t size)
 {
-      int err = 0;
 #if VM_SUPPORTED == VM_MS_WINDOWS
-<<<<<<< HEAD
-      /* Discard COWed pages.  */
-      err = (VirtualFree (mem, size, MEM_DECOMMIT) == 0);
-      if (err)
-	emacs_abort ();
-      /* Release the commit charge for the mapping.  */
-      DWORD old_prot;
-      err = (VirtualProtect (mem, size, PAGE_NOACCESS, &old_prot) == 0);
-#elif VM_SUPPORTED == VM_POSIX
-# ifdef HAVE_POSIX_MADVISE
-      /* Discard COWed pages.  */
-      err = posix_madvise (mem, size, POSIX_MADV_DONTNEED);
-# elif defined HAVE_MADVISE
-      err = madvise (mem, size, MADV_DONTNEED);
-#endif
-      if (err)
-	emacs_abort ();
-      /* Release the commit charge for the mapping.  */
-      err = mprotect (mem, size, PROT_NONE);
-=======
   /* Discard COWed pages.  */
   (void) VirtualFree (mem, size, MEM_DECOMMIT);
   /* Release the commit charge for the mapping.  */
@@ -5094,10 +5033,7 @@
 #endif
   /* Release the commit charge for the mapping.  */
   (void) mprotect (mem, size, PROT_NONE);
->>>>>>> a5f8ce9f
-#endif
-      if (err)
-	emacs_abort ();
+#endif
 }
 
 static void
@@ -5396,20 +5332,14 @@
       total_size += maps[i].spec.size;
     }
 
-<<<<<<< HEAD
 #ifdef HAVE_MPS
   return dump_mmap_contiguous_mps (maps, nr_maps, total_size);
 #else
-  return (VM_SUPPORTED
-	      ? dump_mmap_contiguous_vm
-	      : dump_mmap_contiguous_heap) (maps, nr_maps, total_size);
-#endif
-=======
   if (VM_SUPPORTED)
     return dump_mmap_contiguous_vm (maps, nr_maps, total_size);
   else
     return dump_mmap_contiguous_heap (maps, nr_maps, total_size);
->>>>>>> a5f8ce9f
+#endif
 }
 
 typedef uint_fast32_t dump_bitset_word;
