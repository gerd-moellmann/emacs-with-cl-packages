/* Copyright (C) 2018-2025 Free Software Foundation, Inc.

This file is part of GNU Emacs.

GNU Emacs is free software: you can redistribute it and/or modify
it under the terms of the GNU General Public License as published by
the Free Software Foundation, either version 3 of the License, or (at
your option) any later version.

GNU Emacs is distributed in the hope that it will be useful,
but WITHOUT ANY WARRANTY; without even the implied warranty of
MERCHANTABILITY or FITNESS FOR A PARTICULAR PURPOSE.  See the
GNU General Public License for more details.

You should have received a copy of the GNU General Public License
along with GNU Emacs.  If not, see <https://www.gnu.org/licenses/>.  */

#include <config.h>

#include <errno.h>
#include <fcntl.h>
#include <limits.h>
#include <math.h>
#include <stdarg.h>
#include <stdint.h>
#include <stdlib.h>
#include <sys/mman.h>
#include <sys/param.h>
#include <sys/stat.h>
#include <sys/types.h>
#include <unistd.h>

#include "blockinput.h"
#include "buffer.h"
#include "charset.h"
#include "coding.h"
#include "fingerprint.h"
#include "frame.h"
#include "intervals.h"
#include "lisp.h"
#include "igc.h"
#include "pdumper.h"
#include "window.h"
#include "sysstdio.h"
#include "systime.h"
#include "thread.h"
#include "bignum.h"
#include "treesit.h"

#ifdef CHECK_STRUCTS
# include "dmpstruct.h"
#endif

/*
  TODO:

  - Two-pass dumping: first assemble object list, then write all.
    This way, we can perform arbitrary reordering or maybe use fancy
    graph algorithms to get better locality.

  - Don't emit relocations that happen to set Emacs memory locations
    to values they will already have.

  - Nullify frame_and_buffer_state.

  - Preferred base address for relocation-free non-PIC startup.

  - Compressed dump support.

*/

#ifdef HAVE_PDUMPER

#if GNUC_PREREQ (4, 7, 0)
# pragma GCC diagnostic error "-Wshadow"
#endif

#define VM_POSIX 1
#define VM_MS_WINDOWS 2

#if !USE_LSB_TAG && !defined WIDE_EMACS_INT
# define VM_SUPPORTED 0
#elif defined (HAVE_MMAP) && defined (MAP_FIXED)
# define VM_SUPPORTED VM_POSIX
# if !defined (MAP_POPULATE) && defined (MAP_PREFAULT_READ)
#  define MAP_POPULATE MAP_PREFAULT_READ
# elif !defined (MAP_POPULATE)
#  define MAP_POPULATE 0
# endif
#elif defined (WINDOWSNT)
  /* Use a float infinity, to avoid compiler warnings in comparing vs
     candidates' score.  */
# undef INFINITY
# define INFINITY __builtin_inff ()
# include <windows.h>
# define VM_SUPPORTED VM_MS_WINDOWS
#else
# define VM_SUPPORTED 0
#endif

/* Require an architecture in which pointers, ptrdiff_t and intptr_t
   are the same size and have the same layout, and where bytes have
   eight bits --- that is, a general-purpose computer made after 1990.
   Also require Lisp_Object to be at least as wide as pointers.  */
static_assert (sizeof (ptrdiff_t) == sizeof (void *));
static_assert (sizeof (intptr_t) == sizeof (ptrdiff_t));
static_assert (sizeof (void (*) (void)) == sizeof (void *));
static_assert (sizeof (ptrdiff_t) <= sizeof (Lisp_Object));
static_assert (sizeof (ptrdiff_t) <= sizeof (EMACS_INT));

static size_t
divide_round_up (size_t x, size_t y)
{
  return (x + y - 1) / y;
}

static const char dump_magic[16] = {
  'D', 'U', 'M', 'P', 'E', 'D',
  'G', 'N', 'U',
  'E', 'M', 'A', 'C', 'S'
};

static pdumper_hook dump_hooks[24];
static int nr_dump_hooks = 0;

static pdumper_hook dump_late_hooks[24];
static int nr_dump_late_hooks = 0;

static struct
{
  void *mem;
  int sz;
} remembered_data[32];
static int nr_remembered_data = 0;

typedef int_least32_t dump_off;
#define DUMP_OFF_MIN INT_LEAST32_MIN
#define DUMP_OFF_MAX INT_LEAST32_MAX
#define DUMP_OFF_WIDTH INT_LEAST32_WIDTH
#define PRIdDUMP_OFF PRIdLEAST32

enum { EMACS_INT_XDIGITS = (EMACS_INT_WIDTH + 3) / 4 };

static void ATTRIBUTE_FORMAT_PRINTF (1, 2)
dump_trace (const char *fmt, ...)
{
  if (0)
    {
      va_list args;
      va_start (args, fmt);
      vfprintf (stderr, fmt, args);
      va_end (args);
    }
}

static ssize_t dump_read_all (int fd, void *buf, size_t bytes_to_read);

static dump_off
ptrdiff_t_to_dump_off (ptrdiff_t value)
{
  eassert (DUMP_OFF_MIN <= value);
  eassert (value <= DUMP_OFF_MAX);
  return (dump_off) value;
}

/* Worst-case allocation granularity on any system that might load
   this dump.  */
static int
dump_get_max_page_size (void)
{
  return 64 * 1024;
}

#define dump_offsetof(type, member)                             \
  (ptrdiff_t_to_dump_off (offsetof (type, member)))

enum dump_reloc_type
  {
    /* dump_ptr = dump_ptr + emacs_basis()  */
    RELOC_DUMP_TO_EMACS_PTR_RAW,
    /* dump_ptr = dump_ptr + dump_base  */
    RELOC_DUMP_TO_DUMP_PTR_RAW,
    /* dump_mpz = [rebuild bignum]  */
    RELOC_NATIVE_COMP_UNIT,
    RELOC_NATIVE_SUBR,
    RELOC_BIGNUM,
#ifdef HAVE_MPS
    RELOC_BUFFER,
    RELOC_CHARSET_CODE_SPACE_MASK,
    RELOC_CHARSET_TABLE,
#endif
    /* dump_lv = make_lisp_ptr (dump_lv + dump_base,
				type - RELOC_DUMP_TO_DUMP_LV)
       (Special case for symbols: make_lisp_symbol)
       Must be second-last.  */
    RELOC_DUMP_TO_DUMP_LV,
    /* dump_lv = make_lisp_ptr (dump_lv + emacs_basis(),
				type - RELOC_DUMP_TO_DUMP_LV)
       (Special case for symbols: make_lisp_symbol.)
       Must be last.  */
    RELOC_DUMP_TO_EMACS_LV = RELOC_DUMP_TO_DUMP_LV + 8,
  };

enum emacs_reloc_type
  {
    /* Copy raw bytes from the dump into Emacs.  The length field in
       the emacs_reloc is the number of bytes to copy.  */
    RELOC_EMACS_COPY_FROM_DUMP,
    /* Set a piece of memory in Emacs to a value we store directly in
       this relocation.  The length field contains the number of bytes
       we actually copy into Emacs.  */
    RELOC_EMACS_IMMEDIATE,
    /* Set an aligned pointer-sized object in Emacs to a pointer into
       the loaded dump at the given offset.  The length field is
       always the machine word size.  */
    RELOC_EMACS_DUMP_PTR_RAW,
    /* Set an aligned pointer-sized object in Emacs to point to
       something also in Emacs.  The length field is always
       the machine word size.  */
    RELOC_EMACS_EMACS_PTR_RAW,
    /* Set an aligned Lisp_Object in Emacs to point to a value in the
       dump.  The length field is the _tag type_ of the Lisp_Object,
       not a byte count!  */
    RELOC_EMACS_DUMP_LV,
    /* Set an aligned Lisp_Object in Emacs to point to a value in the
       Emacs image.  The length field is the _tag type_ of the
       Lisp_Object, not a byte count!  */
    RELOC_EMACS_EMACS_LV,
  };

enum
  {
   EMACS_RELOC_TYPE_BITS = 3,
   EMACS_RELOC_LENGTH_BITS = DUMP_OFF_WIDTH - EMACS_RELOC_TYPE_BITS
  };

struct emacs_reloc
{
  ENUM_BF (emacs_reloc_type) type : EMACS_RELOC_TYPE_BITS;
  dump_off length : EMACS_RELOC_LENGTH_BITS;
  dump_off emacs_offset;
  union
  {
    dump_off dump_offset;
    dump_off emacs_offset2;
    intmax_t immediate;
  } u;
};

/* Set the type of an Emacs relocation.

   Also make sure that the type fits in the bitfield.  */
static void
emacs_reloc_set_type (struct emacs_reloc *reloc,
                      enum emacs_reloc_type type)
{
  reloc->type = type;
  eassert (reloc->type == type);
}

struct dump_table_locator
{
  /* Offset in dump, in bytes, of the first entry in the dump
     table.  */
  dump_off offset;
  /* Number of entries in the dump table.  We need an explicit end
     indicator (as opposed to a special sentinel) so we can efficiently
     binary search over the relocation entries.  */
  dump_off nr_entries;
};

enum
  {
   DUMP_RELOC_TYPE_BITS = 5,
   DUMP_RELOC_ALIGNMENT_BITS = 2,

   /* Minimum alignment required by dump file format.  */
   DUMP_RELOCATION_ALIGNMENT = 1 << DUMP_RELOC_ALIGNMENT_BITS,

   /* The alignment granularity (in bytes) for objects we store in the
      dump.  Always suitable for heap objects; may be more aligned.  */
   DUMP_ALIGNMENT = max (GCALIGNMENT, DUMP_RELOCATION_ALIGNMENT),

   DUMP_RELOC_OFFSET_BITS = DUMP_OFF_WIDTH - DUMP_RELOC_TYPE_BITS
  };

static_assert (RELOC_DUMP_TO_EMACS_LV + 8 < (1 << DUMP_RELOC_TYPE_BITS));
static_assert (DUMP_ALIGNMENT >= GCALIGNMENT);

struct dump_reloc
{
  unsigned int raw_offset : DUMP_RELOC_OFFSET_BITS;
  ENUM_BF (dump_reloc_type) type : DUMP_RELOC_TYPE_BITS;
};
static_assert (sizeof (struct dump_reloc) == sizeof (dump_off));

/* Set the type of a dump relocation.

   Also assert that the type fits in the bitfield.  */
static void
dump_reloc_set_type (struct dump_reloc *reloc, enum dump_reloc_type type)
{
  reloc->type = type;
  eassert (reloc->type == type);
}

static dump_off
dump_reloc_get_offset (struct dump_reloc reloc)
{
  return reloc.raw_offset << DUMP_RELOC_ALIGNMENT_BITS;
}

static void
dump_reloc_set_offset (struct dump_reloc *reloc, dump_off offset)
{
  eassert (offset >= 0);
  reloc->raw_offset = offset >> DUMP_RELOC_ALIGNMENT_BITS;
  if (dump_reloc_get_offset (*reloc) != offset)
    error ("dump relocation out of range");
}

void
dump_fingerprint (FILE *output, char const *label,
		  unsigned char const xfingerprint[sizeof fingerprint])
{
  enum { hexbuf_size = 2 * sizeof fingerprint };
  char hexbuf[hexbuf_size];
  hexbuf_digest (hexbuf, xfingerprint, sizeof fingerprint);
  fprintf (output, "%s%s%.*s\n", label, *label ? ": " : "",
	   hexbuf_size, hexbuf);
}

/* To be used if some order in the relocation process has to be enforced. */
enum reloc_phase
  {
    /* First to run.  Place every relocation with no dependency here.  */
    EARLY_RELOCS,
    /* Late and very late relocs are relocated at the very last after
       all hooks has been run.  All lisp machinery is at disposal
       (memory allocation allowed too).  */
    LATE_RELOCS,
    VERY_LATE_RELOCS,
    /* Fake, must be last.  */
    RELOC_NUM_PHASES
  };

/* Format of an Emacs dump file.  All offsets are relative to
   the beginning of the file.  An Emacs dump file is coupled
   to exactly the Emacs binary that produced it, so details of
   alignment and endianness are unimportant.

   An Emacs dump file contains the contents of the Lisp heap.
   On startup, Emacs can start faster by mapping a dump file into
   memory and using the objects contained inside it instead of
   performing initialization from scratch.

   The dump file can be loaded at arbitrary locations in memory, so it
   includes a table of relocations that let Emacs adjust the pointers
   embedded in the dump file to account for the location where it was
   actually loaded.

   Dump files can contain pointers to other objects in the dump file
   or to parts of the Emacs binary.  */
struct dump_header
{
  /* File type magic.  */
  char magic[sizeof (dump_magic)];

  /* Associated Emacs binary.  */
  unsigned char fingerprint[sizeof fingerprint];

  /* Relocation table for the dump file; each entry is a
     struct dump_reloc.  */
  struct dump_table_locator dump_relocs[RELOC_NUM_PHASES];

  /* "Relocation" table we abuse to hold information about the
     location and type of each lisp object in the dump.  We need for
     pdumper_object_type and ultimately for conservative GC
     correctness.  */
  struct dump_table_locator object_starts;

# ifdef HAVE_MPS
  struct dump_table_locator igc_object_starts;
  dump_off code_space_masks;
  dump_off cold_user_data_start;
  dump_off heap_end;
# endif

  /* Relocation table for Emacs; each entry is a struct
     emacs_reloc.  */
  struct dump_table_locator emacs_relocs;

  /* Start of sub-region of hot region that we can discard after load
     completes.  The discardable region ends at cold_start.

     This region contains objects that we copy into the Emacs image at
     dump-load time.  */
  dump_off discardable_start;

  /* Start of the region that does not require relocations and that we
     expect never to be modified.  This region can be memory-mapped
     directly from the backing dump file with the reasonable
     expectation of taking few copy-on-write faults.

     For correctness, however, this region must be modifible, since in
     rare cases it is possible to see modifications to these bytes.
     For example, this region contains string data, and it's
     technically possible for someone to ASET a string character
     (although nobody tends to do that).

     The start of the cold region is always aligned on a page
     boundary.  */
  dump_off cold_start;

  /* Offset of a vector of the dumped hash tables.  */
  dump_off hash_list;
};

/* Double-ended singly linked list.  */
struct dump_tailq
{
  Lisp_Object head;
  Lisp_Object tail;
  intptr_t length;
};

/* Queue of objects to dump.  */
struct dump_queue
{
  /* Objects with no link weights at all.  Kept in dump order.  */
  struct dump_tailq zero_weight_objects;
  /* Objects with simple link weight: just one entry of type
     WEIGHT_NORMAL.  Score in this special case is non-decreasing as
     position increases, so we can avoid the need to rescan a big list
     for each object by storing these objects in order.  */
  struct dump_tailq one_weight_normal_objects;
  /* Likewise, for objects with one WEIGHT_STRONG weight.  */
  struct dump_tailq one_weight_strong_objects;
  /* List of objects with complex link weights --- i.e., not one of
     the above cases.  Order is irrelevant, since we scan the whole
     list every time.  Relatively few objects end up here.  */
  struct dump_tailq fancy_weight_objects;
  /* Hash table of link weights: maps an object to a list of zero or
     more (BASIS . WEIGHT) pairs.  As a special case, an object with
     zero weight is marked by Qt in the hash table --- this way, we
     can distinguish objects we've seen but that have no weight from
     ones that we haven't seen at all.  */
  Lisp_Object link_weights;
  /* Hash table mapping object to a sequence number --- used to
     resolve ties.  */
  Lisp_Object sequence_numbers;
  dump_off next_sequence_number;
};

enum cold_op
  {
    COLD_OP_OBJECT,
    COLD_OP_STRING,
    COLD_OP_CHARSET,
    COLD_OP_BUFFER,
    COLD_OP_BIGNUM,
    COLD_OP_NATIVE_SUBR,
  };

/* This structure controls what operations we perform inside
   dump_object.  */
struct dump_flags
{
  /* Actually write object contents to the dump.  Without this flag
     set, we still scan objects and enqueue pointed-to objects; making
     this flag false is useful when we want to process an object's
     referents normally, but dump an object itself separately,
     later.  */
  bool_bf dump_object_contents : 1;
  /* Record object starts. We turn this flag off when writing to the
     discardable section so that we don't trick conservative GC into
     thinking we have objects there.  Ignored (we never record object
     starts) if dump_object_contents is false.  */
  bool_bf record_object_starts : 1;
  /* Pack objects tighter than GC memory alignment would normally
     require.  Useful for objects copied into the Emacs image instead
     of used directly from the loaded dump.
  */
  bool_bf pack_objects : 1;
  /* Sometimes we dump objects that we've already scanned for outbound
     references to other objects.  These objects should not cause new
     objects to enter the object dumping queue.  This flag causes Emacs
     to assert that no new objects are enqueued while dumping.  */
  bool_bf assert_already_seen : 1;
  /* Punt on unstable hash tables: defer them to ctx->deferred_hash_tables.  */
  bool_bf defer_hash_tables : 1;
  /* Punt on symbols: defer them to ctx->deferred_symbols.  */
  bool_bf defer_symbols : 1;
  /* Punt on cold objects: defer them to ctx->cold_queue.  */
  bool_bf defer_cold_objects : 1;
  /* Punt on copied objects: defer them to ctx->copied_queue.  */
  bool_bf defer_copied_objects : 1;
};

/* Information we use while we dump.  Note that we're not the garbage
   collector and can operate under looser constraints: specifically,
   we allocate memory during the dumping process.  */
struct dump_context
{
  /* Header we'll write to the dump file when done.  */
  struct dump_header header;
  /* Data that will be written to the dump file.  */
  void *buf;
  dump_off buf_size;
  dump_off max_offset;

  Lisp_Object old_purify_flag;
  Lisp_Object old_post_gc_hook;
  Lisp_Object old_process_environment;

#ifdef REL_ALLOC
  bool blocked_ralloc;
#endif

  /* File descriptor for dumpfile; < 0 if closed.  */
  int fd;
  /* Name of dump file --- used for error reporting.  */
  Lisp_Object dump_filename;
  /* Current offset in dump file.  */
  dump_off offset;

  /* Starting offset of current object.  */
  dump_off obj_offset;

  /* Flags currently in effect for dumping.  */
  struct dump_flags flags;

  dump_off end_heap;

  /* Hash mapping objects we've already dumped to their offsets.  */
  Lisp_Object objects_dumped;

  /* Hash mapping objects to where we got them.  Used for debugging.  */
  Lisp_Object referrers;
  Lisp_Object current_referrer;
  bool have_current_referrer;

  /* Queue of objects to dump.  */
  struct dump_queue dump_queue;

  /* Deferred object lists.  */
  Lisp_Object deferred_hash_tables;
  Lisp_Object deferred_symbols;

  /* Fixups in the dump file.  */
  Lisp_Object fixups;

  /* Hash table of staticpro values: avoids double relocations.  */
  Lisp_Object staticpro_table;

  /* Hash table mapping symbols to their pre-copy-queue fwd or blv
     structures (which we dump immediately before the start of the
     discardable section). */
  Lisp_Object symbol_aux;
  /* Queue of copied objects for special treatment.  */
  Lisp_Object copied_queue;
  /* Queue of cold objects to dump.  */
  Lisp_Object cold_queue;

  /* Relocations in the dump.  */
  Lisp_Object dump_relocs[RELOC_NUM_PHASES];

  /* Object starts.  */
  Lisp_Object object_starts;

  /* Relocations in Emacs.  */
  Lisp_Object emacs_relocs;

  /* Hash table mapping bignums to their _data_ blobs, which we store
     in the cold section.  The actual Lisp_Bignum objects are normal
     heap objects.  */
  Lisp_Object bignum_data;

  /* List of hash tables that have been dumped.  */
  Lisp_Object hash_tables;
#ifdef HAVE_MPS
  /* List of weak hash tables that have been dumped.  */
  Lisp_Object weak_hash_tables;
#endif

  dump_off number_hot_relocations;
  dump_off number_discardable_relocations;

# ifdef HAVE_MPS
  Lisp_Object igc_object_starts;
  dump_off igc_base_offset;
  void *igc_obj_dumped;
  enum igc_obj_type igc_type;
# endif
};

/* These special values for use as offsets in dump_remember_object and
   dump_recall_object indicate that the corresponding object isn't in
   the dump yet (and so it has no valid offset), but that it's on one
   of our to-be-dumped-later object queues (or that we haven't seen it
   at all).  All values must be non-positive, since positive values
   are physical dump offsets.  */
enum dump_object_special_offset
  {
   DUMP_OBJECT_IS_RUNTIME_MAGIC = -6,
   DUMP_OBJECT_ON_COPIED_QUEUE = -5,
   DUMP_OBJECT_ON_HASH_TABLE_QUEUE = -4,
   DUMP_OBJECT_ON_SYMBOL_QUEUE = -3,
   DUMP_OBJECT_ON_COLD_QUEUE = -2,
   DUMP_OBJECT_ON_NORMAL_QUEUE = -1,
   DUMP_OBJECT_NOT_SEEN = 0,
  };

/* Weights for score scores for object non-locality.  */

struct link_weight
{
  /* Wrapped in a struct to break unwanted implicit conversion.  */
  int value;
};

static struct link_weight const
  WEIGHT_NONE = { .value = 0 },
  WEIGHT_NORMAL = { .value = 1000 },
  WEIGHT_STRONG = { .value = 1200 };


/* Dump file creation */

static void dump_grow_buffer (struct dump_context *ctx)
{
  ctx->buf = xrealloc (ctx->buf, ctx->buf_size = (ctx->buf_size ?
						  (ctx->buf_size * 2)
						  : 8 * 1024 * 1024));
}

static dump_off dump_object (struct dump_context *ctx, Lisp_Object object);
static dump_off dump_object_for_offset (struct dump_context *ctx,
					Lisp_Object object);
/* Like the Lisp function `push'.  Return NEWELT.  */
static Lisp_Object
dump_push (Lisp_Object *where, Lisp_Object newelt)
{
  *where = Fcons (newelt, *where);
  return newelt;
}

/* Like the Lisp function `pop'.  */
static Lisp_Object
dump_pop (Lisp_Object *where)
{
  Lisp_Object ret = XCAR (*where);
  *where = XCDR (*where);
  return ret;
}

static bool
dump_tracking_referrers_p (struct dump_context *ctx)
{
  return !NILP (ctx->referrers);
}

static void
dump_set_have_current_referrer (struct dump_context *ctx, bool have)
{
#ifdef ENABLE_CHECKING
  ctx->have_current_referrer = have;
#endif
}

/* Return true if objects should be enqueued in CTX to refer to an
   object that the caller should store into CTX->current_referrer.

   Until dump_clear_referrer is called, any objects enqueued are being
   enqueued because the object refers to them.  It is not valid to
   enqueue objects without a referrer set.  We check this constraint
   at runtime.

   It is invalid to call dump_set_referrer twice without an
   intervening call to dump_clear_referrer.  */
static bool
dump_set_referrer (struct dump_context *ctx)
{
  eassert (!ctx->have_current_referrer);
  dump_set_have_current_referrer (ctx, true);
  return dump_tracking_referrers_p (ctx);
}

/* Unset the referrer that dump_set_referrer prepared for.  */
static void
dump_clear_referrer (struct dump_context *ctx)
{
  eassert (ctx->have_current_referrer);
  dump_set_have_current_referrer (ctx, false);
  if (dump_tracking_referrers_p (ctx))
    ctx->current_referrer = Qnil;
}

static Lisp_Object
dump_ptr_referrer (const char *label, void const *address)
{
  char buf[128];
  buf[0] = '\0';
  sprintf (buf, "%s @ %p", label, address);
  return build_string (buf);
}

static void
print_paths_to_root (struct dump_context *ctx, Lisp_Object object);

static void dump_remember_cold_op (struct dump_context *ctx,
                                   enum cold_op op,
                                   Lisp_Object arg);

static AVOID
error_unsupported_dump_object (struct dump_context *ctx,
                               Lisp_Object object,
			       const char *msg)
{
  if (dump_tracking_referrers_p (ctx))
    print_paths_to_root (ctx, object);
  error ("unsupported object type in dump: %s", msg);
}

static uintptr_t
emacs_basis (void)
{
  return (uintptr_t) &Vpurify_flag;
}

static void *
emacs_ptr_at (const ptrdiff_t offset)
{
  /* TODO: assert somehow that the result is actually in the Emacs
     image.  */
  return (void *) (emacs_basis () + offset);
}

static dump_off
emacs_offset (const void *emacs_ptr)
{
  /* TODO: assert that EMACS_PTR is actually in the Emacs image.  */
  eassert (emacs_ptr != NULL);
  intptr_t emacs_ptr_value = (intptr_t) emacs_ptr;
  ptrdiff_t emacs_ptr_relative = emacs_ptr_value - (intptr_t) emacs_basis ();
  return ptrdiff_t_to_dump_off (emacs_ptr_relative);
}

/* Return whether OBJECT is a symbol the storage of which is built into
   Emacs (and hence is implicitly offset from an address in the Emacs
   image).  */

static bool
dump_builtin_symbol_p (Lisp_Object object)
{
  /* Symbols with position cannot be dumped, but not returning true for
     them avoids producing references to unrelocated Lisp_Objects in
     fixup processing or depending on the value of
     symbols_with_pos_enabled.  */
  return BARE_SYMBOL_P (object) && c_symbol_p (XSYMBOL (object));
}

/* Return whether OBJECT has the same bit pattern in all Emacs
   invocations --- i.e., is invariant across a dump.  Note that some
   self-representing objects still need to be dumped!
*/
static bool
dump_object_self_representing_p (Lisp_Object object)
{
  return FIXNUMP (object) || dump_builtin_symbol_p (object);
}

static intmax_t
intmax_t_from_lisp (Lisp_Object value)
{
  intmax_t n;
  bool ok = integer_to_intmax (value, &n);
  eassert (ok);
  return n;
}

static Lisp_Object
intmax_t_to_lisp (intmax_t value)
{
  return INT_TO_INTEGER (value);
}

static dump_off
dump_off_from_lisp (Lisp_Object value)
{
  intmax_t n = intmax_t_from_lisp (value);
  eassert (DUMP_OFF_MIN <= n && n <= DUMP_OFF_MAX);
  return n;
}

static Lisp_Object
dump_off_to_lisp (dump_off value)
{
  return INT_TO_INTEGER (value);
}

static void
dump_write (struct dump_context *ctx, const void *buf, dump_off nbyte)
{
  eassert (nbyte == 0 || buf != NULL);
  eassert (ctx->obj_offset == 0);
  eassert (ctx->flags.dump_object_contents);
  while (ctx->offset + nbyte > ctx->buf_size)
    dump_grow_buffer (ctx);
  memcpy ((char *)ctx->buf + ctx->offset, buf, nbyte);
  ctx->offset += nbyte;
}

static Lisp_Object
make_eq_hash_table (void)
{
  return CALLN (Fmake_hash_table, QCtest, Qeq);
}

static void
dump_tailq_init (struct dump_tailq *tailq)
{
  tailq->head = tailq->tail = Qnil;
  tailq->length = 0;
}

static intptr_t
dump_tailq_length (const struct dump_tailq *tailq)
{
  return tailq->length;
}

static void
dump_tailq_prepend (struct dump_tailq *tailq, Lisp_Object value)
{
  Lisp_Object link = Fcons (value, tailq->head);
  tailq->head = link;
  if (NILP (tailq->tail))
    tailq->tail = link;
  tailq->length += 1;
}

static bool
dump_tailq_empty_p (struct dump_tailq *tailq)
{
  return NILP (tailq->head);
}

static Lisp_Object
dump_tailq_peek (struct dump_tailq *tailq)
{
  eassert (!dump_tailq_empty_p (tailq));
  return XCAR (tailq->head);
}

static Lisp_Object
dump_tailq_pop (struct dump_tailq *tailq)
{
  eassert (!dump_tailq_empty_p (tailq));
  eassert (tailq->length > 0);
  tailq->length -= 1;
  Lisp_Object value = XCAR (tailq->head);
  tailq->head = XCDR (tailq->head);
  if (NILP (tailq->head))
    tailq->tail = Qnil;
  return value;
}

static void
dump_seek (struct dump_context *ctx, dump_off offset)
{
  if (ctx->max_offset < ctx->offset)
    ctx->max_offset = ctx->offset;
  eassert (ctx->obj_offset == 0);
  ctx->offset = offset;
}

static void
dump_write_zero (struct dump_context *ctx, dump_off nbytes)
{
  while (nbytes > 0)
    {
      uintmax_t zero = 0;
      dump_off to_write = sizeof (zero);
      if (to_write > nbytes)
        to_write = nbytes;
      dump_write (ctx, &zero, to_write);
      nbytes -= to_write;
    }
}

static void
dump_align_output (struct dump_context *ctx, int alignment)
{
  if (ctx->offset % alignment != 0)
    dump_write_zero (ctx, alignment - (ctx->offset % alignment));
}

# ifdef HAVE_MPS
static void
dump_igc_check_object_starts (struct dump_context *ctx)
{
  Lisp_Object relocs = CALLN (Fsort, Freverse (ctx->igc_object_starts),
			      Qdump_emacs_portable__sort_predicate);
  void *dump_base = (uint8_t *) ctx->buf;
  size_t dump_header_size = ROUNDUP (sizeof ctx->header, sizeof (uintptr_t));
  void *hot_start = (uint8_t *) dump_base + dump_header_size;
  void *hot_end = (uint8_t *) dump_base + ctx->header.discardable_start;
  void *cold_start = (uint8_t *) dump_base + ctx->header.cold_start;
  void *heap_end = (uint8_t *) dump_base + ctx->header.heap_end;
  igc_dump_check_object_starts (relocs, dump_base,
				hot_start, hot_end, cold_start, heap_end);
}

static void
dump_igc_start_obj (struct dump_context *ctx, enum igc_obj_type type,
		    const void *in)
{
  eassert (ctx->igc_type == IGC_OBJ_INVALID);
  eassert (ctx->igc_obj_dumped == NULL);
  eassert (ctx->offset % DUMP_ALIGNMENT == 0);
  ctx->igc_obj_dumped = (void *) in;
  ctx->igc_type = type;
  ctx->igc_base_offset = ctx->offset;
  if (ctx->flags.dump_object_contents &&
      (type == IGC_OBJ_DUMPED_BYTES ||
       type == IGC_OBJ_DUMPED_CODE_SPACE_MASKS ||
       type == IGC_OBJ_DUMPED_BIGNUM_DATA))
    {
      /* This saving of obj_offset is because of an assertion in
	 dump_write.  */
      dump_off obj_offset = ctx->obj_offset;
      ctx->obj_offset = 0;
      dump_write_zero (ctx, igc_header_size ());
      ctx->obj_offset = obj_offset;
    }
}

static void
dump_igc_finish_obj (struct dump_context *ctx)
{
  if (ctx->flags.dump_object_contents)
    {
      char *base = (char *) ctx->buf + ctx->igc_base_offset;
      char *end = (char *) ctx->buf + ctx->offset;
      eassert (end > base);
      char *should_end = igc_dump_finish_obj (ctx->igc_obj_dumped, ctx->igc_type, base, end);
      eassert (should_end >= end);
      dump_write_zero (ctx, should_end - end);
      if (ctx->flags.record_object_starts)
	dump_push (&ctx->igc_object_starts,
		   list2 (dump_off_to_lisp (ctx->igc_base_offset),
			  dump_off_to_lisp (ctx->offset)));
    }

  ctx->igc_obj_dumped = NULL;
  ctx->igc_type = IGC_OBJ_INVALID;
  ctx->igc_base_offset = -1;
}
# endif // HAVE_MPS

static dump_off
dump_object_start_1 (struct dump_context *ctx,
		     void *out,
		     dump_off outsz)
{
  /* We dump only one object at a time, so obj_offset should be
     invalid on entry to this function.  */
  eassert (ctx->obj_offset == 0);
  int alignment = ctx->flags.pack_objects ? 1 : DUMP_ALIGNMENT;
  if (ctx->flags.dump_object_contents)
    dump_align_output (ctx, alignment);
  ctx->obj_offset = ctx->offset;
  memset (out, 0, outsz);
  return ctx->offset;
}

static dump_off
dump_object_start (struct dump_context *ctx, const void *in, enum igc_obj_type type,
		   void *out, dump_off outsz)
{
  dump_off offset = dump_object_start_1 (ctx, out, outsz);
# ifdef HAVE_MPS
  dump_igc_start_obj (ctx, type, in);
  ctx->obj_offset = ctx->offset;
  offset = ctx->offset;
# endif
  return offset;
}

static dump_off
dump_object_finish_1 (struct dump_context *ctx,
                    const void *out,
                    dump_off sz)
{
  dump_off offset = ctx->obj_offset;
  eassert (offset > 0);
  eassert (offset == ctx->offset); /* No intervening writes.  */
  ctx->obj_offset = 0;
  if (ctx->flags.dump_object_contents)
    dump_write (ctx, out, sz);
  return offset;
}

static dump_off
dump_object_finish (struct dump_context *ctx,
                    const void *out,
                    dump_off sz)
{
  dump_off offset = dump_object_finish_1 (ctx, out, sz);
# ifdef HAVE_MPS
  dump_igc_finish_obj (ctx);
# endif
  return offset;
}

/* Return offset at which OBJECT has been dumped, or one of the dump_object_special_offset
   negative values, or DUMP_OBJECT_NOT_SEEN.  */
static dump_off
dump_recall_object (struct dump_context *ctx, Lisp_Object object)
{
  Lisp_Object dumped = ctx->objects_dumped;
  return dump_off_from_lisp (Fgethash (object, dumped,
                                       make_fixnum (DUMP_OBJECT_NOT_SEEN)));
}

static void
dump_remember_object (struct dump_context *ctx,
                      Lisp_Object object,
                      dump_off offset)
{
  Fputhash (object,
            dump_off_to_lisp (offset),
            ctx->objects_dumped);
}

static void
dump_note_reachable (struct dump_context *ctx, Lisp_Object object)
{
  eassert (ctx->have_current_referrer);
  if (!dump_tracking_referrers_p (ctx))
    return;
  Lisp_Object referrer = ctx->current_referrer;
  Lisp_Object obj_referrers = Fgethash (object, ctx->referrers, Qnil);
  if (NILP (Fmemq (referrer, obj_referrers)))
    Fputhash (object, Fcons (referrer, obj_referrers), ctx->referrers);
}

/* If this object lives in the Emacs image and not on the heap, return
   a pointer to the object data.  Otherwise, return NULL.  */
static void *
dump_object_emacs_ptr (Lisp_Object lv)
{
  if (SUBRP (lv) && !NATIVE_COMP_FUNCTIONP (lv))
    return XSUBR (lv);
  if (dump_builtin_symbol_p (lv))
    return XSYMBOL (lv);
  if (XTYPE (lv) == Lisp_Vectorlike
      && PSEUDOVECTOR_TYPEP (&XVECTOR (lv)->header, PVEC_THREAD)
      && main_thread_p (XTHREAD (lv)))
    return XTHREAD (lv);
  return NULL;
}

static void
dump_queue_init (struct dump_queue *dump_queue)
{
  dump_tailq_init (&dump_queue->zero_weight_objects);
  dump_tailq_init (&dump_queue->one_weight_normal_objects);
  dump_tailq_init (&dump_queue->one_weight_strong_objects);
  dump_tailq_init (&dump_queue->fancy_weight_objects);
  dump_queue->link_weights = make_eq_hash_table ();
  dump_queue->sequence_numbers = make_eq_hash_table ();
  dump_queue->next_sequence_number = 1;
}

static bool
dump_queue_empty_p (struct dump_queue *dump_queue)
{
  ptrdiff_t count = XHASH_TABLE (dump_queue->sequence_numbers)->count;
  bool is_empty = count == 0;
  eassert (count == XFIXNAT (Fhash_table_count (dump_queue->link_weights)));
  if (!is_empty)
    {
      eassert (!dump_tailq_empty_p (&dump_queue->zero_weight_objects)
	       || !dump_tailq_empty_p (&dump_queue->one_weight_normal_objects)
	       || !dump_tailq_empty_p (&dump_queue->one_weight_strong_objects)
	       || !dump_tailq_empty_p (&dump_queue->fancy_weight_objects));
    }
  else
    {
      /* If we're empty, we can still have a few stragglers on one of
         the above queues.  */
    }

  return is_empty;
}

static void
dump_queue_push_weight (Lisp_Object *weight_list,
                        dump_off basis,
                        struct link_weight weight)
{
  if (EQ (*weight_list, Qt))
    *weight_list = Qnil;
  dump_push (weight_list, Fcons (dump_off_to_lisp (basis),
                                 dump_off_to_lisp (weight.value)));
}

static void
dump_queue_enqueue (struct dump_queue *dump_queue,
                    Lisp_Object object,
                    dump_off basis,
                    struct link_weight weight)
{
  Lisp_Object weights = Fgethash (object, dump_queue->link_weights, Qnil);
  Lisp_Object orig_weights = weights;
  /* N.B. want to find the last item of a given weight in each queue
     due to prepend use.  */
  bool use_single_queues = true;
  if (NILP (weights))
    {
      /* Object is new.  */
      EMACS_UINT uobj = XLI (object);
      dump_trace ("new object %0*"pI"x weight=%d\n", EMACS_INT_XDIGITS, uobj,
		  weight.value);

      if (weight.value == WEIGHT_NONE.value)
        {
          eassert (weight.value == 0);
          dump_tailq_prepend (&dump_queue->zero_weight_objects, object);
          weights = Qt;
        }
      else if (!use_single_queues)
        {
          dump_tailq_prepend (&dump_queue->fancy_weight_objects, object);
          dump_queue_push_weight (&weights, basis, weight);
        }
      else if (weight.value == WEIGHT_NORMAL.value)
        {
          dump_tailq_prepend (&dump_queue->one_weight_normal_objects, object);
          dump_queue_push_weight (&weights, basis, weight);
        }
      else if (weight.value == WEIGHT_STRONG.value)
        {
          dump_tailq_prepend (&dump_queue->one_weight_strong_objects, object);
          dump_queue_push_weight (&weights, basis, weight);
        }
      else
        {
          emacs_abort ();
        }

      Fputhash (object,
                dump_off_to_lisp(dump_queue->next_sequence_number++),
                dump_queue->sequence_numbers);
    }
  else
    {
      /* Object was already on the queue.  It's okay for an object to
         be on multiple queues so long as we maintain order
         invariants: attempting to dump an object multiple times is
         harmless, and most of the time, an object is only referenced
         once before being dumped, making this code path uncommon.  */
      if (weight.value != WEIGHT_NONE.value)
        {
          if (EQ (weights, Qt))
            {
              /* Object previously had a zero weight.  Once we
                 incorporate the link weight attached to this call,
                 the object will have a single weight.  Put the object
                 on the appropriate single-weight queue.  */
              weights = Qnil;
	      struct dump_tailq *tailq;
              if (!use_single_queues)
		tailq = &dump_queue->fancy_weight_objects;
              else if (weight.value == WEIGHT_NORMAL.value)
		tailq = &dump_queue->one_weight_normal_objects;
              else if (weight.value == WEIGHT_STRONG.value)
		tailq = &dump_queue->one_weight_strong_objects;
              else
                emacs_abort ();
	      dump_tailq_prepend (tailq, object);
            }
          else if (use_single_queues && NILP (XCDR (weights)))
            dump_tailq_prepend (&dump_queue->fancy_weight_objects, object);
          dump_queue_push_weight (&weights, basis, weight);
        }
    }

  if (!BASE_EQ (weights, orig_weights))
    Fputhash (object, weights, dump_queue->link_weights);
}

static float
dump_calc_link_score (dump_off basis,
                      dump_off link_basis,
                      dump_off link_weight)
{
  float distance = (float)(basis - link_basis);
  eassert (distance >= 0);
  float link_score = powf (distance, -0.2f);
  return powf (link_score, (float) link_weight / 1000.0f);
}

/* Compute the score for a queued object.

   OBJECT is the object to query, which must currently be queued for
   dumping.  BASIS is the offset at which we would be
   dumping the object; score is computed relative to BASIS and the
   various BASIS values supplied to dump_add_link_weight --- the
   further an object is from its referrers, the greater the
   score.  */
static float
dump_queue_compute_score (struct dump_queue *dump_queue,
                          Lisp_Object object,
                          dump_off basis)
{
  float score = 0;
  Lisp_Object object_link_weights =
    Fgethash (object, dump_queue->link_weights, Qnil);
  if (EQ (object_link_weights, Qt))
    object_link_weights = Qnil;
  while (!NILP (object_link_weights))
    {
      Lisp_Object basis_weight_pair = dump_pop (&object_link_weights);
      dump_off link_basis = dump_off_from_lisp (XCAR (basis_weight_pair));
      dump_off link_weight = dump_off_from_lisp (XCDR (basis_weight_pair));
      score += dump_calc_link_score (basis, link_basis, link_weight);
    }
  return score;
}

/* Scan the fancy part of the dump queue.

   BASIS is the position at which to evaluate the score function,
   usually ctx->offset.

   If we have at least one entry in the queue, return the pointer (in
   the singly-linked list) to the cons containing the object via
   *OUT_HIGHEST_SCORE_CONS_PTR and return its score.

   If the queue is empty, set *OUT_HIGHEST_SCORE_CONS_PTR to NULL
   and return negative infinity.  */
static float
dump_queue_scan_fancy (struct dump_queue *dump_queue,
                       dump_off basis,
                       Lisp_Object **out_highest_score_cons_ptr)
{
  Lisp_Object *cons_ptr = &dump_queue->fancy_weight_objects.head;
  Lisp_Object *highest_score_cons_ptr = NULL;
  float highest_score = -INFINITY;
  bool first = true;

  while (!NILP (*cons_ptr))
    {
      Lisp_Object queued_object = XCAR (*cons_ptr);
      float score = dump_queue_compute_score (dump_queue, queued_object, basis);
      if (first || score >= highest_score)
        {
          highest_score_cons_ptr = cons_ptr;
          highest_score = score;
          if (first)
            first = false;
        }
      cons_ptr = &XCONS (*cons_ptr)->u.s.u.cdr;
    }

  *out_highest_score_cons_ptr = highest_score_cons_ptr;
  return highest_score;
}

/* Return the sequence number of OBJECT.

   Return -1 if object doesn't have a sequence number.  This situation
   can occur when we've double-queued an object.  If this happens, we
   discard the errant object and try again.  */
static dump_off
dump_queue_sequence (struct dump_queue *dump_queue,
                     Lisp_Object object)
{
  Lisp_Object n = Fgethash (object, dump_queue->sequence_numbers, Qnil);
  return NILP (n) ? -1 : dump_off_from_lisp (n);
}

/* Find score and sequence at head of a one-weight object queue.

   Transparently discard stale objects from head of queue.  BASIS
   is the baseness for score computation.

   We organize these queues so that score is strictly decreasing, so
   examining the head is sufficient.  */
static void
dump_queue_find_score_of_one_weight_queue (struct dump_queue *dump_queue,
					   dump_off basis,
					   struct dump_tailq *one_weight_queue,
					   float *out_score,
					   int *out_sequence)
{
  /* Transparently discard stale objects from the head of this queue.  */
  do
    {
      if (dump_tailq_empty_p (one_weight_queue))
        {
          *out_score = -INFINITY;
          *out_sequence = 0;
        }
      else
        {
          Lisp_Object head = dump_tailq_peek (one_weight_queue);
          *out_sequence = dump_queue_sequence (dump_queue, head);
          if (*out_sequence < 0)
            dump_tailq_pop (one_weight_queue);
          else
            *out_score =
              dump_queue_compute_score (dump_queue, head, basis);
        }
    }
  while (*out_sequence < 0);
}

/* Pop the next object to dump from the dump queue.

   BASIS is the dump offset at which to evaluate score.

   The object returned is the queued object with the greatest score;
   by side effect, the object is removed from the dump queue.
   The dump queue must not be empty.  */
static Lisp_Object
dump_queue_dequeue (struct dump_queue *dump_queue, dump_off basis)
{
  eassert (BASE_EQ (Fhash_table_count (dump_queue->sequence_numbers),
		    Fhash_table_count (dump_queue->link_weights)));

  eassert (XFIXNUM (Fhash_table_count (dump_queue->sequence_numbers))
	   <= (dump_tailq_length (&dump_queue->fancy_weight_objects)
	       + dump_tailq_length (&dump_queue->zero_weight_objects)
	       + dump_tailq_length (&dump_queue->one_weight_normal_objects)
	       + dump_tailq_length (&dump_queue->one_weight_strong_objects)));

  dump_trace
    (("dump_queue_dequeue basis=%"PRIdDUMP_OFF" fancy=%"PRIdPTR
      " zero=%"PRIdPTR" normal=%"PRIdPTR" strong=%"PRIdPTR" hash=%td\n"),
     basis,
     dump_tailq_length (&dump_queue->fancy_weight_objects),
     dump_tailq_length (&dump_queue->zero_weight_objects),
     dump_tailq_length (&dump_queue->one_weight_normal_objects),
     dump_tailq_length (&dump_queue->one_weight_strong_objects),
     (ptrdiff_t) XHASH_TABLE (dump_queue->link_weights)->count);

  #define nr_candidates 3
  struct candidate
  {
    float score;
    dump_off sequence;
  } candidates[nr_candidates];

  Lisp_Object *fancy_cons = NULL;
  candidates[0].sequence = 0;
  do
    {
      if (candidates[0].sequence < 0)
        *fancy_cons = XCDR (*fancy_cons);  /* Discard stale object.  */
      candidates[0].score = dump_queue_scan_fancy (dump_queue, basis,
						   &fancy_cons);
      candidates[0].sequence =
        candidates[0].score > -INFINITY
        ? dump_queue_sequence (dump_queue, XCAR (*fancy_cons))
        : 0;
    }
  while (candidates[0].sequence < 0);

  dump_queue_find_score_of_one_weight_queue
    (dump_queue, basis,
     &dump_queue->one_weight_normal_objects,
     &candidates[1].score,
     &candidates[1].sequence);

  dump_queue_find_score_of_one_weight_queue
    (dump_queue, basis,
     &dump_queue->one_weight_strong_objects,
     &candidates[2].score,
     &candidates[2].sequence);

  int best = -1;
  for (int i = 0; i < nr_candidates; ++i)
    {
      eassert (candidates[i].sequence >= 0);
      if (candidates[i].score > -INFINITY
	  && (best < 0
	      || candidates[i].score > candidates[best].score
	      || (candidates[i].score == candidates[best].score
		  && candidates[i].sequence < candidates[best].sequence)))
        best = i;
    }
  #undef nr_candidates

  Lisp_Object result;
  const char *src;
  if (best < 0)
    {
      src = "zero";
      result = dump_tailq_pop (&dump_queue->zero_weight_objects);
    }
  else if (best == 0)
    {
      src = "fancy";
      result = dump_tailq_pop (&dump_queue->fancy_weight_objects);
    }
  else if (best == 1)
    {
      src = "normal";
      result = dump_tailq_pop (&dump_queue->one_weight_normal_objects);
    }
  else if (best == 2)
    {
      src = "strong";
      result = dump_tailq_pop (&dump_queue->one_weight_strong_objects);
    }
  else
    emacs_abort ();

  EMACS_UINT uresult = XLI (result);
  dump_trace ("  result score=%f src=%s object=%0*"pI"x\n",
              best < 0 ? -1.0 : (double) candidates[best].score,
	      src, EMACS_INT_XDIGITS, uresult);

  {
    Lisp_Object weights = Fgethash (result, dump_queue->link_weights, Qnil);
    while (!NILP (weights) && CONSP (weights))
      {
        Lisp_Object basis_weight_pair = dump_pop (&weights);
        dump_off link_basis =
          dump_off_from_lisp (XCAR (basis_weight_pair));
        dump_off link_weight =
          dump_off_from_lisp (XCDR (basis_weight_pair));
	dump_trace
	  ("    link_basis=%d distance=%d weight=%d contrib=%f\n",
	   link_basis,
	   basis - link_basis,
	   link_weight,
	   (double) dump_calc_link_score (basis, link_basis, link_weight));
      }
  }

  Fremhash (result, dump_queue->link_weights);
  Fremhash (result, dump_queue->sequence_numbers);
  return result;
}

/* Return whether we need to write OBJECT to the dump file.  */
static bool
dump_object_needs_dumping_p (Lisp_Object object)
{
  return !(FIXNUMP (object));
}

static void
dump_enqueue_object (struct dump_context *ctx,
                     Lisp_Object object,
                     struct link_weight weight)
{
  if (dump_object_needs_dumping_p (object))
    {
      dump_off state = dump_recall_object (ctx, object);
      bool already_dumped_object = state > DUMP_OBJECT_NOT_SEEN;
      if (ctx->flags.assert_already_seen)
        eassert (already_dumped_object);
      if (!already_dumped_object)
        {
          if (state == DUMP_OBJECT_NOT_SEEN)
            {
              state = DUMP_OBJECT_ON_NORMAL_QUEUE;
              dump_remember_object (ctx, object, state);
            }
          /* Note that we call dump_queue_enqueue even if the object
             is already on the normal queue: multiple enqueue calls
             can increase the object's weight.  */
	  if (state == DUMP_OBJECT_ON_NORMAL_QUEUE)
	    dump_queue_enqueue (&ctx->dump_queue, object, ctx->offset,
				weight);
        }
    }
  /* Always remember the path to this object.  */
  dump_note_reachable (ctx, object);
}

static void
print_paths_to_root_1 (struct dump_context *ctx,
                       Lisp_Object object,
                       int level)
{
  Lisp_Object referrers = Fgethash (object, ctx->referrers, Qnil);
  while (!NILP (referrers))
    {
      Lisp_Object referrer = XCAR (referrers);
      referrers = XCDR (referrers);
      Lisp_Object repr = Fprin1_to_string (referrer, Qnil, Qnil);
      for (int i = 0; i < level; ++i)
	putc (' ', stderr);
      fwrite (SDATA (repr), 1, SBYTES (repr), stderr);
      putc ('\n', stderr);
      print_paths_to_root_1 (ctx, referrer, level + 1);
    }
}

static void
print_paths_to_root (struct dump_context *ctx, Lisp_Object object)
{
  print_paths_to_root_1 (ctx, object, 0);
}

static void
dump_remember_cold_op (struct dump_context *ctx,
                       enum cold_op op,
                       Lisp_Object arg)
{
  if (ctx->flags.dump_object_contents)
    dump_push (&ctx->cold_queue, Fcons (make_fixnum (op), arg));
}

/* Add a dump relocation that points into Emacs.

   Add a relocation that updates the pointer stored at DUMP_OFFSET to
   point into the Emacs binary upon dump load.  The pointer-sized
   value at DUMP_OFFSET in the dump file should contain a number
   relative to emacs_basis().  */
static void
dump_reloc_dump_to_emacs_ptr_raw (struct dump_context *ctx,
                                  dump_off dump_offset)
{
  if (ctx->flags.dump_object_contents)
    dump_push (&ctx->dump_relocs[EARLY_RELOCS],
               list2 (make_fixnum (RELOC_DUMP_TO_EMACS_PTR_RAW),
                      dump_off_to_lisp (dump_offset)));
}

/* Add a dump relocation that points a Lisp_Object back at the dump.

   Add a relocation that updates the Lisp_Object at DUMP_OFFSET in the
   dump to point to another object in the dump.  The Lisp_Object-sized
   value at DUMP_OFFSET in the dump file should contain the offset of
   the target object relative to the start of the dump.  */
static void
dump_reloc_dump_to_dump_lv (struct dump_context *ctx,
                            dump_off dump_offset,
                            enum Lisp_Type type)
{
  if (!ctx->flags.dump_object_contents)
    return;

  int reloc_type;
  switch (type)
    {
    case Lisp_Symbol:
    case Lisp_String:
    case Lisp_Vectorlike:
    case Lisp_Cons:
    case Lisp_Float:
      reloc_type = RELOC_DUMP_TO_DUMP_LV + type;
      break;
    default:
      emacs_abort ();
    }

  dump_push (&ctx->dump_relocs[EARLY_RELOCS],
             list2 (make_fixnum (reloc_type),
                    dump_off_to_lisp (dump_offset)));
}

/* Add a dump relocation that points a raw pointer back at the dump.

   Add a relocation that updates the raw pointer at DUMP_OFFSET in the
   dump to point to another object in the dump.  The pointer-sized
   value at DUMP_OFFSET in the dump file should contain the offset of
   the target object relative to the start of the dump.  */
static void
dump_reloc_dump_to_dump_ptr_raw (struct dump_context *ctx,
                                 dump_off dump_offset)
{
  if (ctx->flags.dump_object_contents)
    dump_push (&ctx->dump_relocs[EARLY_RELOCS],
               list2 (make_fixnum (RELOC_DUMP_TO_DUMP_PTR_RAW),
                      dump_off_to_lisp (dump_offset)));
}

/* Add a dump relocation that points to a Lisp object in Emacs.

   Add a relocation that updates the Lisp_Object at DUMP_OFFSET in the
   dump to point to a lisp object in Emacs.  The Lisp_Object-sized
   value at DUMP_OFFSET in the dump file should contain the offset of
   the target object relative to emacs_basis().  TYPE is the type of
   Lisp value.  */
static void
dump_reloc_dump_to_emacs_lv (struct dump_context *ctx,
                             dump_off dump_offset,
                             enum Lisp_Type type)
{
  if (!ctx->flags.dump_object_contents)
    return;

  int reloc_type;
  switch (type)
    {
    case Lisp_String:
    case Lisp_Vectorlike:
    case Lisp_Cons:
    case Lisp_Float:
      reloc_type = RELOC_DUMP_TO_EMACS_LV + type;
      break;
    default:
      emacs_abort ();
    }

  dump_push (&ctx->dump_relocs[EARLY_RELOCS],
             list2 (make_fixnum (reloc_type),
                    dump_off_to_lisp (dump_offset)));
}

/* Add an Emacs relocation that copies arbitrary bytes from the dump.

   When the dump is loaded, Emacs copies SIZE bytes from OFFSET in
   dump to LOCATION in the Emacs data section.  This copying happens
   after other relocations, so it's all right to, say, copy a
   Lisp_Object (since by the time we copy the Lisp_Object, it'll have
   been adjusted to account for the location of the running Emacs and
   dump file).  */
static void
dump_emacs_reloc_copy_from_dump (struct dump_context *ctx, dump_off dump_offset,
				 void *emacs_ptr, dump_off size)
{
  eassert (size >= 0);
  eassert (size < (1 << EMACS_RELOC_LENGTH_BITS));

  if (!ctx->flags.dump_object_contents)
    return;

  if (size == 0)
    return;

  eassert (dump_offset >= 0);
  dump_push (&ctx->emacs_relocs,
             list4 (make_fixnum (RELOC_EMACS_COPY_FROM_DUMP),
                    dump_off_to_lisp (emacs_offset (emacs_ptr)),
                    dump_off_to_lisp (dump_offset),
                    dump_off_to_lisp (size)));
}

/* Add an Emacs relocation that sets values to arbitrary bytes.

   When the dump is loaded, Emacs copies SIZE bytes from the
   relocation itself to the adjusted location inside Emacs EMACS_PTR.
   SIZE is the number of bytes to copy.  See struct emacs_reloc for
   the maximum size that this mechanism can support.  The value comes
   from VALUE_PTR.
 */
static void
dump_emacs_reloc_immediate (struct dump_context *ctx,
                            const void *emacs_ptr,
                            const void *value_ptr,
                            dump_off size)
{
  if (!ctx->flags.dump_object_contents)
    return;

  intmax_t value = 0;
  eassert (size <= sizeof (value));
  memcpy (&value, value_ptr, size);
  dump_push (&ctx->emacs_relocs,
             list4 (make_fixnum (RELOC_EMACS_IMMEDIATE),
                    dump_off_to_lisp (emacs_offset (emacs_ptr)),
                    intmax_t_to_lisp (value),
                    dump_off_to_lisp (size)));
}

#define DEFINE_EMACS_IMMEDIATE_FN(fnname, type)                         \
  static void                                                           \
  fnname (struct dump_context *ctx,                                     \
          const type *emacs_ptr,                                        \
          type value)                                                   \
  {                                                                     \
    dump_emacs_reloc_immediate (                                        \
      ctx, emacs_ptr, &value, sizeof (value));                          \
  }

DEFINE_EMACS_IMMEDIATE_FN (dump_emacs_reloc_immediate_lv, Lisp_Object)
DEFINE_EMACS_IMMEDIATE_FN (dump_emacs_reloc_immediate_ptrdiff_t, ptrdiff_t)
DEFINE_EMACS_IMMEDIATE_FN (dump_emacs_reloc_immediate_intmax_t, intmax_t)
DEFINE_EMACS_IMMEDIATE_FN (dump_emacs_reloc_immediate_int, int)
DEFINE_EMACS_IMMEDIATE_FN (dump_emacs_reloc_immediate_bool, bool)

/* Add an emacs relocation that makes a raw pointer in Emacs point
   into the dump.  */
static void
dump_emacs_reloc_to_dump_ptr_raw (struct dump_context *ctx,
				  const void *emacs_ptr, dump_off dump_offset)
{
  if (!ctx->flags.dump_object_contents)
    return;

  dump_push (&ctx->emacs_relocs,
             list3 (make_fixnum (RELOC_EMACS_DUMP_PTR_RAW),
                    dump_off_to_lisp (emacs_offset (emacs_ptr)),
                    dump_off_to_lisp (dump_offset)));
}

/* Add an emacs relocation that points into the dump.

   When the dump is loaded, the Lisp_Object at EMACS_ROOT in Emacs to
   point to VALUE.  VALUE can be any Lisp value; this function
   automatically queues the value for dumping if necessary.  */
static void
dump_emacs_reloc_to_lv (struct dump_context *ctx,
			Lisp_Object const *emacs_ptr,
                        Lisp_Object value)
{
  if (dump_object_self_representing_p (value))
    dump_emacs_reloc_immediate_lv (ctx, emacs_ptr, value);
  else
    {
      if (ctx->flags.dump_object_contents)
        /* Conditionally use RELOC_EMACS_EMACS_LV or
           RELOC_EMACS_DUMP_LV depending on where the target object
           lives.  We could just have decode_emacs_reloc pick the
           right type, but we might as well maintain the invariant
           that the types on ctx->emacs_relocs correspond to the types
           of emacs_relocs we actually emit.  */
	dump_push (&ctx->emacs_relocs,
		   list3 (make_fixnum (dump_object_emacs_ptr (value)
				       ? RELOC_EMACS_EMACS_LV
				       : RELOC_EMACS_DUMP_LV),
			  dump_off_to_lisp (emacs_offset (emacs_ptr)),
			  value));
      dump_enqueue_object (ctx, value, WEIGHT_NONE);
    }
}

/* Add an emacs relocation that makes a raw pointer in Emacs point
   back into the Emacs image.  */
static void
dump_emacs_reloc_to_emacs_ptr_raw (struct dump_context *ctx, void *emacs_ptr,
				   void const *target_emacs_ptr)
{
  if (!ctx->flags.dump_object_contents)
    return;

  dump_push (&ctx->emacs_relocs,
             list3 (make_fixnum (RELOC_EMACS_EMACS_PTR_RAW),
                    dump_off_to_lisp (emacs_offset (emacs_ptr)),
                    dump_off_to_lisp (emacs_offset (target_emacs_ptr))));
}

/* Add an Emacs relocation that makes a raw pointer in Emacs point to
   a different part of Emacs.  */

enum dump_fixup_type
  {
    DUMP_FIXUP_LISP_OBJECT,
    DUMP_FIXUP_LISP_OBJECT_RAW,
    DUMP_FIXUP_PTR_DUMP_RAW,
    DUMP_FIXUP_BIGNUM_DATA,
#ifdef HAVE_MPS
    DUMP_FIXUP_CHARSET_CODE_SPACE_MASK,
#endif
  };

enum dump_lv_fixup_type
  {
    LV_FIXUP_LISP_OBJECT,
    LV_FIXUP_RAW_POINTER,
  };

/* Make something in the dump point to a lisp object.

   CTX is a dump context.  DUMP_OFFSET is the location in the dump to
   fix.  VALUE is the object to which the location in the dump
   should point.

   If FIXUP_SUBTYPE is LV_FIXUP_LISP_OBJECT, we expect a Lisp_Object
   at DUMP_OFFSET.  If it's LV_FIXUP_RAW_POINTER, we expect a pointer.
 */
static void
dump_remember_fixup_lv (struct dump_context *ctx,
                        dump_off dump_offset,
                        Lisp_Object value,
                        enum dump_lv_fixup_type fixup_subtype)
{
  if (!ctx->flags.dump_object_contents)
    return;

  dump_push (&ctx->fixups,
	     list3 (make_fixnum (fixup_subtype == LV_FIXUP_LISP_OBJECT
				 ? DUMP_FIXUP_LISP_OBJECT
				 : DUMP_FIXUP_LISP_OBJECT_RAW),
		    dump_off_to_lisp (dump_offset),
		    value));
}

/* Remember to fix up the dump file such that the pointer-sized value
   at DUMP_OFFSET points to NEW_DUMP_OFFSET in the dump file and to
   its absolute address at runtime.  */
static void
dump_remember_fixup_ptr_raw (struct dump_context *ctx,
                             dump_off dump_offset,
                             dump_off new_dump_offset)
{
  if (!ctx->flags.dump_object_contents)
    return;

  /* We should not be generating relocations into the
     to-be-copied-into-Emacs dump region.  */
  eassert (ctx->header.discardable_start == 0
	   || new_dump_offset < ctx->header.discardable_start
	   || (ctx->header.cold_start != 0
	       && new_dump_offset >= ctx->header.cold_start));

  dump_push (&ctx->fixups,
	     list3 (make_fixnum (DUMP_FIXUP_PTR_DUMP_RAW),
		    dump_off_to_lisp (dump_offset),
		    dump_off_to_lisp (new_dump_offset)));
}

static void
dump_root_visitor (Lisp_Object const *root_ptr, enum gc_root_type type,
		   void *data)
{
  struct dump_context *ctx = data;
  Lisp_Object value = *root_ptr;
  if (type == GC_ROOT_C_SYMBOL)
    {
      eassert (dump_builtin_symbol_p (value));
      /* Remember to dump the object itself later along with all the
         rest of the copied-to-Emacs objects.  */
      if (dump_set_referrer (ctx))
	ctx->current_referrer = build_string ("built-in symbol list");
      dump_enqueue_object (ctx, value, WEIGHT_NONE);
      dump_clear_referrer (ctx);
    }
  else
    {
      if (type == GC_ROOT_STATICPRO)
        Fputhash (dump_off_to_lisp (emacs_offset (root_ptr)),
                  Qt,
                  ctx->staticpro_table);
      if (root_ptr != &Vinternal_interpreter_environment)
        {
	  if (dump_set_referrer (ctx))
	    ctx->current_referrer
	      = dump_ptr_referrer ("emacs root", root_ptr);
          dump_emacs_reloc_to_lv (ctx, root_ptr, *root_ptr);
          dump_clear_referrer (ctx);
        }
    }
}

/* Kick off the dump process by queuing up the static GC roots.  */
static void
dump_roots (struct dump_context *ctx)
{
  struct gc_root_visitor visitor = { .visit = dump_root_visitor,
				     .data = ctx };
  visit_static_gc_roots (visitor);
}

enum { PDUMPER_MAX_OBJECT_SIZE = 2048 };

static dump_off
field_relpos (const void *in_start, const void *in_field)
{
  ptrdiff_t in_start_val = (ptrdiff_t) in_start;
  ptrdiff_t in_field_val = (ptrdiff_t) in_field;
  eassert (in_start_val <= in_field_val);
  ptrdiff_t relpos = in_field_val - in_start_val;
  /* The following assertion attempts to detect bugs whereby IN_START
     and IN_FIELD don't point to the same object/structure, on the
     assumption that a too-large difference between them is
     suspicious.  As of Apr 2019 the largest object we dump -- 'struct
     buffer' -- is slightly smaller than 1KB, and we want to leave
     some margin for future extensions.  If the assertion below is
     ever violated, make sure the two pointers indeed point into the
     same object, and if so, enlarge the value of PDUMPER_MAX_OBJECT_SIZE.  */
  eassert (relpos < PDUMPER_MAX_OBJECT_SIZE);
  return (dump_off) relpos;
}

static void
cpyptr (void *out, const void *in)
{
  memcpy (out, in, sizeof (void *));
}

/* Convenience macro for regular assignment.  */
#define DUMP_FIELD_COPY(out, in, name) \
  ((out)->name = (in)->name)

static void
dump_field_lv_or_rawptr (struct dump_context *ctx,
                         void *out,
                         const void *in_start,
                         const void *in_field,
                         /* opt */ const enum Lisp_Type *ptr_raw_type,
                         struct link_weight weight)
{
  eassert (ctx->obj_offset > 0);

  Lisp_Object value;
  dump_off relpos = field_relpos (in_start, in_field);
  void *out_field = (char *) out + relpos;
  bool is_ptr_raw = (ptr_raw_type != NULL);

  if (!is_ptr_raw)
    {
      memcpy (&value, in_field, sizeof (value));
      if (dump_object_self_representing_p (value))
        {
          memcpy (out_field, &value, sizeof (value));
          return;
        }
    }
  else
    {
      void *ptrval;
      cpyptr (&ptrval, in_field);
      if (ptrval == NULL)
        return; /* Nothing to do.  */
      switch (*ptr_raw_type)
        {
        case Lisp_Symbol:
          value = make_lisp_symbol (ptrval);
          break;
        case Lisp_String:
        case Lisp_Vectorlike:
        case Lisp_Cons:
        case Lisp_Float:
          value = make_lisp_ptr (ptrval, *ptr_raw_type);
          break;
        default:
          emacs_abort ();
        }
    }

  /* Now value is the Lisp_Object to which we want to point whether or
     not the field is a raw pointer (in which case we just synthesized
     the Lisp_Object ourselves) or a Lisp_Object (in which case we
     just copied the thing).  Add a fixup or relocation.  */

  intptr_t out_value;
  dump_off out_field_offset = ctx->obj_offset + relpos;
  dump_off target_offset = dump_recall_object (ctx, value);
  enum { DANGEROUS = false };
  if (DANGEROUS
      && target_offset > 0 && dump_object_emacs_ptr (value) == NULL)
    {
      /* We've already dumped the referenced object, so we can emit
         the value and a relocation directly instead of indirecting
         through a fixup.  */
      out_value = target_offset;
      if (is_ptr_raw)
        dump_reloc_dump_to_dump_ptr_raw (ctx, out_field_offset);
      else
        dump_reloc_dump_to_dump_lv (ctx, out_field_offset, XTYPE (value));
    }
  else
    {
      /* We don't know about the target object yet, so add a fixup.
         When we process the fixup, we'll have dumped the target
         object.  */
      out_value = (intptr_t) 0xDEADF00D;
      dump_remember_fixup_lv (ctx,
                              out_field_offset,
                              value,
                              ( is_ptr_raw
                                ? LV_FIXUP_RAW_POINTER
                                : LV_FIXUP_LISP_OBJECT ));
      dump_enqueue_object (ctx, value, weight);
    }

  memcpy (out_field, &out_value, sizeof (out_value));
}

/* Set a pointer field on an output object during dump.

   CTX is the dump context.  OUT is a pointer to the dump output
   object.  IN_START is the start of the current Emacs object.
   IN_FIELD is a pointer to the field in that object.  TYPE is the
   type of pointer to which IN_FIELD points.
 */
static void
dump_field_lv_rawptr (struct dump_context *ctx,
                      void *out,
                      const void *in_start,
                      const void *in_field,
                      enum Lisp_Type type,
                      struct link_weight weight)
{
  dump_field_lv_or_rawptr (ctx, out, in_start, in_field, &type, weight);
}

/* Set a Lisp_Object field on an output object during dump.

   CTX is a dump context.  OUT is a pointer to the dump output object.
   IN_START is the start of the current Emacs object.  IN_FIELD is a
   pointer to a Lisp_Object field in that object.

   Arrange for the dump to contain fixups and relocations such that,
   at load time, the given field of the output object contains a valid
   Lisp_Object pointing to the same notional object that *IN_FIELD
   contains now.

   See idomatic usage below.  */
static void
dump_field_lv (struct dump_context *ctx,
               void *out,
               const void *in_start,
               const Lisp_Object *in_field,
               struct link_weight weight)
{
  dump_field_lv_or_rawptr (ctx, out, in_start, in_field, NULL, weight);
}

/* Note that we're going to add a manual fixup for the given field
   later.  */
static void
dump_field_fixup_later (struct dump_context *ctx,
                        void *out,
                        const void *in_start,
                        const void *in_field)
{
  /* TODO: more error checking.  */
  (void) field_relpos (in_start, in_field);
}

/* Mark an output object field, which is as wide as a pointer, as being
   fixed up to point to a specific offset in the dump.  */
static void
dump_field_ptr_to_dump_offset (struct dump_context *ctx,
                               void *out,
                               const void *in_start,
                               const void *in_field,
                               dump_off target_dump_offset)
{
  eassert (ctx->obj_offset > 0);
  if (!ctx->flags.dump_object_contents)
    return;

  dump_off relpos = field_relpos (in_start, in_field);
  dump_reloc_dump_to_dump_ptr_raw (ctx, ctx->obj_offset + relpos);
  intptr_t outval = target_dump_offset;
  memcpy ((char *) out + relpos, &outval, sizeof (outval));
}

/* Mark a field as pointing to a place inside Emacs.

   CTX is the dump context.  OUT points to the out-object for the
   current dump function.  IN_START points to the start of the object
   being dumped.  IN_FIELD points to the field inside the object being
   dumped that we're dumping.  The contents of this field (which
   should be as wide as a pointer) are the Emacs pointer to dump.

 */
static void
dump_field_emacs_ptr (struct dump_context *ctx,
                      void *out,
                      const void *in_start,
                      const void *in_field)
{
  eassert (ctx->obj_offset > 0);
  if (!ctx->flags.dump_object_contents)
    return;

  dump_off relpos = field_relpos (in_start, in_field);
  void *abs_emacs_ptr;
  cpyptr (&abs_emacs_ptr, in_field);
  intptr_t rel_emacs_ptr = 0;
  if (abs_emacs_ptr)
    {
      rel_emacs_ptr = emacs_offset ((void *)abs_emacs_ptr);
      dump_reloc_dump_to_emacs_ptr_raw (ctx, ctx->obj_offset + relpos);
    }
  cpyptr ((char *) out + relpos, &rel_emacs_ptr);
}

static void
dump_object_start_pseudovector (struct dump_context *ctx,
				struct vectorlike_header *out_hdr,
				const struct vectorlike_header *in_hdr)
{
  eassert (in_hdr->size & PSEUDOVECTOR_FLAG);
  ptrdiff_t vec_size = vectorlike_nbytes (in_hdr);
  dump_object_start (ctx, in_hdr, IGC_OBJ_VECTOR, out_hdr, (dump_off) vec_size);
  *out_hdr = *in_hdr;
}

/* Need a macro for alloca.  */
#define START_DUMP_PVEC(ctx, hdr, type, out)                  \
  const struct vectorlike_header *in_hdr = (hdr);	      \
  type *out = alloca (vectorlike_nbytes (in_hdr));	      \
  dump_object_start_pseudovector (ctx, &out->header, in_hdr)

static dump_off
finish_dump_pvec (struct dump_context *ctx,
                  struct vectorlike_header *out_hdr)
{
  return dump_object_finish (ctx, out_hdr, vectorlike_nbytes (out_hdr));
}

static void
dump_pseudovector_lisp_fields (struct dump_context *ctx,
			       struct vectorlike_header *out_hdr,
			       const struct vectorlike_header *in_hdr)
{
  const struct Lisp_Vector *in = (const struct Lisp_Vector *) in_hdr;
  struct Lisp_Vector *out = (struct Lisp_Vector *) out_hdr;
  ptrdiff_t size = in->header.size;
  eassert (size & PSEUDOVECTOR_FLAG);
  size &= PSEUDOVECTOR_SIZE_MASK;
  for (ptrdiff_t i = 0; i < size; ++i)
    dump_field_lv (ctx, out, in, &in->contents[i], WEIGHT_STRONG);
}

static dump_off
dump_cons (struct dump_context *ctx, const struct Lisp_Cons *cons)
{
#if CHECK_STRUCTS && !defined (HASH_Lisp_Cons_8E09073155)
# error "Lisp_Cons changed. See CHECK_STRUCTS comment in config.h."
#endif
  struct Lisp_Cons out;
  dump_object_start (ctx, cons, IGC_OBJ_CONS, &out, sizeof (out));
  dump_field_lv (ctx, &out, cons, &cons->u.s.car, WEIGHT_STRONG);
  dump_field_lv (ctx, &out, cons, &cons->u.s.u.cdr, WEIGHT_NORMAL);
  return dump_object_finish (ctx, &out, sizeof (out));
}

static dump_off
dump_interval_tree (struct dump_context *ctx,
                    INTERVAL tree,
                    dump_off parent_offset)
{
#if CHECK_STRUCTS && !defined (HASH_interval_DE36B11AE7)
# error "interval changed. See CHECK_STRUCTS comment in config.h."
#endif
  /* TODO: output tree breadth-first?  */
  struct interval out;
  dump_object_start (ctx, tree, IGC_OBJ_INTERVAL, &out, sizeof (out));
  DUMP_FIELD_COPY (&out, tree, total_length);
  DUMP_FIELD_COPY (&out, tree, position);
  if (tree->left)
    dump_field_fixup_later (ctx, &out, tree, &tree->left);
  if (tree->right)
    dump_field_fixup_later (ctx, &out, tree, &tree->right);
  if (!tree->up_obj)
    {
      eassert (parent_offset != 0);
      dump_field_ptr_to_dump_offset (ctx, &out, tree, &tree->up.interval,
				     parent_offset);
    }
  else
    dump_field_lv (ctx, &out, tree, &tree->up.obj, WEIGHT_STRONG);
  DUMP_FIELD_COPY (&out, tree, up_obj);
  eassert (tree->gcmarkbit == 0);
  DUMP_FIELD_COPY (&out, tree, write_protect);
  DUMP_FIELD_COPY (&out, tree, visible);
  DUMP_FIELD_COPY (&out, tree, front_sticky);
  DUMP_FIELD_COPY (&out, tree, rear_sticky);
  dump_field_lv (ctx, &out, tree, &tree->plist, WEIGHT_STRONG);
  dump_off offset = dump_object_finish (ctx, &out, sizeof (out));
  if (tree->left)
      dump_remember_fixup_ptr_raw
	(ctx,
	 offset + dump_offsetof (struct interval, left),
	 dump_interval_tree (ctx, tree->left, offset));
  if (tree->right)
      dump_remember_fixup_ptr_raw
	(ctx,
	 offset + dump_offsetof (struct interval, right),
	 dump_interval_tree (ctx, tree->right, offset));
  return offset;
}

static dump_off
dump_string (struct dump_context *ctx, const struct Lisp_String *string)
{
#if CHECK_STRUCTS && !defined (HASH_Lisp_String_39D7E563BF)
# error "Lisp_String changed. See CHECK_STRUCTS comment in config.h."
#endif
  /* If we have text properties, write them _after_ the string so that
     at runtime, the prefetcher and cache will DTRT. (We access the
     string before its properties.).

     There's special code to dump string data contiguously later on.
     we seldom write to string data and never relocate it, so lumping
     it together at the end of the dump saves on COW faults.

     If, however, the string's size_byte field is -2, the string data
     is actually a pointer to Emacs data segment, so we can do even
     better by emitting a relocation instead of bothering to copy the
     string data.  */
  struct Lisp_String out;
  dump_object_start (ctx, string, IGC_OBJ_STRING, &out, sizeof (out));
  DUMP_FIELD_COPY (&out, string, u.s.size);
  DUMP_FIELD_COPY (&out, string, u.s.size_byte);
  if (string->u.s.intervals)
    dump_field_fixup_later (ctx, &out, string, &string->u.s.intervals);

  if (string->u.s.size_byte == -2)
    /* String literal in Emacs rodata.  */
    dump_field_emacs_ptr (ctx, &out, string, &string->u.s.data);
  else
    {
      dump_field_fixup_later (ctx, &out, string, &string->u.s.data);
      dump_remember_cold_op (ctx,
                             COLD_OP_STRING,
			     make_lisp_ptr ((void *) string, Lisp_String));
    }

  dump_off offset = dump_object_finish (ctx, &out, sizeof (out));
  if (string->u.s.intervals)
    dump_remember_fixup_ptr_raw
      (ctx,
       offset + dump_offsetof (struct Lisp_String, u.s.intervals),
       dump_interval_tree (ctx, string->u.s.intervals, 0));

  return offset;
}

static dump_off
dump_marker (struct dump_context *ctx, const struct Lisp_Marker *marker)
{
#if CHECK_STRUCTS && !defined HASH_Lisp_Marker_4BB55E3147
# error "Lisp_Marker changed. See CHECK_STRUCTS comment in config.h."
#endif

  START_DUMP_PVEC (ctx, &marker->header, struct Lisp_Marker, out);
  dump_pseudovector_lisp_fields (ctx, &out->header, &marker->header);
  DUMP_FIELD_COPY (out, marker, need_adjustment);
  DUMP_FIELD_COPY (out, marker, insertion_type);
  if (marker->buffer)
    {
      dump_field_lv_rawptr (ctx, out, marker, &marker->buffer,
			    Lisp_Vectorlike, WEIGHT_NORMAL);
      DUMP_FIELD_COPY (out, marker, entry);
    }
  return finish_dump_pvec (ctx, &out->header);
}

static dump_off
dump_interval_node (struct dump_context *ctx, struct itree_node *node)
{
#if CHECK_STRUCTS && !defined (HASH_itree_node_8AF9E94FBA)
# error "itree_node changed. See CHECK_STRUCTS comment in config.h."
#endif
  struct itree_node out;
  dump_object_start (ctx, node, IGC_OBJ_ITREE_NODE, &out, sizeof (out));
  if (node->parent)
    dump_field_fixup_later (ctx, &out, node, &node->parent);
  if (node->left)
    dump_field_fixup_later (ctx, &out, node, &node->left);
  if (node->right)
    dump_field_fixup_later (ctx, &out, node, &node->right);
  DUMP_FIELD_COPY (&out, node, begin);
  DUMP_FIELD_COPY (&out, node, end);
  DUMP_FIELD_COPY (&out, node, limit);
  DUMP_FIELD_COPY (&out, node, offset);
  DUMP_FIELD_COPY (&out, node, otick);
  dump_field_lv (ctx, &out, node, &node->data, WEIGHT_STRONG);
  DUMP_FIELD_COPY (&out, node, red);
  DUMP_FIELD_COPY (&out, node, rear_advance);
  DUMP_FIELD_COPY (&out, node, front_advance);
  dump_off offset = dump_object_finish (ctx, &out, sizeof (out));
  if (node->parent)
      dump_remember_fixup_ptr_raw
	(ctx,
	 offset + dump_offsetof (struct itree_node, parent),
	 dump_interval_node (ctx, node->parent));
  if (node->left)
      dump_remember_fixup_ptr_raw
	(ctx,
	 offset + dump_offsetof (struct itree_node, left),
	 dump_interval_node (ctx, node->left));
  if (node->right)
      dump_remember_fixup_ptr_raw
	(ctx,
	 offset + dump_offsetof (struct itree_node, right),
	 dump_interval_node (ctx, node->right));
  return offset;
}

static dump_off
dump_overlay (struct dump_context *ctx, const struct Lisp_Overlay *overlay)
{
#if CHECK_STRUCTS && !defined (HASH_Lisp_Overlay_AF021DC256)
# error "Lisp_Overlay changed. See CHECK_STRUCTS comment in config.h."
#endif
  START_DUMP_PVEC (ctx, &overlay->header, struct Lisp_Overlay, out);
  dump_pseudovector_lisp_fields (ctx, &out->header, &overlay->header);
  dump_field_fixup_later (ctx, &out, overlay, &overlay->interval);
  dump_off offset = finish_dump_pvec (ctx, &out->header);
  dump_remember_fixup_ptr_raw
    (ctx,
     offset + dump_offsetof (struct Lisp_Overlay, interval),
     dump_interval_node (ctx, overlay->interval));
  return offset;
}

static void
dump_field_finalizer_ref (struct dump_context *ctx,
                          void *out,
                          const struct Lisp_Finalizer *finalizer,
                          struct Lisp_Finalizer *const *field)
{
  if (*field == &finalizers || *field == &doomed_finalizers)
    dump_field_emacs_ptr (ctx, out, finalizer, field);
  else
    dump_field_lv_rawptr (ctx, out, finalizer, field,
                          Lisp_Vectorlike,
                          WEIGHT_NORMAL);
}

static dump_off
dump_finalizer (struct dump_context *ctx,
                const struct Lisp_Finalizer *finalizer)
{
#if CHECK_STRUCTS && !defined (HASH_Lisp_Finalizer_7DACDD23C5)
# error "Lisp_Finalizer changed. See CHECK_STRUCTS comment in config.h."
#endif
  START_DUMP_PVEC (ctx, &finalizer->header, struct Lisp_Finalizer, out);
  /* Do _not_ call dump_pseudovector_lisp_fields here: we dump the
     only Lisp field, finalizer->function, manually, so we can give it
     a low weight.  */
  dump_field_lv (ctx, out, finalizer, &finalizer->function, WEIGHT_NONE);
  dump_field_finalizer_ref (ctx, out, finalizer, &finalizer->prev);
  dump_field_finalizer_ref (ctx, out, finalizer, &finalizer->next);
  return finish_dump_pvec (ctx, &out->header);
}

#ifdef HAVE_TREE_SITTER
static dump_off
dump_treesit_compiled_query (struct dump_context *ctx,
			     struct Lisp_TS_Query *query)
{
  START_DUMP_PVEC (ctx, &query->header, struct Lisp_TS_Query, out);
  dump_field_lv (ctx, &out->language, query, &query->language, WEIGHT_STRONG);
  dump_field_lv (ctx, &out->source, query, &query->source, WEIGHT_STRONG);
  /* These will be recompiled after load from dump.  */
  out->query = NULL;
  out->cursor = NULL;
  return finish_dump_pvec (ctx, &out->header);
}
#endif

struct bignum_reload_info
{
  dump_off data_location;
  dump_off nlimbs;
};

static dump_off
dump_bignum (struct dump_context *ctx, Lisp_Object object)
{
#if CHECK_STRUCTS && !defined (HASH_Lisp_Bignum_8732048B98)
# error "Lisp_Bignum changed. See CHECK_STRUCTS comment in config.h."
#endif
  const struct Lisp_Bignum *bignum = XBIGNUM (object);
  START_DUMP_PVEC (ctx, &bignum->header, struct Lisp_Bignum, out);
  static_assert (sizeof (out->value) >= sizeof (struct bignum_reload_info));
  dump_field_fixup_later (ctx, out, bignum, xbignum_val (object));
  dump_off bignum_offset = finish_dump_pvec (ctx, &out->header);
  if (ctx->flags.dump_object_contents)
    {
      /* Export the bignum into a blob in the cold section.  */
      dump_remember_cold_op (ctx, COLD_OP_BIGNUM, object);

      /* Write the offset of that exported blob here.  */
      dump_off value_offset
	= (bignum_offset
	   + (dump_off) offsetof (struct Lisp_Bignum, value));
      dump_push (&ctx->fixups,
		 list3 (make_fixnum (DUMP_FIXUP_BIGNUM_DATA),
			dump_off_to_lisp (value_offset),
			object));

      /* When we load the dump, slurp the data blob and turn it into a
         real bignum.  Attach the relocation to the start of the
         Lisp_Bignum instead of the actual mpz field so that the
         relocation offset is aligned.  The relocation-application
         code knows to actually advance past the header.  */
      dump_push (&ctx->dump_relocs[EARLY_RELOCS],
                 list2 (make_fixnum (RELOC_BIGNUM),
                        dump_off_to_lisp (bignum_offset)));
    }

  return bignum_offset;
}

static dump_off
dump_float (struct dump_context *ctx, const struct Lisp_Float *lfloat)
{
#if CHECK_STRUCTS && !defined (HASH_Lisp_Float_4F10F019A4)
# error "Lisp_Float changed. See CHECK_STRUCTS comment in config.h."
#endif
  eassert (ctx->header.cold_start);
  struct Lisp_Float out;
  dump_object_start (ctx, lfloat, IGC_OBJ_FLOAT, &out, sizeof (out));
  DUMP_FIELD_COPY (&out, lfloat, u.data);
  return dump_object_finish (ctx, &out, sizeof (out));
}

static void
dump_field_fwd (struct dump_context *ctx, void *out, const void *in_start,
		const lispfwd *in_field)
{
  dump_field_emacs_ptr (ctx, out, in_start, in_field);
  switch (XFWDTYPE (*in_field))
    {
    case Lisp_Fwd_Int:
      {
	const intmax_t *intvar = (*in_field)->u.intvar;
	dump_emacs_reloc_immediate_intmax_t (ctx, intvar, *intvar);
      }
      return;
    case Lisp_Fwd_Bool:
      {
	const bool *boolvar = (*in_field)->u.boolvar;
	dump_emacs_reloc_immediate_bool (ctx, boolvar, *boolvar);
      }
      return;
    case Lisp_Fwd_Obj:
      {
	const Lisp_Object *objvar =  (*in_field)->u.objvar;
	if (NILP (Fgethash (dump_off_to_lisp (emacs_offset (objvar)),
			    ctx->staticpro_table, Qnil)))
	  dump_emacs_reloc_to_lv (ctx, objvar, *objvar);
      }
      return;
    case Lisp_Fwd_Kboard_Obj:
    case Lisp_Fwd_Buffer_Obj:
      return;
    }
  emacs_abort ();
}

static dump_off
dump_blv (struct dump_context *ctx,
          const struct Lisp_Buffer_Local_Value *blv)
{
#if CHECK_STRUCTS && !defined HASH_Lisp_Buffer_Local_Value_B1EFDA61AE
# error "Lisp_Buffer_Local_Value changed. See CHECK_STRUCTS comment in config.h."
#endif
  struct Lisp_Buffer_Local_Value out;
  dump_object_start (ctx, blv, IGC_OBJ_BLV, &out, sizeof (out));
  DUMP_FIELD_COPY (&out, blv, local_if_set);
  DUMP_FIELD_COPY (&out, blv, found);
  if (blv->fwd)
    dump_field_fwd (ctx, &out, blv, &blv->fwd);
  dump_field_lv (ctx, &out, blv, &blv->where, WEIGHT_NORMAL);
  dump_field_lv (ctx, &out, blv, &blv->defcell, WEIGHT_STRONG);
  dump_field_lv (ctx, &out, blv, &blv->valcell, WEIGHT_STRONG);
  dump_off offset = dump_object_finish (ctx, &out, sizeof (out));
  return offset;
}

static dump_off
dump_recall_symbol_aux (struct dump_context *ctx, Lisp_Object symbol)
{
  Lisp_Object symbol_aux = ctx->symbol_aux;
  if (NILP (symbol_aux))
    return 0;
  return dump_off_from_lisp (Fgethash (symbol, symbol_aux, make_fixnum (0)));
}

static void
dump_remember_symbol_aux (struct dump_context *ctx,
                          Lisp_Object symbol,
                          dump_off offset)
{
  Fputhash (symbol, dump_off_to_lisp (offset), ctx->symbol_aux);
}

/* Dump auxiliary information attached to SYMBOL, a symbol that will be
   copied into Emacs's core from the dump file.  If SYMBOL is localized,
   generate a copy of its buffer local storage and arrange that the
   symbol redirect to the same.  Otherwise, if SYMBOL is forwarded,
   arrange to restore the contents of the forwarding structure and/or
   dump its references as the case may be; the former is only necessary
   in the case of buffer objfwds, which are initialized at runtime.  */

static void
dump_pre_dump_symbol (struct dump_context *ctx, struct Lisp_Symbol *symbol)
{
  Lisp_Object symbol_lv = make_lisp_symbol (symbol);
  eassert (!dump_recall_symbol_aux (ctx, symbol_lv));
  if (dump_set_referrer (ctx))
    ctx->current_referrer = symbol_lv;
  switch (symbol->u.s.redirect)
    {
    case SYMBOL_LOCALIZED:
      dump_remember_symbol_aux (ctx, symbol_lv,
				dump_blv (ctx, symbol->u.s.val.blv));
      break;
    default:
      break;
    }
  dump_clear_referrer (ctx);
}

static dump_off
dump_symbol (struct dump_context *ctx, Lisp_Object object,
	     dump_off offset)
{
#if CHECK_STRUCTS && !defined HASH_Lisp_Symbol_44C8A8AB49
# error "Lisp_Symbol changed. See CHECK_STRUCTS comment in config.h."
#endif
#if CHECK_STRUCTS && !defined (HASH_symbol_redirect_EA72E4BFF5)
# error "symbol_redirect changed. See CHECK_STRUCTS comment in config.h."
#endif
  dump_off aux_offset;

  if (ctx->flags.defer_symbols)
    {
      if (offset != DUMP_OBJECT_ON_SYMBOL_QUEUE)
        {
	  eassert (offset == DUMP_OBJECT_ON_NORMAL_QUEUE
		   || offset == DUMP_OBJECT_NOT_SEEN);
	  dump_clear_referrer (ctx);
          struct dump_flags old_flags = ctx->flags;
          ctx->flags.dump_object_contents = false;
          ctx->flags.defer_symbols = false;
          dump_object (ctx, object);
          ctx->flags = old_flags;
	  if (dump_set_referrer (ctx))
	    ctx->current_referrer = object;

          offset = DUMP_OBJECT_ON_SYMBOL_QUEUE;
          dump_remember_object (ctx, object, offset);
          dump_push (&ctx->deferred_symbols, object);
        }
      return offset;
    }

  struct Lisp_Symbol *symbol = XSYMBOL (object);
  struct Lisp_Symbol out;
  dump_object_start (ctx, symbol, IGC_OBJ_SYMBOL, &out, sizeof (out));
#ifndef HAVE_MPS
  eassert (symbol->u.s.gcmarkbit == 0);
#endif
  DUMP_FIELD_COPY (&out, symbol, u.s.redirect);
  DUMP_FIELD_COPY (&out, symbol, u.s.trapped_write);
  DUMP_FIELD_COPY (&out, symbol, u.s.declared_special);
  dump_field_lv (ctx, &out, symbol, &symbol->u.s.name, WEIGHT_STRONG);
  switch (symbol->u.s.redirect)
    {
    case SYMBOL_PLAINVAL:
      dump_field_lv (ctx, &out, symbol, &symbol->u.s.val.value,
                     WEIGHT_NORMAL);
      break;
    case SYMBOL_VARALIAS:
      dump_field_lv_rawptr (ctx, &out, symbol,
                            &symbol->u.s.val.alias, Lisp_Symbol,
                            WEIGHT_NORMAL);
      break;
    case SYMBOL_LOCALIZED:
      dump_field_fixup_later (ctx, &out, symbol, &symbol->u.s.val.blv);
      break;
    case SYMBOL_FORWARDED:
      dump_field_fwd (ctx, &out, symbol, &symbol->u.s.val.fwd);
      break;

    default:
      emacs_abort ();
    }
  dump_field_lv (ctx, &out, symbol, &symbol->u.s.function, WEIGHT_NORMAL);
  dump_field_lv (ctx, &out, symbol, &symbol->u.s.package, WEIGHT_NORMAL);
  dump_field_lv (ctx, &out, symbol, &symbol->u.s.plist, WEIGHT_NORMAL);

  offset = dump_object_finish (ctx, &out, sizeof (out));
  switch (symbol->u.s.redirect)
    {
    case SYMBOL_LOCALIZED:
      aux_offset = dump_recall_symbol_aux (ctx, make_lisp_symbol (symbol));
      dump_remember_fixup_ptr_raw (ctx, offset + dump_offsetof (struct Lisp_Symbol,
								u.s.val.blv),
				   (aux_offset
				    ? aux_offset
				    : dump_blv (ctx, symbol->u.s.val.blv)));
      break;
    default:
      break;
    }
  return offset;
}

static dump_off
dump_vectorlike_generic (struct dump_context *ctx,
			 const struct vectorlike_header *header)
{
#if CHECK_STRUCTS && !defined (HASH_vectorlike_header_AF1B22D957)
# error "vectorlike_header changed. See CHECK_STRUCTS comment in config.h."
#endif
  const struct Lisp_Vector *v = (const struct Lisp_Vector *) header;
  ptrdiff_t size = header->size;
  enum pvec_type pvectype = PSEUDOVECTOR_TYPE (v);
  dump_off offset;

  if (size & PSEUDOVECTOR_FLAG)
    {
      /* Assert that the pseudovector contains only Lisp values ---
         but see the PVEC_SUB_CHAR_TABLE special case below.  We allow
         one extra word of non-lisp data when Lisp_Object is shorter
         than GCALIGN (e.g., on 32-bit builds) to account for
         GCALIGN-enforcing struct padding.  We can't distinguish
         between padding and some undumpable data member this way, but
         we'll count on sizeof(Lisp_Object) >= GCALIGN builds to catch
         this class of problem.
         */
      eassert ((size & PSEUDOVECTOR_REST_MASK) >> PSEUDOVECTOR_REST_BITS
	       <= (sizeof (Lisp_Object) < GCALIGNMENT));
      size &= PSEUDOVECTOR_SIZE_MASK;
    }

  dump_align_output (ctx, DUMP_ALIGNMENT);
  dump_off prefix_start_offset;

  dump_off skip;
  if (pvectype == PVEC_SUB_CHAR_TABLE)
    {
      /* PVEC_SUB_CHAR_TABLE has a special case because it's a
         variable-length vector (unlike other pseudovectors, which is
         why we handle it here) and has its non-Lisp data _before_ the
         variable-length Lisp part.  */
      const struct Lisp_Sub_Char_Table *sct =
        (const struct Lisp_Sub_Char_Table *) header;
      struct Lisp_Sub_Char_Table out;
      /* Don't use sizeof(out), since that incorporates unwanted
         padding.  Instead, use the size through the last non-Lisp
         field.  */
      size_t sz = (char *)&out.min_char + sizeof (out.min_char) - (char *)&out;
      eassert (sz < DUMP_OFF_MAX);
      prefix_start_offset = dump_object_start (ctx, sct, IGC_OBJ_VECTOR, &out, (dump_off) sz);
      DUMP_FIELD_COPY (&out, sct, header.size);
      DUMP_FIELD_COPY (&out, sct, depth);
      DUMP_FIELD_COPY (&out, sct, min_char);
      offset = dump_object_finish_1 (ctx, &out, (dump_off) sz);
      skip = SUB_CHAR_TABLE_OFFSET;
    }
  else
    {
      struct vectorlike_header out;
      prefix_start_offset = dump_object_start (ctx, header, IGC_OBJ_VECTOR, &out, sizeof (out));
      DUMP_FIELD_COPY (&out, header, size);
      offset = dump_object_finish_1 (ctx, &out, sizeof (out));
      skip = 0;
    }

  /* We may have written a non-Lisp vector prefix above.  If we have,
     pad to the lisp content start with zero, and make sure we didn't
     scribble beyond that start.  */
  dump_off prefix_size = ctx->offset - prefix_start_offset;
  eassert (prefix_size > 0);
  dump_off skip_start = ptrdiff_t_to_dump_off ((char *) &v->contents[skip]
					       - (char *) v);
  eassert (skip_start >= prefix_size);
  dump_write_zero (ctx, skip_start - prefix_size);

  /* dump_object_start isn't what records conservative-GC object
     starts --- dump_object_1 does --- so the hack below of using
     dump_object_start for each vector word doesn't cause GC problems
     at runtime.  */
  struct dump_flags old_flags = ctx->flags;
  ctx->flags.pack_objects = true;
  for (dump_off i = skip; i < size; ++i)
    {
      Lisp_Object out;
      const Lisp_Object *vslot = &v->contents[i];
      /* In the wide case, we're always misaligned.  */
#if INTPTR_MAX == EMACS_INT_MAX
      eassert (ctx->offset % sizeof (out) == 0);
#endif
      dump_object_start_1 (ctx, &out, sizeof (out));
      dump_field_lv (ctx, &out, vslot, vslot, WEIGHT_STRONG);
      dump_object_finish_1 (ctx, &out, sizeof (out));
    }
  ctx->flags = old_flags;
  dump_align_output (ctx, DUMP_ALIGNMENT);
# ifdef HAVE_MPS
  dump_igc_finish_obj (ctx);
# endif
  return offset;
}

/* Return a vector of KEY, VALUE pairs in the given hash table H.
   No room for growth is included.  */
static void
hash_table_contents (struct Lisp_Hash_Table *h, Lisp_KV_Vector *key,
		     Lisp_KV_Vector *value)
{
  ptrdiff_t size = h->count;
  *key = hash_table_alloc_kv (h, size);
  *value = hash_table_alloc_kv (h, size);
  ptrdiff_t n = 0;

  DOHASH (h, k, v)
  {
    kv_vector_data (*key)[n] = k;
    kv_vector_data (*value)[n] = v;
    ++n;
  }
}

static dump_off
dump_hash_table_list (struct dump_context *ctx)
{
  dump_off offset = ctx->offset;
#ifdef HAVE_MPS
  if (!NILP (ctx->hash_tables) || !NILP (ctx->weak_hash_tables))
    offset = dump_object (ctx, CALLN (Fvconcat, ctx->hash_tables, ctx->weak_hash_tables));
#else
  if (!NILP (ctx->hash_tables))
    offset = dump_object (ctx, CALLN (Fvconcat, ctx->hash_tables));
#endif
  return offset;
}

static hash_table_std_test_t
hash_table_std_test (const struct hash_table_test *t)
{
  if (BASE_EQ (t->name, Qeq))
    return Test_eq;
  if (BASE_EQ (t->name, Qeql))
    return Test_eql;
  if (BASE_EQ (t->name, Qequal))
    return Test_equal;
  if (BASE_EQ (t->name, Qstring_equal))
    return Test_string_equal;
  error ("cannot dump hash tables with user-defined tests");  /* Bug#36769 */
}

/* Compact contents and discard inessential information from a hash table,
   preparing it for dumping.
   See `hash_table_thaw' for the code that restores the object to a usable
   state. */
static void
hash_table_freeze (struct Lisp_Hash_Table *h)
{
  Lisp_KV_Vector key, value;
  hash_table_contents (h, &key, &value);
  h->key = key;
  h->value = value;
  h->next = NULL;
  h->hash = NULL;
  h->index = NULL;
  h->table_size = 0;
  h->index_bits = 0;
  h->frozen_test = hash_table_std_test (h->test);
  h->test = NULL;
}

static dump_off
dump_hash_vec (struct dump_context *ctx,
	       const Lisp_KV_Vector array, size_t len)
{
#ifdef HAVE_MPS
  const struct Lisp_Vector *v = array;
  return dump_vectorlike_generic (ctx, &v->header);
#endif
  dump_align_output (ctx, DUMP_ALIGNMENT);
  struct dump_flags old_flags = ctx->flags;
  ctx->flags.pack_objects = true;

  dump_off start_offset = ctx->offset;

  for (size_t i = 0; i < len; i++)
    {
      Lisp_Object out;
      const Lisp_Object *slot = kv_vector_data (array) + i;
      dump_object_start_1 (ctx, &out, sizeof out);
      dump_field_lv (ctx, &out, slot, slot, WEIGHT_STRONG);
      dump_object_finish_1 (ctx, &out, sizeof out);
    }

  ctx->flags = old_flags;
  return start_offset;
}

static dump_off
dump_hash_table_key (struct dump_context *ctx, struct Lisp_Hash_Table *h)
{
  return dump_hash_vec (ctx, h->key, h->count);
}

static dump_off
dump_hash_table_value (struct dump_context *ctx, struct Lisp_Hash_Table *h)
{
  return dump_hash_vec (ctx, h->value, h->count);
}

static dump_off
dump_hash_table (struct dump_context *ctx, Lisp_Object object)
{
#if CHECK_STRUCTS && !defined HASH_Lisp_Hash_Table_4D998522EC
# error "Lisp_Hash_Table changed. See CHECK_STRUCTS comment in config.h."
#endif
  const struct Lisp_Hash_Table *hash_in = XHASH_TABLE (object);

  START_DUMP_PVEC (ctx, &hash_in->header, struct Lisp_Hash_Table, out);
  dump_push (&ctx->hash_tables, object);

  /* Idea here is to dump a "frozen" hash table which consists of the
     hash table pseudo vector object plus 2 vectors of Lisp_Objects for
     keys and values. Everything else is removed.

     When loading a dump, the hash table is "thawed". This allocs index
     and next vectors, and rehashes all keys. */
  struct Lisp_Hash_Table hash_munged = *hash_in;
  struct Lisp_Hash_Table *hash = &hash_munged;
  hash_table_freeze (hash);

  dump_pseudovector_lisp_fields (ctx, &out->header, &hash->header);
  DUMP_FIELD_COPY (out, hash, count);
  DUMP_FIELD_COPY (out, hash, weakness);
  DUMP_FIELD_COPY (out, hash, mutable);
  DUMP_FIELD_COPY (out, hash, frozen_test);
  if (hash->key)
    dump_field_fixup_later (ctx, out, hash, &hash->key);
  if (hash->value)
    dump_field_fixup_later (ctx, out, hash, &hash->value);
  eassert (hash->next_weak == NULL);
  dump_off offset = finish_dump_pvec (ctx, &out->header);
  if (hash->key)
    dump_remember_fixup_ptr_raw
      (ctx,
       offset + dump_offsetof (struct Lisp_Hash_Table, key),
       dump_hash_table_key (ctx, hash));
  if (hash->value)
    dump_remember_fixup_ptr_raw
      (ctx,
       offset + dump_offsetof (struct Lisp_Hash_Table, value),
       dump_hash_table_value (ctx, hash));
  return offset;
}

#ifdef HAVE_MPS
static dump_off
dump_weak_hash_table (struct dump_context *ctx, Lisp_Object object)
{
  struct Lisp_Weak_Hash_Table *wh_in = XWEAK_HASH_TABLE (object);
  strengthen_hash_table_for_dump (wh_in);

  START_DUMP_PVEC (ctx, &wh_in->header, struct Lisp_Weak_Hash_Table, out);
  dump_push (&ctx->weak_hash_tables, object);

  dump_field_lv (ctx, out, wh_in, &wh_in->dump_replacement,
		 WEIGHT_NORMAL);
  dump_off offset = finish_dump_pvec (ctx, &wh_in->header);
  return offset;
}
#endif

static dump_off
dump_buffer (struct dump_context *ctx, const struct buffer *in_buffer)
{
#if CHECK_STRUCTS && !defined HASH_buffer_text_43E82F3212
# error "buffer changed. See CHECK_STRUCTS comment in config.h."
#endif
  struct buffer munged_buffer = *in_buffer;
  struct buffer *buffer = &munged_buffer;

  /* Clear some buffer state for correctness upon load.  */
  if (buffer->base_buffer == NULL)
    buffer->window_count = 0;
  else
    eassert (buffer->window_count == -1);
  buffer->local_minor_modes_ = Qnil;
  buffer->last_name_ = Qnil;
  buffer->last_selected_window_ = Qnil;
  buffer->display_count_ = make_fixnum (0);
  buffer->clip_changed = 0;
  buffer->last_window_start = -1;
  buffer->point_before_scroll_ = Qnil;
  buffer->own_text.index = NULL;

  dump_off base_offset = 0;
  if (buffer->base_buffer)
    {
      eassert (buffer->base_buffer->base_buffer == NULL);
      base_offset = dump_object_for_offset
	(ctx,
	 make_lisp_ptr (buffer->base_buffer, Lisp_Vectorlike));
    }

  eassert ((base_offset == 0 && buffer->text == &in_buffer->own_text)
	   || (base_offset > 0 && buffer->text != &in_buffer->own_text));

  START_DUMP_PVEC (ctx, &in_buffer->header, struct buffer, out);
  dump_pseudovector_lisp_fields (ctx, &out->header, &buffer->header);
  if (base_offset == 0)
    base_offset = ctx->obj_offset;
  eassert (base_offset > 0);
  if (buffer->base_buffer == NULL)
    {
      eassert (base_offset == ctx->obj_offset);

      if (BUFFER_LIVE_P (buffer))
        {
          dump_field_fixup_later (ctx, out, buffer, &buffer->own_text.beg);
	  dump_remember_cold_op (ctx, COLD_OP_BUFFER,
				 make_lisp_ptr ((void *) in_buffer,
						Lisp_Vectorlike));
#ifdef HAVE_MPS
	  dump_push (&ctx->dump_relocs[LATE_RELOCS],
		     list2 (make_fixnum (RELOC_BUFFER),
			    dump_off_to_lisp (ctx->obj_offset)));
#endif
        }
      else
        eassert (buffer->own_text.beg == NULL);

      DUMP_FIELD_COPY (out, buffer, own_text.gpt);
      DUMP_FIELD_COPY (out, buffer, own_text.z);
      DUMP_FIELD_COPY (out, buffer, own_text.gpt_byte);
      DUMP_FIELD_COPY (out, buffer, own_text.z_byte);
      DUMP_FIELD_COPY (out, buffer, own_text.gap_size);
      DUMP_FIELD_COPY (out, buffer, own_text.modiff);
      DUMP_FIELD_COPY (out, buffer, own_text.chars_modiff);
      DUMP_FIELD_COPY (out, buffer, own_text.save_modiff);
      DUMP_FIELD_COPY (out, buffer, own_text.overlay_modiff);
      DUMP_FIELD_COPY (out, buffer, own_text.compact);
      DUMP_FIELD_COPY (out, buffer, own_text.beg_unchanged);
      DUMP_FIELD_COPY (out, buffer, own_text.end_unchanged);
      DUMP_FIELD_COPY (out, buffer, own_text.unchanged_modified);
      DUMP_FIELD_COPY (out, buffer, own_text.overlay_unchanged_modified);
      if (buffer->own_text.intervals)
        dump_field_fixup_later (ctx, out, buffer, &buffer->own_text.intervals);
      dump_field_lv (ctx, out, buffer, &buffer->own_text.markers,
		     WEIGHT_NORMAL);
      DUMP_FIELD_COPY (out, buffer, own_text.inhibit_shrinking);
      DUMP_FIELD_COPY (out, buffer, own_text.redisplay);
    }

  eassert (ctx->obj_offset > 0);
  dump_remember_fixup_ptr_raw
    (ctx,
     ctx->obj_offset + dump_offsetof (struct buffer, text),
     base_offset + dump_offsetof (struct buffer, own_text));

  DUMP_FIELD_COPY (out, buffer, pt);
  DUMP_FIELD_COPY (out, buffer, pt_byte);
  DUMP_FIELD_COPY (out, buffer, begv);
  DUMP_FIELD_COPY (out, buffer, begv_byte);
  DUMP_FIELD_COPY (out, buffer, zv);
  DUMP_FIELD_COPY (out, buffer, zv_byte);

  if (buffer->base_buffer)
    {
      eassert (ctx->obj_offset != base_offset);
      dump_field_ptr_to_dump_offset (ctx, out, buffer, &buffer->base_buffer,
				     base_offset);
    }

  DUMP_FIELD_COPY (out, buffer, indirections);
  DUMP_FIELD_COPY (out, buffer, window_count);

  memcpy (out->local_flags,
          &buffer->local_flags,
          sizeof (out->local_flags));
  DUMP_FIELD_COPY (out, buffer, modtime);
  DUMP_FIELD_COPY (out, buffer, modtime_size);
  DUMP_FIELD_COPY (out, buffer, auto_save_modified);
  DUMP_FIELD_COPY (out, buffer, display_error_modiff);
  DUMP_FIELD_COPY (out, buffer, auto_save_failure_time);
  DUMP_FIELD_COPY (out, buffer, last_window_start);

  /* Not worth serializing these caches.  TODO: really? */
  out->newline_cache = NULL;
  out->width_run_cache = NULL;
  out->bidi_paragraph_cache = NULL;

  DUMP_FIELD_COPY (out, buffer, prevent_redisplay_optimizations_p);
  DUMP_FIELD_COPY (out, buffer, clip_changed);
  DUMP_FIELD_COPY (out, buffer, inhibit_buffer_hooks);
  DUMP_FIELD_COPY (out, buffer, long_line_optimizations_p);

  if (!itree_empty_p (buffer->overlays))
    {
      /* We haven't implemented the code to dump overlays.  */
      error ("dumping overlays is not yet implemented");
    }
  else
    out->overlays = NULL;

  dump_field_lv (ctx, out, buffer, &buffer->undo_list_,
                 WEIGHT_STRONG);
  dump_off offset = finish_dump_pvec (ctx, &out->header);
  if (!buffer->base_buffer && buffer->own_text.intervals)
    dump_remember_fixup_ptr_raw
      (ctx,
       offset + dump_offsetof (struct buffer, own_text.intervals),
       dump_interval_tree (ctx, buffer->own_text.intervals, 0));

  return offset;
}

static dump_off
dump_bool_vector (struct dump_context *ctx, const struct Lisp_Vector *v)
{
#if CHECK_STRUCTS && !defined (HASH_Lisp_Vector_64AF2E46CE)
# error "Lisp_Vector changed. See CHECK_STRUCTS comment in config.h."
#endif
  /* No relocation needed, so we don't need dump_object_start.  */
  dump_align_output (ctx, DUMP_ALIGNMENT);
# ifdef HAVE_MPS
  dump_igc_start_obj (ctx, IGC_OBJ_VECTOR, v);
# endif
  eassert (ctx->offset >= ctx->header.cold_start);
  dump_off offset = ctx->offset;
  ptrdiff_t nbytes = vector_nbytes ((struct Lisp_Vector *) v);
  if (nbytes > DUMP_OFF_MAX)
    error ("vector too large");
  dump_write (ctx, v, ptrdiff_t_to_dump_off (nbytes));
# ifdef HAVE_MPS
  dump_igc_finish_obj (ctx);
# endif
  return offset;
}

static dump_off
dump_subr (struct dump_context *ctx, const struct Lisp_Subr *subr)
{
#if CHECK_STRUCTS && !defined (HASH_Lisp_Subr_730FE7C038)
# error "Lisp_Subr changed. See CHECK_STRUCTS comment in config.h."
#endif
  struct Lisp_Subr out;
  dump_object_start (ctx, subr, IGC_OBJ_VECTOR, &out, sizeof (out));
  DUMP_FIELD_COPY (&out, subr, header.size);
#ifdef HAVE_NATIVE_COMP
  bool non_primitive = !NILP (subr->native_comp_u);
#else
  bool non_primitive = false;
#endif
  if (non_primitive)
    out.function.a0 = NULL;
  else
    dump_field_emacs_ptr (ctx, &out, subr, &subr->function.a0);
  DUMP_FIELD_COPY (&out, subr, min_args);
  DUMP_FIELD_COPY (&out, subr, max_args);
  if (non_primitive)
    {
      dump_field_fixup_later (ctx, &out, subr, &subr->symbol_name);
      dump_remember_cold_op (ctx,
                             COLD_OP_NATIVE_SUBR,
			     make_lisp_ptr ((void *) subr, Lisp_Vectorlike));
      dump_field_lv (ctx, &out, subr, &subr->intspec.native, WEIGHT_NORMAL);
      dump_field_lv (ctx, &out, subr, &subr->command_modes, WEIGHT_NORMAL);
    }
  else
    {
      dump_field_emacs_ptr (ctx, &out, subr, &subr->symbol_name);
      dump_field_emacs_ptr (ctx, &out, subr, &subr->intspec.string);
      eassert (NILP (subr->command_modes));
      dump_field_lv (ctx, &out, subr, &subr->command_modes, WEIGHT_NORMAL);
    }
  DUMP_FIELD_COPY (&out, subr, doc);
#ifdef HAVE_NATIVE_COMP
  dump_field_lv (ctx, &out, subr, &subr->native_comp_u, WEIGHT_NORMAL);
  if (!NILP (subr->native_comp_u))
    dump_field_fixup_later (ctx, &out, subr, &subr->native_c_name);

  dump_field_lv (ctx, &out, subr, &subr->lambda_list, WEIGHT_NORMAL);
  dump_field_lv (ctx, &out, subr, &subr->type, WEIGHT_NORMAL);
#endif
  dump_off subr_off = dump_object_finish (ctx, &out, sizeof (out));
  if (non_primitive && ctx->flags.dump_object_contents)
    /* We'll do the final addr relocation during VERY_LATE_RELOCS time
       after the compilation units has been loaded. */
    dump_push (&ctx->dump_relocs[VERY_LATE_RELOCS],
	       list2 (make_fixnum (RELOC_NATIVE_SUBR),
		      dump_off_to_lisp (subr_off)));
  return subr_off;
}

#ifdef HAVE_NATIVE_COMP
static dump_off
dump_native_comp_unit (struct dump_context *ctx,
		       struct Lisp_Native_Comp_Unit *comp_u)
{
  if (!CONSP (comp_u->file))
    error ("trying to dump non fixed-up eln file");

  /* Have function documentation always lazy loaded to optimize load-time.  */
  comp_u->data_fdoc_v = Qnil;
  START_DUMP_PVEC (ctx, &comp_u->header, struct Lisp_Native_Comp_Unit, out);
  dump_pseudovector_lisp_fields (ctx, &out->header, &comp_u->header);
  out->handle = NULL;

  dump_off comp_u_off = finish_dump_pvec (ctx, &out->header);
  if (ctx->flags.dump_object_contents)
    /* We'll do the real elf load during LATE_RELOCS relocation time. */
    dump_push (&ctx->dump_relocs[LATE_RELOCS],
	       list2 (make_fixnum (RELOC_NATIVE_COMP_UNIT),
		      dump_off_to_lisp (comp_u_off)));
  return comp_u_off;
}
#endif

static void
fill_pseudovec (struct vectorlike_header *header, Lisp_Object item)
{
  struct Lisp_Vector *v = (struct Lisp_Vector *) header;
  eassert (v->header.size & PSEUDOVECTOR_FLAG);
  ptrdiff_t size = v->header.size & PSEUDOVECTOR_SIZE_MASK;
  for (ptrdiff_t idx = 0; idx < size; idx++)
    v->contents[idx] = item;
}

static dump_off
dump_nilled_pseudovec (struct dump_context *ctx,
                       const struct vectorlike_header *in)
{
  START_DUMP_PVEC (ctx, in, struct Lisp_Vector, out);
  fill_pseudovec (&out->header, Qnil);
  return finish_dump_pvec (ctx, &out->header);
}

static dump_off
dump_vectorlike (struct dump_context *ctx,
                 Lisp_Object lv,
                 dump_off offset)
{
#if CHECK_STRUCTS && !defined HASH_pvec_type_9A5F4E1904
# error "pvec_type changed. See CHECK_STRUCTS comment in config.h."
#endif
  const struct Lisp_Vector *v = XVECTOR (lv);
  enum pvec_type ptype = PSEUDOVECTOR_TYPE (v);
  switch (ptype)
    {
    case PVEC_FONT:
      /* There are three kinds of font objects that all use PVEC_FONT,
         distinguished by their size.  Font specs and entities are
         harmless data carriers that we can dump like other Lisp
         objects.  Fonts themselves are window-system-specific and
         need to be recreated on each startup.  */
      if ((v->header.size & PSEUDOVECTOR_SIZE_MASK) != FONT_SPEC_MAX
	  && (v->header.size & PSEUDOVECTOR_SIZE_MASK) != FONT_ENTITY_MAX)
        error_unsupported_dump_object(ctx, lv, "font");
      FALLTHROUGH;
    case PVEC_NORMAL_VECTOR:
    case PVEC_CLOSURE:
    case PVEC_CHAR_TABLE:
    case PVEC_SUB_CHAR_TABLE:
    case PVEC_RECORD:
    case PVEC_PACKAGE:
      return dump_vectorlike_generic (ctx, &v->header);
    case PVEC_BOOL_VECTOR:
      return dump_bool_vector(ctx, v);
#ifdef HAVE_MPS
    case PVEC_WEAK_HASH_TABLE:
      return dump_weak_hash_table (ctx, lv);
#endif
    case PVEC_HASH_TABLE:
      return dump_hash_table (ctx, lv);
    case PVEC_BUFFER:
      return dump_buffer (ctx, XBUFFER (lv));
    case PVEC_SUBR:
      return dump_subr (ctx, XSUBR (lv));
    case PVEC_FRAME:
    case PVEC_WINDOW:
    case PVEC_PROCESS:
    case PVEC_TERMINAL:
      return dump_nilled_pseudovec (ctx, &v->header);
    case PVEC_MARKER:
      return dump_marker (ctx, XMARKER (lv));
    case PVEC_OVERLAY:
      return dump_overlay (ctx, XOVERLAY (lv));
    case PVEC_FINALIZER:
      return dump_finalizer (ctx, XFINALIZER (lv));
    case PVEC_BIGNUM:
      return dump_bignum (ctx, lv);
    case PVEC_NATIVE_COMP_UNIT:
#ifdef HAVE_NATIVE_COMP
      return dump_native_comp_unit (ctx, XNATIVE_COMP_UNIT (lv));
#endif
      break;
    case PVEC_THREAD:
      if (main_thread_p (v))
        {
          eassert (dump_object_emacs_ptr (lv));
          return DUMP_OBJECT_IS_RUNTIME_MAGIC;
        }
      break;
    case PVEC_TS_COMPILED_QUERY:
#ifdef HAVE_TREE_SITTER
      return dump_treesit_compiled_query (ctx, XTS_COMPILED_QUERY (lv));
#endif
    case PVEC_WINDOW_CONFIGURATION:
    case PVEC_OTHER:
    case PVEC_XWIDGET:
    case PVEC_XWIDGET_VIEW:
    case PVEC_MISC_PTR:
    case PVEC_USER_PTR:
    case PVEC_MUTEX:
    case PVEC_CONDVAR:
    case PVEC_SQLITE:
    case PVEC_MODULE_FUNCTION:
    case PVEC_MODULE_GLOBAL_REFERENCE:
    case PVEC_SYMBOL_WITH_POS:
    case PVEC_FREE:
    case PVEC_TS_PARSER:
    case PVEC_TS_NODE:
      break;
    }
  char msg[60];
  snprintf (msg, sizeof msg, "pseudovector type %d", (int) ptype);
  error_unsupported_dump_object (ctx, lv, msg);
}

/* Add an object to the dump.

   CTX is the dump context; OBJECT is the object to add.  Normally,
   return OFFSET, the location (in bytes, from the start of the dump
   file) where we wrote the object.  Valid OFFSETs are always greater
   than zero.

   If we've already dumped an object, return the location where we put
   it: dump_object is idempotent.

   The object must refer to an actual pointer-ish object of some sort.
   Some self-representing objects are immediate values rather than
   tagged pointers to Lisp heap structures and so have no individual
   representation in the Lisp heap dump.

   May also return one of the DUMP_OBJECT_ON_*_QUEUE constants if we
   "dumped" the object by remembering to process it specially later.
   In this case, we don't have a valid offset.
   Call dump_object_for_offset if you need a valid offset for
   an object.
 */
static dump_off
dump_object (struct dump_context *ctx, Lisp_Object object)
{
#if CHECK_STRUCTS && !defined (HASH_Lisp_Type_45F0582FD7)
# error "Lisp_Type changed. See CHECK_STRUCTS comment in config.h."
#endif
  eassert (!EQ (object, dead_object ()));

  dump_off offset = dump_recall_object (ctx, object);
  if (offset > 0)
    return offset;  /* Object already dumped.  */

  bool cold = BOOL_VECTOR_P (object) || FLOATP (object);
  if (cold && ctx->flags.defer_cold_objects)
    {
      if (offset != DUMP_OBJECT_ON_COLD_QUEUE)
        {
	  eassert (offset == DUMP_OBJECT_ON_NORMAL_QUEUE
		   || offset == DUMP_OBJECT_NOT_SEEN);
          offset = DUMP_OBJECT_ON_COLD_QUEUE;
          dump_remember_object (ctx, object, offset);
          dump_remember_cold_op (ctx, COLD_OP_OBJECT, object);
        }
      return offset;
    }

  void *obj_in_emacs = dump_object_emacs_ptr (object);
  if (obj_in_emacs && ctx->flags.defer_copied_objects)
    {
      if (offset != DUMP_OBJECT_ON_COPIED_QUEUE)
        {
	  eassert (offset == DUMP_OBJECT_ON_NORMAL_QUEUE
		   || offset == DUMP_OBJECT_NOT_SEEN);
          /* Even though we're not going to dump this object right
             away, we still want to scan and enqueue its
             referents.  */
          struct dump_flags old_flags = ctx->flags;
          ctx->flags.dump_object_contents = false;
          ctx->flags.defer_copied_objects = false;
          dump_object (ctx, object);
          ctx->flags = old_flags;

          offset = DUMP_OBJECT_ON_COPIED_QUEUE;
          dump_remember_object (ctx, object, offset);
          dump_push (&ctx->copied_queue, object);
        }
      return offset;
    }

  /* Object needs to be dumped.  */
  if (dump_set_referrer (ctx))
    ctx->current_referrer = object;
  switch (XTYPE (object))
    {
    case Lisp_String:
      offset = dump_string (ctx, XSTRING (object));
      break;
    case Lisp_Vectorlike:
      offset = dump_vectorlike (ctx, object, offset);
      break;
    case Lisp_Symbol:
      offset = dump_symbol (ctx, object, offset);
      break;
    case Lisp_Cons:
      offset = dump_cons (ctx, XCONS (object));
      break;
    case Lisp_Float:
      offset = dump_float (ctx, XFLOAT (object));
      break;
    case Lisp_Int0:
    case Lisp_Int1:
      eassert ("should not be dumping int: is self-representing" && 0);
      abort ();
    default:
      emacs_abort ();
    }
  dump_clear_referrer (ctx);

  /* offset can be < 0 if we've deferred an object.  */
  if (ctx->flags.dump_object_contents && offset > DUMP_OBJECT_NOT_SEEN)
    {
      eassert (offset % DUMP_ALIGNMENT == 0);
      dump_remember_object (ctx, object, offset);
      if (ctx->flags.record_object_starts)
        {
          eassert (!ctx->flags.pack_objects);
          dump_push (&ctx->object_starts,
                     list2 (dump_off_to_lisp (XTYPE (object)),
                            dump_off_to_lisp (offset)));
        }
    }

  return offset;
}

/* Like dump_object(), but assert that we get a valid offset.  */
static dump_off
dump_object_for_offset (struct dump_context *ctx, Lisp_Object object)
{
  dump_off offset = dump_object (ctx, object);
  eassert (offset > 0);
  return offset;
}

static dump_off
dump_charset (struct dump_context *ctx, int cs_i)
{
#if CHECK_STRUCTS && !defined (HASH_charset_0E23186647)
# error "charset changed. See CHECK_STRUCTS comment in config.h."
#endif
  /* We can't change the alignment here, because ctx->offset is what
     will be used for the whole array.  */
  eassert (ctx->offset % alignof (struct charset) == 0);
  const struct charset *cs = charset_table + cs_i;
  struct charset out;
  dump_object_start_1 (ctx, &out, sizeof (out));
  if (cs_i < charset_table_used) /* Don't look at uninitialized data.  */
    {
      DUMP_FIELD_COPY (&out, cs, id);
      DUMP_FIELD_COPY (&out, cs, dimension);
      memcpy (out.code_space, &cs->code_space, sizeof (cs->code_space));
      if (cs->code_space_mask)
        dump_field_fixup_later (ctx, &out, cs, &cs->code_space_mask);
      DUMP_FIELD_COPY (&out, cs, code_linear_p);
      DUMP_FIELD_COPY (&out, cs, iso_chars_96);
      DUMP_FIELD_COPY (&out, cs, ascii_compatible_p);
      DUMP_FIELD_COPY (&out, cs, supplementary_p);
      DUMP_FIELD_COPY (&out, cs, compact_codes_p);
      DUMP_FIELD_COPY (&out, cs, unified_p);
      DUMP_FIELD_COPY (&out, cs, iso_final);
      DUMP_FIELD_COPY (&out, cs, iso_revision);
      DUMP_FIELD_COPY (&out, cs, emacs_mule_id);
      DUMP_FIELD_COPY (&out, cs, method);
      DUMP_FIELD_COPY (&out, cs, min_code);
      DUMP_FIELD_COPY (&out, cs, max_code);
      DUMP_FIELD_COPY (&out, cs, char_index_offset);
      DUMP_FIELD_COPY (&out, cs, min_char);
      DUMP_FIELD_COPY (&out, cs, max_char);
      DUMP_FIELD_COPY (&out, cs, invalid_code);
      memcpy (out.fast_map, &cs->fast_map, sizeof (cs->fast_map));
      DUMP_FIELD_COPY (&out, cs, code_offset);
    }
  dump_off offset = dump_object_finish_1 (ctx, &out, sizeof (out));
  if (cs_i < charset_table_used && cs->code_space_mask)
    dump_remember_cold_op (ctx, COLD_OP_CHARSET,
                           Fcons (dump_off_to_lisp (cs_i),
                                  dump_off_to_lisp (offset)));
  return offset;
}

static dump_off
dump_charset_table (struct dump_context *ctx)
{
  struct dump_flags old_flags = ctx->flags;
  ctx->flags.pack_objects = true;
  dump_align_output (ctx, alignof (struct charset));
# ifdef HAVE_MPS
  gc_init_header (&charset_table->gc_header, IGC_OBJ_DUMPED_CHARSET_TABLE);
  dump_igc_start_obj (ctx, IGC_OBJ_DUMPED_CHARSET_TABLE, charset_table);
# endif
  dump_off offset = ctx->offset;
  if (dump_set_referrer (ctx))
    ctx->current_referrer = build_string ("charset_table");
  eassert (charset_table_size == charset_table_used);
  for (int i = 0; i < charset_table_size; ++i)
    dump_charset (ctx, i);
  dump_clear_referrer (ctx);
  dump_emacs_reloc_to_dump_ptr_raw (ctx, &charset_table, offset);
<<<<<<< HEAD
# else
  size_t size = ctx->offset - offset;
  if (size > sizeof charset_table_init)
    {
      fprintf (stderr,
	       "CHARSET_TABLE_INIT_SIZE is %zu, need at least %zu\n",
	       sizeof charset_table_init / sizeof *charset_table_init,
	       size / sizeof *charset_table_init);
      emacs_abort ();
    }
  dump_emacs_reloc_copy_from_dump (ctx, offset, &charset_table_init,
				   size);
=======
#ifdef HAVE_MPS
  dump_push (&ctx->dump_relocs[LATE_RELOCS],
	     list2 (make_fixnum (RELOC_CHARSET_TABLE),
		    dump_off_to_lisp (offset)));
>>>>>>> e7126e07
#endif
  ctx->flags = old_flags;
# ifdef HAVE_MPS
  dump_igc_finish_obj (ctx);
# endif
  return offset;
}

static void
dump_finalizer_list_head_ptr (struct dump_context *ctx,
                              struct Lisp_Finalizer **ptr)
{
  struct Lisp_Finalizer *value = *ptr;
  if (value != &finalizers && value != &doomed_finalizers)
    dump_emacs_reloc_to_dump_ptr_raw
      (ctx, ptr,
       dump_object_for_offset (ctx,
			       make_lisp_ptr (value, Lisp_Vectorlike)));
}

static void
dump_metadata_for_pdumper (struct dump_context *ctx)
{
  for (int i = 0; i < nr_dump_hooks; ++i)
    dump_emacs_reloc_to_emacs_ptr_raw (ctx, &dump_hooks[i],
				       (void const *) dump_hooks[i]);
  dump_emacs_reloc_immediate_int (ctx, &nr_dump_hooks, nr_dump_hooks);

  for (int i = 0; i < nr_dump_late_hooks; ++i)
    dump_emacs_reloc_to_emacs_ptr_raw (ctx, &dump_late_hooks[i],
				       (void const *) dump_late_hooks[i]);
  dump_emacs_reloc_immediate_int (ctx, &nr_dump_late_hooks,
				  nr_dump_late_hooks);

  for (int i = 0; i < nr_remembered_data; ++i)
    {
      dump_emacs_reloc_to_emacs_ptr_raw (ctx, &remembered_data[i].mem,
					 remembered_data[i].mem);
      dump_emacs_reloc_immediate_int (ctx, &remembered_data[i].sz,
				      remembered_data[i].sz);
    }
  dump_emacs_reloc_immediate_int (ctx, &nr_remembered_data,
				  nr_remembered_data);
}

/* Sort the list of copied objects in CTX.  */
static void
dump_sort_copied_objects (struct dump_context *ctx)
{
  Lisp_Object queue_reversed;

  queue_reversed = Fnreverse (ctx->copied_queue);
  /* Sort the objects into the order in which they'll appear in the
     Emacs: this way, on startup, we'll do both the IO from the dump
     file and the copy into Emacs in-order, where prefetch will be
     most effective.  */
  ctx->copied_queue
    = CALLN (Fsort, queue_reversed,
	     Qdump_emacs_portable__sort_predicate_copied);
}

/* Dump parts of copied objects we need at runtime.  */
static void
dump_hot_parts_of_discardable_objects (struct dump_context *ctx)
{
  Lisp_Object copied_queue = ctx->copied_queue;
  while (!NILP (copied_queue))
    {
      Lisp_Object copied = dump_pop (&copied_queue);
      if (SYMBOLP (copied))
        {
          eassert (dump_builtin_symbol_p (copied));
          dump_pre_dump_symbol (ctx, XSYMBOL (copied));
        }
    }
}

static void
dump_drain_copied_objects (struct dump_context *ctx)
{
  Lisp_Object copied_queue = ctx->copied_queue;
  ctx->copied_queue = Qnil;

  struct dump_flags old_flags = ctx->flags;

  /* We should have already fully scanned these objects, so assert
     that we're not adding more entries to the dump queue.  */
  ctx->flags.assert_already_seen = true;

  /* Now we want to actually dump the copied objects, not just record
     them.  */
  ctx->flags.defer_copied_objects = false;

  /* Objects that we memcpy into Emacs shouldn't get object-start
     records (which conservative GC looks at): we usually discard this
     memory after we're finished memcpying, and even if we don't, the
     "real" objects in this section all live in the Emacs image, not
     in the dump.  */
  ctx->flags.record_object_starts = false;

  /* Dump the objects and generate a copy relocation for each.  Don't
     bother trying to reduce the number of copy relocations we
     generate: we'll merge adjacent copy relocations upon output.
     The overall result is that to the greatest extent possible while
     maintaining strictly increasing address order, we copy into Emacs
     in nice big chunks.  */
  while (!NILP (copied_queue))
    {
      Lisp_Object copied = dump_pop (&copied_queue);
      void *optr = dump_object_emacs_ptr (copied);
      eassert (optr != NULL);
      /* N.B. start_offset is beyond any padding we insert.  */
      dump_off start_offset = dump_object (ctx, copied);
      if (start_offset != DUMP_OBJECT_IS_RUNTIME_MAGIC)
        {
          dump_off size = ctx->offset - start_offset;
          dump_emacs_reloc_copy_from_dump (ctx, start_offset, optr, size);
        }
    }

  ctx->flags = old_flags;
}

static void
dump_cold_string (struct dump_context *ctx, Lisp_Object string)
{
  /* Dump string contents.  */
  dump_off string_offset = dump_recall_object (ctx, string);
  eassert (string_offset > 0);
  if (SBYTES (string) > DUMP_OFF_MAX - 1)
    error ("string too large");
  dump_off total_size = ptrdiff_t_to_dump_off (SBYTES (string) + 1);
  eassert (total_size > 0);

# ifdef HAVE_MPS
  struct Lisp_String_Data *data = (struct Lisp_String_Data *)
    (XSTRING (string)->u.s.data - sizeof (*data));
  dump_align_output (ctx, DUMP_ALIGNMENT);
  dump_igc_start_obj (ctx, IGC_OBJ_STRING_DATA, data);
  dump_remember_fixup_ptr_raw
    (ctx,
     string_offset + dump_offsetof (struct Lisp_String, u.s.data),
     ctx->offset + sizeof (*data));
  dump_write (ctx, data, sizeof (*data) + total_size);
# else
  dump_remember_fixup_ptr_raw
    (ctx,
     string_offset + dump_offsetof (struct Lisp_String, u.s.data),
     ctx->offset);
  dump_write (ctx, XSTRING (string)->u.s.data, total_size);
# endif
# ifdef HAVE_MPS
  dump_igc_finish_obj (ctx);
# endif
}

static void
dump_cold_charset (struct dump_context *ctx, Lisp_Object data)
{
  /* Dump charset lookup tables.  */
  int cs_i = XFIXNUM (XCAR (data));
  dump_off cs_dump_offset = dump_off_from_lisp (XCDR (data));
  dump_off foff = dump_offsetof (struct charset, code_space_mask);
  dump_off code_space_mask_offset = cs_dump_offset + foff;
  dump_off here = ctx->offset;
#ifndef HAVE_MPS
  dump_remember_fixup_ptr_raw (ctx, code_space_mask_offset, here);
#else
  dump_push (&ctx->fixups,
	     list3 (make_fixnum (DUMP_FIXUP_CHARSET_CODE_SPACE_MASK),
		    dump_off_to_lisp (code_space_mask_offset),
		    dump_off_to_lisp (here)));
#endif
  struct charset *cs = charset_table + cs_i;
  dump_write (ctx, cs->code_space_mask, 256);
}

#ifdef HAVE_MPS
/* The charsets come all from the charset_table. Combine them to
   a single IGC_OBJ_DUMPED_CODE_SPACE_MASKS object.
 */
static void
dump_cold_charsets (struct dump_context *ctx, Lisp_Object *cold_queue,
		    Lisp_Object data)
{
  dump_align_output (ctx, DUMP_ALIGNMENT);
  dump_igc_start_obj (ctx, IGC_OBJ_DUMPED_CODE_SPACE_MASKS, charset_table);
  eassert (!ctx->header.code_space_masks);
  ctx->header.code_space_masks = ctx->offset;
  for (;;)
    {
      dump_cold_charset (ctx, data);
      Lisp_Object next = XCAR (*cold_queue);
      enum cold_op op = (enum cold_op) XFIXNUM (XCAR (next));
      if (op != COLD_OP_CHARSET)
	break;
      data = XCDR (next);
      *cold_queue = XCDR (*cold_queue);
    }
  dump_igc_finish_obj (ctx);
}
#endif

static void
dump_cold_buffer (struct dump_context *ctx, Lisp_Object data)
{
  /* Dump buffer text.  */
  dump_off buffer_offset = dump_recall_object (ctx, data);
  eassert (buffer_offset > 0);
  struct buffer *b = XBUFFER (data);
  eassert (b->text == &b->own_text);
  /* Zero the gap so we don't dump uninitialized bytes.  */
  memset (BUF_GPT_ADDR (b), 0, BUF_GAP_SIZE (b));
  /* See buffer.c for this calculation.  */
  ptrdiff_t nbytes =
    BUF_Z_BYTE (b)
    - BUF_BEG_BYTE (b)
    + BUF_GAP_SIZE (b)
    + 1;
  if (nbytes > DUMP_OFF_MAX)
    error ("buffer too large");
# ifdef HAVE_MPS
  dump_igc_start_obj (ctx, IGC_OBJ_DUMPED_BUFFER_TEXT, b->own_text.beg);
# endif
  dump_remember_fixup_ptr_raw
    (ctx,
     buffer_offset + dump_offsetof (struct buffer, own_text.beg),
     ctx->offset);
  dump_write (ctx, b->own_text.beg, ptrdiff_t_to_dump_off (nbytes));
# ifdef HAVE_MPS
  dump_igc_finish_obj (ctx);
# endif
}

static void
dump_cold_bignum (struct dump_context *ctx, Lisp_Object object)
{
  mpz_t const *n = xbignum_val (object);
  size_t sz_nlimbs = mpz_size (*n);
  eassert (sz_nlimbs < DUMP_OFF_MAX);
  dump_align_output (ctx, alignof (mp_limb_t));
  dump_off nlimbs = (dump_off) sz_nlimbs;
# ifdef HAVE_MPS
  char *dummy = (void *)igc_alloc_bytes (nlimbs * sizeof (mp_limb_t));
  dump_igc_start_obj (ctx, IGC_OBJ_DUMPED_BIGNUM_DATA, dummy - sizeof (uint64_t));
# endif
  Lisp_Object descriptor
    = list2 (dump_off_to_lisp (ctx->offset),
	     dump_off_to_lisp (mpz_sgn (*n) < 0 ? -nlimbs : nlimbs));
  Fputhash (object, descriptor, ctx->bignum_data);
  for (mp_size_t i = 0; i < nlimbs; ++i)
    {
      mp_limb_t limb = mpz_getlimbn (*n, i);
      dump_write (ctx, &limb, sizeof (limb));
    }
# ifdef HAVE_MPS
  dump_igc_finish_obj (ctx);
# endif
}

#ifdef HAVE_NATIVE_COMP
static void
dump_cold_native_subr (struct dump_context *ctx, Lisp_Object subr)
{
  /* Dump subr contents.  */
  dump_off subr_offset = dump_recall_object (ctx, subr);
  eassert (subr_offset > 0);
# ifdef HAVE_MPS
  /* FIXME/igc: more descriptive name? but igc_obj_type has no more free bits */
  dump_igc_start_obj (ctx, IGC_OBJ_DUMPED_BYTES, (void *)~0);
# endif
  dump_remember_fixup_ptr_raw
    (ctx,
     subr_offset + dump_offsetof (struct Lisp_Subr, symbol_name),
     ctx->offset);
  const char *symbol_name = XSUBR (subr)->symbol_name;
  dump_write (ctx, symbol_name, 1 + strlen (symbol_name));

  dump_remember_fixup_ptr_raw
    (ctx,
     subr_offset + dump_offsetof (struct Lisp_Subr, native_c_name),
     ctx->offset);
  const char *c_name = XSUBR (subr)->native_c_name;
  dump_write (ctx, c_name, 1 + strlen (c_name));
# ifdef HAVE_MPS
  dump_igc_finish_obj (ctx);
# endif
}
#endif

static void
dump_drain_cold_data (struct dump_context *ctx)
{
  Lisp_Object cold_queue = Fnreverse (ctx->cold_queue);
  ctx->cold_queue = Qnil;

  struct dump_flags old_flags = ctx->flags;

  /* We should have already scanned all objects to which our cold
     objects refer, so die if an object points to something we haven't
     seen.  */
  ctx->flags.assert_already_seen = true;

  /* Actually dump cold objects instead of deferring them.  */
  ctx->flags.defer_cold_objects = false;

  while (!NILP (cold_queue))
    {
      Lisp_Object item = dump_pop (&cold_queue);
      enum cold_op op = (enum cold_op) XFIXNUM (XCAR (item));
      Lisp_Object data = XCDR (item);
      switch (op)
        {
        case COLD_OP_STRING:
          dump_cold_string (ctx, data);
          break;
        case COLD_OP_CHARSET:
#ifdef HAVE_MPS
	  dump_cold_charsets (ctx, &cold_queue, data);
#else
          dump_cold_charset (ctx, data);
#endif
          break;
        case COLD_OP_BUFFER:
          dump_cold_buffer (ctx, data);
          break;
        case COLD_OP_OBJECT:
          /* Objects that we can put in the cold section
             must not refer to other objects.  */
          eassert (dump_queue_empty_p (&ctx->dump_queue));
          eassert (ctx->flags.dump_object_contents);
          dump_object (ctx, data);
          eassert (dump_queue_empty_p (&ctx->dump_queue));
          break;
        case COLD_OP_BIGNUM:
          dump_cold_bignum (ctx, data);
          break;
#ifdef HAVE_NATIVE_COMP
	case COLD_OP_NATIVE_SUBR:
	  dump_cold_native_subr (ctx, data);
	  break;
#endif
        default:
          emacs_abort ();
        }
    }

  ctx->flags = old_flags;
}

static void
read_ptr_raw_and_lv (const void *mem,
                     enum Lisp_Type type,
                     void **out_ptr,
                     Lisp_Object *out_lv)
{
  memcpy (out_ptr, mem, sizeof (*out_ptr));
  if (*out_ptr != NULL)
    {
      switch (type)
        {
        case Lisp_Symbol:
          *out_lv = make_lisp_symbol (*out_ptr);
          break;
        case Lisp_String:
        case Lisp_Vectorlike:
        case Lisp_Cons:
        case Lisp_Float:
          *out_lv = make_lisp_ptr (*out_ptr, type);
          break;
        default:
          emacs_abort ();
        }
    }
}

/* Enqueue for dumping objects referenced by static non-Lisp_Object
   pointers inside Emacs.  */
static void
dump_drain_user_remembered_data_hot (struct dump_context *ctx)
{
  for (int i = 0; i < nr_remembered_data; ++i)
    {
      void *mem = remembered_data[i].mem;
      int sz = remembered_data[i].sz;
      if (sz <= 0)
        {
          enum Lisp_Type type = -sz;
          void *value;
          Lisp_Object lv;
          read_ptr_raw_and_lv (mem, type, &value, &lv);
          if (value != NULL)
            {
	      if (dump_set_referrer (ctx))
		ctx->current_referrer = dump_ptr_referrer ("user data", mem);
              dump_enqueue_object (ctx, lv, WEIGHT_NONE);
	      dump_clear_referrer (ctx);
            }
        }
    }
}

/* Dump user-specified non-relocated data.  */
static void
dump_drain_user_remembered_data_cold (struct dump_context *ctx)
{
  for (int i = 0; i < nr_remembered_data; ++i)
    {
      void *mem = remembered_data[i].mem;
      int sz = remembered_data[i].sz;
      if (sz > 0)
        {
          /* Scalar: try to inline the value into the relocation if
             it's small enough; if it's bigger than we can fit in a
             relocation, we have to copy the data into the dump proper
             and emit a copy relocation.  */
          if (sz <= sizeof (intmax_t))
            dump_emacs_reloc_immediate (ctx, mem, mem, sz);
          else
            {
              dump_emacs_reloc_copy_from_dump (ctx, ctx->offset, mem, sz);
              dump_write (ctx, mem, sz);
            }
        }
      else
        {
          /* *mem is a raw pointer to a Lisp object of some sort.
             The object to which it points should have already been
             dumped by dump_drain_user_remembered_data_hot.  */
          void *value;
          Lisp_Object lv;
          enum Lisp_Type type = -sz;
          read_ptr_raw_and_lv (mem, type, &value, &lv);
          if (value == NULL)
            /* We can't just ignore NULL: the variable might have
               transitioned from non-NULL to NULL, and we want to
               record this fact.  */
            dump_emacs_reloc_immediate_ptrdiff_t (ctx, mem, 0);
          else
            {
              if (dump_object_emacs_ptr (lv) != NULL)
                {
                  /* We have situation like this:

                     static Lisp_Symbol *foo;
                     ...
                     foo = XSYMBOL(Qt);
                     ...
                     pdumper_remember_lv_ptr_raw (&foo, Lisp_Symbol);

                     Built-in symbols like Qt aren't in the dump!
                     They're actually in Emacs proper.  We need a
                     special case to point this value back at Emacs
                     instead of to something in the dump that
                     isn't there.

                     An analogous situation applies to subrs, since
                     Lisp_Subr structures always live in Emacs, not
                     the dump.
                  */
		  dump_emacs_reloc_to_emacs_ptr_raw
		    (ctx, mem, dump_object_emacs_ptr (lv));
                }
              else
                {
                  eassert (!dump_object_self_representing_p (lv));
                  dump_off dump_offset = dump_recall_object (ctx, lv);
                  if (dump_offset <= 0)
                    error ("raw-pointer object not dumped?!");
                  dump_emacs_reloc_to_dump_ptr_raw (ctx, mem, dump_offset);
                }
            }
        }
    }
}

static void
dump_unwind_cleanup (void *data)
{
  struct dump_context *ctx = data;
  if (ctx->fd >= 0)
    emacs_close (ctx->fd);
#ifdef REL_ALLOC
  if (ctx->blocked_ralloc)
    r_alloc_inhibit_buffer_relocation (0);
#endif
  Vpurify_flag = ctx->old_purify_flag;
  Vpost_gc_hook = ctx->old_post_gc_hook;
  Vprocess_environment = ctx->old_process_environment;
}

/* Check that DUMP_OFFSET is within the heap.  */
static void
dump_check_dump_off (struct dump_context *ctx, dump_off dump_offset)
{
  eassert (dump_offset > 0);
  eassert (!ctx || dump_offset < ctx->end_heap);
}

static void
dump_check_emacs_off (dump_off emacs_off)
{
  eassert (labs (emacs_off) <= 60 * 1024 * 1024);
}

static struct dump_reloc
dump_decode_dump_reloc (Lisp_Object lreloc)
{
  struct dump_reloc reloc;
  dump_reloc_set_type (&reloc,
		       (enum dump_reloc_type) XFIXNUM (dump_pop (&lreloc)));
  eassert (reloc.type <= RELOC_DUMP_TO_EMACS_LV + Lisp_Float);
  dump_reloc_set_offset (&reloc, dump_off_from_lisp (dump_pop (&lreloc)));
  eassert (NILP (lreloc));
  return reloc;
}

static void
dump_emit_dump_reloc (struct dump_context *ctx, Lisp_Object lreloc)
{
  eassert (ctx->flags.pack_objects);
  struct dump_reloc reloc;
  dump_object_start_1 (ctx, &reloc, sizeof (reloc));
  reloc = dump_decode_dump_reloc (lreloc);
  dump_check_dump_off (ctx, dump_reloc_get_offset (reloc));
  dump_object_finish_1 (ctx, &reloc, sizeof (reloc));
  if (dump_reloc_get_offset (reloc) < ctx->header.discardable_start)
    ctx->number_hot_relocations += 1;
  else
    ctx->number_discardable_relocations += 1;
}

#ifdef HAVE_MPS
static struct dump_reloc
dump_decode_igc_dump_reloc (Lisp_Object lreloc)
{
  struct dump_reloc reloc;
  dump_reloc_set_offset (&reloc, dump_off_from_lisp (dump_pop (&lreloc)));
  dump_reloc_set_type (&reloc, (enum dump_reloc_type) 0);
  return reloc;
}

static void
dump_emit_igc_dump_reloc (struct dump_context *ctx, Lisp_Object lreloc)
{
  eassert (ctx->flags.pack_objects);
  struct dump_reloc reloc;
  dump_object_start_1 (ctx, &reloc, sizeof (reloc));
  reloc = dump_decode_igc_dump_reloc (lreloc);
  dump_check_dump_off (ctx, dump_reloc_get_offset (reloc));
  dump_object_finish_1 (ctx, &reloc, sizeof (reloc));
}
#endif

#ifdef ENABLE_CHECKING
static Lisp_Object
dump_check_overlap_dump_reloc (Lisp_Object lreloc_a,
                               Lisp_Object lreloc_b)
{
  struct dump_reloc reloc_a = dump_decode_dump_reloc (lreloc_a);
  struct dump_reloc reloc_b = dump_decode_dump_reloc (lreloc_b);
  eassert (dump_reloc_get_offset (reloc_a) < dump_reloc_get_offset (reloc_b));
  return Qnil;
}
#endif

/* Translate a Lisp Emacs-relocation descriptor (a list whose first
   element is one of the EMACS_RELOC_* values, encoded as a fixnum)
   into an emacs_reloc structure value suitable for writing to the
   dump file.
*/
static struct emacs_reloc
decode_emacs_reloc (struct dump_context *ctx, Lisp_Object lreloc)
{
  struct emacs_reloc reloc = {0};
  int type = XFIXNUM (dump_pop (&lreloc));
  reloc.emacs_offset = dump_off_from_lisp (dump_pop (&lreloc));
  dump_check_emacs_off (reloc.emacs_offset);
  switch (type)
    {
    case RELOC_EMACS_COPY_FROM_DUMP:
      {
        emacs_reloc_set_type (&reloc, type);
        reloc.u.dump_offset = dump_off_from_lisp (dump_pop (&lreloc));
        dump_check_dump_off (ctx, reloc.u.dump_offset);
        dump_off length = dump_off_from_lisp (dump_pop (&lreloc));
        reloc.length = length;
        if (reloc.length != length)
          error ("relocation copy length too large");
      }
      break;
    case RELOC_EMACS_IMMEDIATE:
      {
        emacs_reloc_set_type (&reloc, type);
        intmax_t value = intmax_t_from_lisp (dump_pop (&lreloc));
        dump_off size = dump_off_from_lisp (dump_pop (&lreloc));
        reloc.u.immediate = value;
        reloc.length = size;
        eassert (reloc.length == size);
      }
      break;
    case RELOC_EMACS_EMACS_PTR_RAW:
      emacs_reloc_set_type (&reloc, type);
      reloc.u.emacs_offset2 = dump_off_from_lisp (dump_pop (&lreloc));
      dump_check_emacs_off (reloc.u.emacs_offset2);
      break;
    case RELOC_EMACS_DUMP_PTR_RAW:
      emacs_reloc_set_type (&reloc, type);
      reloc.u.dump_offset = dump_off_from_lisp (dump_pop (&lreloc));
      dump_check_dump_off (ctx, reloc.u.dump_offset);
      break;
    case RELOC_EMACS_DUMP_LV:
    case RELOC_EMACS_EMACS_LV:
      {
        emacs_reloc_set_type (&reloc, type);
        Lisp_Object target_value = dump_pop (&lreloc);
        /* If the object is self-representing,
           dump_emacs_reloc_to_lv didn't do its job.
           dump_emacs_reloc_to_lv should have added a
           RELOC_EMACS_IMMEDIATE relocation instead.  */
        eassert (!dump_object_self_representing_p (target_value));
        int tag_type = XTYPE (target_value);
        reloc.length = tag_type;
        eassert (reloc.length == tag_type);

        if (type == RELOC_EMACS_EMACS_LV)
          {
            void *obj_in_emacs = dump_object_emacs_ptr (target_value);
            eassert (obj_in_emacs);
            reloc.u.emacs_offset2 = emacs_offset (obj_in_emacs);
          }
        else
          {
	    eassume (ctx); /* Pacify GCC 9.2.1 -O3 -Wnull-dereference.  */
            eassert (!dump_object_emacs_ptr (target_value));
            reloc.u.dump_offset = dump_recall_object (ctx, target_value);
            if (reloc.u.dump_offset <= 0)
              {
                Lisp_Object repr = Fprin1_to_string (target_value, Qnil, Qnil);
                error ("relocation target was not dumped: %s", SDATA (repr));
              }
            dump_check_dump_off (ctx, reloc.u.dump_offset);
          }
      }
      break;
    default:
      eassume (!"not reached");
    }

  /* We should have consumed the whole relocation descriptor.  */
  eassert (NILP (lreloc));

  return reloc;
}

static void
dump_emit_emacs_reloc (struct dump_context *ctx, Lisp_Object lreloc)
{
  eassert (ctx->flags.pack_objects);
  struct emacs_reloc reloc;
  dump_object_start_1 (ctx, &reloc, sizeof (reloc));
  reloc = decode_emacs_reloc (ctx, lreloc);
  dump_object_finish_1 (ctx, &reloc, sizeof (reloc));
}

static Lisp_Object
dump_merge_emacs_relocs (Lisp_Object lreloc_a, Lisp_Object lreloc_b)
{
  /* Combine copy relocations together if they're copying from
     adjacent chunks to adjacent chunks.  */

#ifdef ENABLE_CHECKING
  {
    dump_off off_a = dump_off_from_lisp (XCAR (XCDR (lreloc_a)));
    dump_off off_b = dump_off_from_lisp (XCAR (XCDR (lreloc_b)));
    eassert (off_a <= off_b);  /* Catch sort errors.  */
    eassert (off_a < off_b);  /* Catch duplicate relocations.  */
  }
#endif

  if (XFIXNUM (XCAR (lreloc_a)) != RELOC_EMACS_COPY_FROM_DUMP
      || XFIXNUM (XCAR (lreloc_b)) != RELOC_EMACS_COPY_FROM_DUMP)
    return Qnil;

  struct emacs_reloc reloc_a = decode_emacs_reloc (NULL, lreloc_a);
  struct emacs_reloc reloc_b = decode_emacs_reloc (NULL, lreloc_b);

  eassert (reloc_a.type == RELOC_EMACS_COPY_FROM_DUMP);
  eassert (reloc_b.type == RELOC_EMACS_COPY_FROM_DUMP);

  if (reloc_a.emacs_offset + reloc_a.length != reloc_b.emacs_offset)
    return Qnil;

  if (reloc_a.u.dump_offset + reloc_a.length != reloc_b.u.dump_offset)
    return Qnil;

  dump_off new_length = reloc_a.length + reloc_b.length;
  reloc_a.length = new_length;
  if (reloc_a.length != new_length)
    return Qnil; /* Overflow */

  return list4 (make_fixnum (RELOC_EMACS_COPY_FROM_DUMP),
                dump_off_to_lisp (reloc_a.emacs_offset),
                dump_off_to_lisp (reloc_a.u.dump_offset),
                dump_off_to_lisp (reloc_a.length));
}

typedef void (*drain_reloc_handler) (struct dump_context *, Lisp_Object);
typedef Lisp_Object (*drain_reloc_merger) (Lisp_Object a, Lisp_Object b);

static void
drain_reloc_list (struct dump_context *ctx,
                  drain_reloc_handler handler,
                  drain_reloc_merger merger,
                  Lisp_Object *reloc_list,
                  struct dump_table_locator *out_locator)
{
  struct dump_flags old_flags = ctx->flags;
  Lisp_Object list_reversed, relocs;
  ctx->flags.pack_objects = true;
  list_reversed = Fnreverse (*reloc_list);
  relocs = CALLN (Fsort, list_reversed,
		  Qdump_emacs_portable__sort_predicate);
  *reloc_list = Qnil;
  dump_align_output (ctx, max (alignof (struct dump_reloc),
			       alignof (struct emacs_reloc)));
  struct dump_table_locator locator = {0};
  locator.offset = ctx->offset;
  for (; !NILP (relocs); locator.nr_entries += 1)
    {
      Lisp_Object reloc = dump_pop (&relocs);
      Lisp_Object merged;
      while (merger != NULL
	     && !NILP (relocs)
	     && (merged = merger (reloc, XCAR (relocs)), !NILP (merged)))
        {
          reloc = merged;
          relocs = XCDR (relocs);
        }
      handler (ctx, reloc);
    }
  *out_locator = locator;
  ctx->flags = old_flags;
}

static void
dump_do_fixup (struct dump_context *ctx,
               Lisp_Object fixup,
               Lisp_Object prev_fixup)
{
  enum dump_fixup_type type
    = (enum dump_fixup_type) XFIXNUM (dump_pop (&fixup));
  dump_off dump_fixup_offset = dump_off_from_lisp (dump_pop (&fixup));
#ifdef ENABLE_CHECKING
  if (!NILP (prev_fixup))
    {
      dump_off prev_dump_fixup_offset
	= dump_off_from_lisp (XCAR (XCDR (prev_fixup)));
      eassert (dump_fixup_offset - prev_dump_fixup_offset
	       >= sizeof (void *));
    }
#endif
  Lisp_Object arg = dump_pop (&fixup);
  eassert (NILP (fixup));
  dump_seek (ctx, dump_fixup_offset);
  intptr_t dump_value;
  bool do_write = true;
  switch (type)
    {
    case DUMP_FIXUP_LISP_OBJECT:
    case DUMP_FIXUP_LISP_OBJECT_RAW:
      /* Dump wants a pointer to a Lisp object.
         If DUMP_FIXUP_LISP_OBJECT_RAW, we should stick a C pointer in
         the dump; otherwise, a Lisp_Object.  */
      if (SUBRP (arg) && !NATIVE_COMP_FUNCTIONP (arg))
        {
          dump_value = emacs_offset (XSUBR (arg));
          if (type == DUMP_FIXUP_LISP_OBJECT)
            dump_reloc_dump_to_emacs_lv (ctx, ctx->offset, XTYPE (arg));
          else
            dump_reloc_dump_to_emacs_ptr_raw (ctx, ctx->offset);
        }
      else if (dump_builtin_symbol_p (arg))
        {
          eassert (dump_object_self_representing_p (arg));
          /* These symbols are part of Emacs, so point there.  If we
             want a Lisp_Object, we're set.  If we want a raw pointer,
             we need to emit a relocation.  */
          if (type == DUMP_FIXUP_LISP_OBJECT)
            {
              do_write = false;
              dump_write (ctx, &arg, sizeof (arg));
            }
          else
            {
              dump_value = emacs_offset (XSYMBOL (arg));
              dump_reloc_dump_to_emacs_ptr_raw (ctx, ctx->offset);
            }
        }
      else
        {
          eassert (dump_object_emacs_ptr (arg) == NULL);
          dump_value = dump_recall_object (ctx, arg);
          if (dump_value <= 0)
            error ("fixup object not dumped");
          if (type == DUMP_FIXUP_LISP_OBJECT)
            dump_reloc_dump_to_dump_lv (ctx, ctx->offset, XTYPE (arg));
          else
            dump_reloc_dump_to_dump_ptr_raw (ctx, ctx->offset);
        }
      break;
    case DUMP_FIXUP_PTR_DUMP_RAW:
      /* Dump wants a raw pointer to something that's not a lisp
         object.  It knows the exact location it wants, so just
         believe it.  */
      dump_value = dump_off_from_lisp (arg);
      dump_reloc_dump_to_dump_ptr_raw (ctx, ctx->offset);
      break;
    case DUMP_FIXUP_BIGNUM_DATA:
      {
        eassert (BIGNUMP (arg));
        arg = Fgethash (arg, ctx->bignum_data, Qnil);
        if (NILP (arg))
          error ("bignum not dumped");
        struct bignum_reload_info reload_info = { 0 };
        reload_info.data_location = dump_off_from_lisp (dump_pop (&arg));
        reload_info.nlimbs = dump_off_from_lisp (dump_pop (&arg));
        eassert (NILP (arg));
        dump_write (ctx, &reload_info, sizeof (reload_info));
        do_write = false;
        break;
      }
#ifdef HAVE_MPS
    case DUMP_FIXUP_CHARSET_CODE_SPACE_MASK:
      {
	dump_value = dump_off_from_lisp (arg);
	dump_push (&ctx->dump_relocs[EARLY_RELOCS],
		   list2 (make_fixnum (RELOC_CHARSET_CODE_SPACE_MASK),
			  dump_off_to_lisp (dump_fixup_offset)));
	break;
      }
#endif
    default:
      emacs_abort ();
    }
  if (do_write)
    dump_write (ctx, &dump_value, sizeof (dump_value));
}

static void
dump_do_fixups (struct dump_context *ctx)
{
  dump_off saved_offset = ctx->offset;
  Lisp_Object fixups_reversed = Fnreverse (ctx->fixups);
  Lisp_Object fixups = CALLN (Fsort, fixups_reversed,
			      Qdump_emacs_portable__sort_predicate);
  Lisp_Object prev_fixup = Qnil;
  ctx->fixups = Qnil;
  while (!NILP (fixups))
    {
      Lisp_Object fixup = dump_pop (&fixups);
      dump_do_fixup (ctx, fixup, prev_fixup);
      prev_fixup = fixup;
    }
  dump_seek (ctx, saved_offset);
}

static void
dump_drain_normal_queue (struct dump_context *ctx)
{
  while (!dump_queue_empty_p (&ctx->dump_queue))
    dump_object (ctx, dump_queue_dequeue (&ctx->dump_queue, ctx->offset));
}

static void
dump_drain_deferred_hash_tables (struct dump_context *ctx)
{
  struct dump_flags old_flags = ctx->flags;

  /* Now we want to actually write the hash tables.  */
  ctx->flags.defer_hash_tables = false;

  Lisp_Object deferred_hash_tables = Fnreverse (ctx->deferred_hash_tables);
  ctx->deferred_hash_tables = Qnil;
  while (!NILP (deferred_hash_tables))
    dump_object (ctx, dump_pop (&deferred_hash_tables));
  ctx->flags = old_flags;
}

static void
dump_drain_deferred_symbols (struct dump_context *ctx)
{
  struct dump_flags old_flags = ctx->flags;

  /* Now we want to actually write the symbols.  */
  ctx->flags.defer_symbols = false;

  Lisp_Object deferred_symbols = Fnreverse (ctx->deferred_symbols);
  ctx->deferred_symbols = Qnil;
  while (!NILP (deferred_symbols))
    dump_object (ctx, dump_pop (&deferred_symbols));
  ctx->flags = old_flags;
}

DEFUN ("dump-emacs-portable",
       Fdump_emacs_portable, Sdump_emacs_portable,
       1, 2, 0,
       doc: /* Dump current state of Emacs into dump file FILENAME.
If TRACK-REFERRERS is non-nil, keep additional debugging information
that can help track down the provenance of unsupported object
types.  */)
     (Lisp_Object filename, Lisp_Object track_referrers)
{
  eassert (initialized);

#ifndef HAVE_ANDROID
  if (! noninteractive)
    error ("Dumping Emacs currently works only in batch mode.  "
           "If you'd like it to work interactively, please consider "
           "contributing a patch to Emacs.");
#endif

  if (!main_thread_p (current_thread))
    error ("This function can be called only in the main thread");

  if (!NILP (XCDR (Fall_threads ())))
    error ("No other Lisp threads can be running when this function is called");

#ifdef HAVE_NATIVE_COMP
  calln (intern_c_string ("load--fixup-all-elns"));
#endif

# ifndef HAVE_MPS
  /* I don't think this can be guaranteed to work with MPS.
     Finalizers may be kept alive unpredictably. */
  /* Clear out any detritus in memory.  */
  do
    {
      number_finalizers_run = 0;
      garbage_collect ();
    }
  while (number_finalizers_run);
#endif

  specpdl_ref count = SPECPDL_INDEX ();
  Lisp_Object start_time = Ffloat_time (Qnil);
# ifdef HAVE_MPS
  /* Turn off GC while dumping. This turns out to be the fastest option. */
  igc_park_arena ();
#endif

  /* Bind `command-line-processed' to nil before dumping,
     so that the dumped Emacs will process its command line
     and set up to work with X windows if appropriate.  */
  Lisp_Object symbol = Qcommand_line_processed;
  specbind (symbol, Qnil);

  CHECK_STRING (filename);
  filename = Fexpand_file_name (filename, Qnil);
  filename = ENCODE_FILE (filename);

  struct dump_context ctx_buf = {0};
  struct dump_context *ctx = &ctx_buf;
  ctx->fd = -1;

  ctx->objects_dumped = make_eq_hash_table ();
  dump_queue_init (&ctx->dump_queue);
  ctx->deferred_hash_tables = Qnil;
  ctx->deferred_symbols = Qnil;

  ctx->fixups = Qnil;
  ctx->staticpro_table = Fmake_hash_table (0, NULL);
  ctx->symbol_aux = Qnil;
  ctx->copied_queue = Qnil;
  ctx->cold_queue = Qnil;
  for (int i = 0; i < RELOC_NUM_PHASES; ++i)
    ctx->dump_relocs[i] = Qnil;
  ctx->object_starts = Qnil;
# ifdef HAVE_MPS
  ctx->igc_object_starts = Qnil;
# endif
  ctx->emacs_relocs = Qnil;
  ctx->bignum_data = make_eq_hash_table ();

  /* Ordinarily, dump_object should remember where it saw objects and
     actually write the object contents to the dump file.  In special
     circumstances below, we temporarily change this default
     behavior.  */
  ctx->flags.dump_object_contents = true;
  ctx->flags.record_object_starts = true;

  /* We want to consolidate certain object types that we know are very likely
     to be modified.  */
  ctx->flags.defer_hash_tables = true;
  /* ctx->flags.defer_symbols = true; XXX  */

  /* These objects go into special sections.  */
  ctx->flags.defer_cold_objects = true;
  ctx->flags.defer_copied_objects = true;

  ctx->current_referrer = Qnil;
  if (!NILP (track_referrers))
    ctx->referrers = make_eq_hash_table ();

  ctx->dump_filename = filename;

  record_unwind_protect_ptr (dump_unwind_cleanup, ctx);
  block_input ();

#ifdef REL_ALLOC
  r_alloc_inhibit_buffer_relocation (1);
  ctx->blocked_ralloc = true;
#endif

  ctx->old_purify_flag = Vpurify_flag;
  Vpurify_flag = Qnil;

  /* Make sure various weird things are less likely to happen.  */
  ctx->old_post_gc_hook = Vpost_gc_hook;
  Vpost_gc_hook = Qnil;

  /* Reset process-environment -- this is for when they re-dump a
     pdump-restored emacs, since set_initial_environment wants always
     to cons it from scratch.  */
  ctx->old_process_environment = Vprocess_environment;
  Vprocess_environment = Qnil;

  {
    USE_SAFE_ALLOCA;

    char *filename_1;
    SAFE_ALLOCA_STRING (filename_1, filename);
#ifdef MSDOS
    /* Rewrite references to .pdmp to refer to .dmp files on DOS.  */
    size_t len = strlen (filename_1);
    if (len >= 5
	&& !strcmp (filename_1 + len - 5, ".pdmp"))
      {
	strcpy (filename_1 + len - 5, ".dmp");
	filename = DECODE_FILE (build_unibyte_string (filename_1));
      }
#endif /* MSDOS */
    ctx->fd = emacs_open (filename_1, O_RDWR | O_TRUNC | O_CREAT, 0666);
    SAFE_FREE ();
  }
  if (ctx->fd < 0)
    report_file_error ("Opening dump output", filename);
  static_assert (sizeof (ctx->header.magic) == sizeof (dump_magic));
  memcpy (&ctx->header.magic, dump_magic, sizeof (dump_magic));
  ctx->header.magic[0] = '!'; /* Note that dump is incomplete.  */

  static_assert (sizeof (fingerprint) == sizeof (ctx->header.fingerprint));
  for (int i = 0; i < sizeof fingerprint; i++)
    ctx->header.fingerprint[i] = fingerprint[i];

  const dump_off header_start = ctx->offset;
  dump_fingerprint (stderr, "Dumping fingerprint", ctx->header.fingerprint);
  dump_write (ctx, &ctx->header, sizeof (ctx->header));
  const dump_off header_end = ctx->offset;

  const dump_off hot_start = ctx->offset;
  /* Start the dump process by processing the static roots and
     queuing up the objects to which they refer.   */
  dump_roots (ctx);

  dump_charset_table (ctx);
  dump_finalizer_list_head_ptr (ctx, &finalizers.prev);
  dump_finalizer_list_head_ptr (ctx, &finalizers.next);
  dump_finalizer_list_head_ptr (ctx, &doomed_finalizers.prev);
  dump_finalizer_list_head_ptr (ctx, &doomed_finalizers.next);
  dump_drain_user_remembered_data_hot (ctx);

  /* We've already remembered all the objects to which GC roots point,
     but we have to manually save the list of GC roots itself.  */
  dump_metadata_for_pdumper (ctx);
  for (int i = 0; i < staticidx; ++i)
    dump_emacs_reloc_to_emacs_ptr_raw (ctx, &staticvec[i], staticvec[i]);
  dump_emacs_reloc_immediate_int (ctx, &staticidx, staticidx);

  /* Dump while we keep finding objects to dump.  We add new
     objects to the queue by side effect during dumping.
     We accumulate some types of objects in special lists to get more
     locality for these object types at runtime.  */
  do
    {
      dump_drain_deferred_hash_tables (ctx);
      dump_drain_deferred_symbols (ctx);
      dump_drain_normal_queue (ctx);
    }
  while (!(dump_queue_empty_p (&ctx->dump_queue)
	   && NILP (ctx->deferred_hash_tables)
	   && NILP (ctx->deferred_symbols)));

  ctx->header.hash_list = dump_hash_table_list (ctx);

  /* dump_hash_table_list just adds a new vector to the dump but all
     its content should already have been in the dump, so it doesn't
     add anything to any queue.  */
  eassert (dump_queue_empty_p (&ctx->dump_queue)
	   && NILP (ctx->deferred_hash_tables)
	   && NILP (ctx->deferred_symbols));

  dump_sort_copied_objects (ctx);

  /* While we copy built-in symbols into the Emacs image, these
     built-in structures refer to non-Lisp heap objects that must live
     in the dump; we stick these auxiliary data structures at the end
     of the hot section and use a special hash table to remember them.
     The actual symbol dump will pick them up below.  */
  ctx->symbol_aux = make_eq_hash_table ();
  dump_hot_parts_of_discardable_objects (ctx);

  /* Emacs, after initial dump loading, can forget about the portion
     of the dump that runs from here to the start of the cold section.
     This section consists of objects that need to be memcpy()ed into
     the Emacs data section instead of just used directly.

     We don't need to align hot_end: the loader knows to actually
     start discarding only at the next page boundary if the loader
     implements discarding using page manipulation.  */
  const dump_off hot_end = ctx->offset;
  ctx->header.discardable_start = hot_end;

  dump_drain_copied_objects (ctx);
  eassert (dump_queue_empty_p (&ctx->dump_queue));

  dump_off discardable_end = ctx->offset;
  dump_align_output (ctx, dump_get_max_page_size ());
  ctx->header.cold_start = ctx->offset;

  /* Start the cold section.  This section contains bytes that should
     never change and so can be direct-mapped from the dump without
     special processing.  */
  dump_drain_cold_data (ctx);
# ifdef HAVE_MPS
  dump_align_output (ctx, DUMP_ALIGNMENT);
  ctx->header.cold_user_data_start = ctx->offset;
  union gc_header header = { 0 };
  dump_igc_start_obj (ctx, IGC_OBJ_DUMPED_BYTES, &header);
# endif

   /* dump_drain_user_remembered_data_cold needs to be after
      dump_drain_cold_data in case dump_drain_cold_data dumps a lisp
      object to which C code points.
      dump_drain_user_remembered_data_cold assumes that all lisp
      objects have been dumped.  */
  dump_drain_user_remembered_data_cold (ctx);

# ifdef HAVE_MPS
  dump_align_output (ctx, DUMP_ALIGNMENT);
  dump_igc_finish_obj (ctx);
# endif
  /* After this point, the dump file contains no data that can be part
     of the Lisp heap.  */
  ctx->end_heap = ctx->offset;

# ifdef HAVE_MPS
  ctx->header.heap_end = ctx->offset;
  dump_igc_check_object_starts (ctx);
  dump_igc_start_obj (ctx, IGC_OBJ_DUMPED_BYTES, &header);
# endif

  /* Make remembered modifications to the dump file itself.  */
  dump_do_fixups (ctx);

  drain_reloc_merger emacs_reloc_merger =
#ifdef ENABLE_CHECKING
    dump_check_overlap_dump_reloc
#else
    NULL
#endif
    ;

  /* Emit instructions for Emacs to execute when loading the dump.
     Note that this relocation information ends up in the cold section
     of the dump.  */
  for (int i = 0; i < RELOC_NUM_PHASES; ++i)
    drain_reloc_list (ctx, dump_emit_dump_reloc, emacs_reloc_merger,
		      &ctx->dump_relocs[i], &ctx->header.dump_relocs[i]);
  dump_off number_hot_relocations = ctx->number_hot_relocations;
  ctx->number_hot_relocations = 0;
  dump_off number_discardable_relocations = ctx->number_discardable_relocations;
  ctx->number_discardable_relocations = 0;
# ifdef HAVE_MPS
  drain_reloc_list (ctx, dump_emit_igc_dump_reloc, NULL,
		    &ctx->igc_object_starts, &ctx->header.igc_object_starts);
# endif
  drain_reloc_list (ctx, dump_emit_dump_reloc, emacs_reloc_merger,
		    &ctx->object_starts, &ctx->header.object_starts);
  drain_reloc_list (ctx, dump_emit_emacs_reloc, dump_merge_emacs_relocs,
		    &ctx->emacs_relocs, &ctx->header.emacs_relocs);

# ifdef HAVE_MPS
  dump_igc_finish_obj (ctx);
# endif
  const dump_off cold_end = ctx->offset;

  eassert (dump_queue_empty_p (&ctx->dump_queue));
  eassert (NILP (ctx->copied_queue));
  eassert (NILP (ctx->cold_queue));
  eassert (NILP (ctx->deferred_symbols));
  eassert (NILP (ctx->deferred_hash_tables));
  eassert (NILP (ctx->fixups));
  for (int i = 0; i < RELOC_NUM_PHASES; ++i)
    eassert (NILP (ctx->dump_relocs[i]));
  eassert (NILP (ctx->emacs_relocs));

  /* Dump is complete.  Go back to the header and write the magic
     indicating that the dump is complete and can be loaded.  */
  ctx->header.magic[0] = dump_magic[0];
  dump_seek (ctx, 0);
  dump_write (ctx, &ctx->header, sizeof (ctx->header));
  if (emacs_write (ctx->fd, ctx->buf, ctx->max_offset) < ctx->max_offset)
    report_file_error ("Could not write to dump file", ctx->dump_filename);
  xfree (ctx->buf);
  ctx->buf = NULL;
  ctx->buf_size = 0;
  ctx->max_offset = 0;

  Lisp_Object end_time = Ffloat_time (Qnil);
  dump_off
    header_bytes = header_end - header_start,
    hot_bytes = hot_end - hot_start,
    discardable_bytes = discardable_end - ctx->header.discardable_start,
    cold_bytes = cold_end - ctx->header.cold_start;
  fprintf (stderr,
	   ("Dump complete (%.2f seconds)\n"
	    "Byte counts: header=%" PRIdDUMP_OFF " hot=%" PRIdDUMP_OFF
	    " discardable=%" PRIdDUMP_OFF " cold=%" PRIdDUMP_OFF "\n"
	    "Reloc counts: hot=%" PRIdDUMP_OFF
	    " discardable=%" PRIdDUMP_OFF "\n"),
	   XFLOAT_DATA (end_time) - XFLOAT_DATA (start_time),
	   header_bytes, hot_bytes, discardable_bytes, cold_bytes,
	   number_hot_relocations, number_discardable_relocations);

  unblock_input ();
  return unbind_to (count, Qnil);
}

DEFUN ("dump-emacs-portable--sort-predicate",
       Fdump_emacs_portable__sort_predicate,
       Sdump_emacs_portable__sort_predicate,
       2, 2, 0,
       doc: /* Internal relocation sorting function.  */)
     (Lisp_Object a, Lisp_Object b)
{
  dump_off a_offset = dump_off_from_lisp (XCAR (XCDR (a)));
  dump_off b_offset = dump_off_from_lisp (XCAR (XCDR (b)));
  return a_offset < b_offset ? Qt : Qnil;
}

DEFUN ("dump-emacs-portable--sort-predicate-copied",
       Fdump_emacs_portable__sort_predicate_copied,
       Sdump_emacs_portable__sort_predicate_copied,
       2, 2, 0,
       doc: /* Internal relocation sorting function.  */)
     (Lisp_Object a, Lisp_Object b)
{
  eassert (dump_object_emacs_ptr (a));
  eassert (dump_object_emacs_ptr (b));
  return dump_object_emacs_ptr (a) < dump_object_emacs_ptr (b) ? Qt : Qnil;
}

void
pdumper_do_now_and_after_load_impl (pdumper_hook hook)
{
  if (nr_dump_hooks == ARRAYELTS (dump_hooks))
    fatal ("out of dump hooks: make dump_hooks[] bigger");
  dump_hooks[nr_dump_hooks++] = hook;
  hook ();
}

void
pdumper_do_now_and_after_late_load_impl (pdumper_hook hook)
{
  if (nr_dump_late_hooks == ARRAYELTS (dump_late_hooks))
    fatal ("out of dump hooks: make dump_late_hooks[] bigger");
  dump_late_hooks[nr_dump_late_hooks++] = hook;
  hook ();
}

static void
pdumper_remember_user_data_1 (void *mem, int nbytes)
{
  if (nr_remembered_data == ARRAYELTS (remembered_data))
    fatal ("out of remembered data slots: make remembered_data[] bigger");
  remembered_data[nr_remembered_data].mem = mem;
  remembered_data[nr_remembered_data].sz = nbytes;
  nr_remembered_data += 1;
}

void
pdumper_remember_scalar_impl (void *mem, ptrdiff_t nbytes)
{
  eassert (0 <= nbytes && nbytes <= INT_MAX);
  if (nbytes > 0)
    pdumper_remember_user_data_1 (mem, (int) nbytes);
}

void
pdumper_remember_lv_ptr_raw_impl (void *ptr, enum Lisp_Type type)
{
  pdumper_remember_user_data_1 (ptr, -type);
}


#ifdef HAVE_NATIVE_COMP
/* This records the directory where the Emacs executable lives, to be
   used for locating the native-lisp directory from which we need to
   load the preloaded *.eln files.  See pdumper_set_emacs_execdir
   below.  */
static char *emacs_execdir;
static ptrdiff_t execdir_size;
static ptrdiff_t execdir_len;
#endif

/* Dump runtime */
enum dump_memory_protection
{
  DUMP_MEMORY_ACCESS_NONE = 1,
  DUMP_MEMORY_ACCESS_READ = 2,
  DUMP_MEMORY_ACCESS_READWRITE = 3,
};

#if VM_SUPPORTED == VM_MS_WINDOWS && !defined HAVE_MPS
static void *
dump_anonymous_allocate_w32 (void *base,
                             size_t size,
                             enum dump_memory_protection protection)
{
  void *ret;
  DWORD mem_type;
  DWORD mem_prot;

  switch (protection)
    {
    case DUMP_MEMORY_ACCESS_NONE:
      mem_type = MEM_RESERVE;
      mem_prot = PAGE_NOACCESS;
      break;
    case DUMP_MEMORY_ACCESS_READ:
      mem_type = MEM_COMMIT;
      mem_prot = PAGE_READONLY;
      break;
    case DUMP_MEMORY_ACCESS_READWRITE:
      mem_type = MEM_COMMIT;
      mem_prot = PAGE_READWRITE;
      break;
    default:
      emacs_abort ();
    }

  ret = VirtualAlloc (base, size, mem_type, mem_prot);
  if (ret == NULL)
    errno = (base && GetLastError () == ERROR_INVALID_ADDRESS)
      ? EBUSY
      : EPERM;
  return ret;
}
#endif

#if VM_SUPPORTED == VM_POSIX && !defined HAVE_MPS

/* Old versions of macOS only define MAP_ANON, not MAP_ANONYMOUS.
   FIXME: This probably belongs elsewhere (gnulib/autoconf?)  */
# ifndef MAP_ANONYMOUS
#  define MAP_ANONYMOUS MAP_ANON
# endif

static void *
dump_anonymous_allocate_posix (void *base,
                               size_t size,
                               enum dump_memory_protection protection)
{
  void *ret;
  int mem_prot;

  switch (protection)
    {
    case DUMP_MEMORY_ACCESS_NONE:
      mem_prot = PROT_NONE;
      break;
    case DUMP_MEMORY_ACCESS_READ:
      mem_prot = PROT_READ;
      break;
    case DUMP_MEMORY_ACCESS_READWRITE:
      mem_prot = PROT_READ | PROT_WRITE;
      break;
    default:
      emacs_abort ();
    }

  int mem_flags = MAP_PRIVATE | MAP_ANONYMOUS;
  if (mem_prot != PROT_NONE)
    mem_flags |= MAP_POPULATE;
  if (base)
    mem_flags |= MAP_FIXED;

  bool retry;
  do
    {
      retry = false;
      ret = mmap (base, size, mem_prot, mem_flags, -1, 0);
      if (ret == MAP_FAILED
	  && errno == EINVAL
	  && (mem_flags & MAP_POPULATE))
        {
          /* This system didn't understand MAP_POPULATE, so try
             again without it.  */
          mem_flags &= ~MAP_POPULATE;
          retry = true;
        }
    }
  while (retry);

  if (ret == MAP_FAILED)
    ret = NULL;
  return ret;
}
#endif

/* Perform anonymous memory allocation.  */
#ifndef HAVE_MPS
static void *
dump_anonymous_allocate (void *base,
                         const size_t size,
                         enum dump_memory_protection protection)
{
#if VM_SUPPORTED == VM_POSIX
  return dump_anonymous_allocate_posix (base, size, protection);
#elif VM_SUPPORTED == VM_MS_WINDOWS
  return dump_anonymous_allocate_w32 (base, size, protection);
#else
  errno = ENOSYS;
  return NULL;
#endif
}

static void
dump_anonymous_release (void *addr, size_t size)
{
  eassert (size >= 0);
#if VM_SUPPORTED == VM_MS_WINDOWS
  (void) size;
  if (!VirtualFree (addr, 0, MEM_RELEASE))
    emacs_abort ();
#elif VM_SUPPORTED == VM_POSIX
  if (munmap (addr, size) < 0)
    emacs_abort ();
#else
  (void) addr;
  (void) size;
  emacs_abort ();
#endif
}
#endif	/* !HAVE_MPS */

#if VM_SUPPORTED == VM_MS_WINDOWS && !defined HAVE_MPS
static void *
dump_map_file_w32 (void *base, int fd, off_t offset, size_t size,
		   enum dump_memory_protection protection)
{
  void *ret = NULL;
  HANDLE section = NULL;
  HANDLE file;

  uint64_t full_offset = offset;
  uint32_t offset_high = (uint32_t) (full_offset >> 32);
  uint32_t offset_low = (uint32_t) (full_offset & 0xffffffff);

  int error;
  DWORD protect;
  DWORD map_access;

  file = (HANDLE) _get_osfhandle (fd);
  if (file == INVALID_HANDLE_VALUE)
    goto out;

  switch (protection)
    {
    case DUMP_MEMORY_ACCESS_READWRITE:
      protect = PAGE_WRITECOPY;	/* for Windows 9X */
      break;
    default:
    case DUMP_MEMORY_ACCESS_NONE:
    case DUMP_MEMORY_ACCESS_READ:
      protect = PAGE_READONLY;
      break;
    }

  section = CreateFileMapping (file,
			       /*lpAttributes=*/NULL,
			       protect,
			       /*dwMaximumSizeHigh=*/0,
			       /*dwMaximumSizeLow=*/0,
			       /*lpName=*/NULL);
  if (!section)
    {
      errno = EINVAL;
      goto out;
    }

  switch (protection)
    {
    case DUMP_MEMORY_ACCESS_NONE:
    case DUMP_MEMORY_ACCESS_READ:
      map_access = FILE_MAP_READ;
      break;
    case DUMP_MEMORY_ACCESS_READWRITE:
      map_access = FILE_MAP_COPY;
      break;
    default:
      emacs_abort ();
    }

  ret = MapViewOfFileEx (section,
                         map_access,
                         offset_high,
                         offset_low,
                         size,
                         base);

  error = GetLastError ();
  if (ret == NULL)
    errno = (error == ERROR_INVALID_ADDRESS ? EBUSY : EPERM);
 out:
  if (section && !CloseHandle (section))
    emacs_abort ();
  return ret;
}
#endif

#if VM_SUPPORTED == VM_POSIX && !defined HAVE_MPS
static void *
dump_map_file_posix (void *base, int fd, off_t offset, size_t size,
		     enum dump_memory_protection protection)
{
  void *ret;
  int mem_prot;
  int mem_flags;

  switch (protection)
    {
    case DUMP_MEMORY_ACCESS_NONE:
      mem_prot = PROT_NONE;
      mem_flags = MAP_SHARED;
      break;
    case DUMP_MEMORY_ACCESS_READ:
      mem_prot = PROT_READ;
      mem_flags = MAP_SHARED;
      break;
    case DUMP_MEMORY_ACCESS_READWRITE:
      mem_prot = PROT_READ | PROT_WRITE;
      mem_flags = MAP_PRIVATE;
      break;
    default:
      emacs_abort ();
    }

  if (base)
    mem_flags |= MAP_FIXED;

  ret = mmap (base, size, mem_prot, mem_flags, fd, offset);
  if (ret == MAP_FAILED)
    ret = NULL;
  return ret;
}
#endif

/* Map a file into memory.  */
#ifndef HAVE_MPS
static void *
dump_map_file (void *base, int fd, off_t offset, size_t size,
	       enum dump_memory_protection protection)
{
#if VM_SUPPORTED == VM_POSIX
  return dump_map_file_posix (base, fd, offset, size, protection);
#elif VM_SUPPORTED == VM_MS_WINDOWS
  return dump_map_file_w32 (base, fd, offset, size, protection);
#else
  errno = ENOSYS;
  return NULL;
#endif
}

/* Remove a virtual memory mapping.

   On failure, abort Emacs.  For maximum platform compatibility, ADDR
   and SIZE must match the mapping exactly.  */
static void
dump_unmap_file (void *addr, size_t size)
{
  eassert (size >= 0);
#if !VM_SUPPORTED
  (void) addr;
  (void) size;
  emacs_abort ();
#elif defined (WINDOWSNT)
  (void) size;
  if (!UnmapViewOfFile (addr))
    emacs_abort ();
#else
  if (munmap (addr, size) < 0)
    emacs_abort ();
#endif
}

# endif /* not HAVE_MPS */

struct dump_memory_map_spec
{
  int fd;  /* File to map; anon zero if negative.  */
  size_t size;  /* Number of bytes to map.  */
  off_t offset;  /* Offset within fd.  */
  enum dump_memory_protection protection;
};

struct dump_memory_map
{
  struct dump_memory_map_spec spec;
  void *mapping;  /* Actual mapped memory.  */
  void (*release) (struct dump_memory_map *);
  void *private;
};

/* Mark the pages as unneeded, potentially zeroing them, without
   releasing the address space reservation.  */
void
dump_discard_mem (void *mem, size_t size)
{
#if VM_SUPPORTED == VM_MS_WINDOWS
  /* Discard COWed pages.  */
  (void) VirtualFree (mem, size, MEM_DECOMMIT);
  /* Release the commit charge for the mapping.  */
  DWORD old_prot;
  (void) VirtualProtect (mem, size, PAGE_NOACCESS, &old_prot);
#elif VM_SUPPORTED == VM_POSIX
# ifdef HAVE_POSIX_MADVISE
  /* Discard COWed pages.  */
  (void) posix_madvise (mem, size, POSIX_MADV_DONTNEED);
# elif defined HAVE_MADVISE
  (void) madvise (mem, size, MADV_DONTNEED);
#endif
  /* Release the commit charge for the mapping.  */
  (void) mprotect (mem, size, PROT_NONE);
#endif
}

static void
dump_mmap_discard_contents (struct dump_memory_map *map)
{
#ifndef HAVE_MPS
  /* MPS doesn't use mmap.  */
  if (map->mapping)
    dump_discard_mem (map->mapping, map->spec.size);
#endif
}

static void
dump_mmap_reset (struct dump_memory_map *map)
{
  map->mapping = NULL;
  map->release = NULL;
  map->private = NULL;
}

static void
dump_mmap_release (struct dump_memory_map *map)
{
  if (map->release)
    map->release (map);
  dump_mmap_reset (map);
}

/* Allows heap-allocated dump_mmap to "free" maps individually.  */
struct dump_memory_map_heap_control_block
{
  int refcount;
  void *mem;
};

#ifndef HAVE_MPS
static void
dump_mm_heap_cb_release (struct dump_memory_map_heap_control_block *cb)
{
  if (cb)
    {
      eassert (cb->refcount > 0);
      if (--cb->refcount == 0)
	{
	  free (cb->mem);
	  free (cb);
	}
    }
}

static void
dump_mmap_release_heap (struct dump_memory_map *map)
{
  dump_mm_heap_cb_release (map->private);
}

/* Implement dump_mmap using malloc and read.  */
static bool
dump_mmap_contiguous_heap (struct dump_memory_map *maps, int nr_maps,
			   size_t total_size)
{
  bool ret = false;

  /* FIXME: This storage sometimes is never freed.
     Beware: the simple patch 2019-03-11T15:20:54Z!eggert@cs.ucla.edu
     is worse, as it sometimes frees this storage twice.  */
  struct dump_memory_map_heap_control_block *cb = calloc (1, sizeof (*cb));
  if (!cb)
    goto out;
  __lsan_ignore_object (cb);

  cb->refcount = 1;
  cb->mem = malloc (total_size);
  if (!cb->mem)
    goto out;
  char *mem = cb->mem;
  for (int i = 0; i < nr_maps; ++i)
    {
      struct dump_memory_map *map = &maps[i];
      const struct dump_memory_map_spec spec = map->spec;
      if (!spec.size)
        continue;
      map->mapping = mem;
      mem += spec.size;
      map->release = dump_mmap_release_heap;
      map->private = cb;
      cb->refcount += 1;
      if (spec.fd < 0)
        memset (map->mapping, 0, spec.size);
      else
        {
          if (lseek (spec.fd, spec.offset, SEEK_SET) < 0)
            goto out;
          ssize_t nb = dump_read_all (spec.fd,
                                      map->mapping,
                                      spec.size);
          if (nb >= 0 && nb != spec.size)
            errno = EIO;
          if (nb != spec.size)
            goto out;
        }
    }

  ret = true;
 out:
  dump_mm_heap_cb_release (cb);
  if (!ret)
    for (int i = 0; i < nr_maps; ++i)
      dump_mmap_release (&maps[i]);
  return ret;
}
#endif /* not HAVE_MPS */

#ifdef HAVE_MPS
static void
dump_mmap_release_mps (struct dump_memory_map *map)
{
  /* FIXME/igc: igc_on_pdump_loaded "knows" that DS_DISCARDABLE is unused.
     Maybe come up with a nicer API.
   */
}

/* Implement dump_mmap using mps_reserve and read.  */
static bool
dump_mmap_contiguous_mps (struct dump_memory_map *maps, int nr_maps,
			  size_t total_size)
{
  uint8_t *p = igc_alloc_dump (total_size);
  for (size_t i = 0; i < nr_maps; ++i)
    {
      struct dump_memory_map *map = &maps[i];
      const struct dump_memory_map_spec spec = map->spec;
      if (!spec.size)
	continue;
      map->mapping = p;
      map->release = dump_mmap_release_mps;
      map->private = NULL;
      if (spec.fd < 0)
	memset (map->mapping, 0, spec.size);
      else
	{
	  if (lseek (spec.fd, spec.offset, SEEK_SET) < 0)
	    return false;
	  ssize_t nb = dump_read_all (spec.fd, map->mapping, spec.size);
	  if (nb != spec.size)
	    {
	      if (nb >= 0)
		errno = EIO;
	      return false;
	    }
	}
      p += spec.size;
    }
  return true;
}

#else /* not HAVE_MPS */

static void
dump_mmap_release_vm (struct dump_memory_map *map)
{
  if (map->spec.fd < 0)
    dump_anonymous_release (map->mapping, map->spec.size);
  else
    dump_unmap_file (map->mapping, map->spec.size);
}

static bool
needs_mmap_retry_p (void)
{
#if defined CYGWIN || VM_SUPPORTED == VM_MS_WINDOWS \
  || defined _AIX
  return true;
#else /* !CYGWIN && VM_SUPPORTED != VM_MS_WINDOWS && !_AIX */
  return false;
#endif /* !CYGWIN && VM_SUPPORTED != VM_MS_WINDOWS && !_AIX */
}

static bool
dump_mmap_contiguous_vm (struct dump_memory_map *maps, int nr_maps,
			 size_t total_size)
{
  int save_errno;
  bool ret = false;
  void *resv = NULL;
  bool retry = false;
  bool need_retry = needs_mmap_retry_p ();

  do
    {
      if (retry)
        {
          eassert (need_retry);
          retry = false;
          for (int i = 0; i < nr_maps; ++i)
            dump_mmap_release (&maps[i]);
        }

      eassert (resv == NULL);
      resv = dump_anonymous_allocate (NULL, total_size,
                                      DUMP_MEMORY_ACCESS_NONE);
      if (!resv)
	goto out;

      char *mem = resv;

      if (need_retry)
        {
          /* Windows lacks atomic mapping replace; need to release the
             reservation so we can allocate within it.  Will retry the
             loop if someone squats on our address space before we can
             finish allocation.  On POSIX systems, we leave the
             reservation around for atomicity.  */
          dump_anonymous_release (resv, total_size);
          resv = NULL;
        }

      for (int i = 0; i < nr_maps; ++i)
        {
          struct dump_memory_map *map = &maps[i];
          const struct dump_memory_map_spec spec = map->spec;
          if (!spec.size)
            continue;

          if (spec.fd < 0)
	    map->mapping = dump_anonymous_allocate (mem, spec.size,
						    spec.protection);
          else
	    map->mapping = dump_map_file (mem, spec.fd, spec.offset,
					  spec.size, spec.protection);
          mem += spec.size;
	  if (need_retry && map->mapping == NULL
	      && (errno == EBUSY
#ifdef CYGWIN
		  || errno == EINVAL
#endif
		  ))
            {
              retry = true;
              continue;
            }
          if (map->mapping == NULL)
            goto out;
          map->release = dump_mmap_release_vm;
        }
    }
  while (retry);

  ret = true;
  resv = NULL;
 out:
  save_errno = errno;
  if (resv)
    dump_anonymous_release (resv, total_size);
  if (!ret)
    {
      for (int i = 0; i < nr_maps; ++i)
	{
	  if (need_retry)
	    dump_mmap_reset (&maps[i]);
	  else
	    dump_mmap_release (&maps[i]);
	}
    }
  errno = save_errno;
  return ret;
}
#endif

/* Map a range of addresses into a chunk of contiguous memory.

   Each dump_memory_map structure describes how to fill the
   corresponding range of memory. On input, all members except MAPPING
   are valid.  On output, MAPPING contains the location of the given
   chunk of memory.  The MAPPING for MAPS[N] is MAPS[N-1].mapping +
   MAPS[N-1].size.

   Each mapping SIZE must be a multiple of the system page size except
   for the last mapping.

   Return true on success or false on failure with errno set.  */
static bool
dump_mmap_contiguous (struct dump_memory_map *maps, int nr_maps)
{
  if (!nr_maps)
    return true;

  size_t total_size = 0;
  int worst_case_page_size = dump_get_max_page_size ();

  for (int i = 0; i < nr_maps; ++i)
    {
      eassert (maps[i].mapping == NULL);
      eassert (maps[i].release == NULL);
      eassert (maps[i].private == NULL);
      if (i != nr_maps - 1)
	eassert (maps[i].spec.size % worst_case_page_size == 0);
      total_size += maps[i].spec.size;
    }

#ifdef HAVE_MPS
  return dump_mmap_contiguous_mps (maps, nr_maps, total_size);
#else
  if (VM_SUPPORTED)
    return dump_mmap_contiguous_vm (maps, nr_maps, total_size);
  else
    return dump_mmap_contiguous_heap (maps, nr_maps, total_size);
#endif
}

typedef uint_fast32_t dump_bitset_word;
#define DUMP_BITSET_WORD_WIDTH UINT_FAST32_WIDTH

struct dump_bitset
{
  dump_bitset_word *restrict bits;
  ptrdiff_t number_words;
};

static bool
dump_bitsets_init (struct dump_bitset bitset[2], size_t number_bits)
{
  int xword_size = sizeof (dump_bitset_word);
  ptrdiff_t words_needed = divide_round_up (number_bits,
					    DUMP_BITSET_WORD_WIDTH);
  dump_bitset_word *bits = calloc (words_needed, 2 * xword_size);
  if (!bits)
    return false;
  bitset[0].bits = bits;
  bitset[0].number_words = bitset[1].number_words = words_needed;
  bitset[1].bits = memset (bits + words_needed, UCHAR_MAX,
			   words_needed * xword_size);
  return true;
}

static dump_bitset_word *
dump_bitset__bit_slot (const struct dump_bitset *bitset,
                       size_t bit_number)
{
  ptrdiff_t word_number = bit_number / DUMP_BITSET_WORD_WIDTH;
  eassert (word_number < bitset->number_words);
  return &bitset->bits[word_number];
}

static bool
dump_bitset_bit_set_p (const struct dump_bitset *bitset,
                       size_t bit_number)
{
  dump_bitset_word bit = 1;
  bit <<= bit_number % DUMP_BITSET_WORD_WIDTH;
  return (*dump_bitset__bit_slot (bitset, bit_number) & bit) != 0;
}

static void
dump_bitset__set_bit_value (struct dump_bitset *bitset,
                            size_t bit_number,
                            bool bit_is_set)
{
  dump_bitset_word *slot = dump_bitset__bit_slot (bitset, bit_number);
  dump_bitset_word bit = 1;
  bit <<= bit_number % DUMP_BITSET_WORD_WIDTH;
  if (bit_is_set)
    *slot = *slot | bit;
  else
    *slot = *slot & ~bit;
}

static void
dump_bitset_set_bit (struct dump_bitset *bitset, size_t bit_number)
{
  dump_bitset__set_bit_value (bitset, bit_number, true);
}

static void
dump_bitset_clear (struct dump_bitset *bitset)
{
  /* Skip the memset if bitset->number_words == 0, because then bitset->bits
     might be NULL and the memset would have undefined behavior.  */
  if (bitset->number_words)
    memset (bitset->bits, 0, bitset->number_words * sizeof bitset->bits[0]);
}

struct pdumper_loaded_dump_private
{
  /* Copy of the header we read from the dump.  */
  struct dump_header header;
  /* Mark bits for objects in the dump; used during GC.  */
  struct dump_bitset mark_bits, last_mark_bits;
  /* Time taken to load the dump.  */
  double load_time;
  /* Dump file name.  */
  char *dump_filename;
};

struct pdumper_loaded_dump dump_public;
static struct pdumper_loaded_dump_private dump_private;

/* Return a pointer to offset OFFSET within the dump, which begins at
   DUMP_BASE. DUMP_BASE must be equal to the current dump load
   location; it's passed as a parameter for efficiency.

   The returned pointer points to the primary memory image of the
   currently-loaded dump file.  The entire dump file is accessible
   using this function.  */
static void *
dump_ptr (uintptr_t dump_base, dump_off offset)
{
  eassert (dump_base == dump_public.start);
  eassert (0 <= offset);
  eassert (dump_public.start + offset < dump_public.end);
  return (char *)dump_base + offset;
}

/* Read a pointer-sized word of memory at OFFSET within the dump,
   which begins at DUMP_BASE. DUMP_BASE must be equal to the current
   dump load location; it's passed as a parameter for efficiency.  */
static uintptr_t
dump_read_word_from_dump (uintptr_t dump_base, dump_off offset)
{
  uintptr_t value;
  /* The compiler optimizes this memcpy into a read.  */
  memcpy (&value, dump_ptr (dump_base, offset), sizeof (value));
  return value;
}

/* Write a word to the dump. DUMP_BASE and OFFSET are as for
   dump_read_word_from_dump; VALUE is the word to write at the given
   offset.  */
static void
dump_write_word_to_dump (uintptr_t dump_base,
                         dump_off offset,
                         uintptr_t value)
{
  /* The compiler optimizes this memcpy into a write.  */
  memcpy (dump_ptr (dump_base, offset), &value, sizeof (value));
}

/* Write a Lisp_Object to the dump. DUMP_BASE and OFFSET are as for
   dump_read_word_from_dump; VALUE is the Lisp_Object to write at the
   given offset.  */
static void
dump_write_lv_to_dump (uintptr_t dump_base,
                       dump_off offset,
                       Lisp_Object value)
{
  /* The compiler optimizes this memcpy into a write.  */
  memcpy (dump_ptr (dump_base, offset), &value, sizeof (value));
}

/* Search for a relocation given a relocation target.

   DUMP is the dump metadata structure.  TABLE is the relocation table
   to search.  KEY is the dump offset to find.  Return the relocation
   RELOC such that RELOC.offset is the smallest RELOC.offset that
   satisfies the constraint KEY <= RELOC.offset --- that is, return
   the first relocation at KEY or after KEY.  Return NULL if no such
   relocation exists.  */
static const struct dump_reloc *
dump_find_relocation (const struct dump_table_locator *const table,
                      const dump_off key)
{
  const struct dump_reloc *const relocs = dump_ptr (dump_public.start,
						    table->offset);
  const struct dump_reloc *found = NULL;
  ptrdiff_t idx_left = 0;
  ptrdiff_t idx_right = table->nr_entries;

  eassert (key >= 0);

  while (idx_left < idx_right)
    {
      const ptrdiff_t idx_mid = idx_left + (idx_right - idx_left) / 2;
      const struct dump_reloc *mid = &relocs[idx_mid];
      if (key > dump_reloc_get_offset (*mid))
        idx_left = idx_mid + 1;
      else
        {
          found = mid;
          idx_right = idx_mid;
	  if (idx_right <= idx_left
	      || key > dump_reloc_get_offset (relocs[idx_right - 1]))
            break;
        }
   }

  return found;
}

#ifdef HAVE_MPS
void *
pdumper_next_object (struct pdumper_object_it *it)
{
  if (it->relocs == NULL)
    {
      const struct dump_table_locator *table
	= &dump_private.header.igc_object_starts;
      it->nrelocs = table->nr_entries;
      it->relocs = dump_ptr (dump_public.start, table->offset);
      it->i = 0;
    }

  if (it->i < it->nrelocs)
    {
      const struct dump_reloc *const relocs = it->relocs;
      return dump_ptr (dump_public.start, dump_reloc_get_offset (relocs[it->i++]));
    }

  return NULL;
}
#endif

bool
dump_loaded_p (void)
{
  return dump_public.start != 0;
}

bool
pdumper_cold_object_p_impl (const void *obj)
{
  eassert (pdumper_object_p (obj));
  eassert (pdumper_object_p_precise (obj));
  dump_off offset = ptrdiff_t_to_dump_off ((uintptr_t) obj - dump_public.start);
  return offset >= dump_private.header.cold_start;
}

int
pdumper_find_object_type_impl (const void *obj)
{
  eassert (pdumper_object_p (obj));
  dump_off offset = ptrdiff_t_to_dump_off ((uintptr_t) obj - dump_public.start);
  if (offset % DUMP_ALIGNMENT != 0)
    return PDUMPER_NO_OBJECT;
  ptrdiff_t bitno = offset / DUMP_ALIGNMENT;
  if (offset < dump_private.header.discardable_start
      && !dump_bitset_bit_set_p (&dump_private.last_mark_bits, bitno))
    return PDUMPER_NO_OBJECT;
  const struct dump_reloc *reloc =
    dump_find_relocation (&dump_private.header.object_starts, offset);
  return (reloc != NULL && dump_reloc_get_offset (*reloc) == offset)
    ? reloc->type
    : PDUMPER_NO_OBJECT;
}

bool
pdumper_marked_p_impl (const void *obj)
{
  eassert (pdumper_object_p (obj));
  ptrdiff_t offset = (uintptr_t) obj - dump_public.start;
  eassert (offset % DUMP_ALIGNMENT == 0);
  eassert (offset < dump_private.header.cold_start);
  eassert (offset < dump_private.header.discardable_start);
  ptrdiff_t bitno = offset / DUMP_ALIGNMENT;
  return dump_bitset_bit_set_p (&dump_private.mark_bits, bitno);
}

void
pdumper_set_marked_impl (const void *obj)
{
  eassert (pdumper_object_p (obj));
  ptrdiff_t offset = (uintptr_t) obj - dump_public.start;
  eassert (offset % DUMP_ALIGNMENT == 0);
  eassert (offset < dump_private.header.cold_start);
  eassert (offset < dump_private.header.discardable_start);
  ptrdiff_t bitno = offset / DUMP_ALIGNMENT;
  eassert (dump_bitset_bit_set_p (&dump_private.last_mark_bits, bitno));
  dump_bitset_set_bit (&dump_private.mark_bits, bitno);
}

void
pdumper_clear_marks_impl (void)
{
  dump_bitset_word *swap = dump_private.last_mark_bits.bits;
  dump_private.last_mark_bits.bits = dump_private.mark_bits.bits;
  dump_private.mark_bits.bits = swap;
  dump_bitset_clear (&dump_private.mark_bits);
}

static ssize_t
dump_read_all (int fd, void *buf, size_t bytes_to_read)
{
  /* We don't want to use emacs_read, since that relies on the lisp
     world, and we're not in the lisp world yet.  */
  size_t bytes_read = 0;
  while (bytes_read < bytes_to_read)
    {
      int chunk_to_read = min (bytes_to_read - bytes_read, SYS_BUFSIZE_MAX);
      ssize_t chunk = read (fd, (char *) buf + bytes_read, chunk_to_read);
      if (chunk < 0)
        return chunk;
      if (chunk == 0)
        break;
      bytes_read += chunk;
    }

  return bytes_read;
}

/* Return the number of bytes written when we perform the given
   relocation.  */
static int
dump_reloc_size (const struct dump_reloc reloc)
{
  if (sizeof (Lisp_Object) == sizeof (void *))
    return sizeof (Lisp_Object);
  if (reloc.type == RELOC_DUMP_TO_EMACS_PTR_RAW
      || reloc.type == RELOC_DUMP_TO_DUMP_PTR_RAW)
    return sizeof (void *);
  return sizeof (Lisp_Object);
}

static Lisp_Object
dump_make_lv_from_reloc (const uintptr_t dump_base,
			 const struct dump_reloc reloc)
{
  const dump_off reloc_offset = dump_reloc_get_offset (reloc);
  uintptr_t value = dump_read_word_from_dump (dump_base, reloc_offset);
  enum Lisp_Type lisp_type;

  if (RELOC_DUMP_TO_DUMP_LV <= reloc.type
      && reloc.type < RELOC_DUMP_TO_EMACS_LV)
    {
      lisp_type = reloc.type - RELOC_DUMP_TO_DUMP_LV;
      value += dump_base;
      eassert (pdumper_object_p ((void *) value));
    }
  else
    {
      eassert (RELOC_DUMP_TO_EMACS_LV <= reloc.type);
      eassert (reloc.type < RELOC_DUMP_TO_EMACS_LV + 8);
      lisp_type = reloc.type - RELOC_DUMP_TO_EMACS_LV;
      value += emacs_basis ();
    }

  eassert (lisp_type != Lisp_Int0 && lisp_type != Lisp_Int1);

  Lisp_Object lv;
  if (lisp_type == Lisp_Symbol)
    lv = make_lisp_symbol ((void *) value);
  else
    lv = make_lisp_ptr ((void *) value, lisp_type);

  return lv;
}

/* Actually apply a dump relocation.  */
static inline void
dump_do_dump_relocation (const uintptr_t dump_base,
			 const struct dump_reloc reloc)
{
  const dump_off reloc_offset = dump_reloc_get_offset (reloc);

  /* We should never generate a relocation in the cold section.  */
  eassert (reloc_offset < dump_private.header.cold_start);

  switch (reloc.type)
    {
    case RELOC_DUMP_TO_EMACS_PTR_RAW:
      {
        uintptr_t value = dump_read_word_from_dump (dump_base, reloc_offset);
        eassert (dump_reloc_size (reloc) == sizeof (value));
        value += emacs_basis ();
        dump_write_word_to_dump (dump_base, reloc_offset, value);
        break;
      }
    case RELOC_DUMP_TO_DUMP_PTR_RAW:
      {
        uintptr_t value = dump_read_word_from_dump (dump_base, reloc_offset);
        eassert (dump_reloc_size (reloc) == sizeof (value));
        value += dump_base;
        dump_write_word_to_dump (dump_base, reloc_offset, value);
        break;
      }
#ifdef HAVE_NATIVE_COMP
    case RELOC_NATIVE_COMP_UNIT:
      {
	static enum { UNKNOWN, LOCAL_BUILD, INSTALLED } installation_state;
	struct Lisp_Native_Comp_Unit *comp_u
	  = dump_ptr (dump_base, reloc_offset);
	comp_u->lambda_gc_guard_h = CALLN (Fmake_hash_table, QCtest, Qeq);
	if (STRINGP (comp_u->file))
	  error ("trying to load incoherent dumped eln file %s",
		 SSDATA (comp_u->file));

	if (!CONSP (comp_u->file))
	  error ("incoherent compilation unit for dump was dumped");

	/* emacs_execdir is always unibyte, but the file names in
	   comp_u->file could be multibyte, so we need to encode
	   them.  */
	Lisp_Object cu_file1 = ENCODE_FILE (XCAR (comp_u->file));
	Lisp_Object cu_file2 = ENCODE_FILE (XCDR (comp_u->file));
	ptrdiff_t fn1_len = SBYTES (cu_file1), fn2_len = SBYTES (cu_file2);
	Lisp_Object eln_fname;
	char *fndata;

	/* Check just once if this is a local build or Emacs was installed.  */
	/* Can't use expand-file-name here, because we are too early
	   in the startup, and we will crash at least on WINDOWSNT.  */
	if (installation_state == UNKNOWN)
	  {
	    eln_fname = make_uninit_string (execdir_len + fn1_len);
	    fndata = SSDATA (eln_fname);
	    memcpy (fndata, emacs_execdir, execdir_len);
	    memcpy (fndata + execdir_len, SSDATA (cu_file1), fn1_len);
	    if (file_access_p (fndata, F_OK))
	      installation_state = INSTALLED;
	    else
	      {
		eln_fname = make_uninit_string (execdir_len + fn2_len);
		fndata = SSDATA (eln_fname);
		memcpy (fndata, emacs_execdir, execdir_len);
		memcpy (fndata + execdir_len, SSDATA (cu_file2), fn2_len);
		installation_state = LOCAL_BUILD;
	      }
	    fixup_eln_load_path (eln_fname);
	  }
	else
	  {
	    ptrdiff_t fn_len =
	      installation_state == INSTALLED ? fn1_len : fn2_len;
	    Lisp_Object cu_file =
	      installation_state == INSTALLED ? cu_file1 : cu_file2;
	    eln_fname = make_uninit_string (execdir_len + fn_len);
	    fndata = SSDATA (eln_fname);
	    memcpy (fndata, emacs_execdir, execdir_len);
	    memcpy (fndata + execdir_len, SSDATA (cu_file), fn_len);
	  }

	/* FIXME: This records the names of the *.eln files in an
	   unexpanded form, with one or more ".." elements (and on
	   Windows with the first part using backslashes).  The file
	   names are also unibyte.  If we care about this, we need to
	   loop in startup.el over all the preloaded modules and run
	   their file names through expand-file-name and
	   decode-coding-string.  */
	comp_u->file = eln_fname;
	comp_u->handle = dynlib_open_for_eln (SSDATA (eln_fname));
	if (!comp_u->handle)
	  {
	    fprintf (stderr, "Error using execdir %s:\n",
		     emacs_execdir);
	    error ("%s", dynlib_error ());
	  }
	load_comp_unit (comp_u, true, false);
	break;
      }
    case RELOC_NATIVE_SUBR:
      {
	/* When resurrecting from a dump given non all the original
	   native-compiled subrs may be still around we can't rely on
	   a 'top_level_run' mechanism, we revive them one-by-one
	   here.  */
	struct Lisp_Subr *subr = dump_ptr (dump_base, reloc_offset);
	struct Lisp_Native_Comp_Unit *comp_u =
	  XNATIVE_COMP_UNIT (subr->native_comp_u);
	if (!comp_u->handle)
	  error ("NULL handle in compilation unit %s", SSDATA (comp_u->file));
#ifdef HAVE_MPS
	/* FIXME/igc: needs finalization? */
	subr->symbol_name = xstrdup (subr->symbol_name);
	const char *c_name = xstrdup (subr->native_c_name);
#else
	const char *c_name = subr->native_c_name;
#endif
	eassert (c_name);
	void *func = dynlib_sym (comp_u->handle, c_name);
	if (!func)
	  error ("can't find function \"%s\" in compilation unit %s", c_name,
		 SSDATA (comp_u->file));
	subr->function.a0 = func;
	Lisp_Object lambda_data_idx =
	  Fgethash (build_string (c_name), comp_u->lambda_c_name_idx_h, Qnil);
	if (!NILP (lambda_data_idx))
	  {
	    /* FIXME/elnroot: why is the fixup not done in the Lisp
	       vector? does it not exist? */
	    eassert (VECTORP (comp_u->data_vec));

	    /* This is an anonymous lambda.
	       We must fixup d_reloc so the lambda can be referenced
	       by code.  */
	    Lisp_Object tem;
	    XSETSUBR (tem, subr);
	    /* No need to fix something if pointers are used because
	       there are no copies in vectors in the data segments. */
#  ifndef USE_POINTER_TO_CONSTANTS
	    Lisp_Object *fixup =
	      &(comp_u->data_relocs[XFIXNUM (lambda_data_idx)]);
	    eassert (EQ (*fixup, Vcomp__hashdollar));
	    *fixup = tem;
#  endif
	    Fputhash (tem, Qt, comp_u->lambda_gc_guard_h);
	  }
	break;
      }
#endif
    case RELOC_BIGNUM:
      {
        struct Lisp_Bignum *bignum = dump_ptr (dump_base, reloc_offset);
        struct bignum_reload_info reload_info;
	static_assert (sizeof (reload_info) <= sizeof (*bignum_val (bignum)));
        memcpy (&reload_info, bignum_val (bignum), sizeof (reload_info));
        const mp_limb_t *limbs = dump_ptr (dump_base,
					   reload_info.data_location);
        mpz_roinit_n (bignum->value, limbs, reload_info.nlimbs);
        break;
      }
#ifdef HAVE_MPS
    case RELOC_BUFFER:
      {
	/* When resurrecting, copy the text out of the dump so that we
	   can collect the dumped text. */
        struct buffer *b = dump_ptr (dump_base, reloc_offset);
	eassert (pdumper_object_p (b->text->beg));
	enlarge_buffer_text (b, 0);
	eassert (!pdumper_object_p (b->text->beg));
	igc_resurrect_markers (b);
      }
      break;
    case RELOC_CHARSET_CODE_SPACE_MASK:
      {
	/* Copy the code space mask out of the dump. */
	dump_off field_offset
	  = dump_offsetof (struct charset, code_space_mask);
	dump_off cs_off = reloc_offset - field_offset;
	struct charset *cs = dump_ptr (dump_base, cs_off);
	dump_off csm_off = (intptr_t) cs->code_space_mask;
	uint8_t *old = dump_ptr (dump_base, csm_off);
	size_t nbytes = 256;
	uint8_t *new = xmalloc (nbytes);
	memcpy (new, old, nbytes);
	cs->code_space_mask = new;
      }
      break;
    case RELOC_CHARSET_TABLE:
      {
	/* Copy the charset table out of the dump.  */
	struct charset *old = dump_ptr (dump_base, reloc_offset);
	eassert (old == charset_table);
	eassert (charset_table_size == charset_table_used);
	eassert (charset_table_size > 0);
	size_t nbytes = charset_table_size * sizeof *old;
	struct charset *new = xmalloc (nbytes);
	memcpy (new, old, nbytes);
	charset_table = new;
      }
      break;
#endif
    default: /* Lisp_Object in the dump; precise type in reloc.type */
      {
        Lisp_Object lv = dump_make_lv_from_reloc (dump_base, reloc);
        eassert (dump_reloc_size (reloc) == sizeof (lv));
        dump_write_lv_to_dump (dump_base, reloc_offset, lv);
        break;
      }
    }
}

static void
dump_do_all_dump_reloc_for_phase (const struct dump_header *const header,
				  const uintptr_t dump_base,
				  const enum reloc_phase phase)
{
  struct dump_reloc *r = dump_ptr (dump_base, header->dump_relocs[phase].offset);
  dump_off nr_entries = header->dump_relocs[phase].nr_entries;
  for (dump_off i = 0; i < nr_entries; ++i)
    dump_do_dump_relocation (dump_base, r[i]);
}

static void
dump_do_emacs_relocation (const uintptr_t dump_base,
			  const struct emacs_reloc reloc)
{
  ptrdiff_t pval;
  Lisp_Object lv;

  switch (reloc.type)
    {
    case RELOC_EMACS_COPY_FROM_DUMP:
      eassume (reloc.length > 0);
      memcpy (emacs_ptr_at (reloc.emacs_offset),
              dump_ptr (dump_base, reloc.u.dump_offset),
              reloc.length);
      break;
    case RELOC_EMACS_IMMEDIATE:
      eassume (reloc.length > 0);
      eassume (reloc.length <= sizeof (reloc.u.immediate));
      memcpy (emacs_ptr_at (reloc.emacs_offset),
              &reloc.u.immediate,
              reloc.length);
      break;
    case RELOC_EMACS_DUMP_PTR_RAW:
      pval = reloc.u.dump_offset + dump_base;
      memcpy (emacs_ptr_at (reloc.emacs_offset), &pval, sizeof (pval));
      break;
    case RELOC_EMACS_EMACS_PTR_RAW:
      pval = reloc.u.emacs_offset2 + emacs_basis ();
      memcpy (emacs_ptr_at (reloc.emacs_offset), &pval, sizeof (pval));
      break;
    case RELOC_EMACS_DUMP_LV:
    case RELOC_EMACS_EMACS_LV:
      {
        /* Lisp_Float is the maximum lisp type.  */
        eassume (reloc.length <= Lisp_Float);
        void *obj_ptr = reloc.type == RELOC_EMACS_DUMP_LV
          ? dump_ptr (dump_base, reloc.u.dump_offset)
          : emacs_ptr_at (reloc.u.emacs_offset2);
        if (reloc.length == Lisp_Symbol)
          lv = make_lisp_symbol (obj_ptr);
        else
          lv = make_lisp_ptr (obj_ptr, reloc.length);
        memcpy (emacs_ptr_at (reloc.emacs_offset), &lv, sizeof (lv));
        break;
      }
    default:
      fatal ("unrecognied relocation type %d", (int) reloc.type);
    }
}

static void
dump_do_all_emacs_relocations (const struct dump_header *const header,
			       const uintptr_t dump_base)
{
  const dump_off nr_entries = header->emacs_relocs.nr_entries;
  struct emacs_reloc *r = dump_ptr (dump_base, header->emacs_relocs.offset);
  for (dump_off i = 0; i < nr_entries; ++i)
    dump_do_emacs_relocation (dump_base, r[i]);
}

#ifdef HAVE_NATIVE_COMP
/* Compute and record the directory of the Emacs executable given the
   file name of that executable.  */
static void
pdumper_set_emacs_execdir (char *emacs_executable)
{
  char *p = emacs_executable + strlen (emacs_executable);

  while (p > emacs_executable
	 && !IS_DIRECTORY_SEP (p[-1]))
    --p;
  eassert (p > emacs_executable);
  emacs_execdir = xpalloc (emacs_execdir, &execdir_size,
			   p - emacs_executable + 1 - execdir_size, -1, 1);
  memcpy (emacs_execdir, emacs_executable, p - emacs_executable);
  execdir_len = p - emacs_executable;
  emacs_execdir[execdir_len] = '\0';
}
#endif

enum dump_section
  {
   DS_HOT,
   DS_DISCARDABLE,
   DS_COLD,
   NUMBER_DUMP_SECTIONS,
  };

/* Pointer to a stack variable to avoid having to staticpro it.  */
static Lisp_Object *pdumper_hashes = &zero_vector;

/* Load a dump from DUMP_FILENAME.  Return an error code.

   N.B. We run very early in initialization, so we can't use lisp,
   unwinding, xmalloc, and so on.  */
int
pdumper_load (const char *dump_filename, char *argv0)
{
  intptr_t dump_size;
  struct stat stat;
  uintptr_t dump_base;
  int dump_page_size;
  dump_off adj_discardable_start;

  struct dump_bitset mark_bits[2];
  size_t mark_bits_needed;

  struct dump_header header_buf = { 0 };
  struct dump_header *header = &header_buf;
  struct dump_memory_map sections[NUMBER_DUMP_SECTIONS] = { 0 };

  const struct timespec start_time = current_timespec ();
  char *dump_filename_copy;

  /* Overwriting an initialized Lisp universe will not go well.  */
  eassert (!initialized);

  /* We can load only one dump.  */
  eassert (!dump_loaded_p ());

  int err;
  int dump_fd = emacs_open_noquit (dump_filename, O_RDONLY, 0);
  if (dump_fd < 0)
    {
      err = (errno == ENOENT || errno == ENOTDIR
	     ? PDUMPER_LOAD_FILE_NOT_FOUND
	     : PDUMPER_LOAD_ERROR + errno);
      goto out;
    }

  err = PDUMPER_LOAD_FILE_NOT_FOUND;
  if (sys_fstat (dump_fd, &stat) < 0)
    goto out;

  err = PDUMPER_LOAD_BAD_FILE_TYPE;
  if (stat.st_size > INTPTR_MAX)
    goto out;
  dump_size = (intptr_t) stat.st_size;

  err = PDUMPER_LOAD_BAD_FILE_TYPE;
  if (dump_size < sizeof (*header))
    goto out;

  err = PDUMPER_LOAD_BAD_FILE_TYPE;
  if (dump_read_all (dump_fd,
                     header,
                     sizeof (*header)) < sizeof (*header))
    goto out;

  if (memcmp (header->magic, dump_magic, sizeof (dump_magic)) != 0)
    {
      if (header->magic[0] == '!'
	  && (header->magic[0] = dump_magic[0],
	      memcmp (header->magic, dump_magic, sizeof (dump_magic)) == 0))
        {
          err = PDUMPER_LOAD_FAILED_DUMP;
          goto out;
        }
      err = PDUMPER_LOAD_BAD_FILE_TYPE;
      goto out;
    }

  err = PDUMPER_LOAD_VERSION_MISMATCH;
  static_assert (sizeof (header->fingerprint) == sizeof (fingerprint));
  unsigned char desired[sizeof fingerprint];
  for (int i = 0; i < sizeof fingerprint; i++)
    desired[i] = fingerprint[i];
  if (memcmp (header->fingerprint, desired, sizeof desired) != 0)
    {
      dump_fingerprint (stderr, "desired fingerprint", desired);
      dump_fingerprint (stderr, "found fingerprint", header->fingerprint);
      goto out;
    }

  /* FIXME: The comment at the start of this function says it should
     not use xmalloc, but xstrdup calls xmalloc.  Either fix the
     comment or fix the following code.  */
  dump_filename_copy = xstrdup (dump_filename);

  err = PDUMPER_LOAD_OOM;

  adj_discardable_start = header->discardable_start;
  dump_page_size = dump_get_max_page_size ();
  /* Snap to next page boundary.  */
  adj_discardable_start = ROUNDUP (adj_discardable_start, dump_page_size);
  eassert (adj_discardable_start % dump_page_size == 0);
  eassert (adj_discardable_start <= header->cold_start);

  sections[DS_HOT].spec = (struct dump_memory_map_spec)
    {
     .fd = dump_fd,
     .size = adj_discardable_start,
     .offset = 0,
     .protection = DUMP_MEMORY_ACCESS_READWRITE,
    };

  sections[DS_DISCARDABLE].spec = (struct dump_memory_map_spec)
    {
     .fd = dump_fd,
     .size = header->cold_start - adj_discardable_start,
     .offset = adj_discardable_start,
     .protection = DUMP_MEMORY_ACCESS_READWRITE,
    };

  sections[DS_COLD].spec = (struct dump_memory_map_spec)
    {
     .fd = dump_fd,
     .size = dump_size - header->cold_start,
     .offset = header->cold_start,
     .protection = DUMP_MEMORY_ACCESS_READWRITE,
    };

  if (!dump_mmap_contiguous (sections, ARRAYELTS (sections)))
    goto out;

  err = PDUMPER_LOAD_ERROR;
  dump_base = (uintptr_t) sections[DS_HOT].mapping;

#if !USE_LSB_TAG
  /* The dump may have been mapped at a location that does not admit of
     representation as Lisp_Objects.  Abort in this case.  */
  if ((dump_base + dump_size) & ~VALMASK)
    {
      fprintf (stderr,
	       "Failed to load dump file: 0x%p+0x%p & ~0x%p != 0\n",
	       (void *) dump_base, (void *) dump_size,
	       (void *) (uintptr_t) VALMASK);
      goto out;
    }
#endif /* !USE_LSB_TAG */

  mark_bits_needed
    = divide_round_up (header->discardable_start, DUMP_ALIGNMENT);
  if (!dump_bitsets_init (mark_bits, mark_bits_needed))
    goto out;

  /* Point of no return.  */
  err = PDUMPER_LOAD_SUCCESS;
  gflags.dumped_with_pdumper = true;
  dump_private.header = *header;
  dump_private.mark_bits = mark_bits[0];
  dump_private.last_mark_bits = mark_bits[1];
  dump_public.start = dump_base;
  dump_public.end = dump_public.start + dump_size;

  dump_do_all_dump_reloc_for_phase (header, dump_base, EARLY_RELOCS);
  dump_do_all_emacs_relocations (header, dump_base);

  dump_mmap_discard_contents (&sections[DS_DISCARDABLE]);
  for (int i = 0; i < ARRAYELTS (sections); ++i)
    dump_mmap_reset (&sections[i]);

  Lisp_Object hashes = zero_vector;
  if (header->hash_list)
    {
      struct Lisp_Vector *hash_tables
	= (struct Lisp_Vector *) (dump_base + header->hash_list);
      hashes = make_lisp_ptr (hash_tables, Lisp_Vectorlike);
    }

  pdumper_hashes = &hashes;
  /* Run the functions Emacs registered for doing post-dump-load
     initialization.  */
  for (int i = 0; i < nr_dump_hooks; ++i)
    dump_hooks[i] ();

#ifdef HAVE_NATIVE_COMP
  pdumper_set_emacs_execdir (argv0);
#else
  (void) argv0;
#endif

  dump_do_all_dump_reloc_for_phase (header, dump_base, LATE_RELOCS);
  dump_do_all_dump_reloc_for_phase (header, dump_base, VERY_LATE_RELOCS);

#ifdef HAVE_MPS
  size_t aligned_header_size
    = ((sizeof (struct dump_header) + DUMP_ALIGNMENT - 1)
       & ~(DUMP_ALIGNMENT - 1));
  void *hot_start = (void *) (dump_base + aligned_header_size);
  void *hot_end = (void *) (dump_base + header->discardable_start);
  void *cold_start = (void *) (dump_base + header->cold_start);
  void *cold_end = (void *) (dump_base + dump_size);
  void *cold_user_data_start = (void *) (dump_base +
					 header->cold_user_data_start);
  void *heap_end = (void *) (dump_base + header->heap_end);
#endif

# ifdef HAVE_MPS
  igc_on_pdump_loaded ((void *)dump_base,
		       hot_start, hot_end,
		       cold_start, cold_end,
		       cold_user_data_start, heap_end);
# endif

  /* Run the functions Emacs registered for doing post-dump-load
     initialization.  */
  for (int i = 0; i < nr_dump_late_hooks; ++i)
    dump_late_hooks[i] ();

#ifdef HAVE_MPS
  dump_public.start = (uintptr_t)cold_user_data_start;
  dump_public.end = (uintptr_t)heap_end;
#endif

  initialized = true;

  struct timespec load_timespec =
    timespec_sub (current_timespec (), start_time);
  dump_private.load_time = timespectod (load_timespec);
  dump_private.dump_filename = dump_filename_copy;

 out:
  for (int i = 0; i < ARRAYELTS (sections); ++i)
    dump_mmap_release (&sections[i]);
  if (dump_fd >= 0)
    emacs_close (dump_fd);
  return err;
}

/* Prepend the Emacs startup directory to dump_filename, if that is
   relative, so that we could later make it absolute correctly.  */
void
pdumper_record_wd (const char *wd)
{
  if (wd && !file_name_absolute_p (dump_private.dump_filename))
    {
      char *dfn = xmalloc (strlen (wd) + 1
			   + strlen (dump_private.dump_filename) + 1);
      splice_dir_file (dfn, wd, dump_private.dump_filename);
      xfree (dump_private.dump_filename);
      dump_private.dump_filename = dfn;
    }
}

DEFUN ("pdumper-stats", Fpdumper_stats, Spdumper_stats, 0, 0, 0,
       doc: /* Return statistics about portable dumping used by this session.
If this Emacs session was started from a dump file,
the return value is an alist of the form:

  ((dumped-with-pdumper . t) (load-time . TIME) (dump-file-name . FILE))

where TIME is the time in seconds it took to restore Emacs state
from the dump file, and FILE is the name of the dump file.
Value is nil if this session was not started using a dump file.*/)
     (void)
{
  if (!dumped_with_pdumper_p ())
    return Qnil;

  Lisp_Object dump_fn;
#ifdef WINDOWSNT
  char dump_fn_utf8[MAX_UTF8_PATH];
  if (filename_from_ansi (dump_private.dump_filename, dump_fn_utf8) == 0)
    dump_fn = DECODE_FILE (build_unibyte_string (dump_fn_utf8));
  else
    dump_fn = build_unibyte_string (dump_private.dump_filename);
#else
  dump_fn = DECODE_FILE (build_unibyte_string (dump_private.dump_filename));
#endif

  dump_fn = Fexpand_file_name (dump_fn, Qnil);

  return list3 (Fcons (Qdumped_with_pdumper, Qt),
		Fcons (Qload_time, make_float (dump_private.load_time)),
		Fcons (Qdump_file_name, dump_fn));
}

static void
thaw_hash_tables (void)
{
  Lisp_Object hash_tables = *pdumper_hashes;
  for (ptrdiff_t i = 0; i < ASIZE (hash_tables); i++)
    {
      Lisp_Object table = AREF (hash_tables, i);
      if (HASH_TABLE_P (table))
	hash_table_thaw (table);
#ifdef HAVE_MPS
      else if (WEAK_HASH_TABLE_P (table))
	weak_hash_table_thaw (table);
#endif
      else
	emacs_abort ();
    }
}

#endif /* HAVE_PDUMPER */


void
init_pdumper_once (void)
{
#ifdef HAVE_PDUMPER
  pdumper_do_now_and_after_load (thaw_hash_tables);
#endif
}

void
syms_of_pdumper (void)
{
#ifdef HAVE_PDUMPER
  unsigned char desired[sizeof fingerprint];
  int i;
  char hexbuf[2 * sizeof fingerprint];

  defsubr (&Sdump_emacs_portable);
  defsubr (&Sdump_emacs_portable__sort_predicate);
  defsubr (&Sdump_emacs_portable__sort_predicate_copied);
  DEFSYM (Qdump_emacs_portable__sort_predicate,
          "dump-emacs-portable--sort-predicate");
  DEFSYM (Qdump_emacs_portable__sort_predicate_copied,
          "dump-emacs-portable--sort-predicate-copied");
  DEFSYM (Qdumped_with_pdumper, "dumped-with-pdumper");
  DEFSYM (Qload_time, "load-time");
  DEFSYM (Qdump_file_name, "dump-file-name");
  DEFSYM (Qafter_pdump_load_hook, "after-pdump-load-hook");
  defsubr (&Spdumper_stats);

  for (i = 0; i < sizeof fingerprint; i++)
    desired[i] = fingerprint[i];

  hexbuf_digest (hexbuf, desired, sizeof desired);

  DEFVAR_LISP ("pdumper-fingerprint", Vpdumper_fingerprint,
	       doc: /* The fingerprint of this Emacs binary.
It is a string that is supposed to be unique to each build of
Emacs.  */);
  Vpdumper_fingerprint = make_unibyte_string ((char *) hexbuf,
					      sizeof hexbuf);
#endif /* HAVE_PDUMPER */
}<|MERGE_RESOLUTION|>--- conflicted
+++ resolved
@@ -3402,25 +3402,10 @@
     dump_charset (ctx, i);
   dump_clear_referrer (ctx);
   dump_emacs_reloc_to_dump_ptr_raw (ctx, &charset_table, offset);
-<<<<<<< HEAD
-# else
-  size_t size = ctx->offset - offset;
-  if (size > sizeof charset_table_init)
-    {
-      fprintf (stderr,
-	       "CHARSET_TABLE_INIT_SIZE is %zu, need at least %zu\n",
-	       sizeof charset_table_init / sizeof *charset_table_init,
-	       size / sizeof *charset_table_init);
-      emacs_abort ();
-    }
-  dump_emacs_reloc_copy_from_dump (ctx, offset, &charset_table_init,
-				   size);
-=======
 #ifdef HAVE_MPS
   dump_push (&ctx->dump_relocs[LATE_RELOCS],
 	     list2 (make_fixnum (RELOC_CHARSET_TABLE),
 		    dump_off_to_lisp (offset)));
->>>>>>> e7126e07
 #endif
   ctx->flags = old_flags;
 # ifdef HAVE_MPS
