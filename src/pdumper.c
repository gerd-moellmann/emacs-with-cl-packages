--- conflicted
+++ resolved
@@ -3021,13 +3021,8 @@
     case PVEC_CHAR_TABLE:
     case PVEC_SUB_CHAR_TABLE:
     case PVEC_RECORD:
-<<<<<<< HEAD
     case PVEC_PACKAGE:
-      offset = dump_vectorlike_generic (ctx, &v->header);
-      break;
-=======
       return dump_vectorlike_generic (ctx, &v->header);
->>>>>>> fb4b0b30
     case PVEC_BOOL_VECTOR:
       return dump_bool_vector(ctx, v);
     case PVEC_HASH_TABLE:
