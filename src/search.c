/* String search routines for GNU Emacs.

Copyright (C) 1985-1987, 1993-1994, 1997-1999, 2001-2025 Free Software
Foundation, Inc.

This file is part of GNU Emacs.

GNU Emacs is free software: you can redistribute it and/or modify
it under the terms of the GNU General Public License as published by
the Free Software Foundation, either version 3 of the License, or (at
your option) any later version.

GNU Emacs is distributed in the hope that it will be useful,
but WITHOUT ANY WARRANTY; without even the implied warranty of
MERCHANTABILITY or FITNESS FOR A PARTICULAR PURPOSE.  See the
GNU General Public License for more details.

You should have received a copy of the GNU General Public License
along with GNU Emacs.  If not, see <https://www.gnu.org/licenses/>.  */


#include <config.h>

#include <stdio.h>
#include <stdlib.h>

#include "lisp.h"
#include "character.h"
#include "buffer.h"
#include "syntax.h"
#include "charset.h"
#include "region-cache.h"
#include "blockinput.h"
#include "intervals.h"
#include "pdumper.h"
#include "composite.h"

#include "regex-emacs.h"

#if defined ENABLE_CHECKING && defined HAVE_OPEN_MEMSTREAM
# include <stdlib.h>
#endif

<<<<<<< HEAD
=======

>>>>>>> 6dcb99a2
#define REGEXP_CACHE_SIZE 20

/* If the regexp is non-nil, then the buffer contains the compiled form
   of that regexp, suitable for searching.  */
struct regexp_cache
{
  struct regexp_cache *next;
  Lisp_Object regexp, f_whitespace_regexp;
  /* Syntax table for which the regexp applies.  We need this because
     of character classes.  If this is t, then the compiled pattern is valid
     for any syntax-table.  */
  Lisp_Object syntax_table;
  struct re_pattern_buffer buf;
  char fastmap[0400];
  /* True means regexp was compiled to do full POSIX backtracking.  */
  bool posix;
  /* True means we're inside a buffer match.  */
  bool busy;
};

/* The instances of that struct.  */
static struct regexp_cache searchbufs[REGEXP_CACHE_SIZE];

/* The head of the linked list; points to the most recently used buffer.  */
static struct regexp_cache *searchbuf_head;

static void set_search_regs (ptrdiff_t, ptrdiff_t);
static void save_search_regs (void);
static EMACS_INT simple_search (EMACS_INT, unsigned char *, ptrdiff_t,
				ptrdiff_t, Lisp_Object, ptrdiff_t, ptrdiff_t,
                                ptrdiff_t, ptrdiff_t);
static EMACS_INT boyer_moore (EMACS_INT, unsigned char *, ptrdiff_t,
                              Lisp_Object, Lisp_Object, ptrdiff_t,
                              ptrdiff_t, int);

Lisp_Object re_match_object;

static AVOID
matcher_overflow (void)
{
  error ("Stack overflow in regexp matcher");
}

static void
freeze_buffer_relocation (void)
{
#ifdef REL_ALLOC
  /* Prevent ralloc.c from relocating the current buffer while
     searching it.  */
  r_alloc_inhibit_buffer_relocation (1);
  record_unwind_protect_int (r_alloc_inhibit_buffer_relocation, 0);
#endif
}

/* Compile a regexp and signal a Lisp error if anything goes wrong.
   PATTERN is the pattern to compile.
   CP is the place to put the result.
   TRANSLATE is a translation table for ignoring case, or nil for none.
   POSIX is true if we want full backtracking (POSIX style) for this pattern.
   False means backtrack only enough to get a valid match.

   The behavior also depends on Vsearch_spaces_regexp.  */

static void
compile_pattern_1 (struct regexp_cache *cp, Lisp_Object pattern,
		   Lisp_Object translate, bool posix)
{
  const char *whitespace_regexp;
  char *val;

  eassert (!cp->busy);
  cp->regexp = Qnil;
  cp->buf.translate = translate;
  cp->posix = posix;
  cp->buf.multibyte = STRING_MULTIBYTE (pattern);
  cp->buf.charset_unibyte = charset_unibyte;
  if (STRINGP (Vsearch_spaces_regexp))
    cp->f_whitespace_regexp = Vsearch_spaces_regexp;
  else
    cp->f_whitespace_regexp = Qnil;

  whitespace_regexp = STRINGP (Vsearch_spaces_regexp) ?
    SSDATA (Vsearch_spaces_regexp) : NULL;

  val = (char *) re_compile_pattern (SSDATA (pattern), SBYTES (pattern),
				     posix, whitespace_regexp, &cp->buf);

  /* If the compiled pattern hard codes some of the contents of the
     syntax-table, it can only be reused with *this* syntax table.  */
  cp->syntax_table = cp->buf.used_syntax ? BVAR (current_buffer, syntax_table) : Qt;

  if (val)
    xsignal1 (Qinvalid_regexp, build_string (val));

  cp->regexp = Fcopy_sequence (pattern);
}

/* Shrink each compiled regexp buffer in the cache
   to the size actually used right now.
   This is called from garbage collection.  */

void
shrink_regexp_cache (void)
{
  struct regexp_cache *cp;

  for (cp = searchbuf_head; cp != 0; cp = cp->next)
    if (!cp->busy)
      {
        cp->buf.allocated = cp->buf.used;
        cp->buf.buffer = xrealloc (cp->buf.buffer, cp->buf.used);
      }
}

/* Clear the regexp cache w.r.t. a particular syntax table,
   because it was changed.
   There is no danger of memory leak here because re_compile_pattern
   automagically manages the memory in each re_pattern_buffer struct,
   based on its `allocated' and `buffer' values.  */
void
clear_regexp_cache (void)
{
  int i;

  for (i = 0; i < REGEXP_CACHE_SIZE; ++i)
    /* It's tempting to compare with the syntax-table we've actually changed,
       but it's not sufficient because char-table inheritance means that
       modifying one syntax-table can change others at the same time.  */
    if (!searchbufs[i].busy && !BASE_EQ (searchbufs[i].syntax_table, Qt))
      searchbufs[i].regexp = Qnil;
}

static void
unfreeze_pattern (void *arg)
{
  struct regexp_cache *searchbuf = arg;
  searchbuf->busy = false;
}

static void
freeze_pattern (struct regexp_cache *searchbuf)
{
  eassert (!searchbuf->busy);
  record_unwind_protect_ptr (unfreeze_pattern, searchbuf);
  searchbuf->busy = true;
}

/* Compile a regexp if necessary, but first check to see if there's one in
   the cache.
   PATTERN is the pattern to compile.
   TRANSLATE is a translation table for ignoring case, or nil for none.
   REGP is the structure that says where to store the "register"
   values that will result from matching this pattern.
   If it is 0, we should compile the pattern not to record any
   subexpression bounds.
   POSIX is true if we want full backtracking (POSIX style) for this pattern.
   False means backtrack only enough to get a valid match.  */

static struct regexp_cache *
compile_pattern (Lisp_Object pattern, struct re_registers *regp,
		 Lisp_Object translate, bool posix, bool multibyte)
{
  struct regexp_cache *cp, **cpp, **lru_nonbusy;

  for (cpp = &searchbuf_head, lru_nonbusy = NULL; ; cpp = &cp->next)
    {
      cp = *cpp;
      if (!cp->busy)
        lru_nonbusy = cpp;
      /* Entries are initialized to nil, and may be set to nil by
	 compile_pattern_1 if the pattern isn't valid.  Don't apply
	 string accessors in those cases.  However, compile_pattern_1
	 is only applied to the cache entry we pick here to reuse.  So
	 nil should never appear before a non-nil entry.  */
      if (NILP (cp->regexp))
	goto compile_it;
      if (SCHARS (cp->regexp) == SCHARS (pattern)
          && !cp->busy
	  && STRING_MULTIBYTE (cp->regexp) == STRING_MULTIBYTE (pattern)
	  && !NILP (Fstring_equal (cp->regexp, pattern))
	  && BASE_EQ (cp->buf.translate, translate)
	  && cp->posix == posix
	  && (BASE_EQ (cp->syntax_table, Qt)
	      || BASE_EQ (cp->syntax_table,
			  BVAR (current_buffer, syntax_table)))
	  && !NILP (Fequal (cp->f_whitespace_regexp, Vsearch_spaces_regexp))
	  && cp->buf.charset_unibyte == charset_unibyte)
	break;

      /* If we're at the end of the cache, compile into the last
	 (least recently used) non-busy cell in the cache.  */
      if (cp->next == 0)
	{
          if (!lru_nonbusy)
            error ("Too much matching reentrancy");
          cpp = lru_nonbusy;
          cp = *cpp;
	compile_it:
          eassert (!cp->busy);
	  compile_pattern_1 (cp, pattern, translate, posix);
	  break;
	}
    }

  /* When we get here, cp (aka *cpp) contains the compiled pattern,
     either because we found it in the cache or because we just compiled it.
     Move it to the front of the queue to mark it as most recently used.  */
  *cpp = cp->next;
  cp->next = searchbuf_head;
  searchbuf_head = cp;

  /* Advise the searching functions about the space we have allocated
     for register data.  */
  if (regp)
    re_set_registers (&cp->buf, regp, regp->num_regs, regp->start, regp->end);

  /* The compiled pattern can be used both for multibyte and unibyte
     target.  But, we have to tell which the pattern is used for. */
  cp->buf.target_multibyte = multibyte;
  return cp;
}


static Lisp_Object
looking_at_1 (Lisp_Object string, bool posix, bool modify_data)
{
  Lisp_Object val;
  unsigned char *p1, *p2;
  ptrdiff_t s1, s2;
  register ptrdiff_t i;

  if (running_asynch_code)
    save_search_regs ();

  /* This is so set_image_of_range_1 in regex-emacs.c can find the EQV
     table.  */
  set_char_table_extras (BVAR (current_buffer, case_canon_table), 2,
			 BVAR (current_buffer, case_eqv_table));

  CHECK_STRING (string);

  /* Snapshot in case Lisp changes the value.  */
  bool modify_match_data = NILP (Vinhibit_changing_match_data) && modify_data;

  struct regexp_cache *cache_entry = compile_pattern (
    string,
    modify_match_data ? &search_regs : NULL,
    (!NILP (Vcase_fold_search)
     ? BVAR (current_buffer, case_canon_table) : Qnil),
    posix,
    !NILP (BVAR (current_buffer, enable_multibyte_characters)));

  /* Do a pending quit right away, to avoid paradoxical behavior */
  maybe_quit ();

  /* Get pointers and sizes of the two strings
     that make up the visible portion of the buffer. */

  p1 = BEGV_ADDR;
  s1 = GPT_BYTE - BEGV_BYTE;
  p2 = GAP_END_ADDR;
  s2 = ZV_BYTE - GPT_BYTE;
  if (s1 < 0)
    {
      p2 = p1;
      s2 = ZV_BYTE - BEGV_BYTE;
      s1 = 0;
    }
  if (s2 < 0)
    {
      s1 = ZV_BYTE - BEGV_BYTE;
      s2 = 0;
    }

  specpdl_ref count = SPECPDL_INDEX ();
  freeze_buffer_relocation ();
  freeze_pattern (cache_entry);
  re_match_object = Qnil;
  i = re_match_2 (&cache_entry->buf, (char *) p1, s1, (char *) p2, s2,
		  PT_BYTE - BEGV_BYTE,
		  modify_match_data ? &search_regs : NULL,
		  ZV_BYTE - BEGV_BYTE);

  if (i == -2)
    {
      unbind_to (count, Qnil);
      matcher_overflow ();
    }

  val = (i >= 0 ? Qt : Qnil);
  if (modify_match_data && i >= 0)
  {
    for (i = 0; i < search_regs.num_regs; i++)
      if (search_regs.start[i] >= 0)
	{
	  search_regs.start[i]
	    = BYTE_TO_CHAR (search_regs.start[i] + BEGV_BYTE);
         search_regs.end[i]
           = BYTE_TO_CHAR (search_regs.end[i] + BEGV_BYTE);
       }
    /* Set last_thing_searched only when match data is changed.  */
    XSETBUFFER (last_thing_searched, current_buffer);
  }

  return unbind_to (count, val);
}

DEFUN ("looking-at", Flooking_at, Slooking_at, 1, 2, 0,
       doc: /* Return t if text after point matches regular expression REGEXP.
By default, this function modifies the match data that
`match-beginning', `match-end' and `match-data' access.  If
INHIBIT-MODIFY is non-nil, don't modify the match data.  */)
  (Lisp_Object regexp, Lisp_Object inhibit_modify)
{
  return looking_at_1 (regexp, 0, NILP (inhibit_modify));
}

DEFUN ("posix-looking-at", Fposix_looking_at, Sposix_looking_at, 1, 2, 0,
       doc: /* Return t if text after point matches REGEXP according to Posix rules.
Find the longest match, in accordance with Posix regular expression rules.

By default, this function modifies the match data that
`match-beginning', `match-end' and `match-data' access.  If
INHIBIT-MODIFY is non-nil, don't modify the match data.  */)
  (Lisp_Object regexp, Lisp_Object inhibit_modify)
{
  return looking_at_1 (regexp, 1, NILP (inhibit_modify));
}

static Lisp_Object
string_match_1 (Lisp_Object regexp, Lisp_Object string, Lisp_Object start,
		bool posix, bool modify_data)
{
  ptrdiff_t val;
  EMACS_INT pos;
  ptrdiff_t pos_byte, i;
  bool modify_match_data = NILP (Vinhibit_changing_match_data) && modify_data;

  if (running_asynch_code)
    save_search_regs ();

  CHECK_STRING (regexp);
  CHECK_STRING (string);

  if (NILP (start))
    pos = 0, pos_byte = 0;
  else
    {
      ptrdiff_t len = SCHARS (string);

      CHECK_FIXNUM (start);
      pos = XFIXNUM (start);
      if (pos < 0 && -pos <= len)
	pos = len + pos;
      else if (0 > pos || pos > len)
	args_out_of_range (string, start);
      pos_byte = string_char_to_byte (string, pos);
    }

  /* This is so set_image_of_range_1 in regex-emacs.c can find the EQV
     table.  */
  set_char_table_extras (BVAR (current_buffer, case_canon_table), 2,
			 BVAR (current_buffer, case_eqv_table));

  specpdl_ref count = SPECPDL_INDEX ();
  struct regexp_cache *cache_entry
    = compile_pattern (regexp,
		       modify_match_data ? &search_regs : NULL,
		       (!NILP (Vcase_fold_search)
			? BVAR (current_buffer, case_canon_table)
			: Qnil),
		       posix,
		       STRING_MULTIBYTE (string));
  freeze_pattern (cache_entry);
  re_match_object = string;
  val = re_search (&cache_entry->buf, SSDATA (string),
		   SBYTES (string), pos_byte,
		   SBYTES (string) - pos_byte,
		   (modify_match_data ? &search_regs : NULL));
  unbind_to (count, Qnil);

  /* Set last_thing_searched only when match data is changed.  */
  if (modify_match_data)
    last_thing_searched = Qt;

  if (val == -2)
    matcher_overflow ();
  if (val < 0) return Qnil;

  if (modify_match_data)
    for (i = 0; i < search_regs.num_regs; i++)
      if (search_regs.start[i] >= 0)
	{
	  search_regs.start[i]
	    = string_byte_to_char (string, search_regs.start[i]);
	  search_regs.end[i]
	    = string_byte_to_char (string, search_regs.end[i]);
	}

  return make_fixnum (string_byte_to_char (string, val));
}

DEFUN ("string-match", Fstring_match, Sstring_match, 2, 4, 0,
       doc: /* Return index of start of first match for REGEXP in STRING, or nil.
Matching ignores case if `case-fold-search' is non-nil.
If third arg START is non-nil, start search at that index in STRING.

If INHIBIT-MODIFY is non-nil, match data is not changed.

If INHIBIT-MODIFY is nil or missing, match data is changed, and
`match-end' and `match-beginning' give indices of substrings matched
by parenthesis constructs in the pattern.  You can use the function
`match-string' to extract the substrings matched by the parenthesis
constructions in REGEXP.  For index of first char beyond the match, do
(match-end 0).  */)
  (Lisp_Object regexp, Lisp_Object string, Lisp_Object start,
   Lisp_Object inhibit_modify)
{
  return string_match_1 (regexp, string, start, 0, NILP (inhibit_modify));
}

DEFUN ("posix-string-match", Fposix_string_match, Sposix_string_match, 2, 4, 0,
       doc: /* Return index of start of first match for Posix REGEXP in STRING, or nil.
Find the longest match, in accord with Posix regular expression rules.
Case is ignored if `case-fold-search' is non-nil in the current buffer.

If INHIBIT-MODIFY is non-nil, match data is not changed.

If INHIBIT-MODIFY is nil or missing, match data is changed, and
`match-end' and `match-beginning' give indices of substrings matched
by parenthesis constructs in the pattern.  You can use the function
`match-string' to extract the substrings matched by the parenthesis
constructions in REGEXP.  For index of first char beyond the match, do
(match-end 0).  */)
  (Lisp_Object regexp, Lisp_Object string, Lisp_Object start,
   Lisp_Object inhibit_modify)
{
  return string_match_1 (regexp, string, start, 1, NILP (inhibit_modify));
}

/* Match REGEXP against STRING using translation table TABLE,
   searching all of STRING, and return the index of the match,
   or negative on failure.  This does not clobber the match data.  */

ptrdiff_t
fast_string_match_internal (Lisp_Object regexp, Lisp_Object string,
			    Lisp_Object table)
{
  re_match_object = string;
  specpdl_ref count = SPECPDL_INDEX ();
  struct regexp_cache *cache_entry
    = compile_pattern (regexp, 0, table, 0, STRING_MULTIBYTE (string));
  freeze_pattern (cache_entry);
  ptrdiff_t val = re_search (&cache_entry->buf, SSDATA (string),
			     SBYTES (string), 0,
			     SBYTES (string), 0);
  unbind_to (count, Qnil);
  return val;
}

/* Match REGEXP against STRING, searching all of STRING and return the
   index of the match, or negative on failure.  This does not clobber
   the match data.  Table is a canonicalize table for ignoring case,
   or nil for none.

   We assume that STRING contains single-byte characters.  */

ptrdiff_t
fast_c_string_match_internal (Lisp_Object regexp,
			      const char *string, ptrdiff_t len,
			      Lisp_Object table)
{
  /* FIXME: This is expensive and not obviously correct when it makes
     a difference. I.e., no longer "fast", and may hide bugs.
     Something should be done about this.  */
  regexp = string_make_unibyte (regexp);
  /* Record specpdl index because freeze_pattern pushes an
     unwind-protect on the specpdl.  */
  specpdl_ref count = SPECPDL_INDEX ();
  struct regexp_cache *cache_entry
    = compile_pattern (regexp, 0, table, 0, 0);
  freeze_pattern (cache_entry);
  re_match_object = Qt;
  ptrdiff_t val = re_search (&cache_entry->buf, string, len, 0, len, 0);
  unbind_to (count, Qnil);
  return val;
}

/* Match REGEXP against the characters after POS to LIMIT, and return
   the number of matched characters.  If STRING is non-nil, match
   against the characters in it.  In that case, POS and LIMIT are
   indices into the string.  This function doesn't modify the match
   data.  */

ptrdiff_t
fast_looking_at (Lisp_Object regexp, ptrdiff_t pos, ptrdiff_t pos_byte,
		 ptrdiff_t limit, ptrdiff_t limit_byte, Lisp_Object string)
{
  bool multibyte;
  unsigned char *p1, *p2;
  ptrdiff_t s1, s2;
  ptrdiff_t len;

  if (STRINGP (string))
    {
      if (pos_byte < 0)
	pos_byte = string_char_to_byte (string, pos);
      if (limit_byte < 0)
	limit_byte = string_char_to_byte (string, limit);
      p1 = NULL;
      s1 = 0;
      p2 = SDATA (string);
      s2 = SBYTES (string);
      multibyte = STRING_MULTIBYTE (string);
    }
  else
    {
      if (pos_byte < 0)
	pos_byte = CHAR_TO_BYTE (pos);
      if (limit_byte < 0)
	limit_byte = CHAR_TO_BYTE (limit);
      pos_byte -= BEGV_BYTE;
      limit_byte -= BEGV_BYTE;
      p1 = BEGV_ADDR;
      s1 = GPT_BYTE - BEGV_BYTE;
      p2 = GAP_END_ADDR;
      s2 = ZV_BYTE - GPT_BYTE;
      if (s1 < 0)
	{
	  p2 = p1;
	  s2 = ZV_BYTE - BEGV_BYTE;
	  s1 = 0;
	}
      if (s2 < 0)
	{
	  s1 = ZV_BYTE - BEGV_BYTE;
	  s2 = 0;
	}
      multibyte = ! NILP (BVAR (current_buffer, enable_multibyte_characters));
    }

  struct regexp_cache *cache_entry =
    compile_pattern (regexp, 0, Qnil, 0, multibyte);
  specpdl_ref count = SPECPDL_INDEX ();
  freeze_buffer_relocation ();
  freeze_pattern (cache_entry);
  re_match_object = STRINGP (string) ? string : Qnil;
  len = re_match_2 (&cache_entry->buf, (char *) p1, s1, (char *) p2, s2,
		    pos_byte, NULL, limit_byte);

  unbind_to (count, Qnil);
  return len;
}


/* The newline cache: remembering which sections of text have no newlines.  */

/* If the user has requested the long scans caching, make sure it's on.
   Otherwise, make sure it's off.
   This is our cheezy way of associating an action with the change of
   state of a buffer-local variable.  */
static struct region_cache *
newline_cache_on_off (struct buffer *buf)
{
  struct buffer *base_buf = buf;
  bool indirect_p = false;

  if (buf->base_buffer)
    {
      base_buf = buf->base_buffer;
      indirect_p = true;
    }

  /* Don't turn on or off the cache in the base buffer, if the value
     of cache-long-scans of the base buffer is inconsistent with that.
     This is because doing so will just make the cache pure overhead,
     since if we turn it on via indirect buffer, it will be
     immediately turned off by its base buffer.  */
  if (NILP (BVAR (buf, cache_long_scans)))
    {
      if (!indirect_p
	  || NILP (BVAR (base_buf, cache_long_scans)))
	{
	  /* It should be off.  */
	  if (base_buf->newline_cache)
	    {
	      free_region_cache (base_buf->newline_cache);
	      base_buf->newline_cache = 0;
	    }
	}
      return NULL;
    }
  else
    {
      if (!indirect_p
	  || !NILP (BVAR (base_buf, cache_long_scans)))
	{
	  /* It should be on.  */
	  if (base_buf->newline_cache == 0)
            {
              base_buf->newline_cache = new_region_cache ();
              __lsan_ignore_object (base_buf->newline_cache);
            }
	}
      return base_buf->newline_cache;
    }
}


/* Search for COUNT newlines between START/START_BYTE and END/END_BYTE.

   If COUNT is positive, search forwards; END must be >= START.
   If COUNT is negative, search backwards for the -COUNTth instance;
      END must be <= START.
   If COUNT is zero, do anything you please; run rogue, for all I care.

   If END is zero, use BEGV or ZV instead, as appropriate for the
   direction indicated by COUNT.  If START_BYTE is -1 it is unknown,
   and similarly for END_BYTE.

   If we find COUNT instances, set *COUNTED to COUNT, and return the
   position past the COUNTth match.  Note that for reverse motion
   this is not the same as the usual convention for Emacs motion commands.

   If we don't find COUNT instances before reaching END, set *COUNTED
   to the number of newlines left found (negated if COUNT is negative),
   and return END.

   If BYTEPOS is not NULL, set *BYTEPOS to the byte position corresponding
   to the returned character position.

   If ALLOW_QUIT, check for quitting.  That's good to do
   except when inside redisplay.  */

ptrdiff_t
find_newline (ptrdiff_t start, ptrdiff_t start_byte, ptrdiff_t end,
	      ptrdiff_t end_byte, ptrdiff_t count, ptrdiff_t *counted,
	      ptrdiff_t *bytepos, bool allow_quit)
{
  struct region_cache *newline_cache;
  struct buffer *cache_buffer;

  if (!end)
    {
      if (count > 0)
	end = ZV, end_byte = ZV_BYTE;
      else
	end = BEGV, end_byte = BEGV_BYTE;
    }
  if (end_byte == -1)
    end_byte = CHAR_TO_BYTE (end);

  newline_cache = newline_cache_on_off (current_buffer);
  if (current_buffer->base_buffer)
    cache_buffer = current_buffer->base_buffer;
  else
    cache_buffer = current_buffer;

  if (counted)
    *counted = count;

  if (count > 0)
    while (start != end)
      {
        /* Our innermost scanning loop is very simple; it doesn't know
           about gaps, buffer ends, or the newline cache.  ceiling is
           the position of the last character before the next such
           obstacle --- the last character the dumb search loop should
           examine.  */
	ptrdiff_t tem, ceiling_byte = end_byte - 1;

        /* If we're using the newline cache, consult it to see whether
           we can avoid some scanning.  */
        if (newline_cache)
          {
            ptrdiff_t next_change;
	    int result = 1;

            while (start < end && result)
	      {
		ptrdiff_t lim1;

		result = region_cache_forward (cache_buffer, newline_cache,
					       start, &next_change);
		if (result)
		  {
		    /* When the cache revalidation is deferred,
		       next-change might point beyond ZV, which will
		       cause assertion violation in CHAR_TO_BYTE below.
		       Limit next_change to ZV to avoid that.  */
		    if (next_change > ZV)
		      next_change = ZV;
		    start = next_change;
		    lim1 = next_change = end;
		  }
		else
		  lim1 = min (next_change, end);

		/* The cache returned zero for this region; see if
		   this is because the region is known and includes
		   only newlines.  While at that, count any newlines
		   we bump into, and exit if we found enough off them.  */
		start_byte = CHAR_TO_BYTE (start);
		while (start < lim1
		       && FETCH_BYTE (start_byte) == '\n')
		  {
		    start_byte++;
		    start++;
		    if (--count == 0)
		      {
			if (bytepos)
			  *bytepos = start_byte;
			return start;
		      }
		  }
		/* If we found a non-newline character before hitting
		   position where the cache will again return non-zero
		   (i.e. no newlines beyond that position), it means
		   this region is not yet known to the cache, and we
		   must resort to the "dumb loop" method.  */
		if (start < next_change && !result)
		  break;
		result = 1;
	      }
	    if (start >= end)
	      {
		start = end;
		start_byte = end_byte;
		break;
	      }

            /* START should never be after END.  */
            if (start_byte > ceiling_byte)
              start_byte = ceiling_byte;

            /* Now the text after start is an unknown region, and
               next_change is the position of the next known region. */
            ceiling_byte = min (CHAR_TO_BYTE (next_change) - 1, ceiling_byte);
          }
	else if (start_byte == -1)
	  start_byte = CHAR_TO_BYTE (start);

        /* The dumb loop can only scan text stored in contiguous
           bytes. BUFFER_CEILING_OF returns the last character
           position that is contiguous, so the ceiling is the
           position after that.  */
	tem = BUFFER_CEILING_OF (start_byte);
	ceiling_byte = min (tem, ceiling_byte);

        {
          /* The termination address of the dumb loop.  */
	  unsigned char *lim_addr = BYTE_POS_ADDR (ceiling_byte) + 1;
	  ptrdiff_t lim_byte = ceiling_byte + 1;

	  /* Nonpositive offsets (relative to LIM_ADDR and LIM_BYTE)
	     of the base, the cursor, and the next line.  */
	  ptrdiff_t base = start_byte - lim_byte;
	  ptrdiff_t cursor, next;

	  for (cursor = base; cursor < 0; cursor = next)
	    {
              /* The dumb loop.  */
	      unsigned char *nl = memchr (lim_addr + cursor, '\n', - cursor);
	      next = nl ? nl - lim_addr : 0;

              /* If we're using the newline cache, cache the fact that
                 the region we just traversed is free of newlines. */
              if (newline_cache && cursor != next)
		{
		  know_region_cache (cache_buffer, newline_cache,
				     BYTE_TO_CHAR (lim_byte + cursor),
				     BYTE_TO_CHAR (lim_byte + next));
		  /* know_region_cache can relocate buffer text.  */
		  lim_addr = BYTE_POS_ADDR (ceiling_byte) + 1;
		}

              if (! nl)
		break;
	      next++;

	      if (--count == 0)
		{
		  if (bytepos)
		    *bytepos = lim_byte + next;
		  return BYTE_TO_CHAR (lim_byte + next);
		}
	      if (allow_quit)
		maybe_quit ();
            }

	  start_byte = lim_byte;
	  start = BYTE_TO_CHAR (start_byte);
        }
      }
  else
    while (start > end)
      {
        /* The last character to check before the next obstacle.  */
	ptrdiff_t tem, ceiling_byte = end_byte;

        /* Consult the newline cache, if appropriate.  */
        if (newline_cache)
          {
            ptrdiff_t next_change;
	    int result = 1;

            while (start > end && result)
	      {
		ptrdiff_t lim1;

		result = region_cache_backward (cache_buffer, newline_cache,
						start, &next_change);
		if (result)
		  {
		    start = next_change;
		    lim1 = next_change = end;
		  }
		else
		  lim1 = max (next_change, end);
		start_byte = CHAR_TO_BYTE (start);
		while (start > lim1
		       && FETCH_BYTE (start_byte - 1) == '\n')
		  {
		    if (++count == 0)
		      {
			if (bytepos)
			  *bytepos = start_byte;
			return start;
		      }
		    start_byte--;
		    start--;
		  }
		if (start > next_change && !result)
		  break;
		result = 1;
	      }
	    if (start <= end)
	      {
		start = end;
		start_byte = end_byte;
		break;
	      }

            /* Start should never be at or before end.  */
            if (start_byte <= ceiling_byte)
              start_byte = ceiling_byte + 1;

            /* Now the text before start is an unknown region, and
               next_change is the position of the next known region. */
            ceiling_byte = max (CHAR_TO_BYTE (next_change), ceiling_byte);
          }
	else if (start_byte == -1)
	  start_byte = CHAR_TO_BYTE (start);

        /* Stop scanning before the gap.  */
	tem = BUFFER_FLOOR_OF (start_byte - 1);
	ceiling_byte = max (tem, ceiling_byte);

        {
          /* The termination address of the dumb loop.  */
	  unsigned char *ceiling_addr = BYTE_POS_ADDR (ceiling_byte);

	  /* Offsets (relative to CEILING_ADDR and CEILING_BYTE) of
	     the base, the cursor, and the previous line.  These
	     offsets are at least -1.  */
	  ptrdiff_t base = start_byte - ceiling_byte;
	  ptrdiff_t cursor, prev;

	  for (cursor = base; 0 < cursor; cursor = prev)
            {
	      unsigned char *nl = memrchr (ceiling_addr, '\n', cursor);
	      prev = nl ? nl - ceiling_addr : -1;

              /* If we're looking for newlines, cache the fact that
                 this line's region is free of them. */
              if (newline_cache && cursor != prev + 1)
		{
		  know_region_cache (cache_buffer, newline_cache,
				     BYTE_TO_CHAR (ceiling_byte + prev + 1),
				     BYTE_TO_CHAR (ceiling_byte + cursor));
		  /* know_region_cache can relocate buffer text.  */
		  ceiling_addr = BYTE_POS_ADDR (ceiling_byte);
		}

              if (! nl)
		break;

	      if (++count >= 0)
		{
		  if (bytepos)
		    *bytepos = ceiling_byte + prev + 1;
		  return BYTE_TO_CHAR (ceiling_byte + prev + 1);
		}
	      if (allow_quit)
		maybe_quit ();
            }

	  start_byte = ceiling_byte;
	  start = BYTE_TO_CHAR (start_byte);
        }
      }

  if (counted)
    *counted -= count;
  if (bytepos)
    {
      *bytepos = start_byte == -1 ? CHAR_TO_BYTE (start) : start_byte;
      eassert (*bytepos == CHAR_TO_BYTE (start));
    }
  return start;
}

/* Search for COUNT instances of a line boundary.
   Start at START.  If COUNT is negative, search backwards.

   We report the resulting position by calling TEMP_SET_PT_BOTH.

   If we find COUNT instances. we position after (always after,
   even if scanning backwards) the COUNTth match.

   If we don't find COUNT instances before reaching the end of the
   buffer (or the beginning, if scanning backwards), we position at
   the limit we bumped up against.

   If ALLOW_QUIT, check for quitting.  That's good to do
   except in special cases.  */

void
scan_newline (ptrdiff_t start, ptrdiff_t start_byte,
	      ptrdiff_t limit, ptrdiff_t limit_byte,
	      ptrdiff_t count, bool allow_quit)
{
  ptrdiff_t charpos, bytepos, counted;

  charpos = find_newline (start, start_byte, limit, limit_byte,
			  count, &counted, &bytepos, allow_quit);
  if (counted != count)
    TEMP_SET_PT_BOTH (limit, limit_byte);
  else
    TEMP_SET_PT_BOTH (charpos, bytepos);
}

/* Like above, but always scan from point and report the
   resulting position in *CHARPOS and *BYTEPOS.  */

ptrdiff_t
scan_newline_from_point (ptrdiff_t count, ptrdiff_t *charpos,
			 ptrdiff_t *bytepos)
{
  ptrdiff_t counted;

  if (count <= 0)
    *charpos = find_newline (PT, PT_BYTE, BEGV, BEGV_BYTE, count - 1,
			     &counted, bytepos, 1);
  else
    *charpos = find_newline (PT, PT_BYTE, ZV, ZV_BYTE, count,
			     &counted, bytepos, 1);
  return counted;
}

/* Like find_newline, but doesn't allow QUITting and doesn't return
   COUNTED.  */
ptrdiff_t
find_newline_no_quit (ptrdiff_t from, ptrdiff_t frombyte,
		      ptrdiff_t cnt, ptrdiff_t *bytepos)
{
  return find_newline (from, frombyte, 0, -1, cnt, NULL, bytepos, 0);
}

/* Like find_newline, but returns position before the newline, not
   after, and only search up to TO.
   This isn't just find_newline_no_quit (...)-1, because you might hit TO.  */

ptrdiff_t
find_before_next_newline (ptrdiff_t from, ptrdiff_t to,
			  ptrdiff_t cnt, ptrdiff_t *bytepos)
{
  ptrdiff_t counted;
  ptrdiff_t pos = find_newline (from, -1, to, -1, cnt, &counted, bytepos, 1);

  if (counted == cnt)
    {
      if (bytepos)
	dec_both (&pos, &*bytepos);
      else
	pos--;
    }
  return pos;
}

/* Subroutines of Lisp buffer search functions. */

static Lisp_Object
search_command (Lisp_Object string, Lisp_Object bound, Lisp_Object noerror,
		Lisp_Object count, int direction, bool RE, bool posix)
{
  EMACS_INT np;
  EMACS_INT lim;
  ptrdiff_t lim_byte;
  EMACS_INT n = direction;

  if (!NILP (count))
    {
      CHECK_FIXNUM (count);
      n *= XFIXNUM (count);
    }

  CHECK_STRING (string);
  if (NILP (bound))
    {
      if (n > 0)
	lim = ZV, lim_byte = ZV_BYTE;
      else
	lim = BEGV, lim_byte = BEGV_BYTE;
    }
  else
    {
      lim = fix_position (bound);
      if (n > 0 ? lim < PT : lim > PT)
	error ("Invalid search bound (wrong side of point)");
      if (lim > ZV)
	lim = ZV, lim_byte = ZV_BYTE;
      else if (lim < BEGV)
	lim = BEGV, lim_byte = BEGV_BYTE;
      else
	lim_byte = CHAR_TO_BYTE (lim);
    }

  /* This is so set_image_of_range_1 in regex-emacs.c can find the EQV
     table.  */
  set_char_table_extras (BVAR (current_buffer, case_canon_table), 2,
			 BVAR (current_buffer, case_eqv_table));

  np = search_buffer (string, PT, PT_BYTE, lim, lim_byte, n, RE,
		      (!NILP (Vcase_fold_search)
		       ? BVAR (current_buffer, case_canon_table)
		       : Qnil),
		      (!NILP (Vcase_fold_search)
		       ? BVAR (current_buffer, case_eqv_table)
		       : Qnil),
		      posix);
  if (np <= 0)
    {
      if (NILP (noerror))
	xsignal1 (Qsearch_failed, string);

      if (!EQ (noerror, Qt))
	{
	  eassert (BEGV <= lim && lim <= ZV);
	  SET_PT_BOTH (lim, lim_byte);
	  return Qnil;
#if 0 /* This would be clean, but maybe programs depend on
	 a value of nil here.  */
	  np = lim;
#endif
	}
      else
	return Qnil;
    }

  eassert (BEGV <= np && np <= ZV);
  SET_PT (np);

  return make_fixnum (np);
}

/* Return true if REGEXP it matches just one constant string.  */

static bool
trivial_regexp_p (Lisp_Object regexp)
{
  ptrdiff_t len = SBYTES (regexp);
  unsigned char *s = SDATA (regexp);
  while (--len >= 0)
    {
      switch (*s++)
	{
	case '.': case '*': case '+': case '?': case '[': case '^': case '$':
	  return 0;
	case '\\':
	  if (--len < 0)
	    return 0;
	  switch (*s++)
	    {
	    case '|': case '(': case ')': case '`': case '\'': case 'b':
	    case 'B': case '<': case '>': case 'w': case 'W': case 's':
	    case 'S': case '=': case '{': case '}': case '_':
	    case 'c': case 'C':	/* for categoryspec and notcategoryspec */
	    case '1': case '2': case '3': case '4': case '5':
	    case '6': case '7': case '8': case '9':
	      return 0;
	    }
	}
    }
  return 1;
}

#define TRANSLATE(out, trt, d)			\
do						\
  {						\
    if (! NILP (trt))				\
      {						\
	Lisp_Object temp;			\
	temp = Faref (trt, make_fixnum (d));	\
	if (FIXNUMP (temp))			\
	  out = XFIXNUM (temp);			\
	else					\
	  out = d;				\
      }						\
    else					\
      out = d;					\
  }						\
while (0)

/* Only used in search_buffer, to record the end position of the match
   when searching regexps and SEARCH_REGS should not be changed
   (i.e. Vinhibit_changing_match_data is non-nil).  */
static struct re_registers search_regs_1;

static EMACS_INT
search_buffer_re (Lisp_Object string, ptrdiff_t pos, ptrdiff_t pos_byte,
                  ptrdiff_t lim, ptrdiff_t lim_byte, EMACS_INT n,
                  Lisp_Object trt, Lisp_Object inverse_trt, bool posix)
{
  unsigned char *p1, *p2;
  ptrdiff_t s1, s2;

  /* Snapshot in case Lisp changes the value.  */
  bool preserve_match_data = NILP (Vinhibit_changing_match_data);

  struct regexp_cache *cache_entry =
    compile_pattern (string,
                     preserve_match_data ? &search_regs : &search_regs_1,
                     trt, posix,
                     !NILP (BVAR (current_buffer, enable_multibyte_characters)));
  struct re_pattern_buffer *bufp = &cache_entry->buf;

  maybe_quit ();		/* Do a pending quit right away,
				   to avoid paradoxical behavior */
  /* Get pointers and sizes of the two strings
     that make up the visible portion of the buffer. */

  p1 = BEGV_ADDR;
  s1 = GPT_BYTE - BEGV_BYTE;
  p2 = GAP_END_ADDR;
  s2 = ZV_BYTE - GPT_BYTE;
  if (s1 < 0)
    {
      p2 = p1;
      s2 = ZV_BYTE - BEGV_BYTE;
      s1 = 0;
    }
  if (s2 < 0)
    {
      s1 = ZV_BYTE - BEGV_BYTE;
      s2 = 0;
    }

  specpdl_ref count = SPECPDL_INDEX ();
  freeze_buffer_relocation ();
  freeze_pattern (cache_entry);

  while (n < 0)
    {
      ptrdiff_t val;

      re_match_object = Qnil;
      val = re_search_2 (bufp, (char *) p1, s1, (char *) p2, s2,
                         pos_byte - BEGV_BYTE, lim_byte - pos_byte,
                         preserve_match_data ? &search_regs : &search_regs_1,
                         /* Don't allow match past current point */
                         pos_byte - BEGV_BYTE);
      if (val == -2)
        {
          unbind_to (count, Qnil);
          matcher_overflow ();
        }
      if (val >= 0)
        {
          if (preserve_match_data)
            {
              pos_byte = search_regs.start[0] + BEGV_BYTE;
              for (ptrdiff_t i = 0; i < search_regs.num_regs; i++)
                if (search_regs.start[i] >= 0)
                  {
                    search_regs.start[i]
                      = BYTE_TO_CHAR (search_regs.start[i] + BEGV_BYTE);
                    search_regs.end[i]
                      = BYTE_TO_CHAR (search_regs.end[i] + BEGV_BYTE);
                  }
              XSETBUFFER (last_thing_searched, current_buffer);
              /* Set pos to the new position. */
              pos = search_regs.start[0];
            }
          else
            {
              pos_byte = search_regs_1.start[0] + BEGV_BYTE;
              /* Set pos to the new position.  */
              pos = BYTE_TO_CHAR (search_regs_1.start[0] + BEGV_BYTE);
            }
        }
      else
        {
          unbind_to (count, Qnil);
          return (n);
        }
      n++;
      maybe_quit ();
    }
  while (n > 0)
    {
      ptrdiff_t val;

      re_match_object = Qnil;
      val = re_search_2 (bufp, (char *) p1, s1, (char *) p2, s2,
                         pos_byte - BEGV_BYTE, lim_byte - pos_byte,
                         preserve_match_data ? &search_regs : &search_regs_1,
                         lim_byte - BEGV_BYTE);
      if (val == -2)
        {
          unbind_to (count, Qnil);
          matcher_overflow ();
        }
      if (val >= 0)
        {
          if (preserve_match_data)
            {
              pos_byte = search_regs.end[0] + BEGV_BYTE;
              for (ptrdiff_t i = 0; i < search_regs.num_regs; i++)
                if (search_regs.start[i] >= 0)
                  {
                    search_regs.start[i]
                      = BYTE_TO_CHAR (search_regs.start[i] + BEGV_BYTE);
                    search_regs.end[i]
                      = BYTE_TO_CHAR (search_regs.end[i] + BEGV_BYTE);
                  }
              XSETBUFFER (last_thing_searched, current_buffer);
              pos = search_regs.end[0];
            }
          else
            {
              pos_byte = search_regs_1.end[0] + BEGV_BYTE;
              pos = BYTE_TO_CHAR (search_regs_1.end[0] + BEGV_BYTE);
            }
        }
      else
        {
          unbind_to (count, Qnil);
          return (0 - n);
        }
      n--;
      maybe_quit ();
    }
  unbind_to (count, Qnil);
  return (pos);
}

static EMACS_INT
search_buffer_non_re (Lisp_Object string, ptrdiff_t pos,
                      ptrdiff_t pos_byte, ptrdiff_t lim, ptrdiff_t lim_byte,
                      EMACS_INT n, bool RE, Lisp_Object trt, Lisp_Object inverse_trt,
                      bool posix)
{
  unsigned char *raw_pattern, *pat;
  ptrdiff_t raw_pattern_size;
  ptrdiff_t raw_pattern_size_byte;
  unsigned char *patbuf;
  bool multibyte = !NILP (BVAR (current_buffer, enable_multibyte_characters));
  unsigned char *base_pat;
  /* Set to positive if we find a non-ASCII char that need
     translation.  Otherwise set to zero later.  */
  int char_base = -1;
  bool boyer_moore_ok = 1;
  USE_SAFE_ALLOCA;

  /* MULTIBYTE says whether the text to be searched is multibyte.
     We must convert PATTERN to match that, or we will not really
     find things right.  */

  if (multibyte == STRING_MULTIBYTE (string))
    {
      raw_pattern = SDATA (string);
      raw_pattern_size = SCHARS (string);
      raw_pattern_size_byte = SBYTES (string);
    }
  else if (multibyte)
    {
      raw_pattern_size = SCHARS (string);
      raw_pattern_size_byte
        = count_size_as_multibyte (SDATA (string),
                                   raw_pattern_size);
      raw_pattern = SAFE_ALLOCA (raw_pattern_size_byte + 1);
      copy_text (SDATA (string), raw_pattern,
                 SCHARS (string), 0, 1);
    }
  else
    {
      /* Converting multibyte to single-byte.  */
      raw_pattern_size = SCHARS (string);
      raw_pattern_size_byte = SCHARS (string);
      raw_pattern = SAFE_ALLOCA (raw_pattern_size + 1);
      copy_text (SDATA (string), raw_pattern,
                 SBYTES (string), 1, 0);
    }

  /* Copy and optionally translate the pattern.  */
  ptrdiff_t len = raw_pattern_size;
  ptrdiff_t len_byte = raw_pattern_size_byte;
  SAFE_NALLOCA (patbuf, MAX_MULTIBYTE_LENGTH, len);
  pat = patbuf;
  base_pat = raw_pattern;
  if (multibyte)
    {
      /* Fill patbuf by translated characters in STRING while
         checking if we can use boyer-moore search.  If TRT is
         non-nil, we can use boyer-moore search only if TRT can be
         represented by the byte array of 256 elements.  For that,
         all non-ASCII case-equivalents of all case-sensitive
         characters in STRING must belong to the same character
         group (two characters belong to the same group iff their
         multibyte forms are the same except for the last byte;
         i.e. every 64 characters form a group; U+0000..U+003F,
         U+0040..U+007F, U+0080..U+00BF, ...).  */

      while (--len >= 0)
        {
          unsigned char str_base[MAX_MULTIBYTE_LENGTH], *str;
          int translated, inverse;
          int charlen;

          /* If we got here and the RE flag is set, it's because we're
             dealing with a regexp known to be trivial, so the backslash
             just quotes the next character.  */
          if (RE && *base_pat == '\\')
            {
              len--;
              raw_pattern_size--;
              len_byte--;
              base_pat++;
            }

          int in_charlen, c = string_char_and_length (base_pat, &in_charlen);

          if (NILP (trt))
            {
              str = base_pat;
              charlen = in_charlen;
            }
          else
            {
              /* Translate the character.  */
              TRANSLATE (translated, trt, c);
              charlen = CHAR_STRING (translated, str_base);
              str = str_base;

              /* Check if C has any other case-equivalents.  */
              TRANSLATE (inverse, inverse_trt, c);
              /* If so, check if we can use boyer-moore.  */
              if (c != inverse && boyer_moore_ok)
                {
                  /* Check if all equivalents belong to the same
                     group of characters.  Note that the check of C
                     itself is done by the last iteration.  */
                  int this_char_base = -1;

                  while (boyer_moore_ok)
                    {
                      if (ASCII_CHAR_P (inverse))
                        {
                          if (this_char_base > 0)
                            boyer_moore_ok = 0;
                          else
                            this_char_base = 0;
                        }
                      else if (CHAR_BYTE8_P (inverse))
                        /* Boyer-moore search can't handle a
                           translation of an eight-bit
                           character.  */
                        boyer_moore_ok = 0;
                      else if (this_char_base < 0)
                        {
                          this_char_base = inverse & ~0x3F;
                          if (char_base < 0)
                            char_base = this_char_base;
                          else if (this_char_base != char_base)
                            boyer_moore_ok = 0;
                        }
                      else if ((inverse & ~0x3F) != this_char_base)
                        boyer_moore_ok = 0;
                      if (c == inverse)
                        break;
                      TRANSLATE (inverse, inverse_trt, inverse);
                    }
                }
            }

          /* Store this character into the translated pattern.  */
          memcpy (pat, str, charlen);
          pat += charlen;
          base_pat += in_charlen;
          len_byte -= in_charlen;
        }

      /* If char_base is still negative we didn't find any translated
         non-ASCII characters.  */
      if (char_base < 0)
        char_base = 0;
    }
  else
    {
      /* Unibyte buffer.  */
      char_base = 0;
      while (--len >= 0)
        {
          int c, translated, inverse;

          /* If we got here and the RE flag is set, it's because we're
             dealing with a regexp known to be trivial, so the backslash
             just quotes the next character.  */
          if (RE && *base_pat == '\\')
            {
              len--;
              raw_pattern_size--;
              base_pat++;
            }
          c = *base_pat++;
          TRANSLATE (translated, trt, c);
          *pat++ = translated;
          /* Check that none of C's equivalents violates the
             assumptions of boyer_moore.  */
          TRANSLATE (inverse, inverse_trt, c);
          while (1)
            {
              if (inverse >= 0200)
                {
                  boyer_moore_ok = 0;
                  break;
                }
              if (c == inverse)
                break;
              TRANSLATE (inverse, inverse_trt, inverse);
            }
        }
    }

  len_byte = pat - patbuf;
  pat = base_pat = patbuf;

  EMACS_INT result
    = (boyer_moore_ok
       ? boyer_moore (n, pat, len_byte, trt, inverse_trt,
                      pos_byte, lim_byte,
                      char_base)
       : simple_search (n, pat, raw_pattern_size, len_byte, trt,
                        pos, pos_byte, lim, lim_byte));
  SAFE_FREE ();
  return result;
}

/* Search for the Nth occurrence of STRING in the current buffer,
   from buffer position POS/POS_BYTE until LIM/LIM_BYTE.

   If RE, look for matches against the regular expression STRING instead;
   if POSIX, enable POSIX style backtracking within that regular
   expression.

   If N is positive, search forward; in this case, LIM must be greater
   than POS.

   If N is negative, search backward; LIM must be less than POS.

   Return -X if there are X remaining occurrences or matches,
   or else the position at the beginning (if N is negative) or the end
   (if N is positive) of the Nth occurrence or match against STRING.

   Use TRT and INVERSE_TRT as character translation tables.  */

EMACS_INT
search_buffer (Lisp_Object string, ptrdiff_t pos, ptrdiff_t pos_byte,
	       ptrdiff_t lim, ptrdiff_t lim_byte, EMACS_INT n,
	       bool RE, Lisp_Object trt, Lisp_Object inverse_trt, bool posix)
{
  if (running_asynch_code)
    save_search_regs ();

  /* Searching 0 times means don't move.  */
  /* Null string is found at starting position.  */
  if (n == 0 || SCHARS (string) == 0)
    {
      set_search_regs (pos_byte, 0);
      return pos;
    }

  if (RE && !(trivial_regexp_p (string) && NILP (Vsearch_spaces_regexp)))
    pos = search_buffer_re (string, pos, pos_byte, lim, lim_byte,
                            n, trt, inverse_trt, posix);
  else
    pos = search_buffer_non_re (string, pos, pos_byte, lim, lim_byte,
                                n, RE, trt, inverse_trt, posix);

  return pos;
}

/* Do a simple string search N times for the string PAT,
   whose length is LEN/LEN_BYTE,
   from buffer position POS/POS_BYTE until LIM/LIM_BYTE.
   TRT is the translation table.

   Return the character position where the match is found.
   Otherwise, if M matches remained to be found, return -M.

   This kind of search works regardless of what is in PAT and
   regardless of what is in TRT.  It is used in cases where
   boyer_moore cannot work.  */

static EMACS_INT
simple_search (EMACS_INT n, unsigned char *pat,
	       ptrdiff_t len, ptrdiff_t len_byte, Lisp_Object trt,
	       ptrdiff_t pos, ptrdiff_t pos_byte,
	       ptrdiff_t lim, ptrdiff_t lim_byte)
{
  bool multibyte = ! NILP (BVAR (current_buffer, enable_multibyte_characters));
  bool forward = n > 0;
  /* Number of buffer bytes matched.  Note that this may be different
     from len_byte in a multibyte buffer.  */
  ptrdiff_t match_byte = PTRDIFF_MIN;

  if (lim > pos && multibyte)
    while (n > 0)
      {
	while (1)
	  {
	    /* Try matching at position POS.  */
	    ptrdiff_t this_pos_byte = pos_byte;
	    ptrdiff_t this_len = len;
	    unsigned char *p = pat;
	    if (pos + len > lim || pos_byte + len_byte > lim_byte)
	      goto stop;

	    while (this_len > 0)
	      {
		int charlen, pat_ch = string_char_and_length (p, &charlen);
		int buf_charlen, buf_ch
		  = string_char_and_length (BYTE_POS_ADDR (this_pos_byte),
					    &buf_charlen);
		TRANSLATE (buf_ch, trt, buf_ch);

		if (buf_ch != pat_ch)
		  break;

		this_len--;
		p += charlen;

		this_pos_byte += buf_charlen;
	      }

	    if (this_len == 0)
	      {
		match_byte = this_pos_byte - pos_byte;
		pos += len;
		pos_byte += match_byte;
		break;
	      }

	    inc_both (&pos, &pos_byte);
	  }

	n--;
      }
  else if (lim > pos)
    while (n > 0)
      {
	while (1)
	  {
	    /* Try matching at position POS.  */
	    ptrdiff_t this_pos = pos;
	    ptrdiff_t this_len = len;
	    unsigned char *p = pat;

	    if (pos + len > lim)
	      goto stop;

	    while (this_len > 0)
	      {
		int pat_ch = *p++;
		int buf_ch = FETCH_BYTE (this_pos);
		TRANSLATE (buf_ch, trt, buf_ch);

		if (buf_ch != pat_ch)
		  break;

		this_len--;
		this_pos++;
	      }

	    if (this_len == 0)
	      {
		match_byte = len;
		pos += len;
		break;
	      }

	    pos++;
	  }

	n--;
      }
  /* Backwards search.  */
  else if (lim < pos && multibyte)
    while (n < 0)
      {
	while (1)
	  {
	    /* Try matching at position POS.  */
	    ptrdiff_t this_pos = pos;
	    ptrdiff_t this_pos_byte = pos_byte;
	    ptrdiff_t this_len = len;
	    const unsigned char *p = pat + len_byte;

	    if (this_pos - len < lim || (pos_byte - len_byte) < lim_byte)
	      goto stop;

	    while (this_len > 0)
	      {
		int pat_ch, buf_ch;

		dec_both (&this_pos, &this_pos_byte);
		p -= raw_prev_char_len (p);
		pat_ch = STRING_CHAR (p);
		buf_ch = STRING_CHAR (BYTE_POS_ADDR (this_pos_byte));
		TRANSLATE (buf_ch, trt, buf_ch);

		if (buf_ch != pat_ch)
		  break;

		this_len--;
	      }

	    if (this_len == 0)
	      {
		match_byte = pos_byte - this_pos_byte;
		pos = this_pos;
		pos_byte = this_pos_byte;
		break;
	      }

	    dec_both (&pos, &pos_byte);
	  }

	n++;
      }
  else if (lim < pos)
    while (n < 0)
      {
	while (1)
	  {
	    /* Try matching at position POS.  */
	    ptrdiff_t this_pos = pos - len;
	    ptrdiff_t this_len = len;
	    unsigned char *p = pat;

	    if (this_pos < lim)
	      goto stop;

	    while (this_len > 0)
	      {
		int pat_ch = *p++;
		int buf_ch = FETCH_BYTE (this_pos);
		TRANSLATE (buf_ch, trt, buf_ch);

		if (buf_ch != pat_ch)
		  break;
		this_len--;
		this_pos++;
	      }

	    if (this_len == 0)
	      {
		match_byte = len;
		pos -= len;
		break;
	      }

	    pos--;
	  }

	n++;
      }

 stop:
  if (n == 0)
    {
      eassert (match_byte != PTRDIFF_MIN);
      if (forward)
	set_search_regs ((multibyte ? pos_byte : pos) - match_byte, match_byte);
      else
	set_search_regs (multibyte ? pos_byte : pos, match_byte);

      return pos;
    }
  else if (n > 0)
    return -n;
  else
    return n;
}

/* Do Boyer-Moore search N times for the string BASE_PAT,
   whose length is LEN_BYTE,
   from buffer position POS_BYTE until LIM_BYTE.
   DIRECTION says which direction we search in.
   TRT and INVERSE_TRT are translation tables.
   Characters in PAT are already translated by TRT.

   This kind of search works if all the characters in BASE_PAT that
   have nontrivial translation are the same aside from the last byte.
   This makes it possible to translate just the last byte of a
   character, and do so after just a simple test of the context.
   CHAR_BASE is nonzero if there is such a non-ASCII character.

   If that criterion is not satisfied, do not call this function.  */

static EMACS_INT
boyer_moore (EMACS_INT n, unsigned char *base_pat,
	     ptrdiff_t len_byte,
	     Lisp_Object trt, Lisp_Object inverse_trt,
	     ptrdiff_t pos_byte, ptrdiff_t lim_byte,
             int char_base)
{
  int direction = ((n > 0) ? 1 : -1);
  register ptrdiff_t dirlen;
  ptrdiff_t limit;
  int stride_for_teases = 0;
  int BM_tab[0400];
  register unsigned char *cursor, *p_limit;
  register ptrdiff_t i;
  register int j;
  unsigned char *pat, *pat_end;
  bool multibyte = ! NILP (BVAR (current_buffer, enable_multibyte_characters));

  unsigned char simple_translate[0400];
  /* These are set to the preceding bytes of a byte to be translated
     if char_base is nonzero.  As the maximum byte length of a
     multibyte character is 5, we have to check at most four previous
     bytes.  */
  int translate_prev_byte1 = 0;
  int translate_prev_byte2 = 0;
  int translate_prev_byte3 = 0;

  /* The general approach is that we are going to maintain that we know
     the first (closest to the present position, in whatever direction
     we're searching) character that could possibly be the last
     (furthest from present position) character of a valid match.  We
     advance the state of our knowledge by looking at that character
     and seeing whether it indeed matches the last character of the
     pattern.  If it does, we take a closer look.  If it does not, we
     move our pointer (to putative last characters) as far as is
     logically possible.  This amount of movement, which I call a
     stride, will be the length of the pattern if the actual character
     appears nowhere in the pattern, otherwise it will be the distance
     from the last occurrence of that character to the end of the
     pattern.  If the amount is zero we have a possible match.  */

  /* Here we make a "mickey mouse" BM table.  The stride of the search
     is determined only by the last character of the putative match.
     If that character does not match, we will stride the proper
     distance to propose a match that superimposes it on the last
     instance of a character that matches it (per trt), or misses
     it entirely if there is none. */

  dirlen = len_byte * direction;

  /* Record position after the end of the pattern.  */
  pat_end = base_pat + len_byte;
  /* BASE_PAT points to a character that we start scanning from.
     It is the first character in a forward search,
     the last character in a backward search.  */
  if (direction < 0)
    base_pat = pat_end - 1;

  /* A character that does not appear in the pattern induces a
     stride equal to the pattern length.  */
  for (i = 0; i < 0400; i++)
    BM_tab[i] = dirlen;

  /* We use this for translation, instead of TRT itself.
     We fill this in to handle the characters that actually
     occur in the pattern.  Others don't matter anyway!  */
  for (i = 0; i < 0400; i++)
    simple_translate[i] = i;

  if (char_base)
    {
      /* Setup translate_prev_byte1/2/3/4 from CHAR_BASE.  Only a
	 byte following them are the target of translation.  */
      eassume (0x80 <= char_base && char_base <= MAX_CHAR);
      unsigned char str[MAX_MULTIBYTE_LENGTH];
      int cblen = CHAR_STRING (char_base, str);

      translate_prev_byte1 = str[cblen - 2];
      if (cblen > 2)
	{
	  translate_prev_byte2 = str[cblen - 3];
	  if (cblen > 3)
	    translate_prev_byte3 = str[cblen - 4];
	}
    }

  i = 0;
  while (i != dirlen)
    {
      unsigned char *ptr = base_pat + i;
      i += direction;
      if (! NILP (trt))
	{
	  /* If the byte currently looking at is the last of a
	     character to check case-equivalents, set CH to that
	     character.  An ASCII character and a non-ASCII character
	     matching with CHAR_BASE are to be checked.  */
	  int ch = -1;

	  if (ASCII_CHAR_P (*ptr) || ! multibyte)
	    ch = *ptr;
	  else if (char_base
		   && ((pat_end - ptr) == 1 || CHAR_HEAD_P (ptr[1])))
	    {
	      unsigned char *charstart = ptr - 1;

	      while (! (CHAR_HEAD_P (*charstart)))
		charstart--;
	      ch = STRING_CHAR (charstart);
	      if (char_base != (ch & ~0x3F))
		ch = -1;
	    }

	  if (ch >= 0200 && multibyte)
	    j = (ch & 0x3F) | 0200;
	  else
	    j = *ptr;

	  if (i == dirlen)
	    stride_for_teases = BM_tab[j];

	  BM_tab[j] = dirlen - i;
	  /* A translation table is accompanied by its inverse -- see
	     comment following downcase_table for details.  */
	  if (ch >= 0)
	    {
	      int starting_ch = ch;
	      int starting_j = j;

	      while (1)
		{
		  TRANSLATE (ch, inverse_trt, ch);
		  if (ch >= 0200 && multibyte)
		    j = (ch & 0x3F) | 0200;
		  else
		    j = ch;

		  /* For all the characters that map into CH,
		     set up simple_translate to map the last byte
		     into STARTING_J.  */
		  simple_translate[j] = starting_j;
		  if (ch == starting_ch)
		    break;
		  BM_tab[j] = dirlen - i;
		}
	    }
	}
      else
	{
	  j = *ptr;

	  if (i == dirlen)
	    stride_for_teases = BM_tab[j];
	  BM_tab[j] = dirlen - i;
	}
      /* stride_for_teases tells how much to stride if we get a
	 match on the far character but are subsequently
	 disappointed, by recording what the stride would have been
	 for that character if the last character had been
	 different.  */
    }
  pos_byte += dirlen - ((direction > 0) ? direction : 0);
  /* loop invariant - POS_BYTE points at where last char (first
     char if reverse) of pattern would align in a possible match.  */
  while (n != 0)
    {
      ptrdiff_t tail_end;
      unsigned char *tail_end_ptr;

      /* It's been reported that some (broken) compiler thinks that
	 Boolean expressions in an arithmetic context are unsigned.
	 Using an explicit ?1:0 prevents this.  */
      if ((lim_byte - pos_byte - ((direction > 0) ? 1 : 0)) * direction
	  < 0)
	return (n * (0 - direction));
      /* First we do the part we can by pointers (maybe nothing) */
      maybe_quit ();
      pat = base_pat;
      limit = pos_byte - dirlen + direction;
      if (direction > 0)
	{
	  limit = BUFFER_CEILING_OF (limit);
	  /* LIMIT is now the last (not beyond-last!) value POS_BYTE
	     can take on without hitting edge of buffer or the gap.  */
	  limit = min (limit, pos_byte + 20000);
	  limit = min (limit, lim_byte - 1);
	}
      else
	{
	  limit = BUFFER_FLOOR_OF (limit);
	  /* LIMIT is now the last (not beyond-last!) value POS_BYTE
	     can take on without hitting edge of buffer or the gap.  */
	  limit = max (limit, pos_byte - 20000);
	  limit = max (limit, lim_byte);
	}
      tail_end = BUFFER_CEILING_OF (pos_byte) + 1;
      tail_end_ptr = BYTE_POS_ADDR (tail_end);

      if ((limit - pos_byte) * direction > 20)
	{
	  unsigned char *p2;

	  p_limit = BYTE_POS_ADDR (limit);
	  p2 = (cursor = BYTE_POS_ADDR (pos_byte));
	  /* In this loop, pos + cursor - p2 is the surrogate for pos.  */
	  while (1)		/* use one cursor setting as long as i can */
	    {
	      if (direction > 0) /* worth duplicating */
		{
		  while (cursor <= p_limit)
		    {
		      if (BM_tab[*cursor] == 0)
			goto hit;
		      cursor += BM_tab[*cursor];
		    }
		}
	      else
		{
		  while (cursor >= p_limit)
		    {
		      if (BM_tab[*cursor] == 0)
			goto hit;
		      cursor += BM_tab[*cursor];
		    }
		}
	      /* If you are here, cursor is beyond the end of the
		 searched region.  You fail to match within the
		 permitted region and would otherwise try a character
		 beyond that region.  */
	      break;

	    hit:
	      i = dirlen - direction;
	      if (! NILP (trt))
		{
		  while ((i -= direction) + direction != 0)
		    {
		      int ch;
		      cursor -= direction;
		      /* Translate only the last byte of a character.  */
		      if (! multibyte
			  || ((cursor == tail_end_ptr
			       || CHAR_HEAD_P (cursor[1]))
			      && (CHAR_HEAD_P (cursor[0])
				  /* Check if this is the last byte of
				     a translatable character.  */
				  || (translate_prev_byte1 == cursor[-1]
				      && (CHAR_HEAD_P (translate_prev_byte1)
					  || (translate_prev_byte2 == cursor[-2]
					      && (CHAR_HEAD_P (translate_prev_byte2)
						  || (translate_prev_byte3 == cursor[-3]))))))))
			ch = simple_translate[*cursor];
		      else
			ch = *cursor;
		      if (pat[i] != ch)
			break;
		    }
		}
	      else
		{
		  while ((i -= direction) + direction != 0)
		    {
		      cursor -= direction;
		      if (pat[i] != *cursor)
			break;
		    }
		}
	      cursor += dirlen - i - direction;	/* fix cursor */
	      if (i + direction == 0)
		{
		  ptrdiff_t position, start, end;
#ifdef REL_ALLOC
		  ptrdiff_t cursor_off;
#endif

		  cursor -= direction;

		  position = pos_byte + cursor - p2 + ((direction > 0)
						       ? 1 - len_byte : 0);
#ifdef REL_ALLOC
		  /* set_search_regs might call malloc, which could
		     cause ralloc.c relocate buffer text.  We need to
		     update pointers into buffer text due to that.  */
		  cursor_off = cursor - p2;
#endif
		  set_search_regs (position, len_byte);
#ifdef REL_ALLOC
		  p_limit = BYTE_POS_ADDR (limit);
		  p2 = BYTE_POS_ADDR (pos_byte);
		  cursor = p2 + cursor_off;
#endif

		  if (NILP (Vinhibit_changing_match_data))
		    {
		      start = search_regs.start[0];
		      end = search_regs.end[0];
		    }
		  else
		    /* If Vinhibit_changing_match_data is non-nil,
		       search_regs will not be changed.  So let's
		       compute start and end here.  */
		    {
		      start = BYTE_TO_CHAR (position);
		      end = BYTE_TO_CHAR (position + len_byte);
		    }

		  if ((n -= direction) != 0)
		    cursor += dirlen; /* to resume search */
		  else
		    return direction > 0 ? end : start;
		}
	      else
		cursor += stride_for_teases; /* <sigh> we lose -  */
	    }
	  pos_byte += cursor - p2;
	}
      else
	/* Now we'll pick up a clump that has to be done the hard
	   way because it covers a discontinuity.  */
	{
	  limit = ((direction > 0)
		   ? BUFFER_CEILING_OF (pos_byte - dirlen + 1)
		   : BUFFER_FLOOR_OF (pos_byte - dirlen - 1));
	  limit = ((direction > 0)
		   ? min (limit + len_byte, lim_byte - 1)
		   : max (limit - len_byte, lim_byte));
	  /* LIMIT is now the last value POS_BYTE can have
	     and still be valid for a possible match.  */
	  while (1)
	    {
	      /* This loop can be coded for space rather than
		 speed because it will usually run only once.
		 (the reach is at most len + 21, and typically
		 does not exceed len).  */
	      while ((limit - pos_byte) * direction >= 0)
		{
		  int ch = FETCH_BYTE (pos_byte);
		  if (BM_tab[ch] == 0)
		    goto hit2;
		  pos_byte += BM_tab[ch];
		}
	      break;	/* ran off the end */

	    hit2:
	      /* Found what might be a match.  */
	      i = dirlen - direction;
	      while ((i -= direction) + direction != 0)
		{
		  int ch;
		  unsigned char *ptr;
		  pos_byte -= direction;
		  ptr = BYTE_POS_ADDR (pos_byte);
		  /* Translate only the last byte of a character.  */
		  if (! multibyte
		      || ((ptr == tail_end_ptr
			   || CHAR_HEAD_P (ptr[1]))
			  && (CHAR_HEAD_P (ptr[0])
			      /* Check if this is the last byte of a
				 translatable character.  */
			      || (translate_prev_byte1 == ptr[-1]
				  && (CHAR_HEAD_P (translate_prev_byte1)
				      || (translate_prev_byte2 == ptr[-2]
					  && (CHAR_HEAD_P (translate_prev_byte2)
					      || translate_prev_byte3 == ptr[-3])))))))
		    ch = simple_translate[*ptr];
		  else
		    ch = *ptr;
		  if (pat[i] != ch)
		    break;
		}
	      /* Above loop has moved POS_BYTE part or all the way
		 back to the first pos (last pos if reverse).
		 Set it once again at the last (first if reverse) char.  */
	      pos_byte += dirlen - i - direction;
	      if (i + direction == 0)
		{
		  ptrdiff_t position, start, end;
		  pos_byte -= direction;

		  position = pos_byte + ((direction > 0) ? 1 - len_byte : 0);
		  set_search_regs (position, len_byte);

		  if (NILP (Vinhibit_changing_match_data))
		    {
		      start = search_regs.start[0];
		      end = search_regs.end[0];
		    }
		  else
		    /* If Vinhibit_changing_match_data is non-nil,
		       search_regs will not be changed.  So let's
		       compute start and end here.  */
		    {
		      start = BYTE_TO_CHAR (position);
		      end = BYTE_TO_CHAR (position + len_byte);
		    }

		  if ((n -= direction) != 0)
		    pos_byte += dirlen; /* to resume search */
		  else
		    return direction > 0 ? end : start;
		}
	      else
		pos_byte += stride_for_teases;
	    }
	  }
      /* We have done one clump.  Can we continue? */
      if ((lim_byte - pos_byte) * direction < 0)
	return ((0 - n) * direction);
    }
  return BYTE_TO_CHAR (pos_byte);
}

/* Record beginning BEG_BYTE and end BEG_BYTE + NBYTES
   for the overall match just found in the current buffer.
   Also clear out the match data for registers 1 and up.  */

static void
set_search_regs (ptrdiff_t beg_byte, ptrdiff_t nbytes)
{
  ptrdiff_t i;

  if (!NILP (Vinhibit_changing_match_data))
    return;

  /* Make sure we have registers in which to store
     the match position.  */
  if (search_regs.num_regs == 0)
    {
      search_regs.start = xmalloc (2 * sizeof *search_regs.start);
      search_regs.end = xmalloc (2 * sizeof *search_regs.end);
      search_regs.num_regs = 2;
    }

  /* Clear out the other registers.  */
  for (i = 1; i < search_regs.num_regs; i++)
    {
      search_regs.start[i] = -1;
      search_regs.end[i] = -1;
    }

  search_regs.start[0] = BYTE_TO_CHAR (beg_byte);
  search_regs.end[0] = BYTE_TO_CHAR (beg_byte + nbytes);
  XSETBUFFER (last_thing_searched, current_buffer);
}

DEFUN ("search-backward", Fsearch_backward, Ssearch_backward, 1, 4,
       "MSearch backward: ",
       doc: /* Search backward from point for STRING.
Set point to the beginning of the occurrence found, and return point.
An optional second argument bounds the search; it is a buffer position.
  The match found must not begin before that position.  A value of nil
  means search to the beginning of the accessible portion of the buffer.
Optional third argument, if t, means if fail just return nil (no error).
  If not nil and not t, position at limit of search and return nil.
Optional fourth argument COUNT, if a positive number, means to search
  for COUNT successive occurrences.  If COUNT is negative, search
  forward, instead of backward, for -COUNT occurrences.  A value of
  nil means the same as 1.
With COUNT positive, the match found is the COUNTth to last one (or
  last, if COUNT is 1 or nil) in the buffer located entirely before
  the origin of the search; correspondingly with COUNT negative.

Search case-sensitivity is determined by the value of the variable
`case-fold-search', which see.

See also the functions `match-beginning', `match-end' and `replace-match'.  */)
  (Lisp_Object string, Lisp_Object bound, Lisp_Object noerror, Lisp_Object count)
{
  return search_command (string, bound, noerror, count, -1, false, false);
}

DEFUN ("search-forward", Fsearch_forward, Ssearch_forward, 1, 4, "MSearch: ",
       doc: /* Search forward from point for STRING.
Set point to the end of the occurrence found, and return point.
An optional second argument bounds the search; it is a buffer position.
  The match found must not end after that position.  A value of nil
  means search to the end of the accessible portion of the buffer.
Optional third argument, if t, means if fail just return nil (no error).
  If not nil and not t, move to limit of search and return nil.
Optional fourth argument COUNT, if a positive number, means to search
  for COUNT successive occurrences.  If COUNT is negative, search
  backward, instead of forward, for -COUNT occurrences.  A value of
  nil means the same as 1.
With COUNT positive, the match found is the COUNTth one (or first,
  if COUNT is 1 or nil) in the buffer located entirely after the
  origin of the search; correspondingly with COUNT negative.

Search case-sensitivity is determined by the value of the variable
`case-fold-search', which see.

See also the functions `match-beginning', `match-end' and `replace-match'.  */)
  (Lisp_Object string, Lisp_Object bound, Lisp_Object noerror, Lisp_Object count)
{
  return search_command (string, bound, noerror, count, 1, false, false);
}

DEFUN ("re-search-backward", Fre_search_backward, Sre_search_backward, 1, 4,
       "sRE search backward: ",
       doc: /* Search backward from point for regular expression REGEXP.
This function is almost identical to `re-search-forward', except that
by default it searches backward instead of forward, and the sign of
COUNT also indicates exactly the opposite searching direction.
See `re-search-forward' for details.

Note that searching backwards may give a shorter match than expected,
because REGEXP is still matched in the forward direction.  See Info
anchor `(elisp) re-search-backward' for details.  */)
  (Lisp_Object regexp, Lisp_Object bound, Lisp_Object noerror, Lisp_Object count)
{
  return search_command (regexp, bound, noerror, count, -1, true, false);
}

DEFUN ("re-search-forward", Fre_search_forward, Sre_search_forward, 1, 4,
       "sRE search: ",
       doc: /* Search forward from point for regular expression REGEXP.
Set point to the end of the occurrence found, and return point.
The optional second argument BOUND is a buffer position that bounds
  the search.  The match found must not end after that position.  A
  value of nil means search to the end of the accessible portion of
  the buffer.
The optional third argument NOERROR indicates how errors are handled
  when the search fails: if it is nil or omitted, emit an error; if
  it is t, simply return nil and do nothing; if it is neither nil nor
  t, move to the limit of search and return nil.
The optional fourth argument COUNT is a number that indicates the
  search direction and the number of occurrences to search for.  If it
  is positive, search forward for COUNT successive occurrences; if it
  is negative, search backward, instead of forward, for -COUNT
  occurrences.  A value of nil means the same as 1.
With COUNT positive/negative, the match found is the COUNTth/-COUNTth
  one in the buffer located entirely after/before the origin of the
  search.

Search case-sensitivity is determined by the value of the variable
`case-fold-search', which see.

See also the functions `match-beginning', `match-end', `match-string',
and `replace-match'.  */)
  (Lisp_Object regexp, Lisp_Object bound, Lisp_Object noerror, Lisp_Object count)
{
  return search_command (regexp, bound, noerror, count, 1, true, false);
}

DEFUN ("posix-search-backward", Fposix_search_backward, Sposix_search_backward, 1, 4,
       "sPosix search backward: ",
       doc: /* Search backward from point for match for REGEXP according to Posix rules.
Find the longest match in accord with Posix regular expression rules.
Set point to the beginning of the occurrence found, and return point.
An optional second argument bounds the search; it is a buffer position.
  The match found must not begin before that position.  A value of nil
  means search to the beginning of the accessible portion of the buffer.
Optional third argument, if t, means if fail just return nil (no error).
  If not nil and not t, position at limit of search and return nil.
Optional fourth argument COUNT, if a positive number, means to search
  for COUNT successive occurrences.  If COUNT is negative, search
  forward, instead of backward, for -COUNT occurrences.  A value of
  nil means the same as 1.
With COUNT positive, the match found is the COUNTth to last one (or
  last, if COUNT is 1 or nil) in the buffer located entirely before
  the origin of the search; correspondingly with COUNT negative.

Search case-sensitivity is determined by the value of the variable
`case-fold-search', which see.

See also the functions `match-beginning', `match-end', `match-string',
and `replace-match'.  */)
  (Lisp_Object regexp, Lisp_Object bound, Lisp_Object noerror, Lisp_Object count)
{
  return search_command (regexp, bound, noerror, count, -1, true, true);
}

DEFUN ("posix-search-forward", Fposix_search_forward, Sposix_search_forward, 1, 4,
       "sPosix search: ",
       doc: /* Search forward from point for REGEXP according to Posix rules.
Find the longest match in accord with Posix regular expression rules.
Set point to the end of the occurrence found, and return point.
An optional second argument bounds the search; it is a buffer position.
  The match found must not end after that position.  A value of nil
  means search to the end of the accessible portion of the buffer.
Optional third argument, if t, means if fail just return nil (no error).
  If not nil and not t, move to limit of search and return nil.
Optional fourth argument COUNT, if a positive number, means to search
  for COUNT successive occurrences.  If COUNT is negative, search
  backward, instead of forward, for -COUNT occurrences.  A value of
  nil means the same as 1.
With COUNT positive, the match found is the COUNTth one (or first,
  if COUNT is 1 or nil) in the buffer located entirely after the
  origin of the search; correspondingly with COUNT negative.

Search case-sensitivity is determined by the value of the variable
`case-fold-search', which see.

See also the functions `match-beginning', `match-end', `match-string',
and `replace-match'.  */)
  (Lisp_Object regexp, Lisp_Object bound, Lisp_Object noerror, Lisp_Object count)
{
  return search_command (regexp, bound, noerror, count, 1, true, true);
}

DEFUN ("replace-match", Freplace_match, Sreplace_match, 1, 5, 0,
       doc: /* Replace text matched by last search with NEWTEXT.
Leave point at the end of the replacement text.

If optional second arg FIXEDCASE is non-nil, do not alter the case of
the replacement text.  Otherwise, maybe capitalize the whole text, or
maybe just word initials, based on the replaced text.  If the replaced
text has only capital letters and has at least one multiletter word,
convert NEWTEXT to all caps.  Otherwise if all words are capitalized
in the replaced text, capitalize each word in NEWTEXT.  Note that
what exactly is a word is determined by the syntax tables in effect
in the current buffer, and the variable `case-symbols-as-words'.

If optional third arg LITERAL is non-nil, insert NEWTEXT literally.
Otherwise treat `\\' as special:
  `\\&' in NEWTEXT means substitute original matched text.
  `\\N' means substitute what matched the Nth `\\(...\\)'.
       If Nth parens didn't match, substitute nothing.
  `\\\\' means insert one `\\'.
  `\\?' is treated literally
       (for compatibility with `query-replace-regexp').
  Any other character following `\\' signals an error.
Case conversion does not apply to these substitutions.

If optional fourth argument STRING is non-nil, it should be a string
to act on; this should be the string on which the previous match was
done via `string-match'.  In this case, `replace-match' creates and
returns a new string, made by copying STRING and replacing the part of
STRING that was matched (the original STRING itself is not altered).

The optional fifth argument SUBEXP specifies a subexpression;
it says to replace just that subexpression with NEWTEXT,
rather than replacing the entire matched text.
This is, in a vague sense, the inverse of using `\\N' in NEWTEXT;
`\\N' copies subexp N into NEWTEXT, but using N as SUBEXP puts
NEWTEXT in place of subexp N.
This is useful only after a regular expression search or match,
since only regular expressions have distinguished subexpressions.  */)
  (Lisp_Object newtext, Lisp_Object fixedcase, Lisp_Object literal, Lisp_Object string, Lisp_Object subexp)
{
  enum { nochange, all_caps, cap_initial } case_action;
  ptrdiff_t pos, pos_byte;
  bool some_multiletter_word;
  bool some_lowercase;
  bool some_uppercase;
  bool some_nonuppercase_initial;
  int c, prevc;
  ptrdiff_t sub;
  ptrdiff_t opoint, newpoint;

  CHECK_STRING (newtext);

  if (! NILP (string))
    CHECK_STRING (string);

  /* Most replacement texts don't contain any backslash directives in
     the replacements.  Check whether that's the case, which will
     enable us to take the fast path later.  */
  if (NILP (literal)
      && !memchr (SSDATA (newtext), '\\', SBYTES (newtext)))
    literal = Qt;

  case_action = nochange;	/* We tried an initialization */
				/* but some C compilers blew it */

  ptrdiff_t num_regs = search_regs.num_regs;
  if (num_regs <= 0)
    error ("`replace-match' called before any match found");

  sub = !NILP (subexp) ? check_integer_range (subexp, 0, num_regs - 1) : 0;
  ptrdiff_t sub_start = search_regs.start[sub];
  ptrdiff_t sub_end = search_regs.end[sub];
  eassert (sub_start <= sub_end);

  /* Check whether the text to replace is present in the buffer/string.  */
  if (! (NILP (string)
	 ? BEGV <= sub_start && sub_end <= ZV
	 : 0 <= sub_start && sub_end <= SCHARS (string)))
    {
      if (sub_start < 0)
	xsignal2 (Qerror,
		  build_string ("replace-match subexpression does not exist"),
		  subexp);
      args_out_of_range (make_fixnum (sub_start), make_fixnum (sub_end));
    }

  if (NILP (fixedcase))
    {
      /* Decide how to casify by examining the matched text. */
      ptrdiff_t last;

      pos = sub_start;
      last = sub_end;

      if (NILP (string))
	pos_byte = CHAR_TO_BYTE (pos);
      else
	pos_byte = string_char_to_byte (string, pos);

      prevc = '\n';
      case_action = all_caps;

      /* some_multiletter_word is set nonzero if any original word
	 is more than one letter long. */
      some_multiletter_word = 0;
      some_lowercase = 0;
      some_nonuppercase_initial = 0;
      some_uppercase = 0;

      while (pos < last)
	{
	  if (NILP (string))
	    {
	      c = FETCH_CHAR_AS_MULTIBYTE (pos_byte);
	      inc_both (&pos, &pos_byte);
	    }
	  else
	    c = fetch_string_char_as_multibyte_advance (string,
							&pos, &pos_byte);

	  if (lowercasep (c))
	    {
	      /* Cannot be all caps if any original char is lower case */

	      some_lowercase = 1;
	      if (SYNTAX (prevc) != Sword
		  && !(case_symbols_as_words && SYNTAX (prevc) == Ssymbol))
		some_nonuppercase_initial = 1;
	      else
		some_multiletter_word = 1;
	    }
	  else if (uppercasep (c))
	    {
	      some_uppercase = 1;
	      if (SYNTAX (prevc) != Sword
		  && !(case_symbols_as_words && SYNTAX (prevc) == Ssymbol))
		;
	      else
		some_multiletter_word = 1;
	    }
	  else
	    {
	      /* If the initial is a caseless word constituent,
		 treat that like a lowercase initial.  */
	      if (SYNTAX (prevc) != Sword
		  && !(case_symbols_as_words && SYNTAX (prevc) == Ssymbol))
		some_nonuppercase_initial = 1;
	    }

	  prevc = c;
	}

      /* Convert to all caps if the old text is all caps
	 and has at least one multiletter word.  */
      if (! some_lowercase && some_multiletter_word)
	case_action = all_caps;
      /* Capitalize each word, if the old text has all capitalized words.  */
      else if (!some_nonuppercase_initial && some_multiletter_word)
	case_action = cap_initial;
      else if (!some_nonuppercase_initial && some_uppercase)
	/* Should x -> yz, operating on X, give Yz or YZ?
	   We'll assume the latter.  */
	case_action = all_caps;
      else
	case_action = nochange;
    }

  /* Do replacement in a string.  */
  if (!NILP (string))
    {
      Lisp_Object before, after;

      before = Fsubstring (string, make_fixnum (0), make_fixnum (sub_start));
      after = Fsubstring (string, make_fixnum (sub_end), Qnil);

      /* Substitute parts of the match into NEWTEXT
	 if desired.  */
      if (NILP (literal))
	{
	  ptrdiff_t lastpos = 0;
	  ptrdiff_t lastpos_byte = 0;
	  /* We build up the substituted string in ACCUM.  */
	  Lisp_Object accum;
	  Lisp_Object middle;
	  ptrdiff_t length = SBYTES (newtext);

	  accum = Qnil;

	  for (pos_byte = 0, pos = 0; pos_byte < length;)
	    {
	      ptrdiff_t substart = -1;
	      ptrdiff_t subend = 0;
	      bool delbackslash = 0;

	      c = fetch_string_char_advance (newtext, &pos, &pos_byte);

	      if (c == '\\')
		{
		  c = fetch_string_char_advance (newtext, &pos, &pos_byte);

		  if (c == '&')
		    {
		      substart = sub_start;
		      subend = sub_end;
		    }
		  else if (c >= '1' && c <= '9')
		    {
		      if (c - '0' < num_regs
			  && search_regs.start[c - '0'] >= 0)
			{
			  substart = search_regs.start[c - '0'];
			  subend = search_regs.end[c - '0'];
			}
		      else
			{
			  /* If that subexp did not match,
			     replace \\N with nothing.  */
			  substart = 0;
			  subend = 0;
			}
		    }
		  else if (c == '\\')
		    delbackslash = 1;
		  else if (c != '?')
		    error ("Invalid use of `\\' in replacement text");
		}
	      if (substart >= 0)
		{
		  if (pos - 2 != lastpos)
		    middle = substring_both (newtext, lastpos,
					     lastpos_byte,
					     pos - 2, pos_byte - 2);
		  else
		    middle = Qnil;
		  accum = concat3 (accum, middle,
				   Fsubstring (string,
					       make_fixnum (substart),
					       make_fixnum (subend)));
		  lastpos = pos;
		  lastpos_byte = pos_byte;
		}
	      else if (delbackslash)
		{
		  middle = substring_both (newtext, lastpos,
					   lastpos_byte,
					   pos - 1, pos_byte - 1);

		  accum = concat2 (accum, middle);
		  lastpos = pos;
		  lastpos_byte = pos_byte;
		}
	    }

	  if (pos != lastpos)
	    middle = substring_both (newtext, lastpos,
				     lastpos_byte,
				     pos, pos_byte);
	  else
	    middle = Qnil;

	  newtext = concat2 (accum, middle);
	}

      /* Do case substitution in NEWTEXT if desired.  */
      if (case_action == all_caps)
	newtext = Fupcase (newtext);
      else if (case_action == cap_initial)
	newtext = Fupcase_initials (newtext);

      return concat3 (before, newtext, after);
    }

  /* Record point.  A nonpositive OPOINT is actually an offset from ZV.  */
  opoint = PT <= sub_start ? PT : max (PT, sub_end) - ZV;

  /* If we want non-literal replacement,
     perform substitution on the replacement string.  */
  if (NILP (literal))
    {
      ptrdiff_t length = SBYTES (newtext);
      unsigned char *substed;
      ptrdiff_t substed_alloc_size, substed_len;
      bool buf_multibyte = !NILP (BVAR (current_buffer, enable_multibyte_characters));
      bool str_multibyte = STRING_MULTIBYTE (newtext);
      bool really_changed = 0;

      substed_alloc_size = (length <= (STRING_BYTES_BOUND - 100) / 2
			    ? length * 2 + 100
			    : STRING_BYTES_BOUND);
      substed = xmalloc (substed_alloc_size);
      substed_len = 0;

      /* Go thru NEWTEXT, producing the actual text to insert in
	 SUBSTED while adjusting multibyteness to that of the current
	 buffer.  */

      for (pos_byte = 0, pos = 0; pos_byte < length;)
	{
	  unsigned char str[MAX_MULTIBYTE_LENGTH];
	  const unsigned char *add_stuff = NULL;
	  ptrdiff_t add_len = 0;
	  ptrdiff_t idx = -1;
	  ptrdiff_t begbyte UNINIT;

	  if (str_multibyte)
	    {
	      c = fetch_string_char_advance_no_check (newtext,
						      &pos, &pos_byte);
	      if (!buf_multibyte)
		c = CHAR_TO_BYTE8 (c);
	    }
	  else
	    {
	      /* Note that we don't have to increment POS.  */
	      c = SREF (newtext, pos_byte++);
	      if (buf_multibyte)
		c = make_char_multibyte (c);
	    }

	  /* Either set ADD_STUFF and ADD_LEN to the text to put in SUBSTED,
	     or set IDX to a match index, which means put that part
	     of the buffer text into SUBSTED.  */

	  if (c == '\\')
	    {
	      really_changed = 1;

	      if (str_multibyte)
		{
		  c = fetch_string_char_advance_no_check (newtext,
							  &pos, &pos_byte);
		  if (!buf_multibyte && !ASCII_CHAR_P (c))
		    c = CHAR_TO_BYTE8 (c);
		}
	      else
		{
		  c = SREF (newtext, pos_byte++);
		  if (buf_multibyte)
		    c = make_char_multibyte (c);
		}

	      if (c == '&')
		idx = sub;
	      else if ('1' <= c && c <= '9' && c - '0' < num_regs)
		{
		  if (search_regs.start[c - '0'] >= 1)
		    idx = c - '0';
		}
	      else if (c == '\\')
		add_len = 1, add_stuff = (unsigned char *) "\\";
	      else
		{
		  xfree (substed);
		  error ("Invalid use of `\\' in replacement text");
		}
	    }
	  else
	    {
	      add_len = CHAR_STRING (c, str);
	      add_stuff = str;
	    }

	  /* If we want to copy part of a previous match,
	     set up ADD_STUFF and ADD_LEN to point to it.  */
	  if (idx >= 0)
	    {
	      begbyte = CHAR_TO_BYTE (search_regs.start[idx]);
	      add_len = CHAR_TO_BYTE (search_regs.end[idx]) - begbyte;
	      if (search_regs.start[idx] < GPT && GPT < search_regs.end[idx])
		move_gap_both (search_regs.start[idx], begbyte);
	    }

	  /* Now the stuff we want to add to SUBSTED
	     is invariably ADD_LEN bytes starting at ADD_STUFF.  */

	  /* Make sure SUBSTED is big enough.  */
	  if (substed_alloc_size - substed_len < add_len)
	    substed =
	      xpalloc (substed, &substed_alloc_size,
		       add_len - (substed_alloc_size - substed_len),
		       STRING_BYTES_BOUND, 1);

	  /* We compute this after the call to xpalloc, because that
	     could cause buffer text be relocated when ralloc.c is used.  */
	  if (idx >= 0)
	    add_stuff = BYTE_POS_ADDR (begbyte);

	  /* Now add to the end of SUBSTED.  */
	  if (add_stuff)
	    {
	      memcpy (substed + substed_len, add_stuff, add_len);
	      substed_len += add_len;
	    }
	}

      if (really_changed)
	newtext = make_specified_string ((const char *) substed, -1,
					 substed_len, buf_multibyte);
      xfree (substed);
    }

  newpoint = sub_start + SCHARS (newtext);

  /* Replace the old text with the new in the cleanest possible way.  */
  replace_range (sub_start, sub_end, newtext, 1, 0, 1, true, true);
  signal_after_change (sub_start, sub_end - sub_start, SCHARS (newtext));

  if (case_action == all_caps)
    Fupcase_region (make_fixnum (search_regs.start[sub]),
		    make_fixnum (newpoint),
		    Qnil);
  else if (case_action == cap_initial)
    Fupcase_initials_region (make_fixnum (search_regs.start[sub]),
			     make_fixnum (newpoint), Qnil);

  /* Put point back where it was in the text, if possible.  */
  TEMP_SET_PT (clip_to_bounds (BEGV, opoint + (opoint <= 0 ? ZV : 0), ZV));
  /* Now move point "officially" to the end of the inserted replacement.  */
  move_if_not_intangible (newpoint);

  update_compositions (sub_start, newpoint, CHECK_BORDER);

  return Qnil;
}

static Lisp_Object
match_limit (Lisp_Object num, bool beginningp)
{
  EMACS_INT n;

  CHECK_FIXNUM (num);
  n = XFIXNUM (num);
  if (n < 0)
    args_out_of_range (num, make_fixnum (0));
  if (search_regs.num_regs <= 0)
    error ("No match data, because no search succeeded");
  if (n >= search_regs.num_regs
      || search_regs.start[n] < 0)
    return Qnil;
  return (make_fixnum ((beginningp) ? search_regs.start[n]
		                    : search_regs.end[n]));
}

DEFUN ("match-beginning", Fmatch_beginning, Smatch_beginning, 1, 1, 0,
       doc: /* Return position of start of text matched by last search.
SUBEXP, a number, specifies the parenthesized subexpression in the last
  regexp for which to return the start position.
Value is nil if SUBEXPth subexpression didn't match, or there were fewer
  than SUBEXP subexpressions.
SUBEXP zero means the entire text matched by the whole regexp or whole
  string.

Return value is undefined if the last search failed.  */)
  (Lisp_Object subexp)
{
  return match_limit (subexp, 1);
}

DEFUN ("match-end", Fmatch_end, Smatch_end, 1, 1, 0,
       doc: /* Return position of end of text matched by last search.
SUBEXP, a number, specifies the parenthesized subexpression in the last
  regexp for which to return the start position.
Value is nil if SUBEXPth subexpression didn't match, or there were fewer
  than SUBEXP subexpressions.
SUBEXP zero means the entire text matched by the whole regexp or whole
  string.

Return value is undefined if the last search failed.  */)
  (Lisp_Object subexp)
{
  return match_limit (subexp, 0);
}

DEFUN ("match-data", Fmatch_data, Smatch_data, 0, 3, 0,
       doc: /* Return a list of positions that record text matched by the last search.
Element 2N of the returned list is the position of the beginning of the
match of the Nth subexpression; it corresponds to `(match-beginning N)';
element 2N + 1 is the position of the end of the match of the Nth
subexpression; it corresponds to `(match-end N)'.  See `match-beginning'
and `match-end'.
If the last search was on a buffer, all the elements are by default
markers or nil (nil when the Nth pair didn't match); they are integers
or nil if the search was on a string.  But if the optional argument
INTEGERS is non-nil, the elements that represent buffer positions are
always integers, not markers, and (if the search was on a buffer) the
buffer itself is appended to the list as one additional element.

Use `set-match-data' to reinstate the match data from the elements of
this list.

Note that non-matching optional groups at the end of the regexp are
elided instead of being represented with two `nil's each.  For instance:

  (progn
    (string-match "^\\(a\\)?\\(b\\)\\(c\\)?$" "b")
    (match-data))
  => (0 1 nil nil 0 1)

If REUSE is a list, store the value in REUSE by destructively modifying it.
If REUSE is long enough to hold all the values, its length remains the
same, and any unused elements are set to nil.  If REUSE is not long
enough, it is extended.  Note that if REUSE is long enough and INTEGERS
is non-nil, no consing is done to make the return value; this minimizes GC.

If optional third argument RESEAT is non-nil, any previous markers on the
REUSE list will be modified to point to nowhere.

Return value is undefined if the last search failed.  */)
  (Lisp_Object integers, Lisp_Object reuse, Lisp_Object reseat)
{
  Lisp_Object tail, prev;
  Lisp_Object *data;
  ptrdiff_t i, len;

  if (!NILP (reseat))
    for (tail = reuse; CONSP (tail); tail = XCDR (tail))
      if (MARKERP (XCAR (tail)))
	{
	  unchain_marker (XMARKER (XCAR (tail)));
	  XSETCAR (tail, Qnil);
	}

  if (NILP (last_thing_searched))
    return Qnil;

  prev = Qnil;

  USE_SAFE_ALLOCA;
  SAFE_ALLOCA_LISP (data, 2 * search_regs.num_regs + 1);

  len = 0;
  for (i = 0; i < search_regs.num_regs; i++)
    {
      ptrdiff_t start = search_regs.start[i];
      if (start >= 0)
	{
	  if (BASE_EQ (last_thing_searched, Qt)
	      || ! NILP (integers))
	    {
	      XSETFASTINT (data[2 * i], start);
	      XSETFASTINT (data[2 * i + 1], search_regs.end[i]);
	    }
	  else if (BUFFERP (last_thing_searched))
	    {
	      data[2 * i] = Fmake_marker ();
	      Fset_marker (data[2 * i],
			   make_fixnum (start),
			   last_thing_searched);
	      data[2 * i + 1] = Fmake_marker ();
	      Fset_marker (data[2 * i + 1],
			   make_fixnum (search_regs.end[i]),
			   last_thing_searched);
	    }
	  else
	    /* last_thing_searched must always be Qt, a buffer, or Qnil.  */
	    emacs_abort ();

	  len = 2 * i + 2;
	}
      else
	data[2 * i] = data[2 * i + 1] = Qnil;
    }

  if (BUFFERP (last_thing_searched) && !NILP (integers))
    {
      data[len] = last_thing_searched;
      len++;
    }

  /* If REUSE is not usable, cons up the values and return them.  */
  if (! CONSP (reuse))
    reuse = Flist (len, data);
  else
    {
      /* If REUSE is a list, store as many value elements as will fit
	 into the elements of REUSE.  */
      for (i = 0, tail = reuse; CONSP (tail);
	   i++, tail = XCDR (tail))
	{
	  if (i < len)
	    XSETCAR (tail, data[i]);
	  else
	    XSETCAR (tail, Qnil);
	  prev = tail;
	}

      /* If we couldn't fit all value elements into REUSE,
	 cons up the rest of them and add them to the end of REUSE.  */
      if (i < len)
	XSETCDR (prev, Flist (len - i, data + i));
    }

  SAFE_FREE ();
  return reuse;
}

/* We used to have an internal use variant of `reseat' described as:

      If RESEAT is `evaporate', put the markers back on the free list
      immediately.  No other references to the markers must exist in this
      case, so it is used only internally on the unwind stack and
      save-match-data from Lisp.

   But it was ill-conceived: those supposedly-internal markers get exposed via
   the undo-list, so freeing them here is unsafe.  */

DEFUN ("set-match-data", Fset_match_data, Sset_match_data, 1, 2, 0,
       doc: /* Set internal data on last search match from elements of LIST.
LIST should have been created by calling `match-data' previously.

If optional arg RESEAT is non-nil, make markers on LIST point nowhere.  */)
  (register Lisp_Object list, Lisp_Object reseat)
{
  ptrdiff_t i;
  register Lisp_Object marker;

  if (running_asynch_code)
    save_search_regs ();

  CHECK_LIST (list);

  /* Unless we find a marker with a buffer or an explicit buffer
     in LIST, assume that this match data came from a string.  */
  last_thing_searched = Qt;

  /* Allocate registers if they don't already exist.  */
  {
    ptrdiff_t length = list_length (list) / 2;

    if (length > search_regs.num_regs)
      {
	ptrdiff_t num_regs = search_regs.num_regs;
	search_regs.start =
	  xpalloc (search_regs.start, &num_regs, length - num_regs,
		   min (PTRDIFF_MAX, UINT_MAX), sizeof *search_regs.start);
	search_regs.end =
	  xrealloc (search_regs.end, num_regs * sizeof *search_regs.end);

	for (i = search_regs.num_regs; i < num_regs; i++)
	  search_regs.start[i] = -1;

	search_regs.num_regs = num_regs;
      }

    for (i = 0; CONSP (list); i++)
      {
	marker = XCAR (list);
	if (BUFFERP (marker))
	  {
	    last_thing_searched = marker;
	    break;
	  }
	if (i >= length)
	  break;
	if (NILP (marker))
	  {
	    search_regs.start[i] = -1;
	    list = XCDR (list);
	  }
	else
	  {
	    Lisp_Object from;
	    Lisp_Object m;

	    m = marker;
	    if (MARKERP (marker))
	      {
		if (XMARKER (marker)->buffer == 0)
		  XSETFASTINT (marker, 0);
		else
		  XSETBUFFER (last_thing_searched, XMARKER (marker)->buffer);
	      }

	    CHECK_FIXNUM_COERCE_MARKER (marker);
	    from = marker;

	    if (!NILP (reseat) && MARKERP (m))
	      {
		unchain_marker (XMARKER (m));
		XSETCAR (list, Qnil);
	      }

	    if ((list = XCDR (list), !CONSP (list)))
	      break;

	    m = marker = XCAR (list);

	    if (MARKERP (marker) && XMARKER (marker)->buffer == 0)
	      XSETFASTINT (marker, 0);

	    CHECK_FIXNUM_COERCE_MARKER (marker);
	    if (PTRDIFF_MIN <= XFIXNUM (from) && XFIXNUM (from) <= PTRDIFF_MAX
		&& PTRDIFF_MIN <= XFIXNUM (marker)
		&& XFIXNUM (marker) <= PTRDIFF_MAX)
	      {
		search_regs.start[i] = XFIXNUM (from);
		search_regs.end[i] = XFIXNUM (marker);
	      }
	    else
	      {
		search_regs.start[i] = -1;
	      }

	    if (!NILP (reseat) && MARKERP (m))
	      {
		unchain_marker (XMARKER (m));
		XSETCAR (list, Qnil);
	      }
	  }
	list = XCDR (list);
      }

    for (; i < search_regs.num_regs; i++)
      search_regs.start[i] = -1;
  }

  return Qnil;
}

DEFUN ("match-data--translate", Fmatch_data__translate, Smatch_data__translate,
       1, 1, 0,
       doc: /* Add N to all positions in the match data.  Internal.  */)
  (Lisp_Object n)
{
  CHECK_FIXNUM (n);
  EMACS_INT delta = XFIXNUM (n);
  if (!NILP (last_thing_searched))
    for (ptrdiff_t i = 0; i < search_regs.num_regs; i++)
      if (search_regs.start[i] >= 0)
        {
          search_regs.start[i] = max (0, search_regs.start[i] + delta);
          search_regs.end[i] = max (0, search_regs.end[i] + delta);
        }
  return Qnil;
}

/* Called from Flooking_at, Fstring_match, search_buffer, Fstore_match_data
   if asynchronous code (filter or sentinel) is running. */
static void
save_search_regs (void)
{
  if (saved_search_regs.num_regs == 0)
    {
      saved_search_regs = search_regs;
      saved_last_thing_searched = last_thing_searched;
      last_thing_searched = Qnil;
      search_regs.num_regs = 0;
      search_regs.start = 0;
      search_regs.end = 0;
    }
}

/* Called upon exit from filters and sentinels. */
void
restore_search_regs (void)
{
  if (saved_search_regs.num_regs != 0)
    {
      if (search_regs.num_regs > 0)
	{
	  xfree (search_regs.start);
	  xfree (search_regs.end);
	}
      search_regs = saved_search_regs;
      last_thing_searched = saved_last_thing_searched;
      saved_last_thing_searched = Qnil;
      saved_search_regs.num_regs = 0;
    }
}

/* Called from replace-match via replace_range.  */
void
update_search_regs (ptrdiff_t oldstart, ptrdiff_t oldend, ptrdiff_t newend)
{
  /* Adjust search data for this change.  */
  ptrdiff_t change = newend - oldend;
  ptrdiff_t i;

  /* When replacing subgroup 3 in a match for regexp '\(\)\(\(\)\)\(\)'
     start[i] should ideally stay unchanged for all but i=4 and end[i]
     should move for all but i=1.
     We don't have enough info here to distinguish those different subgroups
     (except for subgroup 0), so instead we lean towards leaving the start[i]s
     unchanged and towards moving the end[i]s.  */

  for (i = 0; i < search_regs.num_regs; i++)
    {
      if (search_regs.start[i] <= oldstart)
        /* If the subgroup that 'replace-match' is modifying encloses the
           subgroup 'i', then its 'start' position should stay unchanged.
           That's always true for subgroup 0.
           For other subgroups it depends on details we don't have, so
           we optimistically assume that it also holds for them.  */
        ;
      else if (search_regs.start[i] >= oldend)
        search_regs.start[i] += change;
      else
        search_regs.start[i] = oldstart;
      if (search_regs.end[i] >= oldend)
        search_regs.end[i] += change;
      else if (search_regs.end[i] > oldstart)
        search_regs.end[i] = oldstart;
    }
}

static void
unwind_set_match_data (Lisp_Object list)
{
  /* It is NOT ALWAYS safe to free (evaporate) the markers immediately.  */
  Fset_match_data (list, Qt);
}

/* Called to unwind protect the match data.  */
void
record_unwind_save_match_data (void)
{
  record_unwind_protect (unwind_set_match_data,
			 Fmatch_data (Qnil, Qnil, Qnil));
}

/* Quote a string to deactivate reg-expr chars */

DEFUN ("regexp-quote", Fregexp_quote, Sregexp_quote, 1, 1, 0,
       doc: /* Return a regexp string which matches exactly STRING and nothing else.  */)
  (Lisp_Object string)
{
  char *in, *out, *end;
  char *temp;
  ptrdiff_t backslashes_added = 0;

  CHECK_STRING (string);

  USE_SAFE_ALLOCA;
  SAFE_NALLOCA (temp, 2, SBYTES (string));

  /* Now copy the data into the new string, inserting escapes. */

  in = SSDATA (string);
  end = in + SBYTES (string);
  out = temp;

  for (; in != end; in++)
    {
      if (*in == '['
	  || *in == '*' || *in == '.' || *in == '\\'
	  || *in == '?' || *in == '+'
	  || *in == '^' || *in == '$')
	*out++ = '\\', backslashes_added++;
      *out++ = *in;
    }

  Lisp_Object result
    = (backslashes_added > 0
       ? make_specified_string (temp,
                                SCHARS (string) + backslashes_added,
                                out - temp,
                                STRING_MULTIBYTE (string))
       : string);
  SAFE_FREE ();
  return result;
}

/* Like find_newline, but doesn't use the cache, and only searches forward.  */
ptrdiff_t
find_newline1 (ptrdiff_t start, ptrdiff_t start_byte, ptrdiff_t end,
	       ptrdiff_t end_byte, ptrdiff_t count, ptrdiff_t *counted,
	       ptrdiff_t *bytepos, bool allow_quit)
{
  if (count > 0)
    {
      if (!end)
	end = ZV, end_byte = ZV_BYTE;
    }
  else
    {
      if (!end)
	end = BEGV, end_byte = BEGV_BYTE;
    }
  if (end_byte == -1)
    end_byte = CHAR_TO_BYTE (end);

  if (counted)
    *counted = count;

  if (count > 0)
    while (start != end)
      {
        /* Our innermost scanning loop is very simple; it doesn't know
           about gaps, buffer ends, or the newline cache.  ceiling is
           the position of the last character before the next such
           obstacle --- the last character the dumb search loop should
           examine.  */
	ptrdiff_t tem, ceiling_byte = end_byte - 1;

	if (start_byte == -1)
	  start_byte = CHAR_TO_BYTE (start);

        /* The dumb loop can only scan text stored in contiguous
           bytes. BUFFER_CEILING_OF returns the last character
           position that is contiguous, so the ceiling is the
           position after that.  */
	tem = BUFFER_CEILING_OF (start_byte);
	ceiling_byte = min (tem, ceiling_byte);

        {
          /* The termination address of the dumb loop.  */
	  unsigned char *lim_addr = BYTE_POS_ADDR (ceiling_byte) + 1;
	  ptrdiff_t lim_byte = ceiling_byte + 1;

	  /* Nonpositive offsets (relative to LIM_ADDR and LIM_BYTE)
	     of the base, the cursor, and the next line.  */
	  ptrdiff_t base = start_byte - lim_byte;
	  ptrdiff_t cursor, next;

	  for (cursor = base; cursor < 0; cursor = next)
	    {
              /* The dumb loop.  */
	      unsigned char *nl = memchr (lim_addr + cursor, '\n', - cursor);
	      next = nl ? nl - lim_addr : 0;

              if (! nl)
		break;
	      next++;

	      if (--count == 0)
		{
		  if (bytepos)
		    *bytepos = lim_byte + next;
		  return BYTE_TO_CHAR (lim_byte + next);
		}
	      if (allow_quit)
		maybe_quit ();
            }

	  start_byte = lim_byte;
	  start = BYTE_TO_CHAR (start_byte);
        }
      }

  if (counted)
    *counted -= count;
  if (bytepos)
    {
      *bytepos = start_byte == -1 ? CHAR_TO_BYTE (start) : start_byte;
      eassert (*bytepos == CHAR_TO_BYTE (start));
    }
  return start;
}

DEFUN ("newline-cache-check", Fnewline_cache_check, Snewline_cache_check,
       0, 1, 0,
       doc: /* Check the newline cache of BUFFER against buffer contents.

BUFFER defaults to the current buffer.

Value is an array of 2 sub-arrays of buffer positions for newlines,
the first based on the cache, the second based on actually scanning
the buffer.  If the buffer doesn't have a cache, the value is nil.  */)
  (Lisp_Object buffer)
{
  struct buffer *buf, *old = NULL;
  ptrdiff_t nl_count_cache, nl_count_buf;
  Lisp_Object cache_newlines, buf_newlines, val;
  ptrdiff_t from, found, i;

  if (NILP (buffer))
    buf = current_buffer;
  else
    {
      CHECK_BUFFER (buffer);
      buf = XBUFFER (buffer);
      old = current_buffer;
    }
  if (buf->base_buffer)
    buf = buf->base_buffer;

  /* If the buffer doesn't have a newline cache, return nil.  */
  if (NILP (BVAR (buf, cache_long_scans))
      || buf->newline_cache == NULL)
    return Qnil;

  /* find_newline can only work on the current buffer.  */
  if (old != NULL)
    set_buffer_internal_1 (buf);

  /* How many newlines are there according to the cache?  */
  find_newline (BEGV, BEGV_BYTE, ZV, ZV_BYTE,
		TYPE_MAXIMUM (ptrdiff_t), &nl_count_cache, NULL, true);

  /* Create vector and populate it.  */
  cache_newlines = make_vector (nl_count_cache, make_fixnum (-1));

  if (nl_count_cache)
    {
      for (from = BEGV, found = from, i = 0; from < ZV; from = found, i++)
	{
	  ptrdiff_t from_byte = CHAR_TO_BYTE (from), counted;

	  found = find_newline (from, from_byte, 0, -1, 1, &counted,
				NULL, true);
	  if (counted == 0 || i >= nl_count_cache)
	    break;
	  ASET (cache_newlines, i, make_fixnum (found - 1));
	}
    }

  /* Now do the same, but without using the cache.  */
  find_newline1 (BEGV, BEGV_BYTE, ZV, ZV_BYTE,
		 TYPE_MAXIMUM (ptrdiff_t), &nl_count_buf, NULL, true);
  buf_newlines = make_vector (nl_count_buf, make_fixnum (-1));
  if (nl_count_buf)
    {
      for (from = BEGV, found = from, i = 0; from < ZV; from = found, i++)
	{
	  ptrdiff_t from_byte = CHAR_TO_BYTE (from), counted;

	  found = find_newline1 (from, from_byte, 0, -1, 1, &counted,
				 NULL, true);
	  if (counted == 0 || i >= nl_count_buf)
	    break;
	  ASET (buf_newlines, i, make_fixnum (found - 1));
	}
    }

  /* Construct the value and return it.  */
  val = CALLN (Fvector, cache_newlines, buf_newlines);

  if (old != NULL)
    set_buffer_internal_1 (old);
  return val;
}

DEFUN ("re--describe-compiled", Fre__describe_compiled, Sre__describe_compiled,
       1, 2, 0,
       doc: /* Return a string describing the compiled form of REGEXP.
If RAW is non-nil, just return the actual bytecode.  */)
  (Lisp_Object regexp, Lisp_Object raw)
{
  CHECK_STRING (regexp);
  struct regexp_cache *cache_entry
    = compile_pattern (regexp, NULL,
                       (!NILP (Vcase_fold_search)
                        ? BVAR (current_buffer, case_canon_table) : Qnil),
                       false,
                       !NILP (BVAR (current_buffer,
                                    enable_multibyte_characters)));
  if (!NILP (raw))
    return make_unibyte_string ((char *) cache_entry->buf.buffer,
                                cache_entry->buf.used);
  else
    {                           /* FIXME: Why ENABLE_CHECKING?  */
#if !defined ENABLE_CHECKING
      error ("Not available: rebuild with --enable-checking");
#elif HAVE_OPEN_MEMSTREAM
      char *buffer = NULL;
      size_t size = 0;
      FILE* f = open_memstream (&buffer, &size);
      if (!f)
        report_file_error ("open_memstream failed", regexp);
      print_compiled_pattern (f, &cache_entry->buf);
      fclose (f);
      if (!buffer)
        return Qnil;
      Lisp_Object description = make_unibyte_string (buffer, size);
      free (buffer);
      return description;
#else /* ENABLE_CHECKING && !HAVE_OPEN_MEMSTREAM */
      print_compiled_pattern (stderr, &cache_entry->buf);
      return build_string ("Description was sent to standard error");
#endif /* !ENABLE_CHECKING */
    }
}


static void syms_of_search_for_pdumper (void);

void
syms_of_search (void)
{
  for (int i = 0; i < REGEXP_CACHE_SIZE; ++i)
    {
      staticpro (&searchbufs[i].regexp);
      staticpro (&searchbufs[i].f_whitespace_regexp);
      staticpro (&searchbufs[i].syntax_table);
      staticpro (&searchbufs[i].buf.translate);
    }

  /* Error condition used for failing searches.  */
  DEFSYM (Qsearch_failed, "search-failed");

  /* Error condition used for failing searches started by user, i.e.,
     where failure should not invoke the debugger.  */
  DEFSYM (Quser_search_failed, "user-search-failed");

  /* Error condition signaled when regexp compile_pattern fails.  */
  DEFSYM (Qinvalid_regexp, "invalid-regexp");

  Fput (Qsearch_failed, Qerror_conditions,
	list (Qsearch_failed, Qerror));
  Fput (Qsearch_failed, Qerror_message,
	build_string ("Search failed"));

  Fput (Quser_search_failed, Qerror_conditions,
	list (Quser_search_failed, Quser_error, Qsearch_failed, Qerror));
  Fput (Quser_search_failed, Qerror_message,
        build_string ("Search failed"));

  Fput (Qinvalid_regexp, Qerror_conditions,
	list (Qinvalid_regexp, Qerror));
  Fput (Qinvalid_regexp, Qerror_message,
	build_string ("Invalid regexp"));

  re_match_object = Qnil;
  staticpro (&re_match_object);

  DEFVAR_LISP ("search-spaces-regexp", Vsearch_spaces_regexp,
      doc: /* Regexp to substitute for bunches of spaces in regexp search.
Some commands use this for user-specified regexps.
Spaces that occur inside character classes or repetition operators
or other such regexp constructs are not replaced with this.
A value of nil (which is the normal value) means treat spaces
literally.  Note that a value with capturing groups can change the
numbering of existing capture groups in unexpected ways.  */);
  Vsearch_spaces_regexp = Qnil;

  DEFSYM (Qinhibit_changing_match_data, "inhibit-changing-match-data");
  DEFVAR_LISP ("inhibit-changing-match-data", Vinhibit_changing_match_data,
      doc: /* Internal use only.
If non-nil, the primitive searching and matching functions
such as `looking-at', `string-match', `re-search-forward', etc.,
do not set the match data.  The proper way to use this variable
is to bind it with `let' around a small expression.  */);
  Vinhibit_changing_match_data = Qnil;

  defsubr (&Slooking_at);
  defsubr (&Sposix_looking_at);
  defsubr (&Sstring_match);
  defsubr (&Sposix_string_match);
  defsubr (&Ssearch_forward);
  defsubr (&Ssearch_backward);
  defsubr (&Sre_search_forward);
  defsubr (&Sre_search_backward);
  defsubr (&Sposix_search_forward);
  defsubr (&Sposix_search_backward);
  defsubr (&Sreplace_match);
  defsubr (&Smatch_beginning);
  defsubr (&Smatch_end);
  defsubr (&Smatch_data);
  defsubr (&Sset_match_data);
  defsubr (&Smatch_data__translate);
  defsubr (&Sregexp_quote);
  defsubr (&Snewline_cache_check);
  defsubr (&Sre__describe_compiled);

  pdumper_do_now_and_after_load (syms_of_search_for_pdumper);
}

static void
syms_of_search_for_pdumper (void)
{
  for (int i = 0; i < REGEXP_CACHE_SIZE; ++i)
    {
      searchbufs[i].buf.allocated = 100;
      searchbufs[i].buf.buffer = xmalloc (100);
      searchbufs[i].buf.fastmap = searchbufs[i].fastmap;
      searchbufs[i].regexp = Qnil;
      searchbufs[i].f_whitespace_regexp = Qnil;
      searchbufs[i].busy = false;
      searchbufs[i].syntax_table = Qnil;
      searchbufs[i].next = (i == REGEXP_CACHE_SIZE-1 ? 0 : &searchbufs[i+1]);
    }
  searchbuf_head = &searchbufs[0];
}<|MERGE_RESOLUTION|>--- conflicted
+++ resolved
@@ -41,10 +41,7 @@
 # include <stdlib.h>
 #endif
 
-<<<<<<< HEAD
-=======
-
->>>>>>> 6dcb99a2
+
 #define REGEXP_CACHE_SIZE 20
 
 /* If the regexp is non-nil, then the buffer contains the compiled form
