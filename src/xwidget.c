/* Support for embedding graphical components in a buffer.

Copyright (C) 2011-2023 Free Software Foundation, Inc.

This file is part of GNU Emacs.

GNU Emacs is free software: you can redistribute it and/or modify
it under the terms of the GNU General Public License as published by
the Free Software Foundation, either version 3 of the License, or (at
your option) any later version.

GNU Emacs is distributed in the hope that it will be useful,
but WITHOUT ANY WARRANTY; without even the implied warranty of
MERCHANTABILITY or FITNESS FOR A PARTICULAR PURPOSE.  See the
GNU General Public License for more details.

You should have received a copy of the GNU General Public License
along with GNU Emacs.  If not, see <https://www.gnu.org/licenses/>.  */

#include <config.h>

#include "buffer.h"
#include "coding.h"
#include "xwidget.h"

#include "lisp.h"
#include "blockinput.h"
#include "dispextern.h"
#include "frame.h"
#include "keyboard.h"
#include "gtkutil.h"
#include "sysstdio.h"
#include "termhooks.h"
#include "window.h"
#include "process.h"

/* Include xwidget bottom end headers.  */
#ifdef USE_GTK
#include <webkit2/webkit2.h>
#include <JavaScriptCore/JavaScript.h>
<<<<<<< HEAD
#elif defined HAVE_MACGUI || defined NS_IMPL_COCOA
=======
#include <cairo.h>
#ifndef HAVE_PGTK
#include <cairo-xlib.h>
#include <X11/Xlib.h>
#else
#include <gtk/gtk.h>
#endif
#ifdef HAVE_XINPUT2
#include <X11/extensions/XInput2.h>
#endif
#elif defined NS_IMPL_COCOA
>>>>>>> a9b28224
#include "nsxwidget.h"
#endif

#include <math.h>

static Lisp_Object id_to_xwidget_map;
static Lisp_Object internal_xwidget_view_list;
static Lisp_Object internal_xwidget_list;
static uint32_t xwidget_counter = 0;

#ifdef USE_GTK
#ifdef HAVE_X_WINDOWS
static Lisp_Object x_window_to_xwv_map;
#if WEBKIT_CHECK_VERSION (2, 34, 0)
static Lisp_Object dummy_tooltip_string;
#endif
#endif
static gboolean offscreen_damage_event (GtkWidget *, GdkEvent *, gpointer);
static void synthesize_focus_in_event (GtkWidget *);
static GdkDevice *find_suitable_keyboard (struct frame *);
static gboolean webkit_script_dialog_cb (WebKitWebView *, WebKitScriptDialog *,
					 gpointer);
static void record_osr_embedder (struct xwidget_view *);
static void from_embedder (GdkWindow *, double, double, gpointer, gpointer, gpointer);
static void to_embedder (GdkWindow *, double, double, gpointer, gpointer, gpointer);
static GdkWindow *pick_embedded_child (GdkWindow *, double, double, gpointer);
#endif

static struct xwidget *
allocate_xwidget (void)
{
  return ALLOCATE_ZEROED_PSEUDOVECTOR (struct xwidget, script_callbacks, PVEC_XWIDGET);
}

static struct xwidget_view *
allocate_xwidget_view (void)
{
  return ALLOCATE_ZEROED_PSEUDOVECTOR (struct xwidget_view, w, PVEC_XWIDGET_VIEW);
}

#define XSETXWIDGET(a, b) XSETPSEUDOVECTOR (a, b, PVEC_XWIDGET)
#define XSETXWIDGET_VIEW(a, b) XSETPSEUDOVECTOR (a, b, PVEC_XWIDGET_VIEW)

static struct xwidget_view *xwidget_view_lookup (struct xwidget *,
						 struct window *);
static void kill_xwidget (struct xwidget *);

#ifdef USE_GTK
static void webkit_view_load_changed_cb (WebKitWebView *,
                                         WebKitLoadEvent,
                                         gpointer);
static void webkit_javascript_finished_cb (GObject *,
                                           GAsyncResult *,
                                           gpointer);
static gboolean webkit_download_cb (WebKitWebContext *, WebKitDownload *, gpointer);
static GtkWidget *webkit_create_cb (WebKitWebView *, WebKitNavigationAction *, gpointer);
static gboolean
webkit_decide_policy_cb (WebKitWebView *,
                         WebKitPolicyDecision *,
                         WebKitPolicyDecisionType,
                         gpointer);
static GtkWidget *find_widget_at_pos (GtkWidget *, int, int, int *, int *, bool,
				      struct xwidget_view *);
static gboolean run_file_chooser_cb (WebKitWebView *,
				     WebKitFileChooserRequest *,
				     gpointer);

struct widget_search_data
{
  int x;
  int y;
  bool foundp;
  bool first;
  GtkWidget *data;
};

static void find_widget (GtkWidget *t, struct widget_search_data *);
#endif

#ifdef HAVE_PGTK
static void mouse_target_changed (WebKitWebView *, WebKitHitTestResult *, guint,
				  gpointer);

static int
xw_forward_event_translate (GdkEvent *event, struct xwidget_view *xv,
			    struct xwidget *xw)
{
  GtkWidget *widget;
  int new_x, new_y;

  switch (event->type)
    {
    case GDK_BUTTON_PRESS:
    case GDK_BUTTON_RELEASE:
    case GDK_2BUTTON_PRESS:
    case GDK_3BUTTON_PRESS:
      widget = find_widget_at_pos (xw->widgetwindow_osr,
				   lrint (event->button.x - xv->clip_left),
				   lrint (event->button.y - xv->clip_top),
				   &new_x, &new_y, false, NULL);
      if (widget)
	{
	  event->any.window = gtk_widget_get_window (widget);
	  event->button.x = new_x;
	  event->button.y = new_y;
	  return 1;
	}
      return 0;
    case GDK_SCROLL:
      widget = find_widget_at_pos (xw->widgetwindow_osr,
				   lrint (event->scroll.x - xv->clip_left),
				   lrint (event->scroll.y - xv->clip_top),
				   &new_x, &new_y, false, NULL);
      if (widget)
	{
	  event->any.window = gtk_widget_get_window (widget);
	  event->scroll.x = new_x;
	  event->scroll.y = new_y;
	  return 1;
	}
      return 0;
    case GDK_MOTION_NOTIFY:
      widget = find_widget_at_pos (xw->widgetwindow_osr,
				   lrint (event->motion.x - xv->clip_left),
				   lrint (event->motion.y - xv->clip_top),
				   &new_x, &new_y, false, NULL);
      if (widget)
	{
	  event->any.window = gtk_widget_get_window (widget);
	  event->motion.x = new_x;
	  event->motion.y = new_y;
	  return 1;
	}
      return 0;
    case GDK_ENTER_NOTIFY:
    case GDK_LEAVE_NOTIFY:
      widget = find_widget_at_pos (xw->widgetwindow_osr,
				   lrint (event->crossing.x - xv->clip_left),
				   lrint (event->crossing.y - xv->clip_top),
				   &new_x, &new_y, false, NULL);
      if (widget)
	{
	  event->any.window = gtk_widget_get_window (widget);
	  event->crossing.x = new_x;
	  event->crossing.y = new_y;
	  return 1;
	}
      return 0;
    default:
      return 0;
    }
}

static gboolean
xw_forward_event_from_view (GtkWidget *widget, GdkEvent *event,
			    gpointer user_data)
{
  struct xwidget_view *xv = user_data;
  struct xwidget *xw = XXWIDGET (xv->model);
  GdkEvent *eventcopy;
  bool translated_p;

  if (NILP (xw->buffer))
    return TRUE;

  eventcopy = gdk_event_copy (event);
  translated_p = xw_forward_event_translate (eventcopy, xv, xw);
  record_osr_embedder (xv);

  g_object_ref (eventcopy->any.window);
  if (translated_p)
    gtk_main_do_event (eventcopy);
  gdk_event_free (eventcopy);

  /* Don't propagate this event further.  */
  return TRUE;
}
#endif

#ifdef HAVE_X_WINDOWS
enum xw_crossing_mode
  {
    XW_CROSSING_LEFT,
    XW_CROSSING_ENTERED,
    XW_CROSSING_NONE
  };

static guint
xw_translate_x_modifiers (struct x_display_info *dpyinfo,
			  unsigned int modifiers)
{
  guint mods = 0;

  if (modifiers & dpyinfo->meta_mod_mask)
    {
      /* GDK always assumes Mod1 is alt, but that's no reason for
	 us to make that mistake as well.  */
      if (!dpyinfo->alt_mod_mask)
	mods |= GDK_MOD1_MASK;
      else
	mods |= GDK_META_MASK;
    }

  if (modifiers & dpyinfo->alt_mod_mask)
    mods |= GDK_MOD1_MASK;
  if (modifiers & dpyinfo->super_mod_mask)
    mods |= GDK_SUPER_MASK;
  if (modifiers & dpyinfo->hyper_mod_mask)
    mods |= GDK_HYPER_MASK;
  if (modifiers & ControlMask)
    mods |= GDK_CONTROL_MASK;
  if (modifiers & ShiftMask)
    mods |= GDK_SHIFT_MASK;

  return mods;
}

static bool xw_maybe_synthesize_crossing (struct xwidget_view *,
					  GdkWindow *, int, int, int,
					  Time, unsigned int,
					  GdkCrossingMode, GdkCrossingMode);
static void xw_notify_virtual_upwards_until (struct xwidget_view *, GdkWindow *,
					     GdkWindow *, GdkWindow *, unsigned int,
					     int, int, Time, GdkEventType, bool,
					     GdkCrossingMode);
static void window_coords_from_toplevel (GdkWindow *, GdkWindow *, int,
					 int, int *, int *);
#endif

DEFUN ("make-xwidget",
       Fmake_xwidget, Smake_xwidget,
       4, 7, 0,
       doc: /* Make an xwidget of TYPE.
If BUFFER is nil, use the current buffer.
If BUFFER is a string and no such buffer exists, create it.
TYPE is a symbol which can take one of the following values:

- webkit

RELATED is nil, or an xwidget.  When constructing a WebKit widget, it
will share the same settings and internal subprocess as RELATED.
Returns the newly constructed xwidget, or nil if construction
fails.  */)
  (Lisp_Object type,
   Lisp_Object title, Lisp_Object width, Lisp_Object height,
   Lisp_Object arguments, Lisp_Object buffer, Lisp_Object related)
{
#ifdef USE_GTK
  if (!xg_gtk_initialized)
    error ("make-xwidget: GTK has not been initialized");
#endif
  CHECK_SYMBOL (type);
  CHECK_FIXNAT (width);
  CHECK_FIXNAT (height);

  if (!EQ (type, Qwebkit))
    error ("Bad xwidget type");

  Frequire (Qxwidget, Qnil, Qnil);

  struct xwidget *xw = allocate_xwidget ();
  Lisp_Object val;
  xw->type = type;
  xw->title = title;
  xw->buffer = (NILP (buffer) ? Fcurrent_buffer ()
		: Fget_buffer_create (buffer, Qnil));
  xw->height = XFIXNAT (height);
  xw->width = XFIXNAT (width);
  xw->kill_without_query = false;
  XSETXWIDGET (val, xw);
  internal_xwidget_list = Fcons (val, internal_xwidget_list);
  Vxwidget_list = Fcopy_sequence (internal_xwidget_list);
  xw->plist = Qnil;
  xw->xwidget_id = ++xwidget_counter;
  xw->find_text = NULL;

  Fputhash (make_fixnum (xw->xwidget_id), val, id_to_xwidget_map);

#ifdef USE_GTK
  xw->widgetwindow_osr = NULL;
  xw->widget_osr = NULL;
  xw->hit_result = 0;
  if (EQ (xw->type, Qwebkit))
    {
      block_input ();
      WebKitSettings *settings;
      WebKitWebContext *webkit_context = webkit_web_context_get_default ();

# if WEBKIT_CHECK_VERSION (2, 26, 0)
      if (!webkit_web_context_get_sandbox_enabled (webkit_context))
	webkit_web_context_set_sandbox_enabled (webkit_context, TRUE);
# endif

      xw->widgetwindow_osr = gtk_offscreen_window_new ();
      gtk_window_resize (GTK_WINDOW (xw->widgetwindow_osr), xw->width,
                         xw->height);
      gtk_container_check_resize (GTK_CONTAINER (xw->widgetwindow_osr));

      if (EQ (xw->type, Qwebkit))
        {
	  WebKitWebView *related_view;

	  if (NILP (related)
	      || !XWIDGETP (related)
	      || !EQ (XXWIDGET (related)->type, Qwebkit))
	    {
	      WebKitWebContext *ctx = webkit_web_context_new ();
	      xw->widget_osr = webkit_web_view_new_with_context (ctx);
	      g_object_unref (ctx);

	      g_signal_connect (G_OBJECT (ctx),
				"download-started",
				G_CALLBACK (webkit_download_cb), xw);

	      webkit_web_view_load_uri (WEBKIT_WEB_VIEW (xw->widget_osr),
					"about:blank");
	      /* webkitgtk uses GSubprocess which sets sigaction causing
		 Emacs to not catch SIGCHLD with its usual handle setup in
		 'catch_child_signal'.  This resets the SIGCHLD sigaction.  */
	      catch_child_signal ();
	    }
	  else
	    {
	      related_view = WEBKIT_WEB_VIEW (XXWIDGET (related)->widget_osr);
	      xw->widget_osr = webkit_web_view_new_with_related_view (related_view);
	    }

	  /* Enable the developer extras.  */
	  settings = webkit_web_view_get_settings (WEBKIT_WEB_VIEW (xw->widget_osr));
	  g_object_set (G_OBJECT (settings), "enable-developer-extras", TRUE, NULL);
	}

      gtk_widget_set_size_request (GTK_WIDGET (xw->widget_osr), xw->width,
                                   xw->height);
      gtk_widget_queue_allocate (GTK_WIDGET (xw->widget_osr));

      if (EQ (xw->type, Qwebkit))
        {
          gtk_container_add (GTK_CONTAINER (xw->widgetwindow_osr),
                             GTK_WIDGET (WEBKIT_WEB_VIEW (xw->widget_osr)));
        }
      else
        {
          gtk_container_add (GTK_CONTAINER (xw->widgetwindow_osr),
                             xw->widget_osr);
        }

      gtk_widget_show (xw->widget_osr);
      gtk_widget_show (xw->widgetwindow_osr);
#if !defined HAVE_XINPUT2 && !defined HAVE_PGTK
      synthesize_focus_in_event (xw->widgetwindow_osr);
#endif

      g_signal_connect (G_OBJECT (gtk_widget_get_window (xw->widgetwindow_osr)),
			"from-embedder", G_CALLBACK (from_embedder), NULL);
      g_signal_connect (G_OBJECT (gtk_widget_get_window (xw->widgetwindow_osr)),
			"to-embedder", G_CALLBACK (to_embedder), NULL);
      g_signal_connect (G_OBJECT (gtk_widget_get_window (xw->widgetwindow_osr)),
			"pick-embedded-child", G_CALLBACK (pick_embedded_child), NULL);

      /* Store some xwidget data in the gtk widgets for convenient
         retrieval in the event handlers.  */
      g_object_set_data (G_OBJECT (xw->widget_osr), XG_XWIDGET, xw);
      g_object_set_data (G_OBJECT (xw->widgetwindow_osr), XG_XWIDGET, xw);

      /* signals */
      if (EQ (xw->type, Qwebkit))
        {
          g_signal_connect (G_OBJECT (xw->widget_osr),
                            "load-changed",
                            G_CALLBACK (webkit_view_load_changed_cb), xw);

          g_signal_connect (G_OBJECT (xw->widget_osr),
                            "decide-policy",
                            G_CALLBACK
                            (webkit_decide_policy_cb),
                            xw);
#ifdef HAVE_PGTK
	  g_signal_connect (G_OBJECT (xw->widget_osr),
			    "mouse-target-changed",
			    G_CALLBACK (mouse_target_changed),
			    xw);
#endif
	  g_signal_connect (G_OBJECT (xw->widget_osr),
			    "create",
			    G_CALLBACK (webkit_create_cb),
			    xw);
	  g_signal_connect (G_OBJECT (xw->widget_osr),
			    "script-dialog",
			    G_CALLBACK (webkit_script_dialog_cb),
			    NULL);
	  g_signal_connect (G_OBJECT (xw->widget_osr),
			    "run-file-chooser",
			    G_CALLBACK (run_file_chooser_cb),
			    NULL);
        }

      g_signal_connect (G_OBJECT (xw->widgetwindow_osr), "damage-event",
			G_CALLBACK (offscreen_damage_event), xw);

      unblock_input ();
    }
#elif defined NS_IMPL_COCOA
  nsxwidget_init (xw);
#endif

  return val;
}

DEFUN ("xwidget-live-p", Fxwidget_live_p, Sxwidget_live_p,
       1, 1, 0, doc: /* Return t if OBJECT is an xwidget that has not been killed.
Value is nil if OBJECT is not an xwidget or if it has been killed.  */)
  (Lisp_Object object)
{
  return ((XWIDGETP (object)
	   && !NILP (XXWIDGET (object)->buffer))
	  ? Qt : Qnil);
}

#ifdef USE_GTK
static void
set_widget_if_text_view (GtkWidget *widget, void *data)
{
  GtkWidget **pointer = data;

  if (GTK_IS_TEXT_VIEW (widget))
    *pointer = widget;
}
#endif

DEFUN ("xwidget-perform-lispy-event",
       Fxwidget_perform_lispy_event, Sxwidget_perform_lispy_event,
       2, 3, 0, doc: /* Send a lispy event to XWIDGET.
EVENT should be the event that will be sent.  FRAME should be the
frame which generated the event, and defaults to the selected frame.
On X11, modifier keys will not be processed if FRAME is nil and the
selected frame is not an X-Windows frame.  */)
  (Lisp_Object xwidget, Lisp_Object event, Lisp_Object frame)
{
  struct xwidget *xw;
  struct frame *f = NULL;
  int character = -1, keycode = -1;
  int modifiers = 0;

#ifdef USE_GTK
  GdkEvent *xg_event;
  GtkContainerClass *klass;
  GtkWidget *widget;
  GtkWidget *temp = NULL;
#ifdef HAVE_XINPUT2
  GdkWindow *embedder;
  GdkWindow *osw;
#endif
#endif

  CHECK_LIVE_XWIDGET (xwidget);
  xw = XXWIDGET (xwidget);

  if (!NILP (frame))
    f = decode_window_system_frame (frame);
  else if (FRAME_WINDOW_P (SELECTED_FRAME ()))
    f = SELECTED_FRAME ();

#ifdef USE_GTK
#ifdef HAVE_XINPUT2
  /* XI2 GDK devices crash if we try this without an embedder set.  */
  if (!f)
    return Qnil;

  block_input ();
  osw = gtk_widget_get_window (xw->widgetwindow_osr);
  embedder = gtk_widget_get_window (FRAME_GTK_OUTER_WIDGET (f));

  gdk_offscreen_window_set_embedder (osw, embedder);
  unblock_input ();
#endif
  widget = gtk_window_get_focus (GTK_WINDOW (xw->widgetwindow_osr));

  if (!widget)
    widget = xw->widget_osr;

  if (RANGED_FIXNUMP (0, event, INT_MAX))
    {
      character = XFIXNUM (event);

      if (character < 32)
	modifiers |= ctrl_modifier;

      modifiers |= character & meta_modifier;
      modifiers |= character & hyper_modifier;
      modifiers |= character & super_modifier;
      modifiers |= character & shift_modifier;
      modifiers |= character & ctrl_modifier;

      character = character & ~(1 << 21);

      if (character < 32)
	character += '_';

#ifndef HAVE_PGTK
      if (f)
	modifiers = x_emacs_to_x_modifiers (FRAME_DISPLAY_INFO (f), modifiers);
      else
	modifiers = 0;
#else
      if (f)
	modifiers = pgtk_emacs_to_gtk_modifiers (FRAME_DISPLAY_INFO (f), modifiers);
      else
	modifiers = 0;
#endif
    }
  else if (SYMBOLP (event))
    {
      Lisp_Object decoded = parse_modifiers (event);
      Lisp_Object decoded_name = SYMBOL_NAME (XCAR (decoded));

      int off = 0;
      bool found = false;

      while (off < 256)
	{
	  if (lispy_function_keys[off]
	      && !strcmp (lispy_function_keys[off],
			  SSDATA (decoded_name)))
	    {
	      found = true;
	      break;
	    }
	  ++off;
	}

#ifndef HAVE_PGTK
      if (f)
	modifiers = x_emacs_to_x_modifiers (FRAME_DISPLAY_INFO (f),
					    XFIXNUM (XCAR (XCDR (decoded))));
      else
	modifiers = 0;
#else
      if (f)
	modifiers = pgtk_emacs_to_gtk_modifiers (FRAME_DISPLAY_INFO (f),
						 XFIXNUM (XCAR (XCDR (decoded))));
      else
	modifiers = 0;
#endif

      if (found)
	keycode = off + 0xff00;
    }

  if (character == -1 && keycode == -1)
    {
#ifdef HAVE_XINPUT2
      block_input ();
      if (xw->embedder_view)
	record_osr_embedder (xw->embedder_view);
      else
	gdk_offscreen_window_set_embedder (osw, NULL);
      unblock_input ();
#endif
      return Qnil;
    }

  block_input ();
  xg_event = gdk_event_new (GDK_KEY_PRESS);
  xg_event->any.window = gtk_widget_get_window (xw->widget_osr);
  g_object_ref (xg_event->any.window);

  if (character > -1)
    keycode = gdk_unicode_to_keyval (character);

  xg_event->key.keyval = keycode;
#ifndef HAVE_X_WINDOWS
  xg_event->key.state = modifiers;
#else
  if (f)
    xg_event->key.state = xw_translate_x_modifiers (FRAME_DISPLAY_INFO (f),
						    modifiers);
#endif

  if (keycode > -1)
    {
      /* WebKitGTK internals abuse follows.  */
      if (WEBKIT_IS_WEB_VIEW (widget))
	{
	  /* WebKitGTK relies on an internal GtkTextView object to
	     "translate" keys such as backspace.  We must find that
	     widget and activate its binding to this key if any.  */
	  klass = GTK_CONTAINER_CLASS (G_OBJECT_GET_CLASS (widget));

	  klass->forall (GTK_CONTAINER (xw->widget_osr), TRUE,
			 set_widget_if_text_view, &temp);

	  if (GTK_IS_WIDGET (temp))
	    {
	      if (!gtk_widget_get_realized (temp))
		gtk_widget_realize (temp);

	      gtk_bindings_activate (G_OBJECT (temp), keycode, modifiers);
	    }
	}
    }

  if (f)
    gdk_event_set_device (xg_event,
			  find_suitable_keyboard (SELECTED_FRAME ()));

  gtk_main_do_event (xg_event);
  xg_event->type = GDK_KEY_RELEASE;
  gtk_main_do_event (xg_event);
  gdk_event_free (xg_event);

#ifdef HAVE_XINPUT2
  if (xw->embedder_view)
    record_osr_embedder (xw->embedder_view);
  else
    gdk_offscreen_window_set_embedder (osw, NULL);
#endif
  unblock_input ();
#endif

  return Qnil;
}

DEFUN ("get-buffer-xwidgets", Fget_buffer_xwidgets, Sget_buffer_xwidgets,
       1, 1, 0,
       doc: /* Return a list of xwidgets associated with BUFFER.
BUFFER may be a buffer or the name of one.  */)
  (Lisp_Object buffer)
{
  Lisp_Object xw, tail, xw_list;

  if (NILP (buffer))
    return Qnil;
  buffer = Fget_buffer (buffer);
  if (NILP (buffer))
    return Qnil;

  xw_list = Qnil;

  for (tail = internal_xwidget_list; CONSP (tail); tail = XCDR (tail))
    {
      xw = XCAR (tail);
      if (XWIDGETP (xw) && EQ (Fxwidget_buffer (xw), buffer))
        xw_list = Fcons (xw, xw_list);
    }
  return xw_list;
}

static bool
xwidget_hidden (struct xwidget_view *xv)
{
  return xv->hidden;
}

struct xwidget *
xwidget_from_id (uint32_t id)
{
  Lisp_Object key = make_fixnum (id);
  Lisp_Object xwidget = Fgethash (key, id_to_xwidget_map, Qnil);

  if (NILP (xwidget))
    emacs_abort ();

  return XXWIDGET (xwidget);
}

#ifdef USE_GTK
static GdkWindow *
pick_embedded_child (GdkWindow *window, double x, double y,
		     gpointer user_data)
{
  GtkWidget *widget;
  GtkWidget *child;
  GdkEvent event;
  int xout, yout;

  event.any.window = window;
  event.any.type = GDK_NOTHING;

  widget = gtk_get_event_widget (&event);

  if (!widget)
    return NULL;

  child = find_widget_at_pos (widget, lrint (x), lrint (y),
			      &xout, &yout, false, NULL);

  if (!child)
    return NULL;

  return gtk_widget_get_window (child);
}

static void
record_osr_embedder (struct xwidget_view *view)
{
  struct xwidget *xw;
  GdkWindow *window, *embedder;

  xw = XXWIDGET (view->model);
  window = gtk_widget_get_window (xw->widgetwindow_osr);
#ifndef HAVE_PGTK
  embedder = gtk_widget_get_window (FRAME_GTK_OUTER_WIDGET (view->frame));
#else
  embedder = gtk_widget_get_window (view->widget);
#endif
  gdk_offscreen_window_set_embedder (window, embedder);
  xw->embedder = view->frame;
  xw->embedder_view = view;
}

static struct xwidget *
find_xwidget_for_offscreen_window (GdkWindow *window)
{
  Lisp_Object tem;
  struct xwidget *xw;
  GdkWindow *w;

  for (tem = internal_xwidget_list; CONSP (tem); tem = XCDR (tem))
    {
      if (XWIDGETP (XCAR (tem)))
	{
	  xw = XXWIDGET (XCAR (tem));
	  w = gtk_widget_get_window (xw->widgetwindow_osr);

	  if (w == window)
	    return xw;
	}
    }

  return NULL;
}

static void
from_embedder (GdkWindow *window, double x, double y,
	       gpointer x_out_ptr, gpointer y_out_ptr,
	       gpointer user_data)
{
  double *xout = x_out_ptr;
  double *yout = y_out_ptr;
#ifndef HAVE_PGTK
  struct xwidget *xw = find_xwidget_for_offscreen_window (window);
  struct xwidget_view *xvw;
  gint xoff, yoff;

  if (!xw)
    emacs_abort ();

  xvw = xw->embedder_view;

  if (!xvw)
    {
      *xout = x;
      *yout = y;
    }
  else
    {
      gtk_widget_translate_coordinates (FRAME_GTK_WIDGET (xvw->frame),
					FRAME_GTK_OUTER_WIDGET (xvw->frame),
					0, 0, &xoff, &yoff);

      *xout = x - xvw->x - xoff;
      *yout = y - xvw->y - yoff;
    }
#else
  *xout = x;
  *yout = y;
#endif
}

static void
to_embedder (GdkWindow *window, double x, double y,
	     gpointer x_out_ptr, gpointer y_out_ptr,
	     gpointer user_data)
{
  double *xout = x_out_ptr;
  double *yout = y_out_ptr;
#ifndef HAVE_PGTK
  struct xwidget *xw = find_xwidget_for_offscreen_window (window);
  struct xwidget_view *xvw;
  gint xoff, yoff;

  if (!xw)
    emacs_abort ();

  xvw = xw->embedder_view;

  if (!xvw)
    {
      *xout = x;
      *yout = y;
    }
  else
    {
      gtk_widget_translate_coordinates (FRAME_GTK_WIDGET (xvw->frame),
					FRAME_GTK_OUTER_WIDGET (xvw->frame),
					0, 0, &xoff, &yoff);

      *xout = x + xvw->x + xoff;
      *yout = y + xvw->y + yoff;
    }
#else
  *xout = x;
  *yout = y;
#endif
}

static GdkDevice *
find_suitable_pointer (struct frame *f, bool need_smooth)
{
  GdkSeat *seat = gdk_display_get_default_seat
    (gtk_widget_get_display (FRAME_GTK_WIDGET (f)));
  GList *devices, *tem;
  GdkDevice *device;

  if (!seat)
    return NULL;

  devices = gdk_seat_get_slaves (seat, GDK_SEAT_CAPABILITY_ALL_POINTING);
  device = NULL;
  tem = NULL;

  if (need_smooth)
    {
      for (tem = devices; tem; tem = tem->next)
	{
	  device = GDK_DEVICE (tem->data);

	  if (gdk_device_get_source (device) == GDK_SOURCE_TOUCHPAD)
	    break;
	}
    }

  g_list_free (devices);

  return !tem ? gdk_seat_get_pointer (seat) : device;
}

static GdkDevice *
find_suitable_keyboard (struct frame *f)
{
  GdkSeat *seat = gdk_display_get_default_seat
    (gtk_widget_get_display (FRAME_GTK_WIDGET (f)));

  if (!seat)
    return NULL;

  return gdk_seat_get_keyboard (seat);
}

static void
find_widget_cb (GtkWidget *widget, void *user)
{
  find_widget (widget, user);
}

static void
find_widget (GtkWidget *widget,
	     struct widget_search_data *data)
{
  GtkAllocation new_allocation;
  GdkWindow *window;
  int x_offset = 0;
  int y_offset = 0;

  gtk_widget_get_allocation (widget, &new_allocation);

  if (gtk_widget_get_has_window (widget))
    {
      new_allocation.x = 0;
      new_allocation.y = 0;
    }

  if (gtk_widget_get_parent (widget) && !data->first)
    {
      window = gtk_widget_get_window (widget);
      while (window != gtk_widget_get_window (gtk_widget_get_parent (widget)))
	{
	  gint tx, ty, twidth, theight;

	  if (!window)
	    return;

	  twidth = gdk_window_get_width (window);
	  theight = gdk_window_get_height (window);

	  if (new_allocation.x < 0)
	    {
	      new_allocation.width += new_allocation.x;
	      new_allocation.x = 0;
	    }

	  if (new_allocation.y < 0)
	    {
	      new_allocation.height += new_allocation.y;
	      new_allocation.y = 0;
	    }

	  if (new_allocation.x + new_allocation.width > twidth)
	    new_allocation.width = twidth - new_allocation.x;
	  if (new_allocation.y + new_allocation.height > theight)
	    new_allocation.height = theight - new_allocation.y;

	  gdk_window_get_position (window, &tx, &ty);
	  new_allocation.x += tx;
	  x_offset += tx;
	  new_allocation.y += ty;
	  y_offset += ty;

	  window = gdk_window_get_parent (window);
	}
    }

  if ((data->x >= new_allocation.x) && (data->y >= new_allocation.y)
      && (data->x < new_allocation.x + new_allocation.width)
      && (data->y < new_allocation.y + new_allocation.height))
    {
      /* First, check if the drag is in a valid drop site in one of
	 our children.	*/
      if (GTK_IS_CONTAINER (widget))
	{
	  struct widget_search_data new_data = *data;

	  new_data.x -= x_offset;
	  new_data.y -= y_offset;
	  new_data.foundp = false;
	  new_data.first = false;

	  gtk_container_forall (GTK_CONTAINER (widget),
				find_widget_cb, &new_data);

	  data->foundp = new_data.foundp;
	  if (data->foundp)
	    data->data = new_data.data;
	}

      /* If not, and this widget is registered as a drop site, check
	 to emit "drag_motion" to check if we are actually in a drop
	 site.	*/
      if (!data->foundp)
	{
	  data->foundp = true;
	  data->data = widget;
	}
    }
}

static GtkWidget *
find_widget_at_pos (GtkWidget *w, int x, int y,
		    int *new_x, int *new_y,
		    bool pointer_grabs,
		    struct xwidget_view *vw)
{
  struct widget_search_data data;
#ifdef HAVE_X_WINDOWS
  GtkWidget *grab = NULL;

  if (pointer_grabs)
    {
      grab = vw->passive_grab;

      if (grab && gtk_widget_get_window (grab))
	{
	  gtk_widget_translate_coordinates (w, grab, x,
					    y, new_x, new_y);

	  return grab;
	}
    }
#endif

  data.x = x;
  data.y = y;
  data.foundp = false;
  data.first = true;

  find_widget (w, &data);

  if (data.foundp)
    {
      gtk_widget_translate_coordinates (w, data.data, x,
					y, new_x, new_y);
      return data.data;
    }

  *new_x = x;
  *new_y = y;

  return NULL;
}

#ifdef HAVE_PGTK
static Emacs_Cursor
cursor_for_hit (guint result, struct frame *frame)
{
  Emacs_Cursor cursor = FRAME_OUTPUT_DATA (frame)->nontext_cursor;

  if ((result & WEBKIT_HIT_TEST_RESULT_CONTEXT_EDITABLE)
      || (result & WEBKIT_HIT_TEST_RESULT_CONTEXT_SELECTION)
      || (result & WEBKIT_HIT_TEST_RESULT_CONTEXT_DOCUMENT))
    cursor = FRAME_X_OUTPUT (frame)->text_cursor;

  if (result & WEBKIT_HIT_TEST_RESULT_CONTEXT_SCROLLBAR)
    cursor = FRAME_X_OUTPUT (frame)->vertical_drag_cursor;

  if (result & WEBKIT_HIT_TEST_RESULT_CONTEXT_LINK)
    cursor = FRAME_X_OUTPUT (frame)->hand_cursor;

  return cursor;
}

static void
define_cursors (struct xwidget *xw, WebKitHitTestResult *res)
{
  struct xwidget_view *xvw;
  GdkWindow *wdesc;

  xw->hit_result = webkit_hit_test_result_get_context (res);

  for (Lisp_Object tem = internal_xwidget_view_list; CONSP (tem);
       tem = XCDR (tem))
    {
      if (XWIDGET_VIEW_P (XCAR (tem)))
	{
	  xvw = XXWIDGET_VIEW (XCAR (tem));

	  if (XXWIDGET (xvw->model) == xw)
	    {
	      xvw->cursor = cursor_for_hit (xw->hit_result, xvw->frame);

	      if (gtk_widget_get_realized (xvw->widget))
		{
		  wdesc = gtk_widget_get_window (xvw->widget);
		  gdk_window_set_cursor (wdesc, xvw->cursor);
		}
	    }
	}
    }
}

static void
mouse_target_changed (WebKitWebView *webview,
		      WebKitHitTestResult *hitresult,
		      guint modifiers, gpointer xw)
{
  define_cursors (xw, hitresult);
}
#endif

static gboolean
run_file_chooser_cb (WebKitWebView *webview,
		     WebKitFileChooserRequest *request,
		     gpointer user_data)
{
  struct frame *f = SELECTED_FRAME ();
  GtkFileChooserNative *chooser;
  GtkFileFilter *filter;
  bool select_multiple_p;
  guint response;
  GSList *filenames;
  GSList *tem;
  int i, len;
  gchar **files;

  /* Return TRUE to prevent WebKit from showing the default script
     dialog in the offscreen window, which runs a nested main loop
     Emacs can't respond to, and as such can't pass X events to.  */
  if (!FRAME_WINDOW_P (f))
    return TRUE;

  chooser = gtk_file_chooser_native_new ("Select file",
					 GTK_WINDOW (FRAME_GTK_OUTER_WIDGET (f)),
					 GTK_FILE_CHOOSER_ACTION_OPEN, "Select",
					 "Cancel");
  filter = webkit_file_chooser_request_get_mime_types_filter (request);
  select_multiple_p = webkit_file_chooser_request_get_select_multiple (request);

  gtk_file_chooser_set_select_multiple (GTK_FILE_CHOOSER (chooser),
					select_multiple_p);
  gtk_file_chooser_add_filter (GTK_FILE_CHOOSER (chooser), filter);
  response = gtk_native_dialog_run (GTK_NATIVE_DIALOG (chooser));

  if (response != GTK_RESPONSE_ACCEPT)
    {
      gtk_native_dialog_destroy (GTK_NATIVE_DIALOG (chooser));
      webkit_file_chooser_request_cancel (request);

      return TRUE;
    }

  filenames = gtk_file_chooser_get_filenames (GTK_FILE_CHOOSER (chooser));
  len = g_slist_length (filenames);
  files = alloca (sizeof *files * (len + 1));

  for (tem = filenames, i = 0; tem; tem = tem->next, ++i)
    files[i] = tem->data;
  files[len] = NULL;

  g_slist_free (filenames);
  webkit_file_chooser_request_select_files (request, (const gchar **) files);

  for (i = 0; i < len; ++i)
    g_free (files[i]);

  gtk_native_dialog_destroy (GTK_NATIVE_DIALOG (chooser));

  return TRUE;
}

#ifdef HAVE_X_WINDOWS

static void
xv_drag_begin_cb (GtkWidget *widget,
		  GdkDragContext *context,
		  gpointer user_data)
{
  struct xwidget_view *view = user_data;

  if (view->passive_grab)
    {
      g_signal_handler_disconnect (view->passive_grab,
				   view->passive_grab_destruction_signal);
      g_signal_handler_disconnect (view->passive_grab,
				   view->passive_grab_drag_signal);
      view->passive_grab = NULL;
    }
}

static void
xwidget_button_1 (struct xwidget_view *view,
		  bool down_p, int x, int y, int button,
		  int modifier_state, Time time)
{
  GdkEvent *xg_event;
  struct xwidget *model = XXWIDGET (view->model);
  GtkWidget *target;
  GtkWidget *ungrab_target;
  GdkWindow *toplevel, *target_window;
  int view_x, view_y;

  /* X and Y should be relative to the origin of view->wdesc.  */
  x += view->clip_left;
  y += view->clip_top;

  view_x = x;
  view_y = y;

  target = find_widget_at_pos (model->widgetwindow_osr, x, y, &x, &y,
			       true, view);

  if (!target)
    target = model->widget_osr;

  xg_event = gdk_event_new (down_p ? GDK_BUTTON_PRESS : GDK_BUTTON_RELEASE);

  xg_event->any.window = gtk_widget_get_window (target);
  g_object_ref (xg_event->any.window); /* The window will be unrefed
					  later by gdk_event_free.  */

  xg_event->button.x = x;
  xg_event->button.x_root = x;
  xg_event->button.y = y;
  xg_event->button.y_root = y;
  xg_event->button.button = button;
  xg_event->button.state = modifier_state;
  xg_event->button.time = time;
  xg_event->button.device = find_suitable_pointer (view->frame, false);

  gtk_main_do_event (xg_event);
  gdk_event_free (xg_event);


  if (down_p && !view->passive_grab)
    {
      view->passive_grab = target;
      view->passive_grab_destruction_signal
	= g_signal_connect (G_OBJECT (view->passive_grab),
			    "destroy", G_CALLBACK (gtk_widget_destroyed),
			    &view->passive_grab);
      view->passive_grab_drag_signal
	= g_signal_connect (G_OBJECT (view->passive_grab),
			    "drag-begin", G_CALLBACK (xv_drag_begin_cb),
			    view);
    }
  else
    {
      ungrab_target = find_widget_at_pos (model->widgetwindow_osr,
					  view_x, view_y, &x, &y,
					  false, NULL);

      if (view->last_crossing_window && ungrab_target)
	{
	  xw_maybe_synthesize_crossing (view, gtk_widget_get_window (ungrab_target),
					view_x, view_y, XW_CROSSING_NONE,
					time, modifier_state, GDK_CROSSING_UNGRAB,
					GDK_CROSSING_UNGRAB);
	}
      else
	{
	  toplevel = gtk_widget_get_window (model->widgetwindow_osr);
	  xg_event = gdk_event_new (GDK_LEAVE_NOTIFY);
	  target_window = gtk_widget_get_window (target);
	  window_coords_from_toplevel (target_window, toplevel, view_x,
				       view_y, &x, &y);

	  xg_event->crossing.x = x;
	  xg_event->crossing.y = y;
	  xg_event->crossing.time = time;
	  xg_event->crossing.focus = FALSE;
	  xg_event->crossing.detail = GDK_NOTIFY_ANCESTOR;
	  xg_event->crossing.mode = GDK_CROSSING_UNGRAB;
	  xg_event->crossing.window = g_object_ref (target_window);
	  gdk_event_set_device (xg_event,
				find_suitable_pointer (view->frame, false));

	  gtk_main_do_event (xg_event);
	  gdk_event_free (xg_event);

	  xw_notify_virtual_upwards_until (view, target_window, toplevel, toplevel,
					   modifier_state, view_x, view_y, time,
					   GDK_LEAVE_NOTIFY, false,
					   GDK_CROSSING_UNGRAB);

	  if (target_window != toplevel)
	    {
	      xg_event = gdk_event_new (GDK_LEAVE_NOTIFY);

	      xg_event->crossing.x = view_y;
	      xg_event->crossing.y = view_y;
	      xg_event->crossing.time = time;
	      xg_event->crossing.focus = FALSE;
	      xg_event->crossing.detail = GDK_NOTIFY_VIRTUAL;
	      xg_event->crossing.mode = GDK_CROSSING_UNGRAB;
	      xg_event->crossing.window = g_object_ref (toplevel);

	      gdk_event_set_device (xg_event,
				    find_suitable_pointer (view->frame, false));
	      gtk_main_do_event (xg_event);
	      gdk_event_free (xg_event);
	    }

	}

      if (view->passive_grab)
	{
	  g_signal_handler_disconnect (view->passive_grab,
				       view->passive_grab_destruction_signal);
	  g_signal_handler_disconnect (view->passive_grab,
				       view->passive_grab_drag_signal);
	  view->passive_grab = NULL;
	}
    }
}

void
xwidget_button (struct xwidget_view *view,
		bool down_p, int x, int y, int button,
		int modifier_state, Time time)
{
  if (NILP (XXWIDGET (view->model)->buffer))
    return;

  record_osr_embedder (view);

  if (button < 4 || button > 8)
    xwidget_button_1 (view, down_p, x, y, button, modifier_state, time);
  else
    {
      if (!down_p)
	{
	  GdkEvent *xg_event = gdk_event_new (GDK_SCROLL);
	  struct xwidget *model = XXWIDGET (view->model);
	  GtkWidget *target;

	  x += view->clip_left;
	  y += view->clip_top;

	  target = find_widget_at_pos (model->widgetwindow_osr, x, y, &x, &y,
				       true, view);

	  if (!target)
	    target = model->widget_osr;

	  xg_event->any.window = gtk_widget_get_window (target);
	  g_object_ref (xg_event->any.window); /* The window will be unrefed
						  later by gdk_event_free.  */
	  if (button == 4)
	    xg_event->scroll.direction = GDK_SCROLL_UP;
	  else if (button == 5)
	    xg_event->scroll.direction = GDK_SCROLL_DOWN;
	  else if (button == 6)
	    xg_event->scroll.direction = GDK_SCROLL_LEFT;
	  else
	    xg_event->scroll.direction = GDK_SCROLL_RIGHT;

	  xg_event->scroll.device = find_suitable_pointer (view->frame,
							   false);

	  xg_event->scroll.x = x;
	  xg_event->scroll.x_root = x;
	  xg_event->scroll.y = y;
	  xg_event->scroll.y_root = y;
	  xg_event->scroll.state = modifier_state;
	  xg_event->scroll.time = time;

	  xg_event->scroll.delta_x = 0;
	  xg_event->scroll.delta_y = 0;

	  gtk_main_do_event (xg_event);
	  gdk_event_free (xg_event);
	}
    }
}

#ifdef HAVE_XINPUT2
void
xwidget_motion_notify (struct xwidget_view *view,
		       double x, double y,
		       double root_x, double root_y,
		       uint state, Time time)
{
  GdkEvent *xg_event;
  GtkWidget *target;
  struct xwidget *model = XXWIDGET (view->model);
  int target_x, target_y;

  if (NILP (model->buffer))
    return;

  record_osr_embedder (view);

  target = find_widget_at_pos (model->widgetwindow_osr,
			       lrint (x + view->clip_left),
			       lrint (y + view->clip_top),
			       &target_x, &target_y,
			       true, view);

  if (!target)
    {
      target_x = lrint (x + view->clip_left);
      target_y = lrint (y + view->clip_top);
      target = model->widget_osr;
    }
  else if (xw_maybe_synthesize_crossing (view, gtk_widget_get_window (target),
					 x + view->clip_left, y + view->clip_top,
					 XW_CROSSING_NONE, time, state,
					 (view->passive_grab
					  ? GDK_CROSSING_GRAB
					  : GDK_CROSSING_NORMAL),
					 GDK_CROSSING_NORMAL))
    return;

  xg_event = gdk_event_new (GDK_MOTION_NOTIFY);
  xg_event->any.window = gtk_widget_get_window (target);
  xg_event->motion.x = target_x;
  xg_event->motion.y = target_y;
  xg_event->motion.x_root = root_x;
  xg_event->motion.y_root = root_y;
  xg_event->motion.time = time;
  xg_event->motion.state = state;
  xg_event->motion.device = find_suitable_pointer (view->frame, false);

  g_object_ref (xg_event->any.window);

  gtk_main_do_event (xg_event);
  gdk_event_free (xg_event);
}

void
xwidget_scroll (struct xwidget_view *view, double x, double y,
		double dx, double dy, uint state, Time time,
		bool stop_p)
{
  GdkEvent *xg_event;
  GtkWidget *target;
  struct xwidget *model = XXWIDGET (view->model);
  int target_x, target_y;

  if (NILP (model->buffer))
    return;

  record_osr_embedder (view);

  target = find_widget_at_pos (model->widgetwindow_osr,
			       lrint (x + view->clip_left),
			       lrint (y + view->clip_top),
			       &target_x, &target_y,
			       true, view);

  if (!target)
    {
      target_x = lrint (x);
      target_y = lrint (y);
      target = model->widget_osr;
    }

  xg_event = gdk_event_new (GDK_SCROLL);
  xg_event->any.window = gtk_widget_get_window (target);
  xg_event->scroll.direction = GDK_SCROLL_SMOOTH;
  xg_event->scroll.x = target_x;
  xg_event->scroll.y = target_y;
  xg_event->scroll.x_root = lrint (x);
  xg_event->scroll.y_root = lrint (y);
  xg_event->scroll.time = time;
  xg_event->scroll.state = state;
  xg_event->scroll.delta_x = dx;
  xg_event->scroll.delta_y = dy;
  xg_event->scroll.device = find_suitable_pointer (view->frame, true);
  xg_event->scroll.is_stop = stop_p;

  g_object_ref (xg_event->any.window);

  gtk_main_do_event (xg_event);
  gdk_event_free (xg_event);
}

#ifdef HAVE_XINPUT2_4
void
xwidget_pinch (struct xwidget_view *view, XIGesturePinchEvent *xev)
{
#if GTK_CHECK_VERSION (3, 18, 0)
  GdkEvent *xg_event;
  GtkWidget *target;
  struct xwidget *model = XXWIDGET (view->model);
  int target_x, target_y;
  double x = xev->event_x;
  double y = xev->event_y;

  if (NILP (model->buffer))
    return;

  record_osr_embedder (view);

  target = find_widget_at_pos (model->widgetwindow_osr,
			       lrint (x + view->clip_left),
			       lrint (y + view->clip_top),
			       &target_x, &target_y,
			       true, view);

  if (!target)
    {
      target_x = lrint (x);
      target_y = lrint (y);
      target = model->widget_osr;
    }

  xg_event = gdk_event_new (GDK_TOUCHPAD_PINCH);
  xg_event->any.window = gtk_widget_get_window (target);
  xg_event->touchpad_pinch.x = target_x;
  xg_event->touchpad_pinch.y = target_y;
  xg_event->touchpad_pinch.dx = xev->delta_x;
  xg_event->touchpad_pinch.dy = xev->delta_y;
  xg_event->touchpad_pinch.angle_delta = xev->delta_angle;
  xg_event->touchpad_pinch.scale = xev->scale;
  xg_event->touchpad_pinch.x_root = xev->root_x;
  xg_event->touchpad_pinch.y_root = xev->root_y;
  xg_event->touchpad_pinch.state = xev->mods.effective;
  xg_event->touchpad_pinch.n_fingers = 2;

  switch (xev->evtype)
    {
    case XI_GesturePinchBegin:
      xg_event->touchpad_pinch.phase = GDK_TOUCHPAD_GESTURE_PHASE_BEGIN;
      break;
    case XI_GesturePinchUpdate:
      xg_event->touchpad_pinch.phase = GDK_TOUCHPAD_GESTURE_PHASE_UPDATE;
      break;
    case XI_GesturePinchEnd:
      xg_event->touchpad_pinch.phase = GDK_TOUCHPAD_GESTURE_PHASE_END;
      break;
    }

  gdk_event_set_device (xg_event, find_suitable_pointer (view->frame, false));

  g_object_ref (xg_event->any.window);
  gtk_main_do_event (xg_event);
  gdk_event_free (xg_event);
#endif
}
#endif
#endif

#ifdef HAVE_XINPUT2
static GdkNotifyType
xi_translate_notify_detail (int detail)
{
  switch (detail)
    {
    case XINotifyInferior:
      return GDK_NOTIFY_INFERIOR;
    case XINotifyAncestor:
      return GDK_NOTIFY_ANCESTOR;
    case XINotifyVirtual:
      return GDK_NOTIFY_VIRTUAL;
    case XINotifyNonlinear:
      return GDK_NOTIFY_NONLINEAR;
    case XINotifyNonlinearVirtual:
      return GDK_NOTIFY_NONLINEAR_VIRTUAL;
    default:
      emacs_abort ();
    }
}
#endif

static void
window_coords_from_toplevel (GdkWindow *window, GdkWindow *toplevel,
			     int x, int y, int *out_x, int *out_y)
{
  GdkWindow *parent;
  GList *children, *l;
  gdouble x_out, y_out;

  if (window == toplevel)
    {
      *out_x = x;
      *out_y = y;
      return;
    }

  children = NULL;
  while ((parent = gdk_window_get_parent (window)) != toplevel)
    {
      children = g_list_prepend (children, window);
      window = parent;
    }

  for (l = children; l != NULL; l = l->next)
    gdk_window_coords_from_parent (l->data, x, y, &x_out, &y_out);

  g_list_free (children);

  *out_x = x_out;
  *out_y = y_out;
}

static GdkWindow *
xw_find_common_ancestor (GdkWindow *window,
			 GdkWindow *other,
			 GdkWindow *toplevel)
{
  GdkWindow *tem;
  GList *l1 = NULL;
  GList *l2 = NULL;
  GList *i1, *i2;

  tem = window;
  while (tem && tem != toplevel)
    {
      l1 = g_list_prepend (l1, tem);
      tem = gdk_window_get_parent (tem);
    }

  tem = other;
  while (tem && tem != toplevel)
    {
      l2 = g_list_prepend (l2, tem);
      tem = gdk_window_get_parent (tem);
    }

  tem = NULL;
  i1 = l1;
  i2 = l2;

  while (i1 && i2 && (i1->data == i2->data))
    {
      tem = i1->data;
      i1 = i1->next;
      i2 = i2->next;
    }

  g_list_free (l1);
  g_list_free (l2);

  return tem;
}

static void
xw_notify_virtual_upwards_until (struct xwidget_view *xv,
				 GdkWindow *window,
				 GdkWindow *until,
				 GdkWindow *toplevel,
				 unsigned int state,
				 int x, int y, Time time,
				 GdkEventType type,
				 bool nonlinear_p,
				 GdkCrossingMode crossing)
{
  GdkEvent *xg_event;
  GdkWindow *tem;
  int cx, cy;

  for (tem = gdk_window_get_parent (window);
       tem && (tem != until);
       tem = gdk_window_get_parent (tem))
    {
      xg_event = gdk_event_new (type);

      gdk_event_set_device (xg_event,
			    find_suitable_pointer (xv->frame, false));
      window_coords_from_toplevel (tem, toplevel, x, y, &cx, &cy);
      xg_event->crossing.x = cx;
      xg_event->crossing.y = cy;
      xg_event->crossing.time = time;
      xg_event->crossing.focus = FALSE;
      xg_event->crossing.detail = (nonlinear_p
				   ? GDK_NOTIFY_NONLINEAR_VIRTUAL
				   : GDK_NOTIFY_VIRTUAL);
      xg_event->crossing.mode = crossing;
      xg_event->crossing.window = g_object_ref (tem);

      gtk_main_do_event (xg_event);
      gdk_event_free (xg_event);
    }
}

static void
xw_notify_virtual_downwards_until (struct xwidget_view *xv,
				   GdkWindow *window,
				   GdkWindow *until,
				   GdkWindow *toplevel,
				   unsigned int state,
				   int x, int y, Time time,
				   GdkEventType type,
				   bool nonlinear_p,
				   GdkCrossingMode crossing)
{
  GdkEvent *xg_event;
  GdkWindow *tem;
  int cx, cy;
  GList *path = NULL, *it;

  tem = gdk_window_get_parent (window);

  while (tem && tem != until)
    {
      path = g_list_prepend (path, tem);
      tem = gdk_window_get_parent (tem);
    }

  for (it = path; it; it = it->next)
    {
      tem = it->data;
      xg_event = gdk_event_new (type);

      gdk_event_set_device (xg_event,
			    find_suitable_pointer (xv->frame, false));
      window_coords_from_toplevel (tem, toplevel, x, y, &cx, &cy);
      xg_event->crossing.x = cx;
      xg_event->crossing.y = cy;
      xg_event->crossing.time = time;
      xg_event->crossing.focus = FALSE;
      xg_event->crossing.detail = (nonlinear_p
				   ? GDK_NOTIFY_NONLINEAR_VIRTUAL
				   : GDK_NOTIFY_VIRTUAL);
      xg_event->crossing.mode = crossing;
      xg_event->crossing.window = g_object_ref (tem);

      gtk_main_do_event (xg_event);
      gdk_event_free (xg_event);
    }

  g_list_free (path);
}

static void
xw_update_cursor_for_view (struct xwidget_view *xv,
			   GdkWindow *crossing_window)
{
  GdkCursor *xg_cursor;
  Cursor cursor;

  xg_cursor = gdk_window_get_cursor (crossing_window);

  if (xg_cursor)
    {
      cursor = gdk_x11_cursor_get_xcursor (xg_cursor);

      if (gdk_x11_cursor_get_xdisplay (xg_cursor) == xv->dpy)
	xv->cursor = cursor;
    }
  else
    xv->cursor = FRAME_OUTPUT_DATA (xv->frame)->nontext_cursor;

  if (xv->wdesc != None)
    XDefineCursor (xv->dpy, xv->wdesc, xv->cursor);
}

static void
xw_last_crossing_cursor_cb (GdkWindow *window,
			    GParamSpec *spec,
			    gpointer user_data)
{
  xw_update_cursor_for_view (user_data, window);
}

static bool
xw_maybe_synthesize_crossing (struct xwidget_view *view,
			      GdkWindow *current_window,
			      int x, int y, int crossing,
			      Time time, unsigned int state,
			      GdkCrossingMode entry_crossing,
			      GdkCrossingMode exit_crossing)
{
  GdkWindow *last_crossing, *toplevel, *ancestor;
  GdkEvent *xg_event;
  int cx, cy;
  bool nonlinear_p;
  bool retention_flag;

#if WEBKIT_CHECK_VERSION (2, 34, 0)
  /* Work around a silly bug in WebKitGTK+ that tries to make tooltip
     windows transient for our offscreen window.  */
  int tooltip_width, tooltip_height;

  xg_prepare_tooltip (view->frame, dummy_tooltip_string,
		      &tooltip_width, &tooltip_height);
#endif

  toplevel = gtk_widget_get_window (XXWIDGET (view->model)->widgetwindow_osr);
  retention_flag = false;

  if (crossing == XW_CROSSING_LEFT
      && (view->last_crossing_window
	  && !gdk_window_is_destroyed (view->last_crossing_window)))
    {
      xw_notify_virtual_upwards_until (view, view->last_crossing_window,
				       toplevel, toplevel,
				       state, x, y, time,
				       GDK_LEAVE_NOTIFY, false,
				       exit_crossing);
    }

  if (view->last_crossing_window
      && (gdk_window_is_destroyed (view->last_crossing_window)
	  || crossing == XW_CROSSING_LEFT))
    {
      if (!gdk_window_is_destroyed (view->last_crossing_window)
	  && view->last_crossing_window != toplevel)
	{
	  xg_event = gdk_event_new (GDK_LEAVE_NOTIFY);
	  window_coords_from_toplevel (view->last_crossing_window,
				       toplevel, x, y, &cx, &cy);

	  xg_event->crossing.x = cx;
	  xg_event->crossing.y = cy;
	  xg_event->crossing.time = time;
	  xg_event->crossing.focus = FALSE;
	  xg_event->crossing.detail = GDK_NOTIFY_ANCESTOR;
	  xg_event->crossing.mode = exit_crossing;
	  xg_event->crossing.window = g_object_ref (view->last_crossing_window);
	  gdk_event_set_device (xg_event,
				find_suitable_pointer (view->frame, false));

	  gtk_main_do_event (xg_event);
	  gdk_event_free (xg_event);

	  xw_notify_virtual_upwards_until (view, view->last_crossing_window,
					   gdk_window_get_parent (toplevel),
					   toplevel, state, x, y, time,
					   GDK_LEAVE_NOTIFY, false, exit_crossing);
	  retention_flag = true;
	}

      g_signal_handler_disconnect (view->last_crossing_window,
				   view->last_crossing_cursor_signal);
      g_clear_pointer (&view->last_crossing_window,
		       g_object_unref);
    }
  last_crossing = view->last_crossing_window;

  if (!last_crossing)
    {
      if (current_window)
	{
	  view->last_crossing_window = g_object_ref (current_window);
	  xw_update_cursor_for_view (view, current_window);
	  view->last_crossing_cursor_signal
	    = g_signal_connect (G_OBJECT (current_window), "notify::cursor",
				G_CALLBACK (xw_last_crossing_cursor_cb), view);

	  xw_notify_virtual_downwards_until (view, current_window,
					     toplevel, toplevel,
					     state, x, y, time,
					     GDK_ENTER_NOTIFY,
					     false, entry_crossing);
	}
      return retention_flag;
    }

  if (last_crossing != current_window)
    {
      view->last_crossing_window = g_object_ref (current_window);
      g_signal_handler_disconnect (last_crossing, view->last_crossing_cursor_signal);

      xw_update_cursor_for_view (view, current_window);
      view->last_crossing_cursor_signal
	= g_signal_connect (G_OBJECT (current_window), "notify::cursor",
			    G_CALLBACK (xw_last_crossing_cursor_cb), view);

      ancestor = xw_find_common_ancestor (last_crossing, current_window, toplevel);

      if (!ancestor)
	emacs_abort ();

      nonlinear_p = (last_crossing != ancestor) && (current_window != ancestor);

      if (nonlinear_p || (last_crossing != ancestor))
	xw_notify_virtual_upwards_until (view, last_crossing,
					 ancestor, toplevel,
					 state, x, y, time,
					 GDK_LEAVE_NOTIFY,
					 nonlinear_p,
					 exit_crossing);

      xg_event = gdk_event_new (GDK_LEAVE_NOTIFY);
      gdk_event_set_device (xg_event,
			    find_suitable_pointer (view->frame, false));
      window_coords_from_toplevel (last_crossing, toplevel,
				   x, y, &cx, &cy);
      xg_event->crossing.x = cx;
      xg_event->crossing.y = cy;
      xg_event->crossing.time = time;
      xg_event->crossing.focus = FALSE;
      xg_event->crossing.state = state;
      xg_event->crossing.detail = (nonlinear_p
				   ? GDK_NOTIFY_NONLINEAR
				   : (last_crossing == ancestor
				      ? GDK_NOTIFY_INFERIOR
				      : GDK_NOTIFY_ANCESTOR));
      xg_event->crossing.mode = exit_crossing;
      xg_event->crossing.window = g_object_ref (last_crossing);

      gtk_main_do_event (xg_event);
      gdk_event_free (xg_event);

      if (nonlinear_p || (current_window != ancestor))
	xw_notify_virtual_downwards_until (view, current_window,
					   ancestor, toplevel,
					   state, x, y, time,
					   GDK_ENTER_NOTIFY,
					   nonlinear_p,
					   entry_crossing);

      xg_event = gdk_event_new (GDK_ENTER_NOTIFY);
      gdk_event_set_device (xg_event,
			    find_suitable_pointer (view->frame, false));
      window_coords_from_toplevel (current_window, toplevel,
				   x, y, &cx, &cy);
      xg_event->crossing.x = cx;
      xg_event->crossing.y = cy;
      xg_event->crossing.time = time;
      xg_event->crossing.focus = FALSE;
      xg_event->crossing.state = state;
      xg_event->crossing.detail = (nonlinear_p
				   ? GDK_NOTIFY_NONLINEAR
				   : (current_window == ancestor
				      ? GDK_NOTIFY_INFERIOR
				      : GDK_NOTIFY_ANCESTOR));
      xg_event->crossing.mode = entry_crossing;
      xg_event->crossing.window = g_object_ref (current_window);

      gtk_main_do_event (xg_event);
      gdk_event_free (xg_event);
      g_object_unref (last_crossing);

      return true;
    }

  return false;
}

void
xwidget_motion_or_crossing (struct xwidget_view *view, const XEvent *event)
{
  GdkEvent *xg_event;
  struct xwidget *model = XXWIDGET (view->model);
  int x, y, toplevel_x, toplevel_y;
  GtkWidget *target;
#ifdef HAVE_XINPUT2
  XIEnterEvent *xev = NULL;
#endif

  if (NILP (model->buffer))
    return;

#ifdef HAVE_XINPUT2
  if (event->type != GenericEvent)
#endif
    {
      xg_event = gdk_event_new (event->type == MotionNotify
				? GDK_MOTION_NOTIFY
				: (event->type == LeaveNotify
				   ? GDK_LEAVE_NOTIFY
				   : GDK_ENTER_NOTIFY));
      toplevel_x = (event->type == MotionNotify
		    ? event->xmotion.x + view->clip_left
		    : event->xcrossing.x + view->clip_left);
      toplevel_y = (event->type == MotionNotify
		    ? event->xmotion.y + view->clip_top
		    : event->xcrossing.y + view->clip_top);
      target = find_widget_at_pos (model->widgetwindow_osr,
				   toplevel_x, toplevel_y, &x, &y,
				   true, view);
    }
#ifdef HAVE_XINPUT2
  else
    {
      eassert (event->xcookie.evtype == XI_Enter
	       || event->xcookie.evtype == XI_Leave);

      xev = (XIEnterEvent *) event->xcookie.data;
      xg_event = gdk_event_new (event->type == XI_Enter
				? GDK_ENTER_NOTIFY
				: GDK_LEAVE_NOTIFY);
      target = find_widget_at_pos (model->widgetwindow_osr,
				   (toplevel_x
				    = lrint (xev->event_x + view->clip_left)),
				   (toplevel_y
				    = lrint (xev->event_y + view->clip_top)),
				   &x, &y, true, view);
    }
#endif

  if (!target)
    target = model->widget_osr;

  record_osr_embedder (view);
  xg_event->any.window = gtk_widget_get_window (target);
  g_object_ref (xg_event->any.window); /* The window will be unrefed
					  later by gdk_event_free.  */

  if (event->type == MotionNotify)
    {
      if (!xw_maybe_synthesize_crossing (view, xg_event->any.window,
					 toplevel_x, toplevel_y,
					 XW_CROSSING_NONE, event->xmotion.time,
					 event->xmotion.state,
					 (view->passive_grab
					  ? GDK_CROSSING_GRAB
					  : GDK_CROSSING_NORMAL),
					 GDK_CROSSING_NORMAL))
	{
	  xg_event->motion.x = x;
	  xg_event->motion.y = y;
	  xg_event->motion.x_root = event->xmotion.x_root;
	  xg_event->motion.y_root = event->xmotion.y_root;
	  xg_event->motion.time = event->xmotion.time;
	  xg_event->motion.state = event->xmotion.state;
	  xg_event->motion.device
	    = find_suitable_pointer (view->frame, false);
	}
      else
	{
	  gdk_event_free (xg_event);
	  return;
	}
    }
#ifdef HAVE_XINPUT2
  else if (event->type == GenericEvent)
    {
      xg_event->crossing.x = x;
      xg_event->crossing.y = y;
      xg_event->crossing.x_root = (gdouble) xev->root_x;
      xg_event->crossing.y_root = (gdouble) xev->root_y;
      xg_event->crossing.time = xev->time;
      xg_event->crossing.focus = xev->focus;
      xg_event->crossing.mode = xev->mode;
      xg_event->crossing.detail = xi_translate_notify_detail (xev->detail);
      xg_event->crossing.state = xev->mods.effective;

      if (xev->buttons.mask_len)
	{
	  if (XIMaskIsSet (xev->buttons.mask, 1))
	    xg_event->crossing.state |= GDK_BUTTON1_MASK;
	  if (XIMaskIsSet (xev->buttons.mask, 2))
	    xg_event->crossing.state |= GDK_BUTTON2_MASK;
	  if (XIMaskIsSet (xev->buttons.mask, 3))
	    xg_event->crossing.state |= GDK_BUTTON3_MASK;
	}

      if (view->passive_grab
	  || xw_maybe_synthesize_crossing (view, xg_event->any.window,
					   toplevel_x, toplevel_y,
					   (xev->type == XI_Enter
					    ? XW_CROSSING_ENTERED
					    : XW_CROSSING_LEFT),
					   xev->time, xg_event->crossing.state,
					   (view->passive_grab
					    ? GDK_CROSSING_GRAB
					    : GDK_CROSSING_NORMAL),
					   GDK_CROSSING_NORMAL))
	{
	  gdk_event_free (xg_event);
	  return;
	}

      gdk_event_set_device (xg_event,
			    find_suitable_pointer (view->frame, false));
    }
<<<<<<< HEAD
#elif defined HAVE_MACGUI || defined NS_IMPL_COCOA
  nsxwidget_init (xw);
=======
>>>>>>> a9b28224
#endif
  else
    {
      if (view->passive_grab
	  || xw_maybe_synthesize_crossing (view, xg_event->any.window,
					   toplevel_x, toplevel_y,
					   (event->type == EnterNotify
					    ? XW_CROSSING_ENTERED
					    : XW_CROSSING_LEFT),
					   event->xcrossing.time,
					   event->xcrossing.state,
					   (view->passive_grab
					    ? GDK_CROSSING_GRAB
					    : GDK_CROSSING_NORMAL),
					   GDK_CROSSING_NORMAL))
	{
	  gdk_event_free (xg_event);
	  return;
	}

      xg_event->crossing.detail = min (5, event->xcrossing.detail);
      xg_event->crossing.time = event->xcrossing.time;
      xg_event->crossing.x = x;
      xg_event->crossing.y = y;
      xg_event->crossing.x_root = event->xcrossing.x_root;
      xg_event->crossing.y_root = event->xcrossing.y_root;
      xg_event->crossing.focus = event->xcrossing.focus;
      gdk_event_set_device (xg_event,
			    find_suitable_pointer (view->frame, false));
    }

  gtk_main_do_event (xg_event);
  gdk_event_free (xg_event);
}

#endif /* HAVE_X_WINDOWS */

static void
synthesize_focus_in_event (GtkWidget *offscreen_window)
{
  GdkWindow *wnd;
  GdkEvent *focus_event;

  if (!gtk_widget_get_realized (offscreen_window))
    gtk_widget_realize (offscreen_window);

  wnd = gtk_widget_get_window (offscreen_window);

  focus_event = gdk_event_new (GDK_FOCUS_CHANGE);
  focus_event->focus_change.window = wnd;
  focus_event->focus_change.in = TRUE;

  if (FRAME_WINDOW_P (SELECTED_FRAME ()))
    gdk_event_set_device (focus_event,
			  find_suitable_pointer (SELECTED_FRAME (),
						 false));

  g_object_ref (wnd);

  gtk_main_do_event (focus_event);
  gdk_event_free (focus_event);
}

#ifdef HAVE_X_WINDOWS
struct xwidget_view *
xwidget_view_from_window (Window wdesc)
{
  Lisp_Object key = make_fixnum (wdesc);
  Lisp_Object xwv = Fgethash (key, x_window_to_xwv_map, Qnil);

  if (NILP (xwv))
    return NULL;

  return XXWIDGET_VIEW (xwv);
}
#endif

static void
xwidget_show_view (struct xwidget_view *xv)
{
  xv->hidden = false;
#ifdef HAVE_X_WINDOWS
  XMoveWindow (xv->dpy, xv->wdesc,
	       xv->x + xv->clip_left,
	       xv->y + xv->clip_top);
  XMapWindow (xv->dpy, xv->wdesc);
  XFlush (xv->dpy);
#else
  gtk_fixed_move (GTK_FIXED (FRAME_GTK_WIDGET (xv->frame)),
		  xv->widget, xv->x + xv->clip_left,
		  xv->y + xv->clip_top);
  gtk_widget_show_all (xv->widget);
#endif
}

/* Hide an xwidget view.  */
static void
xwidget_hide_view (struct xwidget_view *xv)
{
  xv->hidden = true;
#ifdef HAVE_X_WINDOWS
  XUnmapWindow (xv->dpy, xv->wdesc);
  XFlush (xv->dpy);
#else
  gtk_widget_hide (xv->widget);
#endif
}

#ifndef HAVE_PGTK
static void
xv_do_draw (struct xwidget_view *xw, struct xwidget *w)
{
  GtkOffscreenWindow *wnd;
  cairo_surface_t *surface;

  if (xw->just_resized)
    return;

  if (NILP (w->buffer))
    {
      XClearWindow (xw->dpy, xw->wdesc);
      return;
    }

  block_input ();
  wnd = GTK_OFFSCREEN_WINDOW (w->widgetwindow_osr);
  surface = gtk_offscreen_window_get_surface (wnd);

  cairo_save (xw->cr_context);
  if (surface)
    {
      cairo_translate (xw->cr_context, -xw->clip_left, -xw->clip_top);
      cairo_set_source_surface (xw->cr_context, surface, 0, 0);
      cairo_set_operator (xw->cr_context, CAIRO_OPERATOR_SOURCE);
      cairo_paint (xw->cr_context);
    }
  cairo_restore (xw->cr_context);

  unblock_input ();
}
#else
static void
xwidget_view_draw_cb (GtkWidget *widget, cairo_t *cr,
		      gpointer data)
{
  struct xwidget_view *view = data;
  struct xwidget *w = XXWIDGET (view->model);
  GtkOffscreenWindow *wnd;
  cairo_surface_t *surface;

  if (NILP (w->buffer))
    return;

  block_input ();
  wnd = GTK_OFFSCREEN_WINDOW (w->widgetwindow_osr);
  surface = gtk_offscreen_window_get_surface (wnd);

  cairo_save (cr);
  if (surface)
    {
      cairo_translate (cr, -view->clip_left,
		       -view->clip_top);
      cairo_set_source_surface (cr, surface, 0, 0);
      cairo_set_operator (cr, CAIRO_OPERATOR_SOURCE);
      cairo_paint (cr);
    }
  cairo_restore (cr);

  unblock_input ();
}
#endif

/* When the off-screen webkit master view changes this signal is called.
   It copies the bitmap from the off-screen instance.  */
static gboolean
offscreen_damage_event (GtkWidget *widget, GdkEvent *event,
                        gpointer xwidget)
{
  block_input ();

  for (Lisp_Object tail = internal_xwidget_view_list; CONSP (tail);
       tail = XCDR (tail))
    {
      if (XWIDGET_VIEW_P (XCAR (tail)))
	{
	  struct xwidget_view *view = XXWIDGET_VIEW (XCAR (tail));
#ifdef HAVE_X_WINDOWS
	  if (view->wdesc && XXWIDGET (view->model) == xwidget)
	    xv_do_draw (view, XXWIDGET (view->model));
#else
	  gtk_widget_queue_draw (view->widget);
#endif
	}
    }

  unblock_input ();

  return FALSE;
}

#ifdef HAVE_X_WINDOWS
void
xwidget_expose (struct xwidget_view *xv)
{
  struct xwidget *xw = XXWIDGET (xv->model);

  xv_do_draw (xv, xw);
}
#endif
#endif /* USE_GTK */

void
store_xwidget_event_string (struct xwidget *xw, const char *eventname,
                            const char *eventstr)
{
  struct input_event event;
  Lisp_Object xwl;
  XSETXWIDGET (xwl, xw);
  EVENT_INIT (event);
  event.kind = XWIDGET_EVENT;
  event.frame_or_window = Qnil;
  event.arg = list3 (intern (eventname), xwl, build_string (eventstr));
  kbd_buffer_store_event (&event);
}

void
store_xwidget_download_callback_event (struct xwidget *xw,
                                       const char *url,
                                       const char *mimetype,
                                       const char *filename)
{
  struct input_event event;
  Lisp_Object xwl;
  XSETXWIDGET (xwl, xw);
  EVENT_INIT (event);
  event.kind = XWIDGET_EVENT;
  event.frame_or_window = Qnil;
  event.arg = list5 (intern ("download-callback"),
                     xwl,
                     build_string (url),
                     build_string (mimetype),
                     build_string (filename));
  kbd_buffer_store_event (&event);
}

void
store_xwidget_js_callback_event (struct xwidget *xw,
                                 Lisp_Object proc,
                                 Lisp_Object argument)
{
  struct input_event event;
  Lisp_Object xwl;
  XSETXWIDGET (xwl, xw);
  EVENT_INIT (event);
  event.kind = XWIDGET_EVENT;
  event.frame_or_window = Qnil;
  event.arg = list4 (intern ("javascript-callback"), xwl, proc, argument);
  kbd_buffer_store_event (&event);
}


#ifdef USE_GTK
static void
store_xwidget_display_event (struct xwidget *xw,
			     struct xwidget *src)
{
  struct input_event evt;
  Lisp_Object val, src_val;

  XSETXWIDGET (val, xw);
  XSETXWIDGET (src_val, src);
  EVENT_INIT (evt);
  evt.kind = XWIDGET_DISPLAY_EVENT;
  evt.frame_or_window = Qnil;
  evt.arg = list2 (val, src_val);
  kbd_buffer_store_event (&evt);
}

static void
webkit_ready_to_show (WebKitWebView *new_view,
		      gpointer user_data)
{
  Lisp_Object tem;
  struct xwidget *xw;
  struct xwidget *src;

  src = find_xwidget_for_offscreen_window (GDK_WINDOW (user_data));

  for (tem = internal_xwidget_list; CONSP (tem); tem = XCDR (tem))
    {
      if (XWIDGETP (XCAR (tem)))
	{
	  xw = XXWIDGET (XCAR (tem));

	  if (EQ (xw->type, Qwebkit)
	      && WEBKIT_WEB_VIEW (xw->widget_osr) == new_view)
	    {
	      /* The source widget was destroyed before we had a
		 chance to display the new widget.  */
	      if (!src)
		kill_xwidget (xw);
	      else
		store_xwidget_display_event (xw, src);
	    }
	}
    }
}

static GtkWidget *
webkit_create_cb_1 (WebKitWebView *webview,
		    struct xwidget *xv)
{
  Lisp_Object related;
  Lisp_Object xwidget;
  GtkWidget *widget;

  XSETXWIDGET (related, xv);
  xwidget = Fmake_xwidget (Qwebkit, Qnil, make_fixnum (0),
			   make_fixnum (0), Qnil,
			   build_string (" *detached xwidget buffer*"),
			   related);

  if (NILP (xwidget))
    return NULL;

  widget = XXWIDGET (xwidget)->widget_osr;

  g_signal_connect (G_OBJECT (widget), "ready-to-show",
		    G_CALLBACK (webkit_ready_to_show),
		    gtk_widget_get_window (xv->widgetwindow_osr));

  return widget;
}

static GtkWidget *
webkit_create_cb (WebKitWebView *webview,
		  WebKitNavigationAction *nav_action,
		  gpointer user_data)
{
  switch (webkit_navigation_action_get_navigation_type (nav_action))
    {
    case WEBKIT_NAVIGATION_TYPE_OTHER:
      return webkit_create_cb_1 (webview, user_data);

    case WEBKIT_NAVIGATION_TYPE_BACK_FORWARD:
    case WEBKIT_NAVIGATION_TYPE_RELOAD:
    case WEBKIT_NAVIGATION_TYPE_FORM_SUBMITTED:
    case WEBKIT_NAVIGATION_TYPE_FORM_RESUBMITTED:
    case WEBKIT_NAVIGATION_TYPE_LINK_CLICKED:
    default:
      return NULL;
    }
}

void
webkit_view_load_changed_cb (WebKitWebView *webkitwebview,
                             WebKitLoadEvent load_event,
                             gpointer data)
{
  struct xwidget *xw = g_object_get_data (G_OBJECT (webkitwebview),
					  XG_XWIDGET);

  switch (load_event)
    {
    case WEBKIT_LOAD_FINISHED:
      store_xwidget_event_string (xw, "load-changed", "load-finished");
      break;
    case WEBKIT_LOAD_STARTED:
      store_xwidget_event_string (xw, "load-changed", "load-started");
      break;
    case WEBKIT_LOAD_REDIRECTED:
      store_xwidget_event_string (xw, "load-changed", "load-redirected");
      break;
    case WEBKIT_LOAD_COMMITTED:
      store_xwidget_event_string (xw, "load-changed", "load-committed");
      break;
    }
}

/* Recursively convert a JavaScript value to a Lisp value. */
static Lisp_Object
webkit_js_to_lisp (JSCValue *value)
{
  if (jsc_value_is_string (value))
    {
      gchar *str_value = jsc_value_to_string (value);
      Lisp_Object ret = build_string (str_value);
      g_free (str_value);

      return ret;
    }
  else if (jsc_value_is_boolean (value))
    {
      return (jsc_value_to_boolean (value)) ? Qt : Qnil;
    }
  else if (jsc_value_is_number (value))
    {
      return make_fixnum (jsc_value_to_int32 (value));
    }
  else if (jsc_value_is_array (value))
    {
      JSCValue *len = jsc_value_object_get_property (value, "length");
      const gint32 dlen = jsc_value_to_int32 (len);

      Lisp_Object obj;
      if (! (0 <= dlen && dlen < G_MAXINT32))
	memory_full (SIZE_MAX);

      ptrdiff_t n = dlen;
      struct Lisp_Vector *p = allocate_nil_vector (n);

      for (ptrdiff_t i = 0; i < n; ++i)
	{
	  p->contents[i] =
	    webkit_js_to_lisp (jsc_value_object_get_property_at_index (value, i));
	}
      XSETVECTOR (obj, p);
      return obj;
    }
  else if (jsc_value_is_object (value))
    {
      char **properties_names = jsc_value_object_enumerate_properties (value);
      guint n = g_strv_length (properties_names);

      Lisp_Object obj;
      if (PTRDIFF_MAX < n)
	memory_full (n);
      struct Lisp_Vector *p = allocate_nil_vector (n);

      for (ptrdiff_t i = 0; i < n; ++i)
	{
	  const char *name = properties_names[i];
	  JSCValue *property = jsc_value_object_get_property (value, name);

	  p->contents[i] =
	    Fcons (build_string (name), webkit_js_to_lisp (property));
	}

      g_strfreev (properties_names);

      XSETVECTOR (obj, p);
      return obj;
    }

  return Qnil;
}

static void
webkit_javascript_finished_cb (GObject      *webview,
                               GAsyncResult *result,
                               gpointer      arg)
{
  GError *error = NULL;
  struct xwidget *xw = g_object_get_data (G_OBJECT (webview), XG_XWIDGET);

  ptrdiff_t script_idx = (intptr_t) arg;
  Lisp_Object script_callback = AREF (xw->script_callbacks, script_idx);
  ASET (xw->script_callbacks, script_idx, Qnil);
  if (!NILP (script_callback))
    xfree (xmint_pointer (XCAR (script_callback)));

  WebKitJavascriptResult *js_result =
    webkit_web_view_run_javascript_finish
    (WEBKIT_WEB_VIEW (webview), result, &error);

  if (!js_result)
    {
      if (error)
	g_error_free (error);
      return;
    }

  if (!NILP (script_callback) && !NILP (XCDR (script_callback)))
    {
      JSCValue *value = webkit_javascript_result_get_js_value (js_result);

      Lisp_Object lisp_value = webkit_js_to_lisp (value);

      /* Register an xwidget event here, which then runs the callback.
	 This ensures that the callback runs in sync with the Emacs
	 event loop.  */
      store_xwidget_js_callback_event (xw, XCDR (script_callback), lisp_value);
    }

  webkit_javascript_result_unref (js_result);
}


gboolean
webkit_download_cb (WebKitWebContext *webkitwebcontext,
                    WebKitDownload *arg1,
                    gpointer data)
{
  WebKitWebView *view = webkit_download_get_web_view(arg1);
  WebKitURIRequest *request = webkit_download_get_request(arg1);
  struct xwidget *xw = g_object_get_data (G_OBJECT (view),
                                          XG_XWIDGET);

  store_xwidget_event_string (xw, "download-started",
                              webkit_uri_request_get_uri(request));
  return FALSE;
}

static gboolean
webkit_decide_policy_cb (WebKitWebView *webView,
                         WebKitPolicyDecision *decision,
                         WebKitPolicyDecisionType type,
                         gpointer user_data)
{
  switch (type) {
  case WEBKIT_POLICY_DECISION_TYPE_RESPONSE:
    /* This function makes webkit send a download signal for all unknown
       mime types.  TODO: Defer the decision to Lisp, so that it's
       possible to make Emacs handle mime text for instance.  */
    {
      WebKitResponsePolicyDecision *response =
        WEBKIT_RESPONSE_POLICY_DECISION (decision);
      if (!webkit_response_policy_decision_is_mime_type_supported (response))
        {
          webkit_policy_decision_download (decision);
          return TRUE;
        }
      else
        return FALSE;
      break;
    }
  case WEBKIT_POLICY_DECISION_TYPE_NEW_WINDOW_ACTION:
    {
      WebKitNavigationPolicyDecision *navigation_decision =
        WEBKIT_NAVIGATION_POLICY_DECISION (decision);
      WebKitNavigationAction *navigation_action =
        webkit_navigation_policy_decision_get_navigation_action (navigation_decision);
      WebKitURIRequest *request =
        webkit_navigation_action_get_request (navigation_action);
      WebKitWebView *newview;
      struct xwidget *xw = g_object_get_data (G_OBJECT (webView), XG_XWIDGET);
      Lisp_Object val, new_xwidget;

      XSETXWIDGET (val, xw);

      new_xwidget = Fmake_xwidget (Qwebkit, Qnil, make_fixnum (0),
				   make_fixnum (0), Qnil,
				   build_string (" *detached xwidget buffer*"),
				   val);

      if (NILP (new_xwidget))
	return FALSE;

      newview = WEBKIT_WEB_VIEW (XXWIDGET (new_xwidget)->widget_osr);
      webkit_web_view_load_request (newview, request);

      store_xwidget_display_event (XXWIDGET (new_xwidget), xw);
      return TRUE;
    }
  case WEBKIT_POLICY_DECISION_TYPE_NAVIGATION_ACTION:
    {
      WebKitNavigationPolicyDecision *navigation_decision =
        WEBKIT_NAVIGATION_POLICY_DECISION (decision);
      WebKitNavigationAction *navigation_action =
        webkit_navigation_policy_decision_get_navigation_action (navigation_decision);
      WebKitURIRequest *request =
        webkit_navigation_action_get_request (navigation_action);

      struct xwidget *xw = g_object_get_data (G_OBJECT (webView), XG_XWIDGET);
      store_xwidget_event_string (xw, "decide-policy",
                                  webkit_uri_request_get_uri (request));
      return FALSE;
      break;
    }
  default:
    return FALSE;
  }
}

static gboolean
webkit_script_dialog_cb (WebKitWebView *webview,
			 WebKitScriptDialog *script_dialog,
			 gpointer user)
{
  struct frame *f = SELECTED_FRAME ();
  WebKitScriptDialogType type;
  GtkWidget *widget;
  GtkWidget *dialog;
  GtkWidget *entry;
  GtkWidget *content_area;
  GtkWidget *box;
  GtkWidget *label;
  const gchar *content;
  const gchar *message;
  gint result;

  /* Return TRUE to prevent WebKit from showing the default script
     dialog in the offscreen window, which runs a nested main loop
     Emacs can't respond to, and as such can't pass X events to.  */
  if (!FRAME_WINDOW_P (f))
    return TRUE;

  type = webkit_script_dialog_get_dialog_type (script_dialog);;
  widget = FRAME_GTK_OUTER_WIDGET (f);
  content = webkit_script_dialog_get_message (script_dialog);

  if (type == WEBKIT_SCRIPT_DIALOG_ALERT)
    dialog = gtk_dialog_new_with_buttons ("Alert", GTK_WINDOW (widget),
					  GTK_DIALOG_MODAL,
					  "Dismiss", 1, NULL);
  else
    dialog = gtk_dialog_new_with_buttons ("Question", GTK_WINDOW (widget),
					  GTK_DIALOG_MODAL,
					  "OK", 0, "Cancel", 1, NULL);

  box = gtk_box_new (GTK_ORIENTATION_VERTICAL, 8);
  label = gtk_label_new (content);
  content_area = gtk_dialog_get_content_area (GTK_DIALOG (dialog));
  gtk_container_add (GTK_CONTAINER (content_area), box);

  gtk_widget_show (box);
  gtk_widget_show (label);

  gtk_box_pack_start (GTK_BOX (box), label, TRUE, TRUE, 0);

  if (type == WEBKIT_SCRIPT_DIALOG_PROMPT)
    {
      entry = gtk_entry_new ();
      message = webkit_script_dialog_prompt_get_default_text (script_dialog);

      gtk_widget_show (entry);
      gtk_entry_set_text (GTK_ENTRY (entry), message);
      gtk_box_pack_end (GTK_BOX (box), entry, TRUE, TRUE, 0);
    }

  result = gtk_dialog_run (GTK_DIALOG (dialog));

  if (type == WEBKIT_SCRIPT_DIALOG_CONFIRM
      || type == WEBKIT_SCRIPT_DIALOG_BEFORE_UNLOAD_CONFIRM)
    webkit_script_dialog_confirm_set_confirmed (script_dialog, result == 0);

  if (type == WEBKIT_SCRIPT_DIALOG_PROMPT)
    webkit_script_dialog_prompt_set_text (script_dialog,
					  gtk_entry_get_text (GTK_ENTRY (entry)));

  gtk_widget_destroy (GTK_WIDGET (dialog));

  return TRUE;
}
#endif /* USE_GTK */


/* Initializes and does initial placement of an xwidget view on screen.  */
static struct xwidget_view *
xwidget_init_view (struct xwidget *xww,
                   struct glyph_string *s,
                   int x, int y)
{

#ifdef USE_GTK
  if (!xg_gtk_initialized)
    error ("xwidget_init_view: GTK has not been initialized");
#endif

  struct xwidget_view *xv = allocate_xwidget_view ();
  Lisp_Object val;

  XSETXWIDGET_VIEW (val, xv);
  internal_xwidget_view_list = Fcons (val, internal_xwidget_view_list);
  Vxwidget_view_list = Fcopy_sequence (internal_xwidget_view_list);

  XSETWINDOW (xv->w, s->w);
  XSETXWIDGET (xv->model, xww);

#ifdef HAVE_X_WINDOWS
  xv->dpy = FRAME_X_DISPLAY (s->f);

  xv->x = x;
  xv->y = y;

  xv->clip_left = 0;
  xv->clip_right = xww->width;
  xv->clip_top = 0;
  xv->clip_bottom = xww->height;

  xv->wdesc = None;
  xv->frame = s->f;
  xv->cursor = FRAME_OUTPUT_DATA (s->f)->nontext_cursor;
  xv->just_resized = false;
  xv->last_crossing_window = NULL;
  xv->passive_grab = NULL;
#elif defined HAVE_PGTK
  xv->dpyinfo = FRAME_DISPLAY_INFO (s->f);
  xv->widget = gtk_drawing_area_new ();
  gtk_widget_set_app_paintable (xv->widget, TRUE);
  gtk_widget_add_events (xv->widget, GDK_ALL_EVENTS_MASK);
  gtk_container_add (GTK_CONTAINER (FRAME_GTK_WIDGET (s->f)),
		     xv->widget);

  g_signal_connect (xv->widget, "draw",
		    G_CALLBACK (xwidget_view_draw_cb), xv);
  g_signal_connect (xv->widget, "event",
		    G_CALLBACK (xw_forward_event_from_view), xv);

  g_object_set_data (G_OBJECT (xv->widget), XG_XWIDGET_VIEW, xv);

  xv->x = x;
  xv->y = y;
<<<<<<< HEAD
  gtk_widget_show_all (xv->widgetwindow);
#elif defined HAVE_MACGUI || defined NS_IMPL_COCOA
=======

  xv->clip_left = 0;
  xv->clip_right = xww->width;
  xv->clip_top = 0;
  xv->clip_bottom = xww->height;

  xv->frame = s->f;
  xv->cursor = cursor_for_hit (xww->hit_result, s->f);
  xv->just_resized = false;
#elif defined NS_IMPL_COCOA
>>>>>>> a9b28224
  nsxwidget_init_view (xv, xww, s, x, y);
  nsxwidget_resize_view(xv, xww->width, xww->height);
#endif

  return xv;
}

void
x_draw_xwidget_glyph_string (struct glyph_string *s)
{
  /* This method is called by the redisplay engine and places the
     xwidget on screen.  Moving and clipping is done here.  Also view
     initialization.  */
  struct xwidget *xww = s->xwidget;
  struct xwidget_view *xv = xwidget_view_lookup (xww, s->w);
  int text_area_x, text_area_y, text_area_width, text_area_height;
  int clip_right;
  int clip_bottom;
  int clip_top;
  int clip_left;

  int x = s->x;
  int y = s->y + (s->height / 2) - (xww->height / 2);

  /* Do initialization here in the display loop because there is no
     other time to know things like window placement etc.  Do not
     create a new view if we have found one that is usable.  */
#ifdef USE_GTK
  if (!xv)
    xv = xwidget_init_view (xww, s, x, y);
<<<<<<< HEAD
#elif defined HAVE_MACGUI || defined NS_IMPL_COCOA
=======

  xv->just_resized = false;
#elif defined NS_IMPL_COCOA
>>>>>>> a9b28224
  if (!xv)
    {
      /* Enforce 1 to 1, model and view for macOS Cocoa webkit2.  */
      if (xww->xv)
        {
          if (xwidget_hidden (xww->xv))
            {
              Lisp_Object xvl;
              XSETXWIDGET_VIEW (xvl, xww->xv);
              Fdelete_xwidget_view (xvl);
            }
          else
            {
              message ("You can't share an xwidget (webkit2) among windows.");
              return;
            }
        }
      xv = xwidget_init_view (xww, s, x, y);
    }
#endif

  xv->area = s->area;

  window_box (s->w, xv->area, &text_area_x, &text_area_y,
              &text_area_width, &text_area_height);

  clip_left = max (0, text_area_x - x);
  clip_right = max (clip_left,
		    min (xww->width, text_area_x + text_area_width - x));
  clip_top = max (0, text_area_y - y);
  clip_bottom = max (clip_top,
		     min (xww->height, text_area_y + text_area_height - y));

  /* We are concerned with movement of the onscreen area.  The area
     might sit still when the widget actually moves.  This happens
     when an Emacs window border moves across a widget window.  So, if
     any corner of the outer widget clipping window moves, that counts
     as movement here, even if it looks like no movement happens
     because the widget sits still inside the clipping area.  The
     widget can also move inside the clipping area, which happens
     later.  */
  bool moved = (xv->x + xv->clip_left != x + clip_left
		|| xv->y + xv->clip_top != y + clip_top);

#ifdef HAVE_X_WINDOWS
  bool wdesc_was_none = xv->wdesc == None;
#endif
  xv->x = x;
  xv->y = y;

#ifdef HAVE_X_WINDOWS
  block_input ();
  if (xv->wdesc == None)
    {
      Lisp_Object xvw;
      XSETXWIDGET_VIEW (xvw, xv);
      XSetWindowAttributes a;
      a.event_mask = (ExposureMask | ButtonPressMask | ButtonReleaseMask
		      | PointerMotionMask | EnterWindowMask | LeaveWindowMask);

      if (clip_right - clip_left <= 0
	  || clip_bottom - clip_top <= 0)
	{
	  unblock_input ();
	  return;
	}

      xv->wdesc = XCreateWindow (xv->dpy, FRAME_X_WINDOW (s->f),
				 x + clip_left, y + clip_top,
				 clip_right - clip_left,
				 clip_bottom - clip_top, 0,
				 CopyFromParent, CopyFromParent,
				 CopyFromParent, CWEventMask, &a);
#ifdef HAVE_XINPUT2
      XIEventMask mask;
      ptrdiff_t l = XIMaskLen (XI_LASTEVENT);
      unsigned char *m;

      if (FRAME_DISPLAY_INFO (s->f)->supports_xi2)
	{
	  mask.mask = m = alloca (l);
	  memset (m, 0, l);
	  mask.mask_len = l;
	  mask.deviceid = XIAllMasterDevices;

	  XISetMask (m, XI_Motion);
	  XISetMask (m, XI_ButtonPress);
	  XISetMask (m, XI_ButtonRelease);
	  XISetMask (m, XI_Enter);
	  XISetMask (m, XI_Leave);
#ifdef HAVE_XINPUT2_4
	  if (FRAME_DISPLAY_INFO (s->f)->xi2_version >= 4)
	    {
	      XISetMask (m, XI_GesturePinchBegin);
	      XISetMask (m, XI_GesturePinchUpdate);
	      XISetMask (m, XI_GesturePinchEnd);
	    }
#endif
	  XISelectEvents (xv->dpy, xv->wdesc, &mask, 1);
	}
#endif
      XLowerWindow (xv->dpy, xv->wdesc);
      XDefineCursor (xv->dpy, xv->wdesc, xv->cursor);
      xv->cr_surface = cairo_xlib_surface_create (xv->dpy,
						  xv->wdesc,
						  FRAME_DISPLAY_INFO (s->f)->visual,
						  clip_right - clip_left,
						  clip_bottom - clip_top);
      xv->cr_context = cairo_create (xv->cr_surface);
      Fputhash (make_fixnum (xv->wdesc), xvw, x_window_to_xwv_map);

      moved = false;
    }
#endif
#ifdef HAVE_PGTK
  block_input ();
#endif

  /* Has it moved?  */
  if (moved)
    {
<<<<<<< HEAD
#ifdef USE_GTK
      gtk_fixed_move (GTK_FIXED (FRAME_GTK_WIDGET (s->f)),
                      xv->widgetwindow, x + clip_left, y + clip_top);
#elif defined HAVE_MACGUI || defined NS_IMPL_COCOA
=======
#ifdef HAVE_X_WINDOWS
      XMoveResizeWindow (xv->dpy, xv->wdesc, x + clip_left, y + clip_top,
			 clip_right - clip_left, clip_bottom - clip_top);
      XFlush (xv->dpy);
      cairo_xlib_surface_set_size (xv->cr_surface, clip_right - clip_left,
				   clip_bottom - clip_top);
#elif defined HAVE_PGTK
      gtk_widget_set_size_request (xv->widget, clip_right - clip_left,
				   clip_bottom - clip_top);
      gtk_fixed_move (GTK_FIXED (FRAME_GTK_WIDGET (xv->frame)),
		      xv->widget, x + clip_left, y + clip_top);
      gtk_widget_queue_allocate (xv->widget);
#elif defined NS_IMPL_COCOA
>>>>>>> a9b28224
      nsxwidget_move_view (xv, x + clip_left, y + clip_top);
#endif
    }

  /* Clip the widget window if some parts happen to be outside
     drawable area.  An Emacs window is not a gtk window.  A gtk window
     covers the entire frame.  Clipping might have changed even if we
     haven't actually moved; try to figure out when we need to reclip
     for real.  */
#ifndef HAVE_PGTK
  if (xv->clip_right != clip_right
      || xv->clip_bottom != clip_bottom
      || xv->clip_top != clip_top || xv->clip_left != clip_left)
#endif
    {
#ifdef USE_GTK
<<<<<<< HEAD
      gtk_widget_set_size_request (xv->widgetwindow, clip_right - clip_left,
                                   clip_bottom - clip_top);
      gtk_fixed_move (GTK_FIXED (xv->widgetwindow), xv->widget, -clip_left,
                      -clip_top);
#elif defined HAVE_MACGUI || defined NS_IMPL_COCOA
=======
#ifdef HAVE_X_WINDOWS
      if (!wdesc_was_none && !moved)
	{
	  if (clip_right - clip_left <= 0
	      || clip_bottom - clip_top <= 0)
	    {
	      XUnmapWindow (xv->dpy, xv->wdesc);
	      xv->hidden = true;
	    }
	  else
	    {
	      XResizeWindow (xv->dpy, xv->wdesc, clip_right - clip_left,
			     clip_bottom - clip_top);
	    }
	  XFlush (xv->dpy);
	  cairo_xlib_surface_set_size (xv->cr_surface, clip_right - clip_left,
				       clip_bottom - clip_top);
	}
#else
      gtk_widget_set_size_request (xv->widget, clip_right - clip_left,
				   clip_bottom - clip_top);
      gtk_fixed_move (GTK_FIXED (FRAME_GTK_WIDGET (xv->frame)),
		      xv->widget, x + clip_left, y + clip_top);
      gtk_widget_queue_allocate (xv->widget);
#endif
#elif defined NS_IMPL_COCOA
>>>>>>> a9b28224
      nsxwidget_resize_view (xv, clip_right - clip_left,
                             clip_bottom - clip_top);
      nsxwidget_move_widget_in_view (xv, -clip_left, -clip_top);
#endif

      xv->clip_right = clip_right;
      xv->clip_bottom = clip_bottom;
      xv->clip_top = clip_top;
      xv->clip_left = clip_left;
    }

  /* If emacs wants to repaint the area where the widget lives, queue
     a redraw.  It seems its possible to get out of sync with emacs
     redraws so emacs background sometimes shows up instead of the
     xwidgets background.  It's just a visual glitch though.  */
  /* When xww->buffer is nil, that means the xwidget has been killed.  */
  if (!NILP (xww->buffer))
    {
      if (!xwidget_hidden (xv))
	{
#ifdef USE_GTK
<<<<<<< HEAD
      gtk_widget_queue_draw (xv->widgetwindow);
      gtk_widget_queue_draw (xv->widget);
#elif defined HAVE_MACGUI || defined NS_IMPL_COCOA
      nsxwidget_set_needsdisplay (xv);
=======
	  gtk_widget_queue_draw (xww->widget_osr);
#elif defined NS_IMPL_COCOA
	  nsxwidget_set_needsdisplay (xv);
>>>>>>> a9b28224
#endif
	}
    }
#ifdef HAVE_X_WINDOWS
  else
    {
      XSetWindowBackground (xv->dpy, xv->wdesc,
			    FRAME_BACKGROUND_PIXEL (s->f));
    }
#endif

#if defined HAVE_XINPUT2 || defined HAVE_PGTK
  if (!NILP (xww->buffer))
    {
      record_osr_embedder (xv);
      synthesize_focus_in_event (xww->widget_osr);
    }
#endif

#ifdef USE_GTK
<<<<<<< HEAD
  return xw->widget_osr != NULL && WEBKIT_IS_WEB_VIEW (xw->widget_osr);
#elif defined HAVE_MACGUI || defined NS_IMPL_COCOA
  return nsxwidget_is_web_view (xw);
=======
  unblock_input ();
>>>>>>> a9b28224
#endif
}

#define CHECK_WEBKIT_WIDGET(xw)				\
  if (NILP (xw->buffer) || !EQ (xw->type, Qwebkit))	\
    error ("Not a WebKit widget")

/* Macro that checks xwidget hold webkit web view first.  */
#define WEBKIT_FN_INIT()						\
  CHECK_LIVE_XWIDGET (xwidget);						\
  struct xwidget *xw = XXWIDGET (xwidget);				\
  CHECK_WEBKIT_WIDGET (xw)

DEFUN ("xwidget-webkit-uri",
       Fxwidget_webkit_uri, Sxwidget_webkit_uri,
       1, 1, 0,
       doc: /* Get the current URL of XWIDGET webkit.  */)
  (Lisp_Object xwidget)
{
  WEBKIT_FN_INIT ();
#ifdef USE_GTK
  WebKitWebView *wkwv = WEBKIT_WEB_VIEW (xw->widget_osr);
<<<<<<< HEAD
  return build_string (webkit_web_view_get_uri (wkwv));
#elif defined HAVE_MACGUI || defined NS_IMPL_COCOA
=======
  const gchar *uri = webkit_web_view_get_uri (wkwv);
  if (!uri)
    return build_string ("");
  return build_string (uri);
#elif defined NS_IMPL_COCOA
>>>>>>> a9b28224
  return nsxwidget_webkit_uri (xw);
#endif
}

DEFUN ("xwidget-webkit-title",
       Fxwidget_webkit_title, Sxwidget_webkit_title,
       1, 1, 0,
       doc: /* Get the current title of XWIDGET webkit.  */)
  (Lisp_Object xwidget)
{
  WEBKIT_FN_INIT ();
#ifdef USE_GTK
  WebKitWebView *wkwv = WEBKIT_WEB_VIEW (xw->widget_osr);
  const gchar *title = webkit_web_view_get_title (wkwv);

  return build_string (title ? title : "");
#elif defined HAVE_MACGUI || defined NS_IMPL_COCOA
  return nsxwidget_webkit_title (xw);
#endif
}

DEFUN ("xwidget-webkit-estimated-load-progress",
       Fxwidget_webkit_estimated_load_progress, Sxwidget_webkit_estimated_load_progress,
       1, 1, 0, doc: /* Get the estimated load progress of XWIDGET, a WebKit widget.
Return a value ranging from 0.0 to 1.0, based on how close XWIDGET
is to completely loading its page.  */)
  (Lisp_Object xwidget)
{
  struct xwidget *xw;
#ifdef USE_GTK
  WebKitWebView *webview;
#endif
  double value;

  CHECK_LIVE_XWIDGET (xwidget);
  xw = XXWIDGET (xwidget);
  CHECK_WEBKIT_WIDGET (xw);

  block_input ();
#ifdef USE_GTK
  webview = WEBKIT_WEB_VIEW (xw->widget_osr);
  value = webkit_web_view_get_estimated_load_progress (webview);
#elif defined NS_IMPL_COCOA
  value = nsxwidget_webkit_estimated_load_progress (xw);
#endif

  unblock_input ();

  return make_float (value);
}

DEFUN ("xwidget-webkit-goto-uri",
       Fxwidget_webkit_goto_uri, Sxwidget_webkit_goto_uri,
       2, 2, 0,
       doc: /* Make the xwidget webkit instance referenced by XWIDGET browse URI.  */)
  (Lisp_Object xwidget, Lisp_Object uri)
{
  WEBKIT_FN_INIT ();
  CHECK_STRING (uri);
  uri = ENCODE_FILE (uri);
#ifdef USE_GTK
  webkit_web_view_load_uri (WEBKIT_WEB_VIEW (xw->widget_osr), SSDATA (uri));
<<<<<<< HEAD
#elif defined HAVE_MACGUI || defined NS_IMPL_COCOA
=======
  catch_child_signal ();
#elif defined NS_IMPL_COCOA
>>>>>>> a9b28224
  nsxwidget_webkit_goto_uri (xw, SSDATA (uri));
#endif
  return Qnil;
}

DEFUN ("xwidget-webkit-goto-history",
       Fxwidget_webkit_goto_history, Sxwidget_webkit_goto_history,
       2, 2, 0,
       doc: /* Make the XWIDGET webkit the REL-POSth element in load history.

If REL-POS is 0, the widget will be just reload the current element in
history.  If REL-POS is more or less than 0, the widget will load the
REL-POSth element around the current spot in the load history. */)
  (Lisp_Object xwidget, Lisp_Object rel_pos)
{
  WEBKIT_FN_INIT ();
  CHECK_FIXNUM (rel_pos);

#ifdef USE_GTK
  WebKitWebView *wkwv = WEBKIT_WEB_VIEW (xw->widget_osr);
  WebKitBackForwardList *list;
  WebKitBackForwardListItem *it;

  if (XFIXNUM (rel_pos) == 0)
    webkit_web_view_reload (wkwv);
  else
    {
      list = webkit_web_view_get_back_forward_list (wkwv);
      it = webkit_back_forward_list_get_nth_item (list, XFIXNUM (rel_pos));

      if (!it)
	error ("There is no item at this index");

      webkit_web_view_go_to_back_forward_list_item (wkwv, it);
    }
#elif defined HAVE_MACGUI || defined NS_IMPL_COCOA
  nsxwidget_webkit_goto_history (xw, XFIXNUM (rel_pos));
#endif
  return Qnil;
}

DEFUN ("xwidget-webkit-zoom",
       Fxwidget_webkit_zoom, Sxwidget_webkit_zoom,
       2, 2, 0,
       doc: /* Change the zoom factor of the xwidget webkit instance referenced by XWIDGET.  */)
  (Lisp_Object xwidget, Lisp_Object factor)
{
  WEBKIT_FN_INIT ();
  if (FLOATP (factor))
    {
      double zoom_change = XFLOAT_DATA (factor);
#ifdef USE_GTK
      webkit_web_view_set_zoom_level
        (WEBKIT_WEB_VIEW (xw->widget_osr),
         webkit_web_view_get_zoom_level
         (WEBKIT_WEB_VIEW (xw->widget_osr)) + zoom_change);
#elif defined HAVE_MACGUI || defined NS_IMPL_COCOA
      nsxwidget_webkit_zoom (xw, zoom_change);
#endif
    }
  return Qnil;
}

#ifdef USE_GTK
/* Save script and fun in the script/callback save vector and return
   its index.  */
static ptrdiff_t
save_script_callback (struct xwidget *xw, Lisp_Object script, Lisp_Object fun)
{
  Lisp_Object cbs = xw->script_callbacks;
  if (NILP (cbs))
    xw->script_callbacks = cbs = make_nil_vector (32);

  /* Find first free index.  */
  ptrdiff_t idx;
  for (idx = 0; !NILP (AREF (cbs, idx)); idx++)
    if (idx + 1 == ASIZE (cbs))
      {
	xw->script_callbacks = cbs = larger_vector (cbs, 1, -1);
	break;
      }

  ASET (cbs, idx, Fcons (make_mint_ptr (xlispstrdup (script)), fun));
  return idx;
}
#endif

DEFUN ("xwidget-webkit-execute-script",
       Fxwidget_webkit_execute_script, Sxwidget_webkit_execute_script,
       2, 3, 0,
       doc: /* Make the Webkit XWIDGET execute JavaScript SCRIPT.
If FUN is provided, feed the JavaScript return value to the single
argument procedure FUN.*/)
  (Lisp_Object xwidget, Lisp_Object script, Lisp_Object fun)
{
  WEBKIT_FN_INIT ();
  CHECK_STRING (script);
  if (!NILP (fun) && !FUNCTIONP (fun))
    wrong_type_argument (Qinvalid_function, fun);

  script = ENCODE_SYSTEM (script);

#ifdef USE_GTK
  /* Protect script and fun during GC.  */
  intptr_t idx = save_script_callback (xw, script, fun);

  /* JavaScript execution happens asynchronously.  If an elisp
     callback function is provided we pass it to the C callback
     procedure that retrieves the return value.  */
  gchar *script_string
    = xmint_pointer (XCAR (AREF (xw->script_callbacks, idx)));
  webkit_web_view_run_javascript (WEBKIT_WEB_VIEW (xw->widget_osr),
				  script_string,
                                  NULL, /* cancelable */
                                  webkit_javascript_finished_cb,
				  (gpointer) idx);
#elif defined HAVE_MACGUI || defined NS_IMPL_COCOA
  nsxwidget_webkit_execute_script (xw, SSDATA (script), fun);
#endif
  return Qnil;
}

DEFUN ("xwidget-resize", Fxwidget_resize, Sxwidget_resize, 3, 3, 0,
       doc: /* Resize XWIDGET to NEW_WIDTH, NEW_HEIGHT.  */ )
  (Lisp_Object xwidget, Lisp_Object new_width, Lisp_Object new_height)
{
  CHECK_LIVE_XWIDGET (xwidget);
  int w = check_integer_range (new_width, 0, INT_MAX);
  int h = check_integer_range (new_height, 0, INT_MAX);
  struct xwidget *xw = XXWIDGET (xwidget);

  xw->width = w;
  xw->height = h;

<<<<<<< HEAD
  /* If there is an offscreen widget resize it first.  */
#ifdef USE_GTK
  if (xw->widget_osr)
    {
      gtk_window_resize (GTK_WINDOW (xw->widgetwindow_osr), xw->width,
                         xw->height);
      gtk_container_resize_children (GTK_CONTAINER (xw->widgetwindow_osr));
      gtk_widget_set_size_request (GTK_WIDGET (xw->widget_osr), xw->width,
                                   xw->height);
    }
#elif defined HAVE_MACGUI || defined NS_IMPL_COCOA
  nsxwidget_resize (xw);
#endif
=======
  block_input ();
>>>>>>> a9b28224

  for (Lisp_Object tail = internal_xwidget_view_list; CONSP (tail);
       tail = XCDR (tail))
    {
      if (XWIDGET_VIEW_P (XCAR (tail)))
        {
          struct xwidget_view *xv = XXWIDGET_VIEW (XCAR (tail));
          if (XXWIDGET (xv->model) == xw)
            {
#ifdef USE_GTK
<<<<<<< HEAD
              gtk_widget_set_size_request (GTK_WIDGET (xv->widget), xw->width,
                                           xw->height);
#elif defined HAVE_MACGUI || defined NS_IMPL_COCOA
              nsxwidget_resize_view(xv, xw->width, xw->height);
=======
	      xv->just_resized = true;
	      SET_FRAME_GARBAGED (xv->frame);
#else
	      wset_redisplay (XWINDOW (xv->w));
>>>>>>> a9b28224
#endif
            }
        }
    }

  redisplay ();

  /* If there is an offscreen widget resize it first.  */
#ifdef USE_GTK
  if (xw->widget_osr)
    {
      gtk_window_resize (GTK_WINDOW (xw->widgetwindow_osr), xw->width,
                         xw->height);
      gtk_widget_set_size_request (GTK_WIDGET (xw->widget_osr), xw->width,
                                   xw->height);

      gtk_widget_queue_allocate (GTK_WIDGET (xw->widget_osr));
    }
#elif defined NS_IMPL_COCOA
  nsxwidget_resize (xw);
#endif
  unblock_input ();

  return Qnil;
}




DEFUN ("xwidget-size-request",
       Fxwidget_size_request, Sxwidget_size_request,
       1, 1, 0,
       doc: /* Return the desired size of the XWIDGET.
This can be used to read the xwidget desired size, and resizes the
Emacs allocated area accordingly.  */)
  (Lisp_Object xwidget)
{
  CHECK_LIVE_XWIDGET (xwidget);
#ifdef USE_GTK
  GtkRequisition requisition;
  gtk_widget_size_request (XXWIDGET (xwidget)->widget_osr, &requisition);
  return list2i (requisition.width, requisition.height);
#elif defined HAVE_MACGUI || defined NS_IMPL_COCOA
  return nsxwidget_get_size (XXWIDGET (xwidget));
#endif
}

DEFUN ("xwidgetp",
       Fxwidgetp, Sxwidgetp,
       1, 1, 0,
       doc: /* Return t if OBJECT is an xwidget.  */)
  (Lisp_Object object)
{
  return XWIDGETP (object) ? Qt : Qnil;
}

DEFUN ("xwidget-view-p",
       Fxwidget_view_p, Sxwidget_view_p,
       1, 1, 0,
       doc: /* Return t if OBJECT is an xwidget-view.  */)
  (Lisp_Object object)
{
  return XWIDGET_VIEW_P (object) ? Qt : Qnil;
}

DEFUN ("xwidget-info",
       Fxwidget_info, Sxwidget_info,
       1, 1, 0,
       doc: /* Return XWIDGET properties in a vector.
Currently [TYPE TITLE WIDTH HEIGHT].  */)
  (Lisp_Object xwidget)
{
  CHECK_LIVE_XWIDGET (xwidget);
  struct xwidget *xw = XXWIDGET (xwidget);
  return CALLN (Fvector, xw->type, xw->title,
		make_fixed_natnum (xw->width), make_fixed_natnum (xw->height));
}

DEFUN ("xwidget-view-info",
       Fxwidget_view_info, Sxwidget_view_info,
       1, 1, 0,
       doc: /* Return properties of XWIDGET-VIEW in a vector.
Currently [X Y CLIP_RIGHT CLIP_BOTTOM CLIP_TOP CLIP_LEFT].  */)
  (Lisp_Object xwidget_view)
{
  CHECK_XWIDGET_VIEW (xwidget_view);
  struct xwidget_view *xv = XXWIDGET_VIEW (xwidget_view);
  return CALLN (Fvector, make_fixnum (xv->x), make_fixnum (xv->y),
		make_fixnum (xv->clip_right), make_fixnum (xv->clip_bottom),
		make_fixnum (xv->clip_top), make_fixnum (xv->clip_left));
}

DEFUN ("xwidget-view-model",
       Fxwidget_view_model, Sxwidget_view_model,
       1, 1, 0,
       doc:  /* Return the model associated with XWIDGET-VIEW.  */)
  (Lisp_Object xwidget_view)
{
  CHECK_XWIDGET_VIEW (xwidget_view);
  return XXWIDGET_VIEW (xwidget_view)->model;
}

DEFUN ("xwidget-view-window",
       Fxwidget_view_window, Sxwidget_view_window,
       1, 1, 0,
       doc:  /* Return the window of XWIDGET-VIEW.  */)
  (Lisp_Object xwidget_view)
{
  CHECK_XWIDGET_VIEW (xwidget_view);
  return XXWIDGET_VIEW (xwidget_view)->w;
}


DEFUN ("delete-xwidget-view",
       Fdelete_xwidget_view, Sdelete_xwidget_view,
       1, 1, 0,
       doc:  /* Delete the XWIDGET-VIEW.  */)
  (Lisp_Object xwidget_view)
{
  CHECK_XWIDGET_VIEW (xwidget_view);
  struct xwidget_view *xv = XXWIDGET_VIEW (xwidget_view);

  block_input ();
#ifdef USE_GTK
<<<<<<< HEAD
  gtk_widget_destroy (xv->widgetwindow);
  /* xv->model still has signals pointing to the view.  There can be
     several views.  Find the matching signals and delete them all.  */
  g_signal_handlers_disconnect_matched  (XXWIDGET (xv->model)->widgetwindow_osr,
                                         G_SIGNAL_MATCH_DATA,
                                         0, 0, 0, 0,
                                         xv->widget);
#elif defined HAVE_MACGUI || defined NS_IMPL_COCOA
=======
  struct xwidget *xw = XXWIDGET (xv->model);
  GdkWindow *w;
#ifdef HAVE_X_WINDOWS
  if (xv->wdesc != None)
    {
      cairo_destroy (xv->cr_context);
      cairo_surface_destroy (xv->cr_surface);
      XDestroyWindow (xv->dpy, xv->wdesc);
      Fremhash (make_fixnum (xv->wdesc), x_window_to_xwv_map);
    }

  if (xv->last_crossing_window)
    g_signal_handler_disconnect (xv->last_crossing_window,
				 xv->last_crossing_cursor_signal);
  g_clear_pointer (&xv->last_crossing_window,
		   g_object_unref);

  if (xv->passive_grab)
    {
      g_signal_handler_disconnect (xv->passive_grab,
				   xv->passive_grab_destruction_signal);
      g_signal_handler_disconnect (xv->passive_grab,
				   xv->passive_grab_drag_signal);
      xv->passive_grab = NULL;
    }

#else
  gtk_widget_destroy (xv->widget);
#endif

  if (xw->embedder_view == xv && !NILP (xw->buffer))
    {
      w = gtk_widget_get_window (xw->widgetwindow_osr);

      XXWIDGET (xv->model)->embedder_view = NULL;
      XXWIDGET (xv->model)->embedder = NULL;

      gdk_offscreen_window_set_embedder (w, NULL);
    }
#elif defined NS_IMPL_COCOA
>>>>>>> a9b28224
  nsxwidget_delete_view (xv);
#endif

  internal_xwidget_view_list = Fdelq (xwidget_view, internal_xwidget_view_list);
  Vxwidget_view_list = Fcopy_sequence (internal_xwidget_view_list);
  unblock_input ();
  return Qnil;
}

DEFUN ("xwidget-view-lookup",
       Fxwidget_view_lookup, Sxwidget_view_lookup,
       1, 2, 0,
       doc: /* Return the xwidget-view associated with XWIDGET in WINDOW.
If WINDOW is unspecified or nil, use the selected window.
Return nil if no association is found.  */)
  (Lisp_Object xwidget, Lisp_Object window)
{
  CHECK_XWIDGET (xwidget);

  if (NILP (window))
    window = Fselected_window ();
  CHECK_WINDOW (window);

  for (Lisp_Object tail = internal_xwidget_view_list; CONSP (tail);
       tail = XCDR (tail))
    {
      Lisp_Object xwidget_view = XCAR (tail);
      if (EQ (Fxwidget_view_model (xwidget_view), xwidget)
          && EQ (Fxwidget_view_window (xwidget_view), window))
        return xwidget_view;
    }

  return Qnil;
}

DEFUN ("xwidget-plist",
       Fxwidget_plist, Sxwidget_plist,
       1, 1, 0,
       doc: /* Return the plist of XWIDGET.  */)
  (Lisp_Object xwidget)
{
  CHECK_LIVE_XWIDGET (xwidget);
  return XXWIDGET (xwidget)->plist;
}

DEFUN ("xwidget-buffer",
       Fxwidget_buffer, Sxwidget_buffer,
       1, 1, 0,
       doc: /* Return the buffer of XWIDGET.  */)
  (Lisp_Object xwidget)
{
  CHECK_XWIDGET (xwidget);
  return XXWIDGET (xwidget)->buffer;
}

DEFUN ("set-xwidget-buffer",
       Fset_xwidget_buffer, Sset_xwidget_buffer,
       2, 2, 0,
       doc: /* Set XWIDGET's buffer to BUFFER.  */)
  (Lisp_Object xwidget, Lisp_Object buffer)
{
  CHECK_LIVE_XWIDGET (xwidget);
  CHECK_BUFFER (buffer);

  XXWIDGET (xwidget)->buffer = buffer;
  return Qnil;
}

DEFUN ("set-xwidget-plist",
       Fset_xwidget_plist, Sset_xwidget_plist,
       2, 2, 0,
       doc: /* Replace the plist of XWIDGET with PLIST.
Returns PLIST.  */)
  (Lisp_Object xwidget, Lisp_Object plist)
{
  CHECK_LIVE_XWIDGET (xwidget);
  CHECK_LIST (plist);

  XXWIDGET (xwidget)->plist = plist;
  return plist;
}

DEFUN ("set-xwidget-query-on-exit-flag",
       Fset_xwidget_query_on_exit_flag, Sset_xwidget_query_on_exit_flag,
       2, 2, 0,
       doc: /* Specify if query is needed for XWIDGET when Emacs is exited.
If the second argument FLAG is non-nil, Emacs will query the user before
exiting or killing a buffer if XWIDGET is running.
This function returns FLAG.  */)
  (Lisp_Object xwidget, Lisp_Object flag)
{
  CHECK_LIVE_XWIDGET (xwidget);
  XXWIDGET (xwidget)->kill_without_query = NILP (flag);
  return flag;
}

DEFUN ("xwidget-query-on-exit-flag",
       Fxwidget_query_on_exit_flag, Sxwidget_query_on_exit_flag,
       1, 1, 0,
       doc: /* Return the current value of the query-on-exit flag for XWIDGET.  */)
  (Lisp_Object xwidget)
{
  CHECK_LIVE_XWIDGET (xwidget);
  return (XXWIDGET (xwidget)->kill_without_query ? Qnil : Qt);
}

DEFUN ("xwidget-webkit-search", Fxwidget_webkit_search, Sxwidget_webkit_search,
       2, 5, 0,
       doc: /* Begin an incremental search operation in an xwidget.
QUERY should be a string containing the text to search for.  XWIDGET
should be a WebKit xwidget where the search will take place.  When the
search operation is complete, callers should also call
`xwidget-webkit-finish-search' to complete the search operation.

CASE-INSENSITIVE, when non-nil, will cause the search to ignore the
case of characters inside QUERY.  BACKWARDS, when non-nil, will cause
the search to proceed towards the beginning of the widget's contents.
WRAP-AROUND, when nil, will cause the search to stop upon hitting the
end of the widget's contents.

It is OK to call this function even when a search is already in
progress.  In that case, the previous search query will be replaced
with QUERY.  */)
  (Lisp_Object query, Lisp_Object xwidget, Lisp_Object case_insensitive,
   Lisp_Object backwards, Lisp_Object wrap_around)
{
#ifdef USE_GTK
  WebKitWebView *webview;
  WebKitFindController *controller;
  WebKitFindOptions opt;
  struct xwidget *xw;
  gchar *g_query;
#endif

  CHECK_STRING (query);
  CHECK_LIVE_XWIDGET (xwidget);

#ifdef USE_GTK
  xw = XXWIDGET (xwidget);
  CHECK_WEBKIT_WIDGET (xw);

  webview = WEBKIT_WEB_VIEW (xw->widget_osr);
  query = ENCODE_UTF_8 (query);
  opt = WEBKIT_FIND_OPTIONS_NONE;
  g_query = xstrdup (SSDATA (query));

  if (!NILP (case_insensitive))
    opt |= WEBKIT_FIND_OPTIONS_CASE_INSENSITIVE;
  if (!NILP (backwards))
    opt |= WEBKIT_FIND_OPTIONS_BACKWARDS;
  if (!NILP (wrap_around))
    opt |= WEBKIT_FIND_OPTIONS_WRAP_AROUND;

  if (xw->find_text)
    xfree (xw->find_text);
  xw->find_text = g_query;

  block_input ();
  controller = webkit_web_view_get_find_controller (webview);
  webkit_find_controller_search (controller, g_query, opt, G_MAXUINT);
  unblock_input ();
#endif

  return Qnil;
}

DEFUN ("xwidget-webkit-next-result", Fxwidget_webkit_next_result,
       Sxwidget_webkit_next_result, 1, 1, 0,
       doc: /* Show the next result matching the current search query.

XWIDGET should be an xwidget that currently has a search query.
Before calling this function, you should start a search operation
using `xwidget-webkit-search'.  */)
  (Lisp_Object xwidget)
{
  struct xwidget *xw;
#ifdef USE_GTK
  WebKitWebView *webview;
  WebKitFindController *controller;
#endif

  CHECK_LIVE_XWIDGET (xwidget);
  xw = XXWIDGET (xwidget);
  CHECK_WEBKIT_WIDGET (xw);

  if (!xw->find_text)
    error ("Widget has no ongoing search operation");

#ifdef USE_GTK
  block_input ();
  webview = WEBKIT_WEB_VIEW (xw->widget_osr);
  controller = webkit_web_view_get_find_controller (webview);
  webkit_find_controller_search_next (controller);
  unblock_input ();
#endif

  return Qnil;
}

DEFUN ("xwidget-webkit-previous-result", Fxwidget_webkit_previous_result,
       Sxwidget_webkit_previous_result, 1, 1, 0,
       doc: /* Show the previous result matching the current search query.

XWIDGET should be an xwidget that currently has a search query.
Before calling this function, you should start a search operation
using `xwidget-webkit-search'.  */)
  (Lisp_Object xwidget)
{
  struct xwidget *xw;
#ifdef USE_GTK
  WebKitWebView *webview;
  WebKitFindController *controller;
#endif

  CHECK_LIVE_XWIDGET (xwidget);
  xw = XXWIDGET (xwidget);
  CHECK_WEBKIT_WIDGET (xw);

  if (!xw->find_text)
    error ("Widget has no ongoing search operation");

#ifdef USE_GTK
  block_input ();
  webview = WEBKIT_WEB_VIEW (xw->widget_osr);
  controller = webkit_web_view_get_find_controller (webview);
  webkit_find_controller_search_previous (controller);
  unblock_input ();
#endif

  return Qnil;
}

DEFUN ("xwidget-webkit-finish-search", Fxwidget_webkit_finish_search,
       Sxwidget_webkit_finish_search, 1, 1, 0,
       doc: /* Finish XWIDGET's search operation.

XWIDGET should be an xwidget that currently has a search query.
Before calling this function, you should start a search operation
using `xwidget-webkit-search'.  */)
  (Lisp_Object xwidget)
{
  struct xwidget *xw;
#ifdef USE_GTK
  WebKitWebView *webview;
  WebKitFindController *controller;
#endif

  CHECK_LIVE_XWIDGET (xwidget);
  xw = XXWIDGET (xwidget);
  CHECK_WEBKIT_WIDGET (xw);

  if (!xw->find_text)
    error ("Widget has no ongoing search operation");

#ifdef USE_GTK
  block_input ();
  webview = WEBKIT_WEB_VIEW (xw->widget_osr);
  controller = webkit_web_view_get_find_controller (webview);
  webkit_find_controller_search_finish (controller);

  if (xw->find_text)
    {
      xfree (xw->find_text);
      xw->find_text = NULL;
    }
  unblock_input ();
#endif

  return Qnil;
}

DEFUN ("kill-xwidget", Fkill_xwidget, Skill_xwidget,
       1, 1, 0,
       doc: /* Kill the specified XWIDGET.
This releases all window system resources associated with XWIDGET,
removes it from `xwidget-list', and detaches it from its buffer.  */)
  (Lisp_Object xwidget)
{
  struct xwidget *xw;

  CHECK_LIVE_XWIDGET (xwidget);
  xw = XXWIDGET (xwidget);

  block_input ();
  kill_xwidget (xw);
  unblock_input ();

  return Qnil;
}

#ifdef USE_GTK
DEFUN ("xwidget-webkit-load-html", Fxwidget_webkit_load_html,
       Sxwidget_webkit_load_html, 2, 3, 0,
       doc: /* Make XWIDGET's WebKit widget render TEXT.
XWIDGET should be a WebKit xwidget, that will receive TEXT.  TEXT
should be a string that will be displayed by XWIDGET as HTML markup.
BASE-URI should be a string containing a URI that is used to locate
resources with relative URLs, and if not specified, defaults
to "about:blank".  */)
  (Lisp_Object xwidget, Lisp_Object text, Lisp_Object base_uri)
{
  struct xwidget *xw;
  WebKitWebView *webview;
  char *data, *uri;

  CHECK_LIVE_XWIDGET (xwidget);
  CHECK_STRING (text);
  if (NILP (base_uri))
    base_uri = build_string ("about:blank");
  else
    CHECK_STRING (base_uri);

  base_uri = ENCODE_UTF_8 (base_uri);
  text = ENCODE_UTF_8 (text);
  xw = XXWIDGET (xwidget);
  CHECK_WEBKIT_WIDGET (xw);

  data = SSDATA (text);
  uri = SSDATA (base_uri);
  webview = WEBKIT_WEB_VIEW (xw->widget_osr);

  block_input ();
  webkit_web_view_load_html (webview, data, uri);
  unblock_input ();

  return Qnil;
}

DEFUN ("xwidget-webkit-back-forward-list", Fxwidget_webkit_back_forward_list,
       Sxwidget_webkit_back_forward_list, 1, 2, 0,
       doc: /* Return the navigation history of XWIDGET, a WebKit xwidget.

Return the history as a list of the form (BACK HERE FORWARD), where
HERE is the current navigation item, while BACK and FORWARD are lists
of history items of the form (IDX TITLE URI).  Here, IDX is an index
that can be passed to `xwidget-webkit-goto-history', TITLE is a string
containing the human-readable title of the history item, and URI is
the URI of the history item.

BACK, HERE, and FORWARD can all be nil depending on the state of the
navigation history.

BACK and FORWARD will each not contain more elements than LIMIT.  If
LIMIT is not specified or nil, it is treated as `50'.  */)
  (Lisp_Object xwidget, Lisp_Object limit)
{
  struct xwidget *xw;
  Lisp_Object back, here, forward;
  WebKitWebView *webview;
  WebKitBackForwardList *list;
  WebKitBackForwardListItem *item;
  GList *parent, *tem;
  int i;
  unsigned int lim;
  Lisp_Object title, uri;
  const gchar *item_title, *item_uri;

  back = Qnil;
  here = Qnil;
  forward = Qnil;

  if (NILP (limit))
    limit = make_fixnum (50);
  else
    CHECK_FIXNAT (limit);

  CHECK_LIVE_XWIDGET (xwidget);
  xw = XXWIDGET (xwidget);

  webview = WEBKIT_WEB_VIEW (xw->widget_osr);
  list = webkit_web_view_get_back_forward_list (webview);
  item = webkit_back_forward_list_get_current_item (list);
  lim = XFIXNAT (limit);

  if (item)
    {
      item_title = webkit_back_forward_list_item_get_title (item);
      item_uri = webkit_back_forward_list_item_get_uri (item);
      here = list3 (make_fixnum (0),
		    build_string_from_utf8 (item_title ? item_title : ""),
		    build_string_from_utf8 (item_uri ? item_uri : ""));
    }
  parent = webkit_back_forward_list_get_back_list_with_limit (list, lim);

  if (parent)
    {
      for (i = 1, tem = parent; tem; tem = tem->next, ++i)
	{
	  item = tem->data;
	  item_title = webkit_back_forward_list_item_get_title (item);
	  item_uri = webkit_back_forward_list_item_get_uri (item);
	  title = build_string_from_utf8 (item_title ? item_title : "");
	  uri = build_string_from_utf8 (item_uri ? item_uri : "");
	  back = Fcons (list3 (make_fixnum (-i), title, uri), back);
	}
    }

  back = Fnreverse (back);
  g_list_free (parent);

  parent = webkit_back_forward_list_get_forward_list_with_limit (list, lim);

  if (parent)
    {
      for (i = 1, tem = parent; tem; tem = tem->next, ++i)
	{
	  item = tem->data;
	  item_title = webkit_back_forward_list_item_get_title (item);
	  item_uri = webkit_back_forward_list_item_get_uri (item);
	  title = build_string_from_utf8 (item_title ? item_title : "");
	  uri = build_string_from_utf8 (item_uri ? item_uri : "");
	  forward = Fcons (list3 (make_fixnum (i), title, uri), forward);
	}
    }

  forward = Fnreverse (forward);
  g_list_free (parent);

  return list3 (back, here, forward);
}

#endif

DEFUN ("xwidget-webkit-set-cookie-storage-file",
       Fxwidget_webkit_set_cookie_storage_file, Sxwidget_webkit_set_cookie_storage_file,
       2, 2, 0, doc: /* Make the WebKit widget XWIDGET load and store cookies in FILE.

Cookies will be stored as plain text in FILE, which must be an
absolute file name.  All xwidgets related to XWIDGET will also
store cookies in FILE and load them from there.  */)
  (Lisp_Object xwidget, Lisp_Object file)
{
#ifdef USE_GTK
  struct xwidget *xw;
  WebKitWebView *webview;
  WebKitWebContext *context;
  WebKitCookieManager *manager;

  CHECK_LIVE_XWIDGET (xwidget);
  xw = XXWIDGET (xwidget);
  CHECK_WEBKIT_WIDGET (xw);
  CHECK_STRING (file);

  block_input ();
  webview = WEBKIT_WEB_VIEW (xw->widget_osr);
  context = webkit_web_view_get_context (webview);
  manager = webkit_web_context_get_cookie_manager (context);
  webkit_cookie_manager_set_persistent_storage (manager,
						SSDATA (ENCODE_UTF_8 (file)),
						WEBKIT_COOKIE_PERSISTENT_STORAGE_TEXT);
  unblock_input ();
#endif

  return Qnil;
}

DEFUN ("xwidget-webkit-stop-loading", Fxwidget_webkit_stop_loading,
       Sxwidget_webkit_stop_loading,
       1, 1, 0, doc: /* Stop loading data in the WebKit widget XWIDGET.
This will stop any data transfer that may still be in progress inside
XWIDGET as part of loading a page.  */)
  (Lisp_Object xwidget)
{
  struct xwidget *xw;
#ifdef USE_GTK
  WebKitWebView *webview;
#endif

  CHECK_LIVE_XWIDGET (xwidget);
  xw = XXWIDGET (xwidget);
  CHECK_WEBKIT_WIDGET (xw);

  block_input ();
#ifdef USE_GTK
  webview = WEBKIT_WEB_VIEW (xw->widget_osr);
  webkit_web_view_stop_loading (webview);
#elif defined NS_IMPL_COCOA
  nsxwidget_webkit_stop_loading (xw);
#endif
  unblock_input ();

  return Qnil;
}

void
syms_of_xwidget (void)
{
  defsubr (&Smake_xwidget);
  defsubr (&Sxwidgetp);
  defsubr (&Sxwidget_live_p);
  DEFSYM (Qxwidgetp, "xwidgetp");
  DEFSYM (Qxwidget_live_p, "xwidget-live-p");
  defsubr (&Sxwidget_view_p);
  DEFSYM (Qxwidget_view_p, "xwidget-view-p");
  defsubr (&Sxwidget_info);
  defsubr (&Sxwidget_view_info);
  defsubr (&Sxwidget_resize);
  defsubr (&Sget_buffer_xwidgets);
  defsubr (&Sxwidget_view_model);
  defsubr (&Sxwidget_view_window);
  defsubr (&Sxwidget_view_lookup);
  defsubr (&Sxwidget_query_on_exit_flag);
  defsubr (&Sset_xwidget_query_on_exit_flag);

  defsubr (&Sxwidget_webkit_uri);
  defsubr (&Sxwidget_webkit_title);
  defsubr (&Sxwidget_webkit_goto_uri);
  defsubr (&Sxwidget_webkit_goto_history);
  defsubr (&Sxwidget_webkit_zoom);
  defsubr (&Sxwidget_webkit_execute_script);
  DEFSYM (Qwebkit, "webkit");

  defsubr (&Sxwidget_size_request);
  defsubr (&Sdelete_xwidget_view);

  defsubr (&Sxwidget_plist);
  defsubr (&Sxwidget_buffer);
  defsubr (&Sset_xwidget_plist);
  defsubr (&Sxwidget_perform_lispy_event);
  defsubr (&Sxwidget_webkit_search);
  defsubr (&Sxwidget_webkit_finish_search);
  defsubr (&Sxwidget_webkit_next_result);
  defsubr (&Sxwidget_webkit_previous_result);
  defsubr (&Sset_xwidget_buffer);
  defsubr (&Sxwidget_webkit_set_cookie_storage_file);
  defsubr (&Sxwidget_webkit_stop_loading);
#ifdef USE_GTK
  defsubr (&Sxwidget_webkit_load_html);
  defsubr (&Sxwidget_webkit_back_forward_list);
#endif

  defsubr (&Sxwidget_webkit_estimated_load_progress);
  defsubr (&Skill_xwidget);

  DEFSYM (QCxwidget, ":xwidget");
  DEFSYM (QCtitle, ":title");

  /* Do not forget to update the docstring of make-xwidget if you add
     new types.  */

  DEFSYM (Qvertical, "vertical");
  DEFSYM (Qhorizontal, "horizontal");

  DEFSYM (QCplist, ":plist");

  DEFVAR_LISP ("xwidget-list", Vxwidget_list,
               doc: /* List of all xwidgets that have not been killed.  */);
  Vxwidget_list = Qnil;

  DEFVAR_LISP ("xwidget-view-list", Vxwidget_view_list,
	       doc: /* List of all xwidget views.  */);
  Vxwidget_view_list = Qnil;

  Fprovide (intern ("xwidget-internal"), Qnil);

  id_to_xwidget_map = CALLN (Fmake_hash_table, QCtest, Qeq,
			     QCweakness, Qvalue);
  staticpro (&id_to_xwidget_map);

  internal_xwidget_list = Qnil;
  staticpro (&internal_xwidget_list);
  internal_xwidget_view_list = Qnil;
  staticpro (&internal_xwidget_view_list);

#ifdef HAVE_X_WINDOWS
  x_window_to_xwv_map = CALLN (Fmake_hash_table, QCtest, Qeq);

  staticpro (&x_window_to_xwv_map);

#if WEBKIT_CHECK_VERSION (2, 34, 0)
  dummy_tooltip_string = build_string ("");
  staticpro (&dummy_tooltip_string);
#endif
#endif
}


/* Value is non-zero if OBJECT is a valid Lisp xwidget specification.  A
   valid xwidget specification is a list whose car is the symbol
   `xwidget', and whose rest is a property list.  The property list must
   contain a value for key `:type'.  That value must be the name of a
   supported xwidget type.  The rest of the property list depends on the
   xwidget type.  */

bool
valid_xwidget_spec_p (Lisp_Object object)
{
  return CONSP (object) && EQ (XCAR (object), Qxwidget);
}


/* Find a value associated with key in spec.  */
static Lisp_Object
xwidget_spec_value (Lisp_Object spec, Lisp_Object key)
{
  Lisp_Object tail;

  eassert (valid_xwidget_spec_p (spec));

  for (tail = XCDR (spec);
       CONSP (tail) && CONSP (XCDR (tail)); tail = XCDR (XCDR (tail)))
    {
      if (EQ (XCAR (tail), key))
	return XCAR (XCDR (tail));
    }

  return Qnil;
}


void
xwidget_view_delete_all_in_window (struct window *w)
{
  struct xwidget_view *xv = NULL;
  for (Lisp_Object tail = internal_xwidget_view_list; CONSP (tail);
       tail = XCDR (tail))
    {
      if (XWIDGET_VIEW_P (XCAR (tail)))
        {
          xv = XXWIDGET_VIEW (XCAR (tail));
          if (XWINDOW (xv->w) == w)
            {
              Fdelete_xwidget_view (XCAR (tail));
            }
        }
    }
}

static struct xwidget_view *
xwidget_view_lookup (struct xwidget *xw, struct window *w)
{
  Lisp_Object xwidget, window, ret;
  XSETXWIDGET (xwidget, xw);
  XSETWINDOW (window, w);

  ret = Fxwidget_view_lookup (xwidget, window);

  return NILP (ret) ? NULL : XXWIDGET_VIEW (ret);
}

struct xwidget *
lookup_xwidget (Lisp_Object spec)
{
  /* When a xwidget lisp spec is found initialize the C struct that is
     used in the C code.  This is done by redisplay so values change
     if the spec changes.  So, take special care of one-shot events.  */
  Lisp_Object value;
  struct xwidget *xw;

  value = xwidget_spec_value (spec, QCxwidget);
  xw = XXWIDGET (value);

  return xw;
}

/* Set up detection of touched xwidget.  */
static void
xwidget_start_redisplay (void)
{
  for (Lisp_Object tail = internal_xwidget_view_list; CONSP (tail);
       tail = XCDR (tail))
    {
      if (XWIDGET_VIEW_P (XCAR (tail)))
        XXWIDGET_VIEW (XCAR (tail))->redisplayed = false;
    }
}

/* The xwidget was touched during redisplay, so it isn't a candidate
   for hiding.  */
static void
xwidget_touch (struct xwidget_view *xv)
{
  xv->redisplayed = true;
}

static bool
xwidget_touched (struct xwidget_view *xv)
{
  return xv->redisplayed;
}

/* Redisplay has ended, now we should hide untouched xwidgets.  */
void
xwidget_end_redisplay (struct window *w, struct glyph_matrix *matrix)
{
  int i;
  int area;

  xwidget_start_redisplay ();
  /* Iterate desired glyph matrix of window here, hide gtk widgets
     not in the desired matrix.

     This only takes care of xwidgets in active windows.  If a window
     goes away from the screen, xwidget views must be deleted.

     dump_glyph_matrix (matrix, 2);  */
  for (i = 0; i < matrix->nrows; ++i)
    {
      /* dump_glyph_row (MATRIX_ROW (matrix, i), i, glyphs); */
      struct glyph_row *row;
      row = MATRIX_ROW (matrix, i);
      if (row->enabled_p)
	for (area = LEFT_MARGIN_AREA; area < LAST_AREA; ++area)
	  {
	    struct glyph *glyph = row->glyphs[area];
	    struct glyph *glyph_end = glyph + row->used[area];
	    for (; glyph < glyph_end; ++glyph)
	      if (glyph->type == XWIDGET_GLYPH)
		{
		  /* The only call to xwidget_end_redisplay is in dispnew.
		     xwidget_end_redisplay (w->current_matrix);  */
		  struct xwidget_view *xv
<<<<<<< HEAD
		    = xwidget_view_lookup (glyph->u.xwidget, w);
#ifdef USE_GTK
		  /* FIXME: Is it safe to assume xwidget_view_lookup
		     always succeeds here?  If so, this comment can be removed.
		     If not, the code probably needs fixing.  */
		  eassume (xv);
		  xwidget_touch (xv);
#elif defined HAVE_MACGUI || defined NS_IMPL_COCOA
                  /* In NS xwidget, xv can be NULL for the second or
=======
		    = xwidget_view_lookup (xwidget_from_id (glyph->u.xwidget), w);

		  /* In NS xwidget, xv can be NULL for the second or
>>>>>>> a9b28224
                     later views for a model, the result of 1 to 1
                     model view relation enforcement.  `xwidget_view_lookup'
		     has also been observed to return NULL here on X-Windows
		     at least once, so stay safe and only touch it if it's
		     not NULL.  */

                  if (xv)
                    xwidget_touch (xv);
		}
	  }
    }

  for (Lisp_Object tail = internal_xwidget_view_list; CONSP (tail);
       tail = XCDR (tail))
    {
      if (XWIDGET_VIEW_P (XCAR (tail)))
        {
          struct xwidget_view *xv = XXWIDGET_VIEW (XCAR (tail));

          /* "touched" is only meaningful for the current window, so
             disregard other views.  */
          if (XWINDOW (xv->w) == w)
            {
              if (xwidget_touched (xv))
                {
#ifdef USE_GTK
                  xwidget_show_view (xv);
#elif defined HAVE_MACGUI || defined NS_IMPL_COCOA
                  nsxwidget_show_view (xv);
#endif
                }
              else
                {
#ifdef USE_GTK
                  xwidget_hide_view (xv);
#elif defined HAVE_MACGUI || defined NS_IMPL_COCOA
                  nsxwidget_hide_view (xv);
#endif
                }
            }
        }
    }
}

#ifdef HAVE_X_WINDOWS
void
lower_frame_xwidget_views (struct frame *f)
{
  struct xwidget_view *xv;

  for (Lisp_Object tail = internal_xwidget_view_list; CONSP (tail);
       tail = XCDR (tail))
    {
      xv = XXWIDGET_VIEW (XCAR (tail));
      if (xv->frame == f && xv->wdesc != None)
	XLowerWindow (xv->dpy, xv->wdesc);
    }
}
#endif

#ifndef NS_IMPL_COCOA
void
kill_frame_xwidget_views (struct frame *f)
{
  Lisp_Object rem = Qnil;

  for (Lisp_Object tail = internal_xwidget_view_list; CONSP (tail);
       tail = XCDR (tail))
    {
      if (XWIDGET_VIEW_P (XCAR (tail))
	  && XXWIDGET_VIEW (XCAR (tail))->frame == f)
	rem = Fcons (XCAR (tail), rem);
    }

  for (; CONSP (rem); rem = XCDR (rem))
    Fdelete_xwidget_view (XCAR (rem));
}
#endif

static void
kill_xwidget (struct xwidget *xw)
{
  Lisp_Object val;
  XSETXWIDGET (val, xw);

  internal_xwidget_list = Fdelq (val, internal_xwidget_list);
  Vxwidget_list = Fcopy_sequence (internal_xwidget_list);
#ifdef USE_GTK
  xw->buffer = Qnil;

  if (xw->widget_osr && xw->widgetwindow_osr)
    {
      gtk_widget_destroy (xw->widget_osr);
      gtk_widget_destroy (xw->widgetwindow_osr);
    }

  if (xw->find_text)
    xfree (xw->find_text);

  if (!NILP (xw->script_callbacks))
    {
      for (ptrdiff_t idx = 0; idx < ASIZE (xw->script_callbacks); idx++)
	{
	  Lisp_Object cb = AREF (xw->script_callbacks, idx);
	  if (!NILP (cb))
	    xfree (xmint_pointer (XCAR (cb)));
	  ASET (xw->script_callbacks, idx, Qnil);
	}
    }

  xw->widget_osr = NULL;
  xw->widgetwindow_osr = NULL;
  xw->find_text = NULL;

  catch_child_signal ();
#elif defined NS_IMPL_COCOA
  nsxwidget_kill (xw);
#endif
}

/* Kill all xwidget in BUFFER.  */
void
kill_buffer_xwidgets (Lisp_Object buffer)
{
  Lisp_Object tail, xwidget;
  for (tail = Fget_buffer_xwidgets (buffer); CONSP (tail); tail = XCDR (tail))
    {
      xwidget = XCAR (tail);
      {
        CHECK_LIVE_XWIDGET (xwidget);
        struct xwidget *xw = XXWIDGET (xwidget);
<<<<<<< HEAD
#ifdef USE_GTK
        if (xw->widget_osr && xw->widgetwindow_osr)
          {
            gtk_widget_destroy (xw->widget_osr);
            gtk_widget_destroy (xw->widgetwindow_osr);
          }
	if (!NILP (xw->script_callbacks))
	  for (ptrdiff_t idx = 0; idx < ASIZE (xw->script_callbacks); idx++)
	    {
	      Lisp_Object cb = AREF (xw->script_callbacks, idx);
	      if (!NILP (cb))
		xfree (xmint_pointer (XCAR (cb)));
	      ASET (xw->script_callbacks, idx, Qnil);
	    }
#elif defined HAVE_MACGUI || defined NS_IMPL_COCOA
        nsxwidget_kill (xw);
#endif
=======

	kill_xwidget (xw);
>>>>>>> a9b28224
      }
    }

  catch_child_signal ();
}<|MERGE_RESOLUTION|>--- conflicted
+++ resolved
@@ -38,9 +38,6 @@
 #ifdef USE_GTK
 #include <webkit2/webkit2.h>
 #include <JavaScriptCore/JavaScript.h>
-<<<<<<< HEAD
-#elif defined HAVE_MACGUI || defined NS_IMPL_COCOA
-=======
 #include <cairo.h>
 #ifndef HAVE_PGTK
 #include <cairo-xlib.h>
@@ -51,8 +48,7 @@
 #ifdef HAVE_XINPUT2
 #include <X11/extensions/XInput2.h>
 #endif
-#elif defined NS_IMPL_COCOA
->>>>>>> a9b28224
+#elif defined HAVE_MACGUI || defined NS_IMPL_COCOA
 #include "nsxwidget.h"
 #endif
 
@@ -455,7 +451,7 @@
 
       unblock_input ();
     }
-#elif defined NS_IMPL_COCOA
+#elif defined HAVE_MACGUI || defined NS_IMPL_COCOA
   nsxwidget_init (xw);
 #endif
 
@@ -2052,11 +2048,6 @@
       gdk_event_set_device (xg_event,
 			    find_suitable_pointer (view->frame, false));
     }
-<<<<<<< HEAD
-#elif defined HAVE_MACGUI || defined NS_IMPL_COCOA
-  nsxwidget_init (xw);
-=======
->>>>>>> a9b28224
 #endif
   else
     {
@@ -2760,10 +2751,6 @@
 
   xv->x = x;
   xv->y = y;
-<<<<<<< HEAD
-  gtk_widget_show_all (xv->widgetwindow);
-#elif defined HAVE_MACGUI || defined NS_IMPL_COCOA
-=======
 
   xv->clip_left = 0;
   xv->clip_right = xww->width;
@@ -2773,8 +2760,7 @@
   xv->frame = s->f;
   xv->cursor = cursor_for_hit (xww->hit_result, s->f);
   xv->just_resized = false;
-#elif defined NS_IMPL_COCOA
->>>>>>> a9b28224
+#elif defined HAVE_MACGUI || defined NS_IMPL_COCOA
   nsxwidget_init_view (xv, xww, s, x, y);
   nsxwidget_resize_view(xv, xww->width, xww->height);
 #endif
@@ -2805,13 +2791,9 @@
 #ifdef USE_GTK
   if (!xv)
     xv = xwidget_init_view (xww, s, x, y);
-<<<<<<< HEAD
+
+  xv->just_resized = false;
 #elif defined HAVE_MACGUI || defined NS_IMPL_COCOA
-=======
-
-  xv->just_resized = false;
-#elif defined NS_IMPL_COCOA
->>>>>>> a9b28224
   if (!xv)
     {
       /* Enforce 1 to 1, model and view for macOS Cocoa webkit2.  */
@@ -2933,12 +2915,6 @@
   /* Has it moved?  */
   if (moved)
     {
-<<<<<<< HEAD
-#ifdef USE_GTK
-      gtk_fixed_move (GTK_FIXED (FRAME_GTK_WIDGET (s->f)),
-                      xv->widgetwindow, x + clip_left, y + clip_top);
-#elif defined HAVE_MACGUI || defined NS_IMPL_COCOA
-=======
 #ifdef HAVE_X_WINDOWS
       XMoveResizeWindow (xv->dpy, xv->wdesc, x + clip_left, y + clip_top,
 			 clip_right - clip_left, clip_bottom - clip_top);
@@ -2951,8 +2927,7 @@
       gtk_fixed_move (GTK_FIXED (FRAME_GTK_WIDGET (xv->frame)),
 		      xv->widget, x + clip_left, y + clip_top);
       gtk_widget_queue_allocate (xv->widget);
-#elif defined NS_IMPL_COCOA
->>>>>>> a9b28224
+#elif defined HAVE_MACGUI || defined NS_IMPL_COCOA
       nsxwidget_move_view (xv, x + clip_left, y + clip_top);
 #endif
     }
@@ -2969,13 +2944,6 @@
 #endif
     {
 #ifdef USE_GTK
-<<<<<<< HEAD
-      gtk_widget_set_size_request (xv->widgetwindow, clip_right - clip_left,
-                                   clip_bottom - clip_top);
-      gtk_fixed_move (GTK_FIXED (xv->widgetwindow), xv->widget, -clip_left,
-                      -clip_top);
-#elif defined HAVE_MACGUI || defined NS_IMPL_COCOA
-=======
 #ifdef HAVE_X_WINDOWS
       if (!wdesc_was_none && !moved)
 	{
@@ -3001,8 +2969,7 @@
 		      xv->widget, x + clip_left, y + clip_top);
       gtk_widget_queue_allocate (xv->widget);
 #endif
-#elif defined NS_IMPL_COCOA
->>>>>>> a9b28224
+#elif defined HAVE_MACGUI || defined NS_IMPL_COCOA
       nsxwidget_resize_view (xv, clip_right - clip_left,
                              clip_bottom - clip_top);
       nsxwidget_move_widget_in_view (xv, -clip_left, -clip_top);
@@ -3024,16 +2991,9 @@
       if (!xwidget_hidden (xv))
 	{
 #ifdef USE_GTK
-<<<<<<< HEAD
-      gtk_widget_queue_draw (xv->widgetwindow);
-      gtk_widget_queue_draw (xv->widget);
+	  gtk_widget_queue_draw (xww->widget_osr);
 #elif defined HAVE_MACGUI || defined NS_IMPL_COCOA
-      nsxwidget_set_needsdisplay (xv);
-=======
-	  gtk_widget_queue_draw (xww->widget_osr);
-#elif defined NS_IMPL_COCOA
 	  nsxwidget_set_needsdisplay (xv);
->>>>>>> a9b28224
 #endif
 	}
     }
@@ -3054,13 +3014,7 @@
 #endif
 
 #ifdef USE_GTK
-<<<<<<< HEAD
-  return xw->widget_osr != NULL && WEBKIT_IS_WEB_VIEW (xw->widget_osr);
-#elif defined HAVE_MACGUI || defined NS_IMPL_COCOA
-  return nsxwidget_is_web_view (xw);
-=======
   unblock_input ();
->>>>>>> a9b28224
 #endif
 }
 
@@ -3083,16 +3037,11 @@
   WEBKIT_FN_INIT ();
 #ifdef USE_GTK
   WebKitWebView *wkwv = WEBKIT_WEB_VIEW (xw->widget_osr);
-<<<<<<< HEAD
-  return build_string (webkit_web_view_get_uri (wkwv));
-#elif defined HAVE_MACGUI || defined NS_IMPL_COCOA
-=======
   const gchar *uri = webkit_web_view_get_uri (wkwv);
   if (!uri)
     return build_string ("");
   return build_string (uri);
-#elif defined NS_IMPL_COCOA
->>>>>>> a9b28224
+#elif defined HAVE_MACGUI || defined NS_IMPL_COCOA
   return nsxwidget_webkit_uri (xw);
 #endif
 }
@@ -3135,7 +3084,7 @@
 #ifdef USE_GTK
   webview = WEBKIT_WEB_VIEW (xw->widget_osr);
   value = webkit_web_view_get_estimated_load_progress (webview);
-#elif defined NS_IMPL_COCOA
+#elif defined HAVE_MACGUI || defined NS_IMPL_COCOA
   value = nsxwidget_webkit_estimated_load_progress (xw);
 #endif
 
@@ -3155,12 +3104,8 @@
   uri = ENCODE_FILE (uri);
 #ifdef USE_GTK
   webkit_web_view_load_uri (WEBKIT_WEB_VIEW (xw->widget_osr), SSDATA (uri));
-<<<<<<< HEAD
+  catch_child_signal ();
 #elif defined HAVE_MACGUI || defined NS_IMPL_COCOA
-=======
-  catch_child_signal ();
-#elif defined NS_IMPL_COCOA
->>>>>>> a9b28224
   nsxwidget_webkit_goto_uri (xw, SSDATA (uri));
 #endif
   return Qnil;
@@ -3295,23 +3240,7 @@
   xw->width = w;
   xw->height = h;
 
-<<<<<<< HEAD
-  /* If there is an offscreen widget resize it first.  */
-#ifdef USE_GTK
-  if (xw->widget_osr)
-    {
-      gtk_window_resize (GTK_WINDOW (xw->widgetwindow_osr), xw->width,
-                         xw->height);
-      gtk_container_resize_children (GTK_CONTAINER (xw->widgetwindow_osr));
-      gtk_widget_set_size_request (GTK_WIDGET (xw->widget_osr), xw->width,
-                                   xw->height);
-    }
-#elif defined HAVE_MACGUI || defined NS_IMPL_COCOA
-  nsxwidget_resize (xw);
-#endif
-=======
   block_input ();
->>>>>>> a9b28224
 
   for (Lisp_Object tail = internal_xwidget_view_list; CONSP (tail);
        tail = XCDR (tail))
@@ -3322,17 +3251,10 @@
           if (XXWIDGET (xv->model) == xw)
             {
 #ifdef USE_GTK
-<<<<<<< HEAD
-              gtk_widget_set_size_request (GTK_WIDGET (xv->widget), xw->width,
-                                           xw->height);
-#elif defined HAVE_MACGUI || defined NS_IMPL_COCOA
-              nsxwidget_resize_view(xv, xw->width, xw->height);
-=======
 	      xv->just_resized = true;
 	      SET_FRAME_GARBAGED (xv->frame);
 #else
 	      wset_redisplay (XWINDOW (xv->w));
->>>>>>> a9b28224
 #endif
             }
         }
@@ -3351,7 +3273,7 @@
 
       gtk_widget_queue_allocate (GTK_WIDGET (xw->widget_osr));
     }
-#elif defined NS_IMPL_COCOA
+#elif defined HAVE_MACGUI || defined NS_IMPL_COCOA
   nsxwidget_resize (xw);
 #endif
   unblock_input ();
@@ -3457,16 +3379,6 @@
 
   block_input ();
 #ifdef USE_GTK
-<<<<<<< HEAD
-  gtk_widget_destroy (xv->widgetwindow);
-  /* xv->model still has signals pointing to the view.  There can be
-     several views.  Find the matching signals and delete them all.  */
-  g_signal_handlers_disconnect_matched  (XXWIDGET (xv->model)->widgetwindow_osr,
-                                         G_SIGNAL_MATCH_DATA,
-                                         0, 0, 0, 0,
-                                         xv->widget);
-#elif defined HAVE_MACGUI || defined NS_IMPL_COCOA
-=======
   struct xwidget *xw = XXWIDGET (xv->model);
   GdkWindow *w;
 #ifdef HAVE_X_WINDOWS
@@ -3506,8 +3418,7 @@
 
       gdk_offscreen_window_set_embedder (w, NULL);
     }
-#elif defined NS_IMPL_COCOA
->>>>>>> a9b28224
+#elif defined HAVE_MACGUI || defined NS_IMPL_COCOA
   nsxwidget_delete_view (xv);
 #endif
 
@@ -3984,7 +3895,7 @@
 #ifdef USE_GTK
   webview = WEBKIT_WEB_VIEW (xw->widget_osr);
   webkit_web_view_stop_loading (webview);
-#elif defined NS_IMPL_COCOA
+#elif defined HAVE_MACGUI || defined NS_IMPL_COCOA
   nsxwidget_webkit_stop_loading (xw);
 #endif
   unblock_input ();
@@ -4220,21 +4131,9 @@
 		  /* The only call to xwidget_end_redisplay is in dispnew.
 		     xwidget_end_redisplay (w->current_matrix);  */
 		  struct xwidget_view *xv
-<<<<<<< HEAD
-		    = xwidget_view_lookup (glyph->u.xwidget, w);
-#ifdef USE_GTK
-		  /* FIXME: Is it safe to assume xwidget_view_lookup
-		     always succeeds here?  If so, this comment can be removed.
-		     If not, the code probably needs fixing.  */
-		  eassume (xv);
-		  xwidget_touch (xv);
-#elif defined HAVE_MACGUI || defined NS_IMPL_COCOA
-                  /* In NS xwidget, xv can be NULL for the second or
-=======
 		    = xwidget_view_lookup (xwidget_from_id (glyph->u.xwidget), w);
 
 		  /* In NS xwidget, xv can be NULL for the second or
->>>>>>> a9b28224
                      later views for a model, the result of 1 to 1
                      model view relation enforcement.  `xwidget_view_lookup'
 		     has also been observed to return NULL here on X-Windows
@@ -4295,7 +4194,7 @@
 }
 #endif
 
-#ifndef NS_IMPL_COCOA
+#if !defined HAVE_MACGUI && !defined NS_IMPL_COCOA
 void
 kill_frame_xwidget_views (struct frame *f)
 {
@@ -4350,7 +4249,7 @@
   xw->find_text = NULL;
 
   catch_child_signal ();
-#elif defined NS_IMPL_COCOA
+#elif defined HAVE_MACGUI || defined NS_IMPL_COCOA
   nsxwidget_kill (xw);
 #endif
 }
@@ -4366,28 +4265,8 @@
       {
         CHECK_LIVE_XWIDGET (xwidget);
         struct xwidget *xw = XXWIDGET (xwidget);
-<<<<<<< HEAD
-#ifdef USE_GTK
-        if (xw->widget_osr && xw->widgetwindow_osr)
-          {
-            gtk_widget_destroy (xw->widget_osr);
-            gtk_widget_destroy (xw->widgetwindow_osr);
-          }
-	if (!NILP (xw->script_callbacks))
-	  for (ptrdiff_t idx = 0; idx < ASIZE (xw->script_callbacks); idx++)
-	    {
-	      Lisp_Object cb = AREF (xw->script_callbacks, idx);
-	      if (!NILP (cb))
-		xfree (xmint_pointer (XCAR (cb)));
-	      ASET (xw->script_callbacks, idx, Qnil);
-	    }
-#elif defined HAVE_MACGUI || defined NS_IMPL_COCOA
-        nsxwidget_kill (xw);
-#endif
-=======
 
 	kill_xwidget (xw);
->>>>>>> a9b28224
       }
     }
 
