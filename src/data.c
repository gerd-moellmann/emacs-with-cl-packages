--- conflicted
+++ resolved
@@ -245,15 +245,11 @@
         case PVEC_WINDOW_CONFIGURATION: return Qwindow_configuration;
         case PVEC_PROCESS: return Qprocess;
         case PVEC_WINDOW: return Qwindow;
-<<<<<<< HEAD
-        case PVEC_SUBR: return Qsubr;
         case PVEC_PACKAGE: return Qpackage;
-=======
         case PVEC_SUBR:
           return XSUBR (object)->max_args == UNEVALLED ? Qspecial_form
                  : SUBR_NATIVE_COMPILEDP (object) ? Qsubr_native_elisp
                  : Qprimitive_function;
->>>>>>> cda5155c
         case PVEC_COMPILED: return Qcompiled_function;
         case PVEC_BUFFER: return Qbuffer;
         case PVEC_CHAR_TABLE: return Qchar_table;
@@ -4249,13 +4245,10 @@
   DEFSYM (Qprocess, "process");
   DEFSYM (Qwindow, "window");
   DEFSYM (Qsubr, "subr");
-<<<<<<< HEAD
   DEFSYM (Qpackage, "package");
-=======
   DEFSYM (Qspecial_form, "special-form");
   DEFSYM (Qprimitive_function, "primitive-function");
   DEFSYM (Qsubr_native_elisp, "subr-native-elisp");
->>>>>>> cda5155c
   DEFSYM (Qcompiled_function, "compiled-function");
   DEFSYM (Qbuffer, "buffer");
   DEFSYM (Qframe, "frame");
