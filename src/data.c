--- conflicted
+++ resolved
@@ -1533,41 +1533,9 @@
 
     case Lisp_Fwd_Buffer_Obj:
       {
-<<<<<<< HEAD
 	int offset = XBUFFER_OFFSET (valcontents);
 	if (!NILP (newval))
 	  check_fwd_predicate (valcontents->u.buf.predicate, newval);
-=======
-	int offset = XBUFFER_OBJFWD (valcontents)->offset;
-	Lisp_Object predicate = XBUFFER_OBJFWD (valcontents)->predicate;
-
-	if (!NILP (newval) && !NILP (predicate))
-	  {
-	    eassert (SYMBOLP (predicate));
-	    Lisp_Object choiceprop = Fget (predicate, Qchoice);
-	    if (!NILP (choiceprop))
-	      {
-		if (NILP (Fmemq (newval, choiceprop)))
-		  wrong_choice (choiceprop, newval);
-	      }
-	    else
-	      {
-		Lisp_Object rangeprop = Fget (predicate, Qrange);
-		if (CONSP (rangeprop))
-		  {
-		    Lisp_Object min = XCAR (rangeprop), max = XCDR (rangeprop);
-		    if (! NUMBERP (newval)
-			|| NILP (CALLN (Fleq, min, newval, max)))
-		      wrong_range (min, max, newval);
-		  }
-		else if (FUNCTIONP (predicate))
-		  {
-		    if (NILP (calln (predicate, newval)))
-		      wrong_type_argument (predicate, newval);
-		  }
-	      }
-	  }
->>>>>>> 6a0db0d8
 	if (buf == NULL)
 	  buf = current_buffer;
 	set_per_buffer_value (buf, offset, newval);
