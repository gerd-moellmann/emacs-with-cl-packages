/* Basic character set support.

Copyright (C) 2001-2025 Free Software Foundation, Inc.

Copyright (C) 1995, 1996, 1997, 1998, 1999, 2000, 2001, 2002, 2003, 2004,
  2005, 2006, 2007, 2008, 2009, 2010, 2011
  National Institute of Advanced Industrial Science and Technology (AIST)
  Registration Number H14PRO021

Copyright (C) 2003, 2004
  National Institute of Advanced Industrial Science and Technology (AIST)
  Registration Number H13PRO009

This file is part of GNU Emacs.

GNU Emacs is free software: you can redistribute it and/or modify
it under the terms of the GNU General Public License as published by
the Free Software Foundation, either version 3 of the License, or (at
your option) any later version.

GNU Emacs is distributed in the hope that it will be useful,
but WITHOUT ANY WARRANTY; without even the implied warranty of
MERCHANTABILITY or FITNESS FOR A PARTICULAR PURPOSE.  See the
GNU General Public License for more details.

You should have received a copy of the GNU General Public License
along with GNU Emacs.  If not, see <https://www.gnu.org/licenses/>.  */

#include <config.h>

#include <errno.h>
#include <stdlib.h>
#include <unistd.h>
#include <limits.h>
#include <sys/types.h>
#include "lisp.h"
#include "character.h"
#include "charset.h"
#include "coding.h"
#include "buffer.h"
#include "sysstdio.h"
#include "pdumper.h"
#include "igc.h"

/*** GENERAL NOTES on CODED CHARACTER SETS (CHARSETS) ***

  A coded character set ("charset" hereafter) is a meaningful
  collection (i.e. language, culture, functionality, etc.) of
  characters.  Emacs handles multiple charsets at once.  In Emacs Lisp
  code, a charset is represented by a symbol.  In C code, a charset is
  represented by its ID number or by a pointer to a struct charset.

  The actual information about each charset is stored in two places.
  Lispy information is stored in the hash table Vcharset_hash_table as
  a vector (charset attributes).  The other information is stored in
  charset_table as a struct charset.

*/

/* Hash table that contains attributes of each charset.  Keys are
   charset symbols, and values are vectors of charset attributes.  */
Lisp_Object Vcharset_hash_table;

/* Table of struct charset.  */
struct charset *charset_table;
int charset_table_size;
int charset_table_used;

/* Table of attribute vectors.  charset_attributes_table[id] contains
   the attribute vector for the charset at charset_table[id].

   This is a separate vector to simplify GC.  */
Lisp_Object charset_attributes_table;

/* Special charsets corresponding to symbols.  */
int charset_ascii;
int charset_eight_bit;
static int charset_iso_8859_1;
int charset_unicode;
static int charset_emacs;

/* The other special charsets.  */
int charset_jisx0201_roman;
int charset_jisx0208_1978;
int charset_jisx0208;
int charset_ksc5601;

/* Charset of unibyte characters.  */
int charset_unibyte;

/* List of charsets ordered by the priority.  */
Lisp_Object Vcharset_ordered_list;

/* Sub-list of Vcharset_ordered_list that contains all non-preferred
   charsets.  */
Lisp_Object Vcharset_non_preferred_head;

/* Incremented every time we change the priority of charsets.
   Wraps around.  */
EMACS_UINT charset_ordered_list_tick;

/* List of iso-2022 charsets.  */
Lisp_Object Viso_2022_charset_list;

/* List of emacs-mule charsets.  */
Lisp_Object Vemacs_mule_charset_list;

int emacs_mule_charset[256];

/* Mapping table from ISO2022's charset (specified by DIMENSION,
   CHARS, and FINAL-CHAR) to Emacs's charset.  */
int iso_charset_table[ISO_MAX_DIMENSION][ISO_MAX_CHARS][ISO_MAX_FINAL];

#define CODE_POINT_TO_INDEX(charset, code)				\
  ((charset)->code_linear_p						\
   ? (int) ((code) - (charset)->min_code)				\
   : (((charset)->code_space_mask[(code) >> 24] & 0x8)			\
      && ((charset)->code_space_mask[((code) >> 16) & 0xFF] & 0x4)	\
      && ((charset)->code_space_mask[((code) >> 8) & 0xFF] & 0x2)	\
      && ((charset)->code_space_mask[(code) & 0xFF] & 0x1))		\
   ? (int) (((((code) >> 24) - (charset)->code_space[12])		\
	     * (charset)->code_space[11])				\
	    + (((((code) >> 16) & 0xFF) - (charset)->code_space[8])	\
	       * (charset)->code_space[7])				\
	    + (((((code) >> 8) & 0xFF) - (charset)->code_space[4])	\
	       * (charset)->code_space[3])				\
	    + (((code) & 0xFF) - (charset)->code_space[0])		\
	    - ((charset)->char_index_offset))				\
   : -1)


/* Return the code-point for the character index IDX in CHARSET.
   IDX should be an unsigned int variable in a valid range (which is
   always in nonnegative int range too).  IDX contains garbage afterwards.  */

#define INDEX_TO_CODE_POINT(charset, idx)				     \
  ((charset)->code_linear_p						     \
   ? (idx) + (charset)->min_code					     \
   : (idx += (charset)->char_index_offset,				     \
      (((charset)->code_space[0] + (idx) % (charset)->code_space[2])	     \
       | (((charset)->code_space[4]					     \
	   + ((idx) / (charset)->code_space[3] % (charset)->code_space[6]))  \
	  << 8)								     \
       | (((charset)->code_space[8]					     \
	   + ((idx) / (charset)->code_space[7] % (charset)->code_space[10])) \
	  << 16)							     \
       | (((charset)->code_space[12] + ((idx) / (charset)->code_space[11]))  \
	  << 24))))

/* Structure to hold mapping tables for a charset.  Used by temacs
   invoked for dumping.  */

static struct
{
  /* The current charset for which the following tables are setup.  */
  struct charset *current;

  /* 1 iff the following table is used for encoder.  */
  short for_encoder;

  /* When the following table is used for encoding, minimum and
     maximum character of the current charset.  */
  int min_char, max_char;

  /* A Unicode character corresponding to the code index 0 (i.e. the
     minimum code-point) of the current charset, or -1 if the code
     index 0 is not a Unicode character.  This is checked when
     table.encoder[CHAR] is zero.  */
  int zero_index_char;

  union {
    /* Table mapping code-indices (not code-points) of the current
       charset to Unicode characters.  If decoder[CHAR] is -1, CHAR
       doesn't belong to the current charset.  */
    int decoder[0x10000];
    /* Table mapping Unicode characters to code-indices of the current
       charset.  The first 0x10000 elements are for BMP (0..0xFFFF),
       and the last 0x10000 are for SMP (0x10000..0x1FFFF) or SIP
       (0x20000..0x2FFFF).  Note that there is no charset map that
       uses both SMP and SIP.  */
    unsigned short encoder[0x20000];
  } table;
} *temp_charset_work;

#define SET_TEMP_CHARSET_WORK_ENCODER(C, CODE)			\
  do {								\
    if ((CODE) == 0)						\
      temp_charset_work->zero_index_char = (C);			\
    else if ((C) < 0x20000)					\
      temp_charset_work->table.encoder[(C)] = (CODE);		\
    else							\
      temp_charset_work->table.encoder[(C) - 0x10000] = (CODE);	\
  } while (0)

#define GET_TEMP_CHARSET_WORK_ENCODER(C)				  \
  ((C) == temp_charset_work->zero_index_char ? 0			  \
   : (C) < 0x20000 ? (temp_charset_work->table.encoder[(C)]		  \
		      ? (int) temp_charset_work->table.encoder[(C)] : -1) \
   : temp_charset_work->table.encoder[(C) - 0x10000]			  \
   ? temp_charset_work->table.encoder[(C) - 0x10000] : -1)

#define SET_TEMP_CHARSET_WORK_DECODER(C, CODE)	\
  (temp_charset_work->table.decoder[(CODE)] = (C))

#define GET_TEMP_CHARSET_WORK_DECODER(CODE)	\
  (temp_charset_work->table.decoder[(CODE)])


/* Set to 1 to warn that a charset map is loaded and thus a buffer
   text and a string data may be relocated.  */
bool charset_map_loaded;

struct charset_map_entries
{
  struct {
    unsigned from, to;
    int c;
  } entry[0x10000];
  struct charset_map_entries *next;
};

/* Load the mapping information of CHARSET from ENTRIES for
   initializing (CONTROL_FLAG == 0), decoding (CONTROL_FLAG == 1), and
   encoding (CONTROL_FLAG == 2).

   If CONTROL_FLAG is 0, setup CHARSET->min_char, CHARSET->max_char,
   and CHARSET->fast_map.

   If CONTROL_FLAG is 1, setup the following tables according to
   CHARSET->method and inhibit_load_charset_map.

   CHARSET->method       | inhibit_lcm == 0   | inhibit_lcm == 1
   ----------------------+--------------------+---------------------------
   CHARSET_METHOD_MAP    | CHARSET->decoder   | temp_charset_work->decoder
   ----------------------+--------------------+---------------------------
   CHARSET_METHOD_OFFSET | Vchar_unify_table  | temp_charset_work->decoder

   If CONTROL_FLAG is 2, setup the following tables.

   CHARSET->method       | inhibit_lcm == 0   | inhibit_lcm == 1
   ----------------------+--------------------+---------------------------
   CHARSET_METHOD_MAP    | CHARSET->encoder   | temp_charset_work->encoder
   ----------------------+--------------------+--------------------------
   CHARSET_METHOD_OFFSET | CHARSET->deunifier | temp_charset_work->encoder
*/

static void
load_charset_map (struct charset *charset, struct charset_map_entries *entries, int n_entries, int control_flag)
{
  Lisp_Object vec UNINIT;
  Lisp_Object table UNINIT;
  unsigned max_code = CHARSET_MAX_CODE (charset);
  bool ascii_compatible_p = charset->ascii_compatible_p;
  int min_char, max_char, nonascii_min_char;
  int i;
  unsigned char *fast_map = charset->fast_map;

  if (n_entries <= 0)
    return;

  if (control_flag)
    {
      if (! inhibit_load_charset_map)
	{
	  if (control_flag == 1)
	    {
	      if (charset->method == CHARSET_METHOD_MAP)
		{
		  int n = CODE_POINT_TO_INDEX (charset, max_code) + 1;

		  vec = make_vector (n, make_fixnum (-1));
		  set_charset_attr (charset, charset_decoder, vec);
		}
	      else
		{
		  char_table_set_range (Vchar_unify_table,
					charset->min_char, charset->max_char,
					Qnil);
		}
	    }
	  else
	    {
	      table = Fmake_char_table (Qnil, Qnil);
	      set_charset_attr (charset,
				(charset->method == CHARSET_METHOD_MAP
				 ? charset_encoder : charset_deunifier),
				table);
	    }
	}
      else
	{
	  if (! temp_charset_work)
	    temp_charset_work = xmalloc (sizeof *temp_charset_work);
	  if (control_flag == 1)
	    {
	      memset (temp_charset_work->table.decoder, -1,
		      sizeof (int) * 0x10000);
	    }
	  else
	    {
	      memset (temp_charset_work->table.encoder, 0,
		      sizeof (unsigned short) * 0x20000);
	      temp_charset_work->zero_index_char = -1;
	    }
	  temp_charset_work->current = charset;
	  temp_charset_work->for_encoder = (control_flag == 2);
	  control_flag += 2;
	}
      charset_map_loaded = 1;
    }

  min_char = max_char = entries->entry[0].c;
  nonascii_min_char = MAX_CHAR;
  for (i = 0; i < n_entries; i++)
    {
      unsigned from, to;
      int from_index, to_index, lim_index;
      int from_c, to_c;
      int idx = i % 0x10000;

      if (i > 0 && idx == 0)
	entries = entries->next;
      from = entries->entry[idx].from;
      to = entries->entry[idx].to;
      from_c = entries->entry[idx].c;
      from_index = CODE_POINT_TO_INDEX (charset, from);
      if (from == to)
	{
	  to_index = from_index;
	  to_c = from_c;
	}
      else
	{
	  to_index = CODE_POINT_TO_INDEX (charset, to);
	  to_c = from_c + (to_index - from_index);
	}
      if (from_index < 0 || to_index < 0)
	continue;
      lim_index = to_index + 1;

      if (to_c > max_char)
	max_char = to_c;
      else if (from_c < min_char)
	min_char = from_c;

      if (control_flag == 1)
	{
	  if (charset->method == CHARSET_METHOD_MAP)
	    for (; from_index < lim_index; from_index++, from_c++)
	      ASET (vec, from_index, make_fixnum (from_c));
	  else
	    for (; from_index < lim_index; from_index++, from_c++)
	      CHAR_TABLE_SET (Vchar_unify_table,
			      CHARSET_CODE_OFFSET (charset) + from_index,
			      make_fixnum (from_c));
	}
      else if (control_flag == 2)
	{
	  if (charset->method == CHARSET_METHOD_MAP
	      && CHARSET_COMPACT_CODES_P (charset))
	    for (; from_index < lim_index; from_index++, from_c++)
	      {
		unsigned code = from_index;
		code = INDEX_TO_CODE_POINT (charset, code);

		if (NILP (CHAR_TABLE_REF (table, from_c)))
		  CHAR_TABLE_SET (table, from_c, make_fixnum (code));
	      }
	  else
	    for (; from_index < lim_index; from_index++, from_c++)
	      {
		if (NILP (CHAR_TABLE_REF (table, from_c)))
		  CHAR_TABLE_SET (table, from_c, make_fixnum (from_index));
	      }
	}
      else if (control_flag == 3)
	for (; from_index < lim_index; from_index++, from_c++)
	  SET_TEMP_CHARSET_WORK_DECODER (from_c, from_index);
      else if (control_flag == 4)
	for (; from_index < lim_index; from_index++, from_c++)
	  SET_TEMP_CHARSET_WORK_ENCODER (from_c, from_index);
      else			/* control_flag == 0 */
	{
	  if (ascii_compatible_p)
	    {
	      if (! ASCII_CHAR_P (from_c))
		{
		  if (from_c < nonascii_min_char)
		    nonascii_min_char = from_c;
		}
	      else if (! ASCII_CHAR_P (to_c))
		{
		  nonascii_min_char = 0x80;
		}
	    }

	  for (; from_c <= to_c; from_c++)
	    CHARSET_FAST_MAP_SET (from_c, fast_map);
	}
    }

  if (control_flag == 0)
    {
      CHARSET_MIN_CHAR (charset) = (ascii_compatible_p
				    ? nonascii_min_char : min_char);
      CHARSET_MAX_CHAR (charset) = max_char;
    }
  else if (control_flag == 4)
    {
      temp_charset_work->min_char = min_char;
      temp_charset_work->max_char = max_char;
    }
}


/* Read a hexadecimal number (preceded by "0x") from the file FP while
   paying attention to comment character '#'.  LOOKAHEAD is the
   lookahead byte if it is nonnegative.  Store into *TERMINATOR the
   input byte after the number, or EOF if an end-of-file or input
   error occurred.  Set *OVERFLOW if the number overflows.  */

static unsigned
read_hex (FILE *fp, int lookahead, int *terminator, bool *overflow)
{
  int c = lookahead < 0 ? getc (fp) : lookahead;

  while (true)
    {
      if (c == '#')
	do
	  c = getc (fp);
	while (0 <= c && c != '\n');
      else if (c == '0')
	{
	  c = getc (fp);
	  if (c < 0 || c == 'x')
	    break;
	}
      if (c < 0)
	break;
      c = getc (fp);
    }

  unsigned n = 0;
  bool v = false;

  if (0 <= c)
    while (true)
      {
	c = getc (fp);
	int digit = char_hexdigit (c);
	if (digit < 0)
	  break;
	v |= INT_LEFT_SHIFT_OVERFLOW (n, 4);
	n = (n << 4) + digit;
      }

  *terminator = c;
  *overflow |= v;
  return n;
}

/* Return a mapping vector for CHARSET loaded from MAPFILE.
   Each line of MAPFILE has this form
	0xAAAA 0xCCCC
   where 0xAAAA is a code-point and 0xCCCC is the corresponding
   character code, or this form
	0xAAAA-0xBBBB 0xCCCC
   where 0xAAAA and 0xBBBB are code-points specifying a range, and
   0xCCCC is the first character code of the range.

   The returned vector has this form:
	[ CODE1 CHAR1 CODE2 CHAR2 .... ]
   where CODE1 is a code-point or a cons of code-points specifying a
   range.

   Note that this function uses `openp' to open MAPFILE but ignores
   `file-name-handler-alist' to avoid running any Lisp code.  */

static void
load_charset_map_from_file (struct charset *charset, Lisp_Object mapfile,
			    int control_flag)
{
  unsigned min_code = CHARSET_MIN_CODE (charset);
  unsigned max_code = CHARSET_MAX_CODE (charset);
  int fd;
  FILE *fp;
  struct charset_map_entries *head, *entries;
  int n_entries;
  AUTO_STRING (map, ".map");
  AUTO_STRING (txt, ".txt");
  AUTO_LIST2 (suffixes, map, txt);
  specpdl_ref count = SPECPDL_INDEX ();
  record_unwind_protect_nothing ();
  specbind (Qfile_name_handler_alist, Qnil);
  fd = openp (Vcharset_map_path, mapfile, suffixes, NULL, Qnil, false, false,
	      NULL);
  fp = fd < 0 ? 0 : emacs_fdopen (fd, "r");
  if (!fp)
    {
      int open_errno = errno;
      emacs_close (fd);
      report_file_errno ("Loading charset map", mapfile, open_errno);
    }
  set_unwind_protect_ptr (count, fclose_unwind, fp);
  unbind_to (specpdl_ref_add (count, 1), Qnil);

  /* Use record_xmalloc, as `charset_map_entries' is
     large (larger than MAX_ALLOCA).  */
  head = record_xmalloc (sizeof *head);
  entries = head;
  memset (entries, 0, sizeof (struct charset_map_entries));

  n_entries = 0;
  int ch = -1;
  while (true)
    {
      bool overflow = false;
      unsigned from = read_hex (fp, ch, &ch, &overflow), to;
      if (ch < 0)
	break;
      if (ch == '-')
	{
	  to = read_hex (fp, -1, &ch, &overflow);
	  if (ch < 0)
	    break;
	}
      else
	{
	  to = from;
	  ch = -1;
	}
      unsigned c = read_hex (fp, ch, &ch, &overflow);
      if (ch < 0)
	break;

      if (overflow)
	continue;
      if (from < min_code || to > max_code || from > to || c > MAX_CHAR)
	continue;

      if (n_entries == 0x10000)
	{
	  entries->next = record_xmalloc (sizeof *entries->next);
	  entries = entries->next;
	  memset (entries, 0, sizeof (struct charset_map_entries));
	  n_entries = 0;
	}
      int idx = n_entries;
      entries->entry[idx].from = from;
      entries->entry[idx].to = to;
      entries->entry[idx].c = c;
      n_entries++;
    }
  emacs_fclose (fp);
  clear_unwind_protect (count);

  load_charset_map (charset, head, n_entries, control_flag);
  unbind_to (count, Qnil);
}

static void
load_charset_map_from_vector (struct charset *charset, Lisp_Object vec, int control_flag)
{
  unsigned min_code = CHARSET_MIN_CODE (charset);
  unsigned max_code = CHARSET_MAX_CODE (charset);
  struct charset_map_entries *head, *entries;
  int n_entries;
  int len = ASIZE (vec);
  int i;
  USE_SAFE_ALLOCA;

  if (len % 2 == 1)
    {
      add_to_log ("Failure in loading charset map: %V", vec);
      return;
    }

  /* Use SAFE_ALLOCA instead of alloca, as `charset_map_entries' is
     large (larger than MAX_ALLOCA).  */
  head = SAFE_ALLOCA (sizeof *head);
  entries = head;
  memset (entries, 0, sizeof (struct charset_map_entries));

  n_entries = 0;
  for (i = 0; i < len; i += 2)
    {
      Lisp_Object val, val2;
      unsigned from, to;
      EMACS_INT c;
      int idx;

      val = AREF (vec, i);
      if (CONSP (val))
	{
	  val2 = XCDR (val);
	  val = XCAR (val);
	  from = XFIXNAT (val);
	  to = XFIXNAT (val2);
	}
      else
	from = to = XFIXNAT (val);
      val = AREF (vec, i + 1);
      CHECK_FIXNAT (val);
      c = XFIXNAT (val);

      if (from < min_code || to > max_code || from > to || c > MAX_CHAR)
	continue;

      if (n_entries > 0 && (n_entries % 0x10000) == 0)
	{
	  entries->next = SAFE_ALLOCA (sizeof *entries->next);
	  entries = entries->next;
	  memset (entries, 0, sizeof (struct charset_map_entries));
	}
      idx = n_entries % 0x10000;
      entries->entry[idx].from = from;
      entries->entry[idx].to = to;
      entries->entry[idx].c = c;
      n_entries++;
    }

  load_charset_map (charset, head, n_entries, control_flag);
  SAFE_FREE ();
}


/* Load a mapping table for CHARSET.  CONTROL-FLAG tells what kind of
   map it is (see the comment of load_charset_map for the detail).  */

static void
load_charset (struct charset *charset, int control_flag)
{
  Lisp_Object map;

  if (inhibit_load_charset_map
      && temp_charset_work
      && charset == temp_charset_work->current
      && ((control_flag == 2) == temp_charset_work->for_encoder))
    return;

  if (CHARSET_METHOD (charset) == CHARSET_METHOD_MAP)
    map = CHARSET_MAP (charset);
  else
    {
      if (! CHARSET_UNIFIED_P (charset))
	emacs_abort ();
      map = CHARSET_UNIFY_MAP (charset);
    }
  if (STRINGP (map))
    load_charset_map_from_file (charset, map, control_flag);
  else
    load_charset_map_from_vector (charset, map, control_flag);
}


DEFUN ("charsetp", Fcharsetp, Scharsetp, 1, 1, 0,
       doc: /* Return non-nil if and only if OBJECT is a charset.*/)
  (Lisp_Object object)
{
  return (CHARSETP (object) ? Qt : Qnil);
}


static void
map_charset_for_dump (void (*c_function) (Lisp_Object, Lisp_Object),
		      Lisp_Object function, Lisp_Object arg,
		      unsigned int from, unsigned int to)
{
  int from_idx = CODE_POINT_TO_INDEX (temp_charset_work->current, from);
  int to_idx = CODE_POINT_TO_INDEX (temp_charset_work->current, to);
  Lisp_Object range = Fcons (Qnil, Qnil);
  int c, stop;

  c = temp_charset_work->min_char;
  stop = (temp_charset_work->max_char < 0x20000
	  ? temp_charset_work->max_char : 0xFFFF);

  while (1)
    {
      int idx = GET_TEMP_CHARSET_WORK_ENCODER (c);

      if (idx >= from_idx && idx <= to_idx)
	{
	  if (NILP (XCAR (range)))
	    XSETCAR (range, make_fixnum (c));
	}
      else if (! NILP (XCAR (range)))
	{
	  XSETCDR (range, make_fixnum (c - 1));
	  if (c_function)
	    (*c_function) (arg, range);
	  else
	    calln (function, range, arg);
	  XSETCAR (range, Qnil);
	}
      if (c == stop)
	{
	  if (c == temp_charset_work->max_char)
	    {
	      if (! NILP (XCAR (range)))
		{
		  XSETCDR (range, make_fixnum (c));
		  if (c_function)
		    (*c_function) (arg, range);
		  else
		    calln (function, range, arg);
		}
	      break;
	    }
	  c = 0x1FFFF;
	  stop = temp_charset_work->max_char;
	}
      c++;
    }
}

void
map_charset_chars (void (*c_function)(Lisp_Object, Lisp_Object), Lisp_Object function,
		   Lisp_Object arg, struct charset *charset, unsigned from, unsigned to)
{
  Lisp_Object range;
  bool partial = (from > CHARSET_MIN_CODE (charset)
		  || to < CHARSET_MAX_CODE (charset));

  if (CHARSET_METHOD (charset) == CHARSET_METHOD_OFFSET)
    {
      int from_idx = CODE_POINT_TO_INDEX (charset, from);
      int to_idx = CODE_POINT_TO_INDEX (charset, to);
      int from_c = from_idx + CHARSET_CODE_OFFSET (charset);
      int to_c = to_idx + CHARSET_CODE_OFFSET (charset);

      if (CHARSET_UNIFIED_P (charset))
	{
	  if (! CHAR_TABLE_P (CHARSET_DEUNIFIER (charset)))
	    load_charset (charset, 2);
	  if (CHAR_TABLE_P (CHARSET_DEUNIFIER (charset)))
	    map_char_table_for_charset (c_function, function,
					CHARSET_DEUNIFIER (charset), arg,
					partial ? charset : NULL, from, to);
	  else
	    map_charset_for_dump (c_function, function, arg, from, to);
	}

      range = Fcons (make_fixnum (from_c), make_fixnum (to_c));
      if (NILP (function))
	(*c_function) (arg, range);
      else
	calln (function, range, arg);
    }
  else if (CHARSET_METHOD (charset) == CHARSET_METHOD_MAP)
    {
      if (! CHAR_TABLE_P (CHARSET_ENCODER (charset)))
	load_charset (charset, 2);
      if (CHAR_TABLE_P (CHARSET_ENCODER (charset)))
	map_char_table_for_charset (c_function, function,
				    CHARSET_ENCODER (charset), arg,
				    partial ? charset : NULL, from, to);
      else
	map_charset_for_dump (c_function, function, arg, from, to);
    }
  else if (CHARSET_METHOD (charset) == CHARSET_METHOD_SUBSET)
    {
      Lisp_Object subset_info;
      int offset;

      subset_info = CHARSET_SUBSET (charset);
      charset = CHARSET_FROM_ID (XFIXNAT (AREF (subset_info, 0)));
      offset = XFIXNUM (AREF (subset_info, 3));
      from -= offset;
      if (from < XFIXNAT (AREF (subset_info, 1)))
	from = XFIXNAT (AREF (subset_info, 1));
      to -= offset;
      if (to > XFIXNAT (AREF (subset_info, 2)))
	to = XFIXNAT (AREF (subset_info, 2));
      map_charset_chars (c_function, function, arg, charset, from, to);
    }
  else				/* i.e. CHARSET_METHOD_SUPERSET */
    {
      Lisp_Object parents;

      for (parents = CHARSET_SUPERSET (charset); CONSP (parents);
	   parents = XCDR (parents))
	{
	  int offset;
	  unsigned this_from, this_to;

	  charset = CHARSET_FROM_ID (XFIXNAT (XCAR (XCAR (parents))));
	  offset = XFIXNUM (XCDR (XCAR (parents)));
	  this_from = from > offset ? from - offset : 0;
	  this_to = to > offset ? to - offset : 0;
	  if (this_from < CHARSET_MIN_CODE (charset))
	    this_from = CHARSET_MIN_CODE (charset);
	  if (this_to > CHARSET_MAX_CODE (charset))
	    this_to = CHARSET_MAX_CODE (charset);
	  map_charset_chars (c_function, function, arg, charset,
			     this_from, this_to);
	}
    }
}

DEFUN ("map-charset-chars", Fmap_charset_chars, Smap_charset_chars, 2, 5, 0,
       doc: /* Call FUNCTION for all characters in CHARSET.
Optional 3rd argument ARG is an additional argument to be passed
to FUNCTION, see below.
Optional 4th and 5th arguments FROM-CODE and TO-CODE specify the
range of code points (in CHARSET) of target characters on which to
map the FUNCTION.  Note that these are not character codes, but code
points of CHARSET; for the difference see `decode-char' and
`list-charset-chars'.  If FROM-CODE is nil or imitted, it stands for
the first code point of CHARSET; if TO-CODE is nil or omitted, it
stands for the last code point of CHARSET.

FUNCTION will be called with two arguments: RANGE and ARG.
RANGE is a cons (FROM .  TO), where FROM and TO specify a range of
characters that belong to CHARSET on which FUNCTION should do its
job.  FROM and TO are Emacs character codes, unlike FROM-CODE and
TO-CODE, which are CHARSET code points.  */)
  (Lisp_Object function, Lisp_Object charset, Lisp_Object arg, Lisp_Object from_code, Lisp_Object to_code)
{
  struct charset *cs;
  unsigned from, to;

  CHECK_CHARSET_GET_CHARSET (charset, cs);
  if (NILP (from_code))
    from = CHARSET_MIN_CODE (cs);
  else
    {
      CHECK_FIXNAT (from_code);
      from = XFIXNUM (from_code);
      if (from < CHARSET_MIN_CODE (cs))
	from = CHARSET_MIN_CODE (cs);
    }
  if (NILP (to_code))
    to = CHARSET_MAX_CODE (cs);
  else
    {
      CHECK_FIXNAT (to_code);
      to = XFIXNUM (to_code);
      if (to > CHARSET_MAX_CODE (cs))
	to = CHARSET_MAX_CODE (cs);
    }
  map_charset_chars (NULL, function, arg, cs, from, to);
  return Qnil;
}


/* Define a charset according to the arguments.  The Nth argument is
   the Nth attribute of the charset (the last attribute `charset-id'
   is not included).  See the docstring of `define-charset' for the
   detail.  */

DEFUN ("define-charset-internal", Fdefine_charset_internal,
       Sdefine_charset_internal, charset_arg_max, MANY, 0,
       doc: /* For internal use only.
usage: (define-charset-internal ...)  */)
  (ptrdiff_t nargs, Lisp_Object *args)
{
  /* Charset attr vector.  */
  Lisp_Object attrs;
  Lisp_Object val;
  struct Lisp_Hash_Table *hash_table = XHASH_TABLE (Vcharset_hash_table);
  int i, j;
  struct charset charset;
  int id;
  int dimension;
  bool new_definition_p;
  int nchars;

  memset (&charset, 0, sizeof (charset));

  if (nargs != charset_arg_max)
    Fsignal (Qwrong_number_of_arguments,
	     Fcons (Qdefine_charset_internal,
		    make_fixnum (nargs)));

  attrs = make_nil_vector (charset_attr_max);

  CHECK_SYMBOL (args[charset_arg_name]);
  ASET (attrs, charset_name, args[charset_arg_name]);

  val = args[charset_arg_code_space];
  for (i = 0, dimension = 0, nchars = 1; ; i++)
    {
      Lisp_Object min_byte_obj = Faref (val, make_fixnum (i * 2));
      Lisp_Object max_byte_obj = Faref (val, make_fixnum (i * 2 + 1));
      int min_byte = check_integer_range (min_byte_obj, 0, 255);
      int max_byte = check_integer_range (max_byte_obj, min_byte, 255);
      charset.code_space[i * 4] = min_byte;
      charset.code_space[i * 4 + 1] = max_byte;
      charset.code_space[i * 4 + 2] = max_byte - min_byte + 1;
      if (max_byte > 0)
	dimension = i + 1;
      if (i == 3)
	break;
      nchars *= charset.code_space[i * 4 + 2];
      charset.code_space[i * 4 + 3] = nchars;
    }

  val = args[charset_arg_dimension];
  charset.dimension
    = !NILP (val) ? check_integer_range (val, 1, 4) : dimension;

  charset.code_linear_p
    = (charset.dimension == 1
       || (charset.code_space[2] == 256
	   && (charset.dimension == 2
	       || (charset.code_space[6] == 256
		   && (charset.dimension == 3
		       || charset.code_space[10] == 256)))));

  if (! charset.code_linear_p)
    {
      charset.code_space_mask = xzalloc (256);
      for (i = 0; i < 4; i++)
	for (j = charset.code_space[i * 4]; j <= charset.code_space[i * 4 + 1];
	     j++)
	  charset.code_space_mask[j] |= (1 << i);
    }

  charset.iso_chars_96 = charset.code_space[2] == 96;

  charset.min_code = (charset.code_space[0]
		      | (charset.code_space[4] << 8)
		      | (charset.code_space[8] << 16)
		      | ((unsigned) charset.code_space[12] << 24));
  charset.max_code = (charset.code_space[1]
		      | (charset.code_space[5] << 8)
		      | (charset.code_space[9] << 16)
		      | ((unsigned) charset.code_space[13] << 24));
  charset.char_index_offset = 0;

  val = args[charset_arg_min_code];
  if (! NILP (val))
    {
      unsigned code = cons_to_unsigned (val, UINT_MAX);

      if (code < charset.min_code
	  || code > charset.max_code)
	args_out_of_range_3 (INT_TO_INTEGER (charset.min_code),
			     INT_TO_INTEGER (charset.max_code), val);
      charset.char_index_offset = CODE_POINT_TO_INDEX (&charset, code);
      charset.min_code = code;
    }

  val = args[charset_arg_max_code];
  if (! NILP (val))
    {
      unsigned code = cons_to_unsigned (val, UINT_MAX);

      if (code < charset.min_code
	  || code > charset.max_code)
	args_out_of_range_3 (INT_TO_INTEGER (charset.min_code),
			     INT_TO_INTEGER (charset.max_code), val);
      charset.max_code = code;
    }

  charset.compact_codes_p = charset.max_code < 0x10000;

  val = args[charset_arg_invalid_code];
  if (NILP (val))
    {
      if (charset.min_code > 0)
	charset.invalid_code = 0;
      else
	{
	  if (charset.max_code < UINT_MAX)
	    charset.invalid_code = charset.max_code + 1;
	  else
	    error ("Attribute :invalid-code must be specified");
	}
    }
  else
    charset.invalid_code = cons_to_unsigned (val, UINT_MAX);

  val = args[charset_arg_iso_final];
  if (NILP (val))
    charset.iso_final = -1;
  else
    {
      CHECK_FIXNUM (val);
      if (XFIXNUM (val) < '0' || XFIXNUM (val) > 127)
	error ("Invalid iso-final-char: %"pI"d", XFIXNUM (val));
      charset.iso_final = XFIXNUM (val);
    }

  val = args[charset_arg_iso_revision];
  charset.iso_revision = !NILP (val) ? check_integer_range (val, -1, 63) : -1;

  val = args[charset_arg_emacs_mule_id];
  if (NILP (val))
    charset.emacs_mule_id = -1;
  else
    {
      CHECK_FIXNAT (val);
      if ((XFIXNUM (val) > 0 && XFIXNUM (val) <= 128) || XFIXNUM (val) >= 256)
	error ("Invalid emacs-mule-id: %"pI"d", XFIXNUM (val));
      charset.emacs_mule_id = XFIXNUM (val);
    }

  charset.ascii_compatible_p = ! NILP (args[charset_arg_ascii_compatible_p]);

  charset.supplementary_p = ! NILP (args[charset_arg_supplementary_p]);

  charset.unified_p = 0;

  memset (charset.fast_map, 0, sizeof (charset.fast_map));

  if (! NILP (args[charset_arg_code_offset]))
    {
      val = args[charset_arg_code_offset];
      CHECK_CHARACTER (val);

      charset.method = CHARSET_METHOD_OFFSET;
      charset.code_offset = XFIXNUM (val);

      i = CODE_POINT_TO_INDEX (&charset, charset.max_code);
      if (MAX_CHAR - charset.code_offset < i)
	error ("Unsupported max char: %d + %ud > MAX_CHAR (%d)",
	       i, charset.max_code, MAX_CHAR);
      charset.max_char = i + charset.code_offset;
      i = CODE_POINT_TO_INDEX (&charset, charset.min_code);
      charset.min_char = i + charset.code_offset;

      i = (charset.min_char >> 7) << 7;
      for (; i < 0x10000 && i <= charset.max_char; i += 128)
	CHARSET_FAST_MAP_SET (i, charset.fast_map);
      i = (i >> 12) << 12;
      for (; i <= charset.max_char; i += 0x1000)
	CHARSET_FAST_MAP_SET (i, charset.fast_map);
      if (charset.code_offset == 0 && charset.max_char >= 0x80)
	charset.ascii_compatible_p = 1;
    }
  else if (! NILP (args[charset_arg_map]))
    {
      val = args[charset_arg_map];
      ASET (attrs, charset_map, val);
      charset.method = CHARSET_METHOD_MAP;
    }
  else if (! NILP (args[charset_arg_subset]))
    {
      Lisp_Object parent;
      Lisp_Object parent_min_code, parent_max_code, parent_code_offset;
      struct charset *parent_charset;

      val = args[charset_arg_subset];
      parent = Fcar (val);
      CHECK_CHARSET_GET_CHARSET (parent, parent_charset);
      parent_min_code = Fnth (make_fixnum (1), val);
      CHECK_FIXNAT (parent_min_code);
      parent_max_code = Fnth (make_fixnum (2), val);
      CHECK_FIXNAT (parent_max_code);
      parent_code_offset = Fnth (make_fixnum (3), val);
      CHECK_FIXNUM (parent_code_offset);
      ASET (attrs, charset_subset,
	    CALLN (Fvector, make_fixnum (parent_charset->id),
		   parent_min_code, parent_max_code, parent_code_offset));

      charset.method = CHARSET_METHOD_SUBSET;
      /* Here, we just copy the parent's fast_map.  It's not accurate,
	 but at least it works for quickly detecting which character
	 DOESN'T belong to this charset.  */
      memcpy (charset.fast_map, parent_charset->fast_map,
	      sizeof charset.fast_map);

      /* We also copy these for parents.  */
      charset.min_char = parent_charset->min_char;
      charset.max_char = parent_charset->max_char;
    }
  else if (! NILP (args[charset_arg_superset]))
    {
      val = args[charset_arg_superset];
      charset.method = CHARSET_METHOD_SUPERSET;
      val = Fcopy_sequence (val);
      ASET (attrs, charset_superset, val);

      charset.min_char = MAX_CHAR;
      charset.max_char = 0;
      for (; ! NILP (val); val = Fcdr (val))
	{
	  Lisp_Object elt, car_part, cdr_part;
	  int this_id, offset;
	  struct charset *this_charset;

	  elt = Fcar (val);
	  if (CONSP (elt))
	    {
	      car_part = XCAR (elt);
	      cdr_part = XCDR (elt);
	      CHECK_CHARSET_GET_ID (car_part, this_id);
	      offset = check_integer_range (cdr_part, INT_MIN, INT_MAX);
	    }
	  else
	    {
	      CHECK_CHARSET_GET_ID (elt, this_id);
	      offset = 0;
	    }
	  XSETCAR (val, Fcons (make_fixnum (this_id), make_fixnum (offset)));

	  this_charset = CHARSET_FROM_ID (this_id);
	  if (charset.min_char > this_charset->min_char)
	    charset.min_char = this_charset->min_char;
	  if (charset.max_char < this_charset->max_char)
	    charset.max_char = this_charset->max_char;
	  for (i = 0; i < 190; i++)
	    charset.fast_map[i] |= this_charset->fast_map[i];
	}
    }
  else
    error ("None of :code-offset, :map, :parents are specified");

  val = args[charset_arg_unify_map];
  if (! NILP (val) && !STRINGP (val))
    CHECK_VECTOR (val);
  ASET (attrs, charset_unify_map, val);

  CHECK_LIST (args[charset_arg_plist]);
  ASET (attrs, charset_plist, args[charset_arg_plist]);

  hash_hash_t hash_code;
  ptrdiff_t hash_index
    = hash_find_get_hash (hash_table, args[charset_arg_name], &hash_code);
  if (hash_index >= 0)
    {
      new_definition_p = false;
      id = XFIXNAT (CHARSET_SYMBOL_ID (args[charset_arg_name]));
      set_hash_value_slot (hash_table, hash_index, attrs);
    }
  else
    {
      hash_put (hash_table, args[charset_arg_name], attrs, hash_code);
      if (charset_table_used == charset_table_size)
	{
	  /* Ensure that charset IDs fit into 'int' as well as into the
	     restriction imposed by fixnums.  Although the 'int' restriction
	     could be removed, too much other code would need altering; for
	     example, the IDs are stuffed into struct
	     coding_system.charbuf[i] entries, which are 'int'.  */
	  int old_size = charset_table_size;
	  ptrdiff_t new_size = old_size;
	  struct charset *new_table
	    = xpalloc (0, &new_size, 1,
		       min (INT_MAX, MOST_POSITIVE_FIXNUM),
		       sizeof *charset_table);
	  memcpy (new_table, charset_table,
		  old_size * sizeof *new_table);
	  charset_table = new_table;
	  charset_table_size = new_size;
	  Lisp_Object new_attr_table = make_vector (new_size, Qnil);
	  for (size_t i = 0; i < old_size; i++)
	    ASET (new_attr_table, i,
		  AREF (charset_attributes_table, i));
	  charset_attributes_table = new_attr_table;
	  /* FIXME: This leaks memory, as the old charset_table becomes
	     unreachable.  If the old charset table is charset_table_init
	     then this leak is intentional; otherwise, it's unclear.
	     If the latter memory leak is intentional, a
	     comment should be added to explain this.  If not, the old
	     charset_table should be freed, by passing it as the 1st argument
	     to xpalloc and removing the memcpy.  */
	}
      id = charset_table_used++;
      new_definition_p = 1;
    }

  ASET (attrs, charset_id, make_fixnum (id));
  charset.id = id;
  charset_table[id] = charset;
  ASET (charset_attributes_table, id, attrs);
  eassert (ASIZE (charset_attributes_table) == charset_table_size);

  if (charset.method == CHARSET_METHOD_MAP)
    {
      load_charset (&charset, 0);
      charset_table[id] = charset;
    }

  if (charset.iso_final >= 0)
    {
      ISO_CHARSET_TABLE (charset.dimension, charset.iso_chars_96,
			 charset.iso_final) = id;
      if (new_definition_p)
	Viso_2022_charset_list = nconc2 (Viso_2022_charset_list, list1i (id));
      if (ISO_CHARSET_TABLE (1, 0, 'J') == id)
	charset_jisx0201_roman = id;
      else if (ISO_CHARSET_TABLE (2, 0, '@') == id)
	charset_jisx0208_1978 = id;
      else if (ISO_CHARSET_TABLE (2, 0, 'B') == id)
	charset_jisx0208 = id;
      else if (ISO_CHARSET_TABLE (2, 0, 'C') == id)
	charset_ksc5601 = id;
    }

  if (charset.emacs_mule_id >= 0)
    {
      emacs_mule_charset[charset.emacs_mule_id] = id;
      if (charset.emacs_mule_id < 0xA0)
	emacs_mule_bytes[charset.emacs_mule_id] = charset.dimension + 1;
      else
	emacs_mule_bytes[charset.emacs_mule_id] = charset.dimension + 2;
      if (new_definition_p)
	Vemacs_mule_charset_list = nconc2 (Vemacs_mule_charset_list,
					   list1i (id));
    }

  if (new_definition_p)
    {
      Vcharset_list = Fcons (args[charset_arg_name], Vcharset_list);
      if (charset.supplementary_p)
	Vcharset_ordered_list = nconc2 (Vcharset_ordered_list, list1i (id));
      else
	{
	  Lisp_Object tail;

	  for (tail = Vcharset_ordered_list; CONSP (tail); tail = XCDR (tail))
	    {
	      struct charset *cs = CHARSET_FROM_ID (XFIXNUM (XCAR (tail)));

	      if (cs->supplementary_p)
		break;
	    }
	  if (EQ (tail, Vcharset_ordered_list))
	    Vcharset_ordered_list = Fcons (make_fixnum (id),
					   Vcharset_ordered_list);
	  else if (NILP (tail))
	    Vcharset_ordered_list = nconc2 (Vcharset_ordered_list,
					    list1i (id));
	  else
	    {
	      val = Fcons (XCAR (tail), XCDR (tail));
	      XSETCDR (tail, val);
	      XSETCAR (tail, make_fixnum (id));
	    }
	}
      charset_ordered_list_tick++;
    }

  return Qnil;
}


/* Same as Fdefine_charset_internal but arguments are more convenient
   to call from C (typically in syms_of_charset).  This can define a
   charset of `offset' method only.  Return the ID of the new
   charset.  */

static int
define_charset_internal (Lisp_Object name,
			 int dimension,
			 const char *code_space_chars,
			 unsigned min_code, unsigned max_code,
			 int iso_final, int iso_revision, int emacs_mule_id,
			 bool ascii_compatible, bool supplementary,
			 int code_offset)
{
  const unsigned char *code_space = (const unsigned char *) code_space_chars;
  Lisp_Object args[charset_arg_max];
  Lisp_Object val;
  int i;

  args[charset_arg_name] = name;
  args[charset_arg_dimension] = make_fixnum (dimension);
  val = make_uninit_vector (8);
  for (i = 0; i < 8; i++)
    ASET (val, i, make_fixnum (code_space[i]));
  args[charset_arg_code_space] = val;
  args[charset_arg_min_code] = make_fixnum (min_code);
  args[charset_arg_max_code] = make_fixnum (max_code);
  args[charset_arg_iso_final]
    = (iso_final < 0 ? Qnil : make_fixnum (iso_final));
  args[charset_arg_iso_revision] = make_fixnum (iso_revision);
  args[charset_arg_emacs_mule_id]
    = (emacs_mule_id < 0 ? Qnil : make_fixnum (emacs_mule_id));
  args[charset_arg_ascii_compatible_p] = ascii_compatible ? Qt : Qnil;
  args[charset_arg_supplementary_p] = supplementary ? Qt : Qnil;
  args[charset_arg_invalid_code] = Qnil;
  args[charset_arg_code_offset] = make_fixnum (code_offset);
  args[charset_arg_map] = Qnil;
  args[charset_arg_subset] = Qnil;
  args[charset_arg_superset] = Qnil;
  args[charset_arg_unify_map] = Qnil;

  args[charset_arg_plist] =
     list (QCname,
	   args[charset_arg_name],
	   intern_c_string (":dimension"),
	   args[charset_arg_dimension],
	   intern_c_string (":code-space"),
	   args[charset_arg_code_space],
	   intern_c_string (":iso-final-char"),
	   args[charset_arg_iso_final],
	   intern_c_string (":emacs-mule-id"),
	   args[charset_arg_emacs_mule_id],
	   QCascii_compatible_p,
	   args[charset_arg_ascii_compatible_p],
	   intern_c_string (":code-offset"),
	   args[charset_arg_code_offset]);
  Fdefine_charset_internal (charset_arg_max, args);

  return XFIXNUM (CHARSET_SYMBOL_ID (name));
}


DEFUN ("define-charset-alias", Fdefine_charset_alias,
       Sdefine_charset_alias, 2, 2, 0,
       doc: /* Define ALIAS as an alias for charset CHARSET.  */)
  (Lisp_Object alias, Lisp_Object charset)
{
  Lisp_Object attr;

  CHECK_CHARSET_GET_ATTR (charset, attr);
  Fputhash (alias, attr, Vcharset_hash_table);
  Vcharset_list = Fcons (alias, Vcharset_list);
  return Qnil;
}


DEFUN ("charset-plist", Fcharset_plist, Scharset_plist, 1, 1, 0,
       doc: /* Return the property list of CHARSET.  */)
  (Lisp_Object charset)
{
  Lisp_Object attrs;

  CHECK_CHARSET_GET_ATTR (charset, attrs);
  return CHARSET_ATTR_PLIST (attrs);
}


DEFUN ("set-charset-plist", Fset_charset_plist, Sset_charset_plist, 2, 2, 0,
       doc: /* Set CHARSET's property list to PLIST.  */)
  (Lisp_Object charset, Lisp_Object plist)
{
  Lisp_Object attrs;

  CHECK_CHARSET_GET_ATTR (charset, attrs);
  ASET (attrs, charset_plist, plist);
  return plist;
}


DEFUN ("unify-charset", Funify_charset, Sunify_charset, 1, 3, 0,
       doc: /* Unify characters of CHARSET with Unicode.
This means reading the relevant file and installing the table defined
by CHARSET's `:unify-map' property.

Optional second arg UNIFY-MAP is a file name string or a vector.  It has
the same meaning as the `:unify-map' attribute in the function
`define-charset' (which see).

Optional third argument DEUNIFY, if non-nil, means to de-unify CHARSET.  */)
  (Lisp_Object charset, Lisp_Object unify_map, Lisp_Object deunify)
{
  int id;
  struct charset *cs;

  CHECK_CHARSET_GET_ID (charset, id);
  cs = CHARSET_FROM_ID (id);
  if (NILP (deunify)
      ? CHARSET_UNIFIED_P (cs) && ! NILP (CHARSET_DEUNIFIER (cs))
      : ! CHARSET_UNIFIED_P (cs))
    return Qnil;

  CHARSET_UNIFIED_P (cs) = 0;
  if (NILP (deunify))
    {
      if (CHARSET_METHOD (cs) != CHARSET_METHOD_OFFSET
	  || CHARSET_CODE_OFFSET (cs) < 0x110000)
	error ("Can't unify charset: %s", SDATA (SYMBOL_NAME (charset)));
      if (NILP (unify_map))
	unify_map = CHARSET_UNIFY_MAP (cs);
      else
	{
	  if (! STRINGP (unify_map) && ! VECTORP (unify_map))
	    signal_error ("Bad unify-map", unify_map);
	  set_charset_attr (cs, charset_unify_map, unify_map);
	}
      if (NILP (Vchar_unify_table))
	Vchar_unify_table = Fmake_char_table (Qnil, Qnil);
      char_table_set_range (Vchar_unify_table,
			    cs->min_char, cs->max_char, charset);
      CHARSET_UNIFIED_P (cs) = 1;
    }
  else if (CHAR_TABLE_P (Vchar_unify_table))
    {
      unsigned min_code = CHARSET_MIN_CODE (cs);
      unsigned max_code = CHARSET_MAX_CODE (cs);
      int min_char = DECODE_CHAR (cs, min_code);
      int max_char = DECODE_CHAR (cs, max_code);

      char_table_set_range (Vchar_unify_table, min_char, max_char, Qnil);
    }

  return Qnil;
}

/* Check that DIMENSION, CHARS, and FINAL_CHAR specify a valid ISO charset.
   Return true if it's a 96-character set, false if 94.  */

static bool
check_iso_charset_parameter (Lisp_Object dimension, Lisp_Object chars,
			     Lisp_Object final_char)
{
  CHECK_FIXNUM (dimension);
  CHECK_FIXNUM (chars);
  CHECK_CHARACTER (final_char);

  if (! (1 <= XFIXNUM (dimension) && XFIXNUM (dimension) <= 3))
    error ("Invalid DIMENSION %"pI"d, it should be 1, 2, or 3",
	   XFIXNUM (dimension));

  bool chars_flag = XFIXNUM (chars) == 96;
  if (! (chars_flag || XFIXNUM (chars) == 94))
    error ("Invalid CHARS %"pI"d, it should be 94 or 96", XFIXNUM (chars));

  int final_ch = XFIXNAT (final_char);
  if (! ('0' <= final_ch && final_ch <= '~'))
    error ("Invalid FINAL-CHAR `%c', it should be `0'..`~'", final_ch);

  return chars_flag;
}

DEFUN ("get-unused-iso-final-char", Fget_unused_iso_final_char,
       Sget_unused_iso_final_char, 2, 2, 0,
       doc: /*
Return an unused ISO final char for a charset of DIMENSION and CHARS.
DIMENSION is the number of bytes to represent a character: 1 or 2.
CHARS is the number of characters in a dimension: 94 or 96.

This final char is for private use, thus the range is `0' (48) .. `?' (63).
If there's no unused final char for the specified kind of charset,
return nil.  */)
  (Lisp_Object dimension, Lisp_Object chars)
{
  bool chars_flag = check_iso_charset_parameter (dimension, chars,
						 make_fixnum ('0'));
  for (int final_char = '0'; final_char <= '?'; final_char++)
    if (ISO_CHARSET_TABLE (XFIXNUM (dimension), chars_flag, final_char) < 0)
      return make_fixnum (final_char);
  return Qnil;
}


DEFUN ("declare-equiv-charset", Fdeclare_equiv_charset, Sdeclare_equiv_charset,
       4, 4, 0,
       doc: /* Declare an equivalent charset for ISO-2022 decoding.

On decoding by an ISO-2022 base coding system, when a charset
specified by DIMENSION, CHARS, and FINAL-CHAR is designated, behave as
if CHARSET is designated instead.  */)
  (Lisp_Object dimension, Lisp_Object chars, Lisp_Object final_char, Lisp_Object charset)
{
  int id;

  CHECK_CHARSET_GET_ID (charset, id);
  bool chars_flag = check_iso_charset_parameter (dimension, chars, final_char);
  ISO_CHARSET_TABLE (XFIXNUM (dimension), chars_flag, XFIXNAT (final_char)) = id;
  return Qnil;
}


/* Return information about charsets in the text at PTR of NBYTES
   bytes, which are NCHARS characters.  The value is:

	0: Each character is represented by one byte.  This is always
	   true for a unibyte string.  For a multibyte string, true if
	   it contains only ASCII characters.

	1: No charsets other than ascii, control-1, and latin-1 are
	   found.

	2: Otherwise.
*/

int
string_xstring_p (Lisp_Object string)
{
  const unsigned char *p = SDATA (string);
  const unsigned char *endp = p + SBYTES (string);

  if (SCHARS (string) == SBYTES (string))
    return 0;

  while (p < endp)
    {
      int c = string_char_advance (&p);

      if (c >= 0x100)
	return 2;
    }
  return 1;
}


/* Find charsets in the string at PTR of NCHARS and NBYTES.

   CHARSETS is a vector.  If Nth element is non-nil, it means the
   charset whose id is N is already found.

   It may lookup a translation table TABLE if supplied.  */

static void
find_charsets_in_text (const unsigned char *ptr, ptrdiff_t nchars,
		       ptrdiff_t nbytes, Lisp_Object charsets,
		       Lisp_Object table, bool multibyte)
{
  const unsigned char *pend = ptr + nbytes;

  if (nchars == nbytes)
    {
      if (multibyte)
	ASET (charsets, charset_ascii, Qt);
      else
	while (ptr < pend)
	  {
	    int c = *ptr++;

	    if (!NILP (table))
	      c = translate_char (table, c);
	    if (ASCII_CHAR_P (c))
	      ASET (charsets, charset_ascii, Qt);
	    else
	      ASET (charsets, charset_eight_bit, Qt);
	  }
    }
  else
    {
      while (ptr < pend)
	{
	  int c = string_char_advance (&ptr);
	  struct charset *charset;

	  if (!NILP (table))
	    c = translate_char (table, c);
	  charset = CHAR_CHARSET (c);
	  ASET (charsets, CHARSET_ID (charset), Qt);
	}
    }
}

DEFUN ("find-charset-region", Ffind_charset_region, Sfind_charset_region,
       2, 3, 0,
       doc: /* Return a list of charsets in the region between BEG and END.
BEG and END are buffer positions.
Optional arg TABLE if non-nil is a translation table to look up.

If the current buffer is unibyte, the returned list may contain
only `ascii', `eight-bit-control', and `eight-bit-graphic'.  */)
  (Lisp_Object beg, Lisp_Object end, Lisp_Object table)
{
  Lisp_Object charsets;
  ptrdiff_t from, from_byte, to, stop, stop_byte;
  int i;
  Lisp_Object val;
  bool multibyte = ! NILP (BVAR (current_buffer, enable_multibyte_characters));

  validate_region (&beg, &end);
  from = XFIXNAT (beg);
  stop = to = XFIXNAT (end);

  if (from < GPT && GPT < to)
    {
      stop = GPT;
      stop_byte = GPT_BYTE;
    }
  else
    stop_byte = CHAR_TO_BYTE (stop);

  from_byte = CHAR_TO_BYTE (from);

  charsets = make_nil_vector (charset_table_used);
  while (1)
    {
      find_charsets_in_text (BYTE_POS_ADDR (from_byte), stop - from,
			     stop_byte - from_byte, charsets, table,
			     multibyte);
      if (stop < to)
	{
	  from = stop, from_byte = stop_byte;
	  stop = to, stop_byte = CHAR_TO_BYTE (stop);
	}
      else
	break;
    }

  val = Qnil;
  for (i = charset_table_used - 1; i >= 0; i--)
    if (!NILP (AREF (charsets, i)))
      val = Fcons (CHARSET_NAME (charset_table + i), val);
  return val;
}

DEFUN ("find-charset-string", Ffind_charset_string, Sfind_charset_string,
       1, 2, 0,
       doc: /* Return a list of charsets in STR.
Optional arg TABLE if non-nil is a translation table to look up.

If STR is unibyte, the returned list may contain
only `ascii', `eight-bit-control', and `eight-bit-graphic'. */)
  (Lisp_Object str, Lisp_Object table)
{
  CHECK_STRING (str);

  Lisp_Object charsets = make_nil_vector (charset_table_used);
  find_charsets_in_text (SDATA (str), SCHARS (str), SBYTES (str),
			 charsets, table,
			 STRING_MULTIBYTE (str));
  Lisp_Object val = Qnil;
  for (int i = charset_table_used - 1; i >= 0; i--)
    if (!NILP (AREF (charsets, i)))
      val = Fcons (CHARSET_NAME (charset_table + i), val);
  return val;
}



/* Return a unified character code for C (>= 0x110000).  VAL is a
   value of Vchar_unify_table for C; i.e. it is nil, an integer, or a
   charset symbol.  */
static int
maybe_unify_char (int c, Lisp_Object val)
{
  struct charset *charset;

  if (FIXNUMP (val))
    return XFIXNAT (val);
  if (NILP (val))
    return c;

  CHECK_CHARSET_GET_CHARSET (val, charset);
#ifdef REL_ALLOC
  /* The call to load_charset below can allocate memory, which screws
     callers of this function through STRING_CHAR_* macros that hold C
     pointers to buffer text, if REL_ALLOC is used.  */
  r_alloc_inhibit_buffer_relocation (1);
#endif
  load_charset (charset, 1);
  if (! inhibit_load_charset_map)
    {
      val = CHAR_TABLE_REF (Vchar_unify_table, c);
      if (! NILP (val))
	c = XFIXNAT (val);
    }
  else
    {
      int code_index = c - CHARSET_CODE_OFFSET (charset);
      int unified = GET_TEMP_CHARSET_WORK_DECODER (code_index);

      if (unified > 0)
	c = unified;
    }
#ifdef REL_ALLOC
  r_alloc_inhibit_buffer_relocation (0);
#endif
  return c;
}


/* Return a character corresponding to the code-point CODE of
   CHARSET.  */

int
decode_char (struct charset *charset, unsigned int code)
{
  int c, char_index;
  enum charset_method method = CHARSET_METHOD (charset);

  if (code < CHARSET_MIN_CODE (charset) || code > CHARSET_MAX_CODE (charset))
    return -1;

  if (method == CHARSET_METHOD_SUBSET)
    {
      Lisp_Object subset_info;

      subset_info = CHARSET_SUBSET (charset);
      charset = CHARSET_FROM_ID (XFIXNAT (AREF (subset_info, 0)));
      code -= XFIXNUM (AREF (subset_info, 3));
      if (code < XFIXNAT (AREF (subset_info, 1))
	  || code > XFIXNAT (AREF (subset_info, 2)))
	c = -1;
      else
	c = DECODE_CHAR (charset, code);
    }
  else if (method == CHARSET_METHOD_SUPERSET)
    {
      Lisp_Object parents;

      parents = CHARSET_SUPERSET (charset);
      c = -1;
      for (; CONSP (parents); parents = XCDR (parents))
	{
	  int id = XFIXNUM (XCAR (XCAR (parents)));
	  int code_offset = XFIXNUM (XCDR (XCAR (parents)));
	  unsigned this_code = code - code_offset;

	  charset = CHARSET_FROM_ID (id);
	  if ((c = DECODE_CHAR (charset, this_code)) >= 0)
	    break;
	}
    }
  else
    {
      char_index = CODE_POINT_TO_INDEX (charset, code);
      if (char_index < 0)
	return -1;

      if (method == CHARSET_METHOD_MAP)
	{
	  Lisp_Object decoder;

	  decoder = CHARSET_DECODER (charset);
	  if (! VECTORP (decoder))
	    {
	      load_charset (charset, 1);
	      decoder = CHARSET_DECODER (charset);
	    }
	  if (VECTORP (decoder))
	    c = XFIXNUM (AREF (decoder, char_index));
	  else
	    c = GET_TEMP_CHARSET_WORK_DECODER (char_index);
	}
      else			/* method == CHARSET_METHOD_OFFSET */
	{
	  c = char_index + CHARSET_CODE_OFFSET (charset);
	  if (CHARSET_UNIFIED_P (charset)
	      && MAX_UNICODE_CHAR < c && c <= MAX_5_BYTE_CHAR)
	    {
	      /* Unify C with a Unicode character if possible.  */
	      Lisp_Object val = CHAR_TABLE_REF (Vchar_unify_table, c);
	      c = maybe_unify_char (c, val);
	    }
	}
    }

  return c;
}

/* Variable used temporarily by the macro ENCODE_CHAR.  */
Lisp_Object charset_work;

/* Return a code-point of C in CHARSET.  If C doesn't belong to
   CHARSET, return CHARSET_INVALID_CODE (CHARSET).  If STRICT is true,
   use CHARSET's strict_max_char instead of max_char.  */

unsigned
encode_char (struct charset *charset, int c)
{
  unsigned code;
  enum charset_method method = CHARSET_METHOD (charset);

  if (CHARSET_UNIFIED_P (charset))
    {
      Lisp_Object deunifier;
      int code_index = -1;

      deunifier = CHARSET_DEUNIFIER (charset);
      if (! CHAR_TABLE_P (deunifier))
	{
	  load_charset (charset, 2);
	  deunifier = CHARSET_DEUNIFIER (charset);
	}
      if (CHAR_TABLE_P (deunifier))
	{
	  Lisp_Object deunified = CHAR_TABLE_REF (deunifier, c);

	  if (FIXNUMP (deunified))
	    code_index = XFIXNUM (deunified);
	}
      else
	{
	  code_index = GET_TEMP_CHARSET_WORK_ENCODER (c);
	}
      if (code_index >= 0)
	c = CHARSET_CODE_OFFSET (charset) + code_index;
    }

  if (method == CHARSET_METHOD_SUBSET)
    {
      Lisp_Object subset_info;
      struct charset *this_charset;

      subset_info = CHARSET_SUBSET (charset);
      this_charset = CHARSET_FROM_ID (XFIXNAT (AREF (subset_info, 0)));
      code = ENCODE_CHAR (this_charset, c);
      if (code == CHARSET_INVALID_CODE (this_charset)
	  || code < XFIXNAT (AREF (subset_info, 1))
	  || code > XFIXNAT (AREF (subset_info, 2)))
	return CHARSET_INVALID_CODE (charset);
      code += XFIXNUM (AREF (subset_info, 3));
      return code;
    }

  if (method == CHARSET_METHOD_SUPERSET)
    {
      Lisp_Object parents;

      parents = CHARSET_SUPERSET (charset);
      for (; CONSP (parents); parents = XCDR (parents))
	{
	  int id = XFIXNUM (XCAR (XCAR (parents)));
	  int code_offset = XFIXNUM (XCDR (XCAR (parents)));
	  struct charset *this_charset = CHARSET_FROM_ID (id);

	  code = ENCODE_CHAR (this_charset, c);
	  if (code != CHARSET_INVALID_CODE (this_charset))
	    return code + code_offset;
	}
      return CHARSET_INVALID_CODE (charset);
    }

  if (! CHARSET_FAST_MAP_REF (c, charset->fast_map)
      || c < CHARSET_MIN_CHAR (charset) || c > CHARSET_MAX_CHAR (charset))
    return CHARSET_INVALID_CODE (charset);

  if (method == CHARSET_METHOD_MAP)
    {
      Lisp_Object encoder;
      Lisp_Object val;

      encoder = CHARSET_ENCODER (charset);
      if (! CHAR_TABLE_P (CHARSET_ENCODER (charset)))
	{
	  load_charset (charset, 2);
	  encoder = CHARSET_ENCODER (charset);
	}
      if (CHAR_TABLE_P (encoder))
	{
	  val = CHAR_TABLE_REF (encoder, c);
	  if (NILP (val))
	    return CHARSET_INVALID_CODE (charset);
	  code = XFIXNUM (val);
	  if (! CHARSET_COMPACT_CODES_P (charset))
	    code = INDEX_TO_CODE_POINT (charset, code);
	}
      else
	{
	  code = GET_TEMP_CHARSET_WORK_ENCODER (c);
	  code = INDEX_TO_CODE_POINT (charset, code);
	}
    }
  else				/* method == CHARSET_METHOD_OFFSET */
    {
      unsigned code_index = c - CHARSET_CODE_OFFSET (charset);

      code = INDEX_TO_CODE_POINT (charset, code_index);
    }

  return code;
}


DEFUN ("decode-char", Fdecode_char, Sdecode_char, 2, 2, 0,
       doc: /* Decode the pair of CHARSET and CODE-POINT into a character.
Return nil if CODE-POINT is not valid in CHARSET.

CODE-POINT may be a cons (HIGHER-16-BIT-VALUE . LOWER-16-BIT-VALUE),
although this usage is obsolescent.  */)
  (Lisp_Object charset, Lisp_Object code_point)
{
  int c, id;
  unsigned code;
  struct charset *charsetp;

  CHECK_CHARSET_GET_ID (charset, id);
  code = cons_to_unsigned (code_point, UINT_MAX);
  charsetp = CHARSET_FROM_ID (id);
  c = DECODE_CHAR (charsetp, code);
  return (c >= 0 ? make_fixnum (c) : Qnil);
}


DEFUN ("encode-char", Fencode_char, Sencode_char, 2, 2, 0,
       doc: /* Encode the character CH into a code-point of CHARSET.
Return the encoded code-point as an integer,
or nil if CHARSET doesn't support CH.  */)
  (Lisp_Object ch, Lisp_Object charset)
{
  int c, id;
  unsigned code;
  struct charset *charsetp;

  CHECK_CHARSET_GET_ID (charset, id);
  CHECK_CHARACTER (ch);
  c = XFIXNAT (ch);
  charsetp = CHARSET_FROM_ID (id);
  code = ENCODE_CHAR (charsetp, c);
  if (code == CHARSET_INVALID_CODE (charsetp))
    return Qnil;
  /* There are much fewer codepoints in the world than we have positive
     fixnums, so it could be argued that we never really need a bignum,
     e.g. Unicode codepoints only need 21bit, and China's GB-10830
     can fit in 22bit.  Yet we encode GB-10830's chars in a sparse way
     (we just take the 4byte sequences as a 32bit int), so some
     GB-10830 chars (such as 0x81308130 in etc/charsets/gb108304.map) end
     up represented as bignums if EMACS_INT is 32 bits.  */
  return INT_TO_INTEGER (code);
}


DEFUN ("make-char", Fmake_char, Smake_char, 1, 5, 0,
       doc:
       /* Return a character of CHARSET whose position codes are CODEn.

CODE1 through CODE4 are optional, but if you don't supply sufficient
position codes, it is assumed that the minimum code in each dimension
is specified.  */)
  (Lisp_Object charset, Lisp_Object code1, Lisp_Object code2, Lisp_Object code3, Lisp_Object code4)
{
  int id, dimension;
  struct charset *charsetp;
  unsigned code;
  int c;

  CHECK_CHARSET_GET_ID (charset, id);
  charsetp = CHARSET_FROM_ID (id);

  dimension = CHARSET_DIMENSION (charsetp);
  if (NILP (code1))
    code = (CHARSET_ASCII_COMPATIBLE_P (charsetp)
	    ? 0 : CHARSET_MIN_CODE (charsetp));
  else
    {
      CHECK_FIXNAT (code1);
      if (XFIXNAT (code1) >= 0x100)
	args_out_of_range (make_fixnum (0xFF), code1);
      code = XFIXNAT (code1);

      if (dimension > 1)
	{
	  code <<= 8;
	  if (NILP (code2))
	    code |= charsetp->code_space[(dimension - 2) * 4];
	  else
	    {
	      CHECK_FIXNAT (code2);
	      if (XFIXNAT (code2) >= 0x100)
		args_out_of_range (make_fixnum (0xFF), code2);
	      code |= XFIXNAT (code2);
	    }

	  if (dimension > 2)
	    {
	      code <<= 8;
	      if (NILP (code3))
		code |= charsetp->code_space[(dimension - 3) * 4];
	      else
		{
		  CHECK_FIXNAT (code3);
		  if (XFIXNAT (code3) >= 0x100)
		    args_out_of_range (make_fixnum (0xFF), code3);
		  code |= XFIXNAT (code3);
		}

	      if (dimension > 3)
		{
		  code <<= 8;
		  if (NILP (code4))
		    code |= charsetp->code_space[0];
		  else
		    {
		      CHECK_FIXNAT (code4);
		      if (XFIXNAT (code4) >= 0x100)
			args_out_of_range (make_fixnum (0xFF), code4);
		      code |= XFIXNAT (code4);
		    }
		}
	    }
	}
    }

  if (CHARSET_ISO_FINAL (charsetp) >= 0)
    code &= 0x7F7F7F7F;
  c = DECODE_CHAR (charsetp, code);
  if (c < 0)
    error ("Invalid code(s)");
  return make_fixnum (c);
}


/* Return the first charset in CHARSET_LIST that contains C.
   CHARSET_LIST is a list of charset IDs.  If it is nil, use
   Vcharset_ordered_list.  */

struct charset *
char_charset (int c, Lisp_Object charset_list, unsigned int *code_return)
{
  bool maybe_null = 0;

  if (NILP (charset_list))
    charset_list = Vcharset_ordered_list;
  else
    maybe_null = 1;

  while (CONSP (charset_list))
    {
      struct charset *charset = CHARSET_FROM_ID (XFIXNUM (XCAR (charset_list)));
      unsigned code = ENCODE_CHAR (charset, c);

      if (code != CHARSET_INVALID_CODE (charset))
	{
	  if (code_return)
	    *code_return = code;
	  return charset;
	}
      charset_list = XCDR (charset_list);
      if (! maybe_null
	  && c <= MAX_UNICODE_CHAR
	  && EQ (charset_list, Vcharset_non_preferred_head))
	return CHARSET_FROM_ID (charset_unicode);
    }
  return (maybe_null ? NULL
	  : c <= MAX_5_BYTE_CHAR ? CHARSET_FROM_ID (charset_emacs)
	  : CHARSET_FROM_ID (charset_eight_bit));
}


DEFUN ("split-char", Fsplit_char, Ssplit_char, 1, 1, 0,
       doc:
       /*Return list of charset and one to four position-codes of CH.
The charset is decided by the current priority order of charsets.
A position-code is a byte value of each dimension of the code-point of
CH in the charset.  */)
  (Lisp_Object ch)
{
  struct charset *charset;
  int c, dimension;
  unsigned code;
  Lisp_Object val;

  CHECK_CHARACTER (ch);
  c = XFIXNAT (ch);
  charset = CHAR_CHARSET (c);
  if (! charset)
    emacs_abort ();
  code = ENCODE_CHAR (charset, c);
  if (code == CHARSET_INVALID_CODE (charset))
    emacs_abort ();
  dimension = CHARSET_DIMENSION (charset);
  for (val = Qnil; dimension > 0; dimension--)
    {
      val = Fcons (make_fixnum (code & 0xFF), val);
      code >>= 8;
    }
  return Fcons (CHARSET_NAME (charset), val);
}


DEFUN ("char-charset", Fchar_charset, Schar_charset, 1, 2, 0,
       doc: /* Return the charset of highest priority that contains CH.
ASCII characters are an exception: for them, this function always
returns `ascii'.
If optional 2nd arg RESTRICTION is non-nil, it is a list of charsets
from which to find the charset.  It may also be a coding system.  In
that case, find the charset from what supported by that coding system.  */)
  (Lisp_Object ch, Lisp_Object restriction)
{
  struct charset *charset;

  CHECK_CHARACTER (ch);
  if (NILP (restriction))
    charset = CHAR_CHARSET (XFIXNUM (ch));
  else
    {
      if (CONSP (restriction))
	{
	  int c = XFIXNAT (ch);

	  for (; CONSP (restriction); restriction = XCDR (restriction))
	    {
	      struct charset *rcharset;

	      CHECK_CHARSET_GET_CHARSET (XCAR (restriction), rcharset);
	      if (ENCODE_CHAR (rcharset, c) != CHARSET_INVALID_CODE (rcharset))
		return XCAR (restriction);
	    }
	  return Qnil;
	}
      restriction = coding_system_charset_list (restriction);
      charset = char_charset (XFIXNUM (ch), restriction, NULL);
      if (! charset)
	return Qnil;
    }
  return (CHARSET_NAME (charset));
}


DEFUN ("charset-after", Fcharset_after, Scharset_after, 0, 1, 0,
       doc: /*
Return charset of a character in the current buffer at position POS.
If POS is nil, it defaults to the current point.
If POS is out of range, the value is nil.  */)
  (Lisp_Object pos)
{
  Lisp_Object ch;
  struct charset *charset;

  ch = Fchar_after (pos);
  if (! FIXNUMP (ch))
    return ch;
  charset = CHAR_CHARSET (XFIXNUM (ch));
  return (CHARSET_NAME (charset));
}


DEFUN ("iso-charset", Fiso_charset, Siso_charset, 3, 3, 0,
       doc: /*
Return charset of ISO's specification DIMENSION, CHARS, and FINAL-CHAR.

ISO 2022's designation sequence (escape sequence) distinguishes charsets
by their DIMENSION, CHARS, and FINAL-CHAR,
whereas Emacs distinguishes them by charset symbol.
See the documentation of the function `charset-info' for the meanings of
DIMENSION, CHARS, and FINAL-CHAR.  */)
  (Lisp_Object dimension, Lisp_Object chars, Lisp_Object final_char)
{
  bool chars_flag = check_iso_charset_parameter (dimension, chars, final_char);
  int id = ISO_CHARSET_TABLE (XFIXNUM (dimension), chars_flag,
			      XFIXNAT (final_char));
  return (id >= 0 ? CHARSET_NAME (CHARSET_FROM_ID (id)) : Qnil);
}

/* Shrink charset_table to charset_table_used.  */
static void
shrink_charset_table (void)
{
  eassert (charset_table_size >= charset_table_used);
  eassert (ASIZE (charset_attributes_table) == charset_table_size);

  struct charset *old = charset_table;
  size_t nbytes = charset_table_used * sizeof *old;
  struct charset *new = xmalloc (nbytes);
  memcpy (new, old, nbytes);
  charset_table = new;
  xfree (old);

  Lisp_Object new_attr_table = make_vector (charset_table_used, Qnil);
  for (size_t i = 0; i < charset_table_used; i++)
    ASET (new_attr_table, i, AREF (charset_attributes_table, i));
  charset_attributes_table = new_attr_table;

  charset_table_size = charset_table_used;

  eassert (ASIZE (charset_attributes_table) == charset_table_size);
}

DEFUN ("clear-charset-maps", Fclear_charset_maps, Sclear_charset_maps,
       0, 0, 0,
       doc: /*
Internal use only.
Clear temporary charset mapping tables.
It should be called only from temacs invoked for dumping.  */)
  (void)
{
  if (temp_charset_work)
    {
      xfree (temp_charset_work);
      temp_charset_work = NULL;
    }

  if (CHAR_TABLE_P (Vchar_unify_table))
    Foptimize_char_table (Vchar_unify_table, Qnil);

  shrink_charset_table ();

  return Qnil;
}

DEFUN ("charset-priority-list", Fcharset_priority_list,
       Scharset_priority_list, 0, 1, 0,
       doc: /* Return the list of charsets ordered by priority.
HIGHESTP non-nil means just return the highest priority one.  */)
  (Lisp_Object highestp)
{
  Lisp_Object val = Qnil, list = Vcharset_ordered_list;

  if (!NILP (highestp))
    return CHARSET_NAME (CHARSET_FROM_ID (XFIXNUM (Fcar (list))));

  while (!NILP (list))
    {
      val = Fcons (CHARSET_NAME (CHARSET_FROM_ID (XFIXNUM (XCAR (list)))), val);
      list = XCDR (list);
    }
  return Fnreverse (val);
}

DEFUN ("set-charset-priority", Fset_charset_priority, Sset_charset_priority,
       1, MANY, 0,
       doc: /* Assign higher priority to the charsets given as arguments.
usage: (set-charset-priority &rest charsets)  */)
  (ptrdiff_t nargs, Lisp_Object *args)
{
  Lisp_Object new_head, old_list;
  Lisp_Object list_2022, list_emacs_mule;
  ptrdiff_t i;
  int id;

  old_list = Fcopy_sequence (Vcharset_ordered_list);
  new_head = Qnil;
  for (i = 0; i < nargs; i++)
    {
      CHECK_CHARSET_GET_ID (args[i], id);
      if (! NILP (Fmemq (make_fixnum (id), old_list)))
	{
	  old_list = Fdelq (make_fixnum (id), old_list);
	  new_head = Fcons (make_fixnum (id), new_head);
	}
    }
  Vcharset_non_preferred_head = old_list;
  Vcharset_ordered_list = nconc2 (Fnreverse (new_head), old_list);

  charset_ordered_list_tick++;

  charset_unibyte = -1;
  for (old_list = Vcharset_ordered_list, list_2022 = list_emacs_mule = Qnil;
       CONSP (old_list); old_list = XCDR (old_list))
    {
      if (! NILP (Fmemq (XCAR (old_list), Viso_2022_charset_list)))
	list_2022 = Fcons (XCAR (old_list), list_2022);
      if (! NILP (Fmemq (XCAR (old_list), Vemacs_mule_charset_list)))
	list_emacs_mule = Fcons (XCAR (old_list), list_emacs_mule);
      if (charset_unibyte < 0)
	{
	  struct charset *charset = CHARSET_FROM_ID (XFIXNUM (XCAR (old_list)));

	  if (CHARSET_DIMENSION (charset) == 1
	      && CHARSET_ASCII_COMPATIBLE_P (charset)
	      && CHARSET_MAX_CHAR (charset) >= 0x80)
	    charset_unibyte = CHARSET_ID (charset);
	}
    }
  Viso_2022_charset_list = Fnreverse (list_2022);
  Vemacs_mule_charset_list = Fnreverse (list_emacs_mule);
  if (charset_unibyte < 0)
    charset_unibyte = charset_iso_8859_1;

  return Qnil;
}

DEFUN ("charset-id-internal", Fcharset_id_internal, Scharset_id_internal,
       0, 1, 0,
       doc: /* Internal use only.
Return charset identification number of CHARSET.  */)
  (Lisp_Object charset)
{
  int id;

  CHECK_CHARSET_GET_ID (charset, id);
  return make_fixnum (id);
}

struct charset_sort_data
{
  Lisp_Object charset;
  int id;
  ptrdiff_t priority;
};

static int
charset_compare (const void *d1, const void *d2)
{
  const struct charset_sort_data *data1 = d1, *data2 = d2;
  if (data1->priority != data2->priority)
    return data1->priority < data2->priority ? -1 : 1;
  return 0;
}

DEFUN ("sort-charsets", Fsort_charsets, Ssort_charsets, 1, 1, 0,
       doc: /* Sort charset list CHARSETS by a priority of each charset.
Return the sorted list.  CHARSETS is modified by side effects.
See also `charset-priority-list' and `set-charset-priority'.  */)
     (Lisp_Object charsets)
{
  ptrdiff_t n = list_length (charsets), i, j;
  int done;
  Lisp_Object tail, elt, attrs;
  struct charset_sort_data *sort_data;
  int id, min_id = INT_MAX, max_id = INT_MIN;
  USE_SAFE_ALLOCA;

  if (n == 0)
    return Qnil;
  SAFE_NALLOCA (sort_data, 1, n);
  for (tail = charsets, i = 0; CONSP (tail); tail = XCDR (tail), i++)
    {
      elt = XCAR (tail);
      CHECK_CHARSET_GET_ATTR (elt, attrs);
      sort_data[i].charset = elt;
      sort_data[i].id = id = XFIXNUM (CHARSET_ATTR_ID (attrs));
      if (id < min_id)
	min_id = id;
      if (id > max_id)
	max_id = id;
    }
  for (done = 0, tail = Vcharset_ordered_list, i = 0;
       done < n && CONSP (tail); tail = XCDR (tail), i++)
    {
      elt = XCAR (tail);
      id = XFIXNAT (elt);
      if (id >= min_id && id <= max_id)
	for (j = 0; j < n; j++)
	  if (sort_data[j].id == id)
	    {
	      sort_data[j].priority = i;
	      done++;
	    }
    }
  qsort (sort_data, n, sizeof *sort_data, charset_compare);
  for (i = 0, tail = charsets; CONSP (tail); tail = XCDR (tail), i++)
    XSETCAR (tail, sort_data[i].charset);
  SAFE_FREE ();
  return charsets;
}


void
init_charset (void)
{
  Lisp_Object tempdir;
  tempdir = Fexpand_file_name (build_string ("charsets"), Vdata_directory);
  if (! file_accessible_directory_p (tempdir))
    {
      /* This used to be non-fatal (dir_warning), but it should not
         happen, and if it does sooner or later it will cause some
         obscure problem (eg bug#6401), so better exit.  */
      fprintf (stderr,
	       ("Error: %s: %s\n"
		"Emacs will not function correctly "
		"without the character map files.\n"
		"%s"
		"Please check your installation!\n"),
	       SDATA (tempdir), strerror (errno),
	       (egetenv ("EMACSDATA")
		? ("The EMACSDATA environment variable is set.  "
		   "Maybe it has the wrong value?\n")
		: ""));
      exit (1);
    }

  Vcharset_map_path = list1 (tempdir);
}


void
init_charset_once (void)
{
  int i, j, k;

  for (i = 0; i < ISO_MAX_DIMENSION; i++)
    for (j = 0; j < ISO_MAX_CHARS; j++)
      for (k = 0; k < ISO_MAX_FINAL; k++)
        iso_charset_table[i][j][k] = -1;

  PDUMPER_REMEMBER_SCALAR (iso_charset_table);

  for (i = 0; i < 256; i++)
    emacs_mule_charset[i] = -1;

  PDUMPER_REMEMBER_SCALAR (emacs_mule_charset);

  charset_jisx0201_roman = -1;
  PDUMPER_REMEMBER_SCALAR (charset_jisx0201_roman);

  charset_jisx0208_1978 = -1;
  PDUMPER_REMEMBER_SCALAR (charset_jisx0208_1978);

  charset_jisx0208 = -1;
  PDUMPER_REMEMBER_SCALAR (charset_jisx0208);

  charset_ksc5601 = -1;
  PDUMPER_REMEMBER_SCALAR (charset_ksc5601);
}

<<<<<<< HEAD
/* Allocate an initial charset table that is large enough to handle
   Emacs while it is bootstrapping.  As of September 2011, the size
   needs to be at least 166; make it a bit bigger to allow for future
   expansion.

   Don't make the value so small that the table is reallocated during
   bootstrapping, as glibc malloc calls larger than just under 64 KiB
   during an initial bootstrap wreak havoc after dumping; see the
   M_MMAP_THRESHOLD value in alloc.c, plus there is an extra overhead
   internal to glibc malloc and perhaps to Emacs malloc debugging.  */
struct charset charset_table_init[CHARSET_TABLE_INIT_SIZE];
=======
/* Intitial value for charset_table_size.  As of October 2025, the
   charset table uses 179 entries.  charset_table grows if needed and
   we only dump the used entries; so getting the initial value right
   is not overly important.  */
#define CHARSET_TABLE_INIT_SIZE 190
>>>>>>> e7126e07

void
syms_of_charset (void)
{
  DEFSYM (Qcharsetp, "charsetp");
  DEFSYM (Qdefine_charset_internal, "define-charset-internal");

  /* Special charset symbols.  */
  DEFSYM (Qascii, "ascii");
  DEFSYM (Qunicode, "unicode");
  DEFSYM (Qemacs, "emacs");
  DEFSYM (Qeight_bit, "eight-bit");
  DEFSYM (Qiso_8859_1, "iso-8859-1");

  staticpro (&Vcharset_ordered_list);
  Vcharset_ordered_list = Qnil;

#ifdef HAVE_MPS
  staticpro (&Vcharset_non_preferred_head);
  Vcharset_non_preferred_head = Qnil;
#endif

  staticpro (&Viso_2022_charset_list);
  Viso_2022_charset_list = Qnil;

  staticpro (&Vemacs_mule_charset_list);
  Vemacs_mule_charset_list = Qnil;

  staticpro (&Vcharset_hash_table);
  Vcharset_hash_table = CALLN (Fmake_hash_table, QCtest, Qeq);

  charset_table_size = CHARSET_TABLE_INIT_SIZE;
  PDUMPER_REMEMBER_SCALAR (charset_table_size);
  charset_table
    = xmalloc (charset_table_size * sizeof *charset_table);
  charset_table_used = 0;
  PDUMPER_REMEMBER_SCALAR (charset_table_used);

  charset_attributes_table = make_vector (charset_table_size, Qnil);
  staticpro (&charset_attributes_table);

  defsubr (&Scharsetp);
  defsubr (&Smap_charset_chars);
  defsubr (&Sdefine_charset_internal);
  defsubr (&Sdefine_charset_alias);
  defsubr (&Scharset_plist);
  defsubr (&Sset_charset_plist);
  defsubr (&Sunify_charset);
  defsubr (&Sget_unused_iso_final_char);
  defsubr (&Sdeclare_equiv_charset);
  defsubr (&Sfind_charset_region);
  defsubr (&Sfind_charset_string);
  defsubr (&Sdecode_char);
  defsubr (&Sencode_char);
  defsubr (&Ssplit_char);
  defsubr (&Smake_char);
  defsubr (&Schar_charset);
  defsubr (&Scharset_after);
  defsubr (&Siso_charset);
  defsubr (&Sclear_charset_maps);
  defsubr (&Scharset_priority_list);
  defsubr (&Sset_charset_priority);
  defsubr (&Scharset_id_internal);
  defsubr (&Ssort_charsets);

  DEFVAR_LISP ("charset-map-path", Vcharset_map_path,
	       doc: /* List of directories to search for charset map files.  */);
  Vcharset_map_path = Qnil;

  DEFVAR_BOOL ("inhibit-load-charset-map", inhibit_load_charset_map,
	       doc: /* Inhibit loading of charset maps.  Used when dumping Emacs.  */);
  inhibit_load_charset_map = 0;

  DEFVAR_LISP ("charset-list", Vcharset_list,
	       doc: /* List of all charsets ever defined.  */);
  Vcharset_list = Qnil;

  DEFVAR_LISP ("current-iso639-language", Vcurrent_iso639_language,
	       doc: /* ISO639 language mnemonic symbol for the current language environment.
If the current language environment is for multiple languages (e.g. "Latin-1"),
the value may be a list of mnemonics.  */);
  Vcurrent_iso639_language = Qnil;

  charset_ascii
    = define_charset_internal (Qascii, 1, "\x00\x7F\0\0\0\0\0",
                               0, 127, 'B', -1, 0, 1, 0, 0);
  PDUMPER_REMEMBER_SCALAR (charset_ascii);

  charset_iso_8859_1
    = define_charset_internal (Qiso_8859_1, 1, "\x00\xFF\0\0\0\0\0",
                               0, 255, -1, -1, -1, 1, 0, 0);
  PDUMPER_REMEMBER_SCALAR (charset_iso_8859_1);

  charset_unicode
    = define_charset_internal (Qunicode, 3, "\x00\xFF\x00\xFF\x00\x10\0",
                               0, MAX_UNICODE_CHAR, -1, 0, -1, 1, 0, 0);
  PDUMPER_REMEMBER_SCALAR (charset_unicode);

  charset_emacs
    = define_charset_internal (Qemacs, 3, "\x00\xFF\x00\xFF\x00\x3F\0",
                               0, MAX_5_BYTE_CHAR, -1, 0, -1, 1, 1, 0);
  PDUMPER_REMEMBER_SCALAR (charset_emacs);

  charset_eight_bit
    = define_charset_internal (Qeight_bit, 1, "\x80\xFF\0\0\0\0\0",
			       128, 255, -1, 0, -1, 0, 1,
                               MAX_5_BYTE_CHAR + 1);
  PDUMPER_REMEMBER_SCALAR (charset_eight_bit);

  charset_unibyte = charset_iso_8859_1;
  PDUMPER_REMEMBER_SCALAR (charset_unibyte);
}<|MERGE_RESOLUTION|>--- conflicted
+++ resolved
@@ -2373,25 +2373,11 @@
   PDUMPER_REMEMBER_SCALAR (charset_ksc5601);
 }
 
-<<<<<<< HEAD
-/* Allocate an initial charset table that is large enough to handle
-   Emacs while it is bootstrapping.  As of September 2011, the size
-   needs to be at least 166; make it a bit bigger to allow for future
-   expansion.
-
-   Don't make the value so small that the table is reallocated during
-   bootstrapping, as glibc malloc calls larger than just under 64 KiB
-   during an initial bootstrap wreak havoc after dumping; see the
-   M_MMAP_THRESHOLD value in alloc.c, plus there is an extra overhead
-   internal to glibc malloc and perhaps to Emacs malloc debugging.  */
-struct charset charset_table_init[CHARSET_TABLE_INIT_SIZE];
-=======
 /* Intitial value for charset_table_size.  As of October 2025, the
    charset table uses 179 entries.  charset_table grows if needed and
    we only dump the used entries; so getting the initial value right
    is not overly important.  */
 #define CHARSET_TABLE_INIT_SIZE 190
->>>>>>> e7126e07
 
 void
 syms_of_charset (void)
