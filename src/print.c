/* Lisp object printing and output streams.

Copyright (C) 1985-2025 Free Software Foundation, Inc.

This file is part of GNU Emacs.

GNU Emacs is free software: you can redistribute it and/or modify
it under the terms of the GNU General Public License as published by
the Free Software Foundation, either version 3 of the License, or (at
your option) any later version.

GNU Emacs is distributed in the hope that it will be useful,
but WITHOUT ANY WARRANTY; without even the implied warranty of
MERCHANTABILITY or FITNESS FOR A PARTICULAR PURPOSE.  See the
GNU General Public License for more details.

You should have received a copy of the GNU General Public License
along with GNU Emacs.  If not, see <https://www.gnu.org/licenses/>.  */


#include <config.h>
#include "sysstdio.h"

#include "lisp.h"
#include "character.h"
#include "coding.h"
#include "buffer.h"
#include "charset.h"
#include "frame.h"
#include "process.h"
#include "disptab.h"
#include "intervals.h"
#include "blockinput.h"
#include "xwidget.h"
#include "dynlib.h"
#include "igc.h"
#include "pdumper.h"

#include <c-ctype.h>
#include <float.h>
#include <ftoastr.h>
#include <math.h>

#if IEEE_FLOATING_POINT
# include <ieee754.h>
#endif

#ifdef WINDOWSNT
# include <sys/socket.h> /* for F_DUPFD_CLOEXEC */
#endif

#ifdef HAVE_TREE_SITTER
#include "treesit.h"
#endif

struct terminal;

/* Avoid actual stack overflow in print.  */
static ptrdiff_t print_depth;

/* Level of nesting inside outputting backquote in new style.  */
static ptrdiff_t new_backquote_output;

/* Detect most circularities to print finite output.  */
#define PRINT_CIRCLE 200

/* Last char printed to stdout by printchar.  */
static unsigned int printchar_stdout_last;

struct print_buffer
{
  char *buffer;			/* Allocated buffer.  */
  ptrdiff_t size;		/* Size of allocated buffer.  */
  ptrdiff_t pos;		/* Chars stored in buffer.  */
  ptrdiff_t pos_byte;		/* Bytes stored in buffer.  */
};

/* When printing into a buffer, first we put the text in this
   block, then insert it all at once.  */
static struct print_buffer print_buffer;

/* Vprint_number_table is a table, that keeps objects that are going to
   be printed, to allow use of #n= and #n# to express sharing.
   For any given object, the table can give the following values:
     t    the object will be printed only once.
     -N   the object will be printed several times and will take number N.
     N    the object has been printed so we can refer to it as #N#.
   print_number_index holds the largest N already used.
   N has to be strictly larger than 0 since we need to distinguish -N.  */
static ptrdiff_t print_number_index;
static void print_interval (INTERVAL interval, void *print_context);

/* GDB resets this to zero on W32 to disable OutputDebugString calls.  */
extern bool print_output_debug_flag;
bool print_output_debug_flag EXTERNALLY_VISIBLE = 1;


/* Low level output routines for characters and strings.  */

/* This is used to free the print buffer; we don't simply record xfree
   since print_buffer can be reallocated during the printing.  */
static void
print_free_buffer (void)
{
  xfree (print_buffer.buffer);
  print_buffer.buffer = NULL;
}

/* This is used to restore the saved contents of print_buffer
   when there is a recursive call to print.  */
static void
print_unwind (Lisp_Object saved_text)
{
  memcpy (print_buffer.buffer, SDATA (saved_text), SCHARS (saved_text));
}

/* Lisp functions to do output using a stream must start with a call to
   print_prepare, and end with calling print_finish.
   Use printchar to output one character, or call strout to output a
   block of characters.  */

/* State carried between print_prepare and print_finish.  */
struct print_context
{
  Lisp_Object printcharfun;
  Lisp_Object old_printcharfun;
  ptrdiff_t old_point, start_point;
  ptrdiff_t old_point_byte, start_point_byte;
  specpdl_ref specpdl_count;
  Lisp_Object being_printed[PRINT_CIRCLE];
};

static inline struct print_context
print_prepare (Lisp_Object printcharfun)
{
  struct print_context pc = {
    .old_printcharfun = printcharfun,
    .old_point = -1,
    .start_point = -1,
    .old_point_byte = -1,
    .start_point_byte = -1,
    .specpdl_count = SPECPDL_INDEX (),
  };
  bool multibyte = !NILP (BVAR (current_buffer, enable_multibyte_characters));
  record_unwind_current_buffer ();
  specbind(Qprint__unreadable_callback_buffer, Fcurrent_buffer ());
  if (NILP (printcharfun))
    printcharfun = Qt;
  if (BUFFERP (printcharfun))
    {
      if (XBUFFER (printcharfun) != current_buffer)
	Fset_buffer (printcharfun);
      printcharfun = Qnil;
    }
  if (MARKERP (printcharfun))
    {
      if (! XMARKER (printcharfun)->buffer)
	error ("Marker does not point anywhere");
      if (XMARKER (printcharfun)->buffer != current_buffer)
	set_buffer_internal (XMARKER (printcharfun)->buffer);
      ptrdiff_t marker_pos = marker_position (printcharfun);
      if (marker_pos < BEGV || marker_pos > ZV)
	signal_error ("Marker is outside the accessible part of the buffer",
		      printcharfun);
      pc.old_point = PT;
      pc.old_point_byte = PT_BYTE;
      SET_PT_BOTH (marker_pos, marker_byte_position (printcharfun));
      pc.start_point = PT;
      pc.start_point_byte = PT_BYTE;
      printcharfun = Qnil;
    }
  if (NILP (printcharfun))
    {
      if (NILP (BVAR (current_buffer, enable_multibyte_characters))
	  && ! print_escape_multibyte)
	specbind (Qprint_escape_multibyte, Qt);
      if (! NILP (BVAR (current_buffer, enable_multibyte_characters))
	  && ! print_escape_nonascii)
	specbind (Qprint_escape_nonascii, Qt);
      if (print_buffer.buffer != NULL)
	{
	  Lisp_Object string = make_string_from_bytes (print_buffer.buffer,
						       print_buffer.pos,
						       print_buffer.pos_byte);
	  record_unwind_protect (print_unwind, string);
	}
      else
	{
	  int new_size = 1000;
	  print_buffer.buffer = xmalloc (new_size);
	  print_buffer.size = new_size;
	  record_unwind_protect_void (print_free_buffer);
	}
      print_buffer.pos = 0;
      print_buffer.pos_byte = 0;
    }
  if (EQ (printcharfun, Qt) && ! noninteractive)
    setup_echo_area_for_printing (multibyte);
  pc.printcharfun = printcharfun;
  return pc;
}

static inline void
print_finish (struct print_context *pc)
{
  if (NILP (pc->printcharfun))
    {
      if (print_buffer.pos != print_buffer.pos_byte
	  && NILP (BVAR (current_buffer, enable_multibyte_characters)))
	{
	  USE_SAFE_ALLOCA;
	  unsigned char *temp = SAFE_ALLOCA (print_buffer.pos + 1);
	  copy_text ((unsigned char *) print_buffer.buffer, temp,
		     print_buffer.pos_byte, 1, 0);
	  insert_1_both ((char *) temp, print_buffer.pos,
			 print_buffer.pos, 0, 1, 0);
	  SAFE_FREE ();
	}
      else
	insert_1_both (print_buffer.buffer, print_buffer.pos,
		       print_buffer.pos_byte, 0, 1, 0);
      signal_after_change (PT - print_buffer.pos, 0, print_buffer.pos);
    }
  if (MARKERP (pc->old_printcharfun))
    set_marker_both (pc->old_printcharfun, Qnil, PT);
  if (pc->old_point >= 0)
    SET_PT_BOTH (pc->old_point
		 + (pc->old_point >= pc->start_point
		    ? PT - pc->start_point : 0),
		 pc->old_point_byte
		 + (pc->old_point_byte >= pc->start_point_byte
		    ? PT_BYTE - pc->start_point_byte : 0));
  unbind_to (pc->specpdl_count, Qnil);
}

/* Print character CH to the stdio stream STREAM.  */

static void
printchar_to_stream (unsigned int ch, FILE *stream)
{
  Lisp_Object dv UNINIT;
  ptrdiff_t i = 0, n = 1;
  Lisp_Object coding_system = Vlocale_coding_system;
  bool encode_p = false;

  if (!NILP (Vcoding_system_for_write))
    coding_system = Vcoding_system_for_write;
  if (!NILP (coding_system))
    encode_p = true;

  if (CHAR_VALID_P (ch) && DISP_TABLE_P (Vstandard_display_table))
    {
      dv = DISP_CHAR_VECTOR (XCHAR_TABLE (Vstandard_display_table), ch);
      if (VECTORP (dv))
	{
	  n = ASIZE (dv);
	  goto next_char;
	}
    }

  while (true)
    {
      if (ASCII_CHAR_P (ch))
	{
	  putc (ch, stream);
#ifdef WINDOWSNT
	  /* Send the output to a debugger (nothing happens if there
	     isn't one).  */
	  if (print_output_debug_flag && stream == stderr)
	    OutputDebugString ((char []) {ch, '\0'});
#endif
	}
      else
	{
	  unsigned char mbstr[MAX_MULTIBYTE_LENGTH];
	  int len = CHAR_STRING (ch, mbstr);
	  Lisp_Object encoded_ch =
	    make_multibyte_string ((char *) mbstr, 1, len);

	  if (encode_p)
	    encoded_ch = code_convert_string_norecord (encoded_ch,
						       coding_system, true);
	  fwrite (SSDATA (encoded_ch), 1, SBYTES (encoded_ch), stream);
#ifdef WINDOWSNT
	  if (print_output_debug_flag && stream == stderr)
	    OutputDebugString (SSDATA (encoded_ch));
#endif
	}

      i++;

    next_char:
      for (; i < n; i++)
	if (CHARACTERP (AREF (dv, i)))
	  break;
      if (! (i < n))
	break;
      ch = XFIXNAT (AREF (dv, i));
    }
}

/* Print character CH using method FUN.  FUN nil means print to
   print_buffer.  FUN t means print to echo area or stdout if
   non-interactive.  If FUN is neither nil nor t, call FUN with CH as
   argument.  */

static void
printchar (unsigned int ch, Lisp_Object fun)
{
  if (!NILP (fun) && !EQ (fun, Qt))
    calln (fun, make_fixnum (ch));
  else
    {
      unsigned char str[MAX_MULTIBYTE_LENGTH];
      int len = CHAR_STRING (ch, str);

      maybe_quit ();

      if (NILP (fun))
	{
	  ptrdiff_t incr = len - (print_buffer.size - print_buffer.pos_byte);
	  if (incr > 0)
	    print_buffer.buffer = xpalloc (print_buffer.buffer,
					   &print_buffer.size,
					   incr, -1, 1);
	  memcpy (print_buffer.buffer + print_buffer.pos_byte, str, len);
	  print_buffer.pos += 1;
	  print_buffer.pos_byte += len;
	}
      else if (noninteractive)
	{
	  printchar_stdout_last = ch;
	  if (DISP_TABLE_P (Vstandard_display_table))
	    printchar_to_stream (ch, stdout);
	  else
	    fwrite (str, 1, len, stdout);
	  noninteractive_need_newline = 1;
	}
      else
	{
	  bool multibyte_p
	    = !NILP (BVAR (current_buffer, enable_multibyte_characters));

	  setup_echo_area_for_printing (multibyte_p);
	  insert_char (ch);
	  message_dolog ((char *) str, len, 0, multibyte_p);
	}
    }
}

/* Output an octal escape for C.  If C is less than '\100' consult the
   following character (if any) to see whether to use three octal
   digits to avoid misinterpretation of the next character.  The next
   character after C will be taken from DATA, starting at byte
   location I, if I is less than SIZE.  Use PRINTCHARFUN to output
   each character.  */

static void
octalout (unsigned char c, unsigned char *data, ptrdiff_t i, ptrdiff_t size,
	  Lisp_Object printcharfun)
{
  int digits = (c > '\77' || (i < size && '0' <= data[i] && data[i] <= '7')
		? 3
		: c > '\7' ? 2 : 1);
  printchar ('\\', printcharfun);
  do
    printchar ('0' + ((c >> (3 * --digits)) & 7), printcharfun);
  while (digits != 0);
}

/* Output SIZE characters, SIZE_BYTE bytes from string PTR using
   method PRINTCHARFUN.  PRINTCHARFUN nil means output to
   print_buffer.  PRINTCHARFUN t means output to the echo area or to
   stdout if non-interactive.  If neither nil nor t, call Lisp
   function PRINTCHARFUN for each character printed.  MULTIBYTE
   non-zero means PTR contains multibyte characters.

   In the case where PRINTCHARFUN is nil, it is safe for PTR to point
   to data in a Lisp string.  Otherwise that is not safe.  */

static void
strout (const char *ptr, ptrdiff_t size, ptrdiff_t size_byte,
	Lisp_Object printcharfun)
{
  if (NILP (printcharfun))
    {
      ptrdiff_t incr = size_byte - (print_buffer.size - print_buffer.pos_byte);
      if (incr > 0)
	print_buffer.buffer = xpalloc (print_buffer.buffer,
				       &print_buffer.size, incr, -1, 1);
      memcpy (print_buffer.buffer + print_buffer.pos_byte, ptr, size_byte);
      print_buffer.pos += size;
      print_buffer.pos_byte += size_byte;
    }
  else if (noninteractive && EQ (printcharfun, Qt))
    {
      if (DISP_TABLE_P (Vstandard_display_table))
	{
	  int len;
	  for (ptrdiff_t i = 0; i < size_byte; i += len)
	    {
	      int ch = string_char_and_length ((const unsigned char *) ptr + i,
					       &len);
	      printchar_to_stream (ch, stdout);
	    }
	}
      else
	fwrite (ptr, 1, size_byte, stdout);

      noninteractive_need_newline = 1;
    }
  else if (EQ (printcharfun, Qt))
    {
      /* Output to echo area.  We're trying to avoid a little overhead
	 here, that's the reason we don't call printchar to do the
	 job.  */
      int i;
      bool multibyte_p
	= !NILP (BVAR (current_buffer, enable_multibyte_characters));

      setup_echo_area_for_printing (multibyte_p);
      message_dolog (ptr, size_byte, 0, multibyte_p);

      if (size == size_byte)
	{
	  for (i = 0; i < size; ++i)
	    insert_char ((unsigned char) *ptr++);
	}
      else
	{
	  int len;
	  for (i = 0; i < size_byte; i += len)
	    {
	      int ch = string_char_and_length ((const unsigned char *) ptr + i,
					       &len);
	      insert_char (ch);
	    }
	}
    }
  else
    {
      /* PRINTCHARFUN is a Lisp function.  */
      ptrdiff_t i = 0;

      if (size == size_byte)
	{
	  while (i < size_byte)
	    {
	      int ch = ptr[i++];
	      printchar (ch, printcharfun);
	    }
	}
      else
	{
	  while (i < size_byte)
	    {
	      /* Here, we must convert each multi-byte form to the
		 corresponding character code before handing it to
		 PRINTCHAR.  */
	      int len, ch = (string_char_and_length
			     ((const unsigned char *) ptr + i, &len));
	      printchar (ch, printcharfun);
	      i += len;
	    }
	}
    }
}

/* Print the contents of a string STRING using PRINTCHARFUN.
   It isn't safe to use strout in many cases,
   because printing one char can relocate.  */

static void
print_string_1 (Lisp_Object string, Lisp_Object printcharfun, bool escape_nonascii)
{
  if (EQ (printcharfun, Qt) || NILP (printcharfun))
    {
      ptrdiff_t chars;

      if (escape_nonascii)
	string = string_escape_byte8 (string);

      if (STRING_MULTIBYTE (string))
	chars = SCHARS (string);
      else if (! escape_nonascii
	       && (EQ (printcharfun, Qt)
		   ? ! NILP (BVAR (&buffer_defaults, enable_multibyte_characters))
		   : ! NILP (BVAR (current_buffer, enable_multibyte_characters))))
	{
	  /* If unibyte string STRING contains 8-bit codes, we must
	     convert STRING to a multibyte string containing the same
	     character codes.  */
	  Lisp_Object newstr;
	  ptrdiff_t bytes;

	  chars = SBYTES (string);
	  bytes = count_size_as_multibyte (SDATA (string), chars);
	  if (chars < bytes)
	    {
	      newstr = make_uninit_multibyte_string (chars, bytes);
	      str_to_multibyte (SDATA (newstr), SDATA (string), chars);
	      string = newstr;
	    }
	}
      else
	chars = SBYTES (string);

      if (EQ (printcharfun, Qt))
	{
	  /* Output to echo area.  */
	  ptrdiff_t nbytes = SBYTES (string);

	  /* Copy the string contents so that relocation of STRING by
	     GC does not cause trouble.  */
	  USE_SAFE_ALLOCA;
	  char *buffer = SAFE_ALLOCA (nbytes);
	  memcpy (buffer, SDATA (string), nbytes);

	  strout (buffer, chars, nbytes, printcharfun);

	  SAFE_FREE ();
	}
      else
	/* No need to copy, since output to print_buffer can't GC.  */
	strout (SSDATA (string), chars, SBYTES (string), printcharfun);
    }
  else
    {
      /* Otherwise, string may be relocated by printing one char.
	 So re-fetch the string address for each character.  */
      ptrdiff_t i;
      ptrdiff_t size = SCHARS (string);
      ptrdiff_t size_byte = SBYTES (string);
      if (size == size_byte)
	for (i = 0; i < size; i++)
	  printchar (SREF (string, i), printcharfun);
      else
	for (i = 0; i < size_byte; )
	  {
	    /* Here, we must convert each multi-byte form to the
	       corresponding character code before handing it to PRINTCHAR.  */
	    int len, ch = string_char_and_length (SDATA (string) + i, &len);
	    printchar (ch, printcharfun);
	    i += len;
	  }
    }
}

static void
print_string (Lisp_Object string, Lisp_Object printcharfun)
{
  print_string_1 (string, printcharfun, print_escape_nonascii);
}

DEFUN ("write-char", Fwrite_char, Swrite_char, 1, 2, 0,
       doc: /* Output character CHARACTER to stream PRINTCHARFUN.
PRINTCHARFUN defaults to the value of `standard-output' (which see).  */)
  (Lisp_Object character, Lisp_Object printcharfun)
{
  if (NILP (printcharfun))
    printcharfun = Vstandard_output;
  CHECK_FIXNUM (character);
  struct print_context pc = print_prepare (printcharfun);
  printchar (XFIXNUM (character), pc.printcharfun);
  print_finish (&pc);
  return character;
}

/* Print the contents of a unibyte C string STRING using PRINTCHARFUN.
   The caller should arrange to put this inside print_prepare and print_finish.
   Do not use this on the contents of a Lisp string.  */

static void
print_c_string (char const *string, Lisp_Object printcharfun)
{
  ptrdiff_t len = strlen (string);
  strout (string, len, len, printcharfun);
}

/* Print unibyte C string at DATA on a specified stream PRINTCHARFUN.
   Do not use this on the contents of a Lisp string.  */

static void
write_string (const char *data, Lisp_Object printcharfun)
{
  struct print_context pc = print_prepare (printcharfun);
  print_c_string (data, pc.printcharfun);
  print_finish (&pc);
}


void
temp_output_buffer_setup (const char *bufname)
{
  specpdl_ref count = SPECPDL_INDEX ();
  register struct buffer *old = current_buffer;
  register Lisp_Object buf;

  record_unwind_current_buffer ();

  Fset_buffer (Fget_buffer_create (build_string (bufname), Qnil));

  Fkill_all_local_variables (Qnil);
  delete_all_overlays (current_buffer);
  bset_directory (current_buffer, BVAR (old, directory));
  bset_read_only (current_buffer, Qnil);
  bset_filename (current_buffer, Qnil);
  bset_undo_list (current_buffer, Qt);
  eassert (current_buffer->overlays == NULL);
  bset_enable_multibyte_characters
    (current_buffer, BVAR (&buffer_defaults, enable_multibyte_characters));
  specbind (Qinhibit_read_only, Qt);
  specbind (Qinhibit_modification_hooks, Qt);
  Ferase_buffer ();
  XSETBUFFER (buf, current_buffer);

  run_hook (Qtemp_buffer_setup_hook);

  unbind_to (count, Qnil);

  specbind (Qstandard_output, buf);
}

static void print (Lisp_Object, bool, struct print_context *);
static void print_preprocess (Lisp_Object);
static void print_preprocess_string (INTERVAL, void *);
static void print_object (Lisp_Object, bool, struct print_context *);

DEFUN ("terpri", Fterpri, Sterpri, 0, 2, 0,
       doc: /* Output a newline to stream PRINTCHARFUN.
If ENSURE is non-nil only output a newline if not already at the
beginning of a line.  Value is non-nil if a newline is printed.
If PRINTCHARFUN is omitted or nil, the value of `standard-output' is used.  */)
  (Lisp_Object printcharfun, Lisp_Object ensure)
{
  Lisp_Object val;

  if (NILP (printcharfun))
    printcharfun = Vstandard_output;
  struct print_context pc = print_prepare (printcharfun);

  if (NILP (ensure))
    val = Qt;
  /* Difficult to check if at line beginning so abort.  */
  else if (FUNCTIONP (pc.printcharfun))
    signal_error ("Unsupported function argument", pc.printcharfun);
  else if (noninteractive && !NILP (pc.printcharfun))
    val = printchar_stdout_last == 10 ? Qnil : Qt;
  else
    val = NILP (Fbolp ()) ? Qt : Qnil;

  if (!NILP (val))
    printchar ('\n', pc.printcharfun);
  print_finish (&pc);
  return val;
}

static Lisp_Object Vprint_variable_mapping;

static void
print_bind_all_defaults (void)
{
  for (Lisp_Object vars = Vprint_variable_mapping; !NILP (vars);
       vars = XCDR (vars))
    {
      Lisp_Object elem = XCDR (XCAR (vars));
      specbind (XCAR (elem), XCAR (XCDR (elem)));
    }
}

static void
print_create_variable_mapping (void)
{
  Lisp_Object total[] = {
    list3 (intern ("length"), intern ("print-length"), Qnil),
    list3 (intern ("level"), intern ("print-level"), Qnil),
    list3 (intern ("circle"), intern ("print-circle"), Qnil),
    list3 (intern ("quoted"), intern ("print-quoted"), Qt),
    list3 (intern ("escape-newlines"), intern ("print-escape-newlines"), Qnil),
    list3 (intern ("escape-control-characters"),
	   intern ("print-escape-control-characters"), Qnil),
    list3 (intern ("escape-nonascii"), intern ("print-escape-nonascii"), Qnil),
    list3 (intern ("escape-multibyte"),
	   intern ("print-escape-multibyte"), Qnil),
    list3 (intern ("charset-text-property"),
	   intern ("print-charset-text-property"), Qnil),
    list3 (intern ("unreadeable-function"),
	   intern ("print-unreadable-function"), Qnil),
    list3 (intern ("gensym"), intern ("print-gensym"), Qnil),
    list3 (intern ("continuous-numbering"),
	   intern ("print-continuous-numbering"), Qnil),
    list3 (intern ("number-table"), intern ("print-number-table"), Qnil),
    list3 (intern ("float-format"), intern ("float-output-format"), Qnil),
    list3 (intern ("integers-as-characters"),
	   intern ("print-integers-as-characters"), Qnil),
  };

  Vprint_variable_mapping = CALLMANY (Flist, total);
}

static void
print_bind_overrides (Lisp_Object overrides)
{
  if (NILP (Vprint_variable_mapping))
    print_create_variable_mapping ();

  if (EQ (overrides, Qt))
    print_bind_all_defaults ();
  else if (!CONSP (overrides))
    xsignal (Qwrong_type_argument, Qconsp);
  else
    {
      while (!NILP (overrides))
	{
	  Lisp_Object setting = XCAR (overrides);
	  if (EQ (setting, Qt))
	    print_bind_all_defaults ();
	  else if (!CONSP (setting))
	    xsignal (Qwrong_type_argument, Qconsp);
	  else
	    {
	      Lisp_Object key = XCAR (setting),
		value = XCDR (setting);
	      Lisp_Object map = Fassq (key, Vprint_variable_mapping);
	      if (NILP (map))
		xsignal2 (Qwrong_type_argument, Qsymbolp, map);
	      specbind (XCAR (XCDR (map)), value);
	    }

	  if (!NILP (XCDR (overrides)) && !CONSP (XCDR (overrides)))
	    xsignal (Qwrong_type_argument, Qconsp);
	  overrides = XCDR (overrides);
	}
    }
}

DEFUN ("prin1", Fprin1, Sprin1, 1, 3, 0,
       doc: /* Output the printed representation of OBJECT, any Lisp object.
Quoting characters are printed when needed to make output that `read'
can handle, whenever this is possible.  For complex objects, the behavior
is controlled by `print-level' and `print-length', which see.

OBJECT is any of the Lisp data types: a number, a string, a symbol,
a list, a buffer, a window, a frame, etc.

A printed representation of an object is text which describes that object.

Optional argument PRINTCHARFUN is the output stream, which can be one
of these:

   - a buffer, in which case output is inserted into that buffer at point;
   - a marker, in which case output is inserted at marker's position;
   - a function, in which case that function is called once for each
     character of OBJECT's printed representation;
   - a symbol, in which case that symbol's function definition is called; or
   - t, in which case the output is displayed in the echo area.

If PRINTCHARFUN is omitted, the value of `standard-output' (which see)
is used instead.

Optional argument OVERRIDES should be a list of settings for print-related
variables.  An element in this list can be the symbol t, which means "reset
all the values to their defaults".  Otherwise, an element should be a pair,
where the `car' or the pair is the setting symbol, and the `cdr' is the
value of the setting to use for this `prin1' call.

For instance:

  (prin1 object nil \\='((length . 100) (circle . t))).

See Info node `(elisp)Output Overrides' for a list of possible values.

As a special case, OVERRIDES can also simply be the symbol t, which
means "use default values for all the print-related settings".  */)
  (Lisp_Object object, Lisp_Object printcharfun, Lisp_Object overrides)
{
  specpdl_ref count = SPECPDL_INDEX ();

  if (NILP (printcharfun))
    printcharfun = Vstandard_output;
  if (!NILP (overrides))
    print_bind_overrides (overrides);

  struct print_context pc = print_prepare (printcharfun);
  print (object, 1, &pc);
  print_finish (&pc);

  return unbind_to (count, object);
}

/* A buffer which is used to hold output being built by prin1-to-string.  */
Lisp_Object Vprin1_to_string_buffer;

DEFUN ("prin1-to-string", Fprin1_to_string, Sprin1_to_string, 1, 3, 0,
       doc: /* Return a string containing the printed representation of OBJECT.
OBJECT can be any Lisp object.  This function outputs quoting characters
when necessary to make output that `read' can handle, whenever possible,
unless the optional second argument NOESCAPE is non-nil.  For complex objects,
the behavior is controlled by `print-level' and `print-length', which see.

OBJECT is any of the Lisp data types: a number, a string, a symbol,
a list, a buffer, a window, a frame, etc.

See `prin1' for the meaning of OVERRIDES.

A printed representation of an object is text which describes that object.  */)
  (Lisp_Object object, Lisp_Object noescape, Lisp_Object overrides)
{
  specpdl_ref count = SPECPDL_INDEX ();

  specbind (Qinhibit_modification_hooks, Qt);

  if (!NILP (overrides))
    print_bind_overrides (overrides);

  /* Save and restore this: we are altering a buffer
     but we don't want to deactivate the mark just for that.
     No need for specbind, since errors deactivate the mark.  */
  Lisp_Object save_deactivate_mark = Vdeactivate_mark;

  struct print_context pc = print_prepare (Vprin1_to_string_buffer);
  print (object, NILP (noescape), &pc);
  /* Make Vprin1_to_string_buffer be the default buffer after print_finish */
  print_finish (&pc);

  struct buffer *previous = current_buffer;
  set_buffer_internal (XBUFFER (Vprin1_to_string_buffer));
  object = Fbuffer_string ();
  if (SBYTES (object) == SCHARS (object))
    STRING_SET_UNIBYTE (object);

  /* Note that this won't make prepare_to_modify_buffer call
     ask-user-about-supersession-threat because this buffer
     does not visit a file.  */
  Ferase_buffer ();
  set_buffer_internal (previous);

  Vdeactivate_mark = save_deactivate_mark;

  return unbind_to (count, object);
}

DEFUN ("princ", Fprinc, Sprinc, 1, 2, 0,
       doc: /* Output the printed representation of OBJECT, any Lisp object.
No quoting characters are used; no delimiters are printed around
the contents of strings.

OBJECT is any of the Lisp data types: a number, a string, a symbol,
a list, a buffer, a window, a frame, etc.

A printed representation of an object is text which describes that object.

Optional argument PRINTCHARFUN is the output stream, which can be one
of these:

   - a buffer, in which case output is inserted into that buffer at point;
   - a marker, in which case output is inserted at marker's position;
   - a function, in which case that function is called once for each
     character of OBJECT's printed representation;
   - a symbol, in which case that symbol's function definition is called; or
   - t, in which case the output is displayed in the echo area.

If PRINTCHARFUN is omitted, the value of `standard-output' (which see)
is used instead.  */)
  (Lisp_Object object, Lisp_Object printcharfun)
{
  if (NILP (printcharfun))
    printcharfun = Vstandard_output;
  struct print_context pc = print_prepare (printcharfun);
  if (STRINGP (object)
      && !string_intervals (object)
      && NILP (Vprint_continuous_numbering))
    /* fast path for plain strings */
    print_string (object, pc.printcharfun);
  else
    print (object, 0, &pc);
  print_finish (&pc);
  return object;
}

DEFUN ("print", Fprint, Sprint, 1, 2, 0,
       doc: /* Output the printed representation of OBJECT, with newlines around it.
Quoting characters are printed when needed to make output that `read'
can handle, whenever this is possible.  For complex objects, the behavior
is controlled by `print-level' and `print-length', which see.

OBJECT is any of the Lisp data types: a number, a string, a symbol,
a list, a buffer, a window, a frame, etc.

A printed representation of an object is text which describes that object.

Optional argument PRINTCHARFUN is the output stream, which can be one
of these:

   - a buffer, in which case output is inserted into that buffer at point;
   - a marker, in which case output is inserted at marker's position;
   - a function, in which case that function is called once for each
     character of OBJECT's printed representation;
   - a symbol, in which case that symbol's function definition is called; or
   - t, in which case the output is displayed in the echo area.

If PRINTCHARFUN is omitted, the value of `standard-output' (which see)
is used instead.  */)
  (Lisp_Object object, Lisp_Object printcharfun)
{
  if (NILP (printcharfun))
    printcharfun = Vstandard_output;
  struct print_context pc = print_prepare (printcharfun);
  printchar ('\n', pc.printcharfun);
  print (object, 1, &pc);
  printchar ('\n', pc.printcharfun);
  print_finish (&pc);
  return object;
}

DEFUN ("flush-standard-output", Fflush_standard_output, Sflush_standard_output,
       0, 0, 0,
       doc: /* Flush standard-output.
This can be useful after using `princ' and the like in scripts.  */)
  (void)
{
  fflush (stdout);
  return Qnil;
}

DEFUN ("external-debugging-output", Fexternal_debugging_output, Sexternal_debugging_output, 1, 1, 0,
       doc: /* Write CHARACTER to stderr.
You can call `print' while debugging emacs, and pass it this function
to make it write to the debugging output.  */)
  (Lisp_Object character)
{
  CHECK_FIXNUM (character);
  printchar_to_stream (XFIXNUM (character), stderr);
  return character;
}

/* This function is never called.  Its purpose is to prevent
   print_output_debug_flag from being optimized away.  */

extern void debug_output_compilation_hack (bool) EXTERNALLY_VISIBLE;
void
debug_output_compilation_hack (bool x)
{
  print_output_debug_flag = x;
}

DEFUN ("redirect-debugging-output", Fredirect_debugging_output, Sredirect_debugging_output,
       1, 2,
       "FDebug output file: \nP",
       doc: /* Redirect debugging output (stderr stream) to file FILE.
If FILE is nil, reset target to the initial stderr stream.
Optional arg APPEND non-nil (interactively, with prefix arg) means
append to existing target file.  */)
  (Lisp_Object file, Lisp_Object append)
{
  /* If equal to STDERR_FILENO, stderr has not been duplicated and is OK as-is.
     Otherwise, this is a close-on-exec duplicate of the original stderr. */
  static int stderr_dup = STDERR_FILENO;
  int fd = stderr_dup;

  if (! NILP (file))
    {
      file = Fexpand_file_name (file, Qnil);

      if (stderr_dup == STDERR_FILENO)
	{
	  int n = fcntl (STDERR_FILENO, F_DUPFD_CLOEXEC, STDERR_FILENO + 1);
	  if (n < 0)
	    report_file_error ("dup", file);
	  stderr_dup = n;
	}

      fd = emacs_open (SSDATA (ENCODE_FILE (file)),
		       (O_WRONLY | O_CREAT
			| (! NILP (append) ? O_APPEND : O_TRUNC)),
		       0666);
      if (fd < 0)
	report_file_error ("Cannot open debugging output stream", file);
    }

  fflush (stderr);
  if (dup2 (fd, STDERR_FILENO) < 0)
    report_file_error ("dup2", file);
  if (fd != stderr_dup)
    emacs_close (fd);
  return Qnil;
}


/* This is the interface for debugging printing.  */

void
debug_print (Lisp_Object arg)
{
  Fprin1 (arg, Qexternal_debugging_output, Qnil);
  fputs ("\r\n", stderr);
}

void safe_debug_print (Lisp_Object) EXTERNALLY_VISIBLE;
void
safe_debug_print (Lisp_Object arg)
{
  int valid = valid_lisp_object_p (arg);

  if (valid > 0)
    debug_print (arg);
  else
    {
      EMACS_UINT n = XLI (arg);
      fprintf (stderr, "#<%s_LISP_OBJECT 0x%08"pI"x>\r\n",
	       !valid ? "INVALID" : "SOME",
	       n);
    }
}

/* This function formats the given object and returns the result as a
   string. Use this in contexts where you can inspect strings, but
   where stderr output won't work --- e.g., while replaying rr
   recordings.  */
const char * debug_format (const char *, Lisp_Object) EXTERNALLY_VISIBLE;
const char *
debug_format (const char *fmt, Lisp_Object arg)
{
  return SSDATA (CALLN (Fformat, build_string (fmt), arg));
}


/* Erase the Vprin1_to_string_buffer, potentially switching to it.  */
static void
erase_prin1_to_string_buffer (void)
{
  set_buffer_internal (XBUFFER (Vprin1_to_string_buffer));
  Ferase_buffer ();
}

DEFUN ("error-message-string", Ferror_message_string, Serror_message_string,
       1, 1, 0,
       doc: /* Convert an error value (ERROR-SYMBOL . DATA) to an error message.
See Info anchor `(elisp)Definition of signal' for some details on how this
error message is constructed.  */)
  (Lisp_Object obj)
{
  /* If OBJ is (error STRING), just return STRING.
     That is not only faster, it also avoids the need to allocate
     space here when the error is due to memory full.  */
  if (CONSP (obj) && EQ (XCAR (obj), Qerror)
      && CONSP (XCDR (obj))
      && STRINGP (XCAR (XCDR (obj)))
      && NILP (XCDR (XCDR (obj))))
    return XCAR (XCDR (obj));

  /* print_error_message can throw after producing some output, in which
     case we need to ensure the buffer is cleared again (bug#78842).  */
  specpdl_ref count = SPECPDL_INDEX ();
  record_unwind_current_buffer ();
  record_unwind_protect_void (erase_prin1_to_string_buffer);
  print_error_message (obj, Vprin1_to_string_buffer, 0, Qnil);

  set_buffer_internal (XBUFFER (Vprin1_to_string_buffer));
  return unbind_to (count, Fbuffer_string ());
}

/* Print an error message for the error DATA onto Lisp output stream
   STREAM (suitable for the print functions).
   CONTEXT is a C string describing the context of the error.
   CALLER is the Lisp function inside which the error was signaled.  */

void
print_error_message (Lisp_Object data, Lisp_Object stream, const char *context,
		     Lisp_Object caller)
{
  Lisp_Object errname, errmsg, file_error, tail;

  if (context != 0)
    write_string (context, stream);

  /* If we know from where the error was signaled, show it in
   *Messages*.  */
  if (!NILP (caller) && SYMBOLP (caller))
    {
      Lisp_Object cname = SYMBOL_NAME (caller);
      ptrdiff_t cnamelen = SBYTES (cname);
      USE_SAFE_ALLOCA;
      char *name = SAFE_ALLOCA (cnamelen);
      memcpy (name, SDATA (cname), cnamelen);
      message_dolog (name, cnamelen, 0, STRING_MULTIBYTE (cname));
      message_dolog (": ", 2, 0, 0);
      SAFE_FREE ();
    }

  errname = Fcar (data);

  if (EQ (errname, Qerror))
    {
      data = Fcdr (data);
      if (!CONSP (data))
	data = Qnil;
      errmsg = Fcar (data);
      file_error = Qnil;
    }
  else
    {
      Lisp_Object error_conditions = Fget (errname, Qerror_conditions);
      errmsg = Fget (errname, Qerror_message);
      /* During loadup 'substitute-command-keys' might not be available.  */
      if (!NILP (Ffboundp (Qsubstitute_command_keys)))
	{
	  /* `substitute-command-keys' may bug out, which would lead
	     to infinite recursion when we're called from
	     skip_debugger, so ignore errors.  */
	  Lisp_Object subs = safe_calln (Qsubstitute_command_keys, errmsg);
	  if (!NILP (subs))
	    errmsg = subs;
	}

      file_error = Fmemq (Qfile_error, error_conditions);
    }

  /* Print an error message including the data items.  */

  tail = Fcdr_safe (data);

  /* For file-error, make error message by concatenating
     all the data items.  They are all strings.  */
  if (!NILP (file_error) && CONSP (tail))
    errmsg = XCAR (tail), tail = XCDR (tail);

  {
    const char *sep = ": ";

    if (!STRINGP (errmsg))
      write_string ("peculiar error", stream);
    else if (SCHARS (errmsg))
      Fprinc (errmsg, stream);
    else
      sep = NULL;

    FOR_EACH_TAIL (tail)
      {
	if (sep)
	  write_string (sep, stream);
	sep = ", ";
	Lisp_Object obj = XCAR (tail);
	if (!NILP (file_error)
	    || EQ (errname, Qend_of_file) || EQ (errname, Quser_error))
	  Fprinc (obj, stream);
	else
	  Fprin1 (obj, stream, Qnil);
      }
  }
}



/*
 * The buffer should be at least as large as the max string size of the
 * largest float, printed in the biggest notation.  This is undoubtedly
 * 20d float_output_format, with the negative of the C-constant "HUGE"
 * from <math.h>.
 *
 * On the vax the worst case is -1e38 in 20d format which takes 61 bytes.
 *
 * I assume that IEEE-754 format numbers can take 329 bytes for the worst
 * case of -1e307 in 20d float_output_format. What is one to do (short of
 * re-writing _doprnt to be more sane)?
 * 			-wsr
 * Given the above, the buffer must be least FLOAT_TO_STRING_BUFSIZE bytes.
 */

int
float_to_string (char *buf, double data)
{
  char *cp;
  int width;
  int len;

  if (isinf (data))
    {
      static char const minus_infinity_string[] = "-1.0e+INF";
      bool positive = 0 < data;
      strcpy (buf, minus_infinity_string + positive);
      return sizeof minus_infinity_string - 1 - positive;
    }
#if IEEE_FLOATING_POINT
  if (isnan (data))
    {
      union ieee754_double u = { .d = data };
      uintmax_t hi = u.ieee_nan.mantissa0;
      return sprintf (buf, &"-%"PRIuMAX".0e+NaN"[!u.ieee_nan.negative],
		      (hi << 31 << 1) + u.ieee_nan.mantissa1);
    }
#endif

  if (NILP (Vfloat_output_format)
      || !STRINGP (Vfloat_output_format))
  lose:
    {
      /* Generate the fewest number of digits that represent the
	 floating point value without losing information.  */
      len = dtoastr (buf, FLOAT_TO_STRING_BUFSIZE - 2, 0, 0, data);
      /* The decimal point must be printed, or the byte compiler can
	 get confused (Bug#8033). */
      width = 1;
    }
  else			/* oink oink */
    {
      /* Check that the spec we have is fully valid.
	 This means not only valid for printf,
	 but meant for floats, and reasonable.  */
      cp = SSDATA (Vfloat_output_format);

      if (cp[0] != '%')
	goto lose;
      if (cp[1] != '.')
	goto lose;

      cp += 2;

      /* Check the width specification.  */
      width = -1;
      if ('0' <= *cp && *cp <= '9')
	{
	  width = 0;
	  do
	    {
	      width = (width * 10) + (*cp++ - '0');
	      if (DBL_DIG < width)
		goto lose;
	    }
	  while (*cp >= '0' && *cp <= '9');

	  /* A precision of zero is valid only for %f.  */
	  if (width == 0 && *cp != 'f')
	    goto lose;
	}

      if (*cp != 'e' && *cp != 'f' && *cp != 'g')
	goto lose;

      if (cp[1] != 0)
	goto lose;

      len = sprintf (buf, SSDATA (Vfloat_output_format), data);
    }

  /* Make sure there is a decimal point with digit after, or an
     exponent, so that the value is readable as a float.  But don't do
     this with "%.0f"; it's valid for that not to produce a decimal
     point.  Note that width can be 0 only for %.0f.  */
  if (width != 0)
    {
      for (cp = buf; *cp; cp++)
	if ((*cp < '0' || *cp > '9') && *cp != '-')
	  break;

      if (*cp == '.' && cp[1] == 0)
	{
	  cp[1] = '0';
	  cp[2] = 0;
	  len++;
	}
      else if (*cp == 0)
	{
	  *cp++ = '.';
	  *cp++ = '0';
	  *cp++ = 0;
	  len += 2;
	}
    }

  return len;
}


static void
print (Lisp_Object obj, bool escapeflag, struct print_context *pc)
{
  new_backquote_output = 0;

  /* Reset print_number_index and Vprint_number_table only when
     the variable Vprint_continuous_numbering is nil.  Otherwise,
     the values of these variables will be kept between several
     print functions.  */
  if (NILP (Vprint_continuous_numbering)
      || NILP (Vprint_number_table))
    {
      print_number_index = 0;
      Vprint_number_table = Qnil;
    }

  /* Construct Vprint_number_table for print-circle.  */
  if (!NILP (Vprint_circle))
    {
      /* Construct Vprint_number_table.
	 This increments print_number_index for the objects added.  */
      print_preprocess (obj);

      if (HASH_TABLE_P (Vprint_number_table))
	{ /* Remove unnecessary objects, which appear only once in OBJ;
	     that is, whose status is Qt.  */
	  struct Lisp_Hash_Table *h = XHASH_TABLE (Vprint_number_table);
	  DOHASH (h, k, v)
	    if (EQ (v, Qt))
	      Fremhash (k, Vprint_number_table);
	}
    }

  print_depth = 0;
  print_object (obj, escapeflag, pc);
}

#define PRINT_CIRCLE_CANDIDATE_P(obj)			   \
  (STRINGP (obj)                                           \
   || CONSP (obj)					   \
   || (VECTORLIKEP (obj)				   \
       && (VECTORP (obj) || CLOSUREP (obj)		   \
	   || CHAR_TABLE_P (obj) || SUB_CHAR_TABLE_P (obj) \
	   || HASH_TABLE_P (obj) || FONTP (obj)		   \
	   || RECORDP (obj)))				   \
   || (! NILP (Vprint_gensym)				   \
       && SYMBOLP (obj)					   \
       && NILP (SYMBOL_PACKAGE (obj))))

/* The print preprocess stack, used to traverse data structures.  */

struct print_pp_entry {
  ptrdiff_t n;			/* number of values, or 0 if a single value */
#ifdef HAVE_MPS
  bool is_in_use;
  ptrdiff_t start;
#endif
  union {
    Lisp_Object value;		/* when n = 0 */
#ifdef HAVE_MPS
    Lisp_Object vectorlike;	/* when n > 0 */
#else
    Lisp_Object *values;	/* when n > 0 */
#endif
  } u;
};

struct print_pp_stack {
  struct print_pp_entry *stack;	 /* base of stack */
  ptrdiff_t size;		 /* allocated size in entries */
  ptrdiff_t sp;			 /* current number of entries */
};

static struct print_pp_stack ppstack = {NULL, 0, 0};

#ifdef HAVE_MPS
static igc_scan_result_t
scan_ppstack (struct igc_ss *ss, void *start, void *end, void *closure)
{
  eassert (start == (void *)ppstack.stack);
  eassert (end == (void *)(ppstack.stack + ppstack.size));
  eassert (closure == NULL);
  for (struct print_pp_entry *p = start; (void *) p < end; ++p)
    {
      if (!p->is_in_use)
	break;
      igc_scan_result_t err = 0;
      if (p->n == 0)
	{
	  if (err = igc_fix12_obj (ss, &p->u.value), err != 0)
	    return err;
	}
      else
	{
	  eassert (p->n > 0);
	  if (err = igc_fix12_obj (ss, &p->u.vectorlike), err != 0)
	    return err;
	}
    }
  return 0;
}
#endif

NO_INLINE static void
grow_pp_stack (void)
{
  struct print_pp_stack *ps = &ppstack;
  eassert (ps->sp == ps->size);
#ifdef HAVE_MPS
  ptrdiff_t old_size = ps->size;
  igc_xpalloc_exact ((void **) &ppstack.stack, &ps->size, 1, -1,
		     sizeof *ps->stack, scan_ppstack, NULL);
  for (ptrdiff_t i = old_size; i < ps->size; ++i)
    ppstack.stack[i].is_in_use = false;
#else
  ps->stack = xpalloc (ps->stack, &ps->size, 1, -1, sizeof *ps->stack);
#endif
  eassert (ps->sp < ps->size);
}

static inline void
pp_stack_push_value (Lisp_Object value)
{
  if (ppstack.sp >= ppstack.size)
    grow_pp_stack ();
  volatile struct print_pp_entry entry =
    {
      .n = 0,
      .u.value = value,
#ifdef HAVE_MPS
      .is_in_use = true,
#endif
    };
  ppstack.stack[ppstack.sp++] = entry;
  eassert (memcmp ((void *)&entry, (void *)&ppstack.stack[ppstack.sp - 1], sizeof entry) == 0);
}

#ifdef HAVE_MPS
static inline void
pp_stack_push_values (Lisp_Object vectorlike, ptrdiff_t start, ptrdiff_t n)
{
  eassert (VECTORLIKEP (vectorlike));
  eassume (n >= 0);
  if (n == 0)
    return;
  if (ppstack.sp >= ppstack.size)
    grow_pp_stack ();
  volatile struct print_pp_entry entry =
    {
      .start = start,
      .n = n,
      .u.vectorlike = vectorlike,
      .is_in_use = true,
    };
  ppstack.stack[ppstack.sp++] = entry;
  eassert (memcmp ((void *)&entry, (void *)&ppstack.stack[ppstack.sp - 1], sizeof entry) == 0);
}
#else
static inline void
pp_stack_push_values (Lisp_Object *values, ptrdiff_t n)
{
  eassume (n >= 0);
  if (n == 0)
    return;
  if (ppstack.sp >= ppstack.size)
    grow_pp_stack ();
  ppstack.stack[ppstack.sp++] = (struct print_pp_entry){.n = n,
							.u.values = values};
}
#endif

static inline bool
pp_stack_empty_p (void)
{
  return ppstack.sp <= 0;
}

static inline Lisp_Object
pp_stack_pop (void)
{
  eassume (!pp_stack_empty_p ());
  struct print_pp_entry *ep = &ppstack.stack[ppstack.sp - 1];
  volatile struct print_pp_entry e = *ep;
  if (e.n == 0)			/* single value */
    {
      --ppstack.sp;
#ifdef HAVE_MPS
      ep->is_in_use = false;
#endif
      return e.u.value;
    }
  /* Array of values: pop them left to right, which seems to be slightly
     faster than right to left.  */
  ep->n--;
  Lisp_Object result;
#ifdef HAVE_MPS
  result = AREF (e.u.vectorlike, e.start);
  ep->start++;
#else
  result = (++ep->u.values)[-1];
#endif
  if (ep->n == 0)
    {
      --ppstack.sp;
#ifdef HAVE_MPS
      ep->is_in_use = false;
#endif
    }
  return result;
}

/* Construct Vprint_number_table for the print-circle feature
   according to the structure of OBJ.  OBJ itself and all its elements
   will be added to Vprint_number_table recursively if it is a list,
   vector, compiled function, char-table, string (its text properties
   will be traced), or a symbol that has no obarray (this is for the
   print-gensym feature).  The status fields of Vprint_number_table
   mean whether each object appears more than once in OBJ: Qnil at the
   first time, and Qt after that.  */
static void
print_preprocess (Lisp_Object obj)
{
  eassert (!NILP (Vprint_circle));
  /* The ppstack may contain HASH_UNUSED_ENTRY_KEY which is an invalid
     Lisp value.  Make sure that our filter stops us from traversing it.  */
  eassert (!PRINT_CIRCLE_CANDIDATE_P (HASH_UNUSED_ENTRY_KEY));
  ptrdiff_t base_sp = ppstack.sp;

  for (;;)
    {
      if (PRINT_CIRCLE_CANDIDATE_P (obj))
	{
	  if (!HASH_TABLE_P (Vprint_number_table))
	    Vprint_number_table = CALLN (Fmake_hash_table, QCtest, Qeq);

	  Lisp_Object num = Fgethash (obj, Vprint_number_table, Qnil);
	  if (!NILP (num)
	      /* If Vprint_continuous_numbering is non-nil and OBJ is a gensym,
		 always print the gensym with a number.  This is a special for
		 the lisp function byte-compile-output-docform.  */
	      || (!NILP (Vprint_continuous_numbering)
		  && SYMBOLP (obj)
		  && NILP (SYMBOL_PACKAGE (obj))))
	    { /* OBJ appears more than once.  Let's remember that.  */
	      if (SYMBOLP (num)) /* In practice, nil or t.  */
		{
		  print_number_index++;
		  /* Negative number indicates it hasn't been printed yet.  */
		  Fputhash (obj, make_fixnum (- print_number_index),
			    Vprint_number_table);
		}
	    }
	  else
	    {
	      /* OBJ is not yet recorded.  Let's add to the table.  */
	      Fputhash (obj, Qt, Vprint_number_table);

	      switch (XTYPE (obj))
		{
		case Lisp_String:
		  /* A string may have text properties,
		     which can be circular. */
		  traverse_intervals_noorder (string_intervals (obj),
					      print_preprocess_string, NULL);
		  break;

		case Lisp_Cons:
		  if (!NILP (XCDR (obj)))
		    pp_stack_push_value (XCDR (obj));
		  obj = XCAR (obj);
		  continue;

		case Lisp_Vectorlike:
		  {
		    ptrdiff_t size = ASIZE (obj);
		    if (size & PSEUDOVECTOR_FLAG)
		      size &= PSEUDOVECTOR_SIZE_MASK;
		    ptrdiff_t start = (SUB_CHAR_TABLE_P (obj)
				       ? SUB_CHAR_TABLE_OFFSET : 0);
#ifdef HAVE_MPS
		    pp_stack_push_values (obj, start, size - start);
#else
		    struct Lisp_Vector *vec = XVECTOR (obj);
		    pp_stack_push_values (vec->contents + start, size - start);
#endif
		    if (HASH_TABLE_P (obj))
		      {
			struct Lisp_Hash_Table *h = XHASH_TABLE (obj);
			DOHASH (h, k, v)
			  {
			    pp_stack_push_value (k);
			    pp_stack_push_value (v);
			  }
		      }
		    break;
		  }

		default:
		  break;
		}
	    }
	}

      if (ppstack.sp <= base_sp)
	break;
      obj = pp_stack_pop ();
    }
}

DEFUN ("print--preprocess", Fprint_preprocess, Sprint_preprocess, 1, 1, 0,
       doc: /* Extract sharing info from OBJECT needed to print it.
Fills `print-number-table' if `print-circle' is non-nil.  Does nothing
if `print-circle' is nil.  */)
     (Lisp_Object object)
{
  if (!NILP (Vprint_circle))
    {
      print_number_index = 0;
      print_preprocess (object);
    }
  return Qnil;
}

static void
print_preprocess_string (INTERVAL interval, void *arg)
{
  print_preprocess (interval->plist);
}

#define PRINT_STRING_NON_CHARSET_FOUND 1
#define PRINT_STRING_UNSAFE_CHARSET_FOUND 2

/* Bitwise or of the above macros.  */
static int print_check_string_result;

static void
print_check_string_charset_prop (INTERVAL interval, void *pstring)
{
  Lisp_Object val;

  if (NILP (interval->plist)
      || (print_check_string_result == (PRINT_STRING_NON_CHARSET_FOUND
					| PRINT_STRING_UNSAFE_CHARSET_FOUND)))
    return;
  for (val = interval->plist; CONSP (val) && ! EQ (XCAR (val), Qcharset);
       val = XCDR (XCDR (val)));
  if (! CONSP (val))
    {
      print_check_string_result |= PRINT_STRING_NON_CHARSET_FOUND;
      return;
    }
  if (! (print_check_string_result & PRINT_STRING_NON_CHARSET_FOUND))
    {
      if (! EQ (val, interval->plist)
	  || CONSP (XCDR (XCDR (val))))
	print_check_string_result |= PRINT_STRING_NON_CHARSET_FOUND;
    }
  if (! (print_check_string_result & PRINT_STRING_UNSAFE_CHARSET_FOUND))
    {
      ptrdiff_t charpos = interval->position;
      Lisp_Object string = *(Lisp_Object *)pstring;
      ptrdiff_t bytepos = string_char_to_byte (string, charpos);
      Lisp_Object charset = XCAR (XCDR (val));

      for (ptrdiff_t i = 0; i < LENGTH (interval); i++)
	{
	  int c = fetch_string_char_advance (string, &charpos, &bytepos);
	  if (! ASCII_CHAR_P (c)
	      && ! EQ (CHARSET_NAME (CHAR_CHARSET (c)), charset))
	    {
	      print_check_string_result |= PRINT_STRING_UNSAFE_CHARSET_FOUND;
	      break;
	    }
	}
    }
}

/* The value is (charset . nil).  */
static Lisp_Object print_prune_charset_plist;

static Lisp_Object
print_prune_string_charset (Lisp_Object string)
{
  print_check_string_result = 0;
  traverse_intervals (string_intervals (string), 0,
		      print_check_string_charset_prop, &string);
  if (NILP (Vprint_charset_text_property)
      || ! (print_check_string_result & PRINT_STRING_UNSAFE_CHARSET_FOUND))
    {
      string = Fcopy_sequence (string);
      if (print_check_string_result & PRINT_STRING_NON_CHARSET_FOUND)
	{
	  if (NILP (print_prune_charset_plist))
	    print_prune_charset_plist = list1 (Qcharset);
	  Fremove_text_properties (make_fixnum (0),
				   make_fixnum (SCHARS (string)),
				   print_prune_charset_plist, string);
	}
      else
	Fset_text_properties (make_fixnum (0), make_fixnum (SCHARS (string)),
			      Qnil, string);
    }
  return string;
}

#ifdef HAVE_MODULES
/* Return a data pointer equal to FUNCPTR.  */

static void const *
data_from_funcptr (void (*funcptr) (void))
{
  /* The module code, and the POSIX API for dynamic linking, already
     assume that function and data pointers are represented
     interchangeably, so it's OK to assume that here too.  */
  return (void const *) funcptr;
}

/* Print the value of the pointer PTR.  */

static void
print_pointer (Lisp_Object printcharfun, char *buf, const char *prefix,
               const void *ptr)
{
  uintptr_t ui = (uintptr_t) ptr;

  /* In theory this assignment could lose info on pre-C99 hosts, but
     in practice it doesn't.  */
  uintmax_t up = ui;

  int len = sprintf (buf, "%s 0x%" PRIxMAX, prefix, up);
  strout (buf, len, len, printcharfun);
}
#endif

static void
print_bignum (Lisp_Object obj, Lisp_Object printcharfun)
{
  ptrdiff_t size = bignum_bufsize (obj, 10);
  USE_SAFE_ALLOCA;
  char *str = SAFE_ALLOCA (size);
  ptrdiff_t len = bignum_to_c_string (str, size, obj, 10);
  strout (str, len, len, printcharfun);
  SAFE_FREE ();
}

static void
print_bool_vector (Lisp_Object obj, Lisp_Object printcharfun)
{
  EMACS_INT size = bool_vector_size (obj);
  ptrdiff_t size_in_bytes = bool_vector_bytes (size);
  ptrdiff_t real_size_in_bytes = size_in_bytes;
  unsigned char *data = bool_vector_uchar_data (obj);

  char buf[sizeof "#&\"" + INT_STRLEN_BOUND (EMACS_INT)];
  int len = sprintf (buf, "#&%"pI"d\"", size);
  strout (buf, len, len, printcharfun);

  /* Don't print more bytes than the specified maximum.
     Negative values of print-length are invalid.  Treat them
     like a print-length of nil.  */
  if (FIXNATP (Vprint_length)
      && XFIXNAT (Vprint_length) < size_in_bytes)
    size_in_bytes = XFIXNAT (Vprint_length);

  for (ptrdiff_t i = 0; i < size_in_bytes; i++)
    {
      maybe_quit ();
      unsigned char c = data[i];
      if (c == '\n' && print_escape_newlines)
	print_c_string ("\\n", printcharfun);
      else if (c == '\f' && print_escape_newlines)
	print_c_string ("\\f", printcharfun);
      else if (c > '\177'
	       || (print_escape_control_characters && c_iscntrl (c)))
	{
	  /* Use octal escapes to avoid encoding issues.  */
	  octalout (c, data, i + 1, size_in_bytes, printcharfun);
	}
      else
	{
	  if (c == '\"' || c == '\\')
	    printchar ('\\', printcharfun);
	  printchar (c, printcharfun);
	}
    }

  if (size_in_bytes < real_size_in_bytes)
    print_c_string (" ...", printcharfun);
  printchar ('\"', printcharfun);
}

/* Print a pseudovector that has no readable syntax.  */
static void
print_vectorlike_unreadable (Lisp_Object obj, bool escapeflag, char *buf,
			     struct print_context *pc)
{
  Lisp_Object printcharfun = pc->printcharfun;
  /* First check whether this is handled by `print-unreadable-function'.  */
  if (!NILP (Vprint_unreadable_function)
      && FUNCTIONP (Vprint_unreadable_function))
    {
      specpdl_ref count = SPECPDL_INDEX ();
      /* Bind `print-unreadable-function' to nil to avoid accidental
	 infinite recursion in the function called.  */
      Lisp_Object func = Vprint_unreadable_function;
      specbind (Qprint_unreadable_function, Qnil);

      /* If we're being called from `prin1-to-string' or the like,
	 we're now in the secret " prin1" buffer.  This can lead to
	 problems if, for instance, the callback function switches a
	 window to this buffer -- this will make Emacs segfault.  */
      if (!NILP (Vprint__unreadable_callback_buffer)
	  && !NILP (Fbuffer_live_p (Vprint__unreadable_callback_buffer)))
	{
	  record_unwind_current_buffer ();
	  set_buffer_internal (XBUFFER (Vprint__unreadable_callback_buffer));
	}
      Lisp_Object result = calln (func, obj, escapeflag? Qt: Qnil);
      unbind_to (count, Qnil);

      if (!NILP (result))
	{
	  if (STRINGP (result))
	    print_string (result, printcharfun);
	  /* It's handled, so stop processing here.  */
	  return;
	}
    }

  /* Not handled; print unreadable object.  */
  switch (PSEUDOVECTOR_TYPE (XVECTOR (obj)))
    {
    case PVEC_MARKER:
      print_c_string ("#<marker ", printcharfun);
      /* Do you think this is necessary?  */
      if (XMARKER (obj)->insertion_type != 0)
	print_c_string ("(moves after insertion) ", printcharfun);
      if (! XMARKER (obj)->buffer)
	print_c_string ("in no buffer", printcharfun);
      else
	{
	  int len = sprintf (buf, "at %"pD"d in ", marker_position (obj));
	  strout (buf, len, len, printcharfun);
	  print_string (BVAR (XMARKER (obj)->buffer, name), printcharfun);
	}
      printchar ('>', printcharfun);
      return;

    case PVEC_SYMBOL_WITH_POS:
      {
        struct Lisp_Symbol_With_Pos *sp = XSYMBOL_WITH_POS (obj);
        if (print_symbols_bare)
          print_object (sp->sym, escapeflag, pc);
        else
          {
            print_c_string ("#<symbol ", printcharfun);
            if (BARE_SYMBOL_P (sp->sym))
              print_object (sp->sym, escapeflag, pc);
            else
              print_c_string ("NOT A SYMBOL!!", printcharfun);
            if (FIXNUMP (sp->pos))
              {
                print_c_string (" at ", printcharfun);
                print_object (sp->pos, escapeflag, pc);
              }
            else
              print_c_string (" NOT A POSITION!!", printcharfun);
            printchar ('>', printcharfun);
          }
      }
      return;

    case PVEC_OVERLAY:
      print_c_string ("#<overlay ", printcharfun);
      if (! OVERLAY_BUFFER (obj))
	print_c_string ("in no buffer", printcharfun);
      else
	{
	  int len = sprintf (buf, "from %"pD"d to %"pD"d in ",
			     OVERLAY_START (obj),
			     OVERLAY_END   (obj));
	  strout (buf, len, len, printcharfun);
	  print_string (BVAR (OVERLAY_BUFFER (obj), name),
			printcharfun);
	}
      printchar ('>', printcharfun);
      return;

    case PVEC_USER_PTR:
      {
	print_c_string ("#<user-ptr ", printcharfun);
	int i = sprintf (buf, "ptr=%p finalizer=%p",
			 XUSER_PTR (obj)->p,
			 (void *) XUSER_PTR (obj)->finalizer);
	strout (buf, i, i, printcharfun);
	printchar ('>', printcharfun);
      }
      return;

    case PVEC_FINALIZER:
      print_c_string ("#<finalizer", printcharfun);
      if (NILP (XFINALIZER (obj)->function))
	print_c_string (" used", printcharfun);
      printchar ('>', printcharfun);
      return;

    case PVEC_MISC_PTR:
      {
	/* This shouldn't happen in normal usage, but let's
	   print it anyway for the benefit of the debugger.  */
	int i = sprintf (buf, "#<ptr %p>", xmint_pointer (obj));
	strout (buf, i, i, printcharfun);
      }
      return;

    case PVEC_PROCESS:
      if (escapeflag)
	{
	  print_c_string ("#<process ", printcharfun);
	  print_string (XPROCESS (obj)->name, printcharfun);
	  printchar ('>', printcharfun);
	}
      else
	print_string (XPROCESS (obj)->name, printcharfun);
      return;

    case PVEC_SUBR:
      print_c_string ("#<subr ", printcharfun);
      print_c_string (XSUBR (obj)->symbol_name, printcharfun);
      printchar ('>', printcharfun);
      return;

    case PVEC_PACKAGE:
      if (STRINGP (PACKAGE_NAMEX (obj)))
	{
	  print_c_string ("#<package \"", printcharfun);
	  print_string (PACKAGE_NAMEX (obj), printcharfun);
	  print_c_string ("\">", printcharfun);
	}
      else
	print_c_string ("#<deleted package>", printcharfun);
      return;

    case PVEC_XWIDGET:
#ifdef HAVE_XWIDGETS
      {
	if (NILP (XXWIDGET (obj)->buffer))
	  print_c_string ("#<killed xwidget>", printcharfun);
	else
	  {
#ifdef USE_GTK
	    int len = sprintf (buf, "#<xwidget %u %p>",
			       XXWIDGET (obj)->xwidget_id,
			       XXWIDGET (obj)->widget_osr);
#else
	    int len = sprintf (buf, "#<xwidget %u %p>",
			       XXWIDGET (obj)->xwidget_id,
			       XXWIDGET (obj)->xwWidget);
#endif
	    strout (buf, len, len, printcharfun);
	  }
	return;
      }
#endif
      break;

    case PVEC_XWIDGET_VIEW:
      print_c_string ("#<xwidget view", printcharfun);
      printchar ('>', printcharfun);
      return;

    case PVEC_WINDOW:
      {
	int len = sprintf (buf, "#<window %"pI"d",
			   XWINDOW (obj)->sequence_number);
	strout (buf, len, len, printcharfun);
	if (BUFFERP (XWINDOW (obj)->contents))
	  {
	    print_c_string (" on ", printcharfun);
	    print_string (BVAR (XBUFFER (XWINDOW (obj)->contents), name),
			  printcharfun);
	  }
	printchar ('>', printcharfun);
      }
      return;

    case PVEC_TERMINAL:
      {
	struct terminal *t = XTERMINAL (obj);
	int len = sprintf (buf, "#<terminal %d", t->id);
	strout (buf, len, len, printcharfun);
	if (t->name)
	  {
	    print_c_string (" on ", printcharfun);
	    print_c_string (t->name, printcharfun);
	  }
	printchar ('>', printcharfun);
      }
      return;

    case PVEC_BUFFER:
      if (!BUFFER_LIVE_P (XBUFFER (obj)))
	print_c_string ("#<killed buffer>", printcharfun);
      else if (escapeflag)
	{
	  print_c_string ("#<buffer ", printcharfun);
	  print_string (BVAR (XBUFFER (obj), name), printcharfun);
	  printchar ('>', printcharfun);
	}
      else
	print_string (BVAR (XBUFFER (obj), name), printcharfun);
      return;

    case PVEC_WINDOW_CONFIGURATION:
      print_c_string ("#<window-configuration>", printcharfun);
      return;

    case PVEC_FRAME:
      {
	void *ptr = XFRAME (obj);
	Lisp_Object frame_name = XFRAME (obj)->name;

	print_c_string ((FRAME_LIVE_P (XFRAME (obj))
			 ? "#<frame "
			 : "#<dead frame "),
			printcharfun);
	if (!STRINGP (frame_name))
	  {
	    /* A frame could be too young and have no name yet;
	       don't crash.  */
	    if (SYMBOLP (frame_name))
	      frame_name = Fsymbol_name (frame_name);
	    else	/* can't happen: name should be either nil or string */
	      frame_name = build_string ("*INVALID*FRAME*NAME*");
	  }
	print_string (frame_name, printcharfun);
	int len = sprintf (buf, " %p>", ptr);
	strout (buf, len, len, printcharfun);
      }
      return;

    case PVEC_FONT:
      {
	if (! FONT_OBJECT_P (obj))
	  {
	    if (FONT_SPEC_P (obj))
	      print_c_string ("#<font-spec", printcharfun);
	    else
	      print_c_string ("#<font-entity", printcharfun);
	    for (int i = 0; i < FONT_SPEC_MAX; i++)
	      {
		/* FONT_EXTRA_INDEX can contain private information in
		   font entities which isn't safe to print.  */
		if (i != FONT_EXTRA_INDEX || !FONT_ENTITY_P (obj))
		  {
		    printchar (' ', printcharfun);
		    if (i < FONT_WEIGHT_INDEX || i > FONT_WIDTH_INDEX)
		      print_object (AREF (obj, i), escapeflag, pc);
		    else
		      print_object (font_style_symbolic (obj, i, 0),
				    escapeflag, pc);
		  }
	      }
	  }
	else
	  {
	    print_c_string ("#<font-object ", printcharfun);
	    print_object (AREF (obj, FONT_NAME_INDEX), escapeflag, pc);
	  }
	printchar ('>', printcharfun);
      }
      return;

    case PVEC_THREAD:
      print_c_string ("#<thread ", printcharfun);
      if (STRINGP (XTHREAD (obj)->name))
	print_string (XTHREAD (obj)->name, printcharfun);
      else
	{
	  void *p = XTHREAD (obj);
	  int len = sprintf (buf, "%p", p);
	  strout (buf, len, len, printcharfun);
	}
      printchar ('>', printcharfun);
      return;

    case PVEC_MUTEX:
      print_c_string ("#<mutex ", printcharfun);
      if (STRINGP (XMUTEX (obj)->name))
	print_string (XMUTEX (obj)->name, printcharfun);
      else
	{
	  void *p = XMUTEX (obj);
	  int len = sprintf (buf, "%p", p);
	  strout (buf, len, len, printcharfun);
	}
      printchar ('>', printcharfun);
      return;

    case PVEC_CONDVAR:
      print_c_string ("#<condvar ", printcharfun);
      if (STRINGP (XCONDVAR (obj)->name))
	print_string (XCONDVAR (obj)->name, printcharfun);
      else
	{
	  void *p = XCONDVAR (obj);
	  int len = sprintf (buf, "%p", p);
	  strout (buf, len, len, printcharfun);
	}
      printchar ('>', printcharfun);
      return;

    case PVEC_MODULE_FUNCTION:
#ifdef HAVE_MODULES
      {
	print_c_string ("#<module function ", printcharfun);
        const struct Lisp_Module_Function *function = XMODULE_FUNCTION (obj);
        module_funcptr ptr = module_function_address (function);
	char const *file;
	char const *symbol;
	dynlib_addr (ptr, &file, &symbol);

	if (symbol == NULL)
          print_pointer (printcharfun, buf, "at", data_from_funcptr (ptr));
        else
	  print_c_string (symbol, printcharfun);

        void *data = module_function_data (function);
        if (data != NULL)
          print_pointer (printcharfun, buf, " with data", data);

        if (file != NULL)
	  {
	    print_c_string (" from ", printcharfun);
	    print_c_string (file, printcharfun);
	  }

	printchar ('>', printcharfun);
	return;
      }
#endif
      break;

    case PVEC_NATIVE_COMP_UNIT:
#ifdef HAVE_NATIVE_COMP
      {
	struct Lisp_Native_Comp_Unit *cu = XNATIVE_COMP_UNIT (obj);
	print_c_string ("#<native compilation unit: ", printcharfun);
	print_object (cu->file, escapeflag, pc);
	printchar (' ', printcharfun);
	print_object (cu->optimize_qualities, escapeflag, pc);
	printchar ('>', printcharfun);
	return;
      }
#endif
      break;

    case PVEC_TS_PARSER:
#ifdef HAVE_TREE_SITTER
      print_c_string ("#<treesit-parser for ", printcharfun);
      Lisp_Object language = XTS_PARSER (obj)->language_symbol;
      /* No need to print the buffer because it's not that useful: we
	 usually know which buffer a parser belongs to.  */
      print_string (Fsymbol_name (language), printcharfun);
      printchar ('>', printcharfun);
      return;
#endif
      break;

    case PVEC_TS_NODE:
#ifdef HAVE_TREE_SITTER
      /* Prints #<treesit-node (identifier) in 12-15> or
         #<treesit-node "keyword" in 28-31>. */
      print_c_string ("#<treesit-node", printcharfun);
      if (!treesit_node_uptodate_p (obj))
	{
	  print_c_string ("-outdated>", printcharfun);
	  return;
	}
      if (!treesit_node_buffer_live_p (obj))
	{
	  print_c_string ("-in-killed-buffer>", printcharfun);
	  return;
	}
      printchar (' ', printcharfun);
      /* Now the node must be up-to-date, and calling functions like
	 Ftreesit_node_start will not signal.  */
      bool named = treesit_named_node_p (XTS_NODE (obj)->node);
      /* We used to use () as delimiters for named nodes, but that
	 confuses pretty-printing a tad bit.  There might be more
	 little breakages here and there if we print parenthesizes
	 inside an object, so I guess better not do it.
	 (bug#60696)  */
      const char *delim1 = named ? "" : "\"";
      const char *delim2 = named ? "" : "\"";
      print_c_string (delim1, printcharfun);
      print_string (Ftreesit_node_type (obj), printcharfun);
      print_c_string (delim2, printcharfun);
      print_c_string (" in ", printcharfun);
      print_object (Ftreesit_node_start (obj), escapeflag, pc);
      printchar ('-', printcharfun);
      print_object (Ftreesit_node_end (obj), escapeflag, pc);
      printchar ('>', printcharfun);
      return;
#endif
      break;

    case PVEC_TS_COMPILED_QUERY:
#ifdef HAVE_TREE_SITTER
      print_c_string ("#<treesit-compiled-query>", printcharfun);
      return;
#endif
      break;

    case PVEC_SQLITE:
      {
	print_c_string ("#<sqlite ", printcharfun);
	int i = sprintf (buf, "db=%p", XSQLITE (obj)->db);
	strout (buf, i, i, printcharfun);
	if (XSQLITE (obj)->is_statement)
	  {
	    i = sprintf (buf, " stmt=%p", XSQLITE (obj)->stmt);
	    strout (buf, i, i, printcharfun);
	  }
	print_c_string (" name=", printcharfun);
	print_c_string (XSQLITE (obj)->name, printcharfun);
	printchar ('>', printcharfun);
      }
      return;

    /* Types handled earlier.  */
    case PVEC_NORMAL_VECTOR:
    case PVEC_RECORD:
    case PVEC_CLOSURE:
    case PVEC_CHAR_TABLE:
    case PVEC_SUB_CHAR_TABLE:
    case PVEC_HASH_TABLE:
#ifdef HAVE_MPS
    case PVEC_WEAK_HASH_TABLE:
#endif
    case PVEC_BIGNUM:
    case PVEC_BOOL_VECTOR:
    /* Impossible cases.  */
    case PVEC_FREE:
    case PVEC_OTHER:
    case PVEC_MODULE_GLOBAL_REFERENCE:
      break;
    }
  emacs_abort ();
}

static char
named_escape (int i)
{
  switch (i)
    {
    case '\b': return 'b';
    case '\t': return 't';
    case '\n': return 'n';
    case '\f': return 'f';
    case '\r': return 'r';
    case ' ':  return 's';
      /* \a, \v, \e and \d are excluded from printing as escapes since
         they are somewhat rare as characters and more likely to be
         plain integers. */
    }
  return 0;
}

enum print_entry_type
{
#ifdef HAVE_MPS
  PE_free = 0,			/* must be zero so xzalloc'd memory
				   scans without crashing */
#endif
  PE_list,			/* print rest of list */
  PE_rbrac,			/* print ")" */
  PE_vector,			/* print rest of vector */
  PE_hash,			/* print rest of hash data */
};

struct print_stack_entry
{
  enum print_entry_type type;

  union
  {
    struct
    {
      Lisp_Object last;		/* cons whose car was just printed  */
      intmax_t maxlen;		/* max number of elements left to print */
      /* State for Brent cycle detection.  See
	 Brent RP. BIT. 1980;20(2):176-184. doi:10.1007/BF01933190
	 https://maths-people.anu.edu.au/~brent/pd/rpb051i.pdf */
      Lisp_Object tortoise;     /* slow pointer */
      ptrdiff_t n;		/* tortoise step countdown */
      ptrdiff_t m;		/* tortoise step period */
      intmax_t tortoise_idx;	/* index of tortoise */
    } list;

    struct
    {
      Lisp_Object obj;		/* object to print after " . " */
    } dotted_cdr;

    struct
    {
      Lisp_Object obj;		/* vector object */
      ptrdiff_t size;		/* length of vector */
      ptrdiff_t idx;		/* index of next element */
      const char *end;		/* string to print at end */
      bool truncated;		/* whether to print "..." before end */
    } vector;

    struct
    {
      Lisp_Object obj;		/* hash-table object */
      ptrdiff_t nobjs;		/* number of keys and values to print */
      ptrdiff_t idx;		/* index of key-value pair */
      ptrdiff_t printed;	/* number of keys and values printed */
      bool truncated;		/* whether to print "..." before end */
    } hash;
  } u;
};

struct print_stack
{
  struct print_stack_entry *stack;  /* base of stack */
  ptrdiff_t size;		    /* allocated size in entries */
  ptrdiff_t sp;			    /* current number of entries */
};

static struct print_stack prstack = {NULL, 0, 0};

#ifdef HAVE_MPS
static igc_scan_result_t
scan_prstack (struct igc_ss *ss, void *start, void *end, void *closure)
{
  eassert (start == (void *)prstack.stack);
  eassert (end == (void *)(prstack.stack + prstack.size));
  eassert (closure == NULL);
  for (struct print_stack_entry *p = start; (void *)p < end; p++)
    {
      igc_scan_result_t err = 0;
      if (p->type == PE_free)
	break;
      switch (p->type)
	{
	case PE_free:
	  emacs_abort ();

	case PE_list:
	  if (err = igc_fix12_obj (ss, &p->u.list.last), err != 0)
	    return err;
	  if (err = igc_fix12_obj (ss, &p->u.list.tortoise), err != 0)
	    return err;
	  break;

	case PE_rbrac:
	  break;

	case PE_vector:
	  if (err = igc_fix12_obj (ss, &p->u.vector.obj), err != 0)
	    return err;
	  break;

	case PE_hash:
	  if (err = igc_fix12_obj (ss, &p->u.hash.obj), err != 0)
	    return err;
	  break;
	}
    }
  return 0;
}
#endif

NO_INLINE static void
grow_print_stack (void)
{
  struct print_stack *ps = &prstack;
  eassert (ps->sp == ps->size);
#ifdef HAVE_MPS
  ptrdiff_t old_size = ps->size;
  igc_xpalloc_exact ((void **) &prstack.stack, &ps->size, 1, -1,
		     sizeof *ps->stack, scan_prstack, NULL);
  for (ptrdiff_t i = old_size; i < ps->size; ++i)
    ps->stack[i].type = PE_free;
#else
  ps->stack = xpalloc (ps->stack, &ps->size, 1, -1, sizeof *ps->stack);
#endif
  eassert (ps->sp < ps->size);
}

static inline void
print_stack_push (struct print_stack_entry e)
{
  if (prstack.sp >= prstack.size)
    grow_print_stack ();
  prstack.stack[prstack.sp++] = e;
}

static void
print_stack_pop (void)
{
  --prstack.sp;
  --print_depth;
#ifdef HAVE_MPS
  prstack.stack[prstack.sp].type = PE_free;
#endif
}

static void
print_stack_push_vector (const char *lbrac, const char *rbrac,
			 Lisp_Object obj, ptrdiff_t start, ptrdiff_t size,
			 Lisp_Object printcharfun)
{
  print_c_string (lbrac, printcharfun);

  ptrdiff_t print_size = ((FIXNATP (Vprint_length)
			   && XFIXNAT (Vprint_length) < size)
			  ? XFIXNAT (Vprint_length) : size);
  print_stack_push ((struct print_stack_entry){
      .type = PE_vector,
      .u.vector.obj = obj,
      .u.vector.size = print_size,
      .u.vector.idx = start,
      .u.vector.end = rbrac,
      .u.vector.truncated = (print_size < size),
    });
}

/* Return true if characer C at character index ICHAR (within a name)
   needs quoting.  */

/* PKG-FIXME: No longer right.  */
static bool
must_escape_p (int c, int ichar)
{
  if (c == '\"' || c == '\\' || c == '\''
      || c == ';' || c == '#' || c == '(' || c == ')'
      || c == ',' || c == '`' || c == ':'
      || c == '[' || c == ']' || c <= 040
      || c == NO_BREAK_SPACE)
    return true;
  return false;
}

/* Return true if NAME looks like a number.  */

static bool
looks_like_number_p (Lisp_Object name)
{
  const char *p = (const char *) SDATA (name);
  const bool signedp = *p == '-' || *p == '+';
  ptrdiff_t len;
  return (((c_isdigit (p[signedp]) || p[signedp] == '.')
	  && !NILP (string_to_number (p, 10, &len))
	  && len == SBYTES (name))
	  /* We don't escape "." or "?" (unless they're the first
	     character in the symbol name).  */
	  || *p == '?'
	  || *p == '.');
}

/* Print string NAME like a symbol name.  */

static void
print_symbol_name (Lisp_Object name, Lisp_Object printcharfun,
		   bool escape, bool check_number)
{
  /* Don't check if the name looks like a number if we already know it
     doesn't.  For example, for keywords.  */
  bool like_number_p = check_number ? looks_like_number_p (name) : false;
  for (ptrdiff_t ibyte = 0, ichar = 0; ibyte < SBYTES (name);)
    {
      const int c = fetch_string_char_advance (name, &ichar, &ibyte);
      maybe_quit ();
      if (escape)
	if (like_number_p || must_escape_p (c, ichar))
	  {
	    printchar ('\\', printcharfun);
	    like_number_p = false;
	  }
      printchar (c, printcharfun);
    }
}

/* Print SYMBOL, imcluding package prefixes and whatnot.  */

static void
print_symbol (Lisp_Object symbol, Lisp_Object printcharfun,
	      bool escape)
{
  const Lisp_Object name = SYMBOL_NAME (symbol);
  const Lisp_Object package = SYMBOL_PACKAGE (symbol);
  bool check_number_p = true;

  if (EQ (package, Vkeyword_package))
    {
      print_c_string (":", printcharfun);
      check_number_p = false;
    }
  else if (NILP (package))
    {
      if (!NILP (Vprint_gensym))
	print_c_string ("#:", printcharfun);
    }
  else if (NILP (PACKAGE_NAMEX (package)))
    {
      /* This should not happen normally, because delete-package
	 should un-home symbols.  But it can if we have a bug
	 in pkg.el which a test catches.  */
      print_c_string ("#<deleted package>:", printcharfun);
      check_number_p = false;
    }
  else if (!EQ (package, Vearmuffs_package))
    {
      /* If the symbol is accessible, it need not be qualified.  */
      Lisp_Object status;
      const Lisp_Object found = pkg_find_symbol (name, Vearmuffs_package, &status);
      const bool accessible = !EQ (found, Qunbound);
      if (!accessible || !EQ (found, symbol))
	{
	  /* If PACKAGE has a package-local nickname in the current
	     package, use that for printing, because that's why we
	     have the nickname.  */
	  const Lisp_Object nickname = pkg_local_nickname (package);
	  if (STRINGP (nickname))
	    print_symbol_name (nickname, printcharfun, escape, true);
	  else
	    print_symbol_name (PACKAGE_NAMEX (package), printcharfun, escape, true);
	  const Lisp_Object found = pkg_find_symbol (name, package, &status);
	  eassert (!EQ (found, Qunbound));
	  if (EQ (status, QCexternal))
	    print_c_string (":", printcharfun);
	  else
	    print_c_string ("::", printcharfun);
	  check_number_p = false;
	}
    }

  /* In Common Lisp, this would be ||, but we don't have multi-escapes
     in Emacs, and we will probably never have them because '| has
     been a valid symbol, and it is used, for instance in rx.el.  */
  if (SBYTES (name) == 0 && !EQ (package, Vkeyword_package))
    print_c_string ("##", printcharfun);
  else
    print_symbol_name (name, printcharfun, escape, check_number_p);
}

static void
print_object (Lisp_Object obj, bool escapeflag, struct print_context *pc)
{
  Lisp_Object printcharfun = pc->printcharfun;
  ptrdiff_t base_depth = print_depth;
  ptrdiff_t base_sp = prstack.sp;
  char buf[max (sizeof "from..to..in " + 2 * INT_STRLEN_BOUND (EMACS_INT),
		max (sizeof " . #" + INT_STRLEN_BOUND (intmax_t),
		     max ((sizeof " with data 0x"
			   + (UINTMAX_WIDTH + 4 - 1) / 4),
			  40)))];
  current_thread->stack_top = NEAR_STACK_TOP (buf);

 print_obj:
  maybe_quit ();

  /* Detect circularities and truncate them.  */
  if (NILP (Vprint_circle))
    {
      /* Simple but incomplete way.  */
      if (print_depth >= PRINT_CIRCLE)
	error ("Apparently circular structure being printed");

      for (int i = 0; i < print_depth; i++)
	if (BASE_EQ (obj, pc->being_printed[i]))
	  {
	    int len = sprintf (buf, "#%d", i);
	    strout (buf, len, len, printcharfun);
	    goto next_obj;
	  }
      pc->being_printed[print_depth] = obj;
    }
  else if (PRINT_CIRCLE_CANDIDATE_P (obj))
    {
      /* With the print-circle feature.  */
      Lisp_Object num = Fgethash (obj, Vprint_number_table, Qnil);
      if (FIXNUMP (num))
	{
	  EMACS_INT n = XFIXNUM (num);
	  if (n < 0)
	    { /* Add a prefix #n= if OBJ has not yet been printed;
		 that is, its status field is nil.  */
	      int len = sprintf (buf, "#%"pI"d=", -n);
	      strout (buf, len, len, printcharfun);
	      /* OBJ is going to be printed.  Remember that fact.  */
	      Fputhash (obj, make_fixnum (- n), Vprint_number_table);
	    }
	  else
	    {
	      /* Just print #n# if OBJ has already been printed.  */
	      int len = sprintf (buf, "#%"pI"d#", n);
	      strout (buf, len, len, printcharfun);
	      goto next_obj;
	    }
	}
      else if (STRINGP (num))
	{
	  print_string_1 (num, printcharfun, false);
	  goto next_obj;
	}
    }

  print_depth++;

  switch (XTYPE (obj))
    {
    case Lisp_Int0:
    case Lisp_Int1:
      {
        EMACS_INT i = XFIXNUM (obj);
        char escaped_name;

	if (print_integers_as_characters && i >= 0 && i <= MAX_UNICODE_CHAR
            && ((escaped_name = named_escape (i))
                || graphic_base_p (i)))
	  {
	    printchar ('?', printcharfun);
            if (escaped_name)
              {
                printchar ('\\', printcharfun);
                i = escaped_name;
              }
            else if (escapeflag
                     && (i == ';' || i == '\"' || i == '\'' || i == '\\'
                         || i == '(' || i == ')'
                         || i == '{' || i == '}'
                         || i == '[' || i == ']'))
	      printchar ('\\', printcharfun);
	    printchar (i, printcharfun);
	  }
	else
	  {
	    char *end = buf + sizeof buf;
	    char *start = fixnum_to_string (i, buf, end);
	    ptrdiff_t len = end - start;
	    strout (start, len, len, printcharfun);
	  }
      }
      break;

    case Lisp_Float:
      {
	char pigbuf[FLOAT_TO_STRING_BUFSIZE];
	int len = float_to_string (pigbuf, XFLOAT_DATA (obj));
	strout (pigbuf, len, len, printcharfun);
      }
      break;

    case Lisp_String:
      if (!escapeflag)
	print_string (obj, printcharfun);
      else
	{
	  ptrdiff_t i, i_byte;
	  ptrdiff_t size_byte;
	  /* True means we must ensure that the next character we output
	     cannot be taken as part of a hex character escape.	 */
	  bool need_nonhex = false;
	  bool multibyte = STRING_MULTIBYTE (obj);

	  if (! EQ (Vprint_charset_text_property, Qt))
	    obj = print_prune_string_charset (obj);

	  if (string_intervals (obj))
	    print_c_string ("#(", printcharfun);

	  printchar ('\"', printcharfun);
	  size_byte = SBYTES (obj);

	  for (i = 0, i_byte = 0; i_byte < size_byte;)
	    {
	      /* Here, we must convert each multi-byte form to the
		 corresponding character code before handing it to
		 printchar.  */
	      int c = fetch_string_char_advance (obj, &i, &i_byte);

	      maybe_quit ();

	      if (multibyte
		  ? (CHAR_BYTE8_P (c) && (c = CHAR_TO_BYTE8 (c), true))
		  : (SINGLE_BYTE_CHAR_P (c) && ! ASCII_CHAR_P (c)
		     && print_escape_nonascii))
		{
		  /* When printing a raw 8-bit byte in a multibyte buffer, or
		     (when requested) a non-ASCII character in a unibyte buffer,
		     print single-byte non-ASCII string chars
		     using octal escapes.  */
		  octalout (c, SDATA (obj), i_byte, size_byte, printcharfun);
		  need_nonhex = false;
		}
	      else if (multibyte
		       && ! ASCII_CHAR_P (c) && print_escape_multibyte)
		{
		  /* When requested, print multibyte chars using
		     hex escapes.  */
		  char outbuf[sizeof "\\x" + INT_STRLEN_BOUND (c)];
		  int len = sprintf (outbuf, "\\x%04x", c + 0u);
		  strout (outbuf, len, len, printcharfun);
		  need_nonhex = true;
		}
	      else
		{
		  /* If we just had a hex escape, and this character
		     could be taken as part of it,
		     output `\ ' to prevent that.  */
		  if (c_isxdigit (c))
		    {
		      if (need_nonhex)
			print_c_string ("\\ ", printcharfun);
		      printchar (c, printcharfun);
		    }
		  else if (c == '\n' && print_escape_newlines
			   ? (c = 'n', true)
			   : c == '\f' && print_escape_newlines
			   ? (c = 'f', true)
			   : c == '\"' || c == '\\')
		    {
		      printchar ('\\', printcharfun);
		      printchar (c, printcharfun);
		    }
		  else if (print_escape_control_characters && c_iscntrl (c))
		    octalout (c, SDATA (obj), i_byte, size_byte, printcharfun);
		  else if (!multibyte
			   && SINGLE_BYTE_CHAR_P (c)
			   && !ASCII_CHAR_P (c))
		    printchar (BYTE8_TO_CHAR (c), printcharfun);
		  else
		    printchar (c, printcharfun);
		  need_nonhex = false;
		}
	    }
	  printchar ('\"', printcharfun);

	  if (string_intervals (obj))
	    {
	      traverse_intervals (string_intervals (obj),
				  0, print_interval, pc);
	      printchar (')', printcharfun);
	    }
	}
      break;

    case Lisp_Symbol:
<<<<<<< HEAD
      print_symbol (obj, printcharfun, escapeflag);
=======
      {
	Lisp_Object name = SYMBOL_NAME (obj);
	ptrdiff_t size_byte = SBYTES (name);

	char *p = SSDATA (name);
	bool signedp = *p == '-' || *p == '+';
	ptrdiff_t len;
	bool confusing =
	  /* Set CONFUSING if NAME looks like a number, calling
	     string_to_number for non-obvious cases.  */
	  ((c_isdigit (p[signedp]) || p[signedp] == '.')
	   && !NILP (string_to_number (p, 10, &len))
	   && len == size_byte)
	  /* We don't escape "?" unless it's the first character in the
	     symbol name.  */
	  || *p == '?'
	  /* We don't escape "." unless it's the first character in the
	     symbol name; even then, we don't escape it if it's followed
	     by [a-zA-Z]. */
	  || (*p == '.' && !(size_byte > 1 && c_isalpha (*(p+1))));

	if (! NILP (Vprint_gensym)
	    && !SYMBOL_INTERNED_IN_INITIAL_OBARRAY_P (obj))
	  print_c_string ("#:", printcharfun);
	else if (size_byte == 0)
	  {
	    print_c_string ("##", printcharfun);
	    break;
	  }

	ptrdiff_t i = 0;
	for (ptrdiff_t i_byte = 0; i_byte < size_byte; )
	  {
	    /* Here, we must convert each multi-byte form to the
	       corresponding character code before handing it to PRINTCHAR.  */
	    int c = fetch_string_char_as_multibyte_advance (name, &i, &i_byte);
	    maybe_quit ();

	    if (escapeflag)
	      {
		if (c == '\"' || c == '\\' || c == '\''
		    || c == ';' || c == '#' || c == '(' || c == ')'
		    || c == ',' || c == '`'
		    || c == '[' || c == ']' || c <= 040
		    || c == NO_BREAK_SPACE
		    || confusing)
		  {
		    printchar ('\\', printcharfun);
		    confusing = false;
		  }
	      }
	    printchar (c, printcharfun);
	  }
      }
>>>>>>> d13693ef
      break;

    case Lisp_Cons:
      /* If deeper than spec'd depth, print placeholder.  */
      if (FIXNUMP (Vprint_level)
	  && print_depth > XFIXNUM (Vprint_level))
	print_c_string ("...", printcharfun);
      else if (print_quoted && CONSP (XCDR (obj)) && NILP (XCDR (XCDR (obj)))
	       && EQ (XCAR (obj), Qquote))
	{
	  printchar ('\'', printcharfun);
	  obj = XCAR (XCDR (obj));
	  --print_depth;	/* tail recursion */
	  goto print_obj;
	}
      else if (print_quoted && CONSP (XCDR (obj)) && NILP (XCDR (XCDR (obj)))
	       && EQ (XCAR (obj), Qfunction))
	{
	  print_c_string ("#'", printcharfun);
	  obj = XCAR (XCDR (obj));
	  --print_depth;	/* tail recursion */
	  goto print_obj;
	}
      /* FIXME: Do we really need the new_backquote_output gating of
	 special syntax for comma and comma-at?  There is basically no
	 benefit from it at all, and it would be nice to get rid of
	 the recursion here without additional complexity.  */
      else if (print_quoted && CONSP (XCDR (obj)) && NILP (XCDR (XCDR (obj)))
	       && EQ (XCAR (obj), Qbackquote))
	{
	  printchar ('`', printcharfun);
	  new_backquote_output++;
	  print_object (XCAR (XCDR (obj)), escapeflag, pc);
	  new_backquote_output--;
	}
      else if (print_quoted && CONSP (XCDR (obj)) && NILP (XCDR (XCDR (obj)))
	       && (EQ (XCAR (obj), Qcomma)
		   || EQ (XCAR (obj), Qcomma_at))
	       && new_backquote_output)
	{
	  print_object (XCAR (obj), false, pc);
	  new_backquote_output--;
	  print_object (XCAR (XCDR (obj)), escapeflag, pc);
	  new_backquote_output++;
	}
      else
	{
	  printchar ('(', printcharfun);
	  /* Negative values of print-length are invalid in CL.
	     Treat them like nil, as CMUCL does.  */
	  intmax_t print_length = (FIXNATP (Vprint_length)
				   ? XFIXNAT (Vprint_length)
				   : INTMAX_MAX);
	  if (print_length == 0)
	    print_c_string ("...)", printcharfun);
	  else
	    {
	      print_stack_push ((struct print_stack_entry){
		  .type = PE_list,
		  .u.list.last = obj,
		  .u.list.maxlen = print_length,
		  .u.list.tortoise = obj,
		  .u.list.n = 2,
		  .u.list.m = 2,
		  .u.list.tortoise_idx = 0,
		});
	      /* print the car */
	      obj = XCAR (obj);
	      goto print_obj;
	    }
	}
      break;

    case Lisp_Vectorlike:
      /* First do all the vectorlike types that have a readable syntax.  */
      switch (PSEUDOVECTOR_TYPE (XVECTOR (obj)))
	{
	case PVEC_NORMAL_VECTOR:
	  print_stack_push_vector ("[", "]", obj, 0, ASIZE (obj),
				   printcharfun);
	  goto next_obj;
	case PVEC_RECORD:
	  print_stack_push_vector ("#s(", ")", obj, 0, PVSIZE (obj),
				   printcharfun);
	  goto next_obj;
	case PVEC_CLOSURE:
	  print_stack_push_vector ("#[", "]", obj, 0, PVSIZE (obj),
				   printcharfun);
	  goto next_obj;
	case PVEC_CHAR_TABLE:
	  print_stack_push_vector ("#^[", "]", obj, 0, PVSIZE (obj),
				   printcharfun);
	  goto next_obj;
	case PVEC_SUB_CHAR_TABLE:
	  {
	    print_c_string ("#^^[", printcharfun);
	    int n = sprintf (buf, "%d %d",
			     XSUB_CHAR_TABLE (obj)->depth,
			     XSUB_CHAR_TABLE (obj)->min_char);
	    strout (buf, n, n, printcharfun);
	    print_stack_push_vector ("", "]", obj,
				     SUB_CHAR_TABLE_OFFSET, PVSIZE (obj),
				     printcharfun);
	    goto next_obj;
	  }
	case PVEC_HASH_TABLE:
	  {
	    struct Lisp_Hash_Table *h = XHASH_TABLE (obj);
	    /* Implement a readable output, e.g.:
	       #s(hash-table test equal data (k1 v1 k2 v2)) */
	    print_c_string ("#s(hash-table", printcharfun);

	    if (!BASE_EQ (h->test->name, Qeql))
	      {
		print_c_string (" test ", printcharfun);
		print_object (h->test->name, escapeflag, pc);
	      }

	    if (h->weakness != Weak_None)
	      {
		print_c_string (" weakness ", printcharfun);
		print_object (hash_table_weakness_symbol (h->weakness),
			      escapeflag, pc);
	      }

	  hash_table_data:
	    if (h->count > 0)
	      {
		ptrdiff_t size = h->count;
		print_c_string (" data (", printcharfun);

		/* Don't print more elements than the specified maximum.  */
		if (FIXNATP (Vprint_length) && XFIXNAT (Vprint_length) < size)
		  size = XFIXNAT (Vprint_length);

		print_stack_push ((struct print_stack_entry){
		    .type = PE_hash,
		    .u.hash.obj = obj,
		    .u.hash.nobjs = size * 2,
		    .u.hash.idx = 0,
		    .u.hash.printed = 0,
		    .u.hash.truncated = (size < h->count),
		  });
	      }
	    else
	      {
		/* Empty table: we can omit the data entirely.  */
		printchar (')', printcharfun);
		--print_depth;   /* Done with this.  */
	      }
	    goto next_obj;
#ifdef HAVE_MPS
	  strong_hash_table:
#endif
	    h = XHASH_TABLE (obj);
	    goto hash_table_data;
	  }

#ifdef HAVE_MPS
	case PVEC_WEAK_HASH_TABLE:
	  {
	    struct Lisp_Weak_Hash_Table *h = XWEAK_HASH_TABLE (obj);
	    /* Implement a readable output, e.g.:
	       #s(hash-table test equal data (k1 v1 k2 v2)) */
	    print_c_string ("#s(hash-table", printcharfun);

	    if (!BASE_EQ (h->strong->test->name, Qeql))
	      {
		print_c_string (" test ", printcharfun);
		print_object (h->strong->test->name, escapeflag, pc);
	      }

	    if (h->strong->weakness != Weak_None)
	      {
		print_c_string (" weakness ", printcharfun);
		print_object (hash_table_weakness_symbol (h->strong->weakness),
			      escapeflag, pc);
	      }

	    obj = strengthen_hash_table (obj);
	    goto strong_hash_table;
	  }
#endif

	case PVEC_BIGNUM:
	  print_bignum (obj, printcharfun);
	  break;

	case PVEC_BOOL_VECTOR:
	  print_bool_vector (obj, printcharfun);
	  break;

	default:
	  print_vectorlike_unreadable (obj, escapeflag, buf, pc);
	  break;
	}
	break;

    default:
      emacs_abort ();
    }
  print_depth--;

 next_obj:
  if (prstack.sp > base_sp)
    {
      /* Handle a continuation on the print stack.  */
      struct print_stack_entry *e = &prstack.stack[prstack.sp - 1];
      switch (e->type)
	{
#ifdef HAVE_MPS
	case PE_free:
	  emacs_abort ();
#endif
	case PE_list:
	  {
	    /* after "(" ELEM (* " " ELEM) */
	    Lisp_Object next = XCDR (e->u.list.last);
	    if (NILP (next))
	      {
		/* end of list: print ")" */
		printchar (')', printcharfun);
		print_stack_pop ();
		goto next_obj;
	      }
	    else if (CONSP (next))
	      {
		if (!NILP (Vprint_circle))
		  {
		    /* With the print-circle feature.  */
		    Lisp_Object num = Fgethash (next, Vprint_number_table,
						Qnil);
		    if (!(NILP (num) || EQ (num, Qt)))
		      {
			print_c_string (" . ", printcharfun);
			obj = next;
			e->type = PE_rbrac;
			goto print_obj;
		      }
		  }

		/* list continues: print " " ELEM ... */

		printchar (' ', printcharfun);

		--e->u.list.maxlen;
		if (e->u.list.maxlen <= 0)
		  {
		    print_c_string ("...)", printcharfun);
		    print_stack_pop ();
		    goto next_obj;
		  }

		e->u.list.last = next;
		e->u.list.n--;
		if (e->u.list.n == 0)
		  {
		    /* Double tortoise update period and teleport it.  */
		    e->u.list.tortoise_idx += e->u.list.m;
		    e->u.list.m <<= 1;
		    e->u.list.n = e->u.list.m;
		    e->u.list.tortoise = next;
		  }
		else if (BASE_EQ (next, e->u.list.tortoise))
		  {
		    /* FIXME: This #N tail index is somewhat ambiguous;
		       see bug#55395.  */
		    int len = sprintf (buf, ". #%" PRIdMAX ")",
				       e->u.list.tortoise_idx);
		    strout (buf, len, len, printcharfun);
		    print_stack_pop ();
		    goto next_obj;
		  }
		obj = XCAR (next);
	      }
	    else
	      {
		/* non-nil ending: print " . " ELEM ")" */
		print_c_string (" . ", printcharfun);
		obj = next;
		e->type = PE_rbrac;
	      }
	    break;
	  }

	case PE_rbrac:
	  printchar (')', printcharfun);
	  print_stack_pop ();
	  goto next_obj;

	case PE_vector:
	  if (e->u.vector.idx >= e->u.vector.size)
	    {
	      if (e->u.vector.truncated)
		{
		  if (e->u.vector.idx > 0)
		    printchar (' ', printcharfun);
		  print_c_string ("...", printcharfun);
		}
	      print_c_string (e->u.vector.end, printcharfun);
	      print_stack_pop ();
	      goto next_obj;
	    }
	  if (e->u.vector.idx > 0)
	    printchar (' ', printcharfun);
	  obj = AREF (e->u.vector.obj, e->u.vector.idx);
	  e->u.vector.idx++;
	  break;

	case PE_hash:
	  if (e->u.hash.printed >= e->u.hash.nobjs)
	    {
	      if (e->u.hash.truncated)
		{
		  if (e->u.hash.printed)
		    printchar (' ', printcharfun);
		  print_c_string ("...", printcharfun);
		}
	      print_c_string ("))", printcharfun);
	      print_stack_pop ();
	      goto next_obj;
	    }

	  if (e->u.hash.printed)
	    printchar (' ', printcharfun);

	  struct Lisp_Hash_Table *h = XHASH_TABLE (e->u.hash.obj);
	  if ((e->u.hash.printed & 1) == 0)
	    {
	      Lisp_Object key;
	      ptrdiff_t idx = e->u.hash.idx;
	      while (hash_unused_entry_key_p ((key = HASH_KEY (h, idx))))
		idx++;
	      e->u.hash.idx = idx;
	      obj = key;
	    }
	  else
	    {
	      obj = HASH_VALUE (h, e->u.hash.idx);
	      e->u.hash.idx++;
	    }
	  e->u.hash.printed++;
	  break;
	}
      goto print_obj;
    }
  eassert (print_depth == base_depth);
}


/* Print a description of INTERVAL using PRINTCHARFUN.
   This is part of printing a string that has text properties.  */

static void
print_interval (INTERVAL interval, void *print_context)
{
  if (NILP (interval->plist))
    return;
  struct print_context *pc = print_context;
  Lisp_Object printcharfun = pc->printcharfun;
  printchar (' ', printcharfun);
  print_object (make_fixnum (interval->position), 1, pc);
  printchar (' ', printcharfun);
  print_object (make_fixnum (interval->position + LENGTH (interval)), 1, pc);
  printchar (' ', printcharfun);
  print_object (interval->plist, 1, pc);
}

/* Initialize debug_print stuff early to have it working from the very
   beginning.  */

void
init_print_once (void)
{
  /* The subroutine object for external-debugging-output is kept here
     for the convenience of the debugger.  */
  DEFSYM (Qexternal_debugging_output, "external-debugging-output");

  defsubr (&Sexternal_debugging_output);
}

void
syms_of_print (void)
{
  DEFSYM (Qtemp_buffer_setup_hook, "temp-buffer-setup-hook");

  DEFVAR_LISP ("standard-output", Vstandard_output,
	       doc: /* Output stream `print' uses by default for outputting a character.
This may be any function of one argument.
It may also be a buffer (output is inserted before point)
or a marker (output is inserted and the marker is advanced)
or the symbol t (output appears in the echo area).  */);
  Vstandard_output = Qt;
  DEFSYM (Qstandard_output, "standard-output");

  DEFVAR_LISP ("float-output-format", Vfloat_output_format,
	       doc: /* The format descriptor string used to print floats.
This is a %-spec like those accepted by `printf' in C,
but with some restrictions.  It must start with the two characters `%.'.
After that comes an integer precision specification,
and then a letter which controls the format.
The letters allowed are `e', `f' and `g'.
Use `e' for exponential notation \"DIG.DIGITSeEXPT\"
Use `f' for decimal point notation \"DIGITS.DIGITS\".
Use `g' to choose the shorter of those two formats for the number at hand.
The precision in any of these cases is the number of digits following
the decimal point.  With `f', a precision of 0 means to omit the
decimal point.  0 is not allowed with `e' or `g'.

A value of nil means to use the shortest notation
that represents the number without losing information.  */);
  Vfloat_output_format = Qnil;
  DEFSYM (Qfloat_output_format, "float-output-format");

  DEFVAR_BOOL ("print-integers-as-characters", print_integers_as_characters,
	       doc: /* Non-nil means integers are printed using characters syntax.
Only independent graphic characters, and control characters with named
escape sequences such as newline, are printed this way.  Other
integers, including those corresponding to raw bytes, are printed
as numbers the usual way.  */);
  print_integers_as_characters = false;

  DEFVAR_LISP ("print-length", Vprint_length,
	       doc: /* Maximum length of list to print before abbreviating.
A value of nil means no limit.  See also `eval-expression-print-length'.  */);
  Vprint_length = Qnil;

  DEFVAR_LISP ("print-level", Vprint_level,
	       doc: /* Maximum depth of list nesting to print before abbreviating.
A value of nil means no limit.  See also `eval-expression-print-level'.  */);
  Vprint_level = Qnil;

  DEFVAR_BOOL ("print-escape-newlines", print_escape_newlines,
	       doc: /* Non-nil means print newlines in strings as `\\n'.
Also print formfeeds as `\\f'.  */);
  print_escape_newlines = 0;

  DEFVAR_BOOL ("print-escape-control-characters", print_escape_control_characters,
	       doc: /* Non-nil means print control characters in strings as `\\OOO'.
\(OOO is the octal representation of the character code.)*/);
  print_escape_control_characters = 0;

  DEFVAR_BOOL ("print-escape-nonascii", print_escape_nonascii,
	       doc: /* Non-nil means print unibyte non-ASCII chars in strings as \\OOO.
\(OOO is the octal representation of the character code.)
Only single-byte characters are affected, and only in `prin1'.
When the output goes in a multibyte buffer, this feature is
enabled regardless of the value of the variable.  */);
  print_escape_nonascii = 0;

  DEFVAR_BOOL ("print-escape-multibyte", print_escape_multibyte,
	       doc: /* Non-nil means print multibyte characters in strings as \\xXXXX.
\(XXXX is the hex representation of the character code.)
This affects only `prin1'.  */);
  print_escape_multibyte = 0;

  DEFVAR_BOOL ("print-quoted", print_quoted,
	       doc: /* Non-nil means print quoted forms with reader syntax.
I.e., (quote foo) prints as \\='foo, (function foo) as #\\='foo.  */);
  print_quoted = true;

  DEFVAR_LISP ("print-gensym", Vprint_gensym,
	       doc: /* Non-nil means print uninterned symbols so they will read as uninterned.
I.e., the value of (make-symbol \"foobar\") prints as #:foobar.
When the uninterned symbol appears multiple times within the printed
expression, and `print-circle' is non-nil, in addition use the #N#
and #N= constructs as needed, so that multiple references to the same
symbol are shared once again when the text is read back.  */);
  Vprint_gensym = Qnil;

  DEFVAR_LISP ("print-circle", Vprint_circle,
	       doc: /* Non-nil means print recursive structures using #N= and #N# syntax.
If nil, printing proceeds recursively and may lead to
`max-lisp-eval-depth' being exceeded or an error may occur:
\"Apparently circular structure being printed.\"  Also see
`print-length' and `print-level'.
If non-nil, shared substructures anywhere in the structure are printed
with `#N=' before the first occurrence (in the order of the print
representation) and `#N#' in place of each subsequent occurrence,
where N is a positive decimal integer.  */);
  Vprint_circle = Qnil;

  DEFVAR_LISP ("print-continuous-numbering", Vprint_continuous_numbering,
	       doc: /* Non-nil means number continuously across print calls.
This affects the numbers printed for #N= labels and #M# references.
See also `print-circle', `print-gensym', and `print-number-table'.
This variable should not be set with `setq'; bind it with a `let' instead.  */);
  Vprint_continuous_numbering = Qnil;

  DEFVAR_LISP ("print-number-table", Vprint_number_table,
	       doc: /* A vector used internally to produce `#N=' labels and `#N#' references.
The Lisp printer uses this vector to detect Lisp objects referenced more
than once.  If an entry contains a number, then the corresponding key is
referenced more than once: a positive sign indicates that it's already been
printed, and the absolute value indicates the number to use when printing.
If an entry contains a string, that string is printed instead.

When you bind `print-continuous-numbering' to t, you should probably
also bind `print-number-table' to nil.  This ensures that the value of
`print-number-table' can be garbage-collected once the printing is
done.  If all elements of `print-number-table' are nil, it means that
the printing done so far has not found any shared structure or objects
that need to be recorded in the table.  */);
  Vprint_number_table = Qnil;

  DEFVAR_LISP ("print-charset-text-property", Vprint_charset_text_property,
	       doc: /* A flag to control printing of `charset' text property on printing a string.
The value should be nil, t, or `default'.

If the value is nil, don't print the text property `charset'.

If the value is t, always print the text property `charset'.

If the value is `default', print the text property `charset' only when
the value is different from what is guessed in the current charset
priorities.  Values other than nil or t are also treated as
`default'.  */);
  Vprint_charset_text_property = Qdefault;

  DEFVAR_BOOL ("print-symbols-bare", print_symbols_bare,
               doc: /* A flag to control printing of symbols with position.
If the value is nil, print these objects complete with position.
Otherwise print just the bare symbol.  */);
  print_symbols_bare = false;
  DEFSYM (Qprint_symbols_bare, "print-symbols-bare");

  /* prin1_to_string_buffer initialized in init_buffer_once in buffer.c */
  staticpro (&Vprin1_to_string_buffer);

  defsubr (&Sprin1);
  defsubr (&Sprin1_to_string);
  defsubr (&Serror_message_string);
  defsubr (&Sprinc);
  defsubr (&Sprint);
  defsubr (&Sterpri);
  defsubr (&Swrite_char);
  defsubr (&Sredirect_debugging_output);
  defsubr (&Sprint_preprocess);

  DEFSYM (Qprint_escape_multibyte, "print-escape-multibyte");
  DEFSYM (Qprint_escape_nonascii, "print-escape-nonascii");

  print_prune_charset_plist = Qnil;
  staticpro (&print_prune_charset_plist);

  DEFVAR_LISP ("print-unreadable-function", Vprint_unreadable_function,
	       doc: /* If non-nil, a function to call when printing unreadable objects.
By default, Emacs printing functions (like `prin1') print unreadable
objects as \"#<...>\", where \"...\" describes the object (for
instance, \"#<marker in no buffer>\").

If non-nil, it should be a function that will be called with two
arguments: the object to be printed, and the NOESCAPE flag (see
`prin1-to-string').  If this function returns nil, the object will be
printed as usual.  If it returns a string, that string will then be
printed.  If the function returns anything else, the object will not
be printed.  */);
  Vprint_unreadable_function = Qnil;
  DEFSYM (Qprint_unreadable_function, "print-unreadable-function");

  DEFVAR_LISP ("print--unreadable-callback-buffer",
	       Vprint__unreadable_callback_buffer,
	       doc: /* Dynamically bound to indicate current buffer.  */);
  Vprint__unreadable_callback_buffer = Qnil;
  DEFSYM (Qprint__unreadable_callback_buffer,
	  "print--unreadable-callback-buffer");
  /* Don't export this variable to Elisp.  */
  Funintern (Qprint__unreadable_callback_buffer, Qnil);

  defsubr (&Sflush_standard_output);

  /* Initialized in print_create_variable_mapping.  */
  staticpro (&Vprint_variable_mapping);

}<|MERGE_RESOLUTION|>--- conflicted
+++ resolved
@@ -2453,7 +2453,7 @@
   bool like_number_p = check_number ? looks_like_number_p (name) : false;
   for (ptrdiff_t ibyte = 0, ichar = 0; ibyte < SBYTES (name);)
     {
-      const int c = fetch_string_char_advance (name, &ichar, &ibyte);
+      const int c = fetch_string_char_as_multibyte_advance (name, &ichar, &ibyte);
       maybe_quit ();
       if (escape)
 	if (like_number_p || must_escape_p (c, ichar))
@@ -2731,64 +2731,7 @@
       break;
 
     case Lisp_Symbol:
-<<<<<<< HEAD
       print_symbol (obj, printcharfun, escapeflag);
-=======
-      {
-	Lisp_Object name = SYMBOL_NAME (obj);
-	ptrdiff_t size_byte = SBYTES (name);
-
-	char *p = SSDATA (name);
-	bool signedp = *p == '-' || *p == '+';
-	ptrdiff_t len;
-	bool confusing =
-	  /* Set CONFUSING if NAME looks like a number, calling
-	     string_to_number for non-obvious cases.  */
-	  ((c_isdigit (p[signedp]) || p[signedp] == '.')
-	   && !NILP (string_to_number (p, 10, &len))
-	   && len == size_byte)
-	  /* We don't escape "?" unless it's the first character in the
-	     symbol name.  */
-	  || *p == '?'
-	  /* We don't escape "." unless it's the first character in the
-	     symbol name; even then, we don't escape it if it's followed
-	     by [a-zA-Z]. */
-	  || (*p == '.' && !(size_byte > 1 && c_isalpha (*(p+1))));
-
-	if (! NILP (Vprint_gensym)
-	    && !SYMBOL_INTERNED_IN_INITIAL_OBARRAY_P (obj))
-	  print_c_string ("#:", printcharfun);
-	else if (size_byte == 0)
-	  {
-	    print_c_string ("##", printcharfun);
-	    break;
-	  }
-
-	ptrdiff_t i = 0;
-	for (ptrdiff_t i_byte = 0; i_byte < size_byte; )
-	  {
-	    /* Here, we must convert each multi-byte form to the
-	       corresponding character code before handing it to PRINTCHAR.  */
-	    int c = fetch_string_char_as_multibyte_advance (name, &i, &i_byte);
-	    maybe_quit ();
-
-	    if (escapeflag)
-	      {
-		if (c == '\"' || c == '\\' || c == '\''
-		    || c == ';' || c == '#' || c == '(' || c == ')'
-		    || c == ',' || c == '`'
-		    || c == '[' || c == ']' || c <= 040
-		    || c == NO_BREAK_SPACE
-		    || confusing)
-		  {
-		    printchar ('\\', printcharfun);
-		    confusing = false;
-		  }
-	      }
-	    printchar (c, printcharfun);
-	  }
-      }
->>>>>>> d13693ef
       break;
 
     case Lisp_Cons:
