/* Lisp object printing and output streams.

Copyright (C) 1985-2024 Free Software Foundation, Inc.

This file is part of GNU Emacs.

GNU Emacs is free software: you can redistribute it and/or modify
it under the terms of the GNU General Public License as published by
the Free Software Foundation, either version 3 of the License, or (at
your option) any later version.

GNU Emacs is distributed in the hope that it will be useful,
but WITHOUT ANY WARRANTY; without even the implied warranty of
MERCHANTABILITY or FITNESS FOR A PARTICULAR PURPOSE.  See the
GNU General Public License for more details.

You should have received a copy of the GNU General Public License
along with GNU Emacs.  If not, see <https://www.gnu.org/licenses/>.  */


#include <config.h>
#include "sysstdio.h"

#include "lisp.h"
#include "character.h"
#include "coding.h"
#include "buffer.h"
#include "charset.h"
#include "frame.h"
#include "process.h"
#include "disptab.h"
#include "intervals.h"
#include "blockinput.h"
#include "xwidget.h"
#include "dynlib.h"

#include <c-ctype.h>
#include <float.h>
#include <ftoastr.h>
#include <math.h>

#if IEEE_FLOATING_POINT
# include <ieee754.h>
#endif

#ifdef WINDOWSNT
# include <sys/socket.h> /* for F_DUPFD_CLOEXEC */
#endif

#ifdef HAVE_TREE_SITTER
#include "treesit.h"
#endif

struct terminal;

/* Avoid actual stack overflow in print.  */
static ptrdiff_t print_depth;

/* Level of nesting inside outputting backquote in new style.  */
static ptrdiff_t new_backquote_output;

/* Detect most circularities to print finite output.  */
#define PRINT_CIRCLE 200
static Lisp_Object being_printed[PRINT_CIRCLE];

/* Last char printed to stdout by printchar.  */
static unsigned int printchar_stdout_last;

struct print_buffer
{
  char *buffer;			/* Allocated buffer.  */
  ptrdiff_t size;		/* Size of allocated buffer.  */
  ptrdiff_t pos;		/* Chars stored in buffer.  */
  ptrdiff_t pos_byte;		/* Bytes stored in buffer.  */
};

/* When printing into a buffer, first we put the text in this
   block, then insert it all at once.  */
static struct print_buffer print_buffer;

/* Vprint_number_table is a table, that keeps objects that are going to
   be printed, to allow use of #n= and #n# to express sharing.
   For any given object, the table can give the following values:
     t    the object will be printed only once.
     -N   the object will be printed several times and will take number N.
     N    the object has been printed so we can refer to it as #N#.
   print_number_index holds the largest N already used.
   N has to be strictly larger than 0 since we need to distinguish -N.  */
static ptrdiff_t print_number_index;
static void print_interval (INTERVAL interval, void *pprintcharfun);

/* GDB resets this to zero on W32 to disable OutputDebugString calls.  */
bool print_output_debug_flag EXTERNALLY_VISIBLE = 1;


/* Low level output routines for characters and strings.  */

/* This is used to free the print buffer; we don't simply record xfree
   since print_buffer can be reallocated during the printing.  */
static void
print_free_buffer (void)
{
  xfree (print_buffer.buffer);
  print_buffer.buffer = NULL;
}

/* This is used to restore the saved contents of print_buffer
   when there is a recursive call to print.  */
static void
print_unwind (Lisp_Object saved_text)
{
  memcpy (print_buffer.buffer, SDATA (saved_text), SCHARS (saved_text));
}

/* Lisp functions to do output using a stream must start with a call to
   print_prepare, and end with calling print_finish.
   Use printchar to output one character, or call strout to output a
   block of characters.  */

/* State carried between print_prepare and print_finish.  */
struct print_context
{
  Lisp_Object printcharfun;
  Lisp_Object old_printcharfun;
  ptrdiff_t old_point, start_point;
  ptrdiff_t old_point_byte, start_point_byte;
  specpdl_ref specpdl_count;
};

static inline struct print_context
print_prepare (Lisp_Object printcharfun)
{
  struct print_context pc = {
    .old_printcharfun = printcharfun,
    .old_point = -1,
    .start_point = -1,
    .old_point_byte = -1,
    .start_point_byte = -1,
    .specpdl_count = SPECPDL_INDEX (),
  };
  bool multibyte = !NILP (BVAR (current_buffer, enable_multibyte_characters));
  record_unwind_current_buffer ();
  specbind(Qprint__unreadable_callback_buffer, Fcurrent_buffer ());
  if (NILP (printcharfun))
    printcharfun = Qt;
  if (BUFFERP (printcharfun))
    {
      if (XBUFFER (printcharfun) != current_buffer)
	Fset_buffer (printcharfun);
      printcharfun = Qnil;
    }
  if (MARKERP (printcharfun))
    {
      if (! XMARKER (printcharfun)->buffer)
	error ("Marker does not point anywhere");
      if (XMARKER (printcharfun)->buffer != current_buffer)
	set_buffer_internal (XMARKER (printcharfun)->buffer);
      ptrdiff_t marker_pos = marker_position (printcharfun);
      if (marker_pos < BEGV || marker_pos > ZV)
	signal_error ("Marker is outside the accessible part of the buffer",
		      printcharfun);
      pc.old_point = PT;
      pc.old_point_byte = PT_BYTE;
      SET_PT_BOTH (marker_pos, marker_byte_position (printcharfun));
      pc.start_point = PT;
      pc.start_point_byte = PT_BYTE;
      printcharfun = Qnil;
    }
  if (NILP (printcharfun))
    {
      if (NILP (BVAR (current_buffer, enable_multibyte_characters))
	  && ! print_escape_multibyte)
	specbind (Qprint_escape_multibyte, Qt);
      if (! NILP (BVAR (current_buffer, enable_multibyte_characters))
	  && ! print_escape_nonascii)
	specbind (Qprint_escape_nonascii, Qt);
      if (print_buffer.buffer != NULL)
	{
	  Lisp_Object string = make_string_from_bytes (print_buffer.buffer,
						       print_buffer.pos,
						       print_buffer.pos_byte);
	  record_unwind_protect (print_unwind, string);
	}
      else
	{
	  int new_size = 1000;
	  print_buffer.buffer = xmalloc (new_size);
	  print_buffer.size = new_size;
	  record_unwind_protect_void (print_free_buffer);
	}
      print_buffer.pos = 0;
      print_buffer.pos_byte = 0;
    }
  if (EQ (printcharfun, Qt) && ! noninteractive)
    setup_echo_area_for_printing (multibyte);
  pc.printcharfun = printcharfun;
  return pc;
}

static inline void
print_finish (struct print_context *pc)
{
  if (NILP (pc->printcharfun))
    {
      if (print_buffer.pos != print_buffer.pos_byte
	  && NILP (BVAR (current_buffer, enable_multibyte_characters)))
	{
	  USE_SAFE_ALLOCA;
	  unsigned char *temp = SAFE_ALLOCA (print_buffer.pos + 1);
	  copy_text ((unsigned char *) print_buffer.buffer, temp,
		     print_buffer.pos_byte, 1, 0);
	  insert_1_both ((char *) temp, print_buffer.pos,
			 print_buffer.pos, 0, 1, 0);
	  SAFE_FREE ();
	}
      else
	insert_1_both (print_buffer.buffer, print_buffer.pos,
		       print_buffer.pos_byte, 0, 1, 0);
      signal_after_change (PT - print_buffer.pos, 0, print_buffer.pos);
    }
  if (MARKERP (pc->old_printcharfun))
    set_marker_both (pc->old_printcharfun, Qnil, PT, PT_BYTE);
  if (pc->old_point >= 0)
    SET_PT_BOTH (pc->old_point
		 + (pc->old_point >= pc->start_point
		    ? PT - pc->start_point : 0),
		 pc->old_point_byte
		 + (pc->old_point_byte >= pc->start_point_byte
		    ? PT_BYTE - pc->start_point_byte : 0));
  unbind_to (pc->specpdl_count, Qnil);
}

/* Print character CH to the stdio stream STREAM.  */

static void
printchar_to_stream (unsigned int ch, FILE *stream)
{
  Lisp_Object dv UNINIT;
  ptrdiff_t i = 0, n = 1;
  Lisp_Object coding_system = Vlocale_coding_system;
  bool encode_p = false;

  if (!NILP (Vcoding_system_for_write))
    coding_system = Vcoding_system_for_write;
  if (!NILP (coding_system))
    encode_p = true;

  if (CHAR_VALID_P (ch) && DISP_TABLE_P (Vstandard_display_table))
    {
      dv = DISP_CHAR_VECTOR (XCHAR_TABLE (Vstandard_display_table), ch);
      if (VECTORP (dv))
	{
	  n = ASIZE (dv);
	  goto next_char;
	}
    }

  while (true)
    {
      if (ASCII_CHAR_P (ch))
	{
	  putc (ch, stream);
#ifdef WINDOWSNT
	  /* Send the output to a debugger (nothing happens if there
	     isn't one).  */
	  if (print_output_debug_flag && stream == stderr)
	    OutputDebugString ((char []) {ch, '\0'});
#endif
	}
      else
	{
	  unsigned char mbstr[MAX_MULTIBYTE_LENGTH];
	  int len = CHAR_STRING (ch, mbstr);
	  Lisp_Object encoded_ch =
	    make_multibyte_string ((char *) mbstr, 1, len);

	  if (encode_p)
	    encoded_ch = code_convert_string_norecord (encoded_ch,
						       coding_system, true);
	  fwrite (SSDATA (encoded_ch), 1, SBYTES (encoded_ch), stream);
#ifdef WINDOWSNT
	  if (print_output_debug_flag && stream == stderr)
	    OutputDebugString (SSDATA (encoded_ch));
#endif
	}

      i++;

    next_char:
      for (; i < n; i++)
	if (CHARACTERP (AREF (dv, i)))
	  break;
      if (! (i < n))
	break;
      ch = XFIXNAT (AREF (dv, i));
    }
}

/* Print character CH using method FUN.  FUN nil means print to
   print_buffer.  FUN t means print to echo area or stdout if
   non-interactive.  If FUN is neither nil nor t, call FUN with CH as
   argument.  */

static void
printchar (unsigned int ch, Lisp_Object fun)
{
  if (!NILP (fun) && !EQ (fun, Qt))
    call1 (fun, make_fixnum (ch));
  else
    {
      unsigned char str[MAX_MULTIBYTE_LENGTH];
      int len = CHAR_STRING (ch, str);

      maybe_quit ();

      if (NILP (fun))
	{
	  ptrdiff_t incr = len - (print_buffer.size - print_buffer.pos_byte);
	  if (incr > 0)
	    print_buffer.buffer = xpalloc (print_buffer.buffer,
					   &print_buffer.size,
					   incr, -1, 1);
	  memcpy (print_buffer.buffer + print_buffer.pos_byte, str, len);
	  print_buffer.pos += 1;
	  print_buffer.pos_byte += len;
	}
      else if (noninteractive)
	{
	  printchar_stdout_last = ch;
	  if (DISP_TABLE_P (Vstandard_display_table))
	    printchar_to_stream (ch, stdout);
	  else
	    fwrite (str, 1, len, stdout);
	  noninteractive_need_newline = 1;
	}
      else
	{
	  bool multibyte_p
	    = !NILP (BVAR (current_buffer, enable_multibyte_characters));

	  setup_echo_area_for_printing (multibyte_p);
	  insert_char (ch);
	  message_dolog ((char *) str, len, 0, multibyte_p);
	}
    }
}

/* Output an octal escape for C.  If C is less than '\100' consult the
   following character (if any) to see whether to use three octal
   digits to avoid misinterpretation of the next character.  The next
   character after C will be taken from DATA, starting at byte
   location I, if I is less than SIZE.  Use PRINTCHARFUN to output
   each character.  */

static void
octalout (unsigned char c, unsigned char *data, ptrdiff_t i, ptrdiff_t size,
	  Lisp_Object printcharfun)
{
  int digits = (c > '\77' || (i < size && '0' <= data[i] && data[i] <= '7')
		? 3
		: c > '\7' ? 2 : 1);
  printchar ('\\', printcharfun);
  do
    printchar ('0' + ((c >> (3 * --digits)) & 7), printcharfun);
  while (digits != 0);
}

/* Output SIZE characters, SIZE_BYTE bytes from string PTR using
   method PRINTCHARFUN.  PRINTCHARFUN nil means output to
   print_buffer.  PRINTCHARFUN t means output to the echo area or to
   stdout if non-interactive.  If neither nil nor t, call Lisp
   function PRINTCHARFUN for each character printed.  MULTIBYTE
   non-zero means PTR contains multibyte characters.

   In the case where PRINTCHARFUN is nil, it is safe for PTR to point
   to data in a Lisp string.  Otherwise that is not safe.  */

static void
strout (const char *ptr, ptrdiff_t size, ptrdiff_t size_byte,
	Lisp_Object printcharfun)
{
  if (NILP (printcharfun))
    {
      ptrdiff_t incr = size_byte - (print_buffer.size - print_buffer.pos_byte);
      if (incr > 0)
	print_buffer.buffer = xpalloc (print_buffer.buffer,
				       &print_buffer.size, incr, -1, 1);
      memcpy (print_buffer.buffer + print_buffer.pos_byte, ptr, size_byte);
      print_buffer.pos += size;
      print_buffer.pos_byte += size_byte;
    }
  else if (noninteractive && EQ (printcharfun, Qt))
    {
      if (DISP_TABLE_P (Vstandard_display_table))
	{
	  int len;
	  for (ptrdiff_t i = 0; i < size_byte; i += len)
	    {
	      int ch = string_char_and_length ((const unsigned char *) ptr + i,
					       &len);
	      printchar_to_stream (ch, stdout);
	    }
	}
      else
	fwrite (ptr, 1, size_byte, stdout);

      noninteractive_need_newline = 1;
    }
  else if (EQ (printcharfun, Qt))
    {
      /* Output to echo area.  We're trying to avoid a little overhead
	 here, that's the reason we don't call printchar to do the
	 job.  */
      int i;
      bool multibyte_p
	= !NILP (BVAR (current_buffer, enable_multibyte_characters));

      setup_echo_area_for_printing (multibyte_p);
      message_dolog (ptr, size_byte, 0, multibyte_p);

      if (size == size_byte)
	{
	  for (i = 0; i < size; ++i)
	    insert_char ((unsigned char) *ptr++);
	}
      else
	{
	  int len;
	  for (i = 0; i < size_byte; i += len)
	    {
	      int ch = string_char_and_length ((const unsigned char *) ptr + i,
					       &len);
	      insert_char (ch);
	    }
	}
    }
  else
    {
      /* PRINTCHARFUN is a Lisp function.  */
      ptrdiff_t i = 0;

      if (size == size_byte)
	{
	  while (i < size_byte)
	    {
	      int ch = ptr[i++];
	      printchar (ch, printcharfun);
	    }
	}
      else
	{
	  while (i < size_byte)
	    {
	      /* Here, we must convert each multi-byte form to the
		 corresponding character code before handing it to
		 PRINTCHAR.  */
	      int len, ch = (string_char_and_length
			     ((const unsigned char *) ptr + i, &len));
	      printchar (ch, printcharfun);
	      i += len;
	    }
	}
    }
}

/* Print the contents of a string STRING using PRINTCHARFUN.
   It isn't safe to use strout in many cases,
   because printing one char can relocate.  */

static void
print_string (Lisp_Object string, Lisp_Object printcharfun)
{
  if (EQ (printcharfun, Qt) || NILP (printcharfun))
    {
      ptrdiff_t chars;

      if (print_escape_nonascii)
	string = string_escape_byte8 (string);

      if (STRING_MULTIBYTE (string))
	chars = SCHARS (string);
      else if (! print_escape_nonascii
	       && (EQ (printcharfun, Qt)
		   ? ! NILP (BVAR (&buffer_defaults, enable_multibyte_characters))
		   : ! NILP (BVAR (current_buffer, enable_multibyte_characters))))
	{
	  /* If unibyte string STRING contains 8-bit codes, we must
	     convert STRING to a multibyte string containing the same
	     character codes.  */
	  Lisp_Object newstr;
	  ptrdiff_t bytes;

	  chars = SBYTES (string);
	  bytes = count_size_as_multibyte (SDATA (string), chars);
	  if (chars < bytes)
	    {
	      newstr = make_uninit_multibyte_string (chars, bytes);
	      str_to_multibyte (SDATA (newstr), SDATA (string), chars);
	      string = newstr;
	    }
	}
      else
	chars = SBYTES (string);

      if (EQ (printcharfun, Qt))
	{
	  /* Output to echo area.  */
	  ptrdiff_t nbytes = SBYTES (string);

	  /* Copy the string contents so that relocation of STRING by
	     GC does not cause trouble.  */
	  USE_SAFE_ALLOCA;
	  char *buffer = SAFE_ALLOCA (nbytes);
	  memcpy (buffer, SDATA (string), nbytes);

	  strout (buffer, chars, nbytes, printcharfun);

	  SAFE_FREE ();
	}
      else
	/* No need to copy, since output to print_buffer can't GC.  */
	strout (SSDATA (string), chars, SBYTES (string), printcharfun);
    }
  else
    {
      /* Otherwise, string may be relocated by printing one char.
	 So re-fetch the string address for each character.  */
      ptrdiff_t i;
      ptrdiff_t size = SCHARS (string);
      ptrdiff_t size_byte = SBYTES (string);
      if (size == size_byte)
	for (i = 0; i < size; i++)
	  printchar (SREF (string, i), printcharfun);
      else
	for (i = 0; i < size_byte; )
	  {
	    /* Here, we must convert each multi-byte form to the
	       corresponding character code before handing it to PRINTCHAR.  */
	    int len, ch = string_char_and_length (SDATA (string) + i, &len);
	    printchar (ch, printcharfun);
	    i += len;
	  }
    }
}

DEFUN ("write-char", Fwrite_char, Swrite_char, 1, 2, 0,
       doc: /* Output character CHARACTER to stream PRINTCHARFUN.
PRINTCHARFUN defaults to the value of `standard-output' (which see).  */)
  (Lisp_Object character, Lisp_Object printcharfun)
{
  if (NILP (printcharfun))
    printcharfun = Vstandard_output;
  CHECK_FIXNUM (character);
  struct print_context pc = print_prepare (printcharfun);
  printchar (XFIXNUM (character), pc.printcharfun);
  print_finish (&pc);
  return character;
}

/* Print the contents of a unibyte C string STRING using PRINTCHARFUN.
   The caller should arrange to put this inside print_prepare and print_finish.
   Do not use this on the contents of a Lisp string.  */

static void
print_c_string (char const *string, Lisp_Object printcharfun)
{
  ptrdiff_t len = strlen (string);
  strout (string, len, len, printcharfun);
}

/* Print unibyte C string at DATA on a specified stream PRINTCHARFUN.
   Do not use this on the contents of a Lisp string.  */

static void
write_string (const char *data, Lisp_Object printcharfun)
{
  struct print_context pc = print_prepare (printcharfun);
  print_c_string (data, pc.printcharfun);
  print_finish (&pc);
}


void
temp_output_buffer_setup (const char *bufname)
{
  specpdl_ref count = SPECPDL_INDEX ();
  register struct buffer *old = current_buffer;
  register Lisp_Object buf;

  record_unwind_current_buffer ();

  Fset_buffer (Fget_buffer_create (build_string (bufname), Qnil));

  Fkill_all_local_variables (Qnil);
  delete_all_overlays (current_buffer);
  bset_directory (current_buffer, BVAR (old, directory));
  bset_read_only (current_buffer, Qnil);
  bset_filename (current_buffer, Qnil);
  bset_undo_list (current_buffer, Qt);
  eassert (current_buffer->overlays == NULL);
  bset_enable_multibyte_characters
    (current_buffer, BVAR (&buffer_defaults, enable_multibyte_characters));
  specbind (Qinhibit_read_only, Qt);
  specbind (Qinhibit_modification_hooks, Qt);
  Ferase_buffer ();
  XSETBUFFER (buf, current_buffer);

  run_hook (Qtemp_buffer_setup_hook);

  unbind_to (count, Qnil);

  specbind (Qstandard_output, buf);
}

static void print (Lisp_Object, Lisp_Object, bool);
static void print_preprocess (Lisp_Object);
static void print_preprocess_string (INTERVAL, void *);
static void print_object (Lisp_Object, Lisp_Object, bool);

DEFUN ("terpri", Fterpri, Sterpri, 0, 2, 0,
       doc: /* Output a newline to stream PRINTCHARFUN.
If ENSURE is non-nil only output a newline if not already at the
beginning of a line.  Value is non-nil if a newline is printed.
If PRINTCHARFUN is omitted or nil, the value of `standard-output' is used.  */)
  (Lisp_Object printcharfun, Lisp_Object ensure)
{
  Lisp_Object val;

  if (NILP (printcharfun))
    printcharfun = Vstandard_output;
  struct print_context pc = print_prepare (printcharfun);

  if (NILP (ensure))
    val = Qt;
  /* Difficult to check if at line beginning so abort.  */
  else if (FUNCTIONP (pc.printcharfun))
    signal_error ("Unsupported function argument", pc.printcharfun);
  else if (noninteractive && !NILP (pc.printcharfun))
    val = printchar_stdout_last == 10 ? Qnil : Qt;
  else
    val = NILP (Fbolp ()) ? Qt : Qnil;

  if (!NILP (val))
    printchar ('\n', pc.printcharfun);
  print_finish (&pc);
  return val;
}

static Lisp_Object Vprint_variable_mapping;

static void
print_bind_all_defaults (void)
{
  for (Lisp_Object vars = Vprint_variable_mapping; !NILP (vars);
       vars = XCDR (vars))
    {
      Lisp_Object elem = XCDR (XCAR (vars));
      specbind (XCAR (elem), XCAR (XCDR (elem)));
    }
}

static void
print_create_variable_mapping (void)
{
  Lisp_Object total[] = {
    list3 (intern ("length"), intern ("print-length"), Qnil),
    list3 (intern ("level"), intern ("print-level"), Qnil),
    list3 (intern ("circle"), intern ("print-circle"), Qnil),
    list3 (intern ("quoted"), intern ("print-quoted"), Qt),
    list3 (intern ("escape-newlines"), intern ("print-escape-newlines"), Qnil),
    list3 (intern ("escape-control-characters"),
	   intern ("print-escape-control-characters"), Qnil),
    list3 (intern ("escape-nonascii"), intern ("print-escape-nonascii"), Qnil),
    list3 (intern ("escape-multibyte"),
	   intern ("print-escape-multibyte"), Qnil),
    list3 (intern ("charset-text-property"),
	   intern ("print-charset-text-property"), Qnil),
    list3 (intern ("unreadeable-function"),
	   intern ("print-unreadable-function"), Qnil),
    list3 (intern ("gensym"), intern ("print-gensym"), Qnil),
    list3 (intern ("continuous-numbering"),
	   intern ("print-continuous-numbering"), Qnil),
    list3 (intern ("number-table"), intern ("print-number-table"), Qnil),
    list3 (intern ("float-format"), intern ("float-output-format"), Qnil),
    list3 (intern ("integers-as-characters"),
	   intern ("print-integers-as-characters"), Qnil),
  };

  Vprint_variable_mapping = CALLMANY (Flist, total);
}

static void
print_bind_overrides (Lisp_Object overrides)
{
  if (NILP (Vprint_variable_mapping))
    print_create_variable_mapping ();

  if (EQ (overrides, Qt))
    print_bind_all_defaults ();
  else if (!CONSP (overrides))
    xsignal (Qwrong_type_argument, Qconsp);
  else
    {
      while (!NILP (overrides))
	{
	  Lisp_Object setting = XCAR (overrides);
	  if (EQ (setting, Qt))
	    print_bind_all_defaults ();
	  else if (!CONSP (setting))
	    xsignal (Qwrong_type_argument, Qconsp);
	  else
	    {
	      Lisp_Object key = XCAR (setting),
		value = XCDR (setting);
	      Lisp_Object map = Fassq (key, Vprint_variable_mapping);
	      if (NILP (map))
		xsignal2 (Qwrong_type_argument, Qsymbolp, map);
	      specbind (XCAR (XCDR (map)), value);
	    }

	  if (!NILP (XCDR (overrides)) && !CONSP (XCDR (overrides)))
	    xsignal (Qwrong_type_argument, Qconsp);
	  overrides = XCDR (overrides);
	}
    }
}

DEFUN ("prin1", Fprin1, Sprin1, 1, 3, 0,
       doc: /* Output the printed representation of OBJECT, any Lisp object.
Quoting characters are printed when needed to make output that `read'
can handle, whenever this is possible.  For complex objects, the behavior
is controlled by `print-level' and `print-length', which see.

OBJECT is any of the Lisp data types: a number, a string, a symbol,
a list, a buffer, a window, a frame, etc.

A printed representation of an object is text which describes that object.

Optional argument PRINTCHARFUN is the output stream, which can be one
of these:

   - a buffer, in which case output is inserted into that buffer at point;
   - a marker, in which case output is inserted at marker's position;
   - a function, in which case that function is called once for each
     character of OBJECT's printed representation;
   - a symbol, in which case that symbol's function definition is called; or
   - t, in which case the output is displayed in the echo area.

If PRINTCHARFUN is omitted, the value of `standard-output' (which see)
is used instead.

Optional argument OVERRIDES should be a list of settings for print-related
variables.  An element in this list can be the symbol t, which means "reset
all the values to their defaults".  Otherwise, an element should be a pair,
where the `car' or the pair is the setting symbol, and the `cdr' is the
value of the setting to use for this `prin1' call.

For instance:

  (prin1 object nil \\='((length . 100) (circle . t))).

See Info node `(elisp)Output Overrides' for a list of possible values.

As a special case, OVERRIDES can also simply be the symbol t, which
means "use default values for all the print-related settings".  */)
  (Lisp_Object object, Lisp_Object printcharfun, Lisp_Object overrides)
{
  specpdl_ref count = SPECPDL_INDEX ();

  if (NILP (printcharfun))
    printcharfun = Vstandard_output;
  if (!NILP (overrides))
    print_bind_overrides (overrides);

  struct print_context pc = print_prepare (printcharfun);
  print (object, pc.printcharfun, 1);
  print_finish (&pc);

  return unbind_to (count, object);
}

/* A buffer which is used to hold output being built by prin1-to-string.  */
Lisp_Object Vprin1_to_string_buffer;

DEFUN ("prin1-to-string", Fprin1_to_string, Sprin1_to_string, 1, 3, 0,
       doc: /* Return a string containing the printed representation of OBJECT.
OBJECT can be any Lisp object.  This function outputs quoting characters
when necessary to make output that `read' can handle, whenever possible,
unless the optional second argument NOESCAPE is non-nil.  For complex objects,
the behavior is controlled by `print-level' and `print-length', which see.

OBJECT is any of the Lisp data types: a number, a string, a symbol,
a list, a buffer, a window, a frame, etc.

See `prin1' for the meaning of OVERRIDES.

A printed representation of an object is text which describes that object.  */)
  (Lisp_Object object, Lisp_Object noescape, Lisp_Object overrides)
{
  specpdl_ref count = SPECPDL_INDEX ();

  specbind (Qinhibit_modification_hooks, Qt);

  if (!NILP (overrides))
    print_bind_overrides (overrides);

  /* Save and restore this: we are altering a buffer
     but we don't want to deactivate the mark just for that.
     No need for specbind, since errors deactivate the mark.  */
  Lisp_Object save_deactivate_mark = Vdeactivate_mark;

  struct print_context pc = print_prepare (Vprin1_to_string_buffer);
  print (object, pc.printcharfun, NILP (noescape));
  /* Make Vprin1_to_string_buffer be the default buffer after print_finish */
  print_finish (&pc);

  struct buffer *previous = current_buffer;
  set_buffer_internal (XBUFFER (Vprin1_to_string_buffer));
  object = Fbuffer_string ();
  if (SBYTES (object) == SCHARS (object))
    STRING_SET_UNIBYTE (object);

  /* Note that this won't make prepare_to_modify_buffer call
     ask-user-about-supersession-threat because this buffer
     does not visit a file.  */
  Ferase_buffer ();
  set_buffer_internal (previous);

  Vdeactivate_mark = save_deactivate_mark;

  return unbind_to (count, object);
}

DEFUN ("princ", Fprinc, Sprinc, 1, 2, 0,
       doc: /* Output the printed representation of OBJECT, any Lisp object.
No quoting characters are used; no delimiters are printed around
the contents of strings.

OBJECT is any of the Lisp data types: a number, a string, a symbol,
a list, a buffer, a window, a frame, etc.

A printed representation of an object is text which describes that object.

Optional argument PRINTCHARFUN is the output stream, which can be one
of these:

   - a buffer, in which case output is inserted into that buffer at point;
   - a marker, in which case output is inserted at marker's position;
   - a function, in which case that function is called once for each
     character of OBJECT's printed representation;
   - a symbol, in which case that symbol's function definition is called; or
   - t, in which case the output is displayed in the echo area.

If PRINTCHARFUN is omitted, the value of `standard-output' (which see)
is used instead.  */)
  (Lisp_Object object, Lisp_Object printcharfun)
{
  if (NILP (printcharfun))
    printcharfun = Vstandard_output;
  struct print_context pc = print_prepare (printcharfun);
  if (STRINGP (object)
      && !string_intervals (object)
      && NILP (Vprint_continuous_numbering))
    /* fast path for plain strings */
    print_string (object, pc.printcharfun);
  else
    print (object, pc.printcharfun, 0);
  print_finish (&pc);
  return object;
}

DEFUN ("print", Fprint, Sprint, 1, 2, 0,
       doc: /* Output the printed representation of OBJECT, with newlines around it.
Quoting characters are printed when needed to make output that `read'
can handle, whenever this is possible.  For complex objects, the behavior
is controlled by `print-level' and `print-length', which see.

OBJECT is any of the Lisp data types: a number, a string, a symbol,
a list, a buffer, a window, a frame, etc.

A printed representation of an object is text which describes that object.

Optional argument PRINTCHARFUN is the output stream, which can be one
of these:

   - a buffer, in which case output is inserted into that buffer at point;
   - a marker, in which case output is inserted at marker's position;
   - a function, in which case that function is called once for each
     character of OBJECT's printed representation;
   - a symbol, in which case that symbol's function definition is called; or
   - t, in which case the output is displayed in the echo area.

If PRINTCHARFUN is omitted, the value of `standard-output' (which see)
is used instead.  */)
  (Lisp_Object object, Lisp_Object printcharfun)
{
  if (NILP (printcharfun))
    printcharfun = Vstandard_output;
  struct print_context pc = print_prepare (printcharfun);
  printchar ('\n', pc.printcharfun);
  print (object, pc.printcharfun, 1);
  printchar ('\n', pc.printcharfun);
  print_finish (&pc);
  return object;
}

DEFUN ("flush-standard-output", Fflush_standard_output, Sflush_standard_output,
       0, 0, 0,
       doc: /* Flush standard-output.
This can be useful after using `princ' and the like in scripts.  */)
  (void)
{
  fflush (stdout);
  return Qnil;
}

DEFUN ("external-debugging-output", Fexternal_debugging_output, Sexternal_debugging_output, 1, 1, 0,
       doc: /* Write CHARACTER to stderr.
You can call `print' while debugging emacs, and pass it this function
to make it write to the debugging output.  */)
  (Lisp_Object character)
{
  CHECK_FIXNUM (character);
  printchar_to_stream (XFIXNUM (character), stderr);
  return character;
}

/* This function is never called.  Its purpose is to prevent
   print_output_debug_flag from being optimized away.  */

extern void debug_output_compilation_hack (bool) EXTERNALLY_VISIBLE;
void
debug_output_compilation_hack (bool x)
{
  print_output_debug_flag = x;
}

DEFUN ("redirect-debugging-output", Fredirect_debugging_output, Sredirect_debugging_output,
       1, 2,
       "FDebug output file: \nP",
       doc: /* Redirect debugging output (stderr stream) to file FILE.
If FILE is nil, reset target to the initial stderr stream.
Optional arg APPEND non-nil (interactively, with prefix arg) means
append to existing target file.  */)
  (Lisp_Object file, Lisp_Object append)
{
  /* If equal to STDERR_FILENO, stderr has not been duplicated and is OK as-is.
     Otherwise, this is a close-on-exec duplicate of the original stderr. */
  static int stderr_dup = STDERR_FILENO;
  int fd = stderr_dup;

  if (! NILP (file))
    {
      file = Fexpand_file_name (file, Qnil);

      if (stderr_dup == STDERR_FILENO)
	{
	  int n = fcntl (STDERR_FILENO, F_DUPFD_CLOEXEC, STDERR_FILENO + 1);
	  if (n < 0)
	    report_file_error ("dup", file);
	  stderr_dup = n;
	}

      fd = emacs_open (SSDATA (ENCODE_FILE (file)),
		       (O_WRONLY | O_CREAT
			| (! NILP (append) ? O_APPEND : O_TRUNC)),
		       0666);
      if (fd < 0)
	report_file_error ("Cannot open debugging output stream", file);
    }

  fflush (stderr);
  if (dup2 (fd, STDERR_FILENO) < 0)
    report_file_error ("dup2", file);
  if (fd != stderr_dup)
    emacs_close (fd);
  return Qnil;
}


/* This is the interface for debugging printing.  */

void
debug_print (Lisp_Object arg)
{
  Fprin1 (arg, Qexternal_debugging_output, Qnil);
  fputs ("\r\n", stderr);
}

void safe_debug_print (Lisp_Object) EXTERNALLY_VISIBLE;
void
safe_debug_print (Lisp_Object arg)
{
  int valid = valid_lisp_object_p (arg);

  if (valid > 0)
    debug_print (arg);
  else
    {
      EMACS_UINT n = XLI (arg);
      fprintf (stderr, "#<%s_LISP_OBJECT 0x%08"pI"x>\r\n",
	       !valid ? "INVALID" : "SOME",
	       n);
    }
}

/* This function formats the given object and returns the result as a
   string. Use this in contexts where you can inspect strings, but
   where stderr output won't work --- e.g., while replaying rr
   recordings.  */
const char * debug_format (const char *, Lisp_Object) EXTERNALLY_VISIBLE;
const char *
debug_format (const char *fmt, Lisp_Object arg)
{
  return SSDATA (CALLN (Fformat, build_string (fmt), arg));
}


DEFUN ("error-message-string", Ferror_message_string, Serror_message_string,
       1, 1, 0,
       doc: /* Convert an error value (ERROR-SYMBOL . DATA) to an error message.
See Info anchor `(elisp)Definition of signal' for some details on how this
error message is constructed.  */)
  (Lisp_Object obj)
{
  struct buffer *old = current_buffer;
  Lisp_Object value;

  /* If OBJ is (error STRING), just return STRING.
     That is not only faster, it also avoids the need to allocate
     space here when the error is due to memory full.  */
  if (CONSP (obj) && EQ (XCAR (obj), Qerror)
      && CONSP (XCDR (obj))
      && STRINGP (XCAR (XCDR (obj)))
      && NILP (XCDR (XCDR (obj))))
    return XCAR (XCDR (obj));

  print_error_message (obj, Vprin1_to_string_buffer, 0, Qnil);

  set_buffer_internal (XBUFFER (Vprin1_to_string_buffer));
  value = Fbuffer_string ();

  Ferase_buffer ();
  set_buffer_internal (old);

  return value;
}

/* Print an error message for the error DATA onto Lisp output stream
   STREAM (suitable for the print functions).
   CONTEXT is a C string describing the context of the error.
   CALLER is the Lisp function inside which the error was signaled.  */

void
print_error_message (Lisp_Object data, Lisp_Object stream, const char *context,
		     Lisp_Object caller)
{
  Lisp_Object errname, errmsg, file_error, tail;

  if (context != 0)
    write_string (context, stream);

  /* If we know from where the error was signaled, show it in
   *Messages*.  */
  if (!NILP (caller) && SYMBOLP (caller))
    {
      Lisp_Object cname = SYMBOL_NAME (caller);
      ptrdiff_t cnamelen = SBYTES (cname);
      USE_SAFE_ALLOCA;
      char *name = SAFE_ALLOCA (cnamelen);
      memcpy (name, SDATA (cname), cnamelen);
      message_dolog (name, cnamelen, 0, STRING_MULTIBYTE (cname));
      message_dolog (": ", 2, 0, 0);
      SAFE_FREE ();
    }

  errname = Fcar (data);

  if (EQ (errname, Qerror))
    {
      data = Fcdr (data);
      if (!CONSP (data))
	data = Qnil;
      errmsg = Fcar (data);
      file_error = Qnil;
    }
  else
    {
      Lisp_Object error_conditions = Fget (errname, Qerror_conditions);
      errmsg = Fget (errname, Qerror_message);
      /* During loadup 'substitute-command-keys' might not be available.  */
      if (!NILP (Ffboundp (Qsubstitute_command_keys)))
	{
	  /* `substitute-command-keys' may bug out, which would lead
	     to infinite recursion when we're called from
	     skip_debugger, so ignore errors.  */
	  Lisp_Object subs = safe_calln (Qsubstitute_command_keys, errmsg);
	  if (!NILP (subs))
	    errmsg = subs;
	}

      file_error = Fmemq (Qfile_error, error_conditions);
    }

  /* Print an error message including the data items.  */

  tail = Fcdr_safe (data);

  /* For file-error, make error message by concatenating
     all the data items.  They are all strings.  */
  if (!NILP (file_error) && CONSP (tail))
    errmsg = XCAR (tail), tail = XCDR (tail);

  {
    const char *sep = ": ";

    if (!STRINGP (errmsg))
      write_string ("peculiar error", stream);
    else if (SCHARS (errmsg))
      Fprinc (errmsg, stream);
    else
      sep = NULL;

    FOR_EACH_TAIL (tail)
      {
	if (sep)
	  write_string (sep, stream);
	sep = ", ";
	Lisp_Object obj = XCAR (tail);
	if (!NILP (file_error)
	    || EQ (errname, Qend_of_file) || EQ (errname, Quser_error))
	  Fprinc (obj, stream);
	else
	  Fprin1 (obj, stream, Qnil);
      }
  }
}



/*
 * The buffer should be at least as large as the max string size of the
 * largest float, printed in the biggest notation.  This is undoubtedly
 * 20d float_output_format, with the negative of the C-constant "HUGE"
 * from <math.h>.
 *
 * On the vax the worst case is -1e38 in 20d format which takes 61 bytes.
 *
 * I assume that IEEE-754 format numbers can take 329 bytes for the worst
 * case of -1e307 in 20d float_output_format. What is one to do (short of
 * re-writing _doprnt to be more sane)?
 * 			-wsr
 * Given the above, the buffer must be least FLOAT_TO_STRING_BUFSIZE bytes.
 */

int
float_to_string (char *buf, double data)
{
  char *cp;
  int width;
  int len;

  if (isinf (data))
    {
      static char const minus_infinity_string[] = "-1.0e+INF";
      bool positive = 0 < data;
      strcpy (buf, minus_infinity_string + positive);
      return sizeof minus_infinity_string - 1 - positive;
    }
#if IEEE_FLOATING_POINT
  if (isnan (data))
    {
      union ieee754_double u = { .d = data };
      uintmax_t hi = u.ieee_nan.mantissa0;
      return sprintf (buf, &"-%"PRIuMAX".0e+NaN"[!u.ieee_nan.negative],
		      (hi << 31 << 1) + u.ieee_nan.mantissa1);
    }
#endif

  if (NILP (Vfloat_output_format)
      || !STRINGP (Vfloat_output_format))
  lose:
    {
      /* Generate the fewest number of digits that represent the
	 floating point value without losing information.  */
      len = dtoastr (buf, FLOAT_TO_STRING_BUFSIZE - 2, 0, 0, data);
      /* The decimal point must be printed, or the byte compiler can
	 get confused (Bug#8033). */
      width = 1;
    }
  else			/* oink oink */
    {
      /* Check that the spec we have is fully valid.
	 This means not only valid for printf,
	 but meant for floats, and reasonable.  */
      cp = SSDATA (Vfloat_output_format);

      if (cp[0] != '%')
	goto lose;
      if (cp[1] != '.')
	goto lose;

      cp += 2;

      /* Check the width specification.  */
      width = -1;
      if ('0' <= *cp && *cp <= '9')
	{
	  width = 0;
	  do
	    {
	      width = (width * 10) + (*cp++ - '0');
	      if (DBL_DIG < width)
		goto lose;
	    }
	  while (*cp >= '0' && *cp <= '9');

	  /* A precision of zero is valid only for %f.  */
	  if (width == 0 && *cp != 'f')
	    goto lose;
	}

      if (*cp != 'e' && *cp != 'f' && *cp != 'g')
	goto lose;

      if (cp[1] != 0)
	goto lose;

      len = sprintf (buf, SSDATA (Vfloat_output_format), data);
    }

  /* Make sure there is a decimal point with digit after, or an
     exponent, so that the value is readable as a float.  But don't do
     this with "%.0f"; it's valid for that not to produce a decimal
     point.  Note that width can be 0 only for %.0f.  */
  if (width != 0)
    {
      for (cp = buf; *cp; cp++)
	if ((*cp < '0' || *cp > '9') && *cp != '-')
	  break;

      if (*cp == '.' && cp[1] == 0)
	{
	  cp[1] = '0';
	  cp[2] = 0;
	  len++;
	}
      else if (*cp == 0)
	{
	  *cp++ = '.';
	  *cp++ = '0';
	  *cp++ = 0;
	  len += 2;
	}
    }

  return len;
}


static void
print (Lisp_Object obj, Lisp_Object printcharfun, bool escapeflag)
{
  new_backquote_output = 0;

  /* Reset print_number_index and Vprint_number_table only when
     the variable Vprint_continuous_numbering is nil.  Otherwise,
     the values of these variables will be kept between several
     print functions.  */
  if (NILP (Vprint_continuous_numbering)
      || NILP (Vprint_number_table))
    {
      print_number_index = 0;
      Vprint_number_table = Qnil;
    }

  /* Construct Vprint_number_table for print-circle.  */
  if (!NILP (Vprint_circle))
    {
      /* Construct Vprint_number_table.
	 This increments print_number_index for the objects added.  */
      print_preprocess (obj);

      if (HASH_TABLE_P (Vprint_number_table))
	{ /* Remove unnecessary objects, which appear only once in OBJ;
	     that is, whose status is Qt.  */
	  struct Lisp_Hash_Table *h = XHASH_TABLE (Vprint_number_table);
	  ptrdiff_t i;

	  for (i = 0; i < HASH_TABLE_SIZE (h); ++i)
            {
              Lisp_Object key =  HASH_KEY (h, i);
	      if (!hash_unused_entry_key_p (key)
		  && EQ (HASH_VALUE (h, i), Qt))
	        Fremhash (key, Vprint_number_table);
            }
	}
    }

  print_depth = 0;
  print_object (obj, printcharfun, escapeflag);
}

#define PRINT_CIRCLE_CANDIDATE_P(obj)			   \
  (STRINGP (obj)                                           \
   || CONSP (obj)					   \
   || (VECTORLIKEP (obj)				   \
       && (VECTORP (obj) || COMPILEDP (obj)		   \
	   || CHAR_TABLE_P (obj) || SUB_CHAR_TABLE_P (obj) \
	   || HASH_TABLE_P (obj) || FONTP (obj)		   \
	   || RECORDP (obj)))				   \
   || (! NILP (Vprint_gensym)				   \
       && SYMBOLP (obj)					   \
<<<<<<< HEAD
       && NILP (SYMBOL_PACKAGE (obj))))
=======
       && !SYMBOL_INTERNED_P (obj)			   \
       && !hash_unused_entry_key_p (obj)))
>>>>>>> dd2caf1a

/* The print preprocess stack, used to traverse data structures.  */

struct print_pp_entry {
  ptrdiff_t n;			/* number of values, or 0 if a single value */
  union {
    Lisp_Object value;		/* when n = 0 */
    Lisp_Object *values;	/* when n > 0 */
  } u;
};

struct print_pp_stack {
  struct print_pp_entry *stack;	 /* base of stack */
  ptrdiff_t size;		 /* allocated size in entries */
  ptrdiff_t sp;			 /* current number of entries */
};

static struct print_pp_stack ppstack = {NULL, 0, 0};

NO_INLINE static void
grow_pp_stack (void)
{
  struct print_pp_stack *ps = &ppstack;
  eassert (ps->sp == ps->size);
  ps->stack = xpalloc (ps->stack, &ps->size, 1, -1, sizeof *ps->stack);
  eassert (ps->sp < ps->size);
}

static inline void
pp_stack_push_value (Lisp_Object value)
{
  if (ppstack.sp >= ppstack.size)
    grow_pp_stack ();
  ppstack.stack[ppstack.sp++] = (struct print_pp_entry){.n = 0,
							.u.value = value};
}

static inline void
pp_stack_push_values (Lisp_Object *values, ptrdiff_t n)
{
  eassume (n >= 0);
  if (n == 0)
    return;
  if (ppstack.sp >= ppstack.size)
    grow_pp_stack ();
  ppstack.stack[ppstack.sp++] = (struct print_pp_entry){.n = n,
							.u.values = values};
}

static inline bool
pp_stack_empty_p (void)
{
  return ppstack.sp <= 0;
}

static inline Lisp_Object
pp_stack_pop (void)
{
  eassume (!pp_stack_empty_p ());
  struct print_pp_entry *e = &ppstack.stack[ppstack.sp - 1];
  if (e->n == 0)		/* single value */
    {
      --ppstack.sp;
      return e->u.value;
    }
  /* Array of values: pop them left to right, which seems to be slightly
     faster than right to left.  */
  e->n--;
  if (e->n == 0)
    --ppstack.sp;		/* last value consumed */
  return (++e->u.values)[-1];
}

/* Construct Vprint_number_table for the print-circle feature
   according to the structure of OBJ.  OBJ itself and all its elements
   will be added to Vprint_number_table recursively if it is a list,
   vector, compiled function, char-table, string (its text properties
   will be traced), or a symbol that has no obarray (this is for the
   print-gensym feature).  The status fields of Vprint_number_table
   mean whether each object appears more than once in OBJ: Qnil at the
   first time, and Qt after that.  */
static void
print_preprocess (Lisp_Object obj)
{
  eassert (!NILP (Vprint_circle));
  ptrdiff_t base_sp = ppstack.sp;

  for (;;)
    {
      if (PRINT_CIRCLE_CANDIDATE_P (obj))
	{
	  if (!HASH_TABLE_P (Vprint_number_table))
	    Vprint_number_table = CALLN (Fmake_hash_table, QCtest, Qeq);

	  Lisp_Object num = Fgethash (obj, Vprint_number_table, Qnil);
	  if (!NILP (num)
	      /* If Vprint_continuous_numbering is non-nil and OBJ is a gensym,
		 always print the gensym with a number.  This is a special for
		 the lisp function byte-compile-output-docform.  */
	      || (!NILP (Vprint_continuous_numbering)
		  && SYMBOLP (obj)
		  && NILP (SYMBOL_PACKAGE (obj))))
	    { /* OBJ appears more than once.  Let's remember that.  */
	      if (!FIXNUMP (num))
		{
		  print_number_index++;
		  /* Negative number indicates it hasn't been printed yet.  */
		  Fputhash (obj, make_fixnum (- print_number_index),
			    Vprint_number_table);
		}
	    }
	  else
	    {
	      /* OBJ is not yet recorded.  Let's add to the table.  */
	      Fputhash (obj, Qt, Vprint_number_table);

	      switch (XTYPE (obj))
		{
		case Lisp_String:
		  /* A string may have text properties,
		     which can be circular. */
		  traverse_intervals_noorder (string_intervals (obj),
					      print_preprocess_string, NULL);
		  break;

		case Lisp_Cons:
		  if (!NILP (XCDR (obj)))
		    pp_stack_push_value (XCDR (obj));
		  obj = XCAR (obj);
		  continue;

		case Lisp_Vectorlike:
		  {
		    struct Lisp_Vector *vec = XVECTOR (obj);
		    ptrdiff_t size = ASIZE (obj);
		    if (size & PSEUDOVECTOR_FLAG)
		      size &= PSEUDOVECTOR_SIZE_MASK;
		    ptrdiff_t start = (SUB_CHAR_TABLE_P (obj)
				       ? SUB_CHAR_TABLE_OFFSET : 0);
		    pp_stack_push_values (vec->contents + start, size - start);
		    if (HASH_TABLE_P (obj))
		      {
			struct Lisp_Hash_Table *h = XHASH_TABLE (obj);
			pp_stack_push_values (h->key_and_value,
					      2 * h->table_size);
		      }
		    break;
		  }

		default:
		  break;
		}
	    }
	}

      if (ppstack.sp <= base_sp)
	break;
      obj = pp_stack_pop ();
    }
}

DEFUN ("print--preprocess", Fprint_preprocess, Sprint_preprocess, 1, 1, 0,
       doc: /* Extract sharing info from OBJECT needed to print it.
Fills `print-number-table' if `print-circle' is non-nil.  Does nothing
if `print-circle' is nil.  */)
     (Lisp_Object object)
{
  if (!NILP (Vprint_circle))
    {
      print_number_index = 0;
      print_preprocess (object);
    }
  return Qnil;
}

static void
print_preprocess_string (INTERVAL interval, void *arg)
{
  print_preprocess (interval->plist);
}

#define PRINT_STRING_NON_CHARSET_FOUND 1
#define PRINT_STRING_UNSAFE_CHARSET_FOUND 2

/* Bitwise or of the above macros.  */
static int print_check_string_result;

static void
print_check_string_charset_prop (INTERVAL interval, void *pstring)
{
  Lisp_Object val;

  if (NILP (interval->plist)
      || (print_check_string_result == (PRINT_STRING_NON_CHARSET_FOUND
					| PRINT_STRING_UNSAFE_CHARSET_FOUND)))
    return;
  for (val = interval->plist; CONSP (val) && ! EQ (XCAR (val), Qcharset);
       val = XCDR (XCDR (val)));
  if (! CONSP (val))
    {
      print_check_string_result |= PRINT_STRING_NON_CHARSET_FOUND;
      return;
    }
  if (! (print_check_string_result & PRINT_STRING_NON_CHARSET_FOUND))
    {
      if (! EQ (val, interval->plist)
	  || CONSP (XCDR (XCDR (val))))
	print_check_string_result |= PRINT_STRING_NON_CHARSET_FOUND;
    }
  if (! (print_check_string_result & PRINT_STRING_UNSAFE_CHARSET_FOUND))
    {
      ptrdiff_t charpos = interval->position;
      Lisp_Object string = *(Lisp_Object *)pstring;
      ptrdiff_t bytepos = string_char_to_byte (string, charpos);
      Lisp_Object charset = XCAR (XCDR (val));

      for (ptrdiff_t i = 0; i < LENGTH (interval); i++)
	{
	  int c = fetch_string_char_advance (string, &charpos, &bytepos);
	  if (! ASCII_CHAR_P (c)
	      && ! EQ (CHARSET_NAME (CHAR_CHARSET (c)), charset))
	    {
	      print_check_string_result |= PRINT_STRING_UNSAFE_CHARSET_FOUND;
	      break;
	    }
	}
    }
}

/* The value is (charset . nil).  */
static Lisp_Object print_prune_charset_plist;

static Lisp_Object
print_prune_string_charset (Lisp_Object string)
{
  print_check_string_result = 0;
  traverse_intervals (string_intervals (string), 0,
		      print_check_string_charset_prop, &string);
  if (NILP (Vprint_charset_text_property)
      || ! (print_check_string_result & PRINT_STRING_UNSAFE_CHARSET_FOUND))
    {
      string = Fcopy_sequence (string);
      if (print_check_string_result & PRINT_STRING_NON_CHARSET_FOUND)
	{
	  if (NILP (print_prune_charset_plist))
	    print_prune_charset_plist = list1 (Qcharset);
	  Fremove_text_properties (make_fixnum (0),
				   make_fixnum (SCHARS (string)),
				   print_prune_charset_plist, string);
	}
      else
	Fset_text_properties (make_fixnum (0), make_fixnum (SCHARS (string)),
			      Qnil, string);
    }
  return string;
}

#ifdef HAVE_MODULES
/* Return a data pointer equal to FUNCPTR.  */

static void const *
data_from_funcptr (void (*funcptr) (void))
{
  /* The module code, and the POSIX API for dynamic linking, already
     assume that function and data pointers are represented
     interchangeably, so it's OK to assume that here too.  */
  return (void const *) funcptr;
}

/* Print the value of the pointer PTR.  */

static void
print_pointer (Lisp_Object printcharfun, char *buf, const char *prefix,
               const void *ptr)
{
  uintptr_t ui = (uintptr_t) ptr;

  /* In theory this assignment could lose info on pre-C99 hosts, but
     in practice it doesn't.  */
  uintmax_t up = ui;

  int len = sprintf (buf, "%s 0x%" PRIxMAX, prefix, up);
  strout (buf, len, len, printcharfun);
}
#endif

static void
print_bignum (Lisp_Object obj, Lisp_Object printcharfun)
{
  ptrdiff_t size = bignum_bufsize (obj, 10);
  USE_SAFE_ALLOCA;
  char *str = SAFE_ALLOCA (size);
  ptrdiff_t len = bignum_to_c_string (str, size, obj, 10);
  strout (str, len, len, printcharfun);
  SAFE_FREE ();
}

static void
print_bool_vector (Lisp_Object obj, Lisp_Object printcharfun)
{
  EMACS_INT size = bool_vector_size (obj);
  ptrdiff_t size_in_bytes = bool_vector_bytes (size);
  ptrdiff_t real_size_in_bytes = size_in_bytes;
  unsigned char *data = bool_vector_uchar_data (obj);

  char buf[sizeof "#&\"" + INT_STRLEN_BOUND (ptrdiff_t)];
  int len = sprintf (buf, "#&%"pI"d\"", size);
  strout (buf, len, len, printcharfun);

  /* Don't print more bytes than the specified maximum.
     Negative values of print-length are invalid.  Treat them
     like a print-length of nil.  */
  if (FIXNATP (Vprint_length)
      && XFIXNAT (Vprint_length) < size_in_bytes)
    size_in_bytes = XFIXNAT (Vprint_length);

  for (ptrdiff_t i = 0; i < size_in_bytes; i++)
    {
      maybe_quit ();
      unsigned char c = data[i];
      if (c == '\n' && print_escape_newlines)
	print_c_string ("\\n", printcharfun);
      else if (c == '\f' && print_escape_newlines)
	print_c_string ("\\f", printcharfun);
      else if (c > '\177'
	       || (print_escape_control_characters && c_iscntrl (c)))
	{
	  /* Use octal escapes to avoid encoding issues.  */
	  octalout (c, data, i + 1, size_in_bytes, printcharfun);
	}
      else
	{
	  if (c == '\"' || c == '\\')
	    printchar ('\\', printcharfun);
	  printchar (c, printcharfun);
	}
    }

  if (size_in_bytes < real_size_in_bytes)
    print_c_string (" ...", printcharfun);
  printchar ('\"', printcharfun);
}

/* Print a pseudovector that has no readable syntax.  */
static void
print_vectorlike_unreadable (Lisp_Object obj, Lisp_Object printcharfun,
			     bool escapeflag, char *buf)
{
  /* First check whether this is handled by `print-unreadable-function'.  */
  if (!NILP (Vprint_unreadable_function)
      && FUNCTIONP (Vprint_unreadable_function))
    {
      specpdl_ref count = SPECPDL_INDEX ();
      /* Bind `print-unreadable-function' to nil to avoid accidental
	 infinite recursion in the function called.  */
      Lisp_Object func = Vprint_unreadable_function;
      specbind (Qprint_unreadable_function, Qnil);

      /* If we're being called from `prin1-to-string' or the like,
	 we're now in the secret " prin1" buffer.  This can lead to
	 problems if, for instance, the callback function switches a
	 window to this buffer -- this will make Emacs segfault.  */
      if (!NILP (Vprint__unreadable_callback_buffer)
	  && !NILP (Fbuffer_live_p (Vprint__unreadable_callback_buffer)))
	{
	  record_unwind_current_buffer ();
	  set_buffer_internal (XBUFFER (Vprint__unreadable_callback_buffer));
	}
      Lisp_Object result = CALLN (Ffuncall, func, obj,
				  escapeflag? Qt: Qnil);
      unbind_to (count, Qnil);

      if (!NILP (result))
	{
	  if (STRINGP (result))
	    print_string (result, printcharfun);
	  /* It's handled, so stop processing here.  */
	  return;
	}
    }

  /* Not handled; print unreadable object.  */
  switch (PSEUDOVECTOR_TYPE (XVECTOR (obj)))
    {
    case PVEC_MARKER:
      print_c_string ("#<marker ", printcharfun);
      /* Do you think this is necessary?  */
      if (XMARKER (obj)->insertion_type != 0)
	print_c_string ("(moves after insertion) ", printcharfun);
      if (! XMARKER (obj)->buffer)
	print_c_string ("in no buffer", printcharfun);
      else
	{
	  int len = sprintf (buf, "at %"pD"d in ", marker_position (obj));
	  strout (buf, len, len, printcharfun);
	  print_string (BVAR (XMARKER (obj)->buffer, name), printcharfun);
	}
      printchar ('>', printcharfun);
      return;

    case PVEC_SYMBOL_WITH_POS:
      {
        struct Lisp_Symbol_With_Pos *sp = XSYMBOL_WITH_POS (obj);
        if (print_symbols_bare)
          print_object (sp->sym, printcharfun, escapeflag);
        else
          {
            print_c_string ("#<symbol ", printcharfun);
            if (BARE_SYMBOL_P (sp->sym))
              print_object (sp->sym, printcharfun, escapeflag);
            else
              print_c_string ("NOT A SYMBOL!!", printcharfun);
            if (FIXNUMP (sp->pos))
              {
                print_c_string (" at ", printcharfun);
                print_object (sp->pos, printcharfun, escapeflag);
              }
            else
              print_c_string (" NOT A POSITION!!", printcharfun);
            printchar ('>', printcharfun);
          }
      }
      return;

    case PVEC_OVERLAY:
      print_c_string ("#<overlay ", printcharfun);
      if (! OVERLAY_BUFFER (obj))
	print_c_string ("in no buffer", printcharfun);
      else
	{
	  int len = sprintf (buf, "from %"pD"d to %"pD"d in ",
			     OVERLAY_START (obj),
			     OVERLAY_END   (obj));
	  strout (buf, len, len, printcharfun);
	  print_string (BVAR (OVERLAY_BUFFER (obj), name),
			printcharfun);
	}
      printchar ('>', printcharfun);
      return;

    case PVEC_USER_PTR:
      {
	print_c_string ("#<user-ptr ", printcharfun);
	int i = sprintf (buf, "ptr=%p finalizer=%p",
			 XUSER_PTR (obj)->p,
			 (void *) XUSER_PTR (obj)->finalizer);
	strout (buf, i, i, printcharfun);
	printchar ('>', printcharfun);
      }
      return;

    case PVEC_FINALIZER:
      print_c_string ("#<finalizer", printcharfun);
      if (NILP (XFINALIZER (obj)->function))
	print_c_string (" used", printcharfun);
      printchar ('>', printcharfun);
      return;

    case PVEC_MISC_PTR:
      {
	/* This shouldn't happen in normal usage, but let's
	   print it anyway for the benefit of the debugger.  */
	int i = sprintf (buf, "#<ptr %p>", xmint_pointer (obj));
	strout (buf, i, i, printcharfun);
      }
      return;

    case PVEC_PROCESS:
      if (escapeflag)
	{
	  print_c_string ("#<process ", printcharfun);
	  print_string (XPROCESS (obj)->name, printcharfun);
	  printchar ('>', printcharfun);
	}
      else
	print_string (XPROCESS (obj)->name, printcharfun);
      return;

    case PVEC_SUBR:
      print_c_string ("#<subr ", printcharfun);
      print_c_string (XSUBR (obj)->symbol_name, printcharfun);
      printchar ('>', printcharfun);
      return;

    case PVEC_PACKAGE:
      if (STRINGP (PACKAGE_NAMEX (obj)))
	{
	  print_c_string ("#<package \"", printcharfun);
	  print_string (PACKAGE_NAMEX (obj), printcharfun);
	  print_c_string ("\">", printcharfun);
	}
      else
	print_c_string ("#<deleted package>", printcharfun);
      return;

    case PVEC_XWIDGET:
#ifdef HAVE_XWIDGETS
      {
	if (NILP (XXWIDGET (obj)->buffer))
	  print_c_string ("#<killed xwidget>", printcharfun);
	else
	  {
#ifdef USE_GTK
	    int len = sprintf (buf, "#<xwidget %u %p>",
			       XXWIDGET (obj)->xwidget_id,
			       XXWIDGET (obj)->widget_osr);
#else
	    int len = sprintf (buf, "#<xwidget %u %p>",
			       XXWIDGET (obj)->xwidget_id,
			       XXWIDGET (obj)->xwWidget);
#endif
	    strout (buf, len, len, printcharfun);
	  }
	return;
      }
#endif
      break;

    case PVEC_XWIDGET_VIEW:
      print_c_string ("#<xwidget view", printcharfun);
      printchar ('>', printcharfun);
      return;

    case PVEC_WINDOW:
      {
	int len = sprintf (buf, "#<window %"pI"d",
			   XWINDOW (obj)->sequence_number);
	strout (buf, len, len, printcharfun);
	if (BUFFERP (XWINDOW (obj)->contents))
	  {
	    print_c_string (" on ", printcharfun);
	    print_string (BVAR (XBUFFER (XWINDOW (obj)->contents), name),
			  printcharfun);
	  }
	printchar ('>', printcharfun);
      }
      return;

    case PVEC_TERMINAL:
      {
	struct terminal *t = XTERMINAL (obj);
	int len = sprintf (buf, "#<terminal %d", t->id);
	strout (buf, len, len, printcharfun);
	if (t->name)
	  {
	    print_c_string (" on ", printcharfun);
	    print_c_string (t->name, printcharfun);
	  }
	printchar ('>', printcharfun);
      }
      return;

    case PVEC_BUFFER:
      if (!BUFFER_LIVE_P (XBUFFER (obj)))
	print_c_string ("#<killed buffer>", printcharfun);
      else if (escapeflag)
	{
	  print_c_string ("#<buffer ", printcharfun);
	  print_string (BVAR (XBUFFER (obj), name), printcharfun);
	  printchar ('>', printcharfun);
	}
      else
	print_string (BVAR (XBUFFER (obj), name), printcharfun);
      return;

    case PVEC_WINDOW_CONFIGURATION:
      print_c_string ("#<window-configuration>", printcharfun);
      return;

    case PVEC_FRAME:
      {
	void *ptr = XFRAME (obj);
	Lisp_Object frame_name = XFRAME (obj)->name;

	print_c_string ((FRAME_LIVE_P (XFRAME (obj))
			 ? "#<frame "
			 : "#<dead frame "),
			printcharfun);
	if (!STRINGP (frame_name))
	  {
	    /* A frame could be too young and have no name yet;
	       don't crash.  */
	    if (SYMBOLP (frame_name))
	      frame_name = Fsymbol_name (frame_name);
	    else	/* can't happen: name should be either nil or string */
	      frame_name = build_string ("*INVALID*FRAME*NAME*");
	  }
	print_string (frame_name, printcharfun);
	int len = sprintf (buf, " %p>", ptr);
	strout (buf, len, len, printcharfun);
      }
      return;

    case PVEC_FONT:
      {
	if (! FONT_OBJECT_P (obj))
	  {
	    if (FONT_SPEC_P (obj))
	      print_c_string ("#<font-spec", printcharfun);
	    else
	      print_c_string ("#<font-entity", printcharfun);
	    for (int i = 0; i < FONT_SPEC_MAX; i++)
	      {
		/* FONT_EXTRA_INDEX can contain private information in
		   font entities which isn't safe to print.  */
		if (i != FONT_EXTRA_INDEX || !FONT_ENTITY_P (obj))
		  {
		    printchar (' ', printcharfun);
		    if (i < FONT_WEIGHT_INDEX || i > FONT_WIDTH_INDEX)
		      print_object (AREF (obj, i), printcharfun, escapeflag);
		    else
		      print_object (font_style_symbolic (obj, i, 0),
				    printcharfun, escapeflag);
		  }
	      }
	  }
	else
	  {
	    print_c_string ("#<font-object ", printcharfun);
	    print_object (AREF (obj, FONT_NAME_INDEX), printcharfun,
			  escapeflag);
	  }
	printchar ('>', printcharfun);
      }
      return;

    case PVEC_THREAD:
      print_c_string ("#<thread ", printcharfun);
      if (STRINGP (XTHREAD (obj)->name))
	print_string (XTHREAD (obj)->name, printcharfun);
      else
	{
	  void *p = XTHREAD (obj);
	  int len = sprintf (buf, "%p", p);
	  strout (buf, len, len, printcharfun);
	}
      printchar ('>', printcharfun);
      return;

    case PVEC_MUTEX:
      print_c_string ("#<mutex ", printcharfun);
      if (STRINGP (XMUTEX (obj)->name))
	print_string (XMUTEX (obj)->name, printcharfun);
      else
	{
	  void *p = XMUTEX (obj);
	  int len = sprintf (buf, "%p", p);
	  strout (buf, len, len, printcharfun);
	}
      printchar ('>', printcharfun);
      return;

    case PVEC_CONDVAR:
      print_c_string ("#<condvar ", printcharfun);
      if (STRINGP (XCONDVAR (obj)->name))
	print_string (XCONDVAR (obj)->name, printcharfun);
      else
	{
	  void *p = XCONDVAR (obj);
	  int len = sprintf (buf, "%p", p);
	  strout (buf, len, len, printcharfun);
	}
      printchar ('>', printcharfun);
      return;

    case PVEC_MODULE_FUNCTION:
#ifdef HAVE_MODULES
      {
	print_c_string ("#<module function ", printcharfun);
        const struct Lisp_Module_Function *function = XMODULE_FUNCTION (obj);
        module_funcptr ptr = module_function_address (function);
	char const *file;
	char const *symbol;
	dynlib_addr (ptr, &file, &symbol);

	if (symbol == NULL)
          print_pointer (printcharfun, buf, "at", data_from_funcptr (ptr));
        else
	  print_c_string (symbol, printcharfun);

        void *data = module_function_data (function);
        if (data != NULL)
          print_pointer (printcharfun, buf, " with data", data);

        if (file != NULL)
	  {
	    print_c_string (" from ", printcharfun);
	    print_c_string (file, printcharfun);
	  }

	printchar ('>', printcharfun);
	return;
      }
#endif
      break;

    case PVEC_NATIVE_COMP_UNIT:
#ifdef HAVE_NATIVE_COMP
      {
	struct Lisp_Native_Comp_Unit *cu = XNATIVE_COMP_UNIT (obj);
	print_c_string ("#<native compilation unit: ", printcharfun);
	print_object (cu->file, printcharfun, escapeflag);
	printchar (' ', printcharfun);
	print_object (cu->optimize_qualities, printcharfun, escapeflag);
	printchar ('>', printcharfun);
	return;
      }
#endif
      break;

    case PVEC_TS_PARSER:
#ifdef HAVE_TREE_SITTER
      print_c_string ("#<treesit-parser for ", printcharfun);
      Lisp_Object language = XTS_PARSER (obj)->language_symbol;
      /* No need to print the buffer because it's not that useful: we
	 usually know which buffer a parser belongs to.  */
      print_string (Fsymbol_name (language), printcharfun);
      printchar ('>', printcharfun);
      return;
#endif
      break;

    case PVEC_TS_NODE:
#ifdef HAVE_TREE_SITTER
      /* Prints #<treesit-node (identifier) in 12-15> or
         #<treesit-node "keyword" in 28-31>. */
      print_c_string ("#<treesit-node", printcharfun);
      if (!treesit_node_uptodate_p (obj))
	{
	  print_c_string ("-outdated>", printcharfun);
	  return;
	}
      printchar (' ', printcharfun);
      /* Now the node must be up-to-date, and calling functions like
	 Ftreesit_node_start will not signal.  */
      bool named = treesit_named_node_p (XTS_NODE (obj)->node);
      /* We used to use () as delimiters for named nodes, but that
	 confuses pretty-printing a tad bit.  There might be more
	 little breakages here and there if we print parenthesizes
	 inside an object, so I guess better not do it.
	 (bug#60696)  */
      const char *delim1 = named ? "" : "\"";
      const char *delim2 = named ? "" : "\"";
      print_c_string (delim1, printcharfun);
      print_string (Ftreesit_node_type (obj), printcharfun);
      print_c_string (delim2, printcharfun);
      print_c_string (" in ", printcharfun);
      print_object (Ftreesit_node_start (obj), printcharfun, escapeflag);
      printchar ('-', printcharfun);
      print_object (Ftreesit_node_end (obj), printcharfun, escapeflag);
      printchar ('>', printcharfun);
      return;
#endif
      break;

    case PVEC_TS_COMPILED_QUERY:
#ifdef HAVE_TREE_SITTER
      print_c_string ("#<treesit-compiled-query>", printcharfun);
      return;
#endif
      break;

    case PVEC_SQLITE:
      {
	print_c_string ("#<sqlite ", printcharfun);
	int i = sprintf (buf, "db=%p", XSQLITE (obj)->db);
	strout (buf, i, i, printcharfun);
	if (XSQLITE (obj)->is_statement)
	  {
	    i = sprintf (buf, " stmt=%p", XSQLITE (obj)->stmt);
	    strout (buf, i, i, printcharfun);
	  }
	print_c_string (" name=", printcharfun);
	print_c_string (XSQLITE (obj)->name, printcharfun);
	printchar ('>', printcharfun);
      }
      return;

    /* Types handled earlier.  */
    case PVEC_NORMAL_VECTOR:
    case PVEC_RECORD:
    case PVEC_COMPILED:
    case PVEC_CHAR_TABLE:
    case PVEC_SUB_CHAR_TABLE:
    case PVEC_HASH_TABLE:
    case PVEC_BIGNUM:
    case PVEC_BOOL_VECTOR:
    /* Impossible cases.  */
    case PVEC_FREE:
    case PVEC_OTHER:
      break;
    }
  emacs_abort ();
}

static char
named_escape (int i)
{
  switch (i)
    {
    case '\b': return 'b';
    case '\t': return 't';
    case '\n': return 'n';
    case '\f': return 'f';
    case '\r': return 'r';
    case ' ':  return 's';
      /* \a, \v, \e and \d are excluded from printing as escapes since
         they are somewhat rare as characters and more likely to be
         plain integers. */
    }
  return 0;
}

enum print_entry_type
  {
    PE_list,			/* print rest of list */
    PE_rbrac,			/* print ")" */
    PE_vector,			/* print rest of vector */
    PE_hash,			/* print rest of hash data */
  };

struct print_stack_entry
{
  enum print_entry_type type;

  union
  {
    struct
    {
      Lisp_Object last;		/* cons whose car was just printed  */
      intmax_t maxlen;		/* max number of elements left to print */
      /* State for Brent cycle detection.  See
	 Brent RP. BIT. 1980;20(2):176-184. doi:10.1007/BF01933190
	 https://maths-people.anu.edu.au/~brent/pd/rpb051i.pdf */
      Lisp_Object tortoise;     /* slow pointer */
      ptrdiff_t n;		/* tortoise step countdown */
      ptrdiff_t m;		/* tortoise step period */
      intmax_t tortoise_idx;	/* index of tortoise */
    } list;

    struct
    {
      Lisp_Object obj;		/* object to print after " . " */
    } dotted_cdr;

    struct
    {
      Lisp_Object obj;		/* vector object */
      ptrdiff_t size;		/* length of vector */
      ptrdiff_t idx;		/* index of next element */
      const char *end;		/* string to print at end */
      bool truncated;		/* whether to print "..." before end */
    } vector;

    struct
    {
      Lisp_Object obj;		/* hash-table object */
      ptrdiff_t nobjs;		/* number of keys and values to print */
      ptrdiff_t idx;		/* index of key-value pair */
      ptrdiff_t printed;	/* number of keys and values printed */
      bool truncated;		/* whether to print "..." before end */
    } hash;
  } u;
};

struct print_stack
{
  struct print_stack_entry *stack;  /* base of stack */
  ptrdiff_t size;		    /* allocated size in entries */
  ptrdiff_t sp;			    /* current number of entries */
};

static struct print_stack prstack = {NULL, 0, 0};

NO_INLINE static void
grow_print_stack (void)
{
  struct print_stack *ps = &prstack;
  eassert (ps->sp == ps->size);
  ps->stack = xpalloc (ps->stack, &ps->size, 1, -1, sizeof *ps->stack);
  eassert (ps->sp < ps->size);
}

static inline void
print_stack_push (struct print_stack_entry e)
{
  if (prstack.sp >= prstack.size)
    grow_print_stack ();
  prstack.stack[prstack.sp++] = e;
}

static void
print_stack_push_vector (const char *lbrac, const char *rbrac,
			 Lisp_Object obj, ptrdiff_t start, ptrdiff_t size,
			 Lisp_Object printcharfun)
{
  print_c_string (lbrac, printcharfun);

  ptrdiff_t print_size = ((FIXNATP (Vprint_length)
			   && XFIXNAT (Vprint_length) < size)
			  ? XFIXNAT (Vprint_length) : size);
  print_stack_push ((struct print_stack_entry){
      .type = PE_vector,
      .u.vector.obj = obj,
      .u.vector.size = print_size,
      .u.vector.idx = start,
      .u.vector.end = rbrac,
      .u.vector.truncated = (print_size < size),
    });
}

/* Return true if characer C at character index ICHAR (within a name)
   needs quoting.  */

/* PKG-FIXME: No longer right.  */
static bool
must_escape_p (int c, int ichar)
{
  if (c == '\"' || c == '\\' || c == '\''
      || c == ';' || c == '#' || c == '(' || c == ')'
      || c == ',' || c == '`' || c == ':'
      || c == '[' || c == ']' || c <= 040
      || c == NO_BREAK_SPACE)
    return true;
  return false;
}

/* Return true if NAME looks like a number.  */

static bool
looks_like_number_p (Lisp_Object name)
{
  const char *p = (const char *) SDATA (name);
  const bool signedp = *p == '-' || *p == '+';
  ptrdiff_t len;
  return (((c_isdigit (p[signedp]) || p[signedp] == '.')
	  && !NILP (string_to_number (p, 10, &len))
	  && len == SBYTES (name))
	  /* We don't escape "." or "?" (unless they're the first
	     character in the symbol name).  */
	  || *p == '?'
	  || *p == '.');
}

/* Print string NAME like a symbol name.  */

static void
print_symbol_name (Lisp_Object name, Lisp_Object printcharfun,
		   bool escape, bool check_number)
{
  /* Don't check if the name looks like a number if we already know it
     doesn't.  For example, for keywords.  */
  bool like_number_p = check_number ? looks_like_number_p (name) : false;
  for (ptrdiff_t ibyte = 0, ichar = 0; ibyte < SBYTES (name);)
    {
      const int c = fetch_string_char_advance (name, &ichar, &ibyte);
      maybe_quit ();
      if (escape)
	if (like_number_p || must_escape_p (c, ichar))
	  {
	    printchar ('\\', printcharfun);
	    like_number_p = false;
	  }
      printchar (c, printcharfun);
    }
}

/* Print SYMBOL, imcluding package prefixes and whatnot.  */

static void
print_symbol (Lisp_Object symbol, Lisp_Object printcharfun,
	      bool escape)
{
  const Lisp_Object name = SYMBOL_NAME (symbol);
  const Lisp_Object package = SYMBOL_PACKAGE (symbol);
  bool check_number_p = true;

  if (EQ (package, Vkeyword_package))
    {
      print_c_string (":", printcharfun);
      check_number_p = false;
    }
  else if (NILP (package))
    {
      if (!NILP (Vprint_gensym))
	print_c_string ("#:", printcharfun);
    }
  else if (NILP (PACKAGE_NAMEX (package)))
    {
      /* This should not happen normally, because delete-package
	 should un-home symbols.  But it can if we have a bug
	 in pkg.el which a test catches.  */
      print_c_string ("#<deleted package>:", printcharfun);
      check_number_p = false;
    }
  else if (!EQ (package, Vearmuffs_package))
    {
      /* If the symbol is accessible, it need not be qualified.  */
      Lisp_Object status;
      const Lisp_Object found = pkg_find_symbol (name, Vearmuffs_package, &status);
      const bool accessible = !EQ (found, Qunbound);
      if (!accessible || !EQ (found, symbol))
	{
	  /* If PACKAGE has a package-local nickname in the current
	     package, use that for printing, because that's why we
	     have the nickname.  */
	  const Lisp_Object nickname = pkg_local_nickname (package);
	  if (STRINGP (nickname))
	    print_symbol_name (nickname, printcharfun, escape, true);
	  else
	    print_symbol_name (PACKAGE_NAMEX (package), printcharfun, escape, true);
	  const Lisp_Object found = pkg_find_symbol (name, package, &status);
	  eassert (!EQ (found, Qunbound));
	  if (EQ (status, QCexternal))
	    print_c_string (":", printcharfun);
	  else
	    print_c_string ("::", printcharfun);
	  check_number_p = false;
	}
    }

  /* In Common Lisp, this would be ||, but we don't have multi-escapes
     in Emacs, and we will probably never have them because '| has
     been a valid symbol, and it is used, for instance in rx.el.  */
  if (SBYTES (name) == 0 && !EQ (package, Vkeyword_package))
    print_c_string ("##", printcharfun);
  else
    print_symbol_name (name, printcharfun, escape, check_number_p);
}


static void
print_object (Lisp_Object obj, Lisp_Object printcharfun, bool escapeflag)
{
  ptrdiff_t base_depth = print_depth;
  ptrdiff_t base_sp = prstack.sp;
  char buf[max (sizeof "from..to..in " + 2 * INT_STRLEN_BOUND (EMACS_INT),
		max (sizeof " . #" + INT_STRLEN_BOUND (intmax_t),
		     max ((sizeof " with data 0x"
			   + (UINTMAX_WIDTH + 4 - 1) / 4),
			  40)))];
  current_thread->stack_top = NEAR_STACK_TOP (buf);

 print_obj:
  maybe_quit ();

  /* Detect circularities and truncate them.  */
  if (NILP (Vprint_circle))
    {
      /* Simple but incomplete way.  */
      if (print_depth >= PRINT_CIRCLE)
	error ("Apparently circular structure being printed");

      for (int i = 0; i < print_depth; i++)
	if (BASE_EQ (obj, being_printed[i]))
	  {
	    int len = sprintf (buf, "#%d", i);
	    strout (buf, len, len, printcharfun);
	    goto next_obj;
	  }
      being_printed[print_depth] = obj;
    }
  else if (PRINT_CIRCLE_CANDIDATE_P (obj))
    {
      /* With the print-circle feature.  */
      Lisp_Object num = Fgethash (obj, Vprint_number_table, Qnil);
      if (FIXNUMP (num))
	{
	  EMACS_INT n = XFIXNUM (num);
	  if (n < 0)
	    { /* Add a prefix #n= if OBJ has not yet been printed;
		 that is, its status field is nil.  */
	      int len = sprintf (buf, "#%"pI"d=", -n);
	      strout (buf, len, len, printcharfun);
	      /* OBJ is going to be printed.  Remember that fact.  */
	      Fputhash (obj, make_fixnum (- n), Vprint_number_table);
	    }
	  else
	    {
	      /* Just print #n# if OBJ has already been printed.  */
	      int len = sprintf (buf, "#%"pI"d#", n);
	      strout (buf, len, len, printcharfun);
	      goto next_obj;
	    }
	}
    }

  print_depth++;

  switch (XTYPE (obj))
    {
    case_Lisp_Int:
      {
        EMACS_INT i = XFIXNUM (obj);
        char escaped_name;

	if (print_integers_as_characters && i >= 0 && i <= MAX_UNICODE_CHAR
            && ((escaped_name = named_escape (i))
                || graphic_base_p (i)))
	  {
	    printchar ('?', printcharfun);
            if (escaped_name)
              {
                printchar ('\\', printcharfun);
                i = escaped_name;
              }
            else if (escapeflag
                     && (i == ';' || i == '\"' || i == '\'' || i == '\\'
                         || i == '(' || i == ')'
                         || i == '{' || i == '}'
                         || i == '[' || i == ']'))
	      printchar ('\\', printcharfun);
	    printchar (i, printcharfun);
	  }
	else
	  {
	    char *end = buf + sizeof buf;
	    char *start = fixnum_to_string (i, buf, end);
	    ptrdiff_t len = end - start;
	    strout (start, len, len, printcharfun);
	  }
      }
      break;

    case Lisp_Float:
      {
	char pigbuf[FLOAT_TO_STRING_BUFSIZE];
	int len = float_to_string (pigbuf, XFLOAT_DATA (obj));
	strout (pigbuf, len, len, printcharfun);
      }
      break;

    case Lisp_String:
      if (!escapeflag)
	print_string (obj, printcharfun);
      else
	{
	  ptrdiff_t i, i_byte;
	  ptrdiff_t size_byte;
	  /* True means we must ensure that the next character we output
	     cannot be taken as part of a hex character escape.	 */
	  bool need_nonhex = false;
	  bool multibyte = STRING_MULTIBYTE (obj);

	  if (! EQ (Vprint_charset_text_property, Qt))
	    obj = print_prune_string_charset (obj);

	  if (string_intervals (obj))
	    print_c_string ("#(", printcharfun);

	  printchar ('\"', printcharfun);
	  size_byte = SBYTES (obj);

	  for (i = 0, i_byte = 0; i_byte < size_byte;)
	    {
	      /* Here, we must convert each multi-byte form to the
		 corresponding character code before handing it to
		 printchar.  */
	      int c = fetch_string_char_advance (obj, &i, &i_byte);

	      maybe_quit ();

	      if (multibyte
		  ? (CHAR_BYTE8_P (c) && (c = CHAR_TO_BYTE8 (c), true))
		  : (SINGLE_BYTE_CHAR_P (c) && ! ASCII_CHAR_P (c)
		     && print_escape_nonascii))
		{
		  /* When printing a raw 8-bit byte in a multibyte buffer, or
		     (when requested) a non-ASCII character in a unibyte buffer,
		     print single-byte non-ASCII string chars
		     using octal escapes.  */
		  octalout (c, SDATA (obj), i_byte, size_byte, printcharfun);
		  need_nonhex = false;
		}
	      else if (multibyte
		       && ! ASCII_CHAR_P (c) && print_escape_multibyte)
		{
		  /* When requested, print multibyte chars using
		     hex escapes.  */
		  char outbuf[sizeof "\\x" + INT_STRLEN_BOUND (c)];
		  int len = sprintf (outbuf, "\\x%04x", c + 0u);
		  strout (outbuf, len, len, printcharfun);
		  need_nonhex = true;
		}
	      else
		{
		  /* If we just had a hex escape, and this character
		     could be taken as part of it,
		     output `\ ' to prevent that.  */
		  if (c_isxdigit (c))
		    {
		      if (need_nonhex)
			print_c_string ("\\ ", printcharfun);
		      printchar (c, printcharfun);
		    }
		  else if (c == '\n' && print_escape_newlines
			   ? (c = 'n', true)
			   : c == '\f' && print_escape_newlines
			   ? (c = 'f', true)
			   : c == '\"' || c == '\\')
		    {
		      printchar ('\\', printcharfun);
		      printchar (c, printcharfun);
		    }
		  else if (print_escape_control_characters && c_iscntrl (c))
		    octalout (c, SDATA (obj), i_byte, size_byte, printcharfun);
		  else if (!multibyte
			   && SINGLE_BYTE_CHAR_P (c)
			   && !ASCII_CHAR_P (c))
		    printchar (BYTE8_TO_CHAR (c), printcharfun);
		  else
		    printchar (c, printcharfun);
		  need_nonhex = false;
		}
	    }
	  printchar ('\"', printcharfun);

	  if (string_intervals (obj))
	    {
	      Lisp_Object pcf = printcharfun;
	      traverse_intervals (string_intervals (obj),
				  0, print_interval, &pcf);
	      printchar (')', printcharfun);
	    }
	}
      break;

    case Lisp_Symbol:
      print_symbol (obj, printcharfun, escapeflag);
      break;

    case Lisp_Cons:
      /* If deeper than spec'd depth, print placeholder.  */
      if (FIXNUMP (Vprint_level)
	  && print_depth > XFIXNUM (Vprint_level))
	print_c_string ("...", printcharfun);
      else if (print_quoted && CONSP (XCDR (obj)) && NILP (XCDR (XCDR (obj)))
	       && EQ (XCAR (obj), Qquote))
	{
	  printchar ('\'', printcharfun);
	  obj = XCAR (XCDR (obj));
	  --print_depth;	/* tail recursion */
	  goto print_obj;
	}
      else if (print_quoted && CONSP (XCDR (obj)) && NILP (XCDR (XCDR (obj)))
	       && EQ (XCAR (obj), Qfunction))
	{
	  print_c_string ("#'", printcharfun);
	  obj = XCAR (XCDR (obj));
	  --print_depth;	/* tail recursion */
	  goto print_obj;
	}
      /* FIXME: Do we really need the new_backquote_output gating of
	 special syntax for comma and comma-at?  There is basically no
	 benefit from it at all, and it would be nice to get rid of
	 the recursion here without additional complexity.  */
      else if (print_quoted && CONSP (XCDR (obj)) && NILP (XCDR (XCDR (obj)))
	       && EQ (XCAR (obj), Qbackquote))
	{
	  printchar ('`', printcharfun);
	  new_backquote_output++;
	  print_object (XCAR (XCDR (obj)), printcharfun, escapeflag);
	  new_backquote_output--;
	}
      else if (print_quoted && CONSP (XCDR (obj)) && NILP (XCDR (XCDR (obj)))
	       && (EQ (XCAR (obj), Qcomma)
		   || EQ (XCAR (obj), Qcomma_at))
	       && new_backquote_output)
	{
	  print_object (XCAR (obj), printcharfun, false);
	  new_backquote_output--;
	  print_object (XCAR (XCDR (obj)), printcharfun, escapeflag);
	  new_backquote_output++;
	}
      else
	{
	  printchar ('(', printcharfun);
	  /* Negative values of print-length are invalid in CL.
	     Treat them like nil, as CMUCL does.  */
	  intmax_t print_length = (FIXNATP (Vprint_length)
				   ? XFIXNAT (Vprint_length)
				   : INTMAX_MAX);
	  if (print_length == 0)
	    print_c_string ("...)", printcharfun);
	  else
	    {
	      print_stack_push ((struct print_stack_entry){
		  .type = PE_list,
		  .u.list.last = obj,
		  .u.list.maxlen = print_length,
		  .u.list.tortoise = obj,
		  .u.list.n = 2,
		  .u.list.m = 2,
		  .u.list.tortoise_idx = 0,
		});
	      /* print the car */
	      obj = XCAR (obj);
	      goto print_obj;
	    }
	}
      break;

    case Lisp_Vectorlike:
      /* First do all the vectorlike types that have a readable syntax.  */
      switch (PSEUDOVECTOR_TYPE (XVECTOR (obj)))
	{
	case PVEC_NORMAL_VECTOR:
	  print_stack_push_vector ("[", "]", obj, 0, ASIZE (obj),
				   printcharfun);
	  goto next_obj;
	case PVEC_RECORD:
	  print_stack_push_vector ("#s(", ")", obj, 0, PVSIZE (obj),
				   printcharfun);
	  goto next_obj;
	case PVEC_COMPILED:
	  print_stack_push_vector ("#[", "]", obj, 0, PVSIZE (obj),
				   printcharfun);
	  goto next_obj;
	case PVEC_CHAR_TABLE:
	  print_stack_push_vector ("#^[", "]", obj, 0, PVSIZE (obj),
				   printcharfun);
	  goto next_obj;
	case PVEC_SUB_CHAR_TABLE:
	  {
	    /* Make each lowest sub_char_table start a new line.
	       Otherwise we'll make a line extremely long, which
	       results in slow redisplay.  */
	    if (XSUB_CHAR_TABLE (obj)->depth == 3)
	      printchar ('\n', printcharfun);
	    print_c_string ("#^^[", printcharfun);
	    int n = sprintf (buf, "%d %d",
			     XSUB_CHAR_TABLE (obj)->depth,
			     XSUB_CHAR_TABLE (obj)->min_char);
	    strout (buf, n, n, printcharfun);
	    print_stack_push_vector ("", "]", obj,
				     SUB_CHAR_TABLE_OFFSET, PVSIZE (obj),
				     printcharfun);
	    goto next_obj;
	  }
	case PVEC_HASH_TABLE:
	  {
	    struct Lisp_Hash_Table *h = XHASH_TABLE (obj);
	    /* Implement a readable output, e.g.:
	       #s(hash-table test equal data (k1 v1 k2 v2)) */
	    print_c_string ("#s(hash-table", printcharfun);

	    if (!BASE_EQ (h->test->name, Qeql))
	      {
		print_c_string (" test ", printcharfun);
		print_object (h->test->name, printcharfun, escapeflag);
	      }

	    if (h->weakness != Weak_None)
	      {
		print_c_string (" weakness ", printcharfun);
		print_object (hash_table_weakness_symbol (h->weakness),
			      printcharfun, escapeflag);
	      }

	    if (h->purecopy)
	      print_c_string (" purecopy t", printcharfun);

	    ptrdiff_t size = h->count;
	    if (size > 0)
	      {
		print_c_string (" data (", printcharfun);

		/* Don't print more elements than the specified maximum.  */
		if (FIXNATP (Vprint_length) && XFIXNAT (Vprint_length) < size)
		  size = XFIXNAT (Vprint_length);

		print_stack_push ((struct print_stack_entry){
		    .type = PE_hash,
		    .u.hash.obj = obj,
		    .u.hash.nobjs = size * 2,
		    .u.hash.idx = 0,
		    .u.hash.printed = 0,
		    .u.hash.truncated = (size < h->count),
		  });
	      }
	    else
	      {
		/* Empty table: we can omit the data entirely.  */
		printchar (')', printcharfun);
		--print_depth;   /* Done with this.  */
	      }
	    goto next_obj;
	  }

	case PVEC_BIGNUM:
	  print_bignum (obj, printcharfun);
	  break;

	case PVEC_BOOL_VECTOR:
	  print_bool_vector (obj, printcharfun);
	  break;

	default:
	  print_vectorlike_unreadable (obj, printcharfun, escapeflag, buf);
	  break;
	}
	break;

    default:
      emacs_abort ();
    }
  print_depth--;

 next_obj:
  if (prstack.sp > base_sp)
    {
      /* Handle a continuation on the print stack.  */
      struct print_stack_entry *e = &prstack.stack[prstack.sp - 1];
      switch (e->type)
	{
	case PE_list:
	  {
	    /* after "(" ELEM (* " " ELEM) */
	    Lisp_Object next = XCDR (e->u.list.last);
	    if (NILP (next))
	      {
		/* end of list: print ")" */
		printchar (')', printcharfun);
		--prstack.sp;
		--print_depth;
		goto next_obj;
	      }
	    else if (CONSP (next))
	      {
		if (!NILP (Vprint_circle))
		  {
		    /* With the print-circle feature.  */
		    Lisp_Object num = Fgethash (next, Vprint_number_table,
						Qnil);
		    if (FIXNUMP (num))
		      {
			print_c_string (" . ", printcharfun);
			obj = next;
			e->type = PE_rbrac;
			goto print_obj;
		      }
		  }

		/* list continues: print " " ELEM ... */

		printchar (' ', printcharfun);

		--e->u.list.maxlen;
		if (e->u.list.maxlen <= 0)
		  {
		    print_c_string ("...)", printcharfun);
		    --prstack.sp;
		    --print_depth;
		    goto next_obj;
		  }

		e->u.list.last = next;
		e->u.list.n--;
		if (e->u.list.n == 0)
		  {
		    /* Double tortoise update period and teleport it.  */
		    e->u.list.tortoise_idx += e->u.list.m;
		    e->u.list.m <<= 1;
		    e->u.list.n = e->u.list.m;
		    e->u.list.tortoise = next;
		  }
		else if (BASE_EQ (next, e->u.list.tortoise))
		  {
		    /* FIXME: This #N tail index is somewhat ambiguous;
		       see bug#55395.  */
		    int len = sprintf (buf, ". #%" PRIdMAX ")",
				       e->u.list.tortoise_idx);
		    strout (buf, len, len, printcharfun);
		    --prstack.sp;
		    --print_depth;
		    goto next_obj;
		  }
		obj = XCAR (next);
	      }
	    else
	      {
		/* non-nil ending: print " . " ELEM ")" */
		print_c_string (" . ", printcharfun);
		obj = next;
		e->type = PE_rbrac;
	      }
	    break;
	  }

	case PE_rbrac:
	  printchar (')', printcharfun);
	  --prstack.sp;
	  --print_depth;
	  goto next_obj;

	case PE_vector:
	  if (e->u.vector.idx >= e->u.vector.size)
	    {
	      if (e->u.vector.truncated)
		{
		  if (e->u.vector.idx > 0)
		    printchar (' ', printcharfun);
		  print_c_string ("...", printcharfun);
		}
	      print_c_string (e->u.vector.end, printcharfun);
	      --prstack.sp;
	      --print_depth;
	      goto next_obj;
	    }
	  if (e->u.vector.idx > 0)
	    printchar (' ', printcharfun);
	  obj = AREF (e->u.vector.obj, e->u.vector.idx);
	  e->u.vector.idx++;
	  break;

	case PE_hash:
	  if (e->u.hash.printed >= e->u.hash.nobjs)
	    {
	      if (e->u.hash.truncated)
		{
		  if (e->u.hash.printed)
		    printchar (' ', printcharfun);
		  print_c_string ("...", printcharfun);
		}
	      print_c_string ("))", printcharfun);
	      --prstack.sp;
	      --print_depth;
	      goto next_obj;
	    }

	  if (e->u.hash.printed)
	    printchar (' ', printcharfun);

	  struct Lisp_Hash_Table *h = XHASH_TABLE (e->u.hash.obj);
	  if ((e->u.hash.printed & 1) == 0)
	    {
	      Lisp_Object key;
	      ptrdiff_t idx = e->u.hash.idx;
	      while (hash_unused_entry_key_p ((key = HASH_KEY (h, idx))))
		idx++;
	      e->u.hash.idx = idx;
	      obj = key;
	    }
	  else
	    {
	      obj = HASH_VALUE (h, e->u.hash.idx);
	      e->u.hash.idx++;
	    }
	  e->u.hash.printed++;
	  break;
	}
      goto print_obj;
    }
  eassert (print_depth == base_depth);
}


/* Print a description of INTERVAL using PRINTCHARFUN.
   This is part of printing a string that has text properties.  */

static void
print_interval (INTERVAL interval, void *pprintcharfun)
{
  if (NILP (interval->plist))
    return;
  Lisp_Object printcharfun = *(Lisp_Object *)pprintcharfun;
  printchar (' ', printcharfun);
  print_object (make_fixnum (interval->position), printcharfun, 1);
  printchar (' ', printcharfun);
  print_object (make_fixnum (interval->position + LENGTH (interval)),
		printcharfun, 1);
  printchar (' ', printcharfun);
  print_object (interval->plist, printcharfun, 1);
}

/* Initialize debug_print stuff early to have it working from the very
   beginning.  */

void
init_print_once (void)
{
  /* The subroutine object for external-debugging-output is kept here
     for the convenience of the debugger.  */
  DEFSYM (Qexternal_debugging_output, "external-debugging-output");

  defsubr (&Sexternal_debugging_output);
}

void
syms_of_print (void)
{
  DEFSYM (Qtemp_buffer_setup_hook, "temp-buffer-setup-hook");

  DEFVAR_LISP ("standard-output", Vstandard_output,
	       doc: /* Output stream `print' uses by default for outputting a character.
This may be any function of one argument.
It may also be a buffer (output is inserted before point)
or a marker (output is inserted and the marker is advanced)
or the symbol t (output appears in the echo area).  */);
  Vstandard_output = Qt;
  DEFSYM (Qstandard_output, "standard-output");

  DEFVAR_LISP ("float-output-format", Vfloat_output_format,
	       doc: /* The format descriptor string used to print floats.
This is a %-spec like those accepted by `printf' in C,
but with some restrictions.  It must start with the two characters `%.'.
After that comes an integer precision specification,
and then a letter which controls the format.
The letters allowed are `e', `f' and `g'.
Use `e' for exponential notation \"DIG.DIGITSeEXPT\"
Use `f' for decimal point notation \"DIGITS.DIGITS\".
Use `g' to choose the shorter of those two formats for the number at hand.
The precision in any of these cases is the number of digits following
the decimal point.  With `f', a precision of 0 means to omit the
decimal point.  0 is not allowed with `e' or `g'.

A value of nil means to use the shortest notation
that represents the number without losing information.  */);
  Vfloat_output_format = Qnil;

  DEFVAR_BOOL ("print-integers-as-characters", print_integers_as_characters,
	       doc: /* Non-nil means integers are printed using characters syntax.
Only independent graphic characters, and control characters with named
escape sequences such as newline, are printed this way.  Other
integers, including those corresponding to raw bytes, are printed
as numbers the usual way.  */);
  print_integers_as_characters = false;

  DEFVAR_LISP ("print-length", Vprint_length,
	       doc: /* Maximum length of list to print before abbreviating.
A value of nil means no limit.  See also `eval-expression-print-length'.  */);
  Vprint_length = Qnil;

  DEFVAR_LISP ("print-level", Vprint_level,
	       doc: /* Maximum depth of list nesting to print before abbreviating.
A value of nil means no limit.  See also `eval-expression-print-level'.  */);
  Vprint_level = Qnil;

  DEFVAR_BOOL ("print-escape-newlines", print_escape_newlines,
	       doc: /* Non-nil means print newlines in strings as `\\n'.
Also print formfeeds as `\\f'.  */);
  print_escape_newlines = 0;

  DEFVAR_BOOL ("print-escape-control-characters", print_escape_control_characters,
	       doc: /* Non-nil means print control characters in strings as `\\OOO'.
\(OOO is the octal representation of the character code.)*/);
  print_escape_control_characters = 0;

  DEFVAR_BOOL ("print-escape-nonascii", print_escape_nonascii,
	       doc: /* Non-nil means print unibyte non-ASCII chars in strings as \\OOO.
\(OOO is the octal representation of the character code.)
Only single-byte characters are affected, and only in `prin1'.
When the output goes in a multibyte buffer, this feature is
enabled regardless of the value of the variable.  */);
  print_escape_nonascii = 0;

  DEFVAR_BOOL ("print-escape-multibyte", print_escape_multibyte,
	       doc: /* Non-nil means print multibyte characters in strings as \\xXXXX.
\(XXXX is the hex representation of the character code.)
This affects only `prin1'.  */);
  print_escape_multibyte = 0;

  DEFVAR_BOOL ("print-quoted", print_quoted,
	       doc: /* Non-nil means print quoted forms with reader syntax.
I.e., (quote foo) prints as \\='foo, (function foo) as #\\='foo.  */);
  print_quoted = true;

  DEFVAR_LISP ("print-gensym", Vprint_gensym,
	       doc: /* Non-nil means print uninterned symbols so they will read as uninterned.
I.e., the value of (make-symbol \"foobar\") prints as #:foobar.
When the uninterned symbol appears multiple times within the printed
expression, and `print-circle' is non-nil, in addition use the #N#
and #N= constructs as needed, so that multiple references to the same
symbol are shared once again when the text is read back.  */);
  Vprint_gensym = Qnil;

  DEFVAR_LISP ("print-circle", Vprint_circle,
	       doc: /* Non-nil means print recursive structures using #N= and #N# syntax.
If nil, printing proceeds recursively and may lead to
`max-lisp-eval-depth' being exceeded or an error may occur:
\"Apparently circular structure being printed.\"  Also see
`print-length' and `print-level'.
If non-nil, shared substructures anywhere in the structure are printed
with `#N=' before the first occurrence (in the order of the print
representation) and `#N#' in place of each subsequent occurrence,
where N is a positive decimal integer.  */);
  Vprint_circle = Qnil;

  DEFVAR_LISP ("print-continuous-numbering", Vprint_continuous_numbering,
	       doc: /* Non-nil means number continuously across print calls.
This affects the numbers printed for #N= labels and #M# references.
See also `print-circle', `print-gensym', and `print-number-table'.
This variable should not be set with `setq'; bind it with a `let' instead.  */);
  Vprint_continuous_numbering = Qnil;

  DEFVAR_LISP ("print-number-table", Vprint_number_table,
	       doc: /* A vector used internally to produce `#N=' labels and `#N#' references.
The Lisp printer uses this vector to detect Lisp objects referenced more
than once.

When you bind `print-continuous-numbering' to t, you should probably
also bind `print-number-table' to nil.  This ensures that the value of
`print-number-table' can be garbage-collected once the printing is
done.  If all elements of `print-number-table' are nil, it means that
the printing done so far has not found any shared structure or objects
that need to be recorded in the table.  */);
  Vprint_number_table = Qnil;

  DEFVAR_LISP ("print-charset-text-property", Vprint_charset_text_property,
	       doc: /* A flag to control printing of `charset' text property on printing a string.
The value should be nil, t, or `default'.

If the value is nil, don't print the text property `charset'.

If the value is t, always print the text property `charset'.

If the value is `default', print the text property `charset' only when
the value is different from what is guessed in the current charset
priorities.  Values other than nil or t are also treated as
`default'.  */);
  Vprint_charset_text_property = Qdefault;

  DEFVAR_BOOL ("print-symbols-bare", print_symbols_bare,
               doc: /* A flag to control printing of symbols with position.
If the value is nil, print these objects complete with position.
Otherwise print just the bare symbol.  */);
  print_symbols_bare = false;
  DEFSYM (Qprint_symbols_bare, "print-symbols-bare");

  /* prin1_to_string_buffer initialized in init_buffer_once in buffer.c */
  staticpro (&Vprin1_to_string_buffer);

  defsubr (&Sprin1);
  defsubr (&Sprin1_to_string);
  defsubr (&Serror_message_string);
  defsubr (&Sprinc);
  defsubr (&Sprint);
  defsubr (&Sterpri);
  defsubr (&Swrite_char);
  defsubr (&Sredirect_debugging_output);
  defsubr (&Sprint_preprocess);

  DEFSYM (Qprint_escape_multibyte, "print-escape-multibyte");
  DEFSYM (Qprint_escape_nonascii, "print-escape-nonascii");

  print_prune_charset_plist = Qnil;
  staticpro (&print_prune_charset_plist);

  DEFVAR_LISP ("print-unreadable-function", Vprint_unreadable_function,
	       doc: /* If non-nil, a function to call when printing unreadable objects.
By default, Emacs printing functions (like `prin1') print unreadable
objects as \"#<...>\", where \"...\" describes the object (for
instance, \"#<marker in no buffer>\").

If non-nil, it should be a function that will be called with two
arguments: the object to be printed, and the NOESCAPE flag (see
`prin1-to-string').  If this function returns nil, the object will be
printed as usual.  If it returns a string, that string will then be
printed.  If the function returns anything else, the object will not
be printed.  */);
  Vprint_unreadable_function = Qnil;
  DEFSYM (Qprint_unreadable_function, "print-unreadable-function");

  DEFVAR_LISP ("print--unreadable-callback-buffer",
	       Vprint__unreadable_callback_buffer,
	       doc: /* Dynamically bound to indicate current buffer.  */);
  Vprint__unreadable_callback_buffer = Qnil;
  DEFSYM (Qprint__unreadable_callback_buffer,
	  "print--unreadable-callback-buffer");
  /* Don't export this variable to Elisp.  */
  Funintern (Qprint__unreadable_callback_buffer, Qnil);

  defsubr (&Sflush_standard_output);

  /* Initialized in print_create_variable_mapping.  */
  staticpro (&Vprint_variable_mapping);
}<|MERGE_RESOLUTION|>--- conflicted
+++ resolved
@@ -1317,12 +1317,8 @@
 	   || RECORDP (obj)))				   \
    || (! NILP (Vprint_gensym)				   \
        && SYMBOLP (obj)					   \
-<<<<<<< HEAD
-       && NILP (SYMBOL_PACKAGE (obj))))
-=======
-       && !SYMBOL_INTERNED_P (obj)			   \
+       && NILP (SYMBOL_PACKAGE (obj))                      \
        && !hash_unused_entry_key_p (obj)))
->>>>>>> dd2caf1a
 
 /* The print preprocess stack, used to traverse data structures.  */
 
