/* Lisp object printing and output streams.

Copyright (C) 1985-2025 Free Software Foundation, Inc.

This file is part of GNU Emacs.

GNU Emacs is free software: you can redistribute it and/or modify
it under the terms of the GNU General Public License as published by
the Free Software Foundation, either version 3 of the License, or (at
your option) any later version.

GNU Emacs is distributed in the hope that it will be useful,
but WITHOUT ANY WARRANTY; without even the implied warranty of
MERCHANTABILITY or FITNESS FOR A PARTICULAR PURPOSE.  See the
GNU General Public License for more details.

You should have received a copy of the GNU General Public License
along with GNU Emacs.  If not, see <https://www.gnu.org/licenses/>.  */


#include <config.h>
#include "sysstdio.h"

#include "lisp.h"
#include "character.h"
#include "coding.h"
#include "buffer.h"
#include "charset.h"
#include "frame.h"
#include "process.h"
#include "disptab.h"
#include "intervals.h"
#include "blockinput.h"
#include "xwidget.h"
#include "dynlib.h"
#include "igc.h"

#include <c-ctype.h>
#include <float.h>
#include <ftoastr.h>
#include <math.h>

#if IEEE_FLOATING_POINT
# include <ieee754.h>
#endif

#ifdef WINDOWSNT
# include <sys/socket.h> /* for F_DUPFD_CLOEXEC */
#endif

#ifdef HAVE_TREE_SITTER
#include "treesit.h"
#endif

struct terminal;

/* Avoid actual stack overflow in print.  */
static ptrdiff_t print_depth;

/* Level of nesting inside outputting backquote in new style.  */
static ptrdiff_t new_backquote_output;

/* Detect most circularities to print finite output.  */
#define PRINT_CIRCLE 200
static Lisp_Object being_printed[PRINT_CIRCLE];

/* Last char printed to stdout by printchar.  */
static unsigned int printchar_stdout_last;

struct print_buffer
{
  char *buffer;			/* Allocated buffer.  */
  ptrdiff_t size;		/* Size of allocated buffer.  */
  ptrdiff_t pos;		/* Chars stored in buffer.  */
  ptrdiff_t pos_byte;		/* Bytes stored in buffer.  */
};

/* When printing into a buffer, first we put the text in this
   block, then insert it all at once.  */
static struct print_buffer print_buffer;

/* Vprint_number_table is a table, that keeps objects that are going to
   be printed, to allow use of #n= and #n# to express sharing.
   For any given object, the table can give the following values:
     t    the object will be printed only once.
     -N   the object will be printed several times and will take number N.
     N    the object has been printed so we can refer to it as #N#.
   print_number_index holds the largest N already used.
   N has to be strictly larger than 0 since we need to distinguish -N.  */
static ptrdiff_t print_number_index;
static void print_interval (INTERVAL interval, void *pprintcharfun);

/* GDB resets this to zero on W32 to disable OutputDebugString calls.  */
extern bool print_output_debug_flag;
bool print_output_debug_flag EXTERNALLY_VISIBLE = 1;


/* Low level output routines for characters and strings.  */

/* This is used to free the print buffer; we don't simply record xfree
   since print_buffer can be reallocated during the printing.  */
static void
print_free_buffer (void)
{
  xfree (print_buffer.buffer);
  print_buffer.buffer = NULL;
}

/* This is used to restore the saved contents of print_buffer
   when there is a recursive call to print.  */
static void
print_unwind (Lisp_Object saved_text)
{
  memcpy (print_buffer.buffer, SDATA (saved_text), SCHARS (saved_text));
}

/* Lisp functions to do output using a stream must start with a call to
   print_prepare, and end with calling print_finish.
   Use printchar to output one character, or call strout to output a
   block of characters.  */

/* State carried between print_prepare and print_finish.  */
struct print_context
{
  Lisp_Object printcharfun;
  Lisp_Object old_printcharfun;
  ptrdiff_t old_point, start_point;
  ptrdiff_t old_point_byte, start_point_byte;
  specpdl_ref specpdl_count;
};

static inline struct print_context
print_prepare (Lisp_Object printcharfun)
{
  struct print_context pc = {
    .old_printcharfun = printcharfun,
    .old_point = -1,
    .start_point = -1,
    .old_point_byte = -1,
    .start_point_byte = -1,
    .specpdl_count = SPECPDL_INDEX (),
  };
  bool multibyte = !NILP (BVAR (current_buffer, enable_multibyte_characters));
  record_unwind_current_buffer ();
  specbind(Qprint__unreadable_callback_buffer, Fcurrent_buffer ());
  if (NILP (printcharfun))
    printcharfun = Qt;
  if (BUFFERP (printcharfun))
    {
      if (XBUFFER (printcharfun) != current_buffer)
	Fset_buffer (printcharfun);
      printcharfun = Qnil;
    }
  if (MARKERP (printcharfun))
    {
      if (! XMARKER (printcharfun)->buffer)
	error ("Marker does not point anywhere");
      if (XMARKER (printcharfun)->buffer != current_buffer)
	set_buffer_internal (XMARKER (printcharfun)->buffer);
      ptrdiff_t marker_pos = marker_position (printcharfun);
      if (marker_pos < BEGV || marker_pos > ZV)
	signal_error ("Marker is outside the accessible part of the buffer",
		      printcharfun);
      pc.old_point = PT;
      pc.old_point_byte = PT_BYTE;
      SET_PT_BOTH (marker_pos, marker_byte_position (printcharfun));
      pc.start_point = PT;
      pc.start_point_byte = PT_BYTE;
      printcharfun = Qnil;
    }
  if (NILP (printcharfun))
    {
      if (NILP (BVAR (current_buffer, enable_multibyte_characters))
	  && ! print_escape_multibyte)
	specbind (Qprint_escape_multibyte, Qt);
      if (! NILP (BVAR (current_buffer, enable_multibyte_characters))
	  && ! print_escape_nonascii)
	specbind (Qprint_escape_nonascii, Qt);
      if (print_buffer.buffer != NULL)
	{
	  Lisp_Object string = make_string_from_bytes (print_buffer.buffer,
						       print_buffer.pos,
						       print_buffer.pos_byte);
	  record_unwind_protect (print_unwind, string);
	}
      else
	{
	  int new_size = 1000;
	  print_buffer.buffer = xmalloc (new_size);
	  print_buffer.size = new_size;
	  record_unwind_protect_void (print_free_buffer);
	}
      print_buffer.pos = 0;
      print_buffer.pos_byte = 0;
    }
  if (EQ (printcharfun, Qt) && ! noninteractive)
    setup_echo_area_for_printing (multibyte);
  pc.printcharfun = printcharfun;
  return pc;
}

static inline void
print_finish (struct print_context *pc)
{
  if (NILP (pc->printcharfun))
    {
      if (print_buffer.pos != print_buffer.pos_byte
	  && NILP (BVAR (current_buffer, enable_multibyte_characters)))
	{
	  USE_SAFE_ALLOCA;
	  unsigned char *temp = SAFE_ALLOCA (print_buffer.pos + 1);
	  copy_text ((unsigned char *) print_buffer.buffer, temp,
		     print_buffer.pos_byte, 1, 0);
	  insert_1_both ((char *) temp, print_buffer.pos,
			 print_buffer.pos, 0, 1, 0);
	  SAFE_FREE ();
	}
      else
	insert_1_both (print_buffer.buffer, print_buffer.pos,
		       print_buffer.pos_byte, 0, 1, 0);
      signal_after_change (PT - print_buffer.pos, 0, print_buffer.pos);
    }
  if (MARKERP (pc->old_printcharfun))
    set_marker_both (pc->old_printcharfun, Qnil, PT, PT_BYTE);
  if (pc->old_point >= 0)
    SET_PT_BOTH (pc->old_point
		 + (pc->old_point >= pc->start_point
		    ? PT - pc->start_point : 0),
		 pc->old_point_byte
		 + (pc->old_point_byte >= pc->start_point_byte
		    ? PT_BYTE - pc->start_point_byte : 0));
  unbind_to (pc->specpdl_count, Qnil);
}

/* Print character CH to the stdio stream STREAM.  */

static void
printchar_to_stream (unsigned int ch, FILE *stream)
{
  Lisp_Object dv UNINIT;
  ptrdiff_t i = 0, n = 1;
  Lisp_Object coding_system = Vlocale_coding_system;
  bool encode_p = false;

  if (!NILP (Vcoding_system_for_write))
    coding_system = Vcoding_system_for_write;
  if (!NILP (coding_system))
    encode_p = true;

  if (CHAR_VALID_P (ch) && DISP_TABLE_P (Vstandard_display_table))
    {
      dv = DISP_CHAR_VECTOR (XCHAR_TABLE (Vstandard_display_table), ch);
      if (VECTORP (dv))
	{
	  n = ASIZE (dv);
	  goto next_char;
	}
    }

  while (true)
    {
      if (ASCII_CHAR_P (ch))
	{
	  putc (ch, stream);
#ifdef WINDOWSNT
	  /* Send the output to a debugger (nothing happens if there
	     isn't one).  */
	  if (print_output_debug_flag && stream == stderr)
	    OutputDebugString ((char []) {ch, '\0'});
#endif
	}
      else
	{
	  unsigned char mbstr[MAX_MULTIBYTE_LENGTH];
	  int len = CHAR_STRING (ch, mbstr);
	  Lisp_Object encoded_ch =
	    make_multibyte_string ((char *) mbstr, 1, len);

	  if (encode_p)
	    encoded_ch = code_convert_string_norecord (encoded_ch,
						       coding_system, true);
	  fwrite (SSDATA (encoded_ch), 1, SBYTES (encoded_ch), stream);
#ifdef WINDOWSNT
	  if (print_output_debug_flag && stream == stderr)
	    OutputDebugString (SSDATA (encoded_ch));
#endif
	}

      i++;

    next_char:
      for (; i < n; i++)
	if (CHARACTERP (AREF (dv, i)))
	  break;
      if (! (i < n))
	break;
      ch = XFIXNAT (AREF (dv, i));
    }
}

/* Print character CH using method FUN.  FUN nil means print to
   print_buffer.  FUN t means print to echo area or stdout if
   non-interactive.  If FUN is neither nil nor t, call FUN with CH as
   argument.  */

static void
printchar (unsigned int ch, Lisp_Object fun)
{
  if (!NILP (fun) && !EQ (fun, Qt))
    calln (fun, make_fixnum (ch));
  else
    {
      unsigned char str[MAX_MULTIBYTE_LENGTH];
      int len = CHAR_STRING (ch, str);

      maybe_quit ();

      if (NILP (fun))
	{
	  ptrdiff_t incr = len - (print_buffer.size - print_buffer.pos_byte);
	  if (incr > 0)
	    print_buffer.buffer = xpalloc (print_buffer.buffer,
					   &print_buffer.size,
					   incr, -1, 1);
	  memcpy (print_buffer.buffer + print_buffer.pos_byte, str, len);
	  print_buffer.pos += 1;
	  print_buffer.pos_byte += len;
	}
      else if (noninteractive)
	{
	  printchar_stdout_last = ch;
	  if (DISP_TABLE_P (Vstandard_display_table))
	    printchar_to_stream (ch, stdout);
	  else
	    fwrite (str, 1, len, stdout);
	  noninteractive_need_newline = 1;
	}
      else
	{
	  bool multibyte_p
	    = !NILP (BVAR (current_buffer, enable_multibyte_characters));

	  setup_echo_area_for_printing (multibyte_p);
	  insert_char (ch);
	  message_dolog ((char *) str, len, 0, multibyte_p);
	}
    }
}

/* Output an octal escape for C.  If C is less than '\100' consult the
   following character (if any) to see whether to use three octal
   digits to avoid misinterpretation of the next character.  The next
   character after C will be taken from DATA, starting at byte
   location I, if I is less than SIZE.  Use PRINTCHARFUN to output
   each character.  */

static void
octalout (unsigned char c, unsigned char *data, ptrdiff_t i, ptrdiff_t size,
	  Lisp_Object printcharfun)
{
  int digits = (c > '\77' || (i < size && '0' <= data[i] && data[i] <= '7')
		? 3
		: c > '\7' ? 2 : 1);
  printchar ('\\', printcharfun);
  do
    printchar ('0' + ((c >> (3 * --digits)) & 7), printcharfun);
  while (digits != 0);
}

/* Output SIZE characters, SIZE_BYTE bytes from string PTR using
   method PRINTCHARFUN.  PRINTCHARFUN nil means output to
   print_buffer.  PRINTCHARFUN t means output to the echo area or to
   stdout if non-interactive.  If neither nil nor t, call Lisp
   function PRINTCHARFUN for each character printed.  MULTIBYTE
   non-zero means PTR contains multibyte characters.

   In the case where PRINTCHARFUN is nil, it is safe for PTR to point
   to data in a Lisp string.  Otherwise that is not safe.  */

static void
strout (const char *ptr, ptrdiff_t size, ptrdiff_t size_byte,
	Lisp_Object printcharfun)
{
  if (NILP (printcharfun))
    {
      ptrdiff_t incr = size_byte - (print_buffer.size - print_buffer.pos_byte);
      if (incr > 0)
	print_buffer.buffer = xpalloc (print_buffer.buffer,
				       &print_buffer.size, incr, -1, 1);
      memcpy (print_buffer.buffer + print_buffer.pos_byte, ptr, size_byte);
      print_buffer.pos += size;
      print_buffer.pos_byte += size_byte;
    }
  else if (noninteractive && EQ (printcharfun, Qt))
    {
      if (DISP_TABLE_P (Vstandard_display_table))
	{
	  int len;
	  for (ptrdiff_t i = 0; i < size_byte; i += len)
	    {
	      int ch = string_char_and_length ((const unsigned char *) ptr + i,
					       &len);
	      printchar_to_stream (ch, stdout);
	    }
	}
      else
	fwrite (ptr, 1, size_byte, stdout);

      noninteractive_need_newline = 1;
    }
  else if (EQ (printcharfun, Qt))
    {
      /* Output to echo area.  We're trying to avoid a little overhead
	 here, that's the reason we don't call printchar to do the
	 job.  */
      int i;
      bool multibyte_p
	= !NILP (BVAR (current_buffer, enable_multibyte_characters));

      setup_echo_area_for_printing (multibyte_p);
      message_dolog (ptr, size_byte, 0, multibyte_p);

      if (size == size_byte)
	{
	  for (i = 0; i < size; ++i)
	    insert_char ((unsigned char) *ptr++);
	}
      else
	{
	  int len;
	  for (i = 0; i < size_byte; i += len)
	    {
	      int ch = string_char_and_length ((const unsigned char *) ptr + i,
					       &len);
	      insert_char (ch);
	    }
	}
    }
  else
    {
      /* PRINTCHARFUN is a Lisp function.  */
      ptrdiff_t i = 0;

      if (size == size_byte)
	{
	  while (i < size_byte)
	    {
	      int ch = ptr[i++];
	      printchar (ch, printcharfun);
	    }
	}
      else
	{
	  while (i < size_byte)
	    {
	      /* Here, we must convert each multi-byte form to the
		 corresponding character code before handing it to
		 PRINTCHAR.  */
	      int len, ch = (string_char_and_length
			     ((const unsigned char *) ptr + i, &len));
	      printchar (ch, printcharfun);
	      i += len;
	    }
	}
    }
}

/* Print the contents of a string STRING using PRINTCHARFUN.
   It isn't safe to use strout in many cases,
   because printing one char can relocate.  */

static void
print_string (Lisp_Object string, Lisp_Object printcharfun)
{
  if (EQ (printcharfun, Qt) || NILP (printcharfun))
    {
      ptrdiff_t chars;

      if (print_escape_nonascii)
	string = string_escape_byte8 (string);

      if (STRING_MULTIBYTE (string))
	chars = SCHARS (string);
      else if (! print_escape_nonascii
	       && (EQ (printcharfun, Qt)
		   ? ! NILP (BVAR (&buffer_defaults, enable_multibyte_characters))
		   : ! NILP (BVAR (current_buffer, enable_multibyte_characters))))
	{
	  /* If unibyte string STRING contains 8-bit codes, we must
	     convert STRING to a multibyte string containing the same
	     character codes.  */
	  Lisp_Object newstr;
	  ptrdiff_t bytes;

	  chars = SBYTES (string);
	  bytes = count_size_as_multibyte (SDATA (string), chars);
	  if (chars < bytes)
	    {
	      newstr = make_uninit_multibyte_string (chars, bytes);
	      str_to_multibyte (SDATA (newstr), SDATA (string), chars);
	      string = newstr;
	    }
	}
      else
	chars = SBYTES (string);

      if (EQ (printcharfun, Qt))
	{
	  /* Output to echo area.  */
	  ptrdiff_t nbytes = SBYTES (string);

	  /* Copy the string contents so that relocation of STRING by
	     GC does not cause trouble.  */
	  USE_SAFE_ALLOCA;
	  char *buffer = SAFE_ALLOCA (nbytes);
	  memcpy (buffer, SDATA (string), nbytes);

	  strout (buffer, chars, nbytes, printcharfun);

	  SAFE_FREE ();
	}
      else
	/* No need to copy, since output to print_buffer can't GC.  */
	strout (SSDATA (string), chars, SBYTES (string), printcharfun);
    }
  else
    {
      /* Otherwise, string may be relocated by printing one char.
	 So re-fetch the string address for each character.  */
      ptrdiff_t i;
      ptrdiff_t size = SCHARS (string);
      ptrdiff_t size_byte = SBYTES (string);
      if (size == size_byte)
	for (i = 0; i < size; i++)
	  printchar (SREF (string, i), printcharfun);
      else
	for (i = 0; i < size_byte; )
	  {
	    /* Here, we must convert each multi-byte form to the
	       corresponding character code before handing it to PRINTCHAR.  */
	    int len, ch = string_char_and_length (SDATA (string) + i, &len);
	    printchar (ch, printcharfun);
	    i += len;
	  }
    }
}

DEFUN ("write-char", Fwrite_char, Swrite_char, 1, 2, 0,
       doc: /* Output character CHARACTER to stream PRINTCHARFUN.
PRINTCHARFUN defaults to the value of `standard-output' (which see).  */)
  (Lisp_Object character, Lisp_Object printcharfun)
{
  if (NILP (printcharfun))
    printcharfun = Vstandard_output;
  CHECK_FIXNUM (character);
  struct print_context pc = print_prepare (printcharfun);
  printchar (XFIXNUM (character), pc.printcharfun);
  print_finish (&pc);
  return character;
}

/* Print the contents of a unibyte C string STRING using PRINTCHARFUN.
   The caller should arrange to put this inside print_prepare and print_finish.
   Do not use this on the contents of a Lisp string.  */

static void
print_c_string (char const *string, Lisp_Object printcharfun)
{
  ptrdiff_t len = strlen (string);
  strout (string, len, len, printcharfun);
}

/* Print unibyte C string at DATA on a specified stream PRINTCHARFUN.
   Do not use this on the contents of a Lisp string.  */

static void
write_string (const char *data, Lisp_Object printcharfun)
{
  struct print_context pc = print_prepare (printcharfun);
  print_c_string (data, pc.printcharfun);
  print_finish (&pc);
}


void
temp_output_buffer_setup (const char *bufname)
{
  specpdl_ref count = SPECPDL_INDEX ();
  register struct buffer *old = current_buffer;
  register Lisp_Object buf;

  record_unwind_current_buffer ();

  Fset_buffer (Fget_buffer_create (build_string (bufname), Qnil));

  Fkill_all_local_variables (Qnil);
  delete_all_overlays (current_buffer);
  bset_directory (current_buffer, BVAR (old, directory));
  bset_read_only (current_buffer, Qnil);
  bset_filename (current_buffer, Qnil);
  bset_undo_list (current_buffer, Qt);
  eassert (current_buffer->overlays == NULL);
  bset_enable_multibyte_characters
    (current_buffer, BVAR (&buffer_defaults, enable_multibyte_characters));
  specbind (Qinhibit_read_only, Qt);
  specbind (Qinhibit_modification_hooks, Qt);
  Ferase_buffer ();
  XSETBUFFER (buf, current_buffer);

  run_hook (Qtemp_buffer_setup_hook);

  unbind_to (count, Qnil);

  specbind (Qstandard_output, buf);
}

static void print (Lisp_Object, Lisp_Object, bool);
static void print_preprocess (Lisp_Object);
static void print_preprocess_string (INTERVAL, void *);
static void print_object (Lisp_Object, Lisp_Object, bool);

DEFUN ("terpri", Fterpri, Sterpri, 0, 2, 0,
       doc: /* Output a newline to stream PRINTCHARFUN.
If ENSURE is non-nil only output a newline if not already at the
beginning of a line.  Value is non-nil if a newline is printed.
If PRINTCHARFUN is omitted or nil, the value of `standard-output' is used.  */)
  (Lisp_Object printcharfun, Lisp_Object ensure)
{
  Lisp_Object val;

  if (NILP (printcharfun))
    printcharfun = Vstandard_output;
  struct print_context pc = print_prepare (printcharfun);

  if (NILP (ensure))
    val = Qt;
  /* Difficult to check if at line beginning so abort.  */
  else if (FUNCTIONP (pc.printcharfun))
    signal_error ("Unsupported function argument", pc.printcharfun);
  else if (noninteractive && !NILP (pc.printcharfun))
    val = printchar_stdout_last == 10 ? Qnil : Qt;
  else
    val = NILP (Fbolp ()) ? Qt : Qnil;

  if (!NILP (val))
    printchar ('\n', pc.printcharfun);
  print_finish (&pc);
  return val;
}

static Lisp_Object Vprint_variable_mapping;

static void
print_bind_all_defaults (void)
{
  for (Lisp_Object vars = Vprint_variable_mapping; !NILP (vars);
       vars = XCDR (vars))
    {
      Lisp_Object elem = XCDR (XCAR (vars));
      specbind (XCAR (elem), XCAR (XCDR (elem)));
    }
}

static void
print_create_variable_mapping (void)
{
  Lisp_Object total[] = {
    list3 (intern ("length"), intern ("print-length"), Qnil),
    list3 (intern ("level"), intern ("print-level"), Qnil),
    list3 (intern ("circle"), intern ("print-circle"), Qnil),
    list3 (intern ("quoted"), intern ("print-quoted"), Qt),
    list3 (intern ("escape-newlines"), intern ("print-escape-newlines"), Qnil),
    list3 (intern ("escape-control-characters"),
	   intern ("print-escape-control-characters"), Qnil),
    list3 (intern ("escape-nonascii"), intern ("print-escape-nonascii"), Qnil),
    list3 (intern ("escape-multibyte"),
	   intern ("print-escape-multibyte"), Qnil),
    list3 (intern ("charset-text-property"),
	   intern ("print-charset-text-property"), Qnil),
    list3 (intern ("unreadeable-function"),
	   intern ("print-unreadable-function"), Qnil),
    list3 (intern ("gensym"), intern ("print-gensym"), Qnil),
    list3 (intern ("continuous-numbering"),
	   intern ("print-continuous-numbering"), Qnil),
    list3 (intern ("number-table"), intern ("print-number-table"), Qnil),
    list3 (intern ("float-format"), intern ("float-output-format"), Qnil),
    list3 (intern ("integers-as-characters"),
	   intern ("print-integers-as-characters"), Qnil),
  };

  Vprint_variable_mapping = CALLMANY (Flist, total);
}

static void
print_bind_overrides (Lisp_Object overrides)
{
  if (NILP (Vprint_variable_mapping))
    print_create_variable_mapping ();

  if (EQ (overrides, Qt))
    print_bind_all_defaults ();
  else if (!CONSP (overrides))
    xsignal (Qwrong_type_argument, Qconsp);
  else
    {
      while (!NILP (overrides))
	{
	  Lisp_Object setting = XCAR (overrides);
	  if (EQ (setting, Qt))
	    print_bind_all_defaults ();
	  else if (!CONSP (setting))
	    xsignal (Qwrong_type_argument, Qconsp);
	  else
	    {
	      Lisp_Object key = XCAR (setting),
		value = XCDR (setting);
	      Lisp_Object map = Fassq (key, Vprint_variable_mapping);
	      if (NILP (map))
		xsignal2 (Qwrong_type_argument, Qsymbolp, map);
	      specbind (XCAR (XCDR (map)), value);
	    }

	  if (!NILP (XCDR (overrides)) && !CONSP (XCDR (overrides)))
	    xsignal (Qwrong_type_argument, Qconsp);
	  overrides = XCDR (overrides);
	}
    }
}

DEFUN ("prin1", Fprin1, Sprin1, 1, 3, 0,
       doc: /* Output the printed representation of OBJECT, any Lisp object.
Quoting characters are printed when needed to make output that `read'
can handle, whenever this is possible.  For complex objects, the behavior
is controlled by `print-level' and `print-length', which see.

OBJECT is any of the Lisp data types: a number, a string, a symbol,
a list, a buffer, a window, a frame, etc.

A printed representation of an object is text which describes that object.

Optional argument PRINTCHARFUN is the output stream, which can be one
of these:

   - a buffer, in which case output is inserted into that buffer at point;
   - a marker, in which case output is inserted at marker's position;
   - a function, in which case that function is called once for each
     character of OBJECT's printed representation;
   - a symbol, in which case that symbol's function definition is called; or
   - t, in which case the output is displayed in the echo area.

If PRINTCHARFUN is omitted, the value of `standard-output' (which see)
is used instead.

Optional argument OVERRIDES should be a list of settings for print-related
variables.  An element in this list can be the symbol t, which means "reset
all the values to their defaults".  Otherwise, an element should be a pair,
where the `car' or the pair is the setting symbol, and the `cdr' is the
value of the setting to use for this `prin1' call.

For instance:

  (prin1 object nil \\='((length . 100) (circle . t))).

See Info node `(elisp)Output Overrides' for a list of possible values.

As a special case, OVERRIDES can also simply be the symbol t, which
means "use default values for all the print-related settings".  */)
  (Lisp_Object object, Lisp_Object printcharfun, Lisp_Object overrides)
{
  specpdl_ref count = SPECPDL_INDEX ();

  if (NILP (printcharfun))
    printcharfun = Vstandard_output;
  if (!NILP (overrides))
    print_bind_overrides (overrides);

  struct print_context pc = print_prepare (printcharfun);
  print (object, pc.printcharfun, 1);
  print_finish (&pc);

  return unbind_to (count, object);
}

/* A buffer which is used to hold output being built by prin1-to-string.  */
Lisp_Object Vprin1_to_string_buffer;

DEFUN ("prin1-to-string", Fprin1_to_string, Sprin1_to_string, 1, 3, 0,
       doc: /* Return a string containing the printed representation of OBJECT.
OBJECT can be any Lisp object.  This function outputs quoting characters
when necessary to make output that `read' can handle, whenever possible,
unless the optional second argument NOESCAPE is non-nil.  For complex objects,
the behavior is controlled by `print-level' and `print-length', which see.

OBJECT is any of the Lisp data types: a number, a string, a symbol,
a list, a buffer, a window, a frame, etc.

See `prin1' for the meaning of OVERRIDES.

A printed representation of an object is text which describes that object.  */)
  (Lisp_Object object, Lisp_Object noescape, Lisp_Object overrides)
{
  specpdl_ref count = SPECPDL_INDEX ();

  specbind (Qinhibit_modification_hooks, Qt);

  if (!NILP (overrides))
    print_bind_overrides (overrides);

  /* Save and restore this: we are altering a buffer
     but we don't want to deactivate the mark just for that.
     No need for specbind, since errors deactivate the mark.  */
  Lisp_Object save_deactivate_mark = Vdeactivate_mark;

  struct print_context pc = print_prepare (Vprin1_to_string_buffer);
  print (object, pc.printcharfun, NILP (noescape));
  /* Make Vprin1_to_string_buffer be the default buffer after print_finish */
  print_finish (&pc);

  struct buffer *previous = current_buffer;
  set_buffer_internal (XBUFFER (Vprin1_to_string_buffer));
  object = Fbuffer_string ();
  if (SBYTES (object) == SCHARS (object))
    STRING_SET_UNIBYTE (object);

  /* Note that this won't make prepare_to_modify_buffer call
     ask-user-about-supersession-threat because this buffer
     does not visit a file.  */
  Ferase_buffer ();
  set_buffer_internal (previous);

  Vdeactivate_mark = save_deactivate_mark;

  return unbind_to (count, object);
}

DEFUN ("princ", Fprinc, Sprinc, 1, 2, 0,
       doc: /* Output the printed representation of OBJECT, any Lisp object.
No quoting characters are used; no delimiters are printed around
the contents of strings.

OBJECT is any of the Lisp data types: a number, a string, a symbol,
a list, a buffer, a window, a frame, etc.

A printed representation of an object is text which describes that object.

Optional argument PRINTCHARFUN is the output stream, which can be one
of these:

   - a buffer, in which case output is inserted into that buffer at point;
   - a marker, in which case output is inserted at marker's position;
   - a function, in which case that function is called once for each
     character of OBJECT's printed representation;
   - a symbol, in which case that symbol's function definition is called; or
   - t, in which case the output is displayed in the echo area.

If PRINTCHARFUN is omitted, the value of `standard-output' (which see)
is used instead.  */)
  (Lisp_Object object, Lisp_Object printcharfun)
{
  if (NILP (printcharfun))
    printcharfun = Vstandard_output;
  struct print_context pc = print_prepare (printcharfun);
  if (STRINGP (object)
      && !string_intervals (object)
      && NILP (Vprint_continuous_numbering))
    /* fast path for plain strings */
    print_string (object, pc.printcharfun);
  else
    print (object, pc.printcharfun, 0);
  print_finish (&pc);
  return object;
}

DEFUN ("print", Fprint, Sprint, 1, 2, 0,
       doc: /* Output the printed representation of OBJECT, with newlines around it.
Quoting characters are printed when needed to make output that `read'
can handle, whenever this is possible.  For complex objects, the behavior
is controlled by `print-level' and `print-length', which see.

OBJECT is any of the Lisp data types: a number, a string, a symbol,
a list, a buffer, a window, a frame, etc.

A printed representation of an object is text which describes that object.

Optional argument PRINTCHARFUN is the output stream, which can be one
of these:

   - a buffer, in which case output is inserted into that buffer at point;
   - a marker, in which case output is inserted at marker's position;
   - a function, in which case that function is called once for each
     character of OBJECT's printed representation;
   - a symbol, in which case that symbol's function definition is called; or
   - t, in which case the output is displayed in the echo area.

If PRINTCHARFUN is omitted, the value of `standard-output' (which see)
is used instead.  */)
  (Lisp_Object object, Lisp_Object printcharfun)
{
  if (NILP (printcharfun))
    printcharfun = Vstandard_output;
  struct print_context pc = print_prepare (printcharfun);
  printchar ('\n', pc.printcharfun);
  print (object, pc.printcharfun, 1);
  printchar ('\n', pc.printcharfun);
  print_finish (&pc);
  return object;
}

DEFUN ("flush-standard-output", Fflush_standard_output, Sflush_standard_output,
       0, 0, 0,
       doc: /* Flush standard-output.
This can be useful after using `princ' and the like in scripts.  */)
  (void)
{
  fflush (stdout);
  return Qnil;
}

DEFUN ("external-debugging-output", Fexternal_debugging_output, Sexternal_debugging_output, 1, 1, 0,
       doc: /* Write CHARACTER to stderr.
You can call `print' while debugging emacs, and pass it this function
to make it write to the debugging output.  */)
  (Lisp_Object character)
{
  CHECK_FIXNUM (character);
  printchar_to_stream (XFIXNUM (character), stderr);
  return character;
}

/* This function is never called.  Its purpose is to prevent
   print_output_debug_flag from being optimized away.  */

extern void debug_output_compilation_hack (bool) EXTERNALLY_VISIBLE;
void
debug_output_compilation_hack (bool x)
{
  print_output_debug_flag = x;
}

DEFUN ("redirect-debugging-output", Fredirect_debugging_output, Sredirect_debugging_output,
       1, 2,
       "FDebug output file: \nP",
       doc: /* Redirect debugging output (stderr stream) to file FILE.
If FILE is nil, reset target to the initial stderr stream.
Optional arg APPEND non-nil (interactively, with prefix arg) means
append to existing target file.  */)
  (Lisp_Object file, Lisp_Object append)
{
  /* If equal to STDERR_FILENO, stderr has not been duplicated and is OK as-is.
     Otherwise, this is a close-on-exec duplicate of the original stderr. */
  static int stderr_dup = STDERR_FILENO;
  int fd = stderr_dup;

  if (! NILP (file))
    {
      file = Fexpand_file_name (file, Qnil);

      if (stderr_dup == STDERR_FILENO)
	{
	  int n = fcntl (STDERR_FILENO, F_DUPFD_CLOEXEC, STDERR_FILENO + 1);
	  if (n < 0)
	    report_file_error ("dup", file);
	  stderr_dup = n;
	}

      fd = emacs_open (SSDATA (ENCODE_FILE (file)),
		       (O_WRONLY | O_CREAT
			| (! NILP (append) ? O_APPEND : O_TRUNC)),
		       0666);
      if (fd < 0)
	report_file_error ("Cannot open debugging output stream", file);
    }

  fflush (stderr);
  if (dup2 (fd, STDERR_FILENO) < 0)
    report_file_error ("dup2", file);
  if (fd != stderr_dup)
    emacs_close (fd);
  return Qnil;
}


/* This is the interface for debugging printing.  */

void
debug_print (Lisp_Object arg)
{
  Fprin1 (arg, Qexternal_debugging_output, Qnil);
  fputs ("\r\n", stderr);
}

void safe_debug_print (Lisp_Object) EXTERNALLY_VISIBLE;
void
safe_debug_print (Lisp_Object arg)
{
  int valid = valid_lisp_object_p (arg);

  if (valid > 0)
    debug_print (arg);
  else
    {
      EMACS_UINT n = XLI (arg);
      fprintf (stderr, "#<%s_LISP_OBJECT 0x%08"pI"x>\r\n",
	       !valid ? "INVALID" : "SOME",
	       n);
    }
}

/* This function formats the given object and returns the result as a
   string. Use this in contexts where you can inspect strings, but
   where stderr output won't work --- e.g., while replaying rr
   recordings.  */
const char * debug_format (const char *, Lisp_Object) EXTERNALLY_VISIBLE;
const char *
debug_format (const char *fmt, Lisp_Object arg)
{
  return SSDATA (CALLN (Fformat, build_string (fmt), arg));
}


DEFUN ("error-message-string", Ferror_message_string, Serror_message_string,
       1, 1, 0,
       doc: /* Convert an error value (ERROR-SYMBOL . DATA) to an error message.
See Info anchor `(elisp)Definition of signal' for some details on how this
error message is constructed.  */)
  (Lisp_Object obj)
{
  struct buffer *old = current_buffer;
  Lisp_Object value;

  /* If OBJ is (error STRING), just return STRING.
     That is not only faster, it also avoids the need to allocate
     space here when the error is due to memory full.  */
  if (CONSP (obj) && EQ (XCAR (obj), Qerror)
      && CONSP (XCDR (obj))
      && STRINGP (XCAR (XCDR (obj)))
      && NILP (XCDR (XCDR (obj))))
    return XCAR (XCDR (obj));

  print_error_message (obj, Vprin1_to_string_buffer, 0, Qnil);

  set_buffer_internal (XBUFFER (Vprin1_to_string_buffer));
  value = Fbuffer_string ();

  Ferase_buffer ();
  set_buffer_internal (old);

  return value;
}

/* Print an error message for the error DATA onto Lisp output stream
   STREAM (suitable for the print functions).
   CONTEXT is a C string describing the context of the error.
   CALLER is the Lisp function inside which the error was signaled.  */

void
print_error_message (Lisp_Object data, Lisp_Object stream, const char *context,
		     Lisp_Object caller)
{
  Lisp_Object errname, errmsg, file_error, tail;

  if (context != 0)
    write_string (context, stream);

  /* If we know from where the error was signaled, show it in
   *Messages*.  */
  if (!NILP (caller) && SYMBOLP (caller))
    {
      Lisp_Object cname = SYMBOL_NAME (caller);
      ptrdiff_t cnamelen = SBYTES (cname);
      USE_SAFE_ALLOCA;
      char *name = SAFE_ALLOCA (cnamelen);
      memcpy (name, SDATA (cname), cnamelen);
      message_dolog (name, cnamelen, 0, STRING_MULTIBYTE (cname));
      message_dolog (": ", 2, 0, 0);
      SAFE_FREE ();
    }

  errname = Fcar (data);

  if (EQ (errname, Qerror))
    {
      data = Fcdr (data);
      if (!CONSP (data))
	data = Qnil;
      errmsg = Fcar (data);
      file_error = Qnil;
    }
  else
    {
      Lisp_Object error_conditions = Fget (errname, Qerror_conditions);
      errmsg = Fget (errname, Qerror_message);
      /* During loadup 'substitute-command-keys' might not be available.  */
      if (!NILP (Ffboundp (Qsubstitute_command_keys)))
	{
	  /* `substitute-command-keys' may bug out, which would lead
	     to infinite recursion when we're called from
	     skip_debugger, so ignore errors.  */
	  Lisp_Object subs = safe_calln (Qsubstitute_command_keys, errmsg);
	  if (!NILP (subs))
	    errmsg = subs;
	}

      file_error = Fmemq (Qfile_error, error_conditions);
    }

  /* Print an error message including the data items.  */

  tail = Fcdr_safe (data);

  /* For file-error, make error message by concatenating
     all the data items.  They are all strings.  */
  if (!NILP (file_error) && CONSP (tail))
    errmsg = XCAR (tail), tail = XCDR (tail);

  {
    const char *sep = ": ";

    if (!STRINGP (errmsg))
      write_string ("peculiar error", stream);
    else if (SCHARS (errmsg))
      Fprinc (errmsg, stream);
    else
      sep = NULL;

    FOR_EACH_TAIL (tail)
      {
	if (sep)
	  write_string (sep, stream);
	sep = ", ";
	Lisp_Object obj = XCAR (tail);
	if (!NILP (file_error)
	    || EQ (errname, Qend_of_file) || EQ (errname, Quser_error))
	  Fprinc (obj, stream);
	else
	  Fprin1 (obj, stream, Qnil);
      }
  }
}



/*
 * The buffer should be at least as large as the max string size of the
 * largest float, printed in the biggest notation.  This is undoubtedly
 * 20d float_output_format, with the negative of the C-constant "HUGE"
 * from <math.h>.
 *
 * On the vax the worst case is -1e38 in 20d format which takes 61 bytes.
 *
 * I assume that IEEE-754 format numbers can take 329 bytes for the worst
 * case of -1e307 in 20d float_output_format. What is one to do (short of
 * re-writing _doprnt to be more sane)?
 * 			-wsr
 * Given the above, the buffer must be least FLOAT_TO_STRING_BUFSIZE bytes.
 */

int
float_to_string (char *buf, double data)
{
  char *cp;
  int width;
  int len;

  if (isinf (data))
    {
      static char const minus_infinity_string[] = "-1.0e+INF";
      bool positive = 0 < data;
      strcpy (buf, minus_infinity_string + positive);
      return sizeof minus_infinity_string - 1 - positive;
    }
#if IEEE_FLOATING_POINT
  if (isnan (data))
    {
      union ieee754_double u = { .d = data };
      uintmax_t hi = u.ieee_nan.mantissa0;
      return sprintf (buf, &"-%"PRIuMAX".0e+NaN"[!u.ieee_nan.negative],
		      (hi << 31 << 1) + u.ieee_nan.mantissa1);
    }
#endif

  if (NILP (Vfloat_output_format)
      || !STRINGP (Vfloat_output_format))
  lose:
    {
      /* Generate the fewest number of digits that represent the
	 floating point value without losing information.  */
      len = dtoastr (buf, FLOAT_TO_STRING_BUFSIZE - 2, 0, 0, data);
      /* The decimal point must be printed, or the byte compiler can
	 get confused (Bug#8033). */
      width = 1;
    }
  else			/* oink oink */
    {
      /* Check that the spec we have is fully valid.
	 This means not only valid for printf,
	 but meant for floats, and reasonable.  */
      cp = SSDATA (Vfloat_output_format);

      if (cp[0] != '%')
	goto lose;
      if (cp[1] != '.')
	goto lose;

      cp += 2;

      /* Check the width specification.  */
      width = -1;
      if ('0' <= *cp && *cp <= '9')
	{
	  width = 0;
	  do
	    {
	      width = (width * 10) + (*cp++ - '0');
	      if (DBL_DIG < width)
		goto lose;
	    }
	  while (*cp >= '0' && *cp <= '9');

	  /* A precision of zero is valid only for %f.  */
	  if (width == 0 && *cp != 'f')
	    goto lose;
	}

      if (*cp != 'e' && *cp != 'f' && *cp != 'g')
	goto lose;

      if (cp[1] != 0)
	goto lose;

      len = sprintf (buf, SSDATA (Vfloat_output_format), data);
    }

  /* Make sure there is a decimal point with digit after, or an
     exponent, so that the value is readable as a float.  But don't do
     this with "%.0f"; it's valid for that not to produce a decimal
     point.  Note that width can be 0 only for %.0f.  */
  if (width != 0)
    {
      for (cp = buf; *cp; cp++)
	if ((*cp < '0' || *cp > '9') && *cp != '-')
	  break;

      if (*cp == '.' && cp[1] == 0)
	{
	  cp[1] = '0';
	  cp[2] = 0;
	  len++;
	}
      else if (*cp == 0)
	{
	  *cp++ = '.';
	  *cp++ = '0';
	  *cp++ = 0;
	  len += 2;
	}
    }

  return len;
}


static void
print (Lisp_Object obj, Lisp_Object printcharfun, bool escapeflag)
{
  new_backquote_output = 0;

  /* Reset print_number_index and Vprint_number_table only when
     the variable Vprint_continuous_numbering is nil.  Otherwise,
     the values of these variables will be kept between several
     print functions.  */
  if (NILP (Vprint_continuous_numbering)
      || NILP (Vprint_number_table))
    {
      print_number_index = 0;
      Vprint_number_table = Qnil;
    }

  /* Construct Vprint_number_table for print-circle.  */
  if (!NILP (Vprint_circle))
    {
      /* Construct Vprint_number_table.
	 This increments print_number_index for the objects added.  */
      print_preprocess (obj);

      if (HASH_TABLE_P (Vprint_number_table))
	{ /* Remove unnecessary objects, which appear only once in OBJ;
	     that is, whose status is Qt.  */
	  struct Lisp_Hash_Table *h = XHASH_TABLE (Vprint_number_table);
	  DOHASH (h, k, v)
	    if (EQ (v, Qt))
	      Fremhash (k, Vprint_number_table);
	}
    }

  print_depth = 0;
  print_object (obj, printcharfun, escapeflag);
}

#define PRINT_CIRCLE_CANDIDATE_P(obj)			   \
  (STRINGP (obj)                                           \
   || CONSP (obj)					   \
   || (VECTORLIKEP (obj)				   \
       && (VECTORP (obj) || CLOSUREP (obj)		   \
	   || CHAR_TABLE_P (obj) || SUB_CHAR_TABLE_P (obj) \
	   || HASH_TABLE_P (obj) || FONTP (obj)		   \
	   || RECORDP (obj)))				   \
   || (! NILP (Vprint_gensym)				   \
       && SYMBOLP (obj)					   \
       && NILP (SYMBOL_PACKAGE (obj))))

/* The print preprocess stack, used to traverse data structures.  */

struct print_pp_entry {
  ptrdiff_t n;			/* number of values, or 0 if a single value */
#ifdef HAVE_MPS
  bool is_free;
  ptrdiff_t start;
#endif
  union {
    Lisp_Object value;		/* when n = 0 */
#ifdef HAVE_MPS
    Lisp_Object vectorlike;	/* when n > 0 */
#else
    Lisp_Object *values;	/* when n > 0 */
#endif
  } u;
};

struct print_pp_stack {
  struct print_pp_entry *stack;	 /* base of stack */
  ptrdiff_t size;		 /* allocated size in entries */
  ptrdiff_t sp;			 /* current number of entries */
};

static struct print_pp_stack ppstack = {NULL, 0, 0};

#ifdef HAVE_MPS
static igc_scan_result_t
scan_ppstack (struct igc_ss *ss, void *start, void *end, void *closure)
{
  eassert (start == (void *)ppstack.stack);
  eassert (end == (void *)(ppstack.stack + ppstack.size));
  eassert (closure == NULL);
  for (struct print_pp_entry *p = start; (void *) p < end; ++p)
    {
      if (p->is_free)
	break;
      igc_scan_result_t err = 0;
      if (p->n == 0)
	{
	  if (err = igc_fix12_obj (ss, &p->u.value), err != 0)
	    return err;
	}
      else
	{
	  eassert (p->n > 0);
	  if (err = igc_fix12_obj (ss, &p->u.vectorlike), err != 0)
	    return err;
	}
    }
  return 0;
}
#endif

NO_INLINE static void
grow_pp_stack (void)
{
  struct print_pp_stack *ps = &ppstack;
  eassert (ps->sp == ps->size);
#ifdef HAVE_MPS
  ptrdiff_t old_size = ps->size;
  igc_xpalloc_exact ((void **) &ppstack.stack, &ps->size, 1, -1,
		     sizeof *ps->stack, scan_ppstack, NULL);
  for (ptrdiff_t i = old_size; i < ps->size; ++i)
    ppstack.stack[i].is_free = true;
#else
  ps->stack = xpalloc (ps->stack, &ps->size, 1, -1, sizeof *ps->stack);
#endif
  eassert (ps->sp < ps->size);
}

static inline void
pp_stack_push_value (Lisp_Object value)
{
  if (ppstack.sp >= ppstack.size)
    grow_pp_stack ();
  ppstack.stack[ppstack.sp++]
    = (struct print_pp_entry){ .n = 0, .u.value = value };
#ifdef HAVE_MPS
  ppstack.stack[ppstack.sp - 1].is_free = false;
#endif
}

#ifdef HAVE_MPS
static inline void
pp_stack_push_values (Lisp_Object vectorlike, ptrdiff_t start, ptrdiff_t n)
{
  eassert (VECTORLIKEP (vectorlike));
  eassume (n >= 0);
  if (n == 0)
    return;
  if (ppstack.sp >= ppstack.size)
    grow_pp_stack ();
<<<<<<< HEAD
  ppstack.stack[ppstack.sp++] = (struct print_pp_entry){
    .start = start, .n = n, .u.vectorlike = vectorlike
  };
=======
  ppstack.stack[ppstack.sp++]
    = (struct print_pp_entry){.start = start,
			      .n = n,
			      .u.vectorlike = vectorlike
			     };
>>>>>>> 6dcb99a2
  ppstack.stack[ppstack.sp - 1].is_free = false;
}
#else
static inline void
pp_stack_push_values (Lisp_Object *values, ptrdiff_t n)
{
  eassume (n >= 0);
  if (n == 0)
    return;
  if (ppstack.sp >= ppstack.size)
    grow_pp_stack ();
  ppstack.stack[ppstack.sp++] = (struct print_pp_entry){.n = n,
							.u.values = values};
}
#endif

static inline bool
pp_stack_empty_p (void)
{
  return ppstack.sp <= 0;
}

static inline Lisp_Object
pp_stack_pop (void)
{
  eassume (!pp_stack_empty_p ());
  struct print_pp_entry *e = &ppstack.stack[ppstack.sp - 1];
  if (e->n == 0)		/* single value */
    {
      --ppstack.sp;
#ifdef HAVE_MPS
      e->is_free = true;
#endif
      return e->u.value;
    }
  /* Array of values: pop them left to right, which seems to be slightly
     faster than right to left.  */
  e->n--;
  Lisp_Object result;
#ifdef HAVE_MPS
  result = AREF (e->u.vectorlike, e->start);
  e->start++;
#else
  result = (++e->u.values)[-1];
#endif
  if (e->n == 0)
    {
      --ppstack.sp;
#ifdef HAVE_MPS
      e->is_free = true;
#endif
    }
  return result;
}

/* Construct Vprint_number_table for the print-circle feature
   according to the structure of OBJ.  OBJ itself and all its elements
   will be added to Vprint_number_table recursively if it is a list,
   vector, compiled function, char-table, string (its text properties
   will be traced), or a symbol that has no obarray (this is for the
   print-gensym feature).  The status fields of Vprint_number_table
   mean whether each object appears more than once in OBJ: Qnil at the
   first time, and Qt after that.  */
static void
print_preprocess (Lisp_Object obj)
{
  eassert (!NILP (Vprint_circle));
  /* The ppstack may contain HASH_UNUSED_ENTRY_KEY which is an invalid
     Lisp value.  Make sure that our filter stops us from traversing it.  */
  eassert (!PRINT_CIRCLE_CANDIDATE_P (HASH_UNUSED_ENTRY_KEY));
  ptrdiff_t base_sp = ppstack.sp;

  for (;;)
    {
      if (PRINT_CIRCLE_CANDIDATE_P (obj))
	{
	  if (!HASH_TABLE_P (Vprint_number_table))
	    Vprint_number_table = CALLN (Fmake_hash_table, QCtest, Qeq);

	  Lisp_Object num = Fgethash (obj, Vprint_number_table, Qnil);
	  if (!NILP (num)
	      /* If Vprint_continuous_numbering is non-nil and OBJ is a gensym,
		 always print the gensym with a number.  This is a special for
		 the lisp function byte-compile-output-docform.  */
	      || (!NILP (Vprint_continuous_numbering)
		  && SYMBOLP (obj)
		  && NILP (SYMBOL_PACKAGE (obj))))
	    { /* OBJ appears more than once.  Let's remember that.  */
	      if (SYMBOLP (num)) /* In practice, nil or t.  */
		{
		  print_number_index++;
		  /* Negative number indicates it hasn't been printed yet.  */
		  Fputhash (obj, make_fixnum (- print_number_index),
			    Vprint_number_table);
		}
	    }
	  else
	    {
	      /* OBJ is not yet recorded.  Let's add to the table.  */
	      Fputhash (obj, Qt, Vprint_number_table);

	      switch (XTYPE (obj))
		{
		case Lisp_String:
		  /* A string may have text properties,
		     which can be circular. */
		  traverse_intervals_noorder (string_intervals (obj),
					      print_preprocess_string, NULL);
		  break;

		case Lisp_Cons:
		  if (!NILP (XCDR (obj)))
		    pp_stack_push_value (XCDR (obj));
		  obj = XCAR (obj);
		  continue;

		case Lisp_Vectorlike:
		  {
		    ptrdiff_t size = ASIZE (obj);
		    if (size & PSEUDOVECTOR_FLAG)
		      size &= PSEUDOVECTOR_SIZE_MASK;
		    ptrdiff_t start = (SUB_CHAR_TABLE_P (obj)
				       ? SUB_CHAR_TABLE_OFFSET : 0);
#ifdef HAVE_MPS
		    pp_stack_push_values (obj, start, size - start);
#else
		    struct Lisp_Vector *vec = XVECTOR (obj);
		    pp_stack_push_values (vec->contents + start, size - start);
#endif
		    if (HASH_TABLE_P (obj))
		      {
			struct Lisp_Hash_Table *h = XHASH_TABLE (obj);
			DOHASH (h, k, v)
			  {
			    pp_stack_push_value (k);
			    pp_stack_push_value (v);
			  }
		      }
		    break;
		  }

		default:
		  break;
		}
	    }
	}

      if (ppstack.sp <= base_sp)
	break;
      obj = pp_stack_pop ();
    }
}

DEFUN ("print--preprocess", Fprint_preprocess, Sprint_preprocess, 1, 1, 0,
       doc: /* Extract sharing info from OBJECT needed to print it.
Fills `print-number-table' if `print-circle' is non-nil.  Does nothing
if `print-circle' is nil.  */)
     (Lisp_Object object)
{
  if (!NILP (Vprint_circle))
    {
      print_number_index = 0;
      print_preprocess (object);
    }
  return Qnil;
}

static void
print_preprocess_string (INTERVAL interval, void *arg)
{
  print_preprocess (interval->plist);
}

#define PRINT_STRING_NON_CHARSET_FOUND 1
#define PRINT_STRING_UNSAFE_CHARSET_FOUND 2

/* Bitwise or of the above macros.  */
static int print_check_string_result;

static void
print_check_string_charset_prop (INTERVAL interval, void *pstring)
{
  Lisp_Object val;

  if (NILP (interval->plist)
      || (print_check_string_result == (PRINT_STRING_NON_CHARSET_FOUND
					| PRINT_STRING_UNSAFE_CHARSET_FOUND)))
    return;
  for (val = interval->plist; CONSP (val) && ! EQ (XCAR (val), Qcharset);
       val = XCDR (XCDR (val)));
  if (! CONSP (val))
    {
      print_check_string_result |= PRINT_STRING_NON_CHARSET_FOUND;
      return;
    }
  if (! (print_check_string_result & PRINT_STRING_NON_CHARSET_FOUND))
    {
      if (! EQ (val, interval->plist)
	  || CONSP (XCDR (XCDR (val))))
	print_check_string_result |= PRINT_STRING_NON_CHARSET_FOUND;
    }
  if (! (print_check_string_result & PRINT_STRING_UNSAFE_CHARSET_FOUND))
    {
      ptrdiff_t charpos = interval->position;
      Lisp_Object string = *(Lisp_Object *)pstring;
      ptrdiff_t bytepos = string_char_to_byte (string, charpos);
      Lisp_Object charset = XCAR (XCDR (val));

      for (ptrdiff_t i = 0; i < LENGTH (interval); i++)
	{
	  int c = fetch_string_char_advance (string, &charpos, &bytepos);
	  if (! ASCII_CHAR_P (c)
	      && ! EQ (CHARSET_NAME (CHAR_CHARSET (c)), charset))
	    {
	      print_check_string_result |= PRINT_STRING_UNSAFE_CHARSET_FOUND;
	      break;
	    }
	}
    }
}

/* The value is (charset . nil).  */
static Lisp_Object print_prune_charset_plist;

static Lisp_Object
print_prune_string_charset (Lisp_Object string)
{
  print_check_string_result = 0;
  traverse_intervals (string_intervals (string), 0,
		      print_check_string_charset_prop, &string);
  if (NILP (Vprint_charset_text_property)
      || ! (print_check_string_result & PRINT_STRING_UNSAFE_CHARSET_FOUND))
    {
      string = Fcopy_sequence (string);
      if (print_check_string_result & PRINT_STRING_NON_CHARSET_FOUND)
	{
	  if (NILP (print_prune_charset_plist))
	    print_prune_charset_plist = list1 (Qcharset);
	  Fremove_text_properties (make_fixnum (0),
				   make_fixnum (SCHARS (string)),
				   print_prune_charset_plist, string);
	}
      else
	Fset_text_properties (make_fixnum (0), make_fixnum (SCHARS (string)),
			      Qnil, string);
    }
  return string;
}

#ifdef HAVE_MODULES
/* Return a data pointer equal to FUNCPTR.  */

static void const *
data_from_funcptr (void (*funcptr) (void))
{
  /* The module code, and the POSIX API for dynamic linking, already
     assume that function and data pointers are represented
     interchangeably, so it's OK to assume that here too.  */
  return (void const *) funcptr;
}

/* Print the value of the pointer PTR.  */

static void
print_pointer (Lisp_Object printcharfun, char *buf, const char *prefix,
               const void *ptr)
{
  uintptr_t ui = (uintptr_t) ptr;

  /* In theory this assignment could lose info on pre-C99 hosts, but
     in practice it doesn't.  */
  uintmax_t up = ui;

  int len = sprintf (buf, "%s 0x%" PRIxMAX, prefix, up);
  strout (buf, len, len, printcharfun);
}
#endif

static void
print_bignum (Lisp_Object obj, Lisp_Object printcharfun)
{
  ptrdiff_t size = bignum_bufsize (obj, 10);
  USE_SAFE_ALLOCA;
  char *str = SAFE_ALLOCA (size);
  ptrdiff_t len = bignum_to_c_string (str, size, obj, 10);
  strout (str, len, len, printcharfun);
  SAFE_FREE ();
}

static void
print_bool_vector (Lisp_Object obj, Lisp_Object printcharfun)
{
  EMACS_INT size = bool_vector_size (obj);
  ptrdiff_t size_in_bytes = bool_vector_bytes (size);
  ptrdiff_t real_size_in_bytes = size_in_bytes;
  unsigned char *data = bool_vector_uchar_data (obj);

  char buf[sizeof "#&\"" + INT_STRLEN_BOUND (EMACS_INT)];
  int len = sprintf (buf, "#&%"pI"d\"", size);
  strout (buf, len, len, printcharfun);

  /* Don't print more bytes than the specified maximum.
     Negative values of print-length are invalid.  Treat them
     like a print-length of nil.  */
  if (FIXNATP (Vprint_length)
      && XFIXNAT (Vprint_length) < size_in_bytes)
    size_in_bytes = XFIXNAT (Vprint_length);

  for (ptrdiff_t i = 0; i < size_in_bytes; i++)
    {
      maybe_quit ();
      unsigned char c = data[i];
      if (c == '\n' && print_escape_newlines)
	print_c_string ("\\n", printcharfun);
      else if (c == '\f' && print_escape_newlines)
	print_c_string ("\\f", printcharfun);
      else if (c > '\177'
	       || (print_escape_control_characters && c_iscntrl (c)))
	{
	  /* Use octal escapes to avoid encoding issues.  */
	  octalout (c, data, i + 1, size_in_bytes, printcharfun);
	}
      else
	{
	  if (c == '\"' || c == '\\')
	    printchar ('\\', printcharfun);
	  printchar (c, printcharfun);
	}
    }

  if (size_in_bytes < real_size_in_bytes)
    print_c_string (" ...", printcharfun);
  printchar ('\"', printcharfun);
}

/* Print a pseudovector that has no readable syntax.  */
static void
print_vectorlike_unreadable (Lisp_Object obj, Lisp_Object printcharfun,
			     bool escapeflag, char *buf)
{
  /* First check whether this is handled by `print-unreadable-function'.  */
  if (!NILP (Vprint_unreadable_function)
      && FUNCTIONP (Vprint_unreadable_function))
    {
      specpdl_ref count = SPECPDL_INDEX ();
      /* Bind `print-unreadable-function' to nil to avoid accidental
	 infinite recursion in the function called.  */
      Lisp_Object func = Vprint_unreadable_function;
      specbind (Qprint_unreadable_function, Qnil);

      /* If we're being called from `prin1-to-string' or the like,
	 we're now in the secret " prin1" buffer.  This can lead to
	 problems if, for instance, the callback function switches a
	 window to this buffer -- this will make Emacs segfault.  */
      if (!NILP (Vprint__unreadable_callback_buffer)
	  && !NILP (Fbuffer_live_p (Vprint__unreadable_callback_buffer)))
	{
	  record_unwind_current_buffer ();
	  set_buffer_internal (XBUFFER (Vprint__unreadable_callback_buffer));
	}
      Lisp_Object result = calln (func, obj, escapeflag? Qt: Qnil);
      unbind_to (count, Qnil);

      if (!NILP (result))
	{
	  if (STRINGP (result))
	    print_string (result, printcharfun);
	  /* It's handled, so stop processing here.  */
	  return;
	}
    }

  /* Not handled; print unreadable object.  */
  switch (PSEUDOVECTOR_TYPE (XVECTOR (obj)))
    {
    case PVEC_MARKER:
      print_c_string ("#<marker ", printcharfun);
      /* Do you think this is necessary?  */
      if (XMARKER (obj)->insertion_type != 0)
	print_c_string ("(moves after insertion) ", printcharfun);
      if (! XMARKER (obj)->buffer)
	print_c_string ("in no buffer", printcharfun);
      else
	{
	  int len = sprintf (buf, "at %"pD"d in ", marker_position (obj));
	  strout (buf, len, len, printcharfun);
	  print_string (BVAR (XMARKER (obj)->buffer, name), printcharfun);
	}
      printchar ('>', printcharfun);
      return;

    case PVEC_SYMBOL_WITH_POS:
      {
        struct Lisp_Symbol_With_Pos *sp = XSYMBOL_WITH_POS (obj);
        if (print_symbols_bare)
          print_object (sp->sym, printcharfun, escapeflag);
        else
          {
            print_c_string ("#<symbol ", printcharfun);
            if (BARE_SYMBOL_P (sp->sym))
              print_object (sp->sym, printcharfun, escapeflag);
            else
              print_c_string ("NOT A SYMBOL!!", printcharfun);
            if (FIXNUMP (sp->pos))
              {
                print_c_string (" at ", printcharfun);
                print_object (sp->pos, printcharfun, escapeflag);
              }
            else
              print_c_string (" NOT A POSITION!!", printcharfun);
            printchar ('>', printcharfun);
          }
      }
      return;

    case PVEC_OVERLAY:
      print_c_string ("#<overlay ", printcharfun);
      if (! OVERLAY_BUFFER (obj))
	print_c_string ("in no buffer", printcharfun);
      else
	{
	  int len = sprintf (buf, "from %"pD"d to %"pD"d in ",
			     OVERLAY_START (obj),
			     OVERLAY_END   (obj));
	  strout (buf, len, len, printcharfun);
	  print_string (BVAR (OVERLAY_BUFFER (obj), name),
			printcharfun);
	}
      printchar ('>', printcharfun);
      return;

    case PVEC_USER_PTR:
      {
	print_c_string ("#<user-ptr ", printcharfun);
	int i = sprintf (buf, "ptr=%p finalizer=%p",
			 XUSER_PTR (obj)->p,
			 (void *) XUSER_PTR (obj)->finalizer);
	strout (buf, i, i, printcharfun);
	printchar ('>', printcharfun);
      }
      return;

    case PVEC_FINALIZER:
      print_c_string ("#<finalizer", printcharfun);
      if (NILP (XFINALIZER (obj)->function))
	print_c_string (" used", printcharfun);
      printchar ('>', printcharfun);
      return;

    case PVEC_MISC_PTR:
      {
	/* This shouldn't happen in normal usage, but let's
	   print it anyway for the benefit of the debugger.  */
	int i = sprintf (buf, "#<ptr %p>", xmint_pointer (obj));
	strout (buf, i, i, printcharfun);
      }
      return;

    case PVEC_PROCESS:
      if (escapeflag)
	{
	  print_c_string ("#<process ", printcharfun);
	  print_string (XPROCESS (obj)->name, printcharfun);
	  printchar ('>', printcharfun);
	}
      else
	print_string (XPROCESS (obj)->name, printcharfun);
      return;

    case PVEC_SUBR:
      print_c_string ("#<subr ", printcharfun);
      print_c_string (XSUBR (obj)->symbol_name, printcharfun);
      printchar ('>', printcharfun);
      return;

    case PVEC_PACKAGE:
      if (STRINGP (PACKAGE_NAMEX (obj)))
	{
	  print_c_string ("#<package \"", printcharfun);
	  print_string (PACKAGE_NAMEX (obj), printcharfun);
	  print_c_string ("\">", printcharfun);
	}
      else
	print_c_string ("#<deleted package>", printcharfun);
      return;

    case PVEC_XWIDGET:
#ifdef HAVE_XWIDGETS
      {
	if (NILP (XXWIDGET (obj)->buffer))
	  print_c_string ("#<killed xwidget>", printcharfun);
	else
	  {
#ifdef USE_GTK
	    int len = sprintf (buf, "#<xwidget %u %p>",
			       XXWIDGET (obj)->xwidget_id,
			       XXWIDGET (obj)->widget_osr);
#else
	    int len = sprintf (buf, "#<xwidget %u %p>",
			       XXWIDGET (obj)->xwidget_id,
			       XXWIDGET (obj)->xwWidget);
#endif
	    strout (buf, len, len, printcharfun);
	  }
	return;
      }
#endif
      break;

    case PVEC_XWIDGET_VIEW:
      print_c_string ("#<xwidget view", printcharfun);
      printchar ('>', printcharfun);
      return;

    case PVEC_WINDOW:
      {
	int len = sprintf (buf, "#<window %"pI"d",
			   XWINDOW (obj)->sequence_number);
	strout (buf, len, len, printcharfun);
	if (BUFFERP (XWINDOW (obj)->contents))
	  {
	    print_c_string (" on ", printcharfun);
	    print_string (BVAR (XBUFFER (XWINDOW (obj)->contents), name),
			  printcharfun);
	  }
	printchar ('>', printcharfun);
      }
      return;

    case PVEC_TERMINAL:
      {
	struct terminal *t = XTERMINAL (obj);
	int len = sprintf (buf, "#<terminal %d", t->id);
	strout (buf, len, len, printcharfun);
	if (t->name)
	  {
	    print_c_string (" on ", printcharfun);
	    print_c_string (t->name, printcharfun);
	  }
	printchar ('>', printcharfun);
      }
      return;

    case PVEC_BUFFER:
      if (!BUFFER_LIVE_P (XBUFFER (obj)))
	print_c_string ("#<killed buffer>", printcharfun);
      else if (escapeflag)
	{
	  print_c_string ("#<buffer ", printcharfun);
	  print_string (BVAR (XBUFFER (obj), name), printcharfun);
	  printchar ('>', printcharfun);
	}
      else
	print_string (BVAR (XBUFFER (obj), name), printcharfun);
      return;

    case PVEC_WINDOW_CONFIGURATION:
      print_c_string ("#<window-configuration>", printcharfun);
      return;

    case PVEC_FRAME:
      {
	void *ptr = XFRAME (obj);
	Lisp_Object frame_name = XFRAME (obj)->name;

	print_c_string ((FRAME_LIVE_P (XFRAME (obj))
			 ? "#<frame "
			 : "#<dead frame "),
			printcharfun);
	if (!STRINGP (frame_name))
	  {
	    /* A frame could be too young and have no name yet;
	       don't crash.  */
	    if (SYMBOLP (frame_name))
	      frame_name = Fsymbol_name (frame_name);
	    else	/* can't happen: name should be either nil or string */
	      frame_name = build_string ("*INVALID*FRAME*NAME*");
	  }
	print_string (frame_name, printcharfun);
	int len = sprintf (buf, " %p>", ptr);
	strout (buf, len, len, printcharfun);
      }
      return;

    case PVEC_FONT:
      {
	if (! FONT_OBJECT_P (obj))
	  {
	    if (FONT_SPEC_P (obj))
	      print_c_string ("#<font-spec", printcharfun);
	    else
	      print_c_string ("#<font-entity", printcharfun);
	    for (int i = 0; i < FONT_SPEC_MAX; i++)
	      {
		/* FONT_EXTRA_INDEX can contain private information in
		   font entities which isn't safe to print.  */
		if (i != FONT_EXTRA_INDEX || !FONT_ENTITY_P (obj))
		  {
		    printchar (' ', printcharfun);
		    if (i < FONT_WEIGHT_INDEX || i > FONT_WIDTH_INDEX)
		      print_object (AREF (obj, i), printcharfun, escapeflag);
		    else
		      print_object (font_style_symbolic (obj, i, 0),
				    printcharfun, escapeflag);
		  }
	      }
	  }
	else
	  {
	    print_c_string ("#<font-object ", printcharfun);
	    print_object (AREF (obj, FONT_NAME_INDEX), printcharfun,
			  escapeflag);
	  }
	printchar ('>', printcharfun);
      }
      return;

    case PVEC_THREAD:
      print_c_string ("#<thread ", printcharfun);
      if (STRINGP (XTHREAD (obj)->name))
	print_string (XTHREAD (obj)->name, printcharfun);
      else
	{
	  void *p = XTHREAD (obj);
	  int len = sprintf (buf, "%p", p);
	  strout (buf, len, len, printcharfun);
	}
      printchar ('>', printcharfun);
      return;

    case PVEC_MUTEX:
      print_c_string ("#<mutex ", printcharfun);
      if (STRINGP (XMUTEX (obj)->name))
	print_string (XMUTEX (obj)->name, printcharfun);
      else
	{
	  void *p = XMUTEX (obj);
	  int len = sprintf (buf, "%p", p);
	  strout (buf, len, len, printcharfun);
	}
      printchar ('>', printcharfun);
      return;

    case PVEC_CONDVAR:
      print_c_string ("#<condvar ", printcharfun);
      if (STRINGP (XCONDVAR (obj)->name))
	print_string (XCONDVAR (obj)->name, printcharfun);
      else
	{
	  void *p = XCONDVAR (obj);
	  int len = sprintf (buf, "%p", p);
	  strout (buf, len, len, printcharfun);
	}
      printchar ('>', printcharfun);
      return;

    case PVEC_MODULE_FUNCTION:
#ifdef HAVE_MODULES
      {
	print_c_string ("#<module function ", printcharfun);
        const struct Lisp_Module_Function *function = XMODULE_FUNCTION (obj);
        module_funcptr ptr = module_function_address (function);
	char const *file;
	char const *symbol;
	dynlib_addr (ptr, &file, &symbol);

	if (symbol == NULL)
          print_pointer (printcharfun, buf, "at", data_from_funcptr (ptr));
        else
	  print_c_string (symbol, printcharfun);

        void *data = module_function_data (function);
        if (data != NULL)
          print_pointer (printcharfun, buf, " with data", data);

        if (file != NULL)
	  {
	    print_c_string (" from ", printcharfun);
	    print_c_string (file, printcharfun);
	  }

	printchar ('>', printcharfun);
	return;
      }
#endif
      break;

    case PVEC_NATIVE_COMP_UNIT:
#ifdef HAVE_NATIVE_COMP
      {
	struct Lisp_Native_Comp_Unit *cu = XNATIVE_COMP_UNIT (obj);
	print_c_string ("#<native compilation unit: ", printcharfun);
	print_object (cu->file, printcharfun, escapeflag);
	printchar (' ', printcharfun);
	print_object (cu->optimize_qualities, printcharfun, escapeflag);
	printchar ('>', printcharfun);
	return;
      }
#endif
      break;

    case PVEC_TS_PARSER:
#ifdef HAVE_TREE_SITTER
      print_c_string ("#<treesit-parser for ", printcharfun);
      Lisp_Object language = XTS_PARSER (obj)->language_symbol;
      /* No need to print the buffer because it's not that useful: we
	 usually know which buffer a parser belongs to.  */
      print_string (Fsymbol_name (language), printcharfun);
      printchar ('>', printcharfun);
      return;
#endif
      break;

    case PVEC_TS_NODE:
#ifdef HAVE_TREE_SITTER
      /* Prints #<treesit-node (identifier) in 12-15> or
         #<treesit-node "keyword" in 28-31>. */
      print_c_string ("#<treesit-node", printcharfun);
      if (!treesit_node_uptodate_p (obj))
	{
	  print_c_string ("-outdated>", printcharfun);
	  return;
	}
      if (!treesit_node_buffer_live_p (obj))
	{
	  print_c_string ("-in-killed-buffer>", printcharfun);
	  return;
	}
      printchar (' ', printcharfun);
      /* Now the node must be up-to-date, and calling functions like
	 Ftreesit_node_start will not signal.  */
      bool named = treesit_named_node_p (XTS_NODE (obj)->node);
      /* We used to use () as delimiters for named nodes, but that
	 confuses pretty-printing a tad bit.  There might be more
	 little breakages here and there if we print parenthesizes
	 inside an object, so I guess better not do it.
	 (bug#60696)  */
      const char *delim1 = named ? "" : "\"";
      const char *delim2 = named ? "" : "\"";
      print_c_string (delim1, printcharfun);
      print_string (Ftreesit_node_type (obj), printcharfun);
      print_c_string (delim2, printcharfun);
      print_c_string (" in ", printcharfun);
      print_object (Ftreesit_node_start (obj), printcharfun, escapeflag);
      printchar ('-', printcharfun);
      print_object (Ftreesit_node_end (obj), printcharfun, escapeflag);
      printchar ('>', printcharfun);
      return;
#endif
      break;

    case PVEC_TS_COMPILED_QUERY:
#ifdef HAVE_TREE_SITTER
      print_c_string ("#<treesit-compiled-query>", printcharfun);
      return;
#endif
      break;

    case PVEC_SQLITE:
      {
	print_c_string ("#<sqlite ", printcharfun);
	int i = sprintf (buf, "db=%p", XSQLITE (obj)->db);
	strout (buf, i, i, printcharfun);
	if (XSQLITE (obj)->is_statement)
	  {
	    i = sprintf (buf, " stmt=%p", XSQLITE (obj)->stmt);
	    strout (buf, i, i, printcharfun);
	  }
	print_c_string (" name=", printcharfun);
	print_c_string (XSQLITE (obj)->name, printcharfun);
	printchar ('>', printcharfun);
      }
      return;

    /* Types handled earlier.  */
    case PVEC_NORMAL_VECTOR:
    case PVEC_RECORD:
    case PVEC_CLOSURE:
    case PVEC_CHAR_TABLE:
    case PVEC_SUB_CHAR_TABLE:
    case PVEC_HASH_TABLE:
#ifdef HAVE_MPS
    case PVEC_WEAK_HASH_TABLE:
#endif
    case PVEC_BIGNUM:
    case PVEC_BOOL_VECTOR:
    /* Impossible cases.  */
    case PVEC_FREE:
    case PVEC_OTHER:
    case PVEC_MODULE_GLOBAL_REFERENCE:
      break;
    }
  emacs_abort ();
}

static char
named_escape (int i)
{
  switch (i)
    {
    case '\b': return 'b';
    case '\t': return 't';
    case '\n': return 'n';
    case '\f': return 'f';
    case '\r': return 'r';
    case ' ':  return 's';
      /* \a, \v, \e and \d are excluded from printing as escapes since
         they are somewhat rare as characters and more likely to be
         plain integers. */
    }
  return 0;
}

enum print_entry_type
{
#ifdef HAVE_MPS
  PE_free,
#endif
  PE_list,			/* print rest of list */
  PE_rbrac,			/* print ")" */
  PE_vector,			/* print rest of vector */
  PE_hash,			/* print rest of hash data */
};

struct print_stack_entry
{
  enum print_entry_type type;

  union
  {
    struct
    {
      Lisp_Object last;		/* cons whose car was just printed  */
      intmax_t maxlen;		/* max number of elements left to print */
      /* State for Brent cycle detection.  See
	 Brent RP. BIT. 1980;20(2):176-184. doi:10.1007/BF01933190
	 https://maths-people.anu.edu.au/~brent/pd/rpb051i.pdf */
      Lisp_Object tortoise;     /* slow pointer */
      ptrdiff_t n;		/* tortoise step countdown */
      ptrdiff_t m;		/* tortoise step period */
      intmax_t tortoise_idx;	/* index of tortoise */
    } list;

    struct
    {
      Lisp_Object obj;		/* object to print after " . " */
    } dotted_cdr;

    struct
    {
      Lisp_Object obj;		/* vector object */
      ptrdiff_t size;		/* length of vector */
      ptrdiff_t idx;		/* index of next element */
      const char *end;		/* string to print at end */
      bool truncated;		/* whether to print "..." before end */
    } vector;

    struct
    {
      Lisp_Object obj;		/* hash-table object */
      ptrdiff_t nobjs;		/* number of keys and values to print */
      ptrdiff_t idx;		/* index of key-value pair */
      ptrdiff_t printed;	/* number of keys and values printed */
      bool truncated;		/* whether to print "..." before end */
    } hash;
  } u;
};

struct print_stack
{
  struct print_stack_entry *stack;  /* base of stack */
  ptrdiff_t size;		    /* allocated size in entries */
  ptrdiff_t sp;			    /* current number of entries */
};

static struct print_stack prstack = {NULL, 0, 0};

#ifdef HAVE_MPS
static igc_scan_result_t
scan_prstack (struct igc_ss *ss, void *start, void *end, void *closure)
{
  eassert (start == (void *)prstack.stack);
  eassert (end == (void *)(prstack.stack + prstack.size));
  eassert (closure == NULL);
  for (struct print_stack_entry *p = start; (void *)p < end; p++)
    {
      igc_scan_result_t err = 0;
      if (p->type == PE_free)
	break;
      switch (p->type)
	{
	case PE_free:
	  emacs_abort ();

	case PE_list:
	  if (err = igc_fix12_obj (ss, &p->u.list.last), err != 0)
	    return err;
	  if (err = igc_fix12_obj (ss, &p->u.list.tortoise), err != 0)
	    return err;
	  break;

	case PE_rbrac:
	  break;

	case PE_vector:
	  if (err = igc_fix12_obj (ss, &p->u.vector.obj), err != 0)
	    return err;
	  break;

	case PE_hash:
	  if (err = igc_fix12_obj (ss, &p->u.hash.obj), err != 0)
	    return err;
	  break;
	}
    }
  return 0;
}
#endif

NO_INLINE static void
grow_print_stack (void)
{
  struct print_stack *ps = &prstack;
  eassert (ps->sp == ps->size);
#ifdef HAVE_MPS
  ptrdiff_t old_size = ps->size;
  igc_xpalloc_exact ((void **) &prstack.stack, &ps->size, 1, -1,
		     sizeof *ps->stack, scan_prstack, NULL);
  for (ptrdiff_t i = old_size; i < ps->size; ++i)
    ps->stack[i].type = PE_free;
#else
  ps->stack = xpalloc (ps->stack, &ps->size, 1, -1, sizeof *ps->stack);
#endif
  eassert (ps->sp < ps->size);
}

static inline void
print_stack_push (struct print_stack_entry e)
{
  if (prstack.sp >= prstack.size)
    grow_print_stack ();
  prstack.stack[prstack.sp++] = e;
}

static void
print_stack_pop (void)
{
  --prstack.sp;
  --print_depth;
#ifdef HAVE_MPS
  prstack.stack[prstack.sp].type = PE_free;
#endif
}

static void
print_stack_push_vector (const char *lbrac, const char *rbrac,
			 Lisp_Object obj, ptrdiff_t start, ptrdiff_t size,
			 Lisp_Object printcharfun)
{
  print_c_string (lbrac, printcharfun);

  ptrdiff_t print_size = ((FIXNATP (Vprint_length)
			   && XFIXNAT (Vprint_length) < size)
			  ? XFIXNAT (Vprint_length) : size);
  print_stack_push ((struct print_stack_entry){
      .type = PE_vector,
      .u.vector.obj = obj,
      .u.vector.size = print_size,
      .u.vector.idx = start,
      .u.vector.end = rbrac,
      .u.vector.truncated = (print_size < size),
    });
}

static void
print_stack_pop (void)
{
  --prstack.sp;
  --print_depth;
#ifdef HAVE_MPS
  prstack.stack[prstack.sp].type = PE_free;
#endif
}

/* Return true if characer C at character index ICHAR (within a name)
   needs quoting.  */

/* PKG-FIXME: No longer right.  */
static bool
must_escape_p (int c, int ichar)
{
  if (c == '\"' || c == '\\' || c == '\''
      || c == ';' || c == '#' || c == '(' || c == ')'
      || c == ',' || c == '`' || c == ':'
      || c == '[' || c == ']' || c <= 040
      || c == NO_BREAK_SPACE)
    return true;
  return false;
}

/* Return true if NAME looks like a number.  */

static bool
looks_like_number_p (Lisp_Object name)
{
  const char *p = (const char *) SDATA (name);
  const bool signedp = *p == '-' || *p == '+';
  ptrdiff_t len;
  return (((c_isdigit (p[signedp]) || p[signedp] == '.')
	  && !NILP (string_to_number (p, 10, &len))
	  && len == SBYTES (name))
	  /* We don't escape "." or "?" (unless they're the first
	     character in the symbol name).  */
	  || *p == '?'
	  || *p == '.');
}

/* Print string NAME like a symbol name.  */

static void
print_symbol_name (Lisp_Object name, Lisp_Object printcharfun,
		   bool escape, bool check_number)
{
  /* Don't check if the name looks like a number if we already know it
     doesn't.  For example, for keywords.  */
  bool like_number_p = check_number ? looks_like_number_p (name) : false;
  for (ptrdiff_t ibyte = 0, ichar = 0; ibyte < SBYTES (name);)
    {
      const int c = fetch_string_char_advance (name, &ichar, &ibyte);
      maybe_quit ();
      if (escape)
	if (like_number_p || must_escape_p (c, ichar))
	  {
	    printchar ('\\', printcharfun);
	    like_number_p = false;
	  }
      printchar (c, printcharfun);
    }
}

/* Print SYMBOL, imcluding package prefixes and whatnot.  */

static void
print_symbol (Lisp_Object symbol, Lisp_Object printcharfun,
	      bool escape)
{
  const Lisp_Object name = SYMBOL_NAME (symbol);
  const Lisp_Object package = SYMBOL_PACKAGE (symbol);
  bool check_number_p = true;

  if (EQ (package, Vkeyword_package))
    {
      print_c_string (":", printcharfun);
      check_number_p = false;
    }
  else if (NILP (package))
    {
      if (!NILP (Vprint_gensym))
	print_c_string ("#:", printcharfun);
    }
  else if (NILP (PACKAGE_NAMEX (package)))
    {
      /* This should not happen normally, because delete-package
	 should un-home symbols.  But it can if we have a bug
	 in pkg.el which a test catches.  */
      print_c_string ("#<deleted package>:", printcharfun);
      check_number_p = false;
    }
  else if (!EQ (package, Vearmuffs_package))
    {
      /* If the symbol is accessible, it need not be qualified.  */
      Lisp_Object status;
      const Lisp_Object found = pkg_find_symbol (name, Vearmuffs_package, &status);
      const bool accessible = !EQ (found, Qunbound);
      if (!accessible || !EQ (found, symbol))
	{
	  /* If PACKAGE has a package-local nickname in the current
	     package, use that for printing, because that's why we
	     have the nickname.  */
	  const Lisp_Object nickname = pkg_local_nickname (package);
	  if (STRINGP (nickname))
	    print_symbol_name (nickname, printcharfun, escape, true);
	  else
	    print_symbol_name (PACKAGE_NAMEX (package), printcharfun, escape, true);
	  const Lisp_Object found = pkg_find_symbol (name, package, &status);
	  eassert (!EQ (found, Qunbound));
	  if (EQ (status, QCexternal))
	    print_c_string (":", printcharfun);
	  else
	    print_c_string ("::", printcharfun);
	  check_number_p = false;
	}
    }

  /* In Common Lisp, this would be ||, but we don't have multi-escapes
     in Emacs, and we will probably never have them because '| has
     been a valid symbol, and it is used, for instance in rx.el.  */
  if (SBYTES (name) == 0 && !EQ (package, Vkeyword_package))
    print_c_string ("##", printcharfun);
  else
    print_symbol_name (name, printcharfun, escape, check_number_p);
}

static void
print_object (Lisp_Object obj, Lisp_Object printcharfun, bool escapeflag)
{
  ptrdiff_t base_depth = print_depth;
  ptrdiff_t base_sp = prstack.sp;
  char buf[max (sizeof "from..to..in " + 2 * INT_STRLEN_BOUND (EMACS_INT),
		max (sizeof " . #" + INT_STRLEN_BOUND (intmax_t),
		     max ((sizeof " with data 0x"
			   + (UINTMAX_WIDTH + 4 - 1) / 4),
			  40)))];
  current_thread->stack_top = NEAR_STACK_TOP (buf);

 print_obj:
  maybe_quit ();

  /* Detect circularities and truncate them.  */
  if (NILP (Vprint_circle))
    {
      /* Simple but incomplete way.  */
      if (print_depth >= PRINT_CIRCLE)
	error ("Apparently circular structure being printed");

      for (int i = 0; i < print_depth; i++)
	if (BASE_EQ (obj, being_printed[i]))
	  {
	    int len = sprintf (buf, "#%d", i);
	    strout (buf, len, len, printcharfun);
	    goto next_obj;
	  }
      being_printed[print_depth] = obj;
    }
  else if (PRINT_CIRCLE_CANDIDATE_P (obj))
    {
      /* With the print-circle feature.  */
      Lisp_Object num = Fgethash (obj, Vprint_number_table, Qnil);
      if (FIXNUMP (num))
	{
	  EMACS_INT n = XFIXNUM (num);
	  if (n < 0)
	    { /* Add a prefix #n= if OBJ has not yet been printed;
		 that is, its status field is nil.  */
	      int len = sprintf (buf, "#%"pI"d=", -n);
	      strout (buf, len, len, printcharfun);
	      /* OBJ is going to be printed.  Remember that fact.  */
	      Fputhash (obj, make_fixnum (- n), Vprint_number_table);
	    }
	  else
	    {
	      /* Just print #n# if OBJ has already been printed.  */
	      int len = sprintf (buf, "#%"pI"d#", n);
	      strout (buf, len, len, printcharfun);
	      goto next_obj;
	    }
	}
      else if (STRINGP (num))
	{
	  strout (SSDATA (num), SCHARS (num), SBYTES (num), printcharfun);
	  goto next_obj;
	}
    }

  print_depth++;

  switch (XTYPE (obj))
    {
    case Lisp_Int0:
    case Lisp_Int1:
      {
        EMACS_INT i = XFIXNUM (obj);
        char escaped_name;

	if (print_integers_as_characters && i >= 0 && i <= MAX_UNICODE_CHAR
            && ((escaped_name = named_escape (i))
                || graphic_base_p (i)))
	  {
	    printchar ('?', printcharfun);
            if (escaped_name)
              {
                printchar ('\\', printcharfun);
                i = escaped_name;
              }
            else if (escapeflag
                     && (i == ';' || i == '\"' || i == '\'' || i == '\\'
                         || i == '(' || i == ')'
                         || i == '{' || i == '}'
                         || i == '[' || i == ']'))
	      printchar ('\\', printcharfun);
	    printchar (i, printcharfun);
	  }
	else
	  {
	    char *end = buf + sizeof buf;
	    char *start = fixnum_to_string (i, buf, end);
	    ptrdiff_t len = end - start;
	    strout (start, len, len, printcharfun);
	  }
      }
      break;

    case Lisp_Float:
      {
	char pigbuf[FLOAT_TO_STRING_BUFSIZE];
	int len = float_to_string (pigbuf, XFLOAT_DATA (obj));
	strout (pigbuf, len, len, printcharfun);
      }
      break;

    case Lisp_String:
      if (!escapeflag)
	print_string (obj, printcharfun);
      else
	{
	  ptrdiff_t i, i_byte;
	  ptrdiff_t size_byte;
	  /* True means we must ensure that the next character we output
	     cannot be taken as part of a hex character escape.	 */
	  bool need_nonhex = false;
	  bool multibyte = STRING_MULTIBYTE (obj);

	  if (! EQ (Vprint_charset_text_property, Qt))
	    obj = print_prune_string_charset (obj);

	  if (string_intervals (obj))
	    print_c_string ("#(", printcharfun);

	  printchar ('\"', printcharfun);
	  size_byte = SBYTES (obj);

	  for (i = 0, i_byte = 0; i_byte < size_byte;)
	    {
	      /* Here, we must convert each multi-byte form to the
		 corresponding character code before handing it to
		 printchar.  */
	      int c = fetch_string_char_advance (obj, &i, &i_byte);

	      maybe_quit ();

	      if (multibyte
		  ? (CHAR_BYTE8_P (c) && (c = CHAR_TO_BYTE8 (c), true))
		  : (SINGLE_BYTE_CHAR_P (c) && ! ASCII_CHAR_P (c)
		     && print_escape_nonascii))
		{
		  /* When printing a raw 8-bit byte in a multibyte buffer, or
		     (when requested) a non-ASCII character in a unibyte buffer,
		     print single-byte non-ASCII string chars
		     using octal escapes.  */
		  octalout (c, SDATA (obj), i_byte, size_byte, printcharfun);
		  need_nonhex = false;
		}
	      else if (multibyte
		       && ! ASCII_CHAR_P (c) && print_escape_multibyte)
		{
		  /* When requested, print multibyte chars using
		     hex escapes.  */
		  char outbuf[sizeof "\\x" + INT_STRLEN_BOUND (c)];
		  int len = sprintf (outbuf, "\\x%04x", c + 0u);
		  strout (outbuf, len, len, printcharfun);
		  need_nonhex = true;
		}
	      else
		{
		  /* If we just had a hex escape, and this character
		     could be taken as part of it,
		     output `\ ' to prevent that.  */
		  if (c_isxdigit (c))
		    {
		      if (need_nonhex)
			print_c_string ("\\ ", printcharfun);
		      printchar (c, printcharfun);
		    }
		  else if (c == '\n' && print_escape_newlines
			   ? (c = 'n', true)
			   : c == '\f' && print_escape_newlines
			   ? (c = 'f', true)
			   : c == '\"' || c == '\\')
		    {
		      printchar ('\\', printcharfun);
		      printchar (c, printcharfun);
		    }
		  else if (print_escape_control_characters && c_iscntrl (c))
		    octalout (c, SDATA (obj), i_byte, size_byte, printcharfun);
		  else if (!multibyte
			   && SINGLE_BYTE_CHAR_P (c)
			   && !ASCII_CHAR_P (c))
		    printchar (BYTE8_TO_CHAR (c), printcharfun);
		  else
		    printchar (c, printcharfun);
		  need_nonhex = false;
		}
	    }
	  printchar ('\"', printcharfun);

	  if (string_intervals (obj))
	    {
	      Lisp_Object pcf = printcharfun;
	      traverse_intervals (string_intervals (obj),
				  0, print_interval, &pcf);
	      printchar (')', printcharfun);
	    }
	}
      break;

    case Lisp_Symbol:
      print_symbol (obj, printcharfun, escapeflag);
      break;

    case Lisp_Cons:
      /* If deeper than spec'd depth, print placeholder.  */
      if (FIXNUMP (Vprint_level)
	  && print_depth > XFIXNUM (Vprint_level))
	print_c_string ("...", printcharfun);
      else if (print_quoted && CONSP (XCDR (obj)) && NILP (XCDR (XCDR (obj)))
	       && EQ (XCAR (obj), Qquote))
	{
	  printchar ('\'', printcharfun);
	  obj = XCAR (XCDR (obj));
	  --print_depth;	/* tail recursion */
	  goto print_obj;
	}
      else if (print_quoted && CONSP (XCDR (obj)) && NILP (XCDR (XCDR (obj)))
	       && EQ (XCAR (obj), Qfunction))
	{
	  print_c_string ("#'", printcharfun);
	  obj = XCAR (XCDR (obj));
	  --print_depth;	/* tail recursion */
	  goto print_obj;
	}
      /* FIXME: Do we really need the new_backquote_output gating of
	 special syntax for comma and comma-at?  There is basically no
	 benefit from it at all, and it would be nice to get rid of
	 the recursion here without additional complexity.  */
      else if (print_quoted && CONSP (XCDR (obj)) && NILP (XCDR (XCDR (obj)))
	       && EQ (XCAR (obj), Qbackquote))
	{
	  printchar ('`', printcharfun);
	  new_backquote_output++;
	  print_object (XCAR (XCDR (obj)), printcharfun, escapeflag);
	  new_backquote_output--;
	}
      else if (print_quoted && CONSP (XCDR (obj)) && NILP (XCDR (XCDR (obj)))
	       && (EQ (XCAR (obj), Qcomma)
		   || EQ (XCAR (obj), Qcomma_at))
	       && new_backquote_output)
	{
	  print_object (XCAR (obj), printcharfun, false);
	  new_backquote_output--;
	  print_object (XCAR (XCDR (obj)), printcharfun, escapeflag);
	  new_backquote_output++;
	}
      else
	{
	  printchar ('(', printcharfun);
	  /* Negative values of print-length are invalid in CL.
	     Treat them like nil, as CMUCL does.  */
	  intmax_t print_length = (FIXNATP (Vprint_length)
				   ? XFIXNAT (Vprint_length)
				   : INTMAX_MAX);
	  if (print_length == 0)
	    print_c_string ("...)", printcharfun);
	  else
	    {
	      print_stack_push ((struct print_stack_entry){
		  .type = PE_list,
		  .u.list.last = obj,
		  .u.list.maxlen = print_length,
		  .u.list.tortoise = obj,
		  .u.list.n = 2,
		  .u.list.m = 2,
		  .u.list.tortoise_idx = 0,
		});
	      /* print the car */
	      obj = XCAR (obj);
	      goto print_obj;
	    }
	}
      break;

    case Lisp_Vectorlike:
      /* First do all the vectorlike types that have a readable syntax.  */
      switch (PSEUDOVECTOR_TYPE (XVECTOR (obj)))
	{
	case PVEC_NORMAL_VECTOR:
	  print_stack_push_vector ("[", "]", obj, 0, ASIZE (obj),
				   printcharfun);
	  goto next_obj;
	case PVEC_RECORD:
	  print_stack_push_vector ("#s(", ")", obj, 0, PVSIZE (obj),
				   printcharfun);
	  goto next_obj;
	case PVEC_CLOSURE:
	  print_stack_push_vector ("#[", "]", obj, 0, PVSIZE (obj),
				   printcharfun);
	  goto next_obj;
	case PVEC_CHAR_TABLE:
	  print_stack_push_vector ("#^[", "]", obj, 0, PVSIZE (obj),
				   printcharfun);
	  goto next_obj;
	case PVEC_SUB_CHAR_TABLE:
	  {
	    print_c_string ("#^^[", printcharfun);
	    int n = sprintf (buf, "%d %d",
			     XSUB_CHAR_TABLE (obj)->depth,
			     XSUB_CHAR_TABLE (obj)->min_char);
	    strout (buf, n, n, printcharfun);
	    print_stack_push_vector ("", "]", obj,
				     SUB_CHAR_TABLE_OFFSET, PVSIZE (obj),
				     printcharfun);
	    goto next_obj;
	  }
	case PVEC_HASH_TABLE:
	  {
	    struct Lisp_Hash_Table *h = XHASH_TABLE (obj);
	    /* Implement a readable output, e.g.:
	       #s(hash-table test equal data (k1 v1 k2 v2)) */
	    print_c_string ("#s(hash-table", printcharfun);

	    if (!BASE_EQ (h->test->name, Qeql))
	      {
		print_c_string (" test ", printcharfun);
		print_object (h->test->name, printcharfun, escapeflag);
	      }

	    if (h->weakness != Weak_None)
	      {
		print_c_string (" weakness ", printcharfun);
		print_object (hash_table_weakness_symbol (h->weakness),
			      printcharfun, escapeflag);
	      }

<<<<<<< HEAD
	    if (h->purecopy)
	      print_c_string (" purecopy t", printcharfun);

=======
>>>>>>> 6dcb99a2
	  hash_table_data:
	    if (h->count > 0)
	      {
		ptrdiff_t size = h->count;
		print_c_string (" data (", printcharfun);

		/* Don't print more elements than the specified maximum.  */
		if (FIXNATP (Vprint_length) && XFIXNAT (Vprint_length) < size)
		  size = XFIXNAT (Vprint_length);

		print_stack_push ((struct print_stack_entry){
		    .type = PE_hash,
		    .u.hash.obj = obj,
		    .u.hash.nobjs = size * 2,
		    .u.hash.idx = 0,
		    .u.hash.printed = 0,
		    .u.hash.truncated = (size < h->count),
		  });
	      }
	    else
	      {
		/* Empty table: we can omit the data entirely.  */
		printchar (')', printcharfun);
		--print_depth;   /* Done with this.  */
	      }
	    goto next_obj;
#ifdef HAVE_MPS
	  strong_hash_table:
#endif
	    h = XHASH_TABLE (obj);
	    goto hash_table_data;
<<<<<<< HEAD
=======
	  }

#ifdef HAVE_MPS
	case PVEC_WEAK_HASH_TABLE:
	  {
	    struct Lisp_Weak_Hash_Table *h = XWEAK_HASH_TABLE (obj);
	    /* Implement a readable output, e.g.:
	       #s(hash-table test equal data (k1 v1 k2 v2)) */
	    print_c_string ("#s(hash-table", printcharfun);

	    if (!BASE_EQ (h->strong->test->name, Qeql))
	      {
		print_c_string (" test ", printcharfun);
		print_object (h->strong->test->name, printcharfun, escapeflag);
	      }

	    if (h->strong->weakness != Weak_None)
	      {
		print_c_string (" weakness ", printcharfun);
		print_object (hash_table_weakness_symbol (h->strong->weakness),
			      printcharfun, escapeflag);
	      }

	    obj = strengthen_hash_table (obj);
	    goto strong_hash_table;
>>>>>>> 6dcb99a2
	  }
#endif

#ifdef HAVE_MPS
	case PVEC_WEAK_HASH_TABLE:
	  {
	    struct Lisp_Weak_Hash_Table *h = XWEAK_HASH_TABLE (obj);
	    /* Implement a readable output, e.g.:
	       #s(hash-table test equal data (k1 v1 k2 v2)) */
	    print_c_string ("#s(hash-table", printcharfun);

	    if (!BASE_EQ (h->strong->test->name, Qeql))
	      {
		print_c_string (" test ", printcharfun);
		print_object (h->strong->test->name, printcharfun, escapeflag);
	      }

	    if (h->strong->weakness != Weak_None)
	      {
		print_c_string (" weakness ", printcharfun);
		print_object (hash_table_weakness_symbol (h->strong->weakness),
			      printcharfun, escapeflag);
	      }

	    obj = strengthen_hash_table (obj);
	    goto strong_hash_table;
	  }
#endif

	case PVEC_BIGNUM:
	  print_bignum (obj, printcharfun);
	  break;

	case PVEC_BOOL_VECTOR:
	  print_bool_vector (obj, printcharfun);
	  break;

	default:
	  print_vectorlike_unreadable (obj, printcharfun, escapeflag, buf);
	  break;
	}
	break;

    default:
      emacs_abort ();
    }
  print_depth--;

 next_obj:
  if (prstack.sp > base_sp)
    {
      /* Handle a continuation on the print stack.  */
      struct print_stack_entry *e = &prstack.stack[prstack.sp - 1];
      switch (e->type)
	{
#ifdef HAVE_MPS
	case PE_free:
	  emacs_abort ();
#endif
	case PE_list:
	  {
	    /* after "(" ELEM (* " " ELEM) */
	    Lisp_Object next = XCDR (e->u.list.last);
	    if (NILP (next))
	      {
		/* end of list: print ")" */
		printchar (')', printcharfun);
		print_stack_pop ();
		goto next_obj;
	      }
	    else if (CONSP (next))
	      {
		if (!NILP (Vprint_circle))
		  {
		    /* With the print-circle feature.  */
		    Lisp_Object num = Fgethash (next, Vprint_number_table,
						Qnil);
		    if (!(NILP (num) || EQ (num, Qt)))
		      {
			print_c_string (" . ", printcharfun);
			obj = next;
			e->type = PE_rbrac;
			goto print_obj;
		      }
		  }

		/* list continues: print " " ELEM ... */

		printchar (' ', printcharfun);

		--e->u.list.maxlen;
		if (e->u.list.maxlen <= 0)
		  {
		    print_c_string ("...)", printcharfun);
		    print_stack_pop ();
		    goto next_obj;
		  }

		e->u.list.last = next;
		e->u.list.n--;
		if (e->u.list.n == 0)
		  {
		    /* Double tortoise update period and teleport it.  */
		    e->u.list.tortoise_idx += e->u.list.m;
		    e->u.list.m <<= 1;
		    e->u.list.n = e->u.list.m;
		    e->u.list.tortoise = next;
		  }
		else if (BASE_EQ (next, e->u.list.tortoise))
		  {
		    /* FIXME: This #N tail index is somewhat ambiguous;
		       see bug#55395.  */
		    int len = sprintf (buf, ". #%" PRIdMAX ")",
				       e->u.list.tortoise_idx);
		    strout (buf, len, len, printcharfun);
		    print_stack_pop ();
		    goto next_obj;
		  }
		obj = XCAR (next);
	      }
	    else
	      {
		/* non-nil ending: print " . " ELEM ")" */
		print_c_string (" . ", printcharfun);
		obj = next;
		e->type = PE_rbrac;
	      }
	    break;
	  }

	case PE_rbrac:
	  printchar (')', printcharfun);
	  print_stack_pop ();
	  goto next_obj;

	case PE_vector:
	  if (e->u.vector.idx >= e->u.vector.size)
	    {
	      if (e->u.vector.truncated)
		{
		  if (e->u.vector.idx > 0)
		    printchar (' ', printcharfun);
		  print_c_string ("...", printcharfun);
		}
	      print_c_string (e->u.vector.end, printcharfun);
	      print_stack_pop ();
	      goto next_obj;
	    }
	  if (e->u.vector.idx > 0)
	    printchar (' ', printcharfun);
	  obj = AREF (e->u.vector.obj, e->u.vector.idx);
	  e->u.vector.idx++;
	  break;

	case PE_hash:
	  if (e->u.hash.printed >= e->u.hash.nobjs)
	    {
	      if (e->u.hash.truncated)
		{
		  if (e->u.hash.printed)
		    printchar (' ', printcharfun);
		  print_c_string ("...", printcharfun);
		}
	      print_c_string ("))", printcharfun);
	      print_stack_pop ();
	      goto next_obj;
	    }

	  if (e->u.hash.printed)
	    printchar (' ', printcharfun);

	  struct Lisp_Hash_Table *h = XHASH_TABLE (e->u.hash.obj);
	  if ((e->u.hash.printed & 1) == 0)
	    {
	      Lisp_Object key;
	      ptrdiff_t idx = e->u.hash.idx;
	      while (hash_unused_entry_key_p ((key = HASH_KEY (h, idx))))
		idx++;
	      e->u.hash.idx = idx;
	      obj = key;
	    }
	  else
	    {
	      obj = HASH_VALUE (h, e->u.hash.idx);
	      e->u.hash.idx++;
	    }
	  e->u.hash.printed++;
	  break;
	}
      goto print_obj;
    }
  eassert (print_depth == base_depth);
}


/* Print a description of INTERVAL using PRINTCHARFUN.
   This is part of printing a string that has text properties.  */

static void
print_interval (INTERVAL interval, void *pprintcharfun)
{
  if (NILP (interval->plist))
    return;
  Lisp_Object printcharfun = *(Lisp_Object *)pprintcharfun;
  printchar (' ', printcharfun);
  print_object (make_fixnum (interval->position), printcharfun, 1);
  printchar (' ', printcharfun);
  print_object (make_fixnum (interval->position + LENGTH (interval)),
		printcharfun, 1);
  printchar (' ', printcharfun);
  print_object (interval->plist, printcharfun, 1);
}

/* Initialize debug_print stuff early to have it working from the very
   beginning.  */

void
init_print_once (void)
{
  /* The subroutine object for external-debugging-output is kept here
     for the convenience of the debugger.  */
  DEFSYM (Qexternal_debugging_output, "external-debugging-output");

  defsubr (&Sexternal_debugging_output);
}

void
syms_of_print (void)
{
  DEFSYM (Qtemp_buffer_setup_hook, "temp-buffer-setup-hook");

  DEFVAR_LISP ("standard-output", Vstandard_output,
	       doc: /* Output stream `print' uses by default for outputting a character.
This may be any function of one argument.
It may also be a buffer (output is inserted before point)
or a marker (output is inserted and the marker is advanced)
or the symbol t (output appears in the echo area).  */);
  Vstandard_output = Qt;
  DEFSYM (Qstandard_output, "standard-output");

  DEFVAR_LISP ("float-output-format", Vfloat_output_format,
	       doc: /* The format descriptor string used to print floats.
This is a %-spec like those accepted by `printf' in C,
but with some restrictions.  It must start with the two characters `%.'.
After that comes an integer precision specification,
and then a letter which controls the format.
The letters allowed are `e', `f' and `g'.
Use `e' for exponential notation \"DIG.DIGITSeEXPT\"
Use `f' for decimal point notation \"DIGITS.DIGITS\".
Use `g' to choose the shorter of those two formats for the number at hand.
The precision in any of these cases is the number of digits following
the decimal point.  With `f', a precision of 0 means to omit the
decimal point.  0 is not allowed with `e' or `g'.

A value of nil means to use the shortest notation
that represents the number without losing information.  */);
  Vfloat_output_format = Qnil;
  DEFSYM (Qfloat_output_format, "float-output-format");

  DEFVAR_BOOL ("print-integers-as-characters", print_integers_as_characters,
	       doc: /* Non-nil means integers are printed using characters syntax.
Only independent graphic characters, and control characters with named
escape sequences such as newline, are printed this way.  Other
integers, including those corresponding to raw bytes, are printed
as numbers the usual way.  */);
  print_integers_as_characters = false;

  DEFVAR_LISP ("print-length", Vprint_length,
	       doc: /* Maximum length of list to print before abbreviating.
A value of nil means no limit.  See also `eval-expression-print-length'.  */);
  Vprint_length = Qnil;

  DEFVAR_LISP ("print-level", Vprint_level,
	       doc: /* Maximum depth of list nesting to print before abbreviating.
A value of nil means no limit.  See also `eval-expression-print-level'.  */);
  Vprint_level = Qnil;

  DEFVAR_BOOL ("print-escape-newlines", print_escape_newlines,
	       doc: /* Non-nil means print newlines in strings as `\\n'.
Also print formfeeds as `\\f'.  */);
  print_escape_newlines = 0;

  DEFVAR_BOOL ("print-escape-control-characters", print_escape_control_characters,
	       doc: /* Non-nil means print control characters in strings as `\\OOO'.
\(OOO is the octal representation of the character code.)*/);
  print_escape_control_characters = 0;

  DEFVAR_BOOL ("print-escape-nonascii", print_escape_nonascii,
	       doc: /* Non-nil means print unibyte non-ASCII chars in strings as \\OOO.
\(OOO is the octal representation of the character code.)
Only single-byte characters are affected, and only in `prin1'.
When the output goes in a multibyte buffer, this feature is
enabled regardless of the value of the variable.  */);
  print_escape_nonascii = 0;

  DEFVAR_BOOL ("print-escape-multibyte", print_escape_multibyte,
	       doc: /* Non-nil means print multibyte characters in strings as \\xXXXX.
\(XXXX is the hex representation of the character code.)
This affects only `prin1'.  */);
  print_escape_multibyte = 0;

  DEFVAR_BOOL ("print-quoted", print_quoted,
	       doc: /* Non-nil means print quoted forms with reader syntax.
I.e., (quote foo) prints as \\='foo, (function foo) as #\\='foo.  */);
  print_quoted = true;

  DEFVAR_LISP ("print-gensym", Vprint_gensym,
	       doc: /* Non-nil means print uninterned symbols so they will read as uninterned.
I.e., the value of (make-symbol \"foobar\") prints as #:foobar.
When the uninterned symbol appears multiple times within the printed
expression, and `print-circle' is non-nil, in addition use the #N#
and #N= constructs as needed, so that multiple references to the same
symbol are shared once again when the text is read back.  */);
  Vprint_gensym = Qnil;

  DEFVAR_LISP ("print-circle", Vprint_circle,
	       doc: /* Non-nil means print recursive structures using #N= and #N# syntax.
If nil, printing proceeds recursively and may lead to
`max-lisp-eval-depth' being exceeded or an error may occur:
\"Apparently circular structure being printed.\"  Also see
`print-length' and `print-level'.
If non-nil, shared substructures anywhere in the structure are printed
with `#N=' before the first occurrence (in the order of the print
representation) and `#N#' in place of each subsequent occurrence,
where N is a positive decimal integer.  */);
  Vprint_circle = Qnil;

  DEFVAR_LISP ("print-continuous-numbering", Vprint_continuous_numbering,
	       doc: /* Non-nil means number continuously across print calls.
This affects the numbers printed for #N= labels and #M# references.
See also `print-circle', `print-gensym', and `print-number-table'.
This variable should not be set with `setq'; bind it with a `let' instead.  */);
  Vprint_continuous_numbering = Qnil;

  DEFVAR_LISP ("print-number-table", Vprint_number_table,
	       doc: /* A vector used internally to produce `#N=' labels and `#N#' references.
The Lisp printer uses this vector to detect Lisp objects referenced more
than once.  If an entry contains a number, then the corresponding key is
referenced more than once: a positive sign indicates that it's already been
printed, and the absolute value indicates the number to use when printing.
If an entry contains a string, that string is printed instead.

When you bind `print-continuous-numbering' to t, you should probably
also bind `print-number-table' to nil.  This ensures that the value of
`print-number-table' can be garbage-collected once the printing is
done.  If all elements of `print-number-table' are nil, it means that
the printing done so far has not found any shared structure or objects
that need to be recorded in the table.  */);
  Vprint_number_table = Qnil;

  DEFVAR_LISP ("print-charset-text-property", Vprint_charset_text_property,
	       doc: /* A flag to control printing of `charset' text property on printing a string.
The value should be nil, t, or `default'.

If the value is nil, don't print the text property `charset'.

If the value is t, always print the text property `charset'.

If the value is `default', print the text property `charset' only when
the value is different from what is guessed in the current charset
priorities.  Values other than nil or t are also treated as
`default'.  */);
  Vprint_charset_text_property = Qdefault;

  DEFVAR_BOOL ("print-symbols-bare", print_symbols_bare,
               doc: /* A flag to control printing of symbols with position.
If the value is nil, print these objects complete with position.
Otherwise print just the bare symbol.  */);
  print_symbols_bare = false;
  DEFSYM (Qprint_symbols_bare, "print-symbols-bare");

  /* prin1_to_string_buffer initialized in init_buffer_once in buffer.c */
  staticpro (&Vprin1_to_string_buffer);

  defsubr (&Sprin1);
  defsubr (&Sprin1_to_string);
  defsubr (&Serror_message_string);
  defsubr (&Sprinc);
  defsubr (&Sprint);
  defsubr (&Sterpri);
  defsubr (&Swrite_char);
  defsubr (&Sredirect_debugging_output);
  defsubr (&Sprint_preprocess);

  DEFSYM (Qprint_escape_multibyte, "print-escape-multibyte");
  DEFSYM (Qprint_escape_nonascii, "print-escape-nonascii");

  print_prune_charset_plist = Qnil;
  staticpro (&print_prune_charset_plist);

  DEFVAR_LISP ("print-unreadable-function", Vprint_unreadable_function,
	       doc: /* If non-nil, a function to call when printing unreadable objects.
By default, Emacs printing functions (like `prin1') print unreadable
objects as \"#<...>\", where \"...\" describes the object (for
instance, \"#<marker in no buffer>\").

If non-nil, it should be a function that will be called with two
arguments: the object to be printed, and the NOESCAPE flag (see
`prin1-to-string').  If this function returns nil, the object will be
printed as usual.  If it returns a string, that string will then be
printed.  If the function returns anything else, the object will not
be printed.  */);
  Vprint_unreadable_function = Qnil;
  DEFSYM (Qprint_unreadable_function, "print-unreadable-function");

  DEFVAR_LISP ("print--unreadable-callback-buffer",
	       Vprint__unreadable_callback_buffer,
	       doc: /* Dynamically bound to indicate current buffer.  */);
  Vprint__unreadable_callback_buffer = Qnil;
  DEFSYM (Qprint__unreadable_callback_buffer,
	  "print--unreadable-callback-buffer");
  /* Don't export this variable to Elisp.  */
  Funintern (Qprint__unreadable_callback_buffer, Qnil);

  defsubr (&Sflush_standard_output);

  /* Initialized in print_create_variable_mapping.  */
  staticpro (&Vprint_variable_mapping);

#ifdef HAVE_MPS
<<<<<<< HEAD
=======
  /* FIXME/igc: Make it a Lisp vector and staticpro. */
>>>>>>> 6dcb99a2
  igc_root_create_exact (being_printed,
			 being_printed + ARRAYELTS (being_printed));
#endif
}<|MERGE_RESOLUTION|>--- conflicted
+++ resolved
@@ -1408,17 +1408,11 @@
     return;
   if (ppstack.sp >= ppstack.size)
     grow_pp_stack ();
-<<<<<<< HEAD
-  ppstack.stack[ppstack.sp++] = (struct print_pp_entry){
-    .start = start, .n = n, .u.vectorlike = vectorlike
-  };
-=======
   ppstack.stack[ppstack.sp++]
     = (struct print_pp_entry){.start = start,
 			      .n = n,
 			      .u.vectorlike = vectorlike
 			     };
->>>>>>> 6dcb99a2
   ppstack.stack[ppstack.sp - 1].is_free = false;
 }
 #else
@@ -2851,12 +2845,6 @@
 			      printcharfun, escapeflag);
 	      }
 
-<<<<<<< HEAD
-	    if (h->purecopy)
-	      print_c_string (" purecopy t", printcharfun);
-
-=======
->>>>>>> 6dcb99a2
 	  hash_table_data:
 	    if (h->count > 0)
 	      {
@@ -2888,36 +2876,7 @@
 #endif
 	    h = XHASH_TABLE (obj);
 	    goto hash_table_data;
-<<<<<<< HEAD
-=======
 	  }
-
-#ifdef HAVE_MPS
-	case PVEC_WEAK_HASH_TABLE:
-	  {
-	    struct Lisp_Weak_Hash_Table *h = XWEAK_HASH_TABLE (obj);
-	    /* Implement a readable output, e.g.:
-	       #s(hash-table test equal data (k1 v1 k2 v2)) */
-	    print_c_string ("#s(hash-table", printcharfun);
-
-	    if (!BASE_EQ (h->strong->test->name, Qeql))
-	      {
-		print_c_string (" test ", printcharfun);
-		print_object (h->strong->test->name, printcharfun, escapeflag);
-	      }
-
-	    if (h->strong->weakness != Weak_None)
-	      {
-		print_c_string (" weakness ", printcharfun);
-		print_object (hash_table_weakness_symbol (h->strong->weakness),
-			      printcharfun, escapeflag);
-	      }
-
-	    obj = strengthen_hash_table (obj);
-	    goto strong_hash_table;
->>>>>>> 6dcb99a2
-	  }
-#endif
 
 #ifdef HAVE_MPS
 	case PVEC_WEAK_HASH_TABLE:
@@ -3337,10 +3296,7 @@
   staticpro (&Vprint_variable_mapping);
 
 #ifdef HAVE_MPS
-<<<<<<< HEAD
-=======
   /* FIXME/igc: Make it a Lisp vector and staticpro. */
->>>>>>> 6dcb99a2
   igc_root_create_exact (being_printed,
 			 being_printed + ARRAYELTS (being_printed));
 #endif
