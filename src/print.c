--- conflicted
+++ resolved
@@ -1311,12 +1311,7 @@
 	   || RECORDP (obj)))				   \
    || (! NILP (Vprint_gensym)				   \
        && SYMBOLP (obj)					   \
-<<<<<<< HEAD
-       && NILP (SYMBOL_PACKAGE (obj))                      \
-       && !hash_unused_entry_key_p (obj)))
-=======
-       && !SYMBOL_INTERNED_P (obj)))
->>>>>>> 87cf30fb
+       && NILP (SYMBOL_PACKAGE (obj))))
 
 /* The print preprocess stack, used to traverse data structures.  */
 
