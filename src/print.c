--- conflicted
+++ resolved
@@ -1333,19 +1333,6 @@
   print_object (obj, escapeflag, pc);
 }
 
-<<<<<<< HEAD
-#define PRINT_CIRCLE_CANDIDATE_P(obj)			   \
-  (STRINGP (obj)                                           \
-   || CONSP (obj)					   \
-   || (VECTORLIKEP (obj)				   \
-       && (VECTORP (obj) || CLOSUREP (obj)		   \
-	   || CHAR_TABLE_P (obj) || SUB_CHAR_TABLE_P (obj) \
-	   || HASH_TABLE_P (obj) || FONTP (obj)		   \
-	   || RECORDP (obj)))				   \
-   || (! NILP (Vprint_gensym)				   \
-       && SYMBOLP (obj)					   \
-       && NILP (SYMBOL_PACKAGE (obj))))
-=======
 static inline bool
 print_circle_candidate_p (Lisp_Object obj)
 {
@@ -1354,7 +1341,7 @@
   else if (STRINGP (obj))
     return SCHARS (obj) > 0;
   else if (SYMBOLP (obj))
-    return !NILP (Vprint_gensym) && !SYMBOL_INTERNED_P (obj);
+    return !NILP (Vprint_gensym) && NILP (SYMBOL_PACKAGE (obj));
   else if (VECTORLIKEP (obj))
     {
       if (VECTORP (obj))
@@ -1368,7 +1355,6 @@
   else
     return false;
 }
->>>>>>> 5e7a71d0
 
 /* The print preprocess stack, used to traverse data structures.  */
 
