--- conflicted
+++ resolved
@@ -1006,13 +1006,8 @@
 		struct handler *c = handlerlist;
 		handlerlist = c->next;
 		top = c->bytecode_top;
-<<<<<<< HEAD
-		op = c->bytecode_dest;
+		arg = c->bytecode_dest;
 		bc = current_thread->bc;
-=======
-		arg = c->bytecode_dest;
-		bc = &current_thread->bc;
->>>>>>> 04cb852c
 		struct bc_frame *fp = bc->fp;
 
 		Lisp_Object fun = fp->fun;
