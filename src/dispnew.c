--- conflicted
+++ resolved
@@ -508,19 +508,12 @@
 
 	  while (row < end)
 	    {
-<<<<<<< HEAD
-	      row->glyphs[LEFT_MARGIN_AREA] =
-		xnrealloc (row->glyphs[LEFT_MARGIN_AREA],
-			   dim.width, sizeof (struct glyph));
-	      /* The mode line, if displayed, never has marginal areas.  */
-=======
 	      row->glyphs[LEFT_MARGIN_AREA]
 		= xnrealloc (row->glyphs[LEFT_MARGIN_AREA],
 			     dim.width, sizeof (struct glyph));
 	      memset (row->glyphs[LEFT_MARGIN_AREA], 0,
 		      dim.width * sizeof (struct glyph));
 
->>>>>>> d7763c45
 	      if ((row == matrix->rows + dim.height - 1
 		   && !(w && window_wants_mode_line (w)))
 		  || (row == matrix->rows && matrix->tab_line_p)
