--- conflicted
+++ resolved
@@ -4008,11 +4008,7 @@
 
   /* Determine visible frames on the root frame, including the root
      frame itself.  Note that there are cases, see bug#75056, where we
-<<<<<<< HEAD
-     can be called for invisible frames. */
-=======
      can be called for invisible frames.  */
->>>>>>> 07a2a67e
   Lisp_Object z_order = frames_in_reverse_z_order (root, true);
   if (NILP (z_order))
     {
