/* Markers: examining, setting and deleting.
   Copyright (C) 1985, 1997-1998, 2001-2025 Free Software Foundation,
   Inc.

This file is part of GNU Emacs.

GNU Emacs is free software: you can redistribute it and/or modify
it under the terms of the GNU General Public License as published by
the Free Software Foundation, either version 3 of the License, or (at
your option) any later version.

GNU Emacs is distributed in the hope that it will be useful,
but WITHOUT ANY WARRANTY; without even the implied warranty of
MERCHANTABILITY or FITNESS FOR A PARTICULAR PURPOSE.  See the
GNU General Public License for more details.

You should have received a copy of the GNU General Public License
along with GNU Emacs.  If not, see <https://www.gnu.org/licenses/>.  */


#include <config.h>

/* Work around GCC bug 113253.  */
#if __GNUC__ == 13 && __GNUC_MINOR__ < 3
# pragma GCC diagnostic ignored "-Wanalyzer-deref-before-check"
#endif

#include "lisp.h"
#include "character.h"
#include "buffer.h"
<<<<<<< HEAD
#include "marker-vector.h"
=======
#include "text-index.h"
>>>>>>> b0b3b534
#include "window.h"
#include "igc.h"

/* Record one cached position found recently by
   buf_charpos_to_bytepos or buf_bytepos_to_charpos.  */

static ptrdiff_t cached_charpos;
static ptrdiff_t cached_bytepos;
static struct buffer *cached_buffer;
static modiff_count cached_modiff;

/* Juanma Barranquero <lekktu@gmail.com> reported ~3x increased
   bootstrap time when byte_char_debug_check is enabled; so this
   is never turned on by --enable-checking configure option.  */

#ifdef MARKER_DEBUG

extern int count_markers (struct buffer *) EXTERNALLY_VISIBLE;
extern ptrdiff_t verify_bytepos (ptrdiff_t charpos) EXTERNALLY_VISIBLE;

static void
byte_char_debug_check (struct buffer *b, ptrdiff_t charpos, ptrdiff_t bytepos)
{
  ptrdiff_t nchars;

  if (NILP (BVAR (b, enable_multibyte_characters)))
    return;

  if (bytepos > BUF_GPT_BYTE (b))
    nchars
      = multibyte_chars_in_text (BUF_BEG_ADDR (b),
				 BUF_GPT_BYTE (b) - BUF_BEG_BYTE (b))
      + multibyte_chars_in_text (BUF_GAP_END_ADDR (b),
				 bytepos - BUF_GPT_BYTE (b));
  else
    nchars = multibyte_chars_in_text (BUF_BEG_ADDR (b),
				      bytepos - BUF_BEG_BYTE (b));

  if (charpos - 1 != nchars)
    emacs_abort ();
}

#else /* not MARKER_DEBUG */

#define byte_char_debug_check(b, charpos, bytepos) do { } while (0)

#endif /* MARKER_DEBUG */

void
clear_charpos_cache (struct buffer *b)
{
  if (cached_buffer == b)
    cached_buffer = 0;
}

/* Converting between character positions and byte positions.  */

/* There are several places in the buffer where we know
   the correspondence: BEG, BEGV, PT, GPT, ZV and Z,
   and everywhere there is a marker.  So we find the one of these places
   that is closest to the specified position, and scan from there.  */

/* This macro is a subroutine of buf_charpos_to_bytepos.
   Note that it is desirable that BYTEPOS is not evaluated
   except when we really want its value.  */

#define CONSIDER(CHARPOS, BYTEPOS)					\
{									\
  ptrdiff_t this_charpos = (CHARPOS);					\
  bool changed = false;							\
									\
  if (this_charpos == charpos)						\
    {									\
      ptrdiff_t value = (BYTEPOS);				       	\
									\
      byte_char_debug_check (b, charpos, value);			\
      return value;							\
    }									\
  else if (this_charpos > charpos)					\
    {									\
      if (this_charpos < best_above)					\
	{								\
	  best_above = this_charpos;					\
	  best_above_byte = (BYTEPOS);					\
	  changed = true;						\
	}								\
    }									\
  else if (this_charpos > best_below)					\
    {									\
      best_below = this_charpos;					\
      best_below_byte = (BYTEPOS);					\
      changed = true;							\
    }									\
									\
  if (changed)								\
    {									\
      if (best_above - best_below == best_above_byte - best_below_byte)	\
        {								\
	  ptrdiff_t value = best_below_byte + (charpos - best_below);	\
									\
	  byte_char_debug_check (b, charpos, value);			\
	  return value;							\
	}								\
    }									\
}

static void
CHECK_MARKER (Lisp_Object x)
{
  CHECK_TYPE (MARKERP (x), Qmarkerp, x);
}

/* When converting bytes from/to chars, we look through the list of
   markers to try and find a good starting point (since markers keep
   track of both bytepos and charpos at the same time).
   But if there are many markers, it can take too much time to find a "good"
   marker from which to start.  Worse yet: if it takes a long time and we end
   up finding a nearby markers, we won't add a new marker to cache this
   result, so next time around we'll have to go through this same long list
   to (re)find this best marker.  So the further down the list of
   markers we go, the less demanding we are w.r.t what is a good marker.

   The previous code used INITIAL=50 and INCREMENT=0 and this lead to
   really poor performance when there are many markers.
   I haven't tried to tweak INITIAL, but experiments on my trusty Thinkpad
   T61 using various artificial test cases seem to suggest that INCREMENT=50
   might be "the best compromise": it significantly improved the
   worst case and it was rarely slower and never by much.

   The asymptotic behavior is still poor, tho, so in largish buffers with many
   overlays (e.g. 300KB and 30K overlays), it can still be a bottleneck.  */
#define BYTECHAR_DISTANCE_INITIAL 50
#define BYTECHAR_DISTANCE_INCREMENT 50

/* Return the byte position corresponding to CHARPOS in B.  */

ptrdiff_t
buf_charpos_to_bytepos (struct buffer *b, ptrdiff_t charpos)
{
  ptrdiff_t best_above, best_above_byte;
  ptrdiff_t best_below, best_below_byte;
  ptrdiff_t distance = BYTECHAR_DISTANCE_INITIAL;

  eassert (BUF_BEG (b) <= charpos && charpos <= BUF_Z (b));

  if (use_text_index)
    return text_index_charpos_to_bytepos (b, charpos);

  best_above = BUF_Z (b);
  best_above_byte = BUF_Z_BYTE (b);

  /* If this buffer has as many characters as bytes,
     each character must be one byte.
     This takes care of the case where enable-multibyte-characters is nil.  */
  if (best_above == best_above_byte)
    return charpos;

  best_below = BEG;
  best_below_byte = BEG_BYTE;

  /* We find in best_above and best_above_byte
     the closest known point above CHARPOS,
     and in best_below and best_below_byte
     the closest known point below CHARPOS,

     If at any point we can tell that the space between those
     two best approximations is all single-byte,
     we interpolate the result immediately.  */

  CONSIDER (BUF_PT (b), BUF_PT_BYTE (b));
  CONSIDER (BUF_GPT (b), BUF_GPT_BYTE (b));
  CONSIDER (BUF_BEGV (b), BUF_BEGV_BYTE (b));
  CONSIDER (BUF_ZV (b), BUF_ZV_BYTE (b));

  if (b == cached_buffer && BUF_MODIFF (b) == cached_modiff)
    CONSIDER (cached_charpos, cached_bytepos);

  DO_MARKERS (b, tail)
    {
      /* If we are down to a range of DISTANCE chars,
	 don't bother checking any other markers;
	 scan the intervening chars directly now.  */
      if (best_above - charpos < distance
          || charpos - best_below < distance)
	break;

      CONSIDER (tail->charpos, tail->bytepos);
      distance += BYTECHAR_DISTANCE_INCREMENT;
    }
  END_DO_MARKERS;

  /* We get here if we did not exactly hit one of the known places.
     We have one known above and one known below.
     Scan, counting characters, from whichever one is closer.  */

  eassert (best_below <= charpos && charpos <= best_above);
  if (charpos - best_below < best_above - charpos)
    {
      bool record = charpos - best_below > 5000;

      while (best_below < charpos)
	{
	  best_below++;
	  best_below_byte += buf_next_char_len (b, best_below_byte);
	}

      /* If this position is quite far from the nearest known position,
	 cache the correspondence by creating a marker here.
	 It will last until the next GC.  */
      if (record)
	build_marker (b, best_below, best_below_byte);

      byte_char_debug_check (b, best_below, best_below_byte);

      cached_buffer = b;
      cached_modiff = BUF_MODIFF (b);
      cached_charpos = best_below;
      cached_bytepos = best_below_byte;

      return best_below_byte;
    }
  else
    {
      bool record = best_above - charpos > 5000;

      while (best_above > charpos)
	{
	  best_above--;
	  best_above_byte -= buf_prev_char_len (b, best_above_byte);
	}

      /* If this position is quite far from the nearest known position,
	 cache the correspondence by creating a marker here.
	 It will last until the next GC.  */
      if (record)
	build_marker (b, best_above, best_above_byte);

      byte_char_debug_check (b, best_above, best_above_byte);

      cached_buffer = b;
      cached_modiff = BUF_MODIFF (b);
      cached_charpos = best_above;
      cached_bytepos = best_above_byte;

      return best_above_byte;
    }
}

#undef CONSIDER

/* This macro is a subroutine of buf_bytepos_to_charpos.
   It is used when BYTEPOS is actually the byte position.  */

#define CONSIDER(BYTEPOS, CHARPOS)					\
{									\
  ptrdiff_t this_bytepos = (BYTEPOS);					\
  int changed = false;							\
									\
  if (this_bytepos == bytepos)						\
    {									\
      ptrdiff_t value = (CHARPOS);				       	\
									\
      byte_char_debug_check (b, value, bytepos);			\
      return value;							\
    }									\
  else if (this_bytepos > bytepos)					\
    {									\
      if (this_bytepos < best_above_byte)				\
	{								\
	  best_above = (CHARPOS);					\
	  best_above_byte = this_bytepos;				\
	  changed = true;						\
	}								\
    }									\
  else if (this_bytepos > best_below_byte)				\
    {									\
      best_below = (CHARPOS);						\
      best_below_byte = this_bytepos;					\
      changed = true;							\
    }									\
									\
  if (changed)								\
    {									\
      if (best_above - best_below == best_above_byte - best_below_byte)	\
	{								\
	  ptrdiff_t value = best_below + (bytepos - best_below_byte);	\
									\
	  byte_char_debug_check (b, value, bytepos);			\
	  return value;							\
	}								\
    }									\
}

/* Return the character position corresponding to BYTEPOS in B.  */

ptrdiff_t
buf_bytepos_to_charpos (struct buffer *b, ptrdiff_t bytepos)
{
  ptrdiff_t best_above, best_above_byte;
  ptrdiff_t best_below, best_below_byte;
  ptrdiff_t distance = BYTECHAR_DISTANCE_INITIAL;

  eassert (BUF_BEG_BYTE (b) <= bytepos && bytepos <= BUF_Z_BYTE (b));

  if (use_text_index)
    return text_index_bytepos_to_charpos (b, bytepos);

  best_above = BUF_Z (b);
  best_above_byte = BUF_Z_BYTE (b);

  /* If this buffer has as many characters as bytes,
     each character must be one byte.
     This takes care of the case where enable-multibyte-characters is nil.  */
  if (best_above == best_above_byte)
    return bytepos;

  /* Check bytepos is not in the middle of a character. */
  eassert (bytepos >= BUF_Z_BYTE (b)
           || CHAR_HEAD_P (BUF_FETCH_BYTE (b, bytepos)));

  best_below = BEG;
  best_below_byte = BEG_BYTE;

  CONSIDER (BUF_PT_BYTE (b), BUF_PT (b));
  CONSIDER (BUF_GPT_BYTE (b), BUF_GPT (b));
  CONSIDER (BUF_BEGV_BYTE (b), BUF_BEGV (b));
  CONSIDER (BUF_ZV_BYTE (b), BUF_ZV (b));

  if (b == cached_buffer && BUF_MODIFF (b) == cached_modiff)
    CONSIDER (cached_bytepos, cached_charpos);

  DO_MARKERS (b, tail)
    {
      /* If we are down to a range of DISTANCE chars,
	 don't bother checking any other markers;
	 scan the intervening chars directly now.  */
      if (best_above_byte - bytepos < distance
          || bytepos - best_below_byte < distance)
	break;

      CONSIDER (tail->bytepos, tail->charpos);
      distance += BYTECHAR_DISTANCE_INCREMENT;
    }
  END_DO_MARKERS;

  /* We get here if we did not exactly hit one of the known places.
     We have one known above and one known below.
     Scan, counting characters, from whichever one is closer.  */

  if (bytepos - best_below_byte < best_above_byte - bytepos)
    {
      bool record = bytepos - best_below_byte > 5000;

      while (best_below_byte < bytepos)
	{
	  best_below++;
	  best_below_byte += buf_next_char_len (b, best_below_byte);
	}

      /* If this position is quite far from the nearest known position,
	 cache the correspondence by creating a marker here.
	 It will last until the next GC.
	 But don't do it if BUF_MARKERS is nil;
	 that is a signal from Fset_buffer_multibyte.  */
#ifdef HAVE_MPS
      if (record && !NILP (BUF_MARKERS (b)))
	build_marker (b, best_below, best_below_byte);
#else
      if (record && BUF_MARKERS (b))
	build_marker (b, best_below, best_below_byte);
#endif

      byte_char_debug_check (b, best_below, best_below_byte);

      cached_buffer = b;
      cached_modiff = BUF_MODIFF (b);
      cached_charpos = best_below;
      cached_bytepos = best_below_byte;

      return best_below;
    }
  else
    {
      bool record = best_above_byte - bytepos > 5000;

      while (best_above_byte > bytepos)
	{
	  best_above--;
	  best_above_byte -= buf_prev_char_len (b, best_above_byte);
	}

      /* If this position is quite far from the nearest known position,
	 cache the correspondence by creating a marker here.
	 It will last until the next GC.
	 But don't do it if BUF_MARKERS is nil;
	 that is a signal from Fset_buffer_multibyte.  */
#ifdef HAVE_MPS
      if (record && VECTORP (BUF_MARKERS (b)))
	build_marker (b, best_above, best_above_byte);
#else
      if (record && BUF_MARKERS (b))
	build_marker (b, best_above, best_above_byte);
#endif
      byte_char_debug_check (b, best_above, best_above_byte);

      cached_buffer = b;
      cached_modiff = BUF_MODIFF (b);
      cached_charpos = best_above;
      cached_bytepos = best_above_byte;

      return best_above;
    }
}

#undef CONSIDER

/* Operations on markers. */

DEFUN ("marker-buffer", Fmarker_buffer, Smarker_buffer, 1, 1, 0,
       doc: /* Return the buffer that MARKER points into, or nil if none.
Returns nil if MARKER points into a dead buffer.  */)
  (register Lisp_Object marker)
{
  register Lisp_Object buf;
  CHECK_MARKER (marker);
  if (XMARKER (marker)->buffer)
    {
      XSETBUFFER (buf, XMARKER (marker)->buffer);
      /* If the buffer is dead, we're in trouble: the buffer pointer here
	 does not preserve the buffer from being GC'd (it's weak), so
	 markers have to be unlinked from their buffer as soon as the buffer
	 is killed.  */
      eassert (BUFFER_LIVE_P (XBUFFER (buf)));
      return buf;
    }
  return Qnil;
}

DEFUN ("marker-position", Fmarker_position, Smarker_position, 1, 1, 0,
       doc: /* Return the position of MARKER, or nil if it points nowhere.  */)
  (Lisp_Object marker)
{
  CHECK_MARKER (marker);
  if (XMARKER (marker)->buffer)
    return make_fixnum (XMARKER (marker)->charpos);

  return Qnil;
}

DEFUN ("marker-last-position", Fmarker_last_position, Smarker_last_position, 1, 1, 0,
       doc: /* Return last position of MARKER in its buffer.
This is like `marker-position' with one exception:  If the buffer of
MARKER is dead, it returns the last position of MARKER in that buffer
before it was killed.  */)
  (Lisp_Object marker)
{
  CHECK_MARKER (marker);

  return make_fixnum (XMARKER (marker)->charpos);
}

/* Change M so it points to B at CHARPOS and BYTEPOS.  */

static void
attach_marker (struct Lisp_Marker *m, struct buffer *b,
	       ptrdiff_t charpos, ptrdiff_t bytepos)
{
  /* In a single-byte buffer, two positions must be equal.
     Otherwise, every character is at least one byte.  */
  if (BUF_Z (b) == BUF_Z_BYTE (b))
    eassert (charpos == bytepos);
  else
    eassert (charpos <= bytepos);

  m->charpos = charpos;
  m->bytepos = bytepos;

  if (m->buffer != b)
    {
      unchain_marker (m);
      m->buffer = b;
      marker_vector_add (b, m);
    }
}

/* If BUFFER is nil, return current buffer pointer.  Next, check
   whether BUFFER is a buffer object and return buffer pointer
   corresponding to BUFFER if BUFFER is live, or NULL otherwise.  */

static struct buffer *
live_buffer (Lisp_Object buffer)
{
  struct buffer *b = decode_buffer (buffer);
  return BUFFER_LIVE_P (b) ? b : NULL;
}

/* Internal function to set MARKER in BUFFER at POSITION.  Non-zero
   RESTRICTED means limit the POSITION by the visible part of BUFFER.  */

static Lisp_Object
set_marker_internal (Lisp_Object marker, Lisp_Object position,
		     Lisp_Object buffer, bool restricted)
{
  struct Lisp_Marker *m;
  struct buffer *b = live_buffer (buffer);

  CHECK_MARKER (marker);
  m = XMARKER (marker);

  /* Set MARKER to point nowhere if BUFFER is dead, or
     POSITION is nil or a marker points to nowhere.  */
  if (NILP (position)
      || (MARKERP (position) && !XMARKER (position)->buffer)
      || !b)
    unchain_marker (m);

  /* Optimize the special case where we are copying the position of
     an existing marker, and MARKER is already in the same buffer.  */
  else if (MARKERP (position) && b == XMARKER (position)->buffer
	   && b == m->buffer)
    {
      m->bytepos = XMARKER (position)->bytepos;
      m->charpos = XMARKER (position)->charpos;
    }

  else
    {
      register ptrdiff_t charpos, bytepos;

      /* Do not use CHECK_FIXNUM_COERCE_MARKER because we
	 don't want to call buf_charpos_to_bytepos if POSITION
	 is a marker and so we know the bytepos already.  */
      if (FIXNUMP (position))
	{
#if EMACS_INT_MAX > PTRDIFF_MAX
	  /* A --with-wide-int build.  */
	  EMACS_INT cpos = XFIXNUM (position);
	  if (cpos > PTRDIFF_MAX)
	    cpos = PTRDIFF_MAX;
	  charpos = cpos;
	  bytepos = -1;
#else
	  charpos = XFIXNUM (position), bytepos = -1;
#endif
	}
      else if (MARKERP (position))
	{
	  charpos = XMARKER (position)->charpos;
	  bytepos = XMARKER (position)->bytepos;
	}
      else
	wrong_type_argument (Qinteger_or_marker_p, position);

      charpos = clip_to_bounds
	(restricted ? BUF_BEGV (b) : BUF_BEG (b), charpos,
	 restricted ? BUF_ZV (b) : BUF_Z (b));
      /* Don't believe BYTEPOS if it comes from a different buffer,
	 since that buffer might have a very different correspondence
	 between character and byte positions.  */
      if (bytepos == -1
	  || !(MARKERP (position) && XMARKER (position)->buffer == b))
	bytepos = buf_charpos_to_bytepos (b, charpos);
      else
	bytepos = clip_to_bounds
	  (restricted ? BUF_BEGV_BYTE (b) : BUF_BEG_BYTE (b),
	   bytepos, restricted ? BUF_ZV_BYTE (b) : BUF_Z_BYTE (b));

      attach_marker (m, b, charpos, bytepos);
    }

#ifdef HAVE_TEXT_CONVERSION

  /* If B is the buffer's mark and there is a window displaying B, and
     text conversion is enabled while the mark is active, redisplay
     the buffer.

     propagate_window_redisplay will propagate this redisplay to the
     window, which will eventually reach
     mark_window_display_accurate_1.  At that point,
     report_point_change will be told to update the mark as seen by
     the input method.

     This is done all the way in (the seemingly irrelevant) redisplay
     because the selection reported to the input method is actually what
     is visible on screen, namely w->last_point.  */

  if (m->buffer
      && EQ (marker, BVAR (m->buffer, mark))
      && !NILP (BVAR (m->buffer, mark_active))
      && buffer_window_count (m->buffer))
    bset_redisplay (m->buffer);

#endif

  return marker;
}

DEFUN ("set-marker", Fset_marker, Sset_marker, 2, 3, 0,
       doc: /* Position MARKER before character number POSITION in BUFFER.
If BUFFER is omitted or nil, it defaults to the current buffer.  If
POSITION is nil, makes marker point nowhere so it no longer slows down
editing in any buffer.  Returns MARKER.  */)
  (Lisp_Object marker, Lisp_Object position, Lisp_Object buffer)
{
  return set_marker_internal (marker, position, buffer, false);
}

/* Like the above, but won't let the position be outside the visible part.  */

Lisp_Object
set_marker_restricted (Lisp_Object marker, Lisp_Object position,
		       Lisp_Object buffer)
{
  return set_marker_internal (marker, position, buffer, true);
}

/* Set the position of MARKER, specifying both the
   character position and the corresponding byte position.  */

Lisp_Object
set_marker_both (Lisp_Object marker, Lisp_Object buffer,
		 ptrdiff_t charpos, ptrdiff_t bytepos)
{
  register struct Lisp_Marker *m;
  register struct buffer *b = live_buffer (buffer);

  CHECK_MARKER (marker);
  m = XMARKER (marker);

  if (b)
    attach_marker (m, b, charpos, bytepos);
  else
    unchain_marker (m);
  return marker;
}

/* Like the above, but won't let the position be outside the visible part.  */

Lisp_Object
set_marker_restricted_both (Lisp_Object marker, Lisp_Object buffer,
			    ptrdiff_t charpos, ptrdiff_t bytepos)
{
  register struct Lisp_Marker *m;
  register struct buffer *b = live_buffer (buffer);

  CHECK_MARKER (marker);
  m = XMARKER (marker);

  if (b)
    {
      attach_marker
	(m, b,
	 clip_to_bounds (BUF_BEGV (b), charpos, BUF_ZV (b)),
	 clip_to_bounds (BUF_BEGV_BYTE (b), bytepos, BUF_ZV_BYTE (b)));
    }
  else
    unchain_marker (m);
  return marker;
}

/* Detach a marker so that it no longer points anywhere and no longer
   slows down editing.  Do not free the marker, though, as a change
   function could have inserted it into an undo list (Bug#30931).  */

void
detach_marker (Lisp_Object marker)
{
  Fset_marker (marker, Qnil, Qnil);
}

/* Remove MARKER from the chain of whatever buffer it is in.  Set its
   buffer NULL.  */

void
unchain_marker (struct Lisp_Marker *marker)
{
  if (marker->buffer)
    {
      Lisp_Object mv = BUF_MARKERS (marker->buffer);
      marker_vector_remove (XVECTOR (mv), marker);
    }
}

/* Return the char position of marker MARKER, as a C integer.  */

ptrdiff_t
marker_position (Lisp_Object marker)
{
  register struct Lisp_Marker *m = XMARKER (marker);
  register struct buffer *buf = m->buffer;

  if (!buf)
    error ("Marker does not point anywhere");

  eassert (BUF_BEG (buf) <= m->charpos && m->charpos <= BUF_Z (buf));

  return m->charpos;
}

/* Return the byte position of marker MARKER, as a C integer.  */

ptrdiff_t
marker_byte_position (Lisp_Object marker)
{
  register struct Lisp_Marker *m = XMARKER (marker);
  register struct buffer *buf = m->buffer;

  if (!buf)
    error ("Marker does not point anywhere");

  eassert (BUF_BEG_BYTE (buf) <= m->bytepos && m->bytepos <= BUF_Z_BYTE (buf));

  return m->bytepos;
}

DEFUN ("copy-marker", Fcopy_marker, Scopy_marker, 0, 2, 0,
       doc: /* Return a new marker pointing at the same place as MARKER.
If argument is a number, makes a new marker pointing
at that position in the current buffer.
If MARKER is not specified, the new marker does not point anywhere.
The optional argument TYPE specifies the insertion type of the new marker;
see `marker-insertion-type'.  */)
  (register Lisp_Object marker, Lisp_Object type)
{
  register Lisp_Object new;

  if (!NILP (marker))
  CHECK_TYPE (FIXNUMP (marker) || MARKERP (marker), Qinteger_or_marker_p, marker);

  new = Fmake_marker ();
  Fset_marker (new, marker,
	       (MARKERP (marker) ? Fmarker_buffer (marker) : Qnil));
  XMARKER (new)->insertion_type = !NILP (type);
  return new;
}

DEFUN ("marker-insertion-type", Fmarker_insertion_type,
       Smarker_insertion_type, 1, 1, 0,
       doc: /* Return insertion type of MARKER: t if it stays after inserted text.
The value nil means the marker stays before text inserted there.  */)
  (register Lisp_Object marker)
{
  CHECK_MARKER (marker);
  return XMARKER (marker)->insertion_type ? Qt : Qnil;
}

DEFUN ("set-marker-insertion-type", Fset_marker_insertion_type,
       Sset_marker_insertion_type, 2, 2, 0,
       doc: /* Set the insertion-type of MARKER to TYPE.
If TYPE is t, it means the marker advances when you insert text at it.
If TYPE is nil, it means the marker stays behind when you insert text at it.  */)
  (Lisp_Object marker, Lisp_Object type)
{
  CHECK_MARKER (marker);

  XMARKER (marker)->insertion_type = ! NILP (type);
  return type;
}

#ifdef MARKER_DEBUG

/* For debugging -- count the markers in buffer BUF.  */

int
count_markers (struct buffer *buf)
{
  int total = 0;
  struct Lisp_Marker *tail;

  for (tail = BUF_MARKERS (buf); tail; tail = tail->next)
    total++;

  return total;
}

/* For debugging -- recompute the bytepos corresponding
   to CHARPOS in the simplest, most reliable way.  */

ptrdiff_t
verify_bytepos (ptrdiff_t charpos)
{
  ptrdiff_t below = BEG;
  ptrdiff_t below_byte = BEG_BYTE;

  while (below != charpos)
    {
      below++;
      below_byte += buf_next_char_len (current_buffer, below_byte);
    }

  return below_byte;
}

#endif /* MARKER_DEBUG */

void
syms_of_marker (void)
{
  defsubr (&Smarker_position);
  defsubr (&Smarker_last_position);
  defsubr (&Smarker_buffer);
  defsubr (&Sset_marker);
  defsubr (&Scopy_marker);
  defsubr (&Smarker_insertion_type);
  defsubr (&Sset_marker_insertion_type);
}<|MERGE_RESOLUTION|>--- conflicted
+++ resolved
@@ -28,11 +28,8 @@
 #include "lisp.h"
 #include "character.h"
 #include "buffer.h"
-<<<<<<< HEAD
 #include "marker-vector.h"
-=======
 #include "text-index.h"
->>>>>>> b0b3b534
 #include "window.h"
 #include "igc.h"
 
