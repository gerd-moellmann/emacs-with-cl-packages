/* Markers: examining, setting and deleting.
   Copyright (C) 1985, 1997-1998, 2001-2025 Free Software Foundation,
   Inc.

This file is part of GNU Emacs.

GNU Emacs is free software: you can redistribute it and/or modify
it under the terms of the GNU General Public License as published by
the Free Software Foundation, either version 3 of the License, or (at
your option) any later version.

GNU Emacs is distributed in the hope that it will be useful,
but WITHOUT ANY WARRANTY; without even the implied warranty of
MERCHANTABILITY or FITNESS FOR A PARTICULAR PURPOSE.  See the
GNU General Public License for more details.

You should have received a copy of the GNU General Public License
along with GNU Emacs.  If not, see <https://www.gnu.org/licenses/>.  */


#include <config.h>

/* Work around GCC bug 113253.  */
#if __GNUC__ == 13 && __GNUC_MINOR__ < 3
# pragma GCC diagnostic ignored "-Wanalyzer-deref-before-check"
#endif

#include "lisp.h"
#include "character.h"
#include "buffer.h"
#include "window.h"
#include "igc.h"

/* Record one cached position found recently by
   buf_charpos_to_bytepos or buf_bytepos_to_charpos.  */

static ptrdiff_t cached_charpos;
static ptrdiff_t cached_bytepos;
static struct buffer *cached_buffer;
static modiff_count cached_modiff;

/* Juanma Barranquero <lekktu@gmail.com> reported ~3x increased
   bootstrap time when byte_char_debug_check is enabled; so this
   is never turned on by --enable-checking configure option.  */

#ifdef MARKER_DEBUG

extern int count_markers (struct buffer *) EXTERNALLY_VISIBLE;
extern ptrdiff_t verify_bytepos (ptrdiff_t charpos) EXTERNALLY_VISIBLE;

static void
byte_char_debug_check (struct buffer *b, ptrdiff_t charpos, ptrdiff_t bytepos)
{
  ptrdiff_t nchars;

  if (NILP (BVAR (b, enable_multibyte_characters)))
    return;

  if (bytepos > BUF_GPT_BYTE (b))
    nchars
      = multibyte_chars_in_text (BUF_BEG_ADDR (b),
				 BUF_GPT_BYTE (b) - BUF_BEG_BYTE (b))
      + multibyte_chars_in_text (BUF_GAP_END_ADDR (b),
				 bytepos - BUF_GPT_BYTE (b));
  else
    nchars = multibyte_chars_in_text (BUF_BEG_ADDR (b),
				      bytepos - BUF_BEG_BYTE (b));

  if (charpos - 1 != nchars)
    emacs_abort ();
}

#else /* not MARKER_DEBUG */

#define byte_char_debug_check(b, charpos, bytepos) do { } while (0)

#endif /* MARKER_DEBUG */

void
clear_charpos_cache (struct buffer *b)
{
  if (cached_buffer == b)
    cached_buffer = 0;
}

/* Converting between character positions and byte positions.  */

/* There are several places in the buffer where we know
   the correspondence: BEG, BEGV, PT, GPT, ZV and Z,
   and everywhere there is a marker.  So we find the one of these places
   that is closest to the specified position, and scan from there.  */

/* This macro is a subroutine of buf_charpos_to_bytepos.
   Note that it is desirable that BYTEPOS is not evaluated
   except when we really want its value.  */

#define CONSIDER(CHARPOS, BYTEPOS)					\
{									\
  ptrdiff_t this_charpos = (CHARPOS);					\
  bool changed = false;							\
									\
  if (this_charpos == charpos)						\
    {									\
      ptrdiff_t value = (BYTEPOS);				       	\
									\
      byte_char_debug_check (b, charpos, value);			\
      return value;							\
    }									\
  else if (this_charpos > charpos)					\
    {									\
      if (this_charpos < best_above)					\
	{								\
	  best_above = this_charpos;					\
	  best_above_byte = (BYTEPOS);					\
	  changed = true;						\
	}								\
    }									\
  else if (this_charpos > best_below)					\
    {									\
      best_below = this_charpos;					\
      best_below_byte = (BYTEPOS);					\
      changed = true;							\
    }									\
									\
  if (changed)								\
    {									\
      if (best_above - best_below == best_above_byte - best_below_byte)	\
        {								\
	  ptrdiff_t value = best_below_byte + (charpos - best_below);	\
									\
	  byte_char_debug_check (b, charpos, value);			\
	  return value;							\
	}								\
    }									\
}

static void
CHECK_MARKER (Lisp_Object x)
{
  CHECK_TYPE (MARKERP (x), Qmarkerp, x);
}

/* When converting bytes from/to chars, we look through the list of
   markers to try and find a good starting point (since markers keep
   track of both bytepos and charpos at the same time).
   But if there are many markers, it can take too much time to find a "good"
   marker from which to start.  Worse yet: if it takes a long time and we end
   up finding a nearby markers, we won't add a new marker to cache this
   result, so next time around we'll have to go through this same long list
   to (re)find this best marker.  So the further down the list of
   markers we go, the less demanding we are w.r.t what is a good marker.

   The previous code used INITIAL=50 and INCREMENT=0 and this lead to
   really poor performance when there are many markers.
   I haven't tried to tweak INITIAL, but experiments on my trusty Thinkpad
   T61 using various artificial test cases seem to suggest that INCREMENT=50
   might be "the best compromise": it significantly improved the
   worst case and it was rarely slower and never by much.

   The asymptotic behavior is still poor, tho, so in largish buffers with many
   overlays (e.g. 300KB and 30K overlays), it can still be a bottleneck.  */
#define BYTECHAR_DISTANCE_INITIAL 50
#define BYTECHAR_DISTANCE_INCREMENT 50

/* Return the byte position corresponding to CHARPOS in B.  */

ptrdiff_t
buf_charpos_to_bytepos (struct buffer *b, ptrdiff_t charpos)
{
  ptrdiff_t best_above, best_above_byte;
  ptrdiff_t best_below, best_below_byte;
  ptrdiff_t distance = BYTECHAR_DISTANCE_INITIAL;

  eassert (BUF_BEG (b) <= charpos && charpos <= BUF_Z (b));

  best_above = BUF_Z (b);
  best_above_byte = BUF_Z_BYTE (b);

  /* If this buffer has as many characters as bytes,
     each character must be one byte.
     This takes care of the case where enable-multibyte-characters is nil.  */
  if (best_above == best_above_byte)
    return charpos;

  best_below = BEG;
  best_below_byte = BEG_BYTE;

  /* We find in best_above and best_above_byte
     the closest known point above CHARPOS,
     and in best_below and best_below_byte
     the closest known point below CHARPOS,

     If at any point we can tell that the space between those
     two best approximations is all single-byte,
     we interpolate the result immediately.  */

  CONSIDER (BUF_PT (b), BUF_PT_BYTE (b));
  CONSIDER (BUF_GPT (b), BUF_GPT_BYTE (b));
  CONSIDER (BUF_BEGV (b), BUF_BEGV_BYTE (b));
  CONSIDER (BUF_ZV (b), BUF_ZV_BYTE (b));

  if (b == cached_buffer && BUF_MODIFF (b) == cached_modiff)
    CONSIDER (cached_charpos, cached_bytepos);

  DO_MARKERS (b, tail)
    {
<<<<<<< HEAD
      /* If we are down to a range of DIStANCE chars,
=======
      /* If we are down to a range of DISTANCE chars,
>>>>>>> 6dcb99a2
	 don't bother checking any other markers;
	 scan the intervening chars directly now.  */
      if (best_above - charpos < distance
          || charpos - best_below < distance)
	break;

      CONSIDER (tail->charpos, tail->bytepos);
      distance += BYTECHAR_DISTANCE_INCREMENT;
    }
  END_DO_MARKERS;

  /* We get here if we did not exactly hit one of the known places.
     We have one known above and one known below.
     Scan, counting characters, from whichever one is closer.  */

  eassert (best_below <= charpos && charpos <= best_above);
  if (charpos - best_below < best_above - charpos)
    {
      bool record = charpos - best_below > 5000;

      while (best_below < charpos)
	{
	  best_below++;
	  best_below_byte += buf_next_char_len (b, best_below_byte);
	}

      /* If this position is quite far from the nearest known position,
	 cache the correspondence by creating a marker here.
	 It will last until the next GC.  */
      if (record)
	build_marker (b, best_below, best_below_byte);

      byte_char_debug_check (b, best_below, best_below_byte);

      cached_buffer = b;
      cached_modiff = BUF_MODIFF (b);
      cached_charpos = best_below;
      cached_bytepos = best_below_byte;

      return best_below_byte;
    }
  else
    {
      bool record = best_above - charpos > 5000;

      while (best_above > charpos)
	{
	  best_above--;
	  best_above_byte -= buf_prev_char_len (b, best_above_byte);
	}

      /* If this position is quite far from the nearest known position,
	 cache the correspondence by creating a marker here.
	 It will last until the next GC.  */
      if (record)
	build_marker (b, best_above, best_above_byte);

      byte_char_debug_check (b, best_above, best_above_byte);

      cached_buffer = b;
      cached_modiff = BUF_MODIFF (b);
      cached_charpos = best_above;
      cached_bytepos = best_above_byte;

      return best_above_byte;
    }
}

#undef CONSIDER

/* This macro is a subroutine of buf_bytepos_to_charpos.
   It is used when BYTEPOS is actually the byte position.  */

#define CONSIDER(BYTEPOS, CHARPOS)					\
{									\
  ptrdiff_t this_bytepos = (BYTEPOS);					\
  int changed = false;							\
									\
  if (this_bytepos == bytepos)						\
    {									\
      ptrdiff_t value = (CHARPOS);				       	\
									\
      byte_char_debug_check (b, value, bytepos);			\
      return value;							\
    }									\
  else if (this_bytepos > bytepos)					\
    {									\
      if (this_bytepos < best_above_byte)				\
	{								\
	  best_above = (CHARPOS);					\
	  best_above_byte = this_bytepos;				\
	  changed = true;						\
	}								\
    }									\
  else if (this_bytepos > best_below_byte)				\
    {									\
      best_below = (CHARPOS);						\
      best_below_byte = this_bytepos;					\
      changed = true;							\
    }									\
									\
  if (changed)								\
    {									\
      if (best_above - best_below == best_above_byte - best_below_byte)	\
	{								\
	  ptrdiff_t value = best_below + (bytepos - best_below_byte);	\
									\
	  byte_char_debug_check (b, value, bytepos);			\
	  return value;							\
	}								\
    }									\
}

/* Return the character position corresponding to BYTEPOS in B.  */

ptrdiff_t
buf_bytepos_to_charpos (struct buffer *b, ptrdiff_t bytepos)
{
  ptrdiff_t best_above, best_above_byte;
  ptrdiff_t best_below, best_below_byte;
  ptrdiff_t distance = BYTECHAR_DISTANCE_INITIAL;

  eassert (BUF_BEG_BYTE (b) <= bytepos && bytepos <= BUF_Z_BYTE (b));

  best_above = BUF_Z (b);
  best_above_byte = BUF_Z_BYTE (b);

  /* If this buffer has as many characters as bytes,
     each character must be one byte.
     This takes care of the case where enable-multibyte-characters is nil.  */
  if (best_above == best_above_byte)
    return bytepos;

  /* Check bytepos is not in the middle of a character. */
  eassert (bytepos >= BUF_Z_BYTE (b)
           || CHAR_HEAD_P (BUF_FETCH_BYTE (b, bytepos)));

  best_below = BEG;
  best_below_byte = BEG_BYTE;

  CONSIDER (BUF_PT_BYTE (b), BUF_PT (b));
  CONSIDER (BUF_GPT_BYTE (b), BUF_GPT (b));
  CONSIDER (BUF_BEGV_BYTE (b), BUF_BEGV (b));
  CONSIDER (BUF_ZV_BYTE (b), BUF_ZV (b));

  if (b == cached_buffer && BUF_MODIFF (b) == cached_modiff)
    CONSIDER (cached_bytepos, cached_charpos);

  DO_MARKERS (b, tail)
    {
      /* If we are down to a range of DISTANCE chars,
	 don't bother checking any other markers;
	 scan the intervening chars directly now.  */
      if (best_above_byte - bytepos < distance
          || bytepos - best_below_byte < distance)
	break;

      CONSIDER (tail->bytepos, tail->charpos);
      distance += BYTECHAR_DISTANCE_INCREMENT;
    }
  END_DO_MARKERS;

  /* We get here if we did not exactly hit one of the known places.
     We have one known above and one known below.
     Scan, counting characters, from whichever one is closer.  */

  if (bytepos - best_below_byte < best_above_byte - bytepos)
    {
      bool record = bytepos - best_below_byte > 5000;

      while (best_below_byte < bytepos)
	{
	  best_below++;
	  best_below_byte += buf_next_char_len (b, best_below_byte);
	}

      /* If this position is quite far from the nearest known position,
	 cache the correspondence by creating a marker here.
	 It will last until the next GC.
	 But don't do it if BUF_MARKERS is nil;
	 that is a signal from Fset_buffer_multibyte.  */
#ifdef HAVE_MPS
      if (record && !NILP (BUF_MARKERS (b)))
	build_marker (b, best_below, best_below_byte);
#else
      if (record && BUF_MARKERS (b))
	build_marker (b, best_below, best_below_byte);
#endif

      byte_char_debug_check (b, best_below, best_below_byte);

      cached_buffer = b;
      cached_modiff = BUF_MODIFF (b);
      cached_charpos = best_below;
      cached_bytepos = best_below_byte;

      return best_below;
    }
  else
    {
      bool record = best_above_byte - bytepos > 5000;

      while (best_above_byte > bytepos)
	{
	  best_above--;
	  best_above_byte -= buf_prev_char_len (b, best_above_byte);
	}

      /* If this position is quite far from the nearest known position,
	 cache the correspondence by creating a marker here.
	 It will last until the next GC.
	 But don't do it if BUF_MARKERS is nil;
	 that is a signal from Fset_buffer_multibyte.  */
#ifdef HAVE_MPS
      if (record && VECTORP (BUF_MARKERS (b)))
	build_marker (b, best_above, best_above_byte);
#else
      if (record && BUF_MARKERS (b))
	build_marker (b, best_above, best_above_byte);
#endif
      byte_char_debug_check (b, best_above, best_above_byte);

      cached_buffer = b;
      cached_modiff = BUF_MODIFF (b);
      cached_charpos = best_above;
      cached_bytepos = best_above_byte;

      return best_above;
    }
}

#undef CONSIDER

/* Operations on markers. */

DEFUN ("marker-buffer", Fmarker_buffer, Smarker_buffer, 1, 1, 0,
       doc: /* Return the buffer that MARKER points into, or nil if none.
Returns nil if MARKER points into a dead buffer.  */)
  (register Lisp_Object marker)
{
  register Lisp_Object buf;
  CHECK_MARKER (marker);
  if (XMARKER (marker)->buffer)
    {
      XSETBUFFER (buf, XMARKER (marker)->buffer);
      /* If the buffer is dead, we're in trouble: the buffer pointer here
	 does not preserve the buffer from being GC'd (it's weak), so
	 markers have to be unlinked from their buffer as soon as the buffer
	 is killed.  */
      eassert (BUFFER_LIVE_P (XBUFFER (buf)));
      return buf;
    }
  return Qnil;
}

DEFUN ("marker-position", Fmarker_position, Smarker_position, 1, 1, 0,
       doc: /* Return the position of MARKER, or nil if it points nowhere.  */)
  (Lisp_Object marker)
{
  CHECK_MARKER (marker);
  if (XMARKER (marker)->buffer)
    return make_fixnum (XMARKER (marker)->charpos);

  return Qnil;
}

DEFUN ("marker-last-position", Fmarker_last_position, Smarker_last_position, 1, 1, 0,
       doc: /* Return last position of MARKER in its buffer.
This is like `marker-position' with one exception:  If the buffer of
MARKER is dead, it returns the last position of MARKER in that buffer
before it was killed.  */)
  (Lisp_Object marker)
{
  CHECK_MARKER (marker);

  return make_fixnum (XMARKER (marker)->charpos);
}

/* Change M so it points to B at CHARPOS and BYTEPOS.  */

static void
attach_marker (struct Lisp_Marker *m, struct buffer *b,
	       ptrdiff_t charpos, ptrdiff_t bytepos)
{
  /* In a single-byte buffer, two positions must be equal.
     Otherwise, every character is at least one byte.  */
  if (BUF_Z (b) == BUF_Z_BYTE (b))
    eassert (charpos == bytepos);
  else
    eassert (charpos <= bytepos);

  m->charpos = charpos;
  m->bytepos = bytepos;

  if (m->buffer != b)
    {
      unchain_marker (m);
      m->buffer = b;
#ifdef HAVE_MPS
      igc_add_marker (b, m);
#else
      m->next = BUF_MARKERS (b);
      BUF_MARKERS (b) = m;
#endif
    }
}

/* If BUFFER is nil, return current buffer pointer.  Next, check
   whether BUFFER is a buffer object and return buffer pointer
   corresponding to BUFFER if BUFFER is live, or NULL otherwise.  */

static struct buffer *
live_buffer (Lisp_Object buffer)
{
  struct buffer *b = decode_buffer (buffer);
  return BUFFER_LIVE_P (b) ? b : NULL;
}

/* Internal function to set MARKER in BUFFER at POSITION.  Non-zero
   RESTRICTED means limit the POSITION by the visible part of BUFFER.  */

static Lisp_Object
set_marker_internal (Lisp_Object marker, Lisp_Object position,
		     Lisp_Object buffer, bool restricted)
{
  struct Lisp_Marker *m;
  struct buffer *b = live_buffer (buffer);

  CHECK_MARKER (marker);
  m = XMARKER (marker);

  /* Set MARKER to point nowhere if BUFFER is dead, or
     POSITION is nil or a marker points to nowhere.  */
  if (NILP (position)
      || (MARKERP (position) && !XMARKER (position)->buffer)
      || !b)
    unchain_marker (m);

  /* Optimize the special case where we are copying the position of
     an existing marker, and MARKER is already in the same buffer.  */
  else if (MARKERP (position) && b == XMARKER (position)->buffer
	   && b == m->buffer)
    {
      m->bytepos = XMARKER (position)->bytepos;
      m->charpos = XMARKER (position)->charpos;
    }

  else
    {
      register ptrdiff_t charpos, bytepos;

      /* Do not use CHECK_FIXNUM_COERCE_MARKER because we
	 don't want to call buf_charpos_to_bytepos if POSITION
	 is a marker and so we know the bytepos already.  */
      if (FIXNUMP (position))
	{
#if EMACS_INT_MAX > PTRDIFF_MAX
	  /* A --with-wide-int build.  */
	  EMACS_INT cpos = XFIXNUM (position);
	  if (cpos > PTRDIFF_MAX)
	    cpos = PTRDIFF_MAX;
	  charpos = cpos;
	  bytepos = -1;
#else
	  charpos = XFIXNUM (position), bytepos = -1;
#endif
	}
      else if (MARKERP (position))
	{
	  charpos = XMARKER (position)->charpos;
	  bytepos = XMARKER (position)->bytepos;
	}
      else
	wrong_type_argument (Qinteger_or_marker_p, position);

      charpos = clip_to_bounds
	(restricted ? BUF_BEGV (b) : BUF_BEG (b), charpos,
	 restricted ? BUF_ZV (b) : BUF_Z (b));
      /* Don't believe BYTEPOS if it comes from a different buffer,
	 since that buffer might have a very different correspondence
	 between character and byte positions.  */
      if (bytepos == -1
	  || !(MARKERP (position) && XMARKER (position)->buffer == b))
	bytepos = buf_charpos_to_bytepos (b, charpos);
      else
	bytepos = clip_to_bounds
	  (restricted ? BUF_BEGV_BYTE (b) : BUF_BEG_BYTE (b),
	   bytepos, restricted ? BUF_ZV_BYTE (b) : BUF_Z_BYTE (b));

      attach_marker (m, b, charpos, bytepos);
    }

#ifdef HAVE_TEXT_CONVERSION

  /* If B is the buffer's mark and there is a window displaying B, and
     text conversion is enabled while the mark is active, redisplay
     the buffer.

     propagate_window_redisplay will propagate this redisplay to the
     window, which will eventually reach
     mark_window_display_accurate_1.  At that point,
     report_point_change will be told to update the mark as seen by
     the input method.

     This is done all the way in (the seemingly irrelevant) redisplay
     because the selection reported to the input method is actually what
     is visible on screen, namely w->last_point.  */

  if (m->buffer
      && EQ (marker, BVAR (m->buffer, mark))
      && !NILP (BVAR (m->buffer, mark_active))
      && buffer_window_count (m->buffer))
    bset_redisplay (m->buffer);

#endif

  return marker;
}

DEFUN ("set-marker", Fset_marker, Sset_marker, 2, 3, 0,
       doc: /* Position MARKER before character number POSITION in BUFFER.
If BUFFER is omitted or nil, it defaults to the current buffer.  If
POSITION is nil, makes marker point nowhere so it no longer slows down
editing in any buffer.  Returns MARKER.  */)
  (Lisp_Object marker, Lisp_Object position, Lisp_Object buffer)
{
  return set_marker_internal (marker, position, buffer, false);
}

/* Like the above, but won't let the position be outside the visible part.  */

Lisp_Object
set_marker_restricted (Lisp_Object marker, Lisp_Object position,
		       Lisp_Object buffer)
{
  return set_marker_internal (marker, position, buffer, true);
}

/* Set the position of MARKER, specifying both the
   character position and the corresponding byte position.  */

Lisp_Object
set_marker_both (Lisp_Object marker, Lisp_Object buffer,
		 ptrdiff_t charpos, ptrdiff_t bytepos)
{
  register struct Lisp_Marker *m;
  register struct buffer *b = live_buffer (buffer);

  CHECK_MARKER (marker);
  m = XMARKER (marker);

  if (b)
    attach_marker (m, b, charpos, bytepos);
  else
    unchain_marker (m);
  return marker;
}

/* Like the above, but won't let the position be outside the visible part.  */

Lisp_Object
set_marker_restricted_both (Lisp_Object marker, Lisp_Object buffer,
			    ptrdiff_t charpos, ptrdiff_t bytepos)
{
  register struct Lisp_Marker *m;
  register struct buffer *b = live_buffer (buffer);

  CHECK_MARKER (marker);
  m = XMARKER (marker);

  if (b)
    {
      attach_marker
	(m, b,
	 clip_to_bounds (BUF_BEGV (b), charpos, BUF_ZV (b)),
	 clip_to_bounds (BUF_BEGV_BYTE (b), bytepos, BUF_ZV_BYTE (b)));
    }
  else
    unchain_marker (m);
  return marker;
}

/* Detach a marker so that it no longer points anywhere and no longer
   slows down editing.  Do not free the marker, though, as a change
   function could have inserted it into an undo list (Bug#30931).  */

void
detach_marker (Lisp_Object marker)
{
  Fset_marker (marker, Qnil, Qnil);
}

/* Remove MARKER from the chain of whatever buffer it is in.  Set its
   buffer NULL.  */

void
unchain_marker (register struct Lisp_Marker *marker)
{
  register struct buffer *b = marker->buffer;

  if (b)
    {
#ifdef HAVE_MPS
      igc_remove_marker (b, marker);
#else
      register struct Lisp_Marker *tail, **prev;

      /* No dead buffers here.  */
      eassert (BUFFER_LIVE_P (b));

      marker->buffer = NULL;
      prev = &BUF_MARKERS (b);

      for (tail = BUF_MARKERS (b); tail; prev = &tail->next, tail = *prev)
	if (marker == tail)
	  {
	    if (*prev == BUF_MARKERS (b))
	      {
		/* Deleting first marker from the buffer's chain.  Crash
		   if new first marker in chain does not say it belongs
		   to the same buffer, or at least that they have the same
		   base buffer.  */
		if (tail->next && b->text != tail->next->buffer->text)
		  emacs_abort ();
	      }
	    *prev = tail->next;
	    /* We have removed the marker from the chain;
	       no need to scan the rest of the chain.  */
	    break;
	  }

      /* Error if marker was not in it's chain.  */
      eassert (tail != NULL);
#endif
    }
}

/* Return the char position of marker MARKER, as a C integer.  */

ptrdiff_t
marker_position (Lisp_Object marker)
{
  register struct Lisp_Marker *m = XMARKER (marker);
  register struct buffer *buf = m->buffer;

  if (!buf)
    error ("Marker does not point anywhere");

  eassert (BUF_BEG (buf) <= m->charpos && m->charpos <= BUF_Z (buf));

  return m->charpos;
}

/* Return the byte position of marker MARKER, as a C integer.  */

ptrdiff_t
marker_byte_position (Lisp_Object marker)
{
  register struct Lisp_Marker *m = XMARKER (marker);
  register struct buffer *buf = m->buffer;

  if (!buf)
    error ("Marker does not point anywhere");

  eassert (BUF_BEG_BYTE (buf) <= m->bytepos && m->bytepos <= BUF_Z_BYTE (buf));

  return m->bytepos;
}

DEFUN ("copy-marker", Fcopy_marker, Scopy_marker, 0, 2, 0,
       doc: /* Return a new marker pointing at the same place as MARKER.
If argument is a number, makes a new marker pointing
at that position in the current buffer.
If MARKER is not specified, the new marker does not point anywhere.
The optional argument TYPE specifies the insertion type of the new marker;
see `marker-insertion-type'.  */)
  (register Lisp_Object marker, Lisp_Object type)
{
  register Lisp_Object new;

  if (!NILP (marker))
  CHECK_TYPE (FIXNUMP (marker) || MARKERP (marker), Qinteger_or_marker_p, marker);

  new = Fmake_marker ();
  Fset_marker (new, marker,
	       (MARKERP (marker) ? Fmarker_buffer (marker) : Qnil));
  XMARKER (new)->insertion_type = !NILP (type);
  return new;
}

DEFUN ("marker-insertion-type", Fmarker_insertion_type,
       Smarker_insertion_type, 1, 1, 0,
       doc: /* Return insertion type of MARKER: t if it stays after inserted text.
The value nil means the marker stays before text inserted there.  */)
  (register Lisp_Object marker)
{
  CHECK_MARKER (marker);
  return XMARKER (marker)->insertion_type ? Qt : Qnil;
}

DEFUN ("set-marker-insertion-type", Fset_marker_insertion_type,
       Sset_marker_insertion_type, 2, 2, 0,
       doc: /* Set the insertion-type of MARKER to TYPE.
If TYPE is t, it means the marker advances when you insert text at it.
If TYPE is nil, it means the marker stays behind when you insert text at it.  */)
  (Lisp_Object marker, Lisp_Object type)
{
  CHECK_MARKER (marker);

  XMARKER (marker)->insertion_type = ! NILP (type);
  return type;
}

#ifdef MARKER_DEBUG

/* For debugging -- count the markers in buffer BUF.  */

int
count_markers (struct buffer *buf)
{
  int total = 0;
  struct Lisp_Marker *tail;

  for (tail = BUF_MARKERS (buf); tail; tail = tail->next)
    total++;

  return total;
}

/* For debugging -- recompute the bytepos corresponding
   to CHARPOS in the simplest, most reliable way.  */

ptrdiff_t
verify_bytepos (ptrdiff_t charpos)
{
  ptrdiff_t below = BEG;
  ptrdiff_t below_byte = BEG_BYTE;

  while (below != charpos)
    {
      below++;
      below_byte += buf_next_char_len (current_buffer, below_byte);
    }

  return below_byte;
}

#endif /* MARKER_DEBUG */

void
syms_of_marker (void)
{
  defsubr (&Smarker_position);
  defsubr (&Smarker_last_position);
  defsubr (&Smarker_buffer);
  defsubr (&Sset_marker);
  defsubr (&Scopy_marker);
  defsubr (&Smarker_insertion_type);
  defsubr (&Sset_marker_insertion_type);
}<|MERGE_RESOLUTION|>--- conflicted
+++ resolved
@@ -205,11 +205,7 @@
 
   DO_MARKERS (b, tail)
     {
-<<<<<<< HEAD
-      /* If we are down to a range of DIStANCE chars,
-=======
       /* If we are down to a range of DISTANCE chars,
->>>>>>> 6dcb99a2
 	 don't bother checking any other markers;
 	 scan the intervening chars directly now.  */
       if (best_above - charpos < distance
