--- conflicted
+++ resolved
@@ -47,11 +47,7 @@
 #endif
 
 #ifndef BASE_PURESIZE
-<<<<<<< HEAD
-#define BASE_PURESIZE (1814500 + SYSTEM_PURESIZE_EXTRA + SITELOAD_PURESIZE_EXTRA)
-=======
 #define BASE_PURESIZE (1900000 + SYSTEM_PURESIZE_EXTRA + SITELOAD_PURESIZE_EXTRA)
->>>>>>> c2674216
 #endif
 
 /* Increase BASE_PURESIZE by a ratio depending on the machine's word size.  */
