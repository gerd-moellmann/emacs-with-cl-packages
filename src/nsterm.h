--- conflicted
+++ resolved
@@ -705,11 +705,8 @@
 
 @interface EmacsScroller : NSScroller
 {
-<<<<<<< HEAD
-=======
   struct window *window;
   struct frame *frame;
->>>>>>> 1dfde9f7
   NSResponder *prevResponder;
 
   /* offset to the bottom of knob of last mouse down */
@@ -726,10 +723,6 @@
   int em_position;
   int em_portion;
   int em_whole;
-<<<<<<< HEAD
-  struct window **m_lisp_window;
-=======
->>>>>>> 1dfde9f7
 }
 
 - (struct window *) lispWindow;
