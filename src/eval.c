--- conflicted
+++ resolved
@@ -3214,7 +3214,6 @@
     xsignal2 (Qwrong_number_of_arguments, fun, make_fixnum (numargs));
 }
 
-<<<<<<< HEAD
 #ifdef HAVE_MACGUI
 Lisp_Object
 funcall_subr (struct Lisp_Subr *subr, ptrdiff_t numargs, Lisp_Object *args)
@@ -3239,21 +3238,6 @@
 }
 #endif
 
-/* Call the compiled Lisp function FUN.  If we have not yet read FUN's
-   bytecode string and constants vector, fetch them from the file first.  */
-
-static Lisp_Object
-fetch_and_exec_byte_code (Lisp_Object fun, ptrdiff_t args_template,
-			  ptrdiff_t nargs, Lisp_Object *args)
-{
-  if (CONSP (AREF (fun, COMPILED_BYTECODE)))
-    Ffetch_bytecode (fun);
-
-  return exec_byte_code (fun, args_template, nargs, args);
-}
-
-=======
->>>>>>> 73c646b7
 static Lisp_Object
 apply_lambda (Lisp_Object fun, Lisp_Object args, specpdl_ref count)
 {
