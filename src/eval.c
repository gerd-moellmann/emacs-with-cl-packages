/* Evaluator for GNU Emacs Lisp interpreter.
<<<<<<< HEAD
   Copyright (C) 1985, 86, 87, 93, 94, 95, 99, 2000, 01, 02, 03, 04
     Free Software Foundation, Inc.
=======
   Copyright (C) 1985, 1986, 1987, 1993, 1994, 1995, 1999, 2000, 2001,
     2002, 2004, 2005 Free Software Foundation, Inc.
>>>>>>> 406c0f12

This file is part of GNU Emacs.

GNU Emacs is free software; you can redistribute it and/or modify
it under the terms of the GNU General Public License as published by
the Free Software Foundation; either version 2, or (at your option)
any later version.

GNU Emacs is distributed in the hope that it will be useful,
but WITHOUT ANY WARRANTY; without even the implied warranty of
MERCHANTABILITY or FITNESS FOR A PARTICULAR PURPOSE.  See the
GNU General Public License for more details.

You should have received a copy of the GNU General Public License
along with GNU Emacs; see the file COPYING.  If not, write to
the Free Software Foundation, Inc., 59 Temple Place - Suite 330,
Boston, MA 02111-1307, USA.  */


#include <config.h>
#include "lisp.h"
#include "blockinput.h"
#include "commands.h"
#include "keyboard.h"
#include "dispextern.h"
#include <setjmp.h>

/* This definition is duplicated in alloc.c and keyboard.c */
/* Putting it in lisp.h makes cc bomb out! */

struct backtrace
{
  struct backtrace *next;
  Lisp_Object *function;
  Lisp_Object *args;	/* Points to vector of args. */
  int nargs;		/* Length of vector.
			   If nargs is UNEVALLED, args points to slot holding
			   list of unevalled args */
  char evalargs;
  /* Nonzero means call value of debugger when done with this operation. */
  char debug_on_exit;
};

struct backtrace *backtrace_list;

/* This structure helps implement the `catch' and `throw' control
   structure.  A struct catchtag contains all the information needed
   to restore the state of the interpreter after a non-local jump.

   Handlers for error conditions (represented by `struct handler'
   structures) just point to a catch tag to do the cleanup required
   for their jumps.

   catchtag structures are chained together in the C calling stack;
   the `next' member points to the next outer catchtag.

   A call like (throw TAG VAL) searches for a catchtag whose `tag'
   member is TAG, and then unbinds to it.  The `val' member is used to
   hold VAL while the stack is unwound; `val' is returned as the value
   of the catch form.

   All the other members are concerned with restoring the interpreter
   state.  */

struct catchtag
{
  Lisp_Object tag;
  Lisp_Object val;
  struct catchtag *next;
  struct gcpro *gcpro;
  jmp_buf jmp;
  struct backtrace *backlist;
  struct handler *handlerlist;
  int lisp_eval_depth;
  int pdlcount;
  int poll_suppress_count;
  int interrupt_input_blocked;
  struct byte_stack *byte_stack;
};

struct catchtag *catchlist;

#ifdef DEBUG_GCPRO
/* Count levels of GCPRO to detect failure to UNGCPRO.  */
int gcpro_level;
#endif

Lisp_Object Qautoload, Qmacro, Qexit, Qinteractive, Qcommandp, Qdefun;
Lisp_Object Qinhibit_quit, Vinhibit_quit, Vquit_flag;
Lisp_Object Qand_rest, Qand_optional;
Lisp_Object Qdebug_on_error;
Lisp_Object Qdeclare;
Lisp_Object Qcurry;
Lisp_Object Qinternal_interpreter_environment, Qclosure;

extern Lisp_Object Qkeymap;

/* This holds either the symbol `run-hooks' or nil.
   It is nil at an early stage of startup, and when Emacs
   is shutting down.  */

Lisp_Object Vrun_hooks;

/* Non-nil means record all fset's and provide's, to be undone
   if the file being autoloaded is not fully loaded.
   They are recorded by being consed onto the front of Vautoload_queue:
   (FUN . ODEF) for a defun, (OFEATURES . nil) for a provide.  */

Lisp_Object Vautoload_queue;

/* When lexical binding is being used, this is non-nil, and contains an
   alist of lexically-bound variable, or t, indicating an empty
   environment.  The lisp name of this variable is
   `internal-interpreter-lexical-environment'.  */

Lisp_Object Vinternal_interpreter_environment;

/* Current number of specbindings allocated in specpdl.  */

int specpdl_size;

/* Pointer to beginning of specpdl.  */

struct specbinding *specpdl;

/* Pointer to first unused element in specpdl.  */

volatile struct specbinding *specpdl_ptr;

/* Maximum size allowed for specpdl allocation */

EMACS_INT max_specpdl_size;

/* Depth in Lisp evaluations and function calls.  */

int lisp_eval_depth;

/* Maximum allowed depth in Lisp evaluations and function calls.  */

EMACS_INT max_lisp_eval_depth;

/* Nonzero means enter debugger before next function call */

int debug_on_next_call;

/* Non-zero means debugger may continue.  This is zero when the
   debugger is called during redisplay, where it might not be safe to
   continue the interrupted redisplay. */

int debugger_may_continue;

/* List of conditions (non-nil atom means all) which cause a backtrace
   if an error is handled by the command loop's error handler.  */

Lisp_Object Vstack_trace_on_error;

/* List of conditions (non-nil atom means all) which enter the debugger
   if an error is handled by the command loop's error handler.  */

Lisp_Object Vdebug_on_error;

/* List of conditions and regexps specifying error messages which
   do not enter the debugger even if Vdebug_on_error says they should.  */

Lisp_Object Vdebug_ignored_errors;

/* Non-nil means call the debugger even if the error will be handled.  */

Lisp_Object Vdebug_on_signal;

/* Hook for edebug to use.  */

Lisp_Object Vsignal_hook_function;

/* Nonzero means enter debugger if a quit signal
   is handled by the command loop's error handler. */

int debug_on_quit;

/* The value of num_nonmacro_input_events as of the last time we
   started to enter the debugger.  If we decide to enter the debugger
   again when this is still equal to num_nonmacro_input_events, then we
   know that the debugger itself has an error, and we should just
   signal the error instead of entering an infinite loop of debugger
   invocations.  */

int when_entered_debugger;

Lisp_Object Vdebugger;

/* The function from which the last `signal' was called.  Set in
   Fsignal.  */

Lisp_Object Vsignaling_function;

/* Set to non-zero while processing X events.  Checked in Feval to
   make sure the Lisp interpreter isn't called from a signal handler,
   which is unsafe because the interpreter isn't reentrant.  */

int handling_signal;

/* Function to process declarations in defmacro forms.  */

Lisp_Object Vmacro_declaration_function;


static Lisp_Object funcall_lambda P_ ((Lisp_Object, int, Lisp_Object *,
				       Lisp_Object));

void
init_eval_once ()
{
  specpdl_size = 50;
  specpdl = (struct specbinding *) xmalloc (specpdl_size * sizeof (struct specbinding));
  specpdl_ptr = specpdl;
  max_specpdl_size = 1000;
  max_lisp_eval_depth = 300;

  Vrun_hooks = Qnil;
}

void
init_eval ()
{
  specpdl_ptr = specpdl;
  catchlist = 0;
  handlerlist = 0;
  backtrace_list = 0;
  Vquit_flag = Qnil;
  debug_on_next_call = 0;
  lisp_eval_depth = 0;
#ifdef DEBUG_GCPRO
  gcpro_level = 0;
#endif
  /* This is less than the initial value of num_nonmacro_input_events.  */
  when_entered_debugger = -1;
}

Lisp_Object
call_debugger (arg)
     Lisp_Object arg;
{
  int debug_while_redisplaying;
  int count = SPECPDL_INDEX ();
  Lisp_Object val;

  if (lisp_eval_depth + 20 > max_lisp_eval_depth)
    max_lisp_eval_depth = lisp_eval_depth + 20;

  if (specpdl_size + 40 > max_specpdl_size)
    max_specpdl_size = specpdl_size + 40;

#ifdef HAVE_X_WINDOWS
  if (display_hourglass_p)
    cancel_hourglass ();
#endif

  debug_on_next_call = 0;
  when_entered_debugger = num_nonmacro_input_events;

  /* Resetting redisplaying_p to 0 makes sure that debug output is
     displayed if the debugger is invoked during redisplay.  */
  debug_while_redisplaying = redisplaying_p;
  redisplaying_p = 0;
  specbind (intern ("debugger-may-continue"),
	    debug_while_redisplaying ? Qnil : Qt);
  specbind (Qinhibit_redisplay, Qnil);

#if 0 /* Binding this prevents execution of Lisp code during
	 redisplay, which necessarily leads to display problems.  */
  specbind (Qinhibit_eval_during_redisplay, Qt);
#endif

  val = apply1 (Vdebugger, arg);

  /* Interrupting redisplay and resuming it later is not safe under
     all circumstances.  So, when the debugger returns, abort the
     interrupted redisplay by going back to the top-level.  */
  if (debug_while_redisplaying)
    Ftop_level ();

  return unbind_to (count, val);
}

void
do_debug_on_call (code)
     Lisp_Object code;
{
  debug_on_next_call = 0;
  backtrace_list->debug_on_exit = 1;
  call_debugger (Fcons (code, Qnil));
}

/* NOTE!!! Every function that can call EVAL must protect its args
   and temporaries from garbage collection while it needs them.
   The definition of `For' shows what you have to do.  */

DEFUN ("or", For, Sor, 0, UNEVALLED, 0,
       doc: /* Eval args until one of them yields non-nil, then return that value.
The remaining args are not evalled at all.
If all args return nil, return nil.
usage: (or CONDITIONS ...)  */)
     (args)
     Lisp_Object args;
{
  register Lisp_Object val = Qnil;
  struct gcpro gcpro1;

  GCPRO1 (args);

  while (CONSP (args))
    {
      val = Feval (XCAR (args));
      if (!NILP (val))
	break;
      args = XCDR (args);
    }

  UNGCPRO;
  return val;
}

DEFUN ("and", Fand, Sand, 0, UNEVALLED, 0,
       doc: /* Eval args until one of them yields nil, then return nil.
The remaining args are not evalled at all.
If no arg yields nil, return the last arg's value.
usage: (and CONDITIONS ...)  */)
     (args)
     Lisp_Object args;
{
  register Lisp_Object val = Qt;
  struct gcpro gcpro1;

  GCPRO1 (args);

  while (CONSP (args))
    {
      val = Feval (XCAR (args));
      if (NILP (val))
	break;
      args = XCDR (args);
    }

  UNGCPRO;
  return val;
}

DEFUN ("if", Fif, Sif, 2, UNEVALLED, 0,
       doc: /* If COND yields non-nil, do THEN, else do ELSE...
Returns the value of THEN or the value of the last of the ELSE's.
THEN must be one expression, but ELSE... can be zero or more expressions.
If COND yields nil, and there are no ELSE's, the value is nil.
usage: (if COND THEN ELSE...)  */)
     (args)
     Lisp_Object args;
{
  register Lisp_Object cond;
  struct gcpro gcpro1;

  GCPRO1 (args);
  cond = Feval (Fcar (args));
  UNGCPRO;

  if (!NILP (cond))
    return Feval (Fcar (Fcdr (args)));
  return Fprogn (Fcdr (Fcdr (args)));
}

DEFUN ("cond", Fcond, Scond, 0, UNEVALLED, 0,
       doc: /* Try each clause until one succeeds.
Each clause looks like (CONDITION BODY...).  CONDITION is evaluated
and, if the value is non-nil, this clause succeeds:
then the expressions in BODY are evaluated and the last one's
value is the value of the cond-form.
If no clause succeeds, cond returns nil.
If a clause has one element, as in (CONDITION),
CONDITION's value if non-nil is returned from the cond-form.
usage: (cond CLAUSES...)  */)
     (args)
     Lisp_Object args;
{
  register Lisp_Object clause, val;
  struct gcpro gcpro1;

  val = Qnil;
  GCPRO1 (args);
  while (!NILP (args))
    {
      clause = Fcar (args);
      val = Feval (Fcar (clause));
      if (!NILP (val))
	{
	  if (!EQ (XCDR (clause), Qnil))
	    val = Fprogn (XCDR (clause));
	  break;
	}
      args = XCDR (args);
    }
  UNGCPRO;

  return val;
}

DEFUN ("progn", Fprogn, Sprogn, 0, UNEVALLED, 0,
       doc: /* Eval BODY forms sequentially and return value of last one.
usage: (progn BODY ...)  */)
     (args)
     Lisp_Object args;
{
  register Lisp_Object val = Qnil;
  struct gcpro gcpro1;

  GCPRO1 (args);

  while (CONSP (args))
    {
      val = Feval (XCAR (args));
      args = XCDR (args);
    }

  UNGCPRO;
  return val;
}

DEFUN ("prog1", Fprog1, Sprog1, 1, UNEVALLED, 0,
       doc: /* Eval FIRST and BODY sequentially; value from FIRST.
The value of FIRST is saved during the evaluation of the remaining args,
whose values are discarded.
usage: (prog1 FIRST BODY...)  */)
     (args)
     Lisp_Object args;
{
  Lisp_Object val;
  register Lisp_Object args_left;
  struct gcpro gcpro1, gcpro2;
  register int argnum = 0;

  if (NILP(args))
    return Qnil;

  args_left = args;
  val = Qnil;
  GCPRO2 (args, val);

  do
    {
      if (!(argnum++))
        val = Feval (Fcar (args_left));
      else
	Feval (Fcar (args_left));
      args_left = Fcdr (args_left);
    }
  while (!NILP(args_left));

  UNGCPRO;
  return val;
}

DEFUN ("prog2", Fprog2, Sprog2, 2, UNEVALLED, 0,
       doc: /* Eval X, Y and BODY sequentially; value from Y.
The value of Y is saved during the evaluation of the remaining args,
whose values are discarded.
usage: (prog2 X Y BODY...)  */)
     (args)
     Lisp_Object args;
{
  Lisp_Object val;
  register Lisp_Object args_left;
  struct gcpro gcpro1, gcpro2;
  register int argnum = -1;

  val = Qnil;

  if (NILP (args))
    return Qnil;

  args_left = args;
  val = Qnil;
  GCPRO2 (args, val);

  do
    {
      if (!(argnum++))
        val = Feval (Fcar (args_left));
      else
	Feval (Fcar (args_left));
      args_left = Fcdr (args_left);
    }
  while (!NILP (args_left));

  UNGCPRO;
  return val;
}

DEFUN ("setq", Fsetq, Ssetq, 0, UNEVALLED, 0,
       doc: /* Set each SYM to the value of its VAL.
The symbols SYM are variables; they are literal (not evaluated).
The values VAL are expressions; they are evaluated.
Thus, (setq x (1+ y)) sets `x' to the value of `(1+ y)'.
The second VAL is not computed until after the first SYM is set, and so on;
each VAL can use the new value of variables set earlier in the `setq'.
The return value of the `setq' form is the value of the last VAL.
usage: (setq SYM VAL SYM VAL ...)  */)
     (args)
     Lisp_Object args;
{
  register Lisp_Object args_left;
  register Lisp_Object val, sym, lex_binding;
  struct gcpro gcpro1;

  if (NILP(args))
    return Qnil;

  args_left = args;
  GCPRO1 (args);

  do
    {
      val = Feval (Fcar (Fcdr (args_left)));
      sym = Fcar (args_left);

      if (!NILP (Vinternal_interpreter_environment)
	  && SYMBOLP (sym)
	  && !XSYMBOL (sym)->declared_special
	  && !NILP (lex_binding = Fassq (sym, Vinternal_interpreter_environment)))
	XSETCDR (lex_binding, val); /* SYM is lexically bound.  */
      else
	Fset (sym, val);	/* SYM is dynamically bound.  */

      args_left = Fcdr (Fcdr (args_left));
    }
  while (!NILP(args_left));

  UNGCPRO;
  return val;
}

DEFUN ("quote", Fquote, Squote, 1, UNEVALLED, 0,
       doc: /* Return the argument, without evaluating it.  `(quote x)' yields `x'.
usage: (quote ARG)  */)
     (args)
     Lisp_Object args;
{
  return Fcar (args);
}

DEFUN ("function", Ffunction, Sfunction, 1, UNEVALLED, 0,
       doc: /* Like `quote', but preferred for objects which are functions.
In byte compilation, `function' causes its argument to be compiled.
`quote' cannot do that.
usage: (function ARG)  */)
     (args)
     Lisp_Object args;
{
  Lisp_Object quoted = XCAR (args);

  if (!NILP (Vinternal_interpreter_environment)
      && CONSP (quoted)
      && EQ (XCAR (quoted), Qlambda))
    /* This is a lambda expression within a lexical environment;
       return an interpreted closure instead of a simple lambda.  */
    return Fcons (Qclosure, Fcons (Vinternal_interpreter_environment, quoted));
  else
    /* Simply quote the argument.  */
    return quoted;
}


DEFUN ("interactive-p", Finteractive_p, Sinteractive_p, 0, 0, 0,
       doc: /* Return t if the function was run directly by user input.
This means that the function was called with call-interactively (which
includes being called as the binding of a key)
and input is currently coming from the keyboard (not in keyboard macro),
and Emacs is not running in batch mode (`noninteractive' is nil).

The only known proper use of `interactive-p' is in deciding whether to
display a helpful message, or how to display it.  If you're thinking
of using it for any other purpose, it is quite likely that you're
making a mistake.  Think: what do you want to do when the command is
called from a keyboard macro?

If you want to test whether your function was called with
`call-interactively', the way to do that is by adding an extra
optional argument, and making the `interactive' spec specify non-nil
unconditionally for that argument.  (`p' is a good way to do this.)  */)
     ()
{
  return interactive_p (1) ? Qt : Qnil;
}


DEFUN ("called-interactively-p", Fcalled_interactively_p, Scalled_interactively_p, 0, 0, 0,
       doc: /* Return t if the function using this was called with call-interactively.
This is used for implementing advice and other function-modifying
features of Emacs.

The cleanest way to test whether your function was called with
`call-interactively', the way to do that is by adding an extra
optional argument, and making the `interactive' spec specify non-nil
unconditionally for that argument.  (`p' is a good way to do this.)  */)
     ()
{
  return (INTERACTIVE && interactive_p (1)) ? Qt : Qnil;
}


/*  Return 1 if function in which this appears was called using
    call-interactively.

    EXCLUDE_SUBRS_P non-zero means always return 0 if the function
    called is a built-in.  */

int
interactive_p (exclude_subrs_p)
     int exclude_subrs_p;
{
  struct backtrace *btp;
  Lisp_Object fun;

  btp = backtrace_list;

  /* If this isn't a byte-compiled function, there may be a frame at
     the top for Finteractive_p.  If so, skip it.  */
  fun = Findirect_function (*btp->function);
  if (SUBRP (fun) && (XSUBR (fun) == &Sinteractive_p
		      || XSUBR (fun) == &Scalled_interactively_p))
    btp = btp->next;

  /* If we're running an Emacs 18-style byte-compiled function, there
     may be a frame for Fbytecode at the top level.  In any version of
     Emacs there can be Fbytecode frames for subexpressions evaluated
     inside catch and condition-case.  Skip past them.

     If this isn't a byte-compiled function, then we may now be
     looking at several frames for special forms.  Skip past them.  */
  while (btp
	 && (EQ (*btp->function, Qbytecode)
	     || btp->nargs == UNEVALLED))
    btp = btp->next;

  /* btp now points at the frame of the innermost function that isn't
     a special form, ignoring frames for Finteractive_p and/or
     Fbytecode at the top.  If this frame is for a built-in function
     (such as load or eval-region) return nil.  */
  fun = Findirect_function (*btp->function);
  if (exclude_subrs_p && SUBRP (fun))
    return 0;

  /* btp points to the frame of a Lisp function that called interactive-p.
     Return t if that function was called interactively.  */
  if (btp && btp->next && EQ (*btp->next->function, Qcall_interactively))
    return 1;
  return 0;
}


DEFUN ("defun", Fdefun, Sdefun, 2, UNEVALLED, 0,
       doc: /* Define NAME as a function.
The definition is (lambda ARGLIST [DOCSTRING] BODY...).
See also the function `interactive'.
usage: (defun NAME ARGLIST [DOCSTRING] BODY...)  */)
     (args)
     Lisp_Object args;
{
  register Lisp_Object fn_name;
  register Lisp_Object defn;

  fn_name = Fcar (args);
  CHECK_SYMBOL (fn_name);
  defn = Fcons (Qlambda, Fcdr (args));
  if (! NILP (Vinternal_interpreter_environment))
    defn = Fcons (Qclosure, Fcons (Vinternal_interpreter_environment, defn));
  if (!NILP (Vpurify_flag))
    defn = Fpurecopy (defn);
  if (CONSP (XSYMBOL (fn_name)->function)
      && EQ (XCAR (XSYMBOL (fn_name)->function), Qautoload))
    LOADHIST_ATTACH (Fcons (Qt, fn_name));
  Ffset (fn_name, defn);
  LOADHIST_ATTACH (Fcons (Qdefun, fn_name));
  return fn_name;
}

DEFUN ("defmacro", Fdefmacro, Sdefmacro, 2, UNEVALLED, 0,
       doc: /* Define NAME as a macro.
The actual definition looks like
 (macro lambda ARGLIST [DOCSTRING] [DECL] BODY...).
When the macro is called, as in (NAME ARGS...),
the function (lambda ARGLIST BODY...) is applied to
the list ARGS... as it appears in the expression,
and the result should be a form to be evaluated instead of the original.

DECL is a declaration, optional, which can specify how to indent
calls to this macro and how Edebug should handle it.  It looks like this:
  (declare SPECS...)
The elements can look like this:
  (indent INDENT)
	Set NAME's `lisp-indent-function' property to INDENT.

  (debug DEBUG)
	Set NAME's `edebug-form-spec' property to DEBUG.  (This is
	equivalent to writing a `def-edebug-spec' for the macro.)
usage: (defmacro NAME ARGLIST [DOCSTRING] [DECL] BODY...)  */)
     (args)
     Lisp_Object args;
{
  register Lisp_Object fn_name;
  register Lisp_Object defn;
  Lisp_Object lambda_list, doc, tail;

  fn_name = Fcar (args);
  CHECK_SYMBOL (fn_name);
  lambda_list = Fcar (Fcdr (args));
  tail = Fcdr (Fcdr (args));

  doc = Qnil;
  if (STRINGP (Fcar (tail)))
    {
      doc = XCAR (tail);
      tail = XCDR (tail);
    }

  while (CONSP (Fcar (tail))
	 && EQ (Fcar (Fcar (tail)), Qdeclare))
    {
      if (!NILP (Vmacro_declaration_function))
	{
	  struct gcpro gcpro1;
	  GCPRO1 (args);
	  call2 (Vmacro_declaration_function, fn_name, Fcar (tail));
	  UNGCPRO;
	}

      tail = Fcdr (tail);
    }

  if (NILP (doc))
    tail = Fcons (lambda_list, tail);
  else
    tail = Fcons (lambda_list, Fcons (doc, tail));
  
  defn = Fcons (Qlambda, tail);
  if (! NILP (Vinternal_interpreter_environment))
    defn = Fcons (Qclosure, Fcons (Vinternal_interpreter_environment, defn));
  defn = Fcons (Qmacro, defn);

  if (!NILP (Vpurify_flag))
    defn = Fpurecopy (defn);
  if (CONSP (XSYMBOL (fn_name)->function)
      && EQ (XCAR (XSYMBOL (fn_name)->function), Qautoload))
    LOADHIST_ATTACH (Fcons (Qt, fn_name));
  Ffset (fn_name, defn);
  LOADHIST_ATTACH (Fcons (Qdefun, fn_name));
  return fn_name;
}


DEFUN ("defvaralias", Fdefvaralias, Sdefvaralias, 2, 3, 0,
       doc: /* Make SYMBOL a variable alias for symbol ALIASED.
Setting the value of SYMBOL will subsequently set the value of ALIASED,
and getting the value of SYMBOL will return the value ALIASED has.
Third arg DOCSTRING, if non-nil, is documentation for SYMBOL.
The return value is ALIASED.  */)
     (symbol, aliased, docstring)
     Lisp_Object symbol, aliased, docstring;
{
  struct Lisp_Symbol *sym;

  CHECK_SYMBOL (symbol);
  CHECK_SYMBOL (aliased);

  if (SYMBOL_CONSTANT_P (symbol))
    error ("Cannot make a constant an alias");

  sym = XSYMBOL (symbol);
  sym->indirect_variable = 1;
  sym->declared_special = 1;
  sym->value = aliased;
  sym->constant = SYMBOL_CONSTANT_P (aliased);
  LOADHIST_ATTACH (symbol);
  if (!NILP (docstring))
    Fput (symbol, Qvariable_documentation, docstring);

  return aliased;
}


DEFUN ("defvar", Fdefvar, Sdefvar, 1, UNEVALLED, 0,
       doc: /* Define SYMBOL as a variable.
You are not required to define a variable in order to use it,
but the definition can supply documentation and an initial value
in a way that tags can recognize.

INITVALUE is evaluated, and used to set SYMBOL, only if SYMBOL's value is void.
If SYMBOL is buffer-local, its default value is what is set;
 buffer-local values are not affected.
INITVALUE and DOCSTRING are optional.
If DOCSTRING starts with *, this variable is identified as a user option.
 This means that M-x set-variable recognizes it.
 See also `user-variable-p'.
If INITVALUE is missing, SYMBOL's value is not set.

If SYMBOL has a local binding, then this form affects the local
binding.  This is usually not what you want.  Thus, if you need to
load a file defining variables, with this form or with `defconst' or
`defcustom', you should always load that file _outside_ any bindings
for these variables.  \(`defconst' and `defcustom' behave similarly in
this respect.)
usage: (defvar SYMBOL &optional INITVALUE DOCSTRING)  */)
     (args)
     Lisp_Object args;
{
  register Lisp_Object sym, tem, tail;

  sym = Fcar (args);
  tail = Fcdr (args);
  if (!NILP (Fcdr (Fcdr (tail))))
    error ("too many arguments");

  tem = Fdefault_boundp (sym);
  if (!NILP (tail))
    {
      if (NILP (tem))
	Fset_default (sym, Feval (Fcar (tail)));
      else
	{ /* Check if there is really a global binding rather than just a let
	     binding that shadows the global unboundness of the var.  */
	  volatile struct specbinding *pdl = specpdl_ptr;
	  while (--pdl >= specpdl)
	    {
	      if (EQ (pdl->symbol, sym) && !pdl->func
		  && EQ (pdl->old_value, Qunbound))
		{
		  message_with_string ("Warning: defvar ignored because %s is let-bound",
				       SYMBOL_NAME (sym), 1);
		  break;
		}
	    }
	}
      tail = Fcdr (tail);
      tem = Fcar (tail);
      if (!NILP (tem))
	{
	  if (!NILP (Vpurify_flag))
	    tem = Fpurecopy (tem);
	  Fput (sym, Qvariable_documentation, tem);
	}
      LOADHIST_ATTACH (sym);
    }
  else
    /* Simple (defvar <var>) should not count as a definition at all.
       It could get in the way of other definitions, and unloading this
       package could try to make the variable unbound.  */
    ;
    
  if (SYMBOLP (sym))
    XSYMBOL (sym)->declared_special = 1;

  return sym;
}

DEFUN ("defconst", Fdefconst, Sdefconst, 2, UNEVALLED, 0,
       doc: /* Define SYMBOL as a constant variable.
The intent is that neither programs nor users should ever change this value.
Always sets the value of SYMBOL to the result of evalling INITVALUE.
If SYMBOL is buffer-local, its default value is what is set;
 buffer-local values are not affected.
DOCSTRING is optional.

If SYMBOL has a local binding, then this form sets the local binding's
value.  However, you should normally not make local bindings for
variables defined with this form.
usage: (defconst SYMBOL INITVALUE [DOCSTRING])  */)
     (args)
     Lisp_Object args;
{
  register Lisp_Object sym, tem;

  sym = Fcar (args);
  if (!NILP (Fcdr (Fcdr (Fcdr (args)))))
    error ("too many arguments");

  tem = Feval (Fcar (Fcdr (args)));
  if (!NILP (Vpurify_flag))
    tem = Fpurecopy (tem);
  Fset_default (sym, tem);
  XSYMBOL (sym)->declared_special = 1;
  tem = Fcar (Fcdr (Fcdr (args)));
  if (!NILP (tem))
    {
      if (!NILP (Vpurify_flag))
	tem = Fpurecopy (tem);
      Fput (sym, Qvariable_documentation, tem);
    }
  LOADHIST_ATTACH (sym);
  return sym;
}

DEFUN ("user-variable-p", Fuser_variable_p, Suser_variable_p, 1, 1, 0,
       doc: /* Returns t if VARIABLE is intended to be set and modified by users.
\(The alternative is a variable used internally in a Lisp program.)
Determined by whether the first character of the documentation
for the variable is `*' or if the variable is customizable (has a non-nil
value of `standard-value' or of `custom-autoload' on its property list).  */)
     (variable)
     Lisp_Object variable;
{
  Lisp_Object documentation;

  if (!SYMBOLP (variable))
      return Qnil;

  documentation = Fget (variable, Qvariable_documentation);
  if (INTEGERP (documentation) && XINT (documentation) < 0)
    return Qt;
  if (STRINGP (documentation)
      && ((unsigned char) SREF (documentation, 0) == '*'))
    return Qt;
  /* If it is (STRING . INTEGER), a negative integer means a user variable.  */
  if (CONSP (documentation)
      && STRINGP (XCAR (documentation))
      && INTEGERP (XCDR (documentation))
      && XINT (XCDR (documentation)) < 0)
    return Qt;
  /* Customizable?  See `custom-variable-p'. */
  if ((!NILP (Fget (variable, intern ("standard-value"))))
      || (!NILP (Fget (variable, intern ("custom-autoload")))))
    return Qt;
  return Qnil;
}

DEFUN ("let*", FletX, SletX, 1, UNEVALLED, 0,
       doc: /* Bind variables according to VARLIST then eval BODY.
The value of the last form in BODY is returned.
Each element of VARLIST is a symbol (which is bound to nil)
or a list (SYMBOL VALUEFORM) (which binds SYMBOL to the value of VALUEFORM).
Each VALUEFORM can refer to the symbols already bound by this VARLIST.
usage: (let* VARLIST BODY...)  */)
     (args)
     Lisp_Object args;
{
  Lisp_Object varlist, var, val, elt, lexenv;
  int count = SPECPDL_INDEX ();
  struct gcpro gcpro1, gcpro2, gcpro3;

  GCPRO3 (args, elt, varlist);

  lexenv = Vinternal_interpreter_environment;

  varlist = Fcar (args);
  while (!NILP (varlist))
    {
      QUIT;

      elt = Fcar (varlist);
      if (SYMBOLP (elt))
	{
	  var = elt;
	  val = Qnil;
	}
      else if (! NILP (Fcdr (Fcdr (elt))))
	Fsignal (Qerror,
		 Fcons (build_string ("`let' bindings can have only one value-form"),
			elt));
      else
	{
	  var = Fcar (elt);
	  val = Feval (Fcar (Fcdr (elt)));
	}

      if (!NILP (lexenv) && SYMBOLP (var) && !XSYMBOL (var)->declared_special)
	/* Lexically bind VAR by adding it to the interpreter's binding
	   alist.  */
	{
	  lexenv = Fcons (Fcons (var, val), lexenv);
	  specbind (Qinternal_interpreter_environment, lexenv);
	}
      else
	specbind (var, val);

      varlist = Fcdr (varlist);
    }

  UNGCPRO;

  val = Fprogn (Fcdr (args));

  return unbind_to (count, val);
}

DEFUN ("let", Flet, Slet, 1, UNEVALLED, 0,
       doc: /* Bind variables according to VARLIST then eval BODY.
The value of the last form in BODY is returned.
Each element of VARLIST is a symbol (which is bound to nil)
or a list (SYMBOL VALUEFORM) (which binds SYMBOL to the value of VALUEFORM).
All the VALUEFORMs are evalled before any symbols are bound.
usage: (let VARLIST BODY...)  */)
     (args)
     Lisp_Object args;
{
  Lisp_Object *temps, tem, lexenv;
  register Lisp_Object elt, varlist;
  int count = SPECPDL_INDEX ();
  register int argnum;
  struct gcpro gcpro1, gcpro2;

  varlist = Fcar (args);

  /* Make space to hold the values to give the bound variables */
  elt = Flength (varlist);
  temps = (Lisp_Object *) alloca (XFASTINT (elt) * sizeof (Lisp_Object));

  /* Compute the values and store them in `temps' */

  GCPRO2 (args, *temps);
  gcpro2.nvars = 0;

  for (argnum = 0; !NILP (varlist); varlist = Fcdr (varlist))
    {
      QUIT;
      elt = Fcar (varlist);
      if (SYMBOLP (elt))
	temps [argnum++] = Qnil;
      else if (! NILP (Fcdr (Fcdr (elt))))
	Fsignal (Qerror,
		 Fcons (build_string ("`let' bindings can have only one value-form"),
			elt));
      else
	temps [argnum++] = Feval (Fcar (Fcdr (elt)));
      gcpro2.nvars = argnum;
    }
  UNGCPRO;

  lexenv = Vinternal_interpreter_environment;

  varlist = Fcar (args);
  for (argnum = 0; !NILP (varlist); varlist = Fcdr (varlist))
    {
      Lisp_Object var;

      elt = Fcar (varlist);
      var = SYMBOLP (elt) ? elt : Fcar (elt);
      tem = temps[argnum++];

      if (!NILP (lexenv) && SYMBOLP (var) && !XSYMBOL (var)->declared_special)
	/* Lexically bind VAR by adding it to the lexenv alist.  */
	lexenv = Fcons (Fcons (var, tem), lexenv);
      else
	/* Dynamically bind VAR.  */
	specbind (var, tem);
    }

  if (!EQ (lexenv, Vinternal_interpreter_environment))
    /* Instantiate a new lexical environment.  */
    specbind (Qinternal_interpreter_environment, lexenv);

  elt = Fprogn (Fcdr (args));

  return unbind_to (count, elt);
}

DEFUN ("while", Fwhile, Swhile, 1, UNEVALLED, 0,
       doc: /* If TEST yields non-nil, eval BODY... and repeat.
The order of execution is thus TEST, BODY, TEST, BODY and so on
until TEST returns nil.
usage: (while TEST BODY...)  */)
     (args)
     Lisp_Object args;
{
  Lisp_Object test, body;
  struct gcpro gcpro1, gcpro2;

  GCPRO2 (test, body);

  test = Fcar (args);
  body = Fcdr (args);
  while (!NILP (Feval (test)))
    {
      QUIT;
      Fprogn (body);
    }

  UNGCPRO;
  return Qnil;
}

DEFUN ("macroexpand", Fmacroexpand, Smacroexpand, 1, 2, 0,
       doc: /* Return result of expanding macros at top level of FORM.
If FORM is not a macro call, it is returned unchanged.
Otherwise, the macro is expanded and the expansion is considered
in place of FORM.  When a non-macro-call results, it is returned.

The second optional arg ENVIRONMENT specifies an environment of macro
definitions to shadow the loaded ones for use in file byte-compilation.  */)
     (form, environment)
     Lisp_Object form;
     Lisp_Object environment;
{
  /* With cleanups from Hallvard Furuseth.  */
  register Lisp_Object expander, sym, def, tem;

  while (1)
    {
      /* Come back here each time we expand a macro call,
	 in case it expands into another macro call.  */
      if (!CONSP (form))
	break;
      /* Set SYM, give DEF and TEM right values in case SYM is not a symbol. */
      def = sym = XCAR (form);
      tem = Qnil;
      /* Trace symbols aliases to other symbols
	 until we get a symbol that is not an alias.  */
      while (SYMBOLP (def))
	{
	  QUIT;
	  sym = def;
	  tem = Fassq (sym, environment);
	  if (NILP (tem))
	    {
	      def = XSYMBOL (sym)->function;
	      if (!EQ (def, Qunbound))
		continue;
	    }
	  break;
	}
      /* Right now TEM is the result from SYM in ENVIRONMENT,
	 and if TEM is nil then DEF is SYM's function definition.  */
      if (NILP (tem))
	{
	  /* SYM is not mentioned in ENVIRONMENT.
	     Look at its function definition.  */
	  if (EQ (def, Qunbound) || !CONSP (def))
	    /* Not defined or definition not suitable */
	    break;
	  if (EQ (XCAR (def), Qautoload))
	    {
	      /* Autoloading function: will it be a macro when loaded?  */
	      tem = Fnth (make_number (4), def);
	      if (EQ (tem, Qt) || EQ (tem, Qmacro))
		/* Yes, load it and try again.  */
		{
		  struct gcpro gcpro1;
		  GCPRO1 (form);
		  do_autoload (def, sym);
		  UNGCPRO;
		  continue;
		}
	      else
		break;
	    }
	  else if (!EQ (XCAR (def), Qmacro))
	    break;
	  else expander = XCDR (def);
	}
      else
	{
	  expander = XCDR (tem);
	  if (NILP (expander))
	    break;
	}
      form = apply1 (expander, XCDR (form));
    }
  return form;
}

DEFUN ("catch", Fcatch, Scatch, 1, UNEVALLED, 0,
       doc: /* Eval BODY allowing nonlocal exits using `throw'.
TAG is evalled to get the tag to use; it must not be nil.

Then the BODY is executed.
Within BODY, (throw TAG) with same tag exits BODY and exits this `catch'.
If no throw happens, `catch' returns the value of the last BODY form.
If a throw happens, it specifies the value to return from `catch'.
usage: (catch TAG BODY...)  */)
     (args)
     Lisp_Object args;
{
  register Lisp_Object tag;
  struct gcpro gcpro1;

  GCPRO1 (args);
  tag = Feval (Fcar (args));
  UNGCPRO;
  return internal_catch (tag, Fprogn, Fcdr (args));
}

/* Set up a catch, then call C function FUNC on argument ARG.
   FUNC should return a Lisp_Object.
   This is how catches are done from within C code. */

Lisp_Object
internal_catch (tag, func, arg)
     Lisp_Object tag;
     Lisp_Object (*func) ();
     Lisp_Object arg;
{
  /* This structure is made part of the chain `catchlist'.  */
  struct catchtag c;

  /* Fill in the components of c, and put it on the list.  */
  c.next = catchlist;
  c.tag = tag;
  c.val = Qnil;
  c.backlist = backtrace_list;
  c.handlerlist = handlerlist;
  c.lisp_eval_depth = lisp_eval_depth;
  c.pdlcount = SPECPDL_INDEX ();
  c.poll_suppress_count = poll_suppress_count;
  c.interrupt_input_blocked = interrupt_input_blocked;
  c.gcpro = gcprolist;
  c.byte_stack = byte_stack_list;
  catchlist = &c;

  /* Call FUNC.  */
  if (! _setjmp (c.jmp))
    c.val = (*func) (arg);

  /* Throw works by a longjmp that comes right here.  */
  catchlist = c.next;
  return c.val;
}

/* Unwind the specbind, catch, and handler stacks back to CATCH, and
   jump to that CATCH, returning VALUE as the value of that catch.

   This is the guts Fthrow and Fsignal; they differ only in the way
   they choose the catch tag to throw to.  A catch tag for a
   condition-case form has a TAG of Qnil.

   Before each catch is discarded, unbind all special bindings and
   execute all unwind-protect clauses made above that catch.  Unwind
   the handler stack as we go, so that the proper handlers are in
   effect for each unwind-protect clause we run.  At the end, restore
   some static info saved in CATCH, and longjmp to the location
   specified in the

   This is used for correct unwinding in Fthrow and Fsignal.  */

static void
unwind_to_catch (catch, value)
     struct catchtag *catch;
     Lisp_Object value;
{
  register int last_time;

  /* Save the value in the tag.  */
  catch->val = value;

  /* Restore certain special C variables.  */
  set_poll_suppress_count (catch->poll_suppress_count);
  UNBLOCK_INPUT_TO (catch->interrupt_input_blocked);
  handling_signal = 0;
  immediate_quit = 0;

  do
    {
      last_time = catchlist == catch;

      /* Unwind the specpdl stack, and then restore the proper set of
         handlers.  */
      unbind_to (catchlist->pdlcount, Qnil);
      handlerlist = catchlist->handlerlist;
      catchlist = catchlist->next;
    }
  while (! last_time);

  byte_stack_list = catch->byte_stack;
  gcprolist = catch->gcpro;
#ifdef DEBUG_GCPRO
  if (gcprolist != 0)
    gcpro_level = gcprolist->level + 1;
  else
    gcpro_level = 0;
#endif
  backtrace_list = catch->backlist;
  lisp_eval_depth = catch->lisp_eval_depth;

  _longjmp (catch->jmp, 1);
}

DEFUN ("throw", Fthrow, Sthrow, 2, 2, 0,
       doc: /* Throw to the catch for TAG and return VALUE from it.
Both TAG and VALUE are evalled.  */)
     (tag, value)
     register Lisp_Object tag, value;
{
  register struct catchtag *c;

  while (1)
    {
      if (!NILP (tag))
	for (c = catchlist; c; c = c->next)
	  {
	    if (EQ (c->tag, tag))
	      unwind_to_catch (c, value);
	  }
      tag = Fsignal (Qno_catch, Fcons (tag, Fcons (value, Qnil)));
    }
}


DEFUN ("unwind-protect", Funwind_protect, Sunwind_protect, 1, UNEVALLED, 0,
       doc: /* Do BODYFORM, protecting with UNWINDFORMS.
If BODYFORM completes normally, its value is returned
after executing the UNWINDFORMS.
If BODYFORM exits nonlocally, the UNWINDFORMS are executed anyway.
usage: (unwind-protect BODYFORM UNWINDFORMS...)  */)
     (args)
     Lisp_Object args;
{
  Lisp_Object val;
  int count = SPECPDL_INDEX ();

  record_unwind_protect (Fprogn, Fcdr (args));
  val = Feval (Fcar (args));
  return unbind_to (count, val);
}

/* Chain of condition handlers currently in effect.
   The elements of this chain are contained in the stack frames
   of Fcondition_case and internal_condition_case.
   When an error is signaled (by calling Fsignal, below),
   this chain is searched for an element that applies.  */

struct handler *handlerlist;

DEFUN ("condition-case", Fcondition_case, Scondition_case, 2, UNEVALLED, 0,
       doc: /* Regain control when an error is signaled.
Executes BODYFORM and returns its value if no error happens.
Each element of HANDLERS looks like (CONDITION-NAME BODY...)
where the BODY is made of Lisp expressions.

A handler is applicable to an error
if CONDITION-NAME is one of the error's condition names.
If an error happens, the first applicable handler is run.

The car of a handler may be a list of condition names
instead of a single condition name.

When a handler handles an error,
control returns to the condition-case and the handler BODY... is executed
with VAR bound to (SIGNALED-CONDITIONS . SIGNAL-DATA).
VAR may be nil; then you do not get access to the signal information.

The value of the last BODY form is returned from the condition-case.
See also the function `signal' for more info.
usage: (condition-case VAR BODYFORM &rest HANDLERS)  */)
     (args)
     Lisp_Object args;
{
  Lisp_Object val;
  struct catchtag c;
  struct handler h;
  register Lisp_Object bodyform, handlers;
  volatile Lisp_Object var;

  var      = Fcar (args);
  bodyform = Fcar (Fcdr (args));
  handlers = Fcdr (Fcdr (args));
  CHECK_SYMBOL (var);

  for (val = handlers; CONSP (val); val = XCDR (val))
    {
      Lisp_Object tem;
      tem = XCAR (val);
      if (! (NILP (tem)
	     || (CONSP (tem)
		 && (SYMBOLP (XCAR (tem))
		     || CONSP (XCAR (tem))))))
	error ("Invalid condition handler", tem);
    }

  c.tag = Qnil;
  c.val = Qnil;
  c.backlist = backtrace_list;
  c.handlerlist = handlerlist;
  c.lisp_eval_depth = lisp_eval_depth;
  c.pdlcount = SPECPDL_INDEX ();
  c.poll_suppress_count = poll_suppress_count;
  c.interrupt_input_blocked = interrupt_input_blocked;
  c.gcpro = gcprolist;
  c.byte_stack = byte_stack_list;
  if (_setjmp (c.jmp))
    {
      if (!NILP (h.var))
        specbind (h.var, c.val);
      val = Fprogn (Fcdr (h.chosen_clause));

      /* Note that this just undoes the binding of h.var; whoever
	 longjumped to us unwound the stack to c.pdlcount before
	 throwing. */
      unbind_to (c.pdlcount, Qnil);
      return val;
    }
  c.next = catchlist;
  catchlist = &c;

  h.var = var;
  h.handler = handlers;
  h.next = handlerlist;
  h.tag = &c;
  handlerlist = &h;

  val = Feval (bodyform);
  catchlist = c.next;
  handlerlist = h.next;
  return val;
}

/* Call the function BFUN with no arguments, catching errors within it
   according to HANDLERS.  If there is an error, call HFUN with
   one argument which is the data that describes the error:
   (SIGNALNAME . DATA)

   HANDLERS can be a list of conditions to catch.
   If HANDLERS is Qt, catch all errors.
   If HANDLERS is Qerror, catch all errors
   but allow the debugger to run if that is enabled.  */

Lisp_Object
internal_condition_case (bfun, handlers, hfun)
     Lisp_Object (*bfun) ();
     Lisp_Object handlers;
     Lisp_Object (*hfun) ();
{
  Lisp_Object val;
  struct catchtag c;
  struct handler h;

#if 0 /* We now handle interrupt_input_blocked properly.
	 What we still do not handle is exiting a signal handler.  */
    abort ();
#endif

  c.tag = Qnil;
  c.val = Qnil;
  c.backlist = backtrace_list;
  c.handlerlist = handlerlist;
  c.lisp_eval_depth = lisp_eval_depth;
  c.pdlcount = SPECPDL_INDEX ();
  c.poll_suppress_count = poll_suppress_count;
  c.interrupt_input_blocked = interrupt_input_blocked;
  c.gcpro = gcprolist;
  c.byte_stack = byte_stack_list;
  if (_setjmp (c.jmp))
    {
      return (*hfun) (c.val);
    }
  c.next = catchlist;
  catchlist = &c;
  h.handler = handlers;
  h.var = Qnil;
  h.next = handlerlist;
  h.tag = &c;
  handlerlist = &h;

  val = (*bfun) ();
  catchlist = c.next;
  handlerlist = h.next;
  return val;
}

/* Like internal_condition_case but call BFUN with ARG as its argument.  */

Lisp_Object
internal_condition_case_1 (bfun, arg, handlers, hfun)
     Lisp_Object (*bfun) ();
     Lisp_Object arg;
     Lisp_Object handlers;
     Lisp_Object (*hfun) ();
{
  Lisp_Object val;
  struct catchtag c;
  struct handler h;

  c.tag = Qnil;
  c.val = Qnil;
  c.backlist = backtrace_list;
  c.handlerlist = handlerlist;
  c.lisp_eval_depth = lisp_eval_depth;
  c.pdlcount = SPECPDL_INDEX ();
  c.poll_suppress_count = poll_suppress_count;
  c.interrupt_input_blocked = interrupt_input_blocked;
  c.gcpro = gcprolist;
  c.byte_stack = byte_stack_list;
  if (_setjmp (c.jmp))
    {
      return (*hfun) (c.val);
    }
  c.next = catchlist;
  catchlist = &c;
  h.handler = handlers;
  h.var = Qnil;
  h.next = handlerlist;
  h.tag = &c;
  handlerlist = &h;

  val = (*bfun) (arg);
  catchlist = c.next;
  handlerlist = h.next;
  return val;
}


/* Like internal_condition_case but call BFUN with NARGS as first,
   and ARGS as second argument.  */

Lisp_Object
internal_condition_case_2 (bfun, nargs, args, handlers, hfun)
     Lisp_Object (*bfun) ();
     int nargs;
     Lisp_Object *args;
     Lisp_Object handlers;
     Lisp_Object (*hfun) ();
{
  Lisp_Object val;
  struct catchtag c;
  struct handler h;

  c.tag = Qnil;
  c.val = Qnil;
  c.backlist = backtrace_list;
  c.handlerlist = handlerlist;
  c.lisp_eval_depth = lisp_eval_depth;
  c.pdlcount = SPECPDL_INDEX ();
  c.poll_suppress_count = poll_suppress_count;
  c.interrupt_input_blocked = interrupt_input_blocked;
  c.gcpro = gcprolist;
  c.byte_stack = byte_stack_list;
  if (_setjmp (c.jmp))
    {
      return (*hfun) (c.val);
    }
  c.next = catchlist;
  catchlist = &c;
  h.handler = handlers;
  h.var = Qnil;
  h.next = handlerlist;
  h.tag = &c;
  handlerlist = &h;

  val = (*bfun) (nargs, args);
  catchlist = c.next;
  handlerlist = h.next;
  return val;
}


static Lisp_Object find_handler_clause P_ ((Lisp_Object, Lisp_Object,
					    Lisp_Object, Lisp_Object,
					    Lisp_Object *));

DEFUN ("signal", Fsignal, Ssignal, 2, 2, 0,
       doc: /* Signal an error.  Args are ERROR-SYMBOL and associated DATA.
This function does not return.

An error symbol is a symbol with an `error-conditions' property
that is a list of condition names.
A handler for any of those names will get to handle this signal.
The symbol `error' should normally be one of them.

DATA should be a list.  Its elements are printed as part of the error message.
See Info anchor `(elisp)Definition of signal' for some details on how this
error message is constructed.
If the signal is handled, DATA is made available to the handler.
See also the function `condition-case'.  */)
     (error_symbol, data)
     Lisp_Object error_symbol, data;
{
  /* When memory is full, ERROR-SYMBOL is nil,
     and DATA is (REAL-ERROR-SYMBOL . REAL-DATA).
     That is a special case--don't do this in other situations.  */
  register struct handler *allhandlers = handlerlist;
  Lisp_Object conditions;
  extern int gc_in_progress;
  extern int waiting_for_input;
  Lisp_Object debugger_value;
  Lisp_Object string;
  Lisp_Object real_error_symbol;
  struct backtrace *bp;

  immediate_quit = handling_signal = 0;
  abort_on_gc = 0;
  if (gc_in_progress || waiting_for_input)
    abort ();

  if (NILP (error_symbol))
    real_error_symbol = Fcar (data);
  else
    real_error_symbol = error_symbol;

#if 0 /* rms: I don't know why this was here,
	 but it is surely wrong for an error that is handled.  */
#ifdef HAVE_X_WINDOWS
  if (display_hourglass_p)
    cancel_hourglass ();
#endif
#endif

  /* This hook is used by edebug.  */
  if (! NILP (Vsignal_hook_function)
      && ! NILP (error_symbol))
    call2 (Vsignal_hook_function, error_symbol, data);

  conditions = Fget (real_error_symbol, Qerror_conditions);

  /* Remember from where signal was called.  Skip over the frame for
     `signal' itself.  If a frame for `error' follows, skip that,
     too.  Don't do this when ERROR_SYMBOL is nil, because that
     is a memory-full error.  */
  Vsignaling_function = Qnil;
  if (backtrace_list && !NILP (error_symbol))
    {
      bp = backtrace_list->next;
      if (bp && bp->function && EQ (*bp->function, Qerror))
	bp = bp->next;
      if (bp && bp->function)
	Vsignaling_function = *bp->function;
    }

  for (; handlerlist; handlerlist = handlerlist->next)
    {
      register Lisp_Object clause;

      if (lisp_eval_depth + 20 > max_lisp_eval_depth)
	max_lisp_eval_depth = lisp_eval_depth + 20;

      if (specpdl_size + 40 > max_specpdl_size)
	max_specpdl_size = specpdl_size + 40;

      clause = find_handler_clause (handlerlist->handler, conditions,
				    error_symbol, data, &debugger_value);

      if (EQ (clause, Qlambda))
	{
	  /* We can't return values to code which signaled an error, but we
	     can continue code which has signaled a quit.  */
	  if (EQ (real_error_symbol, Qquit))
	    return Qnil;
	  else
	    error ("Cannot return from the debugger in an error");
	}

      if (!NILP (clause))
	{
	  Lisp_Object unwind_data;
	  struct handler *h = handlerlist;

	  handlerlist = allhandlers;

	  if (NILP (error_symbol))
	    unwind_data = data;
	  else
	    unwind_data = Fcons (error_symbol, data);
	  h->chosen_clause = clause;
	  unwind_to_catch (h->tag, unwind_data);
	}
    }

  handlerlist = allhandlers;
  /* If no handler is present now, try to run the debugger,
     and if that fails, throw to top level.  */
  find_handler_clause (Qerror, conditions, error_symbol, data, &debugger_value);
  if (catchlist != 0)
    Fthrow (Qtop_level, Qt);

  if (! NILP (error_symbol))
    data = Fcons (error_symbol, data);

  string = Ferror_message_string (data);
  fatal ("%s", SDATA (string), 0);
}

/* Return nonzero iff LIST is a non-nil atom or
   a list containing one of CONDITIONS.  */

static int
wants_debugger (list, conditions)
     Lisp_Object list, conditions;
{
  if (NILP (list))
    return 0;
  if (! CONSP (list))
    return 1;

  while (CONSP (conditions))
    {
      Lisp_Object this, tail;
      this = XCAR (conditions);
      for (tail = list; CONSP (tail); tail = XCDR (tail))
	if (EQ (XCAR (tail), this))
	  return 1;
      conditions = XCDR (conditions);
    }
  return 0;
}

/* Return 1 if an error with condition-symbols CONDITIONS,
   and described by SIGNAL-DATA, should skip the debugger
   according to debugger-ignored-errors.  */

static int
skip_debugger (conditions, data)
     Lisp_Object conditions, data;
{
  Lisp_Object tail;
  int first_string = 1;
  Lisp_Object error_message;

  error_message = Qnil;
  for (tail = Vdebug_ignored_errors; CONSP (tail); tail = XCDR (tail))
    {
      if (STRINGP (XCAR (tail)))
	{
	  if (first_string)
	    {
	      error_message = Ferror_message_string (data);
	      first_string = 0;
	    }

	  if (fast_string_match (XCAR (tail), error_message) >= 0)
	    return 1;
	}
      else
	{
	  Lisp_Object contail;

	  for (contail = conditions; CONSP (contail); contail = XCDR (contail))
	    if (EQ (XCAR (tail), XCAR (contail)))
	      return 1;
	}
    }

  return 0;
}

/* Value of Qlambda means we have called debugger and user has continued.
   There are two ways to pass SIG and DATA:
    = SIG is the error symbol, and DATA is the rest of the data.
    = SIG is nil, and DATA is (SYMBOL . REST-OF-DATA).
       This is for memory-full errors only.

   Store value returned from debugger into *DEBUGGER_VALUE_PTR.  */

static Lisp_Object
find_handler_clause (handlers, conditions, sig, data, debugger_value_ptr)
     Lisp_Object handlers, conditions, sig, data;
     Lisp_Object *debugger_value_ptr;
{
  register Lisp_Object h;
  register Lisp_Object tem;

  if (EQ (handlers, Qt))  /* t is used by handlers for all conditions, set up by C code.  */
    return Qt;
  /* error is used similarly, but means print an error message
     and run the debugger if that is enabled.  */
  if (EQ (handlers, Qerror)
      || !NILP (Vdebug_on_signal)) /* This says call debugger even if
				      there is a handler.  */
    {
      int count = SPECPDL_INDEX ();
      int debugger_called = 0;
      Lisp_Object sig_symbol, combined_data;
      /* This is set to 1 if we are handling a memory-full error,
	 because these must not run the debugger.
	 (There is no room in memory to do that!)  */
      int no_debugger = 0;

      if (NILP (sig))
	{
	  combined_data = data;
	  sig_symbol = Fcar (data);
	  no_debugger = 1;
	}
      else
	{
	  combined_data = Fcons (sig, data);
	  sig_symbol = sig;
	}

      if (wants_debugger (Vstack_trace_on_error, conditions))
	{
#ifdef PROTOTYPES
	  internal_with_output_to_temp_buffer ("*Backtrace*",
					       (Lisp_Object (*) (Lisp_Object)) Fbacktrace,
					       Qnil);
#else
	  internal_with_output_to_temp_buffer ("*Backtrace*",
					       Fbacktrace, Qnil);
#endif
	}
      if (! no_debugger
	  && (EQ (sig_symbol, Qquit)
	      ? debug_on_quit
	      : wants_debugger (Vdebug_on_error, conditions))
	  && ! skip_debugger (conditions, combined_data)
	  && when_entered_debugger < num_nonmacro_input_events)
	{
	  specbind (Qdebug_on_error, Qnil);
	  *debugger_value_ptr
	    = call_debugger (Fcons (Qerror,
				    Fcons (combined_data, Qnil)));
	  debugger_called = 1;
	}
      /* If there is no handler, return saying whether we ran the debugger.  */
      if (EQ (handlers, Qerror))
	{
	  if (debugger_called)
	    return unbind_to (count, Qlambda);
	  return Qt;
	}
    }
  for (h = handlers; CONSP (h); h = Fcdr (h))
    {
      Lisp_Object handler, condit;

      handler = Fcar (h);
      if (!CONSP (handler))
	continue;
      condit = Fcar (handler);
      /* Handle a single condition name in handler HANDLER.  */
      if (SYMBOLP (condit))
	{
	  tem = Fmemq (Fcar (handler), conditions);
	  if (!NILP (tem))
	    return handler;
	}
      /* Handle a list of condition names in handler HANDLER.  */
      else if (CONSP (condit))
	{
	  while (CONSP (condit))
	    {
	      tem = Fmemq (Fcar (condit), conditions);
	      if (!NILP (tem))
		return handler;
	      condit = XCDR (condit);
	    }
	}
    }
  return Qnil;
}

/* dump an error message; called like printf */

/* VARARGS 1 */
void
error (m, a1, a2, a3)
     char *m;
     char *a1, *a2, *a3;
{
  char buf[200];
  int size = 200;
  int mlen;
  char *buffer = buf;
  char *args[3];
  int allocated = 0;
  Lisp_Object string;

  args[0] = a1;
  args[1] = a2;
  args[2] = a3;

  mlen = strlen (m);

  while (1)
    {
      int used = doprnt (buffer, size, m, m + mlen, 3, args);
      if (used < size)
	break;
      size *= 2;
      if (allocated)
	buffer = (char *) xrealloc (buffer, size);
      else
	{
	  buffer = (char *) xmalloc (size);
	  allocated = 1;
	}
    }

  string = build_string (buffer);
  if (allocated)
    xfree (buffer);

  Fsignal (Qerror, Fcons (string, Qnil));
  abort ();
}

DEFUN ("commandp", Fcommandp, Scommandp, 1, 2, 0,
       doc: /* Non-nil if FUNCTION makes provisions for interactive calling.
This means it contains a description for how to read arguments to give it.
The value is nil for an invalid function or a symbol with no function
definition.

Interactively callable functions include strings and vectors (treated
as keyboard macros), lambda-expressions that contain a top-level call
to `interactive', autoload definitions made by `autoload' with non-nil
fourth argument, and some of the built-in functions of Lisp.

Also, a symbol satisfies `commandp' if its function definition does so.

If the optional argument FOR-CALL-INTERACTIVELY is non-nil,
then strings and vectors are not accepted.  */)
     (function, for_call_interactively)
     Lisp_Object function, for_call_interactively;
{
  register Lisp_Object fun;
  register Lisp_Object funcar;

  fun = function;

  fun = indirect_function (fun);
  if (EQ (fun, Qunbound))
    return Qnil;

  /* Emacs primitives are interactive if their DEFUN specifies an
     interactive spec.  */
  if (SUBRP (fun))
    {
      if (XSUBR (fun)->prompt)
	return Qt;
      else
	return Qnil;
    }

  /* Bytecode objects are interactive if they are long enough to
     have an element whose index is COMPILED_INTERACTIVE, which is
     where the interactive spec is stored.  */
  else if (COMPILEDP (fun))
    return ((ASIZE (fun) & PSEUDOVECTOR_SIZE_MASK) > COMPILED_INTERACTIVE
	    ? Qt : Qnil);

  /* Strings and vectors are keyboard macros.  */
  if (NILP (for_call_interactively) && (STRINGP (fun) || VECTORP (fun)))
    return Qt;

  /* Lists may represent commands.  */
  if (!CONSP (fun))
    return Qnil;
  funcar = XCAR (fun);
  if (EQ (funcar, Qlambda))
    return Fassq (Qinteractive, Fcdr (XCDR (fun)));
  if (EQ (funcar, Qautoload))
    return Fcar (Fcdr (Fcdr (XCDR (fun))));
  else
    return Qnil;
}

/* ARGSUSED */
DEFUN ("autoload", Fautoload, Sautoload, 2, 5, 0,
       doc: /* Define FUNCTION to autoload from FILE.
FUNCTION is a symbol; FILE is a file name string to pass to `load'.
Third arg DOCSTRING is documentation for the function.
Fourth arg INTERACTIVE if non-nil says function can be called interactively.
Fifth arg TYPE indicates the type of the object:
   nil or omitted says FUNCTION is a function,
   `keymap' says FUNCTION is really a keymap, and
   `macro' or t says FUNCTION is really a macro.
Third through fifth args give info about the real definition.
They default to nil.
If FUNCTION is already defined other than as an autoload,
this does nothing and returns nil.  */)
     (function, file, docstring, interactive, type)
     Lisp_Object function, file, docstring, interactive, type;
{
#ifdef NO_ARG_ARRAY
  Lisp_Object args[4];
#endif

  CHECK_SYMBOL (function);
  CHECK_STRING (file);

  /* If function is defined and not as an autoload, don't override */
  if (!EQ (XSYMBOL (function)->function, Qunbound)
      && !(CONSP (XSYMBOL (function)->function)
	   && EQ (XCAR (XSYMBOL (function)->function), Qautoload)))
    return Qnil;

  if (NILP (Vpurify_flag))
    /* Only add entries after dumping, because the ones before are
       not useful and else we get loads of them from the loaddefs.el.  */
    LOADHIST_ATTACH (Fcons (Qautoload, function));

#ifdef NO_ARG_ARRAY
  args[0] = file;
  args[1] = docstring;
  args[2] = interactive;
  args[3] = type;

  return Ffset (function, Fcons (Qautoload, Flist (4, &args[0])));
#else /* NO_ARG_ARRAY */
  return Ffset (function, Fcons (Qautoload, Flist (4, &file)));
#endif /* not NO_ARG_ARRAY */
}

Lisp_Object
un_autoload (oldqueue)
     Lisp_Object oldqueue;
{
  register Lisp_Object queue, first, second;

  /* Queue to unwind is current value of Vautoload_queue.
     oldqueue is the shadowed value to leave in Vautoload_queue.  */
  queue = Vautoload_queue;
  Vautoload_queue = oldqueue;
  while (CONSP (queue))
    {
      first = XCAR (queue);
      second = Fcdr (first);
      first = Fcar (first);
      if (EQ (second, Qnil))
	Vfeatures = first;
      else
	Ffset (first, second);
      queue = XCDR (queue);
    }
  return Qnil;
}

/* Load an autoloaded function.
   FUNNAME is the symbol which is the function's name.
   FUNDEF is the autoload definition (a list).  */

void
do_autoload (fundef, funname)
     Lisp_Object fundef, funname;
{
  int count = SPECPDL_INDEX ();
  Lisp_Object fun, queue, first, second;
  struct gcpro gcpro1, gcpro2, gcpro3;

  /* This is to make sure that loadup.el gives a clear picture
     of what files are preloaded and when.  */
  if (! NILP (Vpurify_flag))
    error ("Attempt to autoload %s while preparing to dump",
	   SDATA (SYMBOL_NAME (funname)));

  fun = funname;
  CHECK_SYMBOL (funname);
  GCPRO3 (fun, funname, fundef);

  /* Preserve the match data.  */
  record_unwind_protect (Fset_match_data, Fmatch_data (Qnil, Qnil));

  /* Value saved here is to be restored into Vautoload_queue.  */
  record_unwind_protect (un_autoload, Vautoload_queue);
  Vautoload_queue = Qt;
  Fload (Fcar (Fcdr (fundef)), Qnil, noninteractive ? Qt : Qnil, Qnil, Qt);

  /* Save the old autoloads, in case we ever do an unload.  */
  queue = Vautoload_queue;
  while (CONSP (queue))
    {
      first = XCAR (queue);
      second = Fcdr (first);
      first = Fcar (first);

      if (CONSP (second) && EQ (XCAR (second), Qautoload))
	Fput (first, Qautoload, (XCDR (second)));

      queue = XCDR (queue);
    }

  /* Once loading finishes, don't undo it.  */
  Vautoload_queue = Qt;
  unbind_to (count, Qnil);

  fun = Findirect_function (fun);

  if (!NILP (Fequal (fun, fundef)))
    error ("Autoloading failed to define function %s",
	   SDATA (SYMBOL_NAME (funname)));
  UNGCPRO;
}


DEFUN ("eval", Feval, Seval, 1, 1, 0,
       doc: /* Evaluate FORM and return its value.  */)
     (form)
     Lisp_Object form;
{
  Lisp_Object fun, val, original_fun, original_args;
  Lisp_Object funcar;
  struct backtrace backtrace;
  struct gcpro gcpro1, gcpro2, gcpro3;

  if (handling_signal)
    abort ();

  if (SYMBOLP (form))
    {
      /* If there's an active lexical environment, and the variable
	 isn't declared special, look up its binding in the lexical
	 environment.  */
      if (!NILP (Vinternal_interpreter_environment)
	  && !XSYMBOL (form)->declared_special)
	{
	  Lisp_Object lex_binding
	    = Fassq (form, Vinternal_interpreter_environment);

	  /* If we found a lexical binding for FORM, return the value.
	     Otherwise, we just drop through and look for a dynamic
	     binding -- the variable isn't declared special, but there's
	     not much else we can do, and Fsymbol_value will take care
	     of signaling an error if there is no binding at all.  */
	  if (CONSP (lex_binding))
	    return XCDR (lex_binding);
	}
      
      return Fsymbol_value (form);
    }

  if (!CONSP (form))
    return form;

  QUIT;
  if (consing_since_gc > gc_cons_threshold)
    {
      GCPRO1 (form);
      Fgarbage_collect ();
      UNGCPRO;
    }

  if (++lisp_eval_depth > max_lisp_eval_depth)
    {
      if (max_lisp_eval_depth < 100)
	max_lisp_eval_depth = 100;
      if (lisp_eval_depth > max_lisp_eval_depth)
	error ("Lisp nesting exceeds max-lisp-eval-depth");
    }

  original_fun = Fcar (form);
  original_args = Fcdr (form);

  backtrace.next = backtrace_list;
  backtrace_list = &backtrace;
  backtrace.function = &original_fun; /* This also protects them from gc */
  backtrace.args = &original_args;
  backtrace.nargs = UNEVALLED;
  backtrace.evalargs = 1;
  backtrace.debug_on_exit = 0;

  if (debug_on_next_call)
    do_debug_on_call (Qt);

  /* At this point, only original_fun and original_args
     have values that will be used below */
 retry:
  fun = Findirect_function (original_fun);

  if (SUBRP (fun))
    {
      Lisp_Object numargs;
      Lisp_Object argvals[8];
      Lisp_Object args_left;
      register int i, maxargs;

      args_left = original_args;
      numargs = Flength (args_left);

      CHECK_CONS_LIST ();

      if (XINT (numargs) < XSUBR (fun)->min_args ||
	  (XSUBR (fun)->max_args >= 0 && XSUBR (fun)->max_args < XINT (numargs)))
	return Fsignal (Qwrong_number_of_arguments, Fcons (fun, Fcons (numargs, Qnil)));

      if (XSUBR (fun)->max_args == UNEVALLED)
	{
	  backtrace.evalargs = 0;
	  val = (*XSUBR (fun)->function) (args_left);
	  goto done;
	}

      if (XSUBR (fun)->max_args == MANY)
	{
	  /* Pass a vector of evaluated arguments */
	  Lisp_Object *vals;
	  register int argnum = 0;

	  vals = (Lisp_Object *) alloca (XINT (numargs) * sizeof (Lisp_Object));

	  GCPRO3 (args_left, fun, fun);
	  gcpro3.var = vals;
	  gcpro3.nvars = 0;

	  while (!NILP (args_left))
	    {
	      vals[argnum++] = Feval (Fcar (args_left));
	      args_left = Fcdr (args_left);
	      gcpro3.nvars = argnum;
	    }

	  backtrace.args = vals;
	  backtrace.nargs = XINT (numargs);

	  val = (*XSUBR (fun)->function) (XINT (numargs), vals);
	  UNGCPRO;
	  goto done;
	}

      GCPRO3 (args_left, fun, fun);
      gcpro3.var = argvals;
      gcpro3.nvars = 0;

      maxargs = XSUBR (fun)->max_args;
      for (i = 0; i < maxargs; args_left = Fcdr (args_left))
	{
	  argvals[i] = Feval (Fcar (args_left));
	  gcpro3.nvars = ++i;
	}

      UNGCPRO;

      backtrace.args = argvals;
      backtrace.nargs = XINT (numargs);

      switch (i)
	{
	case 0:
	  val = (*XSUBR (fun)->function) ();
	  goto done;
	case 1:
	  val = (*XSUBR (fun)->function) (argvals[0]);
	  goto done;
	case 2:
	  val = (*XSUBR (fun)->function) (argvals[0], argvals[1]);
	  goto done;
	case 3:
	  val = (*XSUBR (fun)->function) (argvals[0], argvals[1],
					  argvals[2]);
	  goto done;
	case 4:
	  val = (*XSUBR (fun)->function) (argvals[0], argvals[1],
					  argvals[2], argvals[3]);
	  goto done;
	case 5:
	  val = (*XSUBR (fun)->function) (argvals[0], argvals[1], argvals[2],
					  argvals[3], argvals[4]);
	  goto done;
	case 6:
	  val = (*XSUBR (fun)->function) (argvals[0], argvals[1], argvals[2],
					  argvals[3], argvals[4], argvals[5]);
	  goto done;
	case 7:
	  val = (*XSUBR (fun)->function) (argvals[0], argvals[1], argvals[2],
					  argvals[3], argvals[4], argvals[5],
					  argvals[6]);
	  goto done;

	case 8:
	  val = (*XSUBR (fun)->function) (argvals[0], argvals[1], argvals[2],
					  argvals[3], argvals[4], argvals[5],
					  argvals[6], argvals[7]);
	  goto done;

	default:
	  /* Someone has created a subr that takes more arguments than
	     is supported by this code.  We need to either rewrite the
	     subr to use a different argument protocol, or add more
	     cases to this switch.  */
	  abort ();
	}
    }
  if (FUNVECP (fun))
    val = apply_lambda (fun, original_args, 1, Qnil);
  else
    {
      if (!CONSP (fun))
	return Fsignal (Qinvalid_function, Fcons (fun, Qnil));
      funcar = Fcar (fun);
      if (!SYMBOLP (funcar))
	return Fsignal (Qinvalid_function, Fcons (fun, Qnil));
      if (EQ (funcar, Qautoload))
	{
	  do_autoload (fun, original_fun);
	  goto retry;
	}
      if (EQ (funcar, Qmacro))
	val = Feval (apply1 (Fcdr (fun), original_args));
      else if (EQ (funcar, Qlambda))
	val = apply_lambda (fun, original_args, 1,
			    /* Only pass down the current lexical environment
			       if FUN is lexically embedded in FORM.  */
			    (CONSP (original_fun)
			     ? Vinternal_interpreter_environment
			     : Qnil));
      else if (EQ (funcar, Qclosure)
	       && CONSP (XCDR (fun))
	       && CONSP (XCDR (XCDR (fun)))
	       && EQ (XCAR (XCDR (XCDR (fun))), Qlambda))
	val = apply_lambda (XCDR (XCDR (fun)), original_args, 1,
			    XCAR (XCDR (fun)));
      else
	return Fsignal (Qinvalid_function, Fcons (fun, Qnil));
    }
 done:
  CHECK_CONS_LIST ();

  lisp_eval_depth--;
  if (backtrace.debug_on_exit)
    val = call_debugger (Fcons (Qexit, Fcons (val, Qnil)));
  backtrace_list = backtrace.next;

  return val;
}

DEFUN ("apply", Fapply, Sapply, 2, MANY, 0,
       doc: /* Call FUNCTION with our remaining args, using our last arg as list of args.
Then return the value FUNCTION returns.
Thus, (apply '+ 1 2 '(3 4)) returns 10.
usage: (apply FUNCTION &rest ARGUMENTS)  */)
     (nargs, args)
     int nargs;
     Lisp_Object *args;
{
  register int i, numargs;
  register Lisp_Object spread_arg;
  register Lisp_Object *funcall_args;
  Lisp_Object fun;
  struct gcpro gcpro1;

  fun = args [0];
  funcall_args = 0;
  spread_arg = args [nargs - 1];
  CHECK_LIST (spread_arg);

  numargs = XINT (Flength (spread_arg));

  if (numargs == 0)
    return Ffuncall (nargs - 1, args);
  else if (numargs == 1)
    {
      args [nargs - 1] = XCAR (spread_arg);
      return Ffuncall (nargs, args);
    }

  numargs += nargs - 2;

  fun = indirect_function (fun);
  if (EQ (fun, Qunbound))
    {
      /* Let funcall get the error */
      fun = args[0];
      goto funcall;
    }

  if (SUBRP (fun))
    {
      if (numargs < XSUBR (fun)->min_args
	  || (XSUBR (fun)->max_args >= 0 && XSUBR (fun)->max_args < numargs))
	goto funcall;		/* Let funcall get the error */
      else if (XSUBR (fun)->max_args > numargs)
	{
	  /* Avoid making funcall cons up a yet another new vector of arguments
	     by explicitly supplying nil's for optional values */
	  funcall_args = (Lisp_Object *) alloca ((1 + XSUBR (fun)->max_args)
						 * sizeof (Lisp_Object));
	  for (i = numargs; i < XSUBR (fun)->max_args;)
	    funcall_args[++i] = Qnil;
	  GCPRO1 (*funcall_args);
	  gcpro1.nvars = 1 + XSUBR (fun)->max_args;
	}
    }
 funcall:
  /* We add 1 to numargs because funcall_args includes the
     function itself as well as its arguments.  */
  if (!funcall_args)
    {
      funcall_args = (Lisp_Object *) alloca ((1 + numargs)
					     * sizeof (Lisp_Object));
      GCPRO1 (*funcall_args);
      gcpro1.nvars = 1 + numargs;
    }

  bcopy (args, funcall_args, nargs * sizeof (Lisp_Object));
  /* Spread the last arg we got.  Its first element goes in
     the slot that it used to occupy, hence this value of I.  */
  i = nargs - 1;
  while (!NILP (spread_arg))
    {
      funcall_args [i++] = XCAR (spread_arg);
      spread_arg = XCDR (spread_arg);
    }

  /* By convention, the caller needs to gcpro Ffuncall's args.  */
  RETURN_UNGCPRO (Ffuncall (gcpro1.nvars, funcall_args));
}

/* Run hook variables in various ways.  */

enum run_hooks_condition {to_completion, until_success, until_failure};
static Lisp_Object run_hook_with_args P_ ((int, Lisp_Object *,
					   enum run_hooks_condition));

DEFUN ("run-hooks", Frun_hooks, Srun_hooks, 0, MANY, 0,
       doc: /* Run each hook in HOOKS.  Major mode functions use this.
Each argument should be a symbol, a hook variable.
These symbols are processed in the order specified.
If a hook symbol has a non-nil value, that value may be a function
or a list of functions to be called to run the hook.
If the value is a function, it is called with no arguments.
If it is a list, the elements are called, in order, with no arguments.

Do not use `make-local-variable' to make a hook variable buffer-local.
Instead, use `add-hook' and specify t for the LOCAL argument.
usage: (run-hooks &rest HOOKS)  */)
     (nargs, args)
     int nargs;
     Lisp_Object *args;
{
  Lisp_Object hook[1];
  register int i;

  for (i = 0; i < nargs; i++)
    {
      hook[0] = args[i];
      run_hook_with_args (1, hook, to_completion);
    }

  return Qnil;
}

DEFUN ("run-hook-with-args", Frun_hook_with_args,
       Srun_hook_with_args, 1, MANY, 0,
       doc: /* Run HOOK with the specified arguments ARGS.
HOOK should be a symbol, a hook variable.  If HOOK has a non-nil
value, that value may be a function or a list of functions to be
called to run the hook.  If the value is a function, it is called with
the given arguments and its return value is returned.  If it is a list
of functions, those functions are called, in order,
with the given arguments ARGS.
It is best not to depend on the value returned by `run-hook-with-args',
as that may change.

Do not use `make-local-variable' to make a hook variable buffer-local.
Instead, use `add-hook' and specify t for the LOCAL argument.
usage: (run-hook-with-args HOOK &rest ARGS)  */)
     (nargs, args)
     int nargs;
     Lisp_Object *args;
{
  return run_hook_with_args (nargs, args, to_completion);
}

DEFUN ("run-hook-with-args-until-success", Frun_hook_with_args_until_success,
       Srun_hook_with_args_until_success, 1, MANY, 0,
       doc: /* Run HOOK with the specified arguments ARGS.
HOOK should be a symbol, a hook variable.  If HOOK has a non-nil
value, that value may be a function or a list of functions to be
called to run the hook.  If the value is a function, it is called with
the given arguments and its return value is returned.
If it is a list of functions, those functions are called, in order,
with the given arguments ARGS, until one of them
returns a non-nil value.  Then we return that value.
However, if they all return nil, we return nil.

Do not use `make-local-variable' to make a hook variable buffer-local.
Instead, use `add-hook' and specify t for the LOCAL argument.
usage: (run-hook-with-args-until-success HOOK &rest ARGS)  */)
     (nargs, args)
     int nargs;
     Lisp_Object *args;
{
  return run_hook_with_args (nargs, args, until_success);
}

DEFUN ("run-hook-with-args-until-failure", Frun_hook_with_args_until_failure,
       Srun_hook_with_args_until_failure, 1, MANY, 0,
       doc: /* Run HOOK with the specified arguments ARGS.
HOOK should be a symbol, a hook variable.  If HOOK has a non-nil
value, that value may be a function or a list of functions to be
called to run the hook.  If the value is a function, it is called with
the given arguments and its return value is returned.
If it is a list of functions, those functions are called, in order,
with the given arguments ARGS, until one of them returns nil.
Then we return nil.  However, if they all return non-nil, we return non-nil.

Do not use `make-local-variable' to make a hook variable buffer-local.
Instead, use `add-hook' and specify t for the LOCAL argument.
usage: (run-hook-with-args-until-failure HOOK &rest ARGS)  */)
     (nargs, args)
     int nargs;
     Lisp_Object *args;
{
  return run_hook_with_args (nargs, args, until_failure);
}

/* ARGS[0] should be a hook symbol.
   Call each of the functions in the hook value, passing each of them
   as arguments all the rest of ARGS (all NARGS - 1 elements).
   COND specifies a condition to test after each call
   to decide whether to stop.
   The caller (or its caller, etc) must gcpro all of ARGS,
   except that it isn't necessary to gcpro ARGS[0].  */

static Lisp_Object
run_hook_with_args (nargs, args, cond)
     int nargs;
     Lisp_Object *args;
     enum run_hooks_condition cond;
{
  Lisp_Object sym, val, ret;
  Lisp_Object globals;
  struct gcpro gcpro1, gcpro2, gcpro3;

  /* If we are dying or still initializing,
     don't do anything--it would probably crash if we tried.  */
  if (NILP (Vrun_hooks))
    return Qnil;

  sym = args[0];
  val = find_symbol_value (sym);
  ret = (cond == until_failure ? Qt : Qnil);

  if (EQ (val, Qunbound) || NILP (val))
    return ret;
  else if (!CONSP (val) || EQ (XCAR (val), Qlambda))
    {
      args[0] = val;
      return Ffuncall (nargs, args);
    }
  else
    {
      globals = Qnil;
      GCPRO3 (sym, val, globals);

      for (;
	   CONSP (val) && ((cond == to_completion)
			   || (cond == until_success ? NILP (ret)
			       : !NILP (ret)));
	   val = XCDR (val))
	{
	  if (EQ (XCAR (val), Qt))
	    {
	      /* t indicates this hook has a local binding;
		 it means to run the global binding too.  */

	      for (globals = Fdefault_value (sym);
		   CONSP (globals) && ((cond == to_completion)
				       || (cond == until_success ? NILP (ret)
					   : !NILP (ret)));
		   globals = XCDR (globals))
		{
		  args[0] = XCAR (globals);
		  /* In a global value, t should not occur.  If it does, we
		     must ignore it to avoid an endless loop.  */
		  if (!EQ (args[0], Qt))
		    ret = Ffuncall (nargs, args);
		}
	    }
	  else
	    {
	      args[0] = XCAR (val);
	      ret = Ffuncall (nargs, args);
	    }
	}

      UNGCPRO;
      return ret;
    }
}

/* Run a hook symbol ARGS[0], but use FUNLIST instead of the actual
   present value of that symbol.
   Call each element of FUNLIST,
   passing each of them the rest of ARGS.
   The caller (or its caller, etc) must gcpro all of ARGS,
   except that it isn't necessary to gcpro ARGS[0].  */

Lisp_Object
run_hook_list_with_args (funlist, nargs, args)
     Lisp_Object funlist;
     int nargs;
     Lisp_Object *args;
{
  Lisp_Object sym;
  Lisp_Object val;
  Lisp_Object globals;
  struct gcpro gcpro1, gcpro2, gcpro3;

  sym = args[0];
  globals = Qnil;
  GCPRO3 (sym, val, globals);

  for (val = funlist; CONSP (val); val = XCDR (val))
    {
      if (EQ (XCAR (val), Qt))
	{
	  /* t indicates this hook has a local binding;
	     it means to run the global binding too.  */

	  for (globals = Fdefault_value (sym);
	       CONSP (globals);
	       globals = XCDR (globals))
	    {
	      args[0] = XCAR (globals);
	      /* In a global value, t should not occur.  If it does, we
		 must ignore it to avoid an endless loop.  */
	      if (!EQ (args[0], Qt))
		Ffuncall (nargs, args);
	    }
	}
      else
	{
	  args[0] = XCAR (val);
	  Ffuncall (nargs, args);
	}
    }
  UNGCPRO;
  return Qnil;
}

/* Run the hook HOOK, giving each function the two args ARG1 and ARG2.  */

void
run_hook_with_args_2 (hook, arg1, arg2)
     Lisp_Object hook, arg1, arg2;
{
  Lisp_Object temp[3];
  temp[0] = hook;
  temp[1] = arg1;
  temp[2] = arg2;

  Frun_hook_with_args (3, temp);
}

/* Apply fn to arg */
Lisp_Object
apply1 (fn, arg)
     Lisp_Object fn, arg;
{
  struct gcpro gcpro1;

  GCPRO1 (fn);
  if (NILP (arg))
    RETURN_UNGCPRO (Ffuncall (1, &fn));
  gcpro1.nvars = 2;
#ifdef NO_ARG_ARRAY
  {
    Lisp_Object args[2];
    args[0] = fn;
    args[1] = arg;
    gcpro1.var = args;
    RETURN_UNGCPRO (Fapply (2, args));
  }
#else /* not NO_ARG_ARRAY */
  RETURN_UNGCPRO (Fapply (2, &fn));
#endif /* not NO_ARG_ARRAY */
}

/* Call function fn on no arguments */
Lisp_Object
call0 (fn)
     Lisp_Object fn;
{
  struct gcpro gcpro1;

  GCPRO1 (fn);
  RETURN_UNGCPRO (Ffuncall (1, &fn));
}

/* Call function fn with 1 argument arg1 */
/* ARGSUSED */
Lisp_Object
call1 (fn, arg1)
     Lisp_Object fn, arg1;
{
  struct gcpro gcpro1;
#ifdef NO_ARG_ARRAY
  Lisp_Object args[2];

  args[0] = fn;
  args[1] = arg1;
  GCPRO1 (args[0]);
  gcpro1.nvars = 2;
  RETURN_UNGCPRO (Ffuncall (2, args));
#else /* not NO_ARG_ARRAY */
  GCPRO1 (fn);
  gcpro1.nvars = 2;
  RETURN_UNGCPRO (Ffuncall (2, &fn));
#endif /* not NO_ARG_ARRAY */
}

/* Call function fn with 2 arguments arg1, arg2 */
/* ARGSUSED */
Lisp_Object
call2 (fn, arg1, arg2)
     Lisp_Object fn, arg1, arg2;
{
  struct gcpro gcpro1;
#ifdef NO_ARG_ARRAY
  Lisp_Object args[3];
  args[0] = fn;
  args[1] = arg1;
  args[2] = arg2;
  GCPRO1 (args[0]);
  gcpro1.nvars = 3;
  RETURN_UNGCPRO (Ffuncall (3, args));
#else /* not NO_ARG_ARRAY */
  GCPRO1 (fn);
  gcpro1.nvars = 3;
  RETURN_UNGCPRO (Ffuncall (3, &fn));
#endif /* not NO_ARG_ARRAY */
}

/* Call function fn with 3 arguments arg1, arg2, arg3 */
/* ARGSUSED */
Lisp_Object
call3 (fn, arg1, arg2, arg3)
     Lisp_Object fn, arg1, arg2, arg3;
{
  struct gcpro gcpro1;
#ifdef NO_ARG_ARRAY
  Lisp_Object args[4];
  args[0] = fn;
  args[1] = arg1;
  args[2] = arg2;
  args[3] = arg3;
  GCPRO1 (args[0]);
  gcpro1.nvars = 4;
  RETURN_UNGCPRO (Ffuncall (4, args));
#else /* not NO_ARG_ARRAY */
  GCPRO1 (fn);
  gcpro1.nvars = 4;
  RETURN_UNGCPRO (Ffuncall (4, &fn));
#endif /* not NO_ARG_ARRAY */
}

/* Call function fn with 4 arguments arg1, arg2, arg3, arg4 */
/* ARGSUSED */
Lisp_Object
call4 (fn, arg1, arg2, arg3, arg4)
     Lisp_Object fn, arg1, arg2, arg3, arg4;
{
  struct gcpro gcpro1;
#ifdef NO_ARG_ARRAY
  Lisp_Object args[5];
  args[0] = fn;
  args[1] = arg1;
  args[2] = arg2;
  args[3] = arg3;
  args[4] = arg4;
  GCPRO1 (args[0]);
  gcpro1.nvars = 5;
  RETURN_UNGCPRO (Ffuncall (5, args));
#else /* not NO_ARG_ARRAY */
  GCPRO1 (fn);
  gcpro1.nvars = 5;
  RETURN_UNGCPRO (Ffuncall (5, &fn));
#endif /* not NO_ARG_ARRAY */
}

/* Call function fn with 5 arguments arg1, arg2, arg3, arg4, arg5 */
/* ARGSUSED */
Lisp_Object
call5 (fn, arg1, arg2, arg3, arg4, arg5)
     Lisp_Object fn, arg1, arg2, arg3, arg4, arg5;
{
  struct gcpro gcpro1;
#ifdef NO_ARG_ARRAY
  Lisp_Object args[6];
  args[0] = fn;
  args[1] = arg1;
  args[2] = arg2;
  args[3] = arg3;
  args[4] = arg4;
  args[5] = arg5;
  GCPRO1 (args[0]);
  gcpro1.nvars = 6;
  RETURN_UNGCPRO (Ffuncall (6, args));
#else /* not NO_ARG_ARRAY */
  GCPRO1 (fn);
  gcpro1.nvars = 6;
  RETURN_UNGCPRO (Ffuncall (6, &fn));
#endif /* not NO_ARG_ARRAY */
}

/* Call function fn with 6 arguments arg1, arg2, arg3, arg4, arg5, arg6 */
/* ARGSUSED */
Lisp_Object
call6 (fn, arg1, arg2, arg3, arg4, arg5, arg6)
     Lisp_Object fn, arg1, arg2, arg3, arg4, arg5, arg6;
{
  struct gcpro gcpro1;
#ifdef NO_ARG_ARRAY
  Lisp_Object args[7];
  args[0] = fn;
  args[1] = arg1;
  args[2] = arg2;
  args[3] = arg3;
  args[4] = arg4;
  args[5] = arg5;
  args[6] = arg6;
  GCPRO1 (args[0]);
  gcpro1.nvars = 7;
  RETURN_UNGCPRO (Ffuncall (7, args));
#else /* not NO_ARG_ARRAY */
  GCPRO1 (fn);
  gcpro1.nvars = 7;
  RETURN_UNGCPRO (Ffuncall (7, &fn));
#endif /* not NO_ARG_ARRAY */
}

/* The caller should GCPRO all the elements of ARGS.  */

DEFUN ("functionp", Ffunctionp, Sfunctionp, 1, 1, 0,
       doc: /* Return non-nil if OBJECT is a type of object that can be called as a function.  */)
     (object)
     Lisp_Object object;
{
  if (SYMBOLP (object) && !NILP (Ffboundp (object)))
    {
      object = Findirect_function (object);

      if (CONSP (object) && EQ (XCAR (object), Qautoload))
	{
	  /* Autoloaded symbols are functions, except if they load
	     macros or keymaps.  */
	  int i;
	  for (i = 0; i < 4 && CONSP (object); i++)
	    object = XCDR (object);

	  return (CONSP (object) && !NILP (XCAR (object))) ? Qnil : Qt;
	}
    }

  if (SUBRP (object) || FUNVECP (object))
    return Qt;
  else if (CONSP (object))
    {
      Lisp_Object car = XCAR (object);
      return (EQ (car, Qlambda) || EQ (car, Qclosure)) ? Qt : Qnil;
    }
  else
    return Qnil;
}

DEFUN ("funcall", Ffuncall, Sfuncall, 1, MANY, 0,
       doc: /* Call first argument as a function, passing remaining arguments to it.
Return the value that function returns.
Thus, (funcall 'cons 'x 'y) returns (x . y).
usage: (funcall FUNCTION &rest ARGUMENTS)  */)
     (nargs, args)
     int nargs;
     Lisp_Object *args;
{
  Lisp_Object fun;
  Lisp_Object funcar;
  int numargs = nargs - 1;
  Lisp_Object lisp_numargs;
  Lisp_Object val;
  struct backtrace backtrace;
  register Lisp_Object *internal_args;
  register int i;

  QUIT;
  if (consing_since_gc > gc_cons_threshold)
    Fgarbage_collect ();

  if (++lisp_eval_depth > max_lisp_eval_depth)
    {
      if (max_lisp_eval_depth < 100)
	max_lisp_eval_depth = 100;
      if (lisp_eval_depth > max_lisp_eval_depth)
	error ("Lisp nesting exceeds max-lisp-eval-depth");
    }

  backtrace.next = backtrace_list;
  backtrace_list = &backtrace;
  backtrace.function = &args[0];
  backtrace.args = &args[1];
  backtrace.nargs = nargs - 1;
  backtrace.evalargs = 0;
  backtrace.debug_on_exit = 0;

  if (debug_on_next_call)
    do_debug_on_call (Qlambda);

  CHECK_CONS_LIST ();

 retry:

  fun = args[0];

  fun = Findirect_function (fun);

  if (SUBRP (fun))
    {
       if (numargs < XSUBR (fun)->min_args
	  || (XSUBR (fun)->max_args >= 0 && XSUBR (fun)->max_args < numargs))
	{
	  XSETFASTINT (lisp_numargs, numargs);
	  return Fsignal (Qwrong_number_of_arguments, Fcons (fun, Fcons (lisp_numargs, Qnil)));
	}

      if (XSUBR (fun)->max_args == UNEVALLED)
	return Fsignal (Qinvalid_function, Fcons (fun, Qnil));

      if (XSUBR (fun)->max_args == MANY)
	{
	  val = (*XSUBR (fun)->function) (numargs, args + 1);
	  goto done;
	}

      if (XSUBR (fun)->max_args > numargs)
	{
	  internal_args = (Lisp_Object *) alloca (XSUBR (fun)->max_args * sizeof (Lisp_Object));
	  bcopy (args + 1, internal_args, numargs * sizeof (Lisp_Object));
	  for (i = numargs; i < XSUBR (fun)->max_args; i++)
	    internal_args[i] = Qnil;
	}
      else
	internal_args = args + 1;
      switch (XSUBR (fun)->max_args)
	{
	case 0:
	  val = (*XSUBR (fun)->function) ();
	  goto done;
	case 1:
	  val = (*XSUBR (fun)->function) (internal_args[0]);
	  goto done;
	case 2:
	  val = (*XSUBR (fun)->function) (internal_args[0],
					  internal_args[1]);
	  goto done;
	case 3:
	  val = (*XSUBR (fun)->function) (internal_args[0], internal_args[1],
					  internal_args[2]);
	  goto done;
	case 4:
	  val = (*XSUBR (fun)->function) (internal_args[0], internal_args[1],
					  internal_args[2],
					  internal_args[3]);
	  goto done;
	case 5:
	  val = (*XSUBR (fun)->function) (internal_args[0], internal_args[1],
					  internal_args[2], internal_args[3],
					  internal_args[4]);
	  goto done;
	case 6:
	  val = (*XSUBR (fun)->function) (internal_args[0], internal_args[1],
					  internal_args[2], internal_args[3],
					  internal_args[4], internal_args[5]);
	  goto done;
	case 7:
	  val = (*XSUBR (fun)->function) (internal_args[0], internal_args[1],
					  internal_args[2], internal_args[3],
					  internal_args[4], internal_args[5],
					  internal_args[6]);
	  goto done;

	case 8:
	  val = (*XSUBR (fun)->function) (internal_args[0], internal_args[1],
					  internal_args[2], internal_args[3],
					  internal_args[4], internal_args[5],
					  internal_args[6], internal_args[7]);
	  goto done;

	default:

	  /* If a subr takes more than 8 arguments without using MANY
	     or UNEVALLED, we need to extend this function to support it.
	     Until this is done, there is no way to call the function.  */
	  abort ();
	}
    }

  if (FUNVECP (fun))
    val = funcall_lambda (fun, numargs, args + 1, Qnil);
  else
    {
      if (!CONSP (fun))
	return Fsignal (Qinvalid_function, Fcons (fun, Qnil));
      funcar = Fcar (fun);
      if (!SYMBOLP (funcar))
	return Fsignal (Qinvalid_function, Fcons (fun, Qnil));
      if (EQ (funcar, Qlambda))
	val = funcall_lambda (fun, numargs, args + 1, Qnil);
      else if (EQ (funcar, Qclosure)
	       && CONSP (XCDR (fun))
	       && CONSP (XCDR (XCDR (fun)))
	       && EQ (XCAR (XCDR (XCDR (fun))), Qlambda))
	val = funcall_lambda (XCDR (XCDR (fun)), numargs, args + 1,
			      XCAR (XCDR (fun)));
      else if (EQ (funcar, Qautoload))
	{
	  do_autoload (fun, args[0]);
	  CHECK_CONS_LIST ();
	  goto retry;
	}
      else
	return Fsignal (Qinvalid_function, Fcons (fun, Qnil));
    }
 done:
  CHECK_CONS_LIST ();
  lisp_eval_depth--;
  if (backtrace.debug_on_exit)
    val = call_debugger (Fcons (Qexit, Fcons (val, Qnil)));
  backtrace_list = backtrace.next;
  return val;
}

Lisp_Object
apply_lambda (fun, args, eval_flag, lexenv)
     Lisp_Object fun, args;
     int eval_flag;
     Lisp_Object lexenv;
{
  Lisp_Object args_left;
  Lisp_Object numargs;
  register Lisp_Object *arg_vector;
  struct gcpro gcpro1, gcpro2, gcpro3;
  register int i;
  register Lisp_Object tem;

  numargs = Flength (args);
  arg_vector = (Lisp_Object *) alloca (XINT (numargs) * sizeof (Lisp_Object));
  args_left = args;

  GCPRO3 (*arg_vector, args_left, fun);
  gcpro1.nvars = 0;

  for (i = 0; i < XINT (numargs);)
    {
      tem = Fcar (args_left), args_left = Fcdr (args_left);
      if (eval_flag) tem = Feval (tem);
      arg_vector[i++] = tem;
      gcpro1.nvars = i;
    }

  UNGCPRO;

  if (eval_flag)
    {
      backtrace_list->args = arg_vector;
      backtrace_list->nargs = i;
    }
  backtrace_list->evalargs = 0;
  tem = funcall_lambda (fun, XINT (numargs), arg_vector, lexenv);

  /* Do the debug-on-exit now, while arg_vector still exists.  */
  if (backtrace_list->debug_on_exit)
    tem = call_debugger (Fcons (Qexit, Fcons (tem, Qnil)));
  /* Don't do it again when we return to eval.  */
  backtrace_list->debug_on_exit = 0;
  return tem;
}


/* Call a non-bytecode funvec object FUN, on the argments in ARGS (of
   length NARGS).  */

static Lisp_Object
funcall_funvec (fun, nargs, args)
     Lisp_Object fun;
     int nargs;
     Lisp_Object *args;
{
  int size = FUNVEC_SIZE (fun);
  Lisp_Object tag = (size > 0 ? AREF (fun, 0) : Qnil);

  if (EQ (tag, Qcurry))
    {
      /* A curried function is a way to attach arguments to a another
	 function. The first element of the vector is the identifier
	 `curry', the second is the wrapped function, and remaining
	 elements are the attached arguments.  */
      int num_curried_args = size - 2;
      /* Offset of the curried and user args in the final arglist.  Curried
	 args are first in the new arg vector, after the function.  User
	 args follow.  */
      int curried_args_offs = 1;
      int user_args_offs = curried_args_offs + num_curried_args;
      /* The curried function and arguments.  */
      Lisp_Object *curry_params = XVECTOR (fun)->contents + 1;
      /* The arguments in the curry vector.  */
      Lisp_Object *curried_args = curry_params + 1;
      /* The number of arguments with which we'll call funcall, and the
	 arguments themselves.  */
      int num_funcall_args = 1 + num_curried_args + nargs;
      Lisp_Object *funcall_args
	= (Lisp_Object *) alloca (num_funcall_args * sizeof (Lisp_Object));

      /* First comes the real function.  */
      funcall_args[0] = curry_params[0];

      /* Then the arguments in the appropriate order.  */
      bcopy (curried_args, funcall_args + curried_args_offs,
	     num_curried_args * sizeof (Lisp_Object));
      bcopy (args, funcall_args + user_args_offs,
	     nargs * sizeof (Lisp_Object));

      return Ffuncall (num_funcall_args, funcall_args);
    }
  else
    return Fsignal (Qinvalid_function, Fcons (fun, Qnil));
}


/* Apply a Lisp function FUN to the NARGS evaluated arguments in ARG_VECTOR
   and return the result of evaluation.
   FUN must be either a lambda-expression or a compiled-code object.  */

static Lisp_Object
funcall_lambda (fun, nargs, arg_vector, lexenv)
     Lisp_Object fun;
     int nargs;
     register Lisp_Object *arg_vector;
     Lisp_Object lexenv;
{
  Lisp_Object val, syms_left, next;
  int count = SPECPDL_INDEX ();
  int i, optional, rest;

  if (COMPILEDP (fun)
      && FUNVEC_SIZE (fun) > COMPILED_PUSH_ARGS
      && ! NILP (XVECTOR (fun)->contents[COMPILED_PUSH_ARGS]))
    /* A byte-code object with a non-nil `push args' slot means we
       shouldn't bind any arguments, instead just call the byte-code
       interpreter directly; it will push arguments as necessary.

       Byte-code objects with either a non-existant, or a nil value for
       the `push args' slot (the default), have dynamically-bound
       arguments, and use the argument-binding code below instead (as do
       all interpreted functions, even lexically bound ones).  */
    {
      /* If we have not actually read the bytecode string
	 and constants vector yet, fetch them from the file.  */
      if (CONSP (AREF (fun, COMPILED_BYTECODE)))
	Ffetch_bytecode (fun);
      return exec_byte_code (AREF (fun, COMPILED_BYTECODE),
			     AREF (fun, COMPILED_CONSTANTS),
			     AREF (fun, COMPILED_STACK_DEPTH),
			     AREF (fun, COMPILED_ARGLIST),
			     nargs, arg_vector);
    }

  if (FUNVECP (fun) && !FUNVEC_COMPILED_P (fun))
    /* Byte-compiled functions are handled directly below, but we
       call other funvec types via funcall_funvec.  */
    return funcall_funvec (fun, nargs, arg_vector);

  if (CONSP (fun))
    {
      syms_left = XCDR (fun);
      if (CONSP (syms_left))
	syms_left = XCAR (syms_left);
      else
	return Fsignal (Qinvalid_function, Fcons (fun, Qnil));
    }
  else if (COMPILEDP (fun))
    syms_left = AREF (fun, COMPILED_ARGLIST);
  else
    abort ();

  i = optional = rest = 0;
  for (; CONSP (syms_left); syms_left = XCDR (syms_left))
    {
      QUIT;

      next = XCAR (syms_left);
      while (!SYMBOLP (next))
	next = Fsignal (Qinvalid_function, Fcons (fun, Qnil));

      if (EQ (next, Qand_rest))
	rest = 1;
      else if (EQ (next, Qand_optional))
	optional = 1;
      else if (rest)
	{
	  specbind (next, Flist (nargs - i, &arg_vector[i]));
	  i = nargs;
	}
      else
	{
	  Lisp_Object val;

	  /* Get the argument's actual value.  */
	  if (i < nargs)
	    val = arg_vector[i++];
	  else if (!optional)
	    return Fsignal (Qwrong_number_of_arguments,
			    Fcons (fun, Fcons (make_number (nargs), Qnil)));
	  else
	    val = Qnil;

	  /* Bind the argument.  */
	  if (!NILP (lexenv)
	      && SYMBOLP (next) && !XSYMBOL (next)->declared_special)
	    /* Lexically bind NEXT by adding it to the lexenv alist.  */
	    lexenv = Fcons (Fcons (next, val), lexenv);
	  else
	    /* Dynamically bind NEXT.  */
	    specbind (next, val);
	}
    }

  if (!NILP (syms_left))
    return Fsignal (Qinvalid_function, Fcons (fun, Qnil));
  else if (i < nargs)
    return Fsignal (Qwrong_number_of_arguments,
		    Fcons (fun, Fcons (make_number (nargs), Qnil)));

  if (!EQ (lexenv, Vinternal_interpreter_environment))
    /* Instantiate a new lexical environment.  */
    specbind (Qinternal_interpreter_environment, lexenv);

  if (CONSP (fun))
    val = Fprogn (XCDR (XCDR (fun)));
  else
    {
      /* If we have not actually read the bytecode string
	 and constants vector yet, fetch them from the file.  */
      if (CONSP (AREF (fun, COMPILED_BYTECODE)))
	Ffetch_bytecode (fun);
      val = exec_byte_code (AREF (fun, COMPILED_BYTECODE),
			    AREF (fun, COMPILED_CONSTANTS),
			    AREF (fun, COMPILED_STACK_DEPTH),
			    Qnil, 0, 0);
    }

  return unbind_to (count, val);
}

DEFUN ("fetch-bytecode", Ffetch_bytecode, Sfetch_bytecode,
       1, 1, 0,
       doc: /* If byte-compiled OBJECT is lazy-loaded, fetch it now.  */)
     (object)
     Lisp_Object object;
{
  Lisp_Object tem;

  if (COMPILEDP (object) && CONSP (AREF (object, COMPILED_BYTECODE)))
    {
      tem = read_doc_string (AREF (object, COMPILED_BYTECODE));
      if (!CONSP (tem))
	{
	  tem = AREF (object, COMPILED_BYTECODE);
	  if (CONSP (tem) && STRINGP (XCAR (tem)))
	    error ("Invalid byte code in %s", SDATA (XCAR (tem)));
	  else
	    error ("Invalid byte code");
	}
      AREF (object, COMPILED_BYTECODE) = XCAR (tem);
      AREF (object, COMPILED_CONSTANTS) = XCDR (tem);
    }
  return object;
}

void
grow_specpdl ()
{
  register int count = SPECPDL_INDEX ();
  if (specpdl_size >= max_specpdl_size)
    {
      if (max_specpdl_size < 400)
	max_specpdl_size = 400;
      if (specpdl_size >= max_specpdl_size)
	{
	  if (!NILP (Vdebug_on_error))
	    /* Leave room for some specpdl in the debugger.  */
	    max_specpdl_size = specpdl_size + 100;
	  Fsignal (Qerror,
		   Fcons (build_string ("Variable binding depth exceeds max-specpdl-size"), Qnil));
	}
    }
  specpdl_size *= 2;
  if (specpdl_size > max_specpdl_size)
    specpdl_size = max_specpdl_size;
  specpdl = (struct specbinding *) xrealloc (specpdl, specpdl_size * sizeof (struct specbinding));
  specpdl_ptr = specpdl + count;
}

void
specbind (symbol, value)
     Lisp_Object symbol, value;
{
  Lisp_Object ovalue;
  Lisp_Object valcontents;

  CHECK_SYMBOL (symbol);
  if (specpdl_ptr == specpdl + specpdl_size)
    grow_specpdl ();

  /* The most common case is that of a non-constant symbol with a
     trivial value.  Make that as fast as we can.  */
  valcontents = SYMBOL_VALUE (symbol);
  if (!MISCP (valcontents) && !SYMBOL_CONSTANT_P (symbol))
    {
      specpdl_ptr->symbol = symbol;
      specpdl_ptr->old_value = valcontents;
      specpdl_ptr->func = NULL;
      ++specpdl_ptr;
      SET_SYMBOL_VALUE (symbol, value);
    }
  else
    {
      Lisp_Object valcontents;

      ovalue = find_symbol_value (symbol);
      specpdl_ptr->func = 0;
      specpdl_ptr->old_value = ovalue;

      valcontents = XSYMBOL (symbol)->value;

      if (BUFFER_LOCAL_VALUEP (valcontents)
	  || SOME_BUFFER_LOCAL_VALUEP (valcontents)
	  || BUFFER_OBJFWDP (valcontents))
	{
	  Lisp_Object where, current_buffer;

	  current_buffer = Fcurrent_buffer ();

	  /* For a local variable, record both the symbol and which
	     buffer's or frame's value we are saving.  */
	  if (!NILP (Flocal_variable_p (symbol, Qnil)))
	    where = current_buffer;
	  else if (!BUFFER_OBJFWDP (valcontents)
		   && XBUFFER_LOCAL_VALUE (valcontents)->found_for_frame)
	    where = XBUFFER_LOCAL_VALUE (valcontents)->frame;
	  else
	    where = Qnil;

	  /* We're not using the `unused' slot in the specbinding
	     structure because this would mean we have to do more
	     work for simple variables.  */
	  specpdl_ptr->symbol = Fcons (symbol, Fcons (where, current_buffer));

	  /* If SYMBOL is a per-buffer variable which doesn't have a
	     buffer-local value here, make the `let' change the global
	     value by changing the value of SYMBOL in all buffers not
	     having their own value.  This is consistent with what
	     happens with other buffer-local variables.  */
	  if (NILP (where)
	      && BUFFER_OBJFWDP (valcontents))
	    {
	      ++specpdl_ptr;
	      Fset_default (symbol, value);
	      return;
	    }
	}
      else
	specpdl_ptr->symbol = symbol;

      specpdl_ptr++;
      if (BUFFER_OBJFWDP (ovalue) || KBOARD_OBJFWDP (ovalue))
	store_symval_forwarding (symbol, ovalue, value, NULL);
      else
	set_internal (symbol, value, 0, 1);
    }
}

void
record_unwind_protect (function, arg)
     Lisp_Object (*function) P_ ((Lisp_Object));
     Lisp_Object arg;
{
  if (specpdl_ptr == specpdl + specpdl_size)
    grow_specpdl ();
  specpdl_ptr->func = function;
  specpdl_ptr->symbol = Qnil;
  specpdl_ptr->old_value = arg;
  specpdl_ptr++;
}

Lisp_Object
unbind_to (count, value)
     int count;
     Lisp_Object value;
{
  int quitf = !NILP (Vquit_flag);
  struct gcpro gcpro1;

  GCPRO1 (value);
  Vquit_flag = Qnil;

  while (specpdl_ptr != specpdl + count)
    {
      /* Copy the binding, and decrement specpdl_ptr, before we do
	 the work to unbind it.  We decrement first
	 so that an error in unbinding won't try to unbind
	 the same entry again, and we copy the binding first
	 in case more bindings are made during some of the code we run.  */

      struct specbinding this_binding;
      this_binding = *--specpdl_ptr;

      if (this_binding.func != 0)
	(*this_binding.func) (this_binding.old_value);
      /* If the symbol is a list, it is really (SYMBOL WHERE
	 . CURRENT-BUFFER) where WHERE is either nil, a buffer, or a
	 frame.  If WHERE is a buffer or frame, this indicates we
	 bound a variable that had a buffer-local or frame-local
	 binding.  WHERE nil means that the variable had the default
	 value when it was bound.  CURRENT-BUFFER is the buffer that
         was current when the variable was bound.  */
      else if (CONSP (this_binding.symbol))
	{
	  Lisp_Object symbol, where;

	  symbol = XCAR (this_binding.symbol);
	  where = XCAR (XCDR (this_binding.symbol));

	  if (NILP (where))
	    Fset_default (symbol, this_binding.old_value);
	  else if (BUFFERP (where))
	    set_internal (symbol, this_binding.old_value, XBUFFER (where), 1);
	  else
	    set_internal (symbol, this_binding.old_value, NULL, 1);
	}
      else
	{
	  /* If variable has a trivial value (no forwarding), we can
	     just set it.  No need to check for constant symbols here,
	     since that was already done by specbind.  */
	  if (!MISCP (SYMBOL_VALUE (this_binding.symbol)))
	    SET_SYMBOL_VALUE (this_binding.symbol, this_binding.old_value);
	  else
	    set_internal (this_binding.symbol, this_binding.old_value, 0, 1);
	}
    }

  if (NILP (Vquit_flag) && quitf)
    Vquit_flag = Qt;

  UNGCPRO;
  return value;
}



DEFUN ("specialp", Fspecialp, Sspecialp, 1, 1, 0,
       doc: /* Return non-nil if SYMBOL's global binding has been declared special.
A special variable is one that will be bound dynamically, even in a
context where binding is lexical by default.  */)
  (symbol)
     Lisp_Object symbol;
{
   CHECK_SYMBOL (symbol);
   return XSYMBOL (symbol)->declared_special ? Qt : Qnil;
}



DEFUN ("curry", Fcurry, Scurry, 1, MANY, 0,
       doc: /* Return FUN curried with ARGS.
The result is a function-like object that will append any arguments it
is called with to ARGS, and call FUN with the resulting list of arguments.

For instance:
  (funcall (curry '+ 3 4 5) 2) is the same as (funcall '+ 3 4 5 2)
and:
  (mapcar (curry 'concat "The ") '("a" "b" "c"))
  => ("The a" "The b" "The c")

usage: (curry FUN &rest ARGS)  */)
     (nargs, args)
     register int nargs;
     Lisp_Object *args;
{
  return make_funvec (Qcurry, 0, nargs, args);
}


DEFUN ("backtrace-debug", Fbacktrace_debug, Sbacktrace_debug, 2, 2, 0,
       doc: /* Set the debug-on-exit flag of eval frame LEVEL levels down to FLAG.
The debugger is entered when that frame exits, if the flag is non-nil.  */)
     (level, flag)
     Lisp_Object level, flag;
{
  register struct backtrace *backlist = backtrace_list;
  register int i;

  CHECK_NUMBER (level);

  for (i = 0; backlist && i < XINT (level); i++)
    {
      backlist = backlist->next;
    }

  if (backlist)
    backlist->debug_on_exit = !NILP (flag);

  return flag;
}

DEFUN ("backtrace", Fbacktrace, Sbacktrace, 0, 0, "",
       doc: /* Print a trace of Lisp function calls currently active.
Output stream used is value of `standard-output'.  */)
     ()
{
  register struct backtrace *backlist = backtrace_list;
  register int i;
  Lisp_Object tail;
  Lisp_Object tem;
  extern Lisp_Object Vprint_level;
  struct gcpro gcpro1;

  XSETFASTINT (Vprint_level, 3);

  tail = Qnil;
  GCPRO1 (tail);

  while (backlist)
    {
      write_string (backlist->debug_on_exit ? "* " : "  ", 2);
      if (backlist->nargs == UNEVALLED)
	{
	  Fprin1 (Fcons (*backlist->function, *backlist->args), Qnil);
	  write_string ("\n", -1);
	}
      else
	{
	  tem = *backlist->function;
	  Fprin1 (tem, Qnil);	/* This can QUIT */
	  write_string ("(", -1);
	  if (backlist->nargs == MANY)
	    {
	      for (tail = *backlist->args, i = 0;
		   !NILP (tail);
		   tail = Fcdr (tail), i++)
		{
		  if (i) write_string (" ", -1);
		  Fprin1 (Fcar (tail), Qnil);
		}
	    }
	  else
	    {
	      for (i = 0; i < backlist->nargs; i++)
		{
		  if (i) write_string (" ", -1);
		  Fprin1 (backlist->args[i], Qnil);
		}
	    }
	  write_string (")\n", -1);
	}
      backlist = backlist->next;
    }

  Vprint_level = Qnil;
  UNGCPRO;
  return Qnil;
}

DEFUN ("backtrace-frame", Fbacktrace_frame, Sbacktrace_frame, 1, 1, NULL,
       doc: /* Return the function and arguments NFRAMES up from current execution point.
If that frame has not evaluated the arguments yet (or is a special form),
the value is (nil FUNCTION ARG-FORMS...).
If that frame has evaluated its arguments and called its function already,
the value is (t FUNCTION ARG-VALUES...).
A &rest arg is represented as the tail of the list ARG-VALUES.
FUNCTION is whatever was supplied as car of evaluated list,
or a lambda expression for macro calls.
If NFRAMES is more than the number of frames, the value is nil.  */)
     (nframes)
     Lisp_Object nframes;
{
  register struct backtrace *backlist = backtrace_list;
  register int i;
  Lisp_Object tem;

  CHECK_NATNUM (nframes);

  /* Find the frame requested.  */
  for (i = 0; backlist && i < XFASTINT (nframes); i++)
    backlist = backlist->next;

  if (!backlist)
    return Qnil;
  if (backlist->nargs == UNEVALLED)
    return Fcons (Qnil, Fcons (*backlist->function, *backlist->args));
  else
    {
      if (backlist->nargs == MANY)
	tem = *backlist->args;
      else
	tem = Flist (backlist->nargs, backlist->args);

      return Fcons (Qt, Fcons (*backlist->function, tem));
    }
}


void
mark_backtrace ()
{
  register struct backtrace *backlist;
  register int i;

  for (backlist = backtrace_list; backlist; backlist = backlist->next)
    {
      mark_object (*backlist->function);

      if (backlist->nargs == UNEVALLED || backlist->nargs == MANY)
	i = 0;
      else
	i = backlist->nargs - 1;
      for (; i >= 0; i--)
	mark_object (backlist->args[i]);
    }
}

void
syms_of_eval ()
{
  DEFVAR_INT ("max-specpdl-size", &max_specpdl_size,
	      doc: /* *Limit on number of Lisp variable bindings & unwind-protects.
If Lisp code tries to make more than this many at once,
an error is signaled.
You can safely use a value considerably larger than the default value,
if that proves inconveniently small.  However, if you increase it too far,
Emacs could run out of memory trying to make the stack bigger.  */);

  DEFVAR_INT ("max-lisp-eval-depth", &max_lisp_eval_depth,
	      doc: /* *Limit on depth in `eval', `apply' and `funcall' before error.

This limit serves to catch infinite recursions for you before they cause
actual stack overflow in C, which would be fatal for Emacs.
You can safely make it considerably larger than its default value,
if that proves inconveniently small.  However, if you increase it too far,
Emacs could overflow the real C stack, and crash.  */);

  DEFVAR_LISP ("quit-flag", &Vquit_flag,
	       doc: /* Non-nil causes `eval' to abort, unless `inhibit-quit' is non-nil.
If the value is t, that means do an ordinary quit.
If the value equals `throw-on-input', that means quit by throwing
to the tag specified in `throw-on-input'; it's for handling `while-no-input'.
Typing C-g sets `quit-flag' to t, regardless of `inhibit-quit',
but `inhibit-quit' non-nil prevents anything from taking notice of that.  */);
  Vquit_flag = Qnil;

  DEFVAR_LISP ("inhibit-quit", &Vinhibit_quit,
	       doc: /* Non-nil inhibits C-g quitting from happening immediately.
Note that `quit-flag' will still be set by typing C-g,
so a quit will be signaled as soon as `inhibit-quit' is nil.
To prevent this happening, set `quit-flag' to nil
before making `inhibit-quit' nil.  */);
  Vinhibit_quit = Qnil;

  Qinhibit_quit = intern ("inhibit-quit");
  staticpro (&Qinhibit_quit);

  Qautoload = intern ("autoload");
  staticpro (&Qautoload);

  Qdebug_on_error = intern ("debug-on-error");
  staticpro (&Qdebug_on_error);

  Qmacro = intern ("macro");
  staticpro (&Qmacro);

  Qdeclare = intern ("declare");
  staticpro (&Qdeclare);

  /* Note that the process handling also uses Qexit, but we don't want
     to staticpro it twice, so we just do it here.  */
  Qexit = intern ("exit");
  staticpro (&Qexit);

  Qinteractive = intern ("interactive");
  staticpro (&Qinteractive);

  Qcommandp = intern ("commandp");
  staticpro (&Qcommandp);

  Qdefun = intern ("defun");
  staticpro (&Qdefun);

  Qand_rest = intern ("&rest");
  staticpro (&Qand_rest);

  Qand_optional = intern ("&optional");
  staticpro (&Qand_optional);

  Qclosure = intern ("closure");
  staticpro (&Qclosure);

  Qcurry = intern ("curry");
  staticpro (&Qcurry);

  DEFVAR_LISP ("stack-trace-on-error", &Vstack_trace_on_error,
	       doc: /* *Non-nil means errors display a backtrace buffer.
More precisely, this happens for any error that is handled
by the editor command loop.
If the value is a list, an error only means to display a backtrace
if one of its condition symbols appears in the list.  */);
  Vstack_trace_on_error = Qnil;

  DEFVAR_LISP ("debug-on-error", &Vdebug_on_error,
	       doc: /* *Non-nil means enter debugger if an error is signaled.
Does not apply to errors handled by `condition-case' or those
matched by `debug-ignored-errors'.
If the value is a list, an error only means to enter the debugger
if one of its condition symbols appears in the list.
When you evaluate an expression interactively, this variable
is temporarily non-nil if `eval-expression-debug-on-error' is non-nil.
See also variable `debug-on-quit'.  */);
  Vdebug_on_error = Qnil;

  DEFVAR_LISP ("debug-ignored-errors", &Vdebug_ignored_errors,
    doc: /* *List of errors for which the debugger should not be called.
Each element may be a condition-name or a regexp that matches error messages.
If any element applies to a given error, that error skips the debugger
and just returns to top level.
This overrides the variable `debug-on-error'.
It does not apply to errors handled by `condition-case'.  */);
  Vdebug_ignored_errors = Qnil;

  DEFVAR_BOOL ("debug-on-quit", &debug_on_quit,
	       doc: /* *Non-nil means enter debugger if quit is signaled (C-g, for example).
Does not apply if quit is handled by a `condition-case'.
When you evaluate an expression interactively, this variable
is temporarily non-nil if `eval-expression-debug-on-quit' is non-nil.  */);
  debug_on_quit = 0;

  DEFVAR_BOOL ("debug-on-next-call", &debug_on_next_call,
	       doc: /* Non-nil means enter debugger before next `eval', `apply' or `funcall'.  */);

  DEFVAR_BOOL ("debugger-may-continue", &debugger_may_continue,
	       doc: /* Non-nil means debugger may continue execution.
This is nil when the debugger is called under circumstances where it
might not be safe to continue.  */);
  debugger_may_continue = 1;

  DEFVAR_LISP ("debugger", &Vdebugger,
	       doc: /* Function to call to invoke debugger.
If due to frame exit, args are `exit' and the value being returned;
 this function's value will be returned instead of that.
If due to error, args are `error' and a list of the args to `signal'.
If due to `apply' or `funcall' entry, one arg, `lambda'.
If due to `eval' entry, one arg, t.  */);
  Vdebugger = Qnil;

  DEFVAR_LISP ("signal-hook-function", &Vsignal_hook_function,
	       doc: /* If non-nil, this is a function for `signal' to call.
It receives the same arguments that `signal' was given.
The Edebug package uses this to regain control.  */);
  Vsignal_hook_function = Qnil;

  DEFVAR_LISP ("debug-on-signal", &Vdebug_on_signal,
	       doc: /* *Non-nil means call the debugger regardless of condition handlers.
Note that `debug-on-error', `debug-on-quit' and friends
still determine whether to handle the particular condition.  */);
  Vdebug_on_signal = Qnil;

  DEFVAR_LISP ("macro-declaration-function", &Vmacro_declaration_function,
	       doc: /* Function to process declarations in a macro definition.
The function will be called with two args MACRO and DECL.
MACRO is the name of the macro being defined.
DECL is a list `(declare ...)' containing the declarations.
The value the function returns is not used.  */);
  Vmacro_declaration_function = Qnil;

  Qinternal_interpreter_environment
    = intern ("internal-interpreter-environment");
  staticpro (&Qinternal_interpreter_environment);
  DEFVAR_LISP ("internal-interpreter-environment",
	       &Vinternal_interpreter_environment,
	       doc: /* If non-nil, the current lexical environment of the lisp interpreter.
When lexical binding is not being used, this variable is nil.
A value of `(t)' indicates an empty environment, otherwise it is an
alist of active lexical bindings.  */);
  Vinternal_interpreter_environment = Qnil;

  Vrun_hooks = intern ("run-hooks");
  staticpro (&Vrun_hooks);

  staticpro (&Vautoload_queue);
  Vautoload_queue = Qnil;
  staticpro (&Vsignaling_function);
  Vsignaling_function = Qnil;

  defsubr (&Sor);
  defsubr (&Sand);
  defsubr (&Sif);
  defsubr (&Scond);
  defsubr (&Sprogn);
  defsubr (&Sprog1);
  defsubr (&Sprog2);
  defsubr (&Ssetq);
  defsubr (&Squote);
  defsubr (&Sfunction);
  defsubr (&Sdefun);
  defsubr (&Sdefmacro);
  defsubr (&Sdefvar);
  defsubr (&Sdefvaralias);
  defsubr (&Sdefconst);
  defsubr (&Suser_variable_p);
  defsubr (&Slet);
  defsubr (&SletX);
  defsubr (&Swhile);
  defsubr (&Smacroexpand);
  defsubr (&Scatch);
  defsubr (&Sthrow);
  defsubr (&Sunwind_protect);
  defsubr (&Scondition_case);
  defsubr (&Ssignal);
  defsubr (&Sinteractive_p);
  defsubr (&Scalled_interactively_p);
  defsubr (&Scommandp);
  defsubr (&Sautoload);
  defsubr (&Seval);
  defsubr (&Sapply);
  defsubr (&Sfuncall);
  defsubr (&Srun_hooks);
  defsubr (&Srun_hook_with_args);
  defsubr (&Srun_hook_with_args_until_success);
  defsubr (&Srun_hook_with_args_until_failure);
  defsubr (&Sfetch_bytecode);
  defsubr (&Scurry);
  defsubr (&Sbacktrace_debug);
  defsubr (&Sbacktrace);
  defsubr (&Sbacktrace_frame);
  defsubr (&Scurry);
  defsubr (&Sspecialp);
  defsubr (&Sfunctionp);
}

/* arch-tag: 014a07aa-33ab-4a8f-a3d2-ee8a4a9ff7fb
   (do not change this comment) */<|MERGE_RESOLUTION|>--- conflicted
+++ resolved
@@ -1,11 +1,6 @@
 /* Evaluator for GNU Emacs Lisp interpreter.
-<<<<<<< HEAD
-   Copyright (C) 1985, 86, 87, 93, 94, 95, 99, 2000, 01, 02, 03, 04
-     Free Software Foundation, Inc.
-=======
    Copyright (C) 1985, 1986, 1987, 1993, 1994, 1995, 1999, 2000, 2001,
-     2002, 2004, 2005 Free Software Foundation, Inc.
->>>>>>> 406c0f12
+     2002, 2003, 2004, 2005 Free Software Foundation, Inc.
 
 This file is part of GNU Emacs.
 
