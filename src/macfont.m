/* Font driver on Mac OSX Core text.
   Copyright (C) 2009-2014 Free Software Foundation, Inc.

This file is part of GNU Emacs.

GNU Emacs is free software: you can redistribute it and/or modify
it under the terms of the GNU General Public License as published by
the Free Software Foundation, either version 3 of the License, or
(at your option) any later version.

GNU Emacs is distributed in the hope that it will be useful,
but WITHOUT ANY WARRANTY; without even the implied warranty of
MERCHANTABILITY or FITNESS FOR A PARTICULAR PURPOSE.  See the
GNU General Public License for more details.

You should have received a copy of the GNU General Public License
along with GNU Emacs.  If not, see <http://www.gnu.org/licenses/>.

Original author: YAMAMOTO Mitsuharu
*/

#include <config.h>

#include "lisp.h"
#include "dispextern.h"
#ifdef HAVE_MACGUI
#include "macterm.h"
#endif
#include "frame.h"
#include "blockinput.h"
#include "character.h"
#include "charset.h"
#include "composite.h"
#include "fontset.h"
#include "font.h"
#ifdef HAVE_NS
#include "termchar.h"
#include "nsgui.h"
#include "nsterm.h"
#endif
#include "macfont.h"
#include "macuvs.h"

#if !defined (HAVE_NS) || MAC_OS_X_VERSION_MAX_ALLOWED >= 1050

#include <libkern/OSByteOrder.h>

#ifndef HAVE_NS
/* Symbolic types of this font-driver.  */
Lisp_Object macfont_driver_type;
#else  /* HAVE_NS */
static struct font_driver macfont_driver;
#endif  /* HAVE_NS */

#if USE_CORE_TEXT
/* Core Text, for Mac OS X 10.5 and later.  */
#ifdef HAVE_NS
static
#endif
Lisp_Object Qmac_ct;

static double mac_ctfont_get_advance_width_for_glyph (CTFontRef, CGGlyph);
static CGRect mac_ctfont_get_bounding_rect_for_glyph (CTFontRef, CGGlyph);
static CFArrayRef mac_ctfont_create_available_families (void);
static Boolean mac_ctfont_equal_in_postscript_name (CTFontRef, CTFontRef);
static CTLineRef mac_ctfont_create_line_with_string_and_font (CFStringRef,
							      CTFontRef);
#endif
#if USE_NS_FONT_DESCRIPTOR
/* Core Text emulation by NSFontDescriptor, for Mac OS X 10.4. */
Lisp_Object Qmac_fd;
#endif

#ifdef HAVE_NS
static CFComparisonResult mac_font_family_compare (const void *,
						   const void *, void *);
static Boolean mac_ctfont_descriptor_supports_languages (CTFontDescriptorRef,
							 CFArrayRef);
static CFStringRef mac_ctfont_create_preferred_family_for_attributes (CFDictionaryRef);
static CFIndex mac_ctfont_shape (CTFontRef, CFStringRef,
				 struct mac_glyph_layout *, CFIndex);
static CFArrayRef
mac_font_copy_default_descriptors_for_language (CFStringRef language);

static CFStringRef
mac_font_copy_default_name_for_charset_and_languages (CFCharacterSetRef charset,
						      CFArrayRef languages);

#if USE_CT_GLYPH_INFO
static CGGlyph mac_ctfont_get_glyph_for_cid (CTFontRef,
					     CTCharacterCollection,
					     CGFontIndex);
#endif
#endif	/* HAVE_NS */

/* The font property key specifying the font design destination.  The
   value is an unsigned integer code: 0 for WYSIWYG, and 1 for Video
   text.  (See the documentation of X Logical Font Description
   Conventions.)  In the Mac font driver, 1 means the screen font is
   used for calculating some glyph metrics.  You can see the
   difference with Monaco 8pt or 9pt, for example.  */
static Lisp_Object QCdestination;

/* The boolean-valued font property key specifying the use of
   leading.  */
static Lisp_Object QCminspace;

struct macfont_metrics;

/* The actual structure for Mac font that can be cast to struct font.  */

struct macfont_info
{
  struct font font;
  FontRef macfont;
  CGFontRef cgfont;
  ScreenFontRef screen_font;
  struct macfont_cache *cache;
  struct macfont_metrics **metrics;
  short metrics_nrows;
  bool_bf synthetic_italic_p : 1;
  bool_bf synthetic_bold_p : 1;
  unsigned spacing : 2;
  unsigned antialias : 2;
  bool_bf color_bitmap_p : 1;
};

/* Values for the `spacing' member in `struct macfont_info'.  */

enum
  {
    MACFONT_SPACING_PROPORTIONAL,
    MACFONT_SPACING_MONO,
    MACFONT_SPACING_SYNTHETIC_MONO,
  };

/* Values for the `antialias' member in `struct macfont_info'.  */

enum
  {
    MACFONT_ANTIALIAS_DEFAULT,
    MACFONT_ANTIALIAS_OFF,
    MACFONT_ANTIALIAS_ON,
  };

enum {FONT_SLANT_SYNTHETIC_ITALIC = 200}; /* FC_SLANT_ITALIC + 100 */
enum {FONT_WEIGHT_SYNTHETIC_BOLD = 200};  /* FC_WEIGHT_BOLD */
enum {FONT_SPACING_SYNTHETIC_MONO = FONT_SPACING_MONO};

static const CGAffineTransform synthetic_italic_atfm = {1, 0, 0.25, 1, 0, 0};
static const CGFloat synthetic_bold_factor = 0.024;

static Boolean cfnumber_get_font_symbolic_traits_value (CFNumberRef,
							FontSymbolicTraits *);
static void macfont_store_descriptor_attributes (FontDescriptorRef,
						 Lisp_Object);
static Lisp_Object macfont_descriptor_entity (FontDescriptorRef,
					      Lisp_Object,
					      FontSymbolicTraits);
static CFStringRef macfont_create_family_with_symbol (Lisp_Object);
static int macfont_glyph_extents (struct font *, CGGlyph,
				  struct font_metrics *, CGFloat *, int);
static CFMutableDictionaryRef macfont_create_attributes_with_spec (Lisp_Object);
static Boolean macfont_supports_charset_and_languages_p (FontDescriptorRef,
							 CFCharacterSetRef,
							 Lisp_Object,
							 CFArrayRef);
static CFIndex macfont_closest_traits_index (CFArrayRef,
					     FontSymbolicTraits);
static CFDataRef mac_font_copy_uvs_table (FontRef);
static void mac_font_get_glyphs_for_variants (CFDataRef, UTF32Char,
					      const UTF32Char [],
					      CGGlyph [], CFIndex);

#ifdef HAVE_NS

/* From CFData to a lisp string.  Always returns a unibyte string.  */

static Lisp_Object
cfdata_to_lisp (CFDataRef data)
{
  CFIndex len = CFDataGetLength (data);
  Lisp_Object result = make_uninit_string (len);

  CFDataGetBytes (data, CFRangeMake (0, len), SDATA (result));

  return result;
}



/* From CFString to a lisp string.  Returns a unibyte string
   containing a UTF-8 byte sequence.  */

static Lisp_Object
cfstring_to_lisp_nodecode (CFStringRef string)
{
  Lisp_Object result = Qnil;
  CFDataRef data;
  const char *s = CFStringGetCStringPtr (string, kCFStringEncodingUTF8);

  if (s)
    {
      CFIndex i, length = CFStringGetLength (string);

      for (i = 0; i < length; i++)
	if (CFStringGetCharacterAtIndex (string, i) == 0)
	  break;

      if (i == length)
	return make_unibyte_string (s, strlen (s));
    }

  data = CFStringCreateExternalRepresentation (NULL, string,
					       kCFStringEncodingUTF8, '?');
  if (data)
    {
      result = cfdata_to_lisp (data);
      CFRelease (data);
    }

  return result;
}

/* Lisp string containing a UTF-8 byte sequence to CFString.  Unlike
   cfstring_create_with_utf8_cstring, this function preserves NUL
   characters.  */

static CFStringRef
cfstring_create_with_string_noencode (Lisp_Object s)
{
  CFStringRef string = CFStringCreateWithBytes (NULL, SDATA (s), SBYTES (s),
						kCFStringEncodingUTF8, false);

  if (string == NULL)
    /* Failed to interpret as UTF 8.  Fall back on Mac Roman.  */
    string = CFStringCreateWithBytes (NULL, SDATA (s), SBYTES (s),
				      kCFStringEncodingMacRoman, false);

  return string;
}

static CGFloat
mac_screen_font_get_advance_width_for_glyph (ScreenFontRef font, CGGlyph glyph)
{
  NSSize advancement = [(NSFont *)font advancementForGlyph:glyph];

  return advancement.width;
}

static CGGlyph
mac_font_get_glyph_for_cid (FontRef font, CharacterCollection collection,
			    CGFontIndex cid)
{
#if USE_CT_GLYPH_INFO
  return mac_ctfont_get_glyph_for_cid ((CTFontRef) font, collection, cid);
#else
  {
    CGGlyph result = kCGFontIndexInvalid;
    NSFont *nsFont = (NSFont *) font;
    unichar characters[] = {0xfffd};
    NSString *string =
      [NSString stringWithCharacters:characters
			      length:(sizeof (characters)
				      / sizeof (characters[0]))];
    NSGlyphInfo *glyphInfo =
      [NSGlyphInfo glyphInfoWithCharacterIdentifier:cid
					 collection:collection
					 baseString:string];
    NSDictionary *attributes =
      [NSDictionary dictionaryWithObjectsAndKeys:nsFont,NSFontAttributeName,
		    glyphInfo,NSGlyphInfoAttributeName,nil];
    NSTextStorage *textStorage =
      [[NSTextStorage alloc] initWithString:string
				 attributes:attributes];
    NSLayoutManager *layoutManager = [[NSLayoutManager alloc] init];
    NSTextContainer *textContainer = [[NSTextContainer alloc] init];
    NSFont *fontInTextStorage;

    [layoutManager addTextContainer:textContainer];
    [textContainer release];
    [textStorage addLayoutManager:layoutManager];
    [layoutManager release];

    /* Force layout.  */
    (void) [layoutManager glyphRangeForTextContainer:textContainer];

    fontInTextStorage = [textStorage attribute:NSFontAttributeName atIndex:0
				effectiveRange:NULL];
    if (fontInTextStorage == nsFont
	|| [[fontInTextStorage fontName] isEqualToString:[nsFont fontName]])
      {
	NSGlyph glyph = [layoutManager glyphAtIndex:0];

	if (glyph < [nsFont numberOfGlyphs])
	  result = glyph;
      }

    [textStorage release];

    return result;
  }
}
#endif

static ScreenFontRef
mac_screen_font_create_with_name (CFStringRef name, CGFloat size)
{
  NSFont *result, *font;

  font = [NSFont fontWithName:((NSString *) name) size:size];
  result = [font screenFont];

  return (ScreenFontRef)[result retain];
}


static Boolean
mac_screen_font_get_metrics (ScreenFontRef font, CGFloat *ascent,
			     CGFloat *descent, CGFloat *leading)
{
  NSFont *nsFont = [(NSFont *)font printerFont];
  NSTextStorage *textStorage;
  NSLayoutManager *layoutManager;
  NSTextContainer *textContainer;
  NSRect usedRect;
  NSPoint spaceLocation;
  CGFloat descender;

  textStorage = [[NSTextStorage alloc] initWithString:@" "];
  layoutManager = [[NSLayoutManager alloc] init];
  textContainer = [[NSTextContainer alloc] init];

  [textStorage setFont:nsFont];
  [textContainer setLineFragmentPadding:0];
  [layoutManager setUsesScreenFonts:YES];

  [layoutManager addTextContainer:textContainer];
  [textContainer release];
  [textStorage addLayoutManager:layoutManager];
  [layoutManager release];

  if (!(textStorage && layoutManager && textContainer))
    {
      [textStorage release];

      return false;
    }

  usedRect = [layoutManager lineFragmentUsedRectForGlyphAtIndex:0
						 effectiveRange:NULL];
  spaceLocation = [layoutManager locationForGlyphAtIndex:0];
  [textStorage release];

  *ascent = spaceLocation.y;
  *descent = NSHeight (usedRect) - spaceLocation.y;
  *leading = 0;
  descender = [nsFont descender];
  if (- descender < *descent)
    {
      *leading = *descent + descender;
      *descent = - descender;
    }

  return true;
}

static CFIndex
mac_font_shape_1 (NSFont *font, NSString *string,
		  struct mac_glyph_layout *glyph_layouts, CFIndex glyph_len,
		  BOOL screen_font_p)
{
  NSUInteger i;
  CFIndex result = 0;
  NSTextStorage *textStorage;
  NSLayoutManager *layoutManager;
  NSTextContainer *textContainer;
  NSUInteger stringLength;
  NSPoint spaceLocation;
  NSUInteger used, numberOfGlyphs;

  textStorage = [[NSTextStorage alloc] initWithString:string];
  layoutManager = [[NSLayoutManager alloc] init];
  textContainer = [[NSTextContainer alloc] init];

  /* Append a trailing space to measure baseline position.  */
  [textStorage appendAttributedString:([[[NSAttributedString alloc]
					  initWithString:@" "] autorelease])];
  [textStorage setFont:font];
  [textContainer setLineFragmentPadding:0];
  [layoutManager setUsesScreenFonts:screen_font_p];

  [layoutManager addTextContainer:textContainer];
  [textContainer release];
  [textStorage addLayoutManager:layoutManager];
  [layoutManager release];

  if (!(textStorage && layoutManager && textContainer))
    {
      [textStorage release];

      return 0;
    }

  stringLength = [string length];

  /* Force layout.  */
  (void) [layoutManager glyphRangeForTextContainer:textContainer];

  spaceLocation = [layoutManager locationForGlyphAtIndex:stringLength];

  /* Remove the appended trailing space because otherwise it may
     generate a wrong result for a right-to-left text.  */
  [textStorage beginEditing];
  [textStorage deleteCharactersInRange:(NSMakeRange (stringLength, 1))];
  [textStorage endEditing];
  (void) [layoutManager glyphRangeForTextContainer:textContainer];

  i = 0;
  while (i < stringLength)
    {
      NSRange range;
      NSFont *fontInTextStorage =
	[textStorage attribute:NSFontAttributeName atIndex:i
		     longestEffectiveRange:&range
		       inRange:(NSMakeRange (0, stringLength))];

      if (!(fontInTextStorage == font
	    || [[fontInTextStorage fontName] isEqualToString:[font fontName]]))
	break;
      i = NSMaxRange (range);
    }
  if (i < stringLength)
    /* Make the test `used <= glyph_len' below fail if textStorage
       contained some fonts other than the specified one.  */
    used = glyph_len + 1;
  else
    {
      NSRange range = NSMakeRange (0, stringLength);

      range = [layoutManager glyphRangeForCharacterRange:range
				    actualCharacterRange:NULL];
      numberOfGlyphs = NSMaxRange (range);
      used = numberOfGlyphs;
      for (i = 0; i < numberOfGlyphs; i++)
	if ([layoutManager notShownAttributeForGlyphAtIndex:i])
	  used--;
    }

  if (0 < used && used <= glyph_len)
    {
      NSUInteger glyphIndex, prevGlyphIndex;
      unsigned char bidiLevel;
      NSUInteger *permutation;
      NSRange compRange, range;
      CGFloat totalAdvance;

      glyphIndex = 0;
      while ([layoutManager notShownAttributeForGlyphAtIndex:glyphIndex])
	glyphIndex++;

      /* For now we assume the direction is not changed within the
	 string.  */
      [layoutManager getGlyphsInRange:(NSMakeRange (glyphIndex, 1))
			       glyphs:NULL characterIndexes:NULL
		    glyphInscriptions:NULL elasticBits:NULL
			   bidiLevels:&bidiLevel];
      if (bidiLevel & 1)
	permutation = xmalloc (sizeof (NSUInteger) * used);
      else
	permutation = NULL;

#define RIGHT_TO_LEFT_P permutation

      /* Fill the `comp_range' member of struct mac_glyph_layout, and
	 setup a permutation for right-to-left text.  */
      compRange = NSMakeRange (0, 0);
      for (range = NSMakeRange (0, 0); NSMaxRange (range) < used;
	   range.length++)
	{
	  struct mac_glyph_layout *gl = glyph_layouts + NSMaxRange (range);
	  NSUInteger characterIndex =
	    [layoutManager characterIndexForGlyphAtIndex:glyphIndex];

	  gl->string_index = characterIndex;

	  if (characterIndex >= NSMaxRange (compRange))
	    {
	      compRange.location = NSMaxRange (compRange);
	      do
		{
		  NSRange characterRange =
		    [string
		      rangeOfComposedCharacterSequenceAtIndex:characterIndex];

		  compRange.length =
		    NSMaxRange (characterRange) - compRange.location;
		  [layoutManager glyphRangeForCharacterRange:compRange
					actualCharacterRange:&characterRange];
		  characterIndex = NSMaxRange (characterRange) - 1;
		}
	      while (characterIndex >= NSMaxRange (compRange));

	      if (RIGHT_TO_LEFT_P)
		for (i = 0; i < range.length; i++)
		  permutation[range.location + i] = NSMaxRange (range) - i - 1;

	      range = NSMakeRange (NSMaxRange (range), 0);
	    }

	  gl->comp_range.location = compRange.location;
	  gl->comp_range.length = compRange.length;

	  while (++glyphIndex < numberOfGlyphs)
	    if (![layoutManager notShownAttributeForGlyphAtIndex:glyphIndex])
	      break;
	}
      if (RIGHT_TO_LEFT_P)
	for (i = 0; i < range.length; i++)
	  permutation[range.location + i] = NSMaxRange (range) - i - 1;

      /* Then fill the remaining members.  */
      glyphIndex = prevGlyphIndex = 0;
      while ([layoutManager notShownAttributeForGlyphAtIndex:glyphIndex])
	glyphIndex++;

      if (!RIGHT_TO_LEFT_P)
	totalAdvance = 0;
      else
	{
	  NSUInteger nrects;
	  NSRect *glyphRects =
	    [layoutManager
	      rectArrayForGlyphRange:(NSMakeRange (0, numberOfGlyphs))
	      withinSelectedGlyphRange:(NSMakeRange (NSNotFound, 0))
		     inTextContainer:textContainer rectCount:&nrects];

	  totalAdvance = NSMaxX (glyphRects[0]);
	}

      for (i = 0; i < used; i++)
	{
	  struct mac_glyph_layout *gl;
	  NSPoint location;
	  NSUInteger nextGlyphIndex;
	  NSRange glyphRange;
	  NSRect *glyphRects;
	  NSUInteger nrects;

	  if (!RIGHT_TO_LEFT_P)
	    gl = glyph_layouts + i;
	  else
	    {
	      NSUInteger dest = permutation[i];

	      gl = glyph_layouts + dest;
	      if (i < dest)
		{
		  CFIndex tmp = gl->string_index;

		  gl->string_index = glyph_layouts[i].string_index;
		  glyph_layouts[i].string_index = tmp;
		}
	    }
	  gl->glyph_id = [layoutManager glyphAtIndex:glyphIndex];

	  location = [layoutManager locationForGlyphAtIndex:glyphIndex];
	  gl->baseline_delta = spaceLocation.y - location.y;

	  for (nextGlyphIndex = glyphIndex + 1; nextGlyphIndex < numberOfGlyphs;
	       nextGlyphIndex++)
	    if (![layoutManager
		   notShownAttributeForGlyphAtIndex:nextGlyphIndex])
	      break;

	  if (!RIGHT_TO_LEFT_P)
	    {
	      CGFloat maxX;

	      if (prevGlyphIndex == 0)
		glyphRange = NSMakeRange (0, nextGlyphIndex);
	      else
		glyphRange = NSMakeRange (glyphIndex,
					  nextGlyphIndex - glyphIndex);
	      glyphRects =
		[layoutManager
		  rectArrayForGlyphRange:glyphRange
		  withinSelectedGlyphRange:(NSMakeRange (NSNotFound, 0))
			 inTextContainer:textContainer rectCount:&nrects];
	      maxX = max (NSMaxX (glyphRects[0]), totalAdvance);
	      gl->advance_delta = location.x - totalAdvance;
	      gl->advance = maxX - totalAdvance;
	      totalAdvance = maxX;
	    }
	  else
	    {
	      CGFloat minX;

	      if (nextGlyphIndex == numberOfGlyphs)
		glyphRange = NSMakeRange (prevGlyphIndex,
					  numberOfGlyphs - prevGlyphIndex);
	      else
		glyphRange = NSMakeRange (prevGlyphIndex,
					  glyphIndex + 1 - prevGlyphIndex);
	      glyphRects =
		[layoutManager
		  rectArrayForGlyphRange:glyphRange
		  withinSelectedGlyphRange:(NSMakeRange (NSNotFound, 0))
			 inTextContainer:textContainer rectCount:&nrects];
	      minX = min (NSMinX (glyphRects[0]), totalAdvance);
	      gl->advance = totalAdvance - minX;
	      totalAdvance = minX;
	      gl->advance_delta = location.x - totalAdvance;
	    }

	  prevGlyphIndex = glyphIndex + 1;
	  glyphIndex = nextGlyphIndex;
	}

      if (RIGHT_TO_LEFT_P)
	xfree (permutation);

#undef RIGHT_TO_LEFT_P

      result = used;
   }
 [textStorage release];

  return result;
}

static CFIndex
mac_screen_font_shape (ScreenFontRef font, CFStringRef string,
		       struct mac_glyph_layout *glyph_layouts,
		       CFIndex glyph_len)
{
  return mac_font_shape_1 ([(NSFont *)font printerFont],
			   (NSString *) string,
			   glyph_layouts, glyph_len, YES);
}

static CGColorRef
get_cgcolor(unsigned long idx, struct frame *f)
{
  NSColor *nsColor = ns_lookup_indexed_color (idx, f);
  [nsColor set];
  CGColorSpaceRef colorSpace = [[nsColor colorSpace] CGColorSpace];
  NSInteger noc = [nsColor numberOfComponents];
  CGFloat *components = xmalloc (sizeof(CGFloat)*(1+noc));
  CGColorRef cgColor;

  [nsColor getComponents: components];
  cgColor = CGColorCreate (colorSpace, components);
  xfree (components);
  return cgColor;
}

#define CG_SET_FILL_COLOR_WITH_FACE_FOREGROUND(context, face, f)        \
  do {                                                                  \
    CGColorRef refcol_ = get_cgcolor (NS_FACE_FOREGROUND (face), f);    \
    CGContextSetFillColorWithColor (context, refcol_) ;                 \
    CGColorRelease (refcol_);                                           \
  } while (0)
#define CG_SET_FILL_COLOR_WITH_FACE_BACKGROUND(context, face, f)        \
  do {                                                                  \
    CGColorRef refcol_ = get_cgcolor (NS_FACE_BACKGROUND (face), f);    \
    CGContextSetFillColorWithColor (context, refcol_);                  \
    CGColorRelease (refcol_);                                           \
  } while (0)
#define CG_SET_STROKE_COLOR_WITH_FACE_FOREGROUND(context, face, f)      \
  do {                                                                  \
    CGColorRef refcol_ = get_cgcolor (NS_FACE_FOREGROUND (face), f);    \
    CGContextSetStrokeColorWithColor (context, refcol_);                \
    CGColorRelease (refcol_);                                           \
  } while (0)

#endif	/* HAVE_NS */


/* Mac font driver.  */

static struct
{
  /* registry name */
  const char *name;
  /* characters to distinguish the charset from the others */
  int uniquifier[6];
  /* additional constraint by language */
  CFStringRef lang;
  /* set on demand */
  CFCharacterSetRef cf_charset;
  CFStringRef cf_charset_string;
} cf_charset_table[] =
  { { "iso8859-1", { 0x00A0, 0x00A1, 0x00B4, 0x00BC, 0x00D0 } },
    { "iso8859-2", { 0x00A0, 0x010E }},
    { "iso8859-3", { 0x00A0, 0x0108 }},
    { "iso8859-4", { 0x00A0, 0x00AF, 0x0128, 0x0156, 0x02C7 }},
    { "iso8859-5", { 0x00A0, 0x0401 }},
    { "iso8859-6", { 0x00A0, 0x060C }},
    { "iso8859-7", { 0x00A0, 0x0384 }},
    { "iso8859-8", { 0x00A0, 0x05D0 }},
    { "iso8859-9", { 0x00A0, 0x00A1, 0x00BC, 0x011E }},
    { "iso8859-10", { 0x00A0, 0x00D0, 0x0128, 0x2015 }},
    { "iso8859-11", { 0x00A0, 0x0E01 }},
    { "iso8859-13", { 0x00A0, 0x201C }},
    { "iso8859-14", { 0x00A0, 0x0174 }},
    { "iso8859-15", { 0x00A0, 0x00A1, 0x00D0, 0x0152 }},
    { "iso8859-16", { 0x00A0, 0x0218}},
    { "gb2312.1980-0", { 0x4E13 }, CFSTR ("zh-Hans")},
    { "big5-0", { /* 0xF6B1 in ftfont.c */ 0x4EDC }, CFSTR ("zh-Hant") },
    { "jisx0208.1983-0", { 0x4E55 }, CFSTR ("ja")},
    { "ksc5601.1987-0", { 0xAC00 }, CFSTR ("ko")},
    { "cns11643.1992-1", { 0xFE32 }, CFSTR ("zh-Hant")},
    { "cns11643.1992-2", { 0x4E33, 0x7934 }},
    { "cns11643.1992-3", { 0x201A9 }},
    { "cns11643.1992-4", { 0x20057 }},
    { "cns11643.1992-5", { 0x20000 }},
    { "cns11643.1992-6", { 0x20003 }},
    { "cns11643.1992-7", { 0x20055 }},
    { "gbk-0", { 0x4E06 }, CFSTR ("zh-Hans")},
    { "jisx0212.1990-0", { 0x4E44 }},
    { "jisx0213.2000-1", { 0xFA10 }, CFSTR ("ja")},
    { "jisx0213.2000-2", { 0xFA49 }},
    { "jisx0213.2004-1", { 0x20B9F }},
    { "viscii1.1-1", { 0x1EA0, 0x1EAE, 0x1ED2 }, CFSTR ("vi")},
    { "tis620.2529-1", { 0x0E01 }, CFSTR ("th")},
    { "windows-1251", { 0x0401, 0x0490 }, CFSTR ("ru")},
    { "koi8-r", { 0x0401, 0x2219 }, CFSTR ("ru")},
    { "mulelao-1", { 0x0E81 }, CFSTR ("lo")},
    { "unicode-sip", { 0x20000 }},
    { NULL }
  };

#if MAC_OS_X_VERSION_MIN_REQUIRED < 1080
static const struct
{
  CFStringRef language;
  CFStringRef font_names[3];
} macfont_language_default_font_names[] = {
  { CFSTR ("ja"), { CFSTR ("HiraKakuProN-W3"), /* 10.5 - 10.9 */
		    CFSTR ("HiraKakuPro-W3"),  /* 10.4 */
		    NULL }},
  { CFSTR ("ko"), { CFSTR ("AppleSDGothicNeo-Regular"), /* 10.8 - 10.9 */
		    CFSTR ("AppleGothic"), /* 10.4 - 10.7 */
		    NULL }},
  { CFSTR ("zh-Hans"), { CFSTR ("STHeitiSC-Light"), /* 10.6 - 10.9 */
			 CFSTR ("STXihei"),	    /* 10.4 - 10.5 */
			 NULL }},
  { CFSTR ("zh-Hant"), { CFSTR ("STHeitiTC-Light"), /* 10.6 - 10.9 */
			 CFSTR ("LiHeiPro"),	    /* 10.4 - 10.5 */
			 NULL }},
  { NULL }
};
#endif

static CGFloat macfont_antialias_threshold;

<<<<<<< HEAD
#ifdef HAVE_NS
static
#endif
=======
>>>>>>> 315865d3
void
macfont_update_antialias_threshold (void)
{
  int threshold;
  Boolean valid_p;

  threshold =
    CFPreferencesGetAppIntegerValue (CFSTR ("AppleAntiAliasingThreshold"),
				     kCFPreferencesCurrentApplication,
				     &valid_p);
  if (valid_p)
    macfont_antialias_threshold = threshold;
}

static inline Lisp_Object
macfont_intern_prop_cfstring (CFStringRef cfstring)
{
  Lisp_Object string = cfstring_to_lisp_nodecode (cfstring);

  return font_intern_prop (SSDATA (string), SBYTES (string), 1);
}

static inline CFIndex
macfont_store_utf32char_to_unichars (UTF32Char c, UniChar *unichars)
{
  if (c < 0x10000)
    {
      unichars[0] = c;

      return 1;
    }
  else
    {
      c -= 0x10000;
      unichars[0] = (c >> 10) + 0xD800;
      unichars[1] = (c & 0x3FF) + 0xDC00;

      return 2;
    }
}

static Boolean
cfnumber_get_font_symbolic_traits_value (CFNumberRef number,
					 FontSymbolicTraits *sym_traits)
{
  SInt64 sint64_value;

  /* Getting symbolic traits with kCFNumberSInt32Type is lossy on Mac
     OS X 10.6 when the value is greater than or equal to 1 << 31.  */
  if (CFNumberGetValue (number, kCFNumberSInt64Type, &sint64_value))
    {
      *sym_traits = (FontSymbolicTraits) sint64_value;

      return true;
    }

  return false;
}

static void
macfont_store_descriptor_attributes (FontDescriptorRef desc,
				     Lisp_Object spec_or_entity)
{
  CFStringRef str;
  CFDictionaryRef dict;
  CFNumberRef num;
  CGFloat floatval;

  str = mac_font_descriptor_copy_attribute (desc,
					    MAC_FONT_FAMILY_NAME_ATTRIBUTE);
  if (str)
    {
      ASET (spec_or_entity, FONT_FAMILY_INDEX,
	    macfont_intern_prop_cfstring (str));
      CFRelease (str);
    }
  dict = mac_font_descriptor_copy_attribute (desc, MAC_FONT_TRAITS_ATTRIBUTE);
  if (dict)
    {
      struct {
	enum font_property_index index;
	CFStringRef trait;
	CGPoint points[6];
      } numeric_traits[] =
	  {{FONT_WEIGHT_INDEX, MAC_FONT_WEIGHT_TRAIT,
	    {{-0.4, 50},	/* light */
	     {-0.24, 87.5},	/* (semi-light + normal) / 2 */
	     {0, 100},		/* normal */
	     {0.24, 140},	/* (semi-bold + normal) / 2 */
	     {0.4, 200},	/* bold */
	     {CGFLOAT_MAX, CGFLOAT_MAX}}},
	   {FONT_SLANT_INDEX, MAC_FONT_SLANT_TRAIT,
	    {{0, 100}, {0.1, 200}, {CGFLOAT_MAX, CGFLOAT_MAX}}},
	   {FONT_WIDTH_INDEX, MAC_FONT_WIDTH_TRAIT,
	    {{0, 100}, {1, 200}, {CGFLOAT_MAX, CGFLOAT_MAX}}}};
      int i;

      for (i = 0; i < sizeof (numeric_traits) / sizeof (numeric_traits[0]); i++)
	{
	  num = CFDictionaryGetValue (dict, numeric_traits[i].trait);
	  if (num && CFNumberGetValue (num, kCFNumberCGFloatType, &floatval))
	    {
	      CGPoint *point = numeric_traits[i].points;

	      while (point->x < floatval)
		point++;
	      if (point == numeric_traits[i].points)
		point++;
	      else if (point->x == CGFLOAT_MAX)
		point--;
	      floatval = (point - 1)->y + ((floatval - (point - 1)->x)
					   * ((point->y - (point - 1)->y)
					      / (point->x - (point - 1)->x)));
	      FONT_SET_STYLE (spec_or_entity, numeric_traits[i].index,
			      make_number (lround (floatval)));
	    }
	}

      num = CFDictionaryGetValue (dict, MAC_FONT_SYMBOLIC_TRAIT);
      if (num)
	{
	  FontSymbolicTraits sym_traits;
	  int spacing;

	  cfnumber_get_font_symbolic_traits_value (num, &sym_traits);
	  spacing = (sym_traits & MAC_FONT_TRAIT_MONO_SPACE
		     ? FONT_SPACING_MONO : FONT_SPACING_PROPORTIONAL);
	  ASET (spec_or_entity, FONT_SPACING_INDEX, make_number (spacing));
	}

      CFRelease (dict);
    }
  num = mac_font_descriptor_copy_attribute (desc, MAC_FONT_SIZE_ATTRIBUTE);
  if (num && CFNumberGetValue (num, kCFNumberCGFloatType, &floatval))
    ASET (spec_or_entity, FONT_SIZE_INDEX, make_number (floatval));
  else
    ASET (spec_or_entity, FONT_SIZE_INDEX, make_number (0));
  if (num)
    CFRelease (num);
}

static Lisp_Object
macfont_descriptor_entity (FontDescriptorRef desc, Lisp_Object extra,
			   FontSymbolicTraits synth_sym_traits)
{
  Lisp_Object entity;
  CFDictionaryRef dict;
  FontSymbolicTraits sym_traits = 0;
  CFStringRef name;

  entity = font_make_entity ();

  ASET (entity, FONT_TYPE_INDEX, macfont_driver.type);
  ASET (entity, FONT_REGISTRY_INDEX, Qiso10646_1);

  macfont_store_descriptor_attributes (desc, entity);

  dict = mac_font_descriptor_copy_attribute (desc, MAC_FONT_TRAITS_ATTRIBUTE);
  if (dict)
    {
      CFNumberRef num = CFDictionaryGetValue (dict, MAC_FONT_SYMBOLIC_TRAIT);

      if (num)
	cfnumber_get_font_symbolic_traits_value (num, &sym_traits);
      CFRelease (dict);
    }
  if (EQ (AREF (entity, FONT_SIZE_INDEX), make_number (0)))
    ASET (entity, FONT_AVGWIDTH_INDEX, make_number (0));
  ASET (entity, FONT_EXTRA_INDEX, Fcopy_sequence (extra));
  name = mac_font_descriptor_copy_attribute (desc, MAC_FONT_NAME_ATTRIBUTE);
  font_put_extra (entity, QCfont_entity,
		  make_save_ptr_int ((void *) name, sym_traits));
  if (synth_sym_traits & MAC_FONT_TRAIT_ITALIC)
    FONT_SET_STYLE (entity, FONT_SLANT_INDEX,
		    make_number (FONT_SLANT_SYNTHETIC_ITALIC));
  if (synth_sym_traits & MAC_FONT_TRAIT_BOLD)
    FONT_SET_STYLE (entity, FONT_WEIGHT_INDEX,
		    make_number (FONT_WEIGHT_SYNTHETIC_BOLD));
  if (synth_sym_traits & MAC_FONT_TRAIT_MONO_SPACE)
    ASET (entity, FONT_SPACING_INDEX,
	  make_number (FONT_SPACING_SYNTHETIC_MONO));

  return entity;
}

static CFStringRef
macfont_create_family_with_symbol (Lisp_Object symbol)
{
  static CFArrayRef families = NULL;
  CFStringRef result = NULL, family_name;
  int using_cache_p = 1;
  CFComparatorFunction family_name_comparator;

  family_name = cfstring_create_with_string_noencode (SYMBOL_NAME (symbol));
  if (family_name == NULL)
    return NULL;

#if MAC_OS_X_VERSION_MAX_ALLOWED >= 1060
#if MAC_OS_X_VERSION_MIN_REQUIRED < 1060
  if (CTFontManagerCompareFontFamilyNames != NULL)
#endif
    {
      family_name_comparator = CTFontManagerCompareFontFamilyNames;
    }
#if MAC_OS_X_VERSION_MIN_REQUIRED < 1060
  else		     /* CTFontManagerCompareFontFamilyNames == NULL */
#endif
#endif	/* MAC_OS_X_VERSION_MAX_ALLOWED >= 1060 */
#if MAC_OS_X_VERSION_MIN_REQUIRED < 1060
    {
      family_name_comparator = mac_font_family_compare;
    }
#endif

  if ((*family_name_comparator) (family_name, CFSTR ("LastResort"), NULL)
      == kCFCompareEqualTo)
    result = CFSTR ("LastResort");
  else
    while (1)
      {
	CFIndex i, count;

	if (families == NULL)
	  {
	    families = mac_font_create_available_families ();
	    using_cache_p = 0;
	    if (families == NULL)
	      break;
	  }

	count = CFArrayGetCount (families);
	i = CFArrayBSearchValues (families, CFRangeMake (0, count),
				  (const void *) family_name,
				  family_name_comparator, NULL);
	if (i < count)
	  {
	    CFStringRef name = CFArrayGetValueAtIndex (families, i);

	    if ((*family_name_comparator) (name, family_name, NULL)
		== kCFCompareEqualTo)
	      result = CFRetain (name);
	  }

	if (result || !using_cache_p)
	  break;
	else
	  {
	    CFRelease (families);
	    families = NULL;
	  }
      }

  CFRelease (family_name);

  return result;
}

#define WIDTH_FRAC_BITS		(4)
#define WIDTH_FRAC_SCALE	(2 * ((1 << (WIDTH_FRAC_BITS - 1)) - 1))

struct macfont_metrics
{
  unsigned char lbearing_low, rbearing_low;
  signed lbearing_high : 4, rbearing_high : 4;
  unsigned char ascent_low, descent_low;
  signed ascent_high : 4, descent_high : 4;

  /* These two members are used for fixed-point representation of
     glyph width.  The `width_int' member is an integer that is
     closest to the width.  The `width_frac' member is the fractional
     adjustment representing a value in [-.5, .5], multiplied by
     WIDTH_FRAC_SCALE.  For synthetic monospace fonts, they represent
     the advance delta for centering instead of the glyph width.  */
  signed width_frac : WIDTH_FRAC_BITS, width_int : 16 - WIDTH_FRAC_BITS;
};

#define METRICS_VALUE(metrics, member) \
  (((metrics)->member##_high << 8) | (metrics)->member##_low)
#define METRICS_SET_VALUE(metrics, member, value) \
  do {short tmp = (value); (metrics)->member##_low = tmp & 0xff; \
      (metrics)->member##_high = tmp >> 8;} while (0)

enum metrics_status
  {
    METRICS_INVALID = -1,    /* metrics entry is invalid */
    METRICS_WIDTH_VALID = -2 /* width is valid but others are invalid */
  };

#define METRICS_STATUS(metrics)	\
  (METRICS_VALUE (metrics, ascent) + METRICS_VALUE (metrics, descent))
#define METRICS_SET_STATUS(metrics, status) \
  do {METRICS_SET_VALUE (metrics, ascent, 0); \
      METRICS_SET_VALUE (metrics, descent, status);} while (0)

#define METRICS_NCOLS_PER_ROW	(128)
#define LCD_FONT_SMOOTHING_LEFT_MARGIN	(0.396f)
#define LCD_FONT_SMOOTHING_RIGHT_MARGIN	(0.396f)

static int
macfont_glyph_extents (struct font *font, CGGlyph glyph,
		       struct font_metrics *metrics, CGFloat *advance_delta,
		       int force_integral_p)
{
  struct macfont_info *macfont_info = (struct macfont_info *) font;
  FontRef macfont = macfont_info->macfont;
  int row, col;
  struct macfont_metrics *cache;
  int width;

  row = glyph / METRICS_NCOLS_PER_ROW;
  col = glyph % METRICS_NCOLS_PER_ROW;
  if (row >= macfont_info->metrics_nrows)
    {
      macfont_info->metrics =
	xrealloc (macfont_info->metrics,
		  sizeof (struct macfont_metrics *) * (row + 1));
      memset (macfont_info->metrics + macfont_info->metrics_nrows, 0,
	      (sizeof (struct macfont_metrics *)
	       * (row + 1 - macfont_info->metrics_nrows)));
      macfont_info->metrics_nrows = row + 1;
    }
  if (macfont_info->metrics[row] == NULL)
    {
      struct macfont_metrics *new;
      int i;

      new = xmalloc (sizeof (struct macfont_metrics) * METRICS_NCOLS_PER_ROW);
      for (i = 0; i < METRICS_NCOLS_PER_ROW; i++)
	METRICS_SET_STATUS (new + i, METRICS_INVALID);
      macfont_info->metrics[row] = new;
    }
  cache = macfont_info->metrics[row] + col;

  if (METRICS_STATUS (cache) == METRICS_INVALID)
    {
      CGFloat fwidth;

      if (macfont_info->screen_font)
	fwidth = mac_screen_font_get_advance_width_for_glyph (macfont_info->screen_font, glyph);
      else
	fwidth = mac_font_get_advance_width_for_glyph (macfont, glyph);

      /* For synthetic mono fonts, cache->width_{int,frac} holds the
	 advance delta value.  */
      if (macfont_info->spacing == MACFONT_SPACING_SYNTHETIC_MONO)
	fwidth = (font->pixel_size - fwidth) / 2;
      cache->width_int = lround (fwidth);
      cache->width_frac = lround ((fwidth - cache->width_int)
				  * WIDTH_FRAC_SCALE);
      METRICS_SET_STATUS (cache, METRICS_WIDTH_VALID);
    }
  if (macfont_info->spacing == MACFONT_SPACING_SYNTHETIC_MONO)
    width = font->pixel_size;
  else
    width = cache->width_int;

  if (metrics)
    {
      if (METRICS_STATUS (cache) == METRICS_WIDTH_VALID)
	{
	  CGRect bounds = mac_font_get_bounding_rect_for_glyph (macfont, glyph);

	  if (macfont_info->synthetic_italic_p)
	    {
	      /* We assume the members a, b, c, and d in
		 synthetic_italic_atfm are non-negative.  */
	      bounds.origin =
		CGPointApplyAffineTransform (bounds.origin,
					     synthetic_italic_atfm);
	      bounds.size =
		CGSizeApplyAffineTransform (bounds.size, synthetic_italic_atfm);
	    }
	  if (macfont_info->synthetic_bold_p)
	    {
	      CGFloat d =
		- synthetic_bold_factor * mac_font_get_size (macfont) / 2;

	      bounds = CGRectInset (bounds, d, d);
	    }
	  switch (macfont_info->spacing)
	    {
	    case MACFONT_SPACING_PROPORTIONAL:
	      bounds.origin.x += - (cache->width_frac
				    / (CGFloat) (WIDTH_FRAC_SCALE * 2));
	      break;
	    case MACFONT_SPACING_MONO:
	      break;
	    case MACFONT_SPACING_SYNTHETIC_MONO:
	      bounds.origin.x += (cache->width_int
				  + (cache->width_frac
				     / (CGFloat) WIDTH_FRAC_SCALE));
	      break;
	    }
	  if (bounds.size.width > 0)
	    {
	      bounds.origin.x -= LCD_FONT_SMOOTHING_LEFT_MARGIN;
	      bounds.size.width += (LCD_FONT_SMOOTHING_LEFT_MARGIN
				    + LCD_FONT_SMOOTHING_RIGHT_MARGIN);
	    }
	  bounds = CGRectIntegral (bounds);
	  METRICS_SET_VALUE (cache, lbearing, CGRectGetMinX (bounds));
	  METRICS_SET_VALUE (cache, rbearing, CGRectGetMaxX (bounds));
	  METRICS_SET_VALUE (cache, ascent, CGRectGetMaxY (bounds));
	  METRICS_SET_VALUE (cache, descent, -CGRectGetMinY (bounds));
	}
      metrics->lbearing = METRICS_VALUE (cache, lbearing);
      metrics->rbearing = METRICS_VALUE (cache, rbearing);
      metrics->width = width;
      metrics->ascent = METRICS_VALUE (cache, ascent);
      metrics->descent = METRICS_VALUE (cache, descent);
    }

  if (advance_delta)
    {
      switch (macfont_info->spacing)
	{
	case MACFONT_SPACING_PROPORTIONAL:
	  *advance_delta = (force_integral_p ? 0
			    : - (cache->width_frac
				 / (CGFloat) (WIDTH_FRAC_SCALE * 2)));
	  break;
	case MACFONT_SPACING_MONO:
	  *advance_delta = 0;
	  break;
	case MACFONT_SPACING_SYNTHETIC_MONO:
	  *advance_delta = (force_integral_p ? cache->width_int
			    : (cache->width_int
			       + (cache->width_frac
				  / (CGFloat) WIDTH_FRAC_SCALE)));
	  break;
	}
    }

  return width;
}

static CFMutableDictionaryRef macfont_cache_dictionary;

/* Threshold used in row_nkeys_or_perm.  This must be less than or
   equal to the number of rows that are invalid as BMP (i.e., from
   U+D800 to U+DFFF).  */
#define ROW_PERM_OFFSET	(8)

/* The number of glyphs that can be stored in a value for a single
   entry of CFDictionary.  */
#define NGLYPHS_IN_VALUE (sizeof (void *) / sizeof (CGGlyph))

struct macfont_cache
{
  int reference_count;
  CFCharacterSetRef cf_charset;
  struct {
    /* The cached glyph for a BMP character c is stored in
       matrix[row_nkeys_or_perm[c / 256] - ROW_PERM_OFFSET][c % 256]
       if row_nkeys_or_perm[c / 256] >= ROW_PERM_OFFSET.  */
    unsigned char row_nkeys_or_perm[256];
    CGGlyph **matrix;

    /* Number of rows for which the BMP cache is allocated so far.
       I.e., matrix[0] ... matrix[nrows - 1] are non-NULL.  */
    int nrows;

    /* The cached glyph for a character c is stored as the (c %
       NGLYPHS_IN_VALUE)-th CGGlyph block of a value for the key (c /
       NGLYPHS_IN_VALUE).  However, the glyph for a BMP character c is
       not stored here if row_nkeys_or_perm[c / 256] >=
       ROW_PERM_OFFSET.  */
    CFMutableDictionaryRef dictionary;
  } glyph;

  struct {
    /* UVS (Unicode Variation Sequence) subtable data, which is of
       type CFDataRef if available.  NULL means it is not initialized
       yet.  kCFNull means the subtable is not found and there is no
       suitable fallback table for this font.  */
    CFTypeRef table;

    /* Character collection specifying the destination of the mapping
       provided by `table' above.  If `table' is obtained from the UVS
       subtable in the font cmap table, then the value of this member
       should be MAC_CHARACTER_COLLECTION_IDENTITY_MAPPING.  */
    CharacterCollection collection;
  } uvs;
};

static struct macfont_cache *macfont_lookup_cache (CFStringRef);
static struct macfont_cache *macfont_retain_cache (struct macfont_cache *);
static void macfont_release_cache (struct macfont_cache *);
static CFCharacterSetRef macfont_get_cf_charset (struct font *);
static CFCharacterSetRef macfont_get_cf_charset_for_name (CFStringRef);
static CGGlyph macfont_get_glyph_for_character (struct font *, UTF32Char);
static CGGlyph macfont_get_glyph_for_cid (struct font *font,
					  CharacterCollection, CGFontIndex);
static CFDataRef macfont_get_uvs_table (struct font *, CharacterCollection *);

static struct macfont_cache *
macfont_lookup_cache (CFStringRef key)
{
  struct macfont_cache *cache;

  if (macfont_cache_dictionary == NULL)
    {
      macfont_cache_dictionary =
	CFDictionaryCreateMutable (NULL, 0,
				   &kCFTypeDictionaryKeyCallBacks, NULL);
      cache = NULL;
    }
  else
    cache = ((struct macfont_cache *)
	     CFDictionaryGetValue (macfont_cache_dictionary, key));

  if (cache == NULL)
    {
      FontRef macfont = mac_font_create_with_name (key, 0);

      if (macfont)
	{
	  cache = xzalloc (sizeof (struct macfont_cache));
	  /* Treat the LastResort font as if it contained glyphs for
	     all characters.  This may look too rough, but neither
	     CTFontCopyCharacterSet nor -[NSFont coveredCharacterSet]
	     for this font is correct for non-BMP characters on Mac OS
	     X 10.5, anyway.  */
	  if (CFEqual (key, CFSTR ("LastResort")))
	    {
	      CFRange range = CFRangeMake (0, MAX_UNICODE_CHAR + 1);

	      cache->cf_charset =
		CFCharacterSetCreateWithCharactersInRange (NULL, range);
	    }
	  if (cache->cf_charset == NULL)
	    cache->cf_charset = mac_font_copy_character_set (macfont);
	  CFDictionaryAddValue (macfont_cache_dictionary, key,
				(const void *) cache);
	  CFRelease (macfont);
	}
    }

  return cache;
}

static struct macfont_cache *
macfont_retain_cache (struct macfont_cache *cache)
{
  cache->reference_count++;

  return cache;
}

static void
macfont_release_cache (struct macfont_cache *cache)
{
  if (--cache->reference_count == 0)
    {
      int i;

      for (i = 0; i < cache->glyph.nrows; i++)
	xfree (cache->glyph.matrix[i]);
      xfree (cache->glyph.matrix);
      if (cache->glyph.dictionary)
	CFRelease (cache->glyph.dictionary);
      memset (&cache->glyph, 0, sizeof (cache->glyph));
      if (cache->uvs.table)
	CFRelease (cache->uvs.table);
      memset (&cache->uvs, 0, sizeof (cache->uvs));
    }
}

static CFCharacterSetRef
macfont_get_cf_charset (struct font *font)
{
  struct macfont_info *macfont_info = (struct macfont_info *) font;

  return macfont_info->cache->cf_charset;
}

static CFCharacterSetRef
macfont_get_cf_charset_for_name (CFStringRef name)
{
  struct macfont_cache *cache = macfont_lookup_cache (name);

  return cache->cf_charset;
}

static CGGlyph
macfont_get_glyph_for_character (struct font *font, UTF32Char c)
{
  struct macfont_info *macfont_info = (struct macfont_info *) font;
  FontRef macfont = macfont_info->macfont;
  struct macfont_cache *cache = macfont_info->cache;

  if (c < 0xD800 || (c > 0xDFFF && c < 0x10000))
    {
      int row = c / 256;
      int nkeys_or_perm = cache->glyph.row_nkeys_or_perm[row];

      if (nkeys_or_perm < ROW_PERM_OFFSET)
	{
	  UniChar unichars[256], ch;
	  CGGlyph *glyphs;
	  int i, len;
	  int nrows;
#if MAC_OS_X_VERSION_MIN_REQUIRED >= 1060
	  dispatch_queue_t queue;
	  dispatch_group_t group = NULL;
#else
	  int nkeys;
#endif

	  if (row != 0)
	    {
	      CFMutableDictionaryRef dictionary;
	      uintptr_t key, value;
	      int nshifts;
	      CGGlyph glyph;

	      if (cache->glyph.dictionary == NULL)
		cache->glyph.dictionary =
		  CFDictionaryCreateMutable (NULL, 0, NULL, NULL);
	      dictionary = cache->glyph.dictionary;
	      key = c / NGLYPHS_IN_VALUE;
	      nshifts = ((c % NGLYPHS_IN_VALUE) * sizeof (CGGlyph) * 8);
	      value = ((uintptr_t)
		       CFDictionaryGetValue (dictionary, (const void *) key));
	      glyph = (value >> nshifts);
	      if (glyph)
		return glyph;

	      if (nkeys_or_perm + 1 != ROW_PERM_OFFSET)
		{
		  ch = c;
		  if (!mac_font_get_glyphs_for_characters (macfont, &ch,
							   &glyph, 1)
		      || glyph == 0)
		    glyph = kCGFontIndexInvalid;

		  if (value == 0)
		    cache->glyph.row_nkeys_or_perm[row] = nkeys_or_perm + 1;
		  value |= ((uintptr_t) glyph << nshifts);
		  CFDictionarySetValue (dictionary, (const void *) key,
					(const void *) value);

		  return glyph;
		}

#if MAC_OS_X_VERSION_MIN_REQUIRED >= 1060
	      queue =
		dispatch_get_global_queue (DISPATCH_QUEUE_PRIORITY_DEFAULT, 0);
	      group = dispatch_group_create ();
	      dispatch_group_async (group, queue, ^{
		  int nkeys;
		  uintptr_t key;
#endif
		  nkeys = nkeys_or_perm;
		  for (key = row * (256 / NGLYPHS_IN_VALUE); ; key++)
		    if (CFDictionaryContainsKey (dictionary,
						 (const void *) key))
		      {
			CFDictionaryRemoveValue (dictionary,
						 (const void *) key);
			if (--nkeys == 0)
			  break;
		      }
#if MAC_OS_X_VERSION_MIN_REQUIRED >= 1060
		});
#endif
	    }

	  len = 0;
	  for (i = 0; i < 256; i++)
	    {
	      ch = row * 256 + i;
	      if (CFCharacterSetIsLongCharacterMember (cache->cf_charset, ch))
		unichars[len++] = ch;
	    }

	  glyphs = xmalloc (sizeof (CGGlyph) * 256);
	  if (len > 0)
	    {
	      mac_font_get_glyphs_for_characters (macfont, unichars,
						  glyphs, len);
	      while (i > len)
		{
		  int next = unichars[len - 1] % 256;

		  while (--i > next)
		    glyphs[i] = kCGFontIndexInvalid;

		  len--;
		  glyphs[i] = glyphs[len];
		  if (len == 0)
		    break;
		}
	    }
	  if (i > len)
	    while (i-- > 0)
	      glyphs[i] = kCGFontIndexInvalid;

	  nrows = cache->glyph.nrows;
	  nkeys_or_perm = nrows + ROW_PERM_OFFSET;
	  cache->glyph.row_nkeys_or_perm[row] = nkeys_or_perm;
	  nrows++;
	  cache->glyph.matrix = xrealloc (cache->glyph.matrix,
					  sizeof (CGGlyph *) * nrows);
	  cache->glyph.matrix[nrows - 1] = glyphs;
	  cache->glyph.nrows = nrows;

#if MAC_OS_X_VERSION_MIN_REQUIRED >= 1060
	  if (group)
	    {
	      dispatch_group_wait (group, DISPATCH_TIME_FOREVER);
#if !OS_OBJECT_USE_OBJC_RETAIN_RELEASE
	      dispatch_release (group);
#endif
	    }
#endif
	}

      return cache->glyph.matrix[nkeys_or_perm - ROW_PERM_OFFSET][c % 256];
    }
  else
    {
      uintptr_t key, value;
      int nshifts;
      CGGlyph glyph;

      if (cache->glyph.dictionary == NULL)
	cache->glyph.dictionary =
	  CFDictionaryCreateMutable (NULL, 0, NULL, NULL);
      key = c / NGLYPHS_IN_VALUE;
      nshifts = ((c % NGLYPHS_IN_VALUE) * sizeof (CGGlyph) * 8);
      value = (uintptr_t) CFDictionaryGetValue (cache->glyph.dictionary,
						(const void *) key);
      glyph = (value >> nshifts);
      if (glyph == 0)
	{
	  UniChar unichars[2];
	  CGGlyph glyphs[2];
	  CFIndex count = macfont_store_utf32char_to_unichars (c, unichars);

	  if (mac_font_get_glyphs_for_characters (macfont, unichars, glyphs,
						  count))
	    glyph = glyphs[0];
	  if (glyph == 0)
	    glyph = kCGFontIndexInvalid;

	  value |= ((uintptr_t) glyph << nshifts);
	  CFDictionarySetValue (cache->glyph.dictionary,
				(const void *) key, (const void *) value);
	}

      return glyph;
    }
}

static CGGlyph
macfont_get_glyph_for_cid (struct font *font, CharacterCollection collection,
			   CGFontIndex cid)
{
  struct macfont_info *macfont_info = (struct macfont_info *) font;
  FontRef macfont = macfont_info->macfont;

  /* Cache it? */
  return mac_font_get_glyph_for_cid (macfont, collection, cid);
}

static CFDataRef
macfont_get_uvs_table (struct font *font, CharacterCollection *collection)
{
  struct macfont_info *macfont_info = (struct macfont_info *) font;
  FontRef macfont = macfont_info->macfont;
  struct macfont_cache *cache = macfont_info->cache;
  CFDataRef result = NULL;

  if (cache->uvs.table == NULL)
    {
      CFDataRef uvs_table = mac_font_copy_uvs_table (macfont);
      CharacterCollection uvs_collection =
	MAC_CHARACTER_COLLECTION_IDENTITY_MAPPING;

      if (uvs_table == NULL
	  && mac_font_get_glyph_for_cid (macfont,
					 MAC_CHARACTER_COLLECTION_ADOBE_JAPAN1,
					 6480) != kCGFontIndexInvalid)
	{
	  /* If the glyph for U+4E55 is accessible via its CID 6480,
	     then we use the Adobe-Japan1 UVS table, which maps a
	     variation sequence to a CID, as a fallback.  */
	  static CFDataRef mac_uvs_table_adobe_japan1 = NULL;

	  if (mac_uvs_table_adobe_japan1 == NULL)
	    mac_uvs_table_adobe_japan1 =
	      CFDataCreateWithBytesNoCopy (NULL,
					   mac_uvs_table_adobe_japan1_bytes,
					   sizeof (mac_uvs_table_adobe_japan1_bytes),
					   kCFAllocatorNull);
	  if (mac_uvs_table_adobe_japan1)
	    {
	      uvs_table = CFRetain (mac_uvs_table_adobe_japan1);
	      uvs_collection = MAC_CHARACTER_COLLECTION_ADOBE_JAPAN1;
	    }
	}
      if (uvs_table == NULL)
	cache->uvs.table = kCFNull;
      else
	cache->uvs.table = uvs_table;
      cache->uvs.collection = uvs_collection;
    }

  if (cache->uvs.table != kCFNull)
    {
      result = cache->uvs.table;
      *collection = cache->uvs.collection;
    }

  return result;
}

static Lisp_Object macfont_get_cache (struct frame *);
static Lisp_Object macfont_list (struct frame *, Lisp_Object);
static Lisp_Object macfont_match (struct frame *, Lisp_Object);
static Lisp_Object macfont_list_family (struct frame *);
static void macfont_free_entity (Lisp_Object);
static Lisp_Object macfont_open (struct frame *, Lisp_Object, int);
static void macfont_close (struct font *);
static int macfont_has_char (Lisp_Object, int);
static unsigned macfont_encode_char (struct font *, int);
static int macfont_text_extents (struct font *, unsigned int *, int,
				 struct font_metrics *);
static int macfont_draw (struct glyph_string *, int, int, int, int, bool);
static Lisp_Object macfont_shape (Lisp_Object);
static int macfont_variation_glyphs (struct font *, int c,
				     unsigned variations[256]);
static void macfont_filter_properties (Lisp_Object, Lisp_Object);

#ifdef HAVE_NS
static
#endif
struct font_driver macfont_driver =
  {
    LISP_INITIALLY_ZERO,	/* Qmac_ct or Qmac_fd */
    0,				/* case insensitive */
    macfont_get_cache,
    macfont_list,
    macfont_match,
    macfont_list_family,
    macfont_free_entity,
    macfont_open,
    macfont_close,
    NULL,			/* prepare_face */
    NULL,			/* done_face */
    macfont_has_char,
    macfont_encode_char,
    macfont_text_extents,
    macfont_draw,
    NULL,			/* get_bitmap */
    NULL,			/* free_bitmap */
    NULL,			/* get_outline */
    NULL,			/* free_outline */
    NULL,			/* anchor_point */
    NULL,			/* otf_capability */
    NULL,			/* otf_drive */
    NULL,			/* start_for_frame */
    NULL,			/* end_for_frame */
    macfont_shape,
    NULL,			/* check */
    macfont_variation_glyphs,
    macfont_filter_properties,
  };

static Lisp_Object
macfont_get_cache (struct frame * f)
{
  Display_Info *dpyinfo = FRAME_DISPLAY_INFO (f);

  return (dpyinfo->name_list_element);
}

static int
macfont_get_charset (Lisp_Object registry)
{
  char *str = SSDATA (SYMBOL_NAME (registry));
  char *re = alloca (SBYTES (SYMBOL_NAME (registry)) * 2 + 1);
  Lisp_Object regexp;
  int i, j;

  for (i = j = 0; i < SBYTES (SYMBOL_NAME (registry)); i++, j++)
    {
      if (str[i] == '.')
	re[j++] = '\\';
      else if (str[i] == '*')
	re[j++] = '.';
      re[j] = str[i];
      if (re[j] == '?')
	re[j] = '.';
    }
  re[j] = '\0';
  regexp = make_unibyte_string (re, j);
  for (i = 0; cf_charset_table[i].name; i++)
    if (fast_c_string_match_ignore_case
	(regexp, cf_charset_table[i].name,
	 strlen (cf_charset_table[i].name)) >= 0)
      break;
  if (! cf_charset_table[i].name)
    return -1;
  if (! cf_charset_table[i].cf_charset)
    {
      int *uniquifier = cf_charset_table[i].uniquifier;
      UniChar *unichars = alloca (sizeof (cf_charset_table[i].uniquifier));
      CFIndex count = 0;
      CFStringRef string;
      CFMutableCharacterSetRef charset = CFCharacterSetCreateMutable (NULL);

      if (! charset)
	return -1;
      for (j = 0; uniquifier[j]; j++)
	{
	  count += macfont_store_utf32char_to_unichars (uniquifier[j],
							unichars + count);
	  CFCharacterSetAddCharactersInRange (charset,
					      CFRangeMake (uniquifier[j], 1));
	}

      string = CFStringCreateWithCharacters (NULL, unichars, count);
      if (! string)
	{
	  CFRelease (charset);
	  return -1;
	}
      cf_charset_table[i].cf_charset = CFCharacterSetCreateCopy (NULL,
								 charset);
      CFRelease (charset);
      /* CFCharacterSetCreateWithCharactersInString does not handle
	 surrogate pairs properly as of Mac OS X 10.5.  */
     cf_charset_table[i].cf_charset_string = string;
    }
  return i;
}

struct OpenTypeSpec
{
  Lisp_Object script;
  unsigned int script_tag, langsys_tag;
  int nfeatures[2];
  unsigned int *features[2];
};

#define OTF_SYM_TAG(SYM, TAG)					\
  do {								\
    unsigned char *p = SDATA (SYMBOL_NAME (SYM));		\
    TAG = (p[0] << 24) | (p[1] << 16) | (p[2] << 8) | p[3];	\
  } while (0)

#define OTF_TAG_STR(TAG, P)			\
  do {						\
    (P)[0] = (char) (TAG >> 24);		\
    (P)[1] = (char) ((TAG >> 16) & 0xFF);	\
    (P)[2] = (char) ((TAG >> 8) & 0xFF);	\
    (P)[3] = (char) (TAG & 0xFF);		\
    (P)[4] = '\0';				\
  } while (0)

static struct OpenTypeSpec *
macfont_get_open_type_spec (Lisp_Object otf_spec)
{
  struct OpenTypeSpec *spec = xmalloc (sizeof *spec);
  Lisp_Object val;
  int i, j;
  bool negative;

  if (! spec)
    return NULL;
  spec->script = XCAR (otf_spec);
  if (! NILP (spec->script))
    {
      OTF_SYM_TAG (spec->script, spec->script_tag);
      val = assq_no_quit (spec->script, Votf_script_alist);
      if (CONSP (val) && SYMBOLP (XCDR (val)))
	spec->script = XCDR (val);
      else
	spec->script = Qnil;
    }
  else
    spec->script_tag = 0x44464C54; 	/* "DFLT" */
  otf_spec = XCDR (otf_spec);
  spec->langsys_tag = 0;
  if (! NILP (otf_spec))
    {
      val = XCAR (otf_spec);
      if (! NILP (val))
	OTF_SYM_TAG (val, spec->langsys_tag);
      otf_spec = XCDR (otf_spec);
    }
  spec->nfeatures[0] = spec->nfeatures[1] = 0;
  for (i = 0; i < 2 && ! NILP (otf_spec); i++, otf_spec = XCDR (otf_spec))
    {
      Lisp_Object len;

      val = XCAR (otf_spec);
      if (NILP (val))
	continue;
      len = Flength (val);
      spec->features[i] =
	(min (PTRDIFF_MAX, SIZE_MAX) / sizeof (int) < XINT (len)
	 ? 0
	 : malloc (XINT (len) * sizeof *spec->features[i]));
      if (! spec->features[i])
	{
	  if (i > 0 && spec->features[0])
	    free (spec->features[0]);
	  free (spec);
	  return NULL;
	}
      for (j = 0, negative = 0; CONSP (val); val = XCDR (val))
	{
	  if (NILP (XCAR (val)))
	    negative = 1;
	  else
	    {
	      unsigned int tag;

	      OTF_SYM_TAG (XCAR (val), tag);
	      spec->features[i][j++] = negative ? tag & 0x80000000 : tag;
	    }
	}
      spec->nfeatures[i] = j;
    }
  return spec;
}

static CFMutableDictionaryRef
macfont_create_attributes_with_spec (Lisp_Object spec)
{
  Lisp_Object tmp, extra;
  CFMutableArrayRef langarray = NULL;
  CFCharacterSetRef charset = NULL;
  CFStringRef charset_string = NULL;
  CFMutableDictionaryRef attributes = NULL, traits = NULL;
  Lisp_Object script = Qnil;
  Lisp_Object registry;
  int cf_charset_idx, i;
  struct OpenTypeSpec *otspec = NULL;
  struct {
    enum font_property_index index;
    CFStringRef trait;
    CGPoint points[6];
  } numeric_traits[] =
      {{FONT_WEIGHT_INDEX, MAC_FONT_WEIGHT_TRAIT,
	{{-0.4, 50},		/* light */
	 {-0.24, 87.5},		/* (semi-light + normal) / 2 */
	 {0, 100},		/* normal */
	 {0.24, 140},		/* (semi-bold + normal) / 2 */
	 {0.4, 200},		/* bold */
	 {CGFLOAT_MAX, CGFLOAT_MAX}}},
       {FONT_SLANT_INDEX, MAC_FONT_SLANT_TRAIT,
	{{0, 100}, {0.1, 200}, {CGFLOAT_MAX, CGFLOAT_MAX}}},
       {FONT_WIDTH_INDEX, MAC_FONT_WIDTH_TRAIT,
	{{0, 100}, {1, 200}, {CGFLOAT_MAX, CGFLOAT_MAX}}}};

  registry = AREF (spec, FONT_REGISTRY_INDEX);
  if (NILP (registry)
      || EQ (registry, Qascii_0)
      || EQ (registry, Qiso10646_1)
      || EQ (registry, Qunicode_bmp))
    cf_charset_idx = -1;
  else
    {
      CFStringRef lang;

      cf_charset_idx = macfont_get_charset (registry);
      if (cf_charset_idx < 0)
	goto err;
      charset = cf_charset_table[cf_charset_idx].cf_charset;
      charset_string = cf_charset_table[cf_charset_idx].cf_charset_string;
      lang = cf_charset_table[cf_charset_idx].lang;
      if (lang)
	{
	  langarray = CFArrayCreateMutable (NULL, 0, &kCFTypeArrayCallBacks);
	  if (! langarray)
	    goto err;
	  CFArrayAppendValue (langarray, lang);
	}
    }

  for (extra = AREF (spec, FONT_EXTRA_INDEX);
       CONSP (extra); extra = XCDR (extra))
    {
      Lisp_Object key, val;

      tmp = XCAR (extra);
      key = XCAR (tmp), val = XCDR (tmp);
      if (EQ (key, QClang))
	{
	  if (! langarray)
	    langarray = CFArrayCreateMutable (NULL, 0, &kCFTypeArrayCallBacks);
	  if (! langarray)
	    goto err;
	  if (SYMBOLP (val))
	    val = list1 (val);
	  for (; CONSP (val); val = XCDR (val))
	    if (SYMBOLP (XCAR (val)))
	      {
		CFStringRef lang =
		  cfstring_create_with_string_noencode (SYMBOL_NAME
							(XCAR (val)));

		if (lang == NULL)
		  goto err;
		CFArrayAppendValue (langarray, lang);
		CFRelease (lang);
	      }
	}
      else if (EQ (key, QCotf))
	{
	  otspec = macfont_get_open_type_spec (val);
	  if (! otspec)
	    goto err;
	  script = otspec->script;
	}
      else if (EQ (key, QCscript))
	script = val;
    }

  if (! NILP (script) && ! charset)
    {
      Lisp_Object chars = assq_no_quit (script, Vscript_representative_chars);

      if (CONSP (chars) && CONSP (CDR (chars)))
	{
	  CFMutableStringRef string = CFStringCreateMutable (NULL, 0);
	  CFMutableCharacterSetRef cs = CFCharacterSetCreateMutable (NULL);

	  if (! string || !cs)
	    {
	      if (string)
		CFRelease (string);
	      else if (cs)
		CFRelease (cs);
	      goto err;
	    }
	  for (chars = XCDR (chars); CONSP (chars); chars = XCDR (chars))
	    if (CHARACTERP (XCAR (chars)))
	      {
		UniChar unichars[2];
		CFIndex count =
		  macfont_store_utf32char_to_unichars (XFASTINT (XCAR (chars)),
						       unichars);
		CFRange range = CFRangeMake (XFASTINT (XCAR (chars)), 1);

		CFStringAppendCharacters (string, unichars, count);
		CFCharacterSetAddCharactersInRange (cs, range);
	      }
	  charset = cs;
	  /* CFCharacterSetCreateWithCharactersInString does not
	     handle surrogate pairs properly as of Mac OS X 10.5.  */
	  charset_string = string;
	}
    }

  attributes = CFDictionaryCreateMutable (NULL, 0,
					  &kCFTypeDictionaryKeyCallBacks,
					  &kCFTypeDictionaryValueCallBacks);
  if (! attributes)
    goto err;

  tmp = AREF (spec, FONT_FAMILY_INDEX);
  if (SYMBOLP (tmp) && ! NILP (tmp))
    {
      CFStringRef family = macfont_create_family_with_symbol (tmp);

      if (! family)
	goto err;
      CFDictionaryAddValue (attributes, MAC_FONT_FAMILY_NAME_ATTRIBUTE,
			    family);
      CFRelease (family);
    }

  traits = CFDictionaryCreateMutable (NULL, 4,
				      &kCFTypeDictionaryKeyCallBacks,
				      &kCFTypeDictionaryValueCallBacks);
  if (! traits)
    goto err;

  for (i = 0; i < sizeof (numeric_traits) / sizeof (numeric_traits[0]); i++)
    {
      tmp = AREF (spec, numeric_traits[i].index);
      if (INTEGERP (tmp))
	{
	  CGPoint *point = numeric_traits[i].points;
	  CGFloat floatval = (XINT (tmp) >> 8); // XXX
	  CFNumberRef num;

	  while (point->y < floatval)
	    point++;
	  if (point == numeric_traits[i].points)
	    point++;
	  else if (point->y == CGFLOAT_MAX)
	    point--;
	  floatval = (point - 1)->x + ((floatval - (point - 1)->y)
				       * ((point->x - (point - 1)->x)
					  / (point->y - (point - 1)->y)));
	  if (floatval > 1.0)
	    floatval = 1.0;
	  else if (floatval < -1.0)
	    floatval = -1.0;
	  num = CFNumberCreate (NULL, kCFNumberCGFloatType, &floatval);
	  if (! num)
	    goto err;
	  CFDictionaryAddValue (traits, numeric_traits[i].trait, num);
	  CFRelease (num);
	}
    }
  if (CFDictionaryGetCount (traits))
    CFDictionaryAddValue (attributes, MAC_FONT_TRAITS_ATTRIBUTE, traits);

  if (charset)
    CFDictionaryAddValue (attributes, MAC_FONT_CHARACTER_SET_ATTRIBUTE,
			  charset);
  if (charset_string)
    CFDictionaryAddValue (attributes, MAC_FONT_CHARACTER_SET_STRING_ATTRIBUTE,
			  charset_string);
  if (langarray)
    CFDictionaryAddValue (attributes, MAC_FONT_LANGUAGES_ATTRIBUTE, langarray);

  goto finish;

 err:
  if (attributes)
    {
      CFRelease (attributes);
      attributes = NULL;
    }

 finish:
  if (langarray) CFRelease (langarray);
  if (charset && cf_charset_idx < 0) CFRelease (charset);
  if (charset_string && cf_charset_idx < 0) CFRelease (charset_string);
  if (traits) CFRelease (traits);
  if (otspec)
    {
      if (otspec->nfeatures[0] > 0)
	free (otspec->features[0]);
      if (otspec->nfeatures[1] > 0)
	free (otspec->features[1]);
      free (otspec);
    }

  return attributes;
}

static Boolean
macfont_supports_charset_and_languages_p (FontDescriptorRef desc,
					  CFCharacterSetRef charset,
					  Lisp_Object chars,
					  CFArrayRef languages)
{
  Boolean result = true;

  if (charset || VECTORP (chars))
    {
      CFCharacterSetRef desc_charset =
	mac_font_descriptor_copy_attribute (desc,
					    MAC_FONT_CHARACTER_SET_ATTRIBUTE);

      if (desc_charset == NULL)
	result = false;
      else
	{
	  if (charset)
	    result = CFCharacterSetIsSupersetOfSet (desc_charset, charset);
	  else 			/* VECTORP (chars) */
	    {
	      ptrdiff_t j;

	      for (j = 0; j < ASIZE (chars); j++)
		if (TYPE_RANGED_INTEGERP (UTF32Char, AREF (chars, j))
		    && CFCharacterSetIsLongCharacterMember (desc_charset,
							    XFASTINT (AREF (chars, j))))
		  break;
	      if (j == ASIZE (chars))
		result = false;
	    }
	  CFRelease (desc_charset);
	}
    }
  if (result && languages)
    result = mac_font_descriptor_supports_languages (desc, languages);

  return result;
}

static CFIndex
macfont_closest_traits_index (CFArrayRef traits_array,
			      FontSymbolicTraits target)
{
  CFIndex i, result = -1, count = CFArrayGetCount (traits_array);
  int min_distance = (1 << 3);

  for (i = 0; i < count; i++)
    {
      FontSymbolicTraits traits, diff;
      int distance = 0;

      traits = ((FontSymbolicTraits) (uintptr_t)
		CFArrayGetValueAtIndex (traits_array, i));
      diff = (target ^ traits);
      /* We prefer synthetic bold of italic to synthetic italic of
	 bold when both bold and italic are available but bold-italic
	 is not available.  */
      if (diff & MAC_FONT_TRAIT_BOLD)
	distance |= (1 << 0);
      if (diff & MAC_FONT_TRAIT_ITALIC)
	distance |= (1 << 1);
      if (diff & MAC_FONT_TRAIT_MONO_SPACE)
	distance |= (1 << 2);
      if (distance < min_distance)
	{
	  min_distance = distance;
	  result = i;
	}
    }

  return result;
}

static Lisp_Object
macfont_list (struct frame *f, Lisp_Object spec)
{
  Lisp_Object val = Qnil, family, extra;
  int i, n;
  CFStringRef family_name = NULL;
  CFMutableDictionaryRef attributes = NULL, traits;
  Lisp_Object chars = Qnil;
  int spacing = -1;
  FontSymbolicTraits synth_sym_traits = 0;
  CFArrayRef families;
  CFIndex families_count;
  CFCharacterSetRef charset = NULL;
  CFArrayRef languages = NULL;

  block_input ();

  family = AREF (spec, FONT_FAMILY_INDEX);
  if (! NILP (family))
    {
      family_name = macfont_create_family_with_symbol (family);
      if (family_name == NULL)
	goto finish;
    }

  attributes = macfont_create_attributes_with_spec (spec);
  if (! attributes)
    goto finish;

  languages = CFDictionaryGetValue (attributes, MAC_FONT_LANGUAGES_ATTRIBUTE);

  if (INTEGERP (AREF (spec, FONT_SPACING_INDEX)))
    spacing = XINT (AREF (spec, FONT_SPACING_INDEX));

  traits = ((CFMutableDictionaryRef)
	    CFDictionaryGetValue (attributes, MAC_FONT_TRAITS_ATTRIBUTE));

  n = FONT_SLANT_NUMERIC (spec);
  if (n < 0 || n == FONT_SLANT_SYNTHETIC_ITALIC)
    {
      synth_sym_traits |= MAC_FONT_TRAIT_ITALIC;
      if (traits)
	CFDictionaryRemoveValue (traits, MAC_FONT_SLANT_TRAIT);
    }

  n = FONT_WEIGHT_NUMERIC (spec);
  if (n < 0 || n == FONT_WEIGHT_SYNTHETIC_BOLD)
    {
      synth_sym_traits |= MAC_FONT_TRAIT_BOLD;
      if (traits)
	CFDictionaryRemoveValue (traits, MAC_FONT_WEIGHT_TRAIT);
    }

  if (languages
      && (spacing < 0 || spacing == FONT_SPACING_SYNTHETIC_MONO))
    {
      CFStringRef language = CFArrayGetValueAtIndex (languages, 0);

      if (CFStringHasPrefix (language, CFSTR ("ja"))
	  || CFStringHasPrefix (language, CFSTR ("ko"))
	  || CFStringHasPrefix (language, CFSTR ("zh")))
	synth_sym_traits |= MAC_FONT_TRAIT_MONO_SPACE;
    }

  /* Create array of families.  */
  if (family_name)
    families = CFArrayCreate (NULL, (const void **) &family_name,
			      1, &kCFTypeArrayCallBacks);
  else
    {
      CFStringRef pref_family;
      CFIndex families_count, pref_family_index = -1;

      families = mac_font_create_available_families ();
      if (families == NULL)
	goto err;

      families_count = CFArrayGetCount (families);

      /* Move preferred family to the front if exists.  */
      pref_family =
	mac_font_create_preferred_family_for_attributes (attributes);
      if (pref_family)
	{
	  pref_family_index =
	    CFArrayGetFirstIndexOfValue (families,
					 CFRangeMake (0, families_count),
					 pref_family);
	  CFRelease (pref_family);
	}
      if (pref_family_index > 0)
	{
	  CFMutableArrayRef mutable_families =
	    CFArrayCreateMutable (NULL, families_count, &kCFTypeArrayCallBacks);

	  if (mutable_families)
	    {
	      CFArrayAppendValue (mutable_families,
				  CFArrayGetValueAtIndex (families,
							  pref_family_index));
	      CFArrayAppendArray (mutable_families, families,
				  CFRangeMake (0, pref_family_index));
	      if (pref_family_index + 1 < families_count)
		CFArrayAppendArray (mutable_families, families,
				    CFRangeMake (pref_family_index + 1,
						 families_count
						 - (pref_family_index + 1)));
	      CFRelease (families);
	      families = mutable_families;
	    }
	}
    }

  charset = CFDictionaryGetValue (attributes,
				  MAC_FONT_CHARACTER_SET_ATTRIBUTE);
  if (charset)
    {
      CFRetain (charset);
      CFDictionaryRemoveValue (attributes, MAC_FONT_CHARACTER_SET_ATTRIBUTE);
    }
  else
    {
      val = assq_no_quit (QCscript, AREF (spec, FONT_EXTRA_INDEX));
      if (! NILP (val))
	{
	  val = assq_no_quit (XCDR (val), Vscript_representative_chars);
	  if (CONSP (val) && VECTORP (XCDR (val)))
	    chars = XCDR (val);
	}
      val = Qnil;
    }

  if (languages)
    {
      CFRetain (languages);
      CFDictionaryRemoveValue (attributes, MAC_FONT_LANGUAGES_ATTRIBUTE);
    }

  val = Qnil;
  extra = AREF (spec, FONT_EXTRA_INDEX);
  families_count = CFArrayGetCount (families);
  for (i = 0; i < families_count; i++)
    {
      CFStringRef family_name = CFArrayGetValueAtIndex (families, i);
      FontDescriptorRef pat_desc;
      CFArrayRef descs;
      CFIndex descs_count;
      CFMutableArrayRef filtered_descs, traits_array;
      Lisp_Object entity;
      int j;

      CFDictionarySetValue (attributes, MAC_FONT_FAMILY_NAME_ATTRIBUTE,
			    family_name);
      pat_desc = mac_font_descriptor_create_with_attributes (attributes);
      if (! pat_desc)
	goto err;

      /* CTFontDescriptorCreateMatchingFontDescriptors on Mac OS X
	 10.7 returns NULL if pat_desc represents the LastResort font.
	 So we use CTFontDescriptorCreateMatchingFontDescriptor (no
	 trailing "s") for such a font.  */
      if (!CFEqual (family_name, CFSTR ("LastResort")))
	descs = mac_font_descriptor_create_matching_font_descriptors (pat_desc,
								      NULL);
      else
	{
	  FontDescriptorRef lr_desc =
	    mac_font_descriptor_create_matching_font_descriptor (pat_desc,
								 NULL);
	  if (lr_desc)
	    {
	      descs = CFArrayCreate (NULL, (const void **) &lr_desc, 1,
				     &kCFTypeArrayCallBacks);
	      CFRelease (lr_desc);
	    }
	  else
	    descs = NULL;
	}
      CFRelease (pat_desc);
      if (! descs)
	goto err;

      descs_count = CFArrayGetCount (descs);
      if (descs_count == 0
	  || !macfont_supports_charset_and_languages_p (CFArrayGetValueAtIndex (descs, 0),
							charset, chars,
							languages))
	{
	  CFRelease (descs);
	  continue;
	}

      filtered_descs =
	CFArrayCreateMutable (NULL, descs_count, &kCFTypeArrayCallBacks);
      traits_array = CFArrayCreateMutable (NULL, descs_count, NULL);
      for (j = 0; j < descs_count; j++)
	{
	  FontDescriptorRef desc = CFArrayGetValueAtIndex (descs, j);
	  CFDictionaryRef dict;
	  CFNumberRef num;
	  FontSymbolicTraits sym_traits;

	  dict = mac_font_descriptor_copy_attribute (desc,
						     MAC_FONT_TRAITS_ATTRIBUTE);
	  if (dict == NULL)
	    continue;

	  num = CFDictionaryGetValue (dict, MAC_FONT_SYMBOLIC_TRAIT);
	  CFRelease (dict);
	  if (num == NULL
	      || !cfnumber_get_font_symbolic_traits_value (num, &sym_traits))
	    continue;

	  if (spacing >= 0
	      && !(synth_sym_traits & MAC_FONT_TRAIT_MONO_SPACE)
	      && (((sym_traits & MAC_FONT_TRAIT_MONO_SPACE) != 0)
		  != (spacing >= FONT_SPACING_MONO)))
	    continue;

	  /* Don't use a color bitmap font unless its family is
	     explicitly specified.  */
	  if ((sym_traits & MAC_FONT_TRAIT_COLOR_GLYPHS) && NILP (family))
	    continue;

	  if (j > 0
	      && !macfont_supports_charset_and_languages_p (desc, charset,
							    chars, languages))
	    continue;

	  CFArrayAppendValue (filtered_descs, desc);
	  CFArrayAppendValue (traits_array,
			      (const void *) (uintptr_t) sym_traits);
	}

      CFRelease (descs);
      descs = filtered_descs;
      descs_count = CFArrayGetCount (descs);

      for (j = 0; j < descs_count; j++)
	{
	  FontDescriptorRef desc = CFArrayGetValueAtIndex (descs, j);
	  FontSymbolicTraits sym_traits =
	    ((FontSymbolicTraits) (uintptr_t)
	     CFArrayGetValueAtIndex (traits_array, j));
	  FontSymbolicTraits mask_min, mask_max, imask, bmask, mmask;

	  mask_min = ((synth_sym_traits ^ sym_traits)
		      & (MAC_FONT_TRAIT_ITALIC | MAC_FONT_TRAIT_BOLD));
	  if (FONT_SLANT_NUMERIC (spec) < 0)
	    mask_min &= ~MAC_FONT_TRAIT_ITALIC;
	  if (FONT_WEIGHT_NUMERIC (spec) < 0)
	    mask_min &= ~MAC_FONT_TRAIT_BOLD;

	  mask_max = (synth_sym_traits & ~sym_traits);
	  /* Synthetic bold does not work for bitmap-only fonts on Mac
	     OS X 10.6.  */
	  if ((mask_min ^ mask_max) & MAC_FONT_TRAIT_BOLD)
	    {
	      CFNumberRef format =
		mac_font_descriptor_copy_attribute (desc,
						    MAC_FONT_FORMAT_ATTRIBUTE);

	      if (format)
		{
		  uint32_t format_val;

		  if (CFNumberGetValue (format, kCFNumberSInt32Type,
					&format_val)
		      && format_val == MAC_FONT_FORMAT_BITMAP)
		    mask_max &= ~MAC_FONT_TRAIT_BOLD;
		}
	    }
	  if (spacing >= 0)
	    mask_min |= (mask_max & MAC_FONT_TRAIT_MONO_SPACE);

	  for (mmask = (mask_min & MAC_FONT_TRAIT_MONO_SPACE);
	       mmask <= (mask_max & MAC_FONT_TRAIT_MONO_SPACE);
	       mmask += MAC_FONT_TRAIT_MONO_SPACE)
	    for (bmask = (mask_min & MAC_FONT_TRAIT_BOLD);
		 bmask <= (mask_max & MAC_FONT_TRAIT_BOLD);
		 bmask += MAC_FONT_TRAIT_BOLD)
	      for (imask = (mask_min & MAC_FONT_TRAIT_ITALIC);
		   imask <= (mask_max & MAC_FONT_TRAIT_ITALIC);
		   imask += MAC_FONT_TRAIT_ITALIC)
		{
		  FontSymbolicTraits synth = (imask | bmask | mmask);

		  if (synth == 0
		      || j == macfont_closest_traits_index (traits_array,
							    (sym_traits | synth)))
		    {
		      entity = macfont_descriptor_entity (desc, extra, synth);
		      if (! NILP (entity))
			val = Fcons (entity, val);
		    }
		}
	}

      CFRelease (traits_array);
      CFRelease (descs);
    }

  CFRelease (families);
  val = Fnreverse (val);
  goto finish;
 err:
  val = Qnil;

 finish:
  FONT_ADD_LOG ("macfont-list", spec, val);
  if (charset) CFRelease (charset);
  if (languages) CFRelease (languages);
  if (attributes) CFRelease (attributes);
  if (family_name) CFRelease (family_name);

  unblock_input ();

  return val;
}

static Lisp_Object
macfont_match (struct frame * frame, Lisp_Object spec)
{
  Lisp_Object entity = Qnil;
  CFMutableDictionaryRef attributes;
  FontDescriptorRef pat_desc = NULL, desc = NULL;

  block_input ();

  attributes = macfont_create_attributes_with_spec (spec);
  if (attributes)
    {
      pat_desc = mac_font_descriptor_create_with_attributes (attributes);
      CFRelease (attributes);
    }
  if (pat_desc)
    {
      desc = mac_font_descriptor_create_matching_font_descriptor (pat_desc,
								  NULL);
      CFRelease (pat_desc);
    }
  if (desc)
    {
      entity = macfont_descriptor_entity (desc, AREF (spec, FONT_EXTRA_INDEX),
					  0);
      CFRelease (desc);
    }
  unblock_input ();

  FONT_ADD_LOG ("macfont-match", spec, entity);
  return entity;
}

static Lisp_Object
macfont_list_family (struct frame *frame)
{
  Lisp_Object list = Qnil;
  CFArrayRef families;

  block_input ();

  families = mac_font_create_available_families ();
  if (families)
    {
      CFIndex i, count = CFArrayGetCount (families);

      for (i = 0; i < count; i++)
	list = Fcons (macfont_intern_prop_cfstring (CFArrayGetValueAtIndex (families, i)), list);
      CFRelease (families);
    }

  unblock_input ();

  return list;
}

static void
macfont_free_entity (Lisp_Object entity)
{
  Lisp_Object val = assq_no_quit (QCfont_entity,
				  AREF (entity, FONT_EXTRA_INDEX));
  CFStringRef name = XSAVE_POINTER (XCDR (val), 0);

  block_input ();
  CFRelease (name);
  unblock_input ();
}

static Lisp_Object
macfont_open (struct frame * f, Lisp_Object entity, int pixel_size)
{
  Lisp_Object val, font_object;
  CFStringRef font_name;
  struct macfont_info *macfont_info = NULL;
  struct font *font;
  int size;
  FontRef macfont;
  FontSymbolicTraits sym_traits;
  char name[256];
  int len, i, total_width;
  CGGlyph glyph;
  CGFloat ascent, descent, leading;

  val = assq_no_quit (QCfont_entity, AREF (entity, FONT_EXTRA_INDEX));
  if (! CONSP (val)
      || XTYPE (XCDR (val)) != Lisp_Misc
      || XMISCTYPE (XCDR (val)) != Lisp_Misc_Save_Value)
    return Qnil;
  font_name = XSAVE_POINTER (XCDR (val), 0);
  sym_traits = XSAVE_INTEGER (XCDR (val), 1);

  size = XINT (AREF (entity, FONT_SIZE_INDEX));
  if (size == 0)
    size = pixel_size;

  block_input ();
  macfont = mac_font_create_with_name (font_name, size);
#ifdef HAVE_NS
  if (macfont)
    {
      int fontsize = (int) [((NSFont *) macfont) pointSize];
      if (fontsize != size) size = fontsize;
    }
#endif	/* HAVE_NS */
  unblock_input ();
  if (! macfont)
    return Qnil;

  font_object = font_make_object (VECSIZE (struct macfont_info), entity, size);
  ASET (font_object, FONT_TYPE_INDEX, macfont_driver.type);
  len = font_unparse_xlfd (entity, size, name, 256);
  if (len > 0)
    ASET (font_object, FONT_NAME_INDEX, make_string (name, len));
  len = font_unparse_fcname (entity, size, name, 256);
  if (len > 0)
    ASET (font_object, FONT_FULLNAME_INDEX, make_string (name, len));
  else
    ASET (font_object, FONT_FULLNAME_INDEX,
	  AREF (font_object, FONT_NAME_INDEX));
  font = XFONT_OBJECT (font_object);
  font->pixel_size = size;
  font->driver = &macfont_driver;
  font->encoding_charset = font->repertory_charset = -1;

  block_input ();

  macfont_info = (struct macfont_info *) font;
  macfont_info->macfont = macfont;
  macfont_info->cgfont = mac_font_copy_graphics_font (macfont);

  val = assq_no_quit (QCdestination, AREF (entity, FONT_EXTRA_INDEX));
  if (CONSP (val) && EQ (XCDR (val), make_number (1)))
    macfont_info->screen_font = mac_screen_font_create_with_name (font_name,
								  size);
  else
    macfont_info->screen_font = NULL;
  macfont_info->cache = macfont_lookup_cache (font_name);
  macfont_retain_cache (macfont_info->cache);
  macfont_info->metrics = NULL;
  macfont_info->metrics_nrows = 0;
  macfont_info->synthetic_italic_p = 0;
  macfont_info->synthetic_bold_p = 0;
  macfont_info->spacing = MACFONT_SPACING_PROPORTIONAL;
  macfont_info->antialias = MACFONT_ANTIALIAS_DEFAULT;
  if (!(sym_traits & MAC_FONT_TRAIT_ITALIC)
      && FONT_SLANT_NUMERIC (entity) == FONT_SLANT_SYNTHETIC_ITALIC)
    macfont_info->synthetic_italic_p = 1;
  if (!(sym_traits & MAC_FONT_TRAIT_BOLD)
      && FONT_WEIGHT_NUMERIC (entity) == FONT_WEIGHT_SYNTHETIC_BOLD)
    macfont_info->synthetic_bold_p = 1;
  if (sym_traits & MAC_FONT_TRAIT_MONO_SPACE)
    macfont_info->spacing = MACFONT_SPACING_MONO;
  else if (INTEGERP (AREF (entity, FONT_SPACING_INDEX))
	   && (XINT (AREF (entity, FONT_SPACING_INDEX))
	       == FONT_SPACING_SYNTHETIC_MONO))
    macfont_info->spacing = MACFONT_SPACING_SYNTHETIC_MONO;
  if (macfont_info->synthetic_italic_p || macfont_info->synthetic_bold_p)
    macfont_info->antialias = MACFONT_ANTIALIAS_ON;
  else
    {
      val = assq_no_quit (QCantialias, AREF (entity, FONT_EXTRA_INDEX));
      if (CONSP (val))
	macfont_info->antialias =
	  NILP (XCDR (val)) ? MACFONT_ANTIALIAS_OFF : MACFONT_ANTIALIAS_ON;
    }
  macfont_info->color_bitmap_p = 0;
  if (sym_traits & MAC_FONT_TRAIT_COLOR_GLYPHS)
    macfont_info->color_bitmap_p = 1;

  glyph = macfont_get_glyph_for_character (font, ' ');
  if (glyph != kCGFontIndexInvalid)
    font->space_width = macfont_glyph_extents (font, glyph, NULL, NULL, 0);
  else
    /* dirty workaround */
    font->space_width = pixel_size;

  total_width = font->space_width;
  for (i = 1; i < 95; i++)
    {
      glyph = macfont_get_glyph_for_character (font, ' ' + i);
      if (glyph == kCGFontIndexInvalid)
	break;
      total_width += macfont_glyph_extents (font, glyph, NULL, NULL, 0);
    }
  if (i == 95)
    font->average_width = total_width / 95;
  else
    font->average_width = font->space_width; /* XXX */

  if (!(macfont_info->screen_font
	&& mac_screen_font_get_metrics (macfont_info->screen_font,
					&ascent, &descent, &leading)))
    {
      CFStringRef family_name;

      ascent = mac_font_get_ascent (macfont);
      descent = mac_font_get_descent (macfont);
      leading = mac_font_get_leading (macfont);
      /* AppKit and WebKit do some adjustment to the heights of
	 Courier, Helvetica, and Times.  */
      family_name = mac_font_copy_family_name (macfont);
      if (family_name)
	{
	  if (CFEqual (family_name, CFSTR ("Courier"))
	      || CFEqual (family_name, CFSTR ("Helvetica"))
	      || CFEqual (family_name, CFSTR ("Times")))
	    ascent += (ascent + descent) * .15f;
	  else if (CFStringHasPrefix (family_name, CFSTR ("Hiragino")))
	    {
	      leading *= .25f;
	      ascent += leading;
	    }
	  CFRelease (family_name);
	}
    }
  font->ascent = ascent + 0.5f;
  val = assq_no_quit (QCminspace, AREF (entity, FONT_EXTRA_INDEX));
  if (CONSP (val) && !NILP (XCDR (val)))
    font->descent = descent + 0.5f;
  else
    font->descent = descent + leading + 0.5f;
  font->height = font->ascent + font->descent;

  font->underline_position = - mac_font_get_underline_position (macfont) + 0.5f;
  font->underline_thickness = mac_font_get_underline_thickness (macfont) + 0.5f;

  unblock_input ();

  /* Unfortunately Xft doesn't provide a way to get minimum char
     width.  So, we use space_width instead.  */
  font->min_width = font->max_width = font->space_width; /* XXX */

  font->baseline_offset = 0;
  font->relative_compose = 0;
  font->default_ascent = 0;
  font->vertical_centering = 0;

  return font_object;
}

static void
macfont_close (struct font *font)
{
  struct macfont_info *macfont_info = (struct macfont_info *) font;
  int i;

  block_input ();
  CFRelease (macfont_info->macfont);
  CGFontRelease (macfont_info->cgfont);
  if (macfont_info->screen_font)
    CFRelease (macfont_info->screen_font);
  macfont_release_cache (macfont_info->cache);
  for (i = 0; i < macfont_info->metrics_nrows; i++)
    if (macfont_info->metrics[i])
      xfree (macfont_info->metrics[i]);
  if (macfont_info->metrics)
    xfree (macfont_info->metrics);
  unblock_input ();
}

static int
macfont_has_char (Lisp_Object font, int c)
{
  int result;
  CFCharacterSetRef charset;

  block_input ();
  if (FONT_ENTITY_P (font))
    {
      Lisp_Object val;
      CFStringRef name;

      val = assq_no_quit (QCfont_entity, AREF (font, FONT_EXTRA_INDEX));
      val = XCDR (val);
      name = XSAVE_POINTER (val, 0);
      charset = macfont_get_cf_charset_for_name (name);
    }
  else
    charset = macfont_get_cf_charset (XFONT_OBJECT (font));

  result = CFCharacterSetIsLongCharacterMember (charset, c);
  unblock_input ();

  return result;
}

static unsigned
macfont_encode_char (struct font *font, int c)
{
  struct macfont_info *macfont_info = (struct macfont_info *) font;
  CGGlyph glyph;

  block_input ();
  glyph = macfont_get_glyph_for_character (font, c);
  unblock_input ();

  return glyph != kCGFontIndexInvalid ? glyph : FONT_INVALID_CODE;
}

static int
macfont_text_extents (struct font *font, unsigned int *code, int nglyphs,
		      struct font_metrics *metrics)
{
  int width, i;

  block_input ();
  width = macfont_glyph_extents (font, code[0], metrics, NULL, 0);
  for (i = 1; i < nglyphs; i++)
    {
      struct font_metrics m;
      int w = macfont_glyph_extents (font, code[i], metrics ? &m : NULL,
				     NULL, 0);

      if (metrics)
	{
	  if (width + m.lbearing < metrics->lbearing)
	    metrics->lbearing = width + m.lbearing;
	  if (width + m.rbearing > metrics->rbearing)
	    metrics->rbearing = width + m.rbearing;
	  if (m.ascent > metrics->ascent)
	    metrics->ascent = m.ascent;
	  if (m.descent > metrics->descent)
	    metrics->descent = m.descent;
	}
      width += w;
    }
  unblock_input ();

  if (metrics)
    metrics->width = width;

  return width;
}

static int
macfont_draw (struct glyph_string *s, int from, int to, int x, int y,
	      bool with_background)
{
#ifndef HAVE_NS
  struct frame *f = s->f;
  struct macfont_info *macfont_info = (struct macfont_info *) s->font;
  GC gc = s->gc;
  CGRect background_rect;
  CGPoint text_position;
  CGGlyph *glyphs;
#if MAC_OS_X_VERSION_MIN_REQUIRED >= 1050
  CGPoint *positions;
#else
  CGSize *advances;
#endif
  CGFloat font_size = mac_font_get_size (macfont_info->macfont);
  bool no_antialias_p =
    (macfont_info->antialias == MACFONT_ANTIALIAS_OFF
     || (macfont_info->antialias == MACFONT_ANTIALIAS_DEFAULT
	 && font_size <= macfont_antialias_threshold));
  int len = to - from;

  block_input ();

  if (with_background)
    background_rect = mac_rect_make (f, x, y - FONT_BASE (s->font),
				     s->width, FONT_HEIGHT (s->font));
  else
    background_rect = CGRectNull;

  text_position = CGPointMake (x, -y);
  glyphs = xmalloc (sizeof (CGGlyph) * len);
  {
    CGFloat advance_delta = 0;
    int i;
#if MAC_OS_X_VERSION_MIN_REQUIRED >= 1050
    CGFloat total_width = 0;

    positions = xmalloc (sizeof (CGPoint) * len);
    for (i = 0; i < len; i++)
      {
	int width;

	glyphs[i] = s->char2b[from + i];
	width = (s->padding_p ? 1
		 : macfont_glyph_extents (s->font, glyphs[i],
					  NULL, &advance_delta,
					  no_antialias_p));
	positions[i].x = total_width + advance_delta;
	positions[i].y = 0;
	total_width += width;
      }
#else
    advances = alloca (sizeof (CGSize) * len);
    for (i = len - 1; i >= 0; i--)
      {
	int width;
	CGFloat last_advance_delta = advance_delta;

	glyphs[i] = s->char2b[from + i];
	width = (s->padding_p ? 1
		 : macfont_glyph_extents (s->font, glyphs[i],
					  NULL, &advance_delta,
					  no_antialias_p));
	advances[i].width = width + last_advance_delta - advance_delta;
	advances[i].height = 0;
      }
    text_position.x += advance_delta;
#endif
  }

  /* We assume `macfont_info' is pointing to valid data during the
     execution of the code between MAC_BEGIN_DRAW_TO_FRAME and
     MAC_END_DRAW_TO_FRAME in a non-main thread, because the thread
     executions are synchronized at the calls to
     unset_global_focus_view_frame found in macappkit.m.  */
  MAC_BEGIN_DRAW_TO_FRAME (f, gc, context);

  if (!CGRectIsNull (background_rect))
    {
      CGContextSetFillColorWithColor (context, gc->cg_back_color);
      CGContextFillRects (context, &background_rect, 1);
    }

  if (macfont_info->cgfont)
    {
      CGAffineTransform atfm;

      CGContextScaleCTM (context, 1, -1);
      CGContextSetFillColorWithColor (context, gc->cg_fore_color);
      if (macfont_info->synthetic_italic_p)
	atfm = synthetic_italic_atfm;
      else
	atfm = CGAffineTransformIdentity;
      if (macfont_info->synthetic_bold_p)
	{
	  CGFloat bold_factor;

	  CGContextSetTextDrawingMode (context, kCGTextFillStroke);
	  CGContextSetLineWidth (context, synthetic_bold_factor * font_size);
	  CGContextSetStrokeColorWithColor (context, gc->cg_fore_color);
	}
      if (no_antialias_p)
	CGContextSetShouldAntialias (context, false);

      CGContextSetTextMatrix (context, atfm);
      CGContextSetTextPosition (context, text_position.x, text_position.y);

#if MAC_OS_X_VERSION_MAX_ALLOWED >= 1070
      if (macfont_info->color_bitmap_p
#if MAC_OS_X_VERSION_MIN_REQUIRED < 1070
	  && CTFontDrawGlyphs != NULL
#endif
	  )
	{
	  if (len > 0)
	    {
#if MAC_OS_X_VERSION_MIN_REQUIRED < 1050
	      CGPoint *positions = alloca (sizeof (CGPoint) * len);
	      int i;

	      positions[0] = CGPointZero;
	      for (i = 1; i < len; i++)
		{
		  positions[i].x = positions[i-1].x + advances[i-1].width;
		  positions[i].y = positions[i-1].y + advances[i-1].height;
		}
#endif
	      CTFontDrawGlyphs (macfont_info->macfont, glyphs, positions, len,
				context);
	    }
	}
      else
#endif	/* MAC_OS_X_VERSION_MAX_ALLOWED >= 1070 */
	{
	  CGContextSetFont (context, macfont_info->cgfont);
	  CGContextSetFontSize (context, font_size);
#if MAC_OS_X_VERSION_MIN_REQUIRED >= 1050
	  CGContextShowGlyphsAtPositions (context, glyphs, positions, len);
#else
	  /* The symbol CGContextShowGlyphsWithAdvances seems to exist
	     even in Mac OS X 10.2.  */
	  CGContextShowGlyphsWithAdvances (context, glyphs, advances, len);
#endif
	}
    }

#if defined (XMALLOC_BLOCK_INPUT_CHECK) && DRAWING_USE_GCD
  /* Don't use xfree here, because this might be called in a non-main
     thread.  */
  free (glyphs);
#if MAC_OS_X_VERSION_MIN_REQUIRED >= 1050
  free (positions);
#endif
#else
  xfree (glyphs);
#if MAC_OS_X_VERSION_MIN_REQUIRED >= 1050
  xfree (positions);
#endif
#endif

  MAC_END_DRAW_TO_FRAME (f);

  unblock_input ();

  return len;
#else  /* HAVE_NS */
  struct frame * f = s->f;
  struct macfont_info *macfont_info = (struct macfont_info *) s->font;
  FontRef macfont = macfont_info->macfont;
  CGContextRef context;
  BOOL isComposite = s->first_glyph->type == COMPOSITE_GLYPH;
  int end = isComposite ? s->cmp_to : s->nchars;
  int len = end - s->cmp_from;
  struct face *face = s->face;
  int i;

  block_input ();

  context = [[NSGraphicsContext currentContext] graphicsPort];
  CGContextSaveGState (context);

#if 0
  if (s->num_clips > 0)
    {
      CGRect clips[2];

      for (i = 0; i < s->num_clips; i++)
	clips[i] = mac_rect_make (f, s->clip[i].left, s->clip[i].top,
				  s->clip[i].right - s->clip[i].left,
				  s->clip[i].bottom - s->clip[i].top);
      CGContextClipToRects (context, clips, s->num_clips);
    }
#endif

  if (with_background)
    {
      if (s->hl == DRAW_MOUSE_FACE) 
        {
          face = FACE_FROM_ID (s->f, MOUSE_HL_INFO (s->f)->mouse_face_face_id);
          if (!face)
            face = FACE_FROM_ID (s->f, MOUSE_FACE_ID);
        }

      CG_SET_FILL_COLOR_WITH_FACE_BACKGROUND (context, face, f);
      CGContextFillRect (context,
			 CGRectMake (x, y,
                                     s->width, FONT_HEIGHT (s->font)));
    }

  if (macfont_info->cgfont)
    {
      CGGlyph *glyphs = alloca (sizeof (CGGlyph) * len);
      CGPoint *positions = alloca (sizeof (CGPoint) * len);
      CGFloat total_width = 0;
      CGFloat font_size = mac_font_get_size (macfont);
      CGAffineTransform atfm;
      CGFloat advance_delta = 0;
      int y_draw = -s->ybase;
      int no_antialias_p =
	(macfont_info->antialias == MACFONT_ANTIALIAS_OFF
	 || (macfont_info->antialias == MACFONT_ANTIALIAS_DEFAULT
	     && font_size <= macfont_antialias_threshold));

      for (i = 0; i < len; i++)
	{
	  int width;

	  glyphs[i] = *(s->char2b + s->cmp_from + i);
	  width = (s->padding_p ? 1
		   : macfont_glyph_extents (s->font, glyphs[i],
					    NULL, &advance_delta,
					    no_antialias_p));
	  positions[i].x = total_width + advance_delta;
	  positions[i].y = 0;
	  total_width += width;
	}

      CGContextScaleCTM (context, 1, -1);
      CG_SET_FILL_COLOR_WITH_FACE_FOREGROUND (context, face, s->f);
      if (macfont_info->synthetic_italic_p)
	atfm = synthetic_italic_atfm;
      else
	atfm = CGAffineTransformIdentity;
      if (macfont_info->synthetic_bold_p)
	{
	  CGContextSetTextDrawingMode (context, kCGTextFillStroke);
	  CGContextSetLineWidth (context, synthetic_bold_factor * font_size);
	  CG_SET_STROKE_COLOR_WITH_FACE_FOREGROUND (context, face, f);
	}
      if (no_antialias_p)
	CGContextSetShouldAntialias (context, false);

      CGContextSetTextMatrix (context, atfm);
      CGContextSetTextPosition (context, x, y_draw);

#if MAC_OS_X_VERSION_MAX_ALLOWED >= 1070
      if (macfont_info->color_bitmap_p
#if MAC_OS_X_VERSION_MIN_REQUIRED < 1070
	  && CTFontDrawGlyphs != NULL
#endif
	  )
	{
	  if (len > 0)
	    {
	      CTFontDrawGlyphs (macfont, glyphs, positions, len, context);
	    }
	}
      else
#endif	/* MAC_OS_X_VERSION_MAX_ALLOWED >= 1070 */
	{
	  CGContextSetFont (context, macfont_info->cgfont);
	  CGContextSetFontSize (context, font_size);
	  CGContextShowGlyphsAtPositions (context, glyphs, positions, len);
	}
    }

  CGContextRestoreGState (context);

  unblock_input ();

  return len;
#endif  /* HAVE_NS */
}

static Lisp_Object
macfont_shape (Lisp_Object lgstring)
{
  struct font *font;
  struct macfont_info *macfont_info;
  FontRef macfont;
  ptrdiff_t glyph_len, len, i, j;
  CFIndex nonbmp_len;
  UniChar *unichars;
  CFIndex *nonbmp_indices;
  CFStringRef string;
  CFIndex used = 0;
  struct mac_glyph_layout *glyph_layouts;

  CHECK_FONT_GET_OBJECT (LGSTRING_FONT (lgstring), font);
  macfont_info = (struct macfont_info *) font;
  macfont = macfont_info->macfont;

  glyph_len = LGSTRING_GLYPH_LEN (lgstring);
  nonbmp_len = 0;
  for (i = 0; i < glyph_len; i++)
    {
      Lisp_Object lglyph = LGSTRING_GLYPH (lgstring, i);

      if (NILP (lglyph))
	break;
      if (LGLYPH_CHAR (lglyph) >= 0x10000)
	nonbmp_len++;
    }

  len = i;

  if (INT_MAX / 2 < len)
    memory_full (SIZE_MAX);

  unichars = alloca (sizeof (UniChar) * (len + nonbmp_len));
  nonbmp_indices = alloca (sizeof (CFIndex) * (nonbmp_len + 1));
  for (i = j = 0; i < len; i++)
    {
      UTF32Char c = LGLYPH_CHAR (LGSTRING_GLYPH (lgstring, i));

      if (macfont_store_utf32char_to_unichars (c, unichars + i + j) > 1)
	{
	  nonbmp_indices[j] = i + j;
	  j++;
	}
    }
  nonbmp_indices[j] = len + j;	/* sentinel */

  block_input ();

  string = CFStringCreateWithCharactersNoCopy (NULL, unichars, len + nonbmp_len,
					       kCFAllocatorNull);
  if (string)
    {
      glyph_layouts = alloca (sizeof (struct mac_glyph_layout) * glyph_len);
      if (macfont_info->screen_font)
	used = mac_screen_font_shape (macfont_info->screen_font, string,
				      glyph_layouts, glyph_len);
      else
	used = mac_font_shape (macfont, string, glyph_layouts, glyph_len);
      CFRelease (string);
    }

  unblock_input ();

  if (used == 0)
    return Qnil;

  block_input ();

  for (i = 0; i < used; i++)
    {
      Lisp_Object lglyph = LGSTRING_GLYPH (lgstring, i);
      struct mac_glyph_layout *gl = glyph_layouts + i;
      EMACS_INT from, to;
      struct font_metrics metrics;
      int xoff, yoff, wadjust;

      if (NILP (lglyph))
	{
	  lglyph = Fmake_vector (make_number (LGLYPH_SIZE), Qnil);
	  LGSTRING_SET_GLYPH (lgstring, i, lglyph);
	}

      from = gl->comp_range.location;
      /* Convert UTF-16 index to UTF-32.  */
      j = 0;
      while (nonbmp_indices[j] < from)
	j++;
      from -= j;
      LGLYPH_SET_FROM (lglyph, from);

      to = gl->comp_range.location + gl->comp_range.length;
      /* Convert UTF-16 index to UTF-32.  */
      while (nonbmp_indices[j] < to)
	j++;
      to -= j;
      LGLYPH_SET_TO (lglyph, to - 1);

      /* LGLYPH_CHAR is used in `describe-char' for checking whether
	 the composition is trivial.  */
      {
	UTF32Char c;

	if (unichars[gl->string_index] >= 0xD800
	    && unichars[gl->string_index] < 0xDC00)
	  c = (((unichars[gl->string_index] - 0xD800) << 10)
	       + (unichars[gl->string_index + 1] - 0xDC00) + 0x10000);
	else
	  c = unichars[gl->string_index];
	if (macfont_get_glyph_for_character (font, c) != gl->glyph_id)
	  c = 0;
	LGLYPH_SET_CHAR (lglyph, c);
      }

      {
        unsigned long cc = gl->glyph_id;
        LGLYPH_SET_CODE (lglyph, cc);
      }

      macfont_glyph_extents (font, gl->glyph_id, &metrics, NULL, 0);
      LGLYPH_SET_WIDTH (lglyph, metrics.width);
      LGLYPH_SET_LBEARING (lglyph, metrics.lbearing);
      LGLYPH_SET_RBEARING (lglyph, metrics.rbearing);
      LGLYPH_SET_ASCENT (lglyph, metrics.ascent);
      LGLYPH_SET_DESCENT (lglyph, metrics.descent);

      xoff = lround (gl->advance_delta);
      yoff = lround (- gl->baseline_delta);
      wadjust = lround (gl->advance);
      if (xoff != 0 || yoff != 0 || wadjust != metrics.width)
	{
	  Lisp_Object vec;

	  vec = Fmake_vector (make_number (3), Qnil);
	  ASET (vec, 0, make_number (xoff));
	  ASET (vec, 1, make_number (yoff));
	  ASET (vec, 2, make_number (wadjust));
	  LGLYPH_SET_ADJUSTMENT (lglyph, vec);
	}
    }

  unblock_input ();

  return make_number (used);
}

/* Structures for the UVS subtable (format 14) in the cmap table.  */
typedef UInt8 UINT24[3];

#pragma pack(push, 1)
struct variation_selector_record
{
  UINT24 var_selector;
  UInt32 default_uvs_offset, non_default_uvs_offset;
};
struct uvs_table
{
  UInt16 format;
  UInt32 length, num_var_selector_records;
  struct variation_selector_record variation_selector_records[1];
};
#define SIZEOF_UVS_TABLE_HEADER \
  (sizeof (struct uvs_table) - sizeof (struct variation_selector_record))

struct unicode_value_range
{
  UINT24 start_unicode_value;
  UInt8 additional_count;
};
struct default_uvs_table {
  UInt32 num_unicode_value_ranges;
  struct unicode_value_range unicode_value_ranges[1];
};
#define SIZEOF_DEFAULT_UVS_TABLE_HEADER \
  (sizeof (struct default_uvs_table) - sizeof (struct unicode_value_range))

struct uvs_mapping
{
  UINT24 unicode_value;
  UInt16 glyph_id;
};
struct non_default_uvs_table
{
  UInt32 num_uvs_mappings;
  struct uvs_mapping uvs_mappings[1];
};
#define SIZEOF_NON_DEFAULT_UVS_TABLE_HEADER \
  (sizeof (struct non_default_uvs_table) - sizeof (struct uvs_mapping))
#pragma pack(pop)

/* Read big endian values.  The argument LVAL must be an lvalue.  */
/* I suppose OSReadBigInt* takes care of unaligned data.  At least, we
   can find "... = OSReadBigInt32(cdb, 2);" followed by "... =
   OSReadBigInt16(cdb, 7);" in a sample code by Apple.  */
#define BUINT8_VALUE(lval)	(*((UInt8 *) &(lval)))
#define BUINT16_VALUE(lval)	OSReadBigInt16 (&(lval), 0)
/* Succeeding one byte should also be accessible.  */
#define BUINT24_VALUE(lval)	(OSReadBigInt32 (&(lval), 0) >> 8)
#define BUINT32_VALUE(lval)	OSReadBigInt32 (&(lval), 0)

/* Return UVS subtable for the specified FONT.  If the subtable is not
   found or ill-formatted, then return NULL.  */

static CFDataRef
mac_font_copy_uvs_table (FontRef font)
{
  CFDataRef cmap_table, uvs_table = NULL;

  cmap_table = mac_font_copy_non_synthetic_table (font, cmapFontTableTag);
  if (cmap_table)
    {
      sfntCMapHeader *cmap = (sfntCMapHeader *) CFDataGetBytePtr (cmap_table);
      struct uvs_table *uvs;
      struct variation_selector_record *records;
      UInt32 cmap_len, ntables, i, uvs_offset, uvs_len, nrecords;

#if __LP64__
      if (CFDataGetLength (cmap_table) > UINT32_MAX)
	goto finish;
#endif

      cmap_len = CFDataGetLength (cmap_table);
      if (sizeof_sfntCMapHeader > cmap_len)
	goto finish;

      ntables = BUINT16_VALUE (cmap->numTables);
      if (ntables > ((cmap_len - sizeof_sfntCMapHeader)
		     / sizeof_sfntCMapEncoding))
	goto finish;

      for (i = 0; i < ntables; i++)
	if ((BUINT16_VALUE (cmap->encoding[i].platformID)
	     == kFontUnicodePlatform)
	    && (BUINT16_VALUE (cmap->encoding[i].scriptID)
		== 5)) /* kFontUnicodeV4_0VariationSequenceSemantics */
	  {
	    uvs_offset = BUINT32_VALUE (cmap->encoding[i].offset);
	    break;
	  }
      if (i == ntables
	  || uvs_offset > cmap_len
	  || SIZEOF_UVS_TABLE_HEADER > cmap_len - uvs_offset)
	goto finish;

      uvs = (struct uvs_table *) ((UInt8 *) cmap + uvs_offset);
      uvs_len = BUINT32_VALUE (uvs->length);
      if (uvs_len > cmap_len - uvs_offset
	  || SIZEOF_UVS_TABLE_HEADER > uvs_len)
	goto finish;

      if (BUINT16_VALUE (uvs->format) != 14)
	goto finish;

      nrecords = BUINT32_VALUE (uvs->num_var_selector_records);
      if (nrecords > ((uvs_len - SIZEOF_UVS_TABLE_HEADER)
		      / sizeof (struct variation_selector_record)))
	goto finish;

      records = uvs->variation_selector_records;
      for (i = 0; i < nrecords; i++)
	{
	  UInt32 default_uvs_offset, non_default_uvs_offset;

	  default_uvs_offset = BUINT32_VALUE (records[i].default_uvs_offset);
	  if (default_uvs_offset)
	    {
	      struct default_uvs_table *default_uvs;
	      UInt32 nranges;

	      if (default_uvs_offset > uvs_len
		  || (SIZEOF_DEFAULT_UVS_TABLE_HEADER
		      > uvs_len - default_uvs_offset))
		goto finish;

	      default_uvs = ((struct default_uvs_table *)
			     ((UInt8 *) uvs + default_uvs_offset));
	      nranges = BUINT32_VALUE (default_uvs->num_unicode_value_ranges);
	      if (nranges > ((uvs_len - default_uvs_offset
			      - SIZEOF_DEFAULT_UVS_TABLE_HEADER)
			     / sizeof (struct unicode_value_range)))
		goto finish;
	      /* Now 2 * nranges can't overflow, so we can safely use
		 `(lo + hi) / 2' instead of `lo + (hi - lo) / 2' in
		 mac_font_get_glyphs_for_variants.  */
	    }

	  non_default_uvs_offset =
	    BUINT32_VALUE (records[i].non_default_uvs_offset);
	  if (non_default_uvs_offset)
	    {
	      struct non_default_uvs_table *non_default_uvs;
	      UInt32 nmappings;

	      if (non_default_uvs_offset > uvs_len
		  || (SIZEOF_NON_DEFAULT_UVS_TABLE_HEADER
		      > uvs_len - non_default_uvs_offset))
		goto finish;

	      non_default_uvs = ((struct non_default_uvs_table *)
				 ((UInt8 *) uvs + non_default_uvs_offset));
	      nmappings = BUINT32_VALUE (non_default_uvs->num_uvs_mappings);
	      if (nmappings > ((uvs_len - non_default_uvs_offset
				- SIZEOF_NON_DEFAULT_UVS_TABLE_HEADER)
			       / sizeof (struct uvs_mapping)))
		goto finish;
	      /* Now 2 * nmappings can't overflow, so we can safely
		 use `(lo + hi) / 2' instead of `lo + (hi - lo) / 2'
		 in mac_font_get_glyphs_for_variants.  */
	    }
	}

      uvs_table = CFDataCreate (NULL, (UInt8 *) uvs, uvs_len);

    finish:
      CFRelease (cmap_table);
    }

  return uvs_table;
}

/* Find an entry in the given UVS subtable UVS_TABLE for a variation
   sequence consisting of the given base character C and each
   variation selector SELECTORS[i] for 0 <= i < COUNT, and store the
   result (explained below) into the corresponding GLYPHS[i].  If the
   entry is found in the Default UVS Table, then the result is 0.  If
   the entry is found in the Non-Default UVS Table, then the result is
   the associated glyph ID.  Otherwise, kCGFontIndexInvalid.  The
   elements in SELECTORS must be sorted in strictly increasing
   order.  */

static void
mac_font_get_glyphs_for_variants (CFDataRef uvs_table, UTF32Char c,
				  const UTF32Char selectors[], CGGlyph glyphs[],
				  CFIndex count)
{
  struct uvs_table *uvs = (struct uvs_table *) CFDataGetBytePtr (uvs_table);
  struct variation_selector_record *records = uvs->variation_selector_records;
  CFIndex i;
  UInt32 ir, nrecords;
#if MAC_OS_X_VERSION_MIN_REQUIRED >= 1060
  dispatch_queue_t queue =
    dispatch_get_global_queue (DISPATCH_QUEUE_PRIORITY_DEFAULT, 0);
  dispatch_group_t group = dispatch_group_create ();
#endif

  nrecords = BUINT32_VALUE (uvs->num_var_selector_records);
  i = 0;
  ir = 0;
  while (i < count && ir < nrecords)
    {
      UInt32 default_uvs_offset, non_default_uvs_offset;

      if (selectors[i] < BUINT24_VALUE (records[ir].var_selector))
	{
	  glyphs[i++] = kCGFontIndexInvalid;
	  continue;
	}
      else if (selectors[i] > BUINT24_VALUE (records[ir].var_selector))
	{
	  ir++;
	  continue;
	}

      /* selectors[i] == BUINT24_VALUE (records[ir].var_selector) */
      default_uvs_offset = BUINT32_VALUE (records[ir].default_uvs_offset);
      non_default_uvs_offset =
	BUINT32_VALUE (records[ir].non_default_uvs_offset);
#if MAC_OS_X_VERSION_MIN_REQUIRED >= 1060
      dispatch_group_async (group, queue, ^{
#endif
	  glyphs[i] = kCGFontIndexInvalid;

	  if (default_uvs_offset)
	    {
	      struct default_uvs_table *default_uvs =
		(struct default_uvs_table *) ((UInt8 *) uvs
					      + default_uvs_offset);
	      struct unicode_value_range *ranges =
		default_uvs->unicode_value_ranges;
	      UInt32 lo, hi;

	      lo = 0;
	      hi = BUINT32_VALUE (default_uvs->num_unicode_value_ranges);
	      while (lo < hi)
		{
		  UInt32 mid = (lo + hi) / 2;

		  if (c < BUINT24_VALUE (ranges[mid].start_unicode_value))
		    hi = mid;
		  else
		    lo = mid + 1;
		}
	      if (hi > 0
		  && (c <= (BUINT24_VALUE (ranges[hi - 1].start_unicode_value)
			    + BUINT8_VALUE (ranges[hi - 1].additional_count))))
		glyphs[i] = 0;
	    }

	  if (glyphs[i] == kCGFontIndexInvalid && non_default_uvs_offset)
	    {
	      struct non_default_uvs_table *non_default_uvs =
		(struct non_default_uvs_table *) ((UInt8 *) uvs
						  + non_default_uvs_offset);
	      struct uvs_mapping *mappings = non_default_uvs->uvs_mappings;
	      UInt32 lo, hi;

	      lo = 0;
	      hi = BUINT32_VALUE (non_default_uvs->num_uvs_mappings);
	      while (lo < hi)
		{
		  UInt32 mid = (lo + hi) / 2;

		  if (c < BUINT24_VALUE (mappings[mid].unicode_value))
		    hi = mid;
		  else
		    lo = mid + 1;
		}
	      if (hi > 0 &&
		  BUINT24_VALUE (mappings[hi - 1].unicode_value) == c)
		glyphs[i] = BUINT16_VALUE (mappings[hi - 1].glyph_id);
	    }
#if MAC_OS_X_VERSION_MIN_REQUIRED >= 1060
	});
#endif
      i++;
      ir++;
    }
  while (i < count)
    glyphs[i++] = kCGFontIndexInvalid;
#if MAC_OS_X_VERSION_MIN_REQUIRED >= 1060
  dispatch_group_wait (group, DISPATCH_TIME_FOREVER);
#if !OS_OBJECT_USE_OBJC_RETAIN_RELEASE
  dispatch_release (group);
#endif
#endif
}

static int
macfont_variation_glyphs (struct font *font, int c, unsigned variations[256])
{
  CFDataRef uvs_table;
  CharacterCollection uvs_collection;
  int i, n = 0;

  block_input ();
  uvs_table = macfont_get_uvs_table (font, &uvs_collection);

  if (uvs_table)
    {
      UTF32Char selectors[256];
      CGGlyph glyphs[256];

      for (i = 0; i < 16; i++)
	selectors[i] = 0xFE00 + i;
      for (; i < 256; i++)
	selectors[i] = 0xE0100 + (i - 16);
      mac_font_get_glyphs_for_variants (uvs_table, c, selectors, glyphs, 256);
      for (i = 0; i < 256; i++)
	{
	  CGGlyph glyph = glyphs[i];

	  if (uvs_collection != MAC_CHARACTER_COLLECTION_IDENTITY_MAPPING
	      && glyph != kCGFontIndexInvalid)
	    glyph = macfont_get_glyph_for_cid (font, uvs_collection, glyph);
	  if (glyph == kCGFontIndexInvalid)
	    variations[i] = 0;
	  else
	    {
	      variations[i] = (glyph ? glyph
			       : macfont_get_glyph_for_character (font, c));
	      n++;
	    }
	}
    }
  unblock_input ();

  return n;
}

static const char *const macfont_booleans[] = {
  ":antialias",
  ":minspace",
  NULL,
};

static const char *const macfont_non_booleans[] = {
  ":lang",
  ":script",
  ":destination",
  NULL,
};

static void
macfont_filter_properties (Lisp_Object font, Lisp_Object alist)
{
  font_filter_properties (font, alist, macfont_booleans, macfont_non_booleans);
}

#if USE_CORE_TEXT
#ifdef HAVE_NS
static
#endif
Boolean
mac_ctfont_descriptor_supports_languages (CTFontDescriptorRef descriptor,
					  CFArrayRef languages)
{
  Boolean result = true;
  CFArrayRef desc_languages =
    CTFontDescriptorCopyAttribute (descriptor, kCTFontLanguagesAttribute);

  if (desc_languages == NULL)
    result = false;
  else
    {
      CFIndex desc_languages_count, i, languages_count;

      desc_languages_count = CFArrayGetCount (desc_languages);
      languages_count = CFArrayGetCount (languages);
      for (i = 0; i < languages_count; i++)
	if (!CFArrayContainsValue (desc_languages,
				   CFRangeMake (0, desc_languages_count),
				   CFArrayGetValueAtIndex (languages, i)))
	  {
	    result = false;
	    break;
	  }
      CFRelease (desc_languages);
    }

  return result;
}

#ifdef HAVE_NS
static
#endif
CFStringRef
mac_ctfont_create_preferred_family_for_attributes (CFDictionaryRef attributes)
{
  CFStringRef result = NULL;
  CFStringRef charset_string =
    CFDictionaryGetValue (attributes, MAC_FONT_CHARACTER_SET_STRING_ATTRIBUTE);

  if (charset_string && CFStringGetLength (charset_string) > 0)
    {
      CFStringRef keys[] = {
#if MAC_OS_X_VERSION_MIN_REQUIRED >= 1090
	kCTLanguageAttributeName
#else
	CFSTR ("NSLanguage")
#endif
      };
      CFTypeRef values[] = {NULL};
      CFIndex num_values = 0;
      CFArrayRef languages
	= CFDictionaryGetValue (attributes, MAC_FONT_LANGUAGES_ATTRIBUTE);

      if (languages && CFArrayGetCount (languages) > 0)
	{
	  if (CTGetCoreTextVersion () >= kCTVersionNumber10_9)
	    values[num_values++] = CFArrayGetValueAtIndex (languages, 0);
	  else
	    {
	      CFCharacterSetRef charset =
		CFDictionaryGetValue (attributes,
				      MAC_FONT_CHARACTER_SET_ATTRIBUTE);

	      result = mac_font_copy_default_name_for_charset_and_languages (charset, languages);
	    }
	}
      if (result == NULL)
	{
	  CFAttributedStringRef attr_string = NULL;
	  CTLineRef ctline = NULL;
	  CFDictionaryRef attrs
	    = CFDictionaryCreate (NULL, (const void **) keys,
				  (const void **) values, num_values,
				  &kCFTypeDictionaryKeyCallBacks,
				  &kCFTypeDictionaryValueCallBacks);

	  if (attrs)
	    {
	      attr_string = CFAttributedStringCreate (NULL, charset_string,
						      attrs);
	      CFRelease (attrs);
	    }
	  if (attr_string)
	    {
	      ctline = CTLineCreateWithAttributedString (attr_string);
	      CFRelease (attr_string);
	    }
	  if (ctline)
	    {
	      CFArrayRef runs = CTLineGetGlyphRuns (ctline);
	      CFIndex i, nruns = CFArrayGetCount (runs);
	      CTFontRef font;

	      for (i = 0; i < nruns; i++)
		{
		  CTRunRef run = CFArrayGetValueAtIndex (runs, i);
		  CFDictionaryRef attributes = CTRunGetAttributes (run);
		  CTFontRef font_in_run;

		  if (attributes == NULL)
		    break;
		  font_in_run =
		    CFDictionaryGetValue (attributes, kCTFontAttributeName);
		  if (font_in_run == NULL)
		    break;
		  if (i == 0)
		    font = font_in_run;
		  else if (!mac_ctfont_equal_in_postscript_name (font,
								 font_in_run))
		    break;
		}
	      if (nruns > 0 && i == nruns)
		result = CTFontCopyAttribute (font, kCTFontFamilyNameAttribute);
	      CFRelease (ctline);
	    }
	}
    }

  return result;
}

static inline double
mac_ctfont_get_advance_width_for_glyph (CTFontRef font, CGGlyph glyph)
{
  return CTFontGetAdvancesForGlyphs (font, kCTFontDefaultOrientation,
				     &glyph, NULL, 1);
}

static inline CGRect
mac_ctfont_get_bounding_rect_for_glyph (CTFontRef font, CGGlyph glyph)
{
  return CTFontGetBoundingRectsForGlyphs (font, kCTFontDefaultOrientation,
					  &glyph, NULL, 1);
}

static CFArrayRef
mac_ctfont_create_available_families (void)
{
  CFMutableArrayRef families = NULL;

#if MAC_OS_X_VERSION_MAX_ALLOWED >= 1060
#if MAC_OS_X_VERSION_MIN_REQUIRED < 1060
  if (CTFontManagerCopyAvailableFontFamilyNames != NULL)
#endif
    {
      CFArrayRef orig_families = CTFontManagerCopyAvailableFontFamilyNames ();

      if (orig_families)
	{
	  CFIndex i, count = CFArrayGetCount (orig_families);

	  families = CFArrayCreateMutable (NULL, count, &kCFTypeArrayCallBacks);
	  if (families)
	    for (i = 0; i < count; i++)
	      {
		CFStringRef family = CFArrayGetValueAtIndex (orig_families, i);

		if (!CFStringHasPrefix (family, CFSTR ("."))
		    && (CTFontManagerCompareFontFamilyNames (family,
							     CFSTR ("LastResort"),
							     NULL)
			!= kCFCompareEqualTo))
		  CFArrayAppendValue (families, family);
	      }
	  CFRelease (orig_families);
	}
    }
#if MAC_OS_X_VERSION_MIN_REQUIRED < 1060
  else	       /* CTFontManagerCopyAvailableFontFamilyNames == NULL */
#endif
#endif	/* MAC_OS_X_VERSION_MAX_ALLOWED >= 1060 */
#if MAC_OS_X_VERSION_MIN_REQUIRED < 1060
    {
      CTFontCollectionRef collection;
      CFArrayRef descs = NULL;

      collection = CTFontCollectionCreateFromAvailableFonts (NULL);
      if (collection)
	{
	  descs = CTFontCollectionCreateMatchingFontDescriptors (collection);
	  CFRelease (collection);
	}
      if (descs)
	{
	  CFIndex i, count = CFArrayGetCount (descs);

	  families = CFArrayCreateMutable (NULL, count, &kCFTypeArrayCallBacks);
	  if (families)
	    for (i = 0; i < count; i++)
	      {
		FontDescriptorRef desc = CFArrayGetValueAtIndex (descs, i);
		CFStringRef name =
		  mac_font_descriptor_copy_attribute (desc,
						      MAC_FONT_FAMILY_NAME_ATTRIBUTE);

		if (name)
		  {
		    CFIndex p, limit = CFArrayGetCount (families);

		    p = CFArrayBSearchValues (families, CFRangeMake (0, limit),
					      (const void *) name,
					      mac_font_family_compare, NULL);
		    if (p >= limit)
		      CFArrayAppendValue (families, name);
		    else if (mac_font_family_compare
			     (CFArrayGetValueAtIndex (families, p),
			      name, NULL) != kCFCompareEqualTo)
		      CFArrayInsertValueAtIndex (families, p, name);
		    CFRelease (name);
		  }
	      }
	  CFRelease (descs);
	}
    }
#endif

  return families;
}

static Boolean
mac_ctfont_equal_in_postscript_name (CTFontRef font1, CTFontRef font2)
{
  Boolean result;
  CFStringRef name1, name2;

  if (font1 == font2)
    return true;

  result = false;
  name1 = CTFontCopyPostScriptName (font1);
  if (name1)
    {
      name2 = CTFontCopyPostScriptName (font2);
      if (name2)
	{
	  result = CFEqual (name1, name2);
	  CFRelease (name2);
	}
      CFRelease (name1);
    }

  return result;
}

static CTLineRef
mac_ctfont_create_line_with_string_and_font (CFStringRef string,
					     CTFontRef macfont)
{
  CFStringRef keys[] = {kCTFontAttributeName, kCTKernAttributeName};
  CFTypeRef values[] = {NULL, NULL};
  CFDictionaryRef attributes = NULL;
  CFAttributedStringRef attr_string = NULL;
  CTLineRef ctline = NULL;
  float float_zero = 0.0f;

  values[0] = macfont;
  values[1] = CFNumberCreate (NULL, kCFNumberFloatType, &float_zero);
  if (values[1])
    {
      attributes = CFDictionaryCreate (NULL, (const void **) keys,
				       (const void **) values,
				       sizeof (keys) / sizeof (keys[0]),
				       &kCFTypeDictionaryKeyCallBacks,
				       &kCFTypeDictionaryValueCallBacks);
      CFRelease (values[1]);
    }
  if (attributes)
    {
      attr_string = CFAttributedStringCreate (NULL, string, attributes);
      CFRelease (attributes);
    }
  if (attr_string)
    {
      ctline = CTLineCreateWithAttributedString (attr_string);
      CFRelease (attr_string);
    }
  if (ctline)
    {
      /* Abandon if ctline contains some fonts other than the
	 specified one.  */
      CFArrayRef runs = CTLineGetGlyphRuns (ctline);
      CFIndex i, nruns = CFArrayGetCount (runs);

      for (i = 0; i < nruns; i++)
	{
	  CTRunRef run = CFArrayGetValueAtIndex (runs, i);
	  CFDictionaryRef attributes = CTRunGetAttributes (run);
	  CTFontRef font_in_run;

	  if (attributes == NULL)
	    break;
	  font_in_run =
	    CFDictionaryGetValue (attributes, kCTFontAttributeName);
	  if (font_in_run == NULL)
	    break;
	  if (!mac_ctfont_equal_in_postscript_name (macfont, font_in_run))
	    break;
	}
      if (i < nruns)
	{
	  CFRelease (ctline);
	  ctline = NULL;
	}
    }

  return ctline;
}

#ifdef HAVE_NS
static
#endif
CFIndex
mac_ctfont_shape (CTFontRef font, CFStringRef string,
		  struct mac_glyph_layout *glyph_layouts, CFIndex glyph_len)
{
  CFIndex used, result = 0;
  CTLineRef ctline = mac_ctfont_create_line_with_string_and_font (string, font);

  if (ctline == NULL)
    return 0;

  used = CTLineGetGlyphCount (ctline);
  if (used <= glyph_len)
    {
      CFArrayRef ctruns = CTLineGetGlyphRuns (ctline);
      CFIndex k, ctrun_count = CFArrayGetCount (ctruns);
      CGFloat total_advance = 0;
      CFIndex total_glyph_count = 0;

      for (k = 0; k < ctrun_count; k++)
	{
	  CTRunRef ctrun = CFArrayGetValueAtIndex (ctruns, k);
	  CFIndex i, min_location, glyph_count = CTRunGetGlyphCount (ctrun);
	  struct mac_glyph_layout *glbuf = glyph_layouts + total_glyph_count;
	  CFRange string_range, comp_range, range;
	  CFIndex *permutation;

	  if (CTRunGetStatus (ctrun) & kCTRunStatusRightToLeft)
	    permutation = xmalloc (sizeof (CFIndex) * glyph_count);
	  else
	    permutation = NULL;

#define RIGHT_TO_LEFT_P permutation

	  /* Now the `comp_range' member of struct mac_glyph_layout is
	     temporarily used as a work area such that:
	      glbuf[i].comp_range.location =
		min {compRange[i + 1].location, ...,
		     compRange[glyph_count - 1].location,
		     maxRange (stringRangeForCTRun)}
	      glbuf[i].comp_range.length = maxRange (compRange[i])
	     where compRange[i] is the range of composed characters
	     containing i-th glyph.  */
	  string_range = CTRunGetStringRange (ctrun);
	  min_location = string_range.location + string_range.length;
	  for (i = 0; i < glyph_count; i++)
	    {
	      struct mac_glyph_layout *gl = glbuf + glyph_count - i - 1;
	      CFIndex glyph_index;
	      CFRange rng;

	      if (!RIGHT_TO_LEFT_P)
		glyph_index = glyph_count - i - 1;
	      else
		glyph_index = i;
	      CTRunGetStringIndices (ctrun, CFRangeMake (glyph_index, 1),
				     &gl->string_index);
	      rng =
		CFStringGetRangeOfComposedCharactersAtIndex (string,
							     gl->string_index);
	      gl->comp_range.location = min_location;
	      gl->comp_range.length = rng.location + rng.length;
	      if (rng.location < min_location)
		min_location = rng.location;
	    }

	  /* Fill the `comp_range' member of struct mac_glyph_layout,
	     and setup a permutation for right-to-left text.  */
	  comp_range = CFRangeMake (string_range.location, 0);
	  range = CFRangeMake (0, 0);
	  while (1)
	    {
	      struct mac_glyph_layout *gl =
		glbuf + range.location + range.length;

	      if (gl->comp_range.length
		  > comp_range.location + comp_range.length)
		comp_range.length = gl->comp_range.length - comp_range.location;
	      min_location = gl->comp_range.location;
	      range.length++;

	      if (min_location >= comp_range.location + comp_range.length)
		{
		  comp_range.length = min_location - comp_range.location;
		  for (i = 0; i < range.length; i++)
		    {
		      glbuf[range.location + i].comp_range = comp_range;
		      if (RIGHT_TO_LEFT_P)
			permutation[range.location + i] =
			  range.location + range.length - i - 1;
		    }

		  comp_range = CFRangeMake (min_location, 0);
		  range.location += range.length;
		  range.length = 0;
		  if (range.location == glyph_count)
		    break;
		}
	    }

	  /* Then fill the remaining members.  */
	  for (range = CFRangeMake (0, 1); range.location < glyph_count;
	       range.location++)
	    {
	      struct mac_glyph_layout *gl;
	      CGPoint position;

	      if (!RIGHT_TO_LEFT_P)
		gl = glbuf + range.location;
	      else
		{
		  CFIndex src, dest;

		  src = glyph_count - 1 - range.location;
		  dest = permutation[src];
		  gl = glbuf + dest;
		  if (src < dest)
		    {
		      CFIndex tmp = gl->string_index;

		      gl->string_index = glbuf[src].string_index;
		      glbuf[src].string_index = tmp;
		    }
		}
	      CTRunGetGlyphs (ctrun, range, &gl->glyph_id);

	      CTRunGetPositions (ctrun, range, &position);
	      gl->advance_delta = position.x - total_advance;
	      gl->baseline_delta = position.y;
	      gl->advance = (gl->advance_delta
			     + CTRunGetTypographicBounds (ctrun, range,
							  NULL, NULL, NULL));
	      total_advance += gl->advance;
	    }

	  if (RIGHT_TO_LEFT_P)
	    xfree (permutation);

#undef RIGHT_TO_LEFT_P

	  total_glyph_count += glyph_count;
	}

      result = used;
    }
  CFRelease (ctline);

  return result;
}

/* The function below seems to cause a memory leak for the CFString
   created by CFStringCreateWithCharacters as of Mac OS X 10.5.8 and
   10.6.3.  For now, we use the NSGlyphInfo version instead.  */
#if USE_CT_GLYPH_INFO
#ifdef HAVE_NS
static
#endif
CGGlyph
mac_ctfont_get_glyph_for_cid (CTFontRef font, CTCharacterCollection collection,
			      CGFontIndex cid)
{
  CGGlyph result = kCGFontIndexInvalid;
  UniChar characters[] = {0xfffd};
  CFStringRef string;
  CFAttributedStringRef attr_string = NULL;
  CTLineRef ctline = NULL;

  string = CFStringCreateWithCharacters (NULL, characters,
					 sizeof (characters)
					 / sizeof (characters[0]));
  if (string)
    {
      CTGlyphInfoRef glyph_info =
	CTGlyphInfoCreateWithCharacterIdentifier (cid, collection, string);
      CFDictionaryRef attributes = NULL;

      if (glyph_info)
	{
	  CFStringRef keys[] = {kCTFontAttributeName,
				kCTGlyphInfoAttributeName};
	  CFTypeRef values[] = {font, glyph_info};

	  attributes = CFDictionaryCreate (NULL, (const void **) keys,
					   (const void **) values,
					   sizeof (keys) / sizeof (keys[0]),
					   &kCFTypeDictionaryKeyCallBacks,
					   &kCFTypeDictionaryValueCallBacks);
	  CFRelease (glyph_info);
	}
      if (attributes)
	{
	  attr_string = CFAttributedStringCreate (NULL, string, attributes);
	  CFRelease (attributes);
	}
      CFRelease (string);
    }
  if (attr_string)
    {
      ctline = CTLineCreateWithAttributedString (attr_string);
      CFRelease (attr_string);
    }
  if (ctline)
    {
      CFArrayRef runs = CTLineGetGlyphRuns (ctline);

      if (CFArrayGetCount (runs) > 0)
	{
	  CTRunRef run = CFArrayGetValueAtIndex (runs, 0);
	  CFDictionaryRef attributes = CTRunGetAttributes (run);

	  if (attributes)
	    {
	      CTFontRef font_in_run =
		CFDictionaryGetValue (attributes, kCTFontAttributeName);

	      if (font_in_run
		  && mac_ctfont_equal_in_postscript_name (font_in_run, font))
		{
		  CTRunGetGlyphs (run, CFRangeMake (0, 1), &result);
		  if (result >= CTFontGetGlyphCount (font))
		    result = kCGFontIndexInvalid;
		}
	    }
	}
      CFRelease (ctline);
    }

  return result;
}
#endif
#endif	/* USE_CORE_TEXT */

#if MAC_OS_X_VERSION_MIN_REQUIRED < 1060
static inline int
mac_font_family_group (CFStringRef family)
{
  if (CFStringHasPrefix (family, CFSTR ("#")))
    return 2;
  else
    {
      CFRange range;

      range = CFStringFind (family, CFSTR ("Apple"),
			    kCFCompareCaseInsensitive | kCFCompareAnchored);
      if (range.location != kCFNotFound)
	return 1;

      return 0;
    }
}

#ifdef HAVE_NS
static
#endif
CFComparisonResult
mac_font_family_compare (const void *val1, const void *val2, void *context)
{
  CFStringRef family1 = (CFStringRef) val1, family2 = (CFStringRef) val2;
  int group1, group2;

  group1 = mac_font_family_group (family1);
  group2 = mac_font_family_group (family2);
  if (group1 < group2)
    return kCFCompareLessThan;
  if (group1 > group2)
    return kCFCompareGreaterThan;
  return CFStringCompare (family1, family2, kCFCompareCaseInsensitive);
}
#endif	/* MAC_OS_X_VERSION_MIN_REQUIRED < 1060 */

static CFArrayRef
mac_font_copy_default_descriptors_for_language (CFStringRef language)
{
  CFArrayRef result = NULL;

#if MAC_OS_X_VERSION_MAX_ALLOWED >= 1080
#if MAC_OS_X_VERSION_MIN_REQUIRED < 1080
  if (CTFontCopyDefaultCascadeListForLanguages != NULL)
#endif
    {
      CTFontRef user_font =
	CTFontCreateUIFontForLanguage (kCTFontUserFontType, 0, language);

      if (user_font)
	{
	  CFArrayRef languages =
	    CFArrayCreate (NULL, (const void **) &language, 1,
			   &kCFTypeArrayCallBacks);

	  if (languages)
	    {
	      result = CTFontCopyDefaultCascadeListForLanguages (user_font,
								 languages);
	      CFRelease (languages);
	    }
	  CFRelease (user_font);
	}
    }
#if MAC_OS_X_VERSION_MIN_REQUIRED < 1080
  else		/* CTFontCopyDefaultCascadeListForLanguages == NULL */
#endif
#endif	/* MAC_OS_X_VERSION_MAX_ALLOWED >= 1080 */
#if MAC_OS_X_VERSION_MIN_REQUIRED < 1080
    {
      CFIndex i;

      for (i = 0; macfont_language_default_font_names[i].language; i++)
	{
	  if (CFEqual (macfont_language_default_font_names[i].language,
		       language))
	    {
	      CFMutableArrayRef descriptors =
		CFArrayCreateMutable (NULL, 0, &kCFTypeArrayCallBacks);

	      if (descriptors)
		{
		  CFIndex j;

		  for (j = 0;
		       macfont_language_default_font_names[i].font_names[j];
		       j++)
		    {
		      CFDictionaryRef attributes =
			CFDictionaryCreate (NULL,
					    ((const void **)
					     &MAC_FONT_NAME_ATTRIBUTE),
					    ((const void **)
					     &macfont_language_default_font_names[i].font_names[j]),
					    1, &kCFTypeDictionaryKeyCallBacks,
					    &kCFTypeDictionaryValueCallBacks);

		      if (attributes)
			{
			  FontDescriptorRef pat_desc =
			    mac_font_descriptor_create_with_attributes (attributes);

			  if (pat_desc)
			    {
			      FontDescriptorRef descriptor =
				mac_font_descriptor_create_matching_font_descriptor (pat_desc, NULL);

			      if (descriptor)
				{
				  CFArrayAppendValue (descriptors, descriptor);
				  CFRelease (descriptor);
				}
			      CFRelease (pat_desc);
			    }
			  CFRelease (attributes);
			}
		    }
		  result = descriptors;
		}
	      break;
	    }
	}
    }
#endif

  return result;
}

#ifdef HAVE_NS
static
#endif
CFStringRef
mac_font_copy_default_name_for_charset_and_languages (CFCharacterSetRef charset,
						      CFArrayRef languages)
{
  CFStringRef result = NULL;
  CFStringRef language = CFArrayGetValueAtIndex (languages, 0);
  CFArrayRef descriptors =
    mac_font_copy_default_descriptors_for_language (language);

  if (descriptors)
    {
      CFIndex i, count = CFArrayGetCount (descriptors);

      for (i = 0; i < count; i++)
	{
	  FontDescriptorRef descriptor =
	    CFArrayGetValueAtIndex (descriptors, i);

	  if (macfont_supports_charset_and_languages_p (descriptor, charset,
							Qnil, languages))
	    {
	      CFStringRef family =
		mac_font_descriptor_copy_attribute (descriptor,
						    MAC_FONT_FAMILY_NAME_ATTRIBUTE);
	      if (family)
		{
		  if (!CFStringHasPrefix (family, CFSTR ("."))
		      && !CFEqual (family, CFSTR ("LastResort")))
		    {
		      result = family;
		      break;
		    }
		  else
		    CFRelease (family);
		}
	    }
	}
      CFRelease (descriptors);
    }

  return result;
}

void *
macfont_get_nsctfont (struct font *font)
{
  struct macfont_info *macfont_info = (struct macfont_info *) font;
  FontRef macfont = macfont_info->macfont;

  return (void *) macfont;
}

#ifndef HAVE_NS
Lisp_Object
macfont_nsctfont_to_spec (void *font)
{
  Lisp_Object spec = Qnil;
  FontDescriptorRef desc = mac_nsctfont_copy_font_descriptor (font);

  if (desc)
    {
      spec = font_make_spec ();
      macfont_store_descriptor_attributes (desc, spec);
      CFRelease (desc);
    }

  return spec;
}
#endif	/* !HAVE_NS */ 

void
mac_register_font_driver (struct frame *f)
{
#ifndef HAVE_NS
  if (NILP (macfont_driver.type))
    {
#if !USE_NS_FONT_DESCRIPTOR
      macfont_driver.type = Qmac_ct;
#elif !USE_CORE_TEXT
      macfont_driver.type = Qmac_fd;
#else /* USE_CORE_TEXT && USE_NS_FONT_DESCRIPTOR */
      if (CTGetCoreTextVersion != NULL
	  && CTGetCoreTextVersion () >= kCTVersionNumber10_5)
	macfont_driver.type = Qmac_ct;
      else
	macfont_driver.type = Qmac_fd;
#endif

      macfont_driver_type = macfont_driver.type;
    }
#endif
  register_font_driver (&macfont_driver, f);
}

#endif /* !defined (HAVE_NS) || MAC_OS_X_VERSION_MAX_ALLOWED >= 1050 */


void
syms_of_macfont (void)
{
#ifndef HAVE_NS
#if USE_CORE_TEXT
  {
    static struct font_driver mac_ctfont_driver;

    DEFSYM (Qmac_ct, "mac-ct");
    mac_ctfont_driver = macfont_driver;
    mac_ctfont_driver.type = Qmac_ct;
    register_font_driver (&mac_ctfont_driver, NULL);
  }
#endif
#if USE_NS_FONT_DESCRIPTOR
  {
    static struct font_driver mac_fdfont_driver;

    DEFSYM (Qmac_fd, "mac-fd");
    mac_fdfont_driver = macfont_driver;
    mac_fdfont_driver.type = Qmac_fd;
    register_font_driver (&mac_fdfont_driver, NULL);
  }
#endif

  macfont_driver_type = macfont_driver.type = Qnil;
  staticpro (&macfont_driver_type);
#else  /* HAVE_NS */
#if MAC_OS_X_VERSION_MAX_ALLOWED >= 1050
  static struct font_driver mac_font_driver;

  DEFSYM (Qmac_ct, "mac-ct");
  macfont_driver.type = Qmac_ct;
  register_font_driver (&macfont_driver, NULL);
#endif
#endif  /* HAVE_NS */
#if !defined (HAVE_NS) || MAC_OS_X_VERSION_MAX_ALLOWED >= 1050
  DEFSYM (QCdestination, ":destination");
  DEFSYM (QCminspace, ":minspace");
#endif /* !defined (HAVE_NS) || MAC_OS_X_VERSION_MAX_ALLOWED >= 1050 */
}<|MERGE_RESOLUTION|>--- conflicted
+++ resolved
@@ -165,8 +165,8 @@
 							 CFCharacterSetRef,
 							 Lisp_Object,
 							 CFArrayRef);
-static CFIndex macfont_closest_traits_index (CFArrayRef,
-					     FontSymbolicTraits);
+static Boolean macfont_closest_traits_index_p (CFArrayRef, FontSymbolicTraits,
+					       CFIndex);
 static CFDataRef mac_font_copy_uvs_table (FontRef);
 static void mac_font_get_glyphs_for_variants (CFDataRef, UTF32Char,
 					      const UTF32Char [],
@@ -756,12 +756,6 @@
 
 static CGFloat macfont_antialias_threshold;
 
-<<<<<<< HEAD
-#ifdef HAVE_NS
-static
-#endif
-=======
->>>>>>> 315865d3
 void
 macfont_update_antialias_threshold (void)
 {
@@ -2053,38 +2047,49 @@
   return result;
 }
 
-static CFIndex
-macfont_closest_traits_index (CFArrayRef traits_array,
-			      FontSymbolicTraits target)
-{
-  CFIndex i, result = -1, count = CFArrayGetCount (traits_array);
-  int min_distance = (1 << 3);
+static int
+macfont_traits_distance (FontSymbolicTraits sym_traits1,
+			 FontSymbolicTraits sym_traits2)
+{
+  FontSymbolicTraits diff = (sym_traits1 ^ sym_traits2);
+  int distance = 0;
+
+  /* We prefer synthetic bold of italic to synthetic italic of bold
+     when both bold and italic are available but bold-italic is not
+     available.  */
+  if (diff & MAC_FONT_TRAIT_BOLD)
+    distance |= (1 << 0);
+  if (diff & MAC_FONT_TRAIT_ITALIC)
+    distance |= (1 << 1);
+  if (diff & MAC_FONT_TRAIT_MONO_SPACE)
+    distance |= (1 << 2);
+
+  return distance;
+}
+
+static Boolean
+macfont_closest_traits_index_p (CFArrayRef traits_array,
+				FontSymbolicTraits target,
+				CFIndex index)
+{
+  CFIndex i, count = CFArrayGetCount (traits_array);
+  FontSymbolicTraits traits;
+  int my_distance;
+
+  traits = ((FontSymbolicTraits) (uintptr_t)
+	    CFArrayGetValueAtIndex (traits_array, index));
+  my_distance = macfont_traits_distance (target, traits);
 
   for (i = 0; i < count; i++)
-    {
-      FontSymbolicTraits traits, diff;
-      int distance = 0;
-
-      traits = ((FontSymbolicTraits) (uintptr_t)
-		CFArrayGetValueAtIndex (traits_array, i));
-      diff = (target ^ traits);
-      /* We prefer synthetic bold of italic to synthetic italic of
-	 bold when both bold and italic are available but bold-italic
-	 is not available.  */
-      if (diff & MAC_FONT_TRAIT_BOLD)
-	distance |= (1 << 0);
-      if (diff & MAC_FONT_TRAIT_ITALIC)
-	distance |= (1 << 1);
-      if (diff & MAC_FONT_TRAIT_MONO_SPACE)
-	distance |= (1 << 2);
-      if (distance < min_distance)
-	{
-	  min_distance = distance;
-	  result = i;
-	}
-    }
-
-  return result;
+    if (i != index)
+      {
+	traits = ((FontSymbolicTraits) (uintptr_t)
+		  CFArrayGetValueAtIndex (traits_array, i));
+	if (macfont_traits_distance (target, traits) < my_distance)
+	  return false;
+      }
+
+  return true;
 }
 
 static Lisp_Object
@@ -2375,8 +2380,9 @@
 		  FontSymbolicTraits synth = (imask | bmask | mmask);
 
 		  if (synth == 0
-		      || j == macfont_closest_traits_index (traits_array,
-							    (sym_traits | synth)))
+		      || macfont_closest_traits_index_p (traits_array,
+							 (sym_traits | synth),
+							 j))
 		    {
 		      entity = macfont_descriptor_entity (desc, extra, synth);
 		      if (! NILP (entity))
@@ -2821,10 +2827,7 @@
   MAC_BEGIN_DRAW_TO_FRAME (f, gc, context);
 
   if (!CGRectIsNull (background_rect))
-    {
-      CGContextSetFillColorWithColor (context, gc->cg_back_color);
-      CGContextFillRects (context, &background_rect, 1);
-    }
+    CG_CONTEXT_FILL_RECT_WITH_GC_BACKGROUND (context, background_rect, gc);
 
   if (macfont_info->cgfont)
     {
