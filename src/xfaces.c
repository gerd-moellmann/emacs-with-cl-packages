/* xfaces.c -- "Face" primitives.

Copyright (C) 1993-1994, 1998-2024 Free Software Foundation, Inc.

This file is part of GNU Emacs.

GNU Emacs is free software: you can redistribute it and/or modify
it under the terms of the GNU General Public License as published by
the Free Software Foundation, either version 3 of the License, or (at
your option) any later version.

GNU Emacs is distributed in the hope that it will be useful,
but WITHOUT ANY WARRANTY; without even the implied warranty of
MERCHANTABILITY or FITNESS FOR A PARTICULAR PURPOSE.  See the
GNU General Public License for more details.

You should have received a copy of the GNU General Public License
along with GNU Emacs.  If not, see <https://www.gnu.org/licenses/>.  */

/* New face implementation by Gerd Moellmann <gerd@gnu.org>.  */

/* Faces.

   When using Emacs with X, the display style of characters can be
   changed by defining `faces'.  Each face can specify the following
   display attributes:

   1. Font family name.

   2. Font foundry name.

   3. Relative proportionate width, aka character set width or set
   width (swidth), e.g. `semi-compressed'.

   4. Font height in 1/10pt.

   5. Font weight, e.g. `bold'.

   6. Font slant, e.g. `italic'.

   7. Foreground color.

   8. Background color.

   9. Whether or not characters should be underlined, and in what color.

   10. Whether or not characters should be displayed in inverse video.

   11. A background stipple, a bitmap.

   12. Whether or not characters should be overlined, and in what color.

   13. Whether or not characters should be strike-through, and in what
   color.

   14. Whether or not a box should be drawn around characters, the box
   type, and, for simple boxes, in what color.

   15. Font-spec, or nil.  This is a special attribute.

   A font-spec is a collection of font attributes (specs).

   When this attribute is specified, the face uses a font matching
   with the specs as is except for what overwritten by the specs in
   the fontset (see below).  In addition, the other font-related
   attributes (1st thru 5th) are updated from the spec.

   On the other hand, if one of the other font-related attributes are
   specified, the corresponding specs in this attribute is set to nil.

   16. A face name or list of face names from which to inherit attributes.

   17. A fontset name.  This is another special attribute.

   A fontset is a mappings from characters to font-specs, and the
   specs overwrite the font-spec in the 14th attribute.

   18. A "distant background" color, to be used when the foreground is
   too close to the background and is hard to read.

   19. Whether to extend the face to end of line when the face
   "covers" the newline that ends the line.

   On the C level, a Lisp face is completely represented by its array
   of attributes.  In that array, the zeroth element is Qface, and the
   rest are the 19 face attributes described above.  The
   lface_attribute_index enumeration, defined on dispextern.h, with
   values given by the LFACE_*_INDEX constants, is used to reference
   the individual attributes.

   Faces are frame-local by nature because Emacs allows you to define the
   same named face (face names are symbols) differently for different
   frames.  Each frame has an alist of face definitions for all named
   faces.  The value of a named face in such an alist is a Lisp vector
   with the symbol `face' in slot 0, and a slot for each of the face
   attributes mentioned above.

   There is also a global face map `Vface_new_frame_defaults',
   containing conses of (FACE_ID . FACE_DEFINITION).  Face definitions
   from this table are used to initialize faces of newly created
   frames.

   A face doesn't have to specify all attributes.  Those not specified
   have a value of `unspecified'.  Faces specifying all attributes but
   the 14th are called `fully-specified'.


   Face merging.

   The display style of a given character in the text is determined by
   combining several faces.  This process is called `face merging'.
   Face merging combines the attributes of each of the faces being
   merged such that the attributes of the face that is merged later
   override those of a face merged earlier in the process.  In
   particular, this replaces any 'unspecified' attributes with
   non-'unspecified' values.  Also, if a face inherits from another
   (via the :inherit attribute), the attributes of the parent face,
   recursively, are applied where the inheriting face doesn't specify
   non-'unspecified' values.  Any aspect of the display style that
   isn't specified by overlays or text properties is taken from the
   'default' face.  Since it is made sure that the default face is
   always fully-specified, face merging always results in a
   fully-specified face.


   Face realization.

   After all face attributes for a character have been determined by
   merging faces of that character, that face is `realized'.  The
   realization process maps face attributes to what is physically
   available on the system where Emacs runs.  The result is a
   `realized face' in the form of a struct face which is stored in the
   face cache of the frame on which it was realized.

   Face realization is done in the context of the character to display
   because different fonts may be used for different characters.  In
   other words, for characters that have different font
   specifications, different realized faces are needed to display
   them.

   Font specification is done by fontsets.  See the comment in
   fontset.c for the details.  In the current implementation, all ASCII
   characters share the same font in a fontset.

   Faces are at first realized for ASCII characters, and, at that
   time, assigned a specific realized fontset.  Hereafter, we call
   such a face as `ASCII face'.  When a face for a multibyte character
   is realized, it inherits (thus shares) a fontset of an ASCII face
   that has the same attributes other than font-related ones.

   Thus, all realized faces have a realized fontset.


   Unibyte text.

   Unibyte text (i.e. raw 8-bit characters) is displayed with the same
   font as ASCII characters.  That is because it is expected that
   unibyte text users specify a font that is suitable both for ASCII
   and raw 8-bit characters.


   Font selection.

   Font selection tries to find the best available matching font for a
   given (character, face) combination.

   If the face specifies a fontset name, that fontset determines a
   pattern for fonts of the given character.  If the face specifies a
   font name or the other font-related attributes, a fontset is
   realized from the default fontset.  In that case, that
   specification determines a pattern for ASCII characters and the
   default fontset determines a pattern for multibyte characters.

   Available fonts on the system on which Emacs runs are then matched
   against the font pattern.  The result of font selection is the best
   match for the given face attributes in this font list.

   Font selection can be influenced by the user.

   1. The user can specify the relative importance he gives the face
   attributes width, height, weight, and slant by setting
   face-font-selection-order (faces.el) to a list of face attribute
   names.  The default is '(:width :height :weight :slant), and means
   that font selection first tries to find a good match for the font
   width specified by a face, then---within fonts with that
   width---tries to find a best match for the specified font height,
   etc.

   2. Setting face-font-family-alternatives allows the user to
   specify alternative font families to try if a family specified by a
   face doesn't exist.

   3. Setting face-font-registry-alternatives allows the user to
   specify all alternative font registries to try for a face
   specifying a registry.

   4. Setting face-ignored-fonts allows the user to ignore specific
   fonts.


   Character composition.

   Usually, the realization process is already finished when Emacs
   actually reflects the desired glyph matrix on the screen.  However,
   on displaying a composition (sequence of characters to be composed
   on the screen), a suitable font for the components of the
   composition is selected and realized while drawing them on the
   screen, i.e.  the realization process is delayed but in principle
   the same.


   Initialization of basic faces.

   The faces `default', `modeline' are considered `basic faces'.
   When redisplay happens the first time for a newly created frame,
   basic faces are realized for CHARSET_ASCII.  Frame parameters are
   used to fill in unspecified attributes of the default face.  */

#include <config.h>
#include <stdlib.h>
#include "sysstdio.h"
#include <sys/types.h>
#include <sys/stat.h>
#include <math.h>

#include "lisp.h"
#include "igc.h"
#include "character.h"
#include "frame.h"

#ifdef USE_MOTIF
#include <Xm/Xm.h>
#include <Xm/XmStrDefs.h>
#endif /* USE_MOTIF */

#ifdef MSDOS
#include "dosfns.h"
#endif

#ifdef HAVE_WINDOW_SYSTEM
#include TERM_HEADER
#include "fontset.h"
#ifdef HAVE_NTGUI
#define GCGraphicsExposures 0
#endif /* HAVE_NTGUI */

#ifdef HAVE_NS
#define GCGraphicsExposures 0
#endif /* HAVE_NS */

#ifdef HAVE_PGTK
#define GCGraphicsExposures 0
#endif /* HAVE_PGTK */

#ifdef HAVE_HAIKU
#define GCGraphicsExposures 0
#endif /* HAVE_HAIKU */

#ifdef HAVE_ANDROID
#define GCGraphicsExposures 0
#endif /* HAVE_ANDROID */
#endif /* HAVE_WINDOW_SYSTEM */

#include "buffer.h"
#include "dispextern.h"
#include "blockinput.h"
#include "window.h"
#include "termchar.h"

#include "font.h"

#ifdef HAVE_X_WINDOWS

/* Compensate for a bug in Xos.h on some systems, on which it requires
   time.h.  On some such systems, Xos.h tries to redefine struct
   timeval and struct timezone if USG is #defined while it is
   #included.  */

#ifdef XOS_NEEDS_TIME_H
#include <time.h>
#undef USG
#include <X11/Xos.h>
#define USG
#define __TIMEVAL__
#if defined USG || defined __TIMEVAL__ /* Don't warn about unused macros.  */
#endif
#else /* not XOS_NEEDS_TIME_H */
#include <X11/Xos.h>
#endif /* not XOS_NEEDS_TIME_H */

#endif /* HAVE_X_WINDOWS */

#include <c-ctype.h>

/* True if face attribute ATTR is unspecified.  */

#define UNSPECIFIEDP(ATTR) EQ (ATTR, Qunspecified)

/* True if face attribute ATTR is `ignore-defface'.  */

#define IGNORE_DEFFACE_P(ATTR) EQ (ATTR, QCignore_defface)

/* True if face attribute ATTR is `reset'.  */

#define RESET_P(ATTR) EQ (ATTR, Qreset)

char unspecified_fg[] = "unspecified-fg", unspecified_bg[] = "unspecified-bg";

/* Alist of alternative font families.  Each element is of the form
   (FAMILY FAMILY1 FAMILY2 ...).  If fonts of FAMILY can't be loaded,
   try FAMILY1, then FAMILY2, ...  */

Lisp_Object Vface_alternative_font_family_alist;

/* Alist of alternative font registries.  Each element is of the form
   (REGISTRY REGISTRY1 REGISTRY2...).  If fonts of REGISTRY can't be
   loaded, try REGISTRY1, then REGISTRY2, ...  */

Lisp_Object Vface_alternative_font_registry_alist;

/* The next ID to assign to Lisp faces.  */

static int next_lface_id;

/* A vector mapping Lisp face Id's to face names.  */

static Lisp_Object *lface_id_to_name;
static ptrdiff_t lface_id_to_name_size;

#ifdef HAVE_WINDOW_SYSTEM

/* Counter for calls to clear_face_cache.  If this counter reaches
   CLEAR_FONT_TABLE_COUNT, and a frame has more than
   CLEAR_FONT_TABLE_NFONTS load, unused fonts are freed.  */

static int clear_font_table_count;
#define CLEAR_FONT_TABLE_COUNT	100
#define CLEAR_FONT_TABLE_NFONTS	10

#endif /* HAVE_WINDOW_SYSTEM */

/* True means face attributes have been changed since the last
   redisplay.  Used in redisplay_internal.  */

bool face_change;

/* True means don't display bold text if a face's foreground
   and background colors are the inverse of the default colors of the
   display.   This is a kluge to suppress `bold black' foreground text
   which is hard to read on an LCD monitor.  */

static bool tty_suppress_bold_inverse_default_colors_p;

/* The total number of colors currently allocated.  */

#ifdef GLYPH_DEBUG
static int ncolors_allocated;
static int npixmaps_allocated;
static int ngcs;
#endif

/* True means the definition of the `menu' face for new frames has
   been changed.  */

static bool menu_face_changed_default;

struct named_merge_point;

static struct face *realize_face (struct face_cache *,
				  Lisp_Object [LFACE_VECTOR_SIZE],
				  int);
static struct face *realize_gui_face (struct face_cache *,
				      Lisp_Object [LFACE_VECTOR_SIZE]);
static struct face *realize_tty_face (struct face_cache *,
				      Lisp_Object [LFACE_VECTOR_SIZE]);
static bool realize_basic_faces (struct frame *);
static bool realize_default_face (struct frame *);
static void realize_named_face (struct frame *, Lisp_Object, int);
static struct face_cache *make_face_cache (struct frame *);
static void free_face_cache (struct face_cache *);
static bool merge_face_ref (struct window *w,
                            struct frame *, Lisp_Object, Lisp_Object *,
                            bool, struct named_merge_point *,
                            enum lface_attribute_index);
static int color_distance (Emacs_Color *x, Emacs_Color *y);

#ifdef HAVE_WINDOW_SYSTEM
static void set_font_frame_param (Lisp_Object, Lisp_Object);
static void clear_face_gcs (struct face_cache *);
static struct face *realize_non_ascii_face (struct frame *, Lisp_Object,
					    struct face *);
#endif /* HAVE_WINDOW_SYSTEM */

/***********************************************************************
			      Utilities
 ***********************************************************************/

#ifdef HAVE_X_WINDOWS

#ifdef DEBUG_X_COLORS

/* The following is a poor mans infrastructure for debugging X color
   allocation problems on displays with PseudoColor-8.  Some X servers
   like 3.3.5 XF86_SVGA with Matrox cards apparently don't implement
   color reference counts completely so that they don't signal an
   error when a color is freed whose reference count is already 0.
   Other X servers do.  To help me debug this, the following code
   implements a simple reference counting schema of its own, for a
   single display/screen.  --gerd.  */

/* Reference counts for pixel colors.  */

int color_count[256];

/* Register color PIXEL as allocated.  */

void
register_color (unsigned long pixel)
{
  eassert (pixel < 256);
  ++color_count[pixel];
}


/* Register color PIXEL as deallocated.  */

void
unregister_color (unsigned long pixel)
{
  eassert (pixel < 256);
  if (color_count[pixel] > 0)
    --color_count[pixel];
  else
    emacs_abort ();
}


/* Register N colors from PIXELS as deallocated.  */

void
unregister_colors (unsigned long *pixels, int n)
{
  int i;
  for (i = 0; i < n; ++i)
    unregister_color (pixels[i]);
}


DEFUN ("dump-colors", Fdump_colors, Sdump_colors, 0, 0, 0,
       doc: /* Dump currently allocated colors to stderr.  */)
  (void)
{
  int i, n;

  putc ('\n', stderr);

  for (i = n = 0; i < ARRAYELTS (color_count); ++i)
    if (color_count[i])
      {
	fprintf (stderr, "%3d: %5d", i, color_count[i]);
	++n;
	putc (n % 5 == 0 ? '\n' : '\t', stderr);
      }

  if (n % 5 != 0)
    putc ('\n', stderr);
  return Qnil;
}

#endif /* DEBUG_X_COLORS */


/* Free colors used on frame F.  PIXELS is an array of NPIXELS pixel
   color values.  Interrupt input must be blocked when this function
   is called.  */

void
x_free_colors (struct frame *f, unsigned long *pixels, int npixels)
{
  /* If display has an immutable color map, freeing colors is not
     necessary and some servers don't allow it.  So don't do it.  */
  if (x_mutable_colormap (FRAME_X_VISUAL_INFO (f)))
    {
#ifdef DEBUG_X_COLORS
      unregister_colors (pixels, npixels);
#endif
      XFreeColors (FRAME_X_DISPLAY (f), FRAME_X_COLORMAP (f),
		   pixels, npixels, 0);
    }
}


#ifdef USE_X_TOOLKIT

/* Free colors used on display DPY.  PIXELS is an array of NPIXELS pixel
   color values.  Interrupt input must be blocked when this function
   is called.  */

void
x_free_dpy_colors (Display *dpy, Screen *screen, Colormap cmap,
		   unsigned long *pixels, int npixels)
{
  struct x_display_info *dpyinfo = x_dpyinfo (dpy);

  /* If display has an immutable color map, freeing colors is not
     necessary and some servers don't allow it.  So don't do it.  */
  if (x_mutable_colormap (&dpyinfo->visual_info))
    {
#ifdef DEBUG_X_COLORS
      unregister_colors (pixels, npixels);
#endif
      XFreeColors (dpy, cmap, pixels, npixels, 0);
    }
}
#endif /* USE_X_TOOLKIT */

/* Create and return a GC for use on frame F.  GC values and mask
   are given by XGCV and MASK.  */

static GC
x_create_gc (struct frame *f, unsigned long mask, XGCValues *xgcv)
{
  GC gc;
  block_input ();
  gc = XCreateGC (FRAME_X_DISPLAY (f), FRAME_X_DRAWABLE (f), mask, xgcv);
  unblock_input ();
  IF_DEBUG (++ngcs);
  return gc;
}


/* Free GC which was used on frame F.  */

static void
x_free_gc (struct frame *f, GC gc)
{
  eassert (input_blocked_p ());
  IF_DEBUG ((--ngcs, eassert (ngcs >= 0)));
  XFreeGC (FRAME_X_DISPLAY (f), gc);
}

#endif /* HAVE_X_WINDOWS */

#ifdef HAVE_NTGUI
/* W32 emulation of GCs */

static Emacs_GC *
x_create_gc (struct frame *f, unsigned long mask, Emacs_GC *egc)
{
  Emacs_GC *gc;
  block_input ();
  gc = XCreateGC (NULL, FRAME_W32_WINDOW (f), mask, egc);
  unblock_input ();
  IF_DEBUG (++ngcs);
  return gc;
}


/* Free GC which was used on frame F.  */

static void
x_free_gc (struct frame *f, Emacs_GC *gc)
{
  IF_DEBUG ((--ngcs, eassert (ngcs >= 0)));
  xfree (gc);
}

#endif  /* HAVE_NTGUI */

#if defined (HAVE_NS) || defined (HAVE_HAIKU)
/* NS and Haiku emulation of GCs */

static Emacs_GC *
x_create_gc (struct frame *f,
	     unsigned long mask,
	     Emacs_GC *egc)
{
  Emacs_GC *gc = xmalloc (sizeof *gc);
  *gc = *egc;
  return gc;
}

static void
x_free_gc (struct frame *f, Emacs_GC *gc)
{
  xfree (gc);
}
#endif  /* HAVE_NS */

#ifdef HAVE_PGTK
/* PGTK emulation of GCs */

static Emacs_GC *
x_create_gc (struct frame *f,
	     unsigned long mask,
	     Emacs_GC *xgcv)
{
  Emacs_GC *gc = xmalloc (sizeof *gc);
  *gc = *xgcv;
  return gc;
}

static void
x_free_gc (struct frame *f, Emacs_GC *gc)
{
  xfree (gc);
}
#endif  /* HAVE_NS */

#ifdef HAVE_ANDROID

/* Android real GCs.  */

static struct android_gc *
x_create_gc (struct frame *f, unsigned long value_mask,
	     Emacs_GC *xgcv)
{
  return android_create_gc (value_mask, xgcv);
}

static void
x_free_gc (struct frame *f, struct android_gc *gc)
{
  android_free_gc (gc);
}

#endif

/***********************************************************************
			   Frames and faces
 ***********************************************************************/

#ifdef HAVE_WINDOW_SYSTEM

/* Find an existing image cache registered for a frame on F's display
   and with a `scaling_col_width' of F's FRAME_COLUMN_WIDTH, or, in the
   absence of an eligible image cache, allocate an image cache with the
   same width value.  */

struct image_cache *
share_image_cache (struct frame *f)
{
  int width = max (10, FRAME_COLUMN_WIDTH (f));
  Lisp_Object tail, frame;
  struct image_cache *cache;

  FOR_EACH_FRAME (tail, frame)
    {
      struct frame *x = XFRAME (frame);

      if (FRAME_TERMINAL (x) == FRAME_TERMINAL (f)
	  && FRAME_IMAGE_CACHE (x)
	  && FRAME_IMAGE_CACHE (x)->scaling_col_width == width)
	return FRAME_IMAGE_CACHE (x);
    }

  cache = make_image_cache ();
  cache->scaling_col_width = width;
  return cache;
}

#endif /* HAVE_WINDOW_SYSTEM */

/* Initialize face cache and basic faces for frame F.  */

void
init_frame_faces (struct frame *f)
{
  /* Make a face cache, if F doesn't have one.  */
  if (FRAME_FACE_CACHE (f) == NULL)
    FRAME_FACE_CACHE (f) = make_face_cache (f);

#ifdef HAVE_WINDOW_SYSTEM
  /* Make or share an image cache.  */
  if (FRAME_WINDOW_P (f))
    {
      FRAME_IMAGE_CACHE (f) = share_image_cache (f);
      ++FRAME_IMAGE_CACHE (f)->refcount;
    }
#endif /* HAVE_WINDOW_SYSTEM */

  /* Realize faces early (Bug#17889).  */
  if (!realize_basic_faces (f))
    emacs_abort ();
}


/* Free face cache of frame F.  Called from frame-dependent
   resource freeing function, e.g. (x|tty)_free_frame_resources.  */

void
free_frame_faces (struct frame *f)
{
  struct face_cache *face_cache = FRAME_FACE_CACHE (f);

  if (face_cache)
    {
      free_face_cache (face_cache);
      FRAME_FACE_CACHE (f) = NULL;
    }

#ifdef HAVE_WINDOW_SYSTEM
  if (FRAME_WINDOW_P (f))
    {
      struct image_cache *image_cache = FRAME_IMAGE_CACHE (f);
      if (image_cache)
	{
	  --image_cache->refcount;
	  if (image_cache->refcount == 0)
	    free_image_cache (f);

	  /* The `image_cache' field must be emptied, in case references
	     to this dead frame should remain and be scanned by GC.
	     (bug#71929) */
	  FRAME_IMAGE_CACHE (f) = NULL;
	}
    }
#endif /* HAVE_WINDOW_SYSTEM */
}


/* Clear face caches, and recompute basic faces for frame F.  Call
   this after changing frame parameters on which those faces depend,
   or when realized faces have been freed due to changing attributes
   of named faces.  */

void
recompute_basic_faces (struct frame *f)
{
  if (FRAME_FACE_CACHE (f))
    {
      clear_face_cache (false);
      if (!realize_basic_faces (f))
	emacs_abort ();
    }
}


/* Clear the face caches of all frames.  CLEAR_FONTS_P means
   try to free unused fonts, too.  */

void
clear_face_cache (bool clear_fonts_p)
{
#ifdef HAVE_WINDOW_SYSTEM
  Lisp_Object tail, frame;

  if (clear_fonts_p
      || ++clear_font_table_count == CLEAR_FONT_TABLE_COUNT)
    {
      /* From time to time see if we can unload some fonts.  This also
	 frees all realized faces on all frames.  Fonts needed by
	 faces will be loaded again when faces are realized again.  */
      clear_font_table_count = 0;

      FOR_EACH_FRAME (tail, frame)
	{
	  struct frame *f = XFRAME (frame);
	  if (FRAME_WINDOW_P (f)
	      && FRAME_DISPLAY_INFO (f)->n_fonts > CLEAR_FONT_TABLE_NFONTS
	      && !f->inhibit_clear_image_cache)
	    {
	      clear_font_cache (f);
	      free_all_realized_faces (frame);
	    }
	}
    }
  else
    {
      /* Clear GCs of realized faces.  */
      FOR_EACH_FRAME (tail, frame)
	{
	  struct frame *f = XFRAME (frame);
	  if (FRAME_WINDOW_P (f))
	      clear_face_gcs (FRAME_FACE_CACHE (f));
	}
      clear_image_caches (Qnil);
    }
#endif /* HAVE_WINDOW_SYSTEM */
}

DEFUN ("clear-face-cache", Fclear_face_cache, Sclear_face_cache, 0, 1, 0,
       doc: /* Clear face caches on all frames.
Optional THOROUGHLY non-nil means try to free unused fonts, too.  */)
  (Lisp_Object thoroughly)
{
  clear_face_cache (!NILP (thoroughly));
  face_change = true;
  windows_or_buffers_changed = 53;
  return Qnil;
}


/***********************************************************************
			      X Pixmaps
 ***********************************************************************/

#ifdef HAVE_WINDOW_SYSTEM

DEFUN ("bitmap-spec-p", Fbitmap_spec_p, Sbitmap_spec_p, 1, 1, 0,
       doc: /* Value is non-nil if OBJECT is a valid bitmap specification.
A bitmap specification is either a string, a file name, or a list
\(WIDTH HEIGHT DATA) where WIDTH is the pixel width of the bitmap,
HEIGHT is its height, and DATA is a string containing the bits of
the pixmap.  Bits are stored row by row, each row occupies
\(WIDTH + 7)/8 bytes.  */)
  (Lisp_Object object)
{
  bool pixmap_p = false;

  if (STRINGP (object))
    /* If OBJECT is a string, it's a file name.  */
    pixmap_p = true;
  else if (CONSP (object))
    {
      /* Otherwise OBJECT must be (WIDTH HEIGHT DATA), WIDTH and
	 HEIGHT must be ints > 0, and DATA must be string large
	 enough to hold a bitmap of the specified size.  */
      Lisp_Object width, height, data;

      height = width = data = Qnil;

      if (CONSP (object))
	{
	  width = XCAR (object);
	  object = XCDR (object);
	  if (CONSP (object))
	    {
	      height = XCAR (object);
	      object = XCDR (object);
	      if (CONSP (object))
		data = XCAR (object);
	    }
	}

      if (STRINGP (data)
	  && RANGED_FIXNUMP (1, width, INT_MAX)
	  && RANGED_FIXNUMP (1, height, INT_MAX))
	{
	  int bytes_per_row = (XFIXNUM (width) + CHAR_BIT - 1) / CHAR_BIT;
	  if (XFIXNUM (height) <= SBYTES (data) / bytes_per_row)
	    pixmap_p = true;
	}
    }

  return pixmap_p ? Qt : Qnil;
}


/* Load a bitmap according to NAME (which is either a file name or a
   pixmap spec) for use on frame F.  Value is the bitmap_id (see
   xfns.c).  If NAME is nil, return with a bitmap id of zero.  If
   bitmap cannot be loaded, display a message saying so, and return
   zero.  */

static ptrdiff_t
load_pixmap (struct frame *f, Lisp_Object name)
{
  ptrdiff_t bitmap_id;

  if (NILP (name))
    return 0;

  CHECK_TYPE (!NILP (Fbitmap_spec_p (name)), Qbitmap_spec_p, name);

  block_input ();
  if (CONSP (name))
    {
      /* Decode a bitmap spec into a bitmap.  */

      int h, w;
      Lisp_Object bits;

      w = XFIXNUM (Fcar (name));
      h = XFIXNUM (Fcar (Fcdr (name)));
      bits = Fcar (Fcdr (Fcdr (name)));

      bitmap_id = image_create_bitmap_from_data (f, SSDATA (bits),
                                                 w, h);
    }
  else
    {
      /* It must be a string -- a file name.  */
      bitmap_id = image_create_bitmap_from_file (f, name);
    }
  unblock_input ();

  if (bitmap_id < 0)
    {
      add_to_log ("Invalid or undefined bitmap `%s'", name);
      bitmap_id = 0;
    }
  else
    {
#ifdef GLYPH_DEBUG
      ++npixmaps_allocated;
#endif
    }

  return bitmap_id;
}

#endif /* HAVE_WINDOW_SYSTEM */



/***********************************************************************
                            Color Handling
 ***********************************************************************/

/* Parse hex color component specification that starts at S and ends
   right before E.  Set *DST to the parsed value normalized so that
   the maximum value for the number of hex digits given becomes 65535,
   and return true on success, false otherwise.  */
static bool
parse_hex_color_comp (const char *s, const char *e, unsigned short *dst)
{
  int n = e - s;
  if (n <= 0 || n > 4)
    return false;
  int val = 0;
  for (; s < e; s++)
    {
      int digit;
      if (*s >= '0' && *s <= '9')
        digit = *s - '0';
      else if (*s >= 'A' && *s <= 'F')
        digit = *s - 'A' + 10;
      else if (*s >= 'a' && *s <= 'f')
        digit = *s - 'a' + 10;
      else
        return false;
      val = (val << 4) | digit;
    }
  int maxval = (1 << (n * 4)) - 1;
  *dst = (unsigned)val * 65535 / maxval;
  return true;
}

/* Parse floating-point color component specification that starts at S
   and ends right before E.  Return the parsed number if in the range
   [0,1]; otherwise return -1.  */
static double
parse_float_color_comp (const char *s, const char *e)
{
  /* Only allow decimal float literals without whitespace.  */
  for (const char *p = s; p < e; p++)
    if (!((*p >= '0' && *p <= '9')
	  || *p == '.' || *p == '+' || *p == '-' || *p == 'e' || *p == 'E'))
      return -1;
  char *end;
  double x = strtod (s, &end);
  return (end == e && x >= 0 && x <= 1) ? x : -1;
}

/* Parse SPEC as a numeric color specification and set *R, *G and *B.
   Return true on success, false on failure.

   Recognized formats of SPEC:

    "#RGB", with R, G and B hex strings of equal length, 1-4 digits each.
    "rgb:R/G/B", with R, G and B hex strings, 1-4 digits each.
    "rgbi:R/G/B", with R, G and B numbers in [0,1].

   If the function succeeds, it assigns to each of the components *R,
   *G, and *B a value normalized to be in the [0, 65535] range.  If
   the function fails, some or all of the components remain unassigned.  */
bool
parse_color_spec (const char *spec,
                  unsigned short *r, unsigned short *g, unsigned short *b)
{
  int len = strlen (spec);
  if (spec[0] == '#')
    {
      if ((len - 1) % 3 == 0)
        {
          int n = (len - 1) / 3;
          return (   parse_hex_color_comp (spec + 1 + 0 * n,
					   spec + 1 + 1 * n, r)
                  && parse_hex_color_comp (spec + 1 + 1 * n,
					   spec + 1 + 2 * n, g)
                  && parse_hex_color_comp (spec + 1 + 2 * n,
					   spec + 1 + 3 * n, b));
        }
    }
  else if (strncmp (spec, "rgb:", 4) == 0)
    {
      char *sep1, *sep2;
      return ((sep1 = strchr (spec + 4, '/')) != NULL
              && (sep2 = strchr (sep1 + 1, '/')) != NULL
              && parse_hex_color_comp (spec + 4, sep1, r)
              && parse_hex_color_comp (sep1 + 1, sep2, g)
              && parse_hex_color_comp (sep2 + 1, spec + len, b));
    }
  else if (strncmp (spec, "rgbi:", 5) == 0)
    {
      char *sep1, *sep2;
      double red, green, blue;
      if ((sep1 = strchr (spec + 5, '/')) != NULL
          && (sep2 = strchr (sep1 + 1, '/')) != NULL
          && (red = parse_float_color_comp (spec + 5, sep1)) >= 0
          && (green = parse_float_color_comp (sep1 + 1, sep2)) >= 0
          && (blue = parse_float_color_comp (sep2 + 1, spec + len)) >= 0)
        {
          *r = lrint (red * 65535);
          *g = lrint (green * 65535);
          *b = lrint (blue * 65535);
          return true;
        }
    }
  return false;
}

DEFUN ("color-values-from-color-spec",
       Fcolor_values_from_color_spec,
       Scolor_values_from_color_spec,
       1, 1, 0,
       doc: /* Parse color SPEC as a numeric color and return (RED GREEN BLUE).
This function recognizes the following formats for SPEC:

 #RGB, where R, G and B are hex numbers of equal length, 1-4 digits each.
 rgb:R/G/B, where R, G, and B are hex numbers, 1-4 digits each.
 rgbi:R/G/B, where R, G and B are floating-point numbers in [0,1].

If SPEC is not in one of the above forms, return nil.

Each of the 3 integer members of the resulting list, RED, GREEN, and BLUE,
is normalized to have its value in [0,65535].  */)
  (Lisp_Object spec)
{
  CHECK_STRING (spec);
  unsigned short r, g, b;
  return (parse_color_spec (SSDATA (spec), &r, &g, &b)
          ? list3i (r, g, b)
          : Qnil);
}

/* Parse RGB_LIST, and fill in the RGB fields of COLOR.
   RGB_LIST should contain (at least) 3 lisp integers.
   Return true iff RGB_LIST is OK.  */

static bool
parse_rgb_list (Lisp_Object rgb_list, Emacs_Color *color)
{
#define PARSE_RGB_LIST_FIELD(field)					\
  if (CONSP (rgb_list) && FIXNUMP (XCAR (rgb_list)))			\
    {									\
      color->field = XFIXNUM (XCAR (rgb_list));				\
      rgb_list = XCDR (rgb_list);					\
    }									\
  else									\
    return false;

  PARSE_RGB_LIST_FIELD (red);
  PARSE_RGB_LIST_FIELD (green);
  PARSE_RGB_LIST_FIELD (blue);

  return true;
}


/* Lookup on frame F the color described by the lisp string COLOR.
   The resulting tty color is returned in TTY_COLOR; if STD_COLOR is
   non-zero, then the `standard' definition of the same color is
   returned in it.  */

static bool
tty_lookup_color (struct frame *f, Lisp_Object color, Emacs_Color *tty_color,
		  Emacs_Color *std_color)
{
  Lisp_Object frame, color_desc;

  if (!STRINGP (color) || NILP (Ffboundp (Qtty_color_desc)))
    return false;

  XSETFRAME (frame, f);

  color_desc = call2 (Qtty_color_desc, color, frame);
  if (CONSP (color_desc) && CONSP (XCDR (color_desc)))
    {
      Lisp_Object rgb;

      if (! FIXNUMP (XCAR (XCDR (color_desc))))
	return false;

      tty_color->pixel = XFIXNUM (XCAR (XCDR (color_desc)));

      rgb = XCDR (XCDR (color_desc));
      if (! parse_rgb_list (rgb, tty_color))
	return false;

      /* Should we fill in STD_COLOR too?  */
      if (std_color)
	{
	  /* Default STD_COLOR to the same as TTY_COLOR.  */
	  *std_color = *tty_color;

	  /* Do a quick check to see if the returned descriptor is
	     actually _exactly_ equal to COLOR, otherwise we have to
	     lookup STD_COLOR separately.  If it's impossible to lookup
	     a standard color, we just give up and use TTY_COLOR.  */
	  if ((!STRINGP (XCAR (color_desc))
	       || NILP (Fstring_equal (color, XCAR (color_desc))))
	      && !NILP (Ffboundp (Qtty_color_standard_values)))
	    {
	      /* Look up STD_COLOR separately.  */
	      rgb = call1 (Qtty_color_standard_values, color);
	      if (! parse_rgb_list (rgb, std_color))
		return false;
	    }
	}

      return true;
    }
  else if (NILP (Fsymbol_value (Qtty_defined_color_alist)))
    /* We were called early during startup, and the colors are not
       yet set up in tty-defined-color-alist.  Don't return a failure
       indication, since this produces the annoying "Unable to
       load color" messages in the *Messages* buffer.  */
    return true;
  else
    /* tty-color-desc seems to have returned a bad value.  */
    return false;
}

/* An implementation of defined_color_hook for tty frames.  */

bool
tty_defined_color (struct frame *f, const char *color_name,
		   Emacs_Color *color_def, bool alloc, bool _makeIndex)
{
  bool status = true;

  /* Defaults.  */
  color_def->pixel = FACE_TTY_DEFAULT_COLOR;
  color_def->red = 0;
  color_def->blue = 0;
  color_def->green = 0;

  if (*color_name)
    status = tty_lookup_color (f, build_string (color_name), color_def, NULL);

  if (color_def->pixel == FACE_TTY_DEFAULT_COLOR && *color_name)
    {
      if (strcmp (color_name, "unspecified-fg") == 0)
	color_def->pixel = FACE_TTY_DEFAULT_FG_COLOR;
      else if (strcmp (color_name, "unspecified-bg") == 0)
	color_def->pixel = FACE_TTY_DEFAULT_BG_COLOR;
    }

  if (color_def->pixel != FACE_TTY_DEFAULT_COLOR)
    status = true;

  return status;
}

/* Given the index IDX of a tty color on frame F, return its name, a
   Lisp string.  */

Lisp_Object
tty_color_name (struct frame *f, int idx)
{
  if (idx >= 0 && !NILP (Ffboundp (Qtty_color_by_index)))
    {
      Lisp_Object frame;
      Lisp_Object coldesc;

      XSETFRAME (frame, f);
      coldesc = call2 (Qtty_color_by_index, make_fixnum (idx), frame);

      if (!NILP (coldesc))
	return XCAR (coldesc);
    }
#ifdef MSDOS
  /* We can have an MS-DOS frame under -nw for a short window of
     opportunity before internal_terminal_init is called.  DTRT.  */
  if (FRAME_MSDOS_P (f) && !inhibit_window_system)
    return msdos_stdcolor_name (idx);
#endif

  if (idx == FACE_TTY_DEFAULT_FG_COLOR)
    return build_string (unspecified_fg);
  if (idx == FACE_TTY_DEFAULT_BG_COLOR)
    return build_string (unspecified_bg);

  return Qunspecified;
}


/* Return true if COLOR_NAME is a shade of gray (or white or
   black) on frame F.

   The criterion implemented here is not a terribly sophisticated one.  */

static bool
face_color_gray_p (struct frame *f, const char *color_name)
{
  Emacs_Color color;
  bool gray_p;

  if (FRAME_TERMINAL (f)->defined_color_hook
      (f, color_name, &color, false, true))
    gray_p = (/* Any color sufficiently close to black counts as gray.  */
	      (color.red < 5000 && color.green < 5000 && color.blue < 5000)
	      ||
	      ((eabs (color.red - color.green)
		< max (color.red, color.green) / 20)
	       && (eabs (color.green - color.blue)
		   < max (color.green, color.blue) / 20)
	       && (eabs (color.blue - color.red)
		   < max (color.blue, color.red) / 20)));
  else
    gray_p = false;

  return gray_p;
}


/* Return true if color COLOR_NAME can be displayed on frame F.
   BACKGROUND_P means the color will be used as background color.  */

static bool
face_color_supported_p (struct frame *f, const char *color_name,
			bool background_p)
{
  Lisp_Object frame;
  Emacs_Color not_used;

  XSETFRAME (frame, f);
  return
#ifdef HAVE_WINDOW_SYSTEM
    FRAME_WINDOW_P (f)
    ? (!NILP (Fxw_display_color_p (frame))
       || xstrcasecmp (color_name, "black") == 0
       || xstrcasecmp (color_name, "white") == 0
       || (background_p
	   && face_color_gray_p (f, color_name))
       || (!NILP (Fx_display_grayscale_p (frame))
	   && face_color_gray_p (f, color_name)))
    :
#endif
    tty_defined_color (f, color_name, &not_used, false, false);
}


DEFUN ("color-gray-p", Fcolor_gray_p, Scolor_gray_p, 1, 2, 0,
       doc: /* Return non-nil if COLOR is a shade of gray (or white or black).
FRAME specifies the frame and thus the display for interpreting COLOR.
If FRAME is nil or omitted, use the selected frame.  */)
  (Lisp_Object color, Lisp_Object frame)
{
  CHECK_STRING (color);
  return (face_color_gray_p (decode_any_frame (frame), SSDATA (color))
	  ? Qt : Qnil);
}


DEFUN ("color-supported-p", Fcolor_supported_p,
       Scolor_supported_p, 1, 3, 0,
       doc: /* Return non-nil if COLOR can be displayed on FRAME.
BACKGROUND-P non-nil means COLOR is used as a background.
Otherwise, this function tells whether it can be used as a foreground.
If FRAME is nil or omitted, use the selected frame.
COLOR must be a valid color name.  */)
  (Lisp_Object color, Lisp_Object frame, Lisp_Object background_p)
{
  CHECK_STRING (color);
  return (face_color_supported_p (decode_any_frame (frame),
				  SSDATA (color), !NILP (background_p))
	  ? Qt : Qnil);
}


static unsigned long
load_color2 (struct frame *f, struct face *face, Lisp_Object name,
             enum lface_attribute_index target_index, Emacs_Color *color)
{
  eassert (STRINGP (name));
  eassert (target_index == LFACE_FOREGROUND_INDEX
	   || target_index == LFACE_BACKGROUND_INDEX
	   || target_index == LFACE_UNDERLINE_INDEX
	   || target_index == LFACE_OVERLINE_INDEX
	   || target_index == LFACE_STRIKE_THROUGH_INDEX
	   || target_index == LFACE_BOX_INDEX);

  /* if the color map is full, defined_color_hook will return a best match
     to the values in an existing cell. */
  if (!FRAME_TERMINAL (f)->defined_color_hook
      (f, SSDATA (name), color, true, true))
    {
      add_to_log ("Unable to load color \"%s\"", name);

      switch (target_index)
	{
	case LFACE_FOREGROUND_INDEX:
	  face->foreground_defaulted_p = true;
	  color->pixel = FRAME_FOREGROUND_PIXEL (f);
	  break;

	case LFACE_BACKGROUND_INDEX:
	  face->background_defaulted_p = true;
	  color->pixel = FRAME_BACKGROUND_PIXEL (f);
	  break;

	case LFACE_UNDERLINE_INDEX:
	  face->underline_defaulted_p = true;
	  color->pixel = FRAME_FOREGROUND_PIXEL (f);
	  break;

	case LFACE_OVERLINE_INDEX:
	  face->overline_color_defaulted_p = true;
	  color->pixel = FRAME_FOREGROUND_PIXEL (f);
	  break;

	case LFACE_STRIKE_THROUGH_INDEX:
	  face->strike_through_color_defaulted_p = true;
	  color->pixel = FRAME_FOREGROUND_PIXEL (f);
	  break;

	case LFACE_BOX_INDEX:
	  face->box_color_defaulted_p = true;
	  color->pixel = FRAME_FOREGROUND_PIXEL (f);
	  break;

	default:
	  emacs_abort ();
	}
    }
#ifdef GLYPH_DEBUG
  else
    ++ncolors_allocated;
#endif

  return color->pixel;
}

/* Load color with name NAME for use by face FACE on frame F.
   TARGET_INDEX must be one of LFACE_FOREGROUND_INDEX,
   LFACE_BACKGROUND_INDEX, LFACE_UNDERLINE_INDEX, LFACE_OVERLINE_INDEX,
   LFACE_STRIKE_THROUGH_INDEX, or LFACE_BOX_INDEX.  Value is the
   pixel color.  If color cannot be loaded, display a message, and
   return the foreground, background or underline color of F, but
   record that fact in flags of the face so that we don't try to free
   these colors.  */

unsigned long
load_color (struct frame *f, struct face *face, Lisp_Object name,
	    enum lface_attribute_index target_index)
{
  Emacs_Color color;
  return load_color2 (f, face, name, target_index, &color);
}


#ifdef HAVE_WINDOW_SYSTEM

/* Load colors for face FACE which is used on frame F.  Colors are
   specified by slots LFACE_BACKGROUND_INDEX and LFACE_FOREGROUND_INDEX
   of ATTRS.  If the background color specified is not supported on F,
   try to emulate gray colors with a stipple from Vface_default_stipple.  */

static void
load_face_colors (struct frame *f, struct face *face,
		  Lisp_Object attrs[LFACE_VECTOR_SIZE])
{
  Lisp_Object fg, bg, dfg;
  Emacs_Color xfg, xbg;

  bg = attrs[LFACE_BACKGROUND_INDEX];
  fg = attrs[LFACE_FOREGROUND_INDEX];

  /* Swap colors if face is inverse-video.  */
  if (EQ (attrs[LFACE_INVERSE_INDEX], Qt))
    {
      Lisp_Object tmp;
      tmp = fg;
      fg = bg;
      bg = tmp;
    }

  /* Check for support for foreground, not for background because
     face_color_supported_p is smart enough to know that grays are
     "supported" as background because we are supposed to use stipple
     for them.  */
  if (!face_color_supported_p (f, SSDATA (bg), false)
      && !NILP (Fbitmap_spec_p (Vface_default_stipple)))
    {
      image_destroy_bitmap (f, face->stipple);
      face->stipple = load_pixmap (f, Vface_default_stipple);
    }

  face->background = load_color2 (f, face, bg, LFACE_BACKGROUND_INDEX, &xbg);
  face->foreground = load_color2 (f, face, fg, LFACE_FOREGROUND_INDEX, &xfg);

  dfg = attrs[LFACE_DISTANT_FOREGROUND_INDEX];
  if (!NILP (dfg) && !UNSPECIFIEDP (dfg)
      && color_distance (&xbg, &xfg) < face_near_same_color_threshold)
    {
      if (EQ (attrs[LFACE_INVERSE_INDEX], Qt))
        face->background = load_color (f, face, dfg, LFACE_BACKGROUND_INDEX);
      else
        face->foreground = load_color (f, face, dfg, LFACE_FOREGROUND_INDEX);
    }
}

#ifdef HAVE_X_WINDOWS

/* Free color PIXEL on frame F.  */

void
unload_color (struct frame *f, unsigned long pixel)
{
  if (pixel != -1)
    {
      block_input ();
      x_free_colors (f, &pixel, 1);
      unblock_input ();
    }
}

/* Free colors allocated for FACE.  */

static void
free_face_colors (struct frame *f, struct face *face)
{
  /* PENDING(NS): need to do something here? */

  if (face->colors_copied_bitwise_p)
    return;

  block_input ();

  if (!face->foreground_defaulted_p)
    {
      x_free_colors (f, &face->foreground, 1);
      IF_DEBUG (--ncolors_allocated);
    }

  if (!face->background_defaulted_p)
    {
      x_free_colors (f, &face->background, 1);
      IF_DEBUG (--ncolors_allocated);
    }

  if (face->underline
      && !face->underline_defaulted_p)
    {
      x_free_colors (f, &face->underline_color, 1);
      IF_DEBUG (--ncolors_allocated);
    }

  if (face->overline_p
      && !face->overline_color_defaulted_p)
    {
      x_free_colors (f, &face->overline_color, 1);
      IF_DEBUG (--ncolors_allocated);
    }

  if (face->strike_through_p
      && !face->strike_through_color_defaulted_p)
    {
      x_free_colors (f, &face->strike_through_color, 1);
      IF_DEBUG (--ncolors_allocated);
    }

  if (face->box != FACE_NO_BOX
      && !face->box_color_defaulted_p)
    {
      x_free_colors (f, &face->box_color, 1);
      IF_DEBUG (--ncolors_allocated);
    }

  unblock_input ();
}

#endif /* HAVE_X_WINDOWS */

#endif /* HAVE_WINDOW_SYSTEM */



/***********************************************************************
			   XLFD Font Names
 ***********************************************************************/

/* An enumerator for each field of an XLFD font name.  */

enum xlfd_field
{
  XLFD_FOUNDRY,
  XLFD_FAMILY,
  XLFD_WEIGHT,
  XLFD_SLANT,
  XLFD_SWIDTH,
  XLFD_ADSTYLE,
  XLFD_PIXEL_SIZE,
  XLFD_POINT_SIZE,
  XLFD_RESX,
  XLFD_RESY,
  XLFD_SPACING,
  XLFD_AVGWIDTH,
  XLFD_REGISTRY,
  XLFD_ENCODING,
  XLFD_LAST
};

/* Order by which font selection chooses fonts.  The default values
   mean "first, find a best match for the font width, then for the
   font height, then for weight, then for slant."  This variable can be
   set via 'internal-set-font-selection-order'.  */

static int font_sort_order[4];

#ifdef HAVE_WINDOW_SYSTEM

static enum font_property_index font_props_for_sorting[FONT_SIZE_INDEX];

static int
compare_fonts_by_sort_order (const void *v1, const void *v2)
{
  Lisp_Object const *p1 = v1;
  Lisp_Object const *p2 = v2;
  Lisp_Object font1 = *p1;
  Lisp_Object font2 = *p2;
  int i;

  for (i = 0; i < FONT_SIZE_INDEX; i++)
    {
      enum font_property_index idx = font_props_for_sorting[i];
      Lisp_Object val1 = AREF (font1, idx), val2 = AREF (font2, idx);
      int result;

      if (idx <= FONT_REGISTRY_INDEX)
	{
	  if (STRINGP (val1))
	    result = STRINGP (val2) ? strcmp (SSDATA (val1), SSDATA (val2)) : -1;
	  else
	    result = STRINGP (val2) ? 1 : 0;
	}
      else
	{
	  if (FIXNUMP (val1))
	    result = (FIXNUMP (val2) && XFIXNUM (val1) >= XFIXNUM (val2)
		      ? XFIXNUM (val1) > XFIXNUM (val2)
		      : -1);
	  else
	    result = FIXNUMP (val2) ? 1 : 0;
	}
      if (result)
	return result;
    }
  return 0;
}

DEFUN ("x-family-fonts", Fx_family_fonts, Sx_family_fonts, 0, 2, 0,
       doc: /* Return a list of available fonts of family FAMILY on FRAME.
If FAMILY is omitted or nil, list all families.
Otherwise, FAMILY must be a string, possibly containing wildcards
`?' and `*'.
If FRAME is omitted or nil, use the selected frame.

Each element of the result is a vector [FAMILY WIDTH POINT-SIZE WEIGHT
SLANT FIXED-P FULL REGISTRY-AND-ENCODING].

FAMILY is the font family name.
POINT-SIZE is the size of the font in 1/10 pt.
WIDTH, WEIGHT, and SLANT are symbols describing the width, weight
  and slant of the font.  These symbols are the same as for face
  attributes, see `set-face-attribute'.
FIXED-P is non-nil if the font is fixed-pitch.
FULL is the full name of the font.
REGISTRY-AND-ENCODING is a string giving the registry and encoding of
  the font.

The resulting list is sorted according to the current setting of
the face font sort order, see `face-font-selection-order'.  */)
  (Lisp_Object family, Lisp_Object frame)
{
  Lisp_Object font_spec, list, *drivers, vec;
  struct frame *f = decode_live_frame (frame);
  ptrdiff_t i, nfonts;
  Lisp_Object result;
  USE_SAFE_ALLOCA;

  font_spec = Ffont_spec (0, NULL);
  if (!NILP (family))
    {
      CHECK_STRING (family);
      font_parse_family_registry (family, Qnil, font_spec);
    }

  list = font_list_entities (f, font_spec);
  if (NILP (list))
    return Qnil;

  /* Sort the font entities.  */
  for (i = 0; i < 4; i++)
    switch (font_sort_order[i])
      {
      case XLFD_SWIDTH:
	font_props_for_sorting[i] = FONT_WIDTH_INDEX; break;
      case XLFD_POINT_SIZE:
	font_props_for_sorting[i] = FONT_SIZE_INDEX; break;
      case XLFD_WEIGHT:
	font_props_for_sorting[i] = FONT_WEIGHT_INDEX; break;
      default:
	font_props_for_sorting[i] = FONT_SLANT_INDEX; break;
      }
  font_props_for_sorting[i++] = FONT_FAMILY_INDEX;
  font_props_for_sorting[i++] = FONT_FOUNDRY_INDEX;
  font_props_for_sorting[i++] = FONT_ADSTYLE_INDEX;
  font_props_for_sorting[i++] = FONT_REGISTRY_INDEX;

  ptrdiff_t ndrivers = list_length (list);
  SAFE_ALLOCA_LISP (drivers, ndrivers);
  for (i = 0; i < ndrivers; i++, list = XCDR (list))
    drivers[i] = XCAR (list);
  vec = Fvconcat (ndrivers, drivers);
  nfonts = ASIZE (vec);

  qsort (XVECTOR (vec)->contents, nfonts, word_size,
	 compare_fonts_by_sort_order);

  result = Qnil;
  for (i = nfonts - 1; i >= 0; --i)
    {
      Lisp_Object font = AREF (vec, i);
      int point = PIXEL_TO_POINT (XFIXNUM (AREF (font, FONT_SIZE_INDEX)) * 10,
				  FRAME_RES (f));
      Lisp_Object spacing = Ffont_get (font, QCspacing);
      Lisp_Object v = CALLN (Fvector,
			     AREF (font, FONT_FAMILY_INDEX),
			     FONT_WIDTH_SYMBOLIC (font),
			     make_fixnum (point),
			     FONT_WEIGHT_SYMBOLIC (font),
			     FONT_SLANT_SYMBOLIC (font),
			     (NILP (spacing)
			      || EQ (spacing, Qp)
			      /* If the font was specified in a way
				 different from XLFD (e.g., on MS-Windows),
				 we will have a number there, not 'p'.  */
			      || BASE_EQ (spacing,
					  make_fixnum
					  (FONT_SPACING_PROPORTIONAL)))
			     ? Qnil : Qt,
			     Ffont_xlfd_name (font, Qnil, Qt),
			     AREF (font, FONT_REGISTRY_INDEX));
      result = Fcons (v, result);
    }

  SAFE_FREE ();
  return result;
}

DEFUN ("x-list-fonts", Fx_list_fonts, Sx_list_fonts, 1, 5, 0,
       doc: /* Return a list of the names of available fonts matching PATTERN.
If optional arguments FACE and FRAME are specified, return only fonts
the same size as FACE on FRAME.

PATTERN should be a string containing a font name in the XLFD,
Fontconfig, or GTK format.  A font name given in the XLFD format may
contain wildcard characters:
  the * character matches any substring, and
  the ? character matches any single character.
  PATTERN is case-insensitive.

The return value is a list of strings, suitable as arguments to
`set-face-font'.

Fonts Emacs can't use may or may not be excluded
even if they match PATTERN and FACE.
The optional fourth argument MAXIMUM sets a limit on how many
fonts to match.  The first MAXIMUM fonts are reported.
The optional fifth argument WIDTH, if specified, is a number of columns
occupied by a character of a font.  In that case, return only fonts
the WIDTH times as wide as FACE on FRAME.  */)
  (Lisp_Object pattern, Lisp_Object face, Lisp_Object frame,
   Lisp_Object maximum, Lisp_Object width)
{
  struct frame *f;
  int size, avgwidth;

  check_window_system (NULL);
  CHECK_STRING (pattern);

  if (! NILP (maximum))
    CHECK_FIXNAT (maximum);

  if (!NILP (width))
    CHECK_FIXNUM (width);

  /* We can't simply call decode_window_system_frame because
     this function may be called before any frame is created.  */
  f = decode_live_frame (frame);
  if (! FRAME_WINDOW_P (f))
    {
      /* Perhaps we have not yet created any frame.  */
      f = NULL;
      frame = Qnil;
      face = Qnil;
    }
  else
    XSETFRAME (frame, f);

  /* Determine the width standard for comparison with the fonts we find.  */

  if (NILP (face))
    size = 0;
  else
    {
      /* This is of limited utility since it works with character
	 widths.  Keep it for compatibility.  --gerd.  */
      int face_id = lookup_named_face (NULL, f, face, false);
      struct face *width_face = FACE_FROM_ID_OR_NULL (f, face_id);

      if (width_face && width_face->font)
	{
	  size = width_face->font->pixel_size;
	  avgwidth = width_face->font->average_width;
	}
      else
	{
	  size = FRAME_FONT (f)->pixel_size;
	  avgwidth = FRAME_FONT (f)->average_width;
	}
      if (!NILP (width))
	avgwidth *= XFIXNUM (width);
    }

  Lisp_Object font_spec = font_spec_from_name (pattern);
  if (!FONTP (font_spec))
    signal_error ("Invalid font name", pattern);

  if (size)
    {
      Ffont_put (font_spec, QCsize, make_fixnum (size));
      Ffont_put (font_spec, QCavgwidth, make_fixnum (avgwidth));
    }
  Lisp_Object fonts = Flist_fonts (font_spec, frame, maximum, font_spec);
  for (Lisp_Object tail = fonts; CONSP (tail); tail = XCDR (tail))
    {
      Lisp_Object font_entity;

      font_entity = XCAR (tail);
      if ((NILP (AREF (font_entity, FONT_SIZE_INDEX))
	   || XFIXNUM (AREF (font_entity, FONT_SIZE_INDEX)) == 0)
	  && ! NILP (AREF (font_spec, FONT_SIZE_INDEX)))
	{
	  /* This is a scalable font.  For backward compatibility,
	     we set the specified size. */
	  font_entity = copy_font_spec (font_entity);
	  ASET (font_entity, FONT_SIZE_INDEX,
		AREF (font_spec, FONT_SIZE_INDEX));
	}
      XSETCAR (tail, Ffont_xlfd_name (font_entity, Qnil, Qt));
    }
  if (NILP (frame))
    /* We don't have to check fontsets.  */
    return fonts;
  Lisp_Object fontsets = list_fontsets (f, pattern, size);
  return nconc2 (fonts, fontsets);
}

#endif /* HAVE_WINDOW_SYSTEM */


/***********************************************************************
			      Lisp Faces
 ***********************************************************************/

/* Access face attributes of face LFACE, a Lisp vector.  */

#define LFACE_FAMILY(LFACE)	    AREF (LFACE, LFACE_FAMILY_INDEX)
#define LFACE_FOUNDRY(LFACE)	    AREF (LFACE, LFACE_FOUNDRY_INDEX)
#define LFACE_HEIGHT(LFACE)	    AREF (LFACE, LFACE_HEIGHT_INDEX)
#define LFACE_WEIGHT(LFACE)	    AREF (LFACE, LFACE_WEIGHT_INDEX)
#define LFACE_SLANT(LFACE)	    AREF (LFACE, LFACE_SLANT_INDEX)
#define LFACE_UNDERLINE(LFACE)      AREF (LFACE, LFACE_UNDERLINE_INDEX)
#define LFACE_INVERSE(LFACE)	    AREF (LFACE, LFACE_INVERSE_INDEX)
#define LFACE_FOREGROUND(LFACE)     AREF (LFACE, LFACE_FOREGROUND_INDEX)
#define LFACE_BACKGROUND(LFACE)     AREF (LFACE, LFACE_BACKGROUND_INDEX)
#define LFACE_STIPPLE(LFACE)	    AREF (LFACE, LFACE_STIPPLE_INDEX)
#define LFACE_SWIDTH(LFACE)	    AREF (LFACE, LFACE_SWIDTH_INDEX)
#define LFACE_OVERLINE(LFACE)	    AREF (LFACE, LFACE_OVERLINE_INDEX)
#define LFACE_STRIKE_THROUGH(LFACE) AREF (LFACE, LFACE_STRIKE_THROUGH_INDEX)
#define LFACE_BOX(LFACE)	    AREF (LFACE, LFACE_BOX_INDEX)
#define LFACE_FONT(LFACE)	    AREF (LFACE, LFACE_FONT_INDEX)
#define LFACE_INHERIT(LFACE)	    AREF (LFACE, LFACE_INHERIT_INDEX)
#define LFACE_FONTSET(LFACE)	    AREF (LFACE, LFACE_FONTSET_INDEX)
#define LFACE_EXTEND(LFACE)	    AREF (LFACE, LFACE_EXTEND_INDEX)
#define LFACE_DISTANT_FOREGROUND(LFACE) \
  AREF (LFACE, LFACE_DISTANT_FOREGROUND_INDEX)

/* True if LFACE is a Lisp face.  A Lisp face is a vector of size
   LFACE_VECTOR_SIZE which has the symbol `face' in slot 0.  */

#define LFACEP(LFACE)					\
     (VECTORP (LFACE)					\
      && ASIZE (LFACE) == LFACE_VECTOR_SIZE		\
      && EQ (AREF (LFACE, 0), Qface))


/* Face attribute symbols for each value of LFACE_*_INDEX.  */
static Lisp_Object face_attr_sym[LFACE_VECTOR_SIZE];

#ifdef GLYPH_DEBUG

/* Check consistency of Lisp face attribute vector ATTRS.  */

static void
check_lface_attrs (Lisp_Object attrs[LFACE_VECTOR_SIZE])
{
  eassert (UNSPECIFIEDP (attrs[LFACE_FAMILY_INDEX])
	   || IGNORE_DEFFACE_P (attrs[LFACE_FAMILY_INDEX])
	   || RESET_P (attrs[LFACE_FAMILY_INDEX])
	   || STRINGP (attrs[LFACE_FAMILY_INDEX]));
  eassert (UNSPECIFIEDP (attrs[LFACE_FOUNDRY_INDEX])
	   || IGNORE_DEFFACE_P (attrs[LFACE_FOUNDRY_INDEX])
	   || RESET_P (attrs[LFACE_FOUNDRY_INDEX])
	   || STRINGP (attrs[LFACE_FOUNDRY_INDEX]));
  eassert (UNSPECIFIEDP (attrs[LFACE_SWIDTH_INDEX])
	   || IGNORE_DEFFACE_P (attrs[LFACE_SWIDTH_INDEX])
	   || RESET_P (attrs[LFACE_SWIDTH_INDEX])
	   || SYMBOLP (attrs[LFACE_SWIDTH_INDEX]));
  eassert (UNSPECIFIEDP (attrs[LFACE_HEIGHT_INDEX])
	   || IGNORE_DEFFACE_P (attrs[LFACE_HEIGHT_INDEX])
	   || RESET_P (attrs[LFACE_HEIGHT_INDEX])
	   || NUMBERP (attrs[LFACE_HEIGHT_INDEX])
	   || FUNCTIONP (attrs[LFACE_HEIGHT_INDEX]));
  eassert (UNSPECIFIEDP (attrs[LFACE_WEIGHT_INDEX])
	   || IGNORE_DEFFACE_P (attrs[LFACE_WEIGHT_INDEX])
	   || RESET_P (attrs[LFACE_WEIGHT_INDEX])
	   || SYMBOLP (attrs[LFACE_WEIGHT_INDEX]));
  eassert (UNSPECIFIEDP (attrs[LFACE_SLANT_INDEX])
	   || IGNORE_DEFFACE_P (attrs[LFACE_SLANT_INDEX])
	   || RESET_P (attrs[LFACE_SLANT_INDEX])
	   || SYMBOLP (attrs[LFACE_SLANT_INDEX]));
  eassert (UNSPECIFIEDP (attrs[LFACE_UNDERLINE_INDEX])
	   || IGNORE_DEFFACE_P (attrs[LFACE_UNDERLINE_INDEX])
	   || RESET_P (attrs[LFACE_UNDERLINE_INDEX])
	   || SYMBOLP (attrs[LFACE_UNDERLINE_INDEX])
	   || STRINGP (attrs[LFACE_UNDERLINE_INDEX])
	   || CONSP (attrs[LFACE_UNDERLINE_INDEX]));
  eassert (UNSPECIFIEDP (attrs[LFACE_EXTEND_INDEX])
	   || IGNORE_DEFFACE_P (attrs[LFACE_EXTEND_INDEX])
	   || RESET_P (attrs[LFACE_EXTEND_INDEX])
	   || SYMBOLP (attrs[LFACE_EXTEND_INDEX])
	   || STRINGP (attrs[LFACE_EXTEND_INDEX]));
  eassert (UNSPECIFIEDP (attrs[LFACE_OVERLINE_INDEX])
	   || IGNORE_DEFFACE_P (attrs[LFACE_OVERLINE_INDEX])
	   || RESET_P (attrs[LFACE_OVERLINE_INDEX])
	   || SYMBOLP (attrs[LFACE_OVERLINE_INDEX])
	   || STRINGP (attrs[LFACE_OVERLINE_INDEX]));
  eassert (UNSPECIFIEDP (attrs[LFACE_STRIKE_THROUGH_INDEX])
	   || IGNORE_DEFFACE_P (attrs[LFACE_STRIKE_THROUGH_INDEX])
	   || RESET_P (attrs[LFACE_STRIKE_THROUGH_INDEX])
	   || SYMBOLP (attrs[LFACE_STRIKE_THROUGH_INDEX])
	   || STRINGP (attrs[LFACE_STRIKE_THROUGH_INDEX]));
  eassert (UNSPECIFIEDP (attrs[LFACE_BOX_INDEX])
	   || IGNORE_DEFFACE_P (attrs[LFACE_BOX_INDEX])
	   || RESET_P (attrs[LFACE_BOX_INDEX])
	   || SYMBOLP (attrs[LFACE_BOX_INDEX])
	   || STRINGP (attrs[LFACE_BOX_INDEX])
	   || FIXNUMP (attrs[LFACE_BOX_INDEX])
	   || CONSP (attrs[LFACE_BOX_INDEX]));
  eassert (UNSPECIFIEDP (attrs[LFACE_INVERSE_INDEX])
	   || IGNORE_DEFFACE_P (attrs[LFACE_INVERSE_INDEX])
	   || RESET_P (attrs[LFACE_INVERSE_INDEX])
	   || SYMBOLP (attrs[LFACE_INVERSE_INDEX]));
  eassert (UNSPECIFIEDP (attrs[LFACE_FOREGROUND_INDEX])
	   || IGNORE_DEFFACE_P (attrs[LFACE_FOREGROUND_INDEX])
	   || RESET_P (attrs[LFACE_FOREGROUND_INDEX])
	   || STRINGP (attrs[LFACE_FOREGROUND_INDEX]));
  eassert (UNSPECIFIEDP (attrs[LFACE_DISTANT_FOREGROUND_INDEX])
	   || IGNORE_DEFFACE_P (attrs[LFACE_DISTANT_FOREGROUND_INDEX])
	   || RESET_P (attrs[LFACE_DISTANT_FOREGROUND_INDEX])
	   || STRINGP (attrs[LFACE_DISTANT_FOREGROUND_INDEX]));
  eassert (UNSPECIFIEDP (attrs[LFACE_BACKGROUND_INDEX])
	   || IGNORE_DEFFACE_P (attrs[LFACE_BACKGROUND_INDEX])
	   || RESET_P (attrs[LFACE_BACKGROUND_INDEX])
	   || STRINGP (attrs[LFACE_BACKGROUND_INDEX]));
  eassert (UNSPECIFIEDP (attrs[LFACE_INHERIT_INDEX])
	   || IGNORE_DEFFACE_P (attrs[LFACE_INHERIT_INDEX])
	   || NILP (attrs[LFACE_INHERIT_INDEX])
	   || SYMBOLP (attrs[LFACE_INHERIT_INDEX])
	   || CONSP (attrs[LFACE_INHERIT_INDEX]));
#ifdef HAVE_WINDOW_SYSTEM
  eassert (UNSPECIFIEDP (attrs[LFACE_STIPPLE_INDEX])
	   || IGNORE_DEFFACE_P (attrs[LFACE_STIPPLE_INDEX])
	   || RESET_P (attrs[LFACE_STIPPLE_INDEX])
	   || SYMBOLP (attrs[LFACE_STIPPLE_INDEX])
	   || !NILP (Fbitmap_spec_p (attrs[LFACE_STIPPLE_INDEX])));
  eassert (UNSPECIFIEDP (attrs[LFACE_FONT_INDEX])
	   || IGNORE_DEFFACE_P (attrs[LFACE_FONT_INDEX])
	   || RESET_P (attrs[LFACE_FONT_INDEX])
	   || FONTP (attrs[LFACE_FONT_INDEX]));
  eassert (UNSPECIFIEDP (attrs[LFACE_FONTSET_INDEX])
	   || STRINGP (attrs[LFACE_FONTSET_INDEX])
	   || RESET_P (attrs[LFACE_FONTSET_INDEX])
	   || NILP (attrs[LFACE_FONTSET_INDEX]));
#endif
}


/* Check consistency of attributes of Lisp face LFACE (a Lisp vector).  */

static void
check_lface (Lisp_Object lface)
{
  if (!NILP (lface))
    {
      eassert (LFACEP (lface));
      check_lface_attrs (XVECTOR (lface)->contents);
    }
}

#else /* not GLYPH_DEBUG */

#define check_lface_attrs(attrs)	(void) 0
#define check_lface(lface)		(void) 0

#endif /* GLYPH_DEBUG */



/* Face-merge cycle checking.  */

enum named_merge_point_kind
{
  NAMED_MERGE_POINT_NORMAL,
  NAMED_MERGE_POINT_REMAP
};

/* A `named merge point' is simply a point during face-merging where we
   look up a face by name.  We keep a stack of which named lookups we're
   currently processing so that we can easily detect cycles, using a
   linked- list of struct named_merge_point structures, typically
   allocated on the stack frame of the named lookup functions which are
   active (so no consing is required).  */
struct named_merge_point
{
  Lisp_Object face_name;
  enum named_merge_point_kind named_merge_point_kind;
  struct named_merge_point *prev;
};


/* If a face merging cycle is detected for FACE_NAME, return false,
   otherwise add NEW_NAMED_MERGE_POINT, which is initialized using
   FACE_NAME and NAMED_MERGE_POINT_KIND, as the head of the linked list
   pointed to by NAMED_MERGE_POINTS, and return true.  */

static bool
push_named_merge_point (struct named_merge_point *new_named_merge_point,
			Lisp_Object face_name,
			enum named_merge_point_kind named_merge_point_kind,
			struct named_merge_point **named_merge_points)
{
  struct named_merge_point *prev;

  for (prev = *named_merge_points; prev; prev = prev->prev)
    if (EQ (face_name, prev->face_name))
      {
	if (prev->named_merge_point_kind == named_merge_point_kind)
	  /* A cycle, so fail.  */
	  return false;
	else if (prev->named_merge_point_kind == NAMED_MERGE_POINT_REMAP)
	  /* A remap `hides ' any previous normal merge points
	     (because the remap means that it's actually different face),
	     so as we know the current merge point must be normal, we
	     can just assume it's OK.  */
	  break;
      }

  new_named_merge_point->face_name = face_name;
  new_named_merge_point->named_merge_point_kind = named_merge_point_kind;
  new_named_merge_point->prev = *named_merge_points;

  *named_merge_points = new_named_merge_point;

  return true;
}


/* Resolve face name FACE_NAME.  If FACE_NAME is a string, intern it
   to make it a symbol.  If FACE_NAME is an alias for another face,
   return that face's name.

   Return default face in case of errors.  */

static Lisp_Object
resolve_face_name (Lisp_Object face_name, bool signal_p)
{
  Lisp_Object orig_face;
  Lisp_Object tortoise, hare;

  if (STRINGP (face_name))
    face_name = Fintern (face_name, Qnil);

  if (NILP (face_name) || !SYMBOLP (face_name))
    return face_name;

  orig_face = face_name;
  tortoise = hare = face_name;

  while (true)
    {
      face_name = hare;
      hare = Fget (hare, Qface_alias);
      if (NILP (hare) || !SYMBOLP (hare))
	break;

      face_name = hare;
      hare = Fget (hare, Qface_alias);
      if (NILP (hare) || !SYMBOLP (hare))
	break;

      tortoise = Fget (tortoise, Qface_alias);
      if (BASE_EQ (hare, tortoise))
	{
	  if (signal_p)
	    circular_list (orig_face);
	  return Qdefault;
	}
    }

  return face_name;
}


/* Return the face definition of FACE_NAME on frame F.  F null means
   return the definition for new frames.  FACE_NAME may be a string or
   a symbol (apparently Emacs 20.2 allowed strings as face names in
   face text properties; Ediff uses that).
   If SIGNAL_P, signal an error if FACE_NAME is not a valid face name.
   Otherwise, value is nil if FACE_NAME is not a valid face name.  */
static Lisp_Object
lface_from_face_name_no_resolve (struct frame *f, Lisp_Object face_name,
				 bool signal_p)
{
  Lisp_Object lface;

  if (f)
    lface = Fgethash (face_name, f->face_hash_table, Qnil);
  else
    lface = CDR (Fgethash (face_name, Vface_new_frame_defaults, Qnil));

  if (signal_p && NILP (lface))
    signal_error ("Invalid face", face_name);

  check_lface (lface);

  return lface;
}

/* Return the face definition of FACE_NAME on frame F.  F null means
   return the definition for new frames.  FACE_NAME may be a string or
   a symbol (apparently Emacs 20.2 allowed strings as face names in
   face text properties; Ediff uses that).  If FACE_NAME is an alias
   for another face, return that face's definition.
   If SIGNAL_P, signal an error if FACE_NAME is not a valid face name.
   Otherwise, value is nil if FACE_NAME is not a valid face name.  */
static Lisp_Object
lface_from_face_name (struct frame *f, Lisp_Object face_name, bool signal_p)
{
  face_name = resolve_face_name (face_name, signal_p);
  return lface_from_face_name_no_resolve (f, face_name, signal_p);
}


/* Get face attributes of face FACE_NAME from frame-local faces on
   frame F.  Store the resulting attributes in ATTRS which must point
   to a vector of Lisp_Objects of size LFACE_VECTOR_SIZE.
   If SIGNAL_P, signal an error if FACE_NAME does not name a face.
   Otherwise, return true iff FACE_NAME is a face.  */

static bool
get_lface_attributes_no_remap (struct frame *f, Lisp_Object face_name,
			       Lisp_Object attrs[LFACE_VECTOR_SIZE],
			       bool signal_p)
{
  Lisp_Object lface;

  lface = lface_from_face_name_no_resolve (f, face_name, signal_p);

  if (! NILP (lface))
    memcpy (attrs, xvector_contents (lface),
	    LFACE_VECTOR_SIZE * sizeof *attrs);

  return !NILP (lface);
}

/* Get face attributes of face FACE_NAME from frame-local faces on
   frame F.  Store the resulting attributes in ATTRS which must point
   to a vector of Lisp_Objects of size LFACE_VECTOR_SIZE.
   If FACE_NAME is an alias for another face, use that face's
   definition.  If SIGNAL_P, signal an error if FACE_NAME does not
   name a face.  Otherwise, return true iff FACE_NAME is a face.  If W
   is non-NULL, also consider remappings attached to the window.
   */
static bool
get_lface_attributes (struct window *w,
                      struct frame *f, Lisp_Object face_name,
		      Lisp_Object attrs[LFACE_VECTOR_SIZE], bool signal_p,
		      struct named_merge_point *named_merge_points)
{
  Lisp_Object face_remapping;
  eassert (w == NULL || WINDOW_XFRAME (w) == f);

  face_name = resolve_face_name (face_name, signal_p);

  /* See if SYMBOL has been remapped to some other face (usually this
     is done buffer-locally).  */
  face_remapping = assq_no_quit (face_name, Vface_remapping_alist);
  if (CONSP (face_remapping))
    {
      struct named_merge_point named_merge_point;

      if (push_named_merge_point (&named_merge_point,
				  face_name, NAMED_MERGE_POINT_REMAP,
				  &named_merge_points))
	{
	  int i;

	  for (i = 1; i < LFACE_VECTOR_SIZE; ++i)
	    attrs[i] = Qunspecified;

	  return merge_face_ref (w, f, XCDR (face_remapping), attrs,
	                         signal_p, named_merge_points,
	                         0);
	}
    }

  /* Default case, no remapping.  */
  return get_lface_attributes_no_remap (f, face_name, attrs, signal_p);
}


/* True iff all attributes in face attribute vector ATTRS are
   specified, i.e. are non-nil.  */

static bool
lface_fully_specified_p (Lisp_Object attrs[LFACE_VECTOR_SIZE])
{
  int i;

  for (i = 1; i < LFACE_VECTOR_SIZE; ++i)
    if (i != LFACE_FONT_INDEX && i != LFACE_INHERIT_INDEX
        && i != LFACE_DISTANT_FOREGROUND_INDEX)
      if ((UNSPECIFIEDP (attrs[i]) || IGNORE_DEFFACE_P (attrs[i])))
	break;

  return i == LFACE_VECTOR_SIZE;
}

#ifdef HAVE_WINDOW_SYSTEM

/* Set font-related attributes of Lisp face LFACE from FONT-OBJECT.
   If FORCE_P is zero, set only unspecified attributes of LFACE.  The
   exception is `font' attribute.  It is set to FONT_OBJECT regardless
   of FORCE_P.  */

static void
set_lface_from_font (struct frame *f, Lisp_Object lface,
		     Lisp_Object font_object, bool force_p)
{
  Lisp_Object val;
  struct font *font = XFONT_OBJECT (font_object);

  /* Set attributes only if unspecified, otherwise face defaults for
     new frames would never take effect.  If the font doesn't have a
     specific property, set a normal value for that.  */

  if (force_p || UNSPECIFIEDP (LFACE_FAMILY (lface)))
    {
      Lisp_Object family = AREF (font_object, FONT_FAMILY_INDEX);

      ASET (lface, LFACE_FAMILY_INDEX, LISP_SYMBOL_NAME (family));
    }

  if (force_p || UNSPECIFIEDP (LFACE_FOUNDRY (lface)))
    {
      Lisp_Object foundry = AREF (font_object, FONT_FOUNDRY_INDEX);

      ASET (lface, LFACE_FOUNDRY_INDEX, LISP_SYMBOL_NAME (foundry));
    }

  if (force_p || UNSPECIFIEDP (LFACE_HEIGHT (lface)))
    {
      int pt = PIXEL_TO_POINT (font->pixel_size * 10, FRAME_RES (f));

      eassert (pt > 0);
      ASET (lface, LFACE_HEIGHT_INDEX, make_fixnum (pt));
    }

  if (force_p || UNSPECIFIEDP (LFACE_WEIGHT (lface)))
    {
      val = FONT_WEIGHT_FOR_FACE (font_object);
      ASET (lface, LFACE_WEIGHT_INDEX, ! NILP (val) ? val :Qnormal);
    }
  if (force_p || UNSPECIFIEDP (LFACE_SLANT (lface)))
    {
      val = FONT_SLANT_FOR_FACE (font_object);
      ASET (lface, LFACE_SLANT_INDEX, ! NILP (val) ? val : Qnormal);
    }
  if (force_p || UNSPECIFIEDP (LFACE_SWIDTH (lface)))
    {
      val = FONT_WIDTH_FOR_FACE (font_object);
      ASET (lface, LFACE_SWIDTH_INDEX, ! NILP (val) ? val : Qnormal);
    }

  ASET (lface, LFACE_FONT_INDEX, font_object);
}

#endif /* HAVE_WINDOW_SYSTEM */


/* Merges the face height FROM with the face height TO, and returns the
   merged height.  If FROM is an invalid height, then INVALID is
   returned instead.  FROM and TO may be either absolute face heights or
   `relative' heights; the returned value is always an absolute height
   unless both FROM and TO are relative.  */

static Lisp_Object
merge_face_heights (Lisp_Object from, Lisp_Object to, Lisp_Object invalid)
{
  Lisp_Object result = invalid;

  if (FIXNUMP (from))
    /* FROM is absolute, just use it as is.  */
    result = from;
  else if (FLOATP (from))
    /* FROM is a scale, use it to adjust TO.  */
    {
      if (FIXNUMP (to))
	/* relative X absolute => absolute */
	result = make_fixnum (XFLOAT_DATA (from) * XFIXNUM (to));
      else if (FLOATP (to))
	/* relative X relative => relative */
	result = make_float (XFLOAT_DATA (from) * XFLOAT_DATA (to));
      else if (UNSPECIFIEDP (to))
	result = from;
    }
  else if (FUNCTIONP (from))
    /* FROM is a function, which use to adjust TO.  */
    {
      /* Call function with current height as argument.
	 From is the new height.  */
      result = safe_calln (from, to);

      /* Ensure that if TO was absolute, so is the result.  */
      if (FIXNUMP (to) && !FIXNUMP (result))
	result = invalid;
    }

  return result;
}


/* Merge two Lisp face attribute vectors on frame F, FROM and TO, and
   store the resulting attributes in TO, which must be already be
   completely specified and contain only absolute attributes.  Every
   specified attribute of FROM overrides the corresponding attribute of
   TO; merge relative attributes in FROM with the absolute value in TO,
   which attributes also replace it.  Use NAMED_MERGE_POINTS internally
   to detect loops in face inheritance/remapping; it should be 0 when
   called from other places.  If window W is non-NULL, use W to
   interpret face specifications. */
static void
merge_face_vectors (struct window *w,
		    struct frame *f, const Lisp_Object *from, Lisp_Object *to,
                    struct named_merge_point *named_merge_points)
{
  int i;
  Lisp_Object font = Qnil, tospec, adstyle;

  /* If FROM inherits from some other faces, merge their attributes into
     TO before merging FROM's direct attributes.  Note that an :inherit
     attribute of `unspecified' is the same as one of nil; we never
     merge :inherit attributes, so nil is more correct, but lots of
     other code uses `unspecified' as a generic value for face attributes. */
  if (!UNSPECIFIEDP (from[LFACE_INHERIT_INDEX])
      && !NILP (from[LFACE_INHERIT_INDEX]))
    merge_face_ref (w, f, from[LFACE_INHERIT_INDEX],
		    to, false, named_merge_points,
		    0);

  if (FONT_SPEC_P (from[LFACE_FONT_INDEX]))
    {
      if (!UNSPECIFIEDP (to[LFACE_FONT_INDEX]))
	font = merge_font_spec (from[LFACE_FONT_INDEX], to[LFACE_FONT_INDEX]);
      else
	font = copy_font_spec (from[LFACE_FONT_INDEX]);
      to[LFACE_FONT_INDEX] = font;
    }

  for (i = 1; i < LFACE_VECTOR_SIZE; ++i)
    if (!UNSPECIFIEDP (from[i]))
      {
	if (i == LFACE_HEIGHT_INDEX && !FIXNUMP (from[i]))
	  {
	    to[i] = merge_face_heights (from[i], to[i], to[i]);
	    font_clear_prop (to, FONT_SIZE_INDEX);
	  }
	else if (i != LFACE_FONT_INDEX && ! EQ (to[i], from[i]))
	  {
	    to[i] = from[i];
	    if (i >= LFACE_FAMILY_INDEX && i <= LFACE_SLANT_INDEX)
	      font_clear_prop (to,
	                       (i == LFACE_FAMILY_INDEX ? FONT_FAMILY_INDEX
			        : i == LFACE_FOUNDRY_INDEX ? FONT_FOUNDRY_INDEX
				: i == LFACE_SWIDTH_INDEX ? FONT_WIDTH_INDEX
				: i == LFACE_HEIGHT_INDEX ? FONT_SIZE_INDEX
				: i == LFACE_WEIGHT_INDEX ? FONT_WEIGHT_INDEX
				: FONT_SLANT_INDEX));
	  }
      }

  /* If FROM specifies a font spec, make its contents take precedence
     over :family and other attributes.  This is needed for face
     remapping using :font to work.  */

  if (!NILP (font))
    {
      if (! NILP (AREF (font, FONT_FOUNDRY_INDEX)))
	to[LFACE_FOUNDRY_INDEX] = LISP_SYMBOL_NAME (AREF (font, FONT_FOUNDRY_INDEX));
      if (! NILP (AREF (font, FONT_FAMILY_INDEX)))
	to[LFACE_FAMILY_INDEX] = LISP_SYMBOL_NAME (AREF (font, FONT_FAMILY_INDEX));
      if (! NILP (AREF (font, FONT_WEIGHT_INDEX)))
	to[LFACE_WEIGHT_INDEX] = FONT_WEIGHT_FOR_FACE (font);
      if (! NILP (AREF (font, FONT_SLANT_INDEX)))
	to[LFACE_SLANT_INDEX] = FONT_SLANT_FOR_FACE (font);
      if (! NILP (AREF (font, FONT_WIDTH_INDEX)))
	to[LFACE_SWIDTH_INDEX] = FONT_WIDTH_FOR_FACE (font);

      if (!NILP (AREF (font, FONT_ADSTYLE_INDEX)))
	{
	  /* If an adstyle is specified in FROM's font spec, create a
	     font spec for TO if none exists, and transfer the adstyle
	     there.  */

	  tospec = to[LFACE_FONT_INDEX];
	  adstyle = AREF (font, FONT_ADSTYLE_INDEX);

	  if (!NILP (tospec))
	    tospec = copy_font_spec (tospec);
	  else
	    tospec = Ffont_spec (0, NULL);

	  to[LFACE_FONT_INDEX] = tospec;
	  ASET (tospec, FONT_ADSTYLE_INDEX, adstyle);
	}

      ASET (font, FONT_SIZE_INDEX, Qnil);
    }

  /* TO is always an absolute face, which should inherit from nothing.
     We blindly copy the :inherit attribute above and fix it up here.  */
  to[LFACE_INHERIT_INDEX] = Qnil;
}

/* Chase the chain of face inheritance of frame F's face whose
   attributes are in ATTRS, for a non-'unspecified' value of face
   attribute whose index is ATTR_IDX, and return that value.  Window
   W, if non-NULL, is used to filter face specifications.  */
static Lisp_Object
face_inherited_attr (struct window *w, struct frame *f,
		     Lisp_Object attrs[LFACE_VECTOR_SIZE],
		     enum lface_attribute_index attr_idx,
		     struct named_merge_point *named_merge_points)
{
  Lisp_Object inherited_attrs[LFACE_VECTOR_SIZE];
  Lisp_Object attr_val = attrs[attr_idx];

  memcpy (inherited_attrs, attrs, LFACE_VECTOR_SIZE * sizeof (attrs[0]));
  while (UNSPECIFIEDP (attr_val)
	 && !NILP (inherited_attrs[LFACE_INHERIT_INDEX])
	 && !UNSPECIFIEDP (inherited_attrs[LFACE_INHERIT_INDEX]))
    {
      Lisp_Object parent_face = inherited_attrs[LFACE_INHERIT_INDEX];
      bool ok;

      if (CONSP (parent_face))
	{
	  Lisp_Object tail;
	  ok = false;
	  for (tail = parent_face; !NILP (tail); tail = XCDR (tail))
	    {
	      ok = get_lface_attributes (w, f, XCAR (tail), inherited_attrs,
					 false, named_merge_points);
	      if (!ok)
		break;
	      attr_val = face_inherited_attr (w, f, inherited_attrs, attr_idx,
					      named_merge_points);
	      if (!UNSPECIFIEDP (attr_val))
		break;
	    }
	  if (!ok)	/* bad face? */
	    break;
	}
      else
	{
	  ok = get_lface_attributes (w, f, parent_face, inherited_attrs,
				     false, named_merge_points);
	  if (!ok)
	    break;
	  attr_val = inherited_attrs[attr_idx];
	}
    }
  return attr_val;
}

/* Merge the named face FACE_NAME on frame F, into the vector of face
   attributes TO.  Use NAMED_MERGE_POINTS to detect loops in face
   inheritance.  Return true if FACE_NAME is a valid face name and
   merging succeeded.  Window W, if non-NULL, is used to filter face
   specifications. */

static bool
merge_named_face (struct window *w,
                  struct frame *f, Lisp_Object face_name, Lisp_Object *to,
                  struct named_merge_point *named_merge_points,
                  enum lface_attribute_index attr_filter)
{
  struct named_merge_point named_merge_point;

  if (push_named_merge_point (&named_merge_point,
                              face_name, NAMED_MERGE_POINT_NORMAL,
                              &named_merge_points))
    {
      Lisp_Object from[LFACE_VECTOR_SIZE], val;
      bool ok = get_lface_attributes (w, f, face_name, from, false,
                                      named_merge_points);
      if (ok && !EQ (face_name, Qdefault))
	{
	  struct face *deflt = FACE_FROM_ID (f, DEFAULT_FACE_ID);
	  int i;
	  for (i = 1; i < LFACE_VECTOR_SIZE; i++)
	    if (EQ (from[i], Qreset))
	      from[i] = deflt->lface[i];
	}

      if (ok && (attr_filter == 0	       /* No filter.  */
                 || (!NILP (from[attr_filter]) /* Filter, but specified.  */
		     && !UNSPECIFIEDP (from[attr_filter]))
		 /* Filter, unspecified, but inherited.  */
		 || (!NILP (from[LFACE_INHERIT_INDEX])
		     && !UNSPECIFIEDP (from[LFACE_INHERIT_INDEX])
		     && (val = face_inherited_attr (w, f, from, attr_filter,
						    named_merge_points),
			 (!NILP (val) && !UNSPECIFIEDP (val))))))
        merge_face_vectors (w, f, from, to, named_merge_points);

      return ok;
    }
  else
    return false;
}

/* Determine whether the face filter FILTER evaluated in window W
   matches.  W can be NULL if the window context is unknown.

   A face filter is either nil, which always matches, or a list
   (:window PARAMETER VALUE), which matches if the current window has
   a PARAMETER EQ to VALUE.

   This function returns true if the face filter matches, and false if
   it doesn't or if the function encountered an error.  If the filter
   is invalid, set *OK to false and, if ERR_MSGS is true, log an error
   message.  On success, *OK is untouched.  */
static bool
evaluate_face_filter (Lisp_Object filter, struct window *w,
                      bool *ok, bool err_msgs)
{
  Lisp_Object orig_filter = filter;

  /* Inner braces keep compiler happy about the goto skipping variable
     initialization.  */
  {
    if (NILP (filter))
      return true;

    if (face_filters_always_match)
      return true;

    if (!CONSP (filter))
      goto err;

    if (!EQ (XCAR (filter), QCwindow))
      goto err;
    filter = XCDR (filter);

    Lisp_Object parameter = XCAR (filter);
    filter = XCDR (filter);
    if (!CONSP (filter))
      goto err;

    Lisp_Object value = XCAR (filter);
    filter = XCDR (filter);
    if (!NILP (filter))
      goto err;

    bool match = false;
    if (w)
      {
        Lisp_Object found = assq_no_quit (parameter, w->window_parameters);
        if (!NILP (found) && EQ (XCDR (found), value))
          match = true;
      }

    return match;
  }

 err:
  if (err_msgs)
    add_to_log ("Invalid face filter %S", orig_filter);
  *ok = false;
  return false;
}

/* Determine whether FACE_REF is a "filter" face specification (case
   #4 in merge_face_ref).  If it is, evaluate the filter, and if the
   filter matches, return the filtered face spec.  If the filter does
   not match, return nil.  If FACE_REF is not a filtered face
   specification, return FACE_REF.

   On error, set *OK to false, having logged an error message if
   ERR_MSGS is true, and return nil.  Otherwise, *OK is not touched.

   W is either NULL or a window used to evaluate filters.  If W is
   NULL, no window-based face specification filter matches.
*/
static Lisp_Object
filter_face_ref (Lisp_Object face_ref,
                 struct window *w,
                 bool *ok,
                 bool err_msgs)
{
  Lisp_Object orig_face_ref = face_ref;
  if (!CONSP (face_ref))
    return face_ref;

  /* Inner braces keep compiler happy about the goto skipping variable
     initialization.  */
  {
    if (!EQ (XCAR (face_ref), QCfiltered))
      return face_ref;
    face_ref = XCDR (face_ref);

    if (!CONSP (face_ref))
      goto err;
    Lisp_Object filter = XCAR (face_ref);
    face_ref = XCDR (face_ref);

    if (!CONSP (face_ref))
      goto err;
    Lisp_Object filtered_face_ref = XCAR (face_ref);
    face_ref = XCDR (face_ref);

    if (!NILP (face_ref))
      goto err;

    return evaluate_face_filter (filter, w, ok, err_msgs)
      ? filtered_face_ref : Qnil;
  }

 err:
  if (err_msgs)
    add_to_log ("Invalid face ref %S", orig_face_ref);
  *ok = false;
  return Qnil;
}

/* Merge face attributes from the lisp `face reference' FACE_REF on
   frame F into the face attribute vector TO as appropriate for
   window W; W is used only for filtering face specs.  If ERR_MSGS
   is non-zero, problems with FACE_REF cause an error message to be
   shown.  Return true if no errors occurred (regardless of the value
   of ERR_MSGS).  Use NAMED_MERGE_POINTS to detect loops in face
   inheritance or list structure; it may be 0 for most callers.

   ATTR_FILTER is the index of a parameter that conditions the merging
   for named faces (case 1) to only the face_ref where
   lface[merge_face_ref] is non-nil.  To merge unconditionally set this
   value to 0.

   FACE_REF may be a single face specification or a list of such
   specifications.  Each face specification can be:

   1. A symbol or string naming a Lisp face.

   2. A property list of the form (KEYWORD VALUE ...) where each
   KEYWORD is a face attribute name, and value is an appropriate value
   for that attribute.

   3. Conses or the form (FOREGROUND-COLOR . COLOR) or
   (BACKGROUND-COLOR . COLOR) where COLOR is a color name.  This is
   for compatibility with 20.2.

   4. Conses of the form
   (:filtered (:window PARAMETER VALUE) FACE-SPECIFICATION),
   which applies FACE-SPECIFICATION only if the given face attributes
   are being evaluated in the context of a window with a parameter
   named PARAMETER being EQ VALUE.  In this case, W specifies the window
   for which the filtered face spec is to be evaluated.

   5. nil, which means to merge nothing.

   Face specifications earlier in lists take precedence over later
   specifications.  */

static bool
merge_face_ref (struct window *w,
                struct frame *f, Lisp_Object face_ref, Lisp_Object *to,
                bool err_msgs, struct named_merge_point *named_merge_points,
                enum lface_attribute_index attr_filter)
{
  bool ok = true;		/* Succeed without an error? */
  Lisp_Object filtered_face_ref;
  bool attr_filter_passed = false;

  filtered_face_ref = face_ref;
  do
    {
      face_ref = filtered_face_ref;
      filtered_face_ref = filter_face_ref (face_ref, w, &ok, err_msgs);
    }
  while (ok && !EQ (face_ref, filtered_face_ref));

  if (!ok)
    return false;

  if (NILP (face_ref))
    return true;

  if (CONSP (face_ref))
    {
      Lisp_Object first = XCAR (face_ref);

      if (EQ (first, Qforeground_color)
	  || EQ (first, Qbackground_color))
	{
	  /* One of (FOREGROUND-COLOR . COLOR) or (BACKGROUND-COLOR
	     . COLOR).  COLOR must be a string.  */
	  Lisp_Object color_name = XCDR (face_ref);
	  Lisp_Object color = first;

	  if (STRINGP (color_name))
	    {
	      if (EQ (color, Qforeground_color))
		to[LFACE_FOREGROUND_INDEX] = color_name;
	      else
		to[LFACE_BACKGROUND_INDEX] = color_name;
	    }
	  else
	    {
	      if (err_msgs)
		add_to_log ("Invalid face color %S", color_name);
	      ok = false;
	    }
	}
      else if (SYMBOLP (first) && SYMBOL_KEYWORD_P (first))
	{
	  /* Assume this is the property list form.  */
	  if (attr_filter > 0)
	    {
	      eassert (attr_filter < LFACE_VECTOR_SIZE);
	      /* ATTR_FILTER positive means don't merge this face if
		 the corresponding attribute is nil, or not mentioned,
		 or if it's unspecified and the face doesn't inherit
		 from a face whose attribute is non-nil.  The code
		 below determines whether a face given as a property
		 list shall be merged.  */
	      Lisp_Object parent_face = Qnil;
	      bool attr_filter_seen = false;
	      Lisp_Object face_ref_tem = face_ref;
	      while (CONSP (face_ref_tem) && CONSP (XCDR (face_ref_tem)))
		{
		  Lisp_Object keyword = XCAR (face_ref_tem);
		  Lisp_Object value = XCAR (XCDR (face_ref_tem));

		  if (EQ (keyword, face_attr_sym[attr_filter])
		      || (attr_filter == LFACE_INVERSE_INDEX
			  && EQ (keyword, QCreverse_video)))
		    {
		      attr_filter_seen = true;
		      if (NILP (value))
			return true;
		    }
		  else if (EQ (keyword, QCinherit))
		    parent_face = value;
		  face_ref_tem = XCDR (XCDR (face_ref_tem));
		}
	      if (!attr_filter_seen)
		{
		  if (NILP (parent_face))
		    return true;

		  Lisp_Object scratch_attrs[LFACE_VECTOR_SIZE];
		  int i;

		  scratch_attrs[0] = Qface;
		  for (i = 1; i < LFACE_VECTOR_SIZE; i++)
		    scratch_attrs[i] = Qunspecified;
		  if (!merge_face_ref (w, f, parent_face, scratch_attrs,
				       err_msgs, named_merge_points, 0))
		    {
		      add_to_log ("Invalid face attribute %S %S",
				  QCinherit, parent_face);
		      return false;
		    }
		  if (NILP (scratch_attrs[attr_filter])
		      || UNSPECIFIEDP (scratch_attrs[attr_filter]))
		    return true;
		}
	      attr_filter_passed = true;
	    }
	  while (CONSP (face_ref) && CONSP (XCDR (face_ref)))
	    {
	      Lisp_Object keyword = XCAR (face_ref);
	      Lisp_Object value = XCAR (XCDR (face_ref));
	      bool err = false;

	      /* Specifying `unspecified' is a no-op.  */
	      if (EQ (value, Qunspecified))
		;
	      else if (EQ (keyword, QCfamily))
		{
		  if (STRINGP (value))
		    {
		      to[LFACE_FAMILY_INDEX] = value;
		      font_clear_prop (to, FONT_FAMILY_INDEX);
		    }
		  else
		    err = true;
		}
	      else if (EQ (keyword, QCfoundry))
		{
		  if (STRINGP (value))
		    {
		      to[LFACE_FOUNDRY_INDEX] = value;
		      font_clear_prop (to, FONT_FOUNDRY_INDEX);
		    }
		  else
		    err = true;
		}
	      else if (EQ (keyword, QCheight))
		{
		  Lisp_Object new_height =
		    merge_face_heights (value, to[LFACE_HEIGHT_INDEX], Qnil);

		  if (! NILP (new_height))
		    {
		      to[LFACE_HEIGHT_INDEX] = new_height;
		      font_clear_prop (to, FONT_SIZE_INDEX);
		    }
		  else
		    err = true;
		}
	      else if (EQ (keyword, QCweight))
		{
		  if (SYMBOLP (value) && FONT_WEIGHT_NAME_NUMERIC (value) >= 0)
		    {
		      to[LFACE_WEIGHT_INDEX] = value;
		      font_clear_prop (to, FONT_WEIGHT_INDEX);
		    }
		  else
		    err = true;
		}
	      else if (EQ (keyword, QCslant))
		{
		  if (SYMBOLP (value) && FONT_SLANT_NAME_NUMERIC (value) >= 0)
		    {
		      to[LFACE_SLANT_INDEX] = value;
		      font_clear_prop (to, FONT_SLANT_INDEX);
		    }
		  else
		    err = true;
		}
	      else if (EQ (keyword, QCunderline))
		{
		  if (EQ (value, Qt)
		      || NILP (value)
		      || STRINGP (value)
		      || CONSP (value))
		    to[LFACE_UNDERLINE_INDEX] = value;
		  else
		    err = true;
		}
	      else if (EQ (keyword, QCoverline))
		{
		  if (EQ (value, Qt)
		      || NILP (value)
		      || STRINGP (value))
		    to[LFACE_OVERLINE_INDEX] = value;
		  else
		    err = true;
		}
	      else if (EQ (keyword, QCstrike_through))
		{
		  if (EQ (value, Qt)
		      || NILP (value)
		      || STRINGP (value))
		    to[LFACE_STRIKE_THROUGH_INDEX] = value;
		  else
		    err = true;
		}
	      else if (EQ (keyword, QCbox))
		{
		  if (EQ (value, Qt))
		    value = make_fixnum (1);
		  if ((FIXNUMP (value) && XFIXNUM (value) != 0)
		      || STRINGP (value)
		      || CONSP (value)
		      || NILP (value))
		    to[LFACE_BOX_INDEX] = value;
		  else
		    err = true;
		}
	      else if (EQ (keyword, QCinverse_video)
		       || EQ (keyword, QCreverse_video))
		{
		  if (EQ (value, Qt) || NILP (value))
		    to[LFACE_INVERSE_INDEX] = value;
		  else
		    err = true;
		}
	      else if (EQ (keyword, QCforeground))
		{
		  if (STRINGP (value))
		    to[LFACE_FOREGROUND_INDEX] = value;
		  else
		    err = true;
		}
	      else if (EQ (keyword, QCdistant_foreground))
		{
		  if (STRINGP (value))
		    to[LFACE_DISTANT_FOREGROUND_INDEX] = value;
		  else
		    err = true;
		}
	      else if (EQ (keyword, QCbackground))
		{
		  if (STRINGP (value))
		    to[LFACE_BACKGROUND_INDEX] = value;
		  else
		    err = true;
		}
	      else if (EQ (keyword, QCstipple))
		{
#if defined (HAVE_WINDOW_SYSTEM)
		  if (NILP (value) || !NILP (Fbitmap_spec_p (value)))
		    to[LFACE_STIPPLE_INDEX] = value;
		  else
		    err = true;
#endif /* HAVE_WINDOW_SYSTEM */
		}
	      else if (EQ (keyword, QCwidth))
		{
		  if (SYMBOLP (value) && FONT_WIDTH_NAME_NUMERIC (value) >= 0)
		    {
		      to[LFACE_SWIDTH_INDEX] = value;
		      font_clear_prop (to, FONT_WIDTH_INDEX);
		    }
		  else
		    err = true;
		}
	      else if (EQ (keyword, QCfont))
		{
		  if (FONTP (value))
		    to[LFACE_FONT_INDEX] = value;
		  else
		    err = true;
		}
	      else if (EQ (keyword, QCinherit))
		{
		  /* This is not really very useful; it's just like a
		     normal face reference.  */
		  if (attr_filter_passed)
		    {
		      /* We already know that this face was tested
			 against attr_filter and was found applicable,
			 so don't pass attr_filter to merge_face_ref.
			 This is for when a face is specified like
			 (:inherit FACE :extend t), but the parent
			 FACE itself doesn't specify :extend.  */
		      if (! merge_face_ref (w, f, value, to,
					    err_msgs, named_merge_points, 0))
			err = true;
		    }
		  else if (! merge_face_ref (w, f, value, to,
					     err_msgs, named_merge_points,
					     attr_filter))
		    err = true;
		}
	      else if (EQ (keyword, QCextend))
		{
		  if (EQ (value, Qt) || NILP (value))
		    to[LFACE_EXTEND_INDEX] = value;
		  else
		    err = true;
		}
	      else
		err = true;

	      if (err)
		{
		  add_to_log ("Invalid face attribute %S %S", keyword, value);
		  ok = false;
		}

	      face_ref = XCDR (XCDR (face_ref));
	    }
	}
      else
	{
	  /* This is a list of face refs.  Those at the beginning of the
	     list take precedence over what follows, so we have to merge
	     from the end backwards.  */
	  Lisp_Object next = XCDR (face_ref);

	  if (! NILP (next))
	    ok = merge_face_ref (w, f, next, to, err_msgs,
	                         named_merge_points, attr_filter);

	  if (! merge_face_ref (w, f, first, to, err_msgs,
	                        named_merge_points, attr_filter))
	    ok = false;
	}
    }
  else
    {
      /* FACE_REF ought to be a face name.  */
      ok = merge_named_face (w, f, face_ref, to, named_merge_points,
                             attr_filter);
      if (!ok && err_msgs)
	add_to_log ("Invalid face reference: %s", face_ref);
    }

  return ok;
}


DEFUN ("internal-make-lisp-face", Finternal_make_lisp_face,
       Sinternal_make_lisp_face, 1, 2, 0,
       doc: /* Make FACE, a symbol, a Lisp face with all attributes nil.
If FACE was not known as a face before, create a new one.
If optional argument FRAME is specified, make a frame-local face
for that frame.  Otherwise operate on the global face definition.
Value is a vector of face attributes.  */)
  (Lisp_Object face, Lisp_Object frame)
{
  Lisp_Object global_lface, lface;
  struct frame *f;
  int i;

  CHECK_SYMBOL (face);
  global_lface = lface_from_face_name (NULL, face, false);

  if (!NILP (frame))
    {
      CHECK_LIVE_FRAME (frame);
      f = XFRAME (frame);
      lface = lface_from_face_name (f, face, false);
    }
  else
    f = NULL, lface = Qnil;

  /* Add a global definition if there is none.  */
  if (NILP (global_lface))
    {
      /* Assign the new Lisp face a unique ID.  The mapping from Lisp
	 face id to Lisp face is given by the vector lface_id_to_name.
	 The mapping from Lisp face to Lisp face id is given by the
	 property `face' of the Lisp face name.  */
      if (next_lface_id == lface_id_to_name_size)
	{
#ifdef HAVE_MPS
	  lface_id_to_name
	    = igc_xpalloc_ambig (lface_id_to_name, &lface_id_to_name_size,
				 1, MAX_FACE_ID, sizeof *lface_id_to_name);
#else
	  lface_id_to_name = xpalloc (lface_id_to_name, &lface_id_to_name_size,
				      1, MAX_FACE_ID, sizeof *lface_id_to_name);
#endif
	}

      Lisp_Object face_id = make_fixnum (next_lface_id);
      lface_id_to_name[next_lface_id] = face;
      Fput (face, Qface, face_id);
      ++next_lface_id;

      global_lface = make_vector (LFACE_VECTOR_SIZE, Qunspecified);
      ASET (global_lface, 0, Qface);
      Fputhash (face, Fcons (face_id, global_lface), Vface_new_frame_defaults);
    }
  else if (f == NULL)
    for (i = 1; i < LFACE_VECTOR_SIZE; ++i)
      ASET (global_lface, i, Qunspecified);

  /* Add a frame-local definition.  */
  if (f)
    {
      if (NILP (lface))
	{
	  lface = make_vector (LFACE_VECTOR_SIZE, Qunspecified);
	  ASET (lface, 0, Qface);
          Fputhash (face, lface, f->face_hash_table);
	}
      else
	for (i = 1; i < LFACE_VECTOR_SIZE; ++i)
	  ASET (lface, i, Qunspecified);
    }
  else
    lface = global_lface;

  /* Changing a named face means that all realized faces depending on
     that face are invalid.  Since we cannot tell which realized faces
     depend on the face, make sure they are all removed.  This is done
     by setting face_change.  The next call to init_iterator will then
     free realized faces.  */
  if (NILP (Fget (face, Qface_no_inherit)))
    {
      if (f)
	{
	  f->face_change = true;
	  fset_redisplay (f);
	}
      else
	{
	  face_change = true;
	  windows_or_buffers_changed = 54;
	}
    }

  eassert (LFACEP (lface));
  check_lface (lface);
  return lface;
}


DEFUN ("internal-lisp-face-p", Finternal_lisp_face_p,
       Sinternal_lisp_face_p, 1, 2, 0,
       doc: /* Return non-nil if FACE names a face.
FACE should be a symbol or string.
If optional second argument FRAME is non-nil, check for the
existence of a frame-local face with name FACE on that frame.
Otherwise check for the existence of a global face.  */)
  (Lisp_Object face, Lisp_Object frame)
{
  Lisp_Object lface;

  face = resolve_face_name (face, true);

  if (!NILP (frame))
    {
      CHECK_LIVE_FRAME (frame);
      lface = lface_from_face_name (XFRAME (frame), face, false);
    }
  else
    lface = lface_from_face_name (NULL, face, false);

  return lface;
}


DEFUN ("internal-copy-lisp-face", Finternal_copy_lisp_face,
       Sinternal_copy_lisp_face, 4, 4, 0,
       doc: /* Copy face FROM to TO.
If FRAME is t, copy the global face definition of FROM.
Otherwise, copy the frame-local definition of FROM on FRAME.
If NEW-FRAME is a frame, copy that data into the frame-local
definition of TO on NEW-FRAME.  If NEW-FRAME is nil,
FRAME controls where the data is copied to.

The value is TO.  */)
  (Lisp_Object from, Lisp_Object to, Lisp_Object frame, Lisp_Object new_frame)
{
  Lisp_Object lface, copy;
  struct frame *f;

  CHECK_SYMBOL (from);
  CHECK_SYMBOL (to);

  if (EQ (frame, Qt))
    {
      /* Copy global definition of FROM.  We don't make copies of
	 strings etc. because 20.2 didn't do it either.  */
      lface = lface_from_face_name (NULL, from, true);
      copy = Finternal_make_lisp_face (to, Qnil);
      f = NULL;
    }
  else
    {
      /* Copy frame-local definition of FROM.  */
      if (NILP (new_frame))
	new_frame = frame;
      CHECK_LIVE_FRAME (frame);
      CHECK_LIVE_FRAME (new_frame);
      lface = lface_from_face_name (XFRAME (frame), from, true);
      copy = Finternal_make_lisp_face (to, new_frame);
      f = XFRAME (new_frame);
    }

  vcopy (copy, 0, xvector_contents (lface), LFACE_VECTOR_SIZE);

  /* Changing a named face means that all realized faces depending on
     that face are invalid.  Since we cannot tell which realized faces
     depend on the face, make sure they are all removed.  This is done
     by setting face_change.  The next call to init_iterator will then
     free realized faces.  */
  if (NILP (Fget (to, Qface_no_inherit)))
    {
      if (f)
	{
	  f->face_change = true;
	  fset_redisplay (f);
	}
      else
	{
	  face_change = true;
	  windows_or_buffers_changed = 55;
	}
    }

  return to;
}


#define HANDLE_INVALID_NIL_VALUE(A,F)					\
  if (NILP (value))							\
    {									\
      add_to_log ("Warning: setting attribute `%s' of face `%s': nil "	\
		  "value is invalid, use `unspecified' instead.", A, F); \
      /* Compatibility with 20.x.  */					\
      value = Qunspecified;						\
    }

DEFUN ("internal-set-lisp-face-attribute", Finternal_set_lisp_face_attribute,
       Sinternal_set_lisp_face_attribute, 3, 4, 0,
       doc: /* Set attribute ATTR of FACE to VALUE.
FRAME being a frame means change the face on that frame.
FRAME nil means change the face of the selected frame.
FRAME t means change the default for new frames.
FRAME 0 means change the face on all frames, and change the default
  for new frames.  */)
  (Lisp_Object face, Lisp_Object attr, Lisp_Object value, Lisp_Object frame)
{
  Lisp_Object lface;
  Lisp_Object old_value = Qnil;
  /* Set one of enum font_property_index (> 0) if ATTR is one of
     font-related attributes other than QCfont and QCfontset.  */
  enum font_property_index prop_index = 0;
  struct frame *f;

  CHECK_SYMBOL (face);
  CHECK_SYMBOL (attr);

  face = resolve_face_name (face, true);

  /* If FRAME is 0, change face on all frames, and change the
     default for new frames.  */
  if (FIXNUMP (frame) && XFIXNUM (frame) == 0)
    {
      Lisp_Object tail;
      Finternal_set_lisp_face_attribute (face, attr, value, Qt);
      FOR_EACH_FRAME (tail, frame)
	Finternal_set_lisp_face_attribute (face, attr, value, frame);
      return face;
    }

  /* Set lface to the Lisp attribute vector of FACE.  */
  if (EQ (frame, Qt))
    {
      f = NULL;
      lface = lface_from_face_name (NULL, face, true);

      /* When updating face--new-frame-defaults, we put :ignore-defface
	 where the caller wants `unspecified'.  This forces the frame
	 defaults to ignore the defface value.  Otherwise, the defface
	 will take effect, which is generally not what is intended.
	 The value of that attribute will be inherited from some other
	 face during face merging.  See internal_merge_in_global_face. */
      if (UNSPECIFIEDP (value))
	value = QCignore_defface;
    }
  else
    {
      if (NILP (frame))
	frame = selected_frame;

      CHECK_LIVE_FRAME (frame);
      f = XFRAME (frame);

      lface = lface_from_face_name (f, face, false);

      /* If a frame-local face doesn't exist yet, create one.  */
      if (NILP (lface))
	lface = Finternal_make_lisp_face (face, frame);
    }

  if (EQ (attr, QCfamily))
    {
      if (!UNSPECIFIEDP (value)
	  && !IGNORE_DEFFACE_P (value)
	  && !RESET_P (value))
	{
	  CHECK_STRING (value);
	  if (SCHARS (value) == 0)
	    signal_error ("Invalid face family", value);
	}
      old_value = LFACE_FAMILY (lface);
      ASET (lface, LFACE_FAMILY_INDEX, value);
      prop_index = FONT_FAMILY_INDEX;
    }
  else if (EQ (attr, QCfoundry))
    {
      if (!UNSPECIFIEDP (value)
	  && !IGNORE_DEFFACE_P (value)
	  && !RESET_P (value))
	{
	  CHECK_STRING (value);
	  if (SCHARS (value) == 0)
	    signal_error ("Invalid face foundry", value);
	}
      old_value = LFACE_FOUNDRY (lface);
      ASET (lface, LFACE_FOUNDRY_INDEX, value);
      prop_index = FONT_FOUNDRY_INDEX;
    }
  else if (EQ (attr, QCheight))
    {
      if (!UNSPECIFIEDP (value)
	  && !IGNORE_DEFFACE_P (value)
	  && !RESET_P (value))
	{
	  if (EQ (face, Qdefault))
	    {
	      /* The default face must have an absolute size.  */
	      if (!FIXNUMP (value) || XFIXNUM (value) <= 0)
		signal_error ("Default face height not absolute and positive",
			      value);
	    }
	  else
	    {
	      /* For non-default faces, do a test merge with a random
		 height to see if VALUE's ok. */
	      Lisp_Object test = merge_face_heights (value,
						     make_fixnum (10),
						     Qnil);
	      if (!FIXNUMP (test) || XFIXNUM (test) <= 0)
		signal_error ("Face height does not produce a positive integer",
			      value);
	    }
	}

      old_value = LFACE_HEIGHT (lface);
      ASET (lface, LFACE_HEIGHT_INDEX, value);
      prop_index = FONT_SIZE_INDEX;
    }
  else if (EQ (attr, QCweight))
    {
      if (!UNSPECIFIEDP (value)
	  && !IGNORE_DEFFACE_P (value)
	  && !RESET_P (value))
	{
	  CHECK_SYMBOL (value);
	  if (FONT_WEIGHT_NAME_NUMERIC (value) < 0)
	    signal_error ("Invalid face weight", value);
	}
      old_value = LFACE_WEIGHT (lface);
      ASET (lface, LFACE_WEIGHT_INDEX, value);
      prop_index = FONT_WEIGHT_INDEX;
    }
  else if (EQ (attr, QCslant))
    {
      if (!UNSPECIFIEDP (value)
	  && !IGNORE_DEFFACE_P (value)
	  && !RESET_P (value))
	{
	  CHECK_SYMBOL (value);
	  if (FONT_SLANT_NAME_NUMERIC (value) < 0)
	    signal_error ("Invalid face slant", value);
	}
      old_value = LFACE_SLANT (lface);
      ASET (lface, LFACE_SLANT_INDEX, value);
      prop_index = FONT_SLANT_INDEX;
    }
  else if (EQ (attr, QCunderline))
    {
      bool valid_p = false;

      if (UNSPECIFIEDP (value) || IGNORE_DEFFACE_P (value) || RESET_P (value))
	valid_p = true;
      else if (NILP (value) || EQ (value, Qt))
        valid_p = true;
      else if (STRINGP (value) && SCHARS (value) > 0)
        valid_p = true;
      else if (CONSP (value))
        {
          Lisp_Object key, val, list;

          list = value;
          /* FIXME?  This errs on the side of acceptance.  Eg it accepts:
               (defface foo '((t :underline 'foo) "doc")
             Maybe this is intentional, maybe it isn't.
             Non-nil symbols other than t are not documented as being valid.
             Eg compare with inverse-video, which explicitly rejects them.
          */
          valid_p = true;

          while (!NILP (CAR_SAFE (list)))
            {
              key = CAR_SAFE (list);
              list = CDR_SAFE (list);
              val = CAR_SAFE (list);
              list = CDR_SAFE (list);

              if (NILP (key) || (NILP (val)
				 && !EQ (key, QCposition)))
                {
                  valid_p = false;
                  break;
                }

              else if (EQ (key, QCcolor)
                       && !(EQ (val, Qforeground_color)
                            || (STRINGP (val) && SCHARS (val) > 0)))
                {
                  valid_p = false;
                  break;
                }

              else if (EQ (key, QCstyle)
                       && !(EQ (val, Qline)
                            || EQ (val, Qdouble_line)
                            || EQ (val, Qwave)
                            || EQ (val, Qdots)
                            || EQ (val, Qdashes)))
                {
                  valid_p = false;
                  break;
                }
            }
        }

      if (!valid_p)
        signal_error ("Invalid face underline", value);

      old_value = LFACE_UNDERLINE (lface);
      ASET (lface, LFACE_UNDERLINE_INDEX, value);
    }
  else if (EQ (attr, QCoverline))
    {
      if (!UNSPECIFIEDP (value)
	  && !IGNORE_DEFFACE_P (value)
	  && !RESET_P (value))
	if ((SYMBOLP (value)
	     && !EQ (value, Qt)
	     && !NILP (value))
	    /* Overline color.  */
	    || (STRINGP (value)
		&& SCHARS (value) == 0))
	  signal_error ("Invalid face overline", value);

      old_value = LFACE_OVERLINE (lface);
      ASET (lface, LFACE_OVERLINE_INDEX, value);
    }
  else if (EQ (attr, QCstrike_through))
    {
      if (!UNSPECIFIEDP (value)
	  && !IGNORE_DEFFACE_P (value)
	  && !RESET_P (value))
	if ((SYMBOLP (value)
	     && !EQ (value, Qt)
	     && !NILP (value))
	    /* Strike-through color.  */
	    || (STRINGP (value)
		&& SCHARS (value) == 0))
	  signal_error ("Invalid face strike-through", value);

      old_value = LFACE_STRIKE_THROUGH (lface);
      ASET (lface, LFACE_STRIKE_THROUGH_INDEX, value);
    }
  else if (EQ (attr, QCbox))
    {
      bool valid_p;

      /* Allow t meaning a simple box of width 1 in foreground color
	 of the face.  */
      if (EQ (value, Qt))
	value = make_fixnum (1);

      if (UNSPECIFIEDP (value) || IGNORE_DEFFACE_P (value) || RESET_P (value))
	valid_p = true;
      else if (NILP (value))
	valid_p = true;
      else if (FIXNUMP (value))
	valid_p = XFIXNUM (value) != 0;
      else if (STRINGP (value))
	valid_p = SCHARS (value) > 0;
      else if (CONSP (value) && FIXNUMP (XCAR (value)) && FIXNUMP (XCDR (value)))
	valid_p = true;
      else if (CONSP (value))
	{
	  Lisp_Object tem;

	  tem = value;
	  while (CONSP (tem))
	    {
	      Lisp_Object k, v;

	      k = XCAR (tem);
	      tem = XCDR (tem);
	      if (!CONSP (tem))
		break;
	      v = XCAR (tem);

	      if (EQ (k, QCline_width))
		{
		  if ((!CONSP(v)
		       || !FIXNUMP (XCAR (v))
		       || XFIXNUM (XCAR (v)) == 0
		       || !FIXNUMP (XCDR (v)) || XFIXNUM (XCDR (v)) == 0)
		      && (!FIXNUMP (v) || XFIXNUM (v) == 0))
		    break;
		}
	      else if (EQ (k, QCcolor))
		{
		  if (!NILP (v) && (!STRINGP (v) || SCHARS (v) == 0))
		    break;
		}
	      else if (EQ (k, QCstyle))
		{
		  if (!NILP (v)
		      && !EQ (v, Qpressed_button)
		      && !EQ (v, Qreleased_button)
		      && !EQ (v, Qflat_button))
		    break;
		}
	      else
		break;

	      tem = XCDR (tem);
	    }

	  valid_p = NILP (tem);
	}
      else
	valid_p = false;

      if (!valid_p)
	signal_error ("Invalid face box", value);

      old_value = LFACE_BOX (lface);
      ASET (lface, LFACE_BOX_INDEX, value);
    }
  else if (EQ (attr, QCinverse_video)
	   || EQ (attr, QCreverse_video))
    {
      if (!UNSPECIFIEDP (value)
	  && !IGNORE_DEFFACE_P (value)
	  && !RESET_P (value))
	{
	  CHECK_SYMBOL (value);
	  if (!EQ (value, Qt) && !NILP (value))
	    signal_error ("Invalid inverse-video face attribute value", value);
	}
      old_value = LFACE_INVERSE (lface);
      ASET (lface, LFACE_INVERSE_INDEX, value);
    }
  else if (EQ (attr, QCextend))
    {
      if (!UNSPECIFIEDP (value)
	  && !IGNORE_DEFFACE_P (value)
	  && !RESET_P (value))
	{
	  CHECK_SYMBOL (value);
	  if (!EQ (value, Qt) && !NILP (value))
	    signal_error ("Invalid extend face attribute value", value);
	}
      old_value = LFACE_EXTEND (lface);
      ASET (lface, LFACE_EXTEND_INDEX, value);
    }
  else if (EQ (attr, QCforeground))
    {
      HANDLE_INVALID_NIL_VALUE (QCforeground, face);
      if (!UNSPECIFIEDP (value)
	  && !IGNORE_DEFFACE_P (value)
	  && !RESET_P (value))
	{
	  /* Don't check for valid color names here because it depends
	     on the frame (display) whether the color will be valid
	     when the face is realized.  */
	  CHECK_STRING (value);
	  if (SCHARS (value) == 0)
	    signal_error ("Empty foreground color value", value);
	}
      old_value = LFACE_FOREGROUND (lface);
      ASET (lface, LFACE_FOREGROUND_INDEX, value);
    }
  else if (EQ (attr, QCdistant_foreground))
    {
      HANDLE_INVALID_NIL_VALUE (QCdistant_foreground, face);
      if (!UNSPECIFIEDP (value)
	  && !IGNORE_DEFFACE_P (value)
	  && !RESET_P (value))
	{
	  /* Don't check for valid color names here because it depends
	     on the frame (display) whether the color will be valid
	     when the face is realized.  */
	  CHECK_STRING (value);
	  if (SCHARS (value) == 0)
	    signal_error ("Empty distant-foreground color value", value);
	}
      old_value = LFACE_DISTANT_FOREGROUND (lface);
      ASET (lface, LFACE_DISTANT_FOREGROUND_INDEX, value);
    }
  else if (EQ (attr, QCbackground))
    {
      HANDLE_INVALID_NIL_VALUE (QCbackground, face);
      if (!UNSPECIFIEDP (value)
	  && !IGNORE_DEFFACE_P (value)
	  && !RESET_P (value))
	{
	  /* Don't check for valid color names here because it depends
	     on the frame (display) whether the color will be valid
	     when the face is realized.  */
	  CHECK_STRING (value);
	  if (SCHARS (value) == 0)
	    signal_error ("Empty background color value", value);
	}
      old_value = LFACE_BACKGROUND (lface);
      ASET (lface, LFACE_BACKGROUND_INDEX, value);
    }
  else if (EQ (attr, QCstipple))
    {
#if defined (HAVE_WINDOW_SYSTEM)
      if (!UNSPECIFIEDP (value)
	  && !IGNORE_DEFFACE_P (value)
	  && !RESET_P (value)
	  && !NILP (value)
	  && NILP (Fbitmap_spec_p (value)))
	signal_error ("Invalid stipple attribute", value);
      old_value = LFACE_STIPPLE (lface);
      ASET (lface, LFACE_STIPPLE_INDEX, value);
#endif /* HAVE_WINDOW_SYSTEM */
    }
  else if (EQ (attr, QCwidth))
    {
      if (!UNSPECIFIEDP (value)
	  && !IGNORE_DEFFACE_P (value)
	  && !RESET_P (value))
	{
	  CHECK_SYMBOL (value);
	  if (FONT_WIDTH_NAME_NUMERIC (value) < 0)
	    signal_error ("Invalid face width", value);
	}
      old_value = LFACE_SWIDTH (lface);
      ASET (lface, LFACE_SWIDTH_INDEX, value);
      prop_index = FONT_WIDTH_INDEX;
    }
  else if (EQ (attr, QCfont))
    {
#ifdef HAVE_WINDOW_SYSTEM
      if (EQ (frame, Qt) || FRAME_WINDOW_P (f))
	{
	  if (!UNSPECIFIEDP (value)
	      && !IGNORE_DEFFACE_P (value)
	      && !RESET_P (value))
	    {
	      struct frame *f1;

	      old_value = LFACE_FONT (lface);
	      if (! FONTP (value))
		{
		  if (STRINGP (value))
		    {
		      Lisp_Object name = value;
		      int fontset = fs_query_fontset (name, 0);

		      if (fontset >= 0)
			name = fontset_ascii (fontset);
		      value = font_spec_from_name (name);
		      if (!FONTP (value))
			signal_error ("Invalid font name", name);
		    }
		  else
		    signal_error ("Invalid font or font-spec", value);
		}
	      if (EQ (frame, Qt))
		f1 = XFRAME (selected_frame);
	      else
		f1 = XFRAME (frame);

              /* FIXME:
                 If frame is t, and selected frame is a tty frame, the font
                 can't be realized.  An improvement would be to loop over frames
                 for a non-tty frame and use that.  See discussion in Bug#18573.
                 For a daemon, frame may be an initial frame (Bug#18869).  */
              if (FRAME_WINDOW_P (f1))
                {
                  if (! FONT_OBJECT_P (value))
                    {
                      Lisp_Object *attrs = XVECTOR (lface)->contents;
                      Lisp_Object font_object;

                      font_object = font_load_for_lface (f1, attrs, value);
                      if (NILP (font_object))
                        signal_error ("Font not available", value);
                      value = font_object;
                    }
                  set_lface_from_font (f1, lface, value, true);
		  f1->face_change = 1;
                }
	    }
	  else
	    ASET (lface, LFACE_FONT_INDEX, value);
	}
#endif /* HAVE_WINDOW_SYSTEM */
    }
  else if (EQ (attr, QCfontset))
    {
#ifdef HAVE_WINDOW_SYSTEM
      if (EQ (frame, Qt) || FRAME_WINDOW_P (f))
	{
	  Lisp_Object tmp = value;

	  old_value = LFACE_FONTSET (lface);
	  if (!RESET_P (value))
	    {
	      tmp = Fquery_fontset (value, Qnil);
	      if (NILP (tmp))
		signal_error ("Invalid fontset name", value);
	    }
	  ASET (lface, LFACE_FONTSET_INDEX, value = tmp);
	}
#endif /* HAVE_WINDOW_SYSTEM */
    }
  else if (EQ (attr, QCinherit))
    {
      Lisp_Object tail;
      if (SYMBOLP (value))
	tail = Qnil;
      else
	for (tail = value; CONSP (tail); tail = XCDR (tail))
	  if (!SYMBOLP (XCAR (tail)))
	    break;
      if (NILP (tail))
	ASET (lface, LFACE_INHERIT_INDEX, value);
      else
	signal_error ("Invalid face inheritance", value);
    }
  else if (EQ (attr, QCbold))
    {
      old_value = LFACE_WEIGHT (lface);
      if (RESET_P (value))
	ASET (lface, LFACE_WEIGHT_INDEX, value);
      else
	ASET (lface, LFACE_WEIGHT_INDEX, NILP (value) ? Qnormal : Qbold);
      prop_index = FONT_WEIGHT_INDEX;
    }
  else if (EQ (attr, QCitalic))
    {
      attr = QCslant;
      old_value = LFACE_SLANT (lface);
      if (RESET_P (value))
	ASET (lface, LFACE_SLANT_INDEX, value);
      else
	ASET (lface, LFACE_SLANT_INDEX, NILP (value) ? Qnormal : Qitalic);
      prop_index = FONT_SLANT_INDEX;
    }
  else
    signal_error ("Invalid face attribute name", attr);

  if (prop_index)
    {
      /* If a font-related attribute other than QCfont and QCfontset
	 is specified, and if the original QCfont attribute has a font
	 (font-spec or font-object), set the corresponding property in
	 the font to nil so that the font selector doesn't think that
	 the attribute is mandatory.  Also, clear the average
	 width.  */
      font_clear_prop (XVECTOR (lface)->contents, prop_index);
    }

  /* Changing a named face means that all realized faces depending on
     that face are invalid.  Since we cannot tell which realized faces
     depend on the face, make sure they are all removed.  This is done
     by setting face_change.  The next call to init_iterator will then
     free realized faces.  */
  if (!EQ (frame, Qt)
      && NILP (Fget (face, Qface_no_inherit))
      && NILP (Fequal (old_value, value)))
    {
      f->face_change = true;
      fset_redisplay (f);
    }

  if (!UNSPECIFIEDP (value) && !IGNORE_DEFFACE_P (value)
      && NILP (Fequal (old_value, value)))
    {
      Lisp_Object param;

      param = Qnil;

      if (EQ (face, Qdefault))
	{
#ifdef HAVE_WINDOW_SYSTEM
	  /* Changed font-related attributes of the `default' face are
	     reflected in changed `font' frame parameters.  */
	  if (FRAMEP (frame)
	      && (prop_index || EQ (attr, QCfont))
	      && lface_fully_specified_p (XVECTOR (lface)->contents))
	    set_font_frame_param (frame, lface);
	  else
#endif /* HAVE_WINDOW_SYSTEM */

	  if (EQ (attr, QCforeground))
	    param = Qforeground_color;
	  else if (EQ (attr, QCbackground))
	    param = Qbackground_color;
	}
#ifdef HAVE_WINDOW_SYSTEM
#ifndef HAVE_NTGUI
      else if (EQ (face, Qscroll_bar))
	{
	  /* Changing the colors of `scroll-bar' sets frame parameters
	     `scroll-bar-foreground' and `scroll-bar-background'. */
	  if (EQ (attr, QCforeground))
	    param = Qscroll_bar_foreground;
	  else if (EQ (attr, QCbackground))
	    param = Qscroll_bar_background;
	}
#endif /* not HAVE_NTGUI */
      else if (EQ (face, Qborder))
	{
	  /* Changing background color of `border' sets frame parameter
	     `border-color'.  */
	  if (EQ (attr, QCbackground))
	    param = Qborder_color;
	}
      else if (EQ (face, Qcursor))
	{
	  /* Changing background color of `cursor' sets frame parameter
	     `cursor-color'.  */
	  if (EQ (attr, QCbackground))
	    param = Qcursor_color;
	}
      else if (EQ (face, Qmouse))
	{
	  /* Changing background color of `mouse' sets frame parameter
	     `mouse-color'.  */
	  if (EQ (attr, QCbackground))
	    param = Qmouse_color;
	}
#endif /* HAVE_WINDOW_SYSTEM */
      else if (EQ (face, Qmenu))
	{
	  /* Indicate that we have to update the menu bar when realizing
	     faces on FRAME.  FRAME t change the default for new frames.
	     We do this by setting the flag in new face caches.  */
	  if (FRAMEP (frame))
	    {
	      struct frame *f = XFRAME (frame);
	      if (FRAME_FACE_CACHE (f) == NULL)
		FRAME_FACE_CACHE (f) = make_face_cache (f);
	      FRAME_FACE_CACHE (f)->menu_face_changed_p = true;
	    }
	  else
	    menu_face_changed_default = true;
	}

      if (!NILP (param))
	{
	  if (EQ (frame, Qt))
	    /* Update `default-frame-alist', which is used for new frames.  */
	    {
	      store_in_alist (&Vdefault_frame_alist, param, value);
	    }
	  else
	    /* Update the current frame's parameters.  */
	    {
	      AUTO_FRAME_ARG (arg, param, value);
	      Fmodify_frame_parameters (frame, arg);
	    }
	}
    }

  return face;
}


/* Update the corresponding face when frame parameter PARAM on frame F
   has been assigned the value NEW_VALUE.  */

void
update_face_from_frame_parameter (struct frame *f, Lisp_Object param,
				  Lisp_Object new_value)
{
  Lisp_Object face = Qnil;
  Lisp_Object lface;

  /* If there are no faces yet, give up.  This is the case when called
     from Fx_create_frame, and we do the necessary things later in
     face-set-after-frame-defaults.  */
  if (XFIXNAT (Fhash_table_count (f->face_hash_table)) == 0)
    return;

  if (EQ (param, Qforeground_color))
    {
      face = Qdefault;
      lface = lface_from_face_name (f, face, true);
      ASET (lface, LFACE_FOREGROUND_INDEX,
	    (STRINGP (new_value) ? new_value : Qunspecified));
      realize_basic_faces (f);
    }
  else if (EQ (param, Qbackground_color))
    {
      Lisp_Object frame;

      /* Changing the background color might change the background
	 mode, so that we have to load new defface specs.
	 Call frame-set-background-mode to do that.  */
      XSETFRAME (frame, f);
      call1 (Qframe_set_background_mode, frame);

      face = Qdefault;
      lface = lface_from_face_name (f, face, true);
      ASET (lface, LFACE_BACKGROUND_INDEX,
	    (STRINGP (new_value) ? new_value : Qunspecified));
      realize_basic_faces (f);
    }
#ifdef HAVE_WINDOW_SYSTEM
  else if (EQ (param, Qborder_color))
    {
      face = Qborder;
      lface = lface_from_face_name (f, face, true);
      ASET (lface, LFACE_BACKGROUND_INDEX,
	    (STRINGP (new_value) ? new_value : Qunspecified));
    }
  else if (EQ (param, Qcursor_color))
    {
      face = Qcursor;
      lface = lface_from_face_name (f, face, true);
      ASET (lface, LFACE_BACKGROUND_INDEX,
	    (STRINGP (new_value) ? new_value : Qunspecified));
    }
  else if (EQ (param, Qmouse_color))
    {
      face = Qmouse;
      lface = lface_from_face_name (f, face, true);
      ASET (lface, LFACE_BACKGROUND_INDEX,
	    (STRINGP (new_value) ? new_value : Qunspecified));
    }
#endif

  /* Changing a named face means that all realized faces depending on
     that face are invalid.  Since we cannot tell which realized faces
     depend on the face, make sure they are all removed.  This is done
     by setting face_change.  The next call to init_iterator will then
     free realized faces.  */
  if (!NILP (face)
      && NILP (Fget (face, Qface_no_inherit)))
    {
      f->face_change = true;
      fset_redisplay (f);
    }
}


#ifdef HAVE_WINDOW_SYSTEM

/* Set the `font' frame parameter of FRAME determined from the
   font-object set in `default' face attributes LFACE.  */

static void
set_font_frame_param (Lisp_Object frame, Lisp_Object lface)
{
  struct frame *f = XFRAME (frame);
  Lisp_Object font;

  if (FRAME_WINDOW_P (f)
      /* Don't do anything if the font is `unspecified'.  This can
	 happen during frame creation.  */
      && (font = LFACE_FONT (lface),
	  ! UNSPECIFIEDP (font)))
    {
      if (FONT_SPEC_P (font))
	{
	  font = font_load_for_lface (f, XVECTOR (lface)->contents, font);
	  if (NILP (font))
	    return;
	  ASET (lface, LFACE_FONT_INDEX, font);
	}
      f->default_face_done_p = false;
      AUTO_LIST2 (arg, AUTO_CONS_EXPR (Qfont, font),
		  /* Clear the `font-parameter' frame property, as the
		     font is now being specified by a face, not a
		     frame property.  */
		  AUTO_CONS_EXPR (Qfont_parameter, Qnil));
      gui_set_frame_parameters_1 (f, arg, true);
    }
}

DEFUN ("internal-face-x-get-resource", Finternal_face_x_get_resource,
       Sinternal_face_x_get_resource, 2, 3, 0,
       doc: /* Get the value of X resource RESOURCE, class CLASS.
Returned value is for the display of frame FRAME.  If FRAME is not
specified or nil, use selected frame.  This function exists because
ordinary `x-get-resource' doesn't take a frame argument.  */)
  (Lisp_Object resource, Lisp_Object class, Lisp_Object frame)
{
  Lisp_Object value = Qnil;
  struct frame *f;

  CHECK_STRING (resource);
  CHECK_STRING (class);
  f = decode_live_frame (frame);
  block_input ();
  value = gui_display_get_resource (FRAME_DISPLAY_INFO (f),
                                    resource, class, Qnil, Qnil);
  unblock_input ();
  return value;
}


/* Return resource string VALUE as a boolean value, i.e. nil, or t.
   If VALUE is "on" or "true", return t.  If VALUE is "off" or
   "false", return nil.  Otherwise, if SIGNAL_P, signal an
   error; if !SIGNAL_P, return 0.  */

static Lisp_Object
face_boolean_x_resource_value (Lisp_Object value, bool signal_p)
{
  Lisp_Object result = make_fixnum (0);

  eassert (STRINGP (value));

  if (xstrcasecmp (SSDATA (value), "on") == 0
      || xstrcasecmp (SSDATA (value), "true") == 0)
    result = Qt;
  else if (xstrcasecmp (SSDATA (value), "off") == 0
	   || xstrcasecmp (SSDATA (value), "false") == 0)
    result = Qnil;
  else if (xstrcasecmp (SSDATA (value), "unspecified") == 0)
    result = Qunspecified;
  else if (signal_p)
    signal_error ("Invalid face attribute value from X resource", value);

  return result;
}


DEFUN ("internal-set-lisp-face-attribute-from-resource",
       Finternal_set_lisp_face_attribute_from_resource,
       Sinternal_set_lisp_face_attribute_from_resource,
       3, 4, 0, doc: /* */)
  (Lisp_Object face, Lisp_Object attr, Lisp_Object value, Lisp_Object frame)
{
  CHECK_SYMBOL (face);
  CHECK_SYMBOL (attr);
  CHECK_STRING (value);

  if (xstrcasecmp (SSDATA (value), "unspecified") == 0)
    value = Qunspecified;
  else if (EQ (attr, QCheight))
    {
      value = Fstring_to_number (value, Qnil);
      if (!FIXNUMP (value) || XFIXNUM (value) <= 0)
	signal_error ("Invalid face height from X resource", value);
    }
  else if (EQ (attr, QCbold) || EQ (attr, QCitalic))
    value = face_boolean_x_resource_value (value, true);
  else if (EQ (attr, QCweight) || EQ (attr, QCslant) || EQ (attr, QCwidth))
    value = intern (SSDATA (value));
  else if (EQ (attr, QCreverse_video)
           || EQ (attr, QCinverse_video)
           || EQ (attr, QCextend))
    value = face_boolean_x_resource_value (value, true);
  else if (EQ (attr, QCunderline)
	   || EQ (attr, QCoverline)
	   || EQ (attr, QCstrike_through))
    {
      Lisp_Object boolean_value;

      /* If the result of face_boolean_x_resource_value is t or nil,
	 VALUE does NOT specify a color. */
      boolean_value = face_boolean_x_resource_value (value, false);
      if (SYMBOLP (boolean_value))
	value = boolean_value;
    }
  else if (EQ (attr, QCbox) || EQ (attr, QCinherit))
    value = Fcar (Fread_from_string (value, Qnil, Qnil));

  return Finternal_set_lisp_face_attribute (face, attr, value, frame);
}

#endif /* HAVE_WINDOW_SYSTEM */


/***********************************************************************
			      Menu face
 ***********************************************************************/

#if defined HAVE_X_WINDOWS && defined USE_X_TOOLKIT

/* Make menus on frame F appear as specified by the `menu' face.  */

static void
x_update_menu_appearance (struct frame *f)
{
  struct x_display_info *dpyinfo = FRAME_DISPLAY_INFO (f);
  XrmDatabase rdb;

  if (dpyinfo
      && (rdb = XrmGetDatabase (FRAME_X_DISPLAY (f)),
	  rdb != NULL))
    {
      char line[512];
      char *buf = line;
      ptrdiff_t bufsize = sizeof line;
      Lisp_Object lface = lface_from_face_name (f, Qmenu, true);
      struct face *face = FACE_FROM_ID (f, MENU_FACE_ID);
      const char *myname = SSDATA (Vx_resource_name);
      bool changed_p = false;
#ifdef USE_MOTIF
      const char *popup_path = "popup_menu";
#else
      const char *popup_path = "menu.popup";
#endif

      if (STRINGP (LFACE_FOREGROUND (lface)))
	{
	  exprintf (&buf, &bufsize, line, -1, "%s.%s*foreground: %s",
		    myname, popup_path,
		    SDATA (LFACE_FOREGROUND (lface)));
	  XrmPutLineResource (&rdb, line);
	  exprintf (&buf, &bufsize, line, -1, "%s.pane.menubar*foreground: %s",
		    myname, SDATA (LFACE_FOREGROUND (lface)));
	  XrmPutLineResource (&rdb, line);
	  changed_p = true;
	}

      if (STRINGP (LFACE_BACKGROUND (lface)))
	{
	  exprintf (&buf, &bufsize, line, -1, "%s.%s*background: %s",
		    myname, popup_path,
		    SDATA (LFACE_BACKGROUND (lface)));
	  XrmPutLineResource (&rdb, line);

	  exprintf (&buf, &bufsize, line, -1, "%s.pane.menubar*background: %s",
		    myname, SDATA (LFACE_BACKGROUND (lface)));
	  XrmPutLineResource (&rdb, line);
	  changed_p = true;
	}

      if (face->font
	  /* On Solaris 5.8, it's been reported that the `menu' face
	     can be unspecified here, during startup.  Why this
	     happens remains unknown.  -- cyd  */
	  && FONTP (LFACE_FONT (lface))
	  && (!UNSPECIFIEDP (LFACE_FAMILY (lface))
	      || !UNSPECIFIEDP (LFACE_FOUNDRY (lface))
	      || !UNSPECIFIEDP (LFACE_SWIDTH (lface))
	      || !UNSPECIFIEDP (LFACE_WEIGHT (lface))
	      || !UNSPECIFIEDP (LFACE_SLANT (lface))
	      || !UNSPECIFIEDP (LFACE_HEIGHT (lface))))
	{
	  Lisp_Object xlfd = Ffont_xlfd_name (LFACE_FONT (lface), Qnil,
					      Qnil);
#ifdef USE_MOTIF
	  const char *suffix = "List";
	  bool motif = true;
#else
#if defined HAVE_X_I18N

	  const char *suffix = "Set";
#else
	  const char *suffix = "";
#endif
	  bool motif = false;
#endif

	  if (! NILP (xlfd))
	    {
#if defined HAVE_X_I18N
	      char *fontsetname = xic_create_fontsetname (SSDATA (xlfd), motif);
#else
	      char *fontsetname = SSDATA (xlfd);
#endif
	      exprintf (&buf, &bufsize, line, -1, "%s.pane.menubar*font%s: %s",
			myname, suffix, fontsetname);
	      XrmPutLineResource (&rdb, line);

	      exprintf (&buf, &bufsize, line, -1, "%s.%s*font%s: %s",
			myname, popup_path, suffix, fontsetname);
	      XrmPutLineResource (&rdb, line);
	      changed_p = true;
	      if (fontsetname != SSDATA (xlfd))
		xfree (fontsetname);
	    }
	}

      if (changed_p && f->output_data.x->menubar_widget)
	free_frame_menubar (f);

      if (buf != line)
	xfree (buf);
    }
}

#endif /* HAVE_X_WINDOWS && USE_X_TOOLKIT */


DEFUN ("face-attribute-relative-p", Fface_attribute_relative_p,
       Sface_attribute_relative_p,
       2, 2, 0,
       doc: /* Check whether a face attribute value is relative.
Specifically, this function returns t if the attribute ATTRIBUTE
with the value VALUE is relative.

A relative value is one that doesn't entirely override whatever is
inherited from another face.  For most possible attributes,
the only relative value that users see is `unspecified'.
However, for :height, floating point values are also relative.  */
       attributes: const)
  (Lisp_Object attribute, Lisp_Object value)
{
  if (EQ (value, Qunspecified) || (EQ (value, QCignore_defface)))
    return Qt;
  else if (EQ (attribute, QCheight))
    return FIXNUMP (value) ? Qnil : Qt;
  else
    return Qnil;
}

DEFUN ("merge-face-attribute", Fmerge_face_attribute, Smerge_face_attribute,
       3, 3, 0,
       doc: /* Return face ATTRIBUTE VALUE1 merged with VALUE2.
If VALUE1 or VALUE2 are absolute (see `face-attribute-relative-p'), then
the result will be absolute, otherwise it will be relative.  */)
  (Lisp_Object attribute, Lisp_Object value1, Lisp_Object value2)
{
  if (EQ (value1, Qunspecified) || EQ (value1, QCignore_defface))
    return value2;
  else if (EQ (attribute, QCheight))
    return merge_face_heights (value1, value2, value1);
  else
    return value1;
}


DEFUN ("internal-get-lisp-face-attribute", Finternal_get_lisp_face_attribute,
       Sinternal_get_lisp_face_attribute,
       2, 3, 0,
       doc: /* Return face attribute KEYWORD of face SYMBOL.
If SYMBOL does not name a valid Lisp face or KEYWORD isn't a valid
face attribute name, signal an error.
If the optional argument FRAME is given, report on face SYMBOL in that
frame.  If FRAME is t, report on the defaults for face SYMBOL (for new
frames).  If FRAME is omitted or nil, use the selected frame.  */)
  (Lisp_Object symbol, Lisp_Object keyword, Lisp_Object frame)
{
  struct frame *f = EQ (frame, Qt) ? NULL : decode_live_frame (frame);
  Lisp_Object lface = lface_from_face_name (f, symbol, true), value = Qnil;

  CHECK_SYMBOL (symbol);
  CHECK_SYMBOL (keyword);

  if (EQ (keyword, QCfamily))
    value = LFACE_FAMILY (lface);
  else if (EQ (keyword, QCfoundry))
    value = LFACE_FOUNDRY (lface);
  else if (EQ (keyword, QCheight))
    value = LFACE_HEIGHT (lface);
  else if (EQ (keyword, QCweight))
    value = LFACE_WEIGHT (lface);
  else if (EQ (keyword, QCslant))
    value = LFACE_SLANT (lface);
  else if (EQ (keyword, QCunderline))
    value = LFACE_UNDERLINE (lface);
  else if (EQ (keyword, QCoverline))
    value = LFACE_OVERLINE (lface);
  else if (EQ (keyword, QCstrike_through))
    value = LFACE_STRIKE_THROUGH (lface);
  else if (EQ (keyword, QCbox))
    value = LFACE_BOX (lface);
  else if (EQ (keyword, QCinverse_video)
	   || EQ (keyword, QCreverse_video))
    value = LFACE_INVERSE (lface);
  else if (EQ (keyword, QCforeground))
    value = LFACE_FOREGROUND (lface);
  else if (EQ (keyword, QCdistant_foreground))
    value = LFACE_DISTANT_FOREGROUND (lface);
  else if (EQ (keyword, QCbackground))
    value = LFACE_BACKGROUND (lface);
  else if (EQ (keyword, QCstipple))
    value = LFACE_STIPPLE (lface);
  else if (EQ (keyword, QCwidth))
    value = LFACE_SWIDTH (lface);
  else if (EQ (keyword, QCinherit))
    value = LFACE_INHERIT (lface);
  else if (EQ (keyword, QCextend))
    value = LFACE_EXTEND (lface);
  else if (EQ (keyword, QCfont))
    value = LFACE_FONT (lface);
  else if (EQ (keyword, QCfontset))
    value = LFACE_FONTSET (lface);
  else
    signal_error ("Invalid face attribute name", keyword);

  if (IGNORE_DEFFACE_P (value))
    return Qunspecified;

  return value;
}


DEFUN ("internal-lisp-face-attribute-values",
       Finternal_lisp_face_attribute_values,
       Sinternal_lisp_face_attribute_values, 1, 1, 0,
       doc: /* Return a list of valid discrete values for face attribute ATTR.
Value is nil if ATTR doesn't have a discrete set of valid values.  */)
  (Lisp_Object attr)
{
  Lisp_Object result = Qnil;

  CHECK_SYMBOL (attr);

  if (EQ (attr, QCunderline) || EQ (attr, QCoverline)
      || EQ (attr, QCstrike_through)
      || EQ (attr, QCinverse_video)
      || EQ (attr, QCreverse_video)
      || EQ (attr, QCextend))
    result = list2 (Qt, Qnil);

  return result;
}


DEFUN ("internal-merge-in-global-face", Finternal_merge_in_global_face,
       Sinternal_merge_in_global_face, 2, 2, 0,
       doc: /* Add attributes from frame-default definition of FACE to FACE on FRAME.
Default face attributes override any local face attributes.  */)
  (Lisp_Object face, Lisp_Object frame)
{
  int i;
  Lisp_Object global_lface, local_lface, *gvec, *lvec;
  struct frame *f = XFRAME (frame);

  CHECK_LIVE_FRAME (frame);
  global_lface = lface_from_face_name (NULL, face, true);
  local_lface = lface_from_face_name (f, face, false);
  if (NILP (local_lface))
    local_lface = Finternal_make_lisp_face (face, frame);

  /* Make every specified global attribute override the local one.
     BEWARE!! This is only used from `face-set-after-frame-default' where
     the local frame is defined from default specs in `face-defface-spec'
     and those should be overridden by global settings.  Hence the strange
     "global before local" priority.  */
  lvec = XVECTOR (local_lface)->contents;
  gvec = XVECTOR (global_lface)->contents;
  for (i = 1; i < LFACE_VECTOR_SIZE; ++i)
    if (IGNORE_DEFFACE_P (gvec[i]))
      ASET (local_lface, i, Qunspecified);
    else if (! UNSPECIFIEDP (gvec[i]))
      ASET (local_lface, i, AREF (global_lface, i));

  /* If the default face was changed, update the face cache and the
     `font' frame parameter.  */
  if (EQ (face, Qdefault))
    {
      struct face_cache *c = FRAME_FACE_CACHE (f);
      struct face *newface;
      struct face *oldface =
	c ? FACE_FROM_ID_OR_NULL (f, DEFAULT_FACE_ID) : NULL;
      Lisp_Object attrs[LFACE_VECTOR_SIZE];

      /* This can be NULL (e.g., in batch mode).  */
      if (oldface)
	{
	  /* In some cases, realize_face below can call Lisp, which could
             trigger redisplay.  But we are in the process of realizing
             the default face, and therefore are not ready to do display.  */
	  specpdl_ref count = SPECPDL_INDEX ();
	  specbind (Qinhibit_redisplay, Qt);

	  /* Ensure that the face vector is fully specified by merging
	     the previously-cached vector.  */
	  memcpy (attrs, oldface->lface, sizeof attrs);

	  merge_face_vectors (NULL, f, lvec, attrs, 0);
	  vcopy (local_lface, 0, attrs, LFACE_VECTOR_SIZE);
	  newface = realize_face (c, lvec, DEFAULT_FACE_ID);

	  if ((! UNSPECIFIEDP (gvec[LFACE_FAMILY_INDEX])
	       || ! UNSPECIFIEDP (gvec[LFACE_FOUNDRY_INDEX])
	       || ! UNSPECIFIEDP (gvec[LFACE_HEIGHT_INDEX])
	       || ! UNSPECIFIEDP (gvec[LFACE_WEIGHT_INDEX])
	       || ! UNSPECIFIEDP (gvec[LFACE_SLANT_INDEX])
	       || ! UNSPECIFIEDP (gvec[LFACE_SWIDTH_INDEX])
	       || ! UNSPECIFIEDP (gvec[LFACE_FONT_INDEX]))
	      && newface->font)
	    {
	      Lisp_Object name = newface->font->props[FONT_NAME_INDEX];
	      AUTO_FRAME_ARG (arg, Qfont, name);

#ifdef HAVE_WINDOW_SYSTEM
	      if (FRAME_WINDOW_P (f))
		/* This is a window-system frame.  Prevent changes of
		   the `font' parameter here from messing with the
		   `font-parameter' frame property, as the frame
		   parameter is not being changed by the user.  */
	        gui_set_frame_parameters_1 (f, arg, true);
	      else
#endif
		Fmodify_frame_parameters (frame, arg);
	    }

	  if (STRINGP (gvec[LFACE_FOREGROUND_INDEX]))
	    {
	      AUTO_FRAME_ARG (arg, Qforeground_color,
			      gvec[LFACE_FOREGROUND_INDEX]);
	      Fmodify_frame_parameters (frame, arg);
	    }

	  if (STRINGP (gvec[LFACE_BACKGROUND_INDEX]))
	    {
	      AUTO_FRAME_ARG (arg, Qbackground_color,
			      gvec[LFACE_BACKGROUND_INDEX]);
	      Fmodify_frame_parameters (frame, arg);
	    }

	  unbind_to (count, Qnil);
	}
    }

  return Qnil;
}


/* The following function is implemented for compatibility with 20.2.
   The function is used in x-resolve-fonts when it is asked to
   return fonts with the same size as the font of a face.  This is
   done in fontset.el.  */

DEFUN ("face-font", Fface_font, Sface_font, 1, 3, 0,
       doc: /* Return the font name of face FACE, or nil if it is unspecified.
The font name is, by default, for ASCII characters.
If the optional argument FRAME is given, report on face FACE in that frame.
If FRAME is t, report on the defaults for face FACE (for new frames).
  The font default for a face is either nil, or a list
  of the form (bold), (italic) or (bold italic).
If FRAME is omitted or nil, use the selected frame.
If FRAME is anything but t, and the optional third argument CHARACTER
is given, return the font name used by FACE for CHARACTER on FRAME.  */)
  (Lisp_Object face, Lisp_Object frame, Lisp_Object character)
{
  if (EQ (frame, Qt))
    {
      Lisp_Object result = Qnil;
      Lisp_Object lface = lface_from_face_name (NULL, face, true);

      if (!UNSPECIFIEDP (LFACE_WEIGHT (lface))
	  && !EQ (LFACE_WEIGHT (lface), Qnormal))
	result = Fcons (Qbold, result);

      if (!UNSPECIFIEDP (LFACE_SLANT (lface))
	  && !EQ (LFACE_SLANT (lface), Qnormal))
	result = Fcons (Qitalic, result);

      return result;
    }
  else
    {
      struct frame *f = decode_live_frame (frame);
      int face_id = lookup_named_face (NULL, f, face, true);
      struct face *fface = FACE_FROM_ID_OR_NULL (f, face_id);

      if (! fface)
	return Qnil;
#ifdef HAVE_WINDOW_SYSTEM
      if (FRAME_WINDOW_P (f) && !NILP (character))
	{
	  CHECK_CHARACTER (character);
	  face_id = FACE_FOR_CHAR (f, fface, XFIXNUM (character), -1, Qnil);
	  fface = FACE_FROM_ID_OR_NULL (f, face_id);
	}
      return ((fface && fface->font)
	      ? fface->font->props[FONT_NAME_INDEX]
	      : Qnil);
#else  /* !HAVE_WINDOW_SYSTEM */
      return build_string (FRAME_MSDOS_P (f)
			   ? "ms-dos"
			   : FRAME_W32_P (f) ? "w32term"
			   :"tty");
#endif
    }
}


/* Compare face-attribute values v1 and v2 for equality.  Value is true if
   all attributes are `equal'.  Tries to be fast because this function
   is called quite often.  */

static bool
face_attr_equal_p (Lisp_Object v1, Lisp_Object v2)
{
  /* Type can differ, e.g. when one attribute is unspecified, i.e. nil,
     and the other is specified.  */
  if (XTYPE (v1) != XTYPE (v2))
    return false;

  if (EQ (v1, v2))
    return true;

  switch (XTYPE (v1))
    {
    case Lisp_String:
      if (SBYTES (v1) != SBYTES (v2))
	return false;

      return memcmp (SDATA (v1), SDATA (v2), SBYTES (v1)) == 0;

    case_Lisp_Int:
    case Lisp_Symbol:
      return false;

    default:
      return !NILP (Fequal (v1, v2));
    }
}


/* Compare face vectors V1 and V2 for equality.  Value is true if
   all attributes are `equal'.  Tries to be fast because this function
   is called quite often.  */

static bool
lface_equal_p (Lisp_Object *v1, Lisp_Object *v2)
{
  int i;
  bool equal_p = true;

  for (i = 1; i < LFACE_VECTOR_SIZE && equal_p; ++i)
    equal_p = face_attr_equal_p (v1[i], v2[i]);

  return equal_p;
}


DEFUN ("internal-lisp-face-equal-p", Finternal_lisp_face_equal_p,
       Sinternal_lisp_face_equal_p, 2, 3, 0,
       doc: /* True if FACE1 and FACE2 are equal.
If the optional argument FRAME is given, report on FACE1 and FACE2 in that frame.
If FRAME is t, report on the defaults for FACE1 and FACE2 (for new frames).
If FRAME is omitted or nil, use the selected frame.  */)
  (Lisp_Object face1, Lisp_Object face2, Lisp_Object frame)
{
  bool equal_p;
  struct frame *f;
  Lisp_Object lface1, lface2;

  /* Don't use decode_window_system_frame here because this function
     is called before X frames exist.  At that time, if FRAME is nil,
     selected_frame will be used which is the frame dumped with
     Emacs.  That frame is not an X frame.  */
  f = EQ (frame, Qt) ? NULL : decode_live_frame (frame);

  lface1 = lface_from_face_name (f, face1, true);
  lface2 = lface_from_face_name (f, face2, true);
  equal_p = lface_equal_p (XVECTOR (lface1)->contents,
			   XVECTOR (lface2)->contents);
  return equal_p ? Qt : Qnil;
}


DEFUN ("internal-lisp-face-empty-p", Finternal_lisp_face_empty_p,
       Sinternal_lisp_face_empty_p, 1, 2, 0,
       doc: /* True if FACE has no attribute specified.
If the optional argument FRAME is given, report on face FACE in that frame.
If FRAME is t, report on the defaults for face FACE (for new frames).
If FRAME is omitted or nil, use the selected frame.  */)
  (Lisp_Object face, Lisp_Object frame)
{
  struct frame *f = EQ (frame, Qt) ? NULL : decode_live_frame (frame);
  Lisp_Object lface = lface_from_face_name (f, face, true);
  int i;

  for (i = 1; i < LFACE_VECTOR_SIZE; ++i)
    if (!UNSPECIFIEDP (AREF (lface, i)))
      break;

  return i == LFACE_VECTOR_SIZE ? Qt : Qnil;
}

DEFUN ("frame--face-hash-table", Fframe_face_hash_table, Sframe_face_hash_table,
       0, 1, 0,
       doc: /* Return a hash table of frame-local faces defined on FRAME.
For internal use only.  */)
  (Lisp_Object frame)
{
  return decode_live_frame (frame)->face_hash_table;
}


/* Return a hash code for Lisp string STRING with case ignored.  Used
   below in computing a hash value for a Lisp face.  */

static uintptr_t
hash_string_case_insensitive (Lisp_Object string)
{
  const unsigned char *s;
  uintptr_t hash = 0;
  eassert (STRINGP (string));
  for (s = SDATA (string); *s; ++s)
    hash = (hash << 1) ^ c_tolower (*s);
  return hash;
}


/* Return a hash code for face attribute vector V.  */

static uintptr_t
lface_hash (Lisp_Object *v)
{
#ifdef HAVE_MPS
#define xhash(x) igc_hash (x)
#else
#define xhash(x) XHASH (x)
#endif
  return (hash_string_case_insensitive (v[LFACE_FAMILY_INDEX])
	  ^ hash_string_case_insensitive (v[LFACE_FOUNDRY_INDEX])
	  ^ hash_string_case_insensitive (v[LFACE_FOREGROUND_INDEX])
	  ^ hash_string_case_insensitive (v[LFACE_BACKGROUND_INDEX])
	  ^ xhash (v[LFACE_WEIGHT_INDEX])
	  ^ xhash (v[LFACE_SLANT_INDEX])
	  ^ xhash (v[LFACE_SWIDTH_INDEX])
	  ^ xhash (v[LFACE_HEIGHT_INDEX]));
#undef xhash
}

#ifdef HAVE_WINDOW_SYSTEM

/* Return true if LFACE1 and LFACE2 specify the same font (without
   considering charsets/registries).  They do if they specify the same
   family, point size, weight, width, slant, and font.  Both
   LFACE1 and LFACE2 must be fully-specified.  */

static bool
lface_same_font_attributes_p (Lisp_Object *lface1, Lisp_Object *lface2)
{
  eassert (lface_fully_specified_p (lface1)
	   && lface_fully_specified_p (lface2));
  return (xstrcasecmp (SSDATA (lface1[LFACE_FAMILY_INDEX]),
		       SSDATA (lface2[LFACE_FAMILY_INDEX])) == 0
	  && xstrcasecmp (SSDATA (lface1[LFACE_FOUNDRY_INDEX]),
			  SSDATA (lface2[LFACE_FOUNDRY_INDEX])) == 0
	  && EQ (lface1[LFACE_HEIGHT_INDEX], lface2[LFACE_HEIGHT_INDEX])
	  && EQ (lface1[LFACE_SWIDTH_INDEX], lface2[LFACE_SWIDTH_INDEX])
	  && EQ (lface1[LFACE_WEIGHT_INDEX], lface2[LFACE_WEIGHT_INDEX])
	  && EQ (lface1[LFACE_SLANT_INDEX], lface2[LFACE_SLANT_INDEX])
	  && EQ (lface1[LFACE_FONT_INDEX], lface2[LFACE_FONT_INDEX])
	  && (EQ (lface1[LFACE_FONTSET_INDEX], lface2[LFACE_FONTSET_INDEX])
	      || (STRINGP (lface1[LFACE_FONTSET_INDEX])
		  && STRINGP (lface2[LFACE_FONTSET_INDEX])
		  && ! xstrcasecmp (SSDATA (lface1[LFACE_FONTSET_INDEX]),
				    SSDATA (lface2[LFACE_FONTSET_INDEX]))))
	  );
}

#endif /* HAVE_WINDOW_SYSTEM */

/***********************************************************************
			    Realized Faces
 ***********************************************************************/

/* Allocate and return a new realized face for Lisp face attribute
   vector ATTR.  */

static struct face *
make_realized_face (Lisp_Object *attr)
{
#ifdef HAVE_MPS
  struct face *face = igc_make_face ();
  memcpy (face->lface, attr, sizeof face->lface);
#else
  enum { off = offsetof (struct face, id) };
  struct face *face = xmalloc (sizeof *face);
  memcpy (face->lface, attr, sizeof face->lface);
  memset (&face->id, 0, sizeof *face - off);
#endif
  face->ascii_face = face;
  return face;
}


/* Free realized face FACE, including its X resources.  FACE may
   be null.  */

static void
free_realized_face (struct frame *f, struct face *face)
{
  if (face)
    {
#ifdef HAVE_WINDOW_SYSTEM
      if (FRAME_WINDOW_P (f))
	{
	  /* Free fontset of FACE if it is ASCII face.  */
	  if (face->fontset >= 0 && face == face->ascii_face)
	    free_face_fontset (f, face);

#ifdef HAVE_X_WINDOWS
	  /* This function might be called with the frame's display
	     connection deleted, in which event the callbacks below
	     should not be executed, as they generate X requests.  */
	  if (!FRAME_X_DISPLAY (f))
	    goto free_face;
#endif /* HAVE_X_WINDOWS */

	  if (face->gc)
	    {
	      block_input ();
	      if (face->font)
		font_done_for_face (f, face);
	      x_free_gc (f, face->gc);
	      face->gc = 0;
	      unblock_input ();
	    }
#ifdef HAVE_X_WINDOWS
	  free_face_colors (f, face);
#endif /* HAVE_X_WINDOWS */
	  image_destroy_bitmap (f, face->stipple);
	}
#endif /* HAVE_WINDOW_SYSTEM */

<<<<<<< HEAD
#ifndef HAVE_MPS
=======
#ifdef HAVE_X_WINDOWS
    free_face:
#endif /* HAVE_X_WINDOWS */
>>>>>>> ac7e63b8
      xfree (face);
#endif
    }
}

#ifdef HAVE_WINDOW_SYSTEM

/* Prepare face FACE for subsequent display on frame F.  This must be called
   before using X resources of FACE to allocate GCs if they haven't been
   allocated yet or have been freed by clearing the face cache.  */

void
prepare_face_for_display (struct frame *f, struct face *face)
{
  Emacs_GC egc;
  unsigned long mask;

  eassert (FRAME_WINDOW_P (f));

  if (face->gc == 0)
    {
      mask = GCForeground | GCBackground | GCGraphicsExposures;

      egc.foreground = face->foreground;
      egc.background = face->background;
#ifdef HAVE_X_WINDOWS
      egc.graphics_exposures = False;

      /* While this was historically slower than a line_width of 0,
	 the difference no longer matters on modern X servers, so set
	 it to 1 in order for PolyLine requests to behave consistently
	 everywhere.  */
      mask |= GCLineWidth;
      egc.line_width = 1;
#endif

      block_input ();
#if defined HAVE_X_WINDOWS || defined HAVE_ANDROID
      if (face->stipple)
	{
	  egc.fill_style = FillOpaqueStippled;
#ifndef ANDROID_STUBIFY
	  egc.stipple = image_bitmap_pixmap (f, face->stipple);
#else /* !ANDROID_STUBIFY */
	  emacs_abort ();
#endif /* !ANDROID_STUBIFY */
	  mask |= GCFillStyle | GCStipple;
	}
#endif /* HAVE_X_WINDOWS || HAVE_ANDROID */
      face->gc = x_create_gc (f, mask, &egc);
      if (face->font)
	font_prepare_for_face (f, face);
      unblock_input ();
    }
}

#endif /* HAVE_WINDOW_SYSTEM */

/* Returns the `distance' between the colors X and Y.  */

static int
color_distance (Emacs_Color *x, Emacs_Color *y)
{
  /* This formula is from a paper titled `Colour metric' by Thiadmer Riemersma.
     Quoting from that paper:

	 This formula has results that are very close to L*u*v* (with the
	 modified lightness curve) and, more importantly, it is a more even
	 algorithm: it does not have a range of colors where it suddenly
	 gives far from optimal results.

     See <https://www.compuphase.com/cmetric.htm> for more info.  */

  long long r = x->red   - y->red;
  long long g = x->green - y->green;
  long long b = x->blue  - y->blue;
  long long r_mean = (x->red + y->red) >> 1;

  return (((((2 * 65536 + r_mean) * r * r) >> 16)
           + 4 * g * g
           + (((2 * 65536 + 65535 - r_mean) * b * b) >> 16))
          >> 16);
}


DEFUN ("color-distance", Fcolor_distance, Scolor_distance, 2, 4, 0,
       doc: /* Return an integer distance between COLOR1 and COLOR2 on FRAME.
COLOR1 and COLOR2 may be either strings containing the color name,
or lists of the form (RED GREEN BLUE), each in the range 0 to 65535 inclusive.
If FRAME is unspecified or nil, the current frame is used.
If METRIC is specified, it should be a function that accepts
two lists of the form (RED GREEN BLUE) aforementioned.
Despite the name, this is not a true distance metric as it does not satisfy
the triangle inequality.  */)
  (Lisp_Object color1, Lisp_Object color2, Lisp_Object frame,
   Lisp_Object metric)
{
  struct frame *f = decode_live_frame (frame);
  Emacs_Color cdef1, cdef2;

  if (!(CONSP (color1) && parse_rgb_list (color1, &cdef1))
      && !(STRINGP (color1)
           && FRAME_TERMINAL (f)->defined_color_hook (f,
                                                      SSDATA (color1),
                                                      &cdef1,
                                                      false,
                                                      true)))
    signal_error ("Invalid color", color1);
  if (!(CONSP (color2) && parse_rgb_list (color2, &cdef2))
      && !(STRINGP (color2)
           && FRAME_TERMINAL (f)->defined_color_hook (f,
                                                      SSDATA (color2),
                                                      &cdef2,
                                                      false,
                                                      true)))
    signal_error ("Invalid color", color2);

  if (NILP (metric))
    return make_fixnum (color_distance (&cdef1, &cdef2));
  else
    return call2 (metric,
		  list3i (cdef1.red, cdef1.green, cdef1.blue),
		  list3i (cdef2.red, cdef2.green, cdef2.blue));
}


/***********************************************************************
			      Face Cache
 ***********************************************************************/

/* Return a new face cache for frame F.  */

static struct face_cache *
make_face_cache (struct frame *f)
{
  struct face_cache *c;
#ifdef HAVE_MPS
  c = igc_make_face_cache ();
#else
  c = xmalloc (sizeof *c);
#endif

  c->f = f;
  c->size = 50;
  c->used = 0;
#ifdef HAVE_MPS
  c->buckets = igc_make_ptr_vec (FACE_CACHE_BUCKETS_SIZE);
  c->faces_by_id = igc_make_ptr_vec (c->size);
#else
  c->buckets = xzalloc (FACE_CACHE_BUCKETS_SIZE * sizeof *c->buckets);
  c->faces_by_id = xzalloc (c->size * sizeof *c->faces_by_id);
#endif
  c->menu_face_changed_p = menu_face_changed_default;
  return c;
}

#ifdef HAVE_WINDOW_SYSTEM

/* Clear out all graphics contexts for all realized faces, except for
   the basic faces.  This should be done from time to time just to avoid
   keeping too many graphics contexts that are no longer needed.  */

static void
clear_face_gcs (struct face_cache *c)
{
  if (c && FRAME_WINDOW_P (c->f))
    {
      int i;
      for (i = BASIC_FACE_ID_SENTINEL; i < c->used; ++i)
	{
	  struct face *face = c->faces_by_id[i];
	  if (face && face->gc)
	    {
	      block_input ();
	      if (face->font)
		font_done_for_face (c->f, face);
	      x_free_gc (c->f, face->gc);
	      face->gc = 0;
	      unblock_input ();
	    }
	}
    }
}

#endif /* HAVE_WINDOW_SYSTEM */

/* Free all realized faces in face cache C, including basic faces.
   C may be null.  If faces are freed, make sure the frame's current
   matrix is marked invalid, so that a display caused by an expose
   event doesn't try to use faces we destroyed.  */

static void
free_realized_faces (struct face_cache *c)
{
  if (c && c->used)
    {
      int i, size;
      struct frame *f = c->f;

      /* We must block input here because we can't process X events
	 safely while only some faces are freed, or when the frame's
	 current matrix still references freed faces.  */
      block_input ();

      for (i = 0; i < c->used; ++i)
	{
	  free_realized_face (f, c->faces_by_id[i]);
	  c->faces_by_id[i] = NULL;
	}

      /* Forget the escape-glyph and glyphless-char faces.  */
      forget_escape_and_glyphless_faces ();
      c->used = 0;
      size = FACE_CACHE_BUCKETS_SIZE * sizeof *c->buckets;
      memset (c->buckets, 0, size);

      /* Must do a thorough redisplay the next time.  Mark current
	 matrices as invalid because they will reference faces freed
	 above.  This function is also called when a frame is
	 destroyed.  In this case, the root window of F is nil.  */
      if (WINDOWP (f->root_window))
	{
	  clear_current_matrices (f);
	  fset_redisplay (f);
	}

      unblock_input ();
    }
}


/* Free all realized faces on FRAME or on all frames if FRAME is nil.
   This is done after attributes of a named face have been changed,
   because we can't tell which realized faces depend on that face.  */

void
free_all_realized_faces (Lisp_Object frame)
{
  if (NILP (frame))
    {
      Lisp_Object rest;
      FOR_EACH_FRAME (rest, frame)
	free_realized_faces (FRAME_FACE_CACHE (XFRAME (frame)));
      windows_or_buffers_changed = 58;
    }
  else
    free_realized_faces (FRAME_FACE_CACHE (XFRAME (frame)));
}


/* Free face cache C and faces in it, including their X resources.  */

static void
free_face_cache (struct face_cache *c)
{
  if (c)
    {
      free_realized_faces (c);
#ifndef HAVE_MPS
      struct face **p = c->buckets;
      c->buckets = NULL;
      xfree (p);
      p = c->faces_by_id;
      c->faces_by_id = NULL;
      xfree (p);
      xfree (c);
#endif
    }
}


/* Cache realized face FACE in face cache C.  HASH is the hash value
   of FACE.  If FACE is for ASCII characters (i.e. FACE->ascii_face ==
   FACE), insert the new face to the beginning of the collision list
   of the face hash table of C.  Otherwise, add the new face to the
   end of the collision list.  This way, lookup_face can quickly find
   that a requested face is not cached.  */

static void
cache_face (struct face_cache *c, struct face *face, uintptr_t hash)
{
  int i = hash % FACE_CACHE_BUCKETS_SIZE;

  face->hash = hash;

  if (face->ascii_face != face)
    {
      struct face *last = c->buckets[i];
      if (last)
	{
	  while (last->next)
	    last = last->next;
	  last->next = face;
	  face->prev = last;
	  face->next = NULL;
	}
      else
	{
	  c->buckets[i] = face;
	  face->prev = face->next = NULL;
	}
    }
  else
    {
      face->prev = NULL;
      face->next = c->buckets[i];
      if (face->next)
	face->next->prev = face;
      c->buckets[i] = face;
    }

  /* Find a free slot in C->faces_by_id and use the index of the free
     slot as FACE->id.  */
  for (i = 0; i < c->used; ++i)
    if (c->faces_by_id[i] == NULL)
      break;
  face->id = i;

#ifdef GLYPH_DEBUG
  /* Check that FACE got a unique id.  */
  {
    int j, n;
    struct face *face1;

    for (j = n = 0; j < FACE_CACHE_BUCKETS_SIZE; ++j)
      for (face1 = c->buckets[j]; face1; face1 = face1->next)
	if (face1->id == i)
	  ++n;

    eassert (n == 1);
  }
#endif /* GLYPH_DEBUG */

  /* Maybe enlarge C->faces_by_id.  */
  if (i == c->used)
    {
      if (c->used == c->size)
	{
#ifdef HAVE_MPS
	  c->faces_by_id = igc_grow_ptr_vec (c->faces_by_id, &c->size, 1, MAX_FACE_ID);
#else
	  c->faces_by_id
	    = xpalloc (c->faces_by_id, &c->size, 1, MAX_FACE_ID,
		       sizeof *c->faces_by_id);
#endif
	}
      c->used++;
    }

  c->faces_by_id[i] = face;
}


/* Remove face FACE from cache C.  */

static void
uncache_face (struct face_cache *c, struct face *face)
{
  int i = face->hash % FACE_CACHE_BUCKETS_SIZE;

  if (face->prev)
    face->prev->next = face->next;
  else
    c->buckets[i] = face->next;

  if (face->next)
    face->next->prev = face->prev;

  c->faces_by_id[face->id] = NULL;
  if (face->id == c->used)
    --c->used;
}


/* Look up a realized face with face attributes ATTR in the face cache
   of frame F.  The face will be used to display ASCII characters.
   Value is the ID of the face found.  If no suitable face is found,
   realize a new one.  */

static int
lookup_face (struct frame *f, Lisp_Object *attr)
{
  struct face_cache *cache = FRAME_FACE_CACHE (f);
  struct face *face;

  eassert (cache != NULL);
  check_lface_attrs (attr);

  /* Look up ATTR in the face cache.  */
  uintptr_t hash = lface_hash (attr);
  int i = hash % FACE_CACHE_BUCKETS_SIZE;

  for (face = cache->buckets[i]; face; face = face->next)
    {
      if (face->ascii_face != face)
	{
	  /* There's no more ASCII face.  */
	  face = NULL;
	  break;
	}
      if (face->hash == hash
	  && lface_equal_p (face->lface, attr))
	break;
    }

  /* If not found, realize a new face.  */
  if (face == NULL)
    face = realize_face (cache, attr, -1);

#ifdef GLYPH_DEBUG
  eassert (face == FACE_FROM_ID_OR_NULL (f, face->id));
#endif /* GLYPH_DEBUG */

  return face->id;
}

#ifdef HAVE_WINDOW_SYSTEM
/* Look up a realized face that has the same attributes as BASE_FACE
   except for the font in the face cache of frame F.  If FONT-OBJECT
   is not nil, it is an already opened font.  If FONT-OBJECT is nil,
   the face has no font.  Value is the ID of the face found.  If no
   suitable face is found, realize a new one.  */

int
face_for_font (struct frame *f, Lisp_Object font_object,
               struct face *base_face)
{
  struct face_cache *cache = FRAME_FACE_CACHE (f);
  uintptr_t hash;
  int i;
  struct face *face;

  eassert (cache != NULL);
  base_face = base_face->ascii_face;
  hash = lface_hash (base_face->lface);
  i = hash % FACE_CACHE_BUCKETS_SIZE;

  for (face = cache->buckets[i]; face; face = face->next)
    {
      if (face->ascii_face == face)
	continue;
      if (face->ascii_face == base_face
	  && face->font == (NILP (font_object) ? NULL
			    : XFONT_OBJECT (font_object))
	  && lface_equal_p (face->lface, base_face->lface))
	return face->id;
    }

  /* If not found, realize a new face.  */
  face = realize_non_ascii_face (f, font_object, base_face);
  return face->id;
}
#endif	/* HAVE_WINDOW_SYSTEM */

/* Return the face id of the realized face for named face SYMBOL on
   frame F suitable for displaying ASCII characters.  Value is -1 if
   the face couldn't be determined, which might happen if the default
   face isn't realized and cannot be realized.  If window W is given,
   consider face remappings specified for W or for W's buffer.  If W
   is NULL, consider only frame-level face configuration.  */
int
lookup_named_face (struct window *w, struct frame *f,
                   Lisp_Object symbol, bool signal_p)
{
  Lisp_Object attrs[LFACE_VECTOR_SIZE];
  Lisp_Object symbol_attrs[LFACE_VECTOR_SIZE];
  struct face *default_face = FACE_FROM_ID_OR_NULL (f, DEFAULT_FACE_ID);

  if (default_face == NULL)
    {
      if (!realize_basic_faces (f))
	return -1;
      default_face = FACE_FROM_ID (f, DEFAULT_FACE_ID);
    }

  if (! get_lface_attributes (w, f, symbol, symbol_attrs, signal_p, 0))
    return -1;

  memcpy (attrs, default_face->lface, sizeof attrs);

  /* Make explicit any attributes whose value is 'reset'.  */
  int i;
  for (i = 1; i < LFACE_VECTOR_SIZE; i++)
    if (EQ (symbol_attrs[i], Qreset))
      symbol_attrs[i] = attrs[i];

  merge_face_vectors (w, f, symbol_attrs, attrs, 0);

  return lookup_face (f, attrs);
}


/* Return the display face-id of the basic face whose canonical face-id
   is FACE_ID.  The return value will usually simply be FACE_ID, unless that
   basic face has been remapped via Vface_remapping_alist.  This function is
   conservative: if something goes wrong, it will simply return FACE_ID
   rather than signal an error.  Window W, if non-NULL, is used to filter
   face specifications for remapping.  */
int
lookup_basic_face (struct window *w, struct frame *f, int face_id)
{
  Lisp_Object name, mapping;
  int remapped_face_id;

  if (NILP (Vface_remapping_alist))
    return face_id;		/* Nothing to do.  */

  switch (face_id)
    {
    case DEFAULT_FACE_ID:		name = Qdefault;		break;
    case MODE_LINE_ACTIVE_FACE_ID:	name = Qmode_line_active;      	break;
    case MODE_LINE_INACTIVE_FACE_ID:	name = Qmode_line_inactive;	break;
    case HEADER_LINE_FACE_ID:		name = Qheader_line;		break;
    case TAB_LINE_FACE_ID:		name = Qtab_line;		break;
    case TAB_BAR_FACE_ID:		name = Qtab_bar;		break;
    case TOOL_BAR_FACE_ID:		name = Qtool_bar;		break;
    case FRINGE_FACE_ID:		name = Qfringe;			break;
    case SCROLL_BAR_FACE_ID:		name = Qscroll_bar;		break;
    case BORDER_FACE_ID:		name = Qborder;			break;
    case CURSOR_FACE_ID:		name = Qcursor;			break;
    case MOUSE_FACE_ID:			name = Qmouse;			break;
    case MENU_FACE_ID:			name = Qmenu;			break;
    case WINDOW_DIVIDER_FACE_ID:	name = Qwindow_divider;		break;
    case VERTICAL_BORDER_FACE_ID: 	name = Qvertical_border; 	break;
    case WINDOW_DIVIDER_FIRST_PIXEL_FACE_ID:	name = Qwindow_divider_first_pixel;	break;
    case WINDOW_DIVIDER_LAST_PIXEL_FACE_ID:	name = Qwindow_divider_last_pixel;	break;
    case INTERNAL_BORDER_FACE_ID:	name = Qinternal_border; 	break;
    case CHILD_FRAME_BORDER_FACE_ID:	name = Qchild_frame_border; 	break;

    default:
      emacs_abort (); /* the caller is supposed to pass us a basic face id */
    }

  /* Do a quick scan through Vface_remapping_alist, and return immediately
     if there is no remapping for face NAME.  This is just an optimization
     for the very common no-remapping case.  */
  mapping = assq_no_quit (name, Vface_remapping_alist);
  if (NILP (mapping))
    return face_id;		/* Give up.  */

  /* If there is a remapping entry, lookup the face using NAME, which will
     handle the remapping too.  */
  remapped_face_id = lookup_named_face (w, f, name, false);
  if (remapped_face_id < 0)
    return face_id;		/* Give up. */

  return remapped_face_id;
}


/* Return a face for charset ASCII that is like the face with id
   FACE_ID on frame F, but has a font that is STEPS steps smaller.
   STEPS < 0 means larger.  Value is the id of the face.  */

int
smaller_face (struct frame *f, int face_id, int steps)
{
#ifdef HAVE_WINDOW_SYSTEM
  struct face *face;
  Lisp_Object attrs[LFACE_VECTOR_SIZE];
  int pt, last_pt, last_height;
  int delta;
  int new_face_id;
  struct face *new_face;

  /* If not called for an X frame, just return the original face.  */
  if (FRAME_TERMCAP_P (f))
    return face_id;

  /* Try in increments of 1/2 pt.  */
  delta = steps < 0 ? 5 : -5;
  steps = eabs (steps);

  face = FACE_FROM_ID (f, face_id);
  memcpy (attrs, face->lface, sizeof attrs);
  pt = last_pt = XFIXNAT (attrs[LFACE_HEIGHT_INDEX]);
  new_face_id = face_id;
  last_height = FONT_HEIGHT (face->font);

  while (steps
	 && pt + delta > 0
	 /* Give up if we cannot find a font within 10pt.  */
	 && eabs (last_pt - pt) < 100)
    {
      /* Look up a face for a slightly smaller/larger font.  */
      pt += delta;
      attrs[LFACE_HEIGHT_INDEX] = make_fixnum (pt);
      new_face_id = lookup_face (f, attrs);
      new_face = FACE_FROM_ID (f, new_face_id);

      /* If height changes, count that as one step.  */
      if ((delta < 0 && FONT_HEIGHT (new_face->font) < last_height)
	  || (delta > 0 && FONT_HEIGHT (new_face->font) > last_height))
	{
	  --steps;
	  last_height = FONT_HEIGHT (new_face->font);
	  last_pt = pt;
	}
    }

  return new_face_id;

#else /* not HAVE_WINDOW_SYSTEM */

  return face_id;

#endif /* not HAVE_WINDOW_SYSTEM */
}


/* Return a face for charset ASCII that is like the face with id
   FACE_ID on frame F, but has height HEIGHT.  */

int
face_with_height (struct frame *f, int face_id, int height)
{
#ifdef HAVE_WINDOW_SYSTEM
  struct face *face;
  Lisp_Object attrs[LFACE_VECTOR_SIZE];

  if (FRAME_TERMCAP_P (f)
      || height <= 0)
    return face_id;

  face = FACE_FROM_ID (f, face_id);
  memcpy (attrs, face->lface, sizeof attrs);
  attrs[LFACE_HEIGHT_INDEX] = make_fixnum (height);
  font_clear_prop (attrs, FONT_SIZE_INDEX);
  face_id = lookup_face (f, attrs);
#endif /* HAVE_WINDOW_SYSTEM */

  return face_id;
}


/* Return the face id of the realized face for named face SYMBOL on
   frame F suitable for displaying ASCII characters, and use
   attributes of the face FACE_ID for attributes that aren't
   completely specified by SYMBOL.  This is like lookup_named_face,
   except that the default attributes come from FACE_ID, not from the
   default face.  FACE_ID is assumed to be already realized.
   Window W, if non-NULL, filters face specifications.  */
int
lookup_derived_face (struct window *w,
                     struct frame *f, Lisp_Object symbol, int face_id,
		     bool signal_p)
{
  Lisp_Object attrs[LFACE_VECTOR_SIZE];
  Lisp_Object symbol_attrs[LFACE_VECTOR_SIZE];
  struct face *default_face;

  if (!get_lface_attributes (w, f, symbol, symbol_attrs, signal_p, 0))
    return -1;

  default_face = FACE_FROM_ID (f, face_id);
  memcpy (attrs, default_face->lface, sizeof attrs);

  /* Make explicit any attributes whose value is 'reset'.  */
  int i;
  for (i = 1; i < LFACE_VECTOR_SIZE; i++)
    if (EQ (symbol_attrs[i], Qreset))
      symbol_attrs[i] = attrs[i];

  merge_face_vectors (w, f, symbol_attrs, attrs, 0);
  return lookup_face (f, attrs);
}

DEFUN ("face-attributes-as-vector", Fface_attributes_as_vector,
       Sface_attributes_as_vector, 1, 1, 0,
       doc: /* Return a vector of face attributes corresponding to PLIST.  */)
  (Lisp_Object plist)
{
  Lisp_Object lface = make_vector (LFACE_VECTOR_SIZE, Qunspecified);
  merge_face_ref (NULL, XFRAME (selected_frame),
                  plist, XVECTOR (lface)->contents,
                  true, NULL, 0);
  return lface;
}



/***********************************************************************
			Face capability testing
 ***********************************************************************/


/* If the distance (as returned by color_distance) between two colors is
   less than this, then they are considered the same, for determining
   whether a color is supported or not.  */

#define TTY_SAME_COLOR_THRESHOLD  10000

#ifdef HAVE_WINDOW_SYSTEM

/* Return true if all the face attributes in ATTRS are supported
   on the window-system frame F.

   The definition of `supported' is somewhat heuristic, but basically means
   that a face containing all the attributes in ATTRS, when merged with the
   default face for display, can be represented in a way that's

    (1) different in appearance from the default face, and
    (2) `close in spirit' to what the attributes specify, if not exact.  */

static bool
gui_supports_face_attributes_p (struct frame *f,
                                Lisp_Object attrs[LFACE_VECTOR_SIZE],
                                struct face *def_face)
{
  Lisp_Object val;
  Lisp_Object *def_attrs = def_face->lface;
  Lisp_Object lattrs[LFACE_VECTOR_SIZE];

  /* Make explicit any attributes whose value is 'reset'.  */
  int i;
  for (i = 1; i < LFACE_VECTOR_SIZE; i++)
    {
      if (EQ (attrs[i], Qreset))
	lattrs[i] = def_attrs[i];
      else
	lattrs[i] = attrs[i];
    }

  /* Check that other specified attributes are different from the
     default face.  */
  if ((!UNSPECIFIEDP (lattrs[LFACE_UNDERLINE_INDEX])
       && face_attr_equal_p (lattrs[LFACE_UNDERLINE_INDEX],
			     def_attrs[LFACE_UNDERLINE_INDEX]))
      || (!UNSPECIFIEDP (lattrs[LFACE_INVERSE_INDEX])
	  && face_attr_equal_p (lattrs[LFACE_INVERSE_INDEX],
				def_attrs[LFACE_INVERSE_INDEX]))
      || (!UNSPECIFIEDP (lattrs[LFACE_EXTEND_INDEX])
	  && face_attr_equal_p (lattrs[LFACE_EXTEND_INDEX],
				def_attrs[LFACE_EXTEND_INDEX]))
      || (!UNSPECIFIEDP (lattrs[LFACE_FOREGROUND_INDEX])
	  && face_attr_equal_p (lattrs[LFACE_FOREGROUND_INDEX],
				def_attrs[LFACE_FOREGROUND_INDEX]))
      || (!UNSPECIFIEDP (lattrs[LFACE_DISTANT_FOREGROUND_INDEX])
	  && face_attr_equal_p (lattrs[LFACE_DISTANT_FOREGROUND_INDEX],
				def_attrs[LFACE_DISTANT_FOREGROUND_INDEX]))
      || (!UNSPECIFIEDP (lattrs[LFACE_BACKGROUND_INDEX])
	  && face_attr_equal_p (lattrs[LFACE_BACKGROUND_INDEX],
				def_attrs[LFACE_BACKGROUND_INDEX]))
      || (!UNSPECIFIEDP (lattrs[LFACE_STIPPLE_INDEX])
	  && face_attr_equal_p (lattrs[LFACE_STIPPLE_INDEX],
				def_attrs[LFACE_STIPPLE_INDEX]))
      || (!UNSPECIFIEDP (lattrs[LFACE_OVERLINE_INDEX])
	  && face_attr_equal_p (lattrs[LFACE_OVERLINE_INDEX],
				def_attrs[LFACE_OVERLINE_INDEX]))
      || (!UNSPECIFIEDP (lattrs[LFACE_STRIKE_THROUGH_INDEX])
	  && face_attr_equal_p (lattrs[LFACE_STRIKE_THROUGH_INDEX],
				def_attrs[LFACE_STRIKE_THROUGH_INDEX]))
      || (!UNSPECIFIEDP (lattrs[LFACE_BOX_INDEX])
	  && face_attr_equal_p (lattrs[LFACE_BOX_INDEX],
				def_attrs[LFACE_BOX_INDEX])))
    return false;

  /* Check font-related attributes, as those are the most commonly
     "unsupported" on a window-system (because of missing fonts).  */
  if (!UNSPECIFIEDP (lattrs[LFACE_FAMILY_INDEX])
      || !UNSPECIFIEDP (lattrs[LFACE_FOUNDRY_INDEX])
      || !UNSPECIFIEDP (lattrs[LFACE_HEIGHT_INDEX])
      || !UNSPECIFIEDP (lattrs[LFACE_WEIGHT_INDEX])
      || !UNSPECIFIEDP (lattrs[LFACE_SLANT_INDEX])
      || !UNSPECIFIEDP (lattrs[LFACE_SWIDTH_INDEX]))
    {
      int face_id;
      struct face *face;
      Lisp_Object merged_attrs[LFACE_VECTOR_SIZE];
      int i;

      memcpy (merged_attrs, def_attrs, sizeof merged_attrs);

      merge_face_vectors (NULL, f, attrs, merged_attrs, 0);

      face_id = lookup_face (f, merged_attrs);
      face = FACE_FROM_ID_OR_NULL (f, face_id);

      if (! face)
	error ("Cannot make face");

      /* If the font is the same, or no font is found, then not
	 supported.  */
      if (face->font == def_face->font
	  || ! face->font)
	return false;
      for (i = FONT_TYPE_INDEX; i <= FONT_SIZE_INDEX; i++)
	if (! EQ (face->font->props[i], def_face->font->props[i]))
	  {
	    Lisp_Object s1, s2;

	    if (i < FONT_FOUNDRY_INDEX || i > FONT_REGISTRY_INDEX
		|| face->font->driver->case_sensitive)
	      return true;
	    s1 = LISP_SYMBOL_NAME (face->font->props[i]);
	    s2 = LISP_SYMBOL_NAME (def_face->font->props[i]);
	    if (! BASE_EQ (Fcompare_strings (s1, make_fixnum (0), Qnil,
					     s2, make_fixnum (0), Qnil, Qt),
			   Qt))
	      return true;
	  }
      return false;
    }

  /* Check supported underline styles. */
  val = attrs[LFACE_UNDERLINE_INDEX];
  if (!UNSPECIFIEDP (val)
      && EQ (CAR_SAFE (val), QCstyle)
      && !(EQ (CAR_SAFE (CDR_SAFE (val)), Qline)
	   || EQ (CAR_SAFE (CDR_SAFE (val)), Qwave)))
    return false; /* Unsupported underline style.  */

  /* Everything checks out, this face is supported.  */
  return true;
}

#endif	/* HAVE_WINDOW_SYSTEM */

/* Return true if all the face attributes in ATTRS are supported
   on the tty frame F.

   The definition of `supported' is somewhat heuristic, but basically means
   that a face containing all the attributes in ATTRS, when merged
   with the default face for display, can be represented in a way that's

    (1) different in appearance from the default face, and
    (2) `close in spirit' to what the attributes specify, if not exact.

   Point (2) implies that a `:weight black' attribute will be satisfied
   by any terminal that can display bold, and a `:foreground "yellow"' as
   long as the terminal can display a yellowish color, but `:slant italic'
   will _not_ be satisfied by the tty display code's automatic
   substitution of a `dim' face for italic.  */

static bool
tty_supports_face_attributes_p (struct frame *f,
				Lisp_Object attrs[LFACE_VECTOR_SIZE],
				struct face *def_face)
{
  int weight, slant;
  Lisp_Object val, fg, bg;
  Emacs_Color fg_tty_color, fg_std_color;
  Emacs_Color bg_tty_color, bg_std_color;
  unsigned test_caps = 0;
  Lisp_Object *def_attrs = def_face->lface;

  /* First check some easy-to-check stuff; ttys support none of the
     following attributes, so we can just return false if any are requested
     (even if `nominal' values are specified, we should still return false,
     as that will be the same value that the default face uses).  We
     consider :slant unsupportable on ttys, even though the face code
     actually `fakes' them using a dim attribute if possible.  This is
     because the faked result is too different from what the face
     specifies.  */
  if (!UNSPECIFIEDP (attrs[LFACE_FAMILY_INDEX])
      || !UNSPECIFIEDP (attrs[LFACE_FOUNDRY_INDEX])
      || !UNSPECIFIEDP (attrs[LFACE_STIPPLE_INDEX])
      || !UNSPECIFIEDP (attrs[LFACE_HEIGHT_INDEX])
      || !UNSPECIFIEDP (attrs[LFACE_SWIDTH_INDEX])
      || !UNSPECIFIEDP (attrs[LFACE_OVERLINE_INDEX])
      || !UNSPECIFIEDP (attrs[LFACE_BOX_INDEX]))
    return false;

  /* Test for terminal `capabilities' (non-color character attributes).  */

  /* font weight (bold/dim) */
  val = attrs[LFACE_WEIGHT_INDEX];
  if (!UNSPECIFIEDP (val)
      && (weight = FONT_WEIGHT_NAME_NUMERIC (val), weight >= 0))
    {
      int def_weight = FONT_WEIGHT_NAME_NUMERIC (def_attrs[LFACE_WEIGHT_INDEX]);

      if (weight > 100)
	{
	  if (def_weight > 100)
	    return false;	/* same as default */
	  test_caps = TTY_CAP_BOLD;
	}
      else if (weight < 100)
	{
	  if (def_weight < 100)
	    return false;	/* same as default */
	  test_caps = TTY_CAP_DIM;
	}
      else if (def_weight == 100)
	return false;		/* same as default */
    }

  /* font slant */
  val = attrs[LFACE_SLANT_INDEX];
  if (!UNSPECIFIEDP (val)
      && (slant = FONT_SLANT_NAME_NUMERIC (val), slant >= 0))
    {
      int def_slant = FONT_SLANT_NAME_NUMERIC (def_attrs[LFACE_SLANT_INDEX]);
      if (slant == 100 || slant == def_slant)
	return false;		/* same as default */
      else
	test_caps |= TTY_CAP_ITALIC;
    }

  /* underlining */
  val = attrs[LFACE_UNDERLINE_INDEX];
  if (!UNSPECIFIEDP (val))
    {
      if (STRINGP (val))
	test_caps |= TTY_CAP_UNDERLINE_STYLED;
      else if (EQ (CAR_SAFE (val), QCstyle))
	{
	  if (!(EQ (CAR_SAFE (CDR_SAFE (val)), Qline)
		|| EQ (CAR_SAFE (CDR_SAFE (val)), Qdouble_line)
		|| EQ (CAR_SAFE (CDR_SAFE (val)), Qwave)
		|| EQ (CAR_SAFE (CDR_SAFE (val)), Qdots)
		|| EQ (CAR_SAFE (CDR_SAFE (val)), Qdashes)))
	    return false; /* Face uses an unsupported underline style.  */

	  test_caps |= TTY_CAP_UNDERLINE_STYLED;
	}
      else if (face_attr_equal_p (val, def_attrs[LFACE_UNDERLINE_INDEX]))
	return false;		/* same as default */
      else
	test_caps |= TTY_CAP_UNDERLINE;
    }

  /* inverse video */
  val = attrs[LFACE_INVERSE_INDEX];
  if (!UNSPECIFIEDP (val))
    {
      if (face_attr_equal_p (val, def_attrs[LFACE_INVERSE_INDEX]))
	return false;		/* same as default */
      else
	test_caps |= TTY_CAP_INVERSE;
    }

  /* strike through */
  val = attrs[LFACE_STRIKE_THROUGH_INDEX];
  if (!UNSPECIFIEDP (val))
    {
      if (face_attr_equal_p (val, def_attrs[LFACE_STRIKE_THROUGH_INDEX]))
	return false;		/* same as default */
      else
	test_caps |= TTY_CAP_STRIKE_THROUGH;
    }

  /* Color testing.  */

  /* Check if foreground color is close enough.  */
  fg = attrs[LFACE_FOREGROUND_INDEX];
  if (STRINGP (fg))
    {
      Lisp_Object def_fg = def_attrs[LFACE_FOREGROUND_INDEX];

      if (face_attr_equal_p (fg, def_fg))
	return false;		/* same as default */
      else if (! tty_lookup_color (f, fg, &fg_tty_color, &fg_std_color))
	return false;		/* not a valid color */
      else if (color_distance (&fg_tty_color, &fg_std_color)
	       > TTY_SAME_COLOR_THRESHOLD)
	return false;		/* displayed color is too different */
      else
	/* Make sure the color is really different from the default.  */
	{
	  Emacs_Color def_fg_color;
	  if (tty_lookup_color (f, def_fg, &def_fg_color, 0)
	      && (color_distance (&fg_tty_color, &def_fg_color)
		  <= TTY_SAME_COLOR_THRESHOLD))
	    return false;
	}
    }

  /* Check if background color is close enough.  */
  bg = attrs[LFACE_BACKGROUND_INDEX];
  if (STRINGP (bg))
    {
      Lisp_Object def_bg = def_attrs[LFACE_BACKGROUND_INDEX];

      if (face_attr_equal_p (bg, def_bg))
	return false;		/* same as default */
      else if (! tty_lookup_color (f, bg, &bg_tty_color, &bg_std_color))
	return false;		/* not a valid color */
      else if (color_distance (&bg_tty_color, &bg_std_color)
	       > TTY_SAME_COLOR_THRESHOLD)
	return false;		/* displayed color is too different */
      else
	/* Make sure the color is really different from the default.  */
	{
	  Emacs_Color def_bg_color;
	  if (tty_lookup_color (f, def_bg, &def_bg_color, 0)
	      && (color_distance (&bg_tty_color, &def_bg_color)
		  <= TTY_SAME_COLOR_THRESHOLD))
	    return false;
	}
    }

  /* If both foreground and background are requested, see if the
     distance between them is OK.  We just check to see if the distance
     between the tty's foreground and background is close enough to the
     distance between the standard foreground and background.  */
  if (STRINGP (fg) && STRINGP (bg))
    {
      int delta_delta
	= (color_distance (&fg_std_color, &bg_std_color)
	   - color_distance (&fg_tty_color, &bg_tty_color));
      if (delta_delta > TTY_SAME_COLOR_THRESHOLD
	  || delta_delta < -TTY_SAME_COLOR_THRESHOLD)
	return false;
    }


  /* See if the capabilities we selected above are supported, with the
     given colors.  */
  return tty_capable_p (FRAME_TTY (f), test_caps);
}


DEFUN ("display-supports-face-attributes-p",
       Fdisplay_supports_face_attributes_p, Sdisplay_supports_face_attributes_p,
       1, 2, 0,
       doc: /* Return non-nil if all the face attributes in ATTRIBUTES are supported.
The optional argument DISPLAY can be a display name, a frame, or
nil (meaning the selected frame's display).

For instance, to check whether the display supports underlining:

  (display-supports-face-attributes-p \\='(:underline t))

The definition of `supported' is somewhat heuristic, but basically means
that a face containing all the attributes in ATTRIBUTES, when merged
with the default face for display, can be represented in a way that's

 (1) different in appearance from the default face, and
 (2) `close in spirit' to what the attributes specify, if not exact.

Point (2) implies that a `:weight black' attribute will be satisfied by
any display that can display bold, and a `:foreground \"yellow\"' as long
as it can display a yellowish color, but `:slant italic' will _not_ be
satisfied by the tty display code's automatic substitution of a `dim'
face for italic.  */)
  (Lisp_Object attributes, Lisp_Object display)
{
  bool supports = false;
  int i;
  Lisp_Object frame;
  struct frame *f;
  struct face *def_face;
  Lisp_Object attrs[LFACE_VECTOR_SIZE];

  if (noninteractive || !initialized)
    /* We may not be able to access low-level face information in batch
       mode, or before being dumped, and this function is not going to
       be very useful in those cases anyway, so just give up.  */
    return Qnil;

  if (NILP (display))
    frame = selected_frame;
  else if (FRAMEP (display))
    frame = display;
  else
    {
      /* Find any frame on DISPLAY.  */
      Lisp_Object tail;

      frame = Qnil;
      FOR_EACH_FRAME (tail, frame)
	if (!NILP (Fequal (Fcdr (Fassq (Qdisplay,
					XFRAME (frame)->param_alist)),
			   display)))
	  break;
    }

  CHECK_LIVE_FRAME (frame);
  f = XFRAME (frame);

  for (i = 0; i < LFACE_VECTOR_SIZE; i++)
    attrs[i] = Qunspecified;
  merge_face_ref (NULL, f, attributes, attrs, true, NULL, 0);

  def_face = FACE_FROM_ID_OR_NULL (f, DEFAULT_FACE_ID);
  if (def_face == NULL)
    {
      if (! realize_basic_faces (f))
	error ("Cannot realize default face");
      def_face = FACE_FROM_ID (f, DEFAULT_FACE_ID);
    }

  /* Dispatch to the appropriate handler.  */
  if (FRAME_TERMCAP_P (f) || FRAME_MSDOS_P (f))
    supports = tty_supports_face_attributes_p (f, attrs, def_face);
#ifdef HAVE_WINDOW_SYSTEM
  else
    supports = gui_supports_face_attributes_p (f, attrs, def_face);
#endif

  return supports ? Qt : Qnil;
}


/***********************************************************************
			    Font selection
 ***********************************************************************/

DEFUN ("internal-set-font-selection-order",
       Finternal_set_font_selection_order,
       Sinternal_set_font_selection_order, 1, 1, 0,
       doc: /* Set font selection order for face font selection to ORDER.
ORDER must be a list of length 4 containing the symbols `:width',
`:height', `:weight', and `:slant'.  Face attributes appearing
first in ORDER are matched first, e.g. if `:height' appears before
`:weight' in ORDER, font selection first tries to find a font with
a suitable height, and then tries to match the font weight.
Value is ORDER.  */)
  (Lisp_Object order)
{
  Lisp_Object list;
  int i;
  int indices[ARRAYELTS (font_sort_order)];

  CHECK_LIST (order);
  memset (indices, 0, sizeof indices);
  i = 0;

  for (list = order;
       CONSP (list) && i < ARRAYELTS (indices);
       list = XCDR (list), ++i)
    {
      Lisp_Object attr = XCAR (list);
      int xlfd;

      if (EQ (attr, QCwidth))
	xlfd = XLFD_SWIDTH;
      else if (EQ (attr, QCheight))
	xlfd = XLFD_POINT_SIZE;
      else if (EQ (attr, QCweight))
	xlfd = XLFD_WEIGHT;
      else if (EQ (attr, QCslant))
	xlfd = XLFD_SLANT;
      else
	break;

      if (indices[i] != 0)
	break;
      indices[i] = xlfd;
    }

  if (!NILP (list) || i != ARRAYELTS (indices))
    signal_error ("Invalid font sort order", order);
  for (i = 0; i < ARRAYELTS (font_sort_order); ++i)
    if (indices[i] == 0)
      signal_error ("Invalid font sort order", order);

  if (memcmp (indices, font_sort_order, sizeof indices) != 0)
    {
      memcpy (font_sort_order, indices, sizeof font_sort_order);
      free_all_realized_faces (Qnil);
    }

  font_update_sort_order (font_sort_order);

  return Qnil;
}


DEFUN ("internal-set-alternative-font-family-alist",
       Finternal_set_alternative_font_family_alist,
       Sinternal_set_alternative_font_family_alist, 1, 1, 0,
       doc: /* Define alternative font families to try in face font selection.
ALIST is an alist of (FAMILY ALTERNATIVE1 ALTERNATIVE2 ...) entries.
Each ALTERNATIVE is tried in order if no fonts of font family FAMILY can
be found.  Value is ALIST.  */)
  (Lisp_Object alist)
{
  Lisp_Object entry, tail, tail2;

  CHECK_LIST (alist);
  alist = Fcopy_sequence (alist);
  for (tail = alist; CONSP (tail); tail = XCDR (tail))
    {
      entry = XCAR (tail);
      CHECK_LIST (entry);
      entry = Fcopy_sequence (entry);
      XSETCAR (tail, entry);
      for (tail2 = entry; CONSP (tail2); tail2 = XCDR (tail2))
	XSETCAR (tail2, Fintern (XCAR (tail2), Qnil));
    }

  Vface_alternative_font_family_alist = alist;
  free_all_realized_faces (Qnil);
  return alist;
}


DEFUN ("internal-set-alternative-font-registry-alist",
       Finternal_set_alternative_font_registry_alist,
       Sinternal_set_alternative_font_registry_alist, 1, 1, 0,
       doc: /* Define alternative font registries to try in face font selection.
ALIST is an alist of (REGISTRY ALTERNATIVE1 ALTERNATIVE2 ...) entries.
Each ALTERNATIVE is tried in order if no fonts of font registry REGISTRY can
be found.  Value is ALIST.  */)
  (Lisp_Object alist)
{
  Lisp_Object entry, tail, tail2;

  CHECK_LIST (alist);
  alist = Fcopy_sequence (alist);
  for (tail = alist; CONSP (tail); tail = XCDR (tail))
    {
      entry = XCAR (tail);
      CHECK_LIST (entry);
      entry = Fcopy_sequence (entry);
      XSETCAR (tail, entry);
      for (tail2 = entry; CONSP (tail2); tail2 = XCDR (tail2))
	XSETCAR (tail2, Fdowncase (XCAR (tail2)));
    }
  Vface_alternative_font_registry_alist = alist;
  free_all_realized_faces (Qnil);
  return alist;
}


#ifdef HAVE_WINDOW_SYSTEM

/* Return the fontset id of the base fontset name or alias name given
   by the fontset attribute of ATTRS.  Value is -1 if the fontset
   attribute of ATTRS doesn't name a fontset.  */

static int
face_fontset (Lisp_Object attrs[LFACE_VECTOR_SIZE])
{
  Lisp_Object name;

  name = attrs[LFACE_FONTSET_INDEX];
  if (!STRINGP (name))
    return -1;
  return fs_query_fontset (name, 0);
}

#endif /* HAVE_WINDOW_SYSTEM */



/***********************************************************************
			   Face Realization
 ***********************************************************************/

/* Realize basic faces on frame F.  Value is zero if frame parameters
   of F don't contain enough information needed to realize the default
   face.  */

static bool
realize_basic_faces (struct frame *f)
{
  bool success_p = false;

  /* Block input here so that we won't be surprised by an X expose
     event, for instance, without having the faces set up.  */
  block_input ();

  if (realize_default_face (f))
    {
      realize_named_face (f, Qmode_line_active, MODE_LINE_ACTIVE_FACE_ID);
      realize_named_face (f, Qmode_line_inactive, MODE_LINE_INACTIVE_FACE_ID);
      realize_named_face (f, Qtool_bar, TOOL_BAR_FACE_ID);
      realize_named_face (f, Qfringe, FRINGE_FACE_ID);
      realize_named_face (f, Qheader_line, HEADER_LINE_FACE_ID);
      realize_named_face (f, Qscroll_bar, SCROLL_BAR_FACE_ID);
      realize_named_face (f, Qborder, BORDER_FACE_ID);
      realize_named_face (f, Qcursor, CURSOR_FACE_ID);
      realize_named_face (f, Qmouse, MOUSE_FACE_ID);
      realize_named_face (f, Qmenu, MENU_FACE_ID);
      realize_named_face (f, Qvertical_border, VERTICAL_BORDER_FACE_ID);
      realize_named_face (f, Qwindow_divider, WINDOW_DIVIDER_FACE_ID);
      realize_named_face (f, Qwindow_divider_first_pixel,
			  WINDOW_DIVIDER_FIRST_PIXEL_FACE_ID);
      realize_named_face (f, Qwindow_divider_last_pixel,
			  WINDOW_DIVIDER_LAST_PIXEL_FACE_ID);
      realize_named_face (f, Qinternal_border, INTERNAL_BORDER_FACE_ID);
      realize_named_face (f, Qchild_frame_border, CHILD_FRAME_BORDER_FACE_ID);
      realize_named_face (f, Qtab_bar, TAB_BAR_FACE_ID);
      realize_named_face (f, Qtab_line, TAB_LINE_FACE_ID);

      /* Reflect changes in the `menu' face in menu bars.  */
      if (FRAME_FACE_CACHE (f)->menu_face_changed_p)
	{
	  FRAME_FACE_CACHE (f)->menu_face_changed_p = false;
#ifdef USE_X_TOOLKIT
	  if (FRAME_WINDOW_P (f))
	    x_update_menu_appearance (f);
#endif
	}

      success_p = true;
    }

  unblock_input ();
  return success_p;
}


/* Realize the default face on frame F.  If the face is not fully
   specified, make it fully-specified.  Attributes of the default face
   that are not explicitly specified are taken from frame parameters.  */

static bool
realize_default_face (struct frame *f)
{
  struct face_cache *c = FRAME_FACE_CACHE (f);
  Lisp_Object lface;
  Lisp_Object attrs[LFACE_VECTOR_SIZE];

  /* If the `default' face is not yet known, create it.  */
  lface = lface_from_face_name (f, Qdefault, false);
  if (NILP (lface))
    {
       Lisp_Object frame;
       XSETFRAME (frame, f);
       lface = Finternal_make_lisp_face (Qdefault, frame);
    }

#ifdef HAVE_WINDOW_SYSTEM
  if (FRAME_WINDOW_P (f))
    {
      Lisp_Object font_object;

      XSETFONT (font_object, FRAME_FONT (f));
      set_lface_from_font (f, lface, font_object, f->default_face_done_p);
      ASET (lface, LFACE_FONTSET_INDEX, fontset_name (FRAME_FONTSET (f)));
      f->default_face_done_p = true;
    }
#endif /* HAVE_WINDOW_SYSTEM */

  if (!FRAME_WINDOW_P (f))
    {
      ASET (lface, LFACE_FAMILY_INDEX, build_string ("default"));
      ASET (lface, LFACE_FOUNDRY_INDEX, LFACE_FAMILY (lface));
      ASET (lface, LFACE_SWIDTH_INDEX, Qnormal);
      ASET (lface, LFACE_HEIGHT_INDEX, make_fixnum (1));
      if (UNSPECIFIEDP (LFACE_WEIGHT (lface)))
	ASET (lface, LFACE_WEIGHT_INDEX, Qnormal);
      if (UNSPECIFIEDP (LFACE_SLANT (lface)))
	ASET (lface, LFACE_SLANT_INDEX, Qnormal);
      if (UNSPECIFIEDP (LFACE_FONTSET (lface)))
	ASET (lface, LFACE_FONTSET_INDEX, Qnil);
    }

  if (UNSPECIFIEDP (LFACE_EXTEND (lface)))
    ASET (lface, LFACE_EXTEND_INDEX, Qnil);

  if (UNSPECIFIEDP (LFACE_UNDERLINE (lface)))
    ASET (lface, LFACE_UNDERLINE_INDEX, Qnil);

  if (UNSPECIFIEDP (LFACE_OVERLINE (lface)))
    ASET (lface, LFACE_OVERLINE_INDEX, Qnil);

  if (UNSPECIFIEDP (LFACE_STRIKE_THROUGH (lface)))
    ASET (lface, LFACE_STRIKE_THROUGH_INDEX, Qnil);

  if (UNSPECIFIEDP (LFACE_BOX (lface)))
    ASET (lface, LFACE_BOX_INDEX, Qnil);

  if (UNSPECIFIEDP (LFACE_INVERSE (lface)))
    ASET (lface, LFACE_INVERSE_INDEX, Qnil);

  if (UNSPECIFIEDP (LFACE_FOREGROUND (lface)))
    {
      /* This function is called so early that colors are not yet
	 set in the frame parameter list.  */
      Lisp_Object color = Fassq (Qforeground_color, f->param_alist);

      if (CONSP (color) && STRINGP (XCDR (color)))
	ASET (lface, LFACE_FOREGROUND_INDEX, XCDR (color));
      else if (FRAME_WINDOW_P (f))
	return false;
      else if (FRAME_INITIAL_P (f) || FRAME_TERMCAP_P (f) || FRAME_MSDOS_P (f))
	ASET (lface, LFACE_FOREGROUND_INDEX, build_string (unspecified_fg));
      else
	emacs_abort ();
    }

  if (UNSPECIFIEDP (LFACE_BACKGROUND (lface)))
    {
      /* This function is called so early that colors are not yet
	 set in the frame parameter list.  */
      Lisp_Object color = Fassq (Qbackground_color, f->param_alist);
      if (CONSP (color) && STRINGP (XCDR (color)))
	ASET (lface, LFACE_BACKGROUND_INDEX, XCDR (color));
      else if (FRAME_WINDOW_P (f))
	return false;
      else if (FRAME_INITIAL_P (f) || FRAME_TERMCAP_P (f) || FRAME_MSDOS_P (f))
	ASET (lface, LFACE_BACKGROUND_INDEX, build_string (unspecified_bg));
      else
	emacs_abort ();
    }

  if (UNSPECIFIEDP (LFACE_STIPPLE (lface)))
    ASET (lface, LFACE_STIPPLE_INDEX, Qnil);

  /* Realize the face; it must be fully-specified now.  */
  eassert (lface_fully_specified_p (XVECTOR (lface)->contents));
  check_lface (lface);
  memcpy (attrs, xvector_contents (lface), sizeof attrs);
  /* In some cases, realize_face below can call Lisp, which could
     trigger redisplay.  But we are in the process of realizing
     the default face, and therefore are not ready to do display.  */
  specpdl_ref count = SPECPDL_INDEX ();
  specbind (Qinhibit_redisplay, Qt);
  struct face *face = realize_face (c, attrs, DEFAULT_FACE_ID);
  unbind_to (count, Qnil);

#ifndef HAVE_WINDOW_SYSTEM
  (void) face;
#else
  if (FRAME_X_P (f) && face->font != FRAME_FONT (f))
    {
      /* This can happen when making a frame on a display that does
	 not support the default font.  */
      if (!face->font)
	return false;

      /* Otherwise, the font specified for the frame was not
	 acceptable as a font for the default face (perhaps because
	 auto-scaled fonts are rejected), so we must adjust the frame
	 font.  */
      gui_set_font (f, LFACE_FONT (lface), Qnil);
    }
#endif
  return true;
}


/* Realize basic faces other than the default face in face cache C.
   SYMBOL is the face name, ID is the face id the realized face must
   have.  The default face must have been realized already.  */

static void
realize_named_face (struct frame *f, Lisp_Object symbol, int id)
{
  struct face_cache *c = FRAME_FACE_CACHE (f);
  Lisp_Object lface = lface_from_face_name (f, symbol, false);
  Lisp_Object attrs[LFACE_VECTOR_SIZE];
  Lisp_Object symbol_attrs[LFACE_VECTOR_SIZE];

  /* The default face must exist and be fully specified.  */
  get_lface_attributes_no_remap (f, Qdefault, attrs, true);
  check_lface_attrs (attrs);
  eassert (lface_fully_specified_p (attrs));

  /* If SYMBOL isn't know as a face, create it.  */
  if (NILP (lface))
    {
      Lisp_Object frame;
      XSETFRAME (frame, f);
      lface = Finternal_make_lisp_face (symbol, frame);
    }


  get_lface_attributes_no_remap (f, symbol, symbol_attrs, true);

  /* Handle the 'reset' pseudo-value of any attribute by replacing it
     with the corresponding value of the default face.  */
  int i;
  for (i = 1; i < LFACE_VECTOR_SIZE; i++)
    if (EQ (symbol_attrs[i], Qreset))
      symbol_attrs[i] = attrs[i];
  /* Merge SYMBOL's face with the default face.  */
  merge_face_vectors (NULL, f, symbol_attrs, attrs, 0);

  /* Realize the face.  */
  realize_face (c, attrs, id);
}


/* Realize the fully-specified face with attributes ATTRS in face
   cache CACHE for ASCII characters.  If FORMER_FACE_ID is
   non-negative, it is an ID of face to remove before caching the new
   face.  Value is a pointer to the newly created realized face.  */

static struct face *
realize_face (struct face_cache *cache, Lisp_Object attrs[LFACE_VECTOR_SIZE],
	      int former_face_id)
{
  struct face *face;

  /* LFACE must be fully specified.  */
  eassert (cache != NULL);
  check_lface_attrs (attrs);

  if (former_face_id >= 0 && cache->used > former_face_id)
    {
      /* Remove the former face.  */
      struct face *former_face = cache->faces_by_id[former_face_id];
      if (former_face)
	uncache_face (cache, former_face);
      free_realized_face (cache->f, former_face);
      SET_FRAME_GARBAGED (cache->f);
    }

  if (FRAME_WINDOW_P (cache->f))
    face = realize_gui_face (cache, attrs);
  else if (FRAME_TERMCAP_P (cache->f) || FRAME_MSDOS_P (cache->f))
    face = realize_tty_face (cache, attrs);
  else if (FRAME_INITIAL_P (cache->f))
    {
      /* Create a dummy face. */
      face = make_realized_face (attrs);
    }
  else
    emacs_abort ();

  /* Insert the new face.  */
  cache_face (cache, face, lface_hash (attrs));
  return face;
}


#ifdef HAVE_WINDOW_SYSTEM
/* Realize the fully-specified face that uses FONT-OBJECT and has the
   same attributes as BASE_FACE except for the font on frame F.
   FONT-OBJECT may be nil, in which case, realized a face of
   no-font.  */

static struct face *
realize_non_ascii_face (struct frame *f, Lisp_Object font_object,
			struct face *base_face)
{
  struct face_cache *cache = FRAME_FACE_CACHE (f);
  struct face *face;

#ifdef HAVE_MPS
  face = igc_make_face ();
#else
  face = xmalloc (sizeof *face);
#endif
  *face = *base_face;
  face->gc = 0;
  face->overstrike
    = (! NILP (font_object)
       && FONT_WEIGHT_NAME_NUMERIC (face->lface[LFACE_WEIGHT_INDEX]) > 100
       && FONT_WEIGHT_NUMERIC (font_object) <= 100);

  /* Don't try to free the colors copied bitwise from BASE_FACE.  */
  face->colors_copied_bitwise_p = true;
  face->font = NILP (font_object) ? NULL : XFONT_OBJECT (font_object);
  face->gc = 0;

  cache_face (cache, face, face->hash);

  return face;
}

/* Remove the attribute at INDEX from the font object if SYMBOL
   appears in `font-fallback-ignored-attributes'.  */

static void
font_maybe_unset_attribute (Lisp_Object font_object,
			    enum font_property_index index, Lisp_Object symbol)
{
  Lisp_Object tail = Vface_font_lax_matched_attributes;

  eassert (CONSP (tail));

  FOR_EACH_TAIL_SAFE (tail)
    {
      if (EQ (XCAR (tail), symbol))
	ASET (font_object, index, Qnil);
    }
}
#endif /* HAVE_WINDOW_SYSTEM */

/* Realize the fully-specified face with attributes ATTRS in face
   cache CACHE for ASCII characters.  Do it for GUI frame CACHE->f.
   If the new face doesn't share font with the default face, a
   fontname is allocated from the heap and set in `font_name' of the
   new face, but it is not yet loaded here.  Value is a pointer to the
   newly created realized face.  */

static struct face *
realize_gui_face (struct face_cache *cache, Lisp_Object attrs[LFACE_VECTOR_SIZE])
{
  struct face *face = NULL;
#ifdef HAVE_WINDOW_SYSTEM
  struct face *default_face;
  struct frame *f;
  Lisp_Object stipple, underline, overline, strike_through, box;

  eassert (FRAME_WINDOW_P (cache->f));

  /* Allocate a new realized face.  */
  face = make_realized_face (attrs);
  face->ascii_face = face;

  f = cache->f;

  /* Determine the font to use.  Most of the time, the font will be
     the same as the font of the default face, so try that first.  */
  default_face = FACE_FROM_ID_OR_NULL (f, DEFAULT_FACE_ID);
  if (default_face
      && lface_same_font_attributes_p (default_face->lface, attrs))
    {
      face->font = default_face->font;
      face->fontset
	= make_fontset_for_ascii_face (f, default_face->fontset, face);
    }
  else
    {
      /* If the face attribute ATTRS specifies a fontset, use it as
	 the base of a new realized fontset.  Otherwise, use the same
	 base fontset as of the default face.  The base determines
	 registry and encoding of a font.  It may also determine
	 foundry and family.  The other fields of font name pattern
	 are constructed from ATTRS.  */
      int fontset = face_fontset (attrs);

      /* If we are realizing the default face, ATTRS should specify a
	 fontset.  In other words, if FONTSET is -1, we are not
	 realizing the default face, thus the default face should have
	 already been realized.  */
      if (fontset == -1)
	{
	  if (default_face)
	    fontset = default_face->fontset;
	  if (fontset == -1)
	    emacs_abort ();
	}
      if (! FONT_OBJECT_P (attrs[LFACE_FONT_INDEX]))
	{
	  Lisp_Object spec = copy_font_spec (attrs[LFACE_FONT_INDEX]);

	  /* Maybe unset several values in SPEC, usually the width,
	     slant, and weight.  The best possible values for these
	     attributes are determined in font_find_for_lface, called
	     by font_load_for_lface, when the list of candidate fonts
	     returned by font_list_entities is sorted by font_select_entity
	     (which calls font_sort_entities, which calls font_score).
	     If these attributes are not unset here, the candidate
	     font list returned by font_list_entities only contains
	     fonts that are exact matches for these weight, slant, and
	     width attributes, which could lead to suboptimal or wrong
	     font selection.  (bug#5934) */
	  if (EQ (Vface_font_lax_matched_attributes, Qt))
	    {
	      /* The default case: clear the font attributes that
		 affect its appearance the least, to try to find some
		 font that is close, if not exact, match.  */
	      ASET (spec, FONT_WEIGHT_INDEX, Qnil);
	      ASET (spec, FONT_SLANT_INDEX, Qnil);
	      ASET (spec, FONT_WIDTH_INDEX, Qnil);
	    }
	  else if (!NILP (Vface_font_lax_matched_attributes))
	    {
	      /* Also allow unsetting specific attributes for
		 debugging purposes.  */
	      font_maybe_unset_attribute (spec, FONT_WEIGHT_INDEX, QCweight);
	      font_maybe_unset_attribute (spec, FONT_SLANT_INDEX, QCslant);
	      font_maybe_unset_attribute (spec, FONT_WIDTH_INDEX, QCwidth);
	      font_maybe_unset_attribute (spec, FONT_FAMILY_INDEX, QCfamily);
	      font_maybe_unset_attribute (spec, FONT_FOUNDRY_INDEX, QCfoundry);
	      font_maybe_unset_attribute (spec, FONT_REGISTRY_INDEX, QCregistry);
	      font_maybe_unset_attribute (spec, FONT_ADSTYLE_INDEX, QCadstyle);
	      font_maybe_unset_attribute (spec, FONT_SIZE_INDEX, QCsize);
	      font_maybe_unset_attribute (spec, FONT_DPI_INDEX, QCdpi);
	      font_maybe_unset_attribute (spec, FONT_SPACING_INDEX, QCspacing);
	      font_maybe_unset_attribute (spec, FONT_AVGWIDTH_INDEX, QCavgwidth);
	    }

	  attrs[LFACE_FONT_INDEX] = font_load_for_lface (f, attrs, spec);
	}
      if (FONT_OBJECT_P (attrs[LFACE_FONT_INDEX]))
	{
	  face->font = XFONT_OBJECT (attrs[LFACE_FONT_INDEX]);
	  face->fontset = make_fontset_for_ascii_face (f, fontset, face);
	}
      else
	{
	  face->font = NULL;
	  face->fontset = -1;
	}
    }

  if (face->font
      && FONT_WEIGHT_NAME_NUMERIC (attrs[LFACE_WEIGHT_INDEX]) > 100
      && FONT_WEIGHT_NUMERIC (attrs[LFACE_FONT_INDEX]) <= 100)
    face->overstrike = true;

  /* Load colors, and set remaining attributes.  */

  load_face_colors (f, face, attrs);

  /* Set up box.  */
  box = attrs[LFACE_BOX_INDEX];
  if (STRINGP (box))
    {
      /* A simple box of line width 1 drawn in color given by
	 the string.  */
      face->box_color = load_color (f, face, attrs[LFACE_BOX_INDEX],
				    LFACE_BOX_INDEX);
      face->box = FACE_SIMPLE_BOX;
      face->box_vertical_line_width = face->box_horizontal_line_width = 1;
    }
  else if (FIXNUMP (box))
    {
      /* Simple box of specified line width in foreground color of the
	 face.  */
      eassert (XFIXNUM (box) != 0);
      face->box = FACE_SIMPLE_BOX;
      face->box_vertical_line_width = eabs(XFIXNUM (box));
      face->box_horizontal_line_width = XFIXNUM (box);
      face->box_color = face->foreground;
      face->box_color_defaulted_p = true;
    }
  else if (CONSP (box) && FIXNUMP (XCAR (box)) && FIXNUMP (XCDR (box)))
    {
	/* `(VWIDTH . HWIDTH)'.  */
      face->box = FACE_SIMPLE_BOX;
      face->box_color = face->foreground;
      face->box_color_defaulted_p = true;
      face->box_vertical_line_width = XFIXNUM (XCAR (box));
      face->box_horizontal_line_width = XFIXNUM (XCDR (box));
    }
  else if (CONSP (box))
    {
      bool set_color = false;

      /* `(:width WIDTH :color COLOR :shadow SHADOW)'.  SHADOW
	 being one of `raised' or `sunken'.  */
      face->box = FACE_SIMPLE_BOX;
      face->box_color = face->foreground;
      face->box_color_defaulted_p = true;
      face->box_vertical_line_width = face->box_horizontal_line_width = 1;

      while (CONSP (box))
	{
	  Lisp_Object keyword, value;

	  keyword = XCAR (box);
	  box = XCDR (box);

	  if (!CONSP (box))
	    break;
	  value = XCAR (box);
	  box = XCDR (box);

	  if (EQ (keyword, QCline_width))
	    {
	      if (CONSP (value) && FIXNUMP (XCAR (value)) && FIXNUMP (XCDR (value))) {
		  face->box_vertical_line_width = XFIXNUM (XCAR (value));
		  face->box_horizontal_line_width = XFIXNUM (XCDR (value));
	      }
	      else if (FIXNUMP (value) && XFIXNUM (value) != 0) {
		face->box_vertical_line_width = eabs (XFIXNUM (value));
		face->box_horizontal_line_width = XFIXNUM (value);
	      }
	    }
	  else if (EQ (keyword, QCcolor))
	    {
	      if (STRINGP (value))
		{
		  face->box_color = load_color (f, face, value,
						LFACE_BOX_INDEX);
		  face->use_box_color_for_shadows_p = true;
		  set_color = true;
		}
	    }
	  else if (EQ (keyword, QCstyle))
	    {
	      if (EQ (value, Qreleased_button))
		face->box = FACE_RAISED_BOX;
	      else if (EQ (value, Qpressed_button))
		face->box = FACE_SUNKEN_BOX;
	      else if (EQ (value, Qflat_button))
		{
		  face->box = FACE_SIMPLE_BOX;
		  /* Don't override colors set in this box. */
		  if (!set_color)
		    face->box_color = face->background;
		}
	    }
	}
    }

  /* Text underline, overline, strike-through.  */

  underline = attrs[LFACE_UNDERLINE_INDEX];
  if (EQ (underline, Qt))
    {
      /* Use default color (same as foreground color).  */
      face->underline = FACE_UNDERLINE_SINGLE;
      face->underline_defaulted_p = true;
      face->underline_color = 0;
      face->underline_at_descent_line_p = false;
      face->underline_pixels_above_descent_line = 0;
    }
  else if (STRINGP (underline))
    {
      /* Use specified color.  */
      face->underline = FACE_UNDERLINE_SINGLE;
      face->underline_defaulted_p = false;
      face->underline_color
	= load_color (f, face, underline,
		      LFACE_UNDERLINE_INDEX);
      face->underline_at_descent_line_p = false;
      face->underline_pixels_above_descent_line = 0;
    }
  else if (NILP (underline))
    {
      face->underline = FACE_NO_UNDERLINE;
      face->underline_defaulted_p = false;
      face->underline_color = 0;
      face->underline_at_descent_line_p = false;
      face->underline_pixels_above_descent_line = 0;
    }
  else if (CONSP (underline))
    {
      /* `(:color COLOR :style STYLE)'.
         STYLE being one of `line' or `wave'. */
      face->underline = FACE_UNDERLINE_SINGLE;
      face->underline_color = 0;
      face->underline_defaulted_p = true;
      face->underline_at_descent_line_p = false;
      face->underline_pixels_above_descent_line = 0;

      /* FIXME?  This is also not robust about checking the precise form.
         See comments in Finternal_set_lisp_face_attribute.  */
      while (CONSP (underline))
        {
          Lisp_Object keyword, value;

          keyword = XCAR (underline);
          underline = XCDR (underline);

          if (!CONSP (underline))
            break;
          value = XCAR (underline);
          underline = XCDR (underline);

          if (EQ (keyword, QCcolor))
            {
              if (EQ (value, Qforeground_color))
                {
                  face->underline_defaulted_p = true;
                  face->underline_color = 0;
                }
              else if (STRINGP (value))
                {
                  face->underline_defaulted_p = false;
                  face->underline_color = load_color (f, face, value,
                                                      LFACE_UNDERLINE_INDEX);
                }
            }
          else if (EQ (keyword, QCstyle))
            {
	      if (EQ (value, Qline))
		face->underline = FACE_UNDERLINE_SINGLE;
	      else if (EQ (value, Qdouble_line))
		face->underline = FACE_UNDERLINE_DOUBLE_LINE;
	      else if (EQ (value, Qwave))
		face->underline = FACE_UNDERLINE_WAVE;
	      else if (EQ (value, Qdots))
		face->underline = FACE_UNDERLINE_DOTS;
	      else if (EQ (value, Qdashes))
		face->underline = FACE_UNDERLINE_DASHES;
	      else
		face->underline = FACE_UNDERLINE_SINGLE;
	    }
	  else if (EQ (keyword, QCposition))
	    {
	      face->underline_at_descent_line_p = !NILP (value);

	      if (FIXNATP (value))
		face->underline_pixels_above_descent_line = XFIXNAT (value);
	    }
        }
    }

  overline = attrs[LFACE_OVERLINE_INDEX];
  if (STRINGP (overline))
    {
      face->overline_color
	= load_color (f, face, attrs[LFACE_OVERLINE_INDEX],
		      LFACE_OVERLINE_INDEX);
      face->overline_p = true;
    }
  else if (EQ (overline, Qt))
    {
      face->overline_color = face->foreground;
      face->overline_color_defaulted_p = true;
      face->overline_p = true;
    }

  strike_through = attrs[LFACE_STRIKE_THROUGH_INDEX];
  if (STRINGP (strike_through))
    {
      face->strike_through_color
	= load_color (f, face, attrs[LFACE_STRIKE_THROUGH_INDEX],
		      LFACE_STRIKE_THROUGH_INDEX);
      face->strike_through_p = true;
    }
  else if (EQ (strike_through, Qt))
    {
      face->strike_through_color = face->foreground;
      face->strike_through_color_defaulted_p = true;
      face->strike_through_p = true;
    }

  stipple = attrs[LFACE_STIPPLE_INDEX];
  if (!NILP (stipple))
    face->stipple = load_pixmap (f, stipple);
#endif /* HAVE_WINDOW_SYSTEM */

  return face;
}


/* Map the specified color COLOR of face FACE on frame F to a tty
   color index.  IDX is one of LFACE_FOREGROUND_INDEX,
   LFACE_BACKGROUND_INDEX or LFACE_UNDERLINE_INDEX, and specifies
   which color to map.  Set *DEFAULTED to true if mapping to the
   default foreground/background colors.  */

static void
map_tty_color (struct frame *f, struct face *face, Lisp_Object color,
               enum lface_attribute_index idx, bool *defaulted)
{
  Lisp_Object frame, def;
  bool foreground_p = idx != LFACE_BACKGROUND_INDEX;
  unsigned long default_pixel =
    foreground_p ? FACE_TTY_DEFAULT_FG_COLOR : FACE_TTY_DEFAULT_BG_COLOR;
  unsigned long pixel = default_pixel;
#ifdef MSDOS
  unsigned long default_other_pixel =
    foreground_p ? FACE_TTY_DEFAULT_BG_COLOR : FACE_TTY_DEFAULT_FG_COLOR;
#endif

  eassert (idx == LFACE_FOREGROUND_INDEX
           || idx == LFACE_BACKGROUND_INDEX
           || idx == LFACE_UNDERLINE_INDEX);

  XSETFRAME (frame, f);

  if (STRINGP (color)
      && SCHARS (color)
      && CONSP (Vtty_defined_color_alist)
      && (def = assoc_no_quit (color, call1 (Qtty_color_alist, frame)),
	  CONSP (def)))
    {
      /* Associations in tty-defined-color-alist are of the form
	 (NAME INDEX R G B).  We need the INDEX part.  */
      pixel = XFIXNUM (XCAR (XCDR (def)));
    }

  if (pixel == default_pixel && STRINGP (color))
    {
      pixel = load_color (f, face, color, idx);

#ifdef MSDOS
      /* If the foreground of the default face is the default color,
	 use the foreground color defined by the frame.  */
      if (FRAME_MSDOS_P (f))
	{
	  if (pixel == default_pixel
	      || pixel == FACE_TTY_DEFAULT_COLOR)
	    {
	      if (foreground_p)
		pixel = FRAME_FOREGROUND_PIXEL (f);
	      else
		pixel = FRAME_BACKGROUND_PIXEL (f);
	      face->lface[idx] = tty_color_name (f, pixel);
	      *defaulted = true;
	    }
	  else if (pixel == default_other_pixel)
	    {
	      if (foreground_p)
		pixel = FRAME_BACKGROUND_PIXEL (f);
	      else
		pixel = FRAME_FOREGROUND_PIXEL (f);
	      face->lface[idx] = tty_color_name (f, pixel);
	      *defaulted = true;
	    }
	}
#endif /* MSDOS */
    }

  switch (idx)
    {
    case LFACE_FOREGROUND_INDEX:
      face->foreground = pixel;
      break;
    case LFACE_UNDERLINE_INDEX:
      face->underline_color = pixel;
      break;
    case LFACE_BACKGROUND_INDEX:
    default:
      face->background = pixel;
      break;
    }
}

/* Realize the fully-specified face with attributes ATTRS in face
   cache CACHE for ASCII characters.  Do it for TTY frame CACHE->f.
   Value is a pointer to the newly created realized face.  */

static struct face *
realize_tty_face (struct face_cache *cache,
		  Lisp_Object attrs[LFACE_VECTOR_SIZE])
{
  struct face *face;
  int weight, slant;
  Lisp_Object underline;
  bool face_colors_defaulted = false;
  struct frame *f = cache->f;

  /* Frame must be a termcap frame.  */
  eassert (FRAME_TERMCAP_P (cache->f) || FRAME_MSDOS_P (cache->f));

  /* Allocate a new realized face.  */
  face = make_realized_face (attrs);
#if false
  face->font_name = FRAME_MSDOS_P (cache->f) ? "ms-dos" : "tty";
#endif

  /* Map face attributes to TTY appearances.  */
  weight = FONT_WEIGHT_NAME_NUMERIC (attrs[LFACE_WEIGHT_INDEX]);
  slant = FONT_SLANT_NAME_NUMERIC (attrs[LFACE_SLANT_INDEX]);
  if (weight > 100)
    face->tty_bold_p = true;
  if (slant != 100)
    face->tty_italic_p = true;
  if (!NILP (attrs[LFACE_INVERSE_INDEX]))
    face->tty_reverse_p = true;
  if (!NILP (attrs[LFACE_STRIKE_THROUGH_INDEX]))
    face->tty_strike_through_p = true;

  /* Text underline.  */
  underline = attrs[LFACE_UNDERLINE_INDEX];
  if (NILP (underline))
    {
      face->underline = FACE_NO_UNDERLINE;
      face->underline_color = 0;
    }
  else if (EQ (underline, Qt))
    {
      face->underline = FACE_UNDERLINE_SINGLE;
      face->underline_color = 0;
    }
  else if (STRINGP (underline))
    {
      face->underline = FACE_UNDERLINE_SINGLE;
      bool underline_color_defaulted;
      map_tty_color (f, face, underline, LFACE_UNDERLINE_INDEX,
		     &underline_color_defaulted);
    }
  else if (CONSP (underline))
    {
      /* `(:color COLOR :style STYLE)'.
	 STYLE being one of `line', `double-line', `wave', `dots' or `dashes'.  */
      face->underline = FACE_UNDERLINE_SINGLE;
      face->underline_color = 0;

      while (CONSP (underline))
	{
	  Lisp_Object keyword, value;

	  keyword = XCAR (underline);
	  underline = XCDR (underline);

	  if (!CONSP (underline))
	    break;
	  value = XCAR (underline);
	  underline = XCDR (underline);

	  if (EQ (keyword, QCcolor))
	    {
	      if (EQ (value, Qforeground_color))
		face->underline_color = 0;
	      else if (STRINGP (value))
		{
		  bool underline_color_defaulted;
		  map_tty_color (f, face, value, LFACE_UNDERLINE_INDEX,
				 &underline_color_defaulted);
		}
	    }
	  else if (EQ (keyword, QCstyle))
	    {
	      if (EQ (value, Qline))
		face->underline = FACE_UNDERLINE_SINGLE;
	      else if (EQ (value, Qdouble_line))
		face->underline = FACE_UNDERLINE_DOUBLE_LINE;
	      else if (EQ (value, Qwave))
		face->underline = FACE_UNDERLINE_WAVE;
	      else if (EQ (value, Qdots))
		face->underline = FACE_UNDERLINE_DOTS;
	      else if (EQ (value, Qdashes))
		face->underline = FACE_UNDERLINE_DASHES;
	      else
		face->underline = FACE_UNDERLINE_SINGLE;
	    }
	}
    }

  /* Map color names to color indices.  */
  map_tty_color (f, face, face->lface[LFACE_FOREGROUND_INDEX],
                 LFACE_FOREGROUND_INDEX, &face_colors_defaulted);
  map_tty_color (f, face, face->lface[LFACE_BACKGROUND_INDEX],
                 LFACE_BACKGROUND_INDEX, &face_colors_defaulted);

  /* Swap colors if face is inverse-video.  If the colors are taken
     from the frame colors, they are already inverted, since the
     frame-creation function calls x-handle-reverse-video.  */
  if (face->tty_reverse_p && !face_colors_defaulted)
    {
      unsigned long tem = face->foreground;
      face->foreground = face->background;
      face->background = tem;
    }

  if (tty_suppress_bold_inverse_default_colors_p
      && face->tty_bold_p
      && face->background == FACE_TTY_DEFAULT_FG_COLOR
      && face->foreground == FACE_TTY_DEFAULT_BG_COLOR)
    face->tty_bold_p = false;

  return face;
}


DEFUN ("tty-suppress-bold-inverse-default-colors",
       Ftty_suppress_bold_inverse_default_colors,
       Stty_suppress_bold_inverse_default_colors, 1, 1, 0,
       doc: /* Suppress/allow boldness of faces with inverse default colors.
SUPPRESS non-nil means suppress it.
This affects bold faces on TTYs whose foreground is the default background
color of the display and whose background is the default foreground color.
For such faces, the bold face attribute is ignored if this variable
is non-nil.  */)
  (Lisp_Object suppress)
{
  tty_suppress_bold_inverse_default_colors_p = !NILP (suppress);
  face_change = true;
  return suppress;
}



/***********************************************************************
			   Computing Faces
 ***********************************************************************/

/* Return the ID of the face to use to display character CH with face
   property PROP on frame F in current_buffer.  */

int
compute_char_face (struct frame *f, int ch, Lisp_Object prop)
{
  int face_id;

  if (NILP (BVAR (current_buffer, enable_multibyte_characters)))
    ch = 0;

  if (NILP (prop))
    {
      struct face *face = FACE_FROM_ID (f, DEFAULT_FACE_ID);
      face_id = FACE_FOR_CHAR (f, face, ch, -1, Qnil);
    }
  else
    {
      Lisp_Object attrs[LFACE_VECTOR_SIZE];
      struct face *default_face = FACE_FROM_ID (f, DEFAULT_FACE_ID);
      memcpy (attrs, default_face->lface, sizeof attrs);
      merge_face_ref (NULL, f, prop, attrs, true, NULL, 0);
      face_id = lookup_face (f, attrs);
    }

  return face_id;
}

/* Return the face ID associated with buffer position POS for
   displaying ASCII characters.  Return in *ENDPTR the position at
   which a different face is needed, as far as text properties and
   overlays are concerned.  W is a window displaying current_buffer.

   ATTR_FILTER is passed merge_face_ref.

   REGION_BEG, REGION_END delimit the region, so it can be
   highlighted.

   LIMIT is a position not to scan beyond.  That is to limit the time
   this function can take.

   If MOUSE, use the character's mouse-face, not its face, and only
   consider the highest-priority source of mouse-face at POS,
   i.e. don't merge different mouse-face values if more than one
   source specifies it.

   BASE_FACE_ID, if non-negative, specifies a base face id to use
   instead of DEFAULT_FACE_ID.

   The face returned is suitable for displaying ASCII characters.  */

int
face_at_buffer_position (struct window *w, ptrdiff_t pos,
			 ptrdiff_t *endptr, ptrdiff_t limit,
                         bool mouse, int base_face_id,
                         enum lface_attribute_index attr_filter)
{
  struct frame *f = XFRAME (w->frame);
  Lisp_Object attrs[LFACE_VECTOR_SIZE];
  Lisp_Object prop, position;
  ptrdiff_t i, noverlays;
  Lisp_Object *overlay_vec;
  ptrdiff_t endpos;
  Lisp_Object propname = mouse ? Qmouse_face : Qface;
  Lisp_Object limit1, end;
  struct face *default_face;

  /* W must display the current buffer.  We could write this function
     to use the frame and buffer of W, but right now it doesn't.  */
  /* eassert (XBUFFER (w->contents) == current_buffer); */

  XSETFASTINT (position, pos);

  endpos = ZV;

  /* Get the `face' or `mouse_face' text property at POS, and
     determine the next position at which the property changes.  */
  prop = Fget_text_property (position, propname, w->contents);
  XSETFASTINT (limit1, min (limit, endpos));
  end = Fnext_single_property_change (position, propname, w->contents, limit1);
  if (FIXNUMP (end))
    endpos = XFIXNUM (end);

  /* Look at properties from overlays.  */
  USE_SAFE_ALLOCA;
  {
    ptrdiff_t next_overlay;
    GET_OVERLAYS_AT (pos, overlay_vec, noverlays, &next_overlay);
    if (next_overlay < endpos)
      endpos = next_overlay;
  }

  *endptr = endpos;

  {
    int face_id;

    if (base_face_id >= 0)
      face_id = base_face_id;
    else if (NILP (Vface_remapping_alist))
      face_id = DEFAULT_FACE_ID;
    else
      face_id = lookup_basic_face (w, f, DEFAULT_FACE_ID);

    default_face = FACE_FROM_ID_OR_NULL (f, face_id);
    /* Make sure the default face ID is usable: if someone freed the
       cached faces since we've looked up these faces, we need to look
       them up again.  */
    if (!default_face)
      {
	if (FRAME_FACE_CACHE (f)->used == 0)
	  recompute_basic_faces (f);
	default_face = FACE_FROM_ID (f,
				     lookup_basic_face (w, f, DEFAULT_FACE_ID));
      }
  }

  /* Optimize common cases where we can use the default face.  */
  if (noverlays == 0
      && NILP (prop))
    {
      SAFE_FREE ();
      return default_face->id;
    }

  /* Begin with attributes from the default face.  */
  memcpy (attrs, default_face->lface, sizeof(attrs));

  /* Merge in attributes specified via text properties.  */
  if (!NILP (prop))
    merge_face_ref (w, f, prop, attrs, true, NULL, attr_filter);

  /* Now merge the overlay data.  */
  noverlays = sort_overlays (overlay_vec, noverlays, w);
  /* For mouse-face, we need only the single highest-priority face
     from the overlays, if any.  */
  if (mouse)
    {
      for (prop = Qnil, i = noverlays - 1; i >= 0 && NILP (prop); --i)
	{
	  ptrdiff_t oendpos;

	  prop = Foverlay_get (overlay_vec[i], propname);
	  if (!NILP (prop))
	    {
	      /* Overlays always take priority over text properties,
		 so discard the mouse-face text property, if any, and
		 use the overlay property instead.  */
	      memcpy (attrs, default_face->lface, sizeof attrs);
	      merge_face_ref (w, f, prop, attrs, true, NULL, attr_filter);
	    }

	  oendpos = OVERLAY_END (overlay_vec[i]);
	  if (oendpos < endpos)
	    endpos = oendpos;
	}
    }
  else
    {
      for (i = 0; i < noverlays; i++)
	{
	  ptrdiff_t oendpos;

	  prop = Foverlay_get (overlay_vec[i], propname);

	  if (!NILP (prop))
	    merge_face_ref (w, f, prop, attrs, true, NULL, attr_filter);

          oendpos = OVERLAY_END (overlay_vec[i]);
          if (oendpos < endpos)
            endpos = oendpos;
        }
    }

  *endptr = endpos;

  SAFE_FREE ();

  /* Look up a realized face with the given face attributes,
     or realize a new one for ASCII characters.  */
  return lookup_face (f, attrs);
}

/* Return the face ID at buffer position POS for displaying ASCII
   characters associated with overlay strings for overlay OVERLAY.

   Like face_at_buffer_position except for OVERLAY.  Currently it
   simply disregards the `face' properties of all overlays.  */

int
face_for_overlay_string (struct window *w, ptrdiff_t pos,
			 ptrdiff_t *endptr, ptrdiff_t limit,
			 bool mouse, Lisp_Object overlay,
			 enum lface_attribute_index attr_filter)
{
  struct frame *f = XFRAME (w->frame);
  Lisp_Object attrs[LFACE_VECTOR_SIZE];
  Lisp_Object prop, position;
  ptrdiff_t endpos;
  Lisp_Object propname = mouse ? Qmouse_face : Qface;
  Lisp_Object limit1, end;
  struct face *default_face;

  /* W must display the current buffer.  We could write this function
     to use the frame and buffer of W, but right now it doesn't.  */
  /* eassert (XBUFFER (w->contents) == current_buffer); */

  XSETFASTINT (position, pos);

  endpos = ZV;

  /* Get the `face' or `mouse_face' text property at POS, and
     determine the next position at which the property changes.  */
  prop = Fget_text_property (position, propname, w->contents);
  XSETFASTINT (limit1, min (limit, endpos));
  end = Fnext_single_property_change (position, propname, w->contents, limit1);
  if (FIXNUMP (end))
    endpos = XFIXNUM (end);

  *endptr = endpos;

  /* Optimize common case where we can use the default face.  */
  if (NILP (prop)
      && NILP (Vface_remapping_alist))
    return DEFAULT_FACE_ID;

  /* Begin with attributes from the default face.  */
  default_face = FACE_FROM_ID (f, lookup_basic_face (w, f, DEFAULT_FACE_ID));
  memcpy (attrs, default_face->lface, sizeof attrs);

  /* Merge in attributes specified via text properties.  */
  if (!NILP (prop))
    merge_face_ref (w, f, prop, attrs, true, NULL, attr_filter);

  *endptr = endpos;

  /* Look up a realized face with the given face attributes,
     or realize a new one for ASCII characters.  */
  return lookup_face (f, attrs);
}


/* Compute the face at character position POS in Lisp string STRING on
   window W, for ASCII characters.

   If STRING is an overlay string, it comes from position BUFPOS in
   current_buffer, otherwise BUFPOS is zero to indicate that STRING is
   not an overlay string.  W must display the current buffer.
   REGION_BEG and REGION_END give the start and end positions of the
   region; both are -1 if no region is visible.

   BASE_FACE_ID is the id of a face to merge with.  For strings coming
   from overlays or the `display' property it is the face at BUFPOS.

   If MOUSE_P, use the character's mouse-face, not its face.

   Set *ENDPTR to the next position where to check for faces in
   STRING; -1 if the face is constant from POS to the end of the
   string.

   Value is the id of the face to use.  The face returned is suitable
   for displaying ASCII characters.  */

int
face_at_string_position (struct window *w, Lisp_Object string,
                         ptrdiff_t pos, ptrdiff_t bufpos,
                         ptrdiff_t *endptr, enum face_id base_face_id,
                         bool mouse_p,
                         enum lface_attribute_index attr_filter)
{
  Lisp_Object prop, position, end, limit;
  struct frame *f = XFRAME (WINDOW_FRAME (w));
  Lisp_Object attrs[LFACE_VECTOR_SIZE];
  struct face *base_face;
  bool multibyte_p = STRING_MULTIBYTE (string);
  Lisp_Object prop_name = mouse_p ? Qmouse_face : Qface;

  /* Get the value of the face property at the current position within
     STRING.  Value is nil if there is no face property.  */
  XSETFASTINT (position, pos);
  prop = Fget_text_property (position, prop_name, string);

  /* Get the next position at which to check for faces.  Value of end
     is nil if face is constant all the way to the end of the string.
     Otherwise it is a string position where to check faces next.
     Limit is the maximum position up to which to check for property
     changes in Fnext_single_property_change.  Strings are usually
     short, so set the limit to the end of the string.  */
  XSETFASTINT (limit, SCHARS (string));
  end = Fnext_single_property_change (position, prop_name, string, limit);
  if (FIXNUMP (end))
    *endptr = XFIXNAT (end);
  else
    *endptr = -1;

  base_face = FACE_FROM_ID_OR_NULL (f, base_face_id);
  if (!base_face)
    base_face = FACE_FROM_ID (f, lookup_basic_face (w, f, DEFAULT_FACE_ID));

  /* Optimize the default case that there is no face property.  */
  if (NILP (prop)
      && (multibyte_p
	  /* We can't realize faces for different charsets differently
	     if we don't have fonts, so we can stop here if not working
	     on a window-system frame.  */
	  || !FRAME_WINDOW_P (f)
	  || FACE_SUITABLE_FOR_ASCII_CHAR_P (base_face)))
    return base_face->id;

  /* Begin with attributes from the base face.  */
  memcpy (attrs, base_face->lface, sizeof attrs);

  /* Merge in attributes specified via text properties.  */
  if (!NILP (prop))
    merge_face_ref (w, f, prop, attrs, true, NULL, attr_filter);

  /* Look up a realized face with the given face attributes,
     or realize a new one for ASCII characters.  */
  return lookup_face (f, attrs);
}


/* Merge a face into a realized face.

   W is a window in the frame where faces are (to be) realized.

   FACE_NAME is named face to merge.

   If FACE_NAME is nil, FACE_ID is face_id of realized face to merge.

   If FACE_NAME is t, FACE_ID is lface_id of face to merge.

   BASE_FACE_ID is realized face to merge into.

   Return new face id.
*/

int
merge_faces (struct window *w, Lisp_Object face_name, int face_id,
	     int base_face_id)
{
  struct frame *f = WINDOW_XFRAME (w);
  Lisp_Object attrs[LFACE_VECTOR_SIZE];
  struct face *base_face = FACE_FROM_ID_OR_NULL (f, base_face_id);

  if (!base_face)
    return base_face_id;

  if (EQ (face_name, Qt))
    {
      if (face_id < 0 || face_id >= lface_id_to_name_size)
	return base_face_id;
      face_name = lface_id_to_name[face_id];
      /* When called during make-frame, lookup_derived_face may fail
	 if the faces are uninitialized.  Don't signal an error.  */
      face_id = lookup_derived_face (w, f, face_name, base_face_id, 0);
      return (face_id >= 0 ? face_id : base_face_id);
    }

  /* Begin with attributes from the base face.  */
  memcpy (attrs, base_face->lface, sizeof attrs);

  if (!NILP (face_name))
    {
      if (!merge_named_face (w, f, face_name, attrs, NULL, 0))
	return base_face_id;
    }
  else
    {
      if (face_id < 0)
	return base_face_id;

      struct face *face = FACE_FROM_ID_OR_NULL (f, face_id);

      if (!face)
	return base_face_id;

      if (face_id != DEFAULT_FACE_ID)
	{
	  struct face *deflt = FACE_FROM_ID (f, DEFAULT_FACE_ID);
	  Lisp_Object lface_attrs[LFACE_VECTOR_SIZE];
	  int i;

	  memcpy (lface_attrs, face->lface, LFACE_VECTOR_SIZE);
	  /* Make explicit any attributes whose value is 'reset'.  */
	  for (i = 1; i < LFACE_VECTOR_SIZE; i++)
	    if (EQ (lface_attrs[i], Qreset))
	      lface_attrs[i] = deflt->lface[i];
	  merge_face_vectors (w, f, lface_attrs, attrs, 0);
	}
      else
	merge_face_vectors (w, f, face->lface, attrs, 0);
    }

  /* Look up a realized face with the given face attributes,
     or realize a new one for ASCII characters.  */
  return lookup_face (f, attrs);
}



#ifndef HAVE_X_WINDOWS
DEFUN ("x-load-color-file", Fx_load_color_file,
       Sx_load_color_file, 1, 1, 0,
       doc: /* Create an alist of color entries from an external file.

The file should define one named RGB color per line like so:
  R G B   name
where R,G,B are numbers between 0 and 255 and name is an arbitrary string.  */)
  (Lisp_Object filename)
{
  FILE *fp;
  Lisp_Object cmap = Qnil;
  Lisp_Object abspath;

  CHECK_STRING (filename);
  abspath = Fexpand_file_name (filename, Qnil);

  block_input ();
  fp = emacs_fopen (SSDATA (abspath), "r" FOPEN_TEXT);
  if (fp)
    {
      char buf[512];
      int red, green, blue;
      int num;

      while (fgets (buf, sizeof (buf), fp) != NULL)
	{
	  if (sscanf (buf, "%d %d %d %n", &red, &green, &blue, &num) == 3)
	    {
#ifdef HAVE_NTGUI
	      int color = RGB (red, green, blue);
#else
	      int color = (red << 16) | (green << 8) | blue;
#endif
	      char *name = buf + num;
	      ptrdiff_t len = strlen (name);
	      len -= 0 < len && name[len - 1] == '\n';
	      cmap = Fcons (Fcons (make_string (name, len), make_fixnum (color)),
			    cmap);
	    }
	}
      emacs_fclose (fp);
    }
  unblock_input ();
  return cmap;
}
#endif


/***********************************************************************
				Tests
 ***********************************************************************/

#ifdef GLYPH_DEBUG

/* Print the contents of the realized face FACE to stderr.  */

static void
dump_realized_face (struct face *face)
{
  fprintf (stderr, "ID: %d\n", face->id);
#ifdef HAVE_X_WINDOWS
  fprintf (stderr, "gc: %p\n", face->gc);
#endif
  fprintf (stderr, "foreground: 0x%lx (%s)\n",
	   face->foreground,
	   SDATA (face->lface[LFACE_FOREGROUND_INDEX]));
  fprintf (stderr, "background: 0x%lx (%s)\n",
	   face->background,
	   SDATA (face->lface[LFACE_BACKGROUND_INDEX]));
  if (face->font)
    fprintf (stderr, "font_name: %s (%s)\n",
	     SDATA (face->font->props[FONT_NAME_INDEX]),
	     SDATA (face->lface[LFACE_FAMILY_INDEX]));
#ifdef HAVE_X_WINDOWS
  fprintf (stderr, "font = %p\n", face->font);
#endif
  fprintf (stderr, "fontset: %d\n", face->fontset);
  fprintf (stderr, "underline: %d (%s)\n",
	   face->underline,
	   SDATA (Fsymbol_name (face->lface[LFACE_UNDERLINE_INDEX])));
  fprintf (stderr, "hash: %" PRIuPTR "\n", face->hash);
}


DEFUN ("dump-face", Fdump_face, Sdump_face, 0, 1, 0, doc: /* */)
  (Lisp_Object n)
{
  if (NILP (n))
    {
      int i;

      fputs ("font selection order: ", stderr);
      for (i = 0; i < ARRAYELTS (font_sort_order); ++i)
	fprintf (stderr, "%d ", font_sort_order[i]);
      putc ('\n', stderr);

      fputs ("alternative fonts: ", stderr);
      debug_print (Vface_alternative_font_family_alist);
      putc ('\n', stderr);

      for (i = 0; i < FRAME_FACE_CACHE (SELECTED_FRAME ())->used; ++i)
	Fdump_face (make_fixnum (i));
    }
  else
    {
      struct face *face;
      CHECK_FIXNUM (n);
      face = FACE_FROM_ID_OR_NULL (SELECTED_FRAME (), XFIXNUM (n));
      if (face == NULL)
	error ("Not a valid face");
      dump_realized_face (face);
    }

  return Qnil;
}


DEFUN ("show-face-resources", Fshow_face_resources, Sshow_face_resources,
       0, 0, 0, doc: /* */)
  (void)
{
  fprintf (stderr, "number of colors = %d\n", ncolors_allocated);
  fprintf (stderr, "number of pixmaps = %d\n", npixmaps_allocated);
  fprintf (stderr, "number of GCs = %d\n", ngcs);
  return Qnil;
}

#endif /* GLYPH_DEBUG */



/***********************************************************************
			    Initialization
 ***********************************************************************/

/* All the faces defined during loadup are recorded in
   face-new-frame-defaults.  We need to set next_lface_id to the next
   face ID number, so that any new faces defined in this session will
   have face IDs different from those defined during loadup.  We also
   need to set up the lface_id_to_name[] array for the faces that were
   defined during loadup.  */
void
init_xfaces (void)
{
#ifdef HAVE_PDUMPER
  int nfaces;

  if (dumped_with_pdumper_p ())
    {
      nfaces = XFIXNAT (Fhash_table_count (Vface_new_frame_defaults));
      if (nfaces > 0)
	{
	  /* Allocate the lface_id_to_name[] array.  */
	  lface_id_to_name_size = next_lface_id = nfaces;
#ifdef HAVE_MPS
	  lface_id_to_name
	    = igc_xzalloc_ambig (next_lface_id * sizeof *lface_id_to_name);
#else
	  lface_id_to_name = xnmalloc (next_lface_id, sizeof *lface_id_to_name);
#endif
	  /* Store the faces.  */
	  struct Lisp_Hash_Table* table = XHASH_TABLE (Vface_new_frame_defaults);
	  for (ptrdiff_t idx = 0; idx < nfaces; ++idx)
	    {
	      Lisp_Object lface = HASH_KEY (table, idx);
	      Lisp_Object face_id = CAR (HASH_VALUE (table, idx));
	      if (FIXNATP (face_id))
		{
		  int id = XFIXNAT (face_id);
		  eassert (id >= 0);
		  lface_id_to_name[id] = lface;
		}
	    }
	}
    }
#endif

  face_attr_sym[0] = Qface;
  face_attr_sym[LFACE_FOUNDRY_INDEX] = QCfoundry;
  face_attr_sym[LFACE_SWIDTH_INDEX] = QCwidth;
  face_attr_sym[LFACE_HEIGHT_INDEX] = QCheight;
  face_attr_sym[LFACE_WEIGHT_INDEX] = QCweight;
  face_attr_sym[LFACE_SLANT_INDEX] = QCslant;
  face_attr_sym[LFACE_UNDERLINE_INDEX] = QCunderline;
  face_attr_sym[LFACE_INVERSE_INDEX] = QCinverse_video;
  face_attr_sym[LFACE_FOREGROUND_INDEX] = QCforeground;
  face_attr_sym[LFACE_BACKGROUND_INDEX] = QCbackground;
  face_attr_sym[LFACE_STIPPLE_INDEX] = QCstipple;
  face_attr_sym[LFACE_OVERLINE_INDEX] = QCoverline;
  face_attr_sym[LFACE_STRIKE_THROUGH_INDEX] = QCstrike_through;
  face_attr_sym[LFACE_BOX_INDEX] = QCbox;
  face_attr_sym[LFACE_FONT_INDEX] = QCfont;
  face_attr_sym[LFACE_INHERIT_INDEX] = QCinherit;
  face_attr_sym[LFACE_FONTSET_INDEX] = QCfontset;
  face_attr_sym[LFACE_DISTANT_FOREGROUND_INDEX] = QCdistant_foreground;
  face_attr_sym[LFACE_EXTEND_INDEX] = QCextend;
}

void
syms_of_xfaces (void)
{
  /* The symbols `face' and `mouse-face' used as text properties.  */
  DEFSYM (Qface, "face");

  /* Property for basic faces which other faces cannot inherit.  */
  DEFSYM (Qface_no_inherit, "face-no-inherit");

  /* Error symbol for wrong_type_argument in load_pixmap.  */
  DEFSYM (Qbitmap_spec_p, "bitmap-spec-p");

  /* The name of the function to call when the background of the frame
     has changed, frame_set_background_mode.  */
  DEFSYM (Qframe_set_background_mode, "frame-set-background-mode");

  /* Lisp face attribute keywords.  */
  DEFSYM (QCfamily, ":family");
  DEFSYM (QCheight, ":height");
  DEFSYM (QCweight, ":weight");
  DEFSYM (QCslant, ":slant");
  DEFSYM (QCunderline, ":underline");
  DEFSYM (QCinverse_video, ":inverse-video");
  DEFSYM (QCreverse_video, ":reverse-video");
  DEFSYM (QCforeground, ":foreground");
  DEFSYM (QCbackground, ":background");
  DEFSYM (QCstipple, ":stipple");
  DEFSYM (QCwidth, ":width");
  DEFSYM (QCfont, ":font");
  DEFSYM (QCfontset, ":fontset");
  DEFSYM (QCdistant_foreground, ":distant-foreground");
  DEFSYM (QCbold, ":bold");
  DEFSYM (QCitalic, ":italic");
  DEFSYM (QCoverline, ":overline");
  DEFSYM (QCstrike_through, ":strike-through");
  DEFSYM (QCbox, ":box");
  DEFSYM (QCinherit, ":inherit");
  DEFSYM (QCextend, ":extend");

  /* Symbols used for Lisp face attribute values.  */
  DEFSYM (QCcolor, ":color");
  DEFSYM (QCline_width, ":line-width");
  DEFSYM (QCstyle, ":style");
  DEFSYM (QCposition, ":position");
  DEFSYM (Qline, "line");
  DEFSYM (Qwave, "wave");
  DEFSYM (Qdouble_line, "double-line");
  DEFSYM (Qdots, "dots");
  DEFSYM (Qdashes, "dashes");
  DEFSYM (Qreleased_button, "released-button");
  DEFSYM (Qpressed_button, "pressed-button");
  DEFSYM (Qflat_button, "flat-button");
  DEFSYM (Qnormal, "normal");
  DEFSYM (Qthin, "thin");
  DEFSYM (Qextra_light, "extra-light");
  DEFSYM (Qultra_light, "ultra-light");
  DEFSYM (Qlight, "light");
  DEFSYM (Qsemi_light, "semi-light");
  DEFSYM (Qmedium, "medium");
  DEFSYM (Qsemi_bold, "semi-bold");
  DEFSYM (Qbook, "book");
  DEFSYM (Qbold, "bold");
  DEFSYM (Qextra_bold, "extra-bold");
  DEFSYM (Qultra_bold, "ultra-bold");
  DEFSYM (Qheavy, "heavy");
  DEFSYM (Qultra_heavy, "ultra-heavy");
  DEFSYM (Qblack, "black");
  DEFSYM (Qoblique, "oblique");
  DEFSYM (Qitalic, "italic");
  DEFSYM (Qreset, "reset");

  /* The symbols `foreground-color' and `background-color' which can be
     used as part of a `face' property.  This is for compatibility with
     Emacs 20.2.  */
  DEFSYM (Qbackground_color, "background-color");
  DEFSYM (Qforeground_color, "foreground-color");

  DEFSYM (Qunspecified, "unspecified");
  DEFSYM (QCignore_defface, ":ignore-defface");

  /* Used for limiting character attributes to windows with specific
     characteristics.  */
  DEFSYM (QCwindow, ":window");
  DEFSYM (QCfiltered, ":filtered");

  /* The symbol `face-alias'.  A symbol having that property is an
     alias for another face.  Value of the property is the name of
     the aliased face.  */
  DEFSYM (Qface_alias, "face-alias");

  /* Names of basic faces.  */
  DEFSYM (Qdefault, "default");
  DEFSYM (Qtool_bar, "tool-bar");
  DEFSYM (Qtab_bar, "tab-bar");
  DEFSYM (Qfringe, "fringe");
  DEFSYM (Qtab_line, "tab-line");
  DEFSYM (Qheader_line, "header-line");
  DEFSYM (Qscroll_bar, "scroll-bar");
  DEFSYM (Qmenu, "menu");
  DEFSYM (Qcursor, "cursor");
  DEFSYM (Qborder, "border");
  DEFSYM (Qmouse, "mouse");
  DEFSYM (Qmode_line_inactive, "mode-line-inactive");
  DEFSYM (Qmode_line_active, "mode-line-active");
  DEFSYM (Qvertical_border, "vertical-border");
  DEFSYM (Qwindow_divider, "window-divider");
  DEFSYM (Qwindow_divider_first_pixel, "window-divider-first-pixel");
  DEFSYM (Qwindow_divider_last_pixel, "window-divider-last-pixel");
  DEFSYM (Qinternal_border, "internal-border");
  DEFSYM (Qchild_frame_border, "child-frame-border");

  /* TTY color-related functions (defined in tty-colors.el).  */
  DEFSYM (Qtty_color_desc, "tty-color-desc");
  DEFSYM (Qtty_color_standard_values, "tty-color-standard-values");
  DEFSYM (Qtty_color_by_index, "tty-color-by-index");

  /* The name of the function used to compute colors on TTYs.  */
  DEFSYM (Qtty_color_alist, "tty-color-alist");
  DEFSYM (Qtty_defined_color_alist, "tty-defined-color-alist");

  Vface_alternative_font_family_alist = Qnil;
  staticpro (&Vface_alternative_font_family_alist);
  Vface_alternative_font_registry_alist = Qnil;
  staticpro (&Vface_alternative_font_registry_alist);

  defsubr (&Sinternal_make_lisp_face);
  defsubr (&Sinternal_lisp_face_p);
  defsubr (&Sinternal_set_lisp_face_attribute);
#ifdef HAVE_WINDOW_SYSTEM
  defsubr (&Sinternal_set_lisp_face_attribute_from_resource);
#endif
  defsubr (&Scolor_gray_p);
  defsubr (&Scolor_supported_p);
#ifndef HAVE_X_WINDOWS
  defsubr (&Sx_load_color_file);
#endif
  defsubr (&Sface_attribute_relative_p);
  defsubr (&Smerge_face_attribute);
  defsubr (&Sinternal_get_lisp_face_attribute);
  defsubr (&Sinternal_lisp_face_attribute_values);
  defsubr (&Sinternal_lisp_face_equal_p);
  defsubr (&Sinternal_lisp_face_empty_p);
  defsubr (&Sinternal_copy_lisp_face);
  defsubr (&Sinternal_merge_in_global_face);
  defsubr (&Sface_font);
  defsubr (&Sframe_face_hash_table);
  defsubr (&Sdisplay_supports_face_attributes_p);
  defsubr (&Scolor_distance);
  defsubr (&Sinternal_set_font_selection_order);
  defsubr (&Sinternal_set_alternative_font_family_alist);
  defsubr (&Sinternal_set_alternative_font_registry_alist);
  defsubr (&Sface_attributes_as_vector);
#ifdef GLYPH_DEBUG
  defsubr (&Sdump_face);
  defsubr (&Sshow_face_resources);
#endif /* GLYPH_DEBUG */
  defsubr (&Sclear_face_cache);
  defsubr (&Stty_suppress_bold_inverse_default_colors);

#if defined DEBUG_X_COLORS && defined HAVE_X_WINDOWS
  defsubr (&Sdump_colors);
#endif

  DEFVAR_BOOL ("face-filters-always-match", face_filters_always_match,
    doc: /* Non-nil means that face filters are always deemed to match.
This variable is intended for use only by code that evaluates
the "specificity" of a face specification and should be let-bound
only for this purpose.  */);

  DEFVAR_LISP ("face--new-frame-defaults", Vface_new_frame_defaults,
    doc: /* Hash table of global face definitions (for internal use only.)  */);
  Vface_new_frame_defaults =
    /* 33 entries is enough to fit all basic faces */
    make_hash_table (&hashtest_eq, 33, Weak_None, false);

  DEFVAR_LISP ("face-default-stipple", Vface_default_stipple,
    doc: /* Default stipple pattern used on monochrome displays.
This stipple pattern is used on monochrome displays
instead of shades of gray for a face background color.
See `set-face-stipple' for possible values for this variable.  */);
  Vface_default_stipple = build_pure_c_string ("gray3");

  DEFVAR_LISP ("tty-defined-color-alist", Vtty_defined_color_alist,
   doc: /* An alist of defined terminal colors and their RGB values.
See the docstring of `tty-color-alist' for the details.  */);
  Vtty_defined_color_alist = Qnil;

  DEFVAR_LISP ("scalable-fonts-allowed", Vscalable_fonts_allowed,
	       doc: /* Allowed scalable fonts.
A value of nil means don't allow any scalable fonts.
A value of t means allow any scalable font.
Otherwise, value must be a list of regular expressions.  A font may be
scaled if its name matches a regular expression in the list.
Note that if value is nil, a scalable font might still be used, if no
other font of the appropriate family and registry is available.  */);
  Vscalable_fonts_allowed = Qnil;

  DEFVAR_LISP ("face-ignored-fonts", Vface_ignored_fonts,
	       doc: /* List of ignored fonts.
Each element is a regular expression that matches names of fonts to
ignore.  */);
#ifdef HAVE_XFT
  /* This font causes libXft crashes, so ignore it by default.  Bug#37786.  */
  Vface_ignored_fonts = list1 (build_string ("Noto Color Emoji"));
#else
  Vface_ignored_fonts = Qnil;
#endif
#ifdef HAVE_OTF_KANNADA_BUG
  /* This font causes libotf crashes, so ignore it when we know we're
     using a vulnerable version.  https://debbugs.gnu.org/30193  */
  Vface_ignored_fonts = Fcons (build_string ("Noto Serif Kannada"), Vface_ignored_fonts);
#endif

  DEFVAR_LISP ("face-remapping-alist", Vface_remapping_alist,
	       doc: /* Alist of face remappings.
Each element is of the form:

   (FACE . REPLACEMENT),

which causes display of the face FACE to use REPLACEMENT instead.
REPLACEMENT is a face specification, i.e. one of the following:

  (1) a face name
  (2) a property list of attribute/value pairs, or
  (3) a list in which each element has one of the above forms.

List values for REPLACEMENT are merged to form the final face
specification, with earlier entries taking precedence, in the same way
as with the `face' text property.

Face-name remapping cycles are suppressed; recursive references use
the underlying face instead of the remapped face.  So a remapping of
the form:

   (FACE EXTRA-FACE... FACE)

or:

   (FACE (FACE-ATTR VAL ...) FACE)

causes EXTRA-FACE... or (FACE-ATTR VAL ...) to be _merged_ with the
existing definition of FACE.  Note that this isn't necessary for the
default face, since every face inherits from the default face.

An entry in the list can also be a filtered face expression of the
form:

  (:filtered FILTER FACE-SPECIFICATION)

This construct applies FACE-SPECIFICATION (which can have any of the
forms allowed for face specifications generally) only if FILTER
matches at the moment Emacs wants to draw text with the combined face.

The only filters currently defined are NIL (which always matches) and
(:window PARAMETER VALUE), which matches only in the context of a
window with a parameter EQ-equal to VALUE.

An entry in the face list can also be nil, which does nothing.

If `face-remapping-alist' is made buffer-local, the face remapping
takes effect only in that buffer.  For instance, the mode my-mode
could define a face `my-mode-default', and then in the mode setup
function, do:

   (set (make-local-variable \\='face-remapping-alist)
        (copy-tree \\='((default my-mode-default)))).

You probably want to use the face-remap package included in Emacs
instead of manipulating face-remapping-alist directly.  Note that many
of the functions in that package modify the list destructively, so make
sure you set it to a fresh value (for instance, use `copy-tree' as in
the example above) before modifying.

Because Emacs normally only redraws screen areas when the underlying
buffer contents change, you may need to call `redraw-display' after
changing this variable for it to take effect.  */);
  Vface_remapping_alist = Qnil;
  DEFSYM (Qface_remapping_alist,"face-remapping-alist");

  DEFVAR_LISP ("face-font-rescale-alist", Vface_font_rescale_alist,
	       doc: /* Alist of fonts vs the rescaling factors.
Each element is a cons (FONT-PATTERN . RESCALE-RATIO), where
FONT-PATTERN is a font-spec or a regular expression matching a font name, and
RESCALE-RATIO is a floating point number to specify how much larger
\(or smaller) font we should use.  For instance, if a face requests
a font of 10 point, we actually use a font of 10 * RESCALE-RATIO point.  */);
  Vface_font_rescale_alist = Qnil;

  DEFVAR_INT ("face-near-same-color-threshold", face_near_same_color_threshold,
	      doc: /* Threshold for using distant-foreground color instead of foreground.

The value should be an integer number providing the minimum distance
between two colors that will still qualify them to be used as foreground
and background.  If the value of `color-distance', invoked with a nil
METRIC argument, for the foreground and background colors of a face is
less than this threshold, the distant-foreground color, if defined,
will be used for the face instead of the foreground color.

Lisp programs that change the value of this variable should also
clear the face cache, see `clear-face-cache'.  */);
  face_near_same_color_threshold = 30000;

  DEFVAR_LISP ("face-font-lax-matched-attributes",
	       Vface_font_lax_matched_attributes,
	       doc: /* Whether to match some face attributes in lax manner when realizing faces.

If non-nil, some font-related face attributes will be matched in a lax
manner when looking for candidate fonts.
If the value is t, the default, the search for fonts will not insist
on exact match for 3 font attributes: weight, width, and slant.
Instead, it will examine the available fonts with various values of
these attributes, and select the font that is the closest possible
match.  (If an exact match is available, it will still be selected,
as that is the closest match.)  For example, looking for a semi-bold
font might select a bold or a medium-weight font if no semi-bold font
matching other attributes can be found.  This is especially important
when the `default' face specifies unusual values for one or more of
these 3 attributes, which other installed fonts don't support.

The value can also be a list of font-related face attribute symbols;
see `set-face-attribute' for the full list of attributes.  Then the
corresponding face attributes will be treated as "soft" constraints
in the manner described above, instead of the default 3 attributes.

If the value is nil, candidate fonts might be rejected if the don't
have exactly the same values of attributes as the face requests.

This variable exists for debugging of the font-selection process,
and we advise not to change it otherwise.  */);
  Vface_font_lax_matched_attributes = Qt;

#ifdef HAVE_WINDOW_SYSTEM
  defsubr (&Sbitmap_spec_p);
  defsubr (&Sx_list_fonts);
  defsubr (&Sinternal_face_x_get_resource);
  defsubr (&Sx_family_fonts);
#endif
  defsubr (&Scolor_values_from_color_spec);
}<|MERGE_RESOLUTION|>--- conflicted
+++ resolved
@@ -4642,13 +4642,10 @@
 	}
 #endif /* HAVE_WINDOW_SYSTEM */
 
-<<<<<<< HEAD
 #ifndef HAVE_MPS
-=======
 #ifdef HAVE_X_WINDOWS
     free_face:
 #endif /* HAVE_X_WINDOWS */
->>>>>>> ac7e63b8
       xfree (face);
 #endif
     }
