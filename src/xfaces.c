/* xfaces.c -- "Face" primitives.

Copyright (C) 1993-1994, 1998-2023 Free Software Foundation, Inc.

This file is part of GNU Emacs.

GNU Emacs is free software: you can redistribute it and/or modify
it under the terms of the GNU General Public License as published by
the Free Software Foundation, either version 3 of the License, or (at
your option) any later version.

GNU Emacs is distributed in the hope that it will be useful,
but WITHOUT ANY WARRANTY; without even the implied warranty of
MERCHANTABILITY or FITNESS FOR A PARTICULAR PURPOSE.  See the
GNU General Public License for more details.

You should have received a copy of the GNU General Public License
along with GNU Emacs.  If not, see <https://www.gnu.org/licenses/>.  */

/* New face implementation by Gerd Moellmann <gerd@gnu.org>.  */

/* Faces.

   When using Emacs with X, the display style of characters can be
   changed by defining `faces'.  Each face can specify the following
   display attributes:

   1. Font family name.

   2. Font foundry name.

   3. Relative proportionate width, aka character set width or set
   width (swidth), e.g. `semi-compressed'.

   4. Font height in 1/10pt.

   5. Font weight, e.g. `bold'.

   6. Font slant, e.g. `italic'.

   7. Foreground color.

   8. Background color.

   9. Whether or not characters should be underlined, and in what color.

   10. Whether or not characters should be displayed in inverse video.

   11. A background stipple, a bitmap.

   12. Whether or not characters should be overlined, and in what color.

   13. Whether or not characters should be strike-through, and in what
   color.

   14. Whether or not a box should be drawn around characters, the box
   type, and, for simple boxes, in what color.

   15. Font-spec, or nil.  This is a special attribute.

   A font-spec is a collection of font attributes (specs).

   When this attribute is specified, the face uses a font matching
   with the specs as is except for what overwritten by the specs in
   the fontset (see below).  In addition, the other font-related
   attributes (1st thru 5th) are updated from the spec.

   On the other hand, if one of the other font-related attributes are
   specified, the corresponding specs in this attribute is set to nil.

   16. A face name or list of face names from which to inherit attributes.

   17. A fontset name.  This is another special attribute.

   A fontset is a mappings from characters to font-specs, and the
   specs overwrite the font-spec in the 14th attribute.

   18. A "distant background" color, to be used when the foreground is
   too close to the background and is hard to read.

   19. Whether to extend the face to end of line when the face
   "covers" the newline that ends the line.

   On the C level, a Lisp face is completely represented by its array
   of attributes.  In that array, the zeroth element is Qface, and the
   rest are the 19 face attributes described above.  The
   lface_attribute_index enumeration, defined on dispextern.h, with
   values given by the LFACE_*_INDEX constants, is used to reference
   the individual attributes.

   Faces are frame-local by nature because Emacs allows you to define the
   same named face (face names are symbols) differently for different
   frames.  Each frame has an alist of face definitions for all named
   faces.  The value of a named face in such an alist is a Lisp vector
   with the symbol `face' in slot 0, and a slot for each of the face
   attributes mentioned above.

   There is also a global face map `Vface_new_frame_defaults',
   containing conses of (FACE_ID . FACE_DEFINITION).  Face definitions
   from this table are used to initialize faces of newly created
   frames.

   A face doesn't have to specify all attributes.  Those not specified
   have a value of `unspecified'.  Faces specifying all attributes but
   the 14th are called `fully-specified'.


   Face merging.

   The display style of a given character in the text is determined by
   combining several faces.  This process is called `face merging'.
   Face merging combines the attributes of each of the faces being
   merged such that the attributes of the face that is merged later
   override those of a face merged earlier in the process.  In
   particular, this replaces any 'unspecified' attributes with
   non-'unspecified' values.  Also, if a face inherits from another
   (via the :inherit attribute), the attributes of the parent face,
   recursively, are applied where the inheriting face doesn't specify
   non-'unspecified' values.  Any aspect of the display style that
   isn't specified by overlays or text properties is taken from the
   'default' face.  Since it is made sure that the default face is
   always fully-specified, face merging always results in a
   fully-specified face.


   Face realization.

   After all face attributes for a character have been determined by
   merging faces of that character, that face is `realized'.  The
   realization process maps face attributes to what is physically
   available on the system where Emacs runs.  The result is a
   `realized face' in the form of a struct face which is stored in the
   face cache of the frame on which it was realized.

   Face realization is done in the context of the character to display
   because different fonts may be used for different characters.  In
   other words, for characters that have different font
   specifications, different realized faces are needed to display
   them.

   Font specification is done by fontsets.  See the comment in
   fontset.c for the details.  In the current implementation, all ASCII
   characters share the same font in a fontset.

   Faces are at first realized for ASCII characters, and, at that
   time, assigned a specific realized fontset.  Hereafter, we call
   such a face as `ASCII face'.  When a face for a multibyte character
   is realized, it inherits (thus shares) a fontset of an ASCII face
   that has the same attributes other than font-related ones.

   Thus, all realized faces have a realized fontset.


   Unibyte text.

   Unibyte text (i.e. raw 8-bit characters) is displayed with the same
   font as ASCII characters.  That is because it is expected that
   unibyte text users specify a font that is suitable both for ASCII
   and raw 8-bit characters.


   Font selection.

   Font selection tries to find the best available matching font for a
   given (character, face) combination.

   If the face specifies a fontset name, that fontset determines a
   pattern for fonts of the given character.  If the face specifies a
   font name or the other font-related attributes, a fontset is
   realized from the default fontset.  In that case, that
   specification determines a pattern for ASCII characters and the
   default fontset determines a pattern for multibyte characters.

   Available fonts on the system on which Emacs runs are then matched
   against the font pattern.  The result of font selection is the best
   match for the given face attributes in this font list.

   Font selection can be influenced by the user.

   1. The user can specify the relative importance he gives the face
   attributes width, height, weight, and slant by setting
   face-font-selection-order (faces.el) to a list of face attribute
   names.  The default is '(:width :height :weight :slant), and means
   that font selection first tries to find a good match for the font
   width specified by a face, then---within fonts with that
   width---tries to find a best match for the specified font height,
   etc.

   2. Setting face-font-family-alternatives allows the user to
   specify alternative font families to try if a family specified by a
   face doesn't exist.

   3. Setting face-font-registry-alternatives allows the user to
   specify all alternative font registries to try for a face
   specifying a registry.

   4. Setting face-ignored-fonts allows the user to ignore specific
   fonts.


   Character composition.

   Usually, the realization process is already finished when Emacs
   actually reflects the desired glyph matrix on the screen.  However,
   on displaying a composition (sequence of characters to be composed
   on the screen), a suitable font for the components of the
   composition is selected and realized while drawing them on the
   screen, i.e.  the realization process is delayed but in principle
   the same.


   Initialization of basic faces.

   The faces `default', `modeline' are considered `basic faces'.
   When redisplay happens the first time for a newly created frame,
   basic faces are realized for CHARSET_ASCII.  Frame parameters are
   used to fill in unspecified attributes of the default face.  */

#include <config.h>
#include <stdlib.h>
#include "sysstdio.h"
#include <sys/types.h>
#include <sys/stat.h>
#include <math.h>

#include "lisp.h"
#include "character.h"
#include "frame.h"

#ifdef USE_MOTIF
#include <Xm/Xm.h>
#include <Xm/XmStrDefs.h>
#endif /* USE_MOTIF */

#ifdef MSDOS
#include "dosfns.h"
#endif

#ifdef HAVE_WINDOW_SYSTEM
#include TERM_HEADER
#include "fontset.h"
#ifdef HAVE_NTGUI
#define GCGraphicsExposures 0
#endif /* HAVE_NTGUI */

#ifdef HAVE_NS
#define GCGraphicsExposures 0
#endif /* HAVE_NS */

#ifdef HAVE_PGTK
#define GCGraphicsExposures 0
#endif /* HAVE_PGTK */

#ifdef HAVE_HAIKU
#define GCGraphicsExposures 0
#endif /* HAVE_HAIKU */
#endif /* HAVE_WINDOW_SYSTEM */

#include "buffer.h"
#include "dispextern.h"
#include "blockinput.h"
#include "window.h"
#include "termchar.h"

#include "font.h"

#ifdef HAVE_X_WINDOWS

/* Compensate for a bug in Xos.h on some systems, on which it requires
   time.h.  On some such systems, Xos.h tries to redefine struct
   timeval and struct timezone if USG is #defined while it is
   #included.  */

#ifdef XOS_NEEDS_TIME_H
#include <time.h>
#undef USG
#include <X11/Xos.h>
#define USG
#define __TIMEVAL__
#if defined USG || defined __TIMEVAL__ /* Don't warn about unused macros.  */
#endif
#else /* not XOS_NEEDS_TIME_H */
#include <X11/Xos.h>
#endif /* not XOS_NEEDS_TIME_H */

#endif /* HAVE_X_WINDOWS */

#include <c-ctype.h>

/* True if face attribute ATTR is unspecified.  */

#define UNSPECIFIEDP(ATTR) EQ ((ATTR), Qunspecified)

/* True if face attribute ATTR is `ignore-defface'.  */

#define IGNORE_DEFFACE_P(ATTR) EQ ((ATTR), QCignore_defface)

/* True if face attribute ATTR is `reset'.  */

#define RESET_P(ATTR) EQ ((ATTR), Qreset)

/* Size of hash table of realized faces in face caches (should be a
   prime number).  */

#define FACE_CACHE_BUCKETS_SIZE 1009

char unspecified_fg[] = "unspecified-fg", unspecified_bg[] = "unspecified-bg";

/* Alist of alternative font families.  Each element is of the form
   (FAMILY FAMILY1 FAMILY2 ...).  If fonts of FAMILY can't be loaded,
   try FAMILY1, then FAMILY2, ...  */

Lisp_Object Vface_alternative_font_family_alist;

/* Alist of alternative font registries.  Each element is of the form
   (REGISTRY REGISTRY1 REGISTRY2...).  If fonts of REGISTRY can't be
   loaded, try REGISTRY1, then REGISTRY2, ...  */

Lisp_Object Vface_alternative_font_registry_alist;

/* The next ID to assign to Lisp faces.  */

static int next_lface_id;

/* A vector mapping Lisp face Id's to face names.  */

static Lisp_Object *lface_id_to_name;
static ptrdiff_t lface_id_to_name_size;

#ifdef HAVE_WINDOW_SYSTEM

/* Counter for calls to clear_face_cache.  If this counter reaches
   CLEAR_FONT_TABLE_COUNT, and a frame has more than
   CLEAR_FONT_TABLE_NFONTS load, unused fonts are freed.  */

static int clear_font_table_count;
#define CLEAR_FONT_TABLE_COUNT	100
#define CLEAR_FONT_TABLE_NFONTS	10

#endif /* HAVE_WINDOW_SYSTEM */

/* True means face attributes have been changed since the last
   redisplay.  Used in redisplay_internal.  */

bool face_change;

/* True means don't display bold text if a face's foreground
   and background colors are the inverse of the default colors of the
   display.   This is a kluge to suppress `bold black' foreground text
   which is hard to read on an LCD monitor.  */

static bool tty_suppress_bold_inverse_default_colors_p;

/* The total number of colors currently allocated.  */

#ifdef GLYPH_DEBUG
static int ncolors_allocated;
static int npixmaps_allocated;
static int ngcs;
#endif

/* True means the definition of the `menu' face for new frames has
   been changed.  */

static bool menu_face_changed_default;

struct named_merge_point;

static struct face *realize_face (struct face_cache *,
				  Lisp_Object [LFACE_VECTOR_SIZE],
				  int);
static struct face *realize_gui_face (struct face_cache *,
				      Lisp_Object [LFACE_VECTOR_SIZE]);
static struct face *realize_tty_face (struct face_cache *,
				      Lisp_Object [LFACE_VECTOR_SIZE]);
static bool realize_basic_faces (struct frame *);
static bool realize_default_face (struct frame *);
static void realize_named_face (struct frame *, Lisp_Object, int);
static struct face_cache *make_face_cache (struct frame *);
static void free_face_cache (struct face_cache *);
static bool merge_face_ref (struct window *w,
                            struct frame *, Lisp_Object, Lisp_Object *,
                            bool, struct named_merge_point *,
                            enum lface_attribute_index);
static int color_distance (Emacs_Color *x, Emacs_Color *y);

#ifdef HAVE_WINDOW_SYSTEM
static void set_font_frame_param (Lisp_Object, Lisp_Object);
static void clear_face_gcs (struct face_cache *);
static struct face *realize_non_ascii_face (struct frame *, Lisp_Object,
					    struct face *);
#endif /* HAVE_WINDOW_SYSTEM */

/***********************************************************************
			      Utilities
 ***********************************************************************/

#ifdef HAVE_X_WINDOWS

#ifdef DEBUG_X_COLORS

/* The following is a poor mans infrastructure for debugging X color
   allocation problems on displays with PseudoColor-8.  Some X servers
   like 3.3.5 XF86_SVGA with Matrox cards apparently don't implement
   color reference counts completely so that they don't signal an
   error when a color is freed whose reference count is already 0.
   Other X servers do.  To help me debug this, the following code
   implements a simple reference counting schema of its own, for a
   single display/screen.  --gerd.  */

/* Reference counts for pixel colors.  */

int color_count[256];

/* Register color PIXEL as allocated.  */

void
register_color (unsigned long pixel)
{
  eassert (pixel < 256);
  ++color_count[pixel];
}


/* Register color PIXEL as deallocated.  */

void
unregister_color (unsigned long pixel)
{
  eassert (pixel < 256);
  if (color_count[pixel] > 0)
    --color_count[pixel];
  else
    emacs_abort ();
}


/* Register N colors from PIXELS as deallocated.  */

void
unregister_colors (unsigned long *pixels, int n)
{
  int i;
  for (i = 0; i < n; ++i)
    unregister_color (pixels[i]);
}


DEFUN ("dump-colors", Fdump_colors, Sdump_colors, 0, 0, 0,
       doc: /* Dump currently allocated colors to stderr.  */)
  (void)
{
  int i, n;

  putc ('\n', stderr);

  for (i = n = 0; i < ARRAYELTS (color_count); ++i)
    if (color_count[i])
      {
	fprintf (stderr, "%3d: %5d", i, color_count[i]);
	++n;
	putc (n % 5 == 0 ? '\n' : '\t', stderr);
      }

  if (n % 5 != 0)
    putc ('\n', stderr);
  return Qnil;
}

#endif /* DEBUG_X_COLORS */


/* Free colors used on frame F.  PIXELS is an array of NPIXELS pixel
   color values.  Interrupt input must be blocked when this function
   is called.  */

void
x_free_colors (struct frame *f, unsigned long *pixels, int npixels)
{
  /* If display has an immutable color map, freeing colors is not
     necessary and some servers don't allow it.  So don't do it.  */
  if (x_mutable_colormap (FRAME_X_VISUAL_INFO (f)))
    {
#ifdef DEBUG_X_COLORS
      unregister_colors (pixels, npixels);
#endif
      XFreeColors (FRAME_X_DISPLAY (f), FRAME_X_COLORMAP (f),
		   pixels, npixels, 0);
    }
}


#ifdef USE_X_TOOLKIT

/* Free colors used on display DPY.  PIXELS is an array of NPIXELS pixel
   color values.  Interrupt input must be blocked when this function
   is called.  */

void
x_free_dpy_colors (Display *dpy, Screen *screen, Colormap cmap,
		   unsigned long *pixels, int npixels)
{
  struct x_display_info *dpyinfo = x_display_info_for_display (dpy);

  /* If display has an immutable color map, freeing colors is not
     necessary and some servers don't allow it.  So don't do it.  */
  if (x_mutable_colormap (&dpyinfo->visual_info))
    {
#ifdef DEBUG_X_COLORS
      unregister_colors (pixels, npixels);
#endif
      XFreeColors (dpy, cmap, pixels, npixels, 0);
    }
}
#endif /* USE_X_TOOLKIT */

/* Create and return a GC for use on frame F.  GC values and mask
   are given by XGCV and MASK.  */

static GC
x_create_gc (struct frame *f, unsigned long mask, XGCValues *xgcv)
{
  GC gc;
  block_input ();
  gc = XCreateGC (FRAME_X_DISPLAY (f), FRAME_X_DRAWABLE (f), mask, xgcv);
  unblock_input ();
  IF_DEBUG (++ngcs);
  return gc;
}


/* Free GC which was used on frame F.  */

static void
x_free_gc (struct frame *f, GC gc)
{
  eassert (input_blocked_p ());
  IF_DEBUG ((--ngcs, eassert (ngcs >= 0)));
  XFreeGC (FRAME_X_DISPLAY (f), gc);
}

#endif /* HAVE_X_WINDOWS */

#ifdef HAVE_NTGUI
/* W32 emulation of GCs */

static Emacs_GC *
x_create_gc (struct frame *f, unsigned long mask, Emacs_GC *egc)
{
  Emacs_GC *gc;
  block_input ();
  gc = XCreateGC (NULL, FRAME_W32_WINDOW (f), mask, egc);
  unblock_input ();
  IF_DEBUG (++ngcs);
  return gc;
}


/* Free GC which was used on frame F.  */

static void
x_free_gc (struct frame *f, Emacs_GC *gc)
{
  IF_DEBUG ((--ngcs, eassert (ngcs >= 0)));
  xfree (gc);
}

#endif  /* HAVE_NTGUI */

<<<<<<< HEAD
#ifdef HAVE_MACGUI
/* macOS emulation of GCs */

static GC
x_create_gc (struct frame *f, unsigned long mask, Emacs_GC *egc)
{
  GC gc;
  block_input ();
  gc = mac_create_gc (mask, egc);
  unblock_input ();
  IF_DEBUG (++ngcs);
  return gc;
}

static void
x_free_gc (struct frame *f, GC gc)
{
  eassert (input_blocked_p ());
  IF_DEBUG ((--ngcs, eassert (ngcs >= 0)));
  mac_free_gc (gc);
}

#endif  /* HAVE_MACGUI */

#ifdef HAVE_NS
/* NS emulation of GCs */
=======
#if defined (HAVE_NS) || defined (HAVE_HAIKU)
/* NS and Haiku emulation of GCs */
>>>>>>> a9b28224

static Emacs_GC *
x_create_gc (struct frame *f,
	     unsigned long mask,
	     Emacs_GC *egc)
{
  Emacs_GC *gc = xmalloc (sizeof *gc);
  *gc = *egc;
  return gc;
}

static void
x_free_gc (struct frame *f, Emacs_GC *gc)
{
  xfree (gc);
}
#endif  /* HAVE_NS */

#ifdef HAVE_PGTK
/* PGTK emulation of GCs */

static Emacs_GC *
x_create_gc (struct frame *f,
	     unsigned long mask,
	     Emacs_GC *xgcv)
{
  Emacs_GC *gc = xmalloc (sizeof *gc);
  *gc = *xgcv;
  return gc;
}

static void
x_free_gc (struct frame *f, Emacs_GC *gc)
{
  xfree (gc);
}
#endif  /* HAVE_NS */

/***********************************************************************
			   Frames and faces
 ***********************************************************************/

/* Initialize face cache and basic faces for frame F.  */

void
init_frame_faces (struct frame *f)
{
  /* Make a face cache, if F doesn't have one.  */
  if (FRAME_FACE_CACHE (f) == NULL)
    FRAME_FACE_CACHE (f) = make_face_cache (f);

#ifdef HAVE_WINDOW_SYSTEM
  /* Make the image cache.  */
  if (FRAME_WINDOW_P (f))
    {
      /* We initialize the image cache when creating the first frame
	 on a terminal, and not during terminal creation.  This way,
	 `x-open-connection' on a tty won't create an image cache.  */
      if (FRAME_IMAGE_CACHE (f) == NULL)
	FRAME_IMAGE_CACHE (f) = make_image_cache ();
      ++FRAME_IMAGE_CACHE (f)->refcount;
    }
#endif /* HAVE_WINDOW_SYSTEM */

  /* Realize faces early (Bug#17889).  */
  if (!realize_basic_faces (f))
    emacs_abort ();
}


/* Free face cache of frame F.  Called from frame-dependent
   resource freeing function, e.g. (x|tty)_free_frame_resources.  */

void
free_frame_faces (struct frame *f)
{
  struct face_cache *face_cache = FRAME_FACE_CACHE (f);

  if (face_cache)
    {
      free_face_cache (face_cache);
      FRAME_FACE_CACHE (f) = NULL;
    }

#ifdef HAVE_WINDOW_SYSTEM
  if (FRAME_WINDOW_P (f))
    {
      struct image_cache *image_cache = FRAME_IMAGE_CACHE (f);
      if (image_cache)
	{
	  --image_cache->refcount;
	  if (image_cache->refcount == 0)
	    free_image_cache (f);
	}
    }
#endif /* HAVE_WINDOW_SYSTEM */
}


/* Clear face caches, and recompute basic faces for frame F.  Call
   this after changing frame parameters on which those faces depend,
   or when realized faces have been freed due to changing attributes
   of named faces.  */

void
recompute_basic_faces (struct frame *f)
{
  if (FRAME_FACE_CACHE (f))
    {
      clear_face_cache (false);
      if (!realize_basic_faces (f))
	emacs_abort ();
    }
}


/* Clear the face caches of all frames.  CLEAR_FONTS_P means
   try to free unused fonts, too.  */

void
clear_face_cache (bool clear_fonts_p)
{
#ifdef HAVE_WINDOW_SYSTEM
  Lisp_Object tail, frame;

  if (clear_fonts_p
      || ++clear_font_table_count == CLEAR_FONT_TABLE_COUNT)
    {
      /* From time to time see if we can unload some fonts.  This also
	 frees all realized faces on all frames.  Fonts needed by
	 faces will be loaded again when faces are realized again.  */
      clear_font_table_count = 0;

      FOR_EACH_FRAME (tail, frame)
	{
	  struct frame *f = XFRAME (frame);
	  if (FRAME_WINDOW_P (f)
	      && FRAME_DISPLAY_INFO (f)->n_fonts > CLEAR_FONT_TABLE_NFONTS
	      && !f->inhibit_clear_image_cache)
	    {
	      clear_font_cache (f);
	      free_all_realized_faces (frame);
	    }
	}
    }
  else
    {
      /* Clear GCs of realized faces.  */
      FOR_EACH_FRAME (tail, frame)
	{
	  struct frame *f = XFRAME (frame);
	  if (FRAME_WINDOW_P (f))
	      clear_face_gcs (FRAME_FACE_CACHE (f));
	}
      clear_image_caches (Qnil);
    }
#endif /* HAVE_WINDOW_SYSTEM */
}

DEFUN ("clear-face-cache", Fclear_face_cache, Sclear_face_cache, 0, 1, 0,
       doc: /* Clear face caches on all frames.
Optional THOROUGHLY non-nil means try to free unused fonts, too.  */)
  (Lisp_Object thoroughly)
{
  clear_face_cache (!NILP (thoroughly));
  face_change = true;
  windows_or_buffers_changed = 53;
  return Qnil;
}


/***********************************************************************
			      X Pixmaps
 ***********************************************************************/

#ifdef HAVE_WINDOW_SYSTEM

DEFUN ("bitmap-spec-p", Fbitmap_spec_p, Sbitmap_spec_p, 1, 1, 0,
       doc: /* Value is non-nil if OBJECT is a valid bitmap specification.
A bitmap specification is either a string, a file name, or a list
\(WIDTH HEIGHT DATA) where WIDTH is the pixel width of the bitmap,
HEIGHT is its height, and DATA is a string containing the bits of
the pixmap.  Bits are stored row by row, each row occupies
\(WIDTH + 7)/8 bytes.  */)
  (Lisp_Object object)
{
  bool pixmap_p = false;

  if (STRINGP (object))
    /* If OBJECT is a string, it's a file name.  */
    pixmap_p = true;
  else if (CONSP (object))
    {
      /* Otherwise OBJECT must be (WIDTH HEIGHT DATA), WIDTH and
	 HEIGHT must be ints > 0, and DATA must be string large
	 enough to hold a bitmap of the specified size.  */
      Lisp_Object width, height, data;

      height = width = data = Qnil;

      if (CONSP (object))
	{
	  width = XCAR (object);
	  object = XCDR (object);
	  if (CONSP (object))
	    {
	      height = XCAR (object);
	      object = XCDR (object);
	      if (CONSP (object))
		data = XCAR (object);
	    }
	}

      if (STRINGP (data)
	  && RANGED_FIXNUMP (1, width, INT_MAX)
	  && RANGED_FIXNUMP (1, height, INT_MAX))
	{
	  int bytes_per_row = (XFIXNUM (width) + CHAR_BIT - 1) / CHAR_BIT;
	  if (XFIXNUM (height) <= SBYTES (data) / bytes_per_row)
	    pixmap_p = true;
	}
    }

  return pixmap_p ? Qt : Qnil;
}


/* Load a bitmap according to NAME (which is either a file name or a
   pixmap spec) for use on frame F.  Value is the bitmap_id (see
   xfns.c).  If NAME is nil, return with a bitmap id of zero.  If
   bitmap cannot be loaded, display a message saying so, and return
   zero.  */

static ptrdiff_t
load_pixmap (struct frame *f, Lisp_Object name)
{
  ptrdiff_t bitmap_id;
#ifdef HAVE_MACGUI
  double alpha = -1;
#endif

  if (NILP (name))
    return 0;

  CHECK_TYPE (!NILP (Fbitmap_spec_p (name)), Qbitmap_spec_p, name);

  block_input ();
  if (CONSP (name))
    {
      /* Decode a bitmap spec into a bitmap.  */

      int h, w;
      Lisp_Object bits;

      w = XFIXNUM (Fcar (name));
      h = XFIXNUM (Fcar (Fcdr (name)));
      bits = Fcar (Fcdr (Fcdr (name)));

#ifndef HAVE_MACGUI
      bitmap_id = image_create_bitmap_from_data (f, SSDATA (bits),
                                                 w, h);
#else  /* HAVE_MACGUI */
      Lisp_Object bits_2x =
	Fget_text_property (make_fixnum (0), QCdata_2x, bits);
      if (NILP (Fbitmap_spec_p (list3 (make_fixnum (w * 2), make_fixnum (h * 2),
				       bits_2x))))
	bits_2x = Qnil;
      bitmap_id = mac_create_bitmap_from_data (f, SSDATA (bits),
					       (STRINGP (bits_2x)
						? SSDATA (bits_2x) : NULL),
					       w, h);
#endif	/* HAVE_MACGUI */
    }
  else
    {
#ifdef HAVE_MACGUI
      int nconsumed;

      if (sscanf (SSDATA (name), "alpha : %lf%n", &alpha, &nconsumed) == 1)
	{
	  if (nconsumed + 1 == SBYTES (name))
	    {
	      if (SREF (name, nconsumed) == '%')
		alpha /= 100;
	      else
		alpha = -1;
	    }
	  else if (nconsumed != SBYTES (name))
	    alpha = -1;
	  if (alpha > 1)
	    alpha = -1;
	}
      if (alpha < 0)
#endif
      /* It must be a string -- a file name.  */
      bitmap_id = image_create_bitmap_from_file (f, name);
    }
  unblock_input ();

#ifdef HAVE_MACGUI
  if (alpha >= 0)
    return ~((ptrdiff_t) (alpha * 255.0 + 0.5));
#endif

  if (bitmap_id < 0)
    {
      add_to_log ("Invalid or undefined bitmap `%s'", name);
      bitmap_id = 0;
    }
  else
    {
#ifdef GLYPH_DEBUG
      ++npixmaps_allocated;
#endif
    }

  return bitmap_id;
}

#endif /* HAVE_WINDOW_SYSTEM */



/***********************************************************************
                            Color Handling
 ***********************************************************************/

/* Parse hex color component specification that starts at S and ends
   right before E.  Set *DST to the parsed value normalized so that
   the maximum value for the number of hex digits given becomes 65535,
   and return true on success, false otherwise.  */
static bool
parse_hex_color_comp (const char *s, const char *e, unsigned short *dst)
{
  int n = e - s;
  if (n <= 0 || n > 4)
    return false;
  int val = 0;
  for (; s < e; s++)
    {
      int digit;
      if (*s >= '0' && *s <= '9')
        digit = *s - '0';
      else if (*s >= 'A' && *s <= 'F')
        digit = *s - 'A' + 10;
      else if (*s >= 'a' && *s <= 'f')
        digit = *s - 'a' + 10;
      else
        return false;
      val = (val << 4) | digit;
    }
  int maxval = (1 << (n * 4)) - 1;
  *dst = (unsigned)val * 65535 / maxval;
  return true;
}

/* Parse floating-point color component specification that starts at S
   and ends right before E.  Return the parsed number if in the range
   [0,1]; otherwise return -1.  */
static double
parse_float_color_comp (const char *s, const char *e)
{
  /* Only allow decimal float literals without whitespace.  */
  for (const char *p = s; p < e; p++)
    if (!((*p >= '0' && *p <= '9')
	  || *p == '.' || *p == '+' || *p == '-' || *p == 'e' || *p == 'E'))
      return -1;
  char *end;
  double x = strtod (s, &end);
  return (end == e && x >= 0 && x <= 1) ? x : -1;
}

/* Parse SPEC as a numeric color specification and set *R, *G and *B.
   Return true on success, false on failure.

   Recognized formats of SPEC:

    "#RGB", with R, G and B hex strings of equal length, 1-4 digits each.
    "rgb:R/G/B", with R, G and B hex strings, 1-4 digits each.
    "rgbi:R/G/B", with R, G and B numbers in [0,1].

   If the function succeeds, it assigns to each of the components *R,
   *G, and *B a value normalized to be in the [0, 65535] range.  If
   the function fails, some or all of the components remain unassigned.  */
bool
parse_color_spec (const char *spec,
                  unsigned short *r, unsigned short *g, unsigned short *b)
{
  int len = strlen (spec);
  if (spec[0] == '#')
    {
      if ((len - 1) % 3 == 0)
        {
          int n = (len - 1) / 3;
          return (   parse_hex_color_comp (spec + 1 + 0 * n,
					   spec + 1 + 1 * n, r)
                  && parse_hex_color_comp (spec + 1 + 1 * n,
					   spec + 1 + 2 * n, g)
                  && parse_hex_color_comp (spec + 1 + 2 * n,
					   spec + 1 + 3 * n, b));
        }
    }
  else if (strncmp (spec, "rgb:", 4) == 0)
    {
      char *sep1, *sep2;
      return ((sep1 = strchr (spec + 4, '/')) != NULL
              && (sep2 = strchr (sep1 + 1, '/')) != NULL
              && parse_hex_color_comp (spec + 4, sep1, r)
              && parse_hex_color_comp (sep1 + 1, sep2, g)
              && parse_hex_color_comp (sep2 + 1, spec + len, b));
    }
  else if (strncmp (spec, "rgbi:", 5) == 0)
    {
      char *sep1, *sep2;
      double red, green, blue;
      if ((sep1 = strchr (spec + 5, '/')) != NULL
          && (sep2 = strchr (sep1 + 1, '/')) != NULL
          && (red = parse_float_color_comp (spec + 5, sep1)) >= 0
          && (green = parse_float_color_comp (sep1 + 1, sep2)) >= 0
          && (blue = parse_float_color_comp (sep2 + 1, spec + len)) >= 0)
        {
          *r = lrint (red * 65535);
          *g = lrint (green * 65535);
          *b = lrint (blue * 65535);
          return true;
        }
    }
  return false;
}

DEFUN ("color-values-from-color-spec",
       Fcolor_values_from_color_spec,
       Scolor_values_from_color_spec,
       1, 1, 0,
       doc: /* Parse color SPEC as a numeric color and return (RED GREEN BLUE).
This function recognizes the following formats for SPEC:

 #RGB, where R, G and B are hex numbers of equal length, 1-4 digits each.
 rgb:R/G/B, where R, G, and B are hex numbers, 1-4 digits each.
 rgbi:R/G/B, where R, G and B are floating-point numbers in [0,1].

If SPEC is not in one of the above forms, return nil.

Each of the 3 integer members of the resulting list, RED, GREEN, and BLUE,
is normalized to have its value in [0,65535].  */)
  (Lisp_Object spec)
{
  CHECK_STRING (spec);
  unsigned short r, g, b;
  return (parse_color_spec (SSDATA (spec), &r, &g, &b)
          ? list3i (r, g, b)
          : Qnil);
}

/* Parse RGB_LIST, and fill in the RGB fields of COLOR.
   RGB_LIST should contain (at least) 3 lisp integers.
   Return true iff RGB_LIST is OK.  */

static bool
parse_rgb_list (Lisp_Object rgb_list, Emacs_Color *color)
{
#define PARSE_RGB_LIST_FIELD(field)					\
  if (CONSP (rgb_list) && FIXNUMP (XCAR (rgb_list)))			\
    {									\
      color->field = XFIXNUM (XCAR (rgb_list));				\
      rgb_list = XCDR (rgb_list);					\
    }									\
  else									\
    return false;

  PARSE_RGB_LIST_FIELD (red);
  PARSE_RGB_LIST_FIELD (green);
  PARSE_RGB_LIST_FIELD (blue);

  return true;
}


/* Lookup on frame F the color described by the lisp string COLOR.
   The resulting tty color is returned in TTY_COLOR; if STD_COLOR is
   non-zero, then the `standard' definition of the same color is
   returned in it.  */

static bool
tty_lookup_color (struct frame *f, Lisp_Object color, Emacs_Color *tty_color,
		  Emacs_Color *std_color)
{
  Lisp_Object frame, color_desc;

  if (!STRINGP (color) || NILP (Ffboundp (Qtty_color_desc)))
    return false;

  XSETFRAME (frame, f);

  color_desc = call2 (Qtty_color_desc, color, frame);
  if (CONSP (color_desc) && CONSP (XCDR (color_desc)))
    {
      Lisp_Object rgb;

      if (! FIXNUMP (XCAR (XCDR (color_desc))))
	return false;

      tty_color->pixel = XFIXNUM (XCAR (XCDR (color_desc)));

      rgb = XCDR (XCDR (color_desc));
      if (! parse_rgb_list (rgb, tty_color))
	return false;

      /* Should we fill in STD_COLOR too?  */
      if (std_color)
	{
	  /* Default STD_COLOR to the same as TTY_COLOR.  */
	  *std_color = *tty_color;

	  /* Do a quick check to see if the returned descriptor is
	     actually _exactly_ equal to COLOR, otherwise we have to
	     lookup STD_COLOR separately.  If it's impossible to lookup
	     a standard color, we just give up and use TTY_COLOR.  */
	  if ((!STRINGP (XCAR (color_desc))
	       || NILP (Fstring_equal (color, XCAR (color_desc))))
	      && !NILP (Ffboundp (Qtty_color_standard_values)))
	    {
	      /* Look up STD_COLOR separately.  */
	      rgb = call1 (Qtty_color_standard_values, color);
	      if (! parse_rgb_list (rgb, std_color))
		return false;
	    }
	}

      return true;
    }
  else if (NILP (Fsymbol_value (intern ("tty-defined-color-alist"))))
    /* We were called early during startup, and the colors are not
       yet set up in tty-defined-color-alist.  Don't return a failure
       indication, since this produces the annoying "Unable to
       load color" messages in the *Messages* buffer.  */
    return true;
  else
    /* tty-color-desc seems to have returned a bad value.  */
    return false;
}

/* An implementation of defined_color_hook for tty frames.  */

bool
tty_defined_color (struct frame *f, const char *color_name,
		   Emacs_Color *color_def, bool alloc, bool _makeIndex)
{
  bool status = true;

  /* Defaults.  */
  color_def->pixel = FACE_TTY_DEFAULT_COLOR;
  color_def->red = 0;
  color_def->blue = 0;
  color_def->green = 0;

  if (*color_name)
    status = tty_lookup_color (f, build_string (color_name), color_def, NULL);

  if (color_def->pixel == FACE_TTY_DEFAULT_COLOR && *color_name)
    {
      if (strcmp (color_name, "unspecified-fg") == 0)
	color_def->pixel = FACE_TTY_DEFAULT_FG_COLOR;
      else if (strcmp (color_name, "unspecified-bg") == 0)
	color_def->pixel = FACE_TTY_DEFAULT_BG_COLOR;
    }

  if (color_def->pixel != FACE_TTY_DEFAULT_COLOR)
    status = true;

  return status;
}

/* Given the index IDX of a tty color on frame F, return its name, a
   Lisp string.  */

Lisp_Object
tty_color_name (struct frame *f, int idx)
{
  if (idx >= 0 && !NILP (Ffboundp (Qtty_color_by_index)))
    {
      Lisp_Object frame;
      Lisp_Object coldesc;

      XSETFRAME (frame, f);
      coldesc = call2 (Qtty_color_by_index, make_fixnum (idx), frame);

      if (!NILP (coldesc))
	return XCAR (coldesc);
    }
#ifdef MSDOS
  /* We can have an MS-DOS frame under -nw for a short window of
     opportunity before internal_terminal_init is called.  DTRT.  */
  if (FRAME_MSDOS_P (f) && !inhibit_window_system)
    return msdos_stdcolor_name (idx);
#endif

  if (idx == FACE_TTY_DEFAULT_FG_COLOR)
    return build_string (unspecified_fg);
  if (idx == FACE_TTY_DEFAULT_BG_COLOR)
    return build_string (unspecified_bg);

  return Qunspecified;
}


/* Return true if COLOR_NAME is a shade of gray (or white or
   black) on frame F.

   The criterion implemented here is not a terribly sophisticated one.  */

static bool
face_color_gray_p (struct frame *f, const char *color_name)
{
  Emacs_Color color;
  bool gray_p;

  if (FRAME_TERMINAL (f)->defined_color_hook
      (f, color_name, &color, false, true))
    gray_p = (/* Any color sufficiently close to black counts as gray.  */
	      (color.red < 5000 && color.green < 5000 && color.blue < 5000)
	      ||
	      ((eabs (color.red - color.green)
		< max (color.red, color.green) / 20)
	       && (eabs (color.green - color.blue)
		   < max (color.green, color.blue) / 20)
	       && (eabs (color.blue - color.red)
		   < max (color.blue, color.red) / 20)));
  else
    gray_p = false;

  return gray_p;
}


/* Return true if color COLOR_NAME can be displayed on frame F.
   BACKGROUND_P means the color will be used as background color.  */

static bool
face_color_supported_p (struct frame *f, const char *color_name,
			bool background_p)
{
  Lisp_Object frame;
  Emacs_Color not_used;

  XSETFRAME (frame, f);
  return
#ifdef HAVE_WINDOW_SYSTEM
    FRAME_WINDOW_P (f)
    ? (!NILP (Fxw_display_color_p (frame))
       || xstrcasecmp (color_name, "black") == 0
       || xstrcasecmp (color_name, "white") == 0
       || (background_p
	   && face_color_gray_p (f, color_name))
       || (!NILP (Fx_display_grayscale_p (frame))
	   && face_color_gray_p (f, color_name)))
    :
#endif
    tty_defined_color (f, color_name, &not_used, false, false);
}


DEFUN ("color-gray-p", Fcolor_gray_p, Scolor_gray_p, 1, 2, 0,
       doc: /* Return non-nil if COLOR is a shade of gray (or white or black).
FRAME specifies the frame and thus the display for interpreting COLOR.
If FRAME is nil or omitted, use the selected frame.  */)
  (Lisp_Object color, Lisp_Object frame)
{
  CHECK_STRING (color);
  return (face_color_gray_p (decode_any_frame (frame), SSDATA (color))
	  ? Qt : Qnil);
}


DEFUN ("color-supported-p", Fcolor_supported_p,
       Scolor_supported_p, 1, 3, 0,
       doc: /* Return non-nil if COLOR can be displayed on FRAME.
BACKGROUND-P non-nil means COLOR is used as a background.
Otherwise, this function tells whether it can be used as a foreground.
If FRAME is nil or omitted, use the selected frame.
COLOR must be a valid color name.  */)
  (Lisp_Object color, Lisp_Object frame, Lisp_Object background_p)
{
  CHECK_STRING (color);
  return (face_color_supported_p (decode_any_frame (frame),
				  SSDATA (color), !NILP (background_p))
	  ? Qt : Qnil);
}


static unsigned long
load_color2 (struct frame *f, struct face *face, Lisp_Object name,
             enum lface_attribute_index target_index, Emacs_Color *color)
{
  eassert (STRINGP (name));
  eassert (target_index == LFACE_FOREGROUND_INDEX
	   || target_index == LFACE_BACKGROUND_INDEX
	   || target_index == LFACE_UNDERLINE_INDEX
	   || target_index == LFACE_OVERLINE_INDEX
	   || target_index == LFACE_STRIKE_THROUGH_INDEX
	   || target_index == LFACE_BOX_INDEX);

  /* if the color map is full, defined_color_hook will return a best match
     to the values in an existing cell. */
  if (!FRAME_TERMINAL (f)->defined_color_hook
      (f, SSDATA (name), color, true, true))
    {
      add_to_log ("Unable to load color \"%s\"", name);

      switch (target_index)
	{
	case LFACE_FOREGROUND_INDEX:
	  face->foreground_defaulted_p = true;
	  color->pixel = FRAME_FOREGROUND_PIXEL (f);
	  break;

	case LFACE_BACKGROUND_INDEX:
	  face->background_defaulted_p = true;
	  color->pixel = FRAME_BACKGROUND_PIXEL (f);
	  break;

	case LFACE_UNDERLINE_INDEX:
	  face->underline_defaulted_p = true;
	  color->pixel = FRAME_FOREGROUND_PIXEL (f);
	  break;

	case LFACE_OVERLINE_INDEX:
	  face->overline_color_defaulted_p = true;
	  color->pixel = FRAME_FOREGROUND_PIXEL (f);
	  break;

	case LFACE_STRIKE_THROUGH_INDEX:
	  face->strike_through_color_defaulted_p = true;
	  color->pixel = FRAME_FOREGROUND_PIXEL (f);
	  break;

	case LFACE_BOX_INDEX:
	  face->box_color_defaulted_p = true;
	  color->pixel = FRAME_FOREGROUND_PIXEL (f);
	  break;

	default:
	  emacs_abort ();
	}
    }
#ifdef GLYPH_DEBUG
  else
    ++ncolors_allocated;
#endif

  return color->pixel;
}

/* Load color with name NAME for use by face FACE on frame F.
   TARGET_INDEX must be one of LFACE_FOREGROUND_INDEX,
   LFACE_BACKGROUND_INDEX, LFACE_UNDERLINE_INDEX, LFACE_OVERLINE_INDEX,
   LFACE_STRIKE_THROUGH_INDEX, or LFACE_BOX_INDEX.  Value is the
   pixel color.  If color cannot be loaded, display a message, and
   return the foreground, background or underline color of F, but
   record that fact in flags of the face so that we don't try to free
   these colors.  */

unsigned long
load_color (struct frame *f, struct face *face, Lisp_Object name,
	    enum lface_attribute_index target_index)
{
  Emacs_Color color;
  return load_color2 (f, face, name, target_index, &color);
}


#ifdef HAVE_WINDOW_SYSTEM

/* Load colors for face FACE which is used on frame F.  Colors are
   specified by slots LFACE_BACKGROUND_INDEX and LFACE_FOREGROUND_INDEX
   of ATTRS.  If the background color specified is not supported on F,
   try to emulate gray colors with a stipple from Vface_default_stipple.  */

static void
load_face_colors (struct frame *f, struct face *face,
		  Lisp_Object attrs[LFACE_VECTOR_SIZE])
{
  Lisp_Object fg, bg, dfg;
  Emacs_Color xfg, xbg;

  bg = attrs[LFACE_BACKGROUND_INDEX];
  fg = attrs[LFACE_FOREGROUND_INDEX];

  /* Swap colors if face is inverse-video.  */
  if (EQ (attrs[LFACE_INVERSE_INDEX], Qt))
    {
      Lisp_Object tmp;
      tmp = fg;
      fg = bg;
      bg = tmp;
    }

  /* Check for support for foreground, not for background because
     face_color_supported_p is smart enough to know that grays are
     "supported" as background because we are supposed to use stipple
     for them.  */
  if (!face_color_supported_p (f, SSDATA (bg), false)
      && !NILP (Fbitmap_spec_p (Vface_default_stipple)))
    {
      image_destroy_bitmap (f, face->stipple);
      face->stipple = load_pixmap (f, Vface_default_stipple);
    }

  face->background = load_color2 (f, face, bg, LFACE_BACKGROUND_INDEX, &xbg);
  face->foreground = load_color2 (f, face, fg, LFACE_FOREGROUND_INDEX, &xfg);

  dfg = attrs[LFACE_DISTANT_FOREGROUND_INDEX];
  if (!NILP (dfg) && !UNSPECIFIEDP (dfg)
      && color_distance (&xbg, &xfg) < face_near_same_color_threshold)
    {
      if (EQ (attrs[LFACE_INVERSE_INDEX], Qt))
        face->background = load_color (f, face, dfg, LFACE_BACKGROUND_INDEX);
      else
        face->foreground = load_color (f, face, dfg, LFACE_FOREGROUND_INDEX);
    }
}

#ifdef HAVE_X_WINDOWS

/* Free color PIXEL on frame F.  */

void
unload_color (struct frame *f, unsigned long pixel)
{
  if (pixel != -1)
    {
      block_input ();
      x_free_colors (f, &pixel, 1);
      unblock_input ();
    }
}

/* Free colors allocated for FACE.  */

static void
free_face_colors (struct frame *f, struct face *face)
{
  /* PENDING(NS): need to do something here? */

  if (face->colors_copied_bitwise_p)
    return;

  block_input ();

  if (!face->foreground_defaulted_p)
    {
      x_free_colors (f, &face->foreground, 1);
      IF_DEBUG (--ncolors_allocated);
    }

  if (!face->background_defaulted_p)
    {
      x_free_colors (f, &face->background, 1);
      IF_DEBUG (--ncolors_allocated);
    }

  if (face->underline
      && !face->underline_defaulted_p)
    {
      x_free_colors (f, &face->underline_color, 1);
      IF_DEBUG (--ncolors_allocated);
    }

  if (face->overline_p
      && !face->overline_color_defaulted_p)
    {
      x_free_colors (f, &face->overline_color, 1);
      IF_DEBUG (--ncolors_allocated);
    }

  if (face->strike_through_p
      && !face->strike_through_color_defaulted_p)
    {
      x_free_colors (f, &face->strike_through_color, 1);
      IF_DEBUG (--ncolors_allocated);
    }

  if (face->box != FACE_NO_BOX
      && !face->box_color_defaulted_p)
    {
      x_free_colors (f, &face->box_color, 1);
      IF_DEBUG (--ncolors_allocated);
    }

  unblock_input ();
}

#endif /* HAVE_X_WINDOWS */

#endif /* HAVE_WINDOW_SYSTEM */



/***********************************************************************
			   XLFD Font Names
 ***********************************************************************/

/* An enumerator for each field of an XLFD font name.  */

enum xlfd_field
{
  XLFD_FOUNDRY,
  XLFD_FAMILY,
  XLFD_WEIGHT,
  XLFD_SLANT,
  XLFD_SWIDTH,
  XLFD_ADSTYLE,
  XLFD_PIXEL_SIZE,
  XLFD_POINT_SIZE,
  XLFD_RESX,
  XLFD_RESY,
  XLFD_SPACING,
  XLFD_AVGWIDTH,
  XLFD_REGISTRY,
  XLFD_ENCODING,
  XLFD_LAST
};

/* Order by which font selection chooses fonts.  The default values
   mean "first, find a best match for the font width, then for the
   font height, then for weight, then for slant."  This variable can be
   set via 'internal-set-font-selection-order'.  */

static int font_sort_order[4];

#ifdef HAVE_WINDOW_SYSTEM

static enum font_property_index font_props_for_sorting[FONT_SIZE_INDEX];

static int
compare_fonts_by_sort_order (const void *v1, const void *v2)
{
  Lisp_Object const *p1 = v1;
  Lisp_Object const *p2 = v2;
  Lisp_Object font1 = *p1;
  Lisp_Object font2 = *p2;
  int i;

  for (i = 0; i < FONT_SIZE_INDEX; i++)
    {
      enum font_property_index idx = font_props_for_sorting[i];
      Lisp_Object val1 = AREF (font1, idx), val2 = AREF (font2, idx);
      int result;

      if (idx <= FONT_REGISTRY_INDEX)
	{
	  if (STRINGP (val1))
	    result = STRINGP (val2) ? strcmp (SSDATA (val1), SSDATA (val2)) : -1;
	  else
	    result = STRINGP (val2) ? 1 : 0;
	}
      else
	{
	  if (FIXNUMP (val1))
	    result = (FIXNUMP (val2) && XFIXNUM (val1) >= XFIXNUM (val2)
		      ? XFIXNUM (val1) > XFIXNUM (val2)
		      : -1);
	  else
	    result = FIXNUMP (val2) ? 1 : 0;
	}
      if (result)
	return result;
    }
  return 0;
}

DEFUN ("x-family-fonts", Fx_family_fonts, Sx_family_fonts, 0, 2, 0,
       doc: /* Return a list of available fonts of family FAMILY on FRAME.
If FAMILY is omitted or nil, list all families.
Otherwise, FAMILY must be a string, possibly containing wildcards
`?' and `*'.
If FRAME is omitted or nil, use the selected frame.

Each element of the result is a vector [FAMILY WIDTH POINT-SIZE WEIGHT
SLANT FIXED-P FULL REGISTRY-AND-ENCODING].

FAMILY is the font family name.
POINT-SIZE is the size of the font in 1/10 pt.
WIDTH, WEIGHT, and SLANT are symbols describing the width, weight
  and slant of the font.  These symbols are the same as for face
  attributes, see `set-face-attribute'.
FIXED-P is non-nil if the font is fixed-pitch.
FULL is the full name of the font.
REGISTRY-AND-ENCODING is a string giving the registry and encoding of
  the font.

The resulting list is sorted according to the current setting of
the face font sort order, see `face-font-selection-order'.  */)
  (Lisp_Object family, Lisp_Object frame)
{
  Lisp_Object font_spec, list, *drivers, vec;
  struct frame *f = decode_live_frame (frame);
  ptrdiff_t i, nfonts;
  Lisp_Object result;
  USE_SAFE_ALLOCA;

  font_spec = Ffont_spec (0, NULL);
  if (!NILP (family))
    {
      CHECK_STRING (family);
      font_parse_family_registry (family, Qnil, font_spec);
    }

  list = font_list_entities (f, font_spec);
  if (NILP (list))
    return Qnil;

  /* Sort the font entities.  */
  for (i = 0; i < 4; i++)
    switch (font_sort_order[i])
      {
      case XLFD_SWIDTH:
	font_props_for_sorting[i] = FONT_WIDTH_INDEX; break;
      case XLFD_POINT_SIZE:
	font_props_for_sorting[i] = FONT_SIZE_INDEX; break;
      case XLFD_WEIGHT:
	font_props_for_sorting[i] = FONT_WEIGHT_INDEX; break;
      default:
	font_props_for_sorting[i] = FONT_SLANT_INDEX; break;
      }
  font_props_for_sorting[i++] = FONT_FAMILY_INDEX;
  font_props_for_sorting[i++] = FONT_FOUNDRY_INDEX;
  font_props_for_sorting[i++] = FONT_ADSTYLE_INDEX;
  font_props_for_sorting[i++] = FONT_REGISTRY_INDEX;

  ptrdiff_t ndrivers = list_length (list);
  SAFE_ALLOCA_LISP (drivers, ndrivers);
  for (i = 0; i < ndrivers; i++, list = XCDR (list))
    drivers[i] = XCAR (list);
  vec = Fvconcat (ndrivers, drivers);
  nfonts = ASIZE (vec);

  qsort (XVECTOR (vec)->contents, nfonts, word_size,
	 compare_fonts_by_sort_order);

  result = Qnil;
  for (i = nfonts - 1; i >= 0; --i)
    {
      Lisp_Object font = AREF (vec, i);
      int point = PIXEL_TO_POINT (XFIXNUM (AREF (font, FONT_SIZE_INDEX)) * 10,
				  FRAME_RES_Y (f));
      Lisp_Object spacing = Ffont_get (font, QCspacing);
      Lisp_Object v = CALLN (Fvector,
			     AREF (font, FONT_FAMILY_INDEX),
			     FONT_WIDTH_SYMBOLIC (font),
			     make_fixnum (point),
			     FONT_WEIGHT_SYMBOLIC (font),
			     FONT_SLANT_SYMBOLIC (font),
			     (NILP (spacing)
			      || EQ (spacing, Qp)
			      /* If the font was specified in a way
				 different from XLFD (e.g., on MS-Windows),
				 we will have a number there, not 'p'.  */
			      || BASE_EQ (spacing,
					  make_fixnum
					  (FONT_SPACING_PROPORTIONAL)))
			     ? Qnil : Qt,
			     Ffont_xlfd_name (font, Qnil),
			     AREF (font, FONT_REGISTRY_INDEX));
      result = Fcons (v, result);
    }

  SAFE_FREE ();
  return result;
}

DEFUN ("x-list-fonts", Fx_list_fonts, Sx_list_fonts, 1, 5, 0,
       doc: /* Return a list of the names of available fonts matching PATTERN.
If optional arguments FACE and FRAME are specified, return only fonts
the same size as FACE on FRAME.

PATTERN should be a string containing a font name in the XLFD,
Fontconfig, or GTK format.  A font name given in the XLFD format may
contain wildcard characters:
  the * character matches any substring, and
  the ? character matches any single character.
  PATTERN is case-insensitive.

The return value is a list of strings, suitable as arguments to
`set-face-font'.

Fonts Emacs can't use may or may not be excluded
even if they match PATTERN and FACE.
The optional fourth argument MAXIMUM sets a limit on how many
fonts to match.  The first MAXIMUM fonts are reported.
The optional fifth argument WIDTH, if specified, is a number of columns
occupied by a character of a font.  In that case, return only fonts
the WIDTH times as wide as FACE on FRAME.  */)
  (Lisp_Object pattern, Lisp_Object face, Lisp_Object frame,
   Lisp_Object maximum, Lisp_Object width)
{
  struct frame *f;
  int size, avgwidth;

  check_window_system (NULL);
  CHECK_STRING (pattern);

  if (! NILP (maximum))
    CHECK_FIXNAT (maximum);

  if (!NILP (width))
    CHECK_FIXNUM (width);

  /* We can't simply call decode_window_system_frame because
     this function may be called before any frame is created.  */
  f = decode_live_frame (frame);
  if (! FRAME_WINDOW_P (f))
    {
      /* Perhaps we have not yet created any frame.  */
      f = NULL;
      frame = Qnil;
      face = Qnil;
    }
  else
    XSETFRAME (frame, f);

  /* Determine the width standard for comparison with the fonts we find.  */

  if (NILP (face))
    size = 0;
  else
    {
      /* This is of limited utility since it works with character
	 widths.  Keep it for compatibility.  --gerd.  */
      int face_id = lookup_named_face (NULL, f, face, false);
      struct face *width_face = FACE_FROM_ID_OR_NULL (f, face_id);

      if (width_face && width_face->font)
	{
	  size = width_face->font->pixel_size;
	  avgwidth = width_face->font->average_width;
	}
      else
	{
	  size = FRAME_FONT (f)->pixel_size;
	  avgwidth = FRAME_FONT (f)->average_width;
	}
      if (!NILP (width))
	avgwidth *= XFIXNUM (width);
    }

  Lisp_Object font_spec = font_spec_from_name (pattern);
  if (!FONTP (font_spec))
    signal_error ("Invalid font name", pattern);

  if (size)
    {
      Ffont_put (font_spec, QCsize, make_fixnum (size));
      Ffont_put (font_spec, QCavgwidth, make_fixnum (avgwidth));
    }
  Lisp_Object fonts = Flist_fonts (font_spec, frame, maximum, font_spec);
  for (Lisp_Object tail = fonts; CONSP (tail); tail = XCDR (tail))
    {
      Lisp_Object font_entity;

      font_entity = XCAR (tail);
      if ((NILP (AREF (font_entity, FONT_SIZE_INDEX))
	   || XFIXNUM (AREF (font_entity, FONT_SIZE_INDEX)) == 0)
	  && ! NILP (AREF (font_spec, FONT_SIZE_INDEX)))
	{
	  /* This is a scalable font.  For backward compatibility,
	     we set the specified size. */
	  font_entity = copy_font_spec (font_entity);
	  ASET (font_entity, FONT_SIZE_INDEX,
		AREF (font_spec, FONT_SIZE_INDEX));
	}
      XSETCAR (tail, Ffont_xlfd_name (font_entity, Qnil));
    }
  if (NILP (frame))
    /* We don't have to check fontsets.  */
    return fonts;
  Lisp_Object fontsets = list_fontsets (f, pattern, size);
  return nconc2 (fonts, fontsets);
}

#endif /* HAVE_WINDOW_SYSTEM */


/***********************************************************************
			      Lisp Faces
 ***********************************************************************/

/* Access face attributes of face LFACE, a Lisp vector.  */

#define LFACE_FAMILY(LFACE)	    AREF ((LFACE), LFACE_FAMILY_INDEX)
#define LFACE_FOUNDRY(LFACE)	    AREF ((LFACE), LFACE_FOUNDRY_INDEX)
#define LFACE_HEIGHT(LFACE)	    AREF ((LFACE), LFACE_HEIGHT_INDEX)
#define LFACE_WEIGHT(LFACE)	    AREF ((LFACE), LFACE_WEIGHT_INDEX)
#define LFACE_SLANT(LFACE)	    AREF ((LFACE), LFACE_SLANT_INDEX)
#define LFACE_UNDERLINE(LFACE)      AREF ((LFACE), LFACE_UNDERLINE_INDEX)
#define LFACE_INVERSE(LFACE)	    AREF ((LFACE), LFACE_INVERSE_INDEX)
#define LFACE_FOREGROUND(LFACE)     AREF ((LFACE), LFACE_FOREGROUND_INDEX)
#define LFACE_BACKGROUND(LFACE)     AREF ((LFACE), LFACE_BACKGROUND_INDEX)
#define LFACE_STIPPLE(LFACE)	    AREF ((LFACE), LFACE_STIPPLE_INDEX)
#define LFACE_SWIDTH(LFACE)	    AREF ((LFACE), LFACE_SWIDTH_INDEX)
#define LFACE_OVERLINE(LFACE)	    AREF ((LFACE), LFACE_OVERLINE_INDEX)
#define LFACE_STRIKE_THROUGH(LFACE) AREF ((LFACE), LFACE_STRIKE_THROUGH_INDEX)
#define LFACE_BOX(LFACE)	    AREF ((LFACE), LFACE_BOX_INDEX)
#define LFACE_FONT(LFACE)	    AREF ((LFACE), LFACE_FONT_INDEX)
#define LFACE_INHERIT(LFACE)	    AREF ((LFACE), LFACE_INHERIT_INDEX)
#define LFACE_FONTSET(LFACE)	    AREF ((LFACE), LFACE_FONTSET_INDEX)
#define LFACE_EXTEND(LFACE)	    AREF ((LFACE), LFACE_EXTEND_INDEX)
#define LFACE_DISTANT_FOREGROUND(LFACE) \
  AREF ((LFACE), LFACE_DISTANT_FOREGROUND_INDEX)

/* True if LFACE is a Lisp face.  A Lisp face is a vector of size
   LFACE_VECTOR_SIZE which has the symbol `face' in slot 0.  */

#define LFACEP(LFACE)					\
     (VECTORP (LFACE)					\
      && ASIZE (LFACE) == LFACE_VECTOR_SIZE		\
      && EQ (AREF (LFACE, 0), Qface))


/* Face attribute symbols for each value of LFACE_*_INDEX.  */
static Lisp_Object face_attr_sym[LFACE_VECTOR_SIZE];

#ifdef GLYPH_DEBUG

/* Check consistency of Lisp face attribute vector ATTRS.  */

static void
check_lface_attrs (Lisp_Object attrs[LFACE_VECTOR_SIZE])
{
  eassert (UNSPECIFIEDP (attrs[LFACE_FAMILY_INDEX])
	   || IGNORE_DEFFACE_P (attrs[LFACE_FAMILY_INDEX])
	   || RESET_P (attrs[LFACE_FAMILY_INDEX])
	   || STRINGP (attrs[LFACE_FAMILY_INDEX]));
  eassert (UNSPECIFIEDP (attrs[LFACE_FOUNDRY_INDEX])
	   || IGNORE_DEFFACE_P (attrs[LFACE_FOUNDRY_INDEX])
	   || RESET_P (attrs[LFACE_FOUNDRY_INDEX])
	   || STRINGP (attrs[LFACE_FOUNDRY_INDEX]));
  eassert (UNSPECIFIEDP (attrs[LFACE_SWIDTH_INDEX])
	   || IGNORE_DEFFACE_P (attrs[LFACE_SWIDTH_INDEX])
	   || RESET_P (attrs[LFACE_SWIDTH_INDEX])
	   || SYMBOLP (attrs[LFACE_SWIDTH_INDEX]));
  eassert (UNSPECIFIEDP (attrs[LFACE_HEIGHT_INDEX])
	   || IGNORE_DEFFACE_P (attrs[LFACE_HEIGHT_INDEX])
	   || RESET_P (attrs[LFACE_HEIGHT_INDEX])
	   || NUMBERP (attrs[LFACE_HEIGHT_INDEX])
	   || FUNCTIONP (attrs[LFACE_HEIGHT_INDEX]));
  eassert (UNSPECIFIEDP (attrs[LFACE_WEIGHT_INDEX])
	   || IGNORE_DEFFACE_P (attrs[LFACE_WEIGHT_INDEX])
	   || RESET_P (attrs[LFACE_WEIGHT_INDEX])
	   || SYMBOLP (attrs[LFACE_WEIGHT_INDEX]));
  eassert (UNSPECIFIEDP (attrs[LFACE_SLANT_INDEX])
	   || IGNORE_DEFFACE_P (attrs[LFACE_SLANT_INDEX])
	   || RESET_P (attrs[LFACE_SLANT_INDEX])
	   || SYMBOLP (attrs[LFACE_SLANT_INDEX]));
  eassert (UNSPECIFIEDP (attrs[LFACE_UNDERLINE_INDEX])
	   || IGNORE_DEFFACE_P (attrs[LFACE_UNDERLINE_INDEX])
	   || RESET_P (attrs[LFACE_UNDERLINE_INDEX])
	   || SYMBOLP (attrs[LFACE_UNDERLINE_INDEX])
	   || STRINGP (attrs[LFACE_UNDERLINE_INDEX])
	   || CONSP (attrs[LFACE_UNDERLINE_INDEX]));
  eassert (UNSPECIFIEDP (attrs[LFACE_EXTEND_INDEX])
	   || IGNORE_DEFFACE_P (attrs[LFACE_EXTEND_INDEX])
	   || RESET_P (attrs[LFACE_EXTEND_INDEX])
	   || SYMBOLP (attrs[LFACE_EXTEND_INDEX])
	   || STRINGP (attrs[LFACE_EXTEND_INDEX]));
  eassert (UNSPECIFIEDP (attrs[LFACE_OVERLINE_INDEX])
	   || IGNORE_DEFFACE_P (attrs[LFACE_OVERLINE_INDEX])
	   || RESET_P (attrs[LFACE_OVERLINE_INDEX])
	   || SYMBOLP (attrs[LFACE_OVERLINE_INDEX])
	   || STRINGP (attrs[LFACE_OVERLINE_INDEX]));
  eassert (UNSPECIFIEDP (attrs[LFACE_STRIKE_THROUGH_INDEX])
	   || IGNORE_DEFFACE_P (attrs[LFACE_STRIKE_THROUGH_INDEX])
	   || RESET_P (attrs[LFACE_STRIKE_THROUGH_INDEX])
	   || SYMBOLP (attrs[LFACE_STRIKE_THROUGH_INDEX])
	   || STRINGP (attrs[LFACE_STRIKE_THROUGH_INDEX]));
  eassert (UNSPECIFIEDP (attrs[LFACE_BOX_INDEX])
	   || IGNORE_DEFFACE_P (attrs[LFACE_BOX_INDEX])
	   || RESET_P (attrs[LFACE_BOX_INDEX])
	   || SYMBOLP (attrs[LFACE_BOX_INDEX])
	   || STRINGP (attrs[LFACE_BOX_INDEX])
	   || FIXNUMP (attrs[LFACE_BOX_INDEX])
	   || CONSP (attrs[LFACE_BOX_INDEX]));
  eassert (UNSPECIFIEDP (attrs[LFACE_INVERSE_INDEX])
	   || IGNORE_DEFFACE_P (attrs[LFACE_INVERSE_INDEX])
	   || RESET_P (attrs[LFACE_INVERSE_INDEX])
	   || SYMBOLP (attrs[LFACE_INVERSE_INDEX]));
  eassert (UNSPECIFIEDP (attrs[LFACE_FOREGROUND_INDEX])
	   || IGNORE_DEFFACE_P (attrs[LFACE_FOREGROUND_INDEX])
	   || RESET_P (attrs[LFACE_FOREGROUND_INDEX])
	   || STRINGP (attrs[LFACE_FOREGROUND_INDEX]));
  eassert (UNSPECIFIEDP (attrs[LFACE_DISTANT_FOREGROUND_INDEX])
	   || IGNORE_DEFFACE_P (attrs[LFACE_DISTANT_FOREGROUND_INDEX])
	   || RESET_P (attrs[LFACE_DISTANT_FOREGROUND_INDEX])
	   || STRINGP (attrs[LFACE_DISTANT_FOREGROUND_INDEX]));
  eassert (UNSPECIFIEDP (attrs[LFACE_BACKGROUND_INDEX])
	   || IGNORE_DEFFACE_P (attrs[LFACE_BACKGROUND_INDEX])
	   || RESET_P (attrs[LFACE_BACKGROUND_INDEX])
	   || STRINGP (attrs[LFACE_BACKGROUND_INDEX]));
  eassert (UNSPECIFIEDP (attrs[LFACE_INHERIT_INDEX])
	   || IGNORE_DEFFACE_P (attrs[LFACE_INHERIT_INDEX])
	   || NILP (attrs[LFACE_INHERIT_INDEX])
	   || SYMBOLP (attrs[LFACE_INHERIT_INDEX])
	   || CONSP (attrs[LFACE_INHERIT_INDEX]));
#ifdef HAVE_WINDOW_SYSTEM
  eassert (UNSPECIFIEDP (attrs[LFACE_STIPPLE_INDEX])
	   || IGNORE_DEFFACE_P (attrs[LFACE_STIPPLE_INDEX])
	   || RESET_P (attrs[LFACE_STIPPLE_INDEX])
	   || SYMBOLP (attrs[LFACE_STIPPLE_INDEX])
	   || !NILP (Fbitmap_spec_p (attrs[LFACE_STIPPLE_INDEX])));
  eassert (UNSPECIFIEDP (attrs[LFACE_FONT_INDEX])
	   || IGNORE_DEFFACE_P (attrs[LFACE_FONT_INDEX])
	   || RESET_P (attrs[LFACE_FONT_INDEX])
	   || FONTP (attrs[LFACE_FONT_INDEX]));
  eassert (UNSPECIFIEDP (attrs[LFACE_FONTSET_INDEX])
	   || STRINGP (attrs[LFACE_FONTSET_INDEX])
	   || RESET_P (attrs[LFACE_FONTSET_INDEX])
	   || NILP (attrs[LFACE_FONTSET_INDEX]));
#endif
}


/* Check consistency of attributes of Lisp face LFACE (a Lisp vector).  */

static void
check_lface (Lisp_Object lface)
{
  if (!NILP (lface))
    {
      eassert (LFACEP (lface));
      check_lface_attrs (XVECTOR (lface)->contents);
    }
}

#else /* not GLYPH_DEBUG */

#define check_lface_attrs(attrs)	(void) 0
#define check_lface(lface)		(void) 0

#endif /* GLYPH_DEBUG */



/* Face-merge cycle checking.  */

enum named_merge_point_kind
{
  NAMED_MERGE_POINT_NORMAL,
  NAMED_MERGE_POINT_REMAP
};

/* A `named merge point' is simply a point during face-merging where we
   look up a face by name.  We keep a stack of which named lookups we're
   currently processing so that we can easily detect cycles, using a
   linked- list of struct named_merge_point structures, typically
   allocated on the stack frame of the named lookup functions which are
   active (so no consing is required).  */
struct named_merge_point
{
  Lisp_Object face_name;
  enum named_merge_point_kind named_merge_point_kind;
  struct named_merge_point *prev;
};


/* If a face merging cycle is detected for FACE_NAME, return false,
   otherwise add NEW_NAMED_MERGE_POINT, which is initialized using
   FACE_NAME and NAMED_MERGE_POINT_KIND, as the head of the linked list
   pointed to by NAMED_MERGE_POINTS, and return true.  */

static bool
push_named_merge_point (struct named_merge_point *new_named_merge_point,
			Lisp_Object face_name,
			enum named_merge_point_kind named_merge_point_kind,
			struct named_merge_point **named_merge_points)
{
  struct named_merge_point *prev;

  for (prev = *named_merge_points; prev; prev = prev->prev)
    if (EQ (face_name, prev->face_name))
      {
	if (prev->named_merge_point_kind == named_merge_point_kind)
	  /* A cycle, so fail.  */
	  return false;
	else if (prev->named_merge_point_kind == NAMED_MERGE_POINT_REMAP)
	  /* A remap `hides ' any previous normal merge points
	     (because the remap means that it's actually different face),
	     so as we know the current merge point must be normal, we
	     can just assume it's OK.  */
	  break;
      }

  new_named_merge_point->face_name = face_name;
  new_named_merge_point->named_merge_point_kind = named_merge_point_kind;
  new_named_merge_point->prev = *named_merge_points;

  *named_merge_points = new_named_merge_point;

  return true;
}


/* Resolve face name FACE_NAME.  If FACE_NAME is a string, intern it
   to make it a symbol.  If FACE_NAME is an alias for another face,
   return that face's name.

   Return default face in case of errors.  */

static Lisp_Object
resolve_face_name (Lisp_Object face_name, bool signal_p)
{
  Lisp_Object orig_face;
  Lisp_Object tortoise, hare;

  if (STRINGP (face_name))
    face_name = Fintern (face_name, Qnil);

  if (NILP (face_name) || !SYMBOLP (face_name))
    return face_name;

  orig_face = face_name;
  tortoise = hare = face_name;

  while (true)
    {
      face_name = hare;
      hare = Fget (hare, Qface_alias);
      if (NILP (hare) || !SYMBOLP (hare))
	break;

      face_name = hare;
      hare = Fget (hare, Qface_alias);
      if (NILP (hare) || !SYMBOLP (hare))
	break;

      tortoise = Fget (tortoise, Qface_alias);
      if (BASE_EQ (hare, tortoise))
	{
	  if (signal_p)
	    circular_list (orig_face);
	  return Qdefault;
	}
    }

  return face_name;
}


/* Return the face definition of FACE_NAME on frame F.  F null means
   return the definition for new frames.  FACE_NAME may be a string or
   a symbol (apparently Emacs 20.2 allowed strings as face names in
   face text properties; Ediff uses that).
   If SIGNAL_P, signal an error if FACE_NAME is not a valid face name.
   Otherwise, value is nil if FACE_NAME is not a valid face name.  */
static Lisp_Object
lface_from_face_name_no_resolve (struct frame *f, Lisp_Object face_name,
				 bool signal_p)
{
  Lisp_Object lface;

  if (f)
    lface = Fgethash (face_name, f->face_hash_table, Qnil);
  else
    lface = CDR (Fgethash (face_name, Vface_new_frame_defaults, Qnil));

  if (signal_p && NILP (lface))
    signal_error ("Invalid face", face_name);

  check_lface (lface);

  return lface;
}

/* Return the face definition of FACE_NAME on frame F.  F null means
   return the definition for new frames.  FACE_NAME may be a string or
   a symbol (apparently Emacs 20.2 allowed strings as face names in
   face text properties; Ediff uses that).  If FACE_NAME is an alias
   for another face, return that face's definition.
   If SIGNAL_P, signal an error if FACE_NAME is not a valid face name.
   Otherwise, value is nil if FACE_NAME is not a valid face name.  */
static Lisp_Object
lface_from_face_name (struct frame *f, Lisp_Object face_name, bool signal_p)
{
  face_name = resolve_face_name (face_name, signal_p);
  return lface_from_face_name_no_resolve (f, face_name, signal_p);
}


/* Get face attributes of face FACE_NAME from frame-local faces on
   frame F.  Store the resulting attributes in ATTRS which must point
   to a vector of Lisp_Objects of size LFACE_VECTOR_SIZE.
   If SIGNAL_P, signal an error if FACE_NAME does not name a face.
   Otherwise, return true iff FACE_NAME is a face.  */

static bool
get_lface_attributes_no_remap (struct frame *f, Lisp_Object face_name,
			       Lisp_Object attrs[LFACE_VECTOR_SIZE],
			       bool signal_p)
{
  Lisp_Object lface;

  lface = lface_from_face_name_no_resolve (f, face_name, signal_p);

  if (! NILP (lface))
    memcpy (attrs, xvector_contents (lface),
	    LFACE_VECTOR_SIZE * sizeof *attrs);

  return !NILP (lface);
}

/* Get face attributes of face FACE_NAME from frame-local faces on
   frame F.  Store the resulting attributes in ATTRS which must point
   to a vector of Lisp_Objects of size LFACE_VECTOR_SIZE.
   If FACE_NAME is an alias for another face, use that face's
   definition.  If SIGNAL_P, signal an error if FACE_NAME does not
   name a face.  Otherwise, return true iff FACE_NAME is a face.  If W
   is non-NULL, also consider remappings attached to the window.
   */
static bool
get_lface_attributes (struct window *w,
                      struct frame *f, Lisp_Object face_name,
		      Lisp_Object attrs[LFACE_VECTOR_SIZE], bool signal_p,
		      struct named_merge_point *named_merge_points)
{
  Lisp_Object face_remapping;
  eassert (w == NULL || WINDOW_XFRAME (w) == f);

  face_name = resolve_face_name (face_name, signal_p);

  /* See if SYMBOL has been remapped to some other face (usually this
     is done buffer-locally).  */
  face_remapping = assq_no_quit (face_name, Vface_remapping_alist);
  if (CONSP (face_remapping))
    {
      struct named_merge_point named_merge_point;

      if (push_named_merge_point (&named_merge_point,
				  face_name, NAMED_MERGE_POINT_REMAP,
				  &named_merge_points))
	{
	  int i;

	  for (i = 1; i < LFACE_VECTOR_SIZE; ++i)
	    attrs[i] = Qunspecified;

	  return merge_face_ref (w, f, XCDR (face_remapping), attrs,
	                         signal_p, named_merge_points,
	                         0);
	}
    }

  /* Default case, no remapping.  */
  return get_lface_attributes_no_remap (f, face_name, attrs, signal_p);
}


/* True iff all attributes in face attribute vector ATTRS are
   specified, i.e. are non-nil.  */

static bool
lface_fully_specified_p (Lisp_Object attrs[LFACE_VECTOR_SIZE])
{
  int i;

  for (i = 1; i < LFACE_VECTOR_SIZE; ++i)
    if (i != LFACE_FONT_INDEX && i != LFACE_INHERIT_INDEX
        && i != LFACE_DISTANT_FOREGROUND_INDEX)
      if ((UNSPECIFIEDP (attrs[i]) || IGNORE_DEFFACE_P (attrs[i])))
	break;

  return i == LFACE_VECTOR_SIZE;
}

#ifdef HAVE_WINDOW_SYSTEM

/* Set font-related attributes of Lisp face LFACE from FONT-OBJECT.
   If FORCE_P is zero, set only unspecified attributes of LFACE.  The
   exception is `font' attribute.  It is set to FONT_OBJECT regardless
   of FORCE_P.  */

static void
set_lface_from_font (struct frame *f, Lisp_Object lface,
		     Lisp_Object font_object, bool force_p)
{
  Lisp_Object val;
  struct font *font = XFONT_OBJECT (font_object);

  /* Set attributes only if unspecified, otherwise face defaults for
     new frames would never take effect.  If the font doesn't have a
     specific property, set a normal value for that.  */

  if (force_p || UNSPECIFIEDP (LFACE_FAMILY (lface)))
    {
      Lisp_Object family = AREF (font_object, FONT_FAMILY_INDEX);

      ASET (lface, LFACE_FAMILY_INDEX, SYMBOL_NAME (family));
    }

  if (force_p || UNSPECIFIEDP (LFACE_FOUNDRY (lface)))
    {
      Lisp_Object foundry = AREF (font_object, FONT_FOUNDRY_INDEX);

      ASET (lface, LFACE_FOUNDRY_INDEX, SYMBOL_NAME (foundry));
    }

  if (force_p || UNSPECIFIEDP (LFACE_HEIGHT (lface)))
    {
      int pt = PIXEL_TO_POINT (font->pixel_size * 10, FRAME_RES_Y (f));

      eassert (pt > 0);
      ASET (lface, LFACE_HEIGHT_INDEX, make_fixnum (pt));
    }

  if (force_p || UNSPECIFIEDP (LFACE_WEIGHT (lface)))
    {
      val = FONT_WEIGHT_FOR_FACE (font_object);
      ASET (lface, LFACE_WEIGHT_INDEX, ! NILP (val) ? val :Qnormal);
    }
  if (force_p || UNSPECIFIEDP (LFACE_SLANT (lface)))
    {
      val = FONT_SLANT_FOR_FACE (font_object);
      ASET (lface, LFACE_SLANT_INDEX, ! NILP (val) ? val : Qnormal);
    }
  if (force_p || UNSPECIFIEDP (LFACE_SWIDTH (lface)))
    {
      val = FONT_WIDTH_FOR_FACE (font_object);
      ASET (lface, LFACE_SWIDTH_INDEX, ! NILP (val) ? val : Qnormal);
    }

  ASET (lface, LFACE_FONT_INDEX, font_object);
}

#endif /* HAVE_WINDOW_SYSTEM */


/* Merges the face height FROM with the face height TO, and returns the
   merged height.  If FROM is an invalid height, then INVALID is
   returned instead.  FROM and TO may be either absolute face heights or
   `relative' heights; the returned value is always an absolute height
   unless both FROM and TO are relative.  */

static Lisp_Object
merge_face_heights (Lisp_Object from, Lisp_Object to, Lisp_Object invalid)
{
  Lisp_Object result = invalid;

  if (FIXNUMP (from))
    /* FROM is absolute, just use it as is.  */
    result = from;
  else if (FLOATP (from))
    /* FROM is a scale, use it to adjust TO.  */
    {
      if (FIXNUMP (to))
	/* relative X absolute => absolute */
	result = make_fixnum (XFLOAT_DATA (from) * XFIXNUM (to));
      else if (FLOATP (to))
	/* relative X relative => relative */
	result = make_float (XFLOAT_DATA (from) * XFLOAT_DATA (to));
      else if (UNSPECIFIEDP (to))
	result = from;
    }
  else if (FUNCTIONP (from))
    /* FROM is a function, which use to adjust TO.  */
    {
      /* Call function with current height as argument.
	 From is the new height.  */
      result = safe_call1 (from, to);

      /* Ensure that if TO was absolute, so is the result.  */
      if (FIXNUMP (to) && !FIXNUMP (result))
	result = invalid;
    }

  return result;
}


/* Merge two Lisp face attribute vectors on frame F, FROM and TO, and
   store the resulting attributes in TO, which must be already be
   completely specified and contain only absolute attributes.
   Every specified attribute of FROM overrides the corresponding
   attribute of TO; relative attributes in FROM are merged with the
   absolute value in TO and replace it.  NAMED_MERGE_POINTS is used
   internally to detect loops in face inheritance/remapping; it should
   be 0 when called from other places.  If window W is non-NULL, use W
   to interpret face specifications. */
static void
merge_face_vectors (struct window *w,
		    struct frame *f, const Lisp_Object *from, Lisp_Object *to,
                    struct named_merge_point *named_merge_points)
{
  int i;
  Lisp_Object font = Qnil;

  /* If FROM inherits from some other faces, merge their attributes into
     TO before merging FROM's direct attributes.  Note that an :inherit
     attribute of `unspecified' is the same as one of nil; we never
     merge :inherit attributes, so nil is more correct, but lots of
     other code uses `unspecified' as a generic value for face attributes. */
  if (!UNSPECIFIEDP (from[LFACE_INHERIT_INDEX])
      && !NILP (from[LFACE_INHERIT_INDEX]))
    merge_face_ref (w, f, from[LFACE_INHERIT_INDEX],
		    to, false, named_merge_points,
		    0);

  if (FONT_SPEC_P (from[LFACE_FONT_INDEX]))
    {
      if (!UNSPECIFIEDP (to[LFACE_FONT_INDEX]))
	font = merge_font_spec (from[LFACE_FONT_INDEX], to[LFACE_FONT_INDEX]);
      else
	font = copy_font_spec (from[LFACE_FONT_INDEX]);
      to[LFACE_FONT_INDEX] = font;
    }

  for (i = 1; i < LFACE_VECTOR_SIZE; ++i)
    if (!UNSPECIFIEDP (from[i]))
      {
	if (i == LFACE_HEIGHT_INDEX && !FIXNUMP (from[i]))
	  {
	    to[i] = merge_face_heights (from[i], to[i], to[i]);
	    font_clear_prop (to, FONT_SIZE_INDEX);
	  }
	else if (i != LFACE_FONT_INDEX && ! EQ (to[i], from[i]))
	  {
	    to[i] = from[i];
	    if (i >= LFACE_FAMILY_INDEX && i <= LFACE_SLANT_INDEX)
	      font_clear_prop (to,
	                       (i == LFACE_FAMILY_INDEX ? FONT_FAMILY_INDEX
			        : i == LFACE_FOUNDRY_INDEX ? FONT_FOUNDRY_INDEX
				: i == LFACE_SWIDTH_INDEX ? FONT_WIDTH_INDEX
				: i == LFACE_HEIGHT_INDEX ? FONT_SIZE_INDEX
				: i == LFACE_WEIGHT_INDEX ? FONT_WEIGHT_INDEX
				: FONT_SLANT_INDEX));
	  }
      }

  /* If FROM specifies a font spec, make its contents take precedence
     over :family and other attributes.  This is needed for face
     remapping using :font to work.  */

  if (!NILP (font))
    {
      if (! NILP (AREF (font, FONT_FOUNDRY_INDEX)))
	to[LFACE_FOUNDRY_INDEX] = SYMBOL_NAME (AREF (font, FONT_FOUNDRY_INDEX));
      if (! NILP (AREF (font, FONT_FAMILY_INDEX)))
	to[LFACE_FAMILY_INDEX] = SYMBOL_NAME (AREF (font, FONT_FAMILY_INDEX));
      if (! NILP (AREF (font, FONT_WEIGHT_INDEX)))
	to[LFACE_WEIGHT_INDEX] = FONT_WEIGHT_FOR_FACE (font);
      if (! NILP (AREF (font, FONT_SLANT_INDEX)))
	to[LFACE_SLANT_INDEX] = FONT_SLANT_FOR_FACE (font);
      if (! NILP (AREF (font, FONT_WIDTH_INDEX)))
	to[LFACE_SWIDTH_INDEX] = FONT_WIDTH_FOR_FACE (font);
      ASET (font, FONT_SIZE_INDEX, Qnil);
    }

  /* TO is always an absolute face, which should inherit from nothing.
     We blindly copy the :inherit attribute above and fix it up here.  */
  to[LFACE_INHERIT_INDEX] = Qnil;
}

/* Chase the chain of face inheritance of frame F's face whose
   attributes are in ATTRS, for a non-'unspecified' value of face
   attribute whose index is ATTR_IDX, and return that value.  Window
   W, if non-NULL, is used to filter face specifications.  */
static Lisp_Object
face_inherited_attr (struct window *w, struct frame *f,
		     Lisp_Object attrs[LFACE_VECTOR_SIZE],
		     enum lface_attribute_index attr_idx,
		     struct named_merge_point *named_merge_points)
{
  Lisp_Object inherited_attrs[LFACE_VECTOR_SIZE];
  Lisp_Object attr_val = attrs[attr_idx];

  memcpy (inherited_attrs, attrs, LFACE_VECTOR_SIZE * sizeof (attrs[0]));
  while (UNSPECIFIEDP (attr_val)
	 && !NILP (inherited_attrs[LFACE_INHERIT_INDEX])
	 && !UNSPECIFIEDP (inherited_attrs[LFACE_INHERIT_INDEX]))
    {
      Lisp_Object parent_face = inherited_attrs[LFACE_INHERIT_INDEX];
      bool ok;

      if (CONSP (parent_face))
	{
	  Lisp_Object tail;
	  ok = false;
	  for (tail = parent_face; !NILP (tail); tail = XCDR (tail))
	    {
	      ok = get_lface_attributes (w, f, XCAR (tail), inherited_attrs,
					 false, named_merge_points);
	      if (!ok)
		break;
	      attr_val = face_inherited_attr (w, f, inherited_attrs, attr_idx,
					      named_merge_points);
	      if (!UNSPECIFIEDP (attr_val))
		break;
	    }
	  if (!ok)	/* bad face? */
	    break;
	}
      else
	{
	  ok = get_lface_attributes (w, f, parent_face, inherited_attrs,
				     false, named_merge_points);
	  if (!ok)
	    break;
	  attr_val = inherited_attrs[attr_idx];
	}
    }
  return attr_val;
}

/* Merge the named face FACE_NAME on frame F, into the vector of face
   attributes TO.  Use NAMED_MERGE_POINTS to detect loops in face
   inheritance.  Return true if FACE_NAME is a valid face name and
   merging succeeded.  Window W, if non-NULL, is used to filter face
   specifications. */

static bool
merge_named_face (struct window *w,
                  struct frame *f, Lisp_Object face_name, Lisp_Object *to,
                  struct named_merge_point *named_merge_points,
                  enum lface_attribute_index attr_filter)
{
  struct named_merge_point named_merge_point;

  if (push_named_merge_point (&named_merge_point,
                              face_name, NAMED_MERGE_POINT_NORMAL,
                              &named_merge_points))
    {
      Lisp_Object from[LFACE_VECTOR_SIZE], val;
      bool ok = get_lface_attributes (w, f, face_name, from, false,
                                      named_merge_points);
      if (ok && !EQ (face_name, Qdefault))
	{
	  struct face *deflt = FACE_FROM_ID (f, DEFAULT_FACE_ID);
	  int i;
	  for (i = 1; i < LFACE_VECTOR_SIZE; i++)
	    if (EQ (from[i], Qreset))
	      from[i] = deflt->lface[i];
	}

      if (ok && (attr_filter == 0	       /* No filter.  */
                 || (!NILP (from[attr_filter]) /* Filter, but specified.  */
		     && !UNSPECIFIEDP (from[attr_filter]))
		 /* Filter, unspecified, but inherited.  */
		 || (!NILP (from[LFACE_INHERIT_INDEX])
		     && !UNSPECIFIEDP (from[LFACE_INHERIT_INDEX])
		     && (val = face_inherited_attr (w, f, from, attr_filter,
						    named_merge_points),
			 (!NILP (val) && !UNSPECIFIEDP (val))))))
        merge_face_vectors (w, f, from, to, named_merge_points);

      return ok;
    }
  else
    return false;
}

/* Determine whether the face filter FILTER evaluated in window W
   matches.  W can be NULL if the window context is unknown.

   A face filter is either nil, which always matches, or a list
   (:window PARAMETER VALUE), which matches if the current window has
   a PARAMETER EQ to VALUE.

   This function returns true if the face filter matches, and false if
   it doesn't or if the function encountered an error.  If the filter
   is invalid, set *OK to false and, if ERR_MSGS is true, log an error
   message.  On success, *OK is untouched.  */
static bool
evaluate_face_filter (Lisp_Object filter, struct window *w,
                      bool *ok, bool err_msgs)
{
  Lisp_Object orig_filter = filter;

  /* Inner braces keep compiler happy about the goto skipping variable
     initialization.  */
  {
    if (NILP (filter))
      return true;

    if (face_filters_always_match)
      return true;

    if (!CONSP (filter))
      goto err;

    if (!EQ (XCAR (filter), QCwindow))
      goto err;
    filter = XCDR (filter);

    Lisp_Object parameter = XCAR (filter);
    filter = XCDR (filter);
    if (!CONSP (filter))
      goto err;

    Lisp_Object value = XCAR (filter);
    filter = XCDR (filter);
    if (!NILP (filter))
      goto err;

    bool match = false;
    if (w)
      {
        Lisp_Object found = assq_no_quit (parameter, w->window_parameters);
        if (!NILP (found) && EQ (XCDR (found), value))
          match = true;
      }

    return match;
  }

 err:
  if (err_msgs)
    add_to_log ("Invalid face filter %S", orig_filter);
  *ok = false;
  return false;
}

/* Determine whether FACE_REF is a "filter" face specification (case
   #4 in merge_face_ref).  If it is, evaluate the filter, and if the
   filter matches, return the filtered face spec.  If the filter does
   not match, return nil.  If FACE_REF is not a filtered face
   specification, return FACE_REF.

   On error, set *OK to false, having logged an error message if
   ERR_MSGS is true, and return nil.  Otherwise, *OK is not touched.

   W is either NULL or a window used to evaluate filters.  If W is
   NULL, no window-based face specification filter matches.
*/
static Lisp_Object
filter_face_ref (Lisp_Object face_ref,
                 struct window *w,
                 bool *ok,
                 bool err_msgs)
{
  Lisp_Object orig_face_ref = face_ref;
  if (!CONSP (face_ref))
    return face_ref;

  /* Inner braces keep compiler happy about the goto skipping variable
     initialization.  */
  {
    if (!EQ (XCAR (face_ref), QCfiltered))
      return face_ref;
    face_ref = XCDR (face_ref);

    if (!CONSP (face_ref))
      goto err;
    Lisp_Object filter = XCAR (face_ref);
    face_ref = XCDR (face_ref);

    if (!CONSP (face_ref))
      goto err;
    Lisp_Object filtered_face_ref = XCAR (face_ref);
    face_ref = XCDR (face_ref);

    if (!NILP (face_ref))
      goto err;

    return evaluate_face_filter (filter, w, ok, err_msgs)
      ? filtered_face_ref : Qnil;
  }

 err:
  if (err_msgs)
    add_to_log ("Invalid face ref %S", orig_face_ref);
  *ok = false;
  return Qnil;
}

/* Merge face attributes from the lisp `face reference' FACE_REF on
   frame F into the face attribute vector TO as appropriate for
   window W; W is used only for filtering face specs.  If ERR_MSGS
   is non-zero, problems with FACE_REF cause an error message to be
   shown.  Return true if no errors occurred (regardless of the value
   of ERR_MSGS).  Use NAMED_MERGE_POINTS to detect loops in face
   inheritance or list structure; it may be 0 for most callers.

   ATTR_FILTER is the index of a parameter that conditions the merging
   for named faces (case 1) to only the face_ref where
   lface[merge_face_ref] is non-nil.  To merge unconditionally set this
   value to 0.

   FACE_REF may be a single face specification or a list of such
   specifications.  Each face specification can be:

   1. A symbol or string naming a Lisp face.

   2. A property list of the form (KEYWORD VALUE ...) where each
   KEYWORD is a face attribute name, and value is an appropriate value
   for that attribute.

   3. Conses or the form (FOREGROUND-COLOR . COLOR) or
   (BACKGROUND-COLOR . COLOR) where COLOR is a color name.  This is
   for compatibility with 20.2.

   4. Conses of the form
   (:filtered (:window PARAMETER VALUE) FACE-SPECIFICATION),
   which applies FACE-SPECIFICATION only if the given face attributes
   are being evaluated in the context of a window with a parameter
   named PARAMETER being EQ VALUE.  In this case, W specifies the window
   for which the filtered face spec is to be evaluated.

   5. nil, which means to merge nothing.

   Face specifications earlier in lists take precedence over later
   specifications.  */

static bool
merge_face_ref (struct window *w,
                struct frame *f, Lisp_Object face_ref, Lisp_Object *to,
                bool err_msgs, struct named_merge_point *named_merge_points,
                enum lface_attribute_index attr_filter)
{
  bool ok = true;		/* Succeed without an error? */
  Lisp_Object filtered_face_ref;
  bool attr_filter_passed = false;

  filtered_face_ref = face_ref;
  do
    {
      face_ref = filtered_face_ref;
      filtered_face_ref = filter_face_ref (face_ref, w, &ok, err_msgs);
    }
  while (ok && !EQ (face_ref, filtered_face_ref));

  if (!ok)
    return false;

  if (NILP (face_ref))
    return true;

  if (CONSP (face_ref))
    {
      Lisp_Object first = XCAR (face_ref);

      if (EQ (first, Qforeground_color)
	  || EQ (first, Qbackground_color))
	{
	  /* One of (FOREGROUND-COLOR . COLOR) or (BACKGROUND-COLOR
	     . COLOR).  COLOR must be a string.  */
	  Lisp_Object color_name = XCDR (face_ref);
	  Lisp_Object color = first;

	  if (STRINGP (color_name))
	    {
	      if (EQ (color, Qforeground_color))
		to[LFACE_FOREGROUND_INDEX] = color_name;
	      else
		to[LFACE_BACKGROUND_INDEX] = color_name;
	    }
	  else
	    {
	      if (err_msgs)
		add_to_log ("Invalid face color %S", color_name);
	      ok = false;
	    }
	}
      else if (SYMBOLP (first)
	       && *SDATA (SYMBOL_NAME (first)) == ':')
	{
	  /* Assume this is the property list form.  */
	  if (attr_filter > 0)
	    {
	      eassert (attr_filter < LFACE_VECTOR_SIZE);
	      /* ATTR_FILTER positive means don't merge this face if
		 the corresponding attribute is nil, or not mentioned,
		 or if it's unspecified and the face doesn't inherit
		 from a face whose attribute is non-nil.  The code
		 below determines whether a face given as a property
		 list shall be merged.  */
	      Lisp_Object parent_face = Qnil;
	      bool attr_filter_seen = false;
	      Lisp_Object face_ref_tem = face_ref;
	      while (CONSP (face_ref_tem) && CONSP (XCDR (face_ref_tem)))
		{
		  Lisp_Object keyword = XCAR (face_ref_tem);
		  Lisp_Object value = XCAR (XCDR (face_ref_tem));

		  if (EQ (keyword, face_attr_sym[attr_filter])
		      || (attr_filter == LFACE_INVERSE_INDEX
			  && EQ (keyword, QCreverse_video)))
		    {
		      attr_filter_seen = true;
		      if (NILP (value))
			return true;
		    }
		  else if (EQ (keyword, QCinherit))
		    parent_face = value;
		  face_ref_tem = XCDR (XCDR (face_ref_tem));
		}
	      if (!attr_filter_seen)
		{
		  if (NILP (parent_face))
		    return true;

		  Lisp_Object scratch_attrs[LFACE_VECTOR_SIZE];
		  int i;

		  scratch_attrs[0] = Qface;
		  for (i = 1; i < LFACE_VECTOR_SIZE; i++)
		    scratch_attrs[i] = Qunspecified;
		  if (!merge_face_ref (w, f, parent_face, scratch_attrs,
				       err_msgs, named_merge_points, 0))
		    {
		      add_to_log ("Invalid face attribute %S %S",
				  QCinherit, parent_face);
		      return false;
		    }
		  if (NILP (scratch_attrs[attr_filter])
		      || UNSPECIFIEDP (scratch_attrs[attr_filter]))
		    return true;
		}
	      attr_filter_passed = true;
	    }
	  while (CONSP (face_ref) && CONSP (XCDR (face_ref)))
	    {
	      Lisp_Object keyword = XCAR (face_ref);
	      Lisp_Object value = XCAR (XCDR (face_ref));
	      bool err = false;

	      /* Specifying `unspecified' is a no-op.  */
	      if (EQ (value, Qunspecified))
		;
	      else if (EQ (keyword, QCfamily))
		{
		  if (STRINGP (value))
		    {
		      to[LFACE_FAMILY_INDEX] = value;
		      font_clear_prop (to, FONT_FAMILY_INDEX);
		    }
		  else
		    err = true;
		}
	      else if (EQ (keyword, QCfoundry))
		{
		  if (STRINGP (value))
		    {
		      to[LFACE_FOUNDRY_INDEX] = value;
		      font_clear_prop (to, FONT_FOUNDRY_INDEX);
		    }
		  else
		    err = true;
		}
	      else if (EQ (keyword, QCheight))
		{
		  Lisp_Object new_height =
		    merge_face_heights (value, to[LFACE_HEIGHT_INDEX], Qnil);

		  if (! NILP (new_height))
		    {
		      to[LFACE_HEIGHT_INDEX] = new_height;
		      font_clear_prop (to, FONT_SIZE_INDEX);
		    }
		  else
		    err = true;
		}
	      else if (EQ (keyword, QCweight))
		{
		  if (SYMBOLP (value) && FONT_WEIGHT_NAME_NUMERIC (value) >= 0)
		    {
		      to[LFACE_WEIGHT_INDEX] = value;
		      font_clear_prop (to, FONT_WEIGHT_INDEX);
		    }
		  else
		    err = true;
		}
	      else if (EQ (keyword, QCslant))
		{
		  if (SYMBOLP (value) && FONT_SLANT_NAME_NUMERIC (value) >= 0)
		    {
		      to[LFACE_SLANT_INDEX] = value;
		      font_clear_prop (to, FONT_SLANT_INDEX);
		    }
		  else
		    err = true;
		}
	      else if (EQ (keyword, QCunderline))
		{
		  if (EQ (value, Qt)
		      || NILP (value)
		      || STRINGP (value)
		      || CONSP (value))
		    to[LFACE_UNDERLINE_INDEX] = value;
		  else
		    err = true;
		}
	      else if (EQ (keyword, QCoverline))
		{
		  if (EQ (value, Qt)
		      || NILP (value)
		      || STRINGP (value))
		    to[LFACE_OVERLINE_INDEX] = value;
		  else
		    err = true;
		}
	      else if (EQ (keyword, QCstrike_through))
		{
		  if (EQ (value, Qt)
		      || NILP (value)
		      || STRINGP (value))
		    to[LFACE_STRIKE_THROUGH_INDEX] = value;
		  else
		    err = true;
		}
	      else if (EQ (keyword, QCbox))
		{
		  if (EQ (value, Qt))
		    value = make_fixnum (1);
		  if ((FIXNUMP (value) && XFIXNUM (value) != 0)
		      || STRINGP (value)
		      || CONSP (value)
		      || NILP (value))
		    to[LFACE_BOX_INDEX] = value;
		  else
		    err = true;
		}
	      else if (EQ (keyword, QCinverse_video)
		       || EQ (keyword, QCreverse_video))
		{
		  if (EQ (value, Qt) || NILP (value))
		    to[LFACE_INVERSE_INDEX] = value;
		  else
		    err = true;
		}
	      else if (EQ (keyword, QCforeground))
		{
		  if (STRINGP (value))
		    to[LFACE_FOREGROUND_INDEX] = value;
		  else
		    err = true;
		}
	      else if (EQ (keyword, QCdistant_foreground))
		{
		  if (STRINGP (value))
		    to[LFACE_DISTANT_FOREGROUND_INDEX] = value;
		  else
		    err = true;
		}
	      else if (EQ (keyword, QCbackground))
		{
		  if (STRINGP (value))
		    to[LFACE_BACKGROUND_INDEX] = value;
		  else
		    err = true;
		}
	      else if (EQ (keyword, QCstipple))
		{
#if defined (HAVE_WINDOW_SYSTEM)
		  if (NILP (value) || !NILP (Fbitmap_spec_p (value)))
		    to[LFACE_STIPPLE_INDEX] = value;
		  else
		    err = true;
#endif /* HAVE_WINDOW_SYSTEM */
		}
	      else if (EQ (keyword, QCwidth))
		{
		  if (SYMBOLP (value) && FONT_WIDTH_NAME_NUMERIC (value) >= 0)
		    {
		      to[LFACE_SWIDTH_INDEX] = value;
		      font_clear_prop (to, FONT_WIDTH_INDEX);
		    }
		  else
		    err = true;
		}
	      else if (EQ (keyword, QCfont))
		{
		  if (FONTP (value))
		    to[LFACE_FONT_INDEX] = value;
		  else
		    err = true;
		}
	      else if (EQ (keyword, QCinherit))
		{
		  /* This is not really very useful; it's just like a
		     normal face reference.  */
		  if (attr_filter_passed)
		    {
		      /* We already know that this face was tested
			 against attr_filter and was found applicable,
			 so don't pass attr_filter to merge_face_ref.
			 This is for when a face is specified like
			 (:inherit FACE :extend t), but the parent
			 FACE itself doesn't specify :extend.  */
		      if (! merge_face_ref (w, f, value, to,
					    err_msgs, named_merge_points, 0))
			err = true;
		    }
		  else if (! merge_face_ref (w, f, value, to,
					     err_msgs, named_merge_points,
					     attr_filter))
		    err = true;
		}
	      else if (EQ (keyword, QCextend))
		{
		  if (EQ (value, Qt) || NILP (value))
		    to[LFACE_EXTEND_INDEX] = value;
		  else
		    err = true;
		}
	      else
		err = true;

	      if (err)
		{
		  add_to_log ("Invalid face attribute %S %S", keyword, value);
		  ok = false;
		}

	      face_ref = XCDR (XCDR (face_ref));
	    }
	}
      else
	{
	  /* This is a list of face refs.  Those at the beginning of the
	     list take precedence over what follows, so we have to merge
	     from the end backwards.  */
	  Lisp_Object next = XCDR (face_ref);

	  if (! NILP (next))
	    ok = merge_face_ref (w, f, next, to, err_msgs,
	                         named_merge_points, attr_filter);

	  if (! merge_face_ref (w, f, first, to, err_msgs,
	                        named_merge_points, attr_filter))
	    ok = false;
	}
    }
  else
    {
      /* FACE_REF ought to be a face name.  */
      ok = merge_named_face (w, f, face_ref, to, named_merge_points,
                             attr_filter);
      if (!ok && err_msgs)
	add_to_log ("Invalid face reference: %s", face_ref);
    }

  return ok;
}


DEFUN ("internal-make-lisp-face", Finternal_make_lisp_face,
       Sinternal_make_lisp_face, 1, 2, 0,
       doc: /* Make FACE, a symbol, a Lisp face with all attributes nil.
If FACE was not known as a face before, create a new one.
If optional argument FRAME is specified, make a frame-local face
for that frame.  Otherwise operate on the global face definition.
Value is a vector of face attributes.  */)
  (Lisp_Object face, Lisp_Object frame)
{
  Lisp_Object global_lface, lface;
  struct frame *f;
  int i;

  CHECK_SYMBOL (face);
  global_lface = lface_from_face_name (NULL, face, false);

  if (!NILP (frame))
    {
      CHECK_LIVE_FRAME (frame);
      f = XFRAME (frame);
      lface = lface_from_face_name (f, face, false);
    }
  else
    f = NULL, lface = Qnil;

  /* Add a global definition if there is none.  */
  if (NILP (global_lface))
    {
      /* Assign the new Lisp face a unique ID.  The mapping from Lisp
	 face id to Lisp face is given by the vector lface_id_to_name.
	 The mapping from Lisp face to Lisp face id is given by the
	 property `face' of the Lisp face name.  */
      if (next_lface_id == lface_id_to_name_size)
	lface_id_to_name =
	  xpalloc (lface_id_to_name, &lface_id_to_name_size, 1, MAX_FACE_ID,
		   sizeof *lface_id_to_name);

      Lisp_Object face_id = make_fixnum (next_lface_id);
      lface_id_to_name[next_lface_id] = face;
      Fput (face, Qface, face_id);
      ++next_lface_id;

      global_lface = make_vector (LFACE_VECTOR_SIZE, Qunspecified);
      ASET (global_lface, 0, Qface);
      Fputhash (face, Fcons (face_id, global_lface), Vface_new_frame_defaults);
    }
  else if (f == NULL)
    for (i = 1; i < LFACE_VECTOR_SIZE; ++i)
      ASET (global_lface, i, Qunspecified);

  /* Add a frame-local definition.  */
  if (f)
    {
      if (NILP (lface))
	{
	  lface = make_vector (LFACE_VECTOR_SIZE, Qunspecified);
	  ASET (lface, 0, Qface);
          Fputhash (face, lface, f->face_hash_table);
	}
      else
	for (i = 1; i < LFACE_VECTOR_SIZE; ++i)
	  ASET (lface, i, Qunspecified);
    }
  else
    lface = global_lface;

  /* Changing a named face means that all realized faces depending on
     that face are invalid.  Since we cannot tell which realized faces
     depend on the face, make sure they are all removed.  This is done
     by setting face_change.  The next call to init_iterator will then
     free realized faces.  */
  if (NILP (Fget (face, Qface_no_inherit)))
    {
      if (f)
	{
	  f->face_change = true;
	  fset_redisplay (f);
	}
      else
	{
	  face_change = true;
	  windows_or_buffers_changed = 54;
	}
    }

  eassert (LFACEP (lface));
  check_lface (lface);
  return lface;
}


DEFUN ("internal-lisp-face-p", Finternal_lisp_face_p,
       Sinternal_lisp_face_p, 1, 2, 0,
       doc: /* Return non-nil if FACE names a face.
FACE should be a symbol or string.
If optional second argument FRAME is non-nil, check for the
existence of a frame-local face with name FACE on that frame.
Otherwise check for the existence of a global face.  */)
  (Lisp_Object face, Lisp_Object frame)
{
  Lisp_Object lface;

  face = resolve_face_name (face, true);

  if (!NILP (frame))
    {
      CHECK_LIVE_FRAME (frame);
      lface = lface_from_face_name (XFRAME (frame), face, false);
    }
  else
    lface = lface_from_face_name (NULL, face, false);

  return lface;
}


DEFUN ("internal-copy-lisp-face", Finternal_copy_lisp_face,
       Sinternal_copy_lisp_face, 4, 4, 0,
       doc: /* Copy face FROM to TO.
If FRAME is t, copy the global face definition of FROM.
Otherwise, copy the frame-local definition of FROM on FRAME.
If NEW-FRAME is a frame, copy that data into the frame-local
definition of TO on NEW-FRAME.  If NEW-FRAME is nil,
FRAME controls where the data is copied to.

The value is TO.  */)
  (Lisp_Object from, Lisp_Object to, Lisp_Object frame, Lisp_Object new_frame)
{
  Lisp_Object lface, copy;
  struct frame *f;

  CHECK_SYMBOL (from);
  CHECK_SYMBOL (to);

  if (EQ (frame, Qt))
    {
      /* Copy global definition of FROM.  We don't make copies of
	 strings etc. because 20.2 didn't do it either.  */
      lface = lface_from_face_name (NULL, from, true);
      copy = Finternal_make_lisp_face (to, Qnil);
      f = NULL;
    }
  else
    {
      /* Copy frame-local definition of FROM.  */
      if (NILP (new_frame))
	new_frame = frame;
      CHECK_LIVE_FRAME (frame);
      CHECK_LIVE_FRAME (new_frame);
      lface = lface_from_face_name (XFRAME (frame), from, true);
      copy = Finternal_make_lisp_face (to, new_frame);
      f = XFRAME (new_frame);
    }

  vcopy (copy, 0, xvector_contents (lface), LFACE_VECTOR_SIZE);

  /* Changing a named face means that all realized faces depending on
     that face are invalid.  Since we cannot tell which realized faces
     depend on the face, make sure they are all removed.  This is done
     by setting face_change.  The next call to init_iterator will then
     free realized faces.  */
  if (NILP (Fget (to, Qface_no_inherit)))
    {
      if (f)
	{
	  f->face_change = true;
	  fset_redisplay (f);
	}
      else
	{
	  face_change = true;
	  windows_or_buffers_changed = 55;
	}
    }

  return to;
}


#define HANDLE_INVALID_NIL_VALUE(A,F)					\
  if (NILP (value))							\
    {									\
      add_to_log ("Warning: setting attribute `%s' of face `%s': nil "	\
		  "value is invalid, use `unspecified' instead.", A, F); \
      /* Compatibility with 20.x.  */					\
      value = Qunspecified;						\
    }

DEFUN ("internal-set-lisp-face-attribute", Finternal_set_lisp_face_attribute,
       Sinternal_set_lisp_face_attribute, 3, 4, 0,
       doc: /* Set attribute ATTR of FACE to VALUE.
FRAME being a frame means change the face on that frame.
FRAME nil means change the face of the selected frame.
FRAME t means change the default for new frames.
FRAME 0 means change the face on all frames, and change the default
  for new frames.  */)
  (Lisp_Object face, Lisp_Object attr, Lisp_Object value, Lisp_Object frame)
{
  Lisp_Object lface;
  Lisp_Object old_value = Qnil;
  /* Set one of enum font_property_index (> 0) if ATTR is one of
     font-related attributes other than QCfont and QCfontset.  */
  enum font_property_index prop_index = 0;
  struct frame *f;

  CHECK_SYMBOL (face);
  CHECK_SYMBOL (attr);

  face = resolve_face_name (face, true);

  /* If FRAME is 0, change face on all frames, and change the
     default for new frames.  */
  if (FIXNUMP (frame) && XFIXNUM (frame) == 0)
    {
      Lisp_Object tail;
      Finternal_set_lisp_face_attribute (face, attr, value, Qt);
      FOR_EACH_FRAME (tail, frame)
	Finternal_set_lisp_face_attribute (face, attr, value, frame);
      return face;
    }

  /* Set lface to the Lisp attribute vector of FACE.  */
  if (EQ (frame, Qt))
    {
      f = NULL;
      lface = lface_from_face_name (NULL, face, true);

      /* When updating face--new-frame-defaults, we put :ignore-defface
	 where the caller wants `unspecified'.  This forces the frame
	 defaults to ignore the defface value.  Otherwise, the defface
	 will take effect, which is generally not what is intended.
	 The value of that attribute will be inherited from some other
	 face during face merging.  See internal_merge_in_global_face. */
      if (UNSPECIFIEDP (value))
	value = QCignore_defface;
    }
  else
    {
      if (NILP (frame))
	frame = selected_frame;

      CHECK_LIVE_FRAME (frame);
      f = XFRAME (frame);

      lface = lface_from_face_name (f, face, false);

      /* If a frame-local face doesn't exist yet, create one.  */
      if (NILP (lface))
	lface = Finternal_make_lisp_face (face, frame);
    }

  if (EQ (attr, QCfamily))
    {
      if (!UNSPECIFIEDP (value)
	  && !IGNORE_DEFFACE_P (value)
	  && !RESET_P (value))
	{
	  CHECK_STRING (value);
	  if (SCHARS (value) == 0)
	    signal_error ("Invalid face family", value);
	}
      old_value = LFACE_FAMILY (lface);
      ASET (lface, LFACE_FAMILY_INDEX, value);
      prop_index = FONT_FAMILY_INDEX;
    }
  else if (EQ (attr, QCfoundry))
    {
      if (!UNSPECIFIEDP (value)
	  && !IGNORE_DEFFACE_P (value)
	  && !RESET_P (value))
	{
	  CHECK_STRING (value);
	  if (SCHARS (value) == 0)
	    signal_error ("Invalid face foundry", value);
	}
      old_value = LFACE_FOUNDRY (lface);
      ASET (lface, LFACE_FOUNDRY_INDEX, value);
      prop_index = FONT_FOUNDRY_INDEX;
    }
  else if (EQ (attr, QCheight))
    {
      if (!UNSPECIFIEDP (value)
	  && !IGNORE_DEFFACE_P (value)
	  && !RESET_P (value))
	{
	  if (EQ (face, Qdefault))
	    {
	      /* The default face must have an absolute size.  */
	      if (!FIXNUMP (value) || XFIXNUM (value) <= 0)
		signal_error ("Default face height not absolute and positive",
			      value);
	    }
	  else
	    {
	      /* For non-default faces, do a test merge with a random
		 height to see if VALUE's ok. */
	      Lisp_Object test = merge_face_heights (value,
						     make_fixnum (10),
						     Qnil);
	      if (!FIXNUMP (test) || XFIXNUM (test) <= 0)
		signal_error ("Face height does not produce a positive integer",
			      value);
	    }
	}

      old_value = LFACE_HEIGHT (lface);
      ASET (lface, LFACE_HEIGHT_INDEX, value);
      prop_index = FONT_SIZE_INDEX;
    }
  else if (EQ (attr, QCweight))
    {
      if (!UNSPECIFIEDP (value)
	  && !IGNORE_DEFFACE_P (value)
	  && !RESET_P (value))
	{
	  CHECK_SYMBOL (value);
	  if (FONT_WEIGHT_NAME_NUMERIC (value) < 0)
	    signal_error ("Invalid face weight", value);
	}
      old_value = LFACE_WEIGHT (lface);
      ASET (lface, LFACE_WEIGHT_INDEX, value);
      prop_index = FONT_WEIGHT_INDEX;
    }
  else if (EQ (attr, QCslant))
    {
      if (!UNSPECIFIEDP (value)
	  && !IGNORE_DEFFACE_P (value)
	  && !RESET_P (value))
	{
	  CHECK_SYMBOL (value);
	  if (FONT_SLANT_NAME_NUMERIC (value) < 0)
	    signal_error ("Invalid face slant", value);
	}
      old_value = LFACE_SLANT (lface);
      ASET (lface, LFACE_SLANT_INDEX, value);
      prop_index = FONT_SLANT_INDEX;
    }
  else if (EQ (attr, QCunderline))
    {
      bool valid_p = false;

      if (UNSPECIFIEDP (value) || IGNORE_DEFFACE_P (value) || RESET_P (value))
	valid_p = true;
      else if (NILP (value) || EQ (value, Qt))
        valid_p = true;
      else if (STRINGP (value) && SCHARS (value) > 0)
        valid_p = true;
      else if (CONSP (value))
        {
          Lisp_Object key, val, list;

          list = value;
          /* FIXME?  This errs on the side of acceptance.  Eg it accepts:
               (defface foo '((t :underline 'foo) "doc")
             Maybe this is intentional, maybe it isn't.
             Non-nil symbols other than t are not documented as being valid.
             Eg compare with inverse-video, which explicitly rejects them.
          */
          valid_p = true;

          while (!NILP (CAR_SAFE (list)))
            {
              key = CAR_SAFE (list);
              list = CDR_SAFE (list);
              val = CAR_SAFE (list);
              list = CDR_SAFE (list);

              if (NILP (key) || (NILP (val)
				 && !EQ (key, QCposition)))
                {
                  valid_p = false;
                  break;
                }

              else if (EQ (key, QCcolor)
                       && !(EQ (val, Qforeground_color)
                            || (STRINGP (val) && SCHARS (val) > 0)))
                {
                  valid_p = false;
                  break;
                }

              else if (EQ (key, QCstyle)
                       && !(EQ (val, Qline) || EQ (val, Qwave)))
                {
                  valid_p = false;
                  break;
                }
            }
        }

      if (!valid_p)
        signal_error ("Invalid face underline", value);

      old_value = LFACE_UNDERLINE (lface);
      ASET (lface, LFACE_UNDERLINE_INDEX, value);
    }
  else if (EQ (attr, QCoverline))
    {
      if (!UNSPECIFIEDP (value)
	  && !IGNORE_DEFFACE_P (value)
	  && !RESET_P (value))
	if ((SYMBOLP (value)
	     && !EQ (value, Qt)
	     && !NILP (value))
	    /* Overline color.  */
	    || (STRINGP (value)
		&& SCHARS (value) == 0))
	  signal_error ("Invalid face overline", value);

      old_value = LFACE_OVERLINE (lface);
      ASET (lface, LFACE_OVERLINE_INDEX, value);
    }
  else if (EQ (attr, QCstrike_through))
    {
      if (!UNSPECIFIEDP (value)
	  && !IGNORE_DEFFACE_P (value)
	  && !RESET_P (value))
	if ((SYMBOLP (value)
	     && !EQ (value, Qt)
	     && !NILP (value))
	    /* Strike-through color.  */
	    || (STRINGP (value)
		&& SCHARS (value) == 0))
	  signal_error ("Invalid face strike-through", value);

      old_value = LFACE_STRIKE_THROUGH (lface);
      ASET (lface, LFACE_STRIKE_THROUGH_INDEX, value);
    }
  else if (EQ (attr, QCbox))
    {
      bool valid_p;

      /* Allow t meaning a simple box of width 1 in foreground color
	 of the face.  */
      if (EQ (value, Qt))
	value = make_fixnum (1);

      if (UNSPECIFIEDP (value) || IGNORE_DEFFACE_P (value) || RESET_P (value))
	valid_p = true;
      else if (NILP (value))
	valid_p = true;
      else if (FIXNUMP (value))
	valid_p = XFIXNUM (value) != 0;
      else if (STRINGP (value))
	valid_p = SCHARS (value) > 0;
      else if (CONSP (value) && FIXNUMP (XCAR (value)) && FIXNUMP (XCDR (value)))
	valid_p = true;
      else if (CONSP (value))
	{
	  Lisp_Object tem;

	  tem = value;
	  while (CONSP (tem))
	    {
	      Lisp_Object k, v;

	      k = XCAR (tem);
	      tem = XCDR (tem);
	      if (!CONSP (tem))
		break;
	      v = XCAR (tem);
	      tem = XCDR (tem);

	      if (EQ (k, QCline_width))
		{
		  if ((!CONSP(v) || !FIXNUMP (XCAR (v)) || XFIXNUM (XCAR (v)) == 0
		                 || !FIXNUMP (XCDR (v)) || XFIXNUM (XCDR (v)) == 0)
		      && (!FIXNUMP (v) || XFIXNUM (v) == 0))
		    break;
		}
	      else if (EQ (k, QCcolor))
		{
		  if (!NILP (v) && (!STRINGP (v) || SCHARS (v) == 0))
		    break;
		}
	      else if (EQ (k, QCstyle))
		{
		  if (!EQ (v, Qpressed_button) && !EQ (v, Qreleased_button)
		      && !EQ(v, Qflat_button))
		    break;
		}
	      else
		break;
	    }

	  valid_p = NILP (tem);
	}
      else
	valid_p = false;

      if (!valid_p)
	signal_error ("Invalid face box", value);

      old_value = LFACE_BOX (lface);
      ASET (lface, LFACE_BOX_INDEX, value);
    }
  else if (EQ (attr, QCinverse_video)
	   || EQ (attr, QCreverse_video))
    {
      if (!UNSPECIFIEDP (value)
	  && !IGNORE_DEFFACE_P (value)
	  && !RESET_P (value))
	{
	  CHECK_SYMBOL (value);
	  if (!EQ (value, Qt) && !NILP (value))
	    signal_error ("Invalid inverse-video face attribute value", value);
	}
      old_value = LFACE_INVERSE (lface);
      ASET (lface, LFACE_INVERSE_INDEX, value);
    }
  else if (EQ (attr, QCextend))
    {
      if (!UNSPECIFIEDP (value)
	  && !IGNORE_DEFFACE_P (value)
	  && !RESET_P (value))
	{
	  CHECK_SYMBOL (value);
	  if (!EQ (value, Qt) && !NILP (value))
	    signal_error ("Invalid extend face attribute value", value);
	}
      old_value = LFACE_EXTEND (lface);
      ASET (lface, LFACE_EXTEND_INDEX, value);
    }
  else if (EQ (attr, QCforeground))
    {
      HANDLE_INVALID_NIL_VALUE (QCforeground, face);
      if (!UNSPECIFIEDP (value)
	  && !IGNORE_DEFFACE_P (value)
	  && !RESET_P (value))
	{
	  /* Don't check for valid color names here because it depends
	     on the frame (display) whether the color will be valid
	     when the face is realized.  */
	  CHECK_STRING (value);
	  if (SCHARS (value) == 0)
	    signal_error ("Empty foreground color value", value);
	}
      old_value = LFACE_FOREGROUND (lface);
      ASET (lface, LFACE_FOREGROUND_INDEX, value);
    }
  else if (EQ (attr, QCdistant_foreground))
    {
      HANDLE_INVALID_NIL_VALUE (QCdistant_foreground, face);
      if (!UNSPECIFIEDP (value)
	  && !IGNORE_DEFFACE_P (value)
	  && !RESET_P (value))
	{
	  /* Don't check for valid color names here because it depends
	     on the frame (display) whether the color will be valid
	     when the face is realized.  */
	  CHECK_STRING (value);
	  if (SCHARS (value) == 0)
	    signal_error ("Empty distant-foreground color value", value);
	}
      old_value = LFACE_DISTANT_FOREGROUND (lface);
      ASET (lface, LFACE_DISTANT_FOREGROUND_INDEX, value);
    }
  else if (EQ (attr, QCbackground))
    {
      HANDLE_INVALID_NIL_VALUE (QCbackground, face);
      if (!UNSPECIFIEDP (value)
	  && !IGNORE_DEFFACE_P (value)
	  && !RESET_P (value))
	{
	  /* Don't check for valid color names here because it depends
	     on the frame (display) whether the color will be valid
	     when the face is realized.  */
	  CHECK_STRING (value);
	  if (SCHARS (value) == 0)
	    signal_error ("Empty background color value", value);
	}
      old_value = LFACE_BACKGROUND (lface);
      ASET (lface, LFACE_BACKGROUND_INDEX, value);
    }
  else if (EQ (attr, QCstipple))
    {
#if defined (HAVE_WINDOW_SYSTEM)
      if (!UNSPECIFIEDP (value)
	  && !IGNORE_DEFFACE_P (value)
	  && !RESET_P (value)
	  && !NILP (value)
	  && NILP (Fbitmap_spec_p (value)))
	signal_error ("Invalid stipple attribute", value);
      old_value = LFACE_STIPPLE (lface);
      ASET (lface, LFACE_STIPPLE_INDEX, value);
#endif /* HAVE_WINDOW_SYSTEM */
    }
  else if (EQ (attr, QCwidth))
    {
      if (!UNSPECIFIEDP (value)
	  && !IGNORE_DEFFACE_P (value)
	  && !RESET_P (value))
	{
	  CHECK_SYMBOL (value);
	  if (FONT_WIDTH_NAME_NUMERIC (value) < 0)
	    signal_error ("Invalid face width", value);
	}
      old_value = LFACE_SWIDTH (lface);
      ASET (lface, LFACE_SWIDTH_INDEX, value);
      prop_index = FONT_WIDTH_INDEX;
    }
  else if (EQ (attr, QCfont))
    {
#ifdef HAVE_WINDOW_SYSTEM
      if (EQ (frame, Qt) || FRAME_WINDOW_P (f))
	{
	  if (!UNSPECIFIEDP (value)
	      && !IGNORE_DEFFACE_P (value)
	      && !RESET_P (value))
	    {
	      struct frame *f1;

	      old_value = LFACE_FONT (lface);
	      if (! FONTP (value))
		{
		  if (STRINGP (value))
		    {
		      Lisp_Object name = value;
		      int fontset = fs_query_fontset (name, 0);

		      if (fontset >= 0)
			name = fontset_ascii (fontset);
		      value = font_spec_from_name (name);
		      if (!FONTP (value))
			signal_error ("Invalid font name", name);
		    }
		  else
		    signal_error ("Invalid font or font-spec", value);
		}
	      if (EQ (frame, Qt))
		f1 = XFRAME (selected_frame);
	      else
		f1 = XFRAME (frame);

              /* FIXME:
                 If frame is t, and selected frame is a tty frame, the font
                 can't be realized.  An improvement would be to loop over frames
                 for a non-tty frame and use that.  See discussion in Bug#18573.
                 For a daemon, frame may be an initial frame (Bug#18869).  */
              if (FRAME_WINDOW_P (f1))
                {
                  if (! FONT_OBJECT_P (value))
                    {
                      Lisp_Object *attrs = XVECTOR (lface)->contents;
                      Lisp_Object font_object;

                      font_object = font_load_for_lface (f1, attrs, value);
                      if (NILP (font_object))
                        signal_error ("Font not available", value);
                      value = font_object;
                    }
                  set_lface_from_font (f1, lface, value, true);
		  f1->face_change = 1;
                }
	    }
	  else
	    ASET (lface, LFACE_FONT_INDEX, value);
	}
#endif /* HAVE_WINDOW_SYSTEM */
    }
  else if (EQ (attr, QCfontset))
    {
#ifdef HAVE_WINDOW_SYSTEM
      if (EQ (frame, Qt) || FRAME_WINDOW_P (f))
	{
	  Lisp_Object tmp = value;

	  old_value = LFACE_FONTSET (lface);
	  if (!RESET_P (value))
	    {
	      tmp = Fquery_fontset (value, Qnil);
	      if (NILP (tmp))
		signal_error ("Invalid fontset name", value);
	    }
	  ASET (lface, LFACE_FONTSET_INDEX, value = tmp);
	}
#endif /* HAVE_WINDOW_SYSTEM */
    }
  else if (EQ (attr, QCinherit))
    {
      Lisp_Object tail;
      if (SYMBOLP (value))
	tail = Qnil;
      else
	for (tail = value; CONSP (tail); tail = XCDR (tail))
	  if (!SYMBOLP (XCAR (tail)))
	    break;
      if (NILP (tail))
	ASET (lface, LFACE_INHERIT_INDEX, value);
      else
	signal_error ("Invalid face inheritance", value);
    }
  else if (EQ (attr, QCbold))
    {
      old_value = LFACE_WEIGHT (lface);
      if (RESET_P (value))
	ASET (lface, LFACE_WEIGHT_INDEX, value);
      else
	ASET (lface, LFACE_WEIGHT_INDEX, NILP (value) ? Qnormal : Qbold);
      prop_index = FONT_WEIGHT_INDEX;
    }
  else if (EQ (attr, QCitalic))
    {
      attr = QCslant;
      old_value = LFACE_SLANT (lface);
      if (RESET_P (value))
	ASET (lface, LFACE_SLANT_INDEX, value);
      else
	ASET (lface, LFACE_SLANT_INDEX, NILP (value) ? Qnormal : Qitalic);
      prop_index = FONT_SLANT_INDEX;
    }
  else
    signal_error ("Invalid face attribute name", attr);

  if (prop_index)
    {
      /* If a font-related attribute other than QCfont and QCfontset
	 is specified, and if the original QCfont attribute has a font
	 (font-spec or font-object), set the corresponding property in
	 the font to nil so that the font selector doesn't think that
	 the attribute is mandatory.  Also, clear the average
	 width.  */
      font_clear_prop (XVECTOR (lface)->contents, prop_index);
    }

  /* Changing a named face means that all realized faces depending on
     that face are invalid.  Since we cannot tell which realized faces
     depend on the face, make sure they are all removed.  This is done
     by setting face_change.  The next call to init_iterator will then
     free realized faces.  */
  if (!EQ (frame, Qt)
      && NILP (Fget (face, Qface_no_inherit))
      && NILP (Fequal (old_value, value)))
    {
      f->face_change = true;
      fset_redisplay (f);
    }

  if (!UNSPECIFIEDP (value) && !IGNORE_DEFFACE_P (value)
      && NILP (Fequal (old_value, value)))
    {
      Lisp_Object param;

      param = Qnil;

      if (EQ (face, Qdefault))
	{
#ifdef HAVE_WINDOW_SYSTEM
	  /* Changed font-related attributes of the `default' face are
	     reflected in changed `font' frame parameters.  */
	  if (FRAMEP (frame)
	      && (prop_index || EQ (attr, QCfont))
	      && lface_fully_specified_p (XVECTOR (lface)->contents))
	    set_font_frame_param (frame, lface);
	  else
#endif /* HAVE_WINDOW_SYSTEM */

	  if (EQ (attr, QCforeground))
	    param = Qforeground_color;
	  else if (EQ (attr, QCbackground))
	    param = Qbackground_color;
	}
#ifdef HAVE_WINDOW_SYSTEM
#ifndef HAVE_NTGUI
      else if (EQ (face, Qscroll_bar))
	{
	  /* Changing the colors of `scroll-bar' sets frame parameters
	     `scroll-bar-foreground' and `scroll-bar-background'. */
	  if (EQ (attr, QCforeground))
	    param = Qscroll_bar_foreground;
	  else if (EQ (attr, QCbackground))
	    param = Qscroll_bar_background;
	}
#endif /* not HAVE_NTGUI */
      else if (EQ (face, Qborder))
	{
	  /* Changing background color of `border' sets frame parameter
	     `border-color'.  */
	  if (EQ (attr, QCbackground))
	    param = Qborder_color;
	}
      else if (EQ (face, Qcursor))
	{
	  /* Changing background color of `cursor' sets frame parameter
	     `cursor-color'.  */
	  if (EQ (attr, QCbackground))
	    param = Qcursor_color;
	}
      else if (EQ (face, Qmouse))
	{
	  /* Changing background color of `mouse' sets frame parameter
	     `mouse-color'.  */
	  if (EQ (attr, QCbackground))
	    param = Qmouse_color;
	}
#endif /* HAVE_WINDOW_SYSTEM */
      else if (EQ (face, Qmenu))
	{
	  /* Indicate that we have to update the menu bar when realizing
	     faces on FRAME.  FRAME t change the default for new frames.
	     We do this by setting the flag in new face caches.  */
	  if (FRAMEP (frame))
	    {
	      struct frame *f = XFRAME (frame);
	      if (FRAME_FACE_CACHE (f) == NULL)
		FRAME_FACE_CACHE (f) = make_face_cache (f);
	      FRAME_FACE_CACHE (f)->menu_face_changed_p = true;
	    }
	  else
	    menu_face_changed_default = true;
	}

      if (!NILP (param))
	{
	  if (EQ (frame, Qt))
	    /* Update `default-frame-alist', which is used for new frames.  */
	    {
	      store_in_alist (&Vdefault_frame_alist, param, value);
	    }
	  else
	    /* Update the current frame's parameters.  */
	    {
	      AUTO_FRAME_ARG (arg, param, value);
	      Fmodify_frame_parameters (frame, arg);
	    }
	}
    }

  return face;
}


/* Update the corresponding face when frame parameter PARAM on frame F
   has been assigned the value NEW_VALUE.  */

void
update_face_from_frame_parameter (struct frame *f, Lisp_Object param,
				  Lisp_Object new_value)
{
  Lisp_Object face = Qnil;
  Lisp_Object lface;

  /* If there are no faces yet, give up.  This is the case when called
     from Fx_create_frame, and we do the necessary things later in
     face-set-after-frame-defaults.  */
  if (XFIXNAT (Fhash_table_count (f->face_hash_table)) == 0)
    return;

  if (EQ (param, Qforeground_color))
    {
      face = Qdefault;
      lface = lface_from_face_name (f, face, true);
      ASET (lface, LFACE_FOREGROUND_INDEX,
	    (STRINGP (new_value) ? new_value : Qunspecified));
      realize_basic_faces (f);
    }
  else if (EQ (param, Qbackground_color))
    {
      Lisp_Object frame;

      /* Changing the background color might change the background
	 mode, so that we have to load new defface specs.
	 Call frame-set-background-mode to do that.  */
      XSETFRAME (frame, f);
      call1 (Qframe_set_background_mode, frame);

      face = Qdefault;
      lface = lface_from_face_name (f, face, true);
      ASET (lface, LFACE_BACKGROUND_INDEX,
	    (STRINGP (new_value) ? new_value : Qunspecified));
      realize_basic_faces (f);
    }
#ifdef HAVE_WINDOW_SYSTEM
  else if (EQ (param, Qborder_color))
    {
      face = Qborder;
      lface = lface_from_face_name (f, face, true);
      ASET (lface, LFACE_BACKGROUND_INDEX,
	    (STRINGP (new_value) ? new_value : Qunspecified));
    }
  else if (EQ (param, Qcursor_color))
    {
      face = Qcursor;
      lface = lface_from_face_name (f, face, true);
      ASET (lface, LFACE_BACKGROUND_INDEX,
	    (STRINGP (new_value) ? new_value : Qunspecified));
    }
  else if (EQ (param, Qmouse_color))
    {
      face = Qmouse;
      lface = lface_from_face_name (f, face, true);
      ASET (lface, LFACE_BACKGROUND_INDEX,
	    (STRINGP (new_value) ? new_value : Qunspecified));
    }
#endif

  /* Changing a named face means that all realized faces depending on
     that face are invalid.  Since we cannot tell which realized faces
     depend on the face, make sure they are all removed.  This is done
     by setting face_change.  The next call to init_iterator will then
     free realized faces.  */
  if (!NILP (face)
      && NILP (Fget (face, Qface_no_inherit)))
    {
      f->face_change = true;
      fset_redisplay (f);
    }
}


#ifdef HAVE_WINDOW_SYSTEM

/* Set the `font' frame parameter of FRAME determined from the
   font-object set in `default' face attributes LFACE.  */

static void
set_font_frame_param (Lisp_Object frame, Lisp_Object lface)
{
  struct frame *f = XFRAME (frame);
  Lisp_Object font;

  if (FRAME_WINDOW_P (f)
      /* Don't do anything if the font is `unspecified'.  This can
	 happen during frame creation.  */
      && (font = LFACE_FONT (lface),
	  ! UNSPECIFIEDP (font)))
    {
      if (FONT_SPEC_P (font))
	{
	  font = font_load_for_lface (f, XVECTOR (lface)->contents, font);
	  if (NILP (font))
	    return;
	  ASET (lface, LFACE_FONT_INDEX, font);
	}
      f->default_face_done_p = false;
      AUTO_LIST2 (arg, AUTO_CONS_EXPR (Qfont, font),
		  /* Clear the `font-parameter' frame property, as the
		     font is now being specified by a face, not a
		     frame property.  */
		  AUTO_CONS_EXPR (Qfont_parameter, Qnil));
      gui_set_frame_parameters_1 (f, arg, true);
    }
}

DEFUN ("internal-face-x-get-resource", Finternal_face_x_get_resource,
       Sinternal_face_x_get_resource, 2, 3, 0,
       doc: /* Get the value of X resource RESOURCE, class CLASS.
Returned value is for the display of frame FRAME.  If FRAME is not
specified or nil, use selected frame.  This function exists because
ordinary `x-get-resource' doesn't take a frame argument.  */)
  (Lisp_Object resource, Lisp_Object class, Lisp_Object frame)
{
  Lisp_Object value = Qnil;
  struct frame *f;

  CHECK_STRING (resource);
  CHECK_STRING (class);
  f = decode_live_frame (frame);
  block_input ();
  value = gui_display_get_resource (FRAME_DISPLAY_INFO (f),
                                    resource, class, Qnil, Qnil);
  unblock_input ();
  return value;
}


/* Return resource string VALUE as a boolean value, i.e. nil, or t.
   If VALUE is "on" or "true", return t.  If VALUE is "off" or
   "false", return nil.  Otherwise, if SIGNAL_P, signal an
   error; if !SIGNAL_P, return 0.  */

static Lisp_Object
face_boolean_x_resource_value (Lisp_Object value, bool signal_p)
{
  Lisp_Object result = make_fixnum (0);

  eassert (STRINGP (value));

  if (xstrcasecmp (SSDATA (value), "on") == 0
      || xstrcasecmp (SSDATA (value), "true") == 0)
    result = Qt;
  else if (xstrcasecmp (SSDATA (value), "off") == 0
	   || xstrcasecmp (SSDATA (value), "false") == 0)
    result = Qnil;
  else if (xstrcasecmp (SSDATA (value), "unspecified") == 0)
    result = Qunspecified;
  else if (signal_p)
    signal_error ("Invalid face attribute value from X resource", value);

  return result;
}


DEFUN ("internal-set-lisp-face-attribute-from-resource",
       Finternal_set_lisp_face_attribute_from_resource,
       Sinternal_set_lisp_face_attribute_from_resource,
       3, 4, 0, doc: /* */)
  (Lisp_Object face, Lisp_Object attr, Lisp_Object value, Lisp_Object frame)
{
  CHECK_SYMBOL (face);
  CHECK_SYMBOL (attr);
  CHECK_STRING (value);

  if (xstrcasecmp (SSDATA (value), "unspecified") == 0)
    value = Qunspecified;
  else if (EQ (attr, QCheight))
    {
      value = Fstring_to_number (value, Qnil);
      if (!FIXNUMP (value) || XFIXNUM (value) <= 0)
	signal_error ("Invalid face height from X resource", value);
    }
  else if (EQ (attr, QCbold) || EQ (attr, QCitalic))
    value = face_boolean_x_resource_value (value, true);
  else if (EQ (attr, QCweight) || EQ (attr, QCslant) || EQ (attr, QCwidth))
    value = intern (SSDATA (value));
  else if (EQ (attr, QCreverse_video)
           || EQ (attr, QCinverse_video)
           || EQ (attr, QCextend))
    value = face_boolean_x_resource_value (value, true);
  else if (EQ (attr, QCunderline)
	   || EQ (attr, QCoverline)
	   || EQ (attr, QCstrike_through))
    {
      Lisp_Object boolean_value;

      /* If the result of face_boolean_x_resource_value is t or nil,
	 VALUE does NOT specify a color. */
      boolean_value = face_boolean_x_resource_value (value, false);
      if (SYMBOLP (boolean_value))
	value = boolean_value;
    }
  else if (EQ (attr, QCbox) || EQ (attr, QCinherit))
    value = Fcar (Fread_from_string (value, Qnil, Qnil));

  return Finternal_set_lisp_face_attribute (face, attr, value, frame);
}

#endif /* HAVE_WINDOW_SYSTEM */


/***********************************************************************
			      Menu face
 ***********************************************************************/

#if defined HAVE_X_WINDOWS && defined USE_X_TOOLKIT

/* Make menus on frame F appear as specified by the `menu' face.  */

static void
x_update_menu_appearance (struct frame *f)
{
  struct x_display_info *dpyinfo = FRAME_DISPLAY_INFO (f);
  XrmDatabase rdb;

  if (dpyinfo
      && (rdb = XrmGetDatabase (FRAME_X_DISPLAY (f)),
	  rdb != NULL))
    {
      char line[512];
      char *buf = line;
      ptrdiff_t bufsize = sizeof line;
      Lisp_Object lface = lface_from_face_name (f, Qmenu, true);
      struct face *face = FACE_FROM_ID (f, MENU_FACE_ID);
      const char *myname = SSDATA (Vx_resource_name);
      bool changed_p = false;
#ifdef USE_MOTIF
      const char *popup_path = "popup_menu";
#else
      const char *popup_path = "menu.popup";
#endif

      if (STRINGP (LFACE_FOREGROUND (lface)))
	{
	  exprintf (&buf, &bufsize, line, -1, "%s.%s*foreground: %s",
		    myname, popup_path,
		    SDATA (LFACE_FOREGROUND (lface)));
	  XrmPutLineResource (&rdb, line);
	  exprintf (&buf, &bufsize, line, -1, "%s.pane.menubar*foreground: %s",
		    myname, SDATA (LFACE_FOREGROUND (lface)));
	  XrmPutLineResource (&rdb, line);
	  changed_p = true;
	}

      if (STRINGP (LFACE_BACKGROUND (lface)))
	{
	  exprintf (&buf, &bufsize, line, -1, "%s.%s*background: %s",
		    myname, popup_path,
		    SDATA (LFACE_BACKGROUND (lface)));
	  XrmPutLineResource (&rdb, line);

	  exprintf (&buf, &bufsize, line, -1, "%s.pane.menubar*background: %s",
		    myname, SDATA (LFACE_BACKGROUND (lface)));
	  XrmPutLineResource (&rdb, line);
	  changed_p = true;
	}

      if (face->font
	  /* On Solaris 5.8, it's been reported that the `menu' face
	     can be unspecified here, during startup.  Why this
	     happens remains unknown.  -- cyd  */
	  && FONTP (LFACE_FONT (lface))
	  && (!UNSPECIFIEDP (LFACE_FAMILY (lface))
	      || !UNSPECIFIEDP (LFACE_FOUNDRY (lface))
	      || !UNSPECIFIEDP (LFACE_SWIDTH (lface))
	      || !UNSPECIFIEDP (LFACE_WEIGHT (lface))
	      || !UNSPECIFIEDP (LFACE_SLANT (lface))
	      || !UNSPECIFIEDP (LFACE_HEIGHT (lface))))
	{
	  Lisp_Object xlfd = Ffont_xlfd_name (LFACE_FONT (lface), Qnil);
#ifdef USE_MOTIF
	  const char *suffix = "List";
	  bool motif = true;
#else
#if defined HAVE_X_I18N

	  const char *suffix = "Set";
#else
	  const char *suffix = "";
#endif
	  bool motif = false;
#endif

	  if (! NILP (xlfd))
	    {
#if defined HAVE_X_I18N
	      char *fontsetname = xic_create_fontsetname (SSDATA (xlfd), motif);
#else
	      char *fontsetname = SSDATA (xlfd);
#endif
	      exprintf (&buf, &bufsize, line, -1, "%s.pane.menubar*font%s: %s",
			myname, suffix, fontsetname);
	      XrmPutLineResource (&rdb, line);

	      exprintf (&buf, &bufsize, line, -1, "%s.%s*font%s: %s",
			myname, popup_path, suffix, fontsetname);
	      XrmPutLineResource (&rdb, line);
	      changed_p = true;
	      if (fontsetname != SSDATA (xlfd))
		xfree (fontsetname);
	    }
	}

      if (changed_p && f->output_data.x->menubar_widget)
	free_frame_menubar (f);

      if (buf != line)
	xfree (buf);
    }
}

#endif /* HAVE_X_WINDOWS && USE_X_TOOLKIT */


DEFUN ("face-attribute-relative-p", Fface_attribute_relative_p,
       Sface_attribute_relative_p,
       2, 2, 0,
       doc: /* Check whether a face attribute value is relative.
Specifically, this function returns t if the attribute ATTRIBUTE
with the value VALUE is relative.

A relative value is one that doesn't entirely override whatever is
inherited from another face.  For most possible attributes,
the only relative value that users see is `unspecified'.
However, for :height, floating point values are also relative.  */
       attributes: const)
  (Lisp_Object attribute, Lisp_Object value)
{
  if (EQ (value, Qunspecified) || (EQ (value, QCignore_defface)))
    return Qt;
  else if (EQ (attribute, QCheight))
    return FIXNUMP (value) ? Qnil : Qt;
  else
    return Qnil;
}

DEFUN ("merge-face-attribute", Fmerge_face_attribute, Smerge_face_attribute,
       3, 3, 0,
       doc: /* Return face ATTRIBUTE VALUE1 merged with VALUE2.
If VALUE1 or VALUE2 are absolute (see `face-attribute-relative-p'), then
the result will be absolute, otherwise it will be relative.  */)
  (Lisp_Object attribute, Lisp_Object value1, Lisp_Object value2)
{
  if (EQ (value1, Qunspecified) || EQ (value1, QCignore_defface))
    return value2;
  else if (EQ (attribute, QCheight))
    return merge_face_heights (value1, value2, value1);
  else
    return value1;
}


DEFUN ("internal-get-lisp-face-attribute", Finternal_get_lisp_face_attribute,
       Sinternal_get_lisp_face_attribute,
       2, 3, 0,
       doc: /* Return face attribute KEYWORD of face SYMBOL.
If SYMBOL does not name a valid Lisp face or KEYWORD isn't a valid
face attribute name, signal an error.
If the optional argument FRAME is given, report on face SYMBOL in that
frame.  If FRAME is t, report on the defaults for face SYMBOL (for new
frames).  If FRAME is omitted or nil, use the selected frame.  */)
  (Lisp_Object symbol, Lisp_Object keyword, Lisp_Object frame)
{
  struct frame *f = EQ (frame, Qt) ? NULL : decode_live_frame (frame);
  Lisp_Object lface = lface_from_face_name (f, symbol, true), value = Qnil;

  CHECK_SYMBOL (symbol);
  CHECK_SYMBOL (keyword);

  if (EQ (keyword, QCfamily))
    value = LFACE_FAMILY (lface);
  else if (EQ (keyword, QCfoundry))
    value = LFACE_FOUNDRY (lface);
  else if (EQ (keyword, QCheight))
    value = LFACE_HEIGHT (lface);
  else if (EQ (keyword, QCweight))
    value = LFACE_WEIGHT (lface);
  else if (EQ (keyword, QCslant))
    value = LFACE_SLANT (lface);
  else if (EQ (keyword, QCunderline))
    value = LFACE_UNDERLINE (lface);
  else if (EQ (keyword, QCoverline))
    value = LFACE_OVERLINE (lface);
  else if (EQ (keyword, QCstrike_through))
    value = LFACE_STRIKE_THROUGH (lface);
  else if (EQ (keyword, QCbox))
    value = LFACE_BOX (lface);
  else if (EQ (keyword, QCinverse_video)
	   || EQ (keyword, QCreverse_video))
    value = LFACE_INVERSE (lface);
  else if (EQ (keyword, QCforeground))
    value = LFACE_FOREGROUND (lface);
  else if (EQ (keyword, QCdistant_foreground))
    value = LFACE_DISTANT_FOREGROUND (lface);
  else if (EQ (keyword, QCbackground))
    value = LFACE_BACKGROUND (lface);
  else if (EQ (keyword, QCstipple))
    value = LFACE_STIPPLE (lface);
  else if (EQ (keyword, QCwidth))
    value = LFACE_SWIDTH (lface);
  else if (EQ (keyword, QCinherit))
    value = LFACE_INHERIT (lface);
  else if (EQ (keyword, QCextend))
    value = LFACE_EXTEND (lface);
  else if (EQ (keyword, QCfont))
    value = LFACE_FONT (lface);
  else if (EQ (keyword, QCfontset))
    value = LFACE_FONTSET (lface);
  else
    signal_error ("Invalid face attribute name", keyword);

  if (IGNORE_DEFFACE_P (value))
    return Qunspecified;

  return value;
}


DEFUN ("internal-lisp-face-attribute-values",
       Finternal_lisp_face_attribute_values,
       Sinternal_lisp_face_attribute_values, 1, 1, 0,
       doc: /* Return a list of valid discrete values for face attribute ATTR.
Value is nil if ATTR doesn't have a discrete set of valid values.  */)
  (Lisp_Object attr)
{
  Lisp_Object result = Qnil;

  CHECK_SYMBOL (attr);

  if (EQ (attr, QCunderline) || EQ (attr, QCoverline)
      || EQ (attr, QCstrike_through)
      || EQ (attr, QCinverse_video)
      || EQ (attr, QCreverse_video)
      || EQ (attr, QCextend))
    result = list2 (Qt, Qnil);

  return result;
}


DEFUN ("internal-merge-in-global-face", Finternal_merge_in_global_face,
       Sinternal_merge_in_global_face, 2, 2, 0,
       doc: /* Add attributes from frame-default definition of FACE to FACE on FRAME.
Default face attributes override any local face attributes.  */)
  (Lisp_Object face, Lisp_Object frame)
{
  int i;
  Lisp_Object global_lface, local_lface, *gvec, *lvec;
  struct frame *f = XFRAME (frame);

  CHECK_LIVE_FRAME (frame);
  global_lface = lface_from_face_name (NULL, face, true);
  local_lface = lface_from_face_name (f, face, false);
  if (NILP (local_lface))
    local_lface = Finternal_make_lisp_face (face, frame);

  /* Make every specified global attribute override the local one.
     BEWARE!! This is only used from `face-set-after-frame-default' where
     the local frame is defined from default specs in `face-defface-spec'
     and those should be overridden by global settings.  Hence the strange
     "global before local" priority.  */
  lvec = XVECTOR (local_lface)->contents;
  gvec = XVECTOR (global_lface)->contents;
  for (i = 1; i < LFACE_VECTOR_SIZE; ++i)
    if (IGNORE_DEFFACE_P (gvec[i]))
      ASET (local_lface, i, Qunspecified);
    else if (! UNSPECIFIEDP (gvec[i]))
      ASET (local_lface, i, AREF (global_lface, i));

  /* If the default face was changed, update the face cache and the
     `font' frame parameter.  */
  if (EQ (face, Qdefault))
    {
      struct face_cache *c = FRAME_FACE_CACHE (f);
      struct face *newface;
      struct face *oldface =
	c ? FACE_FROM_ID_OR_NULL (f, DEFAULT_FACE_ID) : NULL;
      Lisp_Object attrs[LFACE_VECTOR_SIZE];

      /* This can be NULL (e.g., in batch mode).  */
      if (oldface)
	{
	  /* Ensure that the face vector is fully specified by merging
	     the previously-cached vector.  */
	  memcpy (attrs, oldface->lface, sizeof attrs);

	  merge_face_vectors (NULL, f, lvec, attrs, 0);
	  vcopy (local_lface, 0, attrs, LFACE_VECTOR_SIZE);
	  newface = realize_face (c, lvec, DEFAULT_FACE_ID);

	  if ((! UNSPECIFIEDP (gvec[LFACE_FAMILY_INDEX])
	       || ! UNSPECIFIEDP (gvec[LFACE_FOUNDRY_INDEX])
	       || ! UNSPECIFIEDP (gvec[LFACE_HEIGHT_INDEX])
	       || ! UNSPECIFIEDP (gvec[LFACE_WEIGHT_INDEX])
	       || ! UNSPECIFIEDP (gvec[LFACE_SLANT_INDEX])
	       || ! UNSPECIFIEDP (gvec[LFACE_SWIDTH_INDEX])
	       || ! UNSPECIFIEDP (gvec[LFACE_FONT_INDEX]))
	      && newface->font)
	    {
	      Lisp_Object name = newface->font->props[FONT_NAME_INDEX];
	      AUTO_FRAME_ARG (arg, Qfont, name);

#ifdef HAVE_WINDOW_SYSTEM
	      if (FRAME_WINDOW_P (f))
		/* This is a window-system frame.  Prevent changes of
		   the `font' parameter here from messing with the
		   `font-parameter' frame property, as the frame
		   parameter is not being changed by the user.  */
	        gui_set_frame_parameters_1 (f, arg, true);
	      else
#endif
		Fmodify_frame_parameters (frame, arg);
	    }

	  if (STRINGP (gvec[LFACE_FOREGROUND_INDEX]))
	    {
	      AUTO_FRAME_ARG (arg, Qforeground_color,
			      gvec[LFACE_FOREGROUND_INDEX]);
	      Fmodify_frame_parameters (frame, arg);
	    }

	  if (STRINGP (gvec[LFACE_BACKGROUND_INDEX]))
	    {
	      AUTO_FRAME_ARG (arg, Qbackground_color,
			      gvec[LFACE_BACKGROUND_INDEX]);
	      Fmodify_frame_parameters (frame, arg);
	    }
	}
    }

  return Qnil;
}


/* The following function is implemented for compatibility with 20.2.
   The function is used in x-resolve-fonts when it is asked to
   return fonts with the same size as the font of a face.  This is
   done in fontset.el.  */

DEFUN ("face-font", Fface_font, Sface_font, 1, 3, 0,
       doc: /* Return the font name of face FACE, or nil if it is unspecified.
The font name is, by default, for ASCII characters.
If the optional argument FRAME is given, report on face FACE in that frame.
If FRAME is t, report on the defaults for face FACE (for new frames).
  The font default for a face is either nil, or a list
  of the form (bold), (italic) or (bold italic).
If FRAME is omitted or nil, use the selected frame.
If FRAME is anything but t, and the optional third argument CHARACTER
is given, return the font name used by FACE for CHARACTER on FRAME.  */)
  (Lisp_Object face, Lisp_Object frame, Lisp_Object character)
{
  if (EQ (frame, Qt))
    {
      Lisp_Object result = Qnil;
      Lisp_Object lface = lface_from_face_name (NULL, face, true);

      if (!UNSPECIFIEDP (LFACE_WEIGHT (lface))
	  && !EQ (LFACE_WEIGHT (lface), Qnormal))
	result = Fcons (Qbold, result);

      if (!UNSPECIFIEDP (LFACE_SLANT (lface))
	  && !EQ (LFACE_SLANT (lface), Qnormal))
	result = Fcons (Qitalic, result);

      return result;
    }
  else
    {
      struct frame *f = decode_live_frame (frame);
      int face_id = lookup_named_face (NULL, f, face, true);
      struct face *fface = FACE_FROM_ID_OR_NULL (f, face_id);

      if (! fface)
	return Qnil;
#ifdef HAVE_WINDOW_SYSTEM
      if (FRAME_WINDOW_P (f) && !NILP (character))
	{
	  CHECK_CHARACTER (character);
	  face_id = FACE_FOR_CHAR (f, fface, XFIXNUM (character), -1, Qnil);
	  fface = FACE_FROM_ID_OR_NULL (f, face_id);
	}
      return ((fface && fface->font)
	      ? fface->font->props[FONT_NAME_INDEX]
	      : Qnil);
#else  /* !HAVE_WINDOW_SYSTEM */
      return build_string (FRAME_MSDOS_P (f)
			   ? "ms-dos"
			   : FRAME_W32_P (f) ? "w32term"
			   :"tty");
#endif
    }
}


/* Compare face-attribute values v1 and v2 for equality.  Value is true if
   all attributes are `equal'.  Tries to be fast because this function
   is called quite often.  */

static bool
face_attr_equal_p (Lisp_Object v1, Lisp_Object v2)
{
  /* Type can differ, e.g. when one attribute is unspecified, i.e. nil,
     and the other is specified.  */
  if (XTYPE (v1) != XTYPE (v2))
    return false;

  if (EQ (v1, v2))
    return true;

  switch (XTYPE (v1))
    {
    case Lisp_String:
      if (SBYTES (v1) != SBYTES (v2))
	return false;

      return memcmp (SDATA (v1), SDATA (v2), SBYTES (v1)) == 0;

    case_Lisp_Int:
    case Lisp_Symbol:
      return false;

    default:
      return !NILP (Fequal (v1, v2));
    }
}


/* Compare face vectors V1 and V2 for equality.  Value is true if
   all attributes are `equal'.  Tries to be fast because this function
   is called quite often.  */

static bool
lface_equal_p (Lisp_Object *v1, Lisp_Object *v2)
{
  int i;
  bool equal_p = true;

  for (i = 1; i < LFACE_VECTOR_SIZE && equal_p; ++i)
    equal_p = face_attr_equal_p (v1[i], v2[i]);

  return equal_p;
}


DEFUN ("internal-lisp-face-equal-p", Finternal_lisp_face_equal_p,
       Sinternal_lisp_face_equal_p, 2, 3, 0,
       doc: /* True if FACE1 and FACE2 are equal.
If the optional argument FRAME is given, report on FACE1 and FACE2 in that frame.
If FRAME is t, report on the defaults for FACE1 and FACE2 (for new frames).
If FRAME is omitted or nil, use the selected frame.  */)
  (Lisp_Object face1, Lisp_Object face2, Lisp_Object frame)
{
  bool equal_p;
  struct frame *f;
  Lisp_Object lface1, lface2;

  /* Don't use decode_window_system_frame here because this function
     is called before X frames exist.  At that time, if FRAME is nil,
     selected_frame will be used which is the frame dumped with
     Emacs.  That frame is not an X frame.  */
  f = EQ (frame, Qt) ? NULL : decode_live_frame (frame);

  lface1 = lface_from_face_name (f, face1, true);
  lface2 = lface_from_face_name (f, face2, true);
  equal_p = lface_equal_p (XVECTOR (lface1)->contents,
			   XVECTOR (lface2)->contents);
  return equal_p ? Qt : Qnil;
}


DEFUN ("internal-lisp-face-empty-p", Finternal_lisp_face_empty_p,
       Sinternal_lisp_face_empty_p, 1, 2, 0,
       doc: /* True if FACE has no attribute specified.
If the optional argument FRAME is given, report on face FACE in that frame.
If FRAME is t, report on the defaults for face FACE (for new frames).
If FRAME is omitted or nil, use the selected frame.  */)
  (Lisp_Object face, Lisp_Object frame)
{
  struct frame *f = EQ (frame, Qt) ? NULL : decode_live_frame (frame);
  Lisp_Object lface = lface_from_face_name (f, face, true);
  int i;

  for (i = 1; i < LFACE_VECTOR_SIZE; ++i)
    if (!UNSPECIFIEDP (AREF (lface, i)))
      break;

  return i == LFACE_VECTOR_SIZE ? Qt : Qnil;
}

DEFUN ("frame--face-hash-table", Fframe_face_hash_table, Sframe_face_hash_table,
       0, 1, 0,
       doc: /* Return a hash table of frame-local faces defined on FRAME.
For internal use only.  */)
  (Lisp_Object frame)
{
  return decode_live_frame (frame)->face_hash_table;
}


/* Return a hash code for Lisp string STRING with case ignored.  Used
   below in computing a hash value for a Lisp face.  */

static uintptr_t
hash_string_case_insensitive (Lisp_Object string)
{
  const unsigned char *s;
  uintptr_t hash = 0;
  eassert (STRINGP (string));
  for (s = SDATA (string); *s; ++s)
    hash = (hash << 1) ^ c_tolower (*s);
  return hash;
}


/* Return a hash code for face attribute vector V.  */

static uintptr_t
lface_hash (Lisp_Object *v)
{
  return (hash_string_case_insensitive (v[LFACE_FAMILY_INDEX])
	  ^ hash_string_case_insensitive (v[LFACE_FOUNDRY_INDEX])
	  ^ hash_string_case_insensitive (v[LFACE_FOREGROUND_INDEX])
	  ^ hash_string_case_insensitive (v[LFACE_BACKGROUND_INDEX])
	  ^ XHASH (v[LFACE_WEIGHT_INDEX])
	  ^ XHASH (v[LFACE_SLANT_INDEX])
	  ^ XHASH (v[LFACE_SWIDTH_INDEX])
	  ^ XHASH (v[LFACE_HEIGHT_INDEX]));
}

#ifdef HAVE_WINDOW_SYSTEM

/* Return true if LFACE1 and LFACE2 specify the same font (without
   considering charsets/registries).  They do if they specify the same
   family, point size, weight, width, slant, and font.  Both
   LFACE1 and LFACE2 must be fully-specified.  */

static bool
lface_same_font_attributes_p (Lisp_Object *lface1, Lisp_Object *lface2)
{
  eassert (lface_fully_specified_p (lface1)
	   && lface_fully_specified_p (lface2));
  return (xstrcasecmp (SSDATA (lface1[LFACE_FAMILY_INDEX]),
		       SSDATA (lface2[LFACE_FAMILY_INDEX])) == 0
	  && xstrcasecmp (SSDATA (lface1[LFACE_FOUNDRY_INDEX]),
			  SSDATA (lface2[LFACE_FOUNDRY_INDEX])) == 0
	  && EQ (lface1[LFACE_HEIGHT_INDEX], lface2[LFACE_HEIGHT_INDEX])
	  && EQ (lface1[LFACE_SWIDTH_INDEX], lface2[LFACE_SWIDTH_INDEX])
	  && EQ (lface1[LFACE_WEIGHT_INDEX], lface2[LFACE_WEIGHT_INDEX])
	  && EQ (lface1[LFACE_SLANT_INDEX], lface2[LFACE_SLANT_INDEX])
	  && EQ (lface1[LFACE_FONT_INDEX], lface2[LFACE_FONT_INDEX])
	  && (EQ (lface1[LFACE_FONTSET_INDEX], lface2[LFACE_FONTSET_INDEX])
	      || (STRINGP (lface1[LFACE_FONTSET_INDEX])
		  && STRINGP (lface2[LFACE_FONTSET_INDEX])
		  && ! xstrcasecmp (SSDATA (lface1[LFACE_FONTSET_INDEX]),
				    SSDATA (lface2[LFACE_FONTSET_INDEX]))))
	  );
}

#endif /* HAVE_WINDOW_SYSTEM */

/***********************************************************************
			    Realized Faces
 ***********************************************************************/

/* Allocate and return a new realized face for Lisp face attribute
   vector ATTR.  */

static struct face *
make_realized_face (Lisp_Object *attr)
{
  enum { off = offsetof (struct face, id) };
  struct face *face = xmalloc (sizeof *face);

  memcpy (face->lface, attr, sizeof face->lface);
  memset (&face->id, 0, sizeof *face - off);
  face->ascii_face = face;

  return face;
}


/* Free realized face FACE, including its X resources.  FACE may
   be null.  */

static void
free_realized_face (struct frame *f, struct face *face)
{
  if (face)
    {
#ifdef HAVE_WINDOW_SYSTEM
      if (FRAME_WINDOW_P (f))
	{
	  /* Free fontset of FACE if it is ASCII face.  */
	  if (face->fontset >= 0 && face == face->ascii_face)
	    free_face_fontset (f, face);
	  if (face->gc)
	    {
	      block_input ();
	      if (face->font)
		font_done_for_face (f, face);
	      x_free_gc (f, face->gc);
	      face->gc = 0;
	      unblock_input ();
	    }
#ifdef HAVE_X_WINDOWS
	  free_face_colors (f, face);
#endif /* HAVE_X_WINDOWS */
	  image_destroy_bitmap (f, face->stipple);
	}
#endif /* HAVE_WINDOW_SYSTEM */

      xfree (face);
    }
}

#ifdef HAVE_WINDOW_SYSTEM

/* Prepare face FACE for subsequent display on frame F.  This must be called
   before using X resources of FACE to allocate GCs if they haven't been
   allocated yet or have been freed by clearing the face cache.  */

void
prepare_face_for_display (struct frame *f, struct face *face)
{
  Emacs_GC egc;
  unsigned long mask;

  eassert (FRAME_WINDOW_P (f));

  if (face->gc == 0)
    {
      mask = GCForeground | GCBackground | GCGraphicsExposures;

      egc.foreground = face->foreground;
      egc.background = face->background;
#ifdef HAVE_X_WINDOWS
      egc.graphics_exposures = False;

      /* While this was historically slower than a line_width of 0,
	 the difference no longer matters on modern X servers, so set
	 it to 1 in order for PolyLine requests to behave consistently
	 everywhere.  */
      mask |= GCLineWidth;
      egc.line_width = 1;
#endif

      block_input ();
#ifdef HAVE_X_WINDOWS
      if (face->stipple)
	{
	  egc.fill_style = FillOpaqueStippled;
	  egc.stipple = image_bitmap_pixmap (f, face->stipple);
	  mask |= GCFillStyle | GCStipple;
	}
#elif defined HAVE_MACGUI
      if (face->stipple > 0)
	{
	  egc.fill_style = FillOpaqueStippled;
	  egc.stipple = mac_bitmap_stipple (f, face->stipple);
	  mask |= GCFillStyle | GCStipple;
	}
      else if (face->stipple < 0)
	{
	  egc.background_transparency = face->stipple;
	  mask |= GCBackgroundTransparency;
	}
#endif
      face->gc = x_create_gc (f, mask, &egc);
      if (face->font)
	font_prepare_for_face (f, face);
      unblock_input ();
    }
}

#endif /* HAVE_WINDOW_SYSTEM */

/* Returns the `distance' between the colors X and Y.  */

static int
color_distance (Emacs_Color *x, Emacs_Color *y)
{
  /* This formula is from a paper titled `Colour metric' by Thiadmer Riemersma.
     Quoting from that paper:

	 This formula has results that are very close to L*u*v* (with the
	 modified lightness curve) and, more importantly, it is a more even
	 algorithm: it does not have a range of colors where it suddenly
	 gives far from optimal results.

     See <https://www.compuphase.com/cmetric.htm> for more info.  */

  long long r = x->red   - y->red;
  long long g = x->green - y->green;
  long long b = x->blue  - y->blue;
  long long r_mean = (x->red + y->red) >> 1;

  return (((((2 * 65536 + r_mean) * r * r) >> 16)
           + 4 * g * g
           + (((2 * 65536 + 65535 - r_mean) * b * b) >> 16))
          >> 16);
}


DEFUN ("color-distance", Fcolor_distance, Scolor_distance, 2, 4, 0,
       doc: /* Return an integer distance between COLOR1 and COLOR2 on FRAME.
COLOR1 and COLOR2 may be either strings containing the color name,
or lists of the form (RED GREEN BLUE), each in the range 0 to 65535 inclusive.
If FRAME is unspecified or nil, the current frame is used.
If METRIC is specified, it should be a function that accepts
two lists of the form (RED GREEN BLUE) aforementioned.
Despite the name, this is not a true distance metric as it does not satisfy
the triangle inequality.  */)
  (Lisp_Object color1, Lisp_Object color2, Lisp_Object frame,
   Lisp_Object metric)
{
  struct frame *f = decode_live_frame (frame);
  Emacs_Color cdef1, cdef2;

  if (!(CONSP (color1) && parse_rgb_list (color1, &cdef1))
      && !(STRINGP (color1)
           && FRAME_TERMINAL (f)->defined_color_hook (f,
                                                      SSDATA (color1),
                                                      &cdef1,
                                                      false,
                                                      true)))
    signal_error ("Invalid color", color1);
  if (!(CONSP (color2) && parse_rgb_list (color2, &cdef2))
      && !(STRINGP (color2)
           && FRAME_TERMINAL (f)->defined_color_hook (f,
                                                      SSDATA (color2),
                                                      &cdef2,
                                                      false,
                                                      true)))
    signal_error ("Invalid color", color2);

  if (NILP (metric))
    return make_fixnum (color_distance (&cdef1, &cdef2));
  else
    return call2 (metric,
		  list3i (cdef1.red, cdef1.green, cdef1.blue),
		  list3i (cdef2.red, cdef2.green, cdef2.blue));
}


/***********************************************************************
			      Face Cache
 ***********************************************************************/

/* Return a new face cache for frame F.  */

static struct face_cache *
make_face_cache (struct frame *f)
{
  struct face_cache *c = xmalloc (sizeof *c);

  c->buckets = xzalloc (FACE_CACHE_BUCKETS_SIZE * sizeof *c->buckets);
  c->size = 50;
  c->used = 0;
  c->faces_by_id = xmalloc (c->size * sizeof *c->faces_by_id);
  c->f = f;
  c->menu_face_changed_p = menu_face_changed_default;
  return c;
}

#ifdef HAVE_WINDOW_SYSTEM

/* Clear out all graphics contexts for all realized faces, except for
   the basic faces.  This should be done from time to time just to avoid
   keeping too many graphics contexts that are no longer needed.  */

static void
clear_face_gcs (struct face_cache *c)
{
  if (c && FRAME_WINDOW_P (c->f))
    {
      int i;
      for (i = BASIC_FACE_ID_SENTINEL; i < c->used; ++i)
	{
	  struct face *face = c->faces_by_id[i];
	  if (face && face->gc)
	    {
	      block_input ();
	      if (face->font)
		font_done_for_face (c->f, face);
	      x_free_gc (c->f, face->gc);
	      face->gc = 0;
	      unblock_input ();
	    }
	}
    }
}

#endif /* HAVE_WINDOW_SYSTEM */

/* Free all realized faces in face cache C, including basic faces.
   C may be null.  If faces are freed, make sure the frame's current
   matrix is marked invalid, so that a display caused by an expose
   event doesn't try to use faces we destroyed.  */

static void
free_realized_faces (struct face_cache *c)
{
  if (c && c->used)
    {
      int i, size;
      struct frame *f = c->f;

      /* We must block input here because we can't process X events
	 safely while only some faces are freed, or when the frame's
	 current matrix still references freed faces.  */
      block_input ();

      for (i = 0; i < c->used; ++i)
	{
	  free_realized_face (f, c->faces_by_id[i]);
	  c->faces_by_id[i] = NULL;
	}

      /* Forget the escape-glyph and glyphless-char faces.  */
      forget_escape_and_glyphless_faces ();
      c->used = 0;
      size = FACE_CACHE_BUCKETS_SIZE * sizeof *c->buckets;
      memset (c->buckets, 0, size);

      /* Must do a thorough redisplay the next time.  Mark current
	 matrices as invalid because they will reference faces freed
	 above.  This function is also called when a frame is
	 destroyed.  In this case, the root window of F is nil.  */
      if (WINDOWP (f->root_window))
	{
	  clear_current_matrices (f);
	  fset_redisplay (f);
	}

      unblock_input ();
    }
}


/* Free all realized faces on FRAME or on all frames if FRAME is nil.
   This is done after attributes of a named face have been changed,
   because we can't tell which realized faces depend on that face.  */

void
free_all_realized_faces (Lisp_Object frame)
{
  if (NILP (frame))
    {
      Lisp_Object rest;
      FOR_EACH_FRAME (rest, frame)
	free_realized_faces (FRAME_FACE_CACHE (XFRAME (frame)));
      windows_or_buffers_changed = 58;
    }
  else
    free_realized_faces (FRAME_FACE_CACHE (XFRAME (frame)));
}


/* Free face cache C and faces in it, including their X resources.  */

static void
free_face_cache (struct face_cache *c)
{
  if (c)
    {
      free_realized_faces (c);
      xfree (c->buckets);
      xfree (c->faces_by_id);
      xfree (c);
    }
}


/* Cache realized face FACE in face cache C.  HASH is the hash value
   of FACE.  If FACE is for ASCII characters (i.e. FACE->ascii_face ==
   FACE), insert the new face to the beginning of the collision list
   of the face hash table of C.  Otherwise, add the new face to the
   end of the collision list.  This way, lookup_face can quickly find
   that a requested face is not cached.  */

static void
cache_face (struct face_cache *c, struct face *face, uintptr_t hash)
{
  int i = hash % FACE_CACHE_BUCKETS_SIZE;

  face->hash = hash;

  if (face->ascii_face != face)
    {
      struct face *last = c->buckets[i];
      if (last)
	{
	  while (last->next)
	    last = last->next;
	  last->next = face;
	  face->prev = last;
	  face->next = NULL;
	}
      else
	{
	  c->buckets[i] = face;
	  face->prev = face->next = NULL;
	}
    }
  else
    {
      face->prev = NULL;
      face->next = c->buckets[i];
      if (face->next)
	face->next->prev = face;
      c->buckets[i] = face;
    }

  /* Find a free slot in C->faces_by_id and use the index of the free
     slot as FACE->id.  */
  for (i = 0; i < c->used; ++i)
    if (c->faces_by_id[i] == NULL)
      break;
  face->id = i;

#ifdef GLYPH_DEBUG
  /* Check that FACE got a unique id.  */
  {
    int j, n;
    struct face *face1;

    for (j = n = 0; j < FACE_CACHE_BUCKETS_SIZE; ++j)
      for (face1 = c->buckets[j]; face1; face1 = face1->next)
	if (face1->id == i)
	  ++n;

    eassert (n == 1);
  }
#endif /* GLYPH_DEBUG */

  /* Maybe enlarge C->faces_by_id.  */
  if (i == c->used)
    {
      if (c->used == c->size)
	c->faces_by_id = xpalloc (c->faces_by_id, &c->size, 1, MAX_FACE_ID,
				  sizeof *c->faces_by_id);
      c->used++;
    }

  c->faces_by_id[i] = face;
}


/* Remove face FACE from cache C.  */

static void
uncache_face (struct face_cache *c, struct face *face)
{
  int i = face->hash % FACE_CACHE_BUCKETS_SIZE;

  if (face->prev)
    face->prev->next = face->next;
  else
    c->buckets[i] = face->next;

  if (face->next)
    face->next->prev = face->prev;

  c->faces_by_id[face->id] = NULL;
  if (face->id == c->used)
    --c->used;
}


/* Look up a realized face with face attributes ATTR in the face cache
   of frame F.  The face will be used to display ASCII characters.
   Value is the ID of the face found.  If no suitable face is found,
   realize a new one.  */

static int
lookup_face (struct frame *f, Lisp_Object *attr)
{
  struct face_cache *cache = FRAME_FACE_CACHE (f);
  struct face *face;

  eassert (cache != NULL);
  check_lface_attrs (attr);

  /* Look up ATTR in the face cache.  */
  uintptr_t hash = lface_hash (attr);
  int i = hash % FACE_CACHE_BUCKETS_SIZE;

  for (face = cache->buckets[i]; face; face = face->next)
    {
      if (face->ascii_face != face)
	{
	  /* There's no more ASCII face.  */
	  face = NULL;
	  break;
	}
      if (face->hash == hash
	  && lface_equal_p (face->lface, attr))
	break;
    }

  /* If not found, realize a new face.  */
  if (face == NULL)
    face = realize_face (cache, attr, -1);

#ifdef GLYPH_DEBUG
  eassert (face == FACE_FROM_ID_OR_NULL (f, face->id));
#endif /* GLYPH_DEBUG */

  return face->id;
}

#ifdef HAVE_WINDOW_SYSTEM
/* Look up a realized face that has the same attributes as BASE_FACE
   except for the font in the face cache of frame F.  If FONT-OBJECT
   is not nil, it is an already opened font.  If FONT-OBJECT is nil,
   the face has no font.  Value is the ID of the face found.  If no
   suitable face is found, realize a new one.  */

int
face_for_font (struct frame *f, Lisp_Object font_object,
               struct face *base_face)
{
  struct face_cache *cache = FRAME_FACE_CACHE (f);
  uintptr_t hash;
  int i;
  struct face *face;

  eassert (cache != NULL);
  base_face = base_face->ascii_face;
  hash = lface_hash (base_face->lface);
  i = hash % FACE_CACHE_BUCKETS_SIZE;

  for (face = cache->buckets[i]; face; face = face->next)
    {
      if (face->ascii_face == face)
	continue;
      if (face->ascii_face == base_face
	  && face->font == (NILP (font_object) ? NULL
			    : XFONT_OBJECT (font_object))
	  && lface_equal_p (face->lface, base_face->lface))
	return face->id;
    }

  /* If not found, realize a new face.  */
  face = realize_non_ascii_face (f, font_object, base_face);
  return face->id;
}
#endif	/* HAVE_WINDOW_SYSTEM */

/* Return the face id of the realized face for named face SYMBOL on
   frame F suitable for displaying ASCII characters.  Value is -1 if
   the face couldn't be determined, which might happen if the default
   face isn't realized and cannot be realized.  If window W is given,
   consider face remappings specified for W or for W's buffer.  If W
   is NULL, consider only frame-level face configuration.  */
int
lookup_named_face (struct window *w, struct frame *f,
                   Lisp_Object symbol, bool signal_p)
{
  Lisp_Object attrs[LFACE_VECTOR_SIZE];
  Lisp_Object symbol_attrs[LFACE_VECTOR_SIZE];
  struct face *default_face = FACE_FROM_ID_OR_NULL (f, DEFAULT_FACE_ID);

  if (default_face == NULL)
    {
      if (!realize_basic_faces (f))
	return -1;
      default_face = FACE_FROM_ID (f, DEFAULT_FACE_ID);
    }

  if (! get_lface_attributes (w, f, symbol, symbol_attrs, signal_p, 0))
    return -1;

  memcpy (attrs, default_face->lface, sizeof attrs);

  /* Make explicit any attributes whose value is 'reset'.  */
  int i;
  for (i = 1; i < LFACE_VECTOR_SIZE; i++)
    if (EQ (symbol_attrs[i], Qreset))
      symbol_attrs[i] = attrs[i];

  merge_face_vectors (w, f, symbol_attrs, attrs, 0);

  return lookup_face (f, attrs);
}


/* Return the display face-id of the basic face whose canonical face-id
   is FACE_ID.  The return value will usually simply be FACE_ID, unless that
   basic face has been remapped via Vface_remapping_alist.  This function is
   conservative: if something goes wrong, it will simply return FACE_ID
   rather than signal an error.  Window W, if non-NULL, is used to filter
   face specifications for remapping.  */
int
lookup_basic_face (struct window *w, struct frame *f, int face_id)
{
  Lisp_Object name, mapping;
  int remapped_face_id;

  if (NILP (Vface_remapping_alist))
    return face_id;		/* Nothing to do.  */

  switch (face_id)
    {
    case DEFAULT_FACE_ID:		name = Qdefault;		break;
    case MODE_LINE_ACTIVE_FACE_ID:	name = Qmode_line_active;      	break;
    case MODE_LINE_INACTIVE_FACE_ID:	name = Qmode_line_inactive;	break;
    case HEADER_LINE_FACE_ID:		name = Qheader_line;		break;
    case TAB_LINE_FACE_ID:		name = Qtab_line;		break;
    case TAB_BAR_FACE_ID:		name = Qtab_bar;		break;
    case TOOL_BAR_FACE_ID:		name = Qtool_bar;		break;
    case FRINGE_FACE_ID:		name = Qfringe;			break;
    case SCROLL_BAR_FACE_ID:		name = Qscroll_bar;		break;
    case BORDER_FACE_ID:		name = Qborder;			break;
    case CURSOR_FACE_ID:		name = Qcursor;			break;
    case MOUSE_FACE_ID:			name = Qmouse;			break;
    case MENU_FACE_ID:			name = Qmenu;			break;
    case WINDOW_DIVIDER_FACE_ID:	name = Qwindow_divider;		break;
    case VERTICAL_BORDER_FACE_ID: 	name = Qvertical_border; 	break;
    case WINDOW_DIVIDER_FIRST_PIXEL_FACE_ID:	name = Qwindow_divider_first_pixel;	break;
    case WINDOW_DIVIDER_LAST_PIXEL_FACE_ID:	name = Qwindow_divider_last_pixel;	break;
    case INTERNAL_BORDER_FACE_ID:	name = Qinternal_border; 	break;
    case CHILD_FRAME_BORDER_FACE_ID:	name = Qchild_frame_border; 	break;

    default:
      emacs_abort (); /* the caller is supposed to pass us a basic face id */
    }

  /* Do a quick scan through Vface_remapping_alist, and return immediately
     if there is no remapping for face NAME.  This is just an optimization
     for the very common no-remapping case.  */
  mapping = assq_no_quit (name, Vface_remapping_alist);
  if (NILP (mapping))
    return face_id;		/* Give up.  */

  /* If there is a remapping entry, lookup the face using NAME, which will
     handle the remapping too.  */
  remapped_face_id = lookup_named_face (w, f, name, false);
  if (remapped_face_id < 0)
    return face_id;		/* Give up. */

  return remapped_face_id;
}


/* Return a face for charset ASCII that is like the face with id
   FACE_ID on frame F, but has a font that is STEPS steps smaller.
   STEPS < 0 means larger.  Value is the id of the face.  */

int
smaller_face (struct frame *f, int face_id, int steps)
{
#ifdef HAVE_WINDOW_SYSTEM
  struct face *face;
  Lisp_Object attrs[LFACE_VECTOR_SIZE];
  int pt, last_pt, last_height;
  int delta;
  int new_face_id;
  struct face *new_face;

  /* If not called for an X frame, just return the original face.  */
  if (FRAME_TERMCAP_P (f))
    return face_id;

  /* Try in increments of 1/2 pt.  */
  delta = steps < 0 ? 5 : -5;
  steps = eabs (steps);

  face = FACE_FROM_ID (f, face_id);
  memcpy (attrs, face->lface, sizeof attrs);
  pt = last_pt = XFIXNAT (attrs[LFACE_HEIGHT_INDEX]);
  new_face_id = face_id;
  last_height = FONT_HEIGHT (face->font);

  while (steps
	 && pt + delta > 0
	 /* Give up if we cannot find a font within 10pt.  */
	 && eabs (last_pt - pt) < 100)
    {
      /* Look up a face for a slightly smaller/larger font.  */
      pt += delta;
      attrs[LFACE_HEIGHT_INDEX] = make_fixnum (pt);
      new_face_id = lookup_face (f, attrs);
      new_face = FACE_FROM_ID (f, new_face_id);

      /* If height changes, count that as one step.  */
      if ((delta < 0 && FONT_HEIGHT (new_face->font) < last_height)
	  || (delta > 0 && FONT_HEIGHT (new_face->font) > last_height))
	{
	  --steps;
	  last_height = FONT_HEIGHT (new_face->font);
	  last_pt = pt;
	}
    }

  return new_face_id;

#else /* not HAVE_WINDOW_SYSTEM */

  return face_id;

#endif /* not HAVE_WINDOW_SYSTEM */
}


/* Return a face for charset ASCII that is like the face with id
   FACE_ID on frame F, but has height HEIGHT.  */

int
face_with_height (struct frame *f, int face_id, int height)
{
#ifdef HAVE_WINDOW_SYSTEM
  struct face *face;
  Lisp_Object attrs[LFACE_VECTOR_SIZE];

  if (FRAME_TERMCAP_P (f)
      || height <= 0)
    return face_id;

  face = FACE_FROM_ID (f, face_id);
  memcpy (attrs, face->lface, sizeof attrs);
  attrs[LFACE_HEIGHT_INDEX] = make_fixnum (height);
  font_clear_prop (attrs, FONT_SIZE_INDEX);
  face_id = lookup_face (f, attrs);
#endif /* HAVE_WINDOW_SYSTEM */

  return face_id;
}


/* Return the face id of the realized face for named face SYMBOL on
   frame F suitable for displaying ASCII characters, and use
   attributes of the face FACE_ID for attributes that aren't
   completely specified by SYMBOL.  This is like lookup_named_face,
   except that the default attributes come from FACE_ID, not from the
   default face.  FACE_ID is assumed to be already realized.
   Window W, if non-NULL, filters face specifications.  */
int
lookup_derived_face (struct window *w,
                     struct frame *f, Lisp_Object symbol, int face_id,
		     bool signal_p)
{
  Lisp_Object attrs[LFACE_VECTOR_SIZE];
  Lisp_Object symbol_attrs[LFACE_VECTOR_SIZE];
  struct face *default_face;

  if (!get_lface_attributes (w, f, symbol, symbol_attrs, signal_p, 0))
    return -1;

  default_face = FACE_FROM_ID (f, face_id);
  memcpy (attrs, default_face->lface, sizeof attrs);

  /* Make explicit any attributes whose value is 'reset'.  */
  int i;
  for (i = 1; i < LFACE_VECTOR_SIZE; i++)
    if (EQ (symbol_attrs[i], Qreset))
      symbol_attrs[i] = attrs[i];

  merge_face_vectors (w, f, symbol_attrs, attrs, 0);
  return lookup_face (f, attrs);
}

DEFUN ("face-attributes-as-vector", Fface_attributes_as_vector,
       Sface_attributes_as_vector, 1, 1, 0,
       doc: /* Return a vector of face attributes corresponding to PLIST.  */)
  (Lisp_Object plist)
{
  Lisp_Object lface = make_vector (LFACE_VECTOR_SIZE, Qunspecified);
  merge_face_ref (NULL, XFRAME (selected_frame),
                  plist, XVECTOR (lface)->contents,
                  true, NULL, 0);
  return lface;
}



/***********************************************************************
			Face capability testing
 ***********************************************************************/


/* If the distance (as returned by color_distance) between two colors is
   less than this, then they are considered the same, for determining
   whether a color is supported or not.  */

#define TTY_SAME_COLOR_THRESHOLD  10000

#ifdef HAVE_WINDOW_SYSTEM

/* Return true if all the face attributes in ATTRS are supported
   on the window-system frame F.

   The definition of `supported' is somewhat heuristic, but basically means
   that a face containing all the attributes in ATTRS, when merged with the
   default face for display, can be represented in a way that's

    (1) different in appearance from the default face, and
    (2) `close in spirit' to what the attributes specify, if not exact.  */

static bool
gui_supports_face_attributes_p (struct frame *f,
                                Lisp_Object attrs[LFACE_VECTOR_SIZE],
                                struct face *def_face)
{
  Lisp_Object *def_attrs = def_face->lface;
  Lisp_Object lattrs[LFACE_VECTOR_SIZE];

  /* Make explicit any attributes whose value is 'reset'.  */
  int i;
  for (i = 1; i < LFACE_VECTOR_SIZE; i++)
    {
      if (EQ (attrs[i], Qreset))
	lattrs[i] = def_attrs[i];
      else
	lattrs[i] = attrs[i];
    }

  /* Check that other specified attributes are different from the
     default face.  */
  if ((!UNSPECIFIEDP (lattrs[LFACE_UNDERLINE_INDEX])
       && face_attr_equal_p (lattrs[LFACE_UNDERLINE_INDEX],
			     def_attrs[LFACE_UNDERLINE_INDEX]))
      || (!UNSPECIFIEDP (lattrs[LFACE_INVERSE_INDEX])
	  && face_attr_equal_p (lattrs[LFACE_INVERSE_INDEX],
				def_attrs[LFACE_INVERSE_INDEX]))
      || (!UNSPECIFIEDP (lattrs[LFACE_EXTEND_INDEX])
	  && face_attr_equal_p (lattrs[LFACE_EXTEND_INDEX],
				def_attrs[LFACE_EXTEND_INDEX]))
      || (!UNSPECIFIEDP (lattrs[LFACE_FOREGROUND_INDEX])
	  && face_attr_equal_p (lattrs[LFACE_FOREGROUND_INDEX],
				def_attrs[LFACE_FOREGROUND_INDEX]))
      || (!UNSPECIFIEDP (lattrs[LFACE_DISTANT_FOREGROUND_INDEX])
	  && face_attr_equal_p (lattrs[LFACE_DISTANT_FOREGROUND_INDEX],
				def_attrs[LFACE_DISTANT_FOREGROUND_INDEX]))
      || (!UNSPECIFIEDP (lattrs[LFACE_BACKGROUND_INDEX])
	  && face_attr_equal_p (lattrs[LFACE_BACKGROUND_INDEX],
				def_attrs[LFACE_BACKGROUND_INDEX]))
      || (!UNSPECIFIEDP (lattrs[LFACE_STIPPLE_INDEX])
	  && face_attr_equal_p (lattrs[LFACE_STIPPLE_INDEX],
				def_attrs[LFACE_STIPPLE_INDEX]))
      || (!UNSPECIFIEDP (lattrs[LFACE_OVERLINE_INDEX])
	  && face_attr_equal_p (lattrs[LFACE_OVERLINE_INDEX],
				def_attrs[LFACE_OVERLINE_INDEX]))
      || (!UNSPECIFIEDP (lattrs[LFACE_STRIKE_THROUGH_INDEX])
	  && face_attr_equal_p (lattrs[LFACE_STRIKE_THROUGH_INDEX],
				def_attrs[LFACE_STRIKE_THROUGH_INDEX]))
      || (!UNSPECIFIEDP (lattrs[LFACE_BOX_INDEX])
	  && face_attr_equal_p (lattrs[LFACE_BOX_INDEX],
				def_attrs[LFACE_BOX_INDEX])))
    return false;

  /* Check font-related attributes, as those are the most commonly
     "unsupported" on a window-system (because of missing fonts).  */
  if (!UNSPECIFIEDP (lattrs[LFACE_FAMILY_INDEX])
      || !UNSPECIFIEDP (lattrs[LFACE_FOUNDRY_INDEX])
      || !UNSPECIFIEDP (lattrs[LFACE_HEIGHT_INDEX])
      || !UNSPECIFIEDP (lattrs[LFACE_WEIGHT_INDEX])
      || !UNSPECIFIEDP (lattrs[LFACE_SLANT_INDEX])
      || !UNSPECIFIEDP (lattrs[LFACE_SWIDTH_INDEX]))
    {
      int face_id;
      struct face *face;
      Lisp_Object merged_attrs[LFACE_VECTOR_SIZE];
      int i;

      memcpy (merged_attrs, def_attrs, sizeof merged_attrs);

      merge_face_vectors (NULL, f, attrs, merged_attrs, 0);

      face_id = lookup_face (f, merged_attrs);
      face = FACE_FROM_ID_OR_NULL (f, face_id);

      if (! face)
	error ("Cannot make face");

      /* If the font is the same, or no font is found, then not
	 supported.  */
      if (face->font == def_face->font
	  || ! face->font)
	return false;
      for (i = FONT_TYPE_INDEX; i <= FONT_SIZE_INDEX; i++)
	if (! EQ (face->font->props[i], def_face->font->props[i]))
	  {
	    Lisp_Object s1, s2;

	    if (i < FONT_FOUNDRY_INDEX || i > FONT_REGISTRY_INDEX
		|| face->font->driver->case_sensitive)
	      return true;
	    s1 = SYMBOL_NAME (face->font->props[i]);
	    s2 = SYMBOL_NAME (def_face->font->props[i]);
	    if (! BASE_EQ (Fcompare_strings (s1, make_fixnum (0), Qnil,
					     s2, make_fixnum (0), Qnil, Qt),
			   Qt))
	      return true;
	  }
      return false;
    }

  /* Everything checks out, this face is supported.  */
  return true;
}

#endif	/* HAVE_WINDOW_SYSTEM */

/* Return true if all the face attributes in ATTRS are supported
   on the tty frame F.

   The definition of `supported' is somewhat heuristic, but basically means
   that a face containing all the attributes in ATTRS, when merged
   with the default face for display, can be represented in a way that's

    (1) different in appearance from the default face, and
    (2) `close in spirit' to what the attributes specify, if not exact.

   Point (2) implies that a `:weight black' attribute will be satisfied
   by any terminal that can display bold, and a `:foreground "yellow"' as
   long as the terminal can display a yellowish color, but `:slant italic'
   will _not_ be satisfied by the tty display code's automatic
   substitution of a `dim' face for italic.  */

static bool
tty_supports_face_attributes_p (struct frame *f,
				Lisp_Object attrs[LFACE_VECTOR_SIZE],
				struct face *def_face)
{
  int weight, slant;
  Lisp_Object val, fg, bg;
  Emacs_Color fg_tty_color, fg_std_color;
  Emacs_Color bg_tty_color, bg_std_color;
  unsigned test_caps = 0;
  Lisp_Object *def_attrs = def_face->lface;

  /* First check some easy-to-check stuff; ttys support none of the
     following attributes, so we can just return false if any are requested
     (even if `nominal' values are specified, we should still return false,
     as that will be the same value that the default face uses).  We
     consider :slant unsupportable on ttys, even though the face code
     actually `fakes' them using a dim attribute if possible.  This is
     because the faked result is too different from what the face
     specifies.  */
  if (!UNSPECIFIEDP (attrs[LFACE_FAMILY_INDEX])
      || !UNSPECIFIEDP (attrs[LFACE_FOUNDRY_INDEX])
      || !UNSPECIFIEDP (attrs[LFACE_STIPPLE_INDEX])
      || !UNSPECIFIEDP (attrs[LFACE_HEIGHT_INDEX])
      || !UNSPECIFIEDP (attrs[LFACE_SWIDTH_INDEX])
      || !UNSPECIFIEDP (attrs[LFACE_OVERLINE_INDEX])
      || !UNSPECIFIEDP (attrs[LFACE_BOX_INDEX]))
    return false;

  /* Test for terminal `capabilities' (non-color character attributes).  */

  /* font weight (bold/dim) */
  val = attrs[LFACE_WEIGHT_INDEX];
  if (!UNSPECIFIEDP (val)
      && (weight = FONT_WEIGHT_NAME_NUMERIC (val), weight >= 0))
    {
      int def_weight = FONT_WEIGHT_NAME_NUMERIC (def_attrs[LFACE_WEIGHT_INDEX]);

      if (weight > 100)
	{
	  if (def_weight > 100)
	    return false;	/* same as default */
	  test_caps = TTY_CAP_BOLD;
	}
      else if (weight < 100)
	{
	  if (def_weight < 100)
	    return false;	/* same as default */
	  test_caps = TTY_CAP_DIM;
	}
      else if (def_weight == 100)
	return false;		/* same as default */
    }

  /* font slant */
  val = attrs[LFACE_SLANT_INDEX];
  if (!UNSPECIFIEDP (val)
      && (slant = FONT_SLANT_NAME_NUMERIC (val), slant >= 0))
    {
      int def_slant = FONT_SLANT_NAME_NUMERIC (def_attrs[LFACE_SLANT_INDEX]);
      if (slant == 100 || slant == def_slant)
	return false;		/* same as default */
      else
	test_caps |= TTY_CAP_ITALIC;
    }

  /* underlining */
  val = attrs[LFACE_UNDERLINE_INDEX];
  if (!UNSPECIFIEDP (val))
    {
      if (STRINGP (val))
	return false;		/* ttys can't use colored underlines */
      else if (EQ (CAR_SAFE (val), QCstyle) && EQ (CAR_SAFE (CDR_SAFE (val)), Qwave))
	return false;		/* ttys can't use wave underlines */
      else if (face_attr_equal_p (val, def_attrs[LFACE_UNDERLINE_INDEX]))
	return false;		/* same as default */
      else
	test_caps |= TTY_CAP_UNDERLINE;
    }

  /* inverse video */
  val = attrs[LFACE_INVERSE_INDEX];
  if (!UNSPECIFIEDP (val))
    {
      if (face_attr_equal_p (val, def_attrs[LFACE_INVERSE_INDEX]))
	return false;		/* same as default */
      else
	test_caps |= TTY_CAP_INVERSE;
    }

  /* strike through */
  val = attrs[LFACE_STRIKE_THROUGH_INDEX];
  if (!UNSPECIFIEDP (val))
    {
      if (face_attr_equal_p (val, def_attrs[LFACE_STRIKE_THROUGH_INDEX]))
	return false;		/* same as default */
      else
	test_caps |= TTY_CAP_STRIKE_THROUGH;
    }

  /* Color testing.  */

  /* Check if foreground color is close enough.  */
  fg = attrs[LFACE_FOREGROUND_INDEX];
  if (STRINGP (fg))
    {
      Lisp_Object def_fg = def_attrs[LFACE_FOREGROUND_INDEX];

      if (face_attr_equal_p (fg, def_fg))
	return false;		/* same as default */
      else if (! tty_lookup_color (f, fg, &fg_tty_color, &fg_std_color))
	return false;		/* not a valid color */
      else if (color_distance (&fg_tty_color, &fg_std_color)
	       > TTY_SAME_COLOR_THRESHOLD)
	return false;		/* displayed color is too different */
      else
	/* Make sure the color is really different from the default.  */
	{
	  Emacs_Color def_fg_color;
	  if (tty_lookup_color (f, def_fg, &def_fg_color, 0)
	      && (color_distance (&fg_tty_color, &def_fg_color)
		  <= TTY_SAME_COLOR_THRESHOLD))
	    return false;
	}
    }

  /* Check if background color is close enough.  */
  bg = attrs[LFACE_BACKGROUND_INDEX];
  if (STRINGP (bg))
    {
      Lisp_Object def_bg = def_attrs[LFACE_BACKGROUND_INDEX];

      if (face_attr_equal_p (bg, def_bg))
	return false;		/* same as default */
      else if (! tty_lookup_color (f, bg, &bg_tty_color, &bg_std_color))
	return false;		/* not a valid color */
      else if (color_distance (&bg_tty_color, &bg_std_color)
	       > TTY_SAME_COLOR_THRESHOLD)
	return false;		/* displayed color is too different */
      else
	/* Make sure the color is really different from the default.  */
	{
	  Emacs_Color def_bg_color;
	  if (tty_lookup_color (f, def_bg, &def_bg_color, 0)
	      && (color_distance (&bg_tty_color, &def_bg_color)
		  <= TTY_SAME_COLOR_THRESHOLD))
	    return false;
	}
    }

  /* If both foreground and background are requested, see if the
     distance between them is OK.  We just check to see if the distance
     between the tty's foreground and background is close enough to the
     distance between the standard foreground and background.  */
  if (STRINGP (fg) && STRINGP (bg))
    {
      int delta_delta
	= (color_distance (&fg_std_color, &bg_std_color)
	   - color_distance (&fg_tty_color, &bg_tty_color));
      if (delta_delta > TTY_SAME_COLOR_THRESHOLD
	  || delta_delta < -TTY_SAME_COLOR_THRESHOLD)
	return false;
    }


  /* See if the capabilities we selected above are supported, with the
     given colors.  */
  return tty_capable_p (FRAME_TTY (f), test_caps);
}


DEFUN ("display-supports-face-attributes-p",
       Fdisplay_supports_face_attributes_p, Sdisplay_supports_face_attributes_p,
       1, 2, 0,
       doc: /* Return non-nil if all the face attributes in ATTRIBUTES are supported.
The optional argument DISPLAY can be a display name, a frame, or
nil (meaning the selected frame's display).

For instance, to check whether the display supports underlining:

  (display-supports-face-attributes-p \\='(:underline t))

The definition of `supported' is somewhat heuristic, but basically means
that a face containing all the attributes in ATTRIBUTES, when merged
with the default face for display, can be represented in a way that's

 (1) different in appearance from the default face, and
 (2) `close in spirit' to what the attributes specify, if not exact.

Point (2) implies that a `:weight black' attribute will be satisfied by
any display that can display bold, and a `:foreground \"yellow\"' as long
as it can display a yellowish color, but `:slant italic' will _not_ be
satisfied by the tty display code's automatic substitution of a `dim'
face for italic.  */)
  (Lisp_Object attributes, Lisp_Object display)
{
  bool supports = false;
  int i;
  Lisp_Object frame;
  struct frame *f;
  struct face *def_face;
  Lisp_Object attrs[LFACE_VECTOR_SIZE];

  if (noninteractive || !initialized)
    /* We may not be able to access low-level face information in batch
       mode, or before being dumped, and this function is not going to
       be very useful in those cases anyway, so just give up.  */
    return Qnil;

  if (NILP (display))
    frame = selected_frame;
  else if (FRAMEP (display))
    frame = display;
  else
    {
      /* Find any frame on DISPLAY.  */
      Lisp_Object tail;

      frame = Qnil;
      FOR_EACH_FRAME (tail, frame)
	if (!NILP (Fequal (Fcdr (Fassq (Qdisplay,
					XFRAME (frame)->param_alist)),
			   display)))
	  break;
    }

  CHECK_LIVE_FRAME (frame);
  f = XFRAME (frame);

  for (i = 0; i < LFACE_VECTOR_SIZE; i++)
    attrs[i] = Qunspecified;
  merge_face_ref (NULL, f, attributes, attrs, true, NULL, 0);

  def_face = FACE_FROM_ID_OR_NULL (f, DEFAULT_FACE_ID);
  if (def_face == NULL)
    {
      if (! realize_basic_faces (f))
	error ("Cannot realize default face");
      def_face = FACE_FROM_ID (f, DEFAULT_FACE_ID);
    }

  /* Dispatch to the appropriate handler.  */
  if (FRAME_TERMCAP_P (f) || FRAME_MSDOS_P (f))
    supports = tty_supports_face_attributes_p (f, attrs, def_face);
#ifdef HAVE_WINDOW_SYSTEM
  else
    supports = gui_supports_face_attributes_p (f, attrs, def_face);
#endif

  return supports ? Qt : Qnil;
}


/***********************************************************************
			    Font selection
 ***********************************************************************/

DEFUN ("internal-set-font-selection-order",
       Finternal_set_font_selection_order,
       Sinternal_set_font_selection_order, 1, 1, 0,
       doc: /* Set font selection order for face font selection to ORDER.
ORDER must be a list of length 4 containing the symbols `:width',
`:height', `:weight', and `:slant'.  Face attributes appearing
first in ORDER are matched first, e.g. if `:height' appears before
`:weight' in ORDER, font selection first tries to find a font with
a suitable height, and then tries to match the font weight.
Value is ORDER.  */)
  (Lisp_Object order)
{
  Lisp_Object list;
  int i;
  int indices[ARRAYELTS (font_sort_order)];

  CHECK_LIST (order);
  memset (indices, 0, sizeof indices);
  i = 0;

  for (list = order;
       CONSP (list) && i < ARRAYELTS (indices);
       list = XCDR (list), ++i)
    {
      Lisp_Object attr = XCAR (list);
      int xlfd;

      if (EQ (attr, QCwidth))
	xlfd = XLFD_SWIDTH;
      else if (EQ (attr, QCheight))
	xlfd = XLFD_POINT_SIZE;
      else if (EQ (attr, QCweight))
	xlfd = XLFD_WEIGHT;
      else if (EQ (attr, QCslant))
	xlfd = XLFD_SLANT;
      else
	break;

      if (indices[i] != 0)
	break;
      indices[i] = xlfd;
    }

  if (!NILP (list) || i != ARRAYELTS (indices))
    signal_error ("Invalid font sort order", order);
  for (i = 0; i < ARRAYELTS (font_sort_order); ++i)
    if (indices[i] == 0)
      signal_error ("Invalid font sort order", order);

  if (memcmp (indices, font_sort_order, sizeof indices) != 0)
    {
      memcpy (font_sort_order, indices, sizeof font_sort_order);
      free_all_realized_faces (Qnil);
    }

  font_update_sort_order (font_sort_order);

  return Qnil;
}


DEFUN ("internal-set-alternative-font-family-alist",
       Finternal_set_alternative_font_family_alist,
       Sinternal_set_alternative_font_family_alist, 1, 1, 0,
       doc: /* Define alternative font families to try in face font selection.
ALIST is an alist of (FAMILY ALTERNATIVE1 ALTERNATIVE2 ...) entries.
Each ALTERNATIVE is tried in order if no fonts of font family FAMILY can
be found.  Value is ALIST.  */)
  (Lisp_Object alist)
{
  Lisp_Object entry, tail, tail2;

  CHECK_LIST (alist);
  alist = Fcopy_sequence (alist);
  for (tail = alist; CONSP (tail); tail = XCDR (tail))
    {
      entry = XCAR (tail);
      CHECK_LIST (entry);
      entry = Fcopy_sequence (entry);
      XSETCAR (tail, entry);
      for (tail2 = entry; CONSP (tail2); tail2 = XCDR (tail2))
	XSETCAR (tail2, Fintern (XCAR (tail2), Qnil));
    }

  Vface_alternative_font_family_alist = alist;
  free_all_realized_faces (Qnil);
  return alist;
}


DEFUN ("internal-set-alternative-font-registry-alist",
       Finternal_set_alternative_font_registry_alist,
       Sinternal_set_alternative_font_registry_alist, 1, 1, 0,
       doc: /* Define alternative font registries to try in face font selection.
ALIST is an alist of (REGISTRY ALTERNATIVE1 ALTERNATIVE2 ...) entries.
Each ALTERNATIVE is tried in order if no fonts of font registry REGISTRY can
be found.  Value is ALIST.  */)
  (Lisp_Object alist)
{
  Lisp_Object entry, tail, tail2;

  CHECK_LIST (alist);
  alist = Fcopy_sequence (alist);
  for (tail = alist; CONSP (tail); tail = XCDR (tail))
    {
      entry = XCAR (tail);
      CHECK_LIST (entry);
      entry = Fcopy_sequence (entry);
      XSETCAR (tail, entry);
      for (tail2 = entry; CONSP (tail2); tail2 = XCDR (tail2))
	XSETCAR (tail2, Fdowncase (XCAR (tail2)));
    }
  Vface_alternative_font_registry_alist = alist;
  free_all_realized_faces (Qnil);
  return alist;
}


#ifdef HAVE_WINDOW_SYSTEM

/* Return the fontset id of the base fontset name or alias name given
   by the fontset attribute of ATTRS.  Value is -1 if the fontset
   attribute of ATTRS doesn't name a fontset.  */

static int
face_fontset (Lisp_Object attrs[LFACE_VECTOR_SIZE])
{
  Lisp_Object name;

  name = attrs[LFACE_FONTSET_INDEX];
  if (!STRINGP (name))
    return -1;
  return fs_query_fontset (name, 0);
}

#endif /* HAVE_WINDOW_SYSTEM */



/***********************************************************************
			   Face Realization
 ***********************************************************************/

/* Realize basic faces on frame F.  Value is zero if frame parameters
   of F don't contain enough information needed to realize the default
   face.  */

static bool
realize_basic_faces (struct frame *f)
{
  bool success_p = false;

  /* Block input here so that we won't be surprised by an X expose
     event, for instance, without having the faces set up.  */
  block_input ();

  if (realize_default_face (f))
    {
      realize_named_face (f, Qmode_line_active, MODE_LINE_ACTIVE_FACE_ID);
      realize_named_face (f, Qmode_line_inactive, MODE_LINE_INACTIVE_FACE_ID);
      realize_named_face (f, Qtool_bar, TOOL_BAR_FACE_ID);
      realize_named_face (f, Qfringe, FRINGE_FACE_ID);
      realize_named_face (f, Qheader_line, HEADER_LINE_FACE_ID);
      realize_named_face (f, Qscroll_bar, SCROLL_BAR_FACE_ID);
      realize_named_face (f, Qborder, BORDER_FACE_ID);
      realize_named_face (f, Qcursor, CURSOR_FACE_ID);
      realize_named_face (f, Qmouse, MOUSE_FACE_ID);
      realize_named_face (f, Qmenu, MENU_FACE_ID);
      realize_named_face (f, Qvertical_border, VERTICAL_BORDER_FACE_ID);
      realize_named_face (f, Qwindow_divider, WINDOW_DIVIDER_FACE_ID);
      realize_named_face (f, Qwindow_divider_first_pixel,
			  WINDOW_DIVIDER_FIRST_PIXEL_FACE_ID);
      realize_named_face (f, Qwindow_divider_last_pixel,
			  WINDOW_DIVIDER_LAST_PIXEL_FACE_ID);
      realize_named_face (f, Qinternal_border, INTERNAL_BORDER_FACE_ID);
      realize_named_face (f, Qchild_frame_border, CHILD_FRAME_BORDER_FACE_ID);
      realize_named_face (f, Qtab_bar, TAB_BAR_FACE_ID);
      realize_named_face (f, Qtab_line, TAB_LINE_FACE_ID);

      /* Reflect changes in the `menu' face in menu bars.  */
      if (FRAME_FACE_CACHE (f)->menu_face_changed_p)
	{
	  FRAME_FACE_CACHE (f)->menu_face_changed_p = false;
#ifdef USE_X_TOOLKIT
	  if (FRAME_WINDOW_P (f))
	    x_update_menu_appearance (f);
#endif
	}

      success_p = true;
    }

  unblock_input ();
  return success_p;
}


/* Realize the default face on frame F.  If the face is not fully
   specified, make it fully-specified.  Attributes of the default face
   that are not explicitly specified are taken from frame parameters.  */

static bool
realize_default_face (struct frame *f)
{
  struct face_cache *c = FRAME_FACE_CACHE (f);
  Lisp_Object lface;
  Lisp_Object attrs[LFACE_VECTOR_SIZE];

  /* If the `default' face is not yet known, create it.  */
  lface = lface_from_face_name (f, Qdefault, false);
  if (NILP (lface))
    {
       Lisp_Object frame;
       XSETFRAME (frame, f);
       lface = Finternal_make_lisp_face (Qdefault, frame);
    }

#ifdef HAVE_WINDOW_SYSTEM
  if (FRAME_WINDOW_P (f))
    {
      Lisp_Object font_object;

      XSETFONT (font_object, FRAME_FONT (f));
      set_lface_from_font (f, lface, font_object, f->default_face_done_p);
      ASET (lface, LFACE_FONTSET_INDEX, fontset_name (FRAME_FONTSET (f)));
      f->default_face_done_p = true;
    }
#endif /* HAVE_WINDOW_SYSTEM */

  if (!FRAME_WINDOW_P (f))
    {
      ASET (lface, LFACE_FAMILY_INDEX, build_string ("default"));
      ASET (lface, LFACE_FOUNDRY_INDEX, LFACE_FAMILY (lface));
      ASET (lface, LFACE_SWIDTH_INDEX, Qnormal);
      ASET (lface, LFACE_HEIGHT_INDEX, make_fixnum (1));
      if (UNSPECIFIEDP (LFACE_WEIGHT (lface)))
	ASET (lface, LFACE_WEIGHT_INDEX, Qnormal);
      if (UNSPECIFIEDP (LFACE_SLANT (lface)))
	ASET (lface, LFACE_SLANT_INDEX, Qnormal);
      if (UNSPECIFIEDP (LFACE_FONTSET (lface)))
	ASET (lface, LFACE_FONTSET_INDEX, Qnil);
    }

  if (UNSPECIFIEDP (LFACE_EXTEND (lface)))
    ASET (lface, LFACE_EXTEND_INDEX, Qnil);

  if (UNSPECIFIEDP (LFACE_UNDERLINE (lface)))
    ASET (lface, LFACE_UNDERLINE_INDEX, Qnil);

  if (UNSPECIFIEDP (LFACE_OVERLINE (lface)))
    ASET (lface, LFACE_OVERLINE_INDEX, Qnil);

  if (UNSPECIFIEDP (LFACE_STRIKE_THROUGH (lface)))
    ASET (lface, LFACE_STRIKE_THROUGH_INDEX, Qnil);

  if (UNSPECIFIEDP (LFACE_BOX (lface)))
    ASET (lface, LFACE_BOX_INDEX, Qnil);

  if (UNSPECIFIEDP (LFACE_INVERSE (lface)))
    ASET (lface, LFACE_INVERSE_INDEX, Qnil);

  if (UNSPECIFIEDP (LFACE_FOREGROUND (lface)))
    {
      /* This function is called so early that colors are not yet
	 set in the frame parameter list.  */
      Lisp_Object color = Fassq (Qforeground_color, f->param_alist);

      if (CONSP (color) && STRINGP (XCDR (color)))
	ASET (lface, LFACE_FOREGROUND_INDEX, XCDR (color));
      else if (FRAME_WINDOW_P (f))
	return false;
      else if (FRAME_INITIAL_P (f) || FRAME_TERMCAP_P (f) || FRAME_MSDOS_P (f))
	ASET (lface, LFACE_FOREGROUND_INDEX, build_string (unspecified_fg));
      else
	emacs_abort ();
    }

  if (UNSPECIFIEDP (LFACE_BACKGROUND (lface)))
    {
      /* This function is called so early that colors are not yet
	 set in the frame parameter list.  */
      Lisp_Object color = Fassq (Qbackground_color, f->param_alist);
      if (CONSP (color) && STRINGP (XCDR (color)))
	ASET (lface, LFACE_BACKGROUND_INDEX, XCDR (color));
      else if (FRAME_WINDOW_P (f))
	return false;
      else if (FRAME_INITIAL_P (f) || FRAME_TERMCAP_P (f) || FRAME_MSDOS_P (f))
	ASET (lface, LFACE_BACKGROUND_INDEX, build_string (unspecified_bg));
      else
	emacs_abort ();
    }

  if (UNSPECIFIEDP (LFACE_STIPPLE (lface)))
    ASET (lface, LFACE_STIPPLE_INDEX, Qnil);

  /* Realize the face; it must be fully-specified now.  */
  eassert (lface_fully_specified_p (XVECTOR (lface)->contents));
  check_lface (lface);
  memcpy (attrs, xvector_contents (lface), sizeof attrs);
  struct face *face = realize_face (c, attrs, DEFAULT_FACE_ID);

#ifndef HAVE_WINDOW_SYSTEM
  (void) face;
#else
  if (FRAME_X_P (f) && face->font != FRAME_FONT (f))
    {
      /* This can happen when making a frame on a display that does
	 not support the default font.  */
      if (!face->font)
	return false;

      /* Otherwise, the font specified for the frame was not
	 acceptable as a font for the default face (perhaps because
	 auto-scaled fonts are rejected), so we must adjust the frame
	 font.  */
      gui_set_font (f, LFACE_FONT (lface), Qnil);
    }
#endif
  return true;
}


/* Realize basic faces other than the default face in face cache C.
   SYMBOL is the face name, ID is the face id the realized face must
   have.  The default face must have been realized already.  */

static void
realize_named_face (struct frame *f, Lisp_Object symbol, int id)
{
  struct face_cache *c = FRAME_FACE_CACHE (f);
  Lisp_Object lface = lface_from_face_name (f, symbol, false);
  Lisp_Object attrs[LFACE_VECTOR_SIZE];
  Lisp_Object symbol_attrs[LFACE_VECTOR_SIZE];

  /* The default face must exist and be fully specified.  */
  get_lface_attributes_no_remap (f, Qdefault, attrs, true);
  check_lface_attrs (attrs);
  eassert (lface_fully_specified_p (attrs));

  /* If SYMBOL isn't know as a face, create it.  */
  if (NILP (lface))
    {
      Lisp_Object frame;
      XSETFRAME (frame, f);
      lface = Finternal_make_lisp_face (symbol, frame);
    }


  get_lface_attributes_no_remap (f, symbol, symbol_attrs, true);

  /* Handle the 'reset' pseudo-value of any attribute by replacing it
     with the corresponding value of the default face.  */
  int i;
  for (i = 1; i < LFACE_VECTOR_SIZE; i++)
    if (EQ (symbol_attrs[i], Qreset))
      symbol_attrs[i] = attrs[i];
  /* Merge SYMBOL's face with the default face.  */
  merge_face_vectors (NULL, f, symbol_attrs, attrs, 0);

  /* Realize the face.  */
  realize_face (c, attrs, id);
}


/* Realize the fully-specified face with attributes ATTRS in face
   cache CACHE for ASCII characters.  If FORMER_FACE_ID is
   non-negative, it is an ID of face to remove before caching the new
   face.  Value is a pointer to the newly created realized face.  */

static struct face *
realize_face (struct face_cache *cache, Lisp_Object attrs[LFACE_VECTOR_SIZE],
	      int former_face_id)
{
  struct face *face;

  /* LFACE must be fully specified.  */
  eassert (cache != NULL);
  check_lface_attrs (attrs);

  if (former_face_id >= 0 && cache->used > former_face_id)
    {
      /* Remove the former face.  */
      struct face *former_face = cache->faces_by_id[former_face_id];
      uncache_face (cache, former_face);
      free_realized_face (cache->f, former_face);
      SET_FRAME_GARBAGED (cache->f);
    }

  if (FRAME_WINDOW_P (cache->f))
    face = realize_gui_face (cache, attrs);
  else if (FRAME_TERMCAP_P (cache->f) || FRAME_MSDOS_P (cache->f))
    face = realize_tty_face (cache, attrs);
  else if (FRAME_INITIAL_P (cache->f))
    {
      /* Create a dummy face. */
      face = make_realized_face (attrs);
    }
  else
    emacs_abort ();

  /* Insert the new face.  */
  cache_face (cache, face, lface_hash (attrs));
  return face;
}


#ifdef HAVE_WINDOW_SYSTEM
/* Realize the fully-specified face that uses FONT-OBJECT and has the
   same attributes as BASE_FACE except for the font on frame F.
   FONT-OBJECT may be nil, in which case, realized a face of
   no-font.  */

static struct face *
realize_non_ascii_face (struct frame *f, Lisp_Object font_object,
			struct face *base_face)
{
  struct face_cache *cache = FRAME_FACE_CACHE (f);
  struct face *face;

  face = xmalloc (sizeof *face);
  *face = *base_face;
  face->gc = 0;
  face->overstrike
    = (! NILP (font_object)
       && FONT_WEIGHT_NAME_NUMERIC (face->lface[LFACE_WEIGHT_INDEX]) > 100
       && FONT_WEIGHT_NUMERIC (font_object) <= 100);

  /* Don't try to free the colors copied bitwise from BASE_FACE.  */
  face->colors_copied_bitwise_p = true;
  face->font = NILP (font_object) ? NULL : XFONT_OBJECT (font_object);
  face->gc = 0;

  cache_face (cache, face, face->hash);

  return face;
}

/* Remove the attribute at INDEX from the font object if SYMBOL
   appears in `font-fallback-ignored-attributes'.  */

static void
font_maybe_unset_attribute (Lisp_Object font_object,
			    enum font_property_index index, Lisp_Object symbol)
{
  Lisp_Object tail = Vface_font_lax_matched_attributes;

  eassert (CONSP (tail));

  FOR_EACH_TAIL_SAFE (tail)
    {
      if (EQ (XCAR (tail), symbol))
	ASET (font_object, index, Qnil);
    }
}
#endif /* HAVE_WINDOW_SYSTEM */

/* Realize the fully-specified face with attributes ATTRS in face
   cache CACHE for ASCII characters.  Do it for GUI frame CACHE->f.
   If the new face doesn't share font with the default face, a
   fontname is allocated from the heap and set in `font_name' of the
   new face, but it is not yet loaded here.  Value is a pointer to the
   newly created realized face.  */

static struct face *
realize_gui_face (struct face_cache *cache, Lisp_Object attrs[LFACE_VECTOR_SIZE])
{
  struct face *face = NULL;
#ifdef HAVE_WINDOW_SYSTEM
  struct face *default_face;
  struct frame *f;
  Lisp_Object stipple, underline, overline, strike_through, box;

  eassert (FRAME_WINDOW_P (cache->f));

  /* Allocate a new realized face.  */
  face = make_realized_face (attrs);
  face->ascii_face = face;

  f = cache->f;

  /* Determine the font to use.  Most of the time, the font will be
     the same as the font of the default face, so try that first.  */
  default_face = FACE_FROM_ID_OR_NULL (f, DEFAULT_FACE_ID);
  if (default_face
      && lface_same_font_attributes_p (default_face->lface, attrs))
    {
      face->font = default_face->font;
      face->fontset
	= make_fontset_for_ascii_face (f, default_face->fontset, face);
    }
  else
    {
      /* If the face attribute ATTRS specifies a fontset, use it as
	 the base of a new realized fontset.  Otherwise, use the same
	 base fontset as of the default face.  The base determines
	 registry and encoding of a font.  It may also determine
	 foundry and family.  The other fields of font name pattern
	 are constructed from ATTRS.  */
      int fontset = face_fontset (attrs);

      /* If we are realizing the default face, ATTRS should specify a
	 fontset.  In other words, if FONTSET is -1, we are not
	 realizing the default face, thus the default face should have
	 already been realized.  */
      if (fontset == -1)
	{
	  if (default_face)
	    fontset = default_face->fontset;
	  if (fontset == -1)
	    emacs_abort ();
	}
      if (! FONT_OBJECT_P (attrs[LFACE_FONT_INDEX]))
	{
	  Lisp_Object spec = copy_font_spec (attrs[LFACE_FONT_INDEX]);

	  /* Maybe unset several values in SPEC, usually the width,
	     slant, and weight.  The best possible values for these
	     attributes are determined in font_find_for_lface, called
	     by font_load_for_lface, when the list of candidate fonts
	     returned by font_list_entities is sorted by font_select_entity
	     (which calls font_sort_entities, which calls font_score).
	     If these attributes are not unset here, the candidate
	     font list returned by font_list_entities only contains
	     fonts that are exact matches for these weight, slant, and
	     width attributes, which could lead to suboptimal or wrong
	     font selection.  (bug#5934) */
	  if (EQ (Vface_font_lax_matched_attributes, Qt))
	    {
	      /* The default case: clear the font attributes that
		 affect its appearance the least, to try to find some
		 font that is close, if not exact, match.  */
	      ASET (spec, FONT_WEIGHT_INDEX, Qnil);
	      ASET (spec, FONT_SLANT_INDEX, Qnil);
	      ASET (spec, FONT_WIDTH_INDEX, Qnil);
	    }
	  else if (!NILP (Vface_font_lax_matched_attributes))
	    {
	      /* Also allow unsetting specific attributes for
		 debugging purposes.  */
	      font_maybe_unset_attribute (spec, FONT_WEIGHT_INDEX, QCweight);
	      font_maybe_unset_attribute (spec, FONT_SLANT_INDEX, QCslant);
	      font_maybe_unset_attribute (spec, FONT_WIDTH_INDEX, QCwidth);
	      font_maybe_unset_attribute (spec, FONT_FAMILY_INDEX, QCfamily);
	      font_maybe_unset_attribute (spec, FONT_FOUNDRY_INDEX, QCfoundry);
	      font_maybe_unset_attribute (spec, FONT_REGISTRY_INDEX, QCregistry);
	      font_maybe_unset_attribute (spec, FONT_ADSTYLE_INDEX, QCadstyle);
	      font_maybe_unset_attribute (spec, FONT_SIZE_INDEX, QCsize);
	      font_maybe_unset_attribute (spec, FONT_DPI_INDEX, QCdpi);
	      font_maybe_unset_attribute (spec, FONT_SPACING_INDEX, QCspacing);
	      font_maybe_unset_attribute (spec, FONT_AVGWIDTH_INDEX, QCavgwidth);
	    }

	  attrs[LFACE_FONT_INDEX] = font_load_for_lface (f, attrs, spec);
	}
      if (FONT_OBJECT_P (attrs[LFACE_FONT_INDEX]))
	{
	  face->font = XFONT_OBJECT (attrs[LFACE_FONT_INDEX]);
	  face->fontset = make_fontset_for_ascii_face (f, fontset, face);
	}
      else
	{
	  face->font = NULL;
	  face->fontset = -1;
	}
    }

  if (face->font
      && FONT_WEIGHT_NAME_NUMERIC (attrs[LFACE_WEIGHT_INDEX]) > 100
      && FONT_WEIGHT_NUMERIC (attrs[LFACE_FONT_INDEX]) <= 100)
    face->overstrike = true;

  /* Load colors, and set remaining attributes.  */

  load_face_colors (f, face, attrs);

  /* Set up box.  */
  box = attrs[LFACE_BOX_INDEX];
  if (STRINGP (box))
    {
      /* A simple box of line width 1 drawn in color given by
	 the string.  */
      face->box_color = load_color (f, face, attrs[LFACE_BOX_INDEX],
				    LFACE_BOX_INDEX);
      face->box = FACE_SIMPLE_BOX;
      face->box_vertical_line_width = face->box_horizontal_line_width = 1;
    }
  else if (FIXNUMP (box))
    {
      /* Simple box of specified line width in foreground color of the
	 face.  */
      eassert (XFIXNUM (box) != 0);
      face->box = FACE_SIMPLE_BOX;
      face->box_vertical_line_width = eabs(XFIXNUM (box));
      face->box_horizontal_line_width = XFIXNUM (box);
      face->box_color = face->foreground;
      face->box_color_defaulted_p = true;
    }
  else if (CONSP (box) && FIXNUMP (XCAR (box)) && FIXNUMP (XCDR (box)))
    {
	/* `(VWIDTH . HWIDTH)'.  */
      face->box = FACE_SIMPLE_BOX;
      face->box_color = face->foreground;
      face->box_color_defaulted_p = true;
      face->box_vertical_line_width = XFIXNUM (XCAR (box));
      face->box_horizontal_line_width = XFIXNUM (XCDR (box));
    }
  else if (CONSP (box))
    {
      bool set_color = false;

      /* `(:width WIDTH :color COLOR :shadow SHADOW)'.  SHADOW
	 being one of `raised' or `sunken'.  */
      face->box = FACE_SIMPLE_BOX;
      face->box_color = face->foreground;
      face->box_color_defaulted_p = true;
      face->box_vertical_line_width = face->box_horizontal_line_width = 1;

      while (CONSP (box))
	{
	  Lisp_Object keyword, value;

	  keyword = XCAR (box);
	  box = XCDR (box);

	  if (!CONSP (box))
	    break;
	  value = XCAR (box);
	  box = XCDR (box);

	  if (EQ (keyword, QCline_width))
	    {
	      if (CONSP (value) && FIXNUMP (XCAR (value)) && FIXNUMP (XCDR (value))) {
		  face->box_vertical_line_width = XFIXNUM (XCAR (value));
		  face->box_horizontal_line_width = XFIXNUM (XCDR (value));
	      }
	      else if (FIXNUMP (value) && XFIXNUM (value) != 0) {
		face->box_vertical_line_width = eabs (XFIXNUM (value));
		face->box_horizontal_line_width = XFIXNUM (value);
	      }
	    }
	  else if (EQ (keyword, QCcolor))
	    {
	      if (STRINGP (value))
		{
		  face->box_color = load_color (f, face, value,
						LFACE_BOX_INDEX);
		  face->use_box_color_for_shadows_p = true;
		  set_color = true;
		}
	    }
	  else if (EQ (keyword, QCstyle))
	    {
	      if (EQ (value, Qreleased_button))
		face->box = FACE_RAISED_BOX;
	      else if (EQ (value, Qpressed_button))
		face->box = FACE_SUNKEN_BOX;
	      else if (EQ (value, Qflat_button))
		{
		  face->box = FACE_SIMPLE_BOX;
		  /* Don't override colors set in this box. */
		  if (!set_color)
		    face->box_color = face->background;
		}
	    }
	}
    }

  /* Text underline, overline, strike-through.  */

  underline = attrs[LFACE_UNDERLINE_INDEX];
  if (EQ (underline, Qt))
    {
      /* Use default color (same as foreground color).  */
      face->underline = FACE_UNDER_LINE;
      face->underline_defaulted_p = true;
      face->underline_color = 0;
      face->underline_at_descent_line_p = false;
      face->underline_pixels_above_descent_line = 0;
    }
  else if (STRINGP (underline))
    {
      /* Use specified color.  */
      face->underline = FACE_UNDER_LINE;
      face->underline_defaulted_p = false;
      face->underline_color
	= load_color (f, face, underline,
		      LFACE_UNDERLINE_INDEX);
      face->underline_at_descent_line_p = false;
      face->underline_pixels_above_descent_line = 0;
    }
  else if (NILP (underline))
    {
      face->underline = FACE_NO_UNDERLINE;
      face->underline_defaulted_p = false;
      face->underline_color = 0;
      face->underline_at_descent_line_p = false;
      face->underline_pixels_above_descent_line = 0;
    }
  else if (CONSP (underline))
    {
      /* `(:color COLOR :style STYLE)'.
         STYLE being one of `line' or `wave'. */
      face->underline = FACE_UNDER_LINE;
      face->underline_color = 0;
      face->underline_defaulted_p = true;
      face->underline_at_descent_line_p = false;
      face->underline_pixels_above_descent_line = 0;

      /* FIXME?  This is also not robust about checking the precise form.
         See comments in Finternal_set_lisp_face_attribute.  */
      while (CONSP (underline))
        {
          Lisp_Object keyword, value;

          keyword = XCAR (underline);
          underline = XCDR (underline);

          if (!CONSP (underline))
            break;
          value = XCAR (underline);
          underline = XCDR (underline);

          if (EQ (keyword, QCcolor))
            {
              if (EQ (value, Qforeground_color))
                {
                  face->underline_defaulted_p = true;
                  face->underline_color = 0;
                }
              else if (STRINGP (value))
                {
                  face->underline_defaulted_p = false;
                  face->underline_color = load_color (f, face, value,
                                                      LFACE_UNDERLINE_INDEX);
                }
            }
          else if (EQ (keyword, QCstyle))
            {
              if (EQ (value, Qline))
                face->underline = FACE_UNDER_LINE;
              else if (EQ (value, Qwave))
                face->underline = FACE_UNDER_WAVE;
            }
	  else if (EQ (keyword, QCposition))
	    {
	      face->underline_at_descent_line_p = !NILP (value);

	      if (FIXNATP (value))
		face->underline_pixels_above_descent_line = XFIXNAT (value);
	    }
        }
    }

  overline = attrs[LFACE_OVERLINE_INDEX];
  if (STRINGP (overline))
    {
      face->overline_color
	= load_color (f, face, attrs[LFACE_OVERLINE_INDEX],
		      LFACE_OVERLINE_INDEX);
      face->overline_p = true;
    }
  else if (EQ (overline, Qt))
    {
      face->overline_color = face->foreground;
      face->overline_color_defaulted_p = true;
      face->overline_p = true;
    }

  strike_through = attrs[LFACE_STRIKE_THROUGH_INDEX];
  if (STRINGP (strike_through))
    {
      face->strike_through_color
	= load_color (f, face, attrs[LFACE_STRIKE_THROUGH_INDEX],
		      LFACE_STRIKE_THROUGH_INDEX);
      face->strike_through_p = true;
    }
  else if (EQ (strike_through, Qt))
    {
      face->strike_through_color = face->foreground;
      face->strike_through_color_defaulted_p = true;
      face->strike_through_p = true;
    }

  stipple = attrs[LFACE_STIPPLE_INDEX];
  if (!NILP (stipple))
    face->stipple = load_pixmap (f, stipple);
#endif /* HAVE_WINDOW_SYSTEM */

  return face;
}


/* Map a specified color of face FACE on frame F to a tty color index.
   IDX is either LFACE_FOREGROUND_INDEX or LFACE_BACKGROUND_INDEX, and
   specifies which color to map.  Set *DEFAULTED to true if mapping to the
   default foreground/background colors.  */

static void
map_tty_color (struct frame *f, struct face *face,
	       enum lface_attribute_index idx, bool *defaulted)
{
  Lisp_Object frame, color, def;
  bool foreground_p = idx == LFACE_FOREGROUND_INDEX;
  unsigned long default_pixel =
    foreground_p ? FACE_TTY_DEFAULT_FG_COLOR : FACE_TTY_DEFAULT_BG_COLOR;
  unsigned long pixel = default_pixel;
#ifdef MSDOS
  unsigned long default_other_pixel =
    foreground_p ? FACE_TTY_DEFAULT_BG_COLOR : FACE_TTY_DEFAULT_FG_COLOR;
#endif

  eassert (idx == LFACE_FOREGROUND_INDEX || idx == LFACE_BACKGROUND_INDEX);

  XSETFRAME (frame, f);
  color = face->lface[idx];

  if (STRINGP (color)
      && SCHARS (color)
      && CONSP (Vtty_defined_color_alist)
      && (def = assoc_no_quit (color, call1 (Qtty_color_alist, frame)),
	  CONSP (def)))
    {
      /* Associations in tty-defined-color-alist are of the form
	 (NAME INDEX R G B).  We need the INDEX part.  */
      pixel = XFIXNUM (XCAR (XCDR (def)));
    }

  if (pixel == default_pixel && STRINGP (color))
    {
      pixel = load_color (f, face, color, idx);

#ifdef MSDOS
      /* If the foreground of the default face is the default color,
	 use the foreground color defined by the frame.  */
      if (FRAME_MSDOS_P (f))
	{
	  if (pixel == default_pixel
	      || pixel == FACE_TTY_DEFAULT_COLOR)
	    {
	      if (foreground_p)
		pixel = FRAME_FOREGROUND_PIXEL (f);
	      else
		pixel = FRAME_BACKGROUND_PIXEL (f);
	      face->lface[idx] = tty_color_name (f, pixel);
	      *defaulted = true;
	    }
	  else if (pixel == default_other_pixel)
	    {
	      if (foreground_p)
		pixel = FRAME_BACKGROUND_PIXEL (f);
	      else
		pixel = FRAME_FOREGROUND_PIXEL (f);
	      face->lface[idx] = tty_color_name (f, pixel);
	      *defaulted = true;
	    }
	}
#endif /* MSDOS */
    }

  if (foreground_p)
    face->foreground = pixel;
  else
    face->background = pixel;
}


/* Realize the fully-specified face with attributes ATTRS in face
   cache CACHE for ASCII characters.  Do it for TTY frame CACHE->f.
   Value is a pointer to the newly created realized face.  */

static struct face *
realize_tty_face (struct face_cache *cache,
		  Lisp_Object attrs[LFACE_VECTOR_SIZE])
{
  struct face *face;
  int weight, slant;
  bool face_colors_defaulted = false;
  struct frame *f = cache->f;

  /* Frame must be a termcap frame.  */
  eassert (FRAME_TERMCAP_P (cache->f) || FRAME_MSDOS_P (cache->f));

  /* Allocate a new realized face.  */
  face = make_realized_face (attrs);
#if false
  face->font_name = FRAME_MSDOS_P (cache->f) ? "ms-dos" : "tty";
#endif

  /* Map face attributes to TTY appearances.  */
  weight = FONT_WEIGHT_NAME_NUMERIC (attrs[LFACE_WEIGHT_INDEX]);
  slant = FONT_SLANT_NAME_NUMERIC (attrs[LFACE_SLANT_INDEX]);
  if (weight > 100)
    face->tty_bold_p = true;
  if (slant != 100)
    face->tty_italic_p = true;
  if (!NILP (attrs[LFACE_UNDERLINE_INDEX]))
    face->tty_underline_p = true;
  if (!NILP (attrs[LFACE_INVERSE_INDEX]))
    face->tty_reverse_p = true;
  if (!NILP (attrs[LFACE_STRIKE_THROUGH_INDEX]))
    face->tty_strike_through_p = true;

  /* Map color names to color indices.  */
  map_tty_color (f, face, LFACE_FOREGROUND_INDEX, &face_colors_defaulted);
  map_tty_color (f, face, LFACE_BACKGROUND_INDEX, &face_colors_defaulted);

  /* Swap colors if face is inverse-video.  If the colors are taken
     from the frame colors, they are already inverted, since the
     frame-creation function calls x-handle-reverse-video.  */
  if (face->tty_reverse_p && !face_colors_defaulted)
    {
      unsigned long tem = face->foreground;
      face->foreground = face->background;
      face->background = tem;
    }

  if (tty_suppress_bold_inverse_default_colors_p
      && face->tty_bold_p
      && face->background == FACE_TTY_DEFAULT_FG_COLOR
      && face->foreground == FACE_TTY_DEFAULT_BG_COLOR)
    face->tty_bold_p = false;

  return face;
}


DEFUN ("tty-suppress-bold-inverse-default-colors",
       Ftty_suppress_bold_inverse_default_colors,
       Stty_suppress_bold_inverse_default_colors, 1, 1, 0,
       doc: /* Suppress/allow boldness of faces with inverse default colors.
SUPPRESS non-nil means suppress it.
This affects bold faces on TTYs whose foreground is the default background
color of the display and whose background is the default foreground color.
For such faces, the bold face attribute is ignored if this variable
is non-nil.  */)
  (Lisp_Object suppress)
{
  tty_suppress_bold_inverse_default_colors_p = !NILP (suppress);
  face_change = true;
  return suppress;
}



/***********************************************************************
			   Computing Faces
 ***********************************************************************/

/* Return the ID of the face to use to display character CH with face
   property PROP on frame F in current_buffer.  */

int
compute_char_face (struct frame *f, int ch, Lisp_Object prop)
{
  int face_id;

  if (NILP (BVAR (current_buffer, enable_multibyte_characters)))
    ch = 0;

  if (NILP (prop))
    {
      struct face *face = FACE_FROM_ID (f, DEFAULT_FACE_ID);
      face_id = FACE_FOR_CHAR (f, face, ch, -1, Qnil);
    }
  else
    {
      Lisp_Object attrs[LFACE_VECTOR_SIZE];
      struct face *default_face = FACE_FROM_ID (f, DEFAULT_FACE_ID);
      memcpy (attrs, default_face->lface, sizeof attrs);
      merge_face_ref (NULL, f, prop, attrs, true, NULL, 0);
      face_id = lookup_face (f, attrs);
    }

  return face_id;
}

/* Return the face ID associated with buffer position POS for
   displaying ASCII characters.  Return in *ENDPTR the position at
   which a different face is needed, as far as text properties and
   overlays are concerned.  W is a window displaying current_buffer.

   ATTR_FILTER is passed merge_face_ref.

   REGION_BEG, REGION_END delimit the region, so it can be
   highlighted.

   LIMIT is a position not to scan beyond.  That is to limit the time
   this function can take.

   If MOUSE, use the character's mouse-face, not its face, and only
   consider the highest-priority source of mouse-face at POS,
   i.e. don't merge different mouse-face values if more than one
   source specifies it.

   BASE_FACE_ID, if non-negative, specifies a base face id to use
   instead of DEFAULT_FACE_ID.

   The face returned is suitable for displaying ASCII characters.  */

int
face_at_buffer_position (struct window *w, ptrdiff_t pos,
			 ptrdiff_t *endptr, ptrdiff_t limit,
                         bool mouse, int base_face_id,
                         enum lface_attribute_index attr_filter)
{
  struct frame *f = XFRAME (w->frame);
  Lisp_Object attrs[LFACE_VECTOR_SIZE];
  Lisp_Object prop, position;
  ptrdiff_t i, noverlays;
  Lisp_Object *overlay_vec;
  ptrdiff_t endpos;
  Lisp_Object propname = mouse ? Qmouse_face : Qface;
  Lisp_Object limit1, end;
  struct face *default_face;

  /* W must display the current buffer.  We could write this function
     to use the frame and buffer of W, but right now it doesn't.  */
  /* eassert (XBUFFER (w->contents) == current_buffer); */

  XSETFASTINT (position, pos);

  endpos = ZV;

  /* Get the `face' or `mouse_face' text property at POS, and
     determine the next position at which the property changes.  */
  prop = Fget_text_property (position, propname, w->contents);
  XSETFASTINT (limit1, (limit < endpos ? limit : endpos));
  end = Fnext_single_property_change (position, propname, w->contents, limit1);
  if (FIXNUMP (end))
    endpos = XFIXNUM (end);

  /* Look at properties from overlays.  */
  USE_SAFE_ALLOCA;
  {
    ptrdiff_t next_overlay;
    GET_OVERLAYS_AT (pos, overlay_vec, noverlays, &next_overlay);
    if (next_overlay < endpos)
      endpos = next_overlay;
  }

  *endptr = endpos;

  {
    int face_id;

    if (base_face_id >= 0)
      face_id = base_face_id;
    else if (NILP (Vface_remapping_alist))
      face_id = DEFAULT_FACE_ID;
    else
      face_id = lookup_basic_face (w, f, DEFAULT_FACE_ID);

    default_face = FACE_FROM_ID_OR_NULL (f, face_id);
    /* Make sure the default face ID is usable: if someone freed the
       cached faces since we've looked up these faces, we need to look
       them up again.  */
    if (!default_face)
      {
	if (FRAME_FACE_CACHE (f)->used == 0)
	  recompute_basic_faces (f);
	default_face = FACE_FROM_ID (f,
				     lookup_basic_face (w, f, DEFAULT_FACE_ID));
      }
  }

  /* Optimize common cases where we can use the default face.  */
  if (noverlays == 0
      && NILP (prop))
    {
      SAFE_FREE ();
      return default_face->id;
    }

  /* Begin with attributes from the default face.  */
  memcpy (attrs, default_face->lface, sizeof(attrs));

  /* Merge in attributes specified via text properties.  */
  if (!NILP (prop))
    merge_face_ref (w, f, prop, attrs, true, NULL, attr_filter);

  /* Now merge the overlay data.  */
  noverlays = sort_overlays (overlay_vec, noverlays, w);
  /* For mouse-face, we need only the single highest-priority face
     from the overlays, if any.  */
  if (mouse)
    {
      for (prop = Qnil, i = noverlays - 1; i >= 0 && NILP (prop); --i)
	{
	  ptrdiff_t oendpos;

	  prop = Foverlay_get (overlay_vec[i], propname);
	  if (!NILP (prop))
	    {
	      /* Overlays always take priority over text properties,
		 so discard the mouse-face text property, if any, and
		 use the overlay property instead.  */
	      memcpy (attrs, default_face->lface, sizeof attrs);
	      merge_face_ref (w, f, prop, attrs, true, NULL, attr_filter);
	    }

	  oendpos = OVERLAY_END (overlay_vec[i]);
	  if (oendpos < endpos)
	    endpos = oendpos;
	}
    }
  else
    {
      for (i = 0; i < noverlays; i++)
	{
	  ptrdiff_t oendpos;

	  prop = Foverlay_get (overlay_vec[i], propname);

	  if (!NILP (prop))
	    merge_face_ref (w, f, prop, attrs, true, NULL, attr_filter);

          oendpos = OVERLAY_END (overlay_vec[i]);
          if (oendpos < endpos)
            endpos = oendpos;
        }
    }

  *endptr = endpos;

  SAFE_FREE ();

  /* Look up a realized face with the given face attributes,
     or realize a new one for ASCII characters.  */
  return lookup_face (f, attrs);
}

/* Return the face ID at buffer position POS for displaying ASCII
   characters associated with overlay strings for overlay OVERLAY.

   Like face_at_buffer_position except for OVERLAY.  Currently it
   simply disregards the `face' properties of all overlays.  */

int
face_for_overlay_string (struct window *w, ptrdiff_t pos,
			 ptrdiff_t *endptr, ptrdiff_t limit,
			 bool mouse, Lisp_Object overlay,
			 enum lface_attribute_index attr_filter)
{
  struct frame *f = XFRAME (w->frame);
  Lisp_Object attrs[LFACE_VECTOR_SIZE];
  Lisp_Object prop, position;
  ptrdiff_t endpos;
  Lisp_Object propname = mouse ? Qmouse_face : Qface;
  Lisp_Object limit1, end;
  struct face *default_face;

  /* W must display the current buffer.  We could write this function
     to use the frame and buffer of W, but right now it doesn't.  */
  /* eassert (XBUFFER (w->contents) == current_buffer); */

  XSETFASTINT (position, pos);

  endpos = ZV;

  /* Get the `face' or `mouse_face' text property at POS, and
     determine the next position at which the property changes.  */
  prop = Fget_text_property (position, propname, w->contents);
  XSETFASTINT (limit1, (limit < endpos ? limit : endpos));
  end = Fnext_single_property_change (position, propname, w->contents, limit1);
  if (FIXNUMP (end))
    endpos = XFIXNUM (end);

  *endptr = endpos;

  /* Optimize common case where we can use the default face.  */
  if (NILP (prop)
      && NILP (Vface_remapping_alist))
    return DEFAULT_FACE_ID;

  /* Begin with attributes from the default face.  */
  default_face = FACE_FROM_ID (f, lookup_basic_face (w, f, DEFAULT_FACE_ID));
  memcpy (attrs, default_face->lface, sizeof attrs);

  /* Merge in attributes specified via text properties.  */
  if (!NILP (prop))
    merge_face_ref (w, f, prop, attrs, true, NULL, attr_filter);

  *endptr = endpos;

  /* Look up a realized face with the given face attributes,
     or realize a new one for ASCII characters.  */
  return lookup_face (f, attrs);
}


/* Compute the face at character position POS in Lisp string STRING on
   window W, for ASCII characters.

   If STRING is an overlay string, it comes from position BUFPOS in
   current_buffer, otherwise BUFPOS is zero to indicate that STRING is
   not an overlay string.  W must display the current buffer.
   REGION_BEG and REGION_END give the start and end positions of the
   region; both are -1 if no region is visible.

   BASE_FACE_ID is the id of a face to merge with.  For strings coming
   from overlays or the `display' property it is the face at BUFPOS.

   If MOUSE_P, use the character's mouse-face, not its face.

   Set *ENDPTR to the next position where to check for faces in
   STRING; -1 if the face is constant from POS to the end of the
   string.

   Value is the id of the face to use.  The face returned is suitable
   for displaying ASCII characters.  */

int
face_at_string_position (struct window *w, Lisp_Object string,
                         ptrdiff_t pos, ptrdiff_t bufpos,
                         ptrdiff_t *endptr, enum face_id base_face_id,
                         bool mouse_p,
                         enum lface_attribute_index attr_filter)
{
  Lisp_Object prop, position, end, limit;
  struct frame *f = XFRAME (WINDOW_FRAME (w));
  Lisp_Object attrs[LFACE_VECTOR_SIZE];
  struct face *base_face;
  bool multibyte_p = STRING_MULTIBYTE (string);
  Lisp_Object prop_name = mouse_p ? Qmouse_face : Qface;

  /* Get the value of the face property at the current position within
     STRING.  Value is nil if there is no face property.  */
  XSETFASTINT (position, pos);
  prop = Fget_text_property (position, prop_name, string);

  /* Get the next position at which to check for faces.  Value of end
     is nil if face is constant all the way to the end of the string.
     Otherwise it is a string position where to check faces next.
     Limit is the maximum position up to which to check for property
     changes in Fnext_single_property_change.  Strings are usually
     short, so set the limit to the end of the string.  */
  XSETFASTINT (limit, SCHARS (string));
  end = Fnext_single_property_change (position, prop_name, string, limit);
  if (FIXNUMP (end))
    *endptr = XFIXNAT (end);
  else
    *endptr = -1;

  base_face = FACE_FROM_ID_OR_NULL (f, base_face_id);
  if (!base_face)
    base_face = FACE_FROM_ID (f, lookup_basic_face (w, f, DEFAULT_FACE_ID));

  /* Optimize the default case that there is no face property.  */
  if (NILP (prop)
      && (multibyte_p
	  /* We can't realize faces for different charsets differently
	     if we don't have fonts, so we can stop here if not working
	     on a window-system frame.  */
	  || !FRAME_WINDOW_P (f)
	  || FACE_SUITABLE_FOR_ASCII_CHAR_P (base_face)))
    return base_face->id;

  /* Begin with attributes from the base face.  */
  memcpy (attrs, base_face->lface, sizeof attrs);

  /* Merge in attributes specified via text properties.  */
  if (!NILP (prop))
    merge_face_ref (w, f, prop, attrs, true, NULL, attr_filter);

  /* Look up a realized face with the given face attributes,
     or realize a new one for ASCII characters.  */
  return lookup_face (f, attrs);
}


/* Merge a face into a realized face.

   W is a window in the frame where faces are (to be) realized.

   FACE_NAME is named face to merge.

   If FACE_NAME is nil, FACE_ID is face_id of realized face to merge.

   If FACE_NAME is t, FACE_ID is lface_id of face to merge.

   BASE_FACE_ID is realized face to merge into.

   Return new face id.
*/

int
merge_faces (struct window *w, Lisp_Object face_name, int face_id,
	     int base_face_id)
{
  struct frame *f = WINDOW_XFRAME (w);
  Lisp_Object attrs[LFACE_VECTOR_SIZE];
  struct face *base_face = FACE_FROM_ID_OR_NULL (f, base_face_id);

  if (!base_face)
    return base_face_id;

  if (EQ (face_name, Qt))
    {
      if (face_id < 0 || face_id >= lface_id_to_name_size)
	return base_face_id;
      face_name = lface_id_to_name[face_id];
      /* When called during make-frame, lookup_derived_face may fail
	 if the faces are uninitialized.  Don't signal an error.  */
      face_id = lookup_derived_face (w, f, face_name, base_face_id, 0);
      return (face_id >= 0 ? face_id : base_face_id);
    }

  /* Begin with attributes from the base face.  */
  memcpy (attrs, base_face->lface, sizeof attrs);

  if (!NILP (face_name))
    {
      if (!merge_named_face (w, f, face_name, attrs, NULL, 0))
	return base_face_id;
    }
  else
    {
      if (face_id < 0)
	return base_face_id;

      struct face *face = FACE_FROM_ID_OR_NULL (f, face_id);

      if (!face)
	return base_face_id;

      if (face_id != DEFAULT_FACE_ID)
	{
	  struct face *deflt = FACE_FROM_ID (f, DEFAULT_FACE_ID);
	  Lisp_Object lface_attrs[LFACE_VECTOR_SIZE];
	  int i;

	  memcpy (lface_attrs, face->lface, LFACE_VECTOR_SIZE);
	  /* Make explicit any attributes whose value is 'reset'.  */
	  for (i = 1; i < LFACE_VECTOR_SIZE; i++)
	    if (EQ (lface_attrs[i], Qreset))
	      lface_attrs[i] = deflt->lface[i];
	  merge_face_vectors (w, f, lface_attrs, attrs, 0);
	}
      else
	merge_face_vectors (w, f, face->lface, attrs, 0);
    }

  /* Look up a realized face with the given face attributes,
     or realize a new one for ASCII characters.  */
  return lookup_face (f, attrs);
}



#ifndef HAVE_X_WINDOWS
DEFUN ("x-load-color-file", Fx_load_color_file,
       Sx_load_color_file, 1, 1, 0,
       doc: /* Create an alist of color entries from an external file.

The file should define one named RGB color per line like so:
  R G B   name
where R,G,B are numbers between 0 and 255 and name is an arbitrary string.  */)
  (Lisp_Object filename)
{
  FILE *fp;
  Lisp_Object cmap = Qnil;
  Lisp_Object abspath;

  CHECK_STRING (filename);
  abspath = Fexpand_file_name (filename, Qnil);

  block_input ();
  fp = emacs_fopen (SSDATA (abspath), "r" FOPEN_TEXT);
  if (fp)
    {
      char buf[512];
      int red, green, blue;
      int num;

      while (fgets (buf, sizeof (buf), fp) != NULL)
	if (sscanf (buf, "%d %d %d %n", &red, &green, &blue, &num) == 3)
	  {
#ifdef HAVE_NTGUI
	    int color = RGB (red, green, blue);
#else
	    int color = (red << 16) | (green << 8) | blue;
#endif
	    char *name = buf + num;
	    ptrdiff_t len = strlen (name);
	    len -= 0 < len && name[len - 1] == '\n';
	    cmap = Fcons (Fcons (make_string (name, len), make_fixnum (color)),
			  cmap);
	  }
      fclose (fp);
    }
  unblock_input ();
  return cmap;
}
#endif


/***********************************************************************
				Tests
 ***********************************************************************/

#ifdef GLYPH_DEBUG

/* Print the contents of the realized face FACE to stderr.  */

static void
dump_realized_face (struct face *face)
{
  fprintf (stderr, "ID: %d\n", face->id);
#ifdef HAVE_X_WINDOWS
  fprintf (stderr, "gc: %p\n", face->gc);
#endif
  fprintf (stderr, "foreground: 0x%lx (%s)\n",
	   face->foreground,
	   SDATA (face->lface[LFACE_FOREGROUND_INDEX]));
  fprintf (stderr, "background: 0x%lx (%s)\n",
	   face->background,
	   SDATA (face->lface[LFACE_BACKGROUND_INDEX]));
  if (face->font)
    fprintf (stderr, "font_name: %s (%s)\n",
	     SDATA (face->font->props[FONT_NAME_INDEX]),
	     SDATA (face->lface[LFACE_FAMILY_INDEX]));
#ifdef HAVE_X_WINDOWS
  fprintf (stderr, "font = %p\n", face->font);
#endif
  fprintf (stderr, "fontset: %d\n", face->fontset);
  fprintf (stderr, "underline: %d (%s)\n",
	   face->underline,
	   SDATA (Fsymbol_name (face->lface[LFACE_UNDERLINE_INDEX])));
  fprintf (stderr, "hash: %" PRIuPTR "\n", face->hash);
}


DEFUN ("dump-face", Fdump_face, Sdump_face, 0, 1, 0, doc: /* */)
  (Lisp_Object n)
{
  if (NILP (n))
    {
      int i;

      fputs ("font selection order: ", stderr);
      for (i = 0; i < ARRAYELTS (font_sort_order); ++i)
	fprintf (stderr, "%d ", font_sort_order[i]);
      putc ('\n', stderr);

      fputs ("alternative fonts: ", stderr);
      debug_print (Vface_alternative_font_family_alist);
      putc ('\n', stderr);

      for (i = 0; i < FRAME_FACE_CACHE (SELECTED_FRAME ())->used; ++i)
	Fdump_face (make_fixnum (i));
    }
  else
    {
      struct face *face;
      CHECK_FIXNUM (n);
      face = FACE_FROM_ID_OR_NULL (SELECTED_FRAME (), XFIXNUM (n));
      if (face == NULL)
	error ("Not a valid face");
      dump_realized_face (face);
    }

  return Qnil;
}


DEFUN ("show-face-resources", Fshow_face_resources, Sshow_face_resources,
       0, 0, 0, doc: /* */)
  (void)
{
  fprintf (stderr, "number of colors = %d\n", ncolors_allocated);
  fprintf (stderr, "number of pixmaps = %d\n", npixmaps_allocated);
  fprintf (stderr, "number of GCs = %d\n", ngcs);
  return Qnil;
}

#endif /* GLYPH_DEBUG */



/***********************************************************************
			    Initialization
 ***********************************************************************/

/* All the faces defined during loadup are recorded in
   face-new-frame-defaults.  We need to set next_lface_id to the next
   face ID number, so that any new faces defined in this session will
   have face IDs different from those defined during loadup.  We also
   need to set up the lface_id_to_name[] array for the faces that were
   defined during loadup.  */
void
init_xfaces (void)
{
#ifdef HAVE_PDUMPER
  int nfaces;

  if (dumped_with_pdumper_p ())
    {
      nfaces = XFIXNAT (Fhash_table_count (Vface_new_frame_defaults));
      if (nfaces > 0)
	{
	  /* Allocate the lface_id_to_name[] array.  */
	  lface_id_to_name_size = next_lface_id = nfaces;
	  lface_id_to_name = xnmalloc (next_lface_id, sizeof *lface_id_to_name);

	  /* Store the faces.  */
	  struct Lisp_Hash_Table* table = XHASH_TABLE (Vface_new_frame_defaults);
	  for (ptrdiff_t idx = 0; idx < nfaces; ++idx)
	    {
	      Lisp_Object lface = HASH_KEY (table, idx);
	      Lisp_Object face_id = CAR (HASH_VALUE (table, idx));
	      if (FIXNATP (face_id))
		{
		  int id = XFIXNAT (face_id);
		  eassert (id >= 0);
		  lface_id_to_name[id] = lface;
		}
	    }
	}
    }
#endif

  face_attr_sym[0] = Qface;
  face_attr_sym[LFACE_FOUNDRY_INDEX] = QCfoundry;
  face_attr_sym[LFACE_SWIDTH_INDEX] = QCwidth;
  face_attr_sym[LFACE_HEIGHT_INDEX] = QCheight;
  face_attr_sym[LFACE_WEIGHT_INDEX] = QCweight;
  face_attr_sym[LFACE_SLANT_INDEX] = QCslant;
  face_attr_sym[LFACE_UNDERLINE_INDEX] = QCunderline;
  face_attr_sym[LFACE_INVERSE_INDEX] = QCinverse_video;
  face_attr_sym[LFACE_FOREGROUND_INDEX] = QCforeground;
  face_attr_sym[LFACE_BACKGROUND_INDEX] = QCbackground;
  face_attr_sym[LFACE_STIPPLE_INDEX] = QCstipple;
  face_attr_sym[LFACE_OVERLINE_INDEX] = QCoverline;
  face_attr_sym[LFACE_STRIKE_THROUGH_INDEX] = QCstrike_through;
  face_attr_sym[LFACE_BOX_INDEX] = QCbox;
  face_attr_sym[LFACE_FONT_INDEX] = QCfont;
  face_attr_sym[LFACE_INHERIT_INDEX] = QCinherit;
  face_attr_sym[LFACE_FONTSET_INDEX] = QCfontset;
  face_attr_sym[LFACE_DISTANT_FOREGROUND_INDEX] = QCdistant_foreground;
  face_attr_sym[LFACE_EXTEND_INDEX] = QCextend;
}

void
syms_of_xfaces (void)
{
  /* The symbols `face' and `mouse-face' used as text properties.  */
  DEFSYM (Qface, "face");

  /* Property for basic faces which other faces cannot inherit.  */
  DEFSYM (Qface_no_inherit, "face-no-inherit");

  /* Error symbol for wrong_type_argument in load_pixmap.  */
  DEFSYM (Qbitmap_spec_p, "bitmap-spec-p");

  /* The name of the function to call when the background of the frame
     has changed, frame_set_background_mode.  */
  DEFSYM (Qframe_set_background_mode, "frame-set-background-mode");

  /* Lisp face attribute keywords.  */
  DEFSYM (QCfamily, ":family");
  DEFSYM (QCheight, ":height");
  DEFSYM (QCweight, ":weight");
  DEFSYM (QCslant, ":slant");
  DEFSYM (QCunderline, ":underline");
  DEFSYM (QCinverse_video, ":inverse-video");
  DEFSYM (QCreverse_video, ":reverse-video");
  DEFSYM (QCforeground, ":foreground");
  DEFSYM (QCbackground, ":background");
  DEFSYM (QCstipple, ":stipple");
  DEFSYM (QCwidth, ":width");
  DEFSYM (QCfont, ":font");
  DEFSYM (QCfontset, ":fontset");
  DEFSYM (QCdistant_foreground, ":distant-foreground");
  DEFSYM (QCbold, ":bold");
  DEFSYM (QCitalic, ":italic");
  DEFSYM (QCoverline, ":overline");
  DEFSYM (QCstrike_through, ":strike-through");
  DEFSYM (QCbox, ":box");
  DEFSYM (QCinherit, ":inherit");
  DEFSYM (QCextend, ":extend");

  /* Symbols used for Lisp face attribute values.  */
  DEFSYM (QCcolor, ":color");
  DEFSYM (QCline_width, ":line-width");
  DEFSYM (QCstyle, ":style");
  DEFSYM (QCposition, ":position");
  DEFSYM (Qline, "line");
  DEFSYM (Qwave, "wave");
  DEFSYM (Qreleased_button, "released-button");
  DEFSYM (Qpressed_button, "pressed-button");
  DEFSYM (Qflat_button, "flat-button");
  DEFSYM (Qnormal, "normal");
  DEFSYM (Qthin, "thin");
  DEFSYM (Qextra_light, "extra-light");
  DEFSYM (Qultra_light, "ultra-light");
  DEFSYM (Qlight, "light");
  DEFSYM (Qsemi_light, "semi-light");
  DEFSYM (Qmedium, "medium");
  DEFSYM (Qsemi_bold, "semi-bold");
  DEFSYM (Qbook, "book");
  DEFSYM (Qbold, "bold");
  DEFSYM (Qextra_bold, "extra-bold");
  DEFSYM (Qultra_bold, "ultra-bold");
  DEFSYM (Qheavy, "heavy");
  DEFSYM (Qultra_heavy, "ultra-heavy");
  DEFSYM (Qblack, "black");
  DEFSYM (Qoblique, "oblique");
  DEFSYM (Qitalic, "italic");
  DEFSYM (Qreset, "reset");

  /* The symbols `foreground-color' and `background-color' which can be
     used as part of a `face' property.  This is for compatibility with
     Emacs 20.2.  */
  DEFSYM (Qbackground_color, "background-color");
  DEFSYM (Qforeground_color, "foreground-color");

  DEFSYM (Qunspecified, "unspecified");
  DEFSYM (QCignore_defface, ":ignore-defface");

  /* Used for limiting character attributes to windows with specific
     characteristics.  */
  DEFSYM (QCwindow, ":window");
  DEFSYM (QCfiltered, ":filtered");

  /* The symbol `face-alias'.  A symbol having that property is an
     alias for another face.  Value of the property is the name of
     the aliased face.  */
  DEFSYM (Qface_alias, "face-alias");

  /* Names of basic faces.  */
  DEFSYM (Qdefault, "default");
  DEFSYM (Qtool_bar, "tool-bar");
  DEFSYM (Qtab_bar, "tab-bar");
  DEFSYM (Qfringe, "fringe");
  DEFSYM (Qtab_line, "tab-line");
  DEFSYM (Qheader_line, "header-line");
  DEFSYM (Qscroll_bar, "scroll-bar");
  DEFSYM (Qmenu, "menu");
  DEFSYM (Qcursor, "cursor");
  DEFSYM (Qborder, "border");
  DEFSYM (Qmouse, "mouse");
  DEFSYM (Qmode_line_inactive, "mode-line-inactive");
  DEFSYM (Qmode_line_active, "mode-line-active");
  DEFSYM (Qvertical_border, "vertical-border");
  DEFSYM (Qwindow_divider, "window-divider");
  DEFSYM (Qwindow_divider_first_pixel, "window-divider-first-pixel");
  DEFSYM (Qwindow_divider_last_pixel, "window-divider-last-pixel");
  DEFSYM (Qinternal_border, "internal-border");
  DEFSYM (Qchild_frame_border, "child-frame-border");

  /* TTY color-related functions (defined in tty-colors.el).  */
  DEFSYM (Qtty_color_desc, "tty-color-desc");
  DEFSYM (Qtty_color_standard_values, "tty-color-standard-values");
  DEFSYM (Qtty_color_by_index, "tty-color-by-index");

  /* The name of the function used to compute colors on TTYs.  */
  DEFSYM (Qtty_color_alist, "tty-color-alist");

  Vface_alternative_font_family_alist = Qnil;
  staticpro (&Vface_alternative_font_family_alist);
  Vface_alternative_font_registry_alist = Qnil;
  staticpro (&Vface_alternative_font_registry_alist);

  defsubr (&Sinternal_make_lisp_face);
  defsubr (&Sinternal_lisp_face_p);
  defsubr (&Sinternal_set_lisp_face_attribute);
#ifdef HAVE_WINDOW_SYSTEM
  defsubr (&Sinternal_set_lisp_face_attribute_from_resource);
#endif
  defsubr (&Scolor_gray_p);
  defsubr (&Scolor_supported_p);
#ifndef HAVE_X_WINDOWS
  defsubr (&Sx_load_color_file);
#endif
  defsubr (&Sface_attribute_relative_p);
  defsubr (&Smerge_face_attribute);
  defsubr (&Sinternal_get_lisp_face_attribute);
  defsubr (&Sinternal_lisp_face_attribute_values);
  defsubr (&Sinternal_lisp_face_equal_p);
  defsubr (&Sinternal_lisp_face_empty_p);
  defsubr (&Sinternal_copy_lisp_face);
  defsubr (&Sinternal_merge_in_global_face);
  defsubr (&Sface_font);
  defsubr (&Sframe_face_hash_table);
  defsubr (&Sdisplay_supports_face_attributes_p);
  defsubr (&Scolor_distance);
  defsubr (&Sinternal_set_font_selection_order);
  defsubr (&Sinternal_set_alternative_font_family_alist);
  defsubr (&Sinternal_set_alternative_font_registry_alist);
  defsubr (&Sface_attributes_as_vector);
#ifdef GLYPH_DEBUG
  defsubr (&Sdump_face);
  defsubr (&Sshow_face_resources);
#endif /* GLYPH_DEBUG */
  defsubr (&Sclear_face_cache);
  defsubr (&Stty_suppress_bold_inverse_default_colors);

#if defined DEBUG_X_COLORS && defined HAVE_X_WINDOWS
  defsubr (&Sdump_colors);
#endif

  DEFVAR_BOOL ("face-filters-always-match", face_filters_always_match,
    doc: /* Non-nil means that face filters are always deemed to match.
This variable is intended for use only by code that evaluates
the "specificity" of a face specification and should be let-bound
only for this purpose.  */);

  DEFVAR_LISP ("face--new-frame-defaults", Vface_new_frame_defaults,
    doc: /* Hash table of global face definitions (for internal use only.)  */);
  Vface_new_frame_defaults =
    /* 33 entries is enough to fit all basic faces */
    make_hash_table (hashtest_eq, 33, DEFAULT_REHASH_SIZE,
                     DEFAULT_REHASH_THRESHOLD, Qnil, false);

  DEFVAR_LISP ("face-default-stipple", Vface_default_stipple,
    doc: /* Default stipple pattern used on monochrome displays.
This stipple pattern is used on monochrome displays
instead of shades of gray for a face background color.
See `set-face-stipple' for possible values for this variable.  */);
  Vface_default_stipple = build_pure_c_string ("gray3");

  DEFVAR_LISP ("tty-defined-color-alist", Vtty_defined_color_alist,
   doc: /* An alist of defined terminal colors and their RGB values.
See the docstring of `tty-color-alist' for the details.  */);
  Vtty_defined_color_alist = Qnil;

  DEFVAR_LISP ("scalable-fonts-allowed", Vscalable_fonts_allowed,
	       doc: /* Allowed scalable fonts.
A value of nil means don't allow any scalable fonts.
A value of t means allow any scalable font.
Otherwise, value must be a list of regular expressions.  A font may be
scaled if its name matches a regular expression in the list.
Note that if value is nil, a scalable font might still be used, if no
other font of the appropriate family and registry is available.  */);
  Vscalable_fonts_allowed = Qnil;

  DEFVAR_LISP ("face-ignored-fonts", Vface_ignored_fonts,
	       doc: /* List of ignored fonts.
Each element is a regular expression that matches names of fonts to
ignore.  */);
#ifdef HAVE_XFT
  /* This font causes libXft crashes, so ignore it by default.  Bug#37786.  */
  Vface_ignored_fonts = list1 (build_string ("Noto Color Emoji"));
#else
  Vface_ignored_fonts = Qnil;
#endif
#ifdef HAVE_OTF_KANNADA_BUG
  /* This font causes libotf crashes, so ignore it when we know we're
     using a vulnerable version.  https://debbugs.gnu.org/30193  */
  Vface_ignored_fonts = Fcons (build_string ("Noto Serif Kannada"), Vface_ignored_fonts);
#endif

  DEFVAR_LISP ("face-remapping-alist", Vface_remapping_alist,
	       doc: /* Alist of face remappings.
Each element is of the form:

   (FACE . REPLACEMENT),

which causes display of the face FACE to use REPLACEMENT instead.
REPLACEMENT is a face specification, i.e. one of the following:

  (1) a face name
  (2) a property list of attribute/value pairs, or
  (3) a list in which each element has one of the above forms.

List values for REPLACEMENT are merged to form the final face
specification, with earlier entries taking precedence, in the same way
as with the `face' text property.

Face-name remapping cycles are suppressed; recursive references use
the underlying face instead of the remapped face.  So a remapping of
the form:

   (FACE EXTRA-FACE... FACE)

or:

   (FACE (FACE-ATTR VAL ...) FACE)

causes EXTRA-FACE... or (FACE-ATTR VAL ...) to be _merged_ with the
existing definition of FACE.  Note that this isn't necessary for the
default face, since every face inherits from the default face.

An entry in the list can also be a filtered face expression of the
form:

  (:filtered FILTER FACE-SPECIFICATION)

This construct applies FACE-SPECIFICATION (which can have any of the
forms allowed for face specifications generally) only if FILTER
matches at the moment Emacs wants to draw text with the combined face.

The only filters currently defined are NIL (which always matches) and
(:window PARAMETER VALUE), which matches only in the context of a
window with a parameter EQ-equal to VALUE.

An entry in the face list can also be nil, which does nothing.

If `face-remapping-alist' is made buffer-local, the face remapping
takes effect only in that buffer.  For instance, the mode my-mode
could define a face `my-mode-default', and then in the mode setup
function, do:

   (set (make-local-variable \\='face-remapping-alist)
        (copy-tree \\='((default my-mode-default)))).

You probably want to use the face-remap package included in Emacs
instead of manipulating face-remapping-alist directly.  Note that many
of the functions in that package modify the list destructively, so make
sure you set it to a fresh value (for instance, use `copy-tree' as in
the example above) before modifying.

Because Emacs normally only redraws screen areas when the underlying
buffer contents change, you may need to call `redraw-display' after
changing this variable for it to take effect.  */);
  Vface_remapping_alist = Qnil;
  DEFSYM (Qface_remapping_alist,"face-remapping-alist");

  DEFVAR_LISP ("face-font-rescale-alist", Vface_font_rescale_alist,
	       doc: /* Alist of fonts vs the rescaling factors.
Each element is a cons (FONT-PATTERN . RESCALE-RATIO), where
FONT-PATTERN is a font-spec or a regular expression matching a font name, and
RESCALE-RATIO is a floating point number to specify how much larger
\(or smaller) font we should use.  For instance, if a face requests
a font of 10 point, we actually use a font of 10 * RESCALE-RATIO point.  */);
  Vface_font_rescale_alist = Qnil;

  DEFVAR_INT ("face-near-same-color-threshold", face_near_same_color_threshold,
	      doc: /* Threshold for using distant-foreground color instead of foreground.

The value should be an integer number providing the minimum distance
between two colors that will still qualify them to be used as foreground
and background.  If the value of `color-distance', invoked with a nil
METRIC argument, for the foreground and background colors of a face is
less than this threshold, the distant-foreground color, if defined,
will be used for the face instead of the foreground color.

Lisp programs that change the value of this variable should also
clear the face cache, see `clear-face-cache'.  */);
  face_near_same_color_threshold = 30000;

  DEFVAR_LISP ("face-font-lax-matched-attributes",
	       Vface_font_lax_matched_attributes,
	       doc: /* Whether to match some face attributes in lax manner when realizing faces.

If non-nil, some font-related face attributes will be matched in a lax
manner when looking for candidate fonts.
If the value is t, the default, the search for fonts will not insist
on exact match for 3 font attributes: weight, width, and slant.
Instead, it will examine the available fonts with various values of
these attributes, and select the font that is the closest possible
match.  (If an exact match is available, it will still be selected,
as that is the closest match.)  For example, looking for a semi-bold
font might select a bold or a medium-weight font if no semi-bold font
matching other attributes can be found.  This is especially important
when the `default' face specifies unusual values for one or more of
these 3 attributes, which other installed fonts don't support.

The value can also be a list of font-related face attribute symbols;
see `set-face-attribute' for the full list of attributes.  Then the
corresponding face attributes will be treated as "soft" constraints
in the manner described above, instead of the default 3 attributes.

If the value is nil, candidate fonts might be rejected if the don't
have exactly the same values of attributes as the face requests.

This variable exists for debugging of the font-selection process,
and we advise not to change it otherwise.  */);
  Vface_font_lax_matched_attributes = Qt;

#ifdef HAVE_WINDOW_SYSTEM
  defsubr (&Sbitmap_spec_p);
  defsubr (&Sx_list_fonts);
  defsubr (&Sinternal_face_x_get_resource);
  defsubr (&Sx_family_fonts);
#endif
  defsubr (&Scolor_values_from_color_spec);
}<|MERGE_RESOLUTION|>--- conflicted
+++ resolved
@@ -567,7 +567,6 @@
 
 #endif  /* HAVE_NTGUI */
 
-<<<<<<< HEAD
 #ifdef HAVE_MACGUI
 /* macOS emulation of GCs */
 
@@ -592,12 +591,8 @@
 
 #endif  /* HAVE_MACGUI */
 
-#ifdef HAVE_NS
-/* NS emulation of GCs */
-=======
 #if defined (HAVE_NS) || defined (HAVE_HAIKU)
 /* NS and Haiku emulation of GCs */
->>>>>>> a9b28224
 
 static Emacs_GC *
 x_create_gc (struct frame *f,
