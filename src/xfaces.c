/* xfaces.c -- "Face" primitives.

Copyright (C) 1993-1994, 1998-2020 Free Software Foundation, Inc.

This file is part of GNU Emacs.

GNU Emacs is free software: you can redistribute it and/or modify
it under the terms of the GNU General Public License as published by
the Free Software Foundation, either version 3 of the License, or (at
your option) any later version.

GNU Emacs is distributed in the hope that it will be useful,
but WITHOUT ANY WARRANTY; without even the implied warranty of
MERCHANTABILITY or FITNESS FOR A PARTICULAR PURPOSE.  See the
GNU General Public License for more details.

You should have received a copy of the GNU General Public License
along with GNU Emacs.  If not, see <https://www.gnu.org/licenses/>.  */

/* New face implementation by Gerd Moellmann <gerd@gnu.org>.  */

/* Faces.

   When using Emacs with X, the display style of characters can be
   changed by defining `faces'.  Each face can specify the following
   display attributes:

   1. Font family name.

   2. Font foundry name.

   3. Relative proportionate width, aka character set width or set
   width (swidth), e.g. `semi-compressed'.

   4. Font height in 1/10pt.

   5. Font weight, e.g. `bold'.

   6. Font slant, e.g. `italic'.

   7. Foreground color.

   8. Background color.

   9. Whether or not characters should be underlined, and in what color.

   10. Whether or not characters should be displayed in inverse video.

   11. A background stipple, a bitmap.

   12. Whether or not characters should be overlined, and in what color.

   13. Whether or not characters should be strike-through, and in what
   color.

   14. Whether or not a box should be drawn around characters, the box
   type, and, for simple boxes, in what color.

   15. Font-spec, or nil.  This is a special attribute.

   A font-spec is a collection of font attributes (specs).

   When this attribute is specified, the face uses a font matching
   with the specs as is except for what overwritten by the specs in
   the fontset (see below).  In addition, the other font-related
   attributes (1st thru 5th) are updated from the spec.

   On the other hand, if one of the other font-related attributes are
   specified, the corresponding specs in this attribute is set to nil.

   16. A face name or list of face names from which to inherit attributes.

   17. A fontset name.  This is another special attribute.

   A fontset is a mappings from characters to font-specs, and the
   specs overwrite the font-spec in the 14th attribute.

   18. A "distant background" color, to be used when the foreground is
   too close to the background and is hard to read.

   19. Whether to extend the face to end of line when the face
   "covers" the newline that ends the line.

   On the C level, a Lisp face is completely represented by its array
   of attributes.  In that array, the zeroth element is Qface, and the
   rest are the 19 face attributes described above.  The
   lface_attribute_index enumeration, defined on dispextern.h, with
   values given by the LFACE_*_INDEX constants, is used to reference
   the individual attributes.

   Faces are frame-local by nature because Emacs allows you to define the
   same named face (face names are symbols) differently for different
   frames.  Each frame has an alist of face definitions for all named
   faces.  The value of a named face in such an alist is a Lisp vector
   with the symbol `face' in slot 0, and a slot for each of the face
   attributes mentioned above.

   There is also a global face alist `Vface_new_frame_defaults'.  Face
   definitions from this list are used to initialize faces of newly
   created frames.

   A face doesn't have to specify all attributes.  Those not specified
   have a value of `unspecified'.  Faces specifying all attributes but
   the 14th are called `fully-specified'.


   Face merging.

   The display style of a given character in the text is determined by
   combining several faces.  This process is called `face merging'.
   Face merging combines the attributes of each of the faces being
   merged such that the attributes of the face that is merged later
   override those of a face merged earlier in the process.  In
   particular, this replaces any 'unspecified' attributes with
   non-'unspecified' values.  Also, if a face inherits from another
   (via the :inherit attribute), the attributes of the parent face,
   recursively, are applied where the inheriting face doesn't specify
   non-'unspecified' values.  Any aspect of the display style that
   isn't specified by overlays or text properties is taken from the
   'default' face.  Since it is made sure that the default face is
   always fully-specified, face merging always results in a
   fully-specified face.


   Face realization.

   After all face attributes for a character have been determined by
   merging faces of that character, that face is `realized'.  The
   realization process maps face attributes to what is physically
   available on the system where Emacs runs.  The result is a
   `realized face' in the form of a struct face which is stored in the
   face cache of the frame on which it was realized.

   Face realization is done in the context of the character to display
   because different fonts may be used for different characters.  In
   other words, for characters that have different font
   specifications, different realized faces are needed to display
   them.

   Font specification is done by fontsets.  See the comment in
   fontset.c for the details.  In the current implementation, all ASCII
   characters share the same font in a fontset.

   Faces are at first realized for ASCII characters, and, at that
   time, assigned a specific realized fontset.  Hereafter, we call
   such a face as `ASCII face'.  When a face for a multibyte character
   is realized, it inherits (thus shares) a fontset of an ASCII face
   that has the same attributes other than font-related ones.

   Thus, all realized faces have a realized fontset.


   Unibyte text.

   Unibyte text (i.e. raw 8-bit characters) is displayed with the same
   font as ASCII characters.  That is because it is expected that
   unibyte text users specify a font that is suitable both for ASCII
   and raw 8-bit characters.


   Font selection.

   Font selection tries to find the best available matching font for a
   given (character, face) combination.

   If the face specifies a fontset name, that fontset determines a
   pattern for fonts of the given character.  If the face specifies a
   font name or the other font-related attributes, a fontset is
   realized from the default fontset.  In that case, that
   specification determines a pattern for ASCII characters and the
   default fontset determines a pattern for multibyte characters.

   Available fonts on the system on which Emacs runs are then matched
   against the font pattern.  The result of font selection is the best
   match for the given face attributes in this font list.

   Font selection can be influenced by the user.

   1. The user can specify the relative importance he gives the face
   attributes width, height, weight, and slant by setting
   face-font-selection-order (faces.el) to a list of face attribute
   names.  The default is '(:width :height :weight :slant), and means
   that font selection first tries to find a good match for the font
   width specified by a face, then---within fonts with that
   width---tries to find a best match for the specified font height,
   etc.

   2. Setting face-font-family-alternatives allows the user to
   specify alternative font families to try if a family specified by a
   face doesn't exist.

   3. Setting face-font-registry-alternatives allows the user to
   specify all alternative font registries to try for a face
   specifying a registry.

   4. Setting face-ignored-fonts allows the user to ignore specific
   fonts.


   Character composition.

   Usually, the realization process is already finished when Emacs
   actually reflects the desired glyph matrix on the screen.  However,
   on displaying a composition (sequence of characters to be composed
   on the screen), a suitable font for the components of the
   composition is selected and realized while drawing them on the
   screen, i.e.  the realization process is delayed but in principle
   the same.


   Initialization of basic faces.

   The faces `default', `modeline' are considered `basic faces'.
   When redisplay happens the first time for a newly created frame,
   basic faces are realized for CHARSET_ASCII.  Frame parameters are
   used to fill in unspecified attributes of the default face.  */

#include <config.h>
#include <stdlib.h>
#include "sysstdio.h"
#include <sys/types.h>
#include <sys/stat.h>

#include "lisp.h"
#include "character.h"
#include "frame.h"

#ifdef USE_MOTIF
#include <Xm/Xm.h>
#include <Xm/XmStrDefs.h>
#endif /* USE_MOTIF */

#ifdef MSDOS
#include "dosfns.h"
#endif

#ifdef HAVE_WINDOW_SYSTEM
#include TERM_HEADER
#include "fontset.h"
#ifdef HAVE_NTGUI
#define GCGraphicsExposures 0
#endif /* HAVE_NTGUI */

#ifdef HAVE_NS
#define GCGraphicsExposures 0
#endif /* HAVE_NS */
#endif /* HAVE_WINDOW_SYSTEM */

#include "buffer.h"
#include "dispextern.h"
#include "blockinput.h"
#include "window.h"
#include "termchar.h"

#include "font.h"

#ifdef HAVE_X_WINDOWS

/* Compensate for a bug in Xos.h on some systems, on which it requires
   time.h.  On some such systems, Xos.h tries to redefine struct
   timeval and struct timezone if USG is #defined while it is
   #included.  */

#ifdef XOS_NEEDS_TIME_H
#include <time.h>
#undef USG
#include <X11/Xos.h>
#define USG
#define __TIMEVAL__
#if defined USG || defined __TIMEVAL__ /* Don't warn about unused macros.  */
#endif
#else /* not XOS_NEEDS_TIME_H */
#include <X11/Xos.h>
#endif /* not XOS_NEEDS_TIME_H */

#endif /* HAVE_X_WINDOWS */

#include <c-ctype.h>

/* True if face attribute ATTR is unspecified.  */

#define UNSPECIFIEDP(ATTR) EQ ((ATTR), Qunspecified)

/* True if face attribute ATTR is `ignore-defface'.  */

#define IGNORE_DEFFACE_P(ATTR) EQ ((ATTR), QCignore_defface)

/* Size of hash table of realized faces in face caches (should be a
   prime number).  */

#define FACE_CACHE_BUCKETS_SIZE 1001

char unspecified_fg[] = "unspecified-fg", unspecified_bg[] = "unspecified-bg";

/* Alist of alternative font families.  Each element is of the form
   (FAMILY FAMILY1 FAMILY2 ...).  If fonts of FAMILY can't be loaded,
   try FAMILY1, then FAMILY2, ...  */

Lisp_Object Vface_alternative_font_family_alist;

/* Alist of alternative font registries.  Each element is of the form
   (REGISTRY REGISTRY1 REGISTRY2...).  If fonts of REGISTRY can't be
   loaded, try REGISTRY1, then REGISTRY2, ...  */

Lisp_Object Vface_alternative_font_registry_alist;

/* The next ID to assign to Lisp faces.  */

static int next_lface_id;

/* A vector mapping Lisp face Id's to face names.  */

static Lisp_Object *lface_id_to_name;
static ptrdiff_t lface_id_to_name_size;

#ifdef HAVE_WINDOW_SYSTEM

/* Counter for calls to clear_face_cache.  If this counter reaches
   CLEAR_FONT_TABLE_COUNT, and a frame has more than
   CLEAR_FONT_TABLE_NFONTS load, unused fonts are freed.  */

static int clear_font_table_count;
#define CLEAR_FONT_TABLE_COUNT	100
#define CLEAR_FONT_TABLE_NFONTS	10

#endif /* HAVE_WINDOW_SYSTEM */

/* True means face attributes have been changed since the last
   redisplay.  Used in redisplay_internal.  */

bool face_change;

/* True means don't display bold text if a face's foreground
   and background colors are the inverse of the default colors of the
   display.   This is a kluge to suppress `bold black' foreground text
   which is hard to read on an LCD monitor.  */

static bool tty_suppress_bold_inverse_default_colors_p;

/* The total number of colors currently allocated.  */

#ifdef GLYPH_DEBUG
static int ncolors_allocated;
static int npixmaps_allocated;
static int ngcs;
#endif

/* True means the definition of the `menu' face for new frames has
   been changed.  */

static bool menu_face_changed_default;

struct named_merge_point;

static struct face *realize_face (struct face_cache *, Lisp_Object *,
				  int);
static struct face *realize_gui_face (struct face_cache *, Lisp_Object *);
static struct face *realize_tty_face (struct face_cache *, Lisp_Object *);
static bool realize_basic_faces (struct frame *);
static bool realize_default_face (struct frame *);
static void realize_named_face (struct frame *, Lisp_Object, int);
static struct face_cache *make_face_cache (struct frame *);
static void free_face_cache (struct face_cache *);
static bool merge_face_ref (struct window *w,
                            struct frame *, Lisp_Object, Lisp_Object *,
                            bool, struct named_merge_point *,
                            enum lface_attribute_index);
static int color_distance (Emacs_Color *x, Emacs_Color *y);

#ifdef HAVE_WINDOW_SYSTEM
static void set_font_frame_param (Lisp_Object, Lisp_Object);
static void clear_face_gcs (struct face_cache *);
static struct face *realize_non_ascii_face (struct frame *, Lisp_Object,
					    struct face *);
#endif /* HAVE_WINDOW_SYSTEM */

/***********************************************************************
			      Utilities
 ***********************************************************************/

#ifdef HAVE_X_WINDOWS

#ifdef DEBUG_X_COLORS

/* The following is a poor mans infrastructure for debugging X color
   allocation problems on displays with PseudoColor-8.  Some X servers
   like 3.3.5 XF86_SVGA with Matrox cards apparently don't implement
   color reference counts completely so that they don't signal an
   error when a color is freed whose reference count is already 0.
   Other X servers do.  To help me debug this, the following code
   implements a simple reference counting schema of its own, for a
   single display/screen.  --gerd.  */

/* Reference counts for pixel colors.  */

int color_count[256];

/* Register color PIXEL as allocated.  */

void
register_color (unsigned long pixel)
{
  eassert (pixel < 256);
  ++color_count[pixel];
}


/* Register color PIXEL as deallocated.  */

void
unregister_color (unsigned long pixel)
{
  eassert (pixel < 256);
  if (color_count[pixel] > 0)
    --color_count[pixel];
  else
    emacs_abort ();
}


/* Register N colors from PIXELS as deallocated.  */

void
unregister_colors (unsigned long *pixels, int n)
{
  int i;
  for (i = 0; i < n; ++i)
    unregister_color (pixels[i]);
}


DEFUN ("dump-colors", Fdump_colors, Sdump_colors, 0, 0, 0,
       doc: /* Dump currently allocated colors to stderr.  */)
  (void)
{
  int i, n;

  putc ('\n', stderr);

  for (i = n = 0; i < ARRAYELTS (color_count); ++i)
    if (color_count[i])
      {
	fprintf (stderr, "%3d: %5d", i, color_count[i]);
	++n;
	putc (n % 5 == 0 ? '\n' : '\t', stderr);
      }

  if (n % 5 != 0)
    putc ('\n', stderr);
  return Qnil;
}

#endif /* DEBUG_X_COLORS */


/* Free colors used on frame F.  PIXELS is an array of NPIXELS pixel
   color values.  Interrupt input must be blocked when this function
   is called.  */

void
x_free_colors (struct frame *f, unsigned long *pixels, int npixels)
{
  /* If display has an immutable color map, freeing colors is not
     necessary and some servers don't allow it.  So don't do it.  */
  if (x_mutable_colormap (FRAME_X_VISUAL (f)))
    {
#ifdef DEBUG_X_COLORS
      unregister_colors (pixels, npixels);
#endif
      XFreeColors (FRAME_X_DISPLAY (f), FRAME_X_COLORMAP (f),
		   pixels, npixels, 0);
    }
}


#ifdef USE_X_TOOLKIT

/* Free colors used on display DPY.  PIXELS is an array of NPIXELS pixel
   color values.  Interrupt input must be blocked when this function
   is called.  */

void
x_free_dpy_colors (Display *dpy, Screen *screen, Colormap cmap,
		   unsigned long *pixels, int npixels)
{
  struct x_display_info *dpyinfo = x_display_info_for_display (dpy);

  /* If display has an immutable color map, freeing colors is not
     necessary and some servers don't allow it.  So don't do it.  */
  if (x_mutable_colormap (dpyinfo->visual))
    {
#ifdef DEBUG_X_COLORS
      unregister_colors (pixels, npixels);
#endif
      XFreeColors (dpy, cmap, pixels, npixels, 0);
    }
}
#endif /* USE_X_TOOLKIT */

/* Create and return a GC for use on frame F.  GC values and mask
   are given by XGCV and MASK.  */

static GC
x_create_gc (struct frame *f, unsigned long mask, XGCValues *xgcv)
{
  GC gc;
  block_input ();
  gc = XCreateGC (FRAME_X_DISPLAY (f), FRAME_X_DRAWABLE (f), mask, xgcv);
  unblock_input ();
  IF_DEBUG (++ngcs);
  return gc;
}


/* Free GC which was used on frame F.  */

static void
x_free_gc (struct frame *f, GC gc)
{
  eassert (input_blocked_p ());
  IF_DEBUG ((--ngcs, eassert (ngcs >= 0)));
  XFreeGC (FRAME_X_DISPLAY (f), gc);
}

#endif /* HAVE_X_WINDOWS */

#ifdef HAVE_NTGUI
/* W32 emulation of GCs */

static Emacs_GC *
x_create_gc (struct frame *f, unsigned long mask, Emacs_GC *egc)
{
  Emacs_GC *gc;
  block_input ();
  gc = XCreateGC (NULL, FRAME_W32_WINDOW (f), mask, egc);
  unblock_input ();
  IF_DEBUG (++ngcs);
  return gc;
}


/* Free GC which was used on frame F.  */

static void
x_free_gc (struct frame *f, Emacs_GC *gc)
{
  IF_DEBUG ((--ngcs, eassert (ngcs >= 0)));
  xfree (gc);
}

#endif  /* HAVE_NTGUI */

#ifdef HAVE_MACGUI
/* macOS emulation of GCs */

static GC
x_create_gc (struct frame *f, unsigned long mask, XGCValues *xgcv)
{
  GC gc;
  block_input ();
  gc = XCreateGC (FRAME_MAC_DISPLAY (f), FRAME_MAC_WINDOW (f), mask, xgcv);
  unblock_input ();
  IF_DEBUG (++ngcs);
  return gc;
}

static void
x_free_gc (struct frame *f, GC gc)
{
  eassert (input_blocked_p ());
  IF_DEBUG ((--ngcs, eassert (ngcs >= 0)));
  XFreeGC (FRAME_MAC_DISPLAY (f), gc);
}

#endif  /* HAVE_MACGUI */

#ifdef HAVE_NS
/* NS emulation of GCs */

static Emacs_GC *
x_create_gc (struct frame *f,
	     unsigned long mask,
	     Emacs_GC *egc)
{
  Emacs_GC *gc = xmalloc (sizeof *gc);
  *gc = *egc;
  return gc;
}

static void
x_free_gc (struct frame *f, Emacs_GC *gc)
{
  xfree (gc);
}
#endif  /* HAVE_NS */

/***********************************************************************
			   Frames and faces
 ***********************************************************************/

/* Initialize face cache and basic faces for frame F.  */

void
init_frame_faces (struct frame *f)
{
  /* Make a face cache, if F doesn't have one.  */
  if (FRAME_FACE_CACHE (f) == NULL)
    FRAME_FACE_CACHE (f) = make_face_cache (f);

#ifdef HAVE_WINDOW_SYSTEM
  /* Make the image cache.  */
  if (FRAME_WINDOW_P (f))
    {
      /* We initialize the image cache when creating the first frame
	 on a terminal, and not during terminal creation.  This way,
	 `x-open-connection' on a tty won't create an image cache.  */
      if (FRAME_IMAGE_CACHE (f) == NULL)
	FRAME_IMAGE_CACHE (f) = make_image_cache ();
      ++FRAME_IMAGE_CACHE (f)->refcount;
    }
#endif /* HAVE_WINDOW_SYSTEM */

  /* Realize faces early (Bug#17889).  */
  if (!realize_basic_faces (f))
    emacs_abort ();
}


/* Free face cache of frame F.  Called from frame-dependent
   resource freeing function, e.g. (x|tty)_free_frame_resources.  */

void
free_frame_faces (struct frame *f)
{
  struct face_cache *face_cache = FRAME_FACE_CACHE (f);

  if (face_cache)
    {
      free_face_cache (face_cache);
      FRAME_FACE_CACHE (f) = NULL;
    }

#ifdef HAVE_WINDOW_SYSTEM
  if (FRAME_WINDOW_P (f))
    {
      struct image_cache *image_cache = FRAME_IMAGE_CACHE (f);
      if (image_cache)
	{
	  --image_cache->refcount;
	  if (image_cache->refcount == 0)
	    free_image_cache (f);
	}
    }
#endif /* HAVE_WINDOW_SYSTEM */
}


/* Clear face caches, and recompute basic faces for frame F.  Call
   this after changing frame parameters on which those faces depend,
   or when realized faces have been freed due to changing attributes
   of named faces.  */

void
recompute_basic_faces (struct frame *f)
{
  if (FRAME_FACE_CACHE (f))
    {
      clear_face_cache (false);
      if (!realize_basic_faces (f))
	emacs_abort ();
    }
}


/* Clear the face caches of all frames.  CLEAR_FONTS_P means
   try to free unused fonts, too.  */

void
clear_face_cache (bool clear_fonts_p)
{
#ifdef HAVE_WINDOW_SYSTEM
  Lisp_Object tail, frame;

  if (clear_fonts_p
      || ++clear_font_table_count == CLEAR_FONT_TABLE_COUNT)
    {
      /* From time to time see if we can unload some fonts.  This also
	 frees all realized faces on all frames.  Fonts needed by
	 faces will be loaded again when faces are realized again.  */
      clear_font_table_count = 0;

      FOR_EACH_FRAME (tail, frame)
	{
	  struct frame *f = XFRAME (frame);
	  if (FRAME_WINDOW_P (f)
	      && FRAME_DISPLAY_INFO (f)->n_fonts > CLEAR_FONT_TABLE_NFONTS)
	    {
	      clear_font_cache (f);
	      free_all_realized_faces (frame);
	    }
	}
    }
  else
    {
      /* Clear GCs of realized faces.  */
      FOR_EACH_FRAME (tail, frame)
	{
	  struct frame *f = XFRAME (frame);
	  if (FRAME_WINDOW_P (f))
	      clear_face_gcs (FRAME_FACE_CACHE (f));
	}
      clear_image_caches (Qnil);
    }
#endif /* HAVE_WINDOW_SYSTEM */
}

DEFUN ("clear-face-cache", Fclear_face_cache, Sclear_face_cache, 0, 1, 0,
       doc: /* Clear face caches on all frames.
Optional THOROUGHLY non-nil means try to free unused fonts, too.  */)
  (Lisp_Object thoroughly)
{
  clear_face_cache (!NILP (thoroughly));
  face_change = true;
  windows_or_buffers_changed = 53;
  return Qnil;
}


/***********************************************************************
			      X Pixmaps
 ***********************************************************************/

#ifdef HAVE_WINDOW_SYSTEM

DEFUN ("bitmap-spec-p", Fbitmap_spec_p, Sbitmap_spec_p, 1, 1, 0,
       doc: /* Value is non-nil if OBJECT is a valid bitmap specification.
A bitmap specification is either a string, a file name, or a list
\(WIDTH HEIGHT DATA) where WIDTH is the pixel width of the bitmap,
HEIGHT is its height, and DATA is a string containing the bits of
the pixmap.  Bits are stored row by row, each row occupies
\(WIDTH + 7)/8 bytes.  */)
  (Lisp_Object object)
{
  bool pixmap_p = false;

  if (STRINGP (object))
    /* If OBJECT is a string, it's a file name.  */
    pixmap_p = true;
  else if (CONSP (object))
    {
      /* Otherwise OBJECT must be (WIDTH HEIGHT DATA), WIDTH and
	 HEIGHT must be ints > 0, and DATA must be string large
	 enough to hold a bitmap of the specified size.  */
      Lisp_Object width, height, data;

      height = width = data = Qnil;

      if (CONSP (object))
	{
	  width = XCAR (object);
	  object = XCDR (object);
	  if (CONSP (object))
	    {
	      height = XCAR (object);
	      object = XCDR (object);
	      if (CONSP (object))
		data = XCAR (object);
	    }
	}

      if (STRINGP (data)
	  && RANGED_FIXNUMP (1, width, INT_MAX)
	  && RANGED_FIXNUMP (1, height, INT_MAX))
	{
	  int bytes_per_row = (XFIXNUM (width) + CHAR_BIT - 1) / CHAR_BIT;
	  if (XFIXNUM (height) <= SBYTES (data) / bytes_per_row)
	    pixmap_p = true;
	}
    }

  return pixmap_p ? Qt : Qnil;
}


/* Load a bitmap according to NAME (which is either a file name or a
   pixmap spec) for use on frame F.  Value is the bitmap_id (see
   xfns.c).  If NAME is nil, return with a bitmap id of zero.  If
   bitmap cannot be loaded, display a message saying so, and return
   zero.  */

static ptrdiff_t
load_pixmap (struct frame *f, Lisp_Object name)
{
  ptrdiff_t bitmap_id;
#ifdef HAVE_MACGUI
  double alpha = -1;
#endif

  if (NILP (name))
    return 0;

  CHECK_TYPE (!NILP (Fbitmap_spec_p (name)), Qbitmap_spec_p, name);

  block_input ();
  if (CONSP (name))
    {
      /* Decode a bitmap spec into a bitmap.  */

      int h, w;
      Lisp_Object bits;

      w = XFIXNUM (Fcar (name));
      h = XFIXNUM (Fcar (Fcdr (name)));
      bits = Fcar (Fcdr (Fcdr (name)));

<<<<<<< HEAD
#ifndef HAVE_MACGUI
      bitmap_id = x_create_bitmap_from_data (f, SSDATA (bits),
					     w, h);
#else  /* HAVE_MACGUI */
      Lisp_Object bits_2x =
	Fget_text_property (make_number (0), QCdata_2x, bits);
      if (NILP (Fbitmap_spec_p (list3 (make_number (w * 2), make_number (h * 2),
				       bits_2x))))
	bits_2x = Qnil;
      bitmap_id = mac_create_bitmap_from_data (f, SSDATA (bits),
					       (STRINGP (bits_2x)
						? SSDATA (bits_2x) : NULL),
					       w, h);
#endif	/* HAVE_MACGUI */
=======
      bitmap_id = image_create_bitmap_from_data (f, SSDATA (bits),
                                                 w, h);
>>>>>>> c5f255d6
    }
  else
    {
#ifdef HAVE_MACGUI
      int nconsumed;

      if (sscanf (SSDATA (name), "alpha : %lf%n", &alpha, &nconsumed) == 1)
	{
	  if (nconsumed + 1 == SBYTES (name))
	    {
	      if (SREF (name, nconsumed) == '%')
		alpha /= 100;
	      else
		alpha = -1;
	    }
	  else if (nconsumed != SBYTES (name))
	    alpha = -1;
	  if (alpha > 1)
	    alpha = -1;
	}
      if (alpha < 0)
#endif
      /* It must be a string -- a file name.  */
      bitmap_id = image_create_bitmap_from_file (f, name);
    }
  unblock_input ();

#ifdef HAVE_MACGUI
  if (alpha >= 0)
    return ~((ptrdiff_t) (alpha * 255.0 + 0.5));
#endif

  if (bitmap_id < 0)
    {
      add_to_log ("Invalid or undefined bitmap `%s'", name);
      bitmap_id = 0;
    }
  else
    {
#ifdef GLYPH_DEBUG
      ++npixmaps_allocated;
#endif
    }

  return bitmap_id;
}

#endif /* HAVE_WINDOW_SYSTEM */



/***********************************************************************
                            Color Handling
 ***********************************************************************/

/* Parse RGB_LIST, and fill in the RGB fields of COLOR.
   RGB_LIST should contain (at least) 3 lisp integers.
   Return true iff RGB_LIST is OK.  */

static bool
parse_rgb_list (Lisp_Object rgb_list, Emacs_Color *color)
{
#define PARSE_RGB_LIST_FIELD(field)					\
  if (CONSP (rgb_list) && FIXNUMP (XCAR (rgb_list)))			\
    {									\
      color->field = XFIXNUM (XCAR (rgb_list));				\
      rgb_list = XCDR (rgb_list);					\
    }									\
  else									\
    return false;

  PARSE_RGB_LIST_FIELD (red);
  PARSE_RGB_LIST_FIELD (green);
  PARSE_RGB_LIST_FIELD (blue);

  return true;
}


/* Lookup on frame F the color described by the lisp string COLOR.
   The resulting tty color is returned in TTY_COLOR; if STD_COLOR is
   non-zero, then the `standard' definition of the same color is
   returned in it.  */

static bool
tty_lookup_color (struct frame *f, Lisp_Object color, Emacs_Color *tty_color,
		  Emacs_Color *std_color)
{
  Lisp_Object frame, color_desc;

  if (!STRINGP (color) || NILP (Ffboundp (Qtty_color_desc)))
    return false;

  XSETFRAME (frame, f);

  color_desc = call2 (Qtty_color_desc, color, frame);
  if (CONSP (color_desc) && CONSP (XCDR (color_desc)))
    {
      Lisp_Object rgb;

      if (! FIXNUMP (XCAR (XCDR (color_desc))))
	return false;

      tty_color->pixel = XFIXNUM (XCAR (XCDR (color_desc)));

      rgb = XCDR (XCDR (color_desc));
      if (! parse_rgb_list (rgb, tty_color))
	return false;

      /* Should we fill in STD_COLOR too?  */
      if (std_color)
	{
	  /* Default STD_COLOR to the same as TTY_COLOR.  */
	  *std_color = *tty_color;

	  /* Do a quick check to see if the returned descriptor is
	     actually _exactly_ equal to COLOR, otherwise we have to
	     lookup STD_COLOR separately.  If it's impossible to lookup
	     a standard color, we just give up and use TTY_COLOR.  */
	  if ((!STRINGP (XCAR (color_desc))
	       || NILP (Fstring_equal (color, XCAR (color_desc))))
	      && !NILP (Ffboundp (Qtty_color_standard_values)))
	    {
	      /* Look up STD_COLOR separately.  */
	      rgb = call1 (Qtty_color_standard_values, color);
	      if (! parse_rgb_list (rgb, std_color))
		return false;
	    }
	}

      return true;
    }
  else if (NILP (Fsymbol_value (intern ("tty-defined-color-alist"))))
    /* We were called early during startup, and the colors are not
       yet set up in tty-defined-color-alist.  Don't return a failure
       indication, since this produces the annoying "Unable to
       load color" messages in the *Messages* buffer.  */
    return true;
  else
    /* tty-color-desc seems to have returned a bad value.  */
    return false;
}

/* An implementation of defined_color_hook for tty frames.  */

bool
tty_defined_color (struct frame *f, const char *color_name,
		   Emacs_Color *color_def, bool alloc, bool _makeIndex)
{
  bool status = true;

  /* Defaults.  */
  color_def->pixel = FACE_TTY_DEFAULT_COLOR;
  color_def->red = 0;
  color_def->blue = 0;
  color_def->green = 0;

  if (*color_name)
    status = tty_lookup_color (f, build_string (color_name), color_def, NULL);

  if (color_def->pixel == FACE_TTY_DEFAULT_COLOR && *color_name)
    {
      if (strcmp (color_name, "unspecified-fg") == 0)
	color_def->pixel = FACE_TTY_DEFAULT_FG_COLOR;
      else if (strcmp (color_name, "unspecified-bg") == 0)
	color_def->pixel = FACE_TTY_DEFAULT_BG_COLOR;
    }

  if (color_def->pixel != FACE_TTY_DEFAULT_COLOR)
    status = true;

  return status;
}

<<<<<<< HEAD

/* Decide if color named COLOR_NAME is valid for the display
   associated with the frame F; if so, return the rgb values in
   COLOR_DEF.  If ALLOC, allocate a new colormap cell.

   This does the right thing for any type of frame.  */

static bool
defined_color (struct frame *f, const char *color_name, XColor *color_def,
	       bool alloc)
{
  if (!FRAME_WINDOW_P (f))
    return tty_defined_color (f, color_name, color_def, alloc);
#ifdef HAVE_X_WINDOWS
  else if (FRAME_X_P (f))
    return x_defined_color (f, color_name, color_def, alloc);
#endif
#ifdef HAVE_NTGUI
  else if (FRAME_W32_P (f))
    return w32_defined_color (f, color_name, color_def, alloc);
#endif
#ifdef HAVE_MACGUI
  else if (FRAME_MAC_P (f))
    return mac_defined_color (f, color_name, color_def, alloc);
#endif
#ifdef HAVE_NS
  else if (FRAME_NS_P (f))
    return ns_defined_color (f, color_name, color_def, alloc, true);
#endif
  else
    emacs_abort ();
}


=======
>>>>>>> c5f255d6
/* Given the index IDX of a tty color on frame F, return its name, a
   Lisp string.  */

Lisp_Object
tty_color_name (struct frame *f, int idx)
{
  if (idx >= 0 && !NILP (Ffboundp (Qtty_color_by_index)))
    {
      Lisp_Object frame;
      Lisp_Object coldesc;

      XSETFRAME (frame, f);
      coldesc = call2 (Qtty_color_by_index, make_fixnum (idx), frame);

      if (!NILP (coldesc))
	return XCAR (coldesc);
    }
#ifdef MSDOS
  /* We can have an MS-DOS frame under -nw for a short window of
     opportunity before internal_terminal_init is called.  DTRT.  */
  if (FRAME_MSDOS_P (f) && !inhibit_window_system)
    return msdos_stdcolor_name (idx);
#endif

  if (idx == FACE_TTY_DEFAULT_FG_COLOR)
    return build_string (unspecified_fg);
  if (idx == FACE_TTY_DEFAULT_BG_COLOR)
    return build_string (unspecified_bg);

  return Qunspecified;
}


/* Return true if COLOR_NAME is a shade of gray (or white or
   black) on frame F.

   The criterion implemented here is not a terribly sophisticated one.  */

static bool
face_color_gray_p (struct frame *f, const char *color_name)
{
  Emacs_Color color;
  bool gray_p;

  if (FRAME_TERMINAL (f)->defined_color_hook
      (f, color_name, &color, false, true))
    gray_p = (/* Any color sufficiently close to black counts as gray.  */
	      (color.red < 5000 && color.green < 5000 && color.blue < 5000)
	      ||
	      ((eabs (color.red - color.green)
		< max (color.red, color.green) / 20)
	       && (eabs (color.green - color.blue)
		   < max (color.green, color.blue) / 20)
	       && (eabs (color.blue - color.red)
		   < max (color.blue, color.red) / 20)));
  else
    gray_p = false;

  return gray_p;
}


/* Return true if color COLOR_NAME can be displayed on frame F.
   BACKGROUND_P means the color will be used as background color.  */

static bool
face_color_supported_p (struct frame *f, const char *color_name,
			bool background_p)
{
  Lisp_Object frame;
  Emacs_Color not_used;

  XSETFRAME (frame, f);
  return
#ifdef HAVE_WINDOW_SYSTEM
    FRAME_WINDOW_P (f)
    ? (!NILP (Fxw_display_color_p (frame))
       || xstrcasecmp (color_name, "black") == 0
       || xstrcasecmp (color_name, "white") == 0
       || (background_p
	   && face_color_gray_p (f, color_name))
       || (!NILP (Fx_display_grayscale_p (frame))
	   && face_color_gray_p (f, color_name)))
    :
#endif
    tty_defined_color (f, color_name, &not_used, false, false);
}


DEFUN ("color-gray-p", Fcolor_gray_p, Scolor_gray_p, 1, 2, 0,
       doc: /* Return non-nil if COLOR is a shade of gray (or white or black).
FRAME specifies the frame and thus the display for interpreting COLOR.
If FRAME is nil or omitted, use the selected frame.  */)
  (Lisp_Object color, Lisp_Object frame)
{
  CHECK_STRING (color);
  return (face_color_gray_p (decode_any_frame (frame), SSDATA (color))
	  ? Qt : Qnil);
}


DEFUN ("color-supported-p", Fcolor_supported_p,
       Scolor_supported_p, 1, 3, 0,
       doc: /* Return non-nil if COLOR can be displayed on FRAME.
BACKGROUND-P non-nil means COLOR is used as a background.
Otherwise, this function tells whether it can be used as a foreground.
If FRAME is nil or omitted, use the selected frame.
COLOR must be a valid color name.  */)
  (Lisp_Object color, Lisp_Object frame, Lisp_Object background_p)
{
  CHECK_STRING (color);
  return (face_color_supported_p (decode_any_frame (frame),
				  SSDATA (color), !NILP (background_p))
	  ? Qt : Qnil);
}


static unsigned long
load_color2 (struct frame *f, struct face *face, Lisp_Object name,
             enum lface_attribute_index target_index, Emacs_Color *color)
{
  eassert (STRINGP (name));
  eassert (target_index == LFACE_FOREGROUND_INDEX
	   || target_index == LFACE_BACKGROUND_INDEX
	   || target_index == LFACE_UNDERLINE_INDEX
	   || target_index == LFACE_OVERLINE_INDEX
	   || target_index == LFACE_STRIKE_THROUGH_INDEX
	   || target_index == LFACE_BOX_INDEX);

  /* if the color map is full, defined_color_hook will return a best match
     to the values in an existing cell. */
  if (!FRAME_TERMINAL (f)->defined_color_hook
      (f, SSDATA (name), color, true, true))
    {
      add_to_log ("Unable to load color \"%s\"", name);

      switch (target_index)
	{
	case LFACE_FOREGROUND_INDEX:
	  face->foreground_defaulted_p = true;
	  color->pixel = FRAME_FOREGROUND_PIXEL (f);
	  break;

	case LFACE_BACKGROUND_INDEX:
	  face->background_defaulted_p = true;
	  color->pixel = FRAME_BACKGROUND_PIXEL (f);
	  break;

	case LFACE_UNDERLINE_INDEX:
	  face->underline_defaulted_p = true;
	  color->pixel = FRAME_FOREGROUND_PIXEL (f);
	  break;

	case LFACE_OVERLINE_INDEX:
	  face->overline_color_defaulted_p = true;
	  color->pixel = FRAME_FOREGROUND_PIXEL (f);
	  break;

	case LFACE_STRIKE_THROUGH_INDEX:
	  face->strike_through_color_defaulted_p = true;
	  color->pixel = FRAME_FOREGROUND_PIXEL (f);
	  break;

	case LFACE_BOX_INDEX:
	  face->box_color_defaulted_p = true;
	  color->pixel = FRAME_FOREGROUND_PIXEL (f);
	  break;

	default:
	  emacs_abort ();
	}
    }
#ifdef GLYPH_DEBUG
  else
    ++ncolors_allocated;
#endif

  return color->pixel;
}

/* Load color with name NAME for use by face FACE on frame F.
   TARGET_INDEX must be one of LFACE_FOREGROUND_INDEX,
   LFACE_BACKGROUND_INDEX, LFACE_UNDERLINE_INDEX, LFACE_OVERLINE_INDEX,
   LFACE_STRIKE_THROUGH_INDEX, or LFACE_BOX_INDEX.  Value is the
   pixel color.  If color cannot be loaded, display a message, and
   return the foreground, background or underline color of F, but
   record that fact in flags of the face so that we don't try to free
   these colors.  */

unsigned long
load_color (struct frame *f, struct face *face, Lisp_Object name,
	    enum lface_attribute_index target_index)
{
  Emacs_Color color;
  return load_color2 (f, face, name, target_index, &color);
}


#ifdef HAVE_WINDOW_SYSTEM

/* Load colors for face FACE which is used on frame F.  Colors are
   specified by slots LFACE_BACKGROUND_INDEX and LFACE_FOREGROUND_INDEX
   of ATTRS.  If the background color specified is not supported on F,
   try to emulate gray colors with a stipple from Vface_default_stipple.  */

static void
load_face_colors (struct frame *f, struct face *face,
		  Lisp_Object attrs[LFACE_VECTOR_SIZE])
{
  Lisp_Object fg, bg, dfg;
  Emacs_Color xfg, xbg;

  bg = attrs[LFACE_BACKGROUND_INDEX];
  fg = attrs[LFACE_FOREGROUND_INDEX];

  /* Swap colors if face is inverse-video.  */
  if (EQ (attrs[LFACE_INVERSE_INDEX], Qt))
    {
      Lisp_Object tmp;
      tmp = fg;
      fg = bg;
      bg = tmp;
    }

  /* Check for support for foreground, not for background because
     face_color_supported_p is smart enough to know that grays are
     "supported" as background because we are supposed to use stipple
     for them.  */
  if (!face_color_supported_p (f, SSDATA (bg), false)
      && !NILP (Fbitmap_spec_p (Vface_default_stipple)))
    {
      image_destroy_bitmap (f, face->stipple);
      face->stipple = load_pixmap (f, Vface_default_stipple);
    }

  face->background = load_color2 (f, face, bg, LFACE_BACKGROUND_INDEX, &xbg);
  face->foreground = load_color2 (f, face, fg, LFACE_FOREGROUND_INDEX, &xfg);

  dfg = attrs[LFACE_DISTANT_FOREGROUND_INDEX];
  if (!NILP (dfg) && !UNSPECIFIEDP (dfg)
      && color_distance (&xbg, &xfg) < face_near_same_color_threshold)
    {
      if (EQ (attrs[LFACE_INVERSE_INDEX], Qt))
        face->background = load_color (f, face, dfg, LFACE_BACKGROUND_INDEX);
      else
        face->foreground = load_color (f, face, dfg, LFACE_FOREGROUND_INDEX);
    }
}

#ifdef HAVE_X_WINDOWS

/* Free color PIXEL on frame F.  */

void
unload_color (struct frame *f, unsigned long pixel)
{
  if (pixel != -1)
    {
      block_input ();
      x_free_colors (f, &pixel, 1);
      unblock_input ();
    }
}

/* Free colors allocated for FACE.  */

static void
free_face_colors (struct frame *f, struct face *face)
{
  /* PENDING(NS): need to do something here? */

  if (face->colors_copied_bitwise_p)
    return;

  block_input ();

  if (!face->foreground_defaulted_p)
    {
      x_free_colors (f, &face->foreground, 1);
      IF_DEBUG (--ncolors_allocated);
    }

  if (!face->background_defaulted_p)
    {
      x_free_colors (f, &face->background, 1);
      IF_DEBUG (--ncolors_allocated);
    }

  if (face->underline
      && !face->underline_defaulted_p)
    {
      x_free_colors (f, &face->underline_color, 1);
      IF_DEBUG (--ncolors_allocated);
    }

  if (face->overline_p
      && !face->overline_color_defaulted_p)
    {
      x_free_colors (f, &face->overline_color, 1);
      IF_DEBUG (--ncolors_allocated);
    }

  if (face->strike_through_p
      && !face->strike_through_color_defaulted_p)
    {
      x_free_colors (f, &face->strike_through_color, 1);
      IF_DEBUG (--ncolors_allocated);
    }

  if (face->box != FACE_NO_BOX
      && !face->box_color_defaulted_p)
    {
      x_free_colors (f, &face->box_color, 1);
      IF_DEBUG (--ncolors_allocated);
    }

  unblock_input ();
}

#endif /* HAVE_X_WINDOWS */

#endif /* HAVE_WINDOW_SYSTEM */



/***********************************************************************
			   XLFD Font Names
 ***********************************************************************/

/* An enumerator for each field of an XLFD font name.  */

enum xlfd_field
{
  XLFD_FOUNDRY,
  XLFD_FAMILY,
  XLFD_WEIGHT,
  XLFD_SLANT,
  XLFD_SWIDTH,
  XLFD_ADSTYLE,
  XLFD_PIXEL_SIZE,
  XLFD_POINT_SIZE,
  XLFD_RESX,
  XLFD_RESY,
  XLFD_SPACING,
  XLFD_AVGWIDTH,
  XLFD_REGISTRY,
  XLFD_ENCODING,
  XLFD_LAST
};

/* An enumerator for each possible slant value of a font.  Taken from
   the XLFD specification.  */

enum xlfd_slant
{
  XLFD_SLANT_UNKNOWN,
  XLFD_SLANT_ROMAN,
  XLFD_SLANT_ITALIC,
  XLFD_SLANT_OBLIQUE,
  XLFD_SLANT_REVERSE_ITALIC,
  XLFD_SLANT_REVERSE_OBLIQUE,
  XLFD_SLANT_OTHER
};

/* Relative font weight according to XLFD documentation.  */

enum xlfd_weight
{
  XLFD_WEIGHT_UNKNOWN,
  XLFD_WEIGHT_ULTRA_LIGHT,	/* 10 */
  XLFD_WEIGHT_EXTRA_LIGHT,	/* 20 */
  XLFD_WEIGHT_LIGHT,		/* 30 */
  XLFD_WEIGHT_SEMI_LIGHT,	/* 40: SemiLight, Book, ...  */
  XLFD_WEIGHT_MEDIUM,		/* 50: Medium, Normal, Regular, ...  */
  XLFD_WEIGHT_SEMI_BOLD,	/* 60: SemiBold, DemiBold, ...  */
  XLFD_WEIGHT_BOLD,		/* 70: Bold, ... */
  XLFD_WEIGHT_EXTRA_BOLD,	/* 80: ExtraBold, Heavy, ...  */
  XLFD_WEIGHT_ULTRA_BOLD	/* 90: UltraBold, Black, ...  */
};

/* Relative proportionate width.  */

enum xlfd_swidth
{
  XLFD_SWIDTH_UNKNOWN,
  XLFD_SWIDTH_ULTRA_CONDENSED,	/* 10 */
  XLFD_SWIDTH_EXTRA_CONDENSED,	/* 20 */
  XLFD_SWIDTH_CONDENSED,	/* 30: Condensed, Narrow, Compressed, ... */
  XLFD_SWIDTH_SEMI_CONDENSED,	/* 40: semicondensed */
  XLFD_SWIDTH_MEDIUM,		/* 50: Medium, Normal, Regular, ... */
  XLFD_SWIDTH_SEMI_EXPANDED,	/* 60: SemiExpanded, DemiExpanded, ... */
  XLFD_SWIDTH_EXPANDED,		/* 70: Expanded... */
  XLFD_SWIDTH_EXTRA_EXPANDED,	/* 80: ExtraExpanded, Wide...  */
  XLFD_SWIDTH_ULTRA_EXPANDED	/* 90: UltraExpanded... */
};

/* Order by which font selection chooses fonts.  The default values
   mean `first, find a best match for the font width, then for the
   font height, then for weight, then for slant.'  This variable can be
   set via set-face-font-sort-order.  */

static int font_sort_order[4];

#ifdef HAVE_WINDOW_SYSTEM

static enum font_property_index font_props_for_sorting[FONT_SIZE_INDEX];

static int
compare_fonts_by_sort_order (const void *v1, const void *v2)
{
  Lisp_Object const *p1 = v1;
  Lisp_Object const *p2 = v2;
  Lisp_Object font1 = *p1;
  Lisp_Object font2 = *p2;
  int i;

  for (i = 0; i < FONT_SIZE_INDEX; i++)
    {
      enum font_property_index idx = font_props_for_sorting[i];
      Lisp_Object val1 = AREF (font1, idx), val2 = AREF (font2, idx);
      int result;

      if (idx <= FONT_REGISTRY_INDEX)
	{
	  if (STRINGP (val1))
	    result = STRINGP (val2) ? strcmp (SSDATA (val1), SSDATA (val2)) : -1;
	  else
	    result = STRINGP (val2) ? 1 : 0;
	}
      else
	{
	  if (FIXNUMP (val1))
	    result = (FIXNUMP (val2) && XFIXNUM (val1) >= XFIXNUM (val2)
		      ? XFIXNUM (val1) > XFIXNUM (val2)
		      : -1);
	  else
	    result = FIXNUMP (val2) ? 1 : 0;
	}
      if (result)
	return result;
    }
  return 0;
}

DEFUN ("x-family-fonts", Fx_family_fonts, Sx_family_fonts, 0, 2, 0,
       doc: /* Return a list of available fonts of family FAMILY on FRAME.
If FAMILY is omitted or nil, list all families.
Otherwise, FAMILY must be a string, possibly containing wildcards
`?' and `*'.
If FRAME is omitted or nil, use the selected frame.
Each element of the result is a vector [FAMILY WIDTH POINT-SIZE WEIGHT
SLANT FIXED-P FULL REGISTRY-AND-ENCODING].
FAMILY is the font family name.  POINT-SIZE is the size of the
font in 1/10 pt.  WIDTH, WEIGHT, and SLANT are symbols describing the
width, weight and slant of the font.  These symbols are the same as for
face attributes.  FIXED-P is non-nil if the font is fixed-pitch.
FULL is the full name of the font, and REGISTRY-AND-ENCODING is a string
giving the registry and encoding of the font.
The result list is sorted according to the current setting of
the face font sort order.  */)
  (Lisp_Object family, Lisp_Object frame)
{
  Lisp_Object font_spec, list, *drivers, vec;
  struct frame *f = decode_live_frame (frame);
  ptrdiff_t i, nfonts;
  Lisp_Object result;
  USE_SAFE_ALLOCA;

  font_spec = Ffont_spec (0, NULL);
  if (!NILP (family))
    {
      CHECK_STRING (family);
      font_parse_family_registry (family, Qnil, font_spec);
    }

  list = font_list_entities (f, font_spec);
  if (NILP (list))
    return Qnil;

  /* Sort the font entities.  */
  for (i = 0; i < 4; i++)
    switch (font_sort_order[i])
      {
      case XLFD_SWIDTH:
	font_props_for_sorting[i] = FONT_WIDTH_INDEX; break;
      case XLFD_POINT_SIZE:
	font_props_for_sorting[i] = FONT_SIZE_INDEX; break;
      case XLFD_WEIGHT:
	font_props_for_sorting[i] = FONT_WEIGHT_INDEX; break;
      default:
	font_props_for_sorting[i] = FONT_SLANT_INDEX; break;
      }
  font_props_for_sorting[i++] = FONT_FAMILY_INDEX;
  font_props_for_sorting[i++] = FONT_FOUNDRY_INDEX;
  font_props_for_sorting[i++] = FONT_ADSTYLE_INDEX;
  font_props_for_sorting[i++] = FONT_REGISTRY_INDEX;

  ptrdiff_t ndrivers = list_length (list);
  SAFE_ALLOCA_LISP (drivers, ndrivers);
  for (i = 0; i < ndrivers; i++, list = XCDR (list))
    drivers[i] = XCAR (list);
  vec = Fvconcat (ndrivers, drivers);
  nfonts = ASIZE (vec);

  qsort (XVECTOR (vec)->contents, nfonts, word_size,
	 compare_fonts_by_sort_order);

  result = Qnil;
  for (i = nfonts - 1; i >= 0; --i)
    {
      Lisp_Object font = AREF (vec, i);
      Lisp_Object v = make_uninit_vector (8);
      int point;
      Lisp_Object spacing;

      ASET (v, 0, AREF (font, FONT_FAMILY_INDEX));
      ASET (v, 1, FONT_WIDTH_SYMBOLIC (font));
      point = PIXEL_TO_POINT (XFIXNUM (AREF (font, FONT_SIZE_INDEX)) * 10,
			      FRAME_RES_Y (f));
      ASET (v, 2, make_fixnum (point));
      ASET (v, 3, FONT_WEIGHT_SYMBOLIC (font));
      ASET (v, 4, FONT_SLANT_SYMBOLIC (font));
      spacing = Ffont_get (font, QCspacing);
      ASET (v, 5, (NILP (spacing) || EQ (spacing, Qp)) ? Qnil : Qt);
      ASET (v, 6, Ffont_xlfd_name (font, Qnil));
      ASET (v, 7, AREF (font, FONT_REGISTRY_INDEX));

      result = Fcons (v, result);
    }

  SAFE_FREE ();
  return result;
}

DEFUN ("x-list-fonts", Fx_list_fonts, Sx_list_fonts, 1, 5, 0,
       doc: /* Return a list of the names of available fonts matching PATTERN.
If optional arguments FACE and FRAME are specified, return only fonts
the same size as FACE on FRAME.

PATTERN should be a string containing a font name in the XLFD,
Fontconfig, or GTK format.  A font name given in the XLFD format may
contain wildcard characters:
  the * character matches any substring, and
  the ? character matches any single character.
  PATTERN is case-insensitive.

The return value is a list of strings, suitable as arguments to
`set-face-font'.

Fonts Emacs can't use may or may not be excluded
even if they match PATTERN and FACE.
The optional fourth argument MAXIMUM sets a limit on how many
fonts to match.  The first MAXIMUM fonts are reported.
The optional fifth argument WIDTH, if specified, is a number of columns
occupied by a character of a font.  In that case, return only fonts
the WIDTH times as wide as FACE on FRAME.  */)
  (Lisp_Object pattern, Lisp_Object face, Lisp_Object frame,
   Lisp_Object maximum, Lisp_Object width)
{
  struct frame *f;
  int size, avgwidth;

  check_window_system (NULL);
  CHECK_STRING (pattern);

  if (! NILP (maximum))
    CHECK_FIXNAT (maximum);

  if (!NILP (width))
    CHECK_FIXNUM (width);

  /* We can't simply call decode_window_system_frame because
     this function may be called before any frame is created.  */
  f = decode_live_frame (frame);
  if (! FRAME_WINDOW_P (f))
    {
      /* Perhaps we have not yet created any frame.  */
      f = NULL;
      frame = Qnil;
      face = Qnil;
    }
  else
    XSETFRAME (frame, f);

  /* Determine the width standard for comparison with the fonts we find.  */

  if (NILP (face))
    size = 0;
  else
    {
      /* This is of limited utility since it works with character
	 widths.  Keep it for compatibility.  --gerd.  */
      int face_id = lookup_named_face (NULL, f, face, false);
      struct face *width_face = FACE_FROM_ID_OR_NULL (f, face_id);

      if (width_face && width_face->font)
	{
	  size = width_face->font->pixel_size;
	  avgwidth = width_face->font->average_width;
	}
      else
	{
	  size = FRAME_FONT (f)->pixel_size;
	  avgwidth = FRAME_FONT (f)->average_width;
	}
      if (!NILP (width))
	avgwidth *= XFIXNUM (width);
    }

  Lisp_Object font_spec = font_spec_from_name (pattern);
  if (!FONTP (font_spec))
    signal_error ("Invalid font name", pattern);

  if (size)
    {
      Ffont_put (font_spec, QCsize, make_fixnum (size));
      Ffont_put (font_spec, QCavgwidth, make_fixnum (avgwidth));
    }
  Lisp_Object fonts = Flist_fonts (font_spec, frame, maximum, font_spec);
  for (Lisp_Object tail = fonts; CONSP (tail); tail = XCDR (tail))
    {
      Lisp_Object font_entity;

      font_entity = XCAR (tail);
      if ((NILP (AREF (font_entity, FONT_SIZE_INDEX))
	   || XFIXNUM (AREF (font_entity, FONT_SIZE_INDEX)) == 0)
	  && ! NILP (AREF (font_spec, FONT_SIZE_INDEX)))
	{
	  /* This is a scalable font.  For backward compatibility,
	     we set the specified size. */
	  font_entity = copy_font_spec (font_entity);
	  ASET (font_entity, FONT_SIZE_INDEX,
		AREF (font_spec, FONT_SIZE_INDEX));
	}
      XSETCAR (tail, Ffont_xlfd_name (font_entity, Qnil));
    }
  if (NILP (frame))
    /* We don't have to check fontsets.  */
    return fonts;
  Lisp_Object fontsets = list_fontsets (f, pattern, size);
  return nconc2 (fonts, fontsets);
}

#endif /* HAVE_WINDOW_SYSTEM */


/***********************************************************************
			      Lisp Faces
 ***********************************************************************/

/* Access face attributes of face LFACE, a Lisp vector.  */

#define LFACE_FAMILY(LFACE)	    AREF ((LFACE), LFACE_FAMILY_INDEX)
#define LFACE_FOUNDRY(LFACE)	    AREF ((LFACE), LFACE_FOUNDRY_INDEX)
#define LFACE_HEIGHT(LFACE)	    AREF ((LFACE), LFACE_HEIGHT_INDEX)
#define LFACE_WEIGHT(LFACE)	    AREF ((LFACE), LFACE_WEIGHT_INDEX)
#define LFACE_SLANT(LFACE)	    AREF ((LFACE), LFACE_SLANT_INDEX)
#define LFACE_UNDERLINE(LFACE)      AREF ((LFACE), LFACE_UNDERLINE_INDEX)
#define LFACE_INVERSE(LFACE)	    AREF ((LFACE), LFACE_INVERSE_INDEX)
#define LFACE_FOREGROUND(LFACE)     AREF ((LFACE), LFACE_FOREGROUND_INDEX)
#define LFACE_BACKGROUND(LFACE)     AREF ((LFACE), LFACE_BACKGROUND_INDEX)
#define LFACE_STIPPLE(LFACE)	    AREF ((LFACE), LFACE_STIPPLE_INDEX)
#define LFACE_SWIDTH(LFACE)	    AREF ((LFACE), LFACE_SWIDTH_INDEX)
#define LFACE_OVERLINE(LFACE)	    AREF ((LFACE), LFACE_OVERLINE_INDEX)
#define LFACE_STRIKE_THROUGH(LFACE) AREF ((LFACE), LFACE_STRIKE_THROUGH_INDEX)
#define LFACE_BOX(LFACE)	    AREF ((LFACE), LFACE_BOX_INDEX)
#define LFACE_FONT(LFACE)	    AREF ((LFACE), LFACE_FONT_INDEX)
#define LFACE_INHERIT(LFACE)	    AREF ((LFACE), LFACE_INHERIT_INDEX)
#define LFACE_FONTSET(LFACE)	    AREF ((LFACE), LFACE_FONTSET_INDEX)
#define LFACE_EXTEND(LFACE)	    AREF ((LFACE), LFACE_EXTEND_INDEX)
#define LFACE_DISTANT_FOREGROUND(LFACE) \
  AREF ((LFACE), LFACE_DISTANT_FOREGROUND_INDEX)

/* True if LFACE is a Lisp face.  A Lisp face is a vector of size
   LFACE_VECTOR_SIZE which has the symbol `face' in slot 0.  */

#define LFACEP(LFACE)					\
     (VECTORP (LFACE)					\
      && ASIZE (LFACE) == LFACE_VECTOR_SIZE		\
      && EQ (AREF (LFACE, 0), Qface))


/* Face attribute symbols for each value of LFACE_*_INDEX.  */
static Lisp_Object face_attr_sym[LFACE_VECTOR_SIZE];

#ifdef GLYPH_DEBUG

/* Check consistency of Lisp face attribute vector ATTRS.  */

static void
check_lface_attrs (Lisp_Object attrs[LFACE_VECTOR_SIZE])
{
  eassert (UNSPECIFIEDP (attrs[LFACE_FAMILY_INDEX])
	   || IGNORE_DEFFACE_P (attrs[LFACE_FAMILY_INDEX])
	   || STRINGP (attrs[LFACE_FAMILY_INDEX]));
  eassert (UNSPECIFIEDP (attrs[LFACE_FOUNDRY_INDEX])
	   || IGNORE_DEFFACE_P (attrs[LFACE_FOUNDRY_INDEX])
	   || STRINGP (attrs[LFACE_FOUNDRY_INDEX]));
  eassert (UNSPECIFIEDP (attrs[LFACE_SWIDTH_INDEX])
	   || IGNORE_DEFFACE_P (attrs[LFACE_SWIDTH_INDEX])
	   || SYMBOLP (attrs[LFACE_SWIDTH_INDEX]));
  eassert (UNSPECIFIEDP (attrs[LFACE_HEIGHT_INDEX])
	   || IGNORE_DEFFACE_P (attrs[LFACE_HEIGHT_INDEX])
	   || NUMBERP (attrs[LFACE_HEIGHT_INDEX])
	   || FUNCTIONP (attrs[LFACE_HEIGHT_INDEX]));
  eassert (UNSPECIFIEDP (attrs[LFACE_WEIGHT_INDEX])
	   || IGNORE_DEFFACE_P (attrs[LFACE_WEIGHT_INDEX])
	   || SYMBOLP (attrs[LFACE_WEIGHT_INDEX]));
  eassert (UNSPECIFIEDP (attrs[LFACE_SLANT_INDEX])
	   || IGNORE_DEFFACE_P (attrs[LFACE_SLANT_INDEX])
	   || SYMBOLP (attrs[LFACE_SLANT_INDEX]));
  eassert (UNSPECIFIEDP (attrs[LFACE_UNDERLINE_INDEX])
	   || IGNORE_DEFFACE_P (attrs[LFACE_UNDERLINE_INDEX])
	   || SYMBOLP (attrs[LFACE_UNDERLINE_INDEX])
	   || STRINGP (attrs[LFACE_UNDERLINE_INDEX])
	   || CONSP (attrs[LFACE_UNDERLINE_INDEX]));
  eassert (UNSPECIFIEDP (attrs[LFACE_EXTEND_INDEX])
	   || IGNORE_DEFFACE_P (attrs[LFACE_EXTEND_INDEX])
	   || SYMBOLP (attrs[LFACE_EXTEND_INDEX])
	   || STRINGP (attrs[LFACE_EXTEND_INDEX]));
  eassert (UNSPECIFIEDP (attrs[LFACE_OVERLINE_INDEX])
	   || IGNORE_DEFFACE_P (attrs[LFACE_OVERLINE_INDEX])
	   || SYMBOLP (attrs[LFACE_OVERLINE_INDEX])
	   || STRINGP (attrs[LFACE_OVERLINE_INDEX]));
  eassert (UNSPECIFIEDP (attrs[LFACE_STRIKE_THROUGH_INDEX])
	   || IGNORE_DEFFACE_P (attrs[LFACE_STRIKE_THROUGH_INDEX])
	   || SYMBOLP (attrs[LFACE_STRIKE_THROUGH_INDEX])
	   || STRINGP (attrs[LFACE_STRIKE_THROUGH_INDEX]));
  eassert (UNSPECIFIEDP (attrs[LFACE_BOX_INDEX])
	   || IGNORE_DEFFACE_P (attrs[LFACE_BOX_INDEX])
	   || SYMBOLP (attrs[LFACE_BOX_INDEX])
	   || STRINGP (attrs[LFACE_BOX_INDEX])
	   || FIXNUMP (attrs[LFACE_BOX_INDEX])
	   || CONSP (attrs[LFACE_BOX_INDEX]));
  eassert (UNSPECIFIEDP (attrs[LFACE_INVERSE_INDEX])
	   || IGNORE_DEFFACE_P (attrs[LFACE_INVERSE_INDEX])
	   || SYMBOLP (attrs[LFACE_INVERSE_INDEX]));
  eassert (UNSPECIFIEDP (attrs[LFACE_FOREGROUND_INDEX])
	   || IGNORE_DEFFACE_P (attrs[LFACE_FOREGROUND_INDEX])
	   || STRINGP (attrs[LFACE_FOREGROUND_INDEX]));
  eassert (UNSPECIFIEDP (attrs[LFACE_DISTANT_FOREGROUND_INDEX])
	   || IGNORE_DEFFACE_P (attrs[LFACE_DISTANT_FOREGROUND_INDEX])
	   || STRINGP (attrs[LFACE_DISTANT_FOREGROUND_INDEX]));
  eassert (UNSPECIFIEDP (attrs[LFACE_BACKGROUND_INDEX])
	   || IGNORE_DEFFACE_P (attrs[LFACE_BACKGROUND_INDEX])
	   || STRINGP (attrs[LFACE_BACKGROUND_INDEX]));
  eassert (UNSPECIFIEDP (attrs[LFACE_INHERIT_INDEX])
	   || IGNORE_DEFFACE_P (attrs[LFACE_INHERIT_INDEX])
	   || NILP (attrs[LFACE_INHERIT_INDEX])
	   || SYMBOLP (attrs[LFACE_INHERIT_INDEX])
	   || CONSP (attrs[LFACE_INHERIT_INDEX]));
#ifdef HAVE_WINDOW_SYSTEM
  eassert (UNSPECIFIEDP (attrs[LFACE_STIPPLE_INDEX])
	   || IGNORE_DEFFACE_P (attrs[LFACE_STIPPLE_INDEX])
	   || SYMBOLP (attrs[LFACE_STIPPLE_INDEX])
	   || !NILP (Fbitmap_spec_p (attrs[LFACE_STIPPLE_INDEX])));
  eassert (UNSPECIFIEDP (attrs[LFACE_FONT_INDEX])
	   || IGNORE_DEFFACE_P (attrs[LFACE_FONT_INDEX])
	   || FONTP (attrs[LFACE_FONT_INDEX]));
  eassert (UNSPECIFIEDP (attrs[LFACE_FONTSET_INDEX])
	   || STRINGP (attrs[LFACE_FONTSET_INDEX])
	   || NILP (attrs[LFACE_FONTSET_INDEX]));
#endif
}


/* Check consistency of attributes of Lisp face LFACE (a Lisp vector).  */

static void
check_lface (Lisp_Object lface)
{
  if (!NILP (lface))
    {
      eassert (LFACEP (lface));
      check_lface_attrs (XVECTOR (lface)->contents);
    }
}

#else /* not GLYPH_DEBUG */

#define check_lface_attrs(attrs)	(void) 0
#define check_lface(lface)		(void) 0

#endif /* GLYPH_DEBUG */



/* Face-merge cycle checking.  */

enum named_merge_point_kind
{
  NAMED_MERGE_POINT_NORMAL,
  NAMED_MERGE_POINT_REMAP
};

/* A `named merge point' is simply a point during face-merging where we
   look up a face by name.  We keep a stack of which named lookups we're
   currently processing so that we can easily detect cycles, using a
   linked- list of struct named_merge_point structures, typically
   allocated on the stack frame of the named lookup functions which are
   active (so no consing is required).  */
struct named_merge_point
{
  Lisp_Object face_name;
  enum named_merge_point_kind named_merge_point_kind;
  struct named_merge_point *prev;
};


/* If a face merging cycle is detected for FACE_NAME, return false,
   otherwise add NEW_NAMED_MERGE_POINT, which is initialized using
   FACE_NAME and NAMED_MERGE_POINT_KIND, as the head of the linked list
   pointed to by NAMED_MERGE_POINTS, and return true.  */

static bool
push_named_merge_point (struct named_merge_point *new_named_merge_point,
			Lisp_Object face_name,
			enum named_merge_point_kind named_merge_point_kind,
			struct named_merge_point **named_merge_points)
{
  struct named_merge_point *prev;

  for (prev = *named_merge_points; prev; prev = prev->prev)
    if (EQ (face_name, prev->face_name))
      {
	if (prev->named_merge_point_kind == named_merge_point_kind)
	  /* A cycle, so fail.  */
	  return false;
	else if (prev->named_merge_point_kind == NAMED_MERGE_POINT_REMAP)
	  /* A remap `hides ' any previous normal merge points
	     (because the remap means that it's actually different face),
	     so as we know the current merge point must be normal, we
	     can just assume it's OK.  */
	  break;
      }

  new_named_merge_point->face_name = face_name;
  new_named_merge_point->named_merge_point_kind = named_merge_point_kind;
  new_named_merge_point->prev = *named_merge_points;

  *named_merge_points = new_named_merge_point;

  return true;
}


/* Resolve face name FACE_NAME.  If FACE_NAME is a string, intern it
   to make it a symbol.  If FACE_NAME is an alias for another face,
   return that face's name.

   Return default face in case of errors.  */

static Lisp_Object
resolve_face_name (Lisp_Object face_name, bool signal_p)
{
  Lisp_Object orig_face;
  Lisp_Object tortoise, hare;

  if (STRINGP (face_name))
    face_name = Fintern (face_name, Qnil);

  if (NILP (face_name) || !SYMBOLP (face_name))
    return face_name;

  orig_face = face_name;
  tortoise = hare = face_name;

  while (true)
    {
      face_name = hare;
      hare = Fget (hare, Qface_alias);
      if (NILP (hare) || !SYMBOLP (hare))
	break;

      face_name = hare;
      hare = Fget (hare, Qface_alias);
      if (NILP (hare) || !SYMBOLP (hare))
	break;

      tortoise = Fget (tortoise, Qface_alias);
      if (EQ (hare, tortoise))
	{
	  if (signal_p)
	    circular_list (orig_face);
	  return Qdefault;
	}
    }

  return face_name;
}


/* Return the face definition of FACE_NAME on frame F.  F null means
   return the definition for new frames.  FACE_NAME may be a string or
   a symbol (apparently Emacs 20.2 allowed strings as face names in
   face text properties; Ediff uses that).
   If SIGNAL_P, signal an error if FACE_NAME is not a valid face name.
   Otherwise, value is nil if FACE_NAME is not a valid face name.  */
static Lisp_Object
lface_from_face_name_no_resolve (struct frame *f, Lisp_Object face_name,
				 bool signal_p)
{
  Lisp_Object lface;

  if (f)
    lface = assq_no_quit (face_name, f->face_alist);
  else
    lface = assq_no_quit (face_name, Vface_new_frame_defaults);

  if (CONSP (lface))
    lface = XCDR (lface);
  else if (signal_p)
    signal_error ("Invalid face", face_name);

  check_lface (lface);

  return lface;
}

/* Return the face definition of FACE_NAME on frame F.  F null means
   return the definition for new frames.  FACE_NAME may be a string or
   a symbol (apparently Emacs 20.2 allowed strings as face names in
   face text properties; Ediff uses that).  If FACE_NAME is an alias
   for another face, return that face's definition.
   If SIGNAL_P, signal an error if FACE_NAME is not a valid face name.
   Otherwise, value is nil if FACE_NAME is not a valid face name.  */
static Lisp_Object
lface_from_face_name (struct frame *f, Lisp_Object face_name, bool signal_p)
{
  face_name = resolve_face_name (face_name, signal_p);
  return lface_from_face_name_no_resolve (f, face_name, signal_p);
}


/* Get face attributes of face FACE_NAME from frame-local faces on
   frame F.  Store the resulting attributes in ATTRS which must point
   to a vector of Lisp_Objects of size LFACE_VECTOR_SIZE.
   If SIGNAL_P, signal an error if FACE_NAME does not name a face.
   Otherwise, return true iff FACE_NAME is a face.  */

static bool
get_lface_attributes_no_remap (struct frame *f, Lisp_Object face_name,
			       Lisp_Object attrs[LFACE_VECTOR_SIZE],
			       bool signal_p)
{
  Lisp_Object lface;

  lface = lface_from_face_name_no_resolve (f, face_name, signal_p);

  if (! NILP (lface))
    memcpy (attrs, XVECTOR (lface)->contents,
	    LFACE_VECTOR_SIZE * sizeof *attrs);

  return !NILP (lface);
}

/* Get face attributes of face FACE_NAME from frame-local faces on
   frame F.  Store the resulting attributes in ATTRS which must point
   to a vector of Lisp_Objects of size LFACE_VECTOR_SIZE.
   If FACE_NAME is an alias for another face, use that face's
   definition.  If SIGNAL_P, signal an error if FACE_NAME does not
   name a face.  Otherwise, return true iff FACE_NAME is a face.  If W
   is non-NULL, also consider remappings attached to the window.
   */
static bool
get_lface_attributes (struct window *w,
                      struct frame *f, Lisp_Object face_name,
		      Lisp_Object attrs[LFACE_VECTOR_SIZE], bool signal_p,
		      struct named_merge_point *named_merge_points)
{
  Lisp_Object face_remapping;
  eassert (w == NULL || WINDOW_XFRAME (w) == f);

  face_name = resolve_face_name (face_name, signal_p);

  /* See if SYMBOL has been remapped to some other face (usually this
     is done buffer-locally).  */
  face_remapping = assq_no_quit (face_name, Vface_remapping_alist);
  if (CONSP (face_remapping))
    {
      struct named_merge_point named_merge_point;

      if (push_named_merge_point (&named_merge_point,
				  face_name, NAMED_MERGE_POINT_REMAP,
				  &named_merge_points))
	{
	  int i;

	  for (i = 1; i < LFACE_VECTOR_SIZE; ++i)
	    attrs[i] = Qunspecified;

	  return merge_face_ref (w, f, XCDR (face_remapping), attrs,
	                         signal_p, named_merge_points,
	                         0);
	}
    }

  /* Default case, no remapping.  */
  return get_lface_attributes_no_remap (f, face_name, attrs, signal_p);
}


/* True iff all attributes in face attribute vector ATTRS are
   specified, i.e. are non-nil.  */

static bool
lface_fully_specified_p (Lisp_Object attrs[LFACE_VECTOR_SIZE])
{
  int i;

  for (i = 1; i < LFACE_VECTOR_SIZE; ++i)
    if (i != LFACE_FONT_INDEX && i != LFACE_INHERIT_INDEX
        && i != LFACE_DISTANT_FOREGROUND_INDEX)
      if ((UNSPECIFIEDP (attrs[i]) || IGNORE_DEFFACE_P (attrs[i])))
	break;

  return i == LFACE_VECTOR_SIZE;
}

#ifdef HAVE_WINDOW_SYSTEM

/* Set font-related attributes of Lisp face LFACE from FONT-OBJECT.
   If FORCE_P, set only unspecified attributes of LFACE.  The
   exception is `font' attribute.  It is set to FONT_OBJECT regardless
   of FORCE_P.  */

static void
set_lface_from_font (struct frame *f, Lisp_Object lface,
		     Lisp_Object font_object, bool force_p)
{
  Lisp_Object val;
  struct font *font = XFONT_OBJECT (font_object);

  /* Set attributes only if unspecified, otherwise face defaults for
     new frames would never take effect.  If the font doesn't have a
     specific property, set a normal value for that.  */

  if (force_p || UNSPECIFIEDP (LFACE_FAMILY (lface)))
    {
      Lisp_Object family = AREF (font_object, FONT_FAMILY_INDEX);

      ASET (lface, LFACE_FAMILY_INDEX, SYMBOL_NAME (family));
    }

  if (force_p || UNSPECIFIEDP (LFACE_FOUNDRY (lface)))
    {
      Lisp_Object foundry = AREF (font_object, FONT_FOUNDRY_INDEX);

      ASET (lface, LFACE_FOUNDRY_INDEX, SYMBOL_NAME (foundry));
    }

  if (force_p || UNSPECIFIEDP (LFACE_HEIGHT (lface)))
    {
      int pt = PIXEL_TO_POINT (font->pixel_size * 10, FRAME_RES_Y (f));

      eassert (pt > 0);
      ASET (lface, LFACE_HEIGHT_INDEX, make_fixnum (pt));
    }

  if (force_p || UNSPECIFIEDP (LFACE_WEIGHT (lface)))
    {
      val = FONT_WEIGHT_FOR_FACE (font_object);
      ASET (lface, LFACE_WEIGHT_INDEX, ! NILP (val) ? val :Qnormal);
    }
  if (force_p || UNSPECIFIEDP (LFACE_SLANT (lface)))
    {
      val = FONT_SLANT_FOR_FACE (font_object);
      ASET (lface, LFACE_SLANT_INDEX, ! NILP (val) ? val : Qnormal);
    }
  if (force_p || UNSPECIFIEDP (LFACE_SWIDTH (lface)))
    {
      val = FONT_WIDTH_FOR_FACE (font_object);
      ASET (lface, LFACE_SWIDTH_INDEX, ! NILP (val) ? val : Qnormal);
    }

  ASET (lface, LFACE_FONT_INDEX, font_object);
}

#endif /* HAVE_WINDOW_SYSTEM */


/* Merges the face height FROM with the face height TO, and returns the
   merged height.  If FROM is an invalid height, then INVALID is
   returned instead.  FROM and TO may be either absolute face heights or
   `relative' heights; the returned value is always an absolute height
   unless both FROM and TO are relative.  */

static Lisp_Object
merge_face_heights (Lisp_Object from, Lisp_Object to, Lisp_Object invalid)
{
  Lisp_Object result = invalid;

  if (FIXNUMP (from))
    /* FROM is absolute, just use it as is.  */
    result = from;
  else if (FLOATP (from))
    /* FROM is a scale, use it to adjust TO.  */
    {
      if (FIXNUMP (to))
	/* relative X absolute => absolute */
	result = make_fixnum (XFLOAT_DATA (from) * XFIXNUM (to));
      else if (FLOATP (to))
	/* relative X relative => relative */
	result = make_float (XFLOAT_DATA (from) * XFLOAT_DATA (to));
      else if (UNSPECIFIEDP (to))
	result = from;
    }
  else if (FUNCTIONP (from))
    /* FROM is a function, which use to adjust TO.  */
    {
      /* Call function with current height as argument.
	 From is the new height.  */
      result = safe_call1 (from, to);

      /* Ensure that if TO was absolute, so is the result.  */
      if (FIXNUMP (to) && !FIXNUMP (result))
	result = invalid;
    }

  return result;
}


/* Merge two Lisp face attribute vectors on frame F, FROM and TO, and
   store the resulting attributes in TO, which must be already be
   completely specified and contain only absolute attributes.
   Every specified attribute of FROM overrides the corresponding
   attribute of TO; relative attributes in FROM are merged with the
   absolute value in TO and replace it.  NAMED_MERGE_POINTS is used
   internally to detect loops in face inheritance/remapping; it should
   be 0 when called from other places.  If window W is non-NULL, use W
   to interpret face specifications. */
static void
merge_face_vectors (struct window *w,
		    struct frame *f, const Lisp_Object *from, Lisp_Object *to,
                    struct named_merge_point *named_merge_points)
{
  int i;
  Lisp_Object font = Qnil;

  /* If FROM inherits from some other faces, merge their attributes into
     TO before merging FROM's direct attributes.  Note that an :inherit
     attribute of `unspecified' is the same as one of nil; we never
     merge :inherit attributes, so nil is more correct, but lots of
     other code uses `unspecified' as a generic value for face attributes. */
  if (!UNSPECIFIEDP (from[LFACE_INHERIT_INDEX])
      && !NILP (from[LFACE_INHERIT_INDEX]))
    merge_face_ref (w, f, from[LFACE_INHERIT_INDEX],
		    to, false, named_merge_points,
		    0);

  if (FONT_SPEC_P (from[LFACE_FONT_INDEX]))
    {
      if (!UNSPECIFIEDP (to[LFACE_FONT_INDEX]))
	font = merge_font_spec (from[LFACE_FONT_INDEX], to[LFACE_FONT_INDEX]);
      else
	font = copy_font_spec (from[LFACE_FONT_INDEX]);
      to[LFACE_FONT_INDEX] = font;
    }

  for (i = 1; i < LFACE_VECTOR_SIZE; ++i)
    if (!UNSPECIFIEDP (from[i]))
      {
	if (i == LFACE_HEIGHT_INDEX && !FIXNUMP (from[i]))
	  {
	    to[i] = merge_face_heights (from[i], to[i], to[i]);
	    font_clear_prop (to, FONT_SIZE_INDEX);
	  }
	else if (i != LFACE_FONT_INDEX && ! EQ (to[i], from[i]))
	  {
	    to[i] = from[i];
	    if (i >= LFACE_FAMILY_INDEX && i <= LFACE_SLANT_INDEX)
	      font_clear_prop (to,
	                       (i == LFACE_FAMILY_INDEX ? FONT_FAMILY_INDEX
			        : i == LFACE_FOUNDRY_INDEX ? FONT_FOUNDRY_INDEX
				: i == LFACE_SWIDTH_INDEX ? FONT_WIDTH_INDEX
				: i == LFACE_HEIGHT_INDEX ? FONT_SIZE_INDEX
				: i == LFACE_WEIGHT_INDEX ? FONT_WEIGHT_INDEX
				: FONT_SLANT_INDEX));
	  }
      }

  /* If FROM specifies a font spec, make its contents take precedence
     over :family and other attributes.  This is needed for face
     remapping using :font to work.  */

  if (!NILP (font))
    {
      if (! NILP (AREF (font, FONT_FOUNDRY_INDEX)))
	to[LFACE_FOUNDRY_INDEX] = SYMBOL_NAME (AREF (font, FONT_FOUNDRY_INDEX));
      if (! NILP (AREF (font, FONT_FAMILY_INDEX)))
	to[LFACE_FAMILY_INDEX] = SYMBOL_NAME (AREF (font, FONT_FAMILY_INDEX));
      if (! NILP (AREF (font, FONT_WEIGHT_INDEX)))
	to[LFACE_WEIGHT_INDEX] = FONT_WEIGHT_FOR_FACE (font);
      if (! NILP (AREF (font, FONT_SLANT_INDEX)))
	to[LFACE_SLANT_INDEX] = FONT_SLANT_FOR_FACE (font);
      if (! NILP (AREF (font, FONT_WIDTH_INDEX)))
	to[LFACE_SWIDTH_INDEX] = FONT_WIDTH_FOR_FACE (font);
      ASET (font, FONT_SIZE_INDEX, Qnil);
    }

  /* TO is always an absolute face, which should inherit from nothing.
     We blindly copy the :inherit attribute above and fix it up here.  */
  to[LFACE_INHERIT_INDEX] = Qnil;
}

/* Chase the chain of face inheritance of frame F's face whose
   attributes are in ATTRS, for a non-'unspecified' value of face
   attribute whose index is ATTR_IDX, and return that value.  Window
   W, if non-NULL, is used to filter face specifications.  */
static Lisp_Object
face_inherited_attr (struct window *w, struct frame *f,
		     Lisp_Object attrs[LFACE_VECTOR_SIZE],
		     enum lface_attribute_index attr_idx,
		     struct named_merge_point *named_merge_points)
{
  Lisp_Object inherited_attrs[LFACE_VECTOR_SIZE];
  Lisp_Object attr_val = attrs[attr_idx];

  memcpy (inherited_attrs, attrs, LFACE_VECTOR_SIZE * sizeof (attrs[0]));
  while (UNSPECIFIEDP (attr_val)
	 && !NILP (inherited_attrs[LFACE_INHERIT_INDEX])
	 && !UNSPECIFIEDP (inherited_attrs[LFACE_INHERIT_INDEX]))
    {
      Lisp_Object parent_face = inherited_attrs[LFACE_INHERIT_INDEX];
      bool ok;

      if (CONSP (parent_face))
	{
	  Lisp_Object tail;
	  ok = false;
	  for (tail = parent_face; !NILP (tail); tail = XCDR (tail))
	    {
	      ok = get_lface_attributes (w, f, XCAR (tail), inherited_attrs,
					 false, named_merge_points);
	      if (!ok)
		break;
	      attr_val = face_inherited_attr (w, f, inherited_attrs, attr_idx,
					      named_merge_points);
	      if (!UNSPECIFIEDP (attr_val))
		break;
	    }
	  if (!ok)	/* bad face? */
	    break;
	}
      else
	{
	  ok = get_lface_attributes (w, f, parent_face, inherited_attrs,
				     false, named_merge_points);
	  if (!ok)
	    break;
	  attr_val = inherited_attrs[attr_idx];
	}
    }
  return attr_val;
}

/* Merge the named face FACE_NAME on frame F, into the vector of face
   attributes TO.  Use NAMED_MERGE_POINTS to detect loops in face
   inheritance.  Return true if FACE_NAME is a valid face name and
   merging succeeded.  Window W, if non-NULL, is used to filter face
   specifications. */

static bool
merge_named_face (struct window *w,
                  struct frame *f, Lisp_Object face_name, Lisp_Object *to,
                  struct named_merge_point *named_merge_points,
                  enum lface_attribute_index attr_filter)
{
  struct named_merge_point named_merge_point;

  if (push_named_merge_point (&named_merge_point,
                              face_name, NAMED_MERGE_POINT_NORMAL,
                              &named_merge_points))
    {
      Lisp_Object from[LFACE_VECTOR_SIZE], val;
      bool ok = get_lface_attributes (w, f, face_name, from, false,
                                      named_merge_points);

      if (ok && (attr_filter == 0	       /* No filter.  */
                 || (!NILP (from[attr_filter]) /* Filter, but specified.  */
		     && !UNSPECIFIEDP (from[attr_filter]))
		 /* Filter, unspecified, but inherited.  */
		 || (!NILP (from[LFACE_INHERIT_INDEX])
		     && !UNSPECIFIEDP (from[LFACE_INHERIT_INDEX])
		     && (val = face_inherited_attr (w, f, from, attr_filter,
						    named_merge_points),
			 (!NILP (val) && !UNSPECIFIEDP (val))))))
        merge_face_vectors (w, f, from, to, named_merge_points);

      return ok;
    }
  else
    return false;
}

/* Determine whether the face filter FILTER evaluated in window W
   matches.  W can be NULL if the window context is unknown.

   A face filter is either nil, which always matches, or a list
   (:window PARAMETER VALUE), which matches if the current window has
   a PARAMETER EQ to VALUE.

   This function returns true if the face filter matches, and false if
   it doesn't or if the function encountered an error.  If the filter
   is invalid, set *OK to false and, if ERR_MSGS is true, log an error
   message.  On success, *OK is untouched.  */
static bool
evaluate_face_filter (Lisp_Object filter, struct window *w,
                      bool *ok, bool err_msgs)
{
  Lisp_Object orig_filter = filter;

  /* Inner braces keep compiler happy about the goto skipping variable
     initialization.  */
  {
    if (NILP (filter))
      return true;

    if (face_filters_always_match)
      return true;

    if (!CONSP (filter))
      goto err;

    if (!EQ (XCAR (filter), QCwindow))
      goto err;
    filter = XCDR (filter);

    Lisp_Object parameter = XCAR (filter);
    filter = XCDR (filter);
    if (!CONSP (filter))
      goto err;

    Lisp_Object value = XCAR (filter);
    filter = XCDR (filter);
    if (!NILP (filter))
      goto err;

    bool match = false;
    if (w)
      {
        Lisp_Object found = assq_no_quit (parameter, w->window_parameters);
        if (!NILP (found) && EQ (XCDR (found), value))
          match = true;
      }

    return match;
  }

 err:
  if (err_msgs)
    add_to_log ("Invalid face filter %S", orig_filter);
  *ok = false;
  return false;
}

/* Determine whether FACE_REF is a "filter" face specification (case
   #4 in merge_face_ref).  If it is, evaluate the filter, and if the
   filter matches, return the filtered face spec.  If the filter does
   not match, return `nil'.  If FACE_REF is not a filtered face
   specification, return FACE_REF.

   On error, set *OK to false, having logged an error message if
   ERR_MSGS is true, and return `nil'.  Otherwise, *OK is not touched.

   W is either NULL or a window used to evaluate filters.  If W is
   NULL, no window-based face specification filter matches.
*/
static Lisp_Object
filter_face_ref (Lisp_Object face_ref,
                 struct window *w,
                 bool *ok,
                 bool err_msgs)
{
  Lisp_Object orig_face_ref = face_ref;
  if (!CONSP (face_ref))
    return face_ref;

  /* Inner braces keep compiler happy about the goto skipping variable
     initialization.  */
  {
    if (!EQ (XCAR (face_ref), QCfiltered))
      return face_ref;
    face_ref = XCDR (face_ref);

    if (!CONSP (face_ref))
      goto err;
    Lisp_Object filter = XCAR (face_ref);
    face_ref = XCDR (face_ref);

    if (!CONSP (face_ref))
      goto err;
    Lisp_Object filtered_face_ref = XCAR (face_ref);
    face_ref = XCDR (face_ref);

    if (!NILP (face_ref))
      goto err;

    return evaluate_face_filter (filter, w, ok, err_msgs)
      ? filtered_face_ref : Qnil;
  }

 err:
  if (err_msgs)
    add_to_log ("Invalid face ref %S", orig_face_ref);
  *ok = false;
  return Qnil;
}

/* Merge face attributes from the lisp `face reference' FACE_REF on
   frame F into the face attribute vector TO as appropriate for
   window W; W is used only for filtering face specs.  If ERR_MSGS
   is non-zero, problems with FACE_REF cause an error message to be
   shown.  Return true if no errors occurred (regardless of the value
   of ERR_MSGS).  Use NAMED_MERGE_POINTS to detect loops in face
   inheritance or list structure; it may be 0 for most callers.

   ATTR_FILTER is the index of a parameter that conditions the merging
   for named faces (case 1) to only the face_ref where
   lface[merge_face_ref] is non-nil.  To merge unconditionally set this
   value to 0.

   FACE_REF may be a single face specification or a list of such
   specifications.  Each face specification can be:

   1. A symbol or string naming a Lisp face.

   2. A property list of the form (KEYWORD VALUE ...) where each
   KEYWORD is a face attribute name, and value is an appropriate value
   for that attribute.

   3. Conses or the form (FOREGROUND-COLOR . COLOR) or
   (BACKGROUND-COLOR . COLOR) where COLOR is a color name.  This is
   for compatibility with 20.2.

   4. Conses of the form
   (:filtered (:window PARAMETER VALUE) FACE-SPECIFICATION),
   which applies FACE-SPECIFICATION only if the given face attributes
   are being evaluated in the context of a window with a parameter
   named PARAMETER being EQ VALUE.  In this case, W specifies the window
   for which the filtered face spec is to be evaluated.

   5. nil, which means to merge nothing.

   Face specifications earlier in lists take precedence over later
   specifications.  */

static bool
merge_face_ref (struct window *w,
                struct frame *f, Lisp_Object face_ref, Lisp_Object *to,
                bool err_msgs, struct named_merge_point *named_merge_points,
                enum lface_attribute_index attr_filter)
{
  bool ok = true;		/* Succeed without an error? */
  Lisp_Object filtered_face_ref;

  filtered_face_ref = face_ref;
  do
    {
      face_ref = filtered_face_ref;
      filtered_face_ref = filter_face_ref (face_ref, w, &ok, err_msgs);
    }
  while (ok && !EQ (face_ref, filtered_face_ref));

  if (!ok)
    return false;

  if (NILP (face_ref))
    return true;

  if (CONSP (face_ref))
    {
      Lisp_Object first = XCAR (face_ref);

      if (EQ (first, Qforeground_color)
	  || EQ (first, Qbackground_color))
	{
	  /* One of (FOREGROUND-COLOR . COLOR) or (BACKGROUND-COLOR
	     . COLOR).  COLOR must be a string.  */
	  Lisp_Object color_name = XCDR (face_ref);
	  Lisp_Object color = first;

	  if (STRINGP (color_name))
	    {
	      if (EQ (color, Qforeground_color))
		to[LFACE_FOREGROUND_INDEX] = color_name;
	      else
		to[LFACE_BACKGROUND_INDEX] = color_name;
	    }
	  else
	    {
	      if (err_msgs)
		add_to_log ("Invalid face color %S", color_name);
	      ok = false;
	    }
	}
      else if (SYMBOLP (first)
	       && *SDATA (SYMBOL_NAME (first)) == ':')
	{
	  /* Assume this is the property list form.  */
	  if (attr_filter > 0)
	    {
	      eassert (attr_filter < LFACE_VECTOR_SIZE);
	      /* ATTR_FILTER positive means don't merge this face if
		 the corresponding attribute is nil, or not mentioned,
		 or if it's unspecified and the face doesn't inherit
		 from a face whose attribute is non-nil.  The code
		 below determines whether a face given as a property
		 list shall be merged.  */
	      Lisp_Object parent_face = Qnil;
	      bool attr_filter_seen = false;
	      Lisp_Object face_ref_tem = face_ref;
	      while (CONSP (face_ref_tem) && CONSP (XCDR (face_ref_tem)))
		{
		  Lisp_Object keyword = XCAR (face_ref_tem);
		  Lisp_Object value = XCAR (XCDR (face_ref_tem));

		  if (EQ (keyword, face_attr_sym[attr_filter])
		      || (attr_filter == LFACE_INVERSE_INDEX
			  && EQ (keyword, QCreverse_video)))
		    {
		      attr_filter_seen = true;
		      if (NILP (value))
			return true;
		    }
		  else if (EQ (keyword, QCinherit))
		    parent_face = value;
		  face_ref_tem = XCDR (XCDR (face_ref_tem));
		}
	      if (!attr_filter_seen)
		{
		  if (NILP (parent_face))
		    return true;

		  Lisp_Object scratch_attrs[LFACE_VECTOR_SIZE];
		  int i;

		  scratch_attrs[0] = Qface;
		  for (i = 1; i < LFACE_VECTOR_SIZE; i++)
		    scratch_attrs[i] = Qunspecified;
		  if (!merge_face_ref (w, f, parent_face, scratch_attrs,
				       err_msgs, named_merge_points, 0))
		    {
		      add_to_log ("Invalid face attribute %S %S",
				  QCinherit, parent_face);
		      return false;
		    }
		  if (NILP (scratch_attrs[attr_filter])
		      || UNSPECIFIEDP (scratch_attrs[attr_filter]))
		    return true;
		}
	    }
	  while (CONSP (face_ref) && CONSP (XCDR (face_ref)))
	    {
	      Lisp_Object keyword = XCAR (face_ref);
	      Lisp_Object value = XCAR (XCDR (face_ref));
	      bool err = false;

	      /* Specifying `unspecified' is a no-op.  */
	      if (EQ (value, Qunspecified))
		;
	      else if (EQ (keyword, QCfamily))
		{
		  if (STRINGP (value))
		    {
		      to[LFACE_FAMILY_INDEX] = value;
		      font_clear_prop (to, FONT_FAMILY_INDEX);
		    }
		  else
		    err = true;
		}
	      else if (EQ (keyword, QCfoundry))
		{
		  if (STRINGP (value))
		    {
		      to[LFACE_FOUNDRY_INDEX] = value;
		      font_clear_prop (to, FONT_FOUNDRY_INDEX);
		    }
		  else
		    err = true;
		}
	      else if (EQ (keyword, QCheight))
		{
		  Lisp_Object new_height =
		    merge_face_heights (value, to[LFACE_HEIGHT_INDEX], Qnil);

		  if (! NILP (new_height))
		    {
		      to[LFACE_HEIGHT_INDEX] = new_height;
		      font_clear_prop (to, FONT_SIZE_INDEX);
		    }
		  else
		    err = true;
		}
	      else if (EQ (keyword, QCweight))
		{
		  if (SYMBOLP (value) && FONT_WEIGHT_NAME_NUMERIC (value) >= 0)
		    {
		      to[LFACE_WEIGHT_INDEX] = value;
		      font_clear_prop (to, FONT_WEIGHT_INDEX);
		    }
		  else
		    err = true;
		}
	      else if (EQ (keyword, QCslant))
		{
		  if (SYMBOLP (value) && FONT_SLANT_NAME_NUMERIC (value) >= 0)
		    {
		      to[LFACE_SLANT_INDEX] = value;
		      font_clear_prop (to, FONT_SLANT_INDEX);
		    }
		  else
		    err = true;
		}
	      else if (EQ (keyword, QCunderline))
		{
		  if (EQ (value, Qt)
		      || NILP (value)
		      || STRINGP (value)
		      || CONSP (value))
		    to[LFACE_UNDERLINE_INDEX] = value;
		  else
		    err = true;
		}
	      else if (EQ (keyword, QCoverline))
		{
		  if (EQ (value, Qt)
		      || NILP (value)
		      || STRINGP (value))
		    to[LFACE_OVERLINE_INDEX] = value;
		  else
		    err = true;
		}
	      else if (EQ (keyword, QCstrike_through))
		{
		  if (EQ (value, Qt)
		      || NILP (value)
		      || STRINGP (value))
		    to[LFACE_STRIKE_THROUGH_INDEX] = value;
		  else
		    err = true;
		}
	      else if (EQ (keyword, QCbox))
		{
		  if (EQ (value, Qt))
		    value = make_fixnum (1);
		  if (FIXNUMP (value)
		      || STRINGP (value)
		      || CONSP (value)
		      || NILP (value))
		    to[LFACE_BOX_INDEX] = value;
		  else
		    err = true;
		}
	      else if (EQ (keyword, QCinverse_video)
		       || EQ (keyword, QCreverse_video))
		{
		  if (EQ (value, Qt) || NILP (value))
		    to[LFACE_INVERSE_INDEX] = value;
		  else
		    err = true;
		}
	      else if (EQ (keyword, QCforeground))
		{
		  if (STRINGP (value))
		    to[LFACE_FOREGROUND_INDEX] = value;
		  else
		    err = true;
		}
	      else if (EQ (keyword, QCdistant_foreground))
		{
		  if (STRINGP (value))
		    to[LFACE_DISTANT_FOREGROUND_INDEX] = value;
		  else
		    err = true;
		}
	      else if (EQ (keyword, QCbackground))
		{
		  if (STRINGP (value))
		    to[LFACE_BACKGROUND_INDEX] = value;
		  else
		    err = true;
		}
	      else if (EQ (keyword, QCstipple))
		{
#if defined (HAVE_WINDOW_SYSTEM)
		  Lisp_Object pixmap_p = Fbitmap_spec_p (value);
		  if (!NILP (pixmap_p))
		    to[LFACE_STIPPLE_INDEX] = value;
		  else
		    err = true;
#endif /* HAVE_WINDOW_SYSTEM */
		}
	      else if (EQ (keyword, QCwidth))
		{
		  if (SYMBOLP (value) && FONT_WIDTH_NAME_NUMERIC (value) >= 0)
		    {
		      to[LFACE_SWIDTH_INDEX] = value;
		      font_clear_prop (to, FONT_WIDTH_INDEX);
		    }
		  else
		    err = true;
		}
	      else if (EQ (keyword, QCfont))
		{
		  if (FONTP (value))
		    to[LFACE_FONT_INDEX] = value;
		  else
		    err = true;
		}
	      else if (EQ (keyword, QCinherit))
		{
		  /* This is not really very useful; it's just like a
		     normal face reference.  */
		  if (! merge_face_ref (w, f, value, to,
		                        err_msgs, named_merge_points,
		                        attr_filter))
		    err = true;
		}
	      else if (EQ (keyword, QCextend))
		{
		  if (EQ (value, Qt) || NILP (value))
		    to[LFACE_EXTEND_INDEX] = value;
		  else
		    err = true;
		}
	      else
		err = true;

	      if (err)
		{
		  add_to_log ("Invalid face attribute %S %S", keyword, value);
		  ok = false;
		}

	      face_ref = XCDR (XCDR (face_ref));
	    }
	}
      else
	{
	  /* This is a list of face refs.  Those at the beginning of the
	     list take precedence over what follows, so we have to merge
	     from the end backwards.  */
	  Lisp_Object next = XCDR (face_ref);

	  if (! NILP (next))
	    ok = merge_face_ref (w, f, next, to, err_msgs,
	                         named_merge_points, attr_filter);

	  if (! merge_face_ref (w, f, first, to, err_msgs,
	                        named_merge_points, attr_filter))
	    ok = false;
	}
    }
  else
    {
      /* FACE_REF ought to be a face name.  */
      ok = merge_named_face (w, f, face_ref, to, named_merge_points,
                             attr_filter);
      if (!ok && err_msgs)
	add_to_log ("Invalid face reference: %s", face_ref);
    }

  return ok;
}


DEFUN ("internal-make-lisp-face", Finternal_make_lisp_face,
       Sinternal_make_lisp_face, 1, 2, 0,
       doc: /* Make FACE, a symbol, a Lisp face with all attributes nil.
If FACE was not known as a face before, create a new one.
If optional argument FRAME is specified, make a frame-local face
for that frame.  Otherwise operate on the global face definition.
Value is a vector of face attributes.  */)
  (Lisp_Object face, Lisp_Object frame)
{
  Lisp_Object global_lface, lface;
  struct frame *f;
  int i;

  CHECK_SYMBOL (face);
  global_lface = lface_from_face_name (NULL, face, false);

  if (!NILP (frame))
    {
      CHECK_LIVE_FRAME (frame);
      f = XFRAME (frame);
      lface = lface_from_face_name (f, face, false);
    }
  else
    f = NULL, lface = Qnil;

  /* Add a global definition if there is none.  */
  if (NILP (global_lface))
    {
      global_lface = make_vector (LFACE_VECTOR_SIZE, Qunspecified);
      ASET (global_lface, 0, Qface);
      Vface_new_frame_defaults = Fcons (Fcons (face, global_lface),
					Vface_new_frame_defaults);

      /* Assign the new Lisp face a unique ID.  The mapping from Lisp
	 face id to Lisp face is given by the vector lface_id_to_name.
	 The mapping from Lisp face to Lisp face id is given by the
	 property `face' of the Lisp face name.  */
      if (next_lface_id == lface_id_to_name_size)
	lface_id_to_name =
	  xpalloc (lface_id_to_name, &lface_id_to_name_size, 1, MAX_FACE_ID,
		   sizeof *lface_id_to_name);

      lface_id_to_name[next_lface_id] = face;
      Fput (face, Qface, make_fixnum (next_lface_id));
      ++next_lface_id;
    }
  else if (f == NULL)
    for (i = 1; i < LFACE_VECTOR_SIZE; ++i)
      ASET (global_lface, i, Qunspecified);

  /* Add a frame-local definition.  */
  if (f)
    {
      if (NILP (lface))
	{
	  lface = make_vector (LFACE_VECTOR_SIZE, Qunspecified);
	  ASET (lface, 0, Qface);
	  fset_face_alist (f, Fcons (Fcons (face, lface), f->face_alist));
	}
      else
	for (i = 1; i < LFACE_VECTOR_SIZE; ++i)
	  ASET (lface, i, Qunspecified);
    }
  else
    lface = global_lface;

  /* Changing a named face means that all realized faces depending on
     that face are invalid.  Since we cannot tell which realized faces
     depend on the face, make sure they are all removed.  This is done
     by setting face_change.  The next call to init_iterator will then
     free realized faces.  */
  if (NILP (Fget (face, Qface_no_inherit)))
    {
      if (f)
	{
	  f->face_change = true;
	  fset_redisplay (f);
	}
      else
	{
	  face_change = true;
	  windows_or_buffers_changed = 54;
	}
    }

  eassert (LFACEP (lface));
  check_lface (lface);
  return lface;
}


DEFUN ("internal-lisp-face-p", Finternal_lisp_face_p,
       Sinternal_lisp_face_p, 1, 2, 0,
       doc: /* Return non-nil if FACE names a face.
FACE should be a symbol or string.
If optional second argument FRAME is non-nil, check for the
existence of a frame-local face with name FACE on that frame.
Otherwise check for the existence of a global face.  */)
  (Lisp_Object face, Lisp_Object frame)
{
  Lisp_Object lface;

  face = resolve_face_name (face, true);

  if (!NILP (frame))
    {
      CHECK_LIVE_FRAME (frame);
      lface = lface_from_face_name (XFRAME (frame), face, false);
    }
  else
    lface = lface_from_face_name (NULL, face, false);

  return lface;
}


DEFUN ("internal-copy-lisp-face", Finternal_copy_lisp_face,
       Sinternal_copy_lisp_face, 4, 4, 0,
       doc: /* Copy face FROM to TO.
If FRAME is t, copy the global face definition of FROM.
Otherwise, copy the frame-local definition of FROM on FRAME.
If NEW-FRAME is a frame, copy that data into the frame-local
definition of TO on NEW-FRAME.  If NEW-FRAME is nil,
FRAME controls where the data is copied to.

The value is TO.  */)
  (Lisp_Object from, Lisp_Object to, Lisp_Object frame, Lisp_Object new_frame)
{
  Lisp_Object lface, copy;
  struct frame *f;

  CHECK_SYMBOL (from);
  CHECK_SYMBOL (to);

  if (EQ (frame, Qt))
    {
      /* Copy global definition of FROM.  We don't make copies of
	 strings etc. because 20.2 didn't do it either.  */
      lface = lface_from_face_name (NULL, from, true);
      copy = Finternal_make_lisp_face (to, Qnil);
      f = NULL;
    }
  else
    {
      /* Copy frame-local definition of FROM.  */
      if (NILP (new_frame))
	new_frame = frame;
      CHECK_LIVE_FRAME (frame);
      CHECK_LIVE_FRAME (new_frame);
      lface = lface_from_face_name (XFRAME (frame), from, true);
      copy = Finternal_make_lisp_face (to, new_frame);
      f = XFRAME (new_frame);
    }

  vcopy (copy, 0, XVECTOR (lface)->contents, LFACE_VECTOR_SIZE);

  /* Changing a named face means that all realized faces depending on
     that face are invalid.  Since we cannot tell which realized faces
     depend on the face, make sure they are all removed.  This is done
     by setting face_change.  The next call to init_iterator will then
     free realized faces.  */
  if (NILP (Fget (to, Qface_no_inherit)))
    {
      if (f)
	{
	  f->face_change = true;
	  fset_redisplay (f);
	}
      else
	{
	  face_change = true;
	  windows_or_buffers_changed = 55;
	}
    }

  return to;
}


DEFUN ("internal-set-lisp-face-attribute", Finternal_set_lisp_face_attribute,
       Sinternal_set_lisp_face_attribute, 3, 4, 0,
       doc: /* Set attribute ATTR of FACE to VALUE.
FRAME being a frame means change the face on that frame.
FRAME nil means change the face of the selected frame.
FRAME t means change the default for new frames.
FRAME 0 means change the face on all frames, and change the default
  for new frames.  */)
  (Lisp_Object face, Lisp_Object attr, Lisp_Object value, Lisp_Object frame)
{
  Lisp_Object lface;
  Lisp_Object old_value = Qnil;
  /* Set one of enum font_property_index (> 0) if ATTR is one of
     font-related attributes other than QCfont and QCfontset.  */
  enum font_property_index prop_index = 0;
  struct frame *f;

  CHECK_SYMBOL (face);
  CHECK_SYMBOL (attr);

  face = resolve_face_name (face, true);

  /* If FRAME is 0, change face on all frames, and change the
     default for new frames.  */
  if (FIXNUMP (frame) && XFIXNUM (frame) == 0)
    {
      Lisp_Object tail;
      Finternal_set_lisp_face_attribute (face, attr, value, Qt);
      FOR_EACH_FRAME (tail, frame)
	Finternal_set_lisp_face_attribute (face, attr, value, frame);
      return face;
    }

  /* Set lface to the Lisp attribute vector of FACE.  */
  if (EQ (frame, Qt))
    {
      f = NULL;
      lface = lface_from_face_name (NULL, face, true);

      /* When updating face-new-frame-defaults, we put :ignore-defface
	 where the caller wants `unspecified'.  This forces the frame
	 defaults to ignore the defface value.  Otherwise, the defface
	 will take effect, which is generally not what is intended.
	 The value of that attribute will be inherited from some other
	 face during face merging.  See internal_merge_in_global_face. */
      if (UNSPECIFIEDP (value))
	value = QCignore_defface;
    }
  else
    {
      if (NILP (frame))
	frame = selected_frame;

      CHECK_LIVE_FRAME (frame);
      f = XFRAME (frame);

      lface = lface_from_face_name (f, face, false);

      /* If a frame-local face doesn't exist yet, create one.  */
      if (NILP (lface))
	lface = Finternal_make_lisp_face (face, frame);
    }

  if (EQ (attr, QCfamily))
    {
      if (!UNSPECIFIEDP (value) && !IGNORE_DEFFACE_P (value))
	{
	  CHECK_STRING (value);
	  if (SCHARS (value) == 0)
	    signal_error ("Invalid face family", value);
	}
      old_value = LFACE_FAMILY (lface);
      ASET (lface, LFACE_FAMILY_INDEX, value);
      prop_index = FONT_FAMILY_INDEX;
    }
  else if (EQ (attr, QCfoundry))
    {
      if (!UNSPECIFIEDP (value) && !IGNORE_DEFFACE_P (value))
	{
	  CHECK_STRING (value);
	  if (SCHARS (value) == 0)
	    signal_error ("Invalid face foundry", value);
	}
      old_value = LFACE_FOUNDRY (lface);
      ASET (lface, LFACE_FOUNDRY_INDEX, value);
      prop_index = FONT_FOUNDRY_INDEX;
    }
  else if (EQ (attr, QCheight))
    {
      if (!UNSPECIFIEDP (value) && !IGNORE_DEFFACE_P (value))
	{
	  if (EQ (face, Qdefault))
	    {
	      /* The default face must have an absolute size.  */
	      if (!FIXNUMP (value) || XFIXNUM (value) <= 0)
		signal_error ("Default face height not absolute and positive",
			      value);
	    }
	  else
	    {
	      /* For non-default faces, do a test merge with a random
		 height to see if VALUE's ok. */
	      Lisp_Object test = merge_face_heights (value,
						     make_fixnum (10),
						     Qnil);
	      if (!FIXNUMP (test) || XFIXNUM (test) <= 0)
		signal_error ("Face height does not produce a positive integer",
			      value);
	    }
	}

      old_value = LFACE_HEIGHT (lface);
      ASET (lface, LFACE_HEIGHT_INDEX, value);
      prop_index = FONT_SIZE_INDEX;
    }
  else if (EQ (attr, QCweight))
    {
      if (!UNSPECIFIEDP (value) && !IGNORE_DEFFACE_P (value))
	{
	  CHECK_SYMBOL (value);
	  if (FONT_WEIGHT_NAME_NUMERIC (value) < 0)
	    signal_error ("Invalid face weight", value);
	}
      old_value = LFACE_WEIGHT (lface);
      ASET (lface, LFACE_WEIGHT_INDEX, value);
      prop_index = FONT_WEIGHT_INDEX;
    }
  else if (EQ (attr, QCslant))
    {
      if (!UNSPECIFIEDP (value) && !IGNORE_DEFFACE_P (value))
	{
	  CHECK_SYMBOL (value);
	  if (FONT_SLANT_NAME_NUMERIC (value) < 0)
	    signal_error ("Invalid face slant", value);
	}
      old_value = LFACE_SLANT (lface);
      ASET (lface, LFACE_SLANT_INDEX, value);
      prop_index = FONT_SLANT_INDEX;
    }
  else if (EQ (attr, QCunderline))
    {
      bool valid_p = false;

      if (UNSPECIFIEDP (value) || IGNORE_DEFFACE_P (value))
	valid_p = true;
      else if (NILP (value) || EQ (value, Qt))
        valid_p = true;
      else if (STRINGP (value) && SCHARS (value) > 0)
        valid_p = true;
      else if (CONSP (value))
        {
          Lisp_Object key, val, list;

          list = value;
          /* FIXME?  This errs on the side of acceptance.  Eg it accepts:
               (defface foo '((t :underline 'foo) "doc")
             Maybe this is intentional, maybe it isn't.
             Non-nil symbols other than t are not documented as being valid.
             Eg compare with inverse-video, which explicitly rejects them.
          */
          valid_p = true;

          while (!NILP (CAR_SAFE(list)))
            {
              key = CAR_SAFE (list);
              list = CDR_SAFE (list);
              val = CAR_SAFE (list);
              list = CDR_SAFE (list);

              if (NILP (key) || NILP (val))
                {
                  valid_p = false;
                  break;
                }

              else if (EQ (key, QCcolor)
                       && !(EQ (val, Qforeground_color)
                            || (STRINGP (val) && SCHARS (val) > 0)))
                {
                  valid_p = false;
                  break;
                }

              else if (EQ (key, QCstyle)
                       && !(EQ (val, Qline) || EQ (val, Qwave)))
                {
                  valid_p = false;
                  break;
                }
            }
        }

      if (!valid_p)
        signal_error ("Invalid face underline", value);

      old_value = LFACE_UNDERLINE (lface);
      ASET (lface, LFACE_UNDERLINE_INDEX, value);
    }
  else if (EQ (attr, QCoverline))
    {
      if (!UNSPECIFIEDP (value) && !IGNORE_DEFFACE_P (value))
	if ((SYMBOLP (value)
	     && !EQ (value, Qt)
	     && !NILP (value))
	    /* Overline color.  */
	    || (STRINGP (value)
		&& SCHARS (value) == 0))
	  signal_error ("Invalid face overline", value);

      old_value = LFACE_OVERLINE (lface);
      ASET (lface, LFACE_OVERLINE_INDEX, value);
    }
  else if (EQ (attr, QCstrike_through))
    {
      if (!UNSPECIFIEDP (value) && !IGNORE_DEFFACE_P (value))
	if ((SYMBOLP (value)
	     && !EQ (value, Qt)
	     && !NILP (value))
	    /* Strike-through color.  */
	    || (STRINGP (value)
		&& SCHARS (value) == 0))
	  signal_error ("Invalid face strike-through", value);

      old_value = LFACE_STRIKE_THROUGH (lface);
      ASET (lface, LFACE_STRIKE_THROUGH_INDEX, value);
    }
  else if (EQ (attr, QCbox))
    {
      bool valid_p;

      /* Allow t meaning a simple box of width 1 in foreground color
	 of the face.  */
      if (EQ (value, Qt))
	value = make_fixnum (1);

      if (UNSPECIFIEDP (value) || IGNORE_DEFFACE_P (value))
	valid_p = true;
      else if (NILP (value))
	valid_p = true;
      else if (FIXNUMP (value))
	valid_p = XFIXNUM (value) != 0;
      else if (STRINGP (value))
	valid_p = SCHARS (value) > 0;
      else if (CONSP (value))
	{
	  Lisp_Object tem;

	  tem = value;
	  while (CONSP (tem))
	    {
	      Lisp_Object k, v;

	      k = XCAR (tem);
	      tem = XCDR (tem);
	      if (!CONSP (tem))
		break;
	      v = XCAR (tem);
	      tem = XCDR (tem);

	      if (EQ (k, QCline_width))
		{
		  if (!FIXNUMP (v) || XFIXNUM (v) == 0)
		    break;
		}
	      else if (EQ (k, QCcolor))
		{
		  if (!NILP (v) && (!STRINGP (v) || SCHARS (v) == 0))
		    break;
		}
	      else if (EQ (k, QCstyle))
		{
		  if (!EQ (v, Qpressed_button) && !EQ (v, Qreleased_button))
		    break;
		}
	      else
		break;
	    }

	  valid_p = NILP (tem);
	}
      else
	valid_p = false;

      if (!valid_p)
	signal_error ("Invalid face box", value);

      old_value = LFACE_BOX (lface);
      ASET (lface, LFACE_BOX_INDEX, value);
    }
  else if (EQ (attr, QCinverse_video)
	   || EQ (attr, QCreverse_video))
    {
      if (!UNSPECIFIEDP (value) && !IGNORE_DEFFACE_P (value))
	{
	  CHECK_SYMBOL (value);
	  if (!EQ (value, Qt) && !NILP (value))
	    signal_error ("Invalid inverse-video face attribute value", value);
	}
      old_value = LFACE_INVERSE (lface);
      ASET (lface, LFACE_INVERSE_INDEX, value);
    }
  else if (EQ (attr, QCextend))
    {
      if (!UNSPECIFIEDP (value) && !IGNORE_DEFFACE_P (value))
	{
	  CHECK_SYMBOL (value);
	  if (!EQ (value, Qt) && !NILP (value))
	    signal_error ("Invalid extend face attribute value", value);
	}
      old_value = LFACE_EXTEND (lface);
      ASET (lface, LFACE_EXTEND_INDEX, value);
    }
  else if (EQ (attr, QCforeground))
    {
      /* Compatibility with 20.x.  */
      if (NILP (value))
	value = Qunspecified;
      if (!UNSPECIFIEDP (value) && !IGNORE_DEFFACE_P (value))
	{
	  /* Don't check for valid color names here because it depends
	     on the frame (display) whether the color will be valid
	     when the face is realized.  */
	  CHECK_STRING (value);
	  if (SCHARS (value) == 0)
	    signal_error ("Empty foreground color value", value);
	}
      old_value = LFACE_FOREGROUND (lface);
      ASET (lface, LFACE_FOREGROUND_INDEX, value);
    }
  else if (EQ (attr, QCdistant_foreground))
    {
      /* Compatibility with 20.x.  */
      if (NILP (value))
	value = Qunspecified;
      if (!UNSPECIFIEDP (value) && !IGNORE_DEFFACE_P (value))
	{
	  /* Don't check for valid color names here because it depends
	     on the frame (display) whether the color will be valid
	     when the face is realized.  */
	  CHECK_STRING (value);
	  if (SCHARS (value) == 0)
	    signal_error ("Empty distant-foreground color value", value);
	}
      old_value = LFACE_DISTANT_FOREGROUND (lface);
      ASET (lface, LFACE_DISTANT_FOREGROUND_INDEX, value);
    }
  else if (EQ (attr, QCbackground))
    {
      /* Compatibility with 20.x.  */
      if (NILP (value))
	value = Qunspecified;
      if (!UNSPECIFIEDP (value) && !IGNORE_DEFFACE_P (value))
	{
	  /* Don't check for valid color names here because it depends
	     on the frame (display) whether the color will be valid
	     when the face is realized.  */
	  CHECK_STRING (value);
	  if (SCHARS (value) == 0)
	    signal_error ("Empty background color value", value);
	}
      old_value = LFACE_BACKGROUND (lface);
      ASET (lface, LFACE_BACKGROUND_INDEX, value);
    }
  else if (EQ (attr, QCstipple))
    {
#if defined (HAVE_WINDOW_SYSTEM)
      if (!UNSPECIFIEDP (value) && !IGNORE_DEFFACE_P (value)
	  && !NILP (value)
	  && NILP (Fbitmap_spec_p (value)))
	signal_error ("Invalid stipple attribute", value);
      old_value = LFACE_STIPPLE (lface);
      ASET (lface, LFACE_STIPPLE_INDEX, value);
#endif /* HAVE_WINDOW_SYSTEM */
    }
  else if (EQ (attr, QCwidth))
    {
      if (!UNSPECIFIEDP (value) && !IGNORE_DEFFACE_P (value))
	{
	  CHECK_SYMBOL (value);
	  if (FONT_WIDTH_NAME_NUMERIC (value) < 0)
	    signal_error ("Invalid face width", value);
	}
      old_value = LFACE_SWIDTH (lface);
      ASET (lface, LFACE_SWIDTH_INDEX, value);
      prop_index = FONT_WIDTH_INDEX;
    }
  else if (EQ (attr, QCfont))
    {
#ifdef HAVE_WINDOW_SYSTEM
      if (EQ (frame, Qt) || FRAME_WINDOW_P (f))
	{
	  if (!UNSPECIFIEDP (value) && !IGNORE_DEFFACE_P (value))
	    {
	      struct frame *f1;

	      old_value = LFACE_FONT (lface);
	      if (! FONTP (value))
		{
		  if (STRINGP (value))
		    {
		      Lisp_Object name = value;
		      int fontset = fs_query_fontset (name, 0);

		      if (fontset >= 0)
			name = fontset_ascii (fontset);
		      value = font_spec_from_name (name);
		      if (!FONTP (value))
			signal_error ("Invalid font name", name);
		    }
		  else
		    signal_error ("Invalid font or font-spec", value);
		}
	      if (EQ (frame, Qt))
		f1 = XFRAME (selected_frame);
	      else
		f1 = XFRAME (frame);

              /* FIXME:
                 If frame is t, and selected frame is a tty frame, the font
                 can't be realized.  An improvement would be to loop over frames
                 for a non-tty frame and use that.  See discussion in Bug#18573.
                 For a daemon, frame may be an initial frame (Bug#18869).  */
              if (FRAME_WINDOW_P (f1))
                {
                  if (! FONT_OBJECT_P (value))
                    {
                      Lisp_Object *attrs = XVECTOR (lface)->contents;
                      Lisp_Object font_object;

                      font_object = font_load_for_lface (f1, attrs, value);
                      if (NILP (font_object))
                        signal_error ("Font not available", value);
                      value = font_object;
                    }
                  set_lface_from_font (f1, lface, value, true);
		  f1->face_change = 1;
                }
	    }
	  else
	    ASET (lface, LFACE_FONT_INDEX, value);
	}
#endif /* HAVE_WINDOW_SYSTEM */
    }
  else if (EQ (attr, QCfontset))
    {
#ifdef HAVE_WINDOW_SYSTEM
      if (EQ (frame, Qt) || FRAME_WINDOW_P (f))
	{
	  Lisp_Object tmp;

	  old_value = LFACE_FONTSET (lface);
	  tmp = Fquery_fontset (value, Qnil);
	  if (NILP (tmp))
	    signal_error ("Invalid fontset name", value);
	  ASET (lface, LFACE_FONTSET_INDEX, value = tmp);
	}
#endif /* HAVE_WINDOW_SYSTEM */
    }
  else if (EQ (attr, QCinherit))
    {
      Lisp_Object tail;
      if (SYMBOLP (value))
	tail = Qnil;
      else
	for (tail = value; CONSP (tail); tail = XCDR (tail))
	  if (!SYMBOLP (XCAR (tail)))
	    break;
      if (NILP (tail))
	ASET (lface, LFACE_INHERIT_INDEX, value);
      else
	signal_error ("Invalid face inheritance", value);
    }
  else if (EQ (attr, QCbold))
    {
      old_value = LFACE_WEIGHT (lface);
      ASET (lface, LFACE_WEIGHT_INDEX, NILP (value) ? Qnormal : Qbold);
      prop_index = FONT_WEIGHT_INDEX;
    }
  else if (EQ (attr, QCitalic))
    {
      attr = QCslant;
      old_value = LFACE_SLANT (lface);
      ASET (lface, LFACE_SLANT_INDEX, NILP (value) ? Qnormal : Qitalic);
      prop_index = FONT_SLANT_INDEX;
    }
  else
    signal_error ("Invalid face attribute name", attr);

  if (prop_index)
    {
      /* If a font-related attribute other than QCfont and QCfontset
	 is specified, and if the original QCfont attribute has a font
	 (font-spec or font-object), set the corresponding property in
	 the font to nil so that the font selector doesn't think that
	 the attribute is mandatory.  Also, clear the average
	 width.  */
      font_clear_prop (XVECTOR (lface)->contents, prop_index);
    }

  /* Changing a named face means that all realized faces depending on
     that face are invalid.  Since we cannot tell which realized faces
     depend on the face, make sure they are all removed.  This is done
     by setting face_change.  The next call to init_iterator will then
     free realized faces.  */
  if (!EQ (frame, Qt)
      && NILP (Fget (face, Qface_no_inherit))
      && NILP (Fequal (old_value, value)))
    {
      f->face_change = true;
      fset_redisplay (f);
    }

  if (!UNSPECIFIEDP (value) && !IGNORE_DEFFACE_P (value)
      && NILP (Fequal (old_value, value)))
    {
      Lisp_Object param;

      param = Qnil;

      if (EQ (face, Qdefault))
	{
#ifdef HAVE_WINDOW_SYSTEM
	  /* Changed font-related attributes of the `default' face are
	     reflected in changed `font' frame parameters.  */
	  if (FRAMEP (frame)
	      && (prop_index || EQ (attr, QCfont))
	      && lface_fully_specified_p (XVECTOR (lface)->contents))
	    set_font_frame_param (frame, lface);
	  else
#endif /* HAVE_WINDOW_SYSTEM */

	  if (EQ (attr, QCforeground))
	    param = Qforeground_color;
	  else if (EQ (attr, QCbackground))
	    param = Qbackground_color;
	}
#ifdef HAVE_WINDOW_SYSTEM
#ifndef HAVE_NTGUI
      else if (EQ (face, Qscroll_bar))
	{
	  /* Changing the colors of `scroll-bar' sets frame parameters
	     `scroll-bar-foreground' and `scroll-bar-background'. */
	  if (EQ (attr, QCforeground))
	    param = Qscroll_bar_foreground;
	  else if (EQ (attr, QCbackground))
	    param = Qscroll_bar_background;
	}
#endif /* not HAVE_NTGUI */
      else if (EQ (face, Qborder))
	{
	  /* Changing background color of `border' sets frame parameter
	     `border-color'.  */
	  if (EQ (attr, QCbackground))
	    param = Qborder_color;
	}
      else if (EQ (face, Qcursor))
	{
	  /* Changing background color of `cursor' sets frame parameter
	     `cursor-color'.  */
	  if (EQ (attr, QCbackground))
	    param = Qcursor_color;
	}
      else if (EQ (face, Qmouse))
	{
	  /* Changing background color of `mouse' sets frame parameter
	     `mouse-color'.  */
	  if (EQ (attr, QCbackground))
	    param = Qmouse_color;
	}
#endif /* HAVE_WINDOW_SYSTEM */
      else if (EQ (face, Qmenu))
	{
	  /* Indicate that we have to update the menu bar when realizing
	     faces on FRAME.  FRAME t change the default for new frames.
	     We do this by setting the flag in new face caches.  */
	  if (FRAMEP (frame))
	    {
	      struct frame *f = XFRAME (frame);
	      if (FRAME_FACE_CACHE (f) == NULL)
		FRAME_FACE_CACHE (f) = make_face_cache (f);
	      FRAME_FACE_CACHE (f)->menu_face_changed_p = true;
	    }
	  else
	    menu_face_changed_default = true;
	}

      if (!NILP (param))
	{
	  if (EQ (frame, Qt))
	    /* Update `default-frame-alist', which is used for new frames.  */
	    {
	      store_in_alist (&Vdefault_frame_alist, param, value);
	    }
	  else
	    /* Update the current frame's parameters.  */
	    {
	      AUTO_FRAME_ARG (arg, param, value);
	      Fmodify_frame_parameters (frame, arg);
	    }
	}
    }

  return face;
}


/* Update the corresponding face when frame parameter PARAM on frame F
   has been assigned the value NEW_VALUE.  */

void
update_face_from_frame_parameter (struct frame *f, Lisp_Object param,
				  Lisp_Object new_value)
{
  Lisp_Object face = Qnil;
  Lisp_Object lface;

  /* If there are no faces yet, give up.  This is the case when called
     from Fx_create_frame, and we do the necessary things later in
     face-set-after-frame-defaults.  */
  if (NILP (f->face_alist))
    return;

  if (EQ (param, Qforeground_color))
    {
      face = Qdefault;
      lface = lface_from_face_name (f, face, true);
      ASET (lface, LFACE_FOREGROUND_INDEX,
	    (STRINGP (new_value) ? new_value : Qunspecified));
      realize_basic_faces (f);
    }
  else if (EQ (param, Qbackground_color))
    {
      Lisp_Object frame;

      /* Changing the background color might change the background
	 mode, so that we have to load new defface specs.
	 Call frame-set-background-mode to do that.  */
      XSETFRAME (frame, f);
      call1 (Qframe_set_background_mode, frame);

      face = Qdefault;
      lface = lface_from_face_name (f, face, true);
      ASET (lface, LFACE_BACKGROUND_INDEX,
	    (STRINGP (new_value) ? new_value : Qunspecified));
      realize_basic_faces (f);
    }
#ifdef HAVE_WINDOW_SYSTEM
  else if (EQ (param, Qborder_color))
    {
      face = Qborder;
      lface = lface_from_face_name (f, face, true);
      ASET (lface, LFACE_BACKGROUND_INDEX,
	    (STRINGP (new_value) ? new_value : Qunspecified));
    }
  else if (EQ (param, Qcursor_color))
    {
      face = Qcursor;
      lface = lface_from_face_name (f, face, true);
      ASET (lface, LFACE_BACKGROUND_INDEX,
	    (STRINGP (new_value) ? new_value : Qunspecified));
    }
  else if (EQ (param, Qmouse_color))
    {
      face = Qmouse;
      lface = lface_from_face_name (f, face, true);
      ASET (lface, LFACE_BACKGROUND_INDEX,
	    (STRINGP (new_value) ? new_value : Qunspecified));
    }
#endif

  /* Changing a named face means that all realized faces depending on
     that face are invalid.  Since we cannot tell which realized faces
     depend on the face, make sure they are all removed.  This is done
     by setting face_change.  The next call to init_iterator will then
     free realized faces.  */
  if (!NILP (face)
      && NILP (Fget (face, Qface_no_inherit)))
    {
      f->face_change = true;
      fset_redisplay (f);
    }
}


#ifdef HAVE_WINDOW_SYSTEM

/* Set the `font' frame parameter of FRAME determined from the
   font-object set in `default' face attributes LFACE.  */

static void
set_font_frame_param (Lisp_Object frame, Lisp_Object lface)
{
  struct frame *f = XFRAME (frame);
  Lisp_Object font;

  if (FRAME_WINDOW_P (f)
      /* Don't do anything if the font is `unspecified'.  This can
	 happen during frame creation.  */
      && (font = LFACE_FONT (lface),
	  ! UNSPECIFIEDP (font)))
    {
      if (FONT_SPEC_P (font))
	{
	  font = font_load_for_lface (f, XVECTOR (lface)->contents, font);
	  if (NILP (font))
	    return;
	  ASET (lface, LFACE_FONT_INDEX, font);
	}
      f->default_face_done_p = false;
      AUTO_FRAME_ARG (arg, Qfont, font);
      Fmodify_frame_parameters (frame, arg);
    }
}

DEFUN ("internal-face-x-get-resource", Finternal_face_x_get_resource,
       Sinternal_face_x_get_resource, 2, 3, 0,
       doc: /* Get the value of X resource RESOURCE, class CLASS.
Returned value is for the display of frame FRAME.  If FRAME is not
specified or nil, use selected frame.  This function exists because
ordinary `x-get-resource' doesn't take a frame argument.  */)
  (Lisp_Object resource, Lisp_Object class, Lisp_Object frame)
{
  Lisp_Object value = Qnil;
  struct frame *f;

  CHECK_STRING (resource);
  CHECK_STRING (class);
  f = decode_live_frame (frame);
  block_input ();
  value = gui_display_get_resource (FRAME_DISPLAY_INFO (f),
                                    resource, class, Qnil, Qnil);
  unblock_input ();
  return value;
}


/* Return resource string VALUE as a boolean value, i.e. nil, or t.
   If VALUE is "on" or "true", return t.  If VALUE is "off" or
   "false", return nil.  Otherwise, if SIGNAL_P, signal an
   error; if !SIGNAL_P, return 0.  */

static Lisp_Object
face_boolean_x_resource_value (Lisp_Object value, bool signal_p)
{
  Lisp_Object result = make_fixnum (0);

  eassert (STRINGP (value));

  if (xstrcasecmp (SSDATA (value), "on") == 0
      || xstrcasecmp (SSDATA (value), "true") == 0)
    result = Qt;
  else if (xstrcasecmp (SSDATA (value), "off") == 0
	   || xstrcasecmp (SSDATA (value), "false") == 0)
    result = Qnil;
  else if (xstrcasecmp (SSDATA (value), "unspecified") == 0)
    result = Qunspecified;
  else if (signal_p)
    signal_error ("Invalid face attribute value from X resource", value);

  return result;
}


DEFUN ("internal-set-lisp-face-attribute-from-resource",
       Finternal_set_lisp_face_attribute_from_resource,
       Sinternal_set_lisp_face_attribute_from_resource,
       3, 4, 0, doc: /* */)
  (Lisp_Object face, Lisp_Object attr, Lisp_Object value, Lisp_Object frame)
{
  CHECK_SYMBOL (face);
  CHECK_SYMBOL (attr);
  CHECK_STRING (value);

  if (xstrcasecmp (SSDATA (value), "unspecified") == 0)
    value = Qunspecified;
  else if (EQ (attr, QCheight))
    {
      value = Fstring_to_number (value, Qnil);
      if (!FIXNUMP (value) || XFIXNUM (value) <= 0)
	signal_error ("Invalid face height from X resource", value);
    }
  else if (EQ (attr, QCbold) || EQ (attr, QCitalic))
    value = face_boolean_x_resource_value (value, true);
  else if (EQ (attr, QCweight) || EQ (attr, QCslant) || EQ (attr, QCwidth))
    value = intern (SSDATA (value));
  else if (EQ (attr, QCreverse_video)
           || EQ (attr, QCinverse_video)
           || EQ (attr, QCextend))
    value = face_boolean_x_resource_value (value, true);
  else if (EQ (attr, QCunderline)
	   || EQ (attr, QCoverline)
	   || EQ (attr, QCstrike_through))
    {
      Lisp_Object boolean_value;

      /* If the result of face_boolean_x_resource_value is t or nil,
	 VALUE does NOT specify a color. */
      boolean_value = face_boolean_x_resource_value (value, false);
      if (SYMBOLP (boolean_value))
	value = boolean_value;
    }
  else if (EQ (attr, QCbox) || EQ (attr, QCinherit))
    value = Fcar (Fread_from_string (value, Qnil, Qnil));

  return Finternal_set_lisp_face_attribute (face, attr, value, frame);
}

#endif /* HAVE_WINDOW_SYSTEM */


/***********************************************************************
			      Menu face
 ***********************************************************************/

#if defined HAVE_X_WINDOWS && defined USE_X_TOOLKIT

/* Make menus on frame F appear as specified by the `menu' face.  */

static void
x_update_menu_appearance (struct frame *f)
{
  struct x_display_info *dpyinfo = FRAME_DISPLAY_INFO (f);
  XrmDatabase rdb;

  if (dpyinfo
      && (rdb = XrmGetDatabase (FRAME_X_DISPLAY (f)),
	  rdb != NULL))
    {
      char line[512];
      char *buf = line;
      ptrdiff_t bufsize = sizeof line;
      Lisp_Object lface = lface_from_face_name (f, Qmenu, true);
      struct face *face = FACE_FROM_ID (f, MENU_FACE_ID);
      const char *myname = SSDATA (Vx_resource_name);
      bool changed_p = false;
#ifdef USE_MOTIF
      const char *popup_path = "popup_menu";
#else
      const char *popup_path = "menu.popup";
#endif

      if (STRINGP (LFACE_FOREGROUND (lface)))
	{
	  exprintf (&buf, &bufsize, line, -1, "%s.%s*foreground: %s",
		    myname, popup_path,
		    SDATA (LFACE_FOREGROUND (lface)));
	  XrmPutLineResource (&rdb, line);
	  exprintf (&buf, &bufsize, line, -1, "%s.pane.menubar*foreground: %s",
		    myname, SDATA (LFACE_FOREGROUND (lface)));
	  XrmPutLineResource (&rdb, line);
	  changed_p = true;
	}

      if (STRINGP (LFACE_BACKGROUND (lface)))
	{
	  exprintf (&buf, &bufsize, line, -1, "%s.%s*background: %s",
		    myname, popup_path,
		    SDATA (LFACE_BACKGROUND (lface)));
	  XrmPutLineResource (&rdb, line);

	  exprintf (&buf, &bufsize, line, -1, "%s.pane.menubar*background: %s",
		    myname, SDATA (LFACE_BACKGROUND (lface)));
	  XrmPutLineResource (&rdb, line);
	  changed_p = true;
	}

      if (face->font
	  /* On Solaris 5.8, it's been reported that the `menu' face
	     can be unspecified here, during startup.  Why this
	     happens remains unknown.  -- cyd  */
	  && FONTP (LFACE_FONT (lface))
	  && (!UNSPECIFIEDP (LFACE_FAMILY (lface))
	      || !UNSPECIFIEDP (LFACE_FOUNDRY (lface))
	      || !UNSPECIFIEDP (LFACE_SWIDTH (lface))
	      || !UNSPECIFIEDP (LFACE_WEIGHT (lface))
	      || !UNSPECIFIEDP (LFACE_SLANT (lface))
	      || !UNSPECIFIEDP (LFACE_HEIGHT (lface))))
	{
	  Lisp_Object xlfd = Ffont_xlfd_name (LFACE_FONT (lface), Qnil);
#ifdef USE_MOTIF
	  const char *suffix = "List";
	  bool motif = true;
#else
#if defined HAVE_X_I18N

	  const char *suffix = "Set";
#else
	  const char *suffix = "";
#endif
	  bool motif = false;
#endif

	  if (! NILP (xlfd))
	    {
#if defined HAVE_X_I18N
	      char *fontsetname = xic_create_fontsetname (SSDATA (xlfd), motif);
#else
	      char *fontsetname = SSDATA (xlfd);
#endif
	      exprintf (&buf, &bufsize, line, -1, "%s.pane.menubar*font%s: %s",
			myname, suffix, fontsetname);
	      XrmPutLineResource (&rdb, line);

	      exprintf (&buf, &bufsize, line, -1, "%s.%s*font%s: %s",
			myname, popup_path, suffix, fontsetname);
	      XrmPutLineResource (&rdb, line);
	      changed_p = true;
	      if (fontsetname != SSDATA (xlfd))
		xfree (fontsetname);
	    }
	}

      if (changed_p && f->output_data.x->menubar_widget)
	free_frame_menubar (f);

      if (buf != line)
	xfree (buf);
    }
}

#endif /* HAVE_X_WINDOWS && USE_X_TOOLKIT */


DEFUN ("face-attribute-relative-p", Fface_attribute_relative_p,
       Sface_attribute_relative_p,
       2, 2, 0,
       doc: /* Check whether a face attribute value is relative.
Specifically, this function returns t if the attribute ATTRIBUTE
with the value VALUE is relative.

A relative value is one that doesn't entirely override whatever is
inherited from another face.  For most possible attributes,
the only relative value that users see is `unspecified'.
However, for :height, floating point values are also relative.  */
       attributes: const)
  (Lisp_Object attribute, Lisp_Object value)
{
  if (EQ (value, Qunspecified) || (EQ (value, QCignore_defface)))
    return Qt;
  else if (EQ (attribute, QCheight))
    return FIXNUMP (value) ? Qnil : Qt;
  else
    return Qnil;
}

DEFUN ("merge-face-attribute", Fmerge_face_attribute, Smerge_face_attribute,
       3, 3, 0,
       doc: /* Return face ATTRIBUTE VALUE1 merged with VALUE2.
If VALUE1 or VALUE2 are absolute (see `face-attribute-relative-p'), then
the result will be absolute, otherwise it will be relative.  */)
  (Lisp_Object attribute, Lisp_Object value1, Lisp_Object value2)
{
  if (EQ (value1, Qunspecified) || EQ (value1, QCignore_defface))
    return value2;
  else if (EQ (attribute, QCheight))
    return merge_face_heights (value1, value2, value1);
  else
    return value1;
}


DEFUN ("internal-get-lisp-face-attribute", Finternal_get_lisp_face_attribute,
       Sinternal_get_lisp_face_attribute,
       2, 3, 0,
       doc: /* Return face attribute KEYWORD of face SYMBOL.
If SYMBOL does not name a valid Lisp face or KEYWORD isn't a valid
face attribute name, signal an error.
If the optional argument FRAME is given, report on face SYMBOL in that
frame.  If FRAME is t, report on the defaults for face SYMBOL (for new
frames).  If FRAME is omitted or nil, use the selected frame.  */)
  (Lisp_Object symbol, Lisp_Object keyword, Lisp_Object frame)
{
  struct frame *f = EQ (frame, Qt) ? NULL : decode_live_frame (frame);
  Lisp_Object lface = lface_from_face_name (f, symbol, true), value = Qnil;

  CHECK_SYMBOL (symbol);
  CHECK_SYMBOL (keyword);

  if (EQ (keyword, QCfamily))
    value = LFACE_FAMILY (lface);
  else if (EQ (keyword, QCfoundry))
    value = LFACE_FOUNDRY (lface);
  else if (EQ (keyword, QCheight))
    value = LFACE_HEIGHT (lface);
  else if (EQ (keyword, QCweight))
    value = LFACE_WEIGHT (lface);
  else if (EQ (keyword, QCslant))
    value = LFACE_SLANT (lface);
  else if (EQ (keyword, QCunderline))
    value = LFACE_UNDERLINE (lface);
  else if (EQ (keyword, QCoverline))
    value = LFACE_OVERLINE (lface);
  else if (EQ (keyword, QCstrike_through))
    value = LFACE_STRIKE_THROUGH (lface);
  else if (EQ (keyword, QCbox))
    value = LFACE_BOX (lface);
  else if (EQ (keyword, QCinverse_video)
	   || EQ (keyword, QCreverse_video))
    value = LFACE_INVERSE (lface);
  else if (EQ (keyword, QCforeground))
    value = LFACE_FOREGROUND (lface);
  else if (EQ (keyword, QCdistant_foreground))
    value = LFACE_DISTANT_FOREGROUND (lface);
  else if (EQ (keyword, QCbackground))
    value = LFACE_BACKGROUND (lface);
  else if (EQ (keyword, QCstipple))
    value = LFACE_STIPPLE (lface);
  else if (EQ (keyword, QCwidth))
    value = LFACE_SWIDTH (lface);
  else if (EQ (keyword, QCinherit))
    value = LFACE_INHERIT (lface);
  else if (EQ (keyword, QCextend))
    value = LFACE_EXTEND (lface);
  else if (EQ (keyword, QCfont))
    value = LFACE_FONT (lface);
  else if (EQ (keyword, QCfontset))
    value = LFACE_FONTSET (lface);
  else
    signal_error ("Invalid face attribute name", keyword);

  if (IGNORE_DEFFACE_P (value))
    return Qunspecified;

  return value;
}


DEFUN ("internal-lisp-face-attribute-values",
       Finternal_lisp_face_attribute_values,
       Sinternal_lisp_face_attribute_values, 1, 1, 0,
       doc: /* Return a list of valid discrete values for face attribute ATTR.
Value is nil if ATTR doesn't have a discrete set of valid values.  */)
  (Lisp_Object attr)
{
  Lisp_Object result = Qnil;

  CHECK_SYMBOL (attr);

  if (EQ (attr, QCunderline) || EQ (attr, QCoverline)
      || EQ (attr, QCstrike_through)
      || EQ (attr, QCinverse_video)
      || EQ (attr, QCreverse_video)
      || EQ (attr, QCextend))
    result = list2 (Qt, Qnil);

  return result;
}


DEFUN ("internal-merge-in-global-face", Finternal_merge_in_global_face,
       Sinternal_merge_in_global_face, 2, 2, 0,
       doc: /* Add attributes from frame-default definition of FACE to FACE on FRAME.
Default face attributes override any local face attributes.  */)
  (Lisp_Object face, Lisp_Object frame)
{
  int i;
  Lisp_Object global_lface, local_lface, *gvec, *lvec;
  struct frame *f = XFRAME (frame);

  CHECK_LIVE_FRAME (frame);
  global_lface = lface_from_face_name (NULL, face, true);
  local_lface = lface_from_face_name (f, face, false);
  if (NILP (local_lface))
    local_lface = Finternal_make_lisp_face (face, frame);

  /* Make every specified global attribute override the local one.
     BEWARE!! This is only used from `face-set-after-frame-default' where
     the local frame is defined from default specs in `face-defface-spec'
     and those should be overridden by global settings.  Hence the strange
     "global before local" priority.  */
  lvec = XVECTOR (local_lface)->contents;
  gvec = XVECTOR (global_lface)->contents;
  for (i = 1; i < LFACE_VECTOR_SIZE; ++i)
    if (IGNORE_DEFFACE_P (gvec[i]))
      ASET (local_lface, i, Qunspecified);
    else if (! UNSPECIFIEDP (gvec[i]))
      ASET (local_lface, i, AREF (global_lface, i));

  /* If the default face was changed, update the face cache and the
     `font' frame parameter.  */
  if (EQ (face, Qdefault))
    {
      struct face_cache *c = FRAME_FACE_CACHE (f);
      struct face *newface, *oldface = FACE_FROM_ID_OR_NULL (f, DEFAULT_FACE_ID);
      Lisp_Object attrs[LFACE_VECTOR_SIZE];

      /* This can be NULL (e.g., in batch mode).  */
      if (oldface)
	{
	  /* Ensure that the face vector is fully specified by merging
	     the previously-cached vector.  */
	  memcpy (attrs, oldface->lface, sizeof attrs);
	  merge_face_vectors (NULL, f, lvec, attrs, 0);
	  vcopy (local_lface, 0, attrs, LFACE_VECTOR_SIZE);
	  newface = realize_face (c, lvec, DEFAULT_FACE_ID);

	  if ((! UNSPECIFIEDP (gvec[LFACE_FAMILY_INDEX])
	       || ! UNSPECIFIEDP (gvec[LFACE_FOUNDRY_INDEX])
	       || ! UNSPECIFIEDP (gvec[LFACE_HEIGHT_INDEX])
	       || ! UNSPECIFIEDP (gvec[LFACE_WEIGHT_INDEX])
	       || ! UNSPECIFIEDP (gvec[LFACE_SLANT_INDEX])
	       || ! UNSPECIFIEDP (gvec[LFACE_SWIDTH_INDEX])
	       || ! UNSPECIFIEDP (gvec[LFACE_FONT_INDEX]))
	      && newface->font)
	    {
	      Lisp_Object name = newface->font->props[FONT_NAME_INDEX];
	      AUTO_FRAME_ARG (arg, Qfont, name);
	      Fmodify_frame_parameters (frame, arg);
	    }

	  if (STRINGP (gvec[LFACE_FOREGROUND_INDEX]))
	    {
	      AUTO_FRAME_ARG (arg, Qforeground_color,
			      gvec[LFACE_FOREGROUND_INDEX]);
	      Fmodify_frame_parameters (frame, arg);
	    }

	  if (STRINGP (gvec[LFACE_BACKGROUND_INDEX]))
	    {
	      AUTO_FRAME_ARG (arg, Qbackground_color,
			      gvec[LFACE_BACKGROUND_INDEX]);
	      Fmodify_frame_parameters (frame, arg);
	    }
	}
    }

  return Qnil;
}


/* The following function is implemented for compatibility with 20.2.
   The function is used in x-resolve-fonts when it is asked to
   return fonts with the same size as the font of a face.  This is
   done in fontset.el.  */

DEFUN ("face-font", Fface_font, Sface_font, 1, 3, 0,
       doc: /* Return the font name of face FACE, or nil if it is unspecified.
The font name is, by default, for ASCII characters.
If the optional argument FRAME is given, report on face FACE in that frame.
If FRAME is t, report on the defaults for face FACE (for new frames).
  The font default for a face is either nil, or a list
  of the form (bold), (italic) or (bold italic).
If FRAME is omitted or nil, use the selected frame.  And, in this case,
if the optional third argument CHARACTER is given,
return the font name used for CHARACTER.  */)
  (Lisp_Object face, Lisp_Object frame, Lisp_Object character)
{
  if (EQ (frame, Qt))
    {
      Lisp_Object result = Qnil;
      Lisp_Object lface = lface_from_face_name (NULL, face, true);

      if (!UNSPECIFIEDP (LFACE_WEIGHT (lface))
	  && !EQ (LFACE_WEIGHT (lface), Qnormal))
	result = Fcons (Qbold, result);

      if (!UNSPECIFIEDP (LFACE_SLANT (lface))
	  && !EQ (LFACE_SLANT (lface), Qnormal))
	result = Fcons (Qitalic, result);

      return result;
    }
  else
    {
      struct frame *f = decode_live_frame (frame);
      int face_id = lookup_named_face (NULL, f, face, true);
      struct face *fface = FACE_FROM_ID_OR_NULL (f, face_id);

      if (! fface)
	return Qnil;
#ifdef HAVE_WINDOW_SYSTEM
      if (FRAME_WINDOW_P (f) && !NILP (character))
	{
	  CHECK_CHARACTER (character);
	  face_id = FACE_FOR_CHAR (f, fface, XFIXNUM (character), -1, Qnil);
	  fface = FACE_FROM_ID_OR_NULL (f, face_id);
	}
      return ((fface && fface->font)
	      ? fface->font->props[FONT_NAME_INDEX]
	      : Qnil);
#else  /* !HAVE_WINDOW_SYSTEM */
      return build_string (FRAME_MSDOS_P (f)
			   ? "ms-dos"
			   : FRAME_W32_P (f) ? "w32term"
			   :"tty");
#endif
    }
}


/* Compare face-attribute values v1 and v2 for equality.  Value is true if
   all attributes are `equal'.  Tries to be fast because this function
   is called quite often.  */

static bool
face_attr_equal_p (Lisp_Object v1, Lisp_Object v2)
{
  /* Type can differ, e.g. when one attribute is unspecified, i.e. nil,
     and the other is specified.  */
  if (XTYPE (v1) != XTYPE (v2))
    return false;

  if (EQ (v1, v2))
    return true;

  switch (XTYPE (v1))
    {
    case Lisp_String:
      if (SBYTES (v1) != SBYTES (v2))
	return false;

      return memcmp (SDATA (v1), SDATA (v2), SBYTES (v1)) == 0;

    case_Lisp_Int:
    case Lisp_Symbol:
      return false;

    default:
      return !NILP (Fequal (v1, v2));
    }
}


/* Compare face vectors V1 and V2 for equality.  Value is true if
   all attributes are `equal'.  Tries to be fast because this function
   is called quite often.  */

static bool
lface_equal_p (Lisp_Object *v1, Lisp_Object *v2)
{
  int i;
  bool equal_p = true;

  for (i = 1; i < LFACE_VECTOR_SIZE && equal_p; ++i)
    equal_p = face_attr_equal_p (v1[i], v2[i]);

  return equal_p;
}


DEFUN ("internal-lisp-face-equal-p", Finternal_lisp_face_equal_p,
       Sinternal_lisp_face_equal_p, 2, 3, 0,
       doc: /* True if FACE1 and FACE2 are equal.
If the optional argument FRAME is given, report on FACE1 and FACE2 in that frame.
If FRAME is t, report on the defaults for FACE1 and FACE2 (for new frames).
If FRAME is omitted or nil, use the selected frame.  */)
  (Lisp_Object face1, Lisp_Object face2, Lisp_Object frame)
{
  bool equal_p;
  struct frame *f;
  Lisp_Object lface1, lface2;

  /* Don't use decode_window_system_frame here because this function
     is called before X frames exist.  At that time, if FRAME is nil,
     selected_frame will be used which is the frame dumped with
     Emacs.  That frame is not an X frame.  */
  f = EQ (frame, Qt) ? NULL : decode_live_frame (frame);

  lface1 = lface_from_face_name (f, face1, true);
  lface2 = lface_from_face_name (f, face2, true);
  equal_p = lface_equal_p (XVECTOR (lface1)->contents,
			   XVECTOR (lface2)->contents);
  return equal_p ? Qt : Qnil;
}


DEFUN ("internal-lisp-face-empty-p", Finternal_lisp_face_empty_p,
       Sinternal_lisp_face_empty_p, 1, 2, 0,
       doc: /* True if FACE has no attribute specified.
If the optional argument FRAME is given, report on face FACE in that frame.
If FRAME is t, report on the defaults for face FACE (for new frames).
If FRAME is omitted or nil, use the selected frame.  */)
  (Lisp_Object face, Lisp_Object frame)
{
  struct frame *f = EQ (frame, Qt) ? NULL : decode_live_frame (frame);
  Lisp_Object lface = lface_from_face_name (f, face, true);
  int i;

  for (i = 1; i < LFACE_VECTOR_SIZE; ++i)
    if (!UNSPECIFIEDP (AREF (lface, i)))
      break;

  return i == LFACE_VECTOR_SIZE ? Qt : Qnil;
}


DEFUN ("frame-face-alist", Fframe_face_alist, Sframe_face_alist,
       0, 1, 0,
       doc: /* Return an alist of frame-local faces defined on FRAME.
For internal use only.  */)
  (Lisp_Object frame)
{
  return decode_live_frame (frame)->face_alist;
}


/* Return a hash code for Lisp string STRING with case ignored.  Used
   below in computing a hash value for a Lisp face.  */

static uintptr_t
hash_string_case_insensitive (Lisp_Object string)
{
  const unsigned char *s;
  uintptr_t hash = 0;
  eassert (STRINGP (string));
  for (s = SDATA (string); *s; ++s)
    hash = (hash << 1) ^ c_tolower (*s);
  return hash;
}


/* Return a hash code for face attribute vector V.  */

static uintptr_t
lface_hash (Lisp_Object *v)
{
  return (hash_string_case_insensitive (v[LFACE_FAMILY_INDEX])
	  ^ hash_string_case_insensitive (v[LFACE_FOUNDRY_INDEX])
	  ^ hash_string_case_insensitive (v[LFACE_FOREGROUND_INDEX])
	  ^ hash_string_case_insensitive (v[LFACE_BACKGROUND_INDEX])
	  ^ XHASH (v[LFACE_WEIGHT_INDEX])
	  ^ XHASH (v[LFACE_SLANT_INDEX])
	  ^ XHASH (v[LFACE_SWIDTH_INDEX])
	  ^ XHASH (v[LFACE_HEIGHT_INDEX]));
}

#ifdef HAVE_WINDOW_SYSTEM

/* Return true if LFACE1 and LFACE2 specify the same font (without
   considering charsets/registries).  They do if they specify the same
   family, point size, weight, width, slant, and font.  Both
   LFACE1 and LFACE2 must be fully-specified.  */

static bool
lface_same_font_attributes_p (Lisp_Object *lface1, Lisp_Object *lface2)
{
  eassert (lface_fully_specified_p (lface1)
	   && lface_fully_specified_p (lface2));
  return (xstrcasecmp (SSDATA (lface1[LFACE_FAMILY_INDEX]),
		       SSDATA (lface2[LFACE_FAMILY_INDEX])) == 0
	  && xstrcasecmp (SSDATA (lface1[LFACE_FOUNDRY_INDEX]),
			  SSDATA (lface2[LFACE_FOUNDRY_INDEX])) == 0
	  && EQ (lface1[LFACE_HEIGHT_INDEX], lface2[LFACE_HEIGHT_INDEX])
	  && EQ (lface1[LFACE_SWIDTH_INDEX], lface2[LFACE_SWIDTH_INDEX])
	  && EQ (lface1[LFACE_WEIGHT_INDEX], lface2[LFACE_WEIGHT_INDEX])
	  && EQ (lface1[LFACE_SLANT_INDEX], lface2[LFACE_SLANT_INDEX])
	  && EQ (lface1[LFACE_FONT_INDEX], lface2[LFACE_FONT_INDEX])
	  && (EQ (lface1[LFACE_FONTSET_INDEX], lface2[LFACE_FONTSET_INDEX])
	      || (STRINGP (lface1[LFACE_FONTSET_INDEX])
		  && STRINGP (lface2[LFACE_FONTSET_INDEX])
		  && ! xstrcasecmp (SSDATA (lface1[LFACE_FONTSET_INDEX]),
				    SSDATA (lface2[LFACE_FONTSET_INDEX]))))
	  );
}

#endif /* HAVE_WINDOW_SYSTEM */

/***********************************************************************
			    Realized Faces
 ***********************************************************************/

/* Allocate and return a new realized face for Lisp face attribute
   vector ATTR.  */

static struct face *
make_realized_face (Lisp_Object *attr)
{
  enum { off = offsetof (struct face, id) };
  struct face *face = xmalloc (sizeof *face);

  memcpy (face->lface, attr, sizeof face->lface);
  memset (&face->id, 0, sizeof *face - off);
  face->ascii_face = face;

  return face;
}


/* Free realized face FACE, including its X resources.  FACE may
   be null.  */

static void
free_realized_face (struct frame *f, struct face *face)
{
  if (face)
    {
#ifdef HAVE_WINDOW_SYSTEM
      if (FRAME_WINDOW_P (f))
	{
	  /* Free fontset of FACE if it is ASCII face.  */
	  if (face->fontset >= 0 && face == face->ascii_face)
	    free_face_fontset (f, face);
	  if (face->gc)
	    {
	      block_input ();
	      if (face->font)
		font_done_for_face (f, face);
	      x_free_gc (f, face->gc);
	      face->gc = 0;
	      unblock_input ();
	    }
#ifdef HAVE_X_WINDOWS
	  free_face_colors (f, face);
#endif /* HAVE_X_WINDOWS */
	  image_destroy_bitmap (f, face->stipple);
	}
#endif /* HAVE_WINDOW_SYSTEM */

      xfree (face);
    }
}

#ifdef HAVE_WINDOW_SYSTEM

/* Prepare face FACE for subsequent display on frame F.  This must be called
   before using X resources of FACE to allocate GCs if they haven't been
   allocated yet or have been freed by clearing the face cache.  */

void
prepare_face_for_display (struct frame *f, struct face *face)
{
  eassert (FRAME_WINDOW_P (f));

  if (face->gc == 0)
    {
      Emacs_GC egc;
      unsigned long mask = GCForeground | GCBackground | GCGraphicsExposures;

      egc.foreground = face->foreground;
      egc.background = face->background;
#ifdef HAVE_X_WINDOWS
      egc.graphics_exposures = False;
#endif

      block_input ();
#ifdef HAVE_X_WINDOWS
      if (face->stipple)
	{
	  egc.fill_style = FillOpaqueStippled;
	  egc.stipple = image_bitmap_pixmap (f, face->stipple);
	  mask |= GCFillStyle | GCStipple;
	}
#elif defined (HAVE_MACGUI)
      if (face->stipple > 0)
	{
	  xgcv.fill_style = FillOpaqueStippled;
	  xgcv.stipple = mac_bitmap_stipple (f, face->stipple);
	  mask |= GCFillStyle | GCStipple;
	}
      else if (face->stipple < 0)
	{
	  xgcv.background_transparency = face->stipple;
	  mask |= GCBackgroundTransparency;
	}
#endif
      face->gc = x_create_gc (f, mask, &egc);
      if (face->font)
	font_prepare_for_face (f, face);
      unblock_input ();
    }
}

#endif /* HAVE_WINDOW_SYSTEM */

/* Returns the `distance' between the colors X and Y.  */

static int
color_distance (Emacs_Color *x, Emacs_Color *y)
{
  /* This formula is from a paper titled `Colour metric' by Thiadmer Riemersma.
     Quoting from that paper:

	 This formula has results that are very close to L*u*v* (with the
	 modified lightness curve) and, more importantly, it is a more even
	 algorithm: it does not have a range of colors where it suddenly
	 gives far from optimal results.

     See <https://www.compuphase.com/cmetric.htm> for more info.  */

  long r = (x->red   - y->red)   >> 8;
  long g = (x->green - y->green) >> 8;
  long b = (x->blue  - y->blue)  >> 8;
  long r_mean = (x->red + y->red) >> 9;

  return
    (((512 + r_mean) * r * r) >> 8)
    + 4 * g * g
    + (((767 - r_mean) * b * b) >> 8);
}


DEFUN ("color-distance", Fcolor_distance, Scolor_distance, 2, 4, 0,
       doc: /* Return an integer distance between COLOR1 and COLOR2 on FRAME.
COLOR1 and COLOR2 may be either strings containing the color name,
or lists of the form (RED GREEN BLUE), each in the range 0 to 65535 inclusive.
If FRAME is unspecified or nil, the current frame is used.
If METRIC is specified, it should be a function that accepts
two lists of the form (RED GREEN BLUE) aforementioned. */)
  (Lisp_Object color1, Lisp_Object color2, Lisp_Object frame,
   Lisp_Object metric)
{
  struct frame *f = decode_live_frame (frame);
  Emacs_Color cdef1, cdef2;

  if (!(CONSP (color1) && parse_rgb_list (color1, &cdef1))
      && !(STRINGP (color1)
           && FRAME_TERMINAL (f)->defined_color_hook (f,
                                                      SSDATA (color1),
                                                      &cdef1,
                                                      false,
                                                      true)))
    signal_error ("Invalid color", color1);
  if (!(CONSP (color2) && parse_rgb_list (color2, &cdef2))
      && !(STRINGP (color2)
           && FRAME_TERMINAL (f)->defined_color_hook (f,
                                                      SSDATA (color2),
                                                      &cdef2,
                                                      false,
                                                      true)))
    signal_error ("Invalid color", color2);

  if (NILP (metric))
    return make_fixnum (color_distance (&cdef1, &cdef2));
  else
    return call2 (metric,
		  list3i (cdef1.red, cdef1.green, cdef1.blue),
		  list3i (cdef2.red, cdef2.green, cdef2.blue));
}


/***********************************************************************
			      Face Cache
 ***********************************************************************/

/* Return a new face cache for frame F.  */

static struct face_cache *
make_face_cache (struct frame *f)
{
  struct face_cache *c = xmalloc (sizeof *c);

  c->buckets = xzalloc (FACE_CACHE_BUCKETS_SIZE * sizeof *c->buckets);
  c->size = 50;
  c->used = 0;
  c->faces_by_id = xmalloc (c->size * sizeof *c->faces_by_id);
  c->f = f;
  c->menu_face_changed_p = menu_face_changed_default;
  return c;
}

#ifdef HAVE_WINDOW_SYSTEM

/* Clear out all graphics contexts for all realized faces, except for
   the basic faces.  This should be done from time to time just to avoid
   keeping too many graphics contexts that are no longer needed.  */

static void
clear_face_gcs (struct face_cache *c)
{
  if (c && FRAME_WINDOW_P (c->f))
    {
      int i;
      for (i = BASIC_FACE_ID_SENTINEL; i < c->used; ++i)
	{
	  struct face *face = c->faces_by_id[i];
	  if (face && face->gc)
	    {
	      block_input ();
	      if (face->font)
		font_done_for_face (c->f, face);
	      x_free_gc (c->f, face->gc);
	      face->gc = 0;
	      unblock_input ();
	    }
	}
    }
}

#endif /* HAVE_WINDOW_SYSTEM */

/* Free all realized faces in face cache C, including basic faces.
   C may be null.  If faces are freed, make sure the frame's current
   matrix is marked invalid, so that a display caused by an expose
   event doesn't try to use faces we destroyed.  */

static void
free_realized_faces (struct face_cache *c)
{
  if (c && c->used)
    {
      int i, size;
      struct frame *f = c->f;

      /* We must block input here because we can't process X events
	 safely while only some faces are freed, or when the frame's
	 current matrix still references freed faces.  */
      block_input ();

      for (i = 0; i < c->used; ++i)
	{
	  free_realized_face (f, c->faces_by_id[i]);
	  c->faces_by_id[i] = NULL;
	}

      /* Forget the escape-glyph and glyphless-char faces.  */
      forget_escape_and_glyphless_faces ();
      c->used = 0;
      size = FACE_CACHE_BUCKETS_SIZE * sizeof *c->buckets;
      memset (c->buckets, 0, size);

      /* Must do a thorough redisplay the next time.  Mark current
	 matrices as invalid because they will reference faces freed
	 above.  This function is also called when a frame is
	 destroyed.  In this case, the root window of F is nil.  */
      if (WINDOWP (f->root_window))
	{
	  clear_current_matrices (f);
	  fset_redisplay (f);
	}

      unblock_input ();
    }
}


/* Free all realized faces on FRAME or on all frames if FRAME is nil.
   This is done after attributes of a named face have been changed,
   because we can't tell which realized faces depend on that face.  */

void
free_all_realized_faces (Lisp_Object frame)
{
  if (NILP (frame))
    {
      Lisp_Object rest;
      FOR_EACH_FRAME (rest, frame)
	free_realized_faces (FRAME_FACE_CACHE (XFRAME (frame)));
      windows_or_buffers_changed = 58;
    }
  else
    free_realized_faces (FRAME_FACE_CACHE (XFRAME (frame)));
}


/* Free face cache C and faces in it, including their X resources.  */

static void
free_face_cache (struct face_cache *c)
{
  if (c)
    {
      free_realized_faces (c);
      xfree (c->buckets);
      xfree (c->faces_by_id);
      xfree (c);
    }
}


/* Cache realized face FACE in face cache C.  HASH is the hash value
   of FACE.  If FACE is for ASCII characters (i.e. FACE->ascii_face ==
   FACE), insert the new face to the beginning of the collision list
   of the face hash table of C.  Otherwise, add the new face to the
   end of the collision list.  This way, lookup_face can quickly find
   that a requested face is not cached.  */

static void
cache_face (struct face_cache *c, struct face *face, uintptr_t hash)
{
  int i = hash % FACE_CACHE_BUCKETS_SIZE;

  face->hash = hash;

  if (face->ascii_face != face)
    {
      struct face *last = c->buckets[i];
      if (last)
	{
	  while (last->next)
	    last = last->next;
	  last->next = face;
	  face->prev = last;
	  face->next = NULL;
	}
      else
	{
	  c->buckets[i] = face;
	  face->prev = face->next = NULL;
	}
    }
  else
    {
      face->prev = NULL;
      face->next = c->buckets[i];
      if (face->next)
	face->next->prev = face;
      c->buckets[i] = face;
    }

  /* Find a free slot in C->faces_by_id and use the index of the free
     slot as FACE->id.  */
  for (i = 0; i < c->used; ++i)
    if (c->faces_by_id[i] == NULL)
      break;
  face->id = i;

#ifdef GLYPH_DEBUG
  /* Check that FACE got a unique id.  */
  {
    int j, n;
    struct face *face1;

    for (j = n = 0; j < FACE_CACHE_BUCKETS_SIZE; ++j)
      for (face1 = c->buckets[j]; face1; face1 = face1->next)
	if (face1->id == i)
	  ++n;

    eassert (n == 1);
  }
#endif /* GLYPH_DEBUG */

  /* Maybe enlarge C->faces_by_id.  */
  if (i == c->used)
    {
      if (c->used == c->size)
	c->faces_by_id = xpalloc (c->faces_by_id, &c->size, 1, MAX_FACE_ID,
				  sizeof *c->faces_by_id);
      c->used++;
    }

  c->faces_by_id[i] = face;
}


/* Remove face FACE from cache C.  */

static void
uncache_face (struct face_cache *c, struct face *face)
{
  int i = face->hash % FACE_CACHE_BUCKETS_SIZE;

  if (face->prev)
    face->prev->next = face->next;
  else
    c->buckets[i] = face->next;

  if (face->next)
    face->next->prev = face->prev;

  c->faces_by_id[face->id] = NULL;
  if (face->id == c->used)
    --c->used;
}


/* Look up a realized face with face attributes ATTR in the face cache
   of frame F.  The face will be used to display ASCII characters.
   Value is the ID of the face found.  If no suitable face is found,
   realize a new one.  */

static int
lookup_face (struct frame *f, Lisp_Object *attr)
{
  struct face_cache *cache = FRAME_FACE_CACHE (f);
  struct face *face;

  eassert (cache != NULL);
  check_lface_attrs (attr);

  /* Look up ATTR in the face cache.  */
  uintptr_t hash = lface_hash (attr);
  int i = hash % FACE_CACHE_BUCKETS_SIZE;

  for (face = cache->buckets[i]; face; face = face->next)
    {
      if (face->ascii_face != face)
	{
	  /* There's no more ASCII face.  */
	  face = NULL;
	  break;
	}
      if (face->hash == hash
	  && lface_equal_p (face->lface, attr))
	break;
    }

  /* If not found, realize a new face.  */
  if (face == NULL)
    face = realize_face (cache, attr, -1);

#ifdef GLYPH_DEBUG
  eassert (face == FACE_FROM_ID_OR_NULL (f, face->id));
#endif /* GLYPH_DEBUG */

  return face->id;
}

#ifdef HAVE_WINDOW_SYSTEM
/* Look up a realized face that has the same attributes as BASE_FACE
   except for the font in the face cache of frame F.  If FONT-OBJECT
   is not nil, it is an already opened font.  If FONT-OBJECT is nil,
   the face has no font.  Value is the ID of the face found.  If no
   suitable face is found, realize a new one.  */

int
face_for_font (struct frame *f, Lisp_Object font_object,
               struct face *base_face)
{
  struct face_cache *cache = FRAME_FACE_CACHE (f);
  unsigned hash;
  int i;
  struct face *face;

  eassert (cache != NULL);
  base_face = base_face->ascii_face;
  hash = lface_hash (base_face->lface);
  i = hash % FACE_CACHE_BUCKETS_SIZE;

  for (face = cache->buckets[i]; face; face = face->next)
    {
      if (face->ascii_face == face)
	continue;
      if (face->ascii_face == base_face
	  && face->font == (NILP (font_object) ? NULL
			    : XFONT_OBJECT (font_object))
	  && lface_equal_p (face->lface, base_face->lface))
	return face->id;
    }

  /* If not found, realize a new face.  */
  face = realize_non_ascii_face (f, font_object, base_face);
  return face->id;
}
#endif	/* HAVE_WINDOW_SYSTEM */

/* Return the face id of the realized face for named face SYMBOL on
   frame F suitable for displaying ASCII characters.  Value is -1 if
   the face couldn't be determined, which might happen if the default
   face isn't realized and cannot be realized.  If window W is given,
   consider face remappings specified for W or for W's buffer.  If W
   is NULL, consider only frame-level face configuration.  */
int
lookup_named_face (struct window *w, struct frame *f,
                   Lisp_Object symbol, bool signal_p)
{
  Lisp_Object attrs[LFACE_VECTOR_SIZE];
  Lisp_Object symbol_attrs[LFACE_VECTOR_SIZE];
  struct face *default_face = FACE_FROM_ID_OR_NULL (f, DEFAULT_FACE_ID);

  if (default_face == NULL)
    {
      if (!realize_basic_faces (f))
	return -1;
      default_face = FACE_FROM_ID (f, DEFAULT_FACE_ID);
    }

  if (! get_lface_attributes (w, f, symbol, symbol_attrs, signal_p, 0))
    return -1;

  memcpy (attrs, default_face->lface, sizeof attrs);
  merge_face_vectors (w, f, symbol_attrs, attrs, 0);

  return lookup_face (f, attrs);
}


/* Return the display face-id of the basic face whose canonical face-id
   is FACE_ID.  The return value will usually simply be FACE_ID, unless that
   basic face has bee remapped via Vface_remapping_alist.  This function is
   conservative: if something goes wrong, it will simply return FACE_ID
   rather than signal an error.  Window W, if non-NULL, is used to filter
   face specifications for remapping.  */
int
lookup_basic_face (struct window *w, struct frame *f, int face_id)
{
  Lisp_Object name, mapping;
  int remapped_face_id;

  if (NILP (Vface_remapping_alist))
    return face_id;		/* Nothing to do.  */

  switch (face_id)
    {
    case DEFAULT_FACE_ID:		name = Qdefault;		break;
    case MODE_LINE_FACE_ID:		name = Qmode_line;		break;
    case MODE_LINE_INACTIVE_FACE_ID:	name = Qmode_line_inactive;	break;
    case HEADER_LINE_FACE_ID:		name = Qheader_line;		break;
    case TAB_LINE_FACE_ID:		name = Qtab_line;		break;
    case TAB_BAR_FACE_ID:		name = Qtab_bar;		break;
    case TOOL_BAR_FACE_ID:		name = Qtool_bar;		break;
    case FRINGE_FACE_ID:		name = Qfringe;			break;
    case SCROLL_BAR_FACE_ID:		name = Qscroll_bar;		break;
    case BORDER_FACE_ID:		name = Qborder;			break;
    case CURSOR_FACE_ID:		name = Qcursor;			break;
    case MOUSE_FACE_ID:			name = Qmouse;			break;
    case MENU_FACE_ID:			name = Qmenu;			break;
    case WINDOW_DIVIDER_FACE_ID:	name = Qwindow_divider;		break;
    case VERTICAL_BORDER_FACE_ID: 	name = Qvertical_border; 	break;
    case WINDOW_DIVIDER_FIRST_PIXEL_FACE_ID:	name = Qwindow_divider_first_pixel;	break;
    case WINDOW_DIVIDER_LAST_PIXEL_FACE_ID:	name = Qwindow_divider_last_pixel;	break;
    case INTERNAL_BORDER_FACE_ID:	name = Qinternal_border; 	break;

    default:
      emacs_abort (); /* the caller is supposed to pass us a basic face id */
    }

  /* Do a quick scan through Vface_remapping_alist, and return immediately
     if there is no remapping for face NAME.  This is just an optimization
     for the very common no-remapping case.  */
  mapping = assq_no_quit (name, Vface_remapping_alist);
  if (NILP (mapping))
    return face_id;		/* Give up.  */

  /* If there is a remapping entry, lookup the face using NAME, which will
     handle the remapping too.  */
  remapped_face_id = lookup_named_face (w, f, name, false);
  if (remapped_face_id < 0)
    return face_id;		/* Give up. */

  return remapped_face_id;
}


/* Return a face for charset ASCII that is like the face with id
   FACE_ID on frame F, but has a font that is STEPS steps smaller.
   STEPS < 0 means larger.  Value is the id of the face.  */

int
smaller_face (struct frame *f, int face_id, int steps)
{
#ifdef HAVE_WINDOW_SYSTEM
  struct face *face;
  Lisp_Object attrs[LFACE_VECTOR_SIZE];
  int pt, last_pt, last_height;
  int delta;
  int new_face_id;
  struct face *new_face;

  /* If not called for an X frame, just return the original face.  */
  if (FRAME_TERMCAP_P (f))
    return face_id;

  /* Try in increments of 1/2 pt.  */
  delta = steps < 0 ? 5 : -5;
  steps = eabs (steps);

  face = FACE_FROM_ID (f, face_id);
  memcpy (attrs, face->lface, sizeof attrs);
  pt = last_pt = XFIXNAT (attrs[LFACE_HEIGHT_INDEX]);
  new_face_id = face_id;
  last_height = FONT_HEIGHT (face->font);

  while (steps
	 && pt + delta > 0
	 /* Give up if we cannot find a font within 10pt.  */
	 && eabs (last_pt - pt) < 100)
    {
      /* Look up a face for a slightly smaller/larger font.  */
      pt += delta;
      attrs[LFACE_HEIGHT_INDEX] = make_fixnum (pt);
      new_face_id = lookup_face (f, attrs);
      new_face = FACE_FROM_ID (f, new_face_id);

      /* If height changes, count that as one step.  */
      if ((delta < 0 && FONT_HEIGHT (new_face->font) < last_height)
	  || (delta > 0 && FONT_HEIGHT (new_face->font) > last_height))
	{
	  --steps;
	  last_height = FONT_HEIGHT (new_face->font);
	  last_pt = pt;
	}
    }

  return new_face_id;

#else /* not HAVE_WINDOW_SYSTEM */

  return face_id;

#endif /* not HAVE_WINDOW_SYSTEM */
}


/* Return a face for charset ASCII that is like the face with id
   FACE_ID on frame F, but has height HEIGHT.  */

int
face_with_height (struct frame *f, int face_id, int height)
{
#ifdef HAVE_WINDOW_SYSTEM
  struct face *face;
  Lisp_Object attrs[LFACE_VECTOR_SIZE];

  if (FRAME_TERMCAP_P (f)
      || height <= 0)
    return face_id;

  face = FACE_FROM_ID (f, face_id);
  memcpy (attrs, face->lface, sizeof attrs);
  attrs[LFACE_HEIGHT_INDEX] = make_fixnum (height);
  font_clear_prop (attrs, FONT_SIZE_INDEX);
  face_id = lookup_face (f, attrs);
#endif /* HAVE_WINDOW_SYSTEM */

  return face_id;
}


/* Return the face id of the realized face for named face SYMBOL on
   frame F suitable for displaying ASCII characters, and use
   attributes of the face FACE_ID for attributes that aren't
   completely specified by SYMBOL.  This is like lookup_named_face,
   except that the default attributes come from FACE_ID, not from the
   default face.  FACE_ID is assumed to be already realized.
   Window W, if non-NULL, filters face specifications.  */
int
lookup_derived_face (struct window *w,
                     struct frame *f, Lisp_Object symbol, int face_id,
		     bool signal_p)
{
  Lisp_Object attrs[LFACE_VECTOR_SIZE];
  Lisp_Object symbol_attrs[LFACE_VECTOR_SIZE];
  struct face *default_face;

  if (!get_lface_attributes (w, f, symbol, symbol_attrs, signal_p, 0))
    return -1;

  default_face = FACE_FROM_ID (f, face_id);
  memcpy (attrs, default_face->lface, sizeof attrs);
  merge_face_vectors (w, f, symbol_attrs, attrs, 0);
  return lookup_face (f, attrs);
}

DEFUN ("face-attributes-as-vector", Fface_attributes_as_vector,
       Sface_attributes_as_vector, 1, 1, 0,
       doc: /* Return a vector of face attributes corresponding to PLIST.  */)
  (Lisp_Object plist)
{
  Lisp_Object lface = make_vector (LFACE_VECTOR_SIZE, Qunspecified);
  merge_face_ref (NULL, XFRAME (selected_frame),
                  plist, XVECTOR (lface)->contents,
                  true, NULL, 0);
  return lface;
}



/***********************************************************************
			Face capability testing
 ***********************************************************************/


/* If the distance (as returned by color_distance) between two colors is
   less than this, then they are considered the same, for determining
   whether a color is supported or not.  The range of values is 0-65535.  */

#define TTY_SAME_COLOR_THRESHOLD  10000

#ifdef HAVE_WINDOW_SYSTEM

/* Return true if all the face attributes in ATTRS are supported
   on the window-system frame F.

   The definition of `supported' is somewhat heuristic, but basically means
   that a face containing all the attributes in ATTRS, when merged with the
   default face for display, can be represented in a way that's

    (1) different in appearance from the default face, and
    (2) `close in spirit' to what the attributes specify, if not exact.  */

static bool
gui_supports_face_attributes_p (struct frame *f,
                                Lisp_Object attrs[LFACE_VECTOR_SIZE],
                                struct face *def_face)
{
  Lisp_Object *def_attrs = def_face->lface;

  /* Check that other specified attributes are different that the default
     face.  */
  if ((!UNSPECIFIEDP (attrs[LFACE_UNDERLINE_INDEX])
       && face_attr_equal_p (attrs[LFACE_UNDERLINE_INDEX],
			     def_attrs[LFACE_UNDERLINE_INDEX]))
      || (!UNSPECIFIEDP (attrs[LFACE_INVERSE_INDEX])
	  && face_attr_equal_p (attrs[LFACE_INVERSE_INDEX],
				def_attrs[LFACE_INVERSE_INDEX]))
      || (!UNSPECIFIEDP (attrs[LFACE_EXTEND_INDEX])
	  && face_attr_equal_p (attrs[LFACE_EXTEND_INDEX],
				def_attrs[LFACE_EXTEND_INDEX]))
      || (!UNSPECIFIEDP (attrs[LFACE_FOREGROUND_INDEX])
	  && face_attr_equal_p (attrs[LFACE_FOREGROUND_INDEX],
				def_attrs[LFACE_FOREGROUND_INDEX]))
      || (!UNSPECIFIEDP (attrs[LFACE_DISTANT_FOREGROUND_INDEX])
	  && face_attr_equal_p (attrs[LFACE_DISTANT_FOREGROUND_INDEX],
				def_attrs[LFACE_DISTANT_FOREGROUND_INDEX]))
      || (!UNSPECIFIEDP (attrs[LFACE_BACKGROUND_INDEX])
	  && face_attr_equal_p (attrs[LFACE_BACKGROUND_INDEX],
				def_attrs[LFACE_BACKGROUND_INDEX]))
      || (!UNSPECIFIEDP (attrs[LFACE_STIPPLE_INDEX])
	  && face_attr_equal_p (attrs[LFACE_STIPPLE_INDEX],
				def_attrs[LFACE_STIPPLE_INDEX]))
      || (!UNSPECIFIEDP (attrs[LFACE_OVERLINE_INDEX])
	  && face_attr_equal_p (attrs[LFACE_OVERLINE_INDEX],
				def_attrs[LFACE_OVERLINE_INDEX]))
      || (!UNSPECIFIEDP (attrs[LFACE_STRIKE_THROUGH_INDEX])
	  && face_attr_equal_p (attrs[LFACE_STRIKE_THROUGH_INDEX],
				def_attrs[LFACE_STRIKE_THROUGH_INDEX]))
      || (!UNSPECIFIEDP (attrs[LFACE_BOX_INDEX])
	  && face_attr_equal_p (attrs[LFACE_BOX_INDEX],
				def_attrs[LFACE_BOX_INDEX])))
    return false;

  /* Check font-related attributes, as those are the most commonly
     "unsupported" on a window-system (because of missing fonts).  */
  if (!UNSPECIFIEDP (attrs[LFACE_FAMILY_INDEX])
      || !UNSPECIFIEDP (attrs[LFACE_FOUNDRY_INDEX])
      || !UNSPECIFIEDP (attrs[LFACE_HEIGHT_INDEX])
      || !UNSPECIFIEDP (attrs[LFACE_WEIGHT_INDEX])
      || !UNSPECIFIEDP (attrs[LFACE_SLANT_INDEX])
      || !UNSPECIFIEDP (attrs[LFACE_SWIDTH_INDEX]))
    {
      int face_id;
      struct face *face;
      Lisp_Object merged_attrs[LFACE_VECTOR_SIZE];
      int i;

      memcpy (merged_attrs, def_attrs, sizeof merged_attrs);

      merge_face_vectors (NULL, f, attrs, merged_attrs, 0);

      face_id = lookup_face (f, merged_attrs);
      face = FACE_FROM_ID_OR_NULL (f, face_id);

      if (! face)
	error ("Cannot make face");

      /* If the font is the same, or no font is found, then not
	 supported.  */
      if (face->font == def_face->font
	  || ! face->font)
	return false;
      for (i = FONT_TYPE_INDEX; i <= FONT_SIZE_INDEX; i++)
	if (! EQ (face->font->props[i], def_face->font->props[i]))
	  {
	    Lisp_Object s1, s2;

	    if (i < FONT_FOUNDRY_INDEX || i > FONT_REGISTRY_INDEX
		|| face->font->driver->case_sensitive)
	      return true;
	    s1 = SYMBOL_NAME (face->font->props[i]);
	    s2 = SYMBOL_NAME (def_face->font->props[i]);
	    if (! EQ (Fcompare_strings (s1, make_fixnum (0), Qnil,
					s2, make_fixnum (0), Qnil, Qt), Qt))
	      return true;
	  }
      return false;
    }

  /* Everything checks out, this face is supported.  */
  return true;
}

#endif	/* HAVE_WINDOW_SYSTEM */

/* Return true if all the face attributes in ATTRS are supported
   on the tty frame F.

   The definition of `supported' is somewhat heuristic, but basically means
   that a face containing all the attributes in ATTRS, when merged
   with the default face for display, can be represented in a way that's

    (1) different in appearance from the default face, and
    (2) `close in spirit' to what the attributes specify, if not exact.

   Point (2) implies that a `:weight black' attribute will be satisfied
   by any terminal that can display bold, and a `:foreground "yellow"' as
   long as the terminal can display a yellowish color, but `:slant italic'
   will _not_ be satisfied by the tty display code's automatic
   substitution of a `dim' face for italic.  */

static bool
tty_supports_face_attributes_p (struct frame *f,
				Lisp_Object attrs[LFACE_VECTOR_SIZE],
				struct face *def_face)
{
  int weight, slant;
  Lisp_Object val, fg, bg;
  Emacs_Color fg_tty_color, fg_std_color;
  Emacs_Color bg_tty_color, bg_std_color;
  unsigned test_caps = 0;
  Lisp_Object *def_attrs = def_face->lface;

  /* First check some easy-to-check stuff; ttys support none of the
     following attributes, so we can just return false if any are requested
     (even if `nominal' values are specified, we should still return false,
     as that will be the same value that the default face uses).  We
     consider :slant unsupportable on ttys, even though the face code
     actually `fakes' them using a dim attribute if possible.  This is
     because the faked result is too different from what the face
     specifies.  */
  if (!UNSPECIFIEDP (attrs[LFACE_FAMILY_INDEX])
      || !UNSPECIFIEDP (attrs[LFACE_FOUNDRY_INDEX])
      || !UNSPECIFIEDP (attrs[LFACE_STIPPLE_INDEX])
      || !UNSPECIFIEDP (attrs[LFACE_HEIGHT_INDEX])
      || !UNSPECIFIEDP (attrs[LFACE_SWIDTH_INDEX])
      || !UNSPECIFIEDP (attrs[LFACE_OVERLINE_INDEX])
      || !UNSPECIFIEDP (attrs[LFACE_STRIKE_THROUGH_INDEX])
      || !UNSPECIFIEDP (attrs[LFACE_BOX_INDEX]))
    return false;

  /* Test for terminal `capabilities' (non-color character attributes).  */

  /* font weight (bold/dim) */
  val = attrs[LFACE_WEIGHT_INDEX];
  if (!UNSPECIFIEDP (val)
      && (weight = FONT_WEIGHT_NAME_NUMERIC (val), weight >= 0))
    {
      int def_weight = FONT_WEIGHT_NAME_NUMERIC (def_attrs[LFACE_WEIGHT_INDEX]);

      if (weight > 100)
	{
	  if (def_weight > 100)
	    return false;	/* same as default */
	  test_caps = TTY_CAP_BOLD;
	}
      else if (weight < 100)
	{
	  if (def_weight < 100)
	    return false;	/* same as default */
	  test_caps = TTY_CAP_DIM;
	}
      else if (def_weight == 100)
	return false;		/* same as default */
    }

  /* font slant */
  val = attrs[LFACE_SLANT_INDEX];
  if (!UNSPECIFIEDP (val)
      && (slant = FONT_SLANT_NAME_NUMERIC (val), slant >= 0))
    {
      int def_slant = FONT_SLANT_NAME_NUMERIC (def_attrs[LFACE_SLANT_INDEX]);
      if (slant == 100 || slant == def_slant)
	return false;		/* same as default */
      else
	test_caps |= TTY_CAP_ITALIC;
    }

  /* underlining */
  val = attrs[LFACE_UNDERLINE_INDEX];
  if (!UNSPECIFIEDP (val))
    {
      if (STRINGP (val))
	return false;		/* ttys can't use colored underlines */
      else if (EQ (CAR_SAFE (val), QCstyle) && EQ (CAR_SAFE (CDR_SAFE (val)), Qwave))
	return false;		/* ttys can't use wave underlines */
      else if (face_attr_equal_p (val, def_attrs[LFACE_UNDERLINE_INDEX]))
	return false;		/* same as default */
      else
	test_caps |= TTY_CAP_UNDERLINE;
    }

  /* inverse video */
  val = attrs[LFACE_INVERSE_INDEX];
  if (!UNSPECIFIEDP (val))
    {
      if (face_attr_equal_p (val, def_attrs[LFACE_INVERSE_INDEX]))
	return false;		/* same as default */
      else
	test_caps |= TTY_CAP_INVERSE;
    }


  /* Color testing.  */

  /* Check if foreground color is close enough.  */
  fg = attrs[LFACE_FOREGROUND_INDEX];
  if (STRINGP (fg))
    {
      Lisp_Object def_fg = def_attrs[LFACE_FOREGROUND_INDEX];

      if (face_attr_equal_p (fg, def_fg))
	return false;		/* same as default */
      else if (! tty_lookup_color (f, fg, &fg_tty_color, &fg_std_color))
	return false;		/* not a valid color */
      else if (color_distance (&fg_tty_color, &fg_std_color)
	       > TTY_SAME_COLOR_THRESHOLD)
	return false;		/* displayed color is too different */
      else
	/* Make sure the color is really different from the default.  */
	{
	  Emacs_Color def_fg_color;
	  if (tty_lookup_color (f, def_fg, &def_fg_color, 0)
	      && (color_distance (&fg_tty_color, &def_fg_color)
		  <= TTY_SAME_COLOR_THRESHOLD))
	    return false;
	}
    }

  /* Check if background color is close enough.  */
  bg = attrs[LFACE_BACKGROUND_INDEX];
  if (STRINGP (bg))
    {
      Lisp_Object def_bg = def_attrs[LFACE_BACKGROUND_INDEX];

      if (face_attr_equal_p (bg, def_bg))
	return false;		/* same as default */
      else if (! tty_lookup_color (f, bg, &bg_tty_color, &bg_std_color))
	return false;		/* not a valid color */
      else if (color_distance (&bg_tty_color, &bg_std_color)
	       > TTY_SAME_COLOR_THRESHOLD)
	return false;		/* displayed color is too different */
      else
	/* Make sure the color is really different from the default.  */
	{
	  Emacs_Color def_bg_color;
	  if (tty_lookup_color (f, def_bg, &def_bg_color, 0)
	      && (color_distance (&bg_tty_color, &def_bg_color)
		  <= TTY_SAME_COLOR_THRESHOLD))
	    return false;
	}
    }

  /* If both foreground and background are requested, see if the
     distance between them is OK.  We just check to see if the distance
     between the tty's foreground and background is close enough to the
     distance between the standard foreground and background.  */
  if (STRINGP (fg) && STRINGP (bg))
    {
      int delta_delta
	= (color_distance (&fg_std_color, &bg_std_color)
	   - color_distance (&fg_tty_color, &bg_tty_color));
      if (delta_delta > TTY_SAME_COLOR_THRESHOLD
	  || delta_delta < -TTY_SAME_COLOR_THRESHOLD)
	return false;
    }


  /* See if the capabilities we selected above are supported, with the
     given colors.  */
  return tty_capable_p (FRAME_TTY (f), test_caps);
}


DEFUN ("display-supports-face-attributes-p",
       Fdisplay_supports_face_attributes_p, Sdisplay_supports_face_attributes_p,
       1, 2, 0,
       doc: /* Return non-nil if all the face attributes in ATTRIBUTES are supported.
The optional argument DISPLAY can be a display name, a frame, or
nil (meaning the selected frame's display).

The definition of `supported' is somewhat heuristic, but basically means
that a face containing all the attributes in ATTRIBUTES, when merged
with the default face for display, can be represented in a way that's

 (1) different in appearance from the default face, and
 (2) `close in spirit' to what the attributes specify, if not exact.

Point (2) implies that a `:weight black' attribute will be satisfied by
any display that can display bold, and a `:foreground \"yellow\"' as long
as it can display a yellowish color, but `:slant italic' will _not_ be
satisfied by the tty display code's automatic substitution of a `dim'
face for italic.  */)
  (Lisp_Object attributes, Lisp_Object display)
{
  bool supports = false;
  int i;
  Lisp_Object frame;
  struct frame *f;
  struct face *def_face;
  Lisp_Object attrs[LFACE_VECTOR_SIZE];

  if (noninteractive || !initialized)
    /* We may not be able to access low-level face information in batch
       mode, or before being dumped, and this function is not going to
       be very useful in those cases anyway, so just give up.  */
    return Qnil;

  if (NILP (display))
    frame = selected_frame;
  else if (FRAMEP (display))
    frame = display;
  else
    {
      /* Find any frame on DISPLAY.  */
      Lisp_Object tail;

      frame = Qnil;
      FOR_EACH_FRAME (tail, frame)
	if (!NILP (Fequal (Fcdr (Fassq (Qdisplay,
					XFRAME (frame)->param_alist)),
			   display)))
	  break;
    }

  CHECK_LIVE_FRAME (frame);
  f = XFRAME (frame);

  for (i = 0; i < LFACE_VECTOR_SIZE; i++)
    attrs[i] = Qunspecified;
  merge_face_ref (NULL, f, attributes, attrs, true, NULL, 0);

  def_face = FACE_FROM_ID_OR_NULL (f, DEFAULT_FACE_ID);
  if (def_face == NULL)
    {
      if (! realize_basic_faces (f))
	error ("Cannot realize default face");
      def_face = FACE_FROM_ID (f, DEFAULT_FACE_ID);
    }

  /* Dispatch to the appropriate handler.  */
  if (FRAME_TERMCAP_P (f) || FRAME_MSDOS_P (f))
    supports = tty_supports_face_attributes_p (f, attrs, def_face);
#ifdef HAVE_WINDOW_SYSTEM
  else
    supports = gui_supports_face_attributes_p (f, attrs, def_face);
#endif

  return supports ? Qt : Qnil;
}


/***********************************************************************
			    Font selection
 ***********************************************************************/

DEFUN ("internal-set-font-selection-order",
       Finternal_set_font_selection_order,
       Sinternal_set_font_selection_order, 1, 1, 0,
       doc: /* Set font selection order for face font selection to ORDER.
ORDER must be a list of length 4 containing the symbols `:width',
`:height', `:weight', and `:slant'.  Face attributes appearing
first in ORDER are matched first, e.g. if `:height' appears before
`:weight' in ORDER, font selection first tries to find a font with
a suitable height, and then tries to match the font weight.
Value is ORDER.  */)
  (Lisp_Object order)
{
  Lisp_Object list;
  int i;
  int indices[ARRAYELTS (font_sort_order)];

  CHECK_LIST (order);
  memset (indices, 0, sizeof indices);
  i = 0;

  for (list = order;
       CONSP (list) && i < ARRAYELTS (indices);
       list = XCDR (list), ++i)
    {
      Lisp_Object attr = XCAR (list);
      int xlfd;

      if (EQ (attr, QCwidth))
	xlfd = XLFD_SWIDTH;
      else if (EQ (attr, QCheight))
	xlfd = XLFD_POINT_SIZE;
      else if (EQ (attr, QCweight))
	xlfd = XLFD_WEIGHT;
      else if (EQ (attr, QCslant))
	xlfd = XLFD_SLANT;
      else
	break;

      if (indices[i] != 0)
	break;
      indices[i] = xlfd;
    }

  if (!NILP (list) || i != ARRAYELTS (indices))
    signal_error ("Invalid font sort order", order);
  for (i = 0; i < ARRAYELTS (font_sort_order); ++i)
    if (indices[i] == 0)
      signal_error ("Invalid font sort order", order);

  if (memcmp (indices, font_sort_order, sizeof indices) != 0)
    {
      memcpy (font_sort_order, indices, sizeof font_sort_order);
      free_all_realized_faces (Qnil);
    }

  font_update_sort_order (font_sort_order);

  return Qnil;
}


DEFUN ("internal-set-alternative-font-family-alist",
       Finternal_set_alternative_font_family_alist,
       Sinternal_set_alternative_font_family_alist, 1, 1, 0,
       doc: /* Define alternative font families to try in face font selection.
ALIST is an alist of (FAMILY ALTERNATIVE1 ALTERNATIVE2 ...) entries.
Each ALTERNATIVE is tried in order if no fonts of font family FAMILY can
be found.  Value is ALIST.  */)
  (Lisp_Object alist)
{
  Lisp_Object entry, tail, tail2;

  CHECK_LIST (alist);
  alist = Fcopy_sequence (alist);
  for (tail = alist; CONSP (tail); tail = XCDR (tail))
    {
      entry = XCAR (tail);
      CHECK_LIST (entry);
      entry = Fcopy_sequence (entry);
      XSETCAR (tail, entry);
      for (tail2 = entry; CONSP (tail2); tail2 = XCDR (tail2))
	XSETCAR (tail2, Fintern (XCAR (tail2), Qnil));
    }

  Vface_alternative_font_family_alist = alist;
  free_all_realized_faces (Qnil);
  return alist;
}


DEFUN ("internal-set-alternative-font-registry-alist",
       Finternal_set_alternative_font_registry_alist,
       Sinternal_set_alternative_font_registry_alist, 1, 1, 0,
       doc: /* Define alternative font registries to try in face font selection.
ALIST is an alist of (REGISTRY ALTERNATIVE1 ALTERNATIVE2 ...) entries.
Each ALTERNATIVE is tried in order if no fonts of font registry REGISTRY can
be found.  Value is ALIST.  */)
  (Lisp_Object alist)
{
  Lisp_Object entry, tail, tail2;

  CHECK_LIST (alist);
  alist = Fcopy_sequence (alist);
  for (tail = alist; CONSP (tail); tail = XCDR (tail))
    {
      entry = XCAR (tail);
      CHECK_LIST (entry);
      entry = Fcopy_sequence (entry);
      XSETCAR (tail, entry);
      for (tail2 = entry; CONSP (tail2); tail2 = XCDR (tail2))
	XSETCAR (tail2, Fdowncase (XCAR (tail2)));
    }
  Vface_alternative_font_registry_alist = alist;
  free_all_realized_faces (Qnil);
  return alist;
}


#ifdef HAVE_WINDOW_SYSTEM

/* Return the fontset id of the base fontset name or alias name given
   by the fontset attribute of ATTRS.  Value is -1 if the fontset
   attribute of ATTRS doesn't name a fontset.  */

static int
face_fontset (Lisp_Object attrs[LFACE_VECTOR_SIZE])
{
  Lisp_Object name;

  name = attrs[LFACE_FONTSET_INDEX];
  if (!STRINGP (name))
    return -1;
  return fs_query_fontset (name, 0);
}

#endif /* HAVE_WINDOW_SYSTEM */



/***********************************************************************
			   Face Realization
 ***********************************************************************/

/* Realize basic faces on frame F.  Value is zero if frame parameters
   of F don't contain enough information needed to realize the default
   face.  */

static bool
realize_basic_faces (struct frame *f)
{
  bool success_p = false;

  /* Block input here so that we won't be surprised by an X expose
     event, for instance, without having the faces set up.  */
  block_input ();

  if (realize_default_face (f))
    {
      realize_named_face (f, Qmode_line, MODE_LINE_FACE_ID);
      realize_named_face (f, Qmode_line_inactive, MODE_LINE_INACTIVE_FACE_ID);
      realize_named_face (f, Qtool_bar, TOOL_BAR_FACE_ID);
      realize_named_face (f, Qfringe, FRINGE_FACE_ID);
      realize_named_face (f, Qheader_line, HEADER_LINE_FACE_ID);
      realize_named_face (f, Qscroll_bar, SCROLL_BAR_FACE_ID);
      realize_named_face (f, Qborder, BORDER_FACE_ID);
      realize_named_face (f, Qcursor, CURSOR_FACE_ID);
      realize_named_face (f, Qmouse, MOUSE_FACE_ID);
      realize_named_face (f, Qmenu, MENU_FACE_ID);
      realize_named_face (f, Qvertical_border, VERTICAL_BORDER_FACE_ID);
      realize_named_face (f, Qwindow_divider, WINDOW_DIVIDER_FACE_ID);
      realize_named_face (f, Qwindow_divider_first_pixel,
			  WINDOW_DIVIDER_FIRST_PIXEL_FACE_ID);
      realize_named_face (f, Qwindow_divider_last_pixel,
			  WINDOW_DIVIDER_LAST_PIXEL_FACE_ID);
      realize_named_face (f, Qinternal_border, INTERNAL_BORDER_FACE_ID);
      realize_named_face (f, Qtab_bar, TAB_BAR_FACE_ID);
      realize_named_face (f, Qtab_line, TAB_LINE_FACE_ID);

      /* Reflect changes in the `menu' face in menu bars.  */
      if (FRAME_FACE_CACHE (f)->menu_face_changed_p)
	{
	  FRAME_FACE_CACHE (f)->menu_face_changed_p = false;
#ifdef USE_X_TOOLKIT
	  if (FRAME_WINDOW_P (f))
	    x_update_menu_appearance (f);
#endif
	}

      success_p = true;
    }

  unblock_input ();
  return success_p;
}


/* Realize the default face on frame F.  If the face is not fully
   specified, make it fully-specified.  Attributes of the default face
   that are not explicitly specified are taken from frame parameters.  */

static bool
realize_default_face (struct frame *f)
{
  struct face_cache *c = FRAME_FACE_CACHE (f);
  Lisp_Object lface;
  Lisp_Object attrs[LFACE_VECTOR_SIZE];

  /* If the `default' face is not yet known, create it.  */
  lface = lface_from_face_name (f, Qdefault, false);
  if (NILP (lface))
    {
       Lisp_Object frame;
       XSETFRAME (frame, f);
       lface = Finternal_make_lisp_face (Qdefault, frame);
    }

#ifdef HAVE_WINDOW_SYSTEM
  if (FRAME_WINDOW_P (f))
    {
      Lisp_Object font_object;

      XSETFONT (font_object, FRAME_FONT (f));
      set_lface_from_font (f, lface, font_object, f->default_face_done_p);
      ASET (lface, LFACE_FONTSET_INDEX, fontset_name (FRAME_FONTSET (f)));
      f->default_face_done_p = true;
    }
#endif /* HAVE_WINDOW_SYSTEM */

  if (!FRAME_WINDOW_P (f))
    {
      ASET (lface, LFACE_FAMILY_INDEX, build_string ("default"));
      ASET (lface, LFACE_FOUNDRY_INDEX, LFACE_FAMILY (lface));
      ASET (lface, LFACE_SWIDTH_INDEX, Qnormal);
      ASET (lface, LFACE_HEIGHT_INDEX, make_fixnum (1));
      if (UNSPECIFIEDP (LFACE_WEIGHT (lface)))
	ASET (lface, LFACE_WEIGHT_INDEX, Qnormal);
      if (UNSPECIFIEDP (LFACE_SLANT (lface)))
	ASET (lface, LFACE_SLANT_INDEX, Qnormal);
      if (UNSPECIFIEDP (LFACE_FONTSET (lface)))
	ASET (lface, LFACE_FONTSET_INDEX, Qnil);
    }

  if (UNSPECIFIEDP (LFACE_EXTEND (lface)))
    ASET (lface, LFACE_EXTEND_INDEX, Qnil);

  if (UNSPECIFIEDP (LFACE_UNDERLINE (lface)))
    ASET (lface, LFACE_UNDERLINE_INDEX, Qnil);

  if (UNSPECIFIEDP (LFACE_OVERLINE (lface)))
    ASET (lface, LFACE_OVERLINE_INDEX, Qnil);

  if (UNSPECIFIEDP (LFACE_STRIKE_THROUGH (lface)))
    ASET (lface, LFACE_STRIKE_THROUGH_INDEX, Qnil);

  if (UNSPECIFIEDP (LFACE_BOX (lface)))
    ASET (lface, LFACE_BOX_INDEX, Qnil);

  if (UNSPECIFIEDP (LFACE_INVERSE (lface)))
    ASET (lface, LFACE_INVERSE_INDEX, Qnil);

  if (UNSPECIFIEDP (LFACE_FOREGROUND (lface)))
    {
      /* This function is called so early that colors are not yet
	 set in the frame parameter list.  */
      Lisp_Object color = Fassq (Qforeground_color, f->param_alist);

      if (CONSP (color) && STRINGP (XCDR (color)))
	ASET (lface, LFACE_FOREGROUND_INDEX, XCDR (color));
      else if (FRAME_WINDOW_P (f))
	return false;
      else if (FRAME_INITIAL_P (f) || FRAME_TERMCAP_P (f) || FRAME_MSDOS_P (f))
	ASET (lface, LFACE_FOREGROUND_INDEX, build_string (unspecified_fg));
      else
	emacs_abort ();
    }

  if (UNSPECIFIEDP (LFACE_BACKGROUND (lface)))
    {
      /* This function is called so early that colors are not yet
	 set in the frame parameter list.  */
      Lisp_Object color = Fassq (Qbackground_color, f->param_alist);
      if (CONSP (color) && STRINGP (XCDR (color)))
	ASET (lface, LFACE_BACKGROUND_INDEX, XCDR (color));
      else if (FRAME_WINDOW_P (f))
	return false;
      else if (FRAME_INITIAL_P (f) || FRAME_TERMCAP_P (f) || FRAME_MSDOS_P (f))
	ASET (lface, LFACE_BACKGROUND_INDEX, build_string (unspecified_bg));
      else
	emacs_abort ();
    }

  if (UNSPECIFIEDP (LFACE_STIPPLE (lface)))
    ASET (lface, LFACE_STIPPLE_INDEX, Qnil);

  /* Realize the face; it must be fully-specified now.  */
  eassert (lface_fully_specified_p (XVECTOR (lface)->contents));
  check_lface (lface);
  memcpy (attrs, XVECTOR (lface)->contents, sizeof attrs);
  struct face *face = realize_face (c, attrs, DEFAULT_FACE_ID);

#ifndef HAVE_WINDOW_SYSTEM
  (void) face;
#else
  if (FRAME_X_P (f) && face->font != FRAME_FONT (f))
    {
      /* This can happen when making a frame on a display that does
	 not support the default font.  */
      if (!face->font)
	return false;

      /* Otherwise, the font specified for the frame was not
	 acceptable as a font for the default face (perhaps because
	 auto-scaled fonts are rejected), so we must adjust the frame
	 font.  */
      gui_set_font (f, LFACE_FONT (lface), Qnil);
    }
#endif
  return true;
}


/* Realize basic faces other than the default face in face cache C.
   SYMBOL is the face name, ID is the face id the realized face must
   have.  The default face must have been realized already.  */

static void
realize_named_face (struct frame *f, Lisp_Object symbol, int id)
{
  struct face_cache *c = FRAME_FACE_CACHE (f);
  Lisp_Object lface = lface_from_face_name (f, symbol, false);
  Lisp_Object attrs[LFACE_VECTOR_SIZE];
  Lisp_Object symbol_attrs[LFACE_VECTOR_SIZE];

  /* The default face must exist and be fully specified.  */
  get_lface_attributes_no_remap (f, Qdefault, attrs, true);
  check_lface_attrs (attrs);
  eassert (lface_fully_specified_p (attrs));

  /* If SYMBOL isn't know as a face, create it.  */
  if (NILP (lface))
    {
      Lisp_Object frame;
      XSETFRAME (frame, f);
      lface = Finternal_make_lisp_face (symbol, frame);
    }

  /* Merge SYMBOL's face with the default face.  */
  get_lface_attributes_no_remap (f, symbol, symbol_attrs, true);
  merge_face_vectors (NULL, f, symbol_attrs, attrs, 0);

  /* Realize the face.  */
  realize_face (c, attrs, id);
}


/* Realize the fully-specified face with attributes ATTRS in face
   cache CACHE for ASCII characters.  If FORMER_FACE_ID is
   non-negative, it is an ID of face to remove before caching the new
   face.  Value is a pointer to the newly created realized face.  */

static struct face *
realize_face (struct face_cache *cache, Lisp_Object attrs[LFACE_VECTOR_SIZE],
	      int former_face_id)
{
  struct face *face;

  /* LFACE must be fully specified.  */
  eassert (cache != NULL);
  check_lface_attrs (attrs);

  if (former_face_id >= 0 && cache->used > former_face_id)
    {
      /* Remove the former face.  */
      struct face *former_face = cache->faces_by_id[former_face_id];
      uncache_face (cache, former_face);
      free_realized_face (cache->f, former_face);
      SET_FRAME_GARBAGED (cache->f);
    }

  if (FRAME_WINDOW_P (cache->f))
    face = realize_gui_face (cache, attrs);
  else if (FRAME_TERMCAP_P (cache->f) || FRAME_MSDOS_P (cache->f))
    face = realize_tty_face (cache, attrs);
  else if (FRAME_INITIAL_P (cache->f))
    {
      /* Create a dummy face. */
      face = make_realized_face (attrs);
    }
  else
    emacs_abort ();

  /* Insert the new face.  */
  cache_face (cache, face, lface_hash (attrs));
  return face;
}


#ifdef HAVE_WINDOW_SYSTEM
/* Realize the fully-specified face that uses FONT-OBJECT and has the
   same attributes as BASE_FACE except for the font on frame F.
   FONT-OBJECT may be nil, in which case, realized a face of
   no-font.  */

static struct face *
realize_non_ascii_face (struct frame *f, Lisp_Object font_object,
			struct face *base_face)
{
  struct face_cache *cache = FRAME_FACE_CACHE (f);
  struct face *face;

  face = xmalloc (sizeof *face);
  *face = *base_face;
  face->gc = 0;
  face->overstrike
    = (! NILP (font_object)
       && FONT_WEIGHT_NAME_NUMERIC (face->lface[LFACE_WEIGHT_INDEX]) > 100
       && FONT_WEIGHT_NUMERIC (font_object) <= 100);

  /* Don't try to free the colors copied bitwise from BASE_FACE.  */
  face->colors_copied_bitwise_p = true;
  face->font = NILP (font_object) ? NULL : XFONT_OBJECT (font_object);
  face->gc = 0;

  cache_face (cache, face, face->hash);

  return face;
}
#endif	/* HAVE_WINDOW_SYSTEM */


/* Realize the fully-specified face with attributes ATTRS in face
   cache CACHE for ASCII characters.  Do it for GUI frame CACHE->f.
   If the new face doesn't share font with the default face, a
   fontname is allocated from the heap and set in `font_name' of the
   new face, but it is not yet loaded here.  Value is a pointer to the
   newly created realized face.  */

static struct face *
realize_gui_face (struct face_cache *cache, Lisp_Object attrs[LFACE_VECTOR_SIZE])
{
  struct face *face = NULL;
#ifdef HAVE_WINDOW_SYSTEM
  struct face *default_face;
  struct frame *f;
  Lisp_Object stipple, underline, overline, strike_through, box;

  eassert (FRAME_WINDOW_P (cache->f));

  /* Allocate a new realized face.  */
  face = make_realized_face (attrs);
  face->ascii_face = face;

  f = cache->f;

  /* Determine the font to use.  Most of the time, the font will be
     the same as the font of the default face, so try that first.  */
  default_face = FACE_FROM_ID_OR_NULL (f, DEFAULT_FACE_ID);
  if (default_face
      && lface_same_font_attributes_p (default_face->lface, attrs))
    {
      face->font = default_face->font;
      face->fontset
	= make_fontset_for_ascii_face (f, default_face->fontset, face);
    }
  else
    {
      /* If the face attribute ATTRS specifies a fontset, use it as
	 the base of a new realized fontset.  Otherwise, use the same
	 base fontset as of the default face.  The base determines
	 registry and encoding of a font.  It may also determine
	 foundry and family.  The other fields of font name pattern
	 are constructed from ATTRS.  */
      int fontset = face_fontset (attrs);

      /* If we are realizing the default face, ATTRS should specify a
	 fontset.  In other words, if FONTSET is -1, we are not
	 realizing the default face, thus the default face should have
	 already been realized.  */
      if (fontset == -1)
	{
	  if (default_face)
	    fontset = default_face->fontset;
	  if (fontset == -1)
	    emacs_abort ();
	}
      if (! FONT_OBJECT_P (attrs[LFACE_FONT_INDEX]))
	attrs[LFACE_FONT_INDEX]
	  = font_load_for_lface (f, attrs, Ffont_spec (0, NULL));
      if (FONT_OBJECT_P (attrs[LFACE_FONT_INDEX]))
	{
	  face->font = XFONT_OBJECT (attrs[LFACE_FONT_INDEX]);
	  face->fontset = make_fontset_for_ascii_face (f, fontset, face);
	}
      else
	{
	  face->font = NULL;
	  face->fontset = -1;
	}
    }

  if (face->font
      && FONT_WEIGHT_NAME_NUMERIC (attrs[LFACE_WEIGHT_INDEX]) > 100
      && FONT_WEIGHT_NUMERIC (attrs[LFACE_FONT_INDEX]) <= 100)
    face->overstrike = true;

  /* Load colors, and set remaining attributes.  */

  load_face_colors (f, face, attrs);

  /* Set up box.  */
  box = attrs[LFACE_BOX_INDEX];
  if (STRINGP (box))
    {
      /* A simple box of line width 1 drawn in color given by
	 the string.  */
      face->box_color = load_color (f, face, attrs[LFACE_BOX_INDEX],
				    LFACE_BOX_INDEX);
      face->box = FACE_SIMPLE_BOX;
      face->box_line_width = 1;
    }
  else if (FIXNUMP (box))
    {
      /* Simple box of specified line width in foreground color of the
	 face.  */
      eassert (XFIXNUM (box) != 0);
      face->box = FACE_SIMPLE_BOX;
      face->box_line_width = XFIXNUM (box);
      face->box_color = face->foreground;
      face->box_color_defaulted_p = true;
    }
  else if (CONSP (box))
    {
      /* `(:width WIDTH :color COLOR :shadow SHADOW)'.  SHADOW
	 being one of `raised' or `sunken'.  */
      face->box = FACE_SIMPLE_BOX;
      face->box_color = face->foreground;
      face->box_color_defaulted_p = true;
      face->box_line_width = 1;

      while (CONSP (box))
	{
	  Lisp_Object keyword, value;

	  keyword = XCAR (box);
	  box = XCDR (box);

	  if (!CONSP (box))
	    break;
	  value = XCAR (box);
	  box = XCDR (box);

	  if (EQ (keyword, QCline_width))
	    {
	      if (FIXNUMP (value) && XFIXNUM (value) != 0)
		face->box_line_width = XFIXNUM (value);
	    }
	  else if (EQ (keyword, QCcolor))
	    {
	      if (STRINGP (value))
		{
		  face->box_color = load_color (f, face, value,
						LFACE_BOX_INDEX);
		  face->use_box_color_for_shadows_p = true;
		}
	    }
	  else if (EQ (keyword, QCstyle))
	    {
	      if (EQ (value, Qreleased_button))
		face->box = FACE_RAISED_BOX;
	      else if (EQ (value, Qpressed_button))
		face->box = FACE_SUNKEN_BOX;
	    }
	}
    }

  /* Text underline, overline, strike-through.  */

  underline = attrs[LFACE_UNDERLINE_INDEX];
  if (EQ (underline, Qt))
    {
      /* Use default color (same as foreground color).  */
      face->underline = FACE_UNDER_LINE;
      face->underline_defaulted_p = true;
      face->underline_color = 0;
    }
  else if (STRINGP (underline))
    {
      /* Use specified color.  */
      face->underline = FACE_UNDER_LINE;
      face->underline_defaulted_p = false;
      face->underline_color
	= load_color (f, face, underline,
		      LFACE_UNDERLINE_INDEX);
    }
  else if (NILP (underline))
    {
      face->underline = FACE_NO_UNDERLINE;
      face->underline_defaulted_p = false;
      face->underline_color = 0;
    }
  else if (CONSP (underline))
    {
      /* `(:color COLOR :style STYLE)'.
         STYLE being one of `line' or `wave'. */
      face->underline = FACE_UNDER_LINE;
      face->underline_color = 0;
      face->underline_defaulted_p = true;

      /* FIXME?  This is also not robust about checking the precise form.
         See comments in Finternal_set_lisp_face_attribute.  */
      while (CONSP (underline))
        {
          Lisp_Object keyword, value;

          keyword = XCAR (underline);
          underline = XCDR (underline);

          if (!CONSP (underline))
            break;
          value = XCAR (underline);
          underline = XCDR (underline);

          if (EQ (keyword, QCcolor))
            {
              if (EQ (value, Qforeground_color))
                {
                  face->underline_defaulted_p = true;
                  face->underline_color = 0;
                }
              else if (STRINGP (value))
                {
                  face->underline_defaulted_p = false;
                  face->underline_color = load_color (f, face, value,
                                                      LFACE_UNDERLINE_INDEX);
                }
            }
          else if (EQ (keyword, QCstyle))
            {
              if (EQ (value, Qline))
                face->underline = FACE_UNDER_LINE;
              else if (EQ (value, Qwave))
                face->underline = FACE_UNDER_WAVE;
            }
        }
    }

  overline = attrs[LFACE_OVERLINE_INDEX];
  if (STRINGP (overline))
    {
      face->overline_color
	= load_color (f, face, attrs[LFACE_OVERLINE_INDEX],
		      LFACE_OVERLINE_INDEX);
      face->overline_p = true;
    }
  else if (EQ (overline, Qt))
    {
      face->overline_color = face->foreground;
      face->overline_color_defaulted_p = true;
      face->overline_p = true;
    }

  strike_through = attrs[LFACE_STRIKE_THROUGH_INDEX];
  if (STRINGP (strike_through))
    {
      face->strike_through_color
	= load_color (f, face, attrs[LFACE_STRIKE_THROUGH_INDEX],
		      LFACE_STRIKE_THROUGH_INDEX);
      face->strike_through_p = true;
    }
  else if (EQ (strike_through, Qt))
    {
      face->strike_through_color = face->foreground;
      face->strike_through_color_defaulted_p = true;
      face->strike_through_p = true;
    }

  stipple = attrs[LFACE_STIPPLE_INDEX];
  if (!NILP (stipple))
    face->stipple = load_pixmap (f, stipple);
#endif /* HAVE_WINDOW_SYSTEM */

  return face;
}


/* Map a specified color of face FACE on frame F to a tty color index.
   IDX is either LFACE_FOREGROUND_INDEX or LFACE_BACKGROUND_INDEX, and
   specifies which color to map.  Set *DEFAULTED to true if mapping to the
   default foreground/background colors.  */

static void
map_tty_color (struct frame *f, struct face *face,
	       enum lface_attribute_index idx, bool *defaulted)
{
  Lisp_Object frame, color, def;
  bool foreground_p = idx == LFACE_FOREGROUND_INDEX;
  unsigned long default_pixel =
    foreground_p ? FACE_TTY_DEFAULT_FG_COLOR : FACE_TTY_DEFAULT_BG_COLOR;
  unsigned long pixel = default_pixel;
#ifdef MSDOS
  unsigned long default_other_pixel =
    foreground_p ? FACE_TTY_DEFAULT_BG_COLOR : FACE_TTY_DEFAULT_FG_COLOR;
#endif

  eassert (idx == LFACE_FOREGROUND_INDEX || idx == LFACE_BACKGROUND_INDEX);

  XSETFRAME (frame, f);
  color = face->lface[idx];

  if (STRINGP (color)
      && SCHARS (color)
      && CONSP (Vtty_defined_color_alist)
      && (def = assoc_no_quit (color, call1 (Qtty_color_alist, frame)),
	  CONSP (def)))
    {
      /* Associations in tty-defined-color-alist are of the form
	 (NAME INDEX R G B).  We need the INDEX part.  */
      pixel = XFIXNUM (XCAR (XCDR (def)));
    }

  if (pixel == default_pixel && STRINGP (color))
    {
      pixel = load_color (f, face, color, idx);

#ifdef MSDOS
      /* If the foreground of the default face is the default color,
	 use the foreground color defined by the frame.  */
      if (FRAME_MSDOS_P (f))
	{
	  if (pixel == default_pixel
	      || pixel == FACE_TTY_DEFAULT_COLOR)
	    {
	      if (foreground_p)
		pixel = FRAME_FOREGROUND_PIXEL (f);
	      else
		pixel = FRAME_BACKGROUND_PIXEL (f);
	      face->lface[idx] = tty_color_name (f, pixel);
	      *defaulted = true;
	    }
	  else if (pixel == default_other_pixel)
	    {
	      if (foreground_p)
		pixel = FRAME_BACKGROUND_PIXEL (f);
	      else
		pixel = FRAME_FOREGROUND_PIXEL (f);
	      face->lface[idx] = tty_color_name (f, pixel);
	      *defaulted = true;
	    }
	}
#endif /* MSDOS */
    }

  if (foreground_p)
    face->foreground = pixel;
  else
    face->background = pixel;
}


/* Realize the fully-specified face with attributes ATTRS in face
   cache CACHE for ASCII characters.  Do it for TTY frame CACHE->f.
   Value is a pointer to the newly created realized face.  */

static struct face *
realize_tty_face (struct face_cache *cache,
		  Lisp_Object attrs[LFACE_VECTOR_SIZE])
{
  struct face *face;
  int weight, slant;
  bool face_colors_defaulted = false;
  struct frame *f = cache->f;

  /* Frame must be a termcap frame.  */
  eassert (FRAME_TERMCAP_P (cache->f) || FRAME_MSDOS_P (cache->f));

  /* Allocate a new realized face.  */
  face = make_realized_face (attrs);
#if false
  face->font_name = FRAME_MSDOS_P (cache->f) ? "ms-dos" : "tty";
#endif

  /* Map face attributes to TTY appearances.  */
  weight = FONT_WEIGHT_NAME_NUMERIC (attrs[LFACE_WEIGHT_INDEX]);
  slant = FONT_SLANT_NAME_NUMERIC (attrs[LFACE_SLANT_INDEX]);
  if (weight > 100)
    face->tty_bold_p = true;
  if (slant != 100)
    face->tty_italic_p = true;
  if (!NILP (attrs[LFACE_UNDERLINE_INDEX]))
    face->tty_underline_p = true;
  if (!NILP (attrs[LFACE_INVERSE_INDEX]))
    face->tty_reverse_p = true;

  /* Map color names to color indices.  */
  map_tty_color (f, face, LFACE_FOREGROUND_INDEX, &face_colors_defaulted);
  map_tty_color (f, face, LFACE_BACKGROUND_INDEX, &face_colors_defaulted);

  /* Swap colors if face is inverse-video.  If the colors are taken
     from the frame colors, they are already inverted, since the
     frame-creation function calls x-handle-reverse-video.  */
  if (face->tty_reverse_p && !face_colors_defaulted)
    {
      unsigned long tem = face->foreground;
      face->foreground = face->background;
      face->background = tem;
    }

  if (tty_suppress_bold_inverse_default_colors_p
      && face->tty_bold_p
      && face->background == FACE_TTY_DEFAULT_FG_COLOR
      && face->foreground == FACE_TTY_DEFAULT_BG_COLOR)
    face->tty_bold_p = false;

  return face;
}


DEFUN ("tty-suppress-bold-inverse-default-colors",
       Ftty_suppress_bold_inverse_default_colors,
       Stty_suppress_bold_inverse_default_colors, 1, 1, 0,
       doc: /* Suppress/allow boldness of faces with inverse default colors.
SUPPRESS non-nil means suppress it.
This affects bold faces on TTYs whose foreground is the default background
color of the display and whose background is the default foreground color.
For such faces, the bold face attribute is ignored if this variable
is non-nil.  */)
  (Lisp_Object suppress)
{
  tty_suppress_bold_inverse_default_colors_p = !NILP (suppress);
  face_change = true;
  return suppress;
}



/***********************************************************************
			   Computing Faces
 ***********************************************************************/

/* Return the ID of the face to use to display character CH with face
   property PROP on frame F in current_buffer.  */

int
compute_char_face (struct frame *f, int ch, Lisp_Object prop)
{
  int face_id;

  if (NILP (BVAR (current_buffer, enable_multibyte_characters)))
    ch = 0;

  if (NILP (prop))
    {
      struct face *face = FACE_FROM_ID (f, DEFAULT_FACE_ID);
      face_id = FACE_FOR_CHAR (f, face, ch, -1, Qnil);
    }
  else
    {
      Lisp_Object attrs[LFACE_VECTOR_SIZE];
      struct face *default_face = FACE_FROM_ID (f, DEFAULT_FACE_ID);
      memcpy (attrs, default_face->lface, sizeof attrs);
      merge_face_ref (NULL, f, prop, attrs, true, NULL, 0);
      face_id = lookup_face (f, attrs);
    }

  return face_id;
}

/* Return the face ID associated with buffer position POS for
   displaying ASCII characters.  Return in *ENDPTR the position at
   which a different face is needed, as far as text properties and
   overlays are concerned.  W is a window displaying current_buffer.

   ATTR_FILTER is passed merge_face_ref.

   REGION_BEG, REGION_END delimit the region, so it can be
   highlighted.

   LIMIT is a position not to scan beyond.  That is to limit the time
   this function can take.

   If MOUSE, use the character's mouse-face, not its face, and only
   consider the highest-priority source of mouse-face at POS,
   i.e. don't merge different mouse-face values if more than one
   source specifies it.

   BASE_FACE_ID, if non-negative, specifies a base face id to use
   instead of DEFAULT_FACE_ID.

   The face returned is suitable for displaying ASCII characters.  */

int
face_at_buffer_position (struct window *w, ptrdiff_t pos,
			 ptrdiff_t *endptr, ptrdiff_t limit,
                         bool mouse, int base_face_id,
                         enum lface_attribute_index attr_filter)
{
  struct frame *f = XFRAME (w->frame);
  Lisp_Object attrs[LFACE_VECTOR_SIZE];
  Lisp_Object prop, position;
  ptrdiff_t i, noverlays;
  Lisp_Object *overlay_vec;
  ptrdiff_t endpos;
  Lisp_Object propname = mouse ? Qmouse_face : Qface;
  Lisp_Object limit1, end;
  struct face *default_face;

  /* W must display the current buffer.  We could write this function
     to use the frame and buffer of W, but right now it doesn't.  */
  /* eassert (XBUFFER (w->contents) == current_buffer); */

  XSETFASTINT (position, pos);

  endpos = ZV;

  /* Get the `face' or `mouse_face' text property at POS, and
     determine the next position at which the property changes.  */
  prop = Fget_text_property (position, propname, w->contents);
  XSETFASTINT (limit1, (limit < endpos ? limit : endpos));
  end = Fnext_single_property_change (position, propname, w->contents, limit1);
  if (FIXNUMP (end))
    endpos = XFIXNUM (end);

  /* Look at properties from overlays.  */
  USE_SAFE_ALLOCA;
  {
    ptrdiff_t next_overlay;

    GET_OVERLAYS_AT (pos, overlay_vec, noverlays, &next_overlay, false);
    if (next_overlay < endpos)
      endpos = next_overlay;
  }

  *endptr = endpos;

  {
    int face_id;

    if (base_face_id >= 0)
      {
	face_id = base_face_id;
	/* Make sure the base face ID is usable: if someone freed the
	   cached faces since we've looked up the base face, we need
	   to look it up again.  */
	if (!FACE_FROM_ID_OR_NULL (f, face_id))
	  face_id = lookup_basic_face (w, f, DEFAULT_FACE_ID);
      }
    else if (NILP (Vface_remapping_alist))
      face_id = DEFAULT_FACE_ID;
    else
      face_id = lookup_basic_face (w, f, DEFAULT_FACE_ID);

    default_face = FACE_FROM_ID (f, face_id);
  }

  /* Optimize common cases where we can use the default face.  */
  if (noverlays == 0
      && NILP (prop))
    {
      SAFE_FREE ();
      return default_face->id;
    }

  /* Begin with attributes from the default face.  */
  memcpy (attrs, default_face->lface, sizeof(attrs));

  /* Merge in attributes specified via text properties.  */
  if (!NILP (prop))
    merge_face_ref (w, f, prop, attrs, true, NULL, attr_filter);

  /* Now merge the overlay data.  */
  noverlays = sort_overlays (overlay_vec, noverlays, w);
  /* For mouse-face, we need only the single highest-priority face
     from the overlays, if any.  */
  if (mouse)
    {
      for (prop = Qnil, i = noverlays - 1; i >= 0 && NILP (prop); --i)
	{
	  Lisp_Object oend;
	  ptrdiff_t oendpos;

	  prop = Foverlay_get (overlay_vec[i], propname);
	  if (!NILP (prop))
	    {
	      /* Overlays always take priority over text properties,
		 so discard the mouse-face text property, if any, and
		 use the overlay property instead.  */
	      memcpy (attrs, default_face->lface, sizeof attrs);
	      merge_face_ref (w, f, prop, attrs, true, NULL, attr_filter);
	    }

	  oend = OVERLAY_END (overlay_vec[i]);
	  oendpos = OVERLAY_POSITION (oend);
	  if (oendpos < endpos)
	    endpos = oendpos;
	}
    }
  else
    {
      for (i = 0; i < noverlays; i++)
	{
	  Lisp_Object oend;
	  ptrdiff_t oendpos;

	  prop = Foverlay_get (overlay_vec[i], propname);

	  if (!NILP (prop))
	    merge_face_ref (w, f, prop, attrs, true, NULL, attr_filter);

	  oend = OVERLAY_END (overlay_vec[i]);
	  oendpos = OVERLAY_POSITION (oend);
	  if (oendpos < endpos)
	    endpos = oendpos;
	}
    }

  *endptr = endpos;

  SAFE_FREE ();

  /* Look up a realized face with the given face attributes,
     or realize a new one for ASCII characters.  */
  return lookup_face (f, attrs);
}

/* Return the face ID at buffer position POS for displaying ASCII
   characters associated with overlay strings for overlay OVERLAY.

   Like face_at_buffer_position except for OVERLAY.  Currently it
   simply disregards the `face' properties of all overlays.  */

int
face_for_overlay_string (struct window *w, ptrdiff_t pos,
			 ptrdiff_t *endptr, ptrdiff_t limit,
			 bool mouse, Lisp_Object overlay)
{
  struct frame *f = XFRAME (w->frame);
  Lisp_Object attrs[LFACE_VECTOR_SIZE];
  Lisp_Object prop, position;
  ptrdiff_t endpos;
  Lisp_Object propname = mouse ? Qmouse_face : Qface;
  Lisp_Object limit1, end;
  struct face *default_face;

  /* W must display the current buffer.  We could write this function
     to use the frame and buffer of W, but right now it doesn't.  */
  /* eassert (XBUFFER (w->contents) == current_buffer); */

  XSETFASTINT (position, pos);

  endpos = ZV;

  /* Get the `face' or `mouse_face' text property at POS, and
     determine the next position at which the property changes.  */
  prop = Fget_text_property (position, propname, w->contents);
  XSETFASTINT (limit1, (limit < endpos ? limit : endpos));
  end = Fnext_single_property_change (position, propname, w->contents, limit1);
  if (FIXNUMP (end))
    endpos = XFIXNUM (end);

  *endptr = endpos;

  /* Optimize common case where we can use the default face.  */
  if (NILP (prop)
      && NILP (Vface_remapping_alist))
    return DEFAULT_FACE_ID;

  /* Begin with attributes from the default face.  */
  default_face = FACE_FROM_ID (f, lookup_basic_face (w, f, DEFAULT_FACE_ID));
  memcpy (attrs, default_face->lface, sizeof attrs);

  /* Merge in attributes specified via text properties.  */
  if (!NILP (prop))
    merge_face_ref (w, f, prop, attrs, true, NULL, 0);

  *endptr = endpos;

  /* Look up a realized face with the given face attributes,
     or realize a new one for ASCII characters.  */
  return lookup_face (f, attrs);
}


/* Compute the face at character position POS in Lisp string STRING on
   window W, for ASCII characters.

   If STRING is an overlay string, it comes from position BUFPOS in
   current_buffer, otherwise BUFPOS is zero to indicate that STRING is
   not an overlay string.  W must display the current buffer.
   REGION_BEG and REGION_END give the start and end positions of the
   region; both are -1 if no region is visible.

   BASE_FACE_ID is the id of a face to merge with.  For strings coming
   from overlays or the `display' property it is the face at BUFPOS.

   If MOUSE_P, use the character's mouse-face, not its face.

   Set *ENDPTR to the next position where to check for faces in
   STRING; -1 if the face is constant from POS to the end of the
   string.

   Value is the id of the face to use.  The face returned is suitable
   for displaying ASCII characters.  */

int
face_at_string_position (struct window *w, Lisp_Object string,
                         ptrdiff_t pos, ptrdiff_t bufpos,
                         ptrdiff_t *endptr, enum face_id base_face_id,
                         bool mouse_p,
                         enum lface_attribute_index attr_filter)
{
  Lisp_Object prop, position, end, limit;
  struct frame *f = XFRAME (WINDOW_FRAME (w));
  Lisp_Object attrs[LFACE_VECTOR_SIZE];
  struct face *base_face;
  bool multibyte_p = STRING_MULTIBYTE (string);
  Lisp_Object prop_name = mouse_p ? Qmouse_face : Qface;

  /* Get the value of the face property at the current position within
     STRING.  Value is nil if there is no face property.  */
  XSETFASTINT (position, pos);
  prop = Fget_text_property (position, prop_name, string);

  /* Get the next position at which to check for faces.  Value of end
     is nil if face is constant all the way to the end of the string.
     Otherwise it is a string position where to check faces next.
     Limit is the maximum position up to which to check for property
     changes in Fnext_single_property_change.  Strings are usually
     short, so set the limit to the end of the string.  */
  XSETFASTINT (limit, SCHARS (string));
  end = Fnext_single_property_change (position, prop_name, string, limit);
  if (FIXNUMP (end))
    *endptr = XFIXNAT (end);
  else
    *endptr = -1;

  base_face = FACE_FROM_ID (f, base_face_id);

  /* Optimize the default case that there is no face property.  */
  if (NILP (prop)
      && (multibyte_p
	  /* We can't realize faces for different charsets differently
	     if we don't have fonts, so we can stop here if not working
	     on a window-system frame.  */
	  || !FRAME_WINDOW_P (f)
	  || FACE_SUITABLE_FOR_ASCII_CHAR_P (base_face)))
    return base_face->id;

  /* Begin with attributes from the base face.  */
  memcpy (attrs, base_face->lface, sizeof attrs);

  /* Merge in attributes specified via text properties.  */
  if (!NILP (prop))
    merge_face_ref (w, f, prop, attrs, true, NULL, attr_filter);

  /* Look up a realized face with the given face attributes,
     or realize a new one for ASCII characters.  */
  return lookup_face (f, attrs);
}


/* Merge a face into a realized face.

   W is a window in the frame where faces are (to be) realized.

   FACE_NAME is named face to merge.

   If FACE_NAME is nil, FACE_ID is face_id of realized face to merge.

   If FACE_NAME is t, FACE_ID is lface_id of face to merge.

   BASE_FACE_ID is realized face to merge into.

   Return new face id.
*/

int
merge_faces (struct window *w, Lisp_Object face_name, int face_id,
	     int base_face_id)
{
  struct frame *f = WINDOW_XFRAME (w);
  Lisp_Object attrs[LFACE_VECTOR_SIZE];
  struct face *base_face = FACE_FROM_ID_OR_NULL (f, base_face_id);

  if (!base_face)
    return base_face_id;

  if (EQ (face_name, Qt))
    {
      if (face_id < 0 || face_id >= lface_id_to_name_size)
	return base_face_id;
      face_name = lface_id_to_name[face_id];
      /* When called during make-frame, lookup_derived_face may fail
	 if the faces are uninitialized.  Don't signal an error.  */
      face_id = lookup_derived_face (w, f, face_name, base_face_id, 0);
      return (face_id >= 0 ? face_id : base_face_id);
    }

  /* Begin with attributes from the base face.  */
  memcpy (attrs, base_face->lface, sizeof attrs);

  if (!NILP (face_name))
    {
      if (!merge_named_face (w, f, face_name, attrs, NULL, 0))
	return base_face_id;
    }
  else
    {
      if (face_id < 0)
	return base_face_id;

      struct face *face = FACE_FROM_ID_OR_NULL (f, face_id);

      if (!face)
	return base_face_id;

      merge_face_vectors (w, f, face->lface, attrs, 0);
    }

  /* Look up a realized face with the given face attributes,
     or realize a new one for ASCII characters.  */
  return lookup_face (f, attrs);
}



#ifndef HAVE_X_WINDOWS
DEFUN ("x-load-color-file", Fx_load_color_file,
       Sx_load_color_file, 1, 1, 0,
       doc: /* Create an alist of color entries from an external file.

The file should define one named RGB color per line like so:
  R G B   name
where R,G,B are numbers between 0 and 255 and name is an arbitrary string.  */)
  (Lisp_Object filename)
{
  FILE *fp;
  Lisp_Object cmap = Qnil;
  Lisp_Object abspath;

  CHECK_STRING (filename);
  abspath = Fexpand_file_name (filename, Qnil);

  block_input ();
  fp = emacs_fopen (SSDATA (abspath), "r" FOPEN_TEXT);
  if (fp)
    {
      char buf[512];
      int red, green, blue;
      int num;

      while (fgets (buf, sizeof (buf), fp) != NULL)
	if (sscanf (buf, "%d %d %d %n", &red, &green, &blue, &num) == 3)
	  {
#ifdef HAVE_NTGUI
	    int color = RGB (red, green, blue);
#else
	    int color = (red << 16) | (green << 8) | blue;
#endif
	    char *name = buf + num;
	    ptrdiff_t len = strlen (name);
	    len -= 0 < len && name[len - 1] == '\n';
	    cmap = Fcons (Fcons (make_string (name, len), make_fixnum (color)),
			  cmap);
	  }
      fclose (fp);
    }
  unblock_input ();
  return cmap;
}
#endif


/***********************************************************************
				Tests
 ***********************************************************************/

#ifdef GLYPH_DEBUG

/* Print the contents of the realized face FACE to stderr.  */

static void
dump_realized_face (struct face *face)
{
  fprintf (stderr, "ID: %d\n", face->id);
#ifdef HAVE_X_WINDOWS
  fprintf (stderr, "gc: %p\n", face->gc);
#endif
  fprintf (stderr, "foreground: 0x%lx (%s)\n",
	   face->foreground,
	   SDATA (face->lface[LFACE_FOREGROUND_INDEX]));
  fprintf (stderr, "background: 0x%lx (%s)\n",
	   face->background,
	   SDATA (face->lface[LFACE_BACKGROUND_INDEX]));
  if (face->font)
    fprintf (stderr, "font_name: %s (%s)\n",
	     SDATA (face->font->props[FONT_NAME_INDEX]),
	     SDATA (face->lface[LFACE_FAMILY_INDEX]));
#ifdef HAVE_X_WINDOWS
  fprintf (stderr, "font = %p\n", face->font);
#endif
  fprintf (stderr, "fontset: %d\n", face->fontset);
  fprintf (stderr, "underline: %d (%s)\n",
	   face->underline,
	   SDATA (Fsymbol_name (face->lface[LFACE_UNDERLINE_INDEX])));
  fprintf (stderr, "hash: %" PRIuPTR "\n", face->hash);
}


DEFUN ("dump-face", Fdump_face, Sdump_face, 0, 1, 0, doc: /* */)
  (Lisp_Object n)
{
  if (NILP (n))
    {
      int i;

      fputs ("font selection order: ", stderr);
      for (i = 0; i < ARRAYELTS (font_sort_order); ++i)
	fprintf (stderr, "%d ", font_sort_order[i]);
      putc ('\n', stderr);

      fputs ("alternative fonts: ", stderr);
      debug_print (Vface_alternative_font_family_alist);
      putc ('\n', stderr);

      for (i = 0; i < FRAME_FACE_CACHE (SELECTED_FRAME ())->used; ++i)
	Fdump_face (make_fixnum (i));
    }
  else
    {
      struct face *face;
      CHECK_FIXNUM (n);
      face = FACE_FROM_ID_OR_NULL (SELECTED_FRAME (), XFIXNUM (n));
      if (face == NULL)
	error ("Not a valid face");
      dump_realized_face (face);
    }

  return Qnil;
}


DEFUN ("show-face-resources", Fshow_face_resources, Sshow_face_resources,
       0, 0, 0, doc: /* */)
  (void)
{
  fprintf (stderr, "number of colors = %d\n", ncolors_allocated);
  fprintf (stderr, "number of pixmaps = %d\n", npixmaps_allocated);
  fprintf (stderr, "number of GCs = %d\n", ngcs);
  return Qnil;
}

#endif /* GLYPH_DEBUG */



/***********************************************************************
			    Initialization
 ***********************************************************************/

#ifdef HAVE_PDUMPER
/* All the faces defined during loadup are recorded in
   face-new-frame-defaults, with the last face first in the list.  We
   need to set next_lface_id to the next face ID number, so that any
   new faces defined in this session will have face IDs different from
   those defined during loadup.  We also need to set up the
   lface_id_to_name[] array for the faces that were defined during
   loadup.  */
void
init_xfaces (void)
{
  if (CONSP (Vface_new_frame_defaults))
    {
      /* Allocate the lface_id_to_name[] array.  */
      lface_id_to_name_size = next_lface_id =
	XFIXNAT (Flength (Vface_new_frame_defaults));
      lface_id_to_name = xnmalloc (next_lface_id, sizeof *lface_id_to_name);

      /* Store the faces.  */
      Lisp_Object tail;
      int i = next_lface_id - 1;
      for (tail = Vface_new_frame_defaults; CONSP (tail); tail = XCDR (tail))
	{
	  Lisp_Object lface = XCAR (tail);
	  eassert (i >= 0);
	  lface_id_to_name[i--] = XCAR (lface);
	}
    }
  face_attr_sym[0] = Qface;
  face_attr_sym[LFACE_FOUNDRY_INDEX] = QCfoundry;
  face_attr_sym[LFACE_SWIDTH_INDEX] = QCwidth;
  face_attr_sym[LFACE_HEIGHT_INDEX] = QCheight;
  face_attr_sym[LFACE_WEIGHT_INDEX] = QCweight;
  face_attr_sym[LFACE_SLANT_INDEX] = QCslant;
  face_attr_sym[LFACE_UNDERLINE_INDEX] = QCunderline;
  face_attr_sym[LFACE_INVERSE_INDEX] = QCinverse_video;
  face_attr_sym[LFACE_FOREGROUND_INDEX] = QCforeground;
  face_attr_sym[LFACE_BACKGROUND_INDEX] = QCbackground;
  face_attr_sym[LFACE_STIPPLE_INDEX] = QCstipple;
  face_attr_sym[LFACE_OVERLINE_INDEX] = QCoverline;
  face_attr_sym[LFACE_STRIKE_THROUGH_INDEX] = QCstrike_through;
  face_attr_sym[LFACE_BOX_INDEX] = QCbox;
  face_attr_sym[LFACE_FONT_INDEX] = QCfont;
  face_attr_sym[LFACE_INHERIT_INDEX] = QCinherit;
  face_attr_sym[LFACE_FONTSET_INDEX] = QCfontset;
  face_attr_sym[LFACE_DISTANT_FOREGROUND_INDEX] = QCdistant_foreground;
  face_attr_sym[LFACE_EXTEND_INDEX] = QCextend;
}
#endif

void
syms_of_xfaces (void)
{
  /* The symbols `face' and `mouse-face' used as text properties.  */
  DEFSYM (Qface, "face");

  /* Property for basic faces which other faces cannot inherit.  */
  DEFSYM (Qface_no_inherit, "face-no-inherit");

  /* Error symbol for wrong_type_argument in load_pixmap.  */
  DEFSYM (Qbitmap_spec_p, "bitmap-spec-p");

  /* The name of the function to call when the background of the frame
     has changed, frame_set_background_mode.  */
  DEFSYM (Qframe_set_background_mode, "frame-set-background-mode");

  /* Lisp face attribute keywords.  */
  DEFSYM (QCfamily, ":family");
  DEFSYM (QCheight, ":height");
  DEFSYM (QCweight, ":weight");
  DEFSYM (QCslant, ":slant");
  DEFSYM (QCunderline, ":underline");
  DEFSYM (QCinverse_video, ":inverse-video");
  DEFSYM (QCreverse_video, ":reverse-video");
  DEFSYM (QCforeground, ":foreground");
  DEFSYM (QCbackground, ":background");
  DEFSYM (QCstipple, ":stipple");
  DEFSYM (QCwidth, ":width");
  DEFSYM (QCfont, ":font");
  DEFSYM (QCfontset, ":fontset");
  DEFSYM (QCdistant_foreground, ":distant-foreground");
  DEFSYM (QCbold, ":bold");
  DEFSYM (QCitalic, ":italic");
  DEFSYM (QCoverline, ":overline");
  DEFSYM (QCstrike_through, ":strike-through");
  DEFSYM (QCbox, ":box");
  DEFSYM (QCinherit, ":inherit");
  DEFSYM (QCextend, ":extend");

  /* Symbols used for Lisp face attribute values.  */
  DEFSYM (QCcolor, ":color");
  DEFSYM (QCline_width, ":line-width");
  DEFSYM (QCstyle, ":style");
  DEFSYM (Qline, "line");
  DEFSYM (Qwave, "wave");
  DEFSYM (Qreleased_button, "released-button");
  DEFSYM (Qpressed_button, "pressed-button");
  DEFSYM (Qnormal, "normal");
  DEFSYM (Qextra_light, "extra-light");
  DEFSYM (Qlight, "light");
  DEFSYM (Qsemi_light, "semi-light");
  DEFSYM (Qsemi_bold, "semi-bold");
  DEFSYM (Qbold, "bold");
  DEFSYM (Qextra_bold, "extra-bold");
  DEFSYM (Qultra_bold, "ultra-bold");
  DEFSYM (Qoblique, "oblique");
  DEFSYM (Qitalic, "italic");

  /* The symbols `foreground-color' and `background-color' which can be
     used as part of a `face' property.  This is for compatibility with
     Emacs 20.2.  */
  DEFSYM (Qbackground_color, "background-color");
  DEFSYM (Qforeground_color, "foreground-color");

  DEFSYM (Qunspecified, "unspecified");
  DEFSYM (QCignore_defface, ":ignore-defface");

  /* Used for limiting character attributes to windows with specific
     characteristics.  */
  DEFSYM (QCwindow, ":window");
  DEFSYM (QCfiltered, ":filtered");

  /* The symbol `face-alias'.  A symbol having that property is an
     alias for another face.  Value of the property is the name of
     the aliased face.  */
  DEFSYM (Qface_alias, "face-alias");

  /* Names of basic faces.  */
  DEFSYM (Qdefault, "default");
  DEFSYM (Qtool_bar, "tool-bar");
  DEFSYM (Qtab_bar, "tab-bar");
  DEFSYM (Qfringe, "fringe");
  DEFSYM (Qtab_line, "tab-line");
  DEFSYM (Qheader_line, "header-line");
  DEFSYM (Qscroll_bar, "scroll-bar");
  DEFSYM (Qmenu, "menu");
  DEFSYM (Qcursor, "cursor");
  DEFSYM (Qborder, "border");
  DEFSYM (Qmouse, "mouse");
  DEFSYM (Qmode_line_inactive, "mode-line-inactive");
  DEFSYM (Qvertical_border, "vertical-border");
  DEFSYM (Qwindow_divider, "window-divider");
  DEFSYM (Qwindow_divider_first_pixel, "window-divider-first-pixel");
  DEFSYM (Qwindow_divider_last_pixel, "window-divider-last-pixel");
  DEFSYM (Qinternal_border, "internal-border");

  /* TTY color-related functions (defined in tty-colors.el).  */
  DEFSYM (Qtty_color_desc, "tty-color-desc");
  DEFSYM (Qtty_color_standard_values, "tty-color-standard-values");
  DEFSYM (Qtty_color_by_index, "tty-color-by-index");

  /* The name of the function used to compute colors on TTYs.  */
  DEFSYM (Qtty_color_alist, "tty-color-alist");

  Vface_alternative_font_family_alist = Qnil;
  staticpro (&Vface_alternative_font_family_alist);
  Vface_alternative_font_registry_alist = Qnil;
  staticpro (&Vface_alternative_font_registry_alist);

  defsubr (&Sinternal_make_lisp_face);
  defsubr (&Sinternal_lisp_face_p);
  defsubr (&Sinternal_set_lisp_face_attribute);
#ifdef HAVE_WINDOW_SYSTEM
  defsubr (&Sinternal_set_lisp_face_attribute_from_resource);
#endif
  defsubr (&Scolor_gray_p);
  defsubr (&Scolor_supported_p);
#ifndef HAVE_X_WINDOWS
  defsubr (&Sx_load_color_file);
#endif
  defsubr (&Sface_attribute_relative_p);
  defsubr (&Smerge_face_attribute);
  defsubr (&Sinternal_get_lisp_face_attribute);
  defsubr (&Sinternal_lisp_face_attribute_values);
  defsubr (&Sinternal_lisp_face_equal_p);
  defsubr (&Sinternal_lisp_face_empty_p);
  defsubr (&Sinternal_copy_lisp_face);
  defsubr (&Sinternal_merge_in_global_face);
  defsubr (&Sface_font);
  defsubr (&Sframe_face_alist);
  defsubr (&Sdisplay_supports_face_attributes_p);
  defsubr (&Scolor_distance);
  defsubr (&Sinternal_set_font_selection_order);
  defsubr (&Sinternal_set_alternative_font_family_alist);
  defsubr (&Sinternal_set_alternative_font_registry_alist);
  defsubr (&Sface_attributes_as_vector);
#ifdef GLYPH_DEBUG
  defsubr (&Sdump_face);
  defsubr (&Sshow_face_resources);
#endif /* GLYPH_DEBUG */
  defsubr (&Sclear_face_cache);
  defsubr (&Stty_suppress_bold_inverse_default_colors);

#if defined DEBUG_X_COLORS && defined HAVE_X_WINDOWS
  defsubr (&Sdump_colors);
#endif

  DEFVAR_BOOL ("face-filters-always-match", face_filters_always_match,
    doc: /* Non-nil means that face filters are always deemed to match.
This variable is intended for use only by code that evaluates
the "specifity" of a face specification and should be let-bound
only for this purpose.  */);

  DEFVAR_LISP ("face-new-frame-defaults", Vface_new_frame_defaults,
    doc: /* List of global face definitions (for internal use only.)  */);
  Vface_new_frame_defaults = Qnil;

  DEFVAR_LISP ("face-default-stipple", Vface_default_stipple,
    doc: /* Default stipple pattern used on monochrome displays.
This stipple pattern is used on monochrome displays
instead of shades of gray for a face background color.
See `set-face-stipple' for possible values for this variable.  */);
  Vface_default_stipple = build_pure_c_string ("gray3");

  DEFVAR_LISP ("tty-defined-color-alist", Vtty_defined_color_alist,
   doc: /* An alist of defined terminal colors and their RGB values.
See the docstring of `tty-color-alist' for the details.  */);
  Vtty_defined_color_alist = Qnil;

  DEFVAR_LISP ("scalable-fonts-allowed", Vscalable_fonts_allowed,
	       doc: /* Allowed scalable fonts.
A value of nil means don't allow any scalable fonts.
A value of t means allow any scalable font.
Otherwise, value must be a list of regular expressions.  A font may be
scaled if its name matches a regular expression in the list.
Note that if value is nil, a scalable font might still be used, if no
other font of the appropriate family and registry is available.  */);
  Vscalable_fonts_allowed = Qnil;

  DEFVAR_LISP ("face-ignored-fonts", Vface_ignored_fonts,
	       doc: /* List of ignored fonts.
Each element is a regular expression that matches names of fonts to
ignore.  */);
#ifdef HAVE_XFT
  /* This font causes libXft crashes, so ignore it by default.  Bug#37786.  */
  Vface_ignored_fonts = list1 (build_string ("Noto Color Emoji"));
#else
  Vface_ignored_fonts = Qnil;
#endif
#ifdef HAVE_OTF_KANNADA_BUG
  /* This font causes libotf crashes, so ignore it when we know we're
     using a vulnerable version.  https://debbugs.gnu.org/30193  */
  Vface_ignored_fonts = Fcons (build_string ("Noto Serif Kannada"), Vface_ignored_fonts);
#endif

  DEFVAR_LISP ("face-remapping-alist", Vface_remapping_alist,
	       doc: /* Alist of face remappings.
Each element is of the form:

   (FACE . REPLACEMENT),

which causes display of the face FACE to use REPLACEMENT instead.
REPLACEMENT is a face specification, i.e. one of the following:

  (1) a face name
  (2) a property list of attribute/value pairs, or
  (3) a list in which each element has one of the above forms.

List values for REPLACEMENT are merged to form the final face
specification, with earlier entries taking precedence, in the same way
as with the `face' text property.

Face-name remapping cycles are suppressed; recursive references use
the underlying face instead of the remapped face.  So a remapping of
the form:

   (FACE EXTRA-FACE... FACE)

or:

   (FACE (FACE-ATTR VAL ...) FACE)

causes EXTRA-FACE... or (FACE-ATTR VAL ...) to be _merged_ with the
existing definition of FACE.  Note that this isn't necessary for the
default face, since every face inherits from the default face.

An entry in the list can also be a filtered face expression of the
form:

  (:filtered FILTER FACE-SPECIFICATION)

This construct applies FACE-SPECIFICATION (which can have any of the
forms allowed for face specifications generally) only if FILTER
matches at the moment Emacs wants to draw text with the combined face.

The only filters currently defined are NIL (which always matches) and
(:window PARAMETER VALUE), which matches only in the context of a
window with a parameter EQ-equal to VALUE.

An entry in the face list can also be nil, which does nothing.

If `face-remapping-alist' is made buffer-local, the face remapping
takes effect only in that buffer.  For instance, the mode my-mode
could define a face `my-mode-default', and then in the mode setup
function, do:

   (set (make-local-variable \\='face-remapping-alist)
	\\='((default my-mode-default)))).

You probably want to use the face-remap package included in Emacs
instead of manipulating face-remapping-alist directly.

Because Emacs normally only redraws screen areas when the underlying
buffer contents change, you may need to call `redraw-display' after
changing this variable for it to take effect.  */);
  Vface_remapping_alist = Qnil;
  DEFSYM (Qface_remapping_alist,"face-remapping-alist");

  DEFVAR_LISP ("face-font-rescale-alist", Vface_font_rescale_alist,
	       doc: /* Alist of fonts vs the rescaling factors.
Each element is a cons (FONT-PATTERN . RESCALE-RATIO), where
FONT-PATTERN is a font-spec or a regular expression matching a font name, and
RESCALE-RATIO is a floating point number to specify how much larger
\(or smaller) font we should use.  For instance, if a face requests
a font of 10 point, we actually use a font of 10 * RESCALE-RATIO point.  */);
  Vface_font_rescale_alist = Qnil;

  DEFVAR_INT ("face-near-same-color-threshold", face_near_same_color_threshold,
	      doc: /* Threshold for using distant-foreground color instead of foreground.

The value should be an integer number providing the minimum distance
between two colors that will still qualify them to be used as foreground
and background.  If the value of `color-distance', invoked with a nil
METRIC argument, for the foreground and background colors of a face is
less than this threshold, the distant-foreground color, if defined,
will be used for the face instead of the foreground color.

Lisp programs that change the value of this variable should also
clear the face cache, see `clear-face-cache'.  */);
  face_near_same_color_threshold = 30000;

#ifdef HAVE_WINDOW_SYSTEM
  defsubr (&Sbitmap_spec_p);
  defsubr (&Sx_list_fonts);
  defsubr (&Sinternal_face_x_get_resource);
  defsubr (&Sx_family_fonts);
#endif
}<|MERGE_RESOLUTION|>--- conflicted
+++ resolved
@@ -554,11 +554,11 @@
 /* macOS emulation of GCs */
 
 static GC
-x_create_gc (struct frame *f, unsigned long mask, XGCValues *xgcv)
+x_create_gc (struct frame *f, unsigned long mask, Emacs_GC *egc)
 {
   GC gc;
   block_input ();
-  gc = XCreateGC (FRAME_MAC_DISPLAY (f), FRAME_MAC_WINDOW (f), mask, xgcv);
+  gc = mac_create_gc (mask, egc);
   unblock_input ();
   IF_DEBUG (++ngcs);
   return gc;
@@ -569,7 +569,7 @@
 {
   eassert (input_blocked_p ());
   IF_DEBUG ((--ngcs, eassert (ngcs >= 0)));
-  XFreeGC (FRAME_MAC_DISPLAY (f), gc);
+  mac_free_gc (gc);
 }
 
 #endif  /* HAVE_MACGUI */
@@ -814,14 +814,13 @@
       h = XFIXNUM (Fcar (Fcdr (name)));
       bits = Fcar (Fcdr (Fcdr (name)));
 
-<<<<<<< HEAD
 #ifndef HAVE_MACGUI
-      bitmap_id = x_create_bitmap_from_data (f, SSDATA (bits),
-					     w, h);
+      bitmap_id = image_create_bitmap_from_data (f, SSDATA (bits),
+                                                 w, h);
 #else  /* HAVE_MACGUI */
       Lisp_Object bits_2x =
-	Fget_text_property (make_number (0), QCdata_2x, bits);
-      if (NILP (Fbitmap_spec_p (list3 (make_number (w * 2), make_number (h * 2),
+	Fget_text_property (make_fixnum (0), QCdata_2x, bits);
+      if (NILP (Fbitmap_spec_p (list3 (make_fixnum (w * 2), make_fixnum (h * 2),
 				       bits_2x))))
 	bits_2x = Qnil;
       bitmap_id = mac_create_bitmap_from_data (f, SSDATA (bits),
@@ -829,10 +828,6 @@
 						? SSDATA (bits_2x) : NULL),
 					       w, h);
 #endif	/* HAVE_MACGUI */
-=======
-      bitmap_id = image_create_bitmap_from_data (f, SSDATA (bits),
-                                                 w, h);
->>>>>>> c5f255d6
     }
   else
     {
@@ -1008,43 +1003,6 @@
   return status;
 }
 
-<<<<<<< HEAD
-
-/* Decide if color named COLOR_NAME is valid for the display
-   associated with the frame F; if so, return the rgb values in
-   COLOR_DEF.  If ALLOC, allocate a new colormap cell.
-
-   This does the right thing for any type of frame.  */
-
-static bool
-defined_color (struct frame *f, const char *color_name, XColor *color_def,
-	       bool alloc)
-{
-  if (!FRAME_WINDOW_P (f))
-    return tty_defined_color (f, color_name, color_def, alloc);
-#ifdef HAVE_X_WINDOWS
-  else if (FRAME_X_P (f))
-    return x_defined_color (f, color_name, color_def, alloc);
-#endif
-#ifdef HAVE_NTGUI
-  else if (FRAME_W32_P (f))
-    return w32_defined_color (f, color_name, color_def, alloc);
-#endif
-#ifdef HAVE_MACGUI
-  else if (FRAME_MAC_P (f))
-    return mac_defined_color (f, color_name, color_def, alloc);
-#endif
-#ifdef HAVE_NS
-  else if (FRAME_NS_P (f))
-    return ns_defined_color (f, color_name, color_def, alloc, true);
-#endif
-  else
-    emacs_abort ();
-}
-
-
-=======
->>>>>>> c5f255d6
 /* Given the index IDX of a tty color on frame F, return its name, a
    Lisp string.  */
 
@@ -4439,16 +4397,16 @@
 	  egc.stipple = image_bitmap_pixmap (f, face->stipple);
 	  mask |= GCFillStyle | GCStipple;
 	}
-#elif defined (HAVE_MACGUI)
+#elif defined HAVE_MACGUI
       if (face->stipple > 0)
 	{
-	  xgcv.fill_style = FillOpaqueStippled;
-	  xgcv.stipple = mac_bitmap_stipple (f, face->stipple);
+	  egc.fill_style = FillOpaqueStippled;
+	  egc.stipple = mac_bitmap_stipple (f, face->stipple);
 	  mask |= GCFillStyle | GCStipple;
 	}
       else if (face->stipple < 0)
 	{
-	  xgcv.background_transparency = face->stipple;
+	  egc.background_transparency = face->stipple;
 	  mask |= GCBackgroundTransparency;
 	}
 #endif
