--- conflicted
+++ resolved
@@ -1977,26 +1977,9 @@
   if (!NILP (const_vld))
     {
       Lisp_Object value = CALLNI (comp-cstr-imm, mvar);
-<<<<<<< HEAD
-      if (comp.debug > 1)
-	{
-	  Lisp_Object func =
-	    Fgethash (value,
-		      CALLNI (comp-ctxt-byte-func-to-func-h, Vcomp_ctxt),
-		      Qnil);
-
-	  emit_comment (
-	    SSDATA (
-	      Fprin1_to_string (
-		NILP (func) ? value : CALLNI (comp-func-c-name, func),
-		Qnil, Qnil)));
-	}
-      if (FIXNUMP (value))
-=======
       if (NILP (Fgethash (value,
 			  CALLNI (comp-ctxt-non-materializable-objs-h, Vcomp_ctxt),
 			  Qnil)))
->>>>>>> 48b3363a
 	{
 	  if (comp.debug > 1)
 	    {
