--- conflicted
+++ resolved
@@ -2648,16 +2648,12 @@
 		    && (XMARKER (o1)->buffer == 0
 			|| XMARKER (o1)->bytepos == XMARKER (o2)->bytepos));
 	  }
-<<<<<<< HEAD
 #ifdef HAVE_MACGUI
 	/* Font-objects, which are subject to equality testing, may
 	   contain save-values in the mac font backends.  */
 	if (mint_ptrp (o1))
 	  return xmint_pointer (o1) == xmint_pointer (o2);
 #endif
-	/* Boolvectors are compared much like strings.  */
-=======
->>>>>>> 5a223c7f
 	if (BOOL_VECTOR_P (o1))
 	  {
 	    EMACS_INT size = bool_vector_size (o1);
