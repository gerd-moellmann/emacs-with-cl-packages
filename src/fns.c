/* Random utility Lisp functions.

Copyright (C) 1985-2024 Free Software Foundation, Inc.

This file is part of GNU Emacs.

GNU Emacs is free software: you can redistribute it and/or modify
it under the terms of the GNU General Public License as published by
the Free Software Foundation, either version 3 of the License, or (at
your option) any later version.

GNU Emacs is distributed in the hope that it will be useful,
but WITHOUT ANY WARRANTY; without even the implied warranty of
MERCHANTABILITY or FITNESS FOR A PARTICULAR PURPOSE.  See the
GNU General Public License for more details.

You should have received a copy of the GNU General Public License
along with GNU Emacs.  If not, see <https://www.gnu.org/licenses/>.  */

#include <config.h>

#include <stdlib.h>
#include <sys/random.h>
#include <unistd.h>
#include <filevercmp.h>
#include <intprops.h>
#include <vla.h>
#include <errno.h>
#include <math.h>

#include "lisp.h"
#include "bignum.h"
#include "character.h"
#include "coding.h"
#include "composite.h"
#include "buffer.h"
#include "intervals.h"
#include "window.h"
#include "puresize.h"
#include "gnutls.h"

#ifdef HAVE_TREE_SITTER
#include "treesit.h"
#endif

enum equal_kind { EQUAL_NO_QUIT, EQUAL_PLAIN, EQUAL_INCLUDING_PROPERTIES };
static bool internal_equal (Lisp_Object, Lisp_Object,
			    enum equal_kind, int, Lisp_Object);
static EMACS_UINT sxhash_obj (Lisp_Object, int);

DEFUN ("identity", Fidentity, Sidentity, 1, 1, 0,
       doc: /* Return the ARGUMENT unchanged.  */
       attributes: const)
  (Lisp_Object argument)
{
  return argument;
}

/* Return a random Lisp fixnum I in the range 0 <= I < LIM,
   where LIM is taken from a positive fixnum.  */
static Lisp_Object
get_random_fixnum (EMACS_INT lim)
{
  /* Return the remainder of a random integer R (in range 0..INTMASK)
     divided by LIM, except reject the rare case where R is so close
     to INTMASK that the remainder isn't random.  */
  EMACS_INT difflim = INTMASK - lim + 1, diff, remainder;
  do
    {
      EMACS_INT r = get_random ();
      remainder = r % lim;
      diff = r - remainder;
    }
  while (difflim < diff);

  return make_fixnum (remainder);
}

DEFUN ("random", Frandom, Srandom, 0, 1, 0,
       doc: /* Return a pseudo-random integer.
By default, return a fixnum; all fixnums are equally likely.
With positive integer LIMIT, return random integer in interval [0,LIMIT).
With argument t, set the random number seed from the system's entropy
pool if available, otherwise from less-random volatile data such as the time.
With a string argument, set the seed based on the string's contents.

See Info node `(elisp)Random Numbers' for more details.  */)
  (Lisp_Object limit)
{
  if (EQ (limit, Qt))
    init_random ();
  else if (STRINGP (limit))
    seed_random (SSDATA (limit), SBYTES (limit));
  else if (FIXNUMP (limit))
    {
      EMACS_INT lim = XFIXNUM (limit);
      if (lim <= 0)
        xsignal1 (Qargs_out_of_range, limit);
      return get_random_fixnum (lim);
    }
  else if (BIGNUMP (limit))
    {
      struct Lisp_Bignum *lim = XBIGNUM (limit);
      if (mpz_sgn (*bignum_val (lim)) <= 0)
        xsignal1 (Qargs_out_of_range, limit);
      return get_random_bignum (lim);
    }

  return make_ufixnum (get_random ());
}

/* Random data-structure functions.  */

/* Return LIST's length.  Signal an error if LIST is not a proper list.  */

ptrdiff_t
list_length (Lisp_Object list)
{
  ptrdiff_t i = 0;
  FOR_EACH_TAIL (list)
    i++;
  CHECK_LIST_END (list, list);
  return i;
}


DEFUN ("length", Flength, Slength, 1, 1, 0,
       doc: /* Return the length of vector, list or string SEQUENCE.
A byte-code function object is also allowed.

If the string contains multibyte characters, this is not necessarily
the number of bytes in the string; it is the number of characters.
To get the number of bytes, use `string-bytes'.

If the length of a list is being computed to compare to a (small)
number, the `length<', `length>' and `length=' functions may be more
efficient.  */)
  (Lisp_Object sequence)
{
  EMACS_INT val;

  if (STRINGP (sequence))
    val = SCHARS (sequence);
  else if (CONSP (sequence))
    val = list_length (sequence);
  else if (NILP (sequence))
    val = 0;
  else if (VECTORP (sequence))
    val = ASIZE (sequence);
  else if (CHAR_TABLE_P (sequence))
    val = MAX_CHAR;
  else if (BOOL_VECTOR_P (sequence))
    val = bool_vector_size (sequence);
  else if (CLOSUREP (sequence) || RECORDP (sequence))
    val = PVSIZE (sequence);
  else
    wrong_type_argument (Qsequencep, sequence);

  return make_fixnum (val);
}

DEFUN ("safe-length", Fsafe_length, Ssafe_length, 1, 1, 0,
       doc: /* Return the length of a list, but avoid error or infinite loop.
This function never gets an error.  If LIST is not really a list,
it returns 0.  If LIST is circular, it returns an integer that is at
least the number of distinct elements.  */)
  (Lisp_Object list)
{
  ptrdiff_t len = 0;
  FOR_EACH_TAIL_SAFE (list)
    len++;
  return make_fixnum (len);
}

static inline
EMACS_INT length_internal (Lisp_Object sequence, int len)
{
  /* If LENGTH is short (arbitrarily chosen cut-off point), use a
     fast loop that doesn't care about whether SEQUENCE is
     circular or not. */
  if (len < 0xffff)
    while (CONSP (sequence))
      {
	if (--len <= 0)
	  return -1;
	sequence = XCDR (sequence);
      }
  /* Signal an error on circular lists. */
  else
    FOR_EACH_TAIL (sequence)
      if (--len <= 0)
	return -1;
  return len;
}

DEFUN ("length<", Flength_less, Slength_less, 2, 2, 0,
       doc: /* Return non-nil if SEQUENCE is shorter than LENGTH.
See `length' for allowed values of SEQUENCE and how elements are
counted.  */)
  (Lisp_Object sequence, Lisp_Object length)
{
  CHECK_FIXNUM (length);
  EMACS_INT len = XFIXNUM (length);

  if (CONSP (sequence))
    return length_internal (sequence, len) == -1? Qnil: Qt;
  else
    return XFIXNUM (Flength (sequence)) < len? Qt: Qnil;
}

DEFUN ("length>", Flength_greater, Slength_greater, 2, 2, 0,
       doc: /* Return non-nil if SEQUENCE is longer than LENGTH.
See `length' for allowed values of SEQUENCE and how elements are
counted.  */)
  (Lisp_Object sequence, Lisp_Object length)
{
  CHECK_FIXNUM (length);
  EMACS_INT len = XFIXNUM (length);

  if (CONSP (sequence))
    return length_internal (sequence, len + 1) == -1? Qt: Qnil;
  else
    return XFIXNUM (Flength (sequence)) > len? Qt: Qnil;
}

DEFUN ("length=", Flength_equal, Slength_equal, 2, 2, 0,
       doc: /* Return non-nil if SEQUENCE has length equal to LENGTH.
See `length' for allowed values of SEQUENCE and how elements are
counted.  */)
  (Lisp_Object sequence, Lisp_Object length)
{
  CHECK_FIXNUM (length);
  EMACS_INT len = XFIXNUM (length);

  if (len < 0)
    return Qnil;

  if (CONSP (sequence))
    return length_internal (sequence, len + 1) == 1? Qt: Qnil;
  else
    return XFIXNUM (Flength (sequence)) == len? Qt: Qnil;
}

DEFUN ("proper-list-p", Fproper_list_p, Sproper_list_p, 1, 1, 0,
       doc: /* Return OBJECT's length if it is a proper list, nil otherwise.
A proper list is neither circular nor dotted (i.e., its last cdr is nil).  */
       attributes: const)
  (Lisp_Object object)
{
  ptrdiff_t len = 0;
  Lisp_Object last_tail = object;
  Lisp_Object tail = object;
  FOR_EACH_TAIL_SAFE (tail)
    {
      len++;
      rarely_quit (len);
      last_tail = XCDR (tail);
    }
  if (!NILP (last_tail))
    return Qnil;
  return make_fixnum (len);
}

DEFUN ("string-bytes", Fstring_bytes, Sstring_bytes, 1, 1, 0,
       doc: /* Return the number of bytes in STRING.
If STRING is multibyte, this may be greater than the length of STRING.  */)
  (Lisp_Object string)
{
  CHECK_STRING (string);
  return make_fixnum (SBYTES (string));
}

DEFUN ("string-distance", Fstring_distance, Sstring_distance, 2, 3, 0,
       doc: /* Return Levenshtein distance between STRING1 and STRING2.
The distance is the number of deletions, insertions, and substitutions
required to transform STRING1 into STRING2.
If BYTECOMPARE is nil or omitted, compute distance in terms of characters.
If BYTECOMPARE is non-nil, compute distance in terms of bytes.
Letter-case is significant, but text properties are ignored. */)
  (Lisp_Object string1, Lisp_Object string2, Lisp_Object bytecompare)

{
  CHECK_STRING (string1);
  CHECK_STRING (string2);

  bool use_byte_compare =
    !NILP (bytecompare)
    || (!STRING_MULTIBYTE (string1) && !STRING_MULTIBYTE (string2));
  ptrdiff_t len1 = use_byte_compare ? SBYTES (string1) : SCHARS (string1);
  ptrdiff_t len2 = use_byte_compare ? SBYTES (string2) : SCHARS (string2);
  ptrdiff_t x, y, lastdiag, olddiag;

  USE_SAFE_ALLOCA;
  ptrdiff_t *column;
  SAFE_NALLOCA (column, 1, len1 + 1);
  for (y = 0; y <= len1; y++)
    column[y] = y;

  if (use_byte_compare)
    {
      char *s1 = SSDATA (string1);
      char *s2 = SSDATA (string2);

      for (x = 1; x <= len2; x++)
        {
          column[0] = x;
          for (y = 1, lastdiag = x - 1; y <= len1; y++)
            {
              olddiag = column[y];
              column[y] = min (min (column[y] + 1, column[y-1] + 1),
			       lastdiag + (s1[y-1] == s2[x-1] ? 0 : 1));
              lastdiag = olddiag;
            }
        }
    }
  else
    {
      int c1, c2;
      ptrdiff_t i1, i1_byte, i2 = 0, i2_byte = 0;
      for (x = 1; x <= len2; x++)
        {
          column[0] = x;
          c2 = fetch_string_char_advance (string2, &i2, &i2_byte);
          i1 = i1_byte = 0;
          for (y = 1, lastdiag = x - 1; y <= len1; y++)
            {
              olddiag = column[y];
              c1 = fetch_string_char_advance (string1, &i1, &i1_byte);
              column[y] = min (min (column[y] + 1, column[y-1] + 1),
			       lastdiag + (c1 == c2 ? 0 : 1));
              lastdiag = olddiag;
            }
        }
    }

  SAFE_FREE ();
  return make_fixnum (column[len1]);
}

DEFUN ("string-equal", Fstring_equal, Sstring_equal, 2, 2, 0,
       doc: /* Return t if two strings have identical contents.
Case is significant, but text properties are ignored.
Symbols are also allowed; their print names are used instead.

See also `string-equal-ignore-case'.  */)
  (register Lisp_Object s1, Lisp_Object s2)
{
  if (SYMBOLP (s1))
    s1 = SYMBOL_NAME (s1);
  if (SYMBOLP (s2))
    s2 = SYMBOL_NAME (s2);
  CHECK_STRING (s1);
  CHECK_STRING (s2);

  if (SCHARS (s1) != SCHARS (s2)
      || SBYTES (s1) != SBYTES (s2)
      || memcmp (SDATA (s1), SDATA (s2), SBYTES (s1)))
    return Qnil;
  return Qt;
}

DEFUN ("compare-strings", Fcompare_strings, Scompare_strings, 6, 7, 0,
       doc: /* Compare the contents of two strings, converting to multibyte if needed.
The arguments START1, END1, START2, and END2, if non-nil, are
positions specifying which parts of STR1 or STR2 to compare.  In
string STR1, compare the part between START1 (inclusive) and END1
\(exclusive).  If START1 is nil, it defaults to 0, the beginning of
the string; if END1 is nil, it defaults to the length of the string.
Likewise, in string STR2, compare the part between START2 and END2.
Like in `substring', negative values are counted from the end.

The strings are compared by the numeric values of their characters.
For instance, STR1 is "less than" STR2 if its first differing
character has a smaller numeric value.  If IGNORE-CASE is non-nil,
characters are converted to upper-case before comparing them.  Unibyte
strings are converted to multibyte for comparison.

The value is t if the strings (or specified portions) match.
If string STR1 is less, the value is a negative number N;
  - 1 - N is the number of characters that match at the beginning.
If string STR1 is greater, the value is a positive number N;
  N - 1 is the number of characters that match at the beginning.  */)
  (Lisp_Object str1, Lisp_Object start1, Lisp_Object end1, Lisp_Object str2,
   Lisp_Object start2, Lisp_Object end2, Lisp_Object ignore_case)
{
  ptrdiff_t from1, to1, from2, to2, i1, i1_byte, i2, i2_byte;

  CHECK_STRING (str1);
  CHECK_STRING (str2);

  /* For backward compatibility, silently bring too-large positive end
     values into range.  */
  if (FIXNUMP (end1) && SCHARS (str1) < XFIXNUM (end1))
    end1 = make_fixnum (SCHARS (str1));
  if (FIXNUMP (end2) && SCHARS (str2) < XFIXNUM (end2))
    end2 = make_fixnum (SCHARS (str2));

  validate_subarray (str1, start1, end1, SCHARS (str1), &from1, &to1);
  validate_subarray (str2, start2, end2, SCHARS (str2), &from2, &to2);

  i1 = from1;
  i2 = from2;

  i1_byte = string_char_to_byte (str1, i1);
  i2_byte = string_char_to_byte (str2, i2);

  while (i1 < to1 && i2 < to2)
    {
      /* When we find a mismatch, we must compare the
	 characters, not just the bytes.  */
      int c1 = fetch_string_char_as_multibyte_advance (str1, &i1, &i1_byte);
      int c2 = fetch_string_char_as_multibyte_advance (str2, &i2, &i2_byte);

      if (c1 == c2)
	continue;

      if (! NILP (ignore_case))
	{
	  c1 = XFIXNUM (Fupcase (make_fixnum (c1)));
	  c2 = XFIXNUM (Fupcase (make_fixnum (c2)));
	}

      if (c1 == c2)
	continue;

      /* Note that I1 has already been incremented
	 past the character that we are comparing;
	 hence we don't add or subtract 1 here.  */
      if (c1 < c2)
	return make_fixnum (- i1 + from1);
      else
	return make_fixnum (i1 - from1);
    }

  if (i1 < to1)
    return make_fixnum (i1 - from1 + 1);
  if (i2 < to2)
    return make_fixnum (- i1 + from1 - 1);

  return Qt;
}

/* Check whether the platform allows access to unaligned addresses for
   size_t integers without trapping or undue penalty (a few cycles is OK),
   and that a word-sized memcpy can be used to generate such an access.

   This whitelist is incomplete but since it is only used to improve
   performance, omitting cases is safe.  */
#if (defined __x86_64__|| defined __amd64__		\
     || defined __i386__ || defined __i386		\
     || defined __arm64__ || defined __aarch64__	\
     || defined __powerpc__ || defined __powerpc	\
     || defined __ppc__ || defined __ppc		\
     || defined __s390__ || defined __s390x__)		\
  && defined __OPTIMIZE__
#define HAVE_FAST_UNALIGNED_ACCESS 1
#else
#define HAVE_FAST_UNALIGNED_ACCESS 0
#endif

/* Load a word from a possibly unaligned address.  */
static inline size_t
load_unaligned_size_t (const void *p)
{
  size_t x;
  memcpy (&x, p, sizeof x);
  return x;
}

/* Return -1/0/1 to indicate the relation </=/> between string1 and string2.  */
static int
string_cmp (Lisp_Object string1, Lisp_Object string2)
{
  ptrdiff_t n = min (SCHARS (string1), SCHARS (string2));

  if ((!STRING_MULTIBYTE (string1) || SCHARS (string1) == SBYTES (string1))
      && (!STRING_MULTIBYTE (string2) || SCHARS (string2) == SBYTES (string2)))
    {
      /* Each argument is either unibyte or all-ASCII multibyte:
	 we can compare bytewise.  */
      int d = memcmp (SSDATA (string1), SSDATA (string2), n);
      if (d)
	return d;
      return n < SCHARS (string2) ? -1 : n < SCHARS (string1);
    }
  else if (STRING_MULTIBYTE (string1) && STRING_MULTIBYTE (string2))
    {
      /* Two arbitrary multibyte strings: we cannot use memcmp because
	 the encoding for raw bytes would sort those between U+007F and U+0080
	 which isn't where we want them.
	 Instead, we skip the longest common prefix and look at
	 what follows.  */
      ptrdiff_t nb1 = SBYTES (string1);
      ptrdiff_t nb2 = SBYTES (string2);
      ptrdiff_t nb = min (nb1, nb2);
      ptrdiff_t b = 0;

      /* String data is normally allocated with word alignment, but
	 there are exceptions (notably pure strings) so we restrict the
	 wordwise skipping to safe architectures.  */
      if (HAVE_FAST_UNALIGNED_ACCESS)
	{
	  /* First compare entire machine words.  */
	  int ws = sizeof (size_t);
	  const char *w1 = SSDATA (string1);
	  const char *w2 = SSDATA (string2);
	  while (b < nb - ws + 1 &&    load_unaligned_size_t (w1 + b)
		                    == load_unaligned_size_t (w2 + b))
	    b += ws;
	}

      /* Scan forward to the differing byte.  */
      while (b < nb && SREF (string1, b) == SREF (string2, b))
	b++;

      if (b >= nb)
	/* One string is a prefix of the other.  */
	return b < nb2 ? -1 : b < nb1;

      /* Now back up to the start of the differing characters:
	 it's the last byte not having the bit pattern 10xxxxxx.  */
      while ((SREF (string1, b) & 0xc0) == 0x80)
	b--;

      /* Compare the differing characters.  */
      ptrdiff_t i1 = 0, i2 = 0;
      ptrdiff_t i1_byte = b, i2_byte = b;
      int c1 = fetch_string_char_advance_no_check (string1, &i1, &i1_byte);
      int c2 = fetch_string_char_advance_no_check (string2, &i2, &i2_byte);
      return c1 < c2 ? -1 : c1 > c2;
    }
  else if (STRING_MULTIBYTE (string1))
    {
      /* string1 multibyte, string2 unibyte */
      ptrdiff_t i1 = 0, i1_byte = 0, i2 = 0;
      while (i1 < n)
	{
	  int c1 = fetch_string_char_advance_no_check (string1, &i1, &i1_byte);
	  int c2 = SREF (string2, i2++);
	  if (c1 != c2)
	    return c1 < c2 ? -1 : 1;
	}
      return i1 < SCHARS (string2) ? -1 : i1 < SCHARS (string1);
    }
  else
    {
      /* string1 unibyte, string2 multibyte */
      ptrdiff_t i1 = 0, i2 = 0, i2_byte = 0;
      while (i1 < n)
	{
	  int c1 = SREF (string1, i1++);
	  int c2 = fetch_string_char_advance_no_check (string2, &i2, &i2_byte);
	  if (c1 != c2)
	    return c1 < c2 ? -1 : 1;
	}
      return i1 < SCHARS (string2) ? -1 : i1 < SCHARS (string1);
    }
}

DEFUN ("string-lessp", Fstring_lessp, Sstring_lessp, 2, 2, 0,
       doc: /* Return non-nil if STRING1 is less than STRING2 in lexicographic order.
Case is significant.
Symbols are also allowed; their print names are used instead.  */)
  (Lisp_Object string1, Lisp_Object string2)
{
  if (SYMBOLP (string1))
    string1 = SYMBOL_NAME (string1);
  else
    CHECK_STRING (string1);
  if (SYMBOLP (string2))
    string2 = SYMBOL_NAME (string2);
  else
    CHECK_STRING (string2);

  return string_cmp (string1, string2) < 0 ? Qt : Qnil;
}

DEFUN ("string-version-lessp", Fstring_version_lessp,
       Sstring_version_lessp, 2, 2, 0,
       doc: /* Return non-nil if S1 is less than S2, as version strings.

This function compares version strings S1 and S2:
   1) By prefix lexicographically.
   2) Then by version (similarly to version comparison of Debian's dpkg).
      Leading zeros in version numbers are ignored.
   3) If both prefix and version are equal, compare as ordinary strings.

For example, \"foo2.png\" compares less than \"foo12.png\".
Case is significant.
Symbols are also allowed; their print names are used instead.  */)
  (Lisp_Object string1, Lisp_Object string2)
{
  if (SYMBOLP (string1))
    string1 = SYMBOL_NAME (string1);
  if (SYMBOLP (string2))
    string2 = SYMBOL_NAME (string2);
  CHECK_STRING (string1);
  CHECK_STRING (string2);
  int cmp = filenvercmp (SSDATA (string1), SBYTES (string1),
			 SSDATA (string2), SBYTES (string2));
  return cmp < 0 ? Qt : Qnil;
}

DEFUN ("string-collate-lessp", Fstring_collate_lessp, Sstring_collate_lessp, 2, 4, 0,
       doc: /* Return t if first arg string is less than second in collation order.
Symbols are also allowed; their print names are used instead.

This function obeys the conventions for collation order in your
locale settings.  For example, punctuation and whitespace characters
might be considered less significant for sorting:

\(sort \\='("11" "12" "1 1" "1 2" "1.1" "1.2") \\='string-collate-lessp)
  => ("11" "1 1" "1.1" "12" "1 2" "1.2")

The optional argument LOCALE, a string, overrides the setting of your
current locale identifier for collation.  The value is system
dependent; a LOCALE \"en_US.UTF-8\" is applicable on POSIX systems,
while it would be, e.g., \"enu_USA.1252\" on MS-Windows systems.

If IGNORE-CASE is non-nil, characters are converted to lower-case
before comparing them.

To emulate Unicode-compliant collation on MS-Windows systems,
bind `w32-collate-ignore-punctuation' to a non-nil value, since
the codeset part of the locale cannot be \"UTF-8\" on MS-Windows.

Some operating systems do not implement correct collation (in specific
locale environments or at all).  Then, this functions falls back to
case-sensitive `string-lessp' and IGNORE-CASE argument is ignored.  */)
  (Lisp_Object s1, Lisp_Object s2, Lisp_Object locale, Lisp_Object ignore_case)
{
#if defined __STDC_ISO_10646__ || defined WINDOWSNT
  /* Check parameters.  */
  if (SYMBOLP (s1))
    s1 = SYMBOL_NAME (s1);
  if (SYMBOLP (s2))
    s2 = SYMBOL_NAME (s2);
  CHECK_STRING (s1);
  CHECK_STRING (s2);
  if (!NILP (locale))
    CHECK_STRING (locale);

  return (str_collate (s1, s2, locale, ignore_case) < 0) ? Qt : Qnil;

#else  /* !__STDC_ISO_10646__, !WINDOWSNT */
  return Fstring_lessp (s1, s2);
#endif /* !__STDC_ISO_10646__, !WINDOWSNT */
}

DEFUN ("string-collate-equalp", Fstring_collate_equalp, Sstring_collate_equalp, 2, 4, 0,
       doc: /* Return t if two strings have identical contents.
Symbols are also allowed; their print names are used instead.

This function obeys the conventions for collation order in your locale
settings.  For example, characters with different coding points but
the same meaning might be considered as equal, like different grave
accent Unicode characters:

\(string-collate-equalp (string ?\\uFF40) (string ?\\u1FEF))
  => t

The optional argument LOCALE, a string, overrides the setting of your
current locale identifier for collation.  The value is system
dependent; a LOCALE \"en_US.UTF-8\" is applicable on POSIX systems,
while it would be \"enu_USA.1252\" on MS Windows systems.

If IGNORE-CASE is non-nil, characters are converted to lower-case
before comparing them.

To emulate Unicode-compliant collation on MS-Windows systems,
bind `w32-collate-ignore-punctuation' to a non-nil value, since
the codeset part of the locale cannot be \"UTF-8\" on MS-Windows.

If your system does not support a locale environment, this function
behaves like `string-equal', and in that case the IGNORE-CASE argument
is ignored.

Do NOT use this function to compare file names for equality.  */)
  (Lisp_Object s1, Lisp_Object s2, Lisp_Object locale, Lisp_Object ignore_case)
{
#if defined __STDC_ISO_10646__ || defined WINDOWSNT
  /* Check parameters.  */
  if (SYMBOLP (s1))
    s1 = SYMBOL_NAME (s1);
  if (SYMBOLP (s2))
    s2 = SYMBOL_NAME (s2);
  CHECK_STRING (s1);
  CHECK_STRING (s2);
  if (!NILP (locale))
    CHECK_STRING (locale);

  return (str_collate (s1, s2, locale, ignore_case) == 0) ? Qt : Qnil;

#else  /* !__STDC_ISO_10646__, !WINDOWSNT */
  return Fstring_equal (s1, s2);
#endif /* !__STDC_ISO_10646__, !WINDOWSNT */
}

static Lisp_Object concat_to_list (ptrdiff_t nargs, Lisp_Object *args,
				   Lisp_Object last_tail);
static Lisp_Object concat_to_vector (ptrdiff_t nargs, Lisp_Object *args);
static Lisp_Object concat_to_string (ptrdiff_t nargs, Lisp_Object *args);

Lisp_Object
concat2 (Lisp_Object s1, Lisp_Object s2)
{
  return concat_to_string (2, ((Lisp_Object []) {s1, s2}));
}

Lisp_Object
concat3 (Lisp_Object s1, Lisp_Object s2, Lisp_Object s3)
{
  return concat_to_string (3, ((Lisp_Object []) {s1, s2, s3}));
}

DEFUN ("append", Fappend, Sappend, 0, MANY, 0,
       doc: /* Concatenate all the arguments and make the result a list.
The result is a list whose elements are the elements of all the arguments.
Each argument may be a list, vector or string.

All arguments except the last argument are copied.  The last argument
is just used as the tail of the new list.  If the last argument is not
a list, this results in a dotted list.

As an exception, if all the arguments except the last are nil, and the
last argument is not a list, the return value is that last argument
unaltered, not a list.

usage: (append &rest SEQUENCES)  */)
  (ptrdiff_t nargs, Lisp_Object *args)
{
  if (nargs == 0)
    return Qnil;
  return concat_to_list (nargs - 1, args, args[nargs - 1]);
}

DEFUN ("concat", Fconcat, Sconcat, 0, MANY, 0,
       doc: /* Concatenate all the arguments and make the result a string.
The result is a string whose elements are the elements of all the arguments.
Each argument may be a string or a list or vector of characters (integers).

Values of the `composition' property of the result are not guaranteed
to be `eq'.
usage: (concat &rest SEQUENCES)  */)
  (ptrdiff_t nargs, Lisp_Object *args)
{
  return concat_to_string (nargs, args);
}

DEFUN ("vconcat", Fvconcat, Svconcat, 0, MANY, 0,
       doc: /* Concatenate all the arguments and make the result a vector.
The result is a vector whose elements are the elements of all the arguments.
Each argument may be a list, vector or string.
usage: (vconcat &rest SEQUENCES)   */)
  (ptrdiff_t nargs, Lisp_Object *args)
{
  return concat_to_vector (nargs, args);
}


DEFUN ("copy-sequence", Fcopy_sequence, Scopy_sequence, 1, 1, 0,
       doc: /* Return a copy of a list, vector, string, char-table or record.
The elements of a list, vector or record are not copied; they are
shared with the original.  See Info node `(elisp) Sequence Functions'
for more details about this sharing and its effects.
If the original sequence is empty, this function may return
the same empty object instead of its copy.  */)
  (Lisp_Object arg)
{
  if (NILP (arg)) return arg;

  if (CONSP (arg))
    {
      Lisp_Object val = Fcons (XCAR (arg), Qnil);
      Lisp_Object prev = val;
      Lisp_Object tail = XCDR (arg);
      FOR_EACH_TAIL (tail)
	{
	  Lisp_Object c = Fcons (XCAR (tail), Qnil);
	  XSETCDR (prev, c);
	  prev = c;
	}
      CHECK_LIST_END (tail, tail);
      return val;
    }

  if (STRINGP (arg))
    {
      ptrdiff_t bytes = SBYTES (arg);
      ptrdiff_t chars = SCHARS (arg);
      Lisp_Object val = STRING_MULTIBYTE (arg)
	? make_uninit_multibyte_string (chars, bytes)
	: make_uninit_string (bytes);
      memcpy (SDATA (val), SDATA (arg), bytes);
      INTERVAL ivs = string_intervals (arg);
      if (ivs)
	{
	  INTERVAL copy = copy_intervals (ivs, 0, chars);
	  set_interval_object (copy, val);
	  set_string_intervals (val, copy);
	}
      return val;
    }

  if (VECTORP (arg))
    return Fvector (ASIZE (arg), XVECTOR (arg)->contents);

  if (RECORDP (arg))
    return Frecord (PVSIZE (arg), XVECTOR (arg)->contents);

  if (CHAR_TABLE_P (arg))
    return copy_char_table (arg);

  if (BOOL_VECTOR_P (arg))
    {
      EMACS_INT nbits = bool_vector_size (arg);
      ptrdiff_t nbytes = bool_vector_bytes (nbits);
      Lisp_Object val = make_uninit_bool_vector (nbits);
      memcpy (bool_vector_data (val), bool_vector_data (arg), nbytes);
      return val;
    }

  wrong_type_argument (Qsequencep, arg);
}

/* This structure holds information of an argument of `concat_to_string'
   that is a string and has text properties to be copied.  */
struct textprop_rec
{
  ptrdiff_t argnum;		/* refer to ARGS (arguments of `concat') */
  ptrdiff_t to;			/* refer to VAL (the target string) */
};

static Lisp_Object
concat_to_string (ptrdiff_t nargs, Lisp_Object *args)
{
  USE_SAFE_ALLOCA;

  /* Check types and compute total length in chars of arguments in RESULT_LEN,
     length in bytes in RESULT_LEN_BYTE, and determine in DEST_MULTIBYTE
     whether the result should be a multibyte string.  */
  EMACS_INT result_len = 0;
  EMACS_INT result_len_byte = 0;
  bool dest_multibyte = false;
  bool some_unibyte = false;
  for (ptrdiff_t i = 0; i < nargs; i++)
    {
      Lisp_Object arg = args[i];
      EMACS_INT len;

      /* We must count the number of bytes needed in the string
	 as well as the number of characters.  */

      if (STRINGP (arg))
	{
	  ptrdiff_t arg_len_byte = SBYTES (arg);
	  len = SCHARS (arg);
	  if (STRING_MULTIBYTE (arg))
	    dest_multibyte = true;
	  else
	    some_unibyte = true;
	  if (STRING_BYTES_BOUND - result_len_byte < arg_len_byte)
	    string_overflow ();
	  result_len_byte += arg_len_byte;
	}
      else if (VECTORP (arg))
	{
	  len = ASIZE (arg);
	  ptrdiff_t arg_len_byte = 0;
	  for (ptrdiff_t j = 0; j < len; j++)
	    {
	      Lisp_Object ch = AREF (arg, j);
	      CHECK_CHARACTER (ch);
	      int c = XFIXNAT (ch);
	      arg_len_byte += CHAR_BYTES (c);
	      if (!ASCII_CHAR_P (c) && !CHAR_BYTE8_P (c))
		dest_multibyte = true;
	    }
	  if (STRING_BYTES_BOUND - result_len_byte < arg_len_byte)
	    string_overflow ();
	  result_len_byte += arg_len_byte;
	}
      else if (NILP (arg))
	continue;
      else if (CONSP (arg))
	{
	  len = XFIXNAT (Flength (arg));
	  ptrdiff_t arg_len_byte = 0;
	  for (; CONSP (arg); arg = XCDR (arg))
	    {
	      Lisp_Object ch = XCAR (arg);
	      CHECK_CHARACTER (ch);
	      int c = XFIXNAT (ch);
	      arg_len_byte += CHAR_BYTES (c);
	      if (!ASCII_CHAR_P (c) && !CHAR_BYTE8_P (c))
		dest_multibyte = true;
	    }
	  if (STRING_BYTES_BOUND - result_len_byte < arg_len_byte)
	    string_overflow ();
	  result_len_byte += arg_len_byte;
	}
      else
	wrong_type_argument (Qsequencep, arg);

      result_len += len;
      if (MOST_POSITIVE_FIXNUM < result_len)
	memory_full (SIZE_MAX);
    }

  if (dest_multibyte && some_unibyte)
    {
      /* Non-ASCII characters in unibyte strings take two bytes when
	 converted to multibyte -- count them and adjust the total.  */
      for (ptrdiff_t i = 0; i < nargs; i++)
	{
	  Lisp_Object arg = args[i];
	  if (STRINGP (arg) && !STRING_MULTIBYTE (arg))
	    {
	      ptrdiff_t bytes = SCHARS (arg);
	      const unsigned char *s = SDATA (arg);
	      ptrdiff_t nonascii = 0;
	      for (ptrdiff_t j = 0; j < bytes; j++)
		nonascii += s[j] >> 7;
	      if (STRING_BYTES_BOUND - result_len_byte < nonascii)
		string_overflow ();
	      result_len_byte += nonascii;
	    }
	}
    }

  if (!dest_multibyte)
    result_len_byte = result_len;

  /* Create the output object.  */
  Lisp_Object result = dest_multibyte
    ? make_uninit_multibyte_string (result_len, result_len_byte)
    : make_uninit_string (result_len);

  /* Copy the contents of the args into the result.  */
  ptrdiff_t toindex = 0;
  ptrdiff_t toindex_byte = 0;

  /* When we make a multibyte string, we can't copy text properties
     while concatenating each string because the length of resulting
     string can't be decided until we finish the whole concatenation.
     So, we record strings that have text properties to be copied
     here, and copy the text properties after the concatenation.  */
  struct textprop_rec *textprops;
  /* Number of elements in textprops.  */
  ptrdiff_t num_textprops = 0;
  SAFE_NALLOCA (textprops, 1, nargs);

  for (ptrdiff_t i = 0; i < nargs; i++)
    {
      Lisp_Object arg = args[i];
      if (STRINGP (arg))
	{
	  if (string_intervals (arg))
	    {
	      textprops[num_textprops].argnum = i;
	      textprops[num_textprops].to = toindex;
	      num_textprops++;
	    }
	  ptrdiff_t nchars = SCHARS (arg);
	  if (STRING_MULTIBYTE (arg) == dest_multibyte)
	    {
	      /* Between strings of the same kind, copy fast.  */
	      ptrdiff_t arg_len_byte = SBYTES (arg);
	      memcpy (SDATA (result) + toindex_byte, SDATA (arg), arg_len_byte);
	      toindex_byte += arg_len_byte;
	    }
	  else
	    {
	      /* Copy a single-byte string to a multibyte string.  */
	      toindex_byte += str_to_multibyte (SDATA (result) + toindex_byte,
						SDATA (arg), nchars);
	    }
	  toindex += nchars;
	}
      else if (VECTORP (arg))
	{
	  ptrdiff_t len = ASIZE (arg);
	  for (ptrdiff_t j = 0; j < len; j++)
	    {
	      int c = XFIXNAT (AREF (arg, j));
	      if (dest_multibyte)
		toindex_byte += CHAR_STRING (c, SDATA (result) + toindex_byte);
	      else
		SSET (result, toindex_byte++, c);
	      toindex++;
	    }
	}
      else
	for (Lisp_Object tail = arg; !NILP (tail); tail = XCDR (tail))
	  {
	    int c = XFIXNAT (XCAR (tail));
	    if (dest_multibyte)
	      toindex_byte += CHAR_STRING (c, SDATA (result) + toindex_byte);
	    else
	      SSET (result, toindex_byte++, c);
	    toindex++;
	  }
    }

  if (num_textprops > 0)
    {
      ptrdiff_t last_to_end = -1;
      for (ptrdiff_t i = 0; i < num_textprops; i++)
	{
	  Lisp_Object arg = args[textprops[i].argnum];
	  Lisp_Object props = text_property_list (arg,
						  make_fixnum (0),
						  make_fixnum (SCHARS (arg)),
						  Qnil);
	  /* If successive arguments have properties, be sure that the
	     value of `composition' property be the copy.  */
	  if (last_to_end == textprops[i].to)
	    make_composition_value_copy (props);
	  add_text_properties_from_list (result, props,
					 make_fixnum (textprops[i].to));
	  last_to_end = textprops[i].to + SCHARS (arg);
	}
    }

  SAFE_FREE ();
  return result;
}

/* Concatenate sequences into a list. */
Lisp_Object
concat_to_list (ptrdiff_t nargs, Lisp_Object *args, Lisp_Object last_tail)
{
  /* Copy the contents of the args into the result.  */
  Lisp_Object result = Qnil;
  Lisp_Object last = Qnil;	/* Last cons in result if nonempty.  */

  for (ptrdiff_t i = 0; i < nargs; i++)
    {
      Lisp_Object arg = args[i];
      /* List arguments are treated specially since this is the common case.  */
      if (CONSP (arg))
	{
	  Lisp_Object head = Fcons (XCAR (arg), Qnil);
	  Lisp_Object prev = head;
	  arg = XCDR (arg);
	  FOR_EACH_TAIL (arg)
	    {
	      Lisp_Object next = Fcons (XCAR (arg), Qnil);
	      XSETCDR (prev, next);
	      prev = next;
	    }
	  CHECK_LIST_END (arg, arg);
	  if (NILP (result))
	    result = head;
	  else
	    XSETCDR (last, head);
	  last = prev;
	}
      else if (NILP (arg))
	;
      else if (VECTORP (arg) || STRINGP (arg)
	       || BOOL_VECTOR_P (arg) || CLOSUREP (arg))
	{
	  ptrdiff_t arglen = XFIXNUM (Flength (arg));
	  ptrdiff_t argindex_byte = 0;

	  /* Copy element by element.  */
	  for (ptrdiff_t argindex = 0; argindex < arglen; argindex++)
	    {
	      /* Fetch next element of `arg' arg into `elt', or break if
		 `arg' is exhausted. */
	      Lisp_Object elt;
	      if (STRINGP (arg))
		{
		  int c;
		  if (STRING_MULTIBYTE (arg))
		    {
		      ptrdiff_t char_idx = argindex;
		      c = fetch_string_char_advance_no_check (arg, &char_idx,
							      &argindex_byte);
		    }
		  else
		    c = SREF (arg, argindex);
		  elt = make_fixed_natnum (c);
		}
	      else if (BOOL_VECTOR_P (arg))
		elt = bool_vector_ref (arg, argindex);
	      else
		elt = AREF (arg, argindex);

	      /* Store this element into the result.  */
	      Lisp_Object node = Fcons (elt, Qnil);
	      if (NILP (result))
		result = node;
	      else
		XSETCDR (last, node);
	      last = node;
	    }
	}
      else
	wrong_type_argument (Qsequencep, arg);
    }

  if (NILP (result))
    result = last_tail;
  else
    XSETCDR (last, last_tail);

  return result;
}

/* Concatenate sequences into a vector.  */
Lisp_Object
concat_to_vector (ptrdiff_t nargs, Lisp_Object *args)
{
  /* Check argument types and compute total length of arguments.  */
  EMACS_INT result_len = 0;
  for (ptrdiff_t i = 0; i < nargs; i++)
    {
      Lisp_Object arg = args[i];
      if (!(VECTORP (arg) || CONSP (arg) || NILP (arg) || STRINGP (arg)
	    || BOOL_VECTOR_P (arg) || CLOSUREP (arg)))
	wrong_type_argument (Qsequencep, arg);
      EMACS_INT len = XFIXNAT (Flength (arg));
      result_len += len;
      if (MOST_POSITIVE_FIXNUM < result_len)
	memory_full (SIZE_MAX);
    }

  /* Create the output vector.  */
  Lisp_Object result = make_uninit_vector (result_len);
  Lisp_Object *dst = XVECTOR (result)->contents;

  /* Copy the contents of the args into the result.  */

  for (ptrdiff_t i = 0; i < nargs; i++)
    {
      Lisp_Object arg = args[i];
      if (VECTORP (arg))
	{
	  ptrdiff_t size = ASIZE (arg);
	  memcpy (dst, XVECTOR (arg)->contents, size * sizeof *dst);
	  dst += size;
	}
      else if (CONSP (arg))
	do
	  {
	    *dst++ = XCAR (arg);
	    arg = XCDR (arg);
	  }
	while (!NILP (arg));
      else if (NILP (arg))
	;
      else if (STRINGP (arg))
	{
	  ptrdiff_t size = SCHARS (arg);
	  if (STRING_MULTIBYTE (arg))
	    {
	      ptrdiff_t byte = 0;
	      for (ptrdiff_t i = 0; i < size;)
		{
		  int c = fetch_string_char_advance_no_check (arg, &i, &byte);
		  *dst++ = make_fixnum (c);
		}
	    }
	  else
	    for (ptrdiff_t i = 0; i < size; i++)
	      *dst++ = make_fixnum (SREF (arg, i));
	}
      else if (BOOL_VECTOR_P (arg))
	{
	  ptrdiff_t size = bool_vector_size (arg);
	  for (ptrdiff_t i = 0; i < size; i++)
	    *dst++ = bool_vector_ref (arg, i);
	}
      else
	{
	  eassert (CLOSUREP (arg));
	  ptrdiff_t size = PVSIZE (arg);
	  memcpy (dst, XVECTOR (arg)->contents, size * sizeof *dst);
	  dst += size;
	}
    }
  eassert (dst == XVECTOR (result)->contents + result_len);

  return result;
}

static Lisp_Object string_char_byte_cache_string;
static ptrdiff_t string_char_byte_cache_charpos;
static ptrdiff_t string_char_byte_cache_bytepos;

void
clear_string_char_byte_cache (void)
{
  string_char_byte_cache_string = Qnil;
}

/* Return the byte index corresponding to CHAR_INDEX in STRING.  */

ptrdiff_t
string_char_to_byte (Lisp_Object string, ptrdiff_t char_index)
{
  ptrdiff_t i_byte;
  ptrdiff_t best_below, best_below_byte;
  ptrdiff_t best_above, best_above_byte;

  best_below = best_below_byte = 0;
  best_above = SCHARS (string);
  best_above_byte = SBYTES (string);
  if (best_above == best_above_byte)
    return char_index;

  if (BASE_EQ (string, string_char_byte_cache_string))
    {
      if (string_char_byte_cache_charpos < char_index)
	{
	  best_below = string_char_byte_cache_charpos;
	  best_below_byte = string_char_byte_cache_bytepos;
	}
      else
	{
	  best_above = string_char_byte_cache_charpos;
	  best_above_byte = string_char_byte_cache_bytepos;
	}
    }

  if (char_index - best_below < best_above - char_index)
    {
      unsigned char *p = SDATA (string) + best_below_byte;

      while (best_below < char_index)
	{
	  p += BYTES_BY_CHAR_HEAD (*p);
	  best_below++;
	}
      i_byte = p - SDATA (string);
    }
  else
    {
      unsigned char *p = SDATA (string) + best_above_byte;

      while (best_above > char_index)
	{
	  p--;
	  while (!CHAR_HEAD_P (*p)) p--;
	  best_above--;
	}
      i_byte = p - SDATA (string);
    }

  string_char_byte_cache_bytepos = i_byte;
  string_char_byte_cache_charpos = char_index;
  string_char_byte_cache_string = string;

  return i_byte;
}

/* Return the character index corresponding to BYTE_INDEX in STRING.  */

ptrdiff_t
string_byte_to_char (Lisp_Object string, ptrdiff_t byte_index)
{
  ptrdiff_t i, i_byte;
  ptrdiff_t best_below, best_below_byte;
  ptrdiff_t best_above, best_above_byte;

  best_below = best_below_byte = 0;
  best_above = SCHARS (string);
  best_above_byte = SBYTES (string);
  if (best_above == best_above_byte)
    return byte_index;

  if (BASE_EQ (string, string_char_byte_cache_string))
    {
      if (string_char_byte_cache_bytepos < byte_index)
	{
	  best_below = string_char_byte_cache_charpos;
	  best_below_byte = string_char_byte_cache_bytepos;
	}
      else
	{
	  best_above = string_char_byte_cache_charpos;
	  best_above_byte = string_char_byte_cache_bytepos;
	}
    }

  if (byte_index - best_below_byte < best_above_byte - byte_index)
    {
      unsigned char *p = SDATA (string) + best_below_byte;
      unsigned char *pend = SDATA (string) + byte_index;

      while (p < pend)
	{
	  p += BYTES_BY_CHAR_HEAD (*p);
	  best_below++;
	}
      i = best_below;
      i_byte = p - SDATA (string);
    }
  else
    {
      unsigned char *p = SDATA (string) + best_above_byte;
      unsigned char *pbeg = SDATA (string) + byte_index;

      while (p > pbeg)
	{
	  p--;
	  while (!CHAR_HEAD_P (*p)) p--;
	  best_above--;
	}
      i = best_above;
      i_byte = p - SDATA (string);
    }

  string_char_byte_cache_bytepos = i_byte;
  string_char_byte_cache_charpos = i;
  string_char_byte_cache_string = string;

  return i;
}

/* Convert STRING (if unibyte) to a multibyte string without changing
   the number of characters.  Characters 0x80..0xff are interpreted as
   raw bytes. */

Lisp_Object
string_to_multibyte (Lisp_Object string)
{
  if (STRING_MULTIBYTE (string))
    return string;

  ptrdiff_t nchars = SCHARS (string);
  ptrdiff_t nbytes = count_size_as_multibyte (SDATA (string), nchars);
  /* If all the chars are ASCII, they won't need any more bytes once
     converted.  */
  if (nbytes == nchars)
    return make_multibyte_string (SSDATA (string), nbytes, nbytes);

  Lisp_Object ret = make_uninit_multibyte_string (nchars, nbytes);
  str_to_multibyte (SDATA (ret), SDATA (string), nchars);
  return ret;
}


/* Convert STRING to a single-byte string.  */

Lisp_Object
string_make_unibyte (Lisp_Object string)
{
  ptrdiff_t nchars;
  unsigned char *buf;
  Lisp_Object ret;
  USE_SAFE_ALLOCA;

  if (! STRING_MULTIBYTE (string))
    return string;

  nchars = SCHARS (string);

  buf = SAFE_ALLOCA (nchars);
  copy_text (SDATA (string), buf, SBYTES (string),
	     1, 0);

  ret = make_unibyte_string ((char *) buf, nchars);
  SAFE_FREE ();

  return ret;
}

DEFUN ("string-make-multibyte", Fstring_make_multibyte, Sstring_make_multibyte,
       1, 1, 0,
       doc: /* Return the multibyte equivalent of STRING.
If STRING is unibyte and contains non-ASCII characters, the function
`unibyte-char-to-multibyte' is used to convert each unibyte character
to a multibyte character.  In this case, the returned string is a
newly created string with no text properties.  If STRING is multibyte
or entirely ASCII, it is returned unchanged.  In particular, when
STRING is unibyte and entirely ASCII, the returned string is unibyte.
\(When the characters are all ASCII, Emacs primitives will treat the
string the same way whether it is unibyte or multibyte.)  */)
  (Lisp_Object string)
{
  CHECK_STRING (string);

  if (STRING_MULTIBYTE (string))
    return string;

  ptrdiff_t nchars = SCHARS (string);
  ptrdiff_t nbytes = count_size_as_multibyte (SDATA (string), nchars);
  if (nbytes == nchars)
    return string;

  Lisp_Object ret = make_uninit_multibyte_string (nchars, nbytes);
  str_to_multibyte (SDATA (ret), SDATA (string), nchars);
  return ret;
}

DEFUN ("string-make-unibyte", Fstring_make_unibyte, Sstring_make_unibyte,
       1, 1, 0,
       doc: /* Return the unibyte equivalent of STRING.
Multibyte character codes above 255 are converted to unibyte
by taking just the low 8 bits of each character's code.  */)
  (Lisp_Object string)
{
  CHECK_STRING (string);

  return string_make_unibyte (string);
}

DEFUN ("string-as-unibyte", Fstring_as_unibyte, Sstring_as_unibyte,
       1, 1, 0,
       doc: /* Return a unibyte string with the same individual bytes as STRING.
If STRING is unibyte, the result is STRING itself.
Otherwise it is a newly created string, with no text properties.
If STRING is multibyte and contains a character of charset
`eight-bit', it is converted to the corresponding single byte.  */)
  (Lisp_Object string)
{
  CHECK_STRING (string);

  if (STRING_MULTIBYTE (string))
    {
      unsigned char *str = (unsigned char *) xlispstrdup (string);
      ptrdiff_t bytes = str_as_unibyte (str, SBYTES (string));

      string = make_unibyte_string ((char *) str, bytes);
      xfree (str);
    }
  return string;
}

DEFUN ("string-as-multibyte", Fstring_as_multibyte, Sstring_as_multibyte,
       1, 1, 0,
       doc: /* Return a multibyte string with the same individual bytes as STRING.
If STRING is multibyte, the result is STRING itself.
Otherwise it is a newly created string, with no text properties.

If STRING is unibyte and contains an individual 8-bit byte (i.e. not
part of a correct utf-8 sequence), it is converted to the corresponding
multibyte character of charset `eight-bit'.
See also `string-to-multibyte'.

Beware, this often doesn't really do what you think it does.
It is similar to (decode-coding-string STRING \\='utf-8-emacs).
If you're not sure, whether to use `string-as-multibyte' or
`string-to-multibyte', use `string-to-multibyte'.  */)
  (Lisp_Object string)
{
  CHECK_STRING (string);

  if (! STRING_MULTIBYTE (string))
    {
      Lisp_Object new_string;
      ptrdiff_t nchars, nbytes;

      parse_str_as_multibyte (SDATA (string),
			      SBYTES (string),
			      &nchars, &nbytes);
      new_string = make_uninit_multibyte_string (nchars, nbytes);
      memcpy (SDATA (new_string), SDATA (string), SBYTES (string));
      if (nbytes != SBYTES (string))
	str_as_multibyte (SDATA (new_string), nbytes,
			  SBYTES (string), NULL);
      string = new_string;
      set_string_intervals (string, NULL);
    }
  return string;
}

DEFUN ("string-to-multibyte", Fstring_to_multibyte, Sstring_to_multibyte,
       1, 1, 0,
       doc: /* Return a multibyte string with the same individual chars as STRING.
If STRING is multibyte, the result is STRING itself.
Otherwise it is a newly created string, with no text properties.

If STRING is unibyte and contains an 8-bit byte, it is converted to
the corresponding multibyte character of charset `eight-bit'.

This differs from `string-as-multibyte' by converting each byte of a correct
utf-8 sequence to an eight-bit character, not just bytes that don't form a
correct sequence.  */)
  (Lisp_Object string)
{
  CHECK_STRING (string);

  return string_to_multibyte (string);
}

DEFUN ("string-to-unibyte", Fstring_to_unibyte, Sstring_to_unibyte,
       1, 1, 0,
       doc: /* Return a unibyte string with the same individual chars as STRING.
If STRING is unibyte, the result is STRING itself.
Otherwise it is a newly created string, with no text properties,
where each `eight-bit' character is converted to the corresponding byte.
If STRING contains a non-ASCII, non-`eight-bit' character,
an error is signaled.  */)
  (Lisp_Object string)
{
  CHECK_STRING (string);
  if (!STRING_MULTIBYTE (string))
    return string;

  ptrdiff_t chars = SCHARS (string);
  Lisp_Object ret = make_uninit_string (chars);
  unsigned char *src = SDATA (string);
  unsigned char *dst = SDATA (ret);
  for (ptrdiff_t i = 0; i < chars; i++)
    {
      unsigned char b = *src++;
      if (b <= 0x7f)
	*dst++ = b;					 /* ASCII */
      else if (CHAR_BYTE8_HEAD_P (b))
	*dst++ = 0x80 | (b & 1) << 6 | (*src++ & 0x3f);	 /* raw byte */
      else
	error ("Cannot convert character at index %"pD"d to unibyte", i);
    }
  return ret;
}


DEFUN ("copy-alist", Fcopy_alist, Scopy_alist, 1, 1, 0,
       doc: /* Return a copy of ALIST.
This is an alist which represents the same mapping from objects to objects,
but does not share the alist structure with ALIST.
The objects mapped (cars and cdrs of elements of the alist)
are shared, however.
Elements of ALIST that are not conses are also shared.  */)
  (Lisp_Object alist)
{
  CHECK_LIST (alist);
  if (NILP (alist))
    return alist;
  alist = Fcopy_sequence (alist);
  for (Lisp_Object tem = alist; !NILP (tem); tem = XCDR (tem))
    {
      Lisp_Object car = XCAR (tem);
      if (CONSP (car))
	XSETCAR (tem, Fcons (XCAR (car), XCDR (car)));
    }
  return alist;
}

/* Check that ARRAY can have a valid subarray [FROM..TO),
   given that its size is SIZE.
   If FROM is nil, use 0; if TO is nil, use SIZE.
   Count negative values backwards from the end.
   Set *IFROM and *ITO to the two indexes used.  */

void
validate_subarray (Lisp_Object array, Lisp_Object from, Lisp_Object to,
		   ptrdiff_t size, ptrdiff_t *ifrom, ptrdiff_t *ito)
{
  EMACS_INT f, t;

  if (FIXNUMP (from))
    {
      f = XFIXNUM (from);
      if (f < 0)
	f += size;
    }
  else if (NILP (from))
    f = 0;
  else
    wrong_type_argument (Qintegerp, from);

  if (FIXNUMP (to))
    {
      t = XFIXNUM (to);
      if (t < 0)
	t += size;
    }
  else if (NILP (to))
    t = size;
  else
    wrong_type_argument (Qintegerp, to);

  if (! (0 <= f && f <= t && t <= size))
    args_out_of_range_3 (array, from, to);

  *ifrom = f;
  *ito = t;
}

DEFUN ("substring", Fsubstring, Ssubstring, 1, 3, 0,
       doc: /* Return a new string whose contents are a substring of STRING.
The returned string consists of the characters between index FROM
\(inclusive) and index TO (exclusive) of STRING.  FROM and TO are
zero-indexed: 0 means the first character of STRING.  Negative values
are counted from the end of STRING.  If TO is nil, the substring runs
to the end of STRING.

The STRING argument may also be a vector.  In that case, the return
value is a new vector that contains the elements between index FROM
\(inclusive) and index TO (exclusive) of that vector argument.

With one argument, just copy STRING (with properties, if any).  */)
  (Lisp_Object string, Lisp_Object from, Lisp_Object to)
{
  Lisp_Object res;
  ptrdiff_t size, ifrom, ito;

  size = CHECK_VECTOR_OR_STRING (string);
  validate_subarray (string, from, to, size, &ifrom, &ito);

  if (STRINGP (string))
    {
      ptrdiff_t from_byte
	= !ifrom ? 0 : string_char_to_byte (string, ifrom);
      ptrdiff_t to_byte
	= ito == size ? SBYTES (string) : string_char_to_byte (string, ito);
      res = make_specified_string (SSDATA (string) + from_byte,
				   ito - ifrom, to_byte - from_byte,
				   STRING_MULTIBYTE (string));
      copy_text_properties (make_fixnum (ifrom), make_fixnum (ito),
			    string, make_fixnum (0), res, Qnil);
    }
  else
    res = Fvector (ito - ifrom, aref_addr (string, ifrom));

  return res;
}


DEFUN ("substring-no-properties", Fsubstring_no_properties, Ssubstring_no_properties, 1, 3, 0,
       doc: /* Return a substring of STRING, without text properties.
It starts at index FROM and ends before TO.
TO may be nil or omitted; then the substring runs to the end of STRING.
If FROM is nil or omitted, the substring starts at the beginning of STRING.
If FROM or TO is negative, it counts from the end.

With one argument, just copy STRING without its properties.  */)
  (Lisp_Object string, register Lisp_Object from, Lisp_Object to)
{
  ptrdiff_t from_char, to_char, from_byte, to_byte, size;

  CHECK_STRING (string);

  size = SCHARS (string);
  validate_subarray (string, from, to, size, &from_char, &to_char);

  from_byte = !from_char ? 0 : string_char_to_byte (string, from_char);
  to_byte =
    to_char == size ? SBYTES (string) : string_char_to_byte (string, to_char);
  return make_specified_string (SSDATA (string) + from_byte,
				to_char - from_char, to_byte - from_byte,
				STRING_MULTIBYTE (string));
}

/* Extract a substring of STRING, giving start and end positions
   both in characters and in bytes.  */

Lisp_Object
substring_both (Lisp_Object string, ptrdiff_t from, ptrdiff_t from_byte,
		ptrdiff_t to, ptrdiff_t to_byte)
{
  Lisp_Object res;
  ptrdiff_t size = CHECK_VECTOR_OR_STRING (string);

  if (!(0 <= from && from <= to && to <= size))
    args_out_of_range_3 (string, make_fixnum (from), make_fixnum (to));

  if (STRINGP (string))
    {
      res = make_specified_string (SSDATA (string) + from_byte,
				   to - from, to_byte - from_byte,
				   STRING_MULTIBYTE (string));
      copy_text_properties (make_fixnum (from), make_fixnum (to),
			    string, make_fixnum (0), res, Qnil);
    }
  else
    res = Fvector (to - from, aref_addr (string, from));

  return res;
}

DEFUN ("take", Ftake, Stake, 2, 2, 0,
       doc: /* Return the first N elements of LIST.
If N is zero or negative, return nil.
If N is greater or equal to the length of LIST, return LIST (or a copy).  */)
  (Lisp_Object n, Lisp_Object list)
{
  EMACS_INT m;
  if (FIXNUMP (n))
    {
      m = XFIXNUM (n);
      if (m <= 0)
	return Qnil;
    }
  else if (BIGNUMP (n))
    {
      if (mpz_sgn (*xbignum_val (n)) < 0)
	return Qnil;
      m = MOST_POSITIVE_FIXNUM;
    }
  else
    wrong_type_argument (Qintegerp, n);
  CHECK_LIST (list);
  if (NILP (list))
    return Qnil;
  Lisp_Object ret = Fcons (XCAR (list), Qnil);
  Lisp_Object prev = ret;
  m--;
  list = XCDR (list);
  while (m > 0 && CONSP (list))
    {
      Lisp_Object p = Fcons (XCAR (list), Qnil);
      XSETCDR (prev, p);
      prev = p;
      m--;
      list = XCDR (list);
    }
  if (m > 0 && !NILP (list))
    wrong_type_argument (Qlistp, list);
  return ret;
}

DEFUN ("ntake", Fntake, Sntake, 2, 2, 0,
       doc: /* Modify LIST to keep only the first N elements.
If N is zero or negative, return nil.
If N is greater or equal to the length of LIST, return LIST unmodified.
Otherwise, return LIST after truncating it.  */)
  (Lisp_Object n, Lisp_Object list)
{
  EMACS_INT m;
  if (FIXNUMP (n))
    {
      m = XFIXNUM (n);
      if (m <= 0)
	return Qnil;
    }
  else if (BIGNUMP (n))
    {
      if (mpz_sgn (*xbignum_val (n)) < 0)
	return Qnil;
      m = MOST_POSITIVE_FIXNUM;
    }
  else
    wrong_type_argument (Qintegerp, n);
  CHECK_LIST (list);
  Lisp_Object tail = list;
  --m;
  while (m > 0 && CONSP (tail))
    {
      tail = XCDR (tail);
      m--;
    }
  if (CONSP (tail))
    XSETCDR (tail, Qnil);
  else if (!NILP (tail))
    wrong_type_argument (Qlistp, list);
  return list;
}

DEFUN ("nthcdr", Fnthcdr, Snthcdr, 2, 2, 0,
       doc: /* Take cdr N times on LIST, return the result.  */)
  (Lisp_Object n, Lisp_Object list)
{
  Lisp_Object tail = list;

  CHECK_INTEGER (n);

  /* A huge but in-range EMACS_INT that can be substituted for a
     positive bignum while counting down.  It does not introduce
     miscounts because a list or cycle cannot possibly be this long,
     and any counting error is fixed up later.  */
  EMACS_INT large_num = EMACS_INT_MAX;

  EMACS_INT num;
  if (FIXNUMP (n))
    {
      num = XFIXNUM (n);

      /* Speed up small lists by omitting circularity and quit checking.  */
      if (num <= SMALL_LIST_LEN_MAX)
	{
	  for (; 0 < num; num--, tail = XCDR (tail))
	    if (! CONSP (tail))
	      {
		CHECK_LIST_END (tail, list);
		return Qnil;
	      }
	  return tail;
	}
    }
  else
    {
      if (mpz_sgn (*xbignum_val (n)) < 0)
	return tail;
      num = large_num;
    }

  EMACS_INT tortoise_num = num;
  Lisp_Object saved_tail = tail;
  FOR_EACH_TAIL_SAFE (tail)
    {
      /* If the tortoise just jumped (which is rare),
	 update TORTOISE_NUM accordingly.  */
      if (BASE_EQ (tail, li.tortoise))
	tortoise_num = num;

      saved_tail = XCDR (tail);
      num--;
      if (num == 0)
	return saved_tail;
      rarely_quit (num);
    }

  tail = saved_tail;
  if (! CONSP (tail))
    {
      CHECK_LIST_END (tail, list);
      return Qnil;
    }

  /* TAIL is part of a cycle.  Reduce NUM modulo the cycle length to
     avoid going around this cycle repeatedly.  */
  intptr_t cycle_length = tortoise_num - num;
  if (! FIXNUMP (n))
    {
      /* Undo any error introduced when LARGE_NUM was substituted for
	 N, by adding N - LARGE_NUM to NUM, using arithmetic modulo
	 CYCLE_LENGTH.  */
      /* Add N mod CYCLE_LENGTH to NUM.  */
      if (cycle_length <= ULONG_MAX)
	num += mpz_tdiv_ui (*xbignum_val (n), cycle_length);
      else
	{
	  mpz_set_intmax (mpz[0], cycle_length);
	  mpz_tdiv_r (mpz[0], *xbignum_val (n), mpz[0]);
	  intptr_t iz;
	  mpz_export (&iz, NULL, -1, sizeof iz, 0, 0, mpz[0]);
	  num += iz;
	}
      num += cycle_length - large_num % cycle_length;
    }
  num %= cycle_length;

  /* One last time through the cycle.  */
  for (; 0 < num; num--)
    {
      tail = XCDR (tail);
      rarely_quit (num);
    }
  return tail;
}

DEFUN ("nth", Fnth, Snth, 2, 2, 0,
       doc: /* Return the Nth element of LIST.
N counts from zero.  If LIST is not that long, nil is returned.  */)
  (Lisp_Object n, Lisp_Object list)
{
  return Fcar (Fnthcdr (n, list));
}

DEFUN ("elt", Felt, Selt, 2, 2, 0,
       doc: /* Return element of SEQUENCE at index N.  */)
  (Lisp_Object sequence, Lisp_Object n)
{
  if (CONSP (sequence) || NILP (sequence))
    return Fcar (Fnthcdr (n, sequence));

  /* Faref signals a "not array" error, so check here.  */
  CHECK_ARRAY (sequence, Qsequencep);
  return Faref (sequence, n);
}

enum { WORDS_PER_DOUBLE = (sizeof (double) / sizeof (EMACS_UINT)
                          + (sizeof (double) % sizeof (EMACS_UINT) != 0)) };
union double_and_words
{
  double val;
  EMACS_UINT word[WORDS_PER_DOUBLE];
};

/* Return true if the floats X and Y have the same value.
   This looks at X's and Y's representation, since (unlike '==')
   it returns true if X and Y are the same NaN.  */
static bool
same_float (Lisp_Object x, Lisp_Object y)
{
  union double_and_words
    xu = { .val = XFLOAT_DATA (x) },
    yu = { .val = XFLOAT_DATA (y) };
  EMACS_UINT neql = 0;
  for (int i = 0; i < WORDS_PER_DOUBLE; i++)
    neql |= xu.word[i] ^ yu.word[i];
  return !neql;
}

/* True if X can be compared using `eq'.
   This predicate is approximative, for maximum speed.  */
static bool
eq_comparable_value (Lisp_Object x)
{
  return SYMBOLP (x) || FIXNUMP (x);
}

DEFUN ("member", Fmember, Smember, 2, 2, 0,
       doc: /* Return non-nil if ELT is an element of LIST.  Comparison done with `equal'.
The value is actually the tail of LIST whose car is ELT.  */)
  (Lisp_Object elt, Lisp_Object list)
{
  if (eq_comparable_value (elt))
    return Fmemq (elt, list);
  Lisp_Object tail = list;
  FOR_EACH_TAIL (tail)
    if (! NILP (Fequal (elt, XCAR (tail))))
      return tail;
  CHECK_LIST_END (tail, list);
  return Qnil;
}

DEFUN ("memq", Fmemq, Smemq, 2, 2, 0,
       doc: /* Return non-nil if ELT is an element of LIST.  Comparison done with `eq'.
The value is actually the tail of LIST whose car is ELT.  */)
  (Lisp_Object elt, Lisp_Object list)
{
  Lisp_Object tail = list;
  FOR_EACH_TAIL (tail)
    if (EQ (XCAR (tail), elt))
      return tail;
  CHECK_LIST_END (tail, list);
  return Qnil;
}

DEFUN ("memql", Fmemql, Smemql, 2, 2, 0,
       doc: /* Return non-nil if ELT is an element of LIST.  Comparison done with `eql'.
The value is actually the tail of LIST whose car is ELT.  */)
  (Lisp_Object elt, Lisp_Object list)
{
  Lisp_Object tail = list;

  if (FLOATP (elt))
    {
      FOR_EACH_TAIL (tail)
        {
          Lisp_Object tem = XCAR (tail);
          if (FLOATP (tem) && same_float (elt, tem))
            return tail;
        }
    }
  else if (BIGNUMP (elt))
    {
      FOR_EACH_TAIL (tail)
        {
          Lisp_Object tem = XCAR (tail);
          if (BIGNUMP (tem)
	      && mpz_cmp (*xbignum_val (elt), *xbignum_val (tem)) == 0)
            return tail;
        }
    }
  else
    return Fmemq (elt, list);

  CHECK_LIST_END (tail, list);
  return Qnil;
}

DEFUN ("assq", Fassq, Sassq, 2, 2, 0,
       doc: /* Return non-nil if KEY is `eq' to the car of an element of ALIST.
The value is actually the first element of ALIST whose car is KEY.
Elements of ALIST that are not conses are ignored.  */)
  (Lisp_Object key, Lisp_Object alist)
{
  Lisp_Object tail = alist;
  FOR_EACH_TAIL (tail)
    if (CONSP (XCAR (tail)) && EQ (XCAR (XCAR (tail)), key))
      return XCAR (tail);
  CHECK_LIST_END (tail, alist);
  return Qnil;
}

/* Like Fassq but never report an error and do not allow quits.
   Use only on objects known to be non-circular lists.  */

Lisp_Object
assq_no_quit (Lisp_Object key, Lisp_Object alist)
{
  for (; ! NILP (alist); alist = XCDR (alist))
    if (CONSP (XCAR (alist)) && EQ (XCAR (XCAR (alist)), key))
      return XCAR (alist);
  return Qnil;
}

/* Assq but doesn't signal.  Unlike assq_no_quit, this function still
   detects circular lists; like assq_no_quit, this function does not
   allow quits and never signals.  If anything goes wrong, it returns
   Qnil.  */
Lisp_Object
assq_no_signal (Lisp_Object key, Lisp_Object alist)
{
  Lisp_Object tail = alist;
  FOR_EACH_TAIL_SAFE (tail)
    if (CONSP (XCAR (tail)) && EQ (XCAR (XCAR (tail)), key))
      return XCAR (tail);
  return Qnil;
}

DEFUN ("assoc", Fassoc, Sassoc, 2, 3, 0,
       doc: /* Return non-nil if KEY is equal to the car of an element of ALIST.
The value is actually the first element of ALIST whose car equals KEY.

Equality is defined by the function TESTFN, defaulting to `equal'.
TESTFN is called with 2 arguments: a car of an alist element and KEY.  */)
     (Lisp_Object key, Lisp_Object alist, Lisp_Object testfn)
{
  if (eq_comparable_value (key) && NILP (testfn))
    return Fassq (key, alist);
  Lisp_Object tail = alist;
  FOR_EACH_TAIL (tail)
    {
      Lisp_Object car = XCAR (tail);
      if (!CONSP (car))
	continue;
      if ((NILP (testfn)
	   ? (EQ (XCAR (car), key) || !NILP (Fequal
					     (XCAR (car), key)))
	   : !NILP (call2 (testfn, XCAR (car), key))))
	return car;
    }
  CHECK_LIST_END (tail, alist);
  return Qnil;
}

/* Like Fassoc but never report an error and do not allow quits.
   Use only on keys and lists known to be non-circular, and on keys
   that are not too deep and are not window configurations.  */

Lisp_Object
assoc_no_quit (Lisp_Object key, Lisp_Object alist)
{
  for (; ! NILP (alist); alist = XCDR (alist))
    {
      Lisp_Object car = XCAR (alist);
      if (CONSP (car)
	  && (EQ (XCAR (car), key) || equal_no_quit (XCAR (car), key)))
	return car;
    }
  return Qnil;
}

DEFUN ("rassq", Frassq, Srassq, 2, 2, 0,
       doc: /* Return non-nil if KEY is `eq' to the cdr of an element of ALIST.
The value is actually the first element of ALIST whose cdr is KEY.  */)
  (Lisp_Object key, Lisp_Object alist)
{
  Lisp_Object tail = alist;
  FOR_EACH_TAIL (tail)
    if (CONSP (XCAR (tail)) && EQ (XCDR (XCAR (tail)), key))
      return XCAR (tail);
  CHECK_LIST_END (tail, alist);
  return Qnil;
}

DEFUN ("rassoc", Frassoc, Srassoc, 2, 2, 0,
       doc: /* Return non-nil if KEY is `equal' to the cdr of an element of ALIST.
The value is actually the first element of ALIST whose cdr equals KEY.  */)
  (Lisp_Object key, Lisp_Object alist)
{
  if (eq_comparable_value (key))
    return Frassq (key, alist);
  Lisp_Object tail = alist;
  FOR_EACH_TAIL (tail)
    {
      Lisp_Object car = XCAR (tail);
      if (CONSP (car)
	  && (EQ (XCDR (car), key) || !NILP (Fequal (XCDR (car), key))))
	return car;
    }
  CHECK_LIST_END (tail, alist);
  return Qnil;
}

DEFUN ("delq", Fdelq, Sdelq, 2, 2, 0,
       doc: /* Delete members of LIST which are `eq' to ELT, and return the result.
More precisely, this function skips any members `eq' to ELT at the
front of LIST, then removes members `eq' to ELT from the remaining
sublist by modifying its list structure, then returns the resulting
list.

Write `(setq foo (delq element foo))' to be sure of correctly changing
the value of a list `foo'.  See also `remq', which does not modify the
argument.  */)
  (Lisp_Object elt, Lisp_Object list)
{
  Lisp_Object prev = Qnil, tail = list;

  FOR_EACH_TAIL (tail)
    {
      Lisp_Object tem = XCAR (tail);
      if (EQ (elt, tem))
	{
	  if (NILP (prev))
	    list = XCDR (tail);
	  else
	    Fsetcdr (prev, XCDR (tail));
	}
      else
	prev = tail;
    }
  CHECK_LIST_END (tail, list);
  return list;
}

DEFUN ("delete", Fdelete, Sdelete, 2, 2, 0,
       doc: /* Delete members of SEQ which are `equal' to ELT, and return the result.
SEQ must be a sequence (i.e. a list, a vector, or a string).
The return value is a sequence of the same type.

If SEQ is a list, this behaves like `delq', except that it compares
with `equal' instead of `eq'.  In particular, it may remove elements
by altering the list structure.

If SEQ is not a list, deletion is never performed destructively;
instead this function creates and returns a new vector or string.

Write `(setq foo (delete element foo))' to be sure of correctly
changing the value of a sequence `foo'.  See also `remove', which
does not modify the argument.  */)
  (Lisp_Object elt, Lisp_Object seq)
{
  if (NILP (seq))
    ;
  else if (CONSP (seq))
    {
      Lisp_Object prev = Qnil, tail = seq;

      FOR_EACH_TAIL (tail)
	{
	  if (!NILP (Fequal (elt, XCAR (tail))))
	    {
	      if (NILP (prev))
		seq = XCDR (tail);
	      else
		Fsetcdr (prev, XCDR (tail));
	    }
	  else
	    prev = tail;
	}
      CHECK_LIST_END (tail, seq);
    }
  else if (VECTORP (seq))
    {
      ptrdiff_t n = 0;
      ptrdiff_t size = ASIZE (seq);
      USE_SAFE_ALLOCA;
      Lisp_Object *kept = SAFE_ALLOCA (size * sizeof *kept);

      for (ptrdiff_t i = 0; i < size; i++)
	{
	  kept[n] = AREF (seq, i);
	  n += NILP (Fequal (AREF (seq, i), elt));
	}

      if (n != size)
	seq = Fvector (n, kept);

      SAFE_FREE ();
    }
  else if (STRINGP (seq))
    {
      if (!CHARACTERP (elt))
	return seq;

      ptrdiff_t i, ibyte, nchars, nbytes, cbytes;
      int c;

      for (i = nchars = nbytes = ibyte = 0;
	   i < SCHARS (seq);
	   ++i, ibyte += cbytes)
	{
	  if (STRING_MULTIBYTE (seq))
	    {
	      c = STRING_CHAR (SDATA (seq) + ibyte);
	      cbytes = CHAR_BYTES (c);
	    }
	  else
	    {
	      c = SREF (seq, i);
	      cbytes = 1;
	    }

	  if (c != XFIXNUM (elt))
	    {
	      ++nchars;
	      nbytes += cbytes;
	    }
	}

      if (nchars != SCHARS (seq))
	{
	  Lisp_Object tem;

	  tem = make_uninit_multibyte_string (nchars, nbytes);
	  if (!STRING_MULTIBYTE (seq))
	    STRING_SET_UNIBYTE (tem);

	  for (i = nchars = nbytes = ibyte = 0;
	       i < SCHARS (seq);
	       ++i, ibyte += cbytes)
	    {
	      if (STRING_MULTIBYTE (seq))
		{
		  c = STRING_CHAR (SDATA (seq) + ibyte);
		  cbytes = CHAR_BYTES (c);
		}
	      else
		{
		  c = SREF (seq, i);
		  cbytes = 1;
		}

	      if (c != XFIXNUM (elt))
		{
		  unsigned char *from = SDATA (seq) + ibyte;
		  unsigned char *to   = SDATA (tem) + nbytes;
		  ptrdiff_t n;

		  ++nchars;
		  nbytes += cbytes;

		  for (n = cbytes; n--; )
		    *to++ = *from++;
		}
	    }

	  seq = tem;
	}
    }
  else
    wrong_type_argument (Qsequencep, seq);

  return seq;
}

DEFUN ("nreverse", Fnreverse, Snreverse, 1, 1, 0,
       doc: /* Reverse order of items in a list, vector or string SEQ.
If SEQ is a list, it should be nil-terminated.
This function may destructively modify SEQ to produce the value.  */)
  (Lisp_Object seq)
{
  if (NILP (seq))
    return seq;
  else if (CONSP (seq))
    {
      Lisp_Object prev, tail, next;

      for (prev = Qnil, tail = seq; CONSP (tail); tail = next)
	{
	  next = XCDR (tail);
	  /* If SEQ contains a cycle, attempting to reverse it
	     in-place will inevitably come back to SEQ.  */
	  if (BASE_EQ (next, seq))
	    circular_list (seq);
	  Fsetcdr (tail, prev);
	  prev = tail;
	}
      CHECK_LIST_END (tail, seq);
      seq = prev;
    }
  else if (VECTORP (seq))
    {
      ptrdiff_t i, size = ASIZE (seq);

      for (i = 0; i < size / 2; i++)
	{
	  Lisp_Object tem = AREF (seq, i);
	  ASET (seq, i, AREF (seq, size - i - 1));
	  ASET (seq, size - i - 1, tem);
	}
    }
  else if (BOOL_VECTOR_P (seq))
    {
      ptrdiff_t i, size = bool_vector_size (seq);

      for (i = 0; i < size / 2; i++)
	{
	  bool tem = bool_vector_bitref (seq, i);
	  bool_vector_set (seq, i, bool_vector_bitref (seq, size - i - 1));
	  bool_vector_set (seq, size - i - 1, tem);
	}
    }
  else if (STRINGP (seq))
    return Freverse (seq);
  else
    wrong_type_argument (Qarrayp, seq);
  return seq;
}

DEFUN ("reverse", Freverse, Sreverse, 1, 1, 0,
       doc: /* Return the reversed copy of list, vector, or string SEQ.
See also the function `nreverse', which is used more often.  */)
  (Lisp_Object seq)
{
  Lisp_Object new;

  if (NILP (seq))
    return Qnil;
  else if (CONSP (seq))
    {
      new = Qnil;
      FOR_EACH_TAIL (seq)
	new = Fcons (XCAR (seq), new);
      CHECK_LIST_END (seq, seq);
    }
  else if (VECTORP (seq))
    {
      ptrdiff_t i, size = ASIZE (seq);

      new = make_uninit_vector (size);
      for (i = 0; i < size; i++)
	ASET (new, i, AREF (seq, size - i - 1));
    }
  else if (BOOL_VECTOR_P (seq))
    {
      EMACS_INT nbits = bool_vector_size (seq);

      new = make_clear_bool_vector (nbits, true);
      for (ptrdiff_t i = 0; i < nbits; i++)
	if (bool_vector_bitref (seq, nbits - i - 1))
	  bool_vector_set (new, i, true);
    }
  else if (STRINGP (seq))
    {
      ptrdiff_t size = SCHARS (seq), bytes = SBYTES (seq);

      if (size == bytes)
	{
	  ptrdiff_t i;

	  new = make_uninit_string (size);
	  for (i = 0; i < size; i++)
	    SSET (new, i, SREF (seq, size - i - 1));
	}
      else
	{
	  unsigned char *p, *q;

	  new = make_uninit_multibyte_string (size, bytes);
	  p = SDATA (seq), q = SDATA (new) + bytes;
	  while (q > SDATA (new))
	    {
	      int len, ch = string_char_and_length (p, &len);
	      p += len, q -= len;
	      CHAR_STRING (ch, q);
	    }
	}
    }
  else
    wrong_type_argument (Qsequencep, seq);
  return new;
}


/* Stably sort LIST ordered by PREDICATE and KEYFUNC, optionally reversed.
   This converts the list to a vector, sorts the vector, and returns the
   result converted back to a list.  If INPLACE, the input list is
   reused to hold the sorted result; otherwise a new list is returned.  */
static Lisp_Object
sort_list (Lisp_Object list, Lisp_Object predicate, Lisp_Object keyfunc,
	   bool reverse, bool inplace)
{
  ptrdiff_t length = list_length (list);
  if (length < 2)
    return inplace ? list : list1 (XCAR (list));
  else
    {
      Lisp_Object *result;
      USE_SAFE_ALLOCA;
      SAFE_ALLOCA_LISP (result, length);
      Lisp_Object tail = list;
      for (ptrdiff_t i = 0; i < length; i++)
	{
	  result[i] = Fcar (tail);
	  tail = XCDR (tail);
	}
      tim_sort (predicate, keyfunc, result, length, reverse);

      if (inplace)
	{
	  /* Copy sorted vector contents back onto the original list.  */
	  ptrdiff_t i = 0;
	  tail = list;
	  while (CONSP (tail))
	    {
	      XSETCAR (tail, result[i]);
	      tail = XCDR (tail);
	      i++;
	    }
	}
      else
	{
	  /* Create a new list for the sorted vector contents.  */
	  list = Qnil;
	  for (ptrdiff_t i = length - 1; i >= 0; i--)
	    list = Fcons (result[i], list);
	}
      SAFE_FREE ();
      return list;
    }
}

/* Stably sort VECTOR in-place ordered by PREDICATE and KEYFUNC,
   optionally reversed.  */
static Lisp_Object
sort_vector (Lisp_Object vector, Lisp_Object predicate, Lisp_Object keyfunc,
	     bool reverse)
{
  ptrdiff_t length = ASIZE (vector);
  if (length >= 2)
    tim_sort (predicate, keyfunc, XVECTOR (vector)->contents, length, reverse);
  return vector;
}

DEFUN ("sort", Fsort, Ssort, 1, MANY, 0,
       doc: /* Sort SEQ, stably, and return the sorted sequence.
SEQ should be a list or vector.
Optional arguments are specified as keyword/argument pairs.  The following
arguments are defined:

:key FUNC -- FUNC is a function that takes a single element from SEQ and
  returns the key value to be used in comparison.  If absent or nil,
  `identity' is used.

:lessp FUNC -- FUNC is a function that takes two arguments and returns
  non-nil if the first element should come before the second.
  If absent or nil, `value<' is used.

:reverse BOOL -- if BOOL is non-nil, the sorting order implied by FUNC is
  reversed.  This does not affect stability: equal elements still retain
  their order in the input sequence.

:in-place BOOL -- if BOOL is non-nil, SEQ is sorted in-place and returned.
  Otherwise, a sorted copy of SEQ is returned and SEQ remains unmodified;
  this is the default.

For compatibility, the calling convention (sort SEQ LESSP) can also be used;
in this case, sorting is always done in-place.

usage: (sort SEQ &key KEY LESSP REVERSE IN-PLACE)  */)
  (ptrdiff_t nargs, Lisp_Object *args)
{
  Lisp_Object seq = args[0];
  Lisp_Object key = Qnil;
  Lisp_Object lessp = Qnil;
  bool inplace = false;
  bool reverse = false;
  if (nargs == 2)
    {
      /* old-style invocation without keywords */
      lessp = args[1];
      inplace = true;
    }
  else if ((nargs & 1) == 0)
    error ("Invalid argument list");
  else
    for (ptrdiff_t i = 1; i < nargs - 1; i += 2)
      {
	if (EQ (args[i], QCkey))
	  key = args[i + 1];
	else if (EQ (args[i], QClessp))
	  lessp = args[i + 1];
	else if (EQ (args[i], QCin_place))
	  inplace = !NILP (args[i + 1]);
	else if (EQ (args[i], QCreverse))
	  reverse = !NILP (args[i + 1]);
	else
	  signal_error ("Invalid keyword argument", args[i]);
      }

  if (CONSP (seq))
    return sort_list (seq, lessp, key, reverse, inplace);
  else if (NILP (seq))
    return seq;
  else if (VECTORP (seq))
    return sort_vector (inplace ? seq : Fcopy_sequence (seq),
			lessp, key, reverse);
  else
    wrong_type_argument (Qlist_or_vector_p, seq);
}

Lisp_Object
merge (Lisp_Object org_l1, Lisp_Object org_l2, Lisp_Object pred)
{
  Lisp_Object l1 = org_l1;
  Lisp_Object l2 = org_l2;
  Lisp_Object tail = Qnil;
  Lisp_Object value = Qnil;

  while (1)
    {
      if (NILP (l1))
	{
	  if (NILP (tail))
	    return l2;
	  Fsetcdr (tail, l2);
	  return value;
	}
      if (NILP (l2))
	{
	  if (NILP (tail))
	    return l1;
	  Fsetcdr (tail, l1);
	  return value;
	}

      Lisp_Object tem;
      if (!NILP (call2 (pred, Fcar (l1), Fcar (l2))))
	{
	  tem = l1;
	  l1 = Fcdr (l1);
	  org_l1 = l1;
	}
      else
	{
	  tem = l2;
	  l2 = Fcdr (l2);
	  org_l2 = l2;
	}
      if (NILP (tail))
	value = tem;
      else
	Fsetcdr (tail, tem);
      tail = tem;
    }
}

Lisp_Object
merge_c (Lisp_Object org_l1, Lisp_Object org_l2, bool (*less) (Lisp_Object, Lisp_Object))
{
  Lisp_Object l1 = org_l1;
  Lisp_Object l2 = org_l2;
  Lisp_Object tail = Qnil;
  Lisp_Object value = Qnil;

  while (1)
    {
      if (NILP (l1))
	{
	  if (NILP (tail))
	    return l2;
	  Fsetcdr (tail, l2);
	  return value;
	}
      if (NILP (l2))
	{
	  if (NILP (tail))
	    return l1;
	  Fsetcdr (tail, l1);
	  return value;
	}

      Lisp_Object tem;
      if (less (Fcar (l1), Fcar (l2)))
	{
	  tem = l1;
	  l1 = Fcdr (l1);
	  org_l1 = l1;
	}
      else
	{
	  tem = l2;
	  l2 = Fcdr (l2);
	  org_l2 = l2;
	}
      if (NILP (tail))
	value = tem;
      else
	Fsetcdr (tail, tem);
      tail = tem;
    }
}


/* This does not check for quits.  That is safe since it must terminate.  */

DEFUN ("plist-get", Fplist_get, Splist_get, 2, 3, 0,
       doc: /* Extract a value from a property list.
PLIST is a property list, which is a list of the form
\(PROP1 VALUE1 PROP2 VALUE2...).

This function returns the value corresponding to the given PROP, or
nil if PROP is not one of the properties on the list.  The comparison
with PROP is done using PREDICATE, which defaults to `eq'.

This function doesn't signal an error if PLIST is invalid.  */)
  (Lisp_Object plist, Lisp_Object prop, Lisp_Object predicate)
{
  if (NILP (predicate))
    return plist_get (plist, prop);

  Lisp_Object tail = plist;
  FOR_EACH_TAIL_SAFE (tail)
    {
      if (! CONSP (XCDR (tail)))
	break;
      if (!NILP (call2 (predicate, XCAR (tail), prop)))
	return XCAR (XCDR (tail));
      tail = XCDR (tail);
    }

  return Qnil;
}

/* Faster version of Fplist_get that works with EQ only.  */
Lisp_Object
plist_get (Lisp_Object plist, Lisp_Object prop)
{
  Lisp_Object tail = plist;
  FOR_EACH_TAIL_SAFE (tail)
    {
      if (! CONSP (XCDR (tail)))
	break;
      if (EQ (XCAR (tail), prop))
	return XCAR (XCDR (tail));
      tail = XCDR (tail);
    }
  return Qnil;
}

DEFUN ("get", Fget, Sget, 2, 2, 0,
       doc: /* Return the value of SYMBOL's PROPNAME property.
This is the last value stored with `(put SYMBOL PROPNAME VALUE)'.  */)
  (Lisp_Object symbol, Lisp_Object propname)
{
  CHECK_SYMBOL (symbol);
  Lisp_Object propval = plist_get (CDR (Fassq (symbol,
					       Voverriding_plist_environment)),
				   propname);
  if (!NILP (propval))
    return propval;
  return plist_get (XSYMBOL (symbol)->u.s.plist, propname);
}

DEFUN ("plist-put", Fplist_put, Splist_put, 3, 4, 0,
       doc: /* Change value in PLIST of PROP to VAL.
PLIST is a property list, which is a list of the form
\(PROP1 VALUE1 PROP2 VALUE2 ...).

The comparison with PROP is done using PREDICATE, which defaults to `eq'.

If PROP is already a property on the list, its value is set to VAL,
otherwise the new PROP VAL pair is added.  The new plist is returned;
use `(setq x (plist-put x prop val))' to be sure to use the new value.
The PLIST is modified by side effects.  */)
  (Lisp_Object plist, Lisp_Object prop, Lisp_Object val, Lisp_Object predicate)
{
  if (NILP (predicate))
    return plist_put (plist, prop, val);
  Lisp_Object prev = Qnil, tail = plist;
  FOR_EACH_TAIL (tail)
    {
      if (! CONSP (XCDR (tail)))
	break;

      if (!NILP (call2 (predicate, XCAR (tail), prop)))
	{
	  Fsetcar (XCDR (tail), val);
	  return plist;
	}

      prev = tail;
      tail = XCDR (tail);
    }
  CHECK_TYPE (NILP (tail), Qplistp, plist);
  Lisp_Object newcell
    = Fcons (prop, Fcons (val, NILP (prev) ? plist : XCDR (XCDR (prev))));
  if (NILP (prev))
    return newcell;
  Fsetcdr (XCDR (prev), newcell);
  return plist;
}

/* Faster version of Fplist_put that works with EQ only.  */
Lisp_Object
plist_put (Lisp_Object plist, Lisp_Object prop, Lisp_Object val)
{
  Lisp_Object prev = Qnil, tail = plist;
  FOR_EACH_TAIL (tail)
    {
      if (! CONSP (XCDR (tail)))
	break;

      if (EQ (XCAR (tail), prop))
	{
	  Fsetcar (XCDR (tail), val);
	  return plist;
	}

      prev = tail;
      tail = XCDR (tail);
    }
  CHECK_TYPE (NILP (tail), Qplistp, plist);
  Lisp_Object newcell
    = Fcons (prop, Fcons (val, NILP (prev) ? plist : XCDR (XCDR (prev))));
  if (NILP (prev))
    return newcell;
  Fsetcdr (XCDR (prev), newcell);
  return plist;
}

DEFUN ("put", Fput, Sput, 3, 3, 0,
       doc: /* Store SYMBOL's PROPNAME property with value VALUE.
It can be retrieved with `(get SYMBOL PROPNAME)'.  */)
  (Lisp_Object symbol, Lisp_Object propname, Lisp_Object value)
{
  CHECK_SYMBOL (symbol);
  set_symbol_plist
    (symbol, plist_put (XSYMBOL (symbol)->u.s.plist, propname, value));
  return value;
}

DEFUN ("plist-member", Fplist_member, Splist_member, 2, 3, 0,
       doc: /* Return non-nil if PLIST has the property PROP.
PLIST is a property list, which is a list of the form
\(PROP1 VALUE1 PROP2 VALUE2 ...).

The comparison with PROP is done using PREDICATE, which defaults to
`eq'.

Unlike `plist-get', this allows you to distinguish between a missing
property and a property with the value nil.
The value is actually the tail of PLIST whose car is PROP.  */)
  (Lisp_Object plist, Lisp_Object prop, Lisp_Object predicate)
{
  if (NILP (predicate))
    return plist_member (plist, prop);
  Lisp_Object tail = plist;
  FOR_EACH_TAIL (tail)
    {
      if (!NILP (call2 (predicate, XCAR (tail), prop)))
	return tail;
      tail = XCDR (tail);
      if (! CONSP (tail))
	break;
    }
  CHECK_TYPE (NILP (tail), Qplistp, plist);
  return Qnil;
}

/* Faster version of Fplist_member that works with EQ only.  */
Lisp_Object
plist_member (Lisp_Object plist, Lisp_Object prop)
{
  Lisp_Object tail = plist;
  FOR_EACH_TAIL (tail)
    {
      if (EQ (XCAR (tail), prop))
	return tail;
      tail = XCDR (tail);
      if (! CONSP (tail))
	break;
    }
  CHECK_TYPE (NILP (tail), Qplistp, plist);
  return Qnil;
}

DEFUN ("eql", Feql, Seql, 2, 2, 0,
       doc: /* Return t if the two args are `eq' or are indistinguishable numbers.
Integers with the same value are `eql'.
Floating-point values with the same sign, exponent and fraction are `eql'.
This differs from numeric comparison: (eql 0.0 -0.0) returns nil and
\(eql 0.0e+NaN 0.0e+NaN) returns t, whereas `=' does the opposite.  */)
  (Lisp_Object obj1, Lisp_Object obj2)
{
  if (FLOATP (obj1))
    return FLOATP (obj2) && same_float (obj1, obj2) ? Qt : Qnil;
  else if (BIGNUMP (obj1))
    return ((BIGNUMP (obj2)
	     && mpz_cmp (*xbignum_val (obj1), *xbignum_val (obj2)) == 0)
	    ? Qt : Qnil);
  else
    return EQ (obj1, obj2) ? Qt : Qnil;
}

DEFUN ("equal", Fequal, Sequal, 2, 2, 0,
       doc: /* Return t if two Lisp objects have similar structure and contents.
They must have the same data type.
Conses are compared by comparing the cars and the cdrs.
Vectors and strings are compared element by element.
Numbers are compared via `eql', so integers do not equal floats.
\(Use `=' if you want integers and floats to be able to be equal.)
Symbols must match exactly.  */)
  (Lisp_Object o1, Lisp_Object o2)
{
  return internal_equal (o1, o2, EQUAL_PLAIN, 0, Qnil) ? Qt : Qnil;
}

DEFUN ("equal-including-properties", Fequal_including_properties, Sequal_including_properties, 2, 2, 0,
       doc: /* Return t if two Lisp objects have similar structure and contents.
This is like `equal' except that it compares the text properties
of strings.  (`equal' ignores text properties.)  */)
  (Lisp_Object o1, Lisp_Object o2)
{
  return (internal_equal (o1, o2, EQUAL_INCLUDING_PROPERTIES, 0, Qnil)
	  ? Qt : Qnil);
}

/* Return true if O1 and O2 are equal.  Do not quit or check for cycles.
   Use this only on arguments that are cycle-free and not too large and
   are not window configurations.  */

bool
equal_no_quit (Lisp_Object o1, Lisp_Object o2)
{
  return internal_equal (o1, o2, EQUAL_NO_QUIT, 0, Qnil);
}

static ptrdiff_t hash_lookup_with_hash (struct Lisp_Hash_Table *h,
					Lisp_Object key, hash_hash_t hash);


/* Return true if O1 and O2 are equal.  EQUAL_KIND specifies what kind
   of equality test to use: if it is EQUAL_NO_QUIT, do not check for
   cycles or large arguments or quits; if EQUAL_PLAIN, do ordinary
   Lisp equality; and if EQUAL_INCLUDING_PROPERTIES, do
   equal-including-properties.

   If DEPTH is the current depth of recursion; signal an error if it
   gets too deep.  HT is a hash table used to detect cycles; if nil,
   it has not been allocated yet.  But ignore the last two arguments
   if EQUAL_KIND == EQUAL_NO_QUIT.  */

static bool
internal_equal (Lisp_Object o1, Lisp_Object o2, enum equal_kind equal_kind,
		int depth, Lisp_Object ht)
{
 tail_recurse:
  if (depth > 10)
    {
      eassert (equal_kind != EQUAL_NO_QUIT);
      if (depth > 200)
	error ("Stack overflow in equal");
      if (NILP (ht))
	ht = CALLN (Fmake_hash_table, QCtest, Qeq);
      switch (XTYPE (o1))
	{
	case Lisp_Cons: case Lisp_Vectorlike:
	  {
	    struct Lisp_Hash_Table *h = XHASH_TABLE (ht);
	    hash_hash_t hash = hash_from_key (h, o1);
	    ptrdiff_t i = hash_lookup_with_hash (h, o1, hash);
	    if (i >= 0)
	      { /* `o1' was seen already.  */
		Lisp_Object o2s = HASH_VALUE (h, i);
		if (!NILP (Fmemq (o2, o2s)))
		  return true;
		else
		  set_hash_value_slot (h, i, Fcons (o2, o2s));
	      }
	    else
	      hash_put (h, o1, Fcons (o2, Qnil), hash);
	  }
	default: ;
	}
    }

  /* A symbol with position compares the contained symbol, and is
     `equal' to the corresponding ordinary symbol.  */
  o1 = maybe_remove_pos_from_symbol (o1);
  o2 = maybe_remove_pos_from_symbol (o2);

  if (BASE_EQ (o1, o2))
    return true;
  if (XTYPE (o1) != XTYPE (o2))
    return false;

  switch (XTYPE (o1))
    {
    case Lisp_Float:
      return same_float (o1, o2);

    case Lisp_Cons:
      if (equal_kind == EQUAL_NO_QUIT)
	for (; CONSP (o1); o1 = XCDR (o1))
	  {
	    if (! CONSP (o2))
	      return false;
	    if (! equal_no_quit (XCAR (o1), XCAR (o2)))
	      return false;
	    o2 = XCDR (o2);
	    if (EQ (XCDR (o1), o2))
	      return true;
	  }
      else
	FOR_EACH_TAIL (o1)
	  {
	    if (! CONSP (o2))
	      return false;
	    if (! internal_equal (XCAR (o1), XCAR (o2),
				  equal_kind, depth + 1, ht))
	      return false;
	    o2 = XCDR (o2);
	    if (EQ (XCDR (o1), o2))
	      return true;
	  }
      depth++;
      goto tail_recurse;

    case Lisp_Vectorlike:
      {
	ptrdiff_t size = ASIZE (o1);
	/* Pseudovectors have the type encoded in the size field, so this test
	   actually checks that the objects have the same type as well as the
	   same size.  */
	if (ASIZE (o2) != size)
	  return false;

	/* Compare bignums, overlays, markers, boolvectors, and
	   symbols with position specially, by comparing their values.  */
	if (BIGNUMP (o1))
	  return mpz_cmp (*xbignum_val (o1), *xbignum_val (o2)) == 0;
	if (OVERLAYP (o1))
	  {
	    if (OVERLAY_BUFFER (o1) != OVERLAY_BUFFER (o2)
		|| OVERLAY_START (o1) != OVERLAY_START (o2)
		|| OVERLAY_END (o1) != OVERLAY_END (o2))
	      return false;
	    o1 = XOVERLAY (o1)->plist;
	    o2 = XOVERLAY (o2)->plist;
	    depth++;
	    goto tail_recurse;
	  }
	if (MARKERP (o1))
	  {
	    return (XMARKER (o1)->buffer == XMARKER (o2)->buffer
		    && (XMARKER (o1)->buffer == 0
			|| XMARKER (o1)->bytepos == XMARKER (o2)->bytepos));
	  }
	if (BOOL_VECTOR_P (o1))
	  {
	    EMACS_INT size = bool_vector_size (o1);
	    return (size == bool_vector_size (o2)
		    && !memcmp (bool_vector_data (o1), bool_vector_data (o2),
			        bool_vector_bytes (size)));
	  }

#ifdef HAVE_TREE_SITTER
	if (TS_NODEP (o1))
	  return treesit_node_eq (o1, o2);
#endif
	if (SYMBOL_WITH_POS_P (o1))
	  {
	    eassert (!symbols_with_pos_enabled);
	    return (BASE_EQ (XSYMBOL_WITH_POS_SYM (o1),
			     XSYMBOL_WITH_POS_SYM (o2))
		    && BASE_EQ (XSYMBOL_WITH_POS_POS (o1),
				XSYMBOL_WITH_POS_POS (o2)));
	  }

	/* Aside from them, only true vectors, char-tables, compiled
	   functions, and fonts (font-spec, font-entity, font-object)
	   are sensible to compare, so eliminate the others now.  */
	if (size & PSEUDOVECTOR_FLAG)
	  {
	    if (((size & PVEC_TYPE_MASK) >> PSEUDOVECTOR_AREA_BITS)
		< PVEC_CLOSURE)
	      return false;
	    size &= PSEUDOVECTOR_SIZE_MASK;
	  }
	for (ptrdiff_t i = 0; i < size; i++)
	  {
	    Lisp_Object v1, v2;
	    v1 = AREF (o1, i);
	    v2 = AREF (o2, i);
	    if (!internal_equal (v1, v2, equal_kind, depth + 1, ht))
	      return false;
	  }
	return true;
      }
      break;

    case Lisp_String:
      return (SCHARS (o1) == SCHARS (o2)
	      && SBYTES (o1) == SBYTES (o2)
	      && !memcmp (SDATA (o1), SDATA (o2), SBYTES (o1))
	      && (equal_kind != EQUAL_INCLUDING_PROPERTIES
	          || compare_string_intervals (o1, o2)));

    default:
      break;
    }

  return false;
}

/* Return -1/0/1 for the </=/> lexicographic relation between bool-vectors.  */
static int
bool_vector_cmp (Lisp_Object a, Lisp_Object b)
{
  ptrdiff_t na = bool_vector_size (a);
  ptrdiff_t nb = bool_vector_size (b);
  /* Skip equal words.  */
  ptrdiff_t words_min = min (na, nb) / BITS_PER_BITS_WORD;
  bits_word *ad = bool_vector_data (a);
  bits_word *bd = bool_vector_data (b);
  ptrdiff_t i = 0;
  while (i < words_min && ad[i] == bd[i])
    i++;
  na -= i * BITS_PER_BITS_WORD;
  nb -= i * BITS_PER_BITS_WORD;
  eassume (na >= 0 && nb >= 0);
  if (nb == 0)
    return na != 0;
  if (na == 0)
    return -1;

  bits_word aw = bits_word_to_host_endian (ad[i]);
  bits_word bw = bits_word_to_host_endian (bd[i]);
  bits_word xw = aw ^ bw;
  if (xw == 0)
    return na < nb ? -1 : na > nb;

  bits_word d = xw & -xw;	/* Isolate first difference.  */
  eassume (d != 0);
  return (d & aw) ? 1 : -1;
}

/* Return -1 if a<b, 1 if a>b, 0 if a=b or if b is NaN (a must be a fixnum).  */
static inline int
fixnum_float_cmp (EMACS_INT a, double b)
{
  double fa = (double)a;
  if (fa == b)
    {
      /* This doesn't mean that a=b because the conversion may have rounded.
	 However, b must be an integer that fits in an EMACS_INT,
	 because |b| ≤ 2|a| and EMACS_INT has at least one bit more than
	 needed to represent any fixnum.
	 Thus we can compare in the integer domain instead.  */
      EMACS_INT ib = b;		/* lossless conversion */
      return a < ib ? -1 : a > ib;
    }
  else
    return fa < b ? -1 : fa > b;   /* return 0 if b is NaN */
}

/* Return -1, 0 or 1 to indicate whether a<b, a=b or a>b in the sense of value<.
   In particular 0 does not mean equality in the sense of Fequal, only
   that the arguments cannot be ordered yet they can be compared (same
   type).  */
static int
value_cmp (Lisp_Object a, Lisp_Object b, int maxdepth)
{
  if (maxdepth < 0)
    error ("Maximum depth exceeded in comparison");

 tail_recurse:
  /* Shortcut for a common case.  */
  if (BASE_EQ (a, b))
    return 0;

  switch (XTYPE (a))
    {
    case_Lisp_Int:
      {
	EMACS_INT ia = XFIXNUM (a);
	if (FIXNUMP (b))
	  return ia < XFIXNUM (b) ? -1 : 1;   /* we know that a != b */
	if (FLOATP (b))
	  return fixnum_float_cmp (ia, XFLOAT_DATA (b));
	if (BIGNUMP (b))
	  return -mpz_sgn (*xbignum_val (b));
      }
      goto type_mismatch;

    case Lisp_Symbol:
      if (BARE_SYMBOL_P (b))
	return string_cmp (XBARE_SYMBOL (a)->u.s.name,
			   XBARE_SYMBOL (b)->u.s.name);
      if (CONSP (b) && NILP (a))
	return -1;
      if (SYMBOLP (b))
	/* Slow-path branch when B is a symbol-with-pos.  */
	return string_cmp (XBARE_SYMBOL (a)->u.s.name, XSYMBOL (b)->u.s.name);
      goto type_mismatch;

    case Lisp_String:
      if (STRINGP (b))
	return string_cmp (a, b);
      goto type_mismatch;

    case Lisp_Cons:
      /* FIXME: Optimize for difference in the first element? */
      FOR_EACH_TAIL (b)
	{
	  int cmp = value_cmp (XCAR (a), XCAR (b), maxdepth - 1);
	  if (cmp != 0)
	    return cmp;
	  a = XCDR (a);
	  if (!CONSP (a))
	    {
	      b = XCDR (b);
	      goto tail_recurse;
	    }
	}
      if (NILP (b))
	return 1;
      else
	goto type_mismatch;
      goto tail_recurse;

    case Lisp_Vectorlike:
      if (VECTORLIKEP (b))
	{
	  enum pvec_type ta = PSEUDOVECTOR_TYPE (XVECTOR (a));
	  enum pvec_type tb = PSEUDOVECTOR_TYPE (XVECTOR (b));
	  if (ta == tb)
	    switch (ta)
	      {
	      case PVEC_NORMAL_VECTOR:
	      case PVEC_RECORD:
		{
		  ptrdiff_t len_a = ASIZE (a);
		  ptrdiff_t len_b = ASIZE (b);
		  if (ta == PVEC_RECORD)
		    {
		      len_a &= PSEUDOVECTOR_SIZE_MASK;
		      len_b &= PSEUDOVECTOR_SIZE_MASK;
		    }
		  ptrdiff_t len_min = min (len_a, len_b);
		  for (ptrdiff_t i = 0; i < len_min; i++)
		    {
		      int cmp = value_cmp (AREF (a, i), AREF (b, i),
					   maxdepth - 1);
		      if (cmp != 0)
			return cmp;
		    }
		  return len_a < len_b ? -1 : len_a > len_b;
		}

	      case PVEC_BOOL_VECTOR:
		return bool_vector_cmp (a, b);

	      case PVEC_MARKER:
		{
		  Lisp_Object buf_a = Fmarker_buffer (a);
		  Lisp_Object buf_b = Fmarker_buffer (b);
		  if (NILP (buf_a))
		    return NILP (buf_b) ? 0 : -1;
		  if (NILP (buf_b))
		    return 1;
		  int cmp = value_cmp (buf_a, buf_b, maxdepth - 1);
		  if (cmp != 0)
		    return cmp;
		  ptrdiff_t pa = XMARKER (a)->charpos;
		  ptrdiff_t pb = XMARKER (b)->charpos;
		  return pa < pb ? -1 : pa > pb;
		}

#ifdef subprocesses
	      case PVEC_PROCESS:
		a = Fprocess_name (a);
		b = Fprocess_name (b);
		goto tail_recurse;
#endif /* subprocesses */

	      case PVEC_BUFFER:
		{
		  /* Killed buffers lack names and sort before those alive.  */
		  Lisp_Object na = Fbuffer_name (a);
		  Lisp_Object nb = Fbuffer_name (b);
		  if (NILP (na))
		    return NILP (nb) ? 0 : -1;
		  if (NILP (nb))
		    return 1;
		  a = na;
		  b = nb;
		  goto tail_recurse;
		}

	      case PVEC_BIGNUM:
		return mpz_cmp (*xbignum_val (a), *xbignum_val (b));

	      case PVEC_SYMBOL_WITH_POS:
		/* Compare by name, enabled or not.  */
		a = XSYMBOL_WITH_POS_SYM (a);
		b = XSYMBOL_WITH_POS_SYM (b);
		goto tail_recurse;

	      default:
		/* Treat other types as unordered.  */
		return 0;
	      }
	}
      else if (BIGNUMP (a))
	return -value_cmp (b, a, maxdepth);
      else if (SYMBOL_WITH_POS_P (a) && symbols_with_pos_enabled)
	{
	  a = XSYMBOL_WITH_POS_SYM (a);
	  goto tail_recurse;
	}

      goto type_mismatch;

    case Lisp_Float:
      {
	double fa = XFLOAT_DATA (a);
	if (FLOATP (b))
	  return fa < XFLOAT_DATA (b) ? -1 : fa > XFLOAT_DATA (b);
	if (FIXNUMP (b))
	  return -fixnum_float_cmp (XFIXNUM (b), fa);
	if (BIGNUMP (b))
	  {
	    if (isnan (fa))
	      return 0;
	    return -mpz_cmp_d (*xbignum_val (b), fa);
	  }
      }
      goto type_mismatch;

    default:
      eassume (0);
    }
 type_mismatch:
  xsignal2 (Qtype_mismatch, a, b);
}

DEFUN ("value<", Fvaluelt, Svaluelt, 2, 2, 0,
       doc: /* Return non-nil if A precedes B in standard value order.
A and B must have the same basic type.
Numbers are compared with `<'.
Strings and symbols are compared with `string-lessp'.
Lists, vectors, bool-vectors and records are compared lexicographically.
Markers are compared lexicographically by buffer and position.
Buffers and processes are compared by name.
Other types are considered unordered and the return value will be `nil'.  */)
  (Lisp_Object a, Lisp_Object b)
{
  int maxdepth = 200;		  /* FIXME: arbitrary value */
  return value_cmp (a, b, maxdepth) < 0 ? Qt : Qnil;
}



DEFUN ("fillarray", Ffillarray, Sfillarray, 2, 2, 0,
       doc: /* Store each element of ARRAY with ITEM.
ARRAY is a vector, string, char-table, or bool-vector.  */)
  (Lisp_Object array, Lisp_Object item)
{
  register ptrdiff_t size, idx;

  if (VECTORP (array))
    for (idx = 0, size = ASIZE (array); idx < size; idx++)
      ASET (array, idx, item);
  else if (CHAR_TABLE_P (array))
    {
      int i;

      for (i = 0; i < (1 << CHARTAB_SIZE_BITS_0); i++)
	set_char_table_contents (array, i, item);
      set_char_table_defalt (array, item);
    }
  else if (STRINGP (array))
    {
      unsigned char *p = SDATA (array);
      CHECK_CHARACTER (item);
      int charval = XFIXNAT (item);
      size = SCHARS (array);
      if (size != 0)
	{
	  CHECK_IMPURE (array, XSTRING (array));
	  unsigned char str[MAX_MULTIBYTE_LENGTH];
	  int len;
	  if (STRING_MULTIBYTE (array))
	    len = CHAR_STRING (charval, str);
	  else
	    {
	      str[0] = charval;
	      len = 1;
	    }

	  ptrdiff_t size_byte = SBYTES (array);
	  if (len == 1 && size == size_byte)
	    memset (p, str[0], size);
	  else
	    {
	      ptrdiff_t product;
	      if (ckd_mul (&product, size, len) || product != size_byte)
		error ("Attempt to change byte length of a string");
	      for (idx = 0; idx < size_byte; idx++)
		*p++ = str[idx % len];
	    }
	}
    }
  else if (BOOL_VECTOR_P (array))
    return bool_vector_fill (array, item);
  else
    wrong_type_argument (Qarrayp, array);
  return array;
}

DEFUN ("clear-string", Fclear_string, Sclear_string,
       1, 1, 0,
       doc: /* Clear the contents of STRING.
This makes STRING unibyte and may change its length.  */)
  (Lisp_Object string)
{
  CHECK_STRING (string);
  ptrdiff_t len = SBYTES (string);
  if (len != 0 || STRING_MULTIBYTE (string))
    {
      CHECK_IMPURE (string, XSTRING (string));
      memset (SDATA (string), 0, len);
      STRING_SET_CHARS (string, len);
      STRING_SET_UNIBYTE (string);
    }
  return Qnil;
}

Lisp_Object
nconc2 (Lisp_Object s1, Lisp_Object s2)
{
  return CALLN (Fnconc, s1, s2);
}

DEFUN ("nconc", Fnconc, Snconc, 0, MANY, 0,
       doc: /* Concatenate any number of lists by altering them.
Only the last argument is not altered, and need not be a list.
usage: (nconc &rest LISTS)  */)
  (ptrdiff_t nargs, Lisp_Object *args)
{
  Lisp_Object val = Qnil;

  for (ptrdiff_t argnum = 0; argnum < nargs; argnum++)
    {
      Lisp_Object tem = args[argnum];
      if (NILP (tem)) continue;

      if (NILP (val))
	val = tem;

      if (argnum + 1 == nargs) break;

      CHECK_CONS (tem);

      Lisp_Object tail UNINIT;
      FOR_EACH_TAIL (tem)
	tail = tem;

      tem = args[argnum + 1];
      Fsetcdr (tail, tem);
      if (NILP (tem))
	args[argnum + 1] = tail;
    }

  return val;
}

/* This is the guts of all mapping functions.
   Apply FN to each element of SEQ, one by one, storing the results
   into elements of VALS, a C vector of Lisp_Objects.  LENI is the
   length of VALS, which should also be the length of SEQ.  Return the
   number of results; although this is normally LENI, it can be less
   if SEQ is made shorter as a side effect of FN.  */

static EMACS_INT
mapcar1 (EMACS_INT leni, Lisp_Object *vals, Lisp_Object fn, Lisp_Object seq)
{
  if (NILP (seq))
    return 0;
  else if (CONSP (seq))
    {
      Lisp_Object tail = seq;
      for (ptrdiff_t i = 0; i < leni; i++)
	{
	  if (! CONSP (tail))
	    return i;
	  Lisp_Object dummy = call1 (fn, XCAR (tail));
	  if (vals)
	    vals[i] = dummy;
	  tail = XCDR (tail);
	}
    }
  else if (VECTORP (seq) || CLOSUREP (seq))
    {
      for (ptrdiff_t i = 0; i < leni; i++)
	{
	  Lisp_Object dummy = call1 (fn, AREF (seq, i));
	  if (vals)
	    vals[i] = dummy;
	}
    }
  else if (STRINGP (seq))
    {
      ptrdiff_t i_byte = 0;

      for (ptrdiff_t i = 0; i < leni;)
	{
	  ptrdiff_t i_before = i;
	  int c = fetch_string_char_advance (seq, &i, &i_byte);
	  Lisp_Object dummy = call1 (fn, make_fixnum (c));
	  if (vals)
	    vals[i_before] = dummy;
	}
    }
  else
    {
      eassert (BOOL_VECTOR_P (seq));
      for (EMACS_INT i = 0; i < leni; i++)
	{
	  Lisp_Object dummy = call1 (fn, bool_vector_ref (seq, i));
	  if (vals)
	    vals[i] = dummy;
	}
    }

  return leni;
}

DEFUN ("mapconcat", Fmapconcat, Smapconcat, 2, 3, 0,
       doc: /* Apply FUNCTION to each element of SEQUENCE, and concat the results as strings.
In between each pair of results, stick in SEPARATOR.  Thus, " " as
  SEPARATOR results in spaces between the values returned by FUNCTION.

SEQUENCE may be a list, a vector, a bool-vector, or a string.

Optional argument SEPARATOR must be a string, a vector, or a list of
characters; nil stands for the empty string.

FUNCTION must be a function of one argument, and must return a value
  that is a sequence of characters: either a string, or a vector or
  list of numbers that are valid character codepoints.  */)
  (Lisp_Object function, Lisp_Object sequence, Lisp_Object separator)
{
  USE_SAFE_ALLOCA;
  EMACS_INT leni = XFIXNAT (Flength (sequence));
  if (CHAR_TABLE_P (sequence))
    wrong_type_argument (Qlistp, sequence);
  EMACS_INT args_alloc = 2 * leni - 1;
  if (args_alloc < 0)
    return empty_unibyte_string;
  Lisp_Object *args;
  SAFE_ALLOCA_LISP (args, args_alloc);
  if (EQ (function, Qidentity))
    {
      /* Fast path when no function call is necessary.  */
      if (CONSP (sequence))
	{
	  Lisp_Object src = sequence;
	  Lisp_Object *dst = args;
	  do
	    {
	      *dst++ = XCAR (src);
	      src = XCDR (src);
	    }
	  while (!NILP (src));
	  goto concat;
	}
      else if (VECTORP (sequence))
	{
	  memcpy (args, XVECTOR (sequence)->contents, leni * sizeof *args);
	  goto concat;
	}
    }
  ptrdiff_t nmapped = mapcar1 (leni, args, function, sequence);
  eassert (nmapped == leni);

 concat: ;
  ptrdiff_t nargs = args_alloc;
  if (NILP (separator) || (STRINGP (separator) && SCHARS (separator) == 0))
    nargs = leni;
  else
    {
      for (ptrdiff_t i = leni - 1; i > 0; i--)
        args[i + i] = args[i];

      for (ptrdiff_t i = 1; i < nargs; i += 2)
        args[i] = separator;
    }

  Lisp_Object ret = Fconcat (nargs, args);
  SAFE_FREE ();
  return ret;
}

DEFUN ("mapcar", Fmapcar, Smapcar, 2, 2, 0,
       doc: /* Apply FUNCTION to each element of SEQUENCE, and make a list of the results.
The result is a list just as long as SEQUENCE.
SEQUENCE may be a list, a vector, a bool-vector, or a string.  */)
  (Lisp_Object function, Lisp_Object sequence)
{
  USE_SAFE_ALLOCA;
  EMACS_INT leni = XFIXNAT (Flength (sequence));
  if (CHAR_TABLE_P (sequence))
    wrong_type_argument (Qlistp, sequence);
  Lisp_Object *args;
  SAFE_ALLOCA_LISP (args, leni);
  ptrdiff_t nmapped = mapcar1 (leni, args, function, sequence);
  Lisp_Object ret = Flist (nmapped, args);
  SAFE_FREE ();
  return ret;
}

DEFUN ("mapc", Fmapc, Smapc, 2, 2, 0,
       doc: /* Apply FUNCTION to each element of SEQUENCE for side effects only.
Unlike `mapcar', don't accumulate the results.  Return SEQUENCE.
SEQUENCE may be a list, a vector, a bool-vector, or a string.  */)
  (Lisp_Object function, Lisp_Object sequence)
{
  register EMACS_INT leni;

  leni = XFIXNAT (Flength (sequence));
  if (CHAR_TABLE_P (sequence))
    wrong_type_argument (Qlistp, sequence);
  mapcar1 (leni, 0, function, sequence);

  return sequence;
}

DEFUN ("mapcan", Fmapcan, Smapcan, 2, 2, 0,
       doc: /* Apply FUNCTION to each element of SEQUENCE, and concatenate
the results by altering them (using `nconc').
SEQUENCE may be a list, a vector, a bool-vector, or a string. */)
     (Lisp_Object function, Lisp_Object sequence)
{
  USE_SAFE_ALLOCA;
  EMACS_INT leni = XFIXNAT (Flength (sequence));
  if (CHAR_TABLE_P (sequence))
    wrong_type_argument (Qlistp, sequence);
  Lisp_Object *args;
  SAFE_ALLOCA_LISP (args, leni);
  ptrdiff_t nmapped = mapcar1 (leni, args, function, sequence);
  Lisp_Object ret = Fnconc (nmapped, args);
  SAFE_FREE ();
  return ret;
}

/* This is how C code calls `yes-or-no-p' and allows the user
   to redefine it.  */

Lisp_Object
do_yes_or_no_p (Lisp_Object prompt)
{
  return call1 (Qyes_or_no_p, prompt);
}

DEFUN ("yes-or-no-p", Fyes_or_no_p, Syes_or_no_p, 1, 1, 0,
       doc: /* Ask user a yes-or-no question.
Return t if answer is yes, and nil if the answer is no.

PROMPT is the string to display to ask the question; `yes-or-no-p'
appends `yes-or-no-prompt' (default \"(yes or no) \") to it.  If
PROMPT is a non-empty string, and it ends with a non-space character,
a space character will be appended to it.

The user must confirm the answer with RET, and can edit it until it
has been confirmed.

If the `use-short-answers' variable is non-nil, instead of asking for
\"yes\" or \"no\", this function will ask for \"y\" or \"n\" (and
ignore the value of `yes-or-no-prompt').

If dialog boxes are supported, this function will use a dialog box
if `use-dialog-box' is non-nil and the last input event was produced
by a mouse, or by some window-system gesture, or via a menu.  */)
  (Lisp_Object prompt)
{
  Lisp_Object ans, val;

  CHECK_STRING (prompt);

  if (!NILP (last_input_event)
      && (CONSP (last_nonmenu_event)
	  || (NILP (last_nonmenu_event) && CONSP (last_input_event))
	  || (val = find_symbol_value (Qfrom__tty_menu_p),
	      (!NILP (val) && !BASE_EQ (val, Qunbound))))
      && use_dialog_box)
    {
      Lisp_Object pane, menu, obj;
      redisplay_preserve_echo_area (4);
      pane = list2 (Fcons (build_string ("Yes"), Qt),
		    Fcons (build_string ("No"), Qnil));
      menu = Fcons (prompt, pane);
      obj = Fx_popup_dialog (Qt, menu, Qnil);
      return obj;
    }

  if (use_short_answers)
    return call1 (Qy_or_n_p, prompt);

  ptrdiff_t promptlen = SCHARS (prompt);
  bool prompt_ends_in_nonspace
    = (0 < promptlen
       && !blankp (XFIXNAT (Faref (prompt, make_fixnum (promptlen - 1)))));
  AUTO_STRING (space_string, " ");
  prompt = CALLN (Fconcat, prompt,
		  prompt_ends_in_nonspace ? space_string : empty_unibyte_string,
		  Vyes_or_no_prompt);

  specpdl_ref count = SPECPDL_INDEX ();
  specbind (Qenable_recursive_minibuffers, Qt);
  /* Preserve the actual command that eventually called `yes-or-no-p'
     (otherwise `repeat' will be repeating `exit-minibuffer').  */
  specbind (Qreal_this_command, Vreal_this_command);

  while (1)
    {
      ans = Fdowncase (Fread_from_minibuffer (prompt, Qnil, Qnil, Qnil,
					      Qyes_or_no_p_history, Qnil,
					      Qnil));
      if (SCHARS (ans) == 3 && !strcmp (SSDATA (ans), "yes"))
	return unbind_to (count, Qt);
      if (SCHARS (ans) == 2 && !strcmp (SSDATA (ans), "no"))
	return unbind_to (count, Qnil);

      Fding (Qnil);
      Fdiscard_input ();
      message1 ("Please answer yes or no.");
      Fsleep_for (make_fixnum (2), Qnil);
    }
}

DEFUN ("load-average", Fload_average, Sload_average, 0, 1, 0,
       doc: /* Return list of 1 minute, 5 minute and 15 minute load averages.

Each of the three load averages is multiplied by 100, then converted
to integer.

When USE-FLOATS is non-nil, floats will be used instead of integers.
These floats are not multiplied by 100.

If the 5-minute or 15-minute load averages are not available, return a
shortened list, containing only those averages which are available.

An error is thrown if the load average can't be obtained.  In some
cases making it work would require Emacs being installed setuid or
setgid so that it can read kernel information, and that usually isn't
advisable.  */)
  (Lisp_Object use_floats)
{
  double load_ave[3];
  int loads = getloadavg (load_ave, 3);
  Lisp_Object ret = Qnil;

  if (loads < 0)
    error ("load-average not implemented for this operating system");

  while (loads-- > 0)
    {
      Lisp_Object load = (NILP (use_floats)
			  ? double_to_integer (100.0 * load_ave[loads])
			  : make_float (load_ave[loads]));
      ret = Fcons (load, ret);
    }

  return ret;
}

DEFUN ("featurep", Ffeaturep, Sfeaturep, 1, 2, 0,
       doc: /* Return t if FEATURE is present in this Emacs.

Use this to conditionalize execution of lisp code based on the
presence or absence of Emacs or environment extensions.
Use `provide' to declare that a feature is available.  This function
looks at the value of the variable `features'.  The optional argument
SUBFEATURE can be used to check a specific subfeature of FEATURE.  */)
  (Lisp_Object feature, Lisp_Object subfeature)
{
  register Lisp_Object tem;
  CHECK_SYMBOL (feature);
  tem = Fmemq (feature, Vfeatures);
  if (!NILP (tem) && !NILP (subfeature))
    tem = Fmember (subfeature, Fget (feature, Qsubfeatures));
  return (NILP (tem)) ? Qnil : Qt;
}

DEFUN ("provide", Fprovide, Sprovide, 1, 2, 0,
       doc: /* Announce that FEATURE is a feature of the current Emacs.
The optional argument SUBFEATURES should be a list of symbols listing
particular subfeatures supported in this version of FEATURE.  */)
  (Lisp_Object feature, Lisp_Object subfeatures)
{
  register Lisp_Object tem;
  CHECK_SYMBOL (feature);
  CHECK_LIST (subfeatures);
  if (!NILP (Vautoload_queue))
    Vautoload_queue = Fcons (Fcons (make_fixnum (0), Vfeatures),
			     Vautoload_queue);
  tem = Fmemq (feature, Vfeatures);
  if (NILP (tem))
    Vfeatures = Fcons (feature, Vfeatures);
  if (!NILP (subfeatures))
    Fput (feature, Qsubfeatures, subfeatures);
  LOADHIST_ATTACH (Fcons (Qprovide, feature));

  /* Run any load-hooks for this file.  */
  tem = Fassq (feature, Vafter_load_alist);
  if (CONSP (tem))
    Fmapc (Qfuncall, XCDR (tem));

  return feature;
}

/* `require' and its subroutines.  */

/* List of features currently being require'd, innermost first.  */

static Lisp_Object require_nesting_list;

static void
require_unwind (Lisp_Object old_value)
{
  require_nesting_list = old_value;
}

DEFUN ("require", Frequire, Srequire, 1, 3, 0,
       doc: /* If FEATURE is not already loaded, load it from FILENAME.
If FEATURE is not a member of the list `features', then the feature was
not yet loaded; so load it from file FILENAME.

If FILENAME is omitted, the printname of FEATURE is used as the file
name, and `load' is called to try to load the file by that name, after
appending the suffix `.elc', `.el', or the system-dependent suffix for
dynamic module files, in that order; but the function will not try to
load the file without any suffix.  See `get-load-suffixes' for the
complete list of suffixes.

To find the file, this function searches the directories in `load-path'.

If the optional third argument NOERROR is non-nil, then, if
the file is not found, the function returns nil instead of signaling
an error.  Normally the return value is FEATURE.

The normal messages issued by `load' at start and end of loading
FILENAME are suppressed.  */)
  (Lisp_Object feature, Lisp_Object filename, Lisp_Object noerror)
{
  Lisp_Object tem;
  bool from_file = load_in_progress;

  CHECK_SYMBOL (feature);

  /* Record the presence of `require' in this file
     even if the feature specified is already loaded.
     But not more than once in any file,
     and not when we aren't loading or reading from a file.  */
  if (!from_file)
    {
      Lisp_Object tail = Vcurrent_load_list;
      FOR_EACH_TAIL_SAFE (tail)
	if (NILP (XCDR (tail)) && STRINGP (XCAR (tail)))
	  from_file = true;
    }

  if (from_file)
    {
      tem = Fcons (Qrequire, feature);
      if (NILP (Fmember (tem, Vcurrent_load_list)))
	LOADHIST_ATTACH (tem);
    }
  tem = Fmemq (feature, Vfeatures);

  if (NILP (tem))
    {
      specpdl_ref count = SPECPDL_INDEX ();
      int nesting = 0;

      /* This is to make sure that loadup.el gives a clear picture
	 of what files are preloaded and when.  */
      if (will_dump_p () && !will_bootstrap_p ())
	{
	  /* Avoid landing here recursively while outputting the
	     backtrace from the error.  */
	  gflags.will_dump_ = false;
	  error ("(require %s) while preparing to dump",
		 SDATA (SYMBOL_NAME (feature)));
	}

      /* A certain amount of recursive `require' is legitimate,
	 but if we require the same feature recursively 3 times,
	 signal an error.  */
      tem = require_nesting_list;
      while (! NILP (tem))
	{
	  if (! NILP (Fequal (feature, XCAR (tem))))
	    nesting++;
	  tem = XCDR (tem);
	}
      if (nesting > 3)
	error ("Recursive `require' for feature `%s'",
	       SDATA (SYMBOL_NAME (feature)));

      /* Update the list for any nested `require's that occur.  */
      record_unwind_protect (require_unwind, require_nesting_list);
      require_nesting_list = Fcons (feature, require_nesting_list);

      /* Load the file.  */
      tem = load_with_autoload_queue
	(NILP (filename) ? Fsymbol_name (feature) : filename,
	 noerror, Qt, Qnil, (NILP (filename) ? Qt : Qnil));

      /* If load failed entirely, return nil.  */
      if (NILP (tem))
	return unbind_to (count, Qnil);

      tem = Fmemq (feature, Vfeatures);
      if (NILP (tem))
        {
          unsigned char *tem2 = SDATA (SYMBOL_NAME (feature));
          Lisp_Object tem3 = Fcar (Fcar (Vload_history));

          if (NILP (tem3))
            error ("Required feature `%s' was not provided", tem2);
          else
            /* Cf autoload-do-load.  */
            error ("Loading file %s failed to provide feature `%s'",
                   SDATA (tem3), tem2);
        }

      feature = unbind_to (count, feature);
    }

  return feature;
}

/* Primitives for work of the "widget" library.
   In an ideal world, this section would not have been necessary.
   However, lisp function calls being as slow as they are, it turns
   out that some functions in the widget library (wid-edit.el) are the
   bottleneck of Widget operation.  Here is their translation to C,
   for the sole reason of efficiency.  */

DEFUN ("widget-put", Fwidget_put, Swidget_put, 3, 3, 0,
       doc: /* In WIDGET, set PROPERTY to VALUE.
The value can later be retrieved with `widget-get'.  */)
  (Lisp_Object widget, Lisp_Object property, Lisp_Object value)
{
  CHECK_CONS (widget);
  XSETCDR (widget, plist_put (XCDR (widget), property, value));
  return value;
}

DEFUN ("widget-get", Fwidget_get, Swidget_get, 2, 2, 0,
       doc: /* In WIDGET, get the value of PROPERTY.
The value could either be specified when the widget was created, or
later with `widget-put'.  */)
  (Lisp_Object widget, Lisp_Object property)
{
  Lisp_Object tmp;

  while (1)
    {
      if (NILP (widget))
	return Qnil;
      CHECK_CONS (widget);
      tmp = plist_member (XCDR (widget), property);
      if (CONSP (tmp))
	{
	  tmp = XCDR (tmp);
	  return CAR (tmp);
	}
      tmp = XCAR (widget);
      if (NILP (tmp))
	return Qnil;
      widget = Fget (tmp, Qwidget_type);
    }
}

DEFUN ("widget-apply", Fwidget_apply, Swidget_apply, 2, MANY, 0,
       doc: /* Apply the value of WIDGET's PROPERTY to the widget itself.
Return the result of applying the value of PROPERTY to WIDGET.
ARGS are passed as extra arguments to the function.
usage: (widget-apply WIDGET PROPERTY &rest ARGS)  */)
  (ptrdiff_t nargs, Lisp_Object *args)
{
  Lisp_Object widget = args[0];
  Lisp_Object property = args[1];
  Lisp_Object propval = Fwidget_get (widget, property);
  Lisp_Object trailing_args = Flist (nargs - 2, args + 2);
  Lisp_Object result = CALLN (Fapply, propval, widget, trailing_args);
  return result;
}

#ifdef HAVE_LANGINFO_CODESET
#include <langinfo.h>
#endif

DEFUN ("locale-info", Flocale_info, Slocale_info, 1, 1, 0,
       doc: /* Access locale data ITEM for the current C locale, if available.
ITEM should be one of the following:

`codeset', returning the character set as a string (locale item CODESET);

`days', returning a 7-element vector of day names (locale items DAY_n);

`months', returning a 12-element vector of month names (locale items MON_n);

`paper', returning a list of 2 integers (WIDTH HEIGHT) for the default
  paper size, both measured in millimeters (locale items _NL_PAPER_WIDTH,
  _NL_PAPER_HEIGHT).

If the system can't provide such information through a call to
`nl_langinfo', or if ITEM isn't from the list above, return nil.

See also Info node `(libc)Locales'.

The data read from the system are decoded using `locale-coding-system'.  */)
  (Lisp_Object item)
{
  char *str = NULL;

  /* STR is apparently unused on Android.  */
  ((void) str);

#ifdef HAVE_LANGINFO_CODESET
  if (EQ (item, Qcodeset))
    {
      str = nl_langinfo (CODESET);
      return build_string (str);
    }
# ifdef DAY_1
  if (EQ (item, Qdays))  /* E.g., for calendar-day-name-array.  */
    {
      Lisp_Object v = make_nil_vector (7);
      const int days[7] = {DAY_1, DAY_2, DAY_3, DAY_4, DAY_5, DAY_6, DAY_7};
      int i;
      synchronize_system_time_locale ();
      for (i = 0; i < 7; i++)
	{
	  str = nl_langinfo (days[i]);
	  AUTO_STRING (val, str);
	  /* Fixme: Is this coding system necessarily right, even if
	     it is consistent with CODESET?  If not, what to do?  */
	  ASET (v, i, code_convert_string_norecord (val, Vlocale_coding_system,
						    0));
	}
      return v;
    }
# endif
# ifdef MON_1
  if (EQ (item, Qmonths))  /* E.g., for calendar-month-name-array.  */
    {
      Lisp_Object v = make_nil_vector (12);
      const int months[12] = {MON_1, MON_2, MON_3, MON_4, MON_5, MON_6, MON_7,
			      MON_8, MON_9, MON_10, MON_11, MON_12};
      synchronize_system_time_locale ();
      for (int i = 0; i < 12; i++)
	{
	  str = nl_langinfo (months[i]);
	  AUTO_STRING (val, str);
	  ASET (v, i, code_convert_string_norecord (val, Vlocale_coding_system,
						    0));
	}
      return v;
    }
# endif
# ifdef HAVE_LANGINFO__NL_PAPER_WIDTH
  if (EQ (item, Qpaper))
    /* We have to cast twice here: first to a correctly-sized integer,
       then to int, because that's what nl_langinfo is documented to
       return for _NO_PAPER_{WIDTH,HEIGHT}.  The first cast doesn't
       suffice because it could overflow an Emacs fixnum.  This can
       happen when running under ASan, which fills allocated but
       uninitialized memory with 0xBE bytes.  */
    return list2i ((int) (intptr_t) nl_langinfo (_NL_PAPER_WIDTH),
		   (int) (intptr_t) nl_langinfo (_NL_PAPER_HEIGHT));
# endif
#endif	/* HAVE_LANGINFO_CODESET*/
  return Qnil;
}

/* base64 encode/decode functions (RFC 2045).
   Based on code from GNU recode. */

#define MIME_LINE_LENGTH 76

/* Tables of characters coding the 64 values.  */
static char const base64_value_to_char[2][64] =
{
 /* base64 */
 {
  'A', 'B', 'C', 'D', 'E', 'F', 'G', 'H', 'I', 'J',	/*  0- 9 */
  'K', 'L', 'M', 'N', 'O', 'P', 'Q', 'R', 'S', 'T',	/* 10-19 */
  'U', 'V', 'W', 'X', 'Y', 'Z', 'a', 'b', 'c', 'd',	/* 20-29 */
  'e', 'f', 'g', 'h', 'i', 'j', 'k', 'l', 'm', 'n',	/* 30-39 */
  'o', 'p', 'q', 'r', 's', 't', 'u', 'v', 'w', 'x',	/* 40-49 */
  'y', 'z', '0', '1', '2', '3', '4', '5', '6', '7',	/* 50-59 */
  '8', '9', '+', '/'					/* 60-63 */
 },
 /* base64url */
 {
  'A', 'B', 'C', 'D', 'E', 'F', 'G', 'H', 'I', 'J',	/*  0- 9 */
  'K', 'L', 'M', 'N', 'O', 'P', 'Q', 'R', 'S', 'T',	/* 10-19 */
  'U', 'V', 'W', 'X', 'Y', 'Z', 'a', 'b', 'c', 'd',	/* 20-29 */
  'e', 'f', 'g', 'h', 'i', 'j', 'k', 'l', 'm', 'n',	/* 30-39 */
  'o', 'p', 'q', 'r', 's', 't', 'u', 'v', 'w', 'x',	/* 40-49 */
  'y', 'z', '0', '1', '2', '3', '4', '5', '6', '7',	/* 50-59 */
  '8', '9', '-', '_'					/* 60-63 */
 }
};

/* Tables of base64 values for bytes.  -1 means ignorable, 0 invalid,
   positive means 1 + the represented value.  */
static signed char const base64_char_to_value[2][UCHAR_MAX] =
{
 /* base64 */
 {
  ['\t']= -1, ['\n']= -1, ['\f']= -1, ['\r']= -1, [' '] = -1,
  ['A'] =  1, ['B'] =  2, ['C'] =  3, ['D'] =  4, ['E'] =  5,
  ['F'] =  6, ['G'] =  7, ['H'] =  8, ['I'] =  9, ['J'] = 10,
  ['K'] = 11, ['L'] = 12, ['M'] = 13, ['N'] = 14, ['O'] = 15,
  ['P'] = 16, ['Q'] = 17, ['R'] = 18, ['S'] = 19, ['T'] = 20,
  ['U'] = 21, ['V'] = 22, ['W'] = 23, ['X'] = 24, ['Y'] = 25, ['Z'] = 26,
  ['a'] = 27, ['b'] = 28, ['c'] = 29, ['d'] = 30, ['e'] = 31,
  ['f'] = 32, ['g'] = 33, ['h'] = 34, ['i'] = 35, ['j'] = 36,
  ['k'] = 37, ['l'] = 38, ['m'] = 39, ['n'] = 40, ['o'] = 41,
  ['p'] = 42, ['q'] = 43, ['r'] = 44, ['s'] = 45, ['t'] = 46,
  ['u'] = 47, ['v'] = 48, ['w'] = 49, ['x'] = 50, ['y'] = 51, ['z'] = 52,
  ['0'] = 53, ['1'] = 54, ['2'] = 55, ['3'] = 56, ['4'] = 57,
  ['5'] = 58, ['6'] = 59, ['7'] = 60, ['8'] = 61, ['9'] = 62,
  ['+'] = 63, ['/'] = 64
 },
 /* base64url */
 {
  ['\t']= -1, ['\n']= -1, ['\f']= -1, ['\r']= -1, [' '] = -1,
  ['A'] =  1, ['B'] =  2, ['C'] =  3, ['D'] =  4, ['E'] =  5,
  ['F'] =  6, ['G'] =  7, ['H'] =  8, ['I'] =  9, ['J'] = 10,
  ['K'] = 11, ['L'] = 12, ['M'] = 13, ['N'] = 14, ['O'] = 15,
  ['P'] = 16, ['Q'] = 17, ['R'] = 18, ['S'] = 19, ['T'] = 20,
  ['U'] = 21, ['V'] = 22, ['W'] = 23, ['X'] = 24, ['Y'] = 25, ['Z'] = 26,
  ['a'] = 27, ['b'] = 28, ['c'] = 29, ['d'] = 30, ['e'] = 31,
  ['f'] = 32, ['g'] = 33, ['h'] = 34, ['i'] = 35, ['j'] = 36,
  ['k'] = 37, ['l'] = 38, ['m'] = 39, ['n'] = 40, ['o'] = 41,
  ['p'] = 42, ['q'] = 43, ['r'] = 44, ['s'] = 45, ['t'] = 46,
  ['u'] = 47, ['v'] = 48, ['w'] = 49, ['x'] = 50, ['y'] = 51, ['z'] = 52,
  ['0'] = 53, ['1'] = 54, ['2'] = 55, ['3'] = 56, ['4'] = 57,
  ['5'] = 58, ['6'] = 59, ['7'] = 60, ['8'] = 61, ['9'] = 62,
  ['-'] = 63, ['_'] = 64
 }
};

/* The following diagram shows the logical steps by which three octets
   get transformed into four base64 characters.

		 .--------.  .--------.  .--------.
		 |aaaaaabb|  |bbbbcccc|  |ccdddddd|
		 `--------'  `--------'  `--------'
                    6   2      4   4       2   6
	       .--------+--------+--------+--------.
	       |00aaaaaa|00bbbbbb|00cccccc|00dddddd|
	       `--------+--------+--------+--------'

	       .--------+--------+--------+--------.
	       |AAAAAAAA|BBBBBBBB|CCCCCCCC|DDDDDDDD|
	       `--------+--------+--------+--------'

   The octets are divided into 6 bit chunks, which are then encoded into
   base64 characters.  */


static ptrdiff_t base64_encode_1 (const char *, char *, ptrdiff_t, bool, bool,
				  bool, bool);
static ptrdiff_t base64_decode_1 (const char *, char *, ptrdiff_t, bool,
				  bool, bool, ptrdiff_t *);

static Lisp_Object base64_encode_region_1 (Lisp_Object, Lisp_Object, bool,
					   bool, bool);

static Lisp_Object base64_encode_string_1 (Lisp_Object, bool,
					   bool, bool);


DEFUN ("base64-encode-region", Fbase64_encode_region, Sbase64_encode_region,
       2, 3, "r",
       doc: /* Base64-encode the region between BEG and END.
The data in the region is assumed to represent bytes, not text.  If
you want to base64-encode text, the text has to be converted into data
first by using `encode-coding-region' with the appropriate coding
system first.

Return the length of the encoded data.

Optional third argument NO-LINE-BREAK means do not break long lines
into shorter lines.  */)
  (Lisp_Object beg, Lisp_Object end, Lisp_Object no_line_break)
{
  return base64_encode_region_1 (beg, end, NILP (no_line_break), true, false);
}


DEFUN ("base64url-encode-region", Fbase64url_encode_region, Sbase64url_encode_region,
       2, 3, "r",
       doc: /* Base64url-encode the region between BEG and END.
Return the length of the encoded text.
Optional second argument NO-PAD means do not add padding char =.

This produces the URL variant of base 64 encoding defined in RFC 4648.  */)
  (Lisp_Object beg, Lisp_Object end, Lisp_Object no_pad)
{
  return base64_encode_region_1 (beg, end, false, NILP(no_pad), true);
}

static Lisp_Object
base64_encode_region_1 (Lisp_Object beg, Lisp_Object end, bool line_break,
			bool pad, bool base64url)
{
  char *encoded;
  ptrdiff_t allength, length;
  ptrdiff_t ibeg, iend, encoded_length;
  ptrdiff_t old_pos = PT;
  USE_SAFE_ALLOCA;

  validate_region (&beg, &end);

  ibeg = CHAR_TO_BYTE (XFIXNAT (beg));
  iend = CHAR_TO_BYTE (XFIXNAT (end));
  move_gap_both (XFIXNAT (beg), ibeg);

  /* We need to allocate enough room for encoding the text.
     We need 33 1/3% more space, plus a newline every 76
     characters, and then we round up. */
  length = iend - ibeg;
  allength = length + length/3 + 1;
  allength += allength / MIME_LINE_LENGTH + 1 + 6;

  encoded = SAFE_ALLOCA (allength);
  encoded_length = base64_encode_1 ((char *) BYTE_POS_ADDR (ibeg),
				    encoded, length, line_break,
				    pad, base64url,
				    !NILP (BVAR (current_buffer, enable_multibyte_characters)));
  if (encoded_length > allength)
    emacs_abort ();

  if (encoded_length < 0)
    {
      /* The encoding wasn't possible. */
      SAFE_FREE ();
      error ("Multibyte character in data for base64 encoding");
    }

  /* Now we have encoded the region, so we insert the new contents
     and delete the old.  (Insert first in order to preserve markers.)  */
  SET_PT_BOTH (XFIXNAT (beg), ibeg);
  insert (encoded, encoded_length);
  SAFE_FREE ();
  del_range_byte (ibeg + encoded_length, iend + encoded_length);

  /* If point was outside of the region, restore it exactly; else just
     move to the beginning of the region.  */
  if (old_pos >= XFIXNAT (end))
    old_pos += encoded_length - (XFIXNAT (end) - XFIXNAT (beg));
  else if (old_pos > XFIXNAT (beg))
    old_pos = XFIXNAT (beg);
  SET_PT (old_pos);

  /* We return the length of the encoded text. */
  return make_fixnum (encoded_length);
}

DEFUN ("base64-encode-string", Fbase64_encode_string, Sbase64_encode_string,
       1, 2, 0,
       doc: /* Base64-encode STRING and return the result.
Optional second argument NO-LINE-BREAK means do not break long lines
into shorter lines.  */)
  (Lisp_Object string, Lisp_Object no_line_break)
{

  return base64_encode_string_1 (string, NILP (no_line_break), true, false);
}

DEFUN ("base64url-encode-string", Fbase64url_encode_string,
       Sbase64url_encode_string, 1, 2, 0,
       doc: /* Base64url-encode STRING and return the result.
Optional second argument NO-PAD means do not add padding char =.

This produces the URL variant of base 64 encoding defined in RFC 4648.  */)
  (Lisp_Object string, Lisp_Object no_pad)
{

  return base64_encode_string_1 (string, false, NILP(no_pad), true);
}

static Lisp_Object
base64_encode_string_1 (Lisp_Object string, bool line_break,
			bool pad, bool base64url)
{
  ptrdiff_t allength, length, encoded_length;
  char *encoded;
  Lisp_Object encoded_string;
  USE_SAFE_ALLOCA;

  CHECK_STRING (string);

  /* We need to allocate enough room for encoding the text.
     We need 33 1/3% more space, plus a newline every 76
     characters, and then we round up. */
  length = SBYTES (string);
  allength = length + length/3 + 1;
  allength += allength / MIME_LINE_LENGTH + 1 + 6;

  /* We need to allocate enough room for decoding the text. */
  encoded = SAFE_ALLOCA (allength);

  encoded_length = base64_encode_1 (SSDATA (string),
				    encoded, length, line_break,
				    pad, base64url,
				    STRING_MULTIBYTE (string));
  if (encoded_length > allength)
    emacs_abort ();

  if (encoded_length < 0)
    {
      /* The encoding wasn't possible. */
      error ("Multibyte character in data for base64 encoding");
    }

  encoded_string = make_unibyte_string (encoded, encoded_length);
  SAFE_FREE ();

  return encoded_string;
}

static ptrdiff_t
base64_encode_1 (const char *from, char *to, ptrdiff_t length,
		 bool line_break, bool pad, bool base64url,
		 bool multibyte)
{
  int counter = 0;
  ptrdiff_t i = 0;
  char *e = to;
  int c;
  unsigned int value;
  int bytes;
  char const *b64_value_to_char = base64_value_to_char[base64url];

  while (i < length)
    {
      if (multibyte)
	{
	  c = string_char_and_length ((unsigned char *) from + i, &bytes);
	  if (CHAR_BYTE8_P (c))
	    c = CHAR_TO_BYTE8 (c);
	  else if (c >= 128)
	    return -1;
	  i += bytes;
	}
      else
	c = from[i++];

      /* Wrap line every 76 characters.  */

      if (line_break)
	{
	  if (counter < MIME_LINE_LENGTH / 4)
	    counter++;
	  else
	    {
	      *e++ = '\n';
	      counter = 1;
	    }
	}

      /* Process first byte of a triplet.  */

      *e++ = b64_value_to_char[0x3f & c >> 2];
      value = (0x03 & c) << 4;

      /* Process second byte of a triplet.  */

      if (i == length)
	{
	  *e++ = b64_value_to_char[value];
	  if (pad)
	    {
	      *e++ = '=';
	      *e++ = '=';
	    }
	  break;
	}

      if (multibyte)
	{
	  c = string_char_and_length ((unsigned char *) from + i, &bytes);
	  if (CHAR_BYTE8_P (c))
	    c = CHAR_TO_BYTE8 (c);
	  else if (c >= 128)
	    return -1;
	  i += bytes;
	}
      else
	c = from[i++];

      *e++ = b64_value_to_char[value | (0x0f & c >> 4)];
      value = (0x0f & c) << 2;

      /* Process third byte of a triplet.  */

      if (i == length)
	{
	  *e++ = b64_value_to_char[value];
	  if (pad)
	    *e++ = '=';
	  break;
	}

      if (multibyte)
	{
	  c = string_char_and_length ((unsigned char *) from + i, &bytes);
	  if (CHAR_BYTE8_P (c))
	    c = CHAR_TO_BYTE8 (c);
	  else if (c >= 128)
	    return -1;
	  i += bytes;
	}
      else
	c = from[i++];

      *e++ = b64_value_to_char[value | (0x03 & c >> 6)];
      *e++ = b64_value_to_char[0x3f & c];
    }

  return e - to;
}


DEFUN ("base64-decode-region", Fbase64_decode_region, Sbase64_decode_region,
       2, 4, "r",
       doc: /* Base64-decode the region between BEG and END.
Return the length of the decoded data.

Note that after calling this function, the data in the region will
represent bytes, not text.  If you want to end up with text, you have
to call `decode-coding-region' afterwards with an appropriate coding
system.

If the region can't be decoded, signal an error and don't modify the buffer.
Optional third argument BASE64URL determines whether to use the URL variant
of the base 64 encoding, as defined in RFC 4648.
If optional fourth argument IGNORE-INVALID is non-nil invalid characters
are ignored instead of signaling an error.  */)
     (Lisp_Object beg, Lisp_Object end, Lisp_Object base64url,
      Lisp_Object ignore_invalid)
{
  ptrdiff_t ibeg, iend, length, allength;
  char *decoded;
  ptrdiff_t old_pos = PT;
  ptrdiff_t decoded_length;
  ptrdiff_t inserted_chars;
  bool multibyte = !NILP (BVAR (current_buffer, enable_multibyte_characters));
  USE_SAFE_ALLOCA;

  validate_region (&beg, &end);

  ibeg = CHAR_TO_BYTE (XFIXNAT (beg));
  iend = CHAR_TO_BYTE (XFIXNAT (end));

  length = iend - ibeg;

  /* We need to allocate enough room for decoding the text.  If we are
     working on a multibyte buffer, each decoded code may occupy at
     most two bytes.  */
  allength = multibyte ? length * 2 : length;
  decoded = SAFE_ALLOCA (allength);

  move_gap_both (XFIXNAT (beg), ibeg);
  decoded_length = base64_decode_1 ((char *) BYTE_POS_ADDR (ibeg),
				    decoded, length, !NILP (base64url),
				    multibyte, !NILP (ignore_invalid),
				    &inserted_chars);
  if (decoded_length > allength)
    emacs_abort ();

  if (decoded_length < 0)
    {
      /* The decoding wasn't possible. */
      error ("Invalid base64 data");
    }

  /* Now we have decoded the region, so we insert the new contents
     and delete the old.  (Insert first in order to preserve markers.)  */
  TEMP_SET_PT_BOTH (XFIXNAT (beg), ibeg);
  insert_1_both (decoded, inserted_chars, decoded_length, 0, 1, 0);
  signal_after_change (XFIXNAT (beg), 0, inserted_chars);
  SAFE_FREE ();

  /* Delete the original text.  */
  del_range_both (PT, PT_BYTE, XFIXNAT (end) + inserted_chars,
		  iend + decoded_length, 1);

  /* If point was outside of the region, restore it exactly; else just
     move to the beginning of the region.  */
  if (old_pos >= XFIXNAT (end))
    old_pos += inserted_chars - (XFIXNAT (end) - XFIXNAT (beg));
  else if (old_pos > XFIXNAT (beg))
    old_pos = XFIXNAT (beg);
  SET_PT (old_pos > ZV ? ZV : old_pos);

  return make_fixnum (inserted_chars);
}

DEFUN ("base64-decode-string", Fbase64_decode_string, Sbase64_decode_string,
       1, 3, 0,
       doc: /* Base64-decode STRING and return the result as a string.
Optional argument BASE64URL determines whether to use the URL variant of
the base 64 encoding, as defined in RFC 4648.
If optional third argument IGNORE-INVALID is non-nil invalid characters are
ignored instead of signaling an error.  */)
     (Lisp_Object string, Lisp_Object base64url, Lisp_Object ignore_invalid)
{
  char *decoded;
  ptrdiff_t length, decoded_length;
  Lisp_Object decoded_string;
  USE_SAFE_ALLOCA;

  CHECK_STRING (string);

  length = SBYTES (string);
  /* We need to allocate enough room for decoding the text. */
  decoded = SAFE_ALLOCA (length);

  /* The decoded result should be unibyte. */
  ptrdiff_t decoded_chars;
  decoded_length = base64_decode_1 (SSDATA (string), decoded, length,
				    !NILP (base64url), false,
				    !NILP (ignore_invalid), &decoded_chars);
  if (decoded_length > length)
    emacs_abort ();
  else if (decoded_length >= 0)
    decoded_string = make_unibyte_string (decoded, decoded_length);
  else
    decoded_string = Qnil;

  SAFE_FREE ();
  if (!STRINGP (decoded_string))
    error ("Invalid base64 data");

  return decoded_string;
}

/* Base64-decode the data at FROM of LENGTH bytes into TO.  If
   MULTIBYTE, the decoded result should be in multibyte
   form.  If IGNORE_INVALID, ignore invalid base64 characters.
   Store the number of produced characters in *NCHARS_RETURN.  */

static ptrdiff_t
base64_decode_1 (const char *from, char *to, ptrdiff_t length,
		 bool base64url, bool multibyte, bool ignore_invalid,
		 ptrdiff_t *nchars_return)
{
  char const *f = from;
  char const *flim = from + length;
  char *e = to;
  ptrdiff_t nchars = 0;
  signed char const *b64_char_to_value = base64_char_to_value[base64url];
  unsigned char multibyte_bit = multibyte << 7;

  while (true)
    {
      unsigned char c;
      int v1;

      /* Process first byte of a quadruplet. */

      do
	{
	  if (f == flim)
	    {
	      *nchars_return = nchars;
	      return e - to;
	    }
	  c = *f++;
	  v1 = b64_char_to_value[c];
	}
      while (v1 < 0 || (v1 == 0 && ignore_invalid));

      if (v1 == 0)
	return -1;
      unsigned int value = (v1 - 1) << 18;

      /* Process second byte of a quadruplet.  */

      do
	{
	  if (f == flim)
	    return -1;
	  c = *f++;
	  v1 = b64_char_to_value[c];
	}
      while (v1 < 0 || (v1 == 0 && ignore_invalid));

      if (v1 == 0)
	return -1;
      value += (v1 - 1) << 12;

      c = value >> 16 & 0xff;
      if (c & multibyte_bit)
	e += BYTE8_STRING (c, (unsigned char *) e);
      else
	*e++ = c;
      nchars++;

      /* Process third byte of a quadruplet.  */

      do
	{
	  if (f == flim)
	    {
	      if (!base64url && !ignore_invalid)
		return -1;
	      *nchars_return = nchars;
	      return e - to;
	    }
	  c = *f++;
	  v1 = b64_char_to_value[c];
	}
      while (v1 < 0 || (v1 == 0 && ignore_invalid));

      if (c == '=')
	{
	  do
	    {
	      if (f == flim)
		return -1;
	      c = *f++;
	    }
	  while (b64_char_to_value[c] < 0);

	  if (c != '=')
	    return -1;
	  continue;
	}

      if (v1 == 0)
	return -1;
      value += (v1 - 1) << 6;

      c = value >> 8 & 0xff;
      if (c & multibyte_bit)
	e += BYTE8_STRING (c, (unsigned char *) e);
      else
	*e++ = c;
      nchars++;

      /* Process fourth byte of a quadruplet.  */

      do
	{
	  if (f == flim)
	    {
	      if (!base64url && !ignore_invalid)
		return -1;
	      *nchars_return = nchars;
	      return e - to;
	    }
	  c = *f++;
	  v1 = b64_char_to_value[c];
	}
      while (v1 < 0 || (v1 == 0 && ignore_invalid));

      if (c == '=')
	continue;

      if (v1 == 0)
	return -1;
      value += v1 - 1;

      c = value & 0xff;
      if (c & multibyte_bit)
	e += BYTE8_STRING (c, (unsigned char *) e);
      else
	*e++ = c;
      nchars++;
    }
}



/***********************************************************************
 *****                                                             *****
 *****			     Hash Tables                           *****
 *****                                                             *****
 ***********************************************************************/

/* Implemented by gerd@gnu.org.  This hash table implementation was
   inspired by CMUCL hash tables.  */

/* Ideas:

   1. For small tables, association lists are probably faster than
   hash tables because they have lower overhead.

   For uses of hash tables where the O(1) behavior of table
   operations is not a requirement, it might therefore be a good idea
   not to hash.  Instead, we could just do a linear search in the
   key_and_value vector of the hash table.  This could be done
   if a `:linear-search t' argument is given to make-hash-table.  */



/***********************************************************************
			       Utilities
 ***********************************************************************/

static void
CHECK_HASH_TABLE (Lisp_Object x)
{
  CHECK_TYPE (HASH_TABLE_P (x), Qhash_table_p, x);
}

static void
set_hash_next_slot (struct Lisp_Hash_Table *h, ptrdiff_t idx, ptrdiff_t val)
{
  eassert (idx >= 0 && idx < h->table_size);
  h->next[idx] = val;
}
static void
set_hash_hash_slot (struct Lisp_Hash_Table *h, ptrdiff_t idx, hash_hash_t val)
{
  eassert (idx >= 0 && idx < h->table_size);
  h->hash[idx] = val;
}
static void
set_hash_index_slot (struct Lisp_Hash_Table *h, ptrdiff_t idx, ptrdiff_t val)
{
  eassert (idx >= 0 && idx < hash_table_index_size (h));
  h->index[idx] = val;
}

/* If OBJ is a Lisp hash table, return a pointer to its struct
   Lisp_Hash_Table.  Otherwise, signal an error.  */

struct Lisp_Hash_Table *
check_hash_table (Lisp_Object obj)
{
  CHECK_HASH_TABLE (obj);
  return XHASH_TABLE (obj);
}


/* Value is the next integer I >= N, N >= 0 which is "almost" a prime
   number.  A number is "almost" a prime number if it is not divisible
   by any integer in the range 2 .. (NEXT_ALMOST_PRIME_LIMIT - 1).  */

EMACS_INT
next_almost_prime (EMACS_INT n)
{
  static_assert (NEXT_ALMOST_PRIME_LIMIT == 11);
  for (n |= 1; ; n += 2)
    if (n % 3 != 0 && n % 5 != 0 && n % 7 != 0)
      return n;
}

<<<<<<< HEAD

/* Find KEY in ARGS which has size NARGS.  Don't consider indices for
   which USED[I] is non-zero.  If found at index I in ARGS, set
   USED[I] and USED[I + 1] to 1, and return I + 1.  Otherwise return
   0.  This function is used to extract a keyword/argument pair from
   a DEFUN parameter list.  */

ptrdiff_t
get_key_arg (Lisp_Object key, ptrdiff_t nargs, Lisp_Object *args, char *used)
{
  ptrdiff_t i;

  for (i = 1; i < nargs; i++)
    if (!used[i - 1] && EQ (args[i - 1], key))
      {
	used[i - 1] = 1;
	used[i] = 1;
	return i;
      }

  return 0;
}


=======
>>>>>>> 9ed82c26
/* Return a Lisp vector which has the same contents as VEC but has
   at least INCR_MIN more entries, where INCR_MIN is positive.
   If NITEMS_MAX is not -1, do not grow the vector to be any larger
   than NITEMS_MAX.  New entries in the resulting vector are nil.  */

Lisp_Object
larger_vector (Lisp_Object vec, ptrdiff_t incr_min, ptrdiff_t nitems_max)
{
  struct Lisp_Vector *v;
  ptrdiff_t incr, incr_max, old_size, new_size;
  ptrdiff_t C_language_max = min (PTRDIFF_MAX, SIZE_MAX) / sizeof *v->contents;
  ptrdiff_t n_max = (0 <= nitems_max && nitems_max < C_language_max
		     ? nitems_max : C_language_max);
  eassert (VECTORP (vec));
  eassert (0 < incr_min && -1 <= nitems_max);
  old_size = ASIZE (vec);
  incr_max = n_max - old_size;
  incr = max (incr_min, min (old_size >> 1, incr_max));
  if (incr_max < incr)
    memory_full (SIZE_MAX);
  new_size = old_size + incr;
  v = allocate_vector (new_size);
  memcpy (v->contents, XVECTOR (vec)->contents, old_size * sizeof *v->contents);
  memclear (v->contents + old_size, (new_size - old_size) * word_size);
  XSETVECTOR (vec, v);
  return vec;
}


/***********************************************************************
			 Low-level Functions
 ***********************************************************************/

/* Return the index of the next entry in H following the one at IDX,
   or -1 if none.  */

static ptrdiff_t
HASH_NEXT (struct Lisp_Hash_Table *h, ptrdiff_t idx)
{
  eassert (idx >= 0 && idx < h->table_size);
  return h->next[idx];
}

/* Return the index of the element in hash table H that is the start
   of the collision list at index IDX, or -1 if the list is empty.  */

static ptrdiff_t
HASH_INDEX (struct Lisp_Hash_Table *h, ptrdiff_t idx)
{
  eassert (idx >= 0 && idx < hash_table_index_size (h));
  return h->index[idx];
}

/* Restore a hash table's mutability after the critical section exits.  */

static void
restore_mutability (void *ptr)
{
  struct Lisp_Hash_Table *h = ptr;
  h->mutable = true;
}

/* Return the result of calling a user-defined hash or comparison
   function ARGS[0] with arguments ARGS[1] through ARGS[NARGS - 1].
   Signal an error if the function attempts to modify H, which
   otherwise might lead to undefined behavior.  */

static Lisp_Object
hash_table_user_defined_call (ptrdiff_t nargs, Lisp_Object *args,
			      struct Lisp_Hash_Table *h)
{
  if (!h->mutable)
    return Ffuncall (nargs, args);
  specpdl_ref count = inhibit_garbage_collection ();
  record_unwind_protect_ptr (restore_mutability, h);
  h->mutable = false;
  return unbind_to (count, Ffuncall (nargs, args));
}

/* Ignore H and compare KEY1 and KEY2 using 'eql'.
   Value is true if KEY1 and KEY2 are the same.  */

static Lisp_Object
cmpfn_eql (Lisp_Object key1, Lisp_Object key2, struct Lisp_Hash_Table *h)
{
  return Feql (key1, key2);
}

/* Ignore H and compare KEY1 and KEY2 using 'equal'.
   Value is true if KEY1 and KEY2 are the same.  */

static Lisp_Object
cmpfn_equal (Lisp_Object key1, Lisp_Object key2, struct Lisp_Hash_Table *h)
{
  return Fequal (key1, key2);
}

/* Ignore H and compare KEY1 and KEY2 using 'string-equal'.
   Value is true if KEY1 and KEY2 are the same.  */

static Lisp_Object
cmpfn_string_equal (Lisp_Object key1, Lisp_Object key2, struct Lisp_Hash_Table *h)
{
  return Fstring_equal (key1, key2);
}

/* Given H, compare KEY1 and KEY2 using H->user_cmp_function.
   Value is true if KEY1 and KEY2 are the same.  */

static Lisp_Object
cmpfn_user_defined (Lisp_Object key1, Lisp_Object key2,
		    struct Lisp_Hash_Table *h)
{
  Lisp_Object args[] = { h->test->user_cmp_function, key1, key2 };
  return hash_table_user_defined_call (ARRAYELTS (args), args, h);
}

static EMACS_INT
sxhash_eq (Lisp_Object key)
{
  Lisp_Object k = maybe_remove_pos_from_symbol (key);
  return XHASH (k) ^ XTYPE (k);
}

static EMACS_INT
sxhash_eql (Lisp_Object key)
{
  return FLOATP (key) || BIGNUMP (key) ? sxhash (key) : sxhash_eq (key);
}

/* Ignore H and return a hash code for KEY which uses 'eq' to compare keys.  */

static hash_hash_t
hashfn_eq (Lisp_Object key, struct Lisp_Hash_Table *h)
{
  return reduce_emacs_uint_to_hash_hash (sxhash_eq (key));
}

/* Ignore H and return a hash code for KEY which uses 'equal' to
   compare keys.  */
static hash_hash_t
hashfn_equal (Lisp_Object key, struct Lisp_Hash_Table *h)
{
  return reduce_emacs_uint_to_hash_hash (sxhash (key));
}

/* Ignore H and return a hash code for KEY which uses 'eql' to compare keys.  */
static hash_hash_t
hashfn_eql (Lisp_Object key, struct Lisp_Hash_Table *h)
{
  return reduce_emacs_uint_to_hash_hash (sxhash_eql (key));
}

/* Ignore H and return a hash code for KEY which uses 'string-equal'
   to compare keys.  The hash code is at most INTMASK.  */

static hash_hash_t
hashfn_string_equal (Lisp_Object key, struct Lisp_Hash_Table *h)
{
  if (SYMBOLP (key))
    key = SYMBOL_NAME (key);
  return hashfn_equal (key, h);
}

/* Given H, return a hash code for KEY which uses a user-defined
   function to compare keys.  */

static hash_hash_t
hashfn_user_defined (Lisp_Object key, struct Lisp_Hash_Table *h)
{
  Lisp_Object args[] = { h->test->user_hash_function, key };
  Lisp_Object hash = hash_table_user_defined_call (ARRAYELTS (args), args, h);
  return reduce_emacs_uint_to_hash_hash (FIXNUMP (hash)
					 ? XUFIXNUM(hash) : sxhash (hash));
}

struct hash_table_test const
  hashtest_eq = { .name = LISPSYM_INITIALLY (Qeq),
		  .cmpfn = 0, .hashfn = hashfn_eq },
  hashtest_eql = { .name = LISPSYM_INITIALLY (Qeql),
		   .cmpfn = cmpfn_eql,
		   .hashfn = hashfn_eql },
  hashtest_equal = { .name = LISPSYM_INITIALLY (Qequal),
		     .cmpfn = cmpfn_equal,
		     .hashfn = hashfn_equal };

struct hash_table_test const hashtest_string_equal = {
  .name = LISPSYM_INITIALLY (Qstring_equal),
  .cmpfn = cmpfn_string_equal,
  .hashfn = hashfn_string_equal
};

/* Allocate basically initialized hash table.  */

static struct Lisp_Hash_Table *
allocate_hash_table (void)
{
  return ALLOCATE_PLAIN_PSEUDOVECTOR (struct Lisp_Hash_Table, PVEC_HASH_TABLE);
}

/* Compute the size of the index (as log2) from the table capacity.  */
static int
compute_hash_index_bits (hash_idx_t size)
{
  /* An upper bound on the size of a hash table index index.  */
  hash_idx_t upper_bound = min (MOST_POSITIVE_FIXNUM,
				min (TYPE_MAXIMUM (hash_idx_t),
				     PTRDIFF_MAX / sizeof (hash_idx_t)));
  /* Use next higher power of 2.  This works even for size=0.  */
  int bits = elogb (size) + 1;
  if (bits >= TYPE_WIDTH (uintmax_t) || ((uintmax_t)1 << bits) > upper_bound)
    error ("Hash table too large");
  return bits;
}

/* Constant hash index vector used when the table size is zero.
   This avoids allocating it from the heap.  */
static const hash_idx_t empty_hash_index_vector[] = {-1};

/* Create and initialize a new hash table.

   TEST specifies the test the hash table will use to compare keys.
   It must be either one of the predefined tests `eq', `eql' or
   `equal' or a symbol denoting a user-defined test named TEST with
   test and hash functions USER_TEST and USER_HASH.

   Give the table initial capacity SIZE, 0 <= SIZE <= MOST_POSITIVE_FIXNUM.

   WEAK specifies the weakness of the table.

   If PURECOPY is non-nil, the table can be copied to pure storage via
   `purecopy' when Emacs is being dumped. Such tables can no longer be
   changed after purecopy.  */

Lisp_Object
make_hash_table (const struct hash_table_test *test, EMACS_INT size,
		 hash_table_weakness_t weak, bool purecopy)
{
  eassert (SYMBOLP (test->name));
  eassert (0 <= size && size <= min (MOST_POSITIVE_FIXNUM, PTRDIFF_MAX));

  struct Lisp_Hash_Table *h = allocate_hash_table ();

  h->test = test;
  h->weakness = weak;
  h->count = 0;
  h->table_size = size;

  if (size == 0)
    {
      h->key_and_value = NULL;
      h->hash = NULL;
      h->next = NULL;
      h->index_bits = 0;
      h->index = (hash_idx_t *)empty_hash_index_vector;
      h->next_free = -1;
    }
  else
    {
      h->key_and_value = hash_table_alloc_bytes (2 * size
						 * sizeof *h->key_and_value);
      for (ptrdiff_t i = 0; i < 2 * size; i++)
	h->key_and_value[i] = HASH_UNUSED_ENTRY_KEY;

      h->hash = hash_table_alloc_bytes (size * sizeof *h->hash);

      h->next = hash_table_alloc_bytes (size * sizeof *h->next);
      for (ptrdiff_t i = 0; i < size - 1; i++)
	h->next[i] = i + 1;
      h->next[size - 1] = -1;

      int index_bits = compute_hash_index_bits (size);
      h->index_bits = index_bits;
      ptrdiff_t index_size = hash_table_index_size (h);
      h->index = hash_table_alloc_bytes (index_size * sizeof *h->index);
      for (ptrdiff_t i = 0; i < index_size; i++)
	h->index[i] = -1;

      h->next_free = 0;
    }

  h->next_weak = NULL;
  h->purecopy = purecopy;
  h->mutable = true;
  return make_lisp_hash_table (h);
}


/* Return a copy of hash table H1.  Keys and values are not copied,
   only the table itself is.  */

static Lisp_Object
copy_hash_table (struct Lisp_Hash_Table *h1)
{
  struct Lisp_Hash_Table *h2;

  h2 = allocate_hash_table ();
  *h2 = *h1;
  h2->mutable = true;

  if (h1->table_size > 0)
    {
      ptrdiff_t kv_bytes = 2 * h1->table_size * sizeof *h1->key_and_value;
      h2->key_and_value = hash_table_alloc_bytes (kv_bytes);
      memcpy (h2->key_and_value, h1->key_and_value, kv_bytes);

      ptrdiff_t hash_bytes = h1->table_size * sizeof *h1->hash;
      h2->hash = hash_table_alloc_bytes (hash_bytes);
      memcpy (h2->hash, h1->hash, hash_bytes);

      ptrdiff_t next_bytes = h1->table_size * sizeof *h1->next;
      h2->next = hash_table_alloc_bytes (next_bytes);
      memcpy (h2->next, h1->next, next_bytes);

      ptrdiff_t index_bytes = hash_table_index_size (h1) * sizeof *h1->index;
      h2->index = hash_table_alloc_bytes (index_bytes);
      memcpy (h2->index, h1->index, index_bytes);
    }
  return make_lisp_hash_table (h2);
}

/* Compute index into the index vector from a hash value.  */
static inline ptrdiff_t
hash_index_index (struct Lisp_Hash_Table *h, hash_hash_t hash)
{
  return knuth_hash (hash, h->index_bits);
}

/* Resize hash table H if it's too full.  If H cannot be resized
   because it's already too large, throw an error.  */

static void
maybe_resize_hash_table (struct Lisp_Hash_Table *h)
{
  if (h->next_free < 0)
    {
      ptrdiff_t old_size = HASH_TABLE_SIZE (h);
      ptrdiff_t min_size = 6;
      ptrdiff_t base_size = min (max (old_size, min_size), PTRDIFF_MAX / 2);
      /* Grow aggressively at small sizes, then just double.  */
      ptrdiff_t new_size =
	old_size == 0
	? min_size
	: (base_size <= 64 ? base_size * 4 : base_size * 2);

      /* Allocate all the new vectors before updating *H, to
	 avoid problems if memory is exhausted.  */
      hash_idx_t *next = hash_table_alloc_bytes (new_size * sizeof *next);
      for (ptrdiff_t i = old_size; i < new_size - 1; i++)
	next[i] = i + 1;
      next[new_size - 1] = -1;

      Lisp_Object *key_and_value
	= hash_table_alloc_bytes (2 * new_size * sizeof *key_and_value);
      memcpy (key_and_value, h->key_and_value,
	      2 * old_size * sizeof *key_and_value);
      for (ptrdiff_t i = 2 * old_size; i < 2 * new_size; i++)
        key_and_value[i] = HASH_UNUSED_ENTRY_KEY;

      hash_hash_t *hash = hash_table_alloc_bytes (new_size * sizeof *hash);
      memcpy (hash, h->hash, old_size * sizeof *hash);

      ptrdiff_t old_index_size = hash_table_index_size (h);
      ptrdiff_t index_bits = compute_hash_index_bits (new_size);
      ptrdiff_t index_size = (ptrdiff_t)1 << index_bits;
      hash_idx_t *index = hash_table_alloc_bytes (index_size * sizeof *index);
      for (ptrdiff_t i = 0; i < index_size; i++)
	index[i] = -1;

      h->index_bits = index_bits;
      h->table_size = new_size;
      h->next_free = old_size;

      if (old_index_size > 1)
	hash_table_free_bytes (h->index, old_index_size * sizeof *h->index);
      h->index = index;

      hash_table_free_bytes (h->key_and_value,
			     2 * old_size * sizeof *h->key_and_value);
      h->key_and_value = key_and_value;

      hash_table_free_bytes (h->hash, old_size * sizeof *h->hash);
      h->hash = hash;

      hash_table_free_bytes (h->next, old_size * sizeof *h->next);
      h->next = next;

      h->key_and_value = key_and_value;

      /* Rehash: all data occupy entries 0..old_size-1.  */
      for (ptrdiff_t i = 0; i < old_size; i++)
	{
	  hash_hash_t hash_code = HASH_HASH (h, i);
	  ptrdiff_t start_of_bucket = hash_index_index (h, hash_code);
	  set_hash_next_slot (h, i, HASH_INDEX (h, start_of_bucket));
	  set_hash_index_slot (h, start_of_bucket, i);
	}

#ifdef ENABLE_CHECKING
      if (HASH_TABLE_P (Vpurify_flag) && XHASH_TABLE (Vpurify_flag) == h)
	message ("Growing hash table to: %"pD"d", new_size);
#endif
    }
}

static const struct hash_table_test *
hash_table_test_from_std (hash_table_std_test_t test)
{
  switch (test)
    {
    case Test_eq:    return &hashtest_eq;
    case Test_eql:   return &hashtest_eql;
    case Test_equal: return &hashtest_equal;
    case Test_string_equal: return &hashtest_string_equal;
    }
  emacs_abort();
}

/* Rebuild a hash table from its frozen (dumped) form.  */
void
hash_table_thaw (Lisp_Object hash_table)
{
  struct Lisp_Hash_Table *h = XHASH_TABLE (hash_table);

  /* Freezing discarded most non-essential information; recompute it.
     The allocation is minimal with no room for growth.  */
  h->test = hash_table_test_from_std (h->frozen_test);
  ptrdiff_t size = h->count;
  h->table_size = size;
  h->next_free = -1;

  if (size == 0)
    {
      h->key_and_value = NULL;
      h->hash = NULL;
      h->next = NULL;
      h->index_bits = 0;
      h->index = (hash_idx_t *)empty_hash_index_vector;
    }
  else
    {
      ptrdiff_t index_bits = compute_hash_index_bits (size);
      h->index_bits = index_bits;

      h->hash = hash_table_alloc_bytes (size * sizeof *h->hash);

      h->next = hash_table_alloc_bytes (size * sizeof *h->next);

      ptrdiff_t index_size = hash_table_index_size (h);
      h->index = hash_table_alloc_bytes (index_size * sizeof *h->index);
      for (ptrdiff_t i = 0; i < index_size; i++)
	h->index[i] = -1;

      /* Recompute the hash codes for each entry in the table.  */
      for (ptrdiff_t i = 0; i < size; i++)
	{
	  Lisp_Object key = HASH_KEY (h, i);
	  hash_hash_t hash_code = hash_from_key (h, key);
	  ptrdiff_t start_of_bucket = hash_index_index (h, hash_code);
	  set_hash_hash_slot (h, i, hash_code);
	  set_hash_next_slot (h, i, HASH_INDEX (h, start_of_bucket));
	  set_hash_index_slot (h, start_of_bucket, i);
	}
    }
}

/* Look up KEY with hash HASH in table H.
   Return entry index or -1 if none.  */
static ptrdiff_t
hash_lookup_with_hash (struct Lisp_Hash_Table *h,
		       Lisp_Object key, hash_hash_t hash)
{
  ptrdiff_t start_of_bucket = hash_index_index (h, hash);
  for (ptrdiff_t i = HASH_INDEX (h, start_of_bucket);
       0 <= i; i = HASH_NEXT (h, i))
    if (EQ (key, HASH_KEY (h, i))
	|| (h->test->cmpfn
	    && hash == HASH_HASH (h, i)
	    && !NILP (h->test->cmpfn (key, HASH_KEY (h, i), h))))
      return i;

  return -1;
}

/* Look up KEY in table H.  Return entry index or -1 if none.  */
ptrdiff_t
hash_lookup (struct Lisp_Hash_Table *h, Lisp_Object key)
{
  return hash_lookup_with_hash (h, key, hash_from_key (h, key));
}

/* Look up KEY in hash table H.  Return its hash value in *PHASH.
   Value is the index of the entry in H matching KEY, or -1 if not found.  */
ptrdiff_t
hash_lookup_get_hash (struct Lisp_Hash_Table *h, Lisp_Object key,
		      hash_hash_t *phash)
{
  EMACS_UINT hash = hash_from_key (h, key);
  *phash = hash;
  return hash_lookup_with_hash (h, key, hash);
}

static void
check_mutable_hash_table (Lisp_Object obj, struct Lisp_Hash_Table *h)
{
  if (!h->mutable)
    signal_error ("hash table test modifies table", obj);
  eassert (!PURE_P (h));
}

/* Put an entry into hash table H that associates KEY with VALUE.
   HASH is a previously computed hash code of KEY.
   Value is the index of the entry in H matching KEY.  */

ptrdiff_t
hash_put (struct Lisp_Hash_Table *h, Lisp_Object key, Lisp_Object value,
	  hash_hash_t hash)
{
  eassert (!hash_unused_entry_key_p (key));
  /* Increment count after resizing because resizing may fail.  */
  maybe_resize_hash_table (h);
  h->count++;

  /* Store key/value in the key_and_value vector.  */
  ptrdiff_t i = h->next_free;
  eassert (hash_unused_entry_key_p (HASH_KEY (h, i)));
  h->next_free = HASH_NEXT (h, i);
  set_hash_key_slot (h, i, key);
  set_hash_value_slot (h, i, value);

  /* Remember its hash code.  */
  set_hash_hash_slot (h, i, hash);

  /* Add new entry to its collision chain.  */
  ptrdiff_t start_of_bucket = hash_index_index (h, hash);
  set_hash_next_slot (h, i, HASH_INDEX (h, start_of_bucket));
  set_hash_index_slot (h, start_of_bucket, i);
  return i;
}


/* Remove the entry matching KEY from hash table H, if there is one.  */

void
hash_remove_from_table (struct Lisp_Hash_Table *h, Lisp_Object key)
{
  hash_hash_t hashval = hash_from_key (h, key);
  ptrdiff_t start_of_bucket = hash_index_index (h, hashval);
  ptrdiff_t prev = -1;

  for (ptrdiff_t i = HASH_INDEX (h, start_of_bucket);
       0 <= i;
       i = HASH_NEXT (h, i))
    {
      if (EQ (key, HASH_KEY (h, i))
	  || (h->test->cmpfn
	      && hashval == HASH_HASH (h, i)
	      && !NILP (h->test->cmpfn (key, HASH_KEY (h, i), h))))
	{
	  /* Take entry out of collision chain.  */
	  if (prev < 0)
	    set_hash_index_slot (h, start_of_bucket, HASH_NEXT (h, i));
	  else
	    set_hash_next_slot (h, prev, HASH_NEXT (h, i));

	  /* Clear slots in key_and_value and add the slots to
	     the free list.  */
	  set_hash_key_slot (h, i, HASH_UNUSED_ENTRY_KEY);
	  set_hash_value_slot (h, i, Qnil);
	  set_hash_next_slot (h, i, h->next_free);
	  h->next_free = i;
	  h->count--;
	  eassert (h->count >= 0);
	  break;
	}

      prev = i;
    }
}


/* Clear hash table H.  */

static void
hash_clear (struct Lisp_Hash_Table *h)
{
  if (h->count > 0)
    {
      ptrdiff_t size = HASH_TABLE_SIZE (h);
      for (ptrdiff_t i = 0; i < size; i++)
	{
	  set_hash_next_slot (h, i, i < size - 1 ? i + 1 : -1);
	  set_hash_key_slot (h, i, HASH_UNUSED_ENTRY_KEY);
	  set_hash_value_slot (h, i, Qnil);
	}

      ptrdiff_t index_size = hash_table_index_size (h);
      for (ptrdiff_t i = 0; i < index_size; i++)
	h->index[i] = -1;

      h->next_free = 0;
      h->count = 0;
    }
}



/************************************************************************
			   Weak Hash Tables
 ************************************************************************/

/* Whether to keep an entry whose key and value are known to be retained
   if STRONG_KEY and STRONG_VALUE, respectively, are true.  */
static inline bool
keep_entry_p (hash_table_weakness_t weakness,
	      bool strong_key, bool strong_value)
{
  switch (weakness)
    {
    case Weak_None:          return true;
    case Weak_Key:           return strong_key;
    case Weak_Value:         return strong_value;
    case Weak_Key_Or_Value:  return strong_key || strong_value;
    case Weak_Key_And_Value: return strong_key && strong_value;
    }
  emacs_abort();
}

/* Sweep weak hash table H.  REMOVE_ENTRIES_P means remove
   entries from the table that don't survive the current GC.
   !REMOVE_ENTRIES_P means mark entries that are in use.  Value is
   true if anything was marked.  */

bool
sweep_weak_table (struct Lisp_Hash_Table *h, bool remove_entries_p)
{
  ptrdiff_t n = hash_table_index_size (h);
  bool marked = false;

  for (ptrdiff_t bucket = 0; bucket < n; ++bucket)
    {
      /* Follow collision chain, removing entries that don't survive
         this garbage collection.  */
      ptrdiff_t prev = -1;
      ptrdiff_t next;
      for (ptrdiff_t i = HASH_INDEX (h, bucket); 0 <= i; i = next)
        {
	  bool key_known_to_survive_p = survives_gc_p (HASH_KEY (h, i));
	  bool value_known_to_survive_p = survives_gc_p (HASH_VALUE (h, i));
	  bool remove_p = !keep_entry_p (h->weakness,
					 key_known_to_survive_p,
					 value_known_to_survive_p);

	  next = HASH_NEXT (h, i);

	  if (remove_entries_p)
	    {
              eassert (!remove_p
                       == (key_known_to_survive_p && value_known_to_survive_p));
	      if (remove_p)
		{
		  /* Take out of collision chain.  */
		  if (prev < 0)
		    set_hash_index_slot (h, bucket, next);
		  else
		    set_hash_next_slot (h, prev, next);

		  /* Add to free list.  */
		  set_hash_next_slot (h, i, h->next_free);
		  h->next_free = i;

		  /* Clear key and value.  */
		  set_hash_key_slot (h, i, HASH_UNUSED_ENTRY_KEY);
		  set_hash_value_slot (h, i, Qnil);

                  eassert (h->count != 0);
                  h->count--;
                }
	      else
		{
		  prev = i;
		}
	    }
	  else
	    {
	      if (!remove_p)
		{
		  /* Make sure key and value survive.  */
		  if (!key_known_to_survive_p)
		    {
		      mark_object (HASH_KEY (h, i));
                      marked = true;
		    }

		  if (!value_known_to_survive_p)
		    {
		      mark_object (HASH_VALUE (h, i));
                      marked = true;
		    }
		}
	    }
	}
    }

  return marked;
}


/***********************************************************************
			Hash Code Computation
 ***********************************************************************/

/* Maximum depth up to which to dive into Lisp structures.  */

#define SXHASH_MAX_DEPTH 3

/* Maximum length up to which to take list and vector elements into
   account.  */

#define SXHASH_MAX_LEN   7

/* Return a hash for string PTR which has length LEN.  The hash value
   can be any EMACS_UINT value.  */

EMACS_UINT
hash_string (char const *ptr, ptrdiff_t len)
{
  char const *p   = ptr;
  char const *end = ptr + len;
  EMACS_UINT hash = len;
  /* At most 8 steps.  We could reuse SXHASH_MAX_LEN, of course,
   * but dividing by 8 is cheaper.  */
  ptrdiff_t step = max (sizeof hash, ((end - p) >> 3));

  if (p + sizeof hash <= end)
    {
      do
	{
	  EMACS_UINT c;
	  /* We presume that the compiler will replace this `memcpy` with
	     a single load/move instruction when applicable.  */
	  memcpy (&c, p, sizeof hash);
	  p += step;
	  hash = sxhash_combine (hash, c);
	}
      while (p + sizeof hash <= end);
      /* Hash the last word's worth of bytes in the string, because that is
         is often the part where strings differ.  This may cause some
         bytes to be hashed twice but we assume that's not a big problem.  */
      EMACS_UINT c;
      memcpy (&c, end - sizeof c, sizeof c);
      hash = sxhash_combine (hash, c);
    }
  else
    {
      /* String is shorter than an EMACS_UINT.  Use smaller loads.  */
      eassume (p <= end && end - p < sizeof (EMACS_UINT));
      EMACS_UINT tail = 0;
      static_assert (sizeof tail <= 8);
#if EMACS_INT_MAX > INT32_MAX
      if (end - p >= 4)
	{
	  uint32_t c;
	  memcpy (&c, p, sizeof c);
	  tail = (tail << (8 * sizeof c)) + c;
	  p += sizeof c;
	}
#endif
      if (end - p >= 2)
	{
	  uint16_t c;
	  memcpy (&c, p, sizeof c);
	  tail = (tail << (8 * sizeof c)) + c;
	  p += sizeof c;
	}
      if (p < end)
	tail = (tail << 8) + (unsigned char)*p;
      hash = sxhash_combine (hash, tail);
    }

  return hash;
}

/* Return a hash for the floating point value VAL.  */

static EMACS_UINT
sxhash_float (double val)
{
  EMACS_UINT hash = 0;
  union double_and_words u = { .val = val };
  for (int i = 0; i < WORDS_PER_DOUBLE; i++)
    hash = sxhash_combine (hash, u.word[i]);
  return hash;
}

/* Return a hash for list LIST.  DEPTH is the current depth in the
   list.  We don't recurse deeper than SXHASH_MAX_DEPTH in it.  */

static EMACS_UINT
sxhash_list (Lisp_Object list, int depth)
{
  EMACS_UINT hash = 0;
  int i;

  if (depth < SXHASH_MAX_DEPTH)
    for (i = 0;
	 CONSP (list) && i < SXHASH_MAX_LEN;
	 list = XCDR (list), ++i)
      {
	EMACS_UINT hash2 = sxhash_obj (XCAR (list), depth + 1);
	hash = sxhash_combine (hash, hash2);
      }

  if (!NILP (list))
    {
      EMACS_UINT hash2 = sxhash_obj (list, depth + 1);
      hash = sxhash_combine (hash, hash2);
    }

  return hash;
}


/* Return a hash for (pseudo)vector VECTOR.  DEPTH is the current depth in
   the Lisp structure.  */

static EMACS_UINT
sxhash_vector (Lisp_Object vec, int depth)
{
  EMACS_UINT hash = ASIZE (vec);
  int i, n;

  n = min (SXHASH_MAX_LEN, hash & PSEUDOVECTOR_FLAG ? PVSIZE (vec) : hash);
  for (i = 0; i < n; ++i)
    {
      EMACS_UINT hash2 = sxhash_obj (AREF (vec, i), depth + 1);
      hash = sxhash_combine (hash, hash2);
    }

  return hash;
}

/* Return a hash for bool-vector VECTOR.  */

static EMACS_UINT
sxhash_bool_vector (Lisp_Object vec)
{
  EMACS_INT size = bool_vector_size (vec);
  EMACS_UINT hash = size;
  int i, n;

  n = min (SXHASH_MAX_LEN, bool_vector_words (size));
  for (i = 0; i < n; ++i)
    hash = sxhash_combine (hash, bool_vector_data (vec)[i]);

  return hash;
}

/* Return a hash for a bignum.  */

static EMACS_UINT
sxhash_bignum (Lisp_Object bignum)
{
  mpz_t const *n = xbignum_val (bignum);
  size_t i, nlimbs = mpz_size (*n);
  EMACS_UINT hash = mpz_sgn(*n) < 0;

  for (i = 0; i < nlimbs; ++i)
    hash = sxhash_combine (hash, mpz_getlimbn (*n, i));

  return hash;
}

EMACS_UINT
sxhash (Lisp_Object obj)
{
  return sxhash_obj (obj, 0);
}

/* Return a hash code for OBJ.  DEPTH is the current depth in the Lisp
   structure.  */

static EMACS_UINT
sxhash_obj (Lisp_Object obj, int depth)
{
  if (depth > SXHASH_MAX_DEPTH)
    return 0;

  switch (XTYPE (obj))
    {
    case_Lisp_Int:
      return XUFIXNUM (obj);

    case Lisp_Symbol:
      return XHASH (obj);

    case Lisp_String:
      return hash_string (SSDATA (obj), SBYTES (obj));

    case Lisp_Vectorlike:
      {
	enum pvec_type pvec_type = PSEUDOVECTOR_TYPE (XVECTOR (obj));
	if (! (PVEC_NORMAL_VECTOR < pvec_type && pvec_type < PVEC_CLOSURE))
	  {
	    /* According to the CL HyperSpec, two arrays are equal only if
	       they are 'eq', except for strings and bit-vectors.  In
	       Emacs, this works differently.  We have to compare element
	       by element.  Same for pseudovectors that internal_equal
	       examines the Lisp contents of.  */
	    return (SUB_CHAR_TABLE_P (obj)
	            /* 'sxhash_vector' can't be applies to a sub-char-table and
	              it's probably not worth looking into them anyway!  */
	            ? 42
	            : sxhash_vector (obj, depth));
	  }
	/* FIXME: Use `switch`.  */
	else if (pvec_type == PVEC_BIGNUM)
	  return sxhash_bignum (obj);
	else if (pvec_type == PVEC_MARKER)
	  {
	    ptrdiff_t bytepos
	      = XMARKER (obj)->buffer ? XMARKER (obj)->bytepos : 0;
	    EMACS_UINT hash
	      = sxhash_combine ((intptr_t) XMARKER (obj)->buffer, bytepos);
	    return hash;
	  }
	else if (pvec_type == PVEC_BOOL_VECTOR)
	  return sxhash_bool_vector (obj);
	else if (pvec_type == PVEC_OVERLAY)
	  {
	    EMACS_UINT hash = OVERLAY_START (obj);
	    hash = sxhash_combine (hash, OVERLAY_END (obj));
	    hash = sxhash_combine (hash, sxhash_obj (XOVERLAY (obj)->plist, depth));
	    return hash;
	  }
	else
	  {
	    if (symbols_with_pos_enabled && pvec_type == PVEC_SYMBOL_WITH_POS)
	      obj = XSYMBOL_WITH_POS_SYM (obj);

	    /* Others are 'equal' if they are 'eq', so take their
	       address as hash.  */
	    return XHASH (obj);
	  }
      }

    case Lisp_Cons:
      return sxhash_list (obj, depth);

    case Lisp_Float:
      return sxhash_float (XFLOAT_DATA (obj));

    default:
      emacs_abort ();
    }
}

static void
hash_interval (INTERVAL interval, void *arg)
{
  EMACS_UINT *phash = arg;
  EMACS_UINT hash = *phash;
  hash = sxhash_combine (hash, interval->position);
  hash = sxhash_combine (hash, LENGTH (interval));
  hash = sxhash_combine (hash, sxhash_obj (interval->plist, 0));
  *phash = hash;
}

static void
collect_interval (INTERVAL interval, void *arg)
{
  Lisp_Object *collector = arg;
  *collector = Fcons (list3 (make_fixnum (interval->position),
			     make_fixnum (interval->position
					  + LENGTH (interval)),
			     interval->plist),
		      *collector);
}



/***********************************************************************
			    Lisp Interface
 ***********************************************************************/

/* Reduce the hash value X to a Lisp fixnum.  */
static inline Lisp_Object
reduce_emacs_uint_to_fixnum (EMACS_UINT x)
{
  return make_ufixnum (SXHASH_REDUCE (x));
}

DEFUN ("sxhash-eq", Fsxhash_eq, Ssxhash_eq, 1, 1, 0,
       doc: /* Return an integer hash code for OBJ suitable for `eq'.
If (eq A B), then (= (sxhash-eq A) (sxhash-eq B)).

Hash codes are not guaranteed to be preserved across Emacs sessions.  */)
  (Lisp_Object obj)
{
  return reduce_emacs_uint_to_fixnum (sxhash_eq (obj));
}

DEFUN ("sxhash-eql", Fsxhash_eql, Ssxhash_eql, 1, 1, 0,
       doc: /* Return an integer hash code for OBJ suitable for `eql'.
If (eql A B), then (= (sxhash-eql A) (sxhash-eql B)), but the opposite
isn't necessarily true.

Hash codes are not guaranteed to be preserved across Emacs sessions.  */)
  (Lisp_Object obj)
{
  return reduce_emacs_uint_to_fixnum (sxhash_eql (obj));
}

DEFUN ("sxhash-equal", Fsxhash_equal, Ssxhash_equal, 1, 1, 0,
       doc: /* Return an integer hash code for OBJ suitable for `equal'.
If (equal A B), then (= (sxhash-equal A) (sxhash-equal B)), but the
opposite isn't necessarily true.

Hash codes are not guaranteed to be preserved across Emacs sessions.  */)
  (Lisp_Object obj)
{
  return reduce_emacs_uint_to_fixnum (sxhash (obj));
}

DEFUN ("sxhash-equal-including-properties", Fsxhash_equal_including_properties,
       Ssxhash_equal_including_properties, 1, 1, 0,
       doc: /* Return an integer hash code for OBJ suitable for
`equal-including-properties'.
If (sxhash-equal-including-properties A B), then
(= (sxhash-equal-including-properties A) (sxhash-equal-including-properties B)).

Hash codes are not guaranteed to be preserved across Emacs sessions.  */)
  (Lisp_Object obj)
{
  EMACS_UINT hash = sxhash (obj);
  if (STRINGP (obj))
    traverse_intervals (string_intervals (obj), 0, hash_interval, &hash);
  return reduce_emacs_uint_to_fixnum (hash);
}


/* This is a cache of hash_table_test structures so that they can be
   shared between hash tables using the same test.
   FIXME: This way of storing and looking up hash_table_test structs
   isn't wonderful.  Find a better solution.  */
struct hash_table_user_test
{
  struct hash_table_test test;
  struct hash_table_user_test *next;
};

static struct hash_table_user_test *hash_table_user_tests = NULL;

void
mark_fns (void)
{
  for (struct hash_table_user_test *ut = hash_table_user_tests;
       ut; ut = ut->next)
    {
      mark_object (ut->test.name);
      mark_object (ut->test.user_cmp_function);
      mark_object (ut->test.user_hash_function);
    }
}

/* Find the hash_table_test object corresponding to the (bare) symbol TEST,
   creating one if none existed.  */
static struct hash_table_test *
get_hash_table_user_test (Lisp_Object test)
{
  Lisp_Object prop = Fget (test, Qhash_table_test);
  if (!CONSP (prop) || !CONSP (XCDR (prop)))
    signal_error ("Invalid hash table test", test);

  Lisp_Object equal_fn = XCAR (prop);
  Lisp_Object hash_fn = XCAR (XCDR (prop));
  struct hash_table_user_test *ut = hash_table_user_tests;
  while (ut && !(BASE_EQ (test, ut->test.name)
		 && EQ (equal_fn, ut->test.user_cmp_function)
		 && EQ (hash_fn, ut->test.user_hash_function)))
    ut = ut->next;
  if (!ut)
    {
      ut = xmalloc (sizeof *ut);
      ut->test.name = test;
      ut->test.user_cmp_function = equal_fn;
      ut->test.user_hash_function = hash_fn;
      ut->test.hashfn = hashfn_user_defined;
      ut->test.cmpfn = cmpfn_user_defined;
      ut->next = hash_table_user_tests;
      hash_table_user_tests = ut;
    }
  return &ut->test;
}

DEFUN ("make-hash-table", Fmake_hash_table, Smake_hash_table, 0, MANY, 0,
       doc: /* Create and return a new hash table.

Arguments are specified as keyword/argument pairs.  The following
arguments are defined:

:test TEST -- TEST must be a symbol that specifies how to compare
keys.  Default is `eql'.  Predefined are the tests `eq', `eql', and
`equal'.  User-supplied test and hash functions can be specified via
`define-hash-table-test'.

:size SIZE -- A hint as to how many elements will be put in the table.
The table will always grow as needed; this argument may help performance
slightly if the size is known in advance but is never required.

:weakness WEAK -- WEAK must be one of nil, t, `key', `value',
`key-or-value', or `key-and-value'.  If WEAK is not nil, the table
returned is a weak table.  Key/value pairs are removed from a weak
hash table when there are no non-weak references pointing to their
key, value, one of key or value, or both key and value, depending on
WEAK.  WEAK t is equivalent to `key-and-value'.  Default value of WEAK
is nil.

:purecopy PURECOPY -- If PURECOPY is non-nil, the table can be copied
to pure storage when Emacs is being dumped, making the contents of the
table read only. Any further changes to purified tables will result
in an error.

The keywords arguments :rehash-threshold and :rehash-size are obsolete
and ignored.

usage: (make-hash-table &rest KEYWORD-ARGS)  */)
  (ptrdiff_t nargs, Lisp_Object *args)
{
  Lisp_Object test_arg = Qnil;
  Lisp_Object weakness_arg = Qnil;
  Lisp_Object size_arg = Qnil;
  Lisp_Object purecopy_arg = Qnil;

  if (nargs & 1)
    error ("Odd number of arguments");
  while (nargs >= 2)
    {
      Lisp_Object arg = maybe_remove_pos_from_symbol (args[--nargs]);
      Lisp_Object kw = maybe_remove_pos_from_symbol (args[--nargs]);
      if (BASE_EQ (kw, QCtest))
	test_arg = arg;
      else if (BASE_EQ (kw, QCweakness))
	weakness_arg = arg;
      else if (BASE_EQ (kw, QCsize))
	size_arg = arg;
      else if (BASE_EQ (kw, QCpurecopy))
	purecopy_arg = arg;
      else if (BASE_EQ (kw, QCrehash_threshold) || BASE_EQ (kw, QCrehash_size))
	;  /* ignore obsolete keyword arguments */
      else
	signal_error ("Invalid keyword argument", kw);
    }

<<<<<<< HEAD
  /* The vector `used' is used to keep track of arguments that
     have been consumed.  */
  char *used = SAFE_ALLOCA (nargs * sizeof *used);
  memset (used, 0, nargs * sizeof *used);

  /* See if there's a `:test TEST' among the arguments.  */
  ptrdiff_t i = get_key_arg (QCtest, nargs, args, used);
  Lisp_Object test = i ? maybe_remove_pos_from_symbol (args[i]) : Qeql;
  const struct hash_table_test *testdesc;
  if (BASE_EQ (test, Qeq))
    testdesc = &hashtest_eq;
  else if (BASE_EQ (test, Qeql))
    testdesc = &hashtest_eql;
  else if (BASE_EQ (test, Qequal))
    testdesc = &hashtest_equal;
  else if (EQ (test, Qstring_equal))
    testdesc = &hashtest_string_equal;
=======
  const struct hash_table_test *test;
  if (NILP (test_arg) || BASE_EQ (test_arg, Qeql))
    test = &hashtest_eql;
  else if (BASE_EQ (test_arg, Qeq))
    test = &hashtest_eq;
  else if (BASE_EQ (test_arg, Qequal))
    test = &hashtest_equal;
>>>>>>> 9ed82c26
  else
    test = get_hash_table_user_test (test_arg);

  bool purecopy = !NILP (purecopy_arg);

  EMACS_INT size;
  if (NILP (size_arg))
    size = DEFAULT_HASH_SIZE;
  else if (FIXNATP (size_arg))
    size = XFIXNAT (size_arg);
  else
    signal_error ("Invalid hash table size", size_arg);

  hash_table_weakness_t weak;
  if (NILP (weakness_arg))
    weak = Weak_None;
  else if (BASE_EQ (weakness_arg, Qkey))
    weak = Weak_Key;
  else if (BASE_EQ (weakness_arg, Qvalue))
    weak = Weak_Value;
  else if (BASE_EQ (weakness_arg, Qkey_or_value))
    weak = Weak_Key_Or_Value;
  else if (BASE_EQ (weakness_arg, Qt) || BASE_EQ (weakness_arg, Qkey_and_value))
    weak = Weak_Key_And_Value;
  else
    signal_error ("Invalid hash table weakness", weakness_arg);

  return make_hash_table (test, size, weak, purecopy);
}


DEFUN ("copy-hash-table", Fcopy_hash_table, Scopy_hash_table, 1, 1, 0,
       doc: /* Return a copy of hash table TABLE.  */)
  (Lisp_Object table)
{
  return copy_hash_table (check_hash_table (table));
}


DEFUN ("hash-table-count", Fhash_table_count, Shash_table_count, 1, 1, 0,
       doc: /* Return the number of elements in TABLE.  */)
  (Lisp_Object table)
{
  struct Lisp_Hash_Table *h = check_hash_table (table);
  return make_fixnum (h->count);
}


DEFUN ("hash-table-rehash-size", Fhash_table_rehash_size,
       Shash_table_rehash_size, 1, 1, 0,
       doc: /* Return the rehash size of TABLE.
This function is for compatibility only; it returns a nominal value
without current significance.  */)
  (Lisp_Object table)
{
  CHECK_HASH_TABLE (table);
  return make_float (1.5);  /* The old default rehash-size value.  */
}


DEFUN ("hash-table-rehash-threshold", Fhash_table_rehash_threshold,
       Shash_table_rehash_threshold, 1, 1, 0,
       doc: /* Return the rehash threshold of TABLE.
This function is for compatibility only; it returns a nominal value
without current significance.  */)
  (Lisp_Object table)
{
  CHECK_HASH_TABLE (table);
  return make_float (0.8125);  /* The old default rehash-threshold value.  */
}


DEFUN ("hash-table-size", Fhash_table_size, Shash_table_size, 1, 1, 0,
       doc: /* Return the current allocation size of TABLE.

This is probably not the function that you are looking for.  To get the
number of entries in a table, use `hash-table-count' instead.

The returned value is the number of entries that TABLE can currently
hold without growing, but since hash tables grow automatically, this
number is rarely of interest.  */)
  (Lisp_Object table)
{
  struct Lisp_Hash_Table *h = check_hash_table (table);
  return make_fixnum (HASH_TABLE_SIZE (h));
}


DEFUN ("hash-table-test", Fhash_table_test, Shash_table_test, 1, 1, 0,
       doc: /* Return the test TABLE uses.  */)
  (Lisp_Object table)
{
  return check_hash_table (table)->test->name;
}

Lisp_Object
hash_table_weakness_symbol (hash_table_weakness_t weak)
{
  switch (weak)
    {
    case Weak_None:          return Qnil;
    case Weak_Key:           return Qkey;
    case Weak_Value:         return Qvalue;
    case Weak_Key_And_Value: return Qkey_and_value;
    case Weak_Key_Or_Value:  return Qkey_or_value;
    }
  emacs_abort ();
}

DEFUN ("hash-table-weakness", Fhash_table_weakness, Shash_table_weakness,
       1, 1, 0,
       doc: /* Return the weakness of TABLE.  */)
  (Lisp_Object table)
{
  return hash_table_weakness_symbol (check_hash_table (table)->weakness);
}


DEFUN ("hash-table-p", Fhash_table_p, Shash_table_p, 1, 1, 0,
       doc: /* Return t if OBJ is a Lisp hash table object.  */)
  (Lisp_Object obj)
{
  return HASH_TABLE_P (obj) ? Qt : Qnil;
}


DEFUN ("clrhash", Fclrhash, Sclrhash, 1, 1, 0,
       doc: /* Clear hash table TABLE and return it.  */)
  (Lisp_Object table)
{
  struct Lisp_Hash_Table *h = check_hash_table (table);
  check_mutable_hash_table (table, h);
  hash_clear (h);
  /* Be compatible with XEmacs.  */
  return table;
}


DEFUN ("gethash", Fgethash, Sgethash, 2, 3, 0,
       doc: /* Look up KEY in TABLE and return its associated value.
If KEY is not found, return DFLT which defaults to nil.  */)
  (Lisp_Object key, Lisp_Object table, Lisp_Object dflt)
{
  struct Lisp_Hash_Table *h = check_hash_table (table);
  ptrdiff_t i = hash_lookup (h, key);
  return i >= 0 ? HASH_VALUE (h, i) : dflt;
}


DEFUN ("puthash", Fputhash, Sputhash, 3, 3, 0,
       doc: /* Associate KEY with VALUE in hash table TABLE.
If KEY is already present in table, replace its current value with
VALUE.  In any case, return VALUE.  */)
  (Lisp_Object key, Lisp_Object value, Lisp_Object table)
{
  struct Lisp_Hash_Table *h = check_hash_table (table);
  check_mutable_hash_table (table, h);

  EMACS_UINT hash = hash_from_key (h, key);
  ptrdiff_t i = hash_lookup_with_hash (h, key, hash);
  if (i >= 0)
    set_hash_value_slot (h, i, value);
  else
    hash_put (h, key, value, hash);

  return value;
}


DEFUN ("remhash", Fremhash, Sremhash, 2, 2, 0,
       doc: /* Remove KEY from TABLE.  */)
  (Lisp_Object key, Lisp_Object table)
{
  struct Lisp_Hash_Table *h = check_hash_table (table);
  check_mutable_hash_table (table, h);
  hash_remove_from_table (h, key);
  return Qnil;
}


DEFUN ("maphash", Fmaphash, Smaphash, 2, 2, 0,
       doc: /* Call FUNCTION for all entries in hash table TABLE.
FUNCTION is called with two arguments, KEY and VALUE.
It should not alter TABLE in any way other than using `puthash' to
set a new value for KEY, or `remhash' to remove KEY.
`maphash' always returns nil.  */)
  (Lisp_Object function, Lisp_Object table)
{
  struct Lisp_Hash_Table *h = check_hash_table (table);
  /* We can't use DOHASH here since FUNCTION may violate the rules and
     we shouldn't crash as a result (although the effects are
     unpredictable).  */
  DOHASH_SAFE (h, i)
    call2 (function, HASH_KEY (h, i), HASH_VALUE (h, i));
  return Qnil;
}


DEFUN ("define-hash-table-test", Fdefine_hash_table_test,
       Sdefine_hash_table_test, 3, 3, 0,
       doc: /* Define a new hash table test with name NAME, a symbol.

In hash tables created with NAME specified as test, use TEST to
compare keys, and HASH for computing hash codes of keys.

TEST must be a function taking two arguments and returning non-nil if
both arguments are the same.  HASH must be a function taking one
argument and returning an object that is the hash code of the argument.
It should be the case that if (eq (funcall HASH x1) (funcall HASH x2))
returns nil, then (funcall TEST x1 x2) also returns nil.  */)
  (Lisp_Object name, Lisp_Object test, Lisp_Object hash)
{
  return Fput (name, Qhash_table_test, list2 (test, hash));
}

DEFUN ("internal--hash-table-histogram",
       Finternal__hash_table_histogram,
       Sinternal__hash_table_histogram,
       1, 1, 0,
       doc: /* Bucket size histogram of HASH-TABLE.  Internal use only. */)
  (Lisp_Object hash_table)
{
  struct Lisp_Hash_Table *h = check_hash_table (hash_table);
  ptrdiff_t size = HASH_TABLE_SIZE (h);
  ptrdiff_t *freq = xzalloc (size * sizeof *freq);
  ptrdiff_t index_size = hash_table_index_size (h);
  for (ptrdiff_t i = 0; i < index_size; i++)
    {
      ptrdiff_t n = 0;
      for (ptrdiff_t j = HASH_INDEX (h, i); j != -1; j = HASH_NEXT (h, j))
	n++;
      if (n > 0)
	freq[n - 1]++;
    }
  Lisp_Object ret = Qnil;
  for (ptrdiff_t i = 0; i < size; i++)
    if (freq[i] > 0)
      ret = Fcons (Fcons (make_int (i + 1), make_int (freq[i])),
		   ret);
  xfree (freq);
  return Fnreverse (ret);
}

DEFUN ("internal--hash-table-buckets",
       Finternal__hash_table_buckets,
       Sinternal__hash_table_buckets,
       1, 1, 0,
       doc: /* (KEY . HASH) in HASH-TABLE, grouped by bucket.
Internal use only. */)
  (Lisp_Object hash_table)
{
  struct Lisp_Hash_Table *h = check_hash_table (hash_table);
  Lisp_Object ret = Qnil;
  ptrdiff_t index_size = hash_table_index_size (h);
  for (ptrdiff_t i = 0; i < index_size; i++)
    {
      Lisp_Object bucket = Qnil;
      for (ptrdiff_t j = HASH_INDEX (h, i); j != -1; j = HASH_NEXT (h, j))
	bucket = Fcons (Fcons (HASH_KEY (h, j), make_int (HASH_HASH (h, j))),
			bucket);
      if (!NILP (bucket))
	ret = Fcons (Fnreverse (bucket), ret);
    }
  return Fnreverse (ret);
}

DEFUN ("internal--hash-table-index-size",
       Finternal__hash_table_index_size,
       Sinternal__hash_table_index_size,
       1, 1, 0,
       doc: /* Index size of HASH-TABLE.  Internal use only. */)
  (Lisp_Object hash_table)
{
  struct Lisp_Hash_Table *h = check_hash_table (hash_table);
  return make_int (hash_table_index_size (h));
}


/************************************************************************
			MD5, SHA-1, and SHA-2
 ************************************************************************/

#include "md5.h"
#include "sha1.h"
#include "sha256.h"
#include "sha512.h"

/* Store into HEXBUF an unterminated hexadecimal character string
   representing DIGEST, which is binary data of size DIGEST_SIZE bytes.
   HEXBUF might equal DIGEST.  */
void
hexbuf_digest (char *hexbuf, void const *digest, int digest_size)
{
  unsigned char const *p = digest;

  for (int i = digest_size - 1; i >= 0; i--)
    {
      static char const hexdigit[16] = "0123456789abcdef";
      int p_i = p[i];
      hexbuf[2 * i] = hexdigit[p_i >> 4];
      hexbuf[2 * i + 1] = hexdigit[p_i & 0xf];
    }
}

static Lisp_Object
make_digest_string (Lisp_Object digest, int digest_size)
{
  hexbuf_digest (SSDATA (digest), SDATA (digest), digest_size);
  return digest;
}

DEFUN ("secure-hash-algorithms", Fsecure_hash_algorithms,
       Ssecure_hash_algorithms, 0, 0, 0,
       doc: /* Return a list of all the supported `secure-hash' algorithms. */)
  (void)
{
  return list (Qmd5, Qsha1, Qsha224, Qsha256, Qsha384, Qsha512);
}

/* Extract data from a string or a buffer. SPEC is a list of
(BUFFER-OR-STRING-OR-SYMBOL START END CODING-SYSTEM NOERROR) which behave as
specified with `secure-hash' and in Info node
`(elisp)Format of GnuTLS Cryptography Inputs'.  */
char *
extract_data_from_object (Lisp_Object spec,
                          ptrdiff_t *start_byte,
                          ptrdiff_t *end_byte)
{
  Lisp_Object object = XCAR (spec);

  if (CONSP (spec)) spec = XCDR (spec);
  Lisp_Object start = CAR_SAFE (spec);

  if (CONSP (spec)) spec = XCDR (spec);
  Lisp_Object end = CAR_SAFE (spec);

  if (CONSP (spec)) spec = XCDR (spec);
  Lisp_Object coding_system = CAR_SAFE (spec);

  if (CONSP (spec)) spec = XCDR (spec);
  Lisp_Object noerror = CAR_SAFE (spec);

  if (STRINGP (object))
    {
      if (NILP (coding_system))
	{
	  /* Decide the coding-system to encode the data with.  */

	  if (STRING_MULTIBYTE (object))
	    /* use default, we can't guess correct value */
	    coding_system = preferred_coding_system ();
	  else
	    coding_system = Qraw_text;
	}

      if (NILP (Fcoding_system_p (coding_system)))
	{
	  /* Invalid coding system.  */

	  if (!NILP (noerror))
	    coding_system = Qraw_text;
	  else
	    xsignal1 (Qcoding_system_error, coding_system);
	}

      if (STRING_MULTIBYTE (object))
	object = code_convert_string (object, coding_system,
				      Qnil, true, false, true);

      ptrdiff_t size = SCHARS (object), start_char, end_char;
      validate_subarray (object, start, end, size, &start_char, &end_char);

      *start_byte = !start_char ? 0 : string_char_to_byte (object, start_char);
      *end_byte = (end_char == size
                   ? SBYTES (object)
                   : string_char_to_byte (object, end_char));
    }
  else if (BUFFERP (object))
    {
      struct buffer *prev = current_buffer;
      EMACS_INT b, e;

      record_unwind_current_buffer ();

      struct buffer *bp = XBUFFER (object);
      set_buffer_internal (bp);

      b = !NILP (start) ? fix_position (start) : BEGV;
      e = !NILP (end) ? fix_position (end) : ZV;
      if (b > e)
	{
	  EMACS_INT temp = b;
	  b = e;
	  e = temp;
	}

      if (!(BEGV <= b && e <= ZV))
	args_out_of_range (start, end);

      if (NILP (coding_system))
	{
	  /* Decide the coding-system to encode the data with.
	     See fileio.c:Fwrite-region */

	  if (!NILP (Vcoding_system_for_write))
	    coding_system = Vcoding_system_for_write;
	  else
	    {
	      bool force_raw_text = false;

	      coding_system = BVAR (XBUFFER (object), buffer_file_coding_system);
	      if (NILP (coding_system)
		  || NILP (Flocal_variable_p (Qbuffer_file_coding_system, Qnil)))
		{
		  coding_system = Qnil;
		  if (NILP (BVAR (current_buffer, enable_multibyte_characters)))
		    force_raw_text = true;
		}

	      if (NILP (coding_system) && !NILP (Fbuffer_file_name (object)))
		{
		  /* Check file-coding-system-alist.  */
		  Lisp_Object val = CALLN (Ffind_operation_coding_system,
					   Qwrite_region,
					   make_fixnum (b), make_fixnum (e),
					   Fbuffer_file_name (object));
		  if (CONSP (val) && !NILP (XCDR (val)))
		    coding_system = XCDR (val);
		}

	      if (NILP (coding_system)
		  && !NILP (BVAR (XBUFFER (object), buffer_file_coding_system)))
		{
		  /* If we still have not decided a coding system, use the
		     default value of buffer-file-coding-system.  */
		  coding_system = BVAR (XBUFFER (object), buffer_file_coding_system);
		}

	      if (!force_raw_text
		  && !NILP (Ffboundp (Vselect_safe_coding_system_function)))
		/* Confirm that VAL can surely encode the current region.  */
		coding_system = call4 (Vselect_safe_coding_system_function,
				       make_fixnum (b), make_fixnum (e),
				       coding_system, Qnil);

	      if (force_raw_text)
		coding_system = Qraw_text;
	    }

	  if (NILP (Fcoding_system_p (coding_system)))
	    {
	      /* Invalid coding system.  */

	      if (!NILP (noerror))
		coding_system = Qraw_text;
	      else
		xsignal1 (Qcoding_system_error, coding_system);
	    }
	}

      object = make_buffer_string (b, e, false);
      set_buffer_internal (prev);
      /* Discard the unwind protect for recovering the current
	 buffer.  */
      specpdl_ptr--;

      if (STRING_MULTIBYTE (object))
	object = code_convert_string (object, coding_system,
				      Qnil, true, false, false);
      *start_byte = 0;
      *end_byte = SBYTES (object);
    }
  else if (EQ (object, Qiv_auto))
    {
      /* Format: (iv-auto REQUIRED-LENGTH).  */

      if (! FIXNATP (start))
        error ("Without a length, `iv-auto' can't be used; see ELisp manual");
      else
        {
	  EMACS_INT start_hold = XFIXNAT (start);
          object = make_uninit_string (start_hold);
	  char *lim = SSDATA (object) + start_hold;
	  for (char *p = SSDATA (object); p < lim; p++)
	    {
	      ssize_t gotten = getrandom (p, lim - p, 0);
	      if (0 <= gotten)
		p += gotten;
	      else if (errno != EINTR)
		report_file_error ("Getting random data", Qnil);
	    }

          *start_byte = 0;
          *end_byte = start_hold;
        }
    }

  if (!STRINGP (object))
    signal_error ("Invalid object argument",
		  NILP (object) ? build_string ("nil") : object);
  return SSDATA (object);
}


/* ALGORITHM is a symbol: md5, sha1, sha224 and so on. */

static Lisp_Object
secure_hash (Lisp_Object algorithm, Lisp_Object object, Lisp_Object start,
	     Lisp_Object end, Lisp_Object coding_system, Lisp_Object noerror,
	     Lisp_Object binary)
{
  ptrdiff_t start_byte, end_byte;
  int digest_size;
  void *(*hash_func) (const char *, size_t, void *);
  Lisp_Object digest;

  CHECK_SYMBOL (algorithm);

  Lisp_Object spec = list5 (object, start, end, coding_system, noerror);

  const char *input = extract_data_from_object (spec, &start_byte, &end_byte);

  if (input == NULL)
    error ("secure_hash: Failed to extract data from object, aborting!");

  if (EQ (algorithm, Qmd5))
    {
      digest_size = MD5_DIGEST_SIZE;
      hash_func	  = md5_buffer;
    }
  else if (EQ (algorithm, Qsha1))
    {
      digest_size = SHA1_DIGEST_SIZE;
      hash_func	  = sha1_buffer;
    }
  else if (EQ (algorithm, Qsha224))
    {
      digest_size = SHA224_DIGEST_SIZE;
      hash_func	  = sha224_buffer;
    }
  else if (EQ (algorithm, Qsha256))
    {
      digest_size = SHA256_DIGEST_SIZE;
      hash_func	  = sha256_buffer;
    }
  else if (EQ (algorithm, Qsha384))
    {
      digest_size = SHA384_DIGEST_SIZE;
      hash_func	  = sha384_buffer;
    }
  else if (EQ (algorithm, Qsha512))
    {
      digest_size = SHA512_DIGEST_SIZE;
      hash_func	  = sha512_buffer;
    }
  else
    error ("Invalid algorithm arg: %s", SDATA (Fsymbol_name (algorithm)));

  /* allocate 2 x digest_size so that it can be reused to hold the
     hexified value */
  digest = make_uninit_string (digest_size * 2);

  hash_func (input + start_byte,
	     end_byte - start_byte,
	     SSDATA (digest));

  if (NILP (binary))
    return make_digest_string (digest, digest_size);
  else
    return make_unibyte_string (SSDATA (digest), digest_size);
}

DEFUN ("md5", Fmd5, Smd5, 1, 5, 0,
       doc: /* Return MD5 message digest of OBJECT, a buffer or string.

A message digest is the string representation of the cryptographic checksum
of a document, and the algorithm to calculate it is defined in RFC 1321.
The MD5 digest is 32-character long.

The two optional arguments START and END are character positions
specifying for which part of OBJECT the message digest should be
computed.  If nil or omitted, the digest is computed for the whole
OBJECT.

The MD5 message digest is computed from the result of encoding the
text in a coding system, not directly from the internal Emacs form of
the text.  The optional fourth argument CODING-SYSTEM specifies which
coding system to encode the text with.  It should be the same coding
system that you used or will use when actually writing the text into a
file.

If CODING-SYSTEM is nil or omitted, the default depends on OBJECT.  If
OBJECT is a buffer, the default for CODING-SYSTEM is whatever coding
system would be chosen by default for writing this text into a file.

If OBJECT is a string, the most preferred coding system (see the
command `prefer-coding-system') is used.

If NOERROR is non-nil, silently assume the `raw-text' coding if the
guesswork fails.  Normally, an error is signaled in such case.

Note that MD5 is not collision resistant and should not be used for
anything security-related.  See `secure-hash' for alternatives.  */)
  (Lisp_Object object, Lisp_Object start, Lisp_Object end, Lisp_Object coding_system, Lisp_Object noerror)
{
  return secure_hash (Qmd5, object, start, end, coding_system, noerror, Qnil);
}

DEFUN ("secure-hash", Fsecure_hash, Ssecure_hash, 2, 5, 0,
       doc: /* Return the secure hash of OBJECT, a buffer or string.
ALGORITHM is a symbol specifying the hash to use:
- md5    corresponds to MD5, produces a 32-character signature
- sha1   corresponds to SHA-1, produces a 40-character signature
- sha224 corresponds to SHA-2 (SHA-224), produces a 56-character signature
- sha256 corresponds to SHA-2 (SHA-256), produces a 64-character signature
- sha384 corresponds to SHA-2 (SHA-384), produces a 96-character signature
- sha512 corresponds to SHA-2 (SHA-512), produces a 128-character signature

The two optional arguments START and END are positions specifying for
which part of OBJECT to compute the hash.  If nil or omitted, uses the
whole OBJECT.

The full list of algorithms can be obtained with `secure-hash-algorithms'.

If BINARY is non-nil, returns a string in binary form.  In this case,
the function returns a unibyte string whose length is half the number
of characters it returns when BINARY is nil.

Note that MD5 and SHA-1 are not collision resistant and should not be
used for anything security-related.  For these applications, use one
of the other hash types instead, e.g. sha256 or sha512.  */)
  (Lisp_Object algorithm, Lisp_Object object, Lisp_Object start, Lisp_Object end, Lisp_Object binary)
{
  return secure_hash (algorithm, object, start, end, Qnil, Qnil, binary);
}

DEFUN ("buffer-hash", Fbuffer_hash, Sbuffer_hash, 0, 1, 0,
       doc: /* Return a hash of the contents of BUFFER-OR-NAME.
This hash is performed on the raw internal format of the buffer,
disregarding any coding systems.  If nil, use the current buffer.

This function is useful for comparing two buffers running in the same
Emacs, but is not guaranteed to return the same hash between different
Emacs versions.  It should be somewhat more efficient on larger
buffers than `secure-hash' is, and should not allocate more memory.

It should not be used for anything security-related.  See
`secure-hash' for these applications.  */ )
  (Lisp_Object buffer_or_name)
{
  Lisp_Object buffer;
  struct buffer *b;
  struct sha1_ctx ctx;

  if (NILP (buffer_or_name))
    buffer = Fcurrent_buffer ();
  else
    buffer = Fget_buffer (buffer_or_name);
  if (NILP (buffer))
    nsberror (buffer_or_name);

  b = XBUFFER (buffer);
  sha1_init_ctx (&ctx);

  /* Process the first part of the buffer. */
  sha1_process_bytes (BUF_BEG_ADDR (b),
		      BUF_GPT_BYTE (b) - BUF_BEG_BYTE (b),
		      &ctx);

  /* If the gap is before the end of the buffer, process the last half
     of the buffer. */
  if (BUF_GPT_BYTE (b) < BUF_Z_BYTE (b))
    sha1_process_bytes (BUF_GAP_END_ADDR (b),
			BUF_Z_ADDR (b) - BUF_GAP_END_ADDR (b),
			&ctx);

  Lisp_Object digest = make_uninit_string (SHA1_DIGEST_SIZE * 2);
  sha1_finish_ctx (&ctx, SSDATA (digest));
  return make_digest_string (digest, SHA1_DIGEST_SIZE);
}

DEFUN ("buffer-line-statistics", Fbuffer_line_statistics,
       Sbuffer_line_statistics, 0, 1, 0,
       doc: /* Return data about lines in BUFFER.
The data is returned as a list, and the first element is the number of
lines in the buffer, the second is the length of the longest line, and
the third is the mean line length.  The lengths returned are in bytes, not
characters.  */ )
  (Lisp_Object buffer_or_name)
{
  Lisp_Object buffer;
  ptrdiff_t lines = 0, longest = 0;
  double mean = 0;
  struct buffer *b;

  if (NILP (buffer_or_name))
    buffer = Fcurrent_buffer ();
  else
    buffer = Fget_buffer (buffer_or_name);
  if (NILP (buffer))
    nsberror (buffer_or_name);

  b = XBUFFER (buffer);

  unsigned char *start = BUF_BEG_ADDR (b);
  ptrdiff_t area = BUF_GPT_BYTE (b) - BUF_BEG_BYTE (b), pre_gap = 0;

  /* Process the first part of the buffer. */
  while (area > 0)
    {
      unsigned char *n = memchr (start, '\n', area);

      if (n)
	{
	  ptrdiff_t this_line = n - start;
	  if (this_line > longest)
	    longest = this_line;
	  lines++;
	  /* Blame Knuth. */
	  mean = mean + (this_line - mean) / lines;
	  area = area - this_line - 1;
	  start += this_line + 1;
	}
      else
	{
	  /* Didn't have a newline here, so save the rest for the
	     post-gap calculation. */
	  pre_gap = area;
	  area = 0;
	}
    }

  /* If the gap is before the end of the buffer, process the last half
     of the buffer. */
  if (BUF_GPT_BYTE (b) < BUF_Z_BYTE (b))
    {
      start = BUF_GAP_END_ADDR (b);
      area = BUF_Z_ADDR (b) - BUF_GAP_END_ADDR (b);

      while (area > 0)
	{
	  unsigned char *n = memchr (start, '\n', area);
	  ptrdiff_t this_line = n? n - start + pre_gap: area + pre_gap;

	  if (this_line > longest)
	    longest = this_line;
	  lines++;
	  /* Blame Knuth again. */
	  mean = mean + (this_line - mean) / lines;
	  area = area - this_line - 1;
	  start += this_line + 1;
	  pre_gap = 0;
	}
    }
  else if (pre_gap > 0)
    {
      if (pre_gap > longest)
	longest = pre_gap;
      lines++;
      mean = mean + (pre_gap - mean) / lines;
    }

  return list3 (make_int (lines), make_int (longest), make_float (mean));
}

DEFUN ("string-search", Fstring_search, Sstring_search, 2, 3, 0,
       doc: /* Search for the string NEEDLE in the string HAYSTACK.
The return value is the position of the first occurrence of NEEDLE in
HAYSTACK, or nil if no match was found.

The optional START-POS argument says where to start searching in
HAYSTACK and defaults to zero (start at the beginning).
It must be between zero and the length of HAYSTACK, inclusive.

Case is always significant and text properties are ignored. */)
  (register Lisp_Object needle, Lisp_Object haystack, Lisp_Object start_pos)
{
  ptrdiff_t start_byte = 0, haybytes;
  char *res, *haystart;
  EMACS_INT start = 0;

  CHECK_STRING (needle);
  CHECK_STRING (haystack);

  if (!NILP (start_pos))
    {
      CHECK_FIXNUM (start_pos);
      start = XFIXNUM (start_pos);
      if (start < 0 || start > SCHARS (haystack))
        xsignal1 (Qargs_out_of_range, start_pos);
      start_byte = string_char_to_byte (haystack, start);
    }

  /* If NEEDLE is longer than (the remaining length of) haystack, then
     we can't have a match, and return early.  */
  if (SCHARS (needle) > SCHARS (haystack) - start)
    return Qnil;

  haystart = SSDATA (haystack) + start_byte;
  haybytes = SBYTES (haystack) - start_byte;

  /* We can do a direct byte-string search if both strings have the
     same multibyteness, or if the needle consists of ASCII characters only.  */
  if (STRING_MULTIBYTE (haystack)
      ? (STRING_MULTIBYTE (needle)
         || SCHARS (haystack) == SBYTES (haystack) || string_ascii_p (needle))
      : (!STRING_MULTIBYTE (needle)
         || SCHARS (needle) == SBYTES (needle)))
    {
      if (STRING_MULTIBYTE (haystack) && STRING_MULTIBYTE (needle)
          && SCHARS (haystack) == SBYTES (haystack)
          && SCHARS (needle) != SBYTES (needle))
        /* Multibyte non-ASCII needle, multibyte ASCII haystack: impossible.  */
        return Qnil;
      else
        res = memmem (haystart, haybytes,
                      SSDATA (needle), SBYTES (needle));
    }
  else if (STRING_MULTIBYTE (haystack))  /* unibyte non-ASCII needle */
    {
      Lisp_Object multi_needle = string_to_multibyte (needle);
      res = memmem (haystart, haybytes,
		    SSDATA (multi_needle), SBYTES (multi_needle));
    }
  else              /* unibyte haystack, multibyte non-ASCII needle */
    {
      /* The only possible way we can find the multibyte needle in the
	 unibyte stack (since we know that the needle is non-ASCII) is
	 if they contain "raw bytes" (and no other non-ASCII chars.)  */
      ptrdiff_t nbytes = SBYTES (needle);
      for (ptrdiff_t i = 0; i < nbytes; i++)
        {
          int c = SREF (needle, i);
          if (CHAR_BYTE8_HEAD_P (c))
            i++;                /* Skip raw byte.  */
          else if (!ASCII_CHAR_P (c))
            return Qnil;  /* Found a char that can't be in the haystack.  */
        }

      /* "Raw bytes" (aka eighth-bit) are represented differently in
         multibyte and unibyte strings.  */
      Lisp_Object uni_needle = Fstring_to_unibyte (needle);
      res = memmem (haystart, haybytes,
                    SSDATA (uni_needle), SBYTES (uni_needle));
    }

  if (! res)
    return Qnil;

  return make_int (string_byte_to_char (haystack, res - SSDATA (haystack)));
}

DEFUN ("object-intervals", Fobject_intervals, Sobject_intervals, 1, 1, 0,
       doc: /* Return a copy of the text properties of OBJECT.
OBJECT must be a buffer or a string.

Altering this copy does not change the layout of the text properties
in OBJECT.  */)
  (register Lisp_Object object)
{
  INTERVAL intervals;

  if (STRINGP (object))
    intervals = string_intervals (object);
  else if (BUFFERP (object))
    intervals = buffer_intervals (XBUFFER (object));
  else
    wrong_type_argument (Qbuffer_or_string_p, object);

  if (! intervals)
    return Qnil;

  Lisp_Object collector = Qnil;
  traverse_intervals (intervals, 0, collect_interval, &collector);
  return Fnreverse (collector);
}

DEFUN ("line-number-at-pos", Fline_number_at_pos,
       Sline_number_at_pos, 0, 2, 0,
       doc: /* Return the line number at POSITION in the current buffer.
If POSITION is nil or omitted, it defaults to point's position in the
current buffer.

If the buffer is narrowed, the return value by default counts the lines
from the beginning of the accessible portion of the buffer.  But if the
second optional argument ABSOLUTE is non-nil, the value counts the lines
from the absolute start of the buffer, disregarding the narrowing.  */)
  (register Lisp_Object position, Lisp_Object absolute)
{
  ptrdiff_t pos_byte, start_byte = BEGV_BYTE;

  if (!BUFFER_LIVE_P (current_buffer))
    error ("Attempt to count lines in a dead buffer");

  if (MARKERP (position))
    {
      /* We don't trust the byte position if the marker's buffer is
         not the current buffer.  */
      if (XMARKER (position)->buffer != current_buffer)
	pos_byte = CHAR_TO_BYTE (marker_position (position));
      else
	pos_byte = marker_byte_position (position);
    }
  else if (NILP (position))
    pos_byte = PT_BYTE;
  else
    {
      CHECK_FIXNUM (position);
      ptrdiff_t pos = XFIXNUM (position);
      /* Check that POSITION is valid. */
      if (pos < BEG || pos > Z)
	args_out_of_range_3 (position, make_int (BEG), make_int (Z));
      pos_byte = CHAR_TO_BYTE (pos);
    }

  if (!NILP (absolute))
    start_byte = BEG_BYTE;
  else if (NILP (absolute))
    pos_byte = clip_to_bounds (BEGV_BYTE, pos_byte, ZV_BYTE);

  /* Check that POSITION is valid. */
  if (pos_byte < BEG_BYTE || pos_byte > Z_BYTE)
    args_out_of_range_3 (make_int (BYTE_TO_CHAR (pos_byte)),
			 make_int (BEG), make_int (Z));

  return make_int (count_lines (start_byte, pos_byte) + 1);
}


void
syms_of_fns (void)
{
  /* Hash table stuff.  */
  DEFSYM (Qhash_table_p, "hash-table-p");
  DEFSYM (Qeq, "eq");
  DEFSYM (Qeql, "eql");
  DEFSYM (Qequal, "equal");
  DEFSYM (QCtest, ":test");
  DEFSYM (QCsize, ":size");
  DEFSYM (QCpurecopy, ":purecopy");
  DEFSYM (QCrehash_size, ":rehash-size");
  DEFSYM (QCrehash_threshold, ":rehash-threshold");
  DEFSYM (QCweakness, ":weakness");
  DEFSYM (Qkey, "key");
  DEFSYM (Qvalue, "value");
  DEFSYM (Qhash_table_test, "hash-table-test");
  DEFSYM (Qkey_or_value, "key-or-value");
  DEFSYM (Qkey_and_value, "key-and-value");
  DEFSYM (Qstring_equal, "string-equal");

  defsubr (&Ssxhash_eq);
  defsubr (&Ssxhash_eql);
  defsubr (&Ssxhash_equal);
  defsubr (&Ssxhash_equal_including_properties);
  defsubr (&Smake_hash_table);
  defsubr (&Scopy_hash_table);
  defsubr (&Shash_table_count);
  defsubr (&Shash_table_rehash_size);
  defsubr (&Shash_table_rehash_threshold);
  defsubr (&Shash_table_size);
  defsubr (&Shash_table_test);
  defsubr (&Shash_table_weakness);
  defsubr (&Shash_table_p);
  defsubr (&Sclrhash);
  defsubr (&Sgethash);
  defsubr (&Sputhash);
  defsubr (&Sremhash);
  defsubr (&Smaphash);
  defsubr (&Sdefine_hash_table_test);
  defsubr (&Sinternal__hash_table_histogram);
  defsubr (&Sinternal__hash_table_buckets);
  defsubr (&Sinternal__hash_table_index_size);
  defsubr (&Sstring_search);
  defsubr (&Sobject_intervals);
  defsubr (&Sline_number_at_pos);

  /* Crypto and hashing stuff.  */
  DEFSYM (Qiv_auto, "iv-auto");

  DEFSYM (Qmd5,    "md5");
  DEFSYM (Qsha1,   "sha1");
  DEFSYM (Qsha224, "sha224");
  DEFSYM (Qsha256, "sha256");
  DEFSYM (Qsha384, "sha384");
  DEFSYM (Qsha512, "sha512");

  /* Miscellaneous stuff.  */

  DEFSYM (Qstring_lessp, "string-lessp");
  DEFSYM (Qprovide, "provide");
  DEFSYM (Qrequire, "require");
  DEFSYM (Qyes_or_no_p_history, "yes-or-no-p-history");
  DEFSYM (Qcursor_in_echo_area, "cursor-in-echo-area");
  DEFSYM (Qwidget_type, "widget-type");

  DEFVAR_LISP ("overriding-plist-environment", Voverriding_plist_environment,
               doc: /* An alist that overrides the plists of the symbols which it lists.
Used by the byte-compiler to apply `define-symbol-prop' during
compilation.  */);
  Voverriding_plist_environment = Qnil;
  DEFSYM (Qoverriding_plist_environment, "overriding-plist-environment");

  staticpro (&string_char_byte_cache_string);
  string_char_byte_cache_string = Qnil;

  require_nesting_list = Qnil;
  staticpro (&require_nesting_list);

  Fset (Qyes_or_no_p_history, Qnil);

  DEFVAR_LISP ("features", Vfeatures,
    doc: /* A list of symbols which are the features of the executing Emacs.
Used by `featurep' and `require', and altered by `provide'.  */);
  Vfeatures = list1 (Qemacs);
  DEFSYM (Qfeatures, "features");
  /* Let people use lexically scoped vars named `features'.  */
  Fmake_var_non_special (Qfeatures);
  DEFSYM (Qsubfeatures, "subfeatures");
  DEFSYM (Qfuncall, "funcall");
  DEFSYM (Qplistp, "plistp");
  DEFSYM (Qlist_or_vector_p, "list-or-vector-p");

#ifdef HAVE_LANGINFO_CODESET
  DEFSYM (Qcodeset, "codeset");
  DEFSYM (Qdays, "days");
  DEFSYM (Qmonths, "months");
  DEFSYM (Qpaper, "paper");
#endif	/* HAVE_LANGINFO_CODESET */

  DEFVAR_BOOL ("use-dialog-box", use_dialog_box,
    doc: /* Non-nil means mouse commands use dialog boxes to ask questions.
This applies to `y-or-n-p' and `yes-or-no-p' questions asked by commands
invoked by mouse clicks and mouse menu items.

On some platforms, file selection dialogs are also enabled if this is
non-nil.  */);
  use_dialog_box = true;

  DEFVAR_BOOL ("use-file-dialog", use_file_dialog,
    doc: /* Non-nil means mouse commands use a file dialog to ask for files.
This applies to commands from menus and tool bar buttons even when
they are initiated from the keyboard.  If `use-dialog-box' is nil,
that disables the use of a file dialog, regardless of the value of
this variable.  */);
  use_file_dialog = true;

  DEFVAR_BOOL ("use-short-answers", use_short_answers,
    doc: /* Non-nil means `yes-or-no-p' uses shorter answers "y" or "n".
When non-nil, `yes-or-no-p' will use `y-or-n-p' to read the answer.
We recommend against setting this variable non-nil, because `yes-or-no-p'
is intended to be used when users are expected not to respond too
quickly, but to take their time and perhaps think about the answer.
The same variable also affects the function `read-answer'.  See also
`yes-or-no-prompt'.  */);
  use_short_answers = false;

  DEFVAR_LISP ("yes-or-no-prompt", Vyes_or_no_prompt,
    doc: /* String to append when `yes-or-no-p' asks a question.
For best results this should end in a space.  */);
  Vyes_or_no_prompt = build_unibyte_string ("(yes or no) ");

  defsubr (&Sidentity);
  defsubr (&Srandom);
  defsubr (&Slength);
  defsubr (&Ssafe_length);
  defsubr (&Slength_less);
  defsubr (&Slength_greater);
  defsubr (&Slength_equal);
  defsubr (&Sproper_list_p);
  defsubr (&Sstring_bytes);
  defsubr (&Sstring_distance);
  defsubr (&Sstring_equal);
  defsubr (&Scompare_strings);
  defsubr (&Sstring_lessp);
  defsubr (&Sstring_version_lessp);
  defsubr (&Sstring_collate_lessp);
  defsubr (&Sstring_collate_equalp);
  defsubr (&Sappend);
  defsubr (&Sconcat);
  defsubr (&Svconcat);
  defsubr (&Scopy_sequence);
  defsubr (&Sstring_make_multibyte);
  defsubr (&Sstring_make_unibyte);
  defsubr (&Sstring_as_multibyte);
  defsubr (&Sstring_as_unibyte);
  defsubr (&Sstring_to_multibyte);
  defsubr (&Sstring_to_unibyte);
  defsubr (&Scopy_alist);
  defsubr (&Ssubstring);
  defsubr (&Ssubstring_no_properties);
  defsubr (&Stake);
  defsubr (&Sntake);
  defsubr (&Snthcdr);
  defsubr (&Snth);
  defsubr (&Selt);
  defsubr (&Smember);
  defsubr (&Smemq);
  defsubr (&Smemql);
  defsubr (&Sassq);
  defsubr (&Sassoc);
  defsubr (&Srassq);
  defsubr (&Srassoc);
  defsubr (&Sdelq);
  defsubr (&Sdelete);
  defsubr (&Snreverse);
  defsubr (&Sreverse);
  defsubr (&Ssort);
  defsubr (&Splist_get);
  defsubr (&Sget);
  defsubr (&Splist_put);
  defsubr (&Sput);
  defsubr (&Seql);
  defsubr (&Sequal);
  defsubr (&Sequal_including_properties);
  defsubr (&Svaluelt);
  defsubr (&Sfillarray);
  defsubr (&Sclear_string);
  defsubr (&Snconc);
  defsubr (&Smapcar);
  defsubr (&Smapc);
  defsubr (&Smapcan);
  defsubr (&Smapconcat);
  defsubr (&Syes_or_no_p);
  defsubr (&Sload_average);
  defsubr (&Sfeaturep);
  defsubr (&Srequire);
  defsubr (&Sprovide);
  defsubr (&Splist_member);
  defsubr (&Swidget_put);
  defsubr (&Swidget_get);
  defsubr (&Swidget_apply);
  defsubr (&Sbase64_encode_region);
  defsubr (&Sbase64_decode_region);
  defsubr (&Sbase64_encode_string);
  defsubr (&Sbase64_decode_string);
  defsubr (&Sbase64url_encode_region);
  defsubr (&Sbase64url_encode_string);
  defsubr (&Smd5);
  defsubr (&Ssecure_hash_algorithms);
  defsubr (&Ssecure_hash);
  defsubr (&Sbuffer_hash);
  defsubr (&Slocale_info);
  defsubr (&Sbuffer_line_statistics);

  DEFSYM (Qreal_this_command, "real-this-command");
  DEFSYM (Qfrom__tty_menu_p, "from--tty-menu-p");
  DEFSYM (Qyes_or_no_p, "yes-or-no-p");
  DEFSYM (Qy_or_n_p, "y-or-n-p");

  DEFSYM (QCkey, ":key");
  DEFSYM (QClessp, ":lessp");
  DEFSYM (QCin_place, ":in-place");
  DEFSYM (QCreverse, ":reverse");
  DEFSYM (Qvaluelt, "value<");
}<|MERGE_RESOLUTION|>--- conflicted
+++ resolved
@@ -4663,33 +4663,6 @@
       return n;
 }
 
-<<<<<<< HEAD
-
-/* Find KEY in ARGS which has size NARGS.  Don't consider indices for
-   which USED[I] is non-zero.  If found at index I in ARGS, set
-   USED[I] and USED[I + 1] to 1, and return I + 1.  Otherwise return
-   0.  This function is used to extract a keyword/argument pair from
-   a DEFUN parameter list.  */
-
-ptrdiff_t
-get_key_arg (Lisp_Object key, ptrdiff_t nargs, Lisp_Object *args, char *used)
-{
-  ptrdiff_t i;
-
-  for (i = 1; i < nargs; i++)
-    if (!used[i - 1] && EQ (args[i - 1], key))
-      {
-	used[i - 1] = 1;
-	used[i] = 1;
-	return i;
-      }
-
-  return 0;
-}
-
-
-=======
->>>>>>> 9ed82c26
 /* Return a Lisp vector which has the same contents as VEC but has
    at least INCR_MIN more entries, where INCR_MIN is positive.
    If NITEMS_MAX is not -1, do not grow the vector to be any larger
@@ -5847,25 +5820,6 @@
 	signal_error ("Invalid keyword argument", kw);
     }
 
-<<<<<<< HEAD
-  /* The vector `used' is used to keep track of arguments that
-     have been consumed.  */
-  char *used = SAFE_ALLOCA (nargs * sizeof *used);
-  memset (used, 0, nargs * sizeof *used);
-
-  /* See if there's a `:test TEST' among the arguments.  */
-  ptrdiff_t i = get_key_arg (QCtest, nargs, args, used);
-  Lisp_Object test = i ? maybe_remove_pos_from_symbol (args[i]) : Qeql;
-  const struct hash_table_test *testdesc;
-  if (BASE_EQ (test, Qeq))
-    testdesc = &hashtest_eq;
-  else if (BASE_EQ (test, Qeql))
-    testdesc = &hashtest_eql;
-  else if (BASE_EQ (test, Qequal))
-    testdesc = &hashtest_equal;
-  else if (EQ (test, Qstring_equal))
-    testdesc = &hashtest_string_equal;
-=======
   const struct hash_table_test *test;
   if (NILP (test_arg) || BASE_EQ (test_arg, Qeql))
     test = &hashtest_eql;
@@ -5873,7 +5827,8 @@
     test = &hashtest_eq;
   else if (BASE_EQ (test_arg, Qequal))
     test = &hashtest_equal;
->>>>>>> 9ed82c26
+  else if (EQ (test_arg, Qstring_equal))
+    test = &hashtest_string_equal;
   else
     test = get_hash_table_user_test (test_arg);
 
