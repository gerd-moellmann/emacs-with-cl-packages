--- conflicted
+++ resolved
@@ -25,10 +25,15 @@
 #endif
 #include <time.h>
 
+#ifndef HAVE_MACGUI
+/* On Mac OS, defining this conflicts with precompiled headers.  */
+
 /* Note on some machines this defines `vector' as a typedef,
    so make sure we don't use that name in this file.  */
 #undef vector
 #define vector *****
+
+#endif  /* ! HAVE_MACGUI */
 
 #include "lisp.h"
 #include "commands.h"
@@ -44,7 +49,7 @@
 #ifdef HAVE_MENUS
 #if defined (HAVE_X_WINDOWS)
 #include "xterm.h"
-#elif defined (MAC_OS)
+#elif defined (HAVE_MACGUI)
 #include "macterm.h"
 #endif
 #endif
@@ -2646,11 +2651,7 @@
   xprompt = prompt;
   GCPRO2 (prompt, xprompt);
 
-<<<<<<< HEAD
-#if defined (HAVE_X_WINDOWS) || defined (MAC_OS)
-=======
 #ifdef HAVE_WINDOW_SYSTEM
->>>>>>> 10d9d085
   if (display_hourglass_p)
     cancel_hourglass ();
 #endif
