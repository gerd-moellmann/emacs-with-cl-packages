/* Random utility Lisp functions.

Copyright (C) 1985-2025 Free Software Foundation, Inc.

This file is part of GNU Emacs.

GNU Emacs is free software: you can redistribute it and/or modify
it under the terms of the GNU General Public License as published by
the Free Software Foundation, either version 3 of the License, or (at
your option) any later version.

GNU Emacs is distributed in the hope that it will be useful,
but WITHOUT ANY WARRANTY; without even the implied warranty of
MERCHANTABILITY or FITNESS FOR A PARTICULAR PURPOSE.  See the
GNU General Public License for more details.

You should have received a copy of the GNU General Public License
along with GNU Emacs.  If not, see <https://www.gnu.org/licenses/>.  */

#include <config.h>

#include <stddef.h>
#include <stdlib.h>
#include <sys/random.h>
#include <unistd.h>
#include <filevercmp.h>
#include <intprops.h>
#include <vla.h>
#include <errno.h>
#include <math.h>

#include "lisp.h"
#include "bignum.h"
#include "character.h"
#include "coding.h"
#include "composite.h"
#include "buffer.h"
#include "igc.h"
#include "intervals.h"
#include "pdumper.h"
#include "window.h"
#include "gnutls.h"

#ifdef HAVE_TREE_SITTER
#include "treesit.h"
#endif

enum equal_kind { EQUAL_NO_QUIT, EQUAL_PLAIN, EQUAL_INCLUDING_PROPERTIES };
static bool internal_equal (Lisp_Object, Lisp_Object,
			    enum equal_kind, int, Lisp_Object);
static EMACS_UINT sxhash_obj (Lisp_Object, int);

DEFUN ("identity", Fidentity, Sidentity, 1, 1, 0,
       doc: /* Return the ARGUMENT unchanged.  */
       attributes: const)
  (Lisp_Object argument)
{
  return argument;
}

/* Return a random Lisp fixnum I in the range 0 <= I < LIM,
   where LIM is taken from a positive fixnum.  */
static Lisp_Object
get_random_fixnum (EMACS_INT lim)
{
  /* Return the remainder of a random integer R (in range 0..INTMASK)
     divided by LIM, except reject the rare case where R is so close
     to INTMASK that the remainder isn't random.  */
  EMACS_INT difflim = INTMASK - lim + 1, diff, remainder;
  do
    {
      EMACS_INT r = get_random ();
      remainder = r % lim;
      diff = r - remainder;
    }
  while (difflim < diff);

  return make_fixnum (remainder);
}

DEFUN ("random", Frandom, Srandom, 0, 1, 0,
       doc: /* Return a pseudo-random integer.
By default, return a fixnum; all fixnums are equally likely.
With positive integer LIMIT, return random integer in interval [0,LIMIT).
With argument t, set the random number seed from the system's entropy
pool if available, otherwise from less-random volatile data such as the time.
With a string argument, set the seed based on the string's contents.

See Info node `(elisp)Random Numbers' for more details.  */)
  (Lisp_Object limit)
{
  if (EQ (limit, Qt))
    init_random ();
  else if (STRINGP (limit))
    seed_random (SSDATA (limit), SBYTES (limit));
  else if (FIXNUMP (limit))
    {
      EMACS_INT lim = XFIXNUM (limit);
      if (lim <= 0)
        xsignal1 (Qargs_out_of_range, limit);
      return get_random_fixnum (lim);
    }
  else if (BIGNUMP (limit))
    {
      struct Lisp_Bignum *lim = XBIGNUM (limit);
      if (mpz_sgn (*bignum_val (lim)) <= 0)
        xsignal1 (Qargs_out_of_range, limit);
      return get_random_bignum (lim);
    }

  return make_ufixnum (get_random ());
}

/* Random data-structure functions.  */

/* Return LIST's length.  Signal an error if LIST is not a proper list.  */

ptrdiff_t
list_length (Lisp_Object list)
{
  ptrdiff_t i = 0;
  FOR_EACH_TAIL (list)
    i++;
  CHECK_LIST_END (list, list);
  return i;
}


DEFUN ("length", Flength, Slength, 1, 1, 0,
       doc: /* Return the length of vector, list or string SEQUENCE.
A byte-code function object is also allowed.

If the string contains multibyte characters, this is not necessarily
the number of bytes in the string; it is the number of characters.
To get the number of bytes, use `string-bytes'.

If the length of a list is being computed to compare to a (small)
number, the `length<', `length>' and `length=' functions may be more
efficient.  */)
  (Lisp_Object sequence)
{
  EMACS_INT val;

  if (STRINGP (sequence))
    val = SCHARS (sequence);
  else if (CONSP (sequence))
    val = list_length (sequence);
  else if (NILP (sequence))
    val = 0;
  else if (VECTORP (sequence))
    val = ASIZE (sequence);
  else if (CHAR_TABLE_P (sequence))
    val = MAX_CHAR;
  else if (BOOL_VECTOR_P (sequence))
    val = bool_vector_size (sequence);
  else if (CLOSUREP (sequence) || RECORDP (sequence))
    val = PVSIZE (sequence);
  else
    wrong_type_argument (Qsequencep, sequence);

  return make_fixnum (val);
}

DEFUN ("safe-length", Fsafe_length, Ssafe_length, 1, 1, 0,
       doc: /* Return the length of a list, but avoid error or infinite loop.
This function never gets an error.  If LIST is not really a list,
it returns 0.  If LIST is circular, it returns an integer that is at
least the number of distinct elements.  */)
  (Lisp_Object list)
{
  ptrdiff_t len = 0;
  FOR_EACH_TAIL_SAFE (list)
    len++;
  return make_fixnum (len);
}

static inline
EMACS_INT length_internal (Lisp_Object sequence, int len)
{
  /* If LENGTH is short (arbitrarily chosen cut-off point), use a
     fast loop that doesn't care about whether SEQUENCE is
     circular or not. */
  if (len < 0xffff)
    while (CONSP (sequence))
      {
	if (--len <= 0)
	  return -1;
	sequence = XCDR (sequence);
      }
  /* Signal an error on circular lists. */
  else
    FOR_EACH_TAIL (sequence)
      if (--len <= 0)
	return -1;
  return len;
}

DEFUN ("length<", Flength_less, Slength_less, 2, 2, 0,
       doc: /* Return non-nil if SEQUENCE is shorter than LENGTH.
See `length' for allowed values of SEQUENCE and how elements are
counted.  */)
  (Lisp_Object sequence, Lisp_Object length)
{
  CHECK_FIXNUM (length);
  EMACS_INT len = XFIXNUM (length);

  if (CONSP (sequence))
    return length_internal (sequence, len) == -1? Qnil: Qt;
  else
    return XFIXNUM (Flength (sequence)) < len? Qt: Qnil;
}

DEFUN ("length>", Flength_greater, Slength_greater, 2, 2, 0,
       doc: /* Return non-nil if SEQUENCE is longer than LENGTH.
See `length' for allowed values of SEQUENCE and how elements are
counted.  */)
  (Lisp_Object sequence, Lisp_Object length)
{
  CHECK_FIXNUM (length);
  EMACS_INT len = XFIXNUM (length);

  if (CONSP (sequence))
    return length_internal (sequence, len + 1) == -1? Qt: Qnil;
  else
    return XFIXNUM (Flength (sequence)) > len? Qt: Qnil;
}

DEFUN ("length=", Flength_equal, Slength_equal, 2, 2, 0,
       doc: /* Return non-nil if SEQUENCE has length equal to LENGTH.
See `length' for allowed values of SEQUENCE and how elements are
counted.  */)
  (Lisp_Object sequence, Lisp_Object length)
{
  CHECK_FIXNUM (length);
  EMACS_INT len = XFIXNUM (length);

  if (len < 0)
    return Qnil;

  if (CONSP (sequence))
    return length_internal (sequence, len + 1) == 1? Qt: Qnil;
  else
    return XFIXNUM (Flength (sequence)) == len? Qt: Qnil;
}

DEFUN ("proper-list-p", Fproper_list_p, Sproper_list_p, 1, 1, 0,
       doc: /* Return OBJECT's length if it is a proper list, nil otherwise.
A proper list is neither circular nor dotted (i.e., its last cdr is nil).  */
       attributes: const)
  (Lisp_Object object)
{
  ptrdiff_t len = 0;
  Lisp_Object last_tail = object;
  Lisp_Object tail = object;
  FOR_EACH_TAIL_SAFE (tail)
    {
      len++;
      rarely_quit (len);
      last_tail = XCDR (tail);
    }
  if (!NILP (last_tail))
    return Qnil;
  return make_fixnum (len);
}

DEFUN ("string-bytes", Fstring_bytes, Sstring_bytes, 1, 1, 0,
       doc: /* Return the number of bytes in STRING.
If STRING is multibyte, this may be greater than the length of STRING.  */)
  (Lisp_Object string)
{
  CHECK_STRING (string);
  return make_fixnum (SBYTES (string));
}

DEFUN ("string-distance", Fstring_distance, Sstring_distance, 2, 3, 0,
       doc: /* Return Levenshtein distance between STRING1 and STRING2.
The distance is the number of deletions, insertions, and substitutions
required to transform STRING1 into STRING2.
If BYTECOMPARE is nil or omitted, compute distance in terms of characters.
If BYTECOMPARE is non-nil, compute distance in terms of bytes.
Letter-case is significant, but text properties are ignored. */)
  (Lisp_Object string1, Lisp_Object string2, Lisp_Object bytecompare)

{
  CHECK_STRING (string1);
  CHECK_STRING (string2);

  bool use_byte_compare =
    !NILP (bytecompare)
    || (!STRING_MULTIBYTE (string1) && !STRING_MULTIBYTE (string2));
  ptrdiff_t len1 = use_byte_compare ? SBYTES (string1) : SCHARS (string1);
  ptrdiff_t len2 = use_byte_compare ? SBYTES (string2) : SCHARS (string2);
  ptrdiff_t x, y, lastdiag, olddiag;

  USE_SAFE_ALLOCA;
  ptrdiff_t *column;
  SAFE_NALLOCA (column, 1, len1 + 1);
  for (y = 0; y <= len1; y++)
    column[y] = y;

  if (use_byte_compare)
    {
      char *s1 = SSDATA (string1);
      char *s2 = SSDATA (string2);

      for (x = 1; x <= len2; x++)
        {
          column[0] = x;
          for (y = 1, lastdiag = x - 1; y <= len1; y++)
            {
              olddiag = column[y];
              column[y] = min (min (column[y] + 1, column[y-1] + 1),
			       lastdiag + (s1[y-1] == s2[x-1] ? 0 : 1));
              lastdiag = olddiag;
            }
        }
    }
  else
    {
      int c1, c2;
      ptrdiff_t i1, i1_byte, i2 = 0, i2_byte = 0;
      for (x = 1; x <= len2; x++)
        {
          column[0] = x;
          c2 = fetch_string_char_advance (string2, &i2, &i2_byte);
          i1 = i1_byte = 0;
          for (y = 1, lastdiag = x - 1; y <= len1; y++)
            {
              olddiag = column[y];
              c1 = fetch_string_char_advance (string1, &i1, &i1_byte);
              column[y] = min (min (column[y] + 1, column[y-1] + 1),
			       lastdiag + (c1 == c2 ? 0 : 1));
              lastdiag = olddiag;
            }
        }
    }

  SAFE_FREE ();
  return make_fixnum (column[len1]);
}

DEFUN ("string-equal", Fstring_equal, Sstring_equal, 2, 2, 0,
       doc: /* Return t if two strings have identical contents.
Case is significant, but text properties are ignored.
Symbols are also allowed; their print names are used instead.

See also `string-equal-ignore-case'.  */)
  (register Lisp_Object s1, Lisp_Object s2)
{
  if (SYMBOLP (s1))
    s1 = SYMBOL_NAME (s1);
  if (SYMBOLP (s2))
    s2 = SYMBOL_NAME (s2);
  CHECK_STRING (s1);
  CHECK_STRING (s2);

  if (SCHARS (s1) != SCHARS (s2)
      || SBYTES (s1) != SBYTES (s2)
      || memcmp (SDATA (s1), SDATA (s2), SBYTES (s1)))
    return Qnil;
  return Qt;
}

DEFUN ("compare-strings", Fcompare_strings, Scompare_strings, 6, 7, 0,
       doc: /* Compare the contents of two strings, converting to multibyte if needed.
The arguments START1, END1, START2, and END2, if non-nil, are
positions specifying which parts of STR1 or STR2 to compare.  In
string STR1, compare the part between START1 (inclusive) and END1
\(exclusive).  If START1 is nil, it defaults to 0, the beginning of
the string; if END1 is nil, it defaults to the length of the string.
Likewise, in string STR2, compare the part between START2 and END2.
Like in `substring', negative values are counted from the end.

The strings are compared by the numeric values of their characters.
For instance, STR1 is "less than" STR2 if its first differing
character has a smaller numeric value.  If IGNORE-CASE is non-nil,
characters are converted to upper-case before comparing them.  Unibyte
strings are converted to multibyte for comparison.

The value is t if the strings (or specified portions) match.
If string STR1 is less, the value is a negative number N;
  - 1 - N is the number of characters that match at the beginning.
If string STR1 is greater, the value is a positive number N;
  N - 1 is the number of characters that match at the beginning.  */)
  (Lisp_Object str1, Lisp_Object start1, Lisp_Object end1, Lisp_Object str2,
   Lisp_Object start2, Lisp_Object end2, Lisp_Object ignore_case)
{
  ptrdiff_t from1, to1, from2, to2, i1, i1_byte, i2, i2_byte;

  CHECK_STRING (str1);
  CHECK_STRING (str2);

  /* For backward compatibility, silently bring too-large positive end
     values into range.  */
  if (FIXNUMP (end1) && SCHARS (str1) < XFIXNUM (end1))
    end1 = make_fixnum (SCHARS (str1));
  if (FIXNUMP (end2) && SCHARS (str2) < XFIXNUM (end2))
    end2 = make_fixnum (SCHARS (str2));

  validate_subarray (str1, start1, end1, SCHARS (str1), &from1, &to1);
  validate_subarray (str2, start2, end2, SCHARS (str2), &from2, &to2);

  i1 = from1;
  i2 = from2;

  i1_byte = string_char_to_byte (str1, i1);
  i2_byte = string_char_to_byte (str2, i2);

  while (i1 < to1 && i2 < to2)
    {
      /* When we find a mismatch, we must compare the
	 characters, not just the bytes.  */
      int c1 = fetch_string_char_as_multibyte_advance (str1, &i1, &i1_byte);
      int c2 = fetch_string_char_as_multibyte_advance (str2, &i2, &i2_byte);

      if (c1 == c2)
	continue;

      if (! NILP (ignore_case))
	{
	  c1 = XFIXNUM (Fupcase (make_fixnum (c1)));
	  c2 = XFIXNUM (Fupcase (make_fixnum (c2)));
	}

      if (c1 == c2)
	continue;

      /* Note that I1 has already been incremented
	 past the character that we are comparing;
	 hence we don't add or subtract 1 here.  */
      if (c1 < c2)
	return make_fixnum (- i1 + from1);
      else
	return make_fixnum (i1 - from1);
    }

  if (i1 < to1)
    return make_fixnum (i1 - from1 + 1);
  if (i2 < to2)
    return make_fixnum (- i1 + from1 - 1);

  return Qt;
}

/* Check whether the platform allows access to unaligned addresses for
   size_t integers without trapping or undue penalty (a few cycles is OK),
   and that a word-sized memcpy can be used to generate such an access.

   This whitelist is incomplete but since it is only used to improve
   performance, omitting cases is safe.  */
#if (defined __x86_64__|| defined __amd64__		\
     || defined __i386__ || defined __i386		\
     || defined __arm64__ || defined __aarch64__	\
     || defined __powerpc__ || defined __powerpc	\
     || defined __ppc__ || defined __ppc		\
     || defined __s390__ || defined __s390x__)		\
  && defined __OPTIMIZE__
#define HAVE_FAST_UNALIGNED_ACCESS 1
#else
#define HAVE_FAST_UNALIGNED_ACCESS 0
#endif

/* Load a word from a possibly unaligned address.  */
static inline size_t
load_unaligned_size_t (const void *p)
{
  size_t x;
  memcpy (&x, p, sizeof x);
  return x;
}

/* Return -1/0/1 to indicate the relation </=/> between string1 and string2.  */
static int
string_cmp (Lisp_Object string1, Lisp_Object string2)
{
  ptrdiff_t n = min (SCHARS (string1), SCHARS (string2));

  if ((!STRING_MULTIBYTE (string1) || SCHARS (string1) == SBYTES (string1))
      && (!STRING_MULTIBYTE (string2) || SCHARS (string2) == SBYTES (string2)))
    {
      /* Each argument is either unibyte or all-ASCII multibyte:
	 we can compare bytewise.  */
      int d = memcmp (SSDATA (string1), SSDATA (string2), n);
      if (d)
	return d;
      return n < SCHARS (string2) ? -1 : n < SCHARS (string1);
    }
  else if (STRING_MULTIBYTE (string1) && STRING_MULTIBYTE (string2))
    {
      /* Two arbitrary multibyte strings: we cannot use memcmp because
	 the encoding for raw bytes would sort those between U+007F and U+0080
	 which isn't where we want them.
	 Instead, we skip the longest common prefix and look at
	 what follows.  */
      ptrdiff_t nb1 = SBYTES (string1);
      ptrdiff_t nb2 = SBYTES (string2);
      ptrdiff_t nb = min (nb1, nb2);
      ptrdiff_t b = 0;

      /* String data is normally allocated with word alignment, but
	 there are exceptions (notably pure strings) so we restrict the
	 wordwise skipping to safe architectures.  */
      if (HAVE_FAST_UNALIGNED_ACCESS)
	{
	  /* First compare entire machine words.  */
	  int ws = sizeof (size_t);
	  const char *w1 = SSDATA (string1);
	  const char *w2 = SSDATA (string2);
	  while (b < nb - ws + 1 &&    load_unaligned_size_t (w1 + b)
		                    == load_unaligned_size_t (w2 + b))
	    b += ws;
	}

      /* Scan forward to the differing byte.  */
      while (b < nb && SREF (string1, b) == SREF (string2, b))
	b++;

      if (b >= nb)
	/* One string is a prefix of the other.  */
	return b < nb2 ? -1 : b < nb1;

      /* Now back up to the start of the differing characters:
	 it's the last byte not having the bit pattern 10xxxxxx.  */
      while ((SREF (string1, b) & 0xc0) == 0x80)
	b--;

      /* Compare the differing characters.  */
      ptrdiff_t i1 = 0, i2 = 0;
      ptrdiff_t i1_byte = b, i2_byte = b;
      int c1 = fetch_string_char_advance_no_check (string1, &i1, &i1_byte);
      int c2 = fetch_string_char_advance_no_check (string2, &i2, &i2_byte);
      return c1 < c2 ? -1 : c1 > c2;
    }
  else if (STRING_MULTIBYTE (string1))
    {
      /* string1 multibyte, string2 unibyte */
      ptrdiff_t i1 = 0, i1_byte = 0, i2 = 0;
      while (i1 < n)
	{
	  int c1 = fetch_string_char_advance_no_check (string1, &i1, &i1_byte);
	  int c2 = SREF (string2, i2++);
	  if (c1 != c2)
	    return c1 < c2 ? -1 : 1;
	}
      return i1 < SCHARS (string2) ? -1 : i1 < SCHARS (string1);
    }
  else
    {
      /* string1 unibyte, string2 multibyte */
      ptrdiff_t i1 = 0, i2 = 0, i2_byte = 0;
      while (i1 < n)
	{
	  int c1 = SREF (string1, i1++);
	  int c2 = fetch_string_char_advance_no_check (string2, &i2, &i2_byte);
	  if (c1 != c2)
	    return c1 < c2 ? -1 : 1;
	}
      return i1 < SCHARS (string2) ? -1 : i1 < SCHARS (string1);
    }
}

DEFUN ("string-lessp", Fstring_lessp, Sstring_lessp, 2, 2, 0,
       doc: /* Return non-nil if STRING1 is less than STRING2 in lexicographic order.
Case is significant.
Symbols are also allowed; their print names are used instead.  */)
  (Lisp_Object string1, Lisp_Object string2)
{
  if (SYMBOLP (string1))
    string1 = SYMBOL_NAME (string1);
  else
    CHECK_STRING (string1);
  if (SYMBOLP (string2))
    string2 = SYMBOL_NAME (string2);
  else
    CHECK_STRING (string2);

  return string_cmp (string1, string2) < 0 ? Qt : Qnil;
}

DEFUN ("string-version-lessp", Fstring_version_lessp,
       Sstring_version_lessp, 2, 2, 0,
       doc: /* Return non-nil if S1 is less than S2, as version strings.

This function compares version strings S1 and S2:
   1) By prefix lexicographically.
   2) Then by version (similarly to version comparison of Debian's dpkg).
      Leading zeros in version numbers are ignored.
   3) If both prefix and version are equal, compare as ordinary strings.

For example, \"foo2.png\" compares less than \"foo12.png\".
Case is significant.
Symbols are also allowed; their print names are used instead.  */)
  (Lisp_Object string1, Lisp_Object string2)
{
  if (SYMBOLP (string1))
    string1 = SYMBOL_NAME (string1);
  if (SYMBOLP (string2))
    string2 = SYMBOL_NAME (string2);
  CHECK_STRING (string1);
  CHECK_STRING (string2);
  int cmp = filenvercmp (SSDATA (string1), SBYTES (string1),
			 SSDATA (string2), SBYTES (string2));
  return cmp < 0 ? Qt : Qnil;
}

DEFUN ("string-collate-lessp", Fstring_collate_lessp, Sstring_collate_lessp, 2, 4, 0,
       doc: /* Return t if first arg string is less than second in collation order.
Symbols are also allowed; their print names are used instead.

This function obeys the conventions for collation order in your
locale settings.  For example, punctuation and whitespace characters
might be considered less significant for sorting:

\(sort \\='("11" "12" "1 1" "1 2" "1.1" "1.2") \\='string-collate-lessp)
  => ("11" "1 1" "1.1" "12" "1 2" "1.2")

The optional argument LOCALE, a string, overrides the setting of your
current locale identifier for collation.  The value is system
dependent; a LOCALE \"en_US.UTF-8\" is applicable on POSIX systems,
while it would be, e.g., \"enu_USA.1252\" on MS-Windows systems.

If IGNORE-CASE is non-nil, characters are converted to lower-case
before comparing them.

To emulate Unicode-compliant collation on MS-Windows systems,
bind `w32-collate-ignore-punctuation' to a non-nil value, since
the codeset part of the locale cannot be \"UTF-8\" on MS-Windows.

Some operating systems do not implement correct collation (in specific
locale environments or at all).  Then, this functions falls back to
case-sensitive `string-lessp' and IGNORE-CASE argument is ignored.  */)
  (Lisp_Object s1, Lisp_Object s2, Lisp_Object locale, Lisp_Object ignore_case)
{
#if defined __STDC_ISO_10646__ || defined WINDOWSNT
  /* Check parameters.  */
  if (SYMBOLP (s1))
    s1 = SYMBOL_NAME (s1);
  if (SYMBOLP (s2))
    s2 = SYMBOL_NAME (s2);
  CHECK_STRING (s1);
  CHECK_STRING (s2);
  if (!NILP (locale))
    CHECK_STRING (locale);

  return (str_collate (s1, s2, locale, ignore_case) < 0) ? Qt : Qnil;

#else  /* !__STDC_ISO_10646__, !WINDOWSNT */
  return Fstring_lessp (s1, s2);
#endif /* !__STDC_ISO_10646__, !WINDOWSNT */
}

DEFUN ("string-collate-equalp", Fstring_collate_equalp, Sstring_collate_equalp, 2, 4, 0,
       doc: /* Return t if two strings have identical contents.
Symbols are also allowed; their print names are used instead.

This function obeys the conventions for collation order in your locale
settings.  For example, characters with different coding points but
the same meaning might be considered as equal, like different grave
accent Unicode characters:

\(string-collate-equalp (string ?\\uFF40) (string ?\\u1FEF))
  => t

The optional argument LOCALE, a string, overrides the setting of your
current locale identifier for collation.  The value is system
dependent; a LOCALE \"en_US.UTF-8\" is applicable on POSIX systems,
while it would be \"enu_USA.1252\" on MS Windows systems.

If IGNORE-CASE is non-nil, characters are converted to lower-case
before comparing them.

To emulate Unicode-compliant collation on MS-Windows systems,
bind `w32-collate-ignore-punctuation' to a non-nil value, since
the codeset part of the locale cannot be \"UTF-8\" on MS-Windows.

If your system does not support a locale environment, this function
behaves like `string-equal', and in that case the IGNORE-CASE argument
is ignored.

Do NOT use this function to compare file names for equality.  */)
  (Lisp_Object s1, Lisp_Object s2, Lisp_Object locale, Lisp_Object ignore_case)
{
#if defined __STDC_ISO_10646__ || defined WINDOWSNT
  /* Check parameters.  */
  if (SYMBOLP (s1))
    s1 = SYMBOL_NAME (s1);
  if (SYMBOLP (s2))
    s2 = SYMBOL_NAME (s2);
  CHECK_STRING (s1);
  CHECK_STRING (s2);
  if (!NILP (locale))
    CHECK_STRING (locale);

  return (str_collate (s1, s2, locale, ignore_case) == 0) ? Qt : Qnil;

#else  /* !__STDC_ISO_10646__, !WINDOWSNT */
  return Fstring_equal (s1, s2);
#endif /* !__STDC_ISO_10646__, !WINDOWSNT */
}

static Lisp_Object concat_to_list (ptrdiff_t nargs, Lisp_Object *args,
				   Lisp_Object last_tail);
static Lisp_Object concat_to_vector (ptrdiff_t nargs, Lisp_Object *args);
static Lisp_Object concat_to_string (ptrdiff_t nargs, Lisp_Object *args);

Lisp_Object
concat2 (Lisp_Object s1, Lisp_Object s2)
{
  return concat_to_string (2, ((Lisp_Object []) {s1, s2}));
}

Lisp_Object
concat3 (Lisp_Object s1, Lisp_Object s2, Lisp_Object s3)
{
  return concat_to_string (3, ((Lisp_Object []) {s1, s2, s3}));
}

DEFUN ("append", Fappend, Sappend, 0, MANY, 0,
       doc: /* Concatenate all the arguments and make the result a list.
The result is a list whose elements are the elements of all the arguments.
Each argument may be a list, vector or string.

All arguments except the last argument are copied.  The last argument
is just used as the tail of the new list.  If the last argument is not
a list, this results in a dotted list.

As an exception, if all the arguments except the last are nil, and the
last argument is not a list, the return value is that last argument
unaltered, not a list.

usage: (append &rest SEQUENCES)  */)
  (ptrdiff_t nargs, Lisp_Object *args)
{
  if (nargs == 0)
    return Qnil;
  return concat_to_list (nargs - 1, args, args[nargs - 1]);
}

DEFUN ("concat", Fconcat, Sconcat, 0, MANY, 0,
       doc: /* Concatenate all the arguments and make the result a string.
The result is a string whose elements are the elements of all the arguments.
Each argument may be a string or a list or vector of characters (integers).

Values of the `composition' property of the result are not guaranteed
to be `eq'.
usage: (concat &rest SEQUENCES)  */)
  (ptrdiff_t nargs, Lisp_Object *args)
{
  return concat_to_string (nargs, args);
}

DEFUN ("vconcat", Fvconcat, Svconcat, 0, MANY, 0,
       doc: /* Concatenate all the arguments and make the result a vector.
The result is a vector whose elements are the elements of all the arguments.
Each argument may be a list, vector or string.
usage: (vconcat &rest SEQUENCES)   */)
  (ptrdiff_t nargs, Lisp_Object *args)
{
  return concat_to_vector (nargs, args);
}


DEFUN ("copy-sequence", Fcopy_sequence, Scopy_sequence, 1, 1, 0,
       doc: /* Return a copy of a list, vector, string, char-table or record.
The elements of a list, vector or record are not copied; they are
shared with the original.  See Info node `(elisp) Sequence Functions'
for more details about this sharing and its effects.
If the original sequence is empty, this function may return
the same empty object instead of its copy.  */)
  (Lisp_Object arg)
{
  if (NILP (arg)) return arg;

  if (CONSP (arg))
    {
      Lisp_Object val = Fcons (XCAR (arg), Qnil);
      Lisp_Object prev = val;
      Lisp_Object tail = XCDR (arg);
      FOR_EACH_TAIL (tail)
	{
	  Lisp_Object c = Fcons (XCAR (tail), Qnil);
	  XSETCDR (prev, c);
	  prev = c;
	}
      CHECK_LIST_END (tail, tail);
      return val;
    }

  if (STRINGP (arg))
    {
      ptrdiff_t bytes = SBYTES (arg);
      ptrdiff_t chars = SCHARS (arg);
      Lisp_Object val = STRING_MULTIBYTE (arg)
	? make_uninit_multibyte_string (chars, bytes)
	: make_uninit_string (bytes);
      memcpy (SDATA (val), SDATA (arg), bytes);
      INTERVAL ivs = string_intervals (arg);
      if (ivs)
	{
	  INTERVAL copy = copy_intervals (ivs, 0, chars);
	  set_interval_object (copy, val);
	  set_string_intervals (val, copy);
	}
      return val;
    }

  if (VECTORP (arg))
    return Fvector (ASIZE (arg), XVECTOR (arg)->contents);

  if (RECORDP (arg))
    return Frecord (PVSIZE (arg), XVECTOR (arg)->contents);

  if (CHAR_TABLE_P (arg))
    return copy_char_table (arg);

  if (BOOL_VECTOR_P (arg))
    {
      EMACS_INT nbits = bool_vector_size (arg);
      ptrdiff_t nbytes = bool_vector_bytes (nbits);
      Lisp_Object val = make_uninit_bool_vector (nbits);
      memcpy (bool_vector_data (val), bool_vector_data (arg), nbytes);
      return val;
    }

  wrong_type_argument (Qsequencep, arg);
}

/* This structure holds information of an argument of `concat_to_string'
   that is a string and has text properties to be copied.  */
struct textprop_rec
{
  ptrdiff_t argnum;		/* refer to ARGS (arguments of `concat') */
  ptrdiff_t to;			/* refer to VAL (the target string) */
};

static Lisp_Object
concat_to_string (ptrdiff_t nargs, Lisp_Object *args)
{
  USE_SAFE_ALLOCA;

  /* Check types and compute total length in chars of arguments in RESULT_LEN,
     length in bytes in RESULT_LEN_BYTE, and determine in DEST_MULTIBYTE
     whether the result should be a multibyte string.  */
  EMACS_INT result_len = 0;
  EMACS_INT result_len_byte = 0;
  bool dest_multibyte = false;
  bool some_unibyte = false;
  for (ptrdiff_t i = 0; i < nargs; i++)
    {
      Lisp_Object arg = args[i];
      EMACS_INT len;

      /* We must count the number of bytes needed in the string
	 as well as the number of characters.  */

      if (STRINGP (arg))
	{
	  ptrdiff_t arg_len_byte = SBYTES (arg);
	  len = SCHARS (arg);
	  if (STRING_MULTIBYTE (arg))
	    dest_multibyte = true;
	  else
	    some_unibyte = true;
	  if (STRING_BYTES_BOUND - result_len_byte < arg_len_byte)
	    string_overflow ();
	  result_len_byte += arg_len_byte;
	}
      else if (VECTORP (arg))
	{
	  len = ASIZE (arg);
	  ptrdiff_t arg_len_byte = 0;
	  for (ptrdiff_t j = 0; j < len; j++)
	    {
	      Lisp_Object ch = AREF (arg, j);
	      CHECK_CHARACTER (ch);
	      int c = XFIXNAT (ch);
	      arg_len_byte += CHAR_BYTES (c);
	      if (!ASCII_CHAR_P (c) && !CHAR_BYTE8_P (c))
		dest_multibyte = true;
	    }
	  if (STRING_BYTES_BOUND - result_len_byte < arg_len_byte)
	    string_overflow ();
	  result_len_byte += arg_len_byte;
	}
      else if (NILP (arg))
	continue;
      else if (CONSP (arg))
	{
	  len = XFIXNAT (Flength (arg));
	  ptrdiff_t arg_len_byte = 0;
	  for (; CONSP (arg); arg = XCDR (arg))
	    {
	      Lisp_Object ch = XCAR (arg);
	      CHECK_CHARACTER (ch);
	      int c = XFIXNAT (ch);
	      arg_len_byte += CHAR_BYTES (c);
	      if (!ASCII_CHAR_P (c) && !CHAR_BYTE8_P (c))
		dest_multibyte = true;
	    }
	  if (STRING_BYTES_BOUND - result_len_byte < arg_len_byte)
	    string_overflow ();
	  result_len_byte += arg_len_byte;
	}
      else
	wrong_type_argument (Qsequencep, arg);

      result_len += len;
      if (MOST_POSITIVE_FIXNUM < result_len)
	memory_full (SIZE_MAX);
    }

  if (dest_multibyte && some_unibyte)
    {
      /* Non-ASCII characters in unibyte strings take two bytes when
	 converted to multibyte -- count them and adjust the total.  */
      for (ptrdiff_t i = 0; i < nargs; i++)
	{
	  Lisp_Object arg = args[i];
	  if (STRINGP (arg) && !STRING_MULTIBYTE (arg))
	    {
	      ptrdiff_t bytes = SCHARS (arg);
	      const unsigned char *s = SDATA (arg);
	      ptrdiff_t nonascii = 0;
	      for (ptrdiff_t j = 0; j < bytes; j++)
		nonascii += s[j] >> 7;
	      if (STRING_BYTES_BOUND - result_len_byte < nonascii)
		string_overflow ();
	      result_len_byte += nonascii;
	    }
	}
    }

  if (!dest_multibyte)
    result_len_byte = result_len;

  /* Create the output object.  */
  Lisp_Object result = dest_multibyte
    ? make_uninit_multibyte_string (result_len, result_len_byte)
    : make_uninit_string (result_len);

  /* Copy the contents of the args into the result.  */
  ptrdiff_t toindex = 0;
  ptrdiff_t toindex_byte = 0;

  /* When we make a multibyte string, we can't copy text properties
     while concatenating each string because the length of resulting
     string can't be decided until we finish the whole concatenation.
     So, we record strings that have text properties to be copied
     here, and copy the text properties after the concatenation.  */
  struct textprop_rec *textprops;
  /* Number of elements in textprops.  */
  ptrdiff_t num_textprops = 0;
  SAFE_NALLOCA (textprops, 1, nargs);

  for (ptrdiff_t i = 0; i < nargs; i++)
    {
      Lisp_Object arg = args[i];
      if (STRINGP (arg))
	{
	  if (string_intervals (arg))
	    {
	      textprops[num_textprops].argnum = i;
	      textprops[num_textprops].to = toindex;
	      num_textprops++;
	    }
	  ptrdiff_t nchars = SCHARS (arg);
	  if (STRING_MULTIBYTE (arg) == dest_multibyte)
	    {
	      /* Between strings of the same kind, copy fast.  */
	      ptrdiff_t arg_len_byte = SBYTES (arg);
	      memcpy (SDATA (result) + toindex_byte, SDATA (arg), arg_len_byte);
	      toindex_byte += arg_len_byte;
	    }
	  else
	    {
	      /* Copy a single-byte string to a multibyte string.  */
	      toindex_byte += str_to_multibyte (SDATA (result) + toindex_byte,
						SDATA (arg), nchars);
	    }
	  toindex += nchars;
	}
      else if (VECTORP (arg))
	{
	  ptrdiff_t len = ASIZE (arg);
	  for (ptrdiff_t j = 0; j < len; j++)
	    {
	      int c = XFIXNAT (AREF (arg, j));
	      if (dest_multibyte)
		toindex_byte += CHAR_STRING (c, SDATA (result) + toindex_byte);
	      else
		SSET (result, toindex_byte++, c);
	      toindex++;
	    }
	}
      else
	for (Lisp_Object tail = arg; !NILP (tail); tail = XCDR (tail))
	  {
	    int c = XFIXNAT (XCAR (tail));
	    if (dest_multibyte)
	      toindex_byte += CHAR_STRING (c, SDATA (result) + toindex_byte);
	    else
	      SSET (result, toindex_byte++, c);
	    toindex++;
	  }
    }

  if (num_textprops > 0)
    {
      ptrdiff_t last_to_end = -1;
      for (ptrdiff_t i = 0; i < num_textprops; i++)
	{
	  Lisp_Object arg = args[textprops[i].argnum];
	  Lisp_Object props = text_property_list (arg,
						  make_fixnum (0),
						  make_fixnum (SCHARS (arg)),
						  Qnil);
	  /* If successive arguments have properties, be sure that the
	     value of `composition' property be the copy.  */
	  if (last_to_end == textprops[i].to)
	    make_composition_value_copy (props);
	  add_text_properties_from_list (result, props,
					 make_fixnum (textprops[i].to));
	  last_to_end = textprops[i].to + SCHARS (arg);
	}
    }

  SAFE_FREE ();
  return result;
}

/* Concatenate sequences into a list. */
Lisp_Object
concat_to_list (ptrdiff_t nargs, Lisp_Object *args, Lisp_Object last_tail)
{
  /* Copy the contents of the args into the result.  */
  Lisp_Object result = Qnil;
  Lisp_Object last = Qnil;	/* Last cons in result if nonempty.  */

  for (ptrdiff_t i = 0; i < nargs; i++)
    {
      Lisp_Object arg = args[i];
      /* List arguments are treated specially since this is the common case.  */
      if (CONSP (arg))
	{
	  Lisp_Object head = Fcons (XCAR (arg), Qnil);
	  Lisp_Object prev = head;
	  arg = XCDR (arg);
	  FOR_EACH_TAIL (arg)
	    {
	      Lisp_Object next = Fcons (XCAR (arg), Qnil);
	      XSETCDR (prev, next);
	      prev = next;
	    }
	  CHECK_LIST_END (arg, arg);
	  if (NILP (result))
	    result = head;
	  else
	    XSETCDR (last, head);
	  last = prev;
	}
      else if (NILP (arg))
	;
      else if (VECTORP (arg) || STRINGP (arg)
	       || BOOL_VECTOR_P (arg) || CLOSUREP (arg))
	{
	  ptrdiff_t arglen = XFIXNUM (Flength (arg));
	  ptrdiff_t argindex_byte = 0;

	  /* Copy element by element.  */
	  for (ptrdiff_t argindex = 0; argindex < arglen; argindex++)
	    {
	      /* Fetch next element of `arg' arg into `elt', or break if
		 `arg' is exhausted. */
	      Lisp_Object elt;
	      if (STRINGP (arg))
		{
		  int c;
		  if (STRING_MULTIBYTE (arg))
		    {
		      ptrdiff_t char_idx = argindex;
		      c = fetch_string_char_advance_no_check (arg, &char_idx,
							      &argindex_byte);
		    }
		  else
		    c = SREF (arg, argindex);
		  elt = make_fixed_natnum (c);
		}
	      else if (BOOL_VECTOR_P (arg))
		elt = bool_vector_ref (arg, argindex);
	      else
		elt = AREF (arg, argindex);

	      /* Store this element into the result.  */
	      Lisp_Object node = Fcons (elt, Qnil);
	      if (NILP (result))
		result = node;
	      else
		XSETCDR (last, node);
	      last = node;
	    }
	}
      else
	wrong_type_argument (Qsequencep, arg);
    }

  if (NILP (result))
    result = last_tail;
  else
    XSETCDR (last, last_tail);

  return result;
}

/* Concatenate sequences into a vector.  */
Lisp_Object
concat_to_vector (ptrdiff_t nargs, Lisp_Object *args)
{
  /* Check argument types and compute total length of arguments.  */
  EMACS_INT result_len = 0;
  for (ptrdiff_t i = 0; i < nargs; i++)
    {
      Lisp_Object arg = args[i];
      if (!(VECTORP (arg) || CONSP (arg) || NILP (arg) || STRINGP (arg)
	    || BOOL_VECTOR_P (arg) || CLOSUREP (arg)))
	wrong_type_argument (Qsequencep, arg);
      EMACS_INT len = XFIXNAT (Flength (arg));
      result_len += len;
      if (MOST_POSITIVE_FIXNUM < result_len)
	memory_full (SIZE_MAX);
    }

  /* Create the output vector.  */
  Lisp_Object result = make_uninit_vector (result_len);
  Lisp_Object *dst = XVECTOR (result)->contents;

  /* Copy the contents of the args into the result.  */

  for (ptrdiff_t i = 0; i < nargs; i++)
    {
      Lisp_Object arg = args[i];
      if (VECTORP (arg))
	{
	  ptrdiff_t size = ASIZE (arg);
	  memcpy (dst, XVECTOR (arg)->contents, size * sizeof *dst);
	  dst += size;
	}
      else if (CONSP (arg))
	do
	  {
	    *dst++ = XCAR (arg);
	    arg = XCDR (arg);
	  }
	while (!NILP (arg));
      else if (NILP (arg))
	;
      else if (STRINGP (arg))
	{
	  ptrdiff_t size = SCHARS (arg);
	  if (STRING_MULTIBYTE (arg))
	    {
	      ptrdiff_t byte = 0;
	      for (ptrdiff_t i = 0; i < size;)
		{
		  int c = fetch_string_char_advance_no_check (arg, &i, &byte);
		  *dst++ = make_fixnum (c);
		}
	    }
	  else
	    for (ptrdiff_t i = 0; i < size; i++)
	      *dst++ = make_fixnum (SREF (arg, i));
	}
      else if (BOOL_VECTOR_P (arg))
	{
	  ptrdiff_t size = bool_vector_size (arg);
	  for (ptrdiff_t i = 0; i < size; i++)
	    *dst++ = bool_vector_ref (arg, i);
	}
      else
	{
	  eassert (CLOSUREP (arg));
	  ptrdiff_t size = PVSIZE (arg);
	  memcpy (dst, XVECTOR (arg)->contents, size * sizeof *dst);
	  dst += size;
	}
    }
  eassert (dst == XVECTOR (result)->contents + result_len);

  return result;
}

static Lisp_Object string_char_byte_cache_string;
static ptrdiff_t string_char_byte_cache_charpos;
static ptrdiff_t string_char_byte_cache_bytepos;

void
clear_string_char_byte_cache (void)
{
  string_char_byte_cache_string = Qnil;
}

/* Return the byte index corresponding to CHAR_INDEX in STRING.  */

ptrdiff_t
string_char_to_byte (Lisp_Object string, ptrdiff_t char_index)
{
  ptrdiff_t i_byte;
  ptrdiff_t best_below, best_below_byte;
  ptrdiff_t best_above, best_above_byte;

  best_below = best_below_byte = 0;
  best_above = SCHARS (string);
  best_above_byte = SBYTES (string);
  if (best_above == best_above_byte)
    return char_index;

  if (BASE_EQ (string, string_char_byte_cache_string))
    {
      if (string_char_byte_cache_charpos < char_index)
	{
	  best_below = string_char_byte_cache_charpos;
	  best_below_byte = string_char_byte_cache_bytepos;
	}
      else
	{
	  best_above = string_char_byte_cache_charpos;
	  best_above_byte = string_char_byte_cache_bytepos;
	}
    }

  if (char_index - best_below < best_above - char_index)
    {
      unsigned char *p = SDATA (string) + best_below_byte;

      while (best_below < char_index)
	{
	  p += BYTES_BY_CHAR_HEAD (*p);
	  best_below++;
	}
      i_byte = p - SDATA (string);
    }
  else
    {
      unsigned char *p = SDATA (string) + best_above_byte;

      while (best_above > char_index)
	{
	  p--;
	  while (!CHAR_HEAD_P (*p)) p--;
	  best_above--;
	}
      i_byte = p - SDATA (string);
    }

  string_char_byte_cache_bytepos = i_byte;
  string_char_byte_cache_charpos = char_index;
  string_char_byte_cache_string = string;

  return i_byte;
}

/* Return the character index corresponding to BYTE_INDEX in STRING.  */

ptrdiff_t
string_byte_to_char (Lisp_Object string, ptrdiff_t byte_index)
{
  ptrdiff_t i, i_byte;
  ptrdiff_t best_below, best_below_byte;
  ptrdiff_t best_above, best_above_byte;

  best_below = best_below_byte = 0;
  best_above = SCHARS (string);
  best_above_byte = SBYTES (string);
  if (best_above == best_above_byte)
    return byte_index;

  if (BASE_EQ (string, string_char_byte_cache_string))
    {
      if (string_char_byte_cache_bytepos < byte_index)
	{
	  best_below = string_char_byte_cache_charpos;
	  best_below_byte = string_char_byte_cache_bytepos;
	}
      else
	{
	  best_above = string_char_byte_cache_charpos;
	  best_above_byte = string_char_byte_cache_bytepos;
	}
    }

  if (byte_index - best_below_byte < best_above_byte - byte_index)
    {
      unsigned char *p = SDATA (string) + best_below_byte;
      unsigned char *pend = SDATA (string) + byte_index;

      while (p < pend)
	{
	  p += BYTES_BY_CHAR_HEAD (*p);
	  best_below++;
	}
      i = best_below;
      i_byte = p - SDATA (string);
    }
  else
    {
      unsigned char *p = SDATA (string) + best_above_byte;
      unsigned char *pbeg = SDATA (string) + byte_index;

      while (p > pbeg)
	{
	  p--;
	  while (!CHAR_HEAD_P (*p)) p--;
	  best_above--;
	}
      i = best_above;
      i_byte = p - SDATA (string);
    }

  string_char_byte_cache_bytepos = i_byte;
  string_char_byte_cache_charpos = i;
  string_char_byte_cache_string = string;

  return i;
}

/* Convert STRING (if unibyte) to a multibyte string without changing
   the number of characters.  Characters 0x80..0xff are interpreted as
   raw bytes. */

Lisp_Object
string_to_multibyte (Lisp_Object string)
{
  if (STRING_MULTIBYTE (string))
    return string;

  ptrdiff_t nchars = SCHARS (string);
  ptrdiff_t nbytes = count_size_as_multibyte (SDATA (string), nchars);
  /* If all the chars are ASCII, they won't need any more bytes once
     converted.  */
  if (nbytes == nchars)
    return make_multibyte_string (SSDATA (string), nbytes, nbytes);

  Lisp_Object ret = make_uninit_multibyte_string (nchars, nbytes);
  str_to_multibyte (SDATA (ret), SDATA (string), nchars);
  return ret;
}


/* Convert STRING to a single-byte string.  */

Lisp_Object
string_make_unibyte (Lisp_Object string)
{
  ptrdiff_t nchars;
  unsigned char *buf;
  Lisp_Object ret;
  USE_SAFE_ALLOCA;

  if (! STRING_MULTIBYTE (string))
    return string;

  nchars = SCHARS (string);

  buf = SAFE_ALLOCA (nchars);
  copy_text (SDATA (string), buf, SBYTES (string),
	     1, 0);

  ret = make_unibyte_string ((char *) buf, nchars);
  SAFE_FREE ();

  return ret;
}

DEFUN ("string-make-multibyte", Fstring_make_multibyte, Sstring_make_multibyte,
       1, 1, 0,
       doc: /* Return the multibyte equivalent of STRING.
If STRING is unibyte and contains non-ASCII characters, the function
`unibyte-char-to-multibyte' is used to convert each unibyte character
to a multibyte character.  In this case, the returned string is a
newly created string with no text properties.  If STRING is multibyte
or entirely ASCII, it is returned unchanged.  In particular, when
STRING is unibyte and entirely ASCII, the returned string is unibyte.
\(When the characters are all ASCII, Emacs primitives will treat the
string the same way whether it is unibyte or multibyte.)  */)
  (Lisp_Object string)
{
  CHECK_STRING (string);

  if (STRING_MULTIBYTE (string))
    return string;

  ptrdiff_t nchars = SCHARS (string);
  ptrdiff_t nbytes = count_size_as_multibyte (SDATA (string), nchars);
  if (nbytes == nchars)
    return string;

  Lisp_Object ret = make_uninit_multibyte_string (nchars, nbytes);
  str_to_multibyte (SDATA (ret), SDATA (string), nchars);
  return ret;
}

DEFUN ("string-make-unibyte", Fstring_make_unibyte, Sstring_make_unibyte,
       1, 1, 0,
       doc: /* Return the unibyte equivalent of STRING.
Multibyte character codes above 255 are converted to unibyte
by taking just the low 8 bits of each character's code.  */)
  (Lisp_Object string)
{
  CHECK_STRING (string);

  return string_make_unibyte (string);
}

DEFUN ("string-as-unibyte", Fstring_as_unibyte, Sstring_as_unibyte,
       1, 1, 0,
       doc: /* Return a unibyte string with the same individual bytes as STRING.
If STRING is unibyte, the result is STRING itself.
Otherwise it is a newly created string, with no text properties.
If STRING is multibyte and contains a character of charset
`eight-bit', it is converted to the corresponding single byte.  */)
  (Lisp_Object string)
{
  CHECK_STRING (string);

  if (STRING_MULTIBYTE (string))
    {
      unsigned char *str = (unsigned char *) xlispstrdup (string);
      ptrdiff_t bytes = str_as_unibyte (str, SBYTES (string));

      string = make_unibyte_string ((char *) str, bytes);
      xfree (str);
    }
  return string;
}

DEFUN ("string-as-multibyte", Fstring_as_multibyte, Sstring_as_multibyte,
       1, 1, 0,
       doc: /* Return a multibyte string with the same individual bytes as STRING.
If STRING is multibyte, the result is STRING itself.
Otherwise it is a newly created string, with no text properties.

If STRING is unibyte and contains an individual 8-bit byte (i.e. not
part of a correct utf-8 sequence), it is converted to the corresponding
multibyte character of charset `eight-bit'.
See also `string-to-multibyte'.

Beware, this often doesn't really do what you think it does.
It is similar to (decode-coding-string STRING \\='utf-8-emacs).
If you're not sure, whether to use `string-as-multibyte' or
`string-to-multibyte', use `string-to-multibyte'.  */)
  (Lisp_Object string)
{
  CHECK_STRING (string);

  if (! STRING_MULTIBYTE (string))
    {
      Lisp_Object new_string;
      ptrdiff_t nchars, nbytes;

      parse_str_as_multibyte (SDATA (string),
			      SBYTES (string),
			      &nchars, &nbytes);
      new_string = make_uninit_multibyte_string (nchars, nbytes);
      memcpy (SDATA (new_string), SDATA (string), SBYTES (string));
      if (nbytes != SBYTES (string))
	str_as_multibyte (SDATA (new_string), nbytes,
			  SBYTES (string), NULL);
      string = new_string;
      set_string_intervals (string, NULL);
    }
  return string;
}

DEFUN ("string-to-multibyte", Fstring_to_multibyte, Sstring_to_multibyte,
       1, 1, 0,
       doc: /* Return a multibyte string with the same individual chars as STRING.
If STRING is multibyte, the result is STRING itself.
Otherwise it is a newly created string, with no text properties.

If STRING is unibyte and contains an 8-bit byte, it is converted to
the corresponding multibyte character of charset `eight-bit'.

This differs from `string-as-multibyte' by converting each byte of a correct
utf-8 sequence to an eight-bit character, not just bytes that don't form a
correct sequence.  */)
  (Lisp_Object string)
{
  CHECK_STRING (string);

  return string_to_multibyte (string);
}

DEFUN ("string-to-unibyte", Fstring_to_unibyte, Sstring_to_unibyte,
       1, 1, 0,
       doc: /* Return a unibyte string with the same individual chars as STRING.
If STRING is unibyte, the result is STRING itself.
Otherwise it is a newly created string, with no text properties,
where each `eight-bit' character is converted to the corresponding byte.
If STRING contains a non-ASCII, non-`eight-bit' character,
an error is signaled.  */)
  (Lisp_Object string)
{
  CHECK_STRING (string);
  if (!STRING_MULTIBYTE (string))
    return string;

  ptrdiff_t chars = SCHARS (string);
  Lisp_Object ret = make_uninit_string (chars);
  unsigned char *src = SDATA (string);
  unsigned char *dst = SDATA (ret);
  for (ptrdiff_t i = 0; i < chars; i++)
    {
      unsigned char b = *src++;
      if (b <= 0x7f)
	*dst++ = b;					 /* ASCII */
      else if (CHAR_BYTE8_HEAD_P (b))
	*dst++ = 0x80 | (b & 1) << 6 | (*src++ & 0x3f);	 /* raw byte */
      else
	error ("Cannot convert character at index %"pD"d to unibyte", i);
    }
  return ret;
}


DEFUN ("copy-alist", Fcopy_alist, Scopy_alist, 1, 1, 0,
       doc: /* Return a copy of ALIST.
This is an alist which represents the same mapping from objects to objects,
but does not share the alist structure with ALIST.
The objects mapped (cars and cdrs of elements of the alist)
are shared, however.
Elements of ALIST that are not conses are also shared.  */)
  (Lisp_Object alist)
{
  CHECK_LIST (alist);
  if (NILP (alist))
    return alist;
  alist = Fcopy_sequence (alist);
  for (Lisp_Object tem = alist; !NILP (tem); tem = XCDR (tem))
    {
      Lisp_Object car = XCAR (tem);
      if (CONSP (car))
	XSETCAR (tem, Fcons (XCAR (car), XCDR (car)));
    }
  return alist;
}

/* Check that ARRAY can have a valid subarray [FROM..TO),
   given that its size is SIZE.
   If FROM is nil, use 0; if TO is nil, use SIZE.
   Count negative values backwards from the end.
   Set *IFROM and *ITO to the two indexes used.  */

void
validate_subarray (Lisp_Object array, Lisp_Object from, Lisp_Object to,
		   ptrdiff_t size, ptrdiff_t *ifrom, ptrdiff_t *ito)
{
  EMACS_INT f, t;

  if (FIXNUMP (from))
    {
      f = XFIXNUM (from);
      if (f < 0)
	f += size;
    }
  else if (NILP (from))
    f = 0;
  else
    wrong_type_argument (Qintegerp, from);

  if (FIXNUMP (to))
    {
      t = XFIXNUM (to);
      if (t < 0)
	t += size;
    }
  else if (NILP (to))
    t = size;
  else
    wrong_type_argument (Qintegerp, to);

  if (! (0 <= f && f <= t && t <= size))
    args_out_of_range_3 (array, from, to);

  *ifrom = f;
  *ito = t;
}

DEFUN ("substring", Fsubstring, Ssubstring, 1, 3, 0,
       doc: /* Return a new string whose contents are a substring of STRING.
The returned string consists of the characters between index FROM
\(inclusive) and index TO (exclusive) of STRING.  FROM and TO are
zero-indexed: 0 means the first character of STRING.  Negative values
are counted from the end of STRING.  If TO is nil, the substring runs
to the end of STRING.

The STRING argument may also be a vector.  In that case, the return
value is a new vector that contains the elements between index FROM
\(inclusive) and index TO (exclusive) of that vector argument.

With one argument, just copy STRING (with properties, if any).  */)
  (Lisp_Object string, Lisp_Object from, Lisp_Object to)
{
  Lisp_Object res;
  ptrdiff_t size, ifrom, ito;

  size = CHECK_VECTOR_OR_STRING (string);
  validate_subarray (string, from, to, size, &ifrom, &ito);

  if (STRINGP (string))
    {
      ptrdiff_t from_byte
	= !ifrom ? 0 : string_char_to_byte (string, ifrom);
      ptrdiff_t to_byte
	= ito == size ? SBYTES (string) : string_char_to_byte (string, ito);
      res = make_specified_string (SSDATA (string) + from_byte,
				   ito - ifrom, to_byte - from_byte,
				   STRING_MULTIBYTE (string));
      copy_text_properties (make_fixnum (ifrom), make_fixnum (ito),
			    string, make_fixnum (0), res, Qnil);
    }
  else
    res = Fvector (ito - ifrom, aref_addr (string, ifrom));

  return res;
}


DEFUN ("substring-no-properties", Fsubstring_no_properties, Ssubstring_no_properties, 1, 3, 0,
       doc: /* Return a substring of STRING, without text properties.
It starts at index FROM and ends before TO.
TO may be nil or omitted; then the substring runs to the end of STRING.
If FROM is nil or omitted, the substring starts at the beginning of STRING.
If FROM or TO is negative, it counts from the end.

With one argument, just copy STRING without its properties.  */)
  (Lisp_Object string, register Lisp_Object from, Lisp_Object to)
{
  ptrdiff_t from_char, to_char, from_byte, to_byte, size;

  CHECK_STRING (string);

  size = SCHARS (string);
  validate_subarray (string, from, to, size, &from_char, &to_char);

  from_byte = !from_char ? 0 : string_char_to_byte (string, from_char);
  to_byte =
    to_char == size ? SBYTES (string) : string_char_to_byte (string, to_char);
  return make_specified_string (SSDATA (string) + from_byte,
				to_char - from_char, to_byte - from_byte,
				STRING_MULTIBYTE (string));
}

/* Extract a substring of STRING, giving start and end positions
   both in characters and in bytes.  */

Lisp_Object
substring_both (Lisp_Object string, ptrdiff_t from, ptrdiff_t from_byte,
		ptrdiff_t to, ptrdiff_t to_byte)
{
  Lisp_Object res;
  ptrdiff_t size = CHECK_VECTOR_OR_STRING (string);

  if (!(0 <= from && from <= to && to <= size))
    args_out_of_range_3 (string, make_fixnum (from), make_fixnum (to));

  if (STRINGP (string))
    {
      res = make_specified_string (SSDATA (string) + from_byte,
				   to - from, to_byte - from_byte,
				   STRING_MULTIBYTE (string));
      copy_text_properties (make_fixnum (from), make_fixnum (to),
			    string, make_fixnum (0), res, Qnil);
    }
  else
    res = Fvector (to - from, aref_addr (string, from));

  return res;
}

DEFUN ("take", Ftake, Stake, 2, 2, 0,
       doc: /* Return the first N elements of LIST.
If N is zero or negative, return nil.
If N is greater or equal to the length of LIST, return LIST (or a copy).  */)
  (Lisp_Object n, Lisp_Object list)
{
  EMACS_INT m;
  if (FIXNUMP (n))
    {
      m = XFIXNUM (n);
      if (m <= 0)
	return Qnil;
    }
  else if (BIGNUMP (n))
    {
      if (mpz_sgn (*xbignum_val (n)) < 0)
	return Qnil;
      m = MOST_POSITIVE_FIXNUM;
    }
  else
    wrong_type_argument (Qintegerp, n);
  CHECK_LIST (list);
  if (NILP (list))
    return Qnil;
  Lisp_Object ret = Fcons (XCAR (list), Qnil);
  Lisp_Object prev = ret;
  m--;
  list = XCDR (list);
  while (m > 0 && CONSP (list))
    {
      Lisp_Object p = Fcons (XCAR (list), Qnil);
      XSETCDR (prev, p);
      prev = p;
      m--;
      list = XCDR (list);
    }
  if (m > 0 && !NILP (list))
    wrong_type_argument (Qlistp, list);
  return ret;
}

DEFUN ("ntake", Fntake, Sntake, 2, 2, 0,
       doc: /* Modify LIST to keep only the first N elements.
If N is zero or negative, return nil.
If N is greater or equal to the length of LIST, return LIST unmodified.
Otherwise, return LIST after truncating it.  */)
  (Lisp_Object n, Lisp_Object list)
{
  EMACS_INT m;
  if (FIXNUMP (n))
    {
      m = XFIXNUM (n);
      if (m <= 0)
	return Qnil;
    }
  else if (BIGNUMP (n))
    {
      if (mpz_sgn (*xbignum_val (n)) < 0)
	return Qnil;
      m = MOST_POSITIVE_FIXNUM;
    }
  else
    wrong_type_argument (Qintegerp, n);
  CHECK_LIST (list);
  Lisp_Object tail = list;
  --m;
  while (m > 0 && CONSP (tail))
    {
      tail = XCDR (tail);
      m--;
    }
  if (CONSP (tail))
    XSETCDR (tail, Qnil);
  else if (!NILP (tail))
    wrong_type_argument (Qlistp, list);
  return list;
}

DEFUN ("nthcdr", Fnthcdr, Snthcdr, 2, 2, 0,
       doc: /* Take cdr N times on LIST, return the result.  */)
  (Lisp_Object n, Lisp_Object list)
{
  Lisp_Object tail = list;

  CHECK_INTEGER (n);

  /* A huge but in-range EMACS_INT that can be substituted for a
     positive bignum while counting down.  It does not introduce
     miscounts because a list or cycle cannot possibly be this long,
     and any counting error is fixed up later.  */
  EMACS_INT large_num = EMACS_INT_MAX;

  EMACS_INT num;
  if (FIXNUMP (n))
    {
      num = XFIXNUM (n);

      /* Speed up small lists by omitting circularity and quit checking.  */
      if (num <= SMALL_LIST_LEN_MAX)
	{
	  for (; 0 < num; num--, tail = XCDR (tail))
	    if (! CONSP (tail))
	      {
		CHECK_LIST_END (tail, list);
		return Qnil;
	      }
	  return tail;
	}
    }
  else
    {
      if (mpz_sgn (*xbignum_val (n)) < 0)
	return tail;
      num = large_num;
    }

  EMACS_INT tortoise_num = num;
  Lisp_Object saved_tail = tail;
  FOR_EACH_TAIL_SAFE (tail)
    {
      /* If the tortoise just jumped (which is rare),
	 update TORTOISE_NUM accordingly.  */
      if (BASE_EQ (tail, li.tortoise))
	tortoise_num = num;

      saved_tail = XCDR (tail);
      num--;
      if (num == 0)
	return saved_tail;
      rarely_quit (num);
    }

  tail = saved_tail;
  if (! CONSP (tail))
    {
      CHECK_LIST_END (tail, list);
      return Qnil;
    }

  /* TAIL is part of a cycle.  Reduce NUM modulo the cycle length to
     avoid going around this cycle repeatedly.  */
  intptr_t cycle_length = tortoise_num - num;
  if (! FIXNUMP (n))
    {
      /* Undo any error introduced when LARGE_NUM was substituted for
	 N, by adding N - LARGE_NUM to NUM, using arithmetic modulo
	 CYCLE_LENGTH.  */
      /* Add N mod CYCLE_LENGTH to NUM.  */
      if (cycle_length <= ULONG_MAX)
	num += mpz_tdiv_ui (*xbignum_val (n), cycle_length);
      else
	{
	  mpz_set_intmax (mpz[0], cycle_length);
	  mpz_tdiv_r (mpz[0], *xbignum_val (n), mpz[0]);
	  intptr_t iz;
	  mpz_export (&iz, NULL, -1, sizeof iz, 0, 0, mpz[0]);
	  num += iz;
	}
      num += cycle_length - large_num % cycle_length;
    }
  num %= cycle_length;

  /* One last time through the cycle.  */
  for (; 0 < num; num--)
    {
      tail = XCDR (tail);
      rarely_quit (num);
    }
  return tail;
}

DEFUN ("nth", Fnth, Snth, 2, 2, 0,
       doc: /* Return the Nth element of LIST.
N counts from zero.  If LIST is not that long, nil is returned.  */)
  (Lisp_Object n, Lisp_Object list)
{
  return Fcar (Fnthcdr (n, list));
}

DEFUN ("elt", Felt, Selt, 2, 2, 0,
       doc: /* Return element of SEQUENCE at index N.  */)
  (Lisp_Object sequence, Lisp_Object n)
{
  if (CONSP (sequence) || NILP (sequence))
    return Fcar (Fnthcdr (n, sequence));

  /* Faref signals a "not array" error, so check here.  */
  CHECK_ARRAY (sequence, Qsequencep);
  return Faref (sequence, n);
}

enum { WORDS_PER_DOUBLE = (sizeof (double) / sizeof (EMACS_UINT)
                          + (sizeof (double) % sizeof (EMACS_UINT) != 0)) };
union double_and_words
{
  double val;
  EMACS_UINT word[WORDS_PER_DOUBLE];
};

/* Return true if the floats X and Y have the same value.
   This looks at X's and Y's representation, since (unlike '==')
   it returns true if X and Y are the same NaN.  */
static bool
same_float (Lisp_Object x, Lisp_Object y)
{
  union double_and_words
    xu = { .val = XFLOAT_DATA (x) },
    yu = { .val = XFLOAT_DATA (y) };
  EMACS_UINT neql = 0;
  for (int i = 0; i < WORDS_PER_DOUBLE; i++)
    neql |= xu.word[i] ^ yu.word[i];
  return !neql;
}

/* True if X can be compared using `eq'.
   This predicate is approximative, for maximum speed.  */
static bool
eq_comparable_value (Lisp_Object x)
{
  return SYMBOLP (x) || FIXNUMP (x);
}

DEFUN ("member", Fmember, Smember, 2, 2, 0,
       doc: /* Return non-nil if ELT is an element of LIST.  Comparison done with `equal'.
The value is actually the tail of LIST whose car is ELT.  */)
  (Lisp_Object elt, Lisp_Object list)
{
  if (eq_comparable_value (elt))
    return Fmemq (elt, list);
  Lisp_Object tail = list;
  FOR_EACH_TAIL (tail)
    if (! NILP (Fequal (elt, XCAR (tail))))
      return tail;
  CHECK_LIST_END (tail, list);
  return Qnil;
}

DEFUN ("memq", Fmemq, Smemq, 2, 2, 0,
       doc: /* Return non-nil if ELT is an element of LIST.  Comparison done with `eq'.
The value is actually the tail of LIST whose car is ELT.  */)
  (Lisp_Object elt, Lisp_Object list)
{
  Lisp_Object tail = list;
  FOR_EACH_TAIL (tail)
    if (EQ (XCAR (tail), elt))
      return tail;
  CHECK_LIST_END (tail, list);
  return Qnil;
}

Lisp_Object
memq_no_quit (Lisp_Object elt, Lisp_Object list)
{
  for (; CONSP (list); list = XCDR (list))
    if (EQ (XCAR (list), elt))
      return list;
  return Qnil;
}

DEFUN ("memql", Fmemql, Smemql, 2, 2, 0,
       doc: /* Return non-nil if ELT is an element of LIST.  Comparison done with `eql'.
The value is actually the tail of LIST whose car is ELT.  */)
  (Lisp_Object elt, Lisp_Object list)
{
  Lisp_Object tail = list;

  if (FLOATP (elt))
    {
      FOR_EACH_TAIL (tail)
        {
          Lisp_Object tem = XCAR (tail);
          if (FLOATP (tem) && same_float (elt, tem))
            return tail;
        }
    }
  else if (BIGNUMP (elt))
    {
      FOR_EACH_TAIL (tail)
        {
          Lisp_Object tem = XCAR (tail);
          if (BIGNUMP (tem)
	      && mpz_cmp (*xbignum_val (elt), *xbignum_val (tem)) == 0)
            return tail;
        }
    }
  else
    return Fmemq (elt, list);

  CHECK_LIST_END (tail, list);
  return Qnil;
}

DEFUN ("assq", Fassq, Sassq, 2, 2, 0,
       doc: /* Return non-nil if KEY is `eq' to the car of an element of ALIST.
The value is actually the first element of ALIST whose car is KEY.
Elements of ALIST that are not conses are ignored.  */)
  (Lisp_Object key, Lisp_Object alist)
{
  Lisp_Object tail = alist;
  FOR_EACH_TAIL (tail)
    if (CONSP (XCAR (tail)) && EQ (XCAR (XCAR (tail)), key))
      return XCAR (tail);
  CHECK_LIST_END (tail, alist);
  return Qnil;
}

/* Like Fassq but never report an error and do not allow quits.
   Use only on objects known to be non-circular lists.  */

Lisp_Object
assq_no_quit (Lisp_Object key, Lisp_Object alist)
{
  for (; ! NILP (alist); alist = XCDR (alist))
    if (CONSP (XCAR (alist)) && EQ (XCAR (XCAR (alist)), key))
      return XCAR (alist);
  return Qnil;
}

/* Assq but doesn't signal.  Unlike assq_no_quit, this function still
   detects circular lists; like assq_no_quit, this function does not
   allow quits and never signals.  If anything goes wrong, it returns
   Qnil.  */
Lisp_Object
assq_no_signal (Lisp_Object key, Lisp_Object alist)
{
  Lisp_Object tail = alist;
  FOR_EACH_TAIL_SAFE (tail)
    if (CONSP (XCAR (tail)) && EQ (XCAR (XCAR (tail)), key))
      return XCAR (tail);
  return Qnil;
}

DEFUN ("assoc", Fassoc, Sassoc, 2, 3, 0,
       doc: /* Return non-nil if KEY is equal to the car of an element of ALIST.
The value is actually the first element of ALIST whose car equals KEY.

Equality is defined by the function TESTFN, defaulting to `equal'.
TESTFN is called with 2 arguments: a car of an alist element and KEY.  */)
     (Lisp_Object key, Lisp_Object alist, Lisp_Object testfn)
{
  if (eq_comparable_value (key) && NILP (testfn))
    return Fassq (key, alist);
  Lisp_Object tail = alist;
  FOR_EACH_TAIL (tail)
    {
      Lisp_Object car = XCAR (tail);
      if (!CONSP (car))
	continue;
      if ((NILP (testfn)
	   ? (EQ (XCAR (car), key) || !NILP (Fequal
					     (XCAR (car), key)))
	   : !NILP (calln (testfn, XCAR (car), key))))
	return car;
    }
  CHECK_LIST_END (tail, alist);
  return Qnil;
}

/* Like Fassoc but never report an error and do not allow quits.
   Use only on keys and lists known to be non-circular, and on keys
   that are not too deep and are not window configurations.  */

Lisp_Object
assoc_no_quit (Lisp_Object key, Lisp_Object alist)
{
  for (; ! NILP (alist); alist = XCDR (alist))
    {
      Lisp_Object car = XCAR (alist);
      if (CONSP (car)
	  && (EQ (XCAR (car), key) || equal_no_quit (XCAR (car), key)))
	return car;
    }
  return Qnil;
}

DEFUN ("rassq", Frassq, Srassq, 2, 2, 0,
       doc: /* Return non-nil if KEY is `eq' to the cdr of an element of ALIST.
The value is actually the first element of ALIST whose cdr is KEY.  */)
  (Lisp_Object key, Lisp_Object alist)
{
  Lisp_Object tail = alist;
  FOR_EACH_TAIL (tail)
    if (CONSP (XCAR (tail)) && EQ (XCDR (XCAR (tail)), key))
      return XCAR (tail);
  CHECK_LIST_END (tail, alist);
  return Qnil;
}

DEFUN ("rassoc", Frassoc, Srassoc, 2, 2, 0,
       doc: /* Return non-nil if KEY is `equal' to the cdr of an element of ALIST.
The value is actually the first element of ALIST whose cdr equals KEY.  */)
  (Lisp_Object key, Lisp_Object alist)
{
  if (eq_comparable_value (key))
    return Frassq (key, alist);
  Lisp_Object tail = alist;
  FOR_EACH_TAIL (tail)
    {
      Lisp_Object car = XCAR (tail);
      if (CONSP (car)
	  && (EQ (XCDR (car), key) || !NILP (Fequal (XCDR (car), key))))
	return car;
    }
  CHECK_LIST_END (tail, alist);
  return Qnil;
}

DEFUN ("delq", Fdelq, Sdelq, 2, 2, 0,
       doc: /* Delete members of LIST which are `eq' to ELT, and return the result.
More precisely, this function skips any members `eq' to ELT at the
front of LIST, then removes members `eq' to ELT from the remaining
sublist by modifying its list structure, then returns the resulting
list.

Write `(setq foo (delq element foo))' to be sure of correctly changing
the value of a list `foo'.  See also `remq', which does not modify the
argument.  */)
  (Lisp_Object elt, Lisp_Object list)
{
  Lisp_Object prev = Qnil, tail = list;

  FOR_EACH_TAIL (tail)
    {
      Lisp_Object tem = XCAR (tail);
      if (EQ (elt, tem))
	{
	  if (NILP (prev))
	    list = XCDR (tail);
	  else
	    Fsetcdr (prev, XCDR (tail));
	}
      else
	prev = tail;
    }
  CHECK_LIST_END (tail, list);
  return list;
}

DEFUN ("delete", Fdelete, Sdelete, 2, 2, 0,
       doc: /* Delete members of SEQ which are `equal' to ELT, and return the result.
SEQ must be a sequence (i.e. a list, a vector, or a string).
The return value is a sequence of the same type.

If SEQ is a list, this behaves like `delq', except that it compares
with `equal' instead of `eq'.  In particular, it may remove elements
by altering the list structure.

If SEQ is not a list, deletion is never performed destructively;
instead this function creates and returns a new vector or string.

Write `(setq foo (delete element foo))' to be sure of correctly
changing the value of a sequence `foo'.  See also `remove', which
does not modify the argument.  */)
  (Lisp_Object elt, Lisp_Object seq)
{
  if (NILP (seq))
    ;
  else if (CONSP (seq))
    {
      Lisp_Object prev = Qnil, tail = seq;

      FOR_EACH_TAIL (tail)
	{
	  if (!NILP (Fequal (elt, XCAR (tail))))
	    {
	      if (NILP (prev))
		seq = XCDR (tail);
	      else
		Fsetcdr (prev, XCDR (tail));
	    }
	  else
	    prev = tail;
	}
      CHECK_LIST_END (tail, seq);
    }
  else if (VECTORP (seq))
    {
      ptrdiff_t n = 0;
      ptrdiff_t size = ASIZE (seq);
      USE_SAFE_ALLOCA;
      Lisp_Object *kept = SAFE_ALLOCA (size * sizeof *kept);

      for (ptrdiff_t i = 0; i < size; i++)
	{
	  kept[n] = AREF (seq, i);
	  n += NILP (Fequal (AREF (seq, i), elt));
	}

      if (n != size)
	seq = Fvector (n, kept);

      SAFE_FREE ();
    }
  else if (STRINGP (seq))
    {
      if (!CHARACTERP (elt))
	return seq;

      ptrdiff_t i, ibyte, nchars, nbytes, cbytes;
      int c;

      for (i = nchars = nbytes = ibyte = 0;
	   i < SCHARS (seq);
	   ++i, ibyte += cbytes)
	{
	  if (STRING_MULTIBYTE (seq))
	    {
	      c = STRING_CHAR (SDATA (seq) + ibyte);
	      cbytes = CHAR_BYTES (c);
	    }
	  else
	    {
	      c = SREF (seq, i);
	      cbytes = 1;
	    }

	  if (c != XFIXNUM (elt))
	    {
	      ++nchars;
	      nbytes += cbytes;
	    }
	}

      if (nchars != SCHARS (seq))
	{
	  Lisp_Object tem;

	  tem = make_uninit_multibyte_string (nchars, nbytes);
	  if (!STRING_MULTIBYTE (seq))
	    STRING_SET_UNIBYTE (tem);

	  for (i = nchars = nbytes = ibyte = 0;
	       i < SCHARS (seq);
	       ++i, ibyte += cbytes)
	    {
	      if (STRING_MULTIBYTE (seq))
		{
		  c = STRING_CHAR (SDATA (seq) + ibyte);
		  cbytes = CHAR_BYTES (c);
		}
	      else
		{
		  c = SREF (seq, i);
		  cbytes = 1;
		}

	      if (c != XFIXNUM (elt))
		{
		  unsigned char *from = SDATA (seq) + ibyte;
		  unsigned char *to   = SDATA (tem) + nbytes;
		  ptrdiff_t n;

		  ++nchars;
		  nbytes += cbytes;

		  for (n = cbytes; n--; )
		    *to++ = *from++;
		}
	    }

	  seq = tem;
	}
    }
  else
    wrong_type_argument (Qsequencep, seq);

  return seq;
}

DEFUN ("nreverse", Fnreverse, Snreverse, 1, 1, 0,
       doc: /* Reverse order of items in a list, vector or string SEQ.
If SEQ is a list, it should be nil-terminated.
This function may destructively modify SEQ to produce the value.  */)
  (Lisp_Object seq)
{
  if (NILP (seq))
    return seq;
  else if (CONSP (seq))
    {
      Lisp_Object prev, tail, next;

      for (prev = Qnil, tail = seq; CONSP (tail); tail = next)
	{
	  next = XCDR (tail);
	  /* If SEQ contains a cycle, attempting to reverse it
	     in-place will inevitably come back to SEQ.  */
	  if (BASE_EQ (next, seq))
	    circular_list (seq);
	  Fsetcdr (tail, prev);
	  prev = tail;
	}
      CHECK_LIST_END (tail, seq);
      seq = prev;
    }
  else if (VECTORP (seq))
    {
      ptrdiff_t i, size = ASIZE (seq);

      for (i = 0; i < size / 2; i++)
	{
	  Lisp_Object tem = AREF (seq, i);
	  ASET (seq, i, AREF (seq, size - i - 1));
	  ASET (seq, size - i - 1, tem);
	}
    }
  else if (BOOL_VECTOR_P (seq))
    {
      ptrdiff_t i, size = bool_vector_size (seq);

      for (i = 0; i < size / 2; i++)
	{
	  bool tem = bool_vector_bitref (seq, i);
	  bool_vector_set (seq, i, bool_vector_bitref (seq, size - i - 1));
	  bool_vector_set (seq, size - i - 1, tem);
	}
    }
  else if (STRINGP (seq))
    return Freverse (seq);
  else
    wrong_type_argument (Qarrayp, seq);
  return seq;
}

DEFUN ("reverse", Freverse, Sreverse, 1, 1, 0,
       doc: /* Return the reversed copy of list, vector, or string SEQ.
See also the function `nreverse', which is used more often.  */)
  (Lisp_Object seq)
{
  Lisp_Object new;

  if (NILP (seq))
    return Qnil;
  else if (CONSP (seq))
    {
      new = Qnil;
      FOR_EACH_TAIL (seq)
	new = Fcons (XCAR (seq), new);
      CHECK_LIST_END (seq, seq);
    }
  else if (VECTORP (seq))
    {
      ptrdiff_t i, size = ASIZE (seq);

      new = make_uninit_vector (size);
      for (i = 0; i < size; i++)
	ASET (new, i, AREF (seq, size - i - 1));
    }
  else if (BOOL_VECTOR_P (seq))
    {
      EMACS_INT nbits = bool_vector_size (seq);

      new = make_clear_bool_vector (nbits, true);
      for (ptrdiff_t i = 0; i < nbits; i++)
	if (bool_vector_bitref (seq, nbits - i - 1))
	  bool_vector_set (new, i, true);
    }
  else if (STRINGP (seq))
    {
      ptrdiff_t size = SCHARS (seq), bytes = SBYTES (seq);

      if (size == bytes)
	{
	  ptrdiff_t i;

	  new = make_uninit_string (size);
	  for (i = 0; i < size; i++)
	    SSET (new, i, SREF (seq, size - i - 1));
	}
      else
	{
	  unsigned char *p, *q;

	  new = make_uninit_multibyte_string (size, bytes);
	  p = SDATA (seq), q = SDATA (new) + bytes;
	  while (q > SDATA (new))
	    {
	      int len, ch = string_char_and_length (p, &len);
	      p += len, q -= len;
	      CHAR_STRING (ch, q);
	    }
	}
    }
  else
    wrong_type_argument (Qsequencep, seq);
  return new;
}


/* Stably sort LIST ordered by PREDICATE and KEYFUNC, optionally reversed.
   This converts the list to a vector, sorts the vector, and returns the
   result converted back to a list.  If INPLACE, the input list is
   reused to hold the sorted result; otherwise a new list is returned.  */
static Lisp_Object
sort_list (Lisp_Object list, Lisp_Object predicate, Lisp_Object keyfunc,
	   bool reverse, bool inplace)
{
  ptrdiff_t length = list_length (list);
  if (length < 2)
    return inplace ? list : list1 (XCAR (list));
  else
    {
      Lisp_Object *result;
      USE_SAFE_ALLOCA;
      SAFE_ALLOCA_LISP (result, length);
      Lisp_Object tail = list;
      for (ptrdiff_t i = 0; i < length; i++)
	{
	  result[i] = Fcar (tail);
	  tail = XCDR (tail);
	}
      tim_sort (predicate, keyfunc, result, length, reverse);

      if (inplace)
	{
	  /* Copy sorted vector contents back onto the original list.  */
	  ptrdiff_t i = 0;
	  tail = list;
	  while (CONSP (tail))
	    {
	      XSETCAR (tail, result[i]);
	      tail = XCDR (tail);
	      i++;
	    }
	}
      else
	{
	  /* Create a new list for the sorted vector contents.  */
	  list = Qnil;
	  for (ptrdiff_t i = length - 1; i >= 0; i--)
	    list = Fcons (result[i], list);
	}
      SAFE_FREE ();
      return list;
    }
}

/* Stably sort VECTOR in-place ordered by PREDICATE and KEYFUNC,
   optionally reversed.  */
static Lisp_Object
sort_vector (Lisp_Object vector, Lisp_Object predicate, Lisp_Object keyfunc,
	     bool reverse)
{
  ptrdiff_t length = ASIZE (vector);
  if (length >= 2)
    tim_sort (predicate, keyfunc, XVECTOR (vector)->contents, length, reverse);
  return vector;
}

DEFUN ("sort", Fsort, Ssort, 1, MANY, 0,
       doc: /* Sort SEQ, stably, and return the sorted sequence.
SEQ should be a list or vector.
Optional arguments are specified as keyword/argument pairs.  The following
arguments are defined:

:key FUNC -- FUNC is a function that takes a single element from SEQ and
  returns the key value to be used in comparison.  If absent or nil,
  `identity' is used.

:lessp FUNC -- FUNC is a function that takes two arguments and returns
  non-nil if the first element should come before the second.
  If absent or nil, `value<' is used.

:reverse BOOL -- if BOOL is non-nil, the sorting order implied by FUNC is
  reversed.  This does not affect stability: equal elements still retain
  their order in the input sequence.

:in-place BOOL -- if BOOL is non-nil, SEQ is sorted in-place and returned.
  Otherwise, a sorted copy of SEQ is returned and SEQ remains unmodified;
  this is the default.

For compatibility, the calling convention (sort SEQ LESSP) can also be used;
in this case, sorting is always done in-place.

usage: (sort SEQ &key KEY LESSP REVERSE IN-PLACE)  */)
  (ptrdiff_t nargs, Lisp_Object *args)
{
  Lisp_Object seq = args[0];
  Lisp_Object key = Qnil;
  Lisp_Object lessp = Qnil;
  bool inplace = false;
  bool reverse = false;
  if (nargs == 2)
    {
      /* old-style invocation without keywords */
      lessp = args[1];
      inplace = true;
    }
  else if ((nargs & 1) == 0)
    error ("Invalid argument list");
  else
    for (ptrdiff_t i = 1; i < nargs - 1; i += 2)
      {
	if (EQ (args[i], QCkey))
	  key = args[i + 1];
	else if (EQ (args[i], QClessp))
	  lessp = args[i + 1];
	else if (EQ (args[i], QCin_place))
	  inplace = !NILP (args[i + 1]);
	else if (EQ (args[i], QCreverse))
	  reverse = !NILP (args[i + 1]);
	else
	  signal_error ("Invalid keyword argument", args[i]);
      }

  if (CONSP (seq))
    return sort_list (seq, lessp, key, reverse, inplace);
  else if (NILP (seq))
    return seq;
  else if (VECTORP (seq))
    return sort_vector (inplace ? seq : Fcopy_sequence (seq),
			lessp, key, reverse);
  else
    wrong_type_argument (Qlist_or_vector_p, seq);
}

Lisp_Object
merge (Lisp_Object org_l1, Lisp_Object org_l2, Lisp_Object pred)
{
  Lisp_Object l1 = org_l1;
  Lisp_Object l2 = org_l2;
  Lisp_Object tail = Qnil;
  Lisp_Object value = Qnil;

  while (1)
    {
      if (NILP (l1))
	{
	  if (NILP (tail))
	    return l2;
	  Fsetcdr (tail, l2);
	  return value;
	}
      if (NILP (l2))
	{
	  if (NILP (tail))
	    return l1;
	  Fsetcdr (tail, l1);
	  return value;
	}

      Lisp_Object tem;
      if (!NILP (calln (pred, Fcar (l1), Fcar (l2))))
	{
	  tem = l1;
	  l1 = Fcdr (l1);
	  org_l1 = l1;
	}
      else
	{
	  tem = l2;
	  l2 = Fcdr (l2);
	  org_l2 = l2;
	}
      if (NILP (tail))
	value = tem;
      else
	Fsetcdr (tail, tem);
      tail = tem;
    }
}

Lisp_Object
merge_c (Lisp_Object org_l1, Lisp_Object org_l2, bool (*less) (Lisp_Object, Lisp_Object))
{
  Lisp_Object l1 = org_l1;
  Lisp_Object l2 = org_l2;
  Lisp_Object tail = Qnil;
  Lisp_Object value = Qnil;

  while (1)
    {
      if (NILP (l1))
	{
	  if (NILP (tail))
	    return l2;
	  Fsetcdr (tail, l2);
	  return value;
	}
      if (NILP (l2))
	{
	  if (NILP (tail))
	    return l1;
	  Fsetcdr (tail, l1);
	  return value;
	}

      Lisp_Object tem;
      if (less (Fcar (l1), Fcar (l2)))
	{
	  tem = l1;
	  l1 = Fcdr (l1);
	  org_l1 = l1;
	}
      else
	{
	  tem = l2;
	  l2 = Fcdr (l2);
	  org_l2 = l2;
	}
      if (NILP (tail))
	value = tem;
      else
	Fsetcdr (tail, tem);
      tail = tem;
    }
}


/* This does not check for quits.  That is safe since it must terminate.  */

DEFUN ("plist-get", Fplist_get, Splist_get, 2, 3, 0,
       doc: /* Extract a value from a property list.
PLIST is a property list, which is a list of the form
\(PROP1 VALUE1 PROP2 VALUE2...).

This function returns the value corresponding to the given PROP, or
nil if PROP is not one of the properties on the list.  The comparison
with PROP is done using PREDICATE, which defaults to `eq'.

This function doesn't signal an error if PLIST is invalid.  */)
  (Lisp_Object plist, Lisp_Object prop, Lisp_Object predicate)
{
  if (NILP (predicate))
    return plist_get (plist, prop);

  Lisp_Object tail = plist;
  FOR_EACH_TAIL_SAFE (tail)
    {
      if (! CONSP (XCDR (tail)))
	break;
      if (!NILP (calln (predicate, XCAR (tail), prop)))
	return XCAR (XCDR (tail));
      tail = XCDR (tail);
    }

  return Qnil;
}

/* Faster version of Fplist_get that works with EQ only.  */
Lisp_Object
plist_get (Lisp_Object plist, Lisp_Object prop)
{
  Lisp_Object tail = plist;
  FOR_EACH_TAIL_SAFE (tail)
    {
      if (! CONSP (XCDR (tail)))
	break;
      if (EQ (XCAR (tail), prop))
	return XCAR (XCDR (tail));
      tail = XCDR (tail);
    }
  return Qnil;
}

DEFUN ("get", Fget, Sget, 2, 2, 0,
       doc: /* Return the value of SYMBOL's PROPNAME property.
This is the last value stored with `(put SYMBOL PROPNAME VALUE)'.  */)
  (Lisp_Object symbol, Lisp_Object propname)
{
  CHECK_SYMBOL (symbol);
  Lisp_Object propval = plist_get (CDR (Fassq (symbol,
					       Voverriding_plist_environment)),
				   propname);
  if (!NILP (propval))
    return propval;
  return plist_get (XSYMBOL (symbol)->u.s.plist, propname);
}

DEFUN ("plist-put", Fplist_put, Splist_put, 3, 4, 0,
       doc: /* Change value in PLIST of PROP to VAL.
PLIST is a property list, which is a list of the form
\(PROP1 VALUE1 PROP2 VALUE2 ...).

The comparison with PROP is done using PREDICATE, which defaults to `eq'.

If PROP is already a property on the list, its value is set to VAL,
otherwise the new PROP VAL pair is added.  The new plist is returned;
use `(setq x (plist-put x prop val))' to be sure to use the new value.
The PLIST is modified by side effects.  */)
  (Lisp_Object plist, Lisp_Object prop, Lisp_Object val, Lisp_Object predicate)
{
  if (NILP (predicate))
    return plist_put (plist, prop, val);
  Lisp_Object prev = Qnil, tail = plist;
  FOR_EACH_TAIL (tail)
    {
      if (! CONSP (XCDR (tail)))
	break;

      if (!NILP (calln (predicate, XCAR (tail), prop)))
	{
	  Fsetcar (XCDR (tail), val);
	  return plist;
	}

      prev = tail;
      tail = XCDR (tail);
    }
  CHECK_TYPE (NILP (tail), Qplistp, plist);
  Lisp_Object newcell
    = Fcons (prop, Fcons (val, NILP (prev) ? plist : XCDR (XCDR (prev))));
  if (NILP (prev))
    return newcell;
  Fsetcdr (XCDR (prev), newcell);
  return plist;
}

/* Faster version of Fplist_put that works with EQ only.  */
Lisp_Object
plist_put (Lisp_Object plist, Lisp_Object prop, Lisp_Object val)
{
  Lisp_Object prev = Qnil, tail = plist;
  FOR_EACH_TAIL (tail)
    {
      if (! CONSP (XCDR (tail)))
	break;

      if (EQ (XCAR (tail), prop))
	{
	  Fsetcar (XCDR (tail), val);
	  return plist;
	}

      prev = tail;
      tail = XCDR (tail);
    }
  CHECK_TYPE (NILP (tail), Qplistp, plist);
  Lisp_Object newcell
    = Fcons (prop, Fcons (val, NILP (prev) ? plist : XCDR (XCDR (prev))));
  if (NILP (prev))
    return newcell;
  Fsetcdr (XCDR (prev), newcell);
  return plist;
}

DEFUN ("put", Fput, Sput, 3, 3, 0,
       doc: /* Store SYMBOL's PROPNAME property with value VALUE.
It can be retrieved with `(get SYMBOL PROPNAME)'.  */)
  (Lisp_Object symbol, Lisp_Object propname, Lisp_Object value)
{
  CHECK_SYMBOL (symbol);
  set_symbol_plist
    (symbol, plist_put (XSYMBOL (symbol)->u.s.plist, propname, value));
  return value;
}

DEFUN ("plist-member", Fplist_member, Splist_member, 2, 3, 0,
       doc: /* Return non-nil if PLIST has the property PROP.
PLIST is a property list, which is a list of the form
\(PROP1 VALUE1 PROP2 VALUE2 ...).

The comparison with PROP is done using PREDICATE, which defaults to
`eq'.

Unlike `plist-get', this allows you to distinguish between a missing
property and a property with the value nil.
The value is actually the tail of PLIST whose car is PROP.  */)
  (Lisp_Object plist, Lisp_Object prop, Lisp_Object predicate)
{
  if (NILP (predicate))
    return plist_member (plist, prop);
  Lisp_Object tail = plist;
  FOR_EACH_TAIL (tail)
    {
      if (!NILP (calln (predicate, XCAR (tail), prop)))
	return tail;
      tail = XCDR (tail);
      if (! CONSP (tail))
	break;
    }
  CHECK_TYPE (NILP (tail), Qplistp, plist);
  return Qnil;
}

/* Faster version of Fplist_member that works with EQ only.  */
Lisp_Object
plist_member (Lisp_Object plist, Lisp_Object prop)
{
  Lisp_Object tail = plist;
  FOR_EACH_TAIL (tail)
    {
      if (EQ (XCAR (tail), prop))
	return tail;
      tail = XCDR (tail);
      if (! CONSP (tail))
	break;
    }
  CHECK_TYPE (NILP (tail), Qplistp, plist);
  return Qnil;
}

DEFUN ("eql", Feql, Seql, 2, 2, 0,
       doc: /* Return t if the two args are `eq' or are indistinguishable numbers.
Integers with the same value are `eql'.
Floating-point values with the same sign, exponent and fraction are `eql'.
This differs from numeric comparison: (eql 0.0 -0.0) returns nil and
\(eql 0.0e+NaN 0.0e+NaN) returns t, whereas `=' does the opposite.  */)
  (Lisp_Object obj1, Lisp_Object obj2)
{
  if (FLOATP (obj1))
    return FLOATP (obj2) && same_float (obj1, obj2) ? Qt : Qnil;
  else if (BIGNUMP (obj1))
    return ((BIGNUMP (obj2)
	     && mpz_cmp (*xbignum_val (obj1), *xbignum_val (obj2)) == 0)
	    ? Qt : Qnil);
  else
    return EQ (obj1, obj2) ? Qt : Qnil;
}

DEFUN ("equal", Fequal, Sequal, 2, 2, 0,
       doc: /* Return t if two Lisp objects have similar structure and contents.
They must have the same data type.
Conses are compared by comparing the cars and the cdrs.
Vectors and strings are compared element by element.
Numbers are compared via `eql', so integers do not equal floats.
\(Use `=' if you want integers and floats to be able to be equal.)
Symbols must match exactly.  */)
  (Lisp_Object o1, Lisp_Object o2)
{
  return internal_equal (o1, o2, EQUAL_PLAIN, 0, Qnil) ? Qt : Qnil;
}

DEFUN ("equal-including-properties", Fequal_including_properties, Sequal_including_properties, 2, 2, 0,
       doc: /* Return t if two Lisp objects have similar structure and contents.
This is like `equal' except that it compares the text properties
of strings.  (`equal' ignores text properties.)  */)
  (Lisp_Object o1, Lisp_Object o2)
{
  return (internal_equal (o1, o2, EQUAL_INCLUDING_PROPERTIES, 0, Qnil)
	  ? Qt : Qnil);
}

/* Return true if O1 and O2 are equal.  Do not quit or check for cycles.
   Use this only on arguments that are cycle-free and not too large and
   are not window configurations.  */

bool
equal_no_quit (Lisp_Object o1, Lisp_Object o2)
{
  return internal_equal (o1, o2, EQUAL_NO_QUIT, 0, Qnil);
}

static ptrdiff_t hash_lookup_with_hash (struct Lisp_Hash_Table *h,
					Lisp_Object key, hash_hash_t hash);


/* Return true if O1 and O2 are equal.  EQUAL_KIND specifies what kind
   of equality test to use: if it is EQUAL_NO_QUIT, do not check for
   cycles or large arguments or quits; if EQUAL_PLAIN, do ordinary
   Lisp equality; and if EQUAL_INCLUDING_PROPERTIES, do
   equal-including-properties.

   If DEPTH is the current depth of recursion; signal an error if it
   gets too deep.  HT is a hash table used to detect cycles; if nil,
   it has not been allocated yet.  But ignore the last two arguments
   if EQUAL_KIND == EQUAL_NO_QUIT.  */

static bool
internal_equal_1 (Lisp_Object o1, Lisp_Object o2, enum equal_kind equal_kind,
		  int depth, Lisp_Object *ht)
{
 tail_recurse:
  if (depth > 10)
    {
      eassert (equal_kind != EQUAL_NO_QUIT);
      if (depth > 200)
	error ("Stack overflow in equal");
      if (NILP (*ht))
	*ht = CALLN (Fmake_hash_table, QCtest, Qeq);
      switch (XTYPE (o1))
	{
	case Lisp_Cons: case Lisp_Vectorlike:
	  {
	    struct Lisp_Hash_Table *h = XHASH_TABLE (*ht);
	    hash_hash_t hash = hash_from_key (h, o1);
	    ptrdiff_t i = hash_lookup_with_hash (h, o1, hash);
	    if (i >= 0)
	      { /* `o1' was seen already.  */
		Lisp_Object o2s = HASH_VALUE (h, i);
		if (!NILP (Fmemq (o2, o2s)))
		  return true;
		else
		  set_hash_value_slot (h, i, Fcons (o2, o2s));
	      }
	    else
	      hash_put (h, o1, Fcons (o2, Qnil), hash);
	  }
	default: ;
	}
    }

  /* A symbol with position compares the contained symbol, and is
     `equal' to the corresponding ordinary symbol.  */
  o1 = maybe_remove_pos_from_symbol (o1);
  o2 = maybe_remove_pos_from_symbol (o2);

  if (BASE_EQ (o1, o2))
    return true;
  if (XTYPE (o1) != XTYPE (o2))
    return false;

  switch (XTYPE (o1))
    {
    case Lisp_Float:
      return same_float (o1, o2);

    case Lisp_Cons:
      if (equal_kind == EQUAL_NO_QUIT)
	for (; CONSP (o1); o1 = XCDR (o1))
	  {
	    if (! CONSP (o2))
	      return false;
	    if (! equal_no_quit (XCAR (o1), XCAR (o2)))
	      return false;
	    o2 = XCDR (o2);
	    if (EQ (XCDR (o1), o2))
	      return true;
	  }
      else
	FOR_EACH_TAIL (o1)
	  {
	    if (! CONSP (o2))
	      return false;
	    if (! internal_equal_1 (XCAR (o1), XCAR (o2),
				    equal_kind, depth + 1, ht))
	      return false;
	    o2 = XCDR (o2);
	    if (EQ (XCDR (o1), o2))
	      return true;
	  }
      depth++;
      goto tail_recurse;

    case Lisp_Vectorlike:
      {
	ptrdiff_t size = ASIZE (o1);
	/* Pseudovectors have the type encoded in the size field, so this test
	   actually checks that the objects have the same type as well as the
	   same size.  */
	if (ASIZE (o2) != size)
	  return false;

	/* Compare bignums, overlays, markers, boolvectors, and
	   symbols with position specially, by comparing their values.  */
	if (BIGNUMP (o1))
	  return mpz_cmp (*xbignum_val (o1), *xbignum_val (o2)) == 0;
	if (OVERLAYP (o1))
	  {
	    if (OVERLAY_BUFFER (o1) != OVERLAY_BUFFER (o2)
		|| OVERLAY_START (o1) != OVERLAY_START (o2)
		|| OVERLAY_END (o1) != OVERLAY_END (o2))
	      return false;
	    o1 = XOVERLAY (o1)->plist;
	    o2 = XOVERLAY (o2)->plist;
	    depth++;
	    goto tail_recurse;
	  }
	if (MARKERP (o1))
	  {
	    return (XMARKER (o1)->buffer == XMARKER (o2)->buffer
		    && (XMARKER (o1)->buffer == 0
			|| XMARKER (o1)->bytepos == XMARKER (o2)->bytepos));
	  }
	if (BOOL_VECTOR_P (o1))
	  {
	    EMACS_INT size = bool_vector_size (o1);
	    return (size == bool_vector_size (o2)
		    && !memcmp (bool_vector_data (o1), bool_vector_data (o2),
			        bool_vector_bytes (size)));
	  }

#ifdef HAVE_TREE_SITTER
	if (TS_NODEP (o1))
	  return treesit_node_eq (o1, o2);
#endif
	if (SYMBOL_WITH_POS_P (o1))
	  {
	    eassert (!symbols_with_pos_enabled);
	    return (BASE_EQ (XSYMBOL_WITH_POS_SYM (o1),
			     XSYMBOL_WITH_POS_SYM (o2))
		    && BASE_EQ (XSYMBOL_WITH_POS_POS (o1),
				XSYMBOL_WITH_POS_POS (o2)));
	  }

	/* Aside from them, only true vectors, char-tables, compiled
	   functions, and fonts (font-spec, font-entity, font-object)
	   are sensible to compare, so eliminate the others now.  */
	if (size & PSEUDOVECTOR_FLAG)
	  {
	    if (((size & PVEC_TYPE_MASK) >> PSEUDOVECTOR_AREA_BITS)
		< PVEC_CLOSURE)
	      return false;
	    size &= PSEUDOVECTOR_SIZE_MASK;
	  }
	for (ptrdiff_t i = 0; i < size; i++)
	  {
	    Lisp_Object v1, v2;
	    v1 = AREF (o1, i);
	    v2 = AREF (o2, i);
	    if (!internal_equal_1 (v1, v2, equal_kind, depth + 1, ht))
	      return false;
	  }
	return true;
      }
      break;

    case Lisp_String:
      return (SCHARS (o1) == SCHARS (o2)
	      && SBYTES (o1) == SBYTES (o2)
	      && !memcmp (SDATA (o1), SDATA (o2), SBYTES (o1))
	      && (equal_kind != EQUAL_INCLUDING_PROPERTIES
	          || compare_string_intervals (o1, o2)));

    default:
      break;
    }

  return false;
}

static bool
internal_equal (Lisp_Object o1, Lisp_Object o2, enum equal_kind equal_kind,
		int depth, Lisp_Object ht)
{
  return internal_equal_1 (o1, o2, equal_kind, depth, &ht);
}

/* Return -1/0/1 for the </=/> lexicographic relation between bool-vectors.  */
static int
bool_vector_cmp (Lisp_Object a, Lisp_Object b)
{
  ptrdiff_t na = bool_vector_size (a);
  ptrdiff_t nb = bool_vector_size (b);
  /* Skip equal words.  */
  ptrdiff_t words_min = min (na, nb) / BITS_PER_BITS_WORD;
  bits_word *ad = bool_vector_data (a);
  bits_word *bd = bool_vector_data (b);
  ptrdiff_t i = 0;
  while (i < words_min && ad[i] == bd[i])
    i++;
  na -= i * BITS_PER_BITS_WORD;
  nb -= i * BITS_PER_BITS_WORD;
  eassume (na >= 0 && nb >= 0);
  if (nb == 0)
    return na != 0;
  if (na == 0)
    return -1;

  bits_word aw = bits_word_to_host_endian (ad[i]);
  bits_word bw = bits_word_to_host_endian (bd[i]);
  bits_word xw = aw ^ bw;
  if (xw == 0)
    return na < nb ? -1 : na > nb;

  bits_word d = xw & -xw;	/* Isolate first difference.  */
  eassume (d != 0);
  return (d & aw) ? 1 : -1;
}

/* Return -1 if a<b, 1 if a>b, 0 if a=b or if b is NaN (a must be a fixnum).  */
static inline int
fixnum_float_cmp (EMACS_INT a, double b)
{
  double fa = (double)a;
  if (fa == b)
    {
      /* This doesn't mean that a=b because the conversion may have rounded.
	 However, b must be an integer that fits in an EMACS_INT,
	 because |b| ≤ 2|a| and EMACS_INT has at least one bit more than
	 needed to represent any fixnum.
	 Thus we can compare in the integer domain instead.  */
      EMACS_INT ib = b;		/* lossless conversion */
      return a < ib ? -1 : a > ib;
    }
  else
    return fa < b ? -1 : fa > b;   /* return 0 if b is NaN */
}

/* Return -1, 0 or 1 to indicate whether a<b, a=b or a>b in the sense of value<.
   In particular 0 does not mean equality in the sense of Fequal, only
   that the arguments cannot be ordered yet they can be compared (same
   type).  */
static int
value_cmp (Lisp_Object a, Lisp_Object b, int maxdepth)
{
  if (maxdepth < 0)
    error ("Maximum depth exceeded in comparison");

 tail_recurse:
  /* Shortcut for a common case.  */
  if (BASE_EQ (a, b))
    return 0;

  switch (XTYPE (a))
    {
    case Lisp_Int0:
    case Lisp_Int1:
      {
	EMACS_INT ia = XFIXNUM (a);
	if (FIXNUMP (b))
	  return ia < XFIXNUM (b) ? -1 : 1;   /* we know that a != b */
	if (FLOATP (b))
	  return fixnum_float_cmp (ia, XFLOAT_DATA (b));
	if (BIGNUMP (b))
	  return -mpz_sgn (*xbignum_val (b));
      }
      goto type_mismatch;

    case Lisp_Symbol:
      if (BARE_SYMBOL_P (b))
	return string_cmp (XBARE_SYMBOL (a)->u.s.name,
			   XBARE_SYMBOL (b)->u.s.name);
      if (CONSP (b) && NILP (a))
	return -1;
      if (SYMBOLP (b))
	/* Slow-path branch when B is a symbol-with-pos.  */
	return string_cmp (XBARE_SYMBOL (a)->u.s.name, XSYMBOL (b)->u.s.name);
      goto type_mismatch;

    case Lisp_String:
      if (STRINGP (b))
	return string_cmp (a, b);
      goto type_mismatch;

    case Lisp_Cons:
      /* FIXME: Optimize for difference in the first element? */
      FOR_EACH_TAIL (b)
	{
	  int cmp = value_cmp (XCAR (a), XCAR (b), maxdepth - 1);
	  if (cmp != 0)
	    return cmp;
	  a = XCDR (a);
	  if (!CONSP (a))
	    {
	      b = XCDR (b);
	      goto tail_recurse;
	    }
	}
      if (NILP (b))
	return 1;
      else
	goto type_mismatch;
      goto tail_recurse;

    case Lisp_Vectorlike:
      if (VECTORLIKEP (b))
	{
	  enum pvec_type ta = PSEUDOVECTOR_TYPE (XVECTOR (a));
	  enum pvec_type tb = PSEUDOVECTOR_TYPE (XVECTOR (b));
	  if (ta == tb)
	    switch (ta)
	      {
	      case PVEC_NORMAL_VECTOR:
	      case PVEC_RECORD:
		{
		  ptrdiff_t len_a = ASIZE (a);
		  ptrdiff_t len_b = ASIZE (b);
		  if (ta == PVEC_RECORD)
		    {
		      len_a &= PSEUDOVECTOR_SIZE_MASK;
		      len_b &= PSEUDOVECTOR_SIZE_MASK;
		    }
		  ptrdiff_t len_min = min (len_a, len_b);
		  for (ptrdiff_t i = 0; i < len_min; i++)
		    {
		      int cmp = value_cmp (AREF (a, i), AREF (b, i),
					   maxdepth - 1);
		      if (cmp != 0)
			return cmp;
		    }
		  return len_a < len_b ? -1 : len_a > len_b;
		}

	      case PVEC_BOOL_VECTOR:
		return bool_vector_cmp (a, b);

	      case PVEC_MARKER:
		{
		  Lisp_Object buf_a = Fmarker_buffer (a);
		  Lisp_Object buf_b = Fmarker_buffer (b);
		  if (NILP (buf_a))
		    return NILP (buf_b) ? 0 : -1;
		  if (NILP (buf_b))
		    return 1;
		  int cmp = value_cmp (buf_a, buf_b, maxdepth - 1);
		  if (cmp != 0)
		    return cmp;
		  ptrdiff_t pa = XMARKER (a)->charpos;
		  ptrdiff_t pb = XMARKER (b)->charpos;
		  return pa < pb ? -1 : pa > pb;
		}

#ifdef subprocesses
	      case PVEC_PROCESS:
		a = Fprocess_name (a);
		b = Fprocess_name (b);
		goto tail_recurse;
#endif /* subprocesses */

	      case PVEC_BUFFER:
		{
		  /* Killed buffers lack names and sort before those alive.  */
		  Lisp_Object na = Fbuffer_name (a);
		  Lisp_Object nb = Fbuffer_name (b);
		  if (NILP (na))
		    return NILP (nb) ? 0 : -1;
		  if (NILP (nb))
		    return 1;
		  a = na;
		  b = nb;
		  goto tail_recurse;
		}

	      case PVEC_BIGNUM:
		return mpz_cmp (*xbignum_val (a), *xbignum_val (b));

	      case PVEC_SYMBOL_WITH_POS:
		/* Compare by name, enabled or not.  */
		a = XSYMBOL_WITH_POS_SYM (a);
		b = XSYMBOL_WITH_POS_SYM (b);
		goto tail_recurse;

	      default:
		/* Treat other types as unordered.  */
		return 0;
	      }
	}
      else if (BIGNUMP (a))
	return -value_cmp (b, a, maxdepth);
      else if (SYMBOL_WITH_POS_P (a) && symbols_with_pos_enabled)
	{
	  a = XSYMBOL_WITH_POS_SYM (a);
	  goto tail_recurse;
	}

      goto type_mismatch;

    case Lisp_Float:
      {
	double fa = XFLOAT_DATA (a);
	if (FLOATP (b))
	  return fa < XFLOAT_DATA (b) ? -1 : fa > XFLOAT_DATA (b);
	if (FIXNUMP (b))
	  return -fixnum_float_cmp (XFIXNUM (b), fa);
	if (BIGNUMP (b))
	  {
	    if (isnan (fa))
	      return 0;
	    return -mpz_cmp_d (*xbignum_val (b), fa);
	  }
      }
      goto type_mismatch;

    default:
      eassume (0);
    }
 type_mismatch:
  xsignal2 (Qtype_mismatch, a, b);
}

DEFUN ("value<", Fvaluelt, Svaluelt, 2, 2, 0,
       doc: /* Return non-nil if A precedes B in standard value order.
A and B must have the same basic type.
Numbers are compared with `<'.
Strings and symbols are compared with `string-lessp'.
Lists, vectors, bool-vectors and records are compared lexicographically.
Markers are compared lexicographically by buffer and position.
Buffers and processes are compared by name.
Other types are considered unordered and the return value will be `nil'.  */)
  (Lisp_Object a, Lisp_Object b)
{
  int maxdepth = 200;		  /* FIXME: arbitrary value */
  return value_cmp (a, b, maxdepth) < 0 ? Qt : Qnil;
}



DEFUN ("fillarray", Ffillarray, Sfillarray, 2, 2, 0,
       doc: /* Store each element of ARRAY with ITEM.
ARRAY is a vector, string, char-table, or bool-vector.  */)
  (Lisp_Object array, Lisp_Object item)
{
  register ptrdiff_t size, idx;

  if (VECTORP (array))
    for (idx = 0, size = ASIZE (array); idx < size; idx++)
      ASET (array, idx, item);
  else if (CHAR_TABLE_P (array))
    {
      int i;

      for (i = 0; i < (1 << CHARTAB_SIZE_BITS_0); i++)
	set_char_table_contents (array, i, item);
      set_char_table_defalt (array, item);
    }
  else if (STRINGP (array))
    {
      unsigned char *p = SDATA (array);
      CHECK_CHARACTER (item);
      int charval = XFIXNAT (item);
      size = SCHARS (array);
      if (size != 0)
	{
	  unsigned char str[MAX_MULTIBYTE_LENGTH];
	  int len;
	  if (STRING_MULTIBYTE (array))
	    len = CHAR_STRING (charval, str);
	  else
	    {
	      str[0] = charval;
	      len = 1;
	    }

	  ptrdiff_t size_byte = SBYTES (array);
	  if (len == 1 && size == size_byte)
	    memset (p, str[0], size);
	  else
	    {
	      ptrdiff_t product;
	      if (ckd_mul (&product, size, len) || product != size_byte)
		error ("Attempt to change byte length of a string");
	      for (idx = 0; idx < size_byte; idx++)
		*p++ = str[idx % len];
	    }
	}
    }
  else if (BOOL_VECTOR_P (array))
    return bool_vector_fill (array, item);
  else
    wrong_type_argument (Qarrayp, array);
  return array;
}

DEFUN ("clear-string", Fclear_string, Sclear_string, 1, 1, 0,
       doc: /* Clear the contents of STRING.
This makes STRING unibyte, clears its contents to null characters, and
removes all text properties.  This may change its length.  */)
  (Lisp_Object string)
{
  CHECK_STRING (string);
  ptrdiff_t len = SBYTES (string);
  Fset_text_properties (make_fixnum (0), make_fixnum (SCHARS (string)),
			Qnil, string);
  if (len != 0 || STRING_MULTIBYTE (string))
    {
      memset (SDATA (string), 0, len);
      STRING_SET_CHARS (string, len);
      STRING_SET_UNIBYTE (string);
    }
  return Qnil;
}

Lisp_Object
nconc2 (Lisp_Object s1, Lisp_Object s2)
{
  return CALLN (Fnconc, s1, s2);
}

DEFUN ("nconc", Fnconc, Snconc, 0, MANY, 0,
       doc: /* Concatenate any number of lists by altering them.
Only the last argument is not altered, and need not be a list.
usage: (nconc &rest LISTS)  */)
  (ptrdiff_t nargs, Lisp_Object *args)
{
  Lisp_Object val = Qnil;

  for (ptrdiff_t argnum = 0; argnum < nargs; argnum++)
    {
      Lisp_Object tem = args[argnum];
      if (NILP (tem)) continue;

      if (NILP (val))
	val = tem;

      if (argnum + 1 == nargs) break;

      CHECK_CONS (tem);

      Lisp_Object tail UNINIT;
      FOR_EACH_TAIL (tem)
	tail = tem;

      tem = args[argnum + 1];
      Fsetcdr (tail, tem);
      if (NILP (tem))
	args[argnum + 1] = tail;
    }

  return val;
}

/* This is the guts of all mapping functions.
   Apply FN to each element of SEQ, one by one, storing the results
   into elements of VALS, a C vector of Lisp_Objects.  LENI is the
   length of VALS, which should also be the length of SEQ.  Return the
   number of results; although this is normally LENI, it can be less
   if SEQ is made shorter as a side effect of FN.  */

static EMACS_INT
mapcar1 (EMACS_INT leni, Lisp_Object *vals, Lisp_Object fn, Lisp_Object seq)
{
  if (NILP (seq))
    return 0;
  else if (CONSP (seq))
    {
      Lisp_Object tail = seq;
      for (ptrdiff_t i = 0; i < leni; i++)
	{
	  if (! CONSP (tail))
	    return i;
	  Lisp_Object dummy = calln (fn, XCAR (tail));
	  if (vals)
	    vals[i] = dummy;
	  tail = XCDR (tail);
	}
    }
  else if (VECTORP (seq) || CLOSUREP (seq))
    {
      for (ptrdiff_t i = 0; i < leni; i++)
	{
	  Lisp_Object dummy = calln (fn, AREF (seq, i));
	  if (vals)
	    vals[i] = dummy;
	}
    }
  else if (STRINGP (seq))
    {
      ptrdiff_t i_byte = 0;

      for (ptrdiff_t i = 0; i < leni;)
	{
	  ptrdiff_t i_before = i;
	  int c = fetch_string_char_advance (seq, &i, &i_byte);
	  Lisp_Object dummy = calln (fn, make_fixnum (c));
	  if (vals)
	    vals[i_before] = dummy;
	}
    }
  else
    {
      eassert (BOOL_VECTOR_P (seq));
      for (EMACS_INT i = 0; i < leni; i++)
	{
	  Lisp_Object dummy = calln (fn, bool_vector_ref (seq, i));
	  if (vals)
	    vals[i] = dummy;
	}
    }

  return leni;
}

DEFUN ("mapconcat", Fmapconcat, Smapconcat, 2, 3, 0,
       doc: /* Apply FUNCTION to each element of SEQUENCE, and concat the results as strings.
In between each pair of results, stick in SEPARATOR.  Thus, " " as
  SEPARATOR results in spaces between the values returned by FUNCTION.

SEQUENCE may be a list, a vector, a bool-vector, or a string.

Optional argument SEPARATOR must be a string, a vector, or a list of
characters; nil stands for the empty string.

FUNCTION must be a function of one argument, and must return a value
  that is a sequence of characters: either a string, or a vector or
  list of numbers that are valid character codepoints.  */)
  (Lisp_Object function, Lisp_Object sequence, Lisp_Object separator)
{
  USE_SAFE_ALLOCA;
  EMACS_INT leni = XFIXNAT (Flength (sequence));
  if (CHAR_TABLE_P (sequence))
    wrong_type_argument (Qlistp, sequence);
  EMACS_INT args_alloc = 2 * leni - 1;
  if (args_alloc < 0)
    return empty_unibyte_string;
  Lisp_Object *args;
  SAFE_ALLOCA_LISP (args, args_alloc);
  if (EQ (function, Qidentity))
    {
      /* Fast path when no function call is necessary.  */
      if (CONSP (sequence))
	{
	  Lisp_Object src = sequence;
	  Lisp_Object *dst = args;
	  do
	    {
	      *dst++ = XCAR (src);
	      src = XCDR (src);
	    }
	  while (!NILP (src));
	  goto concat;
	}
      else if (VECTORP (sequence))
	{
	  memcpy (args, XVECTOR (sequence)->contents, leni * sizeof *args);
	  goto concat;
	}
    }
  ptrdiff_t nmapped = mapcar1 (leni, args, function, sequence);
  eassert (nmapped == leni);

 concat: ;
  ptrdiff_t nargs = args_alloc;
  if (NILP (separator) || (STRINGP (separator) && SCHARS (separator) == 0))
    nargs = leni;
  else
    {
      for (ptrdiff_t i = leni - 1; i > 0; i--)
        args[i + i] = args[i];

      for (ptrdiff_t i = 1; i < nargs; i += 2)
        args[i] = separator;
    }

  Lisp_Object ret = Fconcat (nargs, args);
  SAFE_FREE ();
  return ret;
}

DEFUN ("mapcar", Fmapcar, Smapcar, 2, 2, 0,
       doc: /* Apply FUNCTION to each element of SEQUENCE, and make a list of the results.
The result is a list just as long as SEQUENCE.
SEQUENCE may be a list, a vector, a bool-vector, or a string.  */)
  (Lisp_Object function, Lisp_Object sequence)
{
  USE_SAFE_ALLOCA;
  EMACS_INT leni = XFIXNAT (Flength (sequence));
  if (CHAR_TABLE_P (sequence))
    wrong_type_argument (Qlistp, sequence);
  Lisp_Object *args;
  SAFE_ALLOCA_LISP (args, leni);
  ptrdiff_t nmapped = mapcar1 (leni, args, function, sequence);
  Lisp_Object ret = Flist (nmapped, args);
  SAFE_FREE ();
  return ret;
}

DEFUN ("mapc", Fmapc, Smapc, 2, 2, 0,
       doc: /* Apply FUNCTION to each element of SEQUENCE for side effects only.
Unlike `mapcar', don't accumulate the results.  Return SEQUENCE.
SEQUENCE may be a list, a vector, a bool-vector, or a string.  */)
  (Lisp_Object function, Lisp_Object sequence)
{
  register EMACS_INT leni;

  leni = XFIXNAT (Flength (sequence));
  if (CHAR_TABLE_P (sequence))
    wrong_type_argument (Qlistp, sequence);
  mapcar1 (leni, 0, function, sequence);

  return sequence;
}

DEFUN ("mapcan", Fmapcan, Smapcan, 2, 2, 0,
       doc: /* Apply FUNCTION to each element of SEQUENCE, and concatenate
the results by altering them (using `nconc').
SEQUENCE may be a list, a vector, a bool-vector, or a string. */)
     (Lisp_Object function, Lisp_Object sequence)
{
  USE_SAFE_ALLOCA;
  EMACS_INT leni = XFIXNAT (Flength (sequence));
  if (CHAR_TABLE_P (sequence))
    wrong_type_argument (Qlistp, sequence);
  Lisp_Object *args;
  SAFE_ALLOCA_LISP (args, leni);
  ptrdiff_t nmapped = mapcar1 (leni, args, function, sequence);
  Lisp_Object ret = Fnconc (nmapped, args);
  SAFE_FREE ();
  return ret;
}

/* This is how C code calls `yes-or-no-p' and allows the user
   to redefine it.  */

Lisp_Object
do_yes_or_no_p (Lisp_Object prompt)
{
  return calln (Qyes_or_no_p, prompt);
}

DEFUN ("yes-or-no-p", Fyes_or_no_p, Syes_or_no_p, 1, 1, 0,
       doc: /* Ask user a yes-or-no question.
Return t if answer is yes, and nil if the answer is no.

PROMPT is the string to display to ask the question; `yes-or-no-p'
appends `yes-or-no-prompt' (default \"(yes or no) \") to it.  If
PROMPT is a non-empty string, and it ends with a non-space character,
a space character will be appended to it.

The user must confirm the answer with RET, and can edit it until it
has been confirmed.

If the `use-short-answers' variable is non-nil, instead of asking for
\"yes\" or \"no\", this function will ask for \"y\" or \"n\" (and
ignore the value of `yes-or-no-prompt').

If dialog boxes are supported, this function will use a dialog box
if `use-dialog-box' is non-nil and the last input event was produced
by a mouse, or by some window-system gesture, or via a menu.  */)
  (Lisp_Object prompt)
{
  Lisp_Object ans, val;

  CHECK_STRING (prompt);

  if (!NILP (last_input_event)
      && (CONSP (last_nonmenu_event)
	  || (NILP (last_nonmenu_event) && CONSP (last_input_event))
	  || (val = find_symbol_value (Qfrom__tty_menu_p),
	      (!NILP (val) && !BASE_EQ (val, Qunbound))))
      && use_dialog_box)
    {
      Lisp_Object pane, menu, obj;
      redisplay_preserve_echo_area (4);
      pane = list2 (Fcons (build_string ("Yes"), Qt),
		    Fcons (build_string ("No"), Qnil));
      menu = Fcons (prompt, pane);
      obj = Fx_popup_dialog (Qt, menu, Qnil);
      return obj;
    }

  if (use_short_answers)
    return calln (Qy_or_n_p, prompt);

  ptrdiff_t promptlen = SCHARS (prompt);
  bool prompt_ends_in_nonspace
    = (0 < promptlen
       && !blankp (XFIXNAT (Faref (prompt, make_fixnum (promptlen - 1)))));
  AUTO_STRING (space_string, " ");
  prompt = CALLN (Fconcat, prompt,
		  prompt_ends_in_nonspace ? space_string : empty_unibyte_string,
		  Vyes_or_no_prompt);

  specpdl_ref count = SPECPDL_INDEX ();
  specbind (Qenable_recursive_minibuffers, Qt);
  /* Preserve the actual command that eventually called `yes-or-no-p'
     (otherwise `repeat' will be repeating `exit-minibuffer').  */
  specbind (Qreal_this_command, Vreal_this_command);

  while (1)
    {
      ans = Fdowncase (Fread_from_minibuffer (prompt, Qnil, Qnil, Qnil,
					      Qyes_or_no_p_history, Qnil,
					      Qnil));
      if (SCHARS (ans) == 3 && !strcmp (SSDATA (ans), "yes"))
	return unbind_to (count, Qt);
      if (SCHARS (ans) == 2 && !strcmp (SSDATA (ans), "no"))
	return unbind_to (count, Qnil);

      Fding (Qnil);
      Fdiscard_input ();
      message1 ("Please answer yes or no.");
      Fsleep_for (make_fixnum (2), Qnil);
    }
}

DEFUN ("load-average", Fload_average, Sload_average, 0, 1, 0,
       doc: /* Return list of 1 minute, 5 minute and 15 minute load averages.

Each of the three load averages is multiplied by 100, then converted
to integer.

When USE-FLOATS is non-nil, floats will be used instead of integers.
These floats are not multiplied by 100.

If the 5-minute or 15-minute load averages are not available, return a
shortened list, containing only those averages which are available.

An error is thrown if the load average can't be obtained.  In some
cases making it work would require Emacs being installed setuid or
setgid so that it can read kernel information, and that usually isn't
advisable.  */)
  (Lisp_Object use_floats)
{
  double load_ave[3];
  int loads = getloadavg (load_ave, 3);
  Lisp_Object ret = Qnil;

  if (loads < 0)
    error ("load-average not implemented for this operating system");

  while (loads-- > 0)
    {
      Lisp_Object load = (NILP (use_floats)
			  ? double_to_integer (100.0 * load_ave[loads])
			  : make_float (load_ave[loads]));
      ret = Fcons (load, ret);
    }

  return ret;
}

DEFUN ("featurep", Ffeaturep, Sfeaturep, 1, 2, 0,
       doc: /* Return t if FEATURE is present in this Emacs.

Use this to conditionalize execution of lisp code based on the
presence or absence of Emacs or environment extensions.
Use `provide' to declare that a feature is available.  This function
looks at the value of the variable `features'.  The optional argument
SUBFEATURE can be used to check a specific subfeature of FEATURE.  */)
  (Lisp_Object feature, Lisp_Object subfeature)
{
  register Lisp_Object tem;
  CHECK_SYMBOL (feature);
  tem = Fmemq (feature, Vfeatures);
  if (!NILP (tem) && !NILP (subfeature))
    tem = Fmember (subfeature, Fget (feature, Qsubfeatures));
  return (NILP (tem)) ? Qnil : Qt;
}

DEFUN ("provide", Fprovide, Sprovide, 1, 2, 0,
       doc: /* Announce that FEATURE is a feature of the current Emacs.
The optional argument SUBFEATURES should be a list of symbols listing
particular subfeatures supported in this version of FEATURE.  */)
  (Lisp_Object feature, Lisp_Object subfeatures)
{
  register Lisp_Object tem;
  CHECK_SYMBOL (feature);
  CHECK_LIST (subfeatures);
  if (!NILP (Vautoload_queue))
    Vautoload_queue = Fcons (Fcons (make_fixnum (0), Vfeatures),
			     Vautoload_queue);
  tem = Fmemq (feature, Vfeatures);
  if (NILP (tem))
    Vfeatures = Fcons (feature, Vfeatures);
  if (!NILP (subfeatures))
    Fput (feature, Qsubfeatures, subfeatures);
  LOADHIST_ATTACH (Fcons (Qprovide, feature));

  /* Run any load-hooks for this file.  */
  tem = Fassq (feature, Vafter_load_alist);
  if (CONSP (tem))
    Fmapc (Qfuncall, XCDR (tem));

  return feature;
}

/* `require' and its subroutines.  */

/* List of features currently being require'd, innermost first.  */

static Lisp_Object require_nesting_list;

static void
require_unwind (Lisp_Object old_value)
{
  require_nesting_list = old_value;
}

DEFUN ("require", Frequire, Srequire, 1, 3, 0,
       doc: /* If FEATURE is not already loaded, load it from FILENAME.
If FEATURE is not a member of the list `features', then the feature was
not yet loaded; so load it from file FILENAME.

If FILENAME is omitted, the printname of FEATURE is used as the file
name, and `load' is called to try to load the file by that name, after
appending the suffix `.elc', `.el', or the system-dependent suffix for
dynamic module files, in that order; but the function will not try to
load the file without any suffix.  See `get-load-suffixes' for the
complete list of suffixes.

To find the file, this function searches the directories in `load-path'.

If the optional third argument NOERROR is non-nil, then, if
the file is not found, the function returns nil instead of signaling
an error.  Normally the return value is FEATURE.

The normal messages issued by `load' at start and end of loading
FILENAME are suppressed.  */)
  (Lisp_Object feature, Lisp_Object filename, Lisp_Object noerror)
{
  Lisp_Object tem;
  bool from_file = load_in_progress;

  CHECK_SYMBOL (feature);

  /* Record the presence of `require' in this file
     even if the feature specified is already loaded.
     But not more than once in any file,
     and not when we aren't loading or reading from a file.  */
  if (!from_file)
    {
      Lisp_Object tail = Vcurrent_load_list;
      FOR_EACH_TAIL_SAFE (tail)
	if (NILP (XCDR (tail)) && STRINGP (XCAR (tail)))
	  from_file = true;
    }

  if (from_file)
    {
      tem = Fcons (Qrequire, feature);
      if (NILP (Fmember (tem, Vcurrent_load_list)))
	LOADHIST_ATTACH (tem);
    }
  tem = Fmemq (feature, Vfeatures);

  if (NILP (tem))
    {
      specpdl_ref count = SPECPDL_INDEX ();
      int nesting = 0;

      /* This is to make sure that loadup.el gives a clear picture
	 of what files are preloaded and when.  */
      if (will_dump_p () && !will_bootstrap_p ())
	{
	  /* Avoid landing here recursively while outputting the
	     backtrace from the error.  */
	  gflags.will_dump_ = false;
	  error ("(require %s) while preparing to dump",
		 SDATA (SYMBOL_NAME (feature)));
	}

      /* A certain amount of recursive `require' is legitimate,
	 but if we require the same feature recursively 3 times,
	 signal an error.  */
      tem = require_nesting_list;
      while (! NILP (tem))
	{
	  if (! NILP (Fequal (feature, XCAR (tem))))
	    nesting++;
	  tem = XCDR (tem);
	}
      if (nesting > 3)
	error ("Recursive `require' for feature `%s'",
	       SDATA (SYMBOL_NAME (feature)));

      /* Update the list for any nested `require's that occur.  */
      record_unwind_protect (require_unwind, require_nesting_list);
      require_nesting_list = Fcons (feature, require_nesting_list);

      /* Load the file.  */
      tem = load_with_autoload_queue
	(NILP (filename) ? Fsymbol_name (feature) : filename,
	 noerror, Qt, Qnil, (NILP (filename) ? Qt : Qnil));

      /* If load failed entirely, return nil.  */
      if (NILP (tem))
	return unbind_to (count, Qnil);

      tem = Fmemq (feature, Vfeatures);
      if (NILP (tem))
        {
          unsigned char *tem2 = SDATA (SYMBOL_NAME (feature));
          Lisp_Object tem3 = Fcar (Fcar (Vload_history));

          if (NILP (tem3))
            error ("Required feature `%s' was not provided", tem2);
          else
            /* Cf autoload-do-load.  */
            error ("Loading file %s failed to provide feature `%s'",
                   SDATA (tem3), tem2);
        }

      feature = unbind_to (count, feature);
    }

  return feature;
}

/* Primitives for work of the "widget" library.
   In an ideal world, this section would not have been necessary.
   However, lisp function calls being as slow as they are, it turns
   out that some functions in the widget library (wid-edit.el) are the
   bottleneck of Widget operation.  Here is their translation to C,
   for the sole reason of efficiency.  */

DEFUN ("widget-put", Fwidget_put, Swidget_put, 3, 3, 0,
       doc: /* In WIDGET, set PROPERTY to VALUE.
The value can later be retrieved with `widget-get'.  */)
  (Lisp_Object widget, Lisp_Object property, Lisp_Object value)
{
  CHECK_CONS (widget);
  XSETCDR (widget, plist_put (XCDR (widget), property, value));
  return value;
}

DEFUN ("widget-get", Fwidget_get, Swidget_get, 2, 2, 0,
       doc: /* In WIDGET, get the value of PROPERTY.
The value could either be specified when the widget was created, or
later with `widget-put'.  */)
  (Lisp_Object widget, Lisp_Object property)
{
  Lisp_Object tmp;

  while (1)
    {
      if (NILP (widget))
	return Qnil;
      CHECK_CONS (widget);
      tmp = plist_member (XCDR (widget), property);
      if (CONSP (tmp))
	{
	  tmp = XCDR (tmp);
	  return CAR (tmp);
	}
      tmp = XCAR (widget);
      if (NILP (tmp))
	return Qnil;
      widget = Fget (tmp, Qwidget_type);
    }
}

DEFUN ("widget-apply", Fwidget_apply, Swidget_apply, 2, MANY, 0,
       doc: /* Apply the value of WIDGET's PROPERTY to the widget itself.
Return the result of applying the value of PROPERTY to WIDGET.
ARGS are passed as extra arguments to the function.
usage: (widget-apply WIDGET PROPERTY &rest ARGS)  */)
  (ptrdiff_t nargs, Lisp_Object *args)
{
  Lisp_Object widget = args[0];
  Lisp_Object property = args[1];
  Lisp_Object propval = Fwidget_get (widget, property);
  Lisp_Object trailing_args = Flist (nargs - 2, args + 2);
  Lisp_Object result = CALLN (Fapply, propval, widget, trailing_args);
  return result;
}

#ifdef HAVE_LANGINFO_CODESET
#include <langinfo.h>
#endif

DEFUN ("locale-info", Flocale_info, Slocale_info, 1, 1, 0,
       doc: /* Access locale data ITEM for the current C locale, if available.
ITEM should be one of the following:

`codeset', returning the character set as a string (locale item CODESET);

`days', returning a 7-element vector of day names (locale items DAY_n);

`months', returning a 12-element vector of month names (locale items MON_n);

`paper', returning a list of 2 integers (WIDTH HEIGHT) for the default
  paper size, both measured in millimeters (locale items _NL_PAPER_WIDTH,
  _NL_PAPER_HEIGHT).

If the system can't provide such information through a call to
`nl_langinfo', or if ITEM isn't from the list above, return nil.

See also Info node `(libc)Locales'.

The data read from the system are decoded using `locale-coding-system'.  */)
  (Lisp_Object item)
{
  char *str = NULL;

  /* STR is apparently unused on Android.  */
  ((void) str);

#ifdef HAVE_LANGINFO_CODESET
  if (EQ (item, Qcodeset))
    {
      str = nl_langinfo (CODESET);
      return build_string (str);
    }
# ifdef DAY_1
  if (EQ (item, Qdays))  /* E.g., for calendar-day-name-array.  */
    {
      Lisp_Object v = make_nil_vector (7);
      const int days[7] = {DAY_1, DAY_2, DAY_3, DAY_4, DAY_5, DAY_6, DAY_7};
      int i;
      synchronize_system_time_locale ();
      for (i = 0; i < 7; i++)
	{
	  str = nl_langinfo (days[i]);
	  AUTO_STRING (val, str);
	  /* Fixme: Is this coding system necessarily right, even if
	     it is consistent with CODESET?  If not, what to do?  */
	  ASET (v, i, code_convert_string_norecord (val, Vlocale_coding_system,
						    0));
	}
      return v;
    }
# endif
# ifdef MON_1
  if (EQ (item, Qmonths))  /* E.g., for calendar-month-name-array.  */
    {
      Lisp_Object v = make_nil_vector (12);
      const int months[12] = {MON_1, MON_2, MON_3, MON_4, MON_5, MON_6, MON_7,
			      MON_8, MON_9, MON_10, MON_11, MON_12};
      synchronize_system_time_locale ();
      for (int i = 0; i < 12; i++)
	{
	  str = nl_langinfo (months[i]);
	  AUTO_STRING (val, str);
	  ASET (v, i, code_convert_string_norecord (val, Vlocale_coding_system,
						    0));
	}
      return v;
    }
# endif
# ifdef HAVE_LANGINFO__NL_PAPER_WIDTH
  if (EQ (item, Qpaper))
    /* We have to cast twice here: first to a correctly-sized integer,
       then to int, because that's what nl_langinfo is documented to
       return for _NO_PAPER_{WIDTH,HEIGHT}.  The first cast doesn't
       suffice because it could overflow an Emacs fixnum.  This can
       happen when running under ASan, which fills allocated but
       uninitialized memory with 0xBE bytes.  */
    return list2i ((int) (intptr_t) nl_langinfo (_NL_PAPER_WIDTH),
		   (int) (intptr_t) nl_langinfo (_NL_PAPER_HEIGHT));
# endif
#endif	/* HAVE_LANGINFO_CODESET*/
  return Qnil;
}

/* base64 encode/decode functions (RFC 2045).
   Based on code from GNU recode. */

#define MIME_LINE_LENGTH 76

/* Tables of characters coding the 64 values.  */
static char const base64_value_to_char[2][64] =
{
 /* base64 */
 {
  'A', 'B', 'C', 'D', 'E', 'F', 'G', 'H', 'I', 'J',	/*  0- 9 */
  'K', 'L', 'M', 'N', 'O', 'P', 'Q', 'R', 'S', 'T',	/* 10-19 */
  'U', 'V', 'W', 'X', 'Y', 'Z', 'a', 'b', 'c', 'd',	/* 20-29 */
  'e', 'f', 'g', 'h', 'i', 'j', 'k', 'l', 'm', 'n',	/* 30-39 */
  'o', 'p', 'q', 'r', 's', 't', 'u', 'v', 'w', 'x',	/* 40-49 */
  'y', 'z', '0', '1', '2', '3', '4', '5', '6', '7',	/* 50-59 */
  '8', '9', '+', '/'					/* 60-63 */
 },
 /* base64url */
 {
  'A', 'B', 'C', 'D', 'E', 'F', 'G', 'H', 'I', 'J',	/*  0- 9 */
  'K', 'L', 'M', 'N', 'O', 'P', 'Q', 'R', 'S', 'T',	/* 10-19 */
  'U', 'V', 'W', 'X', 'Y', 'Z', 'a', 'b', 'c', 'd',	/* 20-29 */
  'e', 'f', 'g', 'h', 'i', 'j', 'k', 'l', 'm', 'n',	/* 30-39 */
  'o', 'p', 'q', 'r', 's', 't', 'u', 'v', 'w', 'x',	/* 40-49 */
  'y', 'z', '0', '1', '2', '3', '4', '5', '6', '7',	/* 50-59 */
  '8', '9', '-', '_'					/* 60-63 */
 }
};

/* Tables of base64 values for bytes.  -1 means ignorable, 0 invalid,
   positive means 1 + the represented value.  */
static signed char const base64_char_to_value[2][UCHAR_MAX] =
{
 /* base64 */
 {
  ['\t']= -1, ['\n']= -1, ['\f']= -1, ['\r']= -1, [' '] = -1,
  ['A'] =  1, ['B'] =  2, ['C'] =  3, ['D'] =  4, ['E'] =  5,
  ['F'] =  6, ['G'] =  7, ['H'] =  8, ['I'] =  9, ['J'] = 10,
  ['K'] = 11, ['L'] = 12, ['M'] = 13, ['N'] = 14, ['O'] = 15,
  ['P'] = 16, ['Q'] = 17, ['R'] = 18, ['S'] = 19, ['T'] = 20,
  ['U'] = 21, ['V'] = 22, ['W'] = 23, ['X'] = 24, ['Y'] = 25, ['Z'] = 26,
  ['a'] = 27, ['b'] = 28, ['c'] = 29, ['d'] = 30, ['e'] = 31,
  ['f'] = 32, ['g'] = 33, ['h'] = 34, ['i'] = 35, ['j'] = 36,
  ['k'] = 37, ['l'] = 38, ['m'] = 39, ['n'] = 40, ['o'] = 41,
  ['p'] = 42, ['q'] = 43, ['r'] = 44, ['s'] = 45, ['t'] = 46,
  ['u'] = 47, ['v'] = 48, ['w'] = 49, ['x'] = 50, ['y'] = 51, ['z'] = 52,
  ['0'] = 53, ['1'] = 54, ['2'] = 55, ['3'] = 56, ['4'] = 57,
  ['5'] = 58, ['6'] = 59, ['7'] = 60, ['8'] = 61, ['9'] = 62,
  ['+'] = 63, ['/'] = 64
 },
 /* base64url */
 {
  ['\t']= -1, ['\n']= -1, ['\f']= -1, ['\r']= -1, [' '] = -1,
  ['A'] =  1, ['B'] =  2, ['C'] =  3, ['D'] =  4, ['E'] =  5,
  ['F'] =  6, ['G'] =  7, ['H'] =  8, ['I'] =  9, ['J'] = 10,
  ['K'] = 11, ['L'] = 12, ['M'] = 13, ['N'] = 14, ['O'] = 15,
  ['P'] = 16, ['Q'] = 17, ['R'] = 18, ['S'] = 19, ['T'] = 20,
  ['U'] = 21, ['V'] = 22, ['W'] = 23, ['X'] = 24, ['Y'] = 25, ['Z'] = 26,
  ['a'] = 27, ['b'] = 28, ['c'] = 29, ['d'] = 30, ['e'] = 31,
  ['f'] = 32, ['g'] = 33, ['h'] = 34, ['i'] = 35, ['j'] = 36,
  ['k'] = 37, ['l'] = 38, ['m'] = 39, ['n'] = 40, ['o'] = 41,
  ['p'] = 42, ['q'] = 43, ['r'] = 44, ['s'] = 45, ['t'] = 46,
  ['u'] = 47, ['v'] = 48, ['w'] = 49, ['x'] = 50, ['y'] = 51, ['z'] = 52,
  ['0'] = 53, ['1'] = 54, ['2'] = 55, ['3'] = 56, ['4'] = 57,
  ['5'] = 58, ['6'] = 59, ['7'] = 60, ['8'] = 61, ['9'] = 62,
  ['-'] = 63, ['_'] = 64
 }
};

/* The following diagram shows the logical steps by which three octets
   get transformed into four base64 characters.

		 .--------.  .--------.  .--------.
		 |aaaaaabb|  |bbbbcccc|  |ccdddddd|
		 `--------'  `--------'  `--------'
                    6   2      4   4       2   6
	       .--------+--------+--------+--------.
	       |00aaaaaa|00bbbbbb|00cccccc|00dddddd|
	       `--------+--------+--------+--------'

	       .--------+--------+--------+--------.
	       |AAAAAAAA|BBBBBBBB|CCCCCCCC|DDDDDDDD|
	       `--------+--------+--------+--------'

   The octets are divided into 6 bit chunks, which are then encoded into
   base64 characters.  */


static ptrdiff_t base64_encode_1 (const char *, char *, ptrdiff_t, bool, bool,
				  bool, bool);
static ptrdiff_t base64_decode_1 (const char *, char *, ptrdiff_t, bool,
				  bool, bool, ptrdiff_t *);

static Lisp_Object base64_encode_region_1 (Lisp_Object, Lisp_Object, bool,
					   bool, bool);

static Lisp_Object base64_encode_string_1 (Lisp_Object, bool,
					   bool, bool);


DEFUN ("base64-encode-region", Fbase64_encode_region, Sbase64_encode_region,
       2, 3, "r",
       doc: /* Base64-encode the region between BEG and END.
The data in the region is assumed to represent bytes, not text.  If
you want to base64-encode text, the text has to be converted into data
first by using `encode-coding-region' with the appropriate coding
system first.

Return the length of the encoded data.

Optional third argument NO-LINE-BREAK means do not break long lines
into shorter lines.  */)
  (Lisp_Object beg, Lisp_Object end, Lisp_Object no_line_break)
{
  return base64_encode_region_1 (beg, end, NILP (no_line_break), true, false);
}


DEFUN ("base64url-encode-region", Fbase64url_encode_region, Sbase64url_encode_region,
       2, 3, "r",
       doc: /* Base64url-encode the region between BEG and END.
Return the length of the encoded text.
Optional second argument NO-PAD means do not add padding char =.

This produces the URL variant of base 64 encoding defined in RFC 4648.  */)
  (Lisp_Object beg, Lisp_Object end, Lisp_Object no_pad)
{
  return base64_encode_region_1 (beg, end, false, NILP(no_pad), true);
}

static Lisp_Object
base64_encode_region_1 (Lisp_Object beg, Lisp_Object end, bool line_break,
			bool pad, bool base64url)
{
  char *encoded;
  ptrdiff_t allength, length;
  ptrdiff_t ibeg, iend, encoded_length;
  ptrdiff_t old_pos = PT;
  USE_SAFE_ALLOCA;

  validate_region (&beg, &end);

  ibeg = CHAR_TO_BYTE (XFIXNAT (beg));
  iend = CHAR_TO_BYTE (XFIXNAT (end));
  move_gap_both (XFIXNAT (beg), ibeg);

  /* We need to allocate enough room for encoding the text.
     We need 33 1/3% more space, plus a newline every 76
     characters, and then we round up. */
  length = iend - ibeg;
  allength = length + length/3 + 1;
  allength += allength / MIME_LINE_LENGTH + 1 + 6;

  encoded = SAFE_ALLOCA (allength);
  encoded_length = base64_encode_1 ((char *) BYTE_POS_ADDR (ibeg),
				    encoded, length, line_break,
				    pad, base64url,
				    !NILP (BVAR (current_buffer, enable_multibyte_characters)));
  if (encoded_length > allength)
    emacs_abort ();

  if (encoded_length < 0)
    {
      /* The encoding wasn't possible. */
      SAFE_FREE ();
      error ("Multibyte character in data for base64 encoding");
    }

  /* Now we have encoded the region, so we insert the new contents
     and delete the old.  (Insert first in order to preserve markers.)  */
  SET_PT_BOTH (XFIXNAT (beg), ibeg);
  insert (encoded, encoded_length);
  SAFE_FREE ();
  del_range_byte (ibeg + encoded_length, iend + encoded_length);

  /* If point was outside of the region, restore it exactly; else just
     move to the beginning of the region.  */
  if (old_pos >= XFIXNAT (end))
    old_pos += encoded_length - (XFIXNAT (end) - XFIXNAT (beg));
  else if (old_pos > XFIXNAT (beg))
    old_pos = XFIXNAT (beg);
  SET_PT (old_pos);

  /* We return the length of the encoded text. */
  return make_fixnum (encoded_length);
}

DEFUN ("base64-encode-string", Fbase64_encode_string, Sbase64_encode_string,
       1, 2, 0,
       doc: /* Base64-encode STRING and return the result.
Optional second argument NO-LINE-BREAK means do not break long lines
into shorter lines.  */)
  (Lisp_Object string, Lisp_Object no_line_break)
{

  return base64_encode_string_1 (string, NILP (no_line_break), true, false);
}

DEFUN ("base64url-encode-string", Fbase64url_encode_string,
       Sbase64url_encode_string, 1, 2, 0,
       doc: /* Base64url-encode STRING and return the result.
Optional second argument NO-PAD means do not add padding char =.

This produces the URL variant of base 64 encoding defined in RFC 4648.  */)
  (Lisp_Object string, Lisp_Object no_pad)
{

  return base64_encode_string_1 (string, false, NILP(no_pad), true);
}

static Lisp_Object
base64_encode_string_1 (Lisp_Object string, bool line_break,
			bool pad, bool base64url)
{
  ptrdiff_t allength, length, encoded_length;
  char *encoded;
  Lisp_Object encoded_string;
  USE_SAFE_ALLOCA;

  CHECK_STRING (string);

  /* We need to allocate enough room for encoding the text.
     We need 33 1/3% more space, plus a newline every 76
     characters, and then we round up. */
  length = SBYTES (string);
  allength = length + length/3 + 1;
  allength += allength / MIME_LINE_LENGTH + 1 + 6;

  /* We need to allocate enough room for decoding the text. */
  encoded = SAFE_ALLOCA (allength);

  encoded_length = base64_encode_1 (SSDATA (string),
				    encoded, length, line_break,
				    pad, base64url,
				    STRING_MULTIBYTE (string));
  if (encoded_length > allength)
    emacs_abort ();

  if (encoded_length < 0)
    {
      /* The encoding wasn't possible. */
      error ("Multibyte character in data for base64 encoding");
    }

  encoded_string = make_unibyte_string (encoded, encoded_length);
  SAFE_FREE ();

  return encoded_string;
}

static ptrdiff_t
base64_encode_1 (const char *from, char *to, ptrdiff_t length,
		 bool line_break, bool pad, bool base64url,
		 bool multibyte)
{
  int counter = 0;
  ptrdiff_t i = 0;
  char *e = to;
  int c;
  unsigned int value;
  int bytes;
  char const *b64_value_to_char = base64_value_to_char[base64url];

  while (i < length)
    {
      if (multibyte)
	{
	  c = string_char_and_length ((unsigned char *) from + i, &bytes);
	  if (CHAR_BYTE8_P (c))
	    c = CHAR_TO_BYTE8 (c);
	  else if (c >= 128)
	    return -1;
	  i += bytes;
	}
      else
	c = from[i++];

      /* Wrap line every 76 characters.  */

      if (line_break)
	{
	  if (counter < MIME_LINE_LENGTH / 4)
	    counter++;
	  else
	    {
	      *e++ = '\n';
	      counter = 1;
	    }
	}

      /* Process first byte of a triplet.  */

      *e++ = b64_value_to_char[0x3f & c >> 2];
      value = (0x03 & c) << 4;

      /* Process second byte of a triplet.  */

      if (i == length)
	{
	  *e++ = b64_value_to_char[value];
	  if (pad)
	    {
	      *e++ = '=';
	      *e++ = '=';
	    }
	  break;
	}

      if (multibyte)
	{
	  c = string_char_and_length ((unsigned char *) from + i, &bytes);
	  if (CHAR_BYTE8_P (c))
	    c = CHAR_TO_BYTE8 (c);
	  else if (c >= 128)
	    return -1;
	  i += bytes;
	}
      else
	c = from[i++];

      *e++ = b64_value_to_char[value | (0x0f & c >> 4)];
      value = (0x0f & c) << 2;

      /* Process third byte of a triplet.  */

      if (i == length)
	{
	  *e++ = b64_value_to_char[value];
	  if (pad)
	    *e++ = '=';
	  break;
	}

      if (multibyte)
	{
	  c = string_char_and_length ((unsigned char *) from + i, &bytes);
	  if (CHAR_BYTE8_P (c))
	    c = CHAR_TO_BYTE8 (c);
	  else if (c >= 128)
	    return -1;
	  i += bytes;
	}
      else
	c = from[i++];

      *e++ = b64_value_to_char[value | (0x03 & c >> 6)];
      *e++ = b64_value_to_char[0x3f & c];
    }

  return e - to;
}


DEFUN ("base64-decode-region", Fbase64_decode_region, Sbase64_decode_region,
       2, 4, "r",
       doc: /* Base64-decode the region between BEG and END.
Return the length of the decoded data.

Note that after calling this function, the data in the region will
represent bytes, not text.  If you want to end up with text, you have
to call `decode-coding-region' afterwards with an appropriate coding
system.

If the region can't be decoded, signal an error and don't modify the buffer.
Optional third argument BASE64URL determines whether to use the URL variant
of the base 64 encoding, as defined in RFC 4648.
If optional fourth argument IGNORE-INVALID is non-nil invalid characters
are ignored instead of signaling an error.  */)
     (Lisp_Object beg, Lisp_Object end, Lisp_Object base64url,
      Lisp_Object ignore_invalid)
{
  ptrdiff_t ibeg, iend, length, allength;
  char *decoded;
  ptrdiff_t old_pos = PT;
  ptrdiff_t decoded_length;
  ptrdiff_t inserted_chars;
  bool multibyte = !NILP (BVAR (current_buffer, enable_multibyte_characters));
  USE_SAFE_ALLOCA;

  validate_region (&beg, &end);

  ibeg = CHAR_TO_BYTE (XFIXNAT (beg));
  iend = CHAR_TO_BYTE (XFIXNAT (end));

  length = iend - ibeg;

  /* We need to allocate enough room for decoding the text.  If we are
     working on a multibyte buffer, each decoded code may occupy at
     most two bytes.  */
  allength = multibyte ? length * 2 : length;
  decoded = SAFE_ALLOCA (allength);

  move_gap_both (XFIXNAT (beg), ibeg);
  decoded_length = base64_decode_1 ((char *) BYTE_POS_ADDR (ibeg),
				    decoded, length, !NILP (base64url),
				    multibyte, !NILP (ignore_invalid),
				    &inserted_chars);
  if (decoded_length > allength)
    emacs_abort ();

  if (decoded_length < 0)
    {
      /* The decoding wasn't possible. */
      error ("Invalid base64 data");
    }

  /* Now we have decoded the region, so we insert the new contents
     and delete the old.  (Insert first in order to preserve markers.)  */
  TEMP_SET_PT_BOTH (XFIXNAT (beg), ibeg);
  insert_1_both (decoded, inserted_chars, decoded_length, 0, 1, 0);
  signal_after_change (XFIXNAT (beg), 0, inserted_chars);
  SAFE_FREE ();

  /* Delete the original text.  */
  del_range_both (PT, PT_BYTE, XFIXNAT (end) + inserted_chars,
		  iend + decoded_length, 1);

  /* If point was outside of the region, restore it exactly; else just
     move to the beginning of the region.  */
  if (old_pos >= XFIXNAT (end))
    old_pos += inserted_chars - (XFIXNAT (end) - XFIXNAT (beg));
  else if (old_pos > XFIXNAT (beg))
    old_pos = XFIXNAT (beg);
  SET_PT (old_pos > ZV ? ZV : old_pos);

  return make_fixnum (inserted_chars);
}

DEFUN ("base64-decode-string", Fbase64_decode_string, Sbase64_decode_string,
       1, 3, 0,
       doc: /* Base64-decode STRING and return the result as a string.
Optional argument BASE64URL determines whether to use the URL variant of
the base 64 encoding, as defined in RFC 4648.
If optional third argument IGNORE-INVALID is non-nil invalid characters are
ignored instead of signaling an error.  */)
     (Lisp_Object string, Lisp_Object base64url, Lisp_Object ignore_invalid)
{
  char *decoded;
  ptrdiff_t length, decoded_length;
  Lisp_Object decoded_string;
  USE_SAFE_ALLOCA;

  CHECK_STRING (string);

  length = SBYTES (string);
  /* We need to allocate enough room for decoding the text. */
  decoded = SAFE_ALLOCA (length);

  /* The decoded result should be unibyte. */
  ptrdiff_t decoded_chars;
  decoded_length = base64_decode_1 (SSDATA (string), decoded, length,
				    !NILP (base64url), false,
				    !NILP (ignore_invalid), &decoded_chars);
  if (decoded_length > length)
    emacs_abort ();
  else if (decoded_length >= 0)
    decoded_string = make_unibyte_string (decoded, decoded_length);
  else
    decoded_string = Qnil;

  SAFE_FREE ();
  if (!STRINGP (decoded_string))
    error ("Invalid base64 data");

  return decoded_string;
}

/* Base64-decode the data at FROM of LENGTH bytes into TO.  If
   MULTIBYTE, the decoded result should be in multibyte
   form.  If IGNORE_INVALID, ignore invalid base64 characters.
   Store the number of produced characters in *NCHARS_RETURN.  */

static ptrdiff_t
base64_decode_1 (const char *from, char *to, ptrdiff_t length,
		 bool base64url, bool multibyte, bool ignore_invalid,
		 ptrdiff_t *nchars_return)
{
  char const *f = from;
  char const *flim = from + length;
  char *e = to;
  ptrdiff_t nchars = 0;
  signed char const *b64_char_to_value = base64_char_to_value[base64url];
  unsigned char multibyte_bit = multibyte << 7;

  while (true)
    {
      unsigned char c;
      int v1;

      /* Process first byte of a quadruplet. */

      do
	{
	  if (f == flim)
	    {
	      *nchars_return = nchars;
	      return e - to;
	    }
	  c = *f++;
	  v1 = b64_char_to_value[c];
	}
      while (v1 < 0 || (v1 == 0 && ignore_invalid));

      if (v1 == 0)
	return -1;
      unsigned int value = (v1 - 1) << 18;

      /* Process second byte of a quadruplet.  */

      do
	{
	  if (f == flim)
	    return -1;
	  c = *f++;
	  v1 = b64_char_to_value[c];
	}
      while (v1 < 0 || (v1 == 0 && ignore_invalid));

      if (v1 == 0)
	return -1;
      value += (v1 - 1) << 12;

      c = value >> 16 & 0xff;
      if (c & multibyte_bit)
	e += BYTE8_STRING (c, (unsigned char *) e);
      else
	*e++ = c;
      nchars++;

      /* Process third byte of a quadruplet.  */

      do
	{
	  if (f == flim)
	    {
	      if (!base64url && !ignore_invalid)
		return -1;
	      *nchars_return = nchars;
	      return e - to;
	    }
	  c = *f++;
	  v1 = b64_char_to_value[c];
	}
      while (v1 < 0 || (v1 == 0 && ignore_invalid));

      if (c == '=')
	{
	  do
	    {
	      if (f == flim)
		return -1;
	      c = *f++;
	    }
	  while (b64_char_to_value[c] < 0);

	  if (c != '=')
	    return -1;
	  continue;
	}

      if (v1 == 0)
	return -1;
      value += (v1 - 1) << 6;

      c = value >> 8 & 0xff;
      if (c & multibyte_bit)
	e += BYTE8_STRING (c, (unsigned char *) e);
      else
	*e++ = c;
      nchars++;

      /* Process fourth byte of a quadruplet.  */

      do
	{
	  if (f == flim)
	    {
	      if (!base64url && !ignore_invalid)
		return -1;
	      *nchars_return = nchars;
	      return e - to;
	    }
	  c = *f++;
	  v1 = b64_char_to_value[c];
	}
      while (v1 < 0 || (v1 == 0 && ignore_invalid));

      if (c == '=')
	continue;

      if (v1 == 0)
	return -1;
      value += v1 - 1;

      c = value & 0xff;
      if (c & multibyte_bit)
	e += BYTE8_STRING (c, (unsigned char *) e);
      else
	*e++ = c;
      nchars++;
    }
}



/***********************************************************************
 *****                                                             *****
 *****			     Hash Tables                           *****
 *****                                                             *****
 ***********************************************************************/

/* Implemented by gerd@gnu.org.  This hash table implementation was
   inspired by CMUCL hash tables.  */

/* Ideas:

   1. For small tables, association lists are probably faster than
   hash tables because they have lower overhead.

   For uses of hash tables where the O(1) behavior of table
   operations is not a requirement, it might therefore be a good idea
   not to hash.  Instead, we could just do a linear search in the
   key_and_value vector of the hash table.  This could be done
   if a `:linear-search t' argument is given to make-hash-table.  */



/***********************************************************************
			       Utilities
 ***********************************************************************/

static void
CHECK_HASH_TABLE (Lisp_Object x)
{
  CHECK_TYPE (HASH_TABLE_P (x), Qhash_table_p, x);
}

static void
set_hash_next_slot (struct Lisp_Hash_Table *h, ptrdiff_t idx, ptrdiff_t val)
{
  eassert (idx >= 0 && idx < h->table_size);
  h->next[idx] = val;
}
static void
set_hash_hash_slot (struct Lisp_Hash_Table *h, ptrdiff_t idx, hash_hash_t val)
{
  eassert (idx >= 0 && idx < h->table_size);
  h->hash[idx] = val;
}
static void
set_hash_index_slot (struct Lisp_Hash_Table *h, ptrdiff_t idx, ptrdiff_t val)
{
  eassert (idx >= 0 && idx < hash_table_index_size (h));
  h->index[idx] = val;
}

/* If OBJ is a Lisp hash table, return a pointer to its struct
   Lisp_Hash_Table.  Otherwise, signal an error.  */

struct Lisp_Hash_Table *
check_hash_table (Lisp_Object obj)
{
  CHECK_HASH_TABLE (obj);
  return XHASH_TABLE (obj);
}


/* Value is the next integer I >= N, N >= 0 which is "almost" a prime
   number.  A number is "almost" a prime number if it is not divisible
   by any integer in the range 2 .. (NEXT_ALMOST_PRIME_LIMIT - 1).  */

EMACS_INT
next_almost_prime (EMACS_INT n)
{
  static_assert (NEXT_ALMOST_PRIME_LIMIT == 11);
  for (n |= 1; ; n += 2)
    if (n % 3 != 0 && n % 5 != 0 && n % 7 != 0)
      return n;
}

/* Return a Lisp vector which has the same contents as VEC but has
   at least INCR_MIN more entries, where INCR_MIN is positive.
   If NITEMS_MAX is not -1, do not grow the vector to be any larger
   than NITEMS_MAX.  New entries in the resulting vector are nil.  */

Lisp_Object
larger_vector (Lisp_Object vec, ptrdiff_t incr_min, ptrdiff_t nitems_max)
{
  struct Lisp_Vector *v;
  ptrdiff_t incr, incr_max, old_size, new_size;
  ptrdiff_t C_language_max = min (PTRDIFF_MAX, SIZE_MAX) / sizeof *v->contents;
  ptrdiff_t n_max = (0 <= nitems_max && nitems_max < C_language_max
		     ? nitems_max : C_language_max);
  eassert (VECTORP (vec));
  eassert (0 < incr_min && -1 <= nitems_max);
  old_size = ASIZE (vec);
  incr_max = n_max - old_size;
  incr = max (incr_min, min (old_size >> 1, incr_max));
  if (incr_max < incr)
    memory_full (SIZE_MAX);
  new_size = old_size + incr;
  v = allocate_vector (new_size);
  memcpy (v->contents, XVECTOR (vec)->contents, old_size * sizeof *v->contents);
  memclear (v->contents + old_size, (new_size - old_size) * word_size);
  XSETVECTOR (vec, v);
  return vec;
}


/***********************************************************************
			 Low-level Functions
 ***********************************************************************/

/* Return the index of the next entry in H following the one at IDX,
   or -1 if none.  */

static ptrdiff_t
HASH_NEXT (struct Lisp_Hash_Table *h, ptrdiff_t idx)
{
  eassert (idx >= 0 && idx < h->table_size);
  return h->next[idx];
}

/* Return the index of the element in hash table H that is the start
   of the collision list at index IDX, or -1 if the list is empty.  */

static ptrdiff_t
HASH_INDEX (struct Lisp_Hash_Table *h, ptrdiff_t idx)
{
  eassert (idx >= 0 && idx < hash_table_index_size (h));
  return h->index[idx];
}

/* Restore a hash table's mutability after the critical section exits.  */

static void
restore_mutability (void *ptr)
{
  struct Lisp_Hash_Table *h = ptr;
  h->mutable = true;
}

/* Return the result of calling a user-defined hash or comparison
   function ARGS[0] with arguments ARGS[1] through ARGS[NARGS - 1].
   Signal an error if the function attempts to modify H, which
   otherwise might lead to undefined behavior.  */

static Lisp_Object
hash_table_user_defined_call (ptrdiff_t nargs, Lisp_Object *args,
			      struct Lisp_Hash_Table *h)
{
  if (!h->mutable)
    return Ffuncall (nargs, args);
#ifdef HAVE_MPS
  specpdl_ref count = SPECPDL_INDEX ();
#else
  specpdl_ref count = inhibit_garbage_collection ();
#endif
  record_unwind_protect_ptr (restore_mutability, h);
  h->mutable = false;
  return unbind_to (count, Ffuncall (nargs, args));
}

/* Ignore H and compare KEY1 and KEY2 using 'eql'.
   Value is true if KEY1 and KEY2 are the same.  */

static Lisp_Object
cmpfn_eql (Lisp_Object key1, Lisp_Object key2, struct Lisp_Hash_Table *h)
{
  return Feql (key1, key2);
}

/* Ignore H and compare KEY1 and KEY2 using 'equal'.
   Value is true if KEY1 and KEY2 are the same.  */

static Lisp_Object
cmpfn_equal (Lisp_Object key1, Lisp_Object key2, struct Lisp_Hash_Table *h)
{
  return Fequal (key1, key2);
}

/* Ignore H and compare KEY1 and KEY2 using 'string-equal'.
   Value is true if KEY1 and KEY2 are the same.  */

static Lisp_Object
cmpfn_string_equal (Lisp_Object key1, Lisp_Object key2, struct Lisp_Hash_Table *h)
{
  return Fstring_equal (key1, key2);
}

/* Given H, compare KEY1 and KEY2 using H->user_cmp_function.
   Value is true if KEY1 and KEY2 are the same.  */

static Lisp_Object
cmpfn_user_defined (Lisp_Object key1, Lisp_Object key2,
		    struct Lisp_Hash_Table *h)
{
  Lisp_Object args[] = { h->test->user_cmp_function, key1, key2 };
  return hash_table_user_defined_call (ARRAYELTS (args), args, h);
}

static EMACS_INT
sxhash_eq (Lisp_Object key)
{
  Lisp_Object k = maybe_remove_pos_from_symbol (key);
#ifdef HAVE_MPS
  return igc_hash (k);
#else
  return XHASH (k) ^ XTYPE (k);
#endif
}

static EMACS_INT
sxhash_eql (Lisp_Object key)
{
  return FLOATP (key) || BIGNUMP (key) ? sxhash (key) : sxhash_eq (key);
}

/* Ignore H and return a hash code for KEY which uses 'eq' to compare keys.  */

static hash_hash_t
hashfn_eq (Lisp_Object key, struct Lisp_Hash_Table *h)
{
  return reduce_emacs_uint_to_hash_hash (sxhash_eq (key));
}

/* Ignore H and return a hash code for KEY which uses 'equal' to
   compare keys.  */
static hash_hash_t
hashfn_equal (Lisp_Object key, struct Lisp_Hash_Table *h)
{
  return reduce_emacs_uint_to_hash_hash (sxhash (key));
}

/* Ignore H and return a hash code for KEY which uses 'eql' to compare keys.  */
static hash_hash_t
hashfn_eql (Lisp_Object key, struct Lisp_Hash_Table *h)
{
  return reduce_emacs_uint_to_hash_hash (sxhash_eql (key));
}

/* Ignore H and return a hash code for KEY which uses 'string-equal'
   to compare keys.  The hash code is at most INTMASK.  */

static hash_hash_t
hashfn_string_equal (Lisp_Object key, struct Lisp_Hash_Table *h)
{
  if (SYMBOLP (key))
    key = SYMBOL_NAME (key);
  return hashfn_equal (key, h);
}

/* Given H, return a hash code for KEY which uses a user-defined
   function to compare keys.  */

static hash_hash_t
hashfn_user_defined (Lisp_Object key, struct Lisp_Hash_Table *h)
{
  Lisp_Object args[] = { h->test->user_hash_function, key };
  Lisp_Object hash = hash_table_user_defined_call (ARRAYELTS (args), args, h);
  return reduce_emacs_uint_to_hash_hash (FIXNUMP (hash)
					 ? XUFIXNUM(hash) : sxhash (hash));
}

struct hash_table_test const
  hashtest_eq = { .name = LISPSYM_INITIALLY (Qeq),
		  .cmpfn = 0, .hashfn = hashfn_eq },
  hashtest_eql = { .name = LISPSYM_INITIALLY (Qeql),
		   .cmpfn = cmpfn_eql,
		   .hashfn = hashfn_eql },
  hashtest_equal = { .name = LISPSYM_INITIALLY (Qequal),
		     .cmpfn = cmpfn_equal,
		     .hashfn = hashfn_equal };

struct hash_table_test const hashtest_string_equal = {
  .name = LISPSYM_INITIALLY (Qstring_equal),
  .cmpfn = cmpfn_string_equal,
  .hashfn = hashfn_string_equal
};

/* Allocate basically initialized hash table.  */

static struct Lisp_Hash_Table *
allocate_hash_table (void)
{
  return ALLOCATE_PLAIN_PSEUDOVECTOR (struct Lisp_Hash_Table, PVEC_HASH_TABLE);
}

/* Compute the size of the index (as log2) from the table capacity.  */
static int
compute_hash_index_bits (hash_idx_t size)
{
  /* An upper bound on the size of a hash table index index.  */
  hash_idx_t upper_bound = min (MOST_POSITIVE_FIXNUM,
				min (TYPE_MAXIMUM (hash_idx_t),
				     PTRDIFF_MAX / sizeof (hash_idx_t)));
  /* Use next higher power of 2.  This works even for size=0.  */
  int bits = elogb (size) + 1;
  if (bits >= TYPE_WIDTH (uintmax_t) || ((uintmax_t)1 << bits) > upper_bound)
    error ("Hash table too large");
  return bits;
}

/* Constant hash index vector used when the table size is zero.
   This avoids allocating it from the heap.  */
static const hash_idx_t empty_hash_index_vector[] = {-1};

#ifdef HAVE_MPS
static struct Lisp_Weak_Hash_Table *allocate_weak_hash_table
(hash_table_weakness_t weak, ssize_t size, ssize_t index_bits);

static Lisp_Object make_weak_hash_table
(const struct hash_table_test *test, EMACS_INT size,
<<<<<<< HEAD
 hash_table_weakness_t weak, bool purecopy);
=======
 hash_table_weakness_t weak);
>>>>>>> 6dcb99a2
#endif

/* Create and initialize a new hash table.

   TEST specifies the test the hash table will use to compare keys.
   It must be either one of the predefined tests `eq', `eql' or
   `equal' or a symbol denoting a user-defined test named TEST with
   test and hash functions USER_TEST and USER_HASH.

   Give the table initial capacity SIZE, 0 <= SIZE <= MOST_POSITIVE_FIXNUM.

   WEAK specifies the weakness of the table.  */

Lisp_Object
make_hash_table (const struct hash_table_test *test, EMACS_INT size,
		 hash_table_weakness_t weak)
{
  eassert (SYMBOLP (test->name));
  eassert (0 <= size && size <= min (MOST_POSITIVE_FIXNUM, PTRDIFF_MAX));

#ifdef HAVE_MPS
  if (weak != Weak_None)
    {
<<<<<<< HEAD
      return make_weak_hash_table (test, size, weak, purecopy);
=======
      return make_weak_hash_table (test, size, weak);
>>>>>>> 6dcb99a2
    }
#endif
  struct Lisp_Hash_Table *h = allocate_hash_table ();

  h->test = test;
  h->weakness = weak;
  h->count = 0;
  h->table_size = size;

  if (size == 0)
    {
      h->key = NULL;
      h->value = NULL;
      h->hash = NULL;
      h->next = NULL;
      h->index_bits = 0;
      h->index = (hash_idx_t *)empty_hash_index_vector;
      h->next_free = -1;
    }
  else
    {
      Lisp_Object *key = hash_table_alloc_kv (h, size);
      Lisp_Object *value = hash_table_alloc_kv (h, size);
      for (ptrdiff_t i = 0; i < size; i++)
	{
	  key[i] = HASH_UNUSED_ENTRY_KEY;
	  value[i] = Qnil;
	}

      /* Initialize, then set. */
      h->key = key;
      h->value = value;

      h->hash = hash_table_alloc_bytes (size * sizeof *h->hash);

      h->next = hash_table_alloc_bytes (size * sizeof *h->next);
      for (ptrdiff_t i = 0; i < size - 1; i++)
	h->next[i] = i + 1;
      h->next[size - 1] = -1;

      int index_bits = compute_hash_index_bits (size);
      h->index_bits = index_bits;
      ptrdiff_t index_size = hash_table_index_size (h);
      h->index = hash_table_alloc_bytes (index_size * sizeof *h->index);
      for (ptrdiff_t i = 0; i < index_size; i++)
	h->index[i] = -1;

      h->next_free = 0;
    }

  h->next_weak = NULL;
  h->mutable = true;
  return make_lisp_hash_table (h);
}


/* Return a copy of hash table H1.  Keys and values are not copied,
   only the table itself is.  */

static Lisp_Object
copy_hash_table (struct Lisp_Hash_Table *h1)
{
  struct Lisp_Hash_Table *h2;

  h2 = allocate_hash_table ();
  *h2 = *h1;
  h2->mutable = true;

  if (h1->table_size > 0)
    {
      ptrdiff_t kv_bytes = h1->table_size * sizeof *h1->key;
      Lisp_Object *key = hash_table_alloc_kv (h2, h1->table_size);
      Lisp_Object *value = hash_table_alloc_kv (h2, h1->table_size);
      memcpy (key, h1->key, kv_bytes);
      memcpy (value, h1->value, kv_bytes);
      h2->key = key;
      h2->value = value;

      ptrdiff_t hash_bytes = h1->table_size * sizeof *h1->hash;
      h2->hash = hash_table_alloc_bytes (hash_bytes);
      memcpy (h2->hash, h1->hash, hash_bytes);

      ptrdiff_t next_bytes = h1->table_size * sizeof *h1->next;
      h2->next = hash_table_alloc_bytes (next_bytes);
      memcpy (h2->next, h1->next, next_bytes);

      ptrdiff_t index_bytes = hash_table_index_size (h1) * sizeof *h1->index;
      h2->index = hash_table_alloc_bytes (index_bytes);
      memcpy (h2->index, h1->index, index_bytes);
    }
  return make_lisp_hash_table (h2);
}

/* Compute index into the index vector from a hash value.  */
static inline ptrdiff_t
hash_index_index (struct Lisp_Hash_Table *h, hash_hash_t hash)
{
  return knuth_hash (hash, h->index_bits);
}

/* Resize hash table H if it's too full.  If H cannot be resized
   because it's already too large, throw an error.  */

static void
maybe_resize_hash_table (struct Lisp_Hash_Table *h)
{
  if (h->next_free < 0)
    {
      ptrdiff_t old_size = HASH_TABLE_SIZE (h);
      ptrdiff_t min_size = 6;
      ptrdiff_t base_size = min (max (old_size, min_size), PTRDIFF_MAX / 2);
      /* Grow aggressively at small sizes, then just double.  */
      ptrdiff_t new_size =
	old_size == 0
	? min_size
	: (base_size <= 64 ? base_size * 4 : base_size * 2);

      /* Allocate all the new vectors before updating *H, to
	 avoid problems if memory is exhausted.  */
      hash_idx_t *next = hash_table_alloc_bytes (new_size * sizeof *next);
      for (ptrdiff_t i = old_size; i < new_size - 1; i++)
	next[i] = i + 1;
      next[new_size - 1] = -1;

      Lisp_Object *key = hash_table_alloc_kv (h, new_size);
      Lisp_Object *value = hash_table_alloc_kv (h, new_size);
      memcpy (key, h->key, old_size * sizeof *key);
      memcpy (value, h->value, old_size * sizeof *value);
      for (ptrdiff_t i = old_size; i < new_size; i++)
	{
	  key[i] = HASH_UNUSED_ENTRY_KEY;
	  value[i] = Qnil;
	}

      hash_hash_t *hash = hash_table_alloc_bytes (new_size * sizeof *hash);
      memcpy (hash, h->hash, old_size * sizeof *hash);

      ptrdiff_t old_index_size = hash_table_index_size (h);
      ptrdiff_t index_bits = compute_hash_index_bits (new_size);
      ptrdiff_t index_size = (ptrdiff_t)1 << index_bits;
      hash_idx_t *index = hash_table_alloc_bytes (index_size * sizeof *index);
      for (ptrdiff_t i = 0; i < index_size; i++)
	index[i] = -1;

      h->index_bits = index_bits;
      h->table_size = new_size;
      h->next_free = old_size;

      if (old_index_size > 1)
	hash_table_free_bytes (h->index, old_index_size * sizeof *h->index);
      h->index = index;

      Lisp_Object *old = h->key;
      h->key = key;
      hash_table_free_kv (h, old);
      old = h->value;
      h->value = value;
      hash_table_free_kv (h, old);

      hash_table_free_bytes (h->hash, old_size * sizeof *h->hash);
      h->hash = hash;

      hash_table_free_bytes (h->next, old_size * sizeof *h->next);
      h->next = next;

      /* Rehash: all data occupy entries 0..old_size-1.  */
      for (ptrdiff_t i = 0; i < old_size; i++)
	{
	  hash_hash_t hash_code = HASH_HASH (h, i);
	  ptrdiff_t start_of_bucket = hash_index_index (h, hash_code);
	  set_hash_next_slot (h, i, HASH_INDEX (h, start_of_bucket));
	  set_hash_index_slot (h, start_of_bucket, i);
	}
    }
}

static const struct hash_table_test *
hash_table_test_from_std (hash_table_std_test_t test)
{
  switch (test)
    {
    case Test_eq:    return &hashtest_eq;
    case Test_eql:   return &hashtest_eql;
    case Test_equal: return &hashtest_equal;
    case Test_string_equal: return &hashtest_string_equal;
    }
  emacs_abort();
}

/* Rebuild a hash table from its frozen (dumped) form.  */
void
hash_table_thaw (Lisp_Object hash_table)
{
  eassert (HASH_TABLE_P (hash_table));
  struct Lisp_Hash_Table *h = XHASH_TABLE (hash_table);

  /* Freezing discarded most non-essential information; recompute it.
     The allocation is minimal with no room for growth.  */
  h->test = hash_table_test_from_std (h->frozen_test);
  ptrdiff_t size = h->count;
  h->table_size = size;
  h->next_free = -1;

  if (size == 0)
    {
      h->key = NULL;
      h->value = NULL;
      h->hash = NULL;
      h->next = NULL;
      h->index_bits = 0;
      h->index = (hash_idx_t *)empty_hash_index_vector;
    }
  else
    {
      ptrdiff_t index_bits = compute_hash_index_bits (size);
      h->index_bits = index_bits;

#ifdef HAVE_MPS
      eassert (pdumper_object_p (h->key));
      eassert (pdumper_object_p (h->value));
#endif

      h->hash = hash_table_alloc_bytes (size * sizeof *h->hash);
      h->next = hash_table_alloc_bytes (size * sizeof *h->next);

      ptrdiff_t index_size = hash_table_index_size (h);
      h->index = hash_table_alloc_bytes (index_size * sizeof *h->index);
      for (ptrdiff_t i = 0; i < index_size; i++)
	h->index[i] = -1;

      /* Recompute the hash codes for each entry in the table.  */
      for (ptrdiff_t i = 0; i < size; i++)
	{
	  Lisp_Object key = HASH_KEY (h, i);
	  hash_hash_t hash_code = hash_from_key (h, key);
	  ptrdiff_t start_of_bucket = hash_index_index (h, hash_code);
	  set_hash_hash_slot (h, i, hash_code);
	  set_hash_next_slot (h, i, HASH_INDEX (h, start_of_bucket));
	  set_hash_index_slot (h, start_of_bucket, i);
	}
    }
}

#ifdef HAVE_MPS
void
weak_hash_table_thaw (Lisp_Object weak_hash_table)
{
  struct Lisp_Hash_Table *strong_hash_table =
    XHASH_TABLE (XWEAK_HASH_TABLE (weak_hash_table)->dump_replacement);

  struct Lisp_Weak_Hash_Table *new_table =
    XWEAK_HASH_TABLE (make_weak_hash_table
		      (strong_hash_table->test,
		       HASH_TABLE_SIZE (strong_hash_table),
<<<<<<< HEAD
		       strong_hash_table->weakness,
		       false));
=======
		       strong_hash_table->weakness));
>>>>>>> 6dcb99a2

  XWEAK_HASH_TABLE (weak_hash_table)->strong = new_table->strong;
  XWEAK_HASH_TABLE (weak_hash_table)->weak = new_table->weak;
  XWEAK_HASH_TABLE (weak_hash_table)->dump_replacement = Qnil;

  DOHASH (strong_hash_table, k, v)
    Fputhash (k, v, weak_hash_table);
}
#endif

void
hash_table_rehash (struct Lisp_Hash_Table *h)
{
  if (h->count == 0)
    return;

  ptrdiff_t j = 0;
  for (ptrdiff_t i = 0; i < h->table_size; ++i)
    if (!hash_unused_entry_key_p (h->key[i]))
      {
	h->key[j] = h->key[i];
	h->value[j] = h->value[i];
	h->hash[j] = h->hash[i];
	++j;
      }

  for (; j < h->table_size; ++j)
    {
      h->key[j] = HASH_UNUSED_ENTRY_KEY;
      h->value[j] = Qnil;
    }

  if (h->count < h->table_size)
    {
      for (ptrdiff_t i = h->count; i < h->table_size - 1; ++i)
	h->next[i] = i + 1;
      h->next[h->table_size - 1] = -1;
      h->next_free = h->count;
    }
  else
    h->next_free = -1;

  ptrdiff_t index_size = hash_table_index_size (h);
  for (ptrdiff_t i = 0; i < index_size; i++)
    h->index[i] = -1;

  for (ptrdiff_t i = 0; i < h->count; i++)
    {
      Lisp_Object key = HASH_KEY (h, i);
      hash_hash_t hash_code = hash_from_key (h, key);
      eassert (HASH_HASH (h, i) == hash_code);
      ptrdiff_t start_of_bucket = hash_index_index (h, hash_code);
      set_hash_hash_slot (h, i, hash_code);
      set_hash_next_slot (h, i, HASH_INDEX (h, start_of_bucket));
      set_hash_index_slot (h, start_of_bucket, i);
    }
}

/* Look up KEY with hash HASH in table H.
   Return entry index or -1 if none.  */
static ptrdiff_t
hash_lookup_with_hash (struct Lisp_Hash_Table *h,
		       Lisp_Object key, hash_hash_t hash)
{
  ptrdiff_t start_of_bucket = hash_index_index (h, hash);
  for (ptrdiff_t i = HASH_INDEX (h, start_of_bucket);
       0 <= i; i = HASH_NEXT (h, i))
    if (EQ (key, HASH_KEY (h, i))
	|| (h->test->cmpfn
	    && hash == HASH_HASH (h, i)
	    && !NILP (h->test->cmpfn (key, HASH_KEY (h, i), h))))
      return i;

  return -1;
}

/* Look up KEY in table H.  Return entry index or -1 if none.  */
ptrdiff_t
hash_lookup (struct Lisp_Hash_Table *h, Lisp_Object key)
{
  return hash_lookup_with_hash (h, key, hash_from_key (h, key));
}

/* Look up KEY in hash table H.  Return its hash value in *PHASH.
   Value is the index of the entry in H matching KEY, or -1 if not found.  */
ptrdiff_t
hash_lookup_get_hash (struct Lisp_Hash_Table *h, Lisp_Object key,
		      hash_hash_t *phash)
{
  EMACS_UINT hash = hash_from_key (h, key);
  *phash = hash;
  return hash_lookup_with_hash (h, key, hash);
}

static void
check_mutable_hash_table (Lisp_Object obj, struct Lisp_Hash_Table *h)
{
  if (!h->mutable)
    signal_error ("hash table test modifies table", obj);
}

/* Put an entry into hash table H that associates KEY with VALUE.
   HASH is a previously computed hash code of KEY.
   Value is the index of the entry in H matching KEY.  */

ptrdiff_t
hash_put (struct Lisp_Hash_Table *h, Lisp_Object key, Lisp_Object value,
	  hash_hash_t hash)
{
  eassert (!hash_unused_entry_key_p (key));
  /* Increment count after resizing because resizing may fail.  */
  maybe_resize_hash_table (h);
  h->count++;

  /* Store key/value in the key_and_value vector.  */
  ptrdiff_t i = h->next_free;
  eassert (hash_unused_entry_key_p (HASH_KEY (h, i)));
  h->next_free = HASH_NEXT (h, i);
  set_hash_key_slot (h, i, key);
  set_hash_value_slot (h, i, value);

  /* Remember its hash code.  */
  set_hash_hash_slot (h, i, hash);

  /* Add new entry to its collision chain.  */
  ptrdiff_t start_of_bucket = hash_index_index (h, hash);
  set_hash_next_slot (h, i, HASH_INDEX (h, start_of_bucket));
  set_hash_index_slot (h, start_of_bucket, i);
  return i;
}


/* Remove the entry matching KEY from hash table H, if there is one.  */

void
hash_remove_from_table (struct Lisp_Hash_Table *h, Lisp_Object key)
{
  hash_hash_t hashval = hash_from_key (h, key);
  ptrdiff_t start_of_bucket = hash_index_index (h, hashval);
  ptrdiff_t prev = -1;

  for (ptrdiff_t i = HASH_INDEX (h, start_of_bucket);
       0 <= i;
       i = HASH_NEXT (h, i))
    {
      if (EQ (key, HASH_KEY (h, i))
	  || (h->test->cmpfn
	      && hashval == HASH_HASH (h, i)
	      && !NILP (h->test->cmpfn (key, HASH_KEY (h, i), h))))
	{
	  /* Take entry out of collision chain.  */
	  if (prev < 0)
	    set_hash_index_slot (h, start_of_bucket, HASH_NEXT (h, i));
	  else
	    set_hash_next_slot (h, prev, HASH_NEXT (h, i));

	  /* Clear slots in key_and_value and add the slots to
	     the free list.  */
	  set_hash_key_slot (h, i, HASH_UNUSED_ENTRY_KEY);
	  set_hash_value_slot (h, i, Qnil);
	  set_hash_next_slot (h, i, h->next_free);
	  h->next_free = i;
	  h->count--;
	  eassert (h->count >= 0);
	  break;
	}

      prev = i;
    }
}


/* Clear hash table H.  */

static void
hash_clear (struct Lisp_Hash_Table *h)
{
  if (h->count > 0)
    {
      ptrdiff_t size = HASH_TABLE_SIZE (h);
      for (ptrdiff_t i = 0; i < size; i++)
	{
	  set_hash_next_slot (h, i, i < size - 1 ? i + 1 : -1);
	  set_hash_key_slot (h, i, HASH_UNUSED_ENTRY_KEY);
	  set_hash_value_slot (h, i, Qnil);
	}

      ptrdiff_t index_size = hash_table_index_size (h);
      for (ptrdiff_t i = 0; i < index_size; i++)
	h->index[i] = -1;

      h->next_free = 0;
      h->count = 0;
    }
}


/************************************************************************
			   Weak Hash Tables
 ************************************************************************/
#ifndef HAVE_MPS

/* Whether to keep an entry whose key and value are known to be retained
   if STRONG_KEY and STRONG_VALUE, respectively, are true.  */
static inline bool
keep_entry_p (hash_table_weakness_t weakness,
	      bool strong_key, bool strong_value)
{
  switch (weakness)
    {
    case Weak_None:          return true;
    case Weak_Key:           return strong_key;
    case Weak_Value:         return strong_value;
    case Weak_Key_Or_Value:  return strong_key || strong_value;
    case Weak_Key_And_Value: return strong_key && strong_value;
    }
  emacs_abort();
}

/* Sweep weak hash table H.  REMOVE_ENTRIES_P means remove
   entries from the table that don't survive the current GC.
   !REMOVE_ENTRIES_P means mark entries that are in use.  Value is
   true if anything was marked.  */

bool
sweep_weak_table (struct Lisp_Hash_Table *h, bool remove_entries_p)
{
  ptrdiff_t n = hash_table_index_size (h);
  bool marked = false;

  for (ptrdiff_t bucket = 0; bucket < n; ++bucket)
    {
      /* Follow collision chain, removing entries that don't survive
         this garbage collection.  */
      ptrdiff_t prev = -1;
      ptrdiff_t next;
      for (ptrdiff_t i = HASH_INDEX (h, bucket); 0 <= i; i = next)
        {
	  bool key_known_to_survive_p = survives_gc_p (HASH_KEY (h, i));
	  bool value_known_to_survive_p = survives_gc_p (HASH_VALUE (h, i));
	  bool remove_p = !keep_entry_p (h->weakness,
					 key_known_to_survive_p,
					 value_known_to_survive_p);

	  next = HASH_NEXT (h, i);

	  if (remove_entries_p)
	    {
              eassert (!remove_p
                       == (key_known_to_survive_p && value_known_to_survive_p));
	      if (remove_p)
		{
		  /* Take out of collision chain.  */
		  if (prev < 0)
		    set_hash_index_slot (h, bucket, next);
		  else
		    set_hash_next_slot (h, prev, next);

		  /* Add to free list.  */
		  set_hash_next_slot (h, i, h->next_free);
		  h->next_free = i;

		  /* Clear key and value.  */
		  set_hash_key_slot (h, i, HASH_UNUSED_ENTRY_KEY);
		  set_hash_value_slot (h, i, Qnil);

                  eassert (h->count != 0);
                  h->count--;
                }
	      else
		{
		  prev = i;
		}
	    }
	  else
	    {
	      if (!remove_p)
		{
		  /* Make sure key and value survive.  */
		  if (!key_known_to_survive_p)
		    {
		      mark_object (HASH_KEY (h, i));
                      marked = true;
		    }

		  if (!value_known_to_survive_p)
		    {
		      mark_object (HASH_VALUE (h, i));
                      marked = true;
		    }
		}
	    }
	}
    }

  return marked;
}

#endif // not HAVE_MPS

#ifdef HAVE_MPS
/* Hash value for KEY in hash table H.  */
Lisp_Object
weak_hash_from_key (struct Lisp_Weak_Hash_Table *h, Lisp_Object key)
{
  return make_ufixnum (SXHASH_REDUCE (h->strong->test->hashfn (key, NULL /* XXX */)));
}

static void
set_weak_hash_next_slot (struct Lisp_Weak_Hash_Table *h, ptrdiff_t idx, ptrdiff_t val)
{
  eassert (idx >= 0 && idx < XFIXNUM (h->strong->table_size));
  h->strong->next[idx] = make_weak_hash_table_entry (make_fixnum (val));
}
static void
set_weak_hash_hash_slot (struct Lisp_Weak_Hash_Table *h, ptrdiff_t idx, Lisp_Object val)
{
  eassert (idx >= 0 && idx < XFIXNUM (h->strong->table_size));
  h->strong->hash[idx] = make_weak_hash_table_entry (val);
}
static void
set_weak_hash_index_slot (struct Lisp_Weak_Hash_Table *h, ptrdiff_t idx, ptrdiff_t val)
{
  eassert (idx >= 0 && idx < weak_hash_table_index_size (h));
  h->strong->index[idx] = make_weak_hash_table_entry (make_fixnum (val));
}

static struct Lisp_Weak_Hash_Table *
check_maybe_weak_hash_table (Lisp_Object obj)
{
  if (WEAK_HASH_TABLE_P (obj))
    return XWEAK_HASH_TABLE (obj);
  return NULL;
}

static ptrdiff_t
WEAK_HASH_NEXT (struct Lisp_Weak_Hash_Table *h, ptrdiff_t idx)
{
  eassert (idx >= 0 && idx < XFIXNUM (h->strong->table_size));
  return XFIXNUM (weak_hash_table_entry (h->strong->next[idx]));
}

static ptrdiff_t
WEAK_HASH_INDEX (struct Lisp_Weak_Hash_Table *h, ptrdiff_t idx)
{
  eassert (idx >= 0 && idx < weak_hash_table_index_size (h));
  return XFIXNUM (weak_hash_table_entry (h->strong->index[idx]));
}

static struct Lisp_Weak_Hash_Table *
allocate_weak_hash_table (hash_table_weakness_t weak, ssize_t size, ssize_t index_bits)
{
  struct Lisp_Weak_Hash_Table *ret =
    ALLOCATE_PLAIN_PSEUDOVECTOR (struct Lisp_Weak_Hash_Table, PVEC_WEAK_HASH_TABLE);
  ret->strong = igc_alloc_weak_hash_table_strong_part (weak, size, index_bits);
  ret->weak = igc_alloc_weak_hash_table_weak_part (weak, size, index_bits);
  ret->strong->hash = ret->strong->entries + 0;
  ret->strong->next = ret->strong->entries + 1 * size;
  switch (weak)
    {
    case Weak_Key:
      ret->strong->key = ret->weak->entries;
      ret->strong->value = ret->strong->entries + 2 * size;
      ret->strong->index = ret->strong->entries + 3 * size;
      break;
    case Weak_Value:
      ret->strong->key = ret->strong->entries + 2 * size;
      ret->strong->value = ret->weak->entries;
      ret->strong->index = ret->strong->entries + 3 * size;
      break;
    case Weak_Key_And_Value:
    case Weak_Key_Or_Value:
      ret->strong->key = ret->weak->entries;
      ret->strong->value = ret->weak->entries + size;
      ret->strong->index = ret->strong->entries + 2 * size;
      break;
    default:
      emacs_abort ();
    }
  return ret;
}

/* Return a hash table containing a snapshot of the entries of weak hash
   table WEAK. */

Lisp_Object
strengthen_hash_table (Lisp_Object weak)
{
<<<<<<< HEAD
  Lisp_Object ret = make_hash_table (XWEAK_HASH_TABLE (weak)->strong->test, 0, Weak_None, 0);
=======
  Lisp_Object ret = make_hash_table (XWEAK_HASH_TABLE (weak)->strong->test, 0, Weak_None);
>>>>>>> 6dcb99a2

  Lisp_Object k, v;
  DOHASH_WEAK (XWEAK_HASH_TABLE (weak), k, v)
    {
      Fputhash (k, v, ret);
    }

  return ret;
}

/* Return a hash table, new or existing, suitable for dumping and
   restoring weak hash table WEAK. */

Lisp_Object
strengthen_hash_table_for_dump (struct Lisp_Weak_Hash_Table *weak)
{
  if (!NILP (weak->dump_replacement))
    return weak->dump_replacement;
  Lisp_Object ret = strengthen_hash_table (make_lisp_weak_hash_table (weak));
  XHASH_TABLE (ret)->weakness = weak->strong->weakness;
  weak->dump_replacement = ret;

  return ret;
}

/* Create and initialize a new weak hash table.

   TEST specifies the test the hash table will use to compare keys.
   It must be either one of the predefined tests `eq', `eql' or
   `equal' or a symbol denoting a user-defined test named TEST with
   test and hash functions USER_TEST and USER_HASH.

   Give the table initial capacity SIZE, 0 <= SIZE <= MOST_POSITIVE_FIXNUM.

   WEAK specifies the weakness of the table.

   PURECOPY must be false. */

static Lisp_Object
make_weak_hash_table (const struct hash_table_test *test, EMACS_INT size,
<<<<<<< HEAD
		      hash_table_weakness_t weak, bool purecopy)
{
  eassert (!purecopy);
=======
		      hash_table_weakness_t weak)
{
>>>>>>> 6dcb99a2
  eassert (SYMBOLP (test->name));
  eassert (0 <= size && size <= min (MOST_POSITIVE_FIXNUM, PTRDIFF_MAX));

  if (size < 65)
    size = 65;

  struct Lisp_Weak_Hash_Table *h = allocate_weak_hash_table (weak, size, compute_hash_index_bits (size));

  h->strong->test = test;
  h->strong->weakness = weak;
  h->strong->table_size = make_fixnum (size);

  if (size == 0)
    {
      emacs_abort ();
    }
  else
    {
      for (ptrdiff_t i = 0; i < size; i++)
	{
	  h->strong->key[i] =
	    make_weak_hash_table_entry (HASH_UNUSED_ENTRY_KEY);
	  h->strong->value[i] =
	    make_weak_hash_table_entry (Qnil);
	}

      for (ptrdiff_t i = 0; i < size - 1; i++)
	h->strong->next[i] = make_weak_hash_table_entry (make_fixnum(i + 1));
      h->strong->next[size - 1] =
	make_weak_hash_table_entry (make_fixnum(-1));

      int index_bits = compute_hash_index_bits (size);
      h->strong->index_bits = make_fixnum (index_bits);
      ptrdiff_t index_size = weak_hash_table_index_size (h);
      for (ptrdiff_t i = 0; i < index_size; i++)
	h->strong->index[i] = make_weak_hash_table_entry (make_fixnum (-1));

      h->strong->next_free = make_fixnum (0);
    }

<<<<<<< HEAD
  h->strong->purecopy = purecopy;
=======
>>>>>>> 6dcb99a2
  h->strong->mutable = true;
  /* Finally, mark the new hash table as scannable. */
  h->strong->weak = h->weak;
  h->weak->strong = h->strong;
  return make_lisp_weak_hash_table (h);
}

/* Compute index into the index vector from a hash value.  */
static inline ptrdiff_t
weak_hash_index_index (struct Lisp_Weak_Hash_Table *h, Lisp_Object hash)
{
  return knuth_hash (XUFIXNUM (hash), XFIXNUM (h->strong->index_bits));
}

static void
maybe_resize_weak_hash_table (struct Lisp_Weak_Hash_Table *h)
{
  if (XFIXNUM (h->strong->next_free) < 0)
    {
      ptrdiff_t old_size = WEAK_HASH_TABLE_SIZE (h);
      ptrdiff_t min_size = 6;
      ptrdiff_t base_size = min (max (old_size, min_size), PTRDIFF_MAX / 2);
      /* Grow aggressively at small sizes, then just double.  */
      ptrdiff_t new_size =
	old_size == 0
	? min_size
	: (base_size <= 64 ? base_size * 4 : base_size * 2);

      ptrdiff_t index_bits = compute_hash_index_bits (new_size);

      struct Lisp_Weak_Hash_Table_Strong_Part *strong =
	igc_alloc_weak_hash_table_strong_part (h->strong->weakness, new_size, index_bits);
      struct Lisp_Weak_Hash_Table_Weak_Part *weak =
	igc_alloc_weak_hash_table_weak_part (h->strong->weakness, new_size, index_bits);

      /* Preserve the GC header, if any. */
      memcpy ((char *)strong + sizeof (union gc_header),
	      (char *)h->strong + sizeof (union gc_header),
	      sizeof *strong - sizeof (union gc_header));

      strong->hash = strong->entries + 0;
      strong->next = strong->entries + 1 * new_size;
      switch (h->strong->weakness)
	{
	case Weak_Key:
	  strong->key = weak->entries;
	  strong->value = strong->entries + 2 * new_size;
	  strong->index = strong->entries + 3 * new_size;
	  break;
	case Weak_Value:
	  strong->key = strong->entries + 2 * new_size;
	  strong->value = weak->entries;
	  strong->index = strong->entries + 3 * new_size;
	  break;
	case Weak_Key_And_Value:
	case Weak_Key_Or_Value:
	  strong->key = weak->entries;
	  strong->value = weak->entries + new_size;
	  strong->index = strong->entries + 2 * new_size;
	  break;
	default:
	  emacs_abort ();
	}

      for (ptrdiff_t i = 0; i < new_size - 1; i++)
	strong->next[i] = make_weak_hash_table_entry (make_fixnum (i + 1));
      strong->next[new_size - 1] =
	make_weak_hash_table_entry (make_fixnum (-1));

      for (ptrdiff_t i = 0; i < new_size; i++)
	{
	  strong->key[i] = make_weak_hash_table_entry (HASH_UNUSED_ENTRY_KEY);
	  strong->value[i] = make_weak_hash_table_entry (Qnil);
	}

      ptrdiff_t index_size = (ptrdiff_t)1 << index_bits;
      for (ptrdiff_t i = 0; i < index_size; i++)
	strong->index[i] = make_weak_hash_table_entry (make_fixnum (-1));

      strong->index_bits = make_fixnum (index_bits);
      strong->table_size = make_fixnum (new_size);
      strong->next_free = make_fixnum (0);

      struct Lisp_Weak_Hash_Table *pseudo =
	ALLOCATE_PLAIN_PSEUDOVECTOR (struct Lisp_Weak_Hash_Table, PVEC_WEAK_HASH_TABLE);
      /* Mark the new hash table as ready for scanning */
      weak->strong = strong;
      strong->weak = weak;
      pseudo->strong = strong;
      pseudo->weak = weak;
      Lisp_Object k, v;
      DOHASH_WEAK (h, k, v)
	{
	  Fputhash (k, v, make_lisp_weak_hash_table (pseudo));
	}

      h->strong = strong;
      h->weak = weak;
    }
}

/* Look up KEY with hash HASH in weak hash table H.
   Return entry index or -1 if none.  */
static ptrdiff_t
weak_hash_lookup_with_hash (struct Lisp_Weak_Hash_Table *h,
			    Lisp_Object key, Lisp_Object hash)
{
  ptrdiff_t start_of_bucket = weak_hash_index_index (h, hash);
  for (ptrdiff_t i = WEAK_HASH_INDEX (h, start_of_bucket);
       0 <= i; i = WEAK_HASH_NEXT (h, i))
    if (EQ (key, WEAK_HASH_KEY (h, i))
	|| (h->strong->test->cmpfn
	    && EQ (hash, WEAK_HASH_HASH (h, i))
	    && !NILP (h->strong->test->cmpfn (key, WEAK_HASH_KEY (h, i), NULL))))
      return i;

  return -1;
}

ptrdiff_t
weak_hash_lookup (struct Lisp_Weak_Hash_Table *h, Lisp_Object key)
{
  return weak_hash_lookup_with_hash (h, key, weak_hash_from_key (h, key));
}

/* Put an entry into weak hash table H that associates KEY with VALUE.
   HASH is a previously computed hash code of KEY.
   Value is the index of the entry in H matching KEY.  */

ptrdiff_t
weak_hash_put (struct Lisp_Weak_Hash_Table *h, Lisp_Object key, Lisp_Object value,
	       Lisp_Object hash)
{
  //eassert (!hash_unused_entry_key_p (key));
  /* Increment count after resizing because resizing may fail.  */
  maybe_resize_weak_hash_table (h);

  if (h->strong->weakness == Weak_Key_Or_Value)
    {
      /* This might add a key -> key dependency, which is fine.  */
      Figc__add_extra_dependency (key, value, make_lisp_weak_hash_table (h));
      Figc__add_extra_dependency (value, key, make_lisp_weak_hash_table (h));
    }
  /* Store key/value in the key_and_value vector.  */
  ptrdiff_t i = XFIXNUM (h->strong->next_free);
  //eassert (hash_unused_entry_key_p (HASH_KEY (h, i)));
  h->strong->next_free = make_fixnum (WEAK_HASH_NEXT (h, i));
  set_weak_hash_key_slot (h, i, key);
  set_weak_hash_value_slot (h, i, value);

  /* Remember its hash code.  */
  set_weak_hash_hash_slot (h, i, hash);

  /* Add new entry to its collision chain.  */
  ptrdiff_t start_of_bucket = weak_hash_index_index (h, hash);
  set_weak_hash_next_slot (h, i, WEAK_HASH_INDEX (h, start_of_bucket));
  set_weak_hash_index_slot (h, start_of_bucket, i);
  return i;
}

/* Remove the entry matching KEY from weak hash table H, if there is one.  */

void
weak_hash_remove_from_table (struct Lisp_Weak_Hash_Table *h, Lisp_Object key)
{
  Lisp_Object hashval = weak_hash_from_key (h, key);
  ptrdiff_t start_of_bucket = weak_hash_index_index (h, hashval);
  ptrdiff_t prev = -1;

  for (ptrdiff_t i = WEAK_HASH_INDEX (h, start_of_bucket);
       0 <= i;
       i = WEAK_HASH_NEXT (h, i))
    {
      if (EQ (key, WEAK_HASH_KEY (h, i))
	  || (h->strong->test->cmpfn
	      && EQ (hashval, WEAK_HASH_HASH (h, i))
	      && !NILP (h->strong->test->cmpfn (key, WEAK_HASH_KEY (h, i), NULL))))
	{
	  /* Take entry out of collision chain.  */
	  if (prev < 0)
	    set_weak_hash_index_slot (h, start_of_bucket, WEAK_HASH_NEXT (h, i));
	  else
	    set_weak_hash_next_slot (h, prev, WEAK_HASH_NEXT (h, i));

	  /* Clear slots in key_and_value and add the slots to
	     the free list.  */
	  set_weak_hash_key_slot (h, i, HASH_UNUSED_ENTRY_KEY);
	  set_weak_hash_value_slot (h, i, Qnil);
	  set_weak_hash_next_slot (h, i, XFIXNUM (h->strong->next_free));
	  h->strong->next_free = make_fixnum (i);
	  break;
	}

      prev = i;
    }
}

/* Remove the entry at ID0 from weak hash table H.  Called from GC with H
   being a pointer to a structure on the stack. */

void
weak_hash_splat_from_table (struct Lisp_Weak_Hash_Table *h, ptrdiff_t i0)
{
  Lisp_Object hashval = WEAK_HASH_HASH (h, i0);
  ptrdiff_t start_of_bucket = weak_hash_index_index (h, hashval);
  ptrdiff_t prev = -1;

  for (ptrdiff_t i = WEAK_HASH_INDEX (h, start_of_bucket);
       0 <= i;
       i = WEAK_HASH_NEXT (h, i))
    {
      if (i == i0)
	{
	  /* Take entry out of collision chain.  */
	  if (prev < 0)
	    set_weak_hash_index_slot (h, start_of_bucket, WEAK_HASH_NEXT (h, i));
	  else
	    set_weak_hash_next_slot (h, prev, WEAK_HASH_NEXT (h, i));

	  /* Clear slots in key_and_value and add the slots to
	     the free list.  */
	  set_weak_hash_key_slot (h, i, HASH_UNUSED_ENTRY_KEY);
	  set_weak_hash_value_slot (h, i, Qnil);
	  set_weak_hash_next_slot (h, i, XFIXNUM (h->strong->next_free));
	  h->strong->next_free = make_fixnum (i);
	  break;
	}

      prev = i;
    }
}

/* Clear weak hash table H.  */

static void
weak_hash_clear (struct Lisp_Weak_Hash_Table *h)
{
  ptrdiff_t size = WEAK_HASH_TABLE_SIZE (h);
  for (ptrdiff_t i = 0; i < size; i++)
    {
      set_weak_hash_next_slot (h, i, i < size - 1 ? i + 1 : -1);
      set_weak_hash_key_slot (h, i, HASH_UNUSED_ENTRY_KEY);
      set_weak_hash_value_slot (h, i, Qnil);
    }

  ptrdiff_t index_size = weak_hash_table_index_size (h);
  for (ptrdiff_t i = 0; i < index_size; i++)
    h->strong->index[i] = make_weak_hash_table_entry (make_fixnum (-1));

  h->strong->next_free = make_fixnum (0);
}
#endif

/***********************************************************************
			Hash Code Computation
 ***********************************************************************/

/* Maximum depth up to which to dive into Lisp structures.  */

#define SXHASH_MAX_DEPTH 3

/* Maximum length up to which to take list and vector elements into
   account.  */

#define SXHASH_MAX_LEN   7

/* Return a hash for string PTR which has length LEN.  The hash value
   can be any EMACS_UINT value.  */

EMACS_UINT
hash_string (char const *ptr, ptrdiff_t len)
{
  char const *p   = ptr;
  char const *end = ptr + len;
  EMACS_UINT hash = len;
  /* At most 8 steps.  We could reuse SXHASH_MAX_LEN, of course,
   * but dividing by 8 is cheaper.  */
  ptrdiff_t step = max (sizeof hash, ((end - p) >> 3));

  if (p + sizeof hash <= end)
    {
      do
	{
	  EMACS_UINT c;
	  /* We presume that the compiler will replace this `memcpy` with
	     a single load/move instruction when applicable.  */
	  memcpy (&c, p, sizeof hash);
	  p += step;
	  hash = sxhash_combine (hash, c);
	}
      while (p + sizeof hash <= end);
      /* Hash the last word's worth of bytes in the string, because that is
         is often the part where strings differ.  This may cause some
         bytes to be hashed twice but we assume that's not a big problem.  */
      EMACS_UINT c;
      memcpy (&c, end - sizeof c, sizeof c);
      hash = sxhash_combine (hash, c);
    }
  else
    {
      /* String is shorter than an EMACS_UINT.  Use smaller loads.  */
      eassume (p <= end && end - p < sizeof (EMACS_UINT));
      EMACS_UINT tail = 0;
      static_assert (sizeof tail <= 8);
#if EMACS_INT_MAX > INT32_MAX
      if (end - p >= 4)
	{
	  uint32_t c;
	  memcpy (&c, p, sizeof c);
	  tail = (tail << (8 * sizeof c)) + c;
	  p += sizeof c;
	}
#endif
      if (end - p >= 2)
	{
	  uint16_t c;
	  memcpy (&c, p, sizeof c);
	  tail = (tail << (8 * sizeof c)) + c;
	  p += sizeof c;
	}
      if (p < end)
	tail = (tail << 8) + (unsigned char)*p;
      hash = sxhash_combine (hash, tail);
    }

  return hash;
}

/* Return a hash for the floating point value VAL.  */

static EMACS_UINT
sxhash_float (double val)
{
  EMACS_UINT hash = 0;
  union double_and_words u = { .val = val };
  for (int i = 0; i < WORDS_PER_DOUBLE; i++)
    hash = sxhash_combine (hash, u.word[i]);
  return hash;
}

/* Return a hash for list LIST.  DEPTH is the current depth in the
   list.  We don't recurse deeper than SXHASH_MAX_DEPTH in it.  */

static EMACS_UINT
sxhash_list (Lisp_Object list, int depth)
{
  EMACS_UINT hash = 0;
  int i;

  if (depth < SXHASH_MAX_DEPTH)
    for (i = 0;
	 CONSP (list) && i < SXHASH_MAX_LEN;
	 list = XCDR (list), ++i)
      {
	EMACS_UINT hash2 = sxhash_obj (XCAR (list), depth + 1);
	hash = sxhash_combine (hash, hash2);
      }

  if (!NILP (list))
    {
      EMACS_UINT hash2 = sxhash_obj (list, depth + 1);
      hash = sxhash_combine (hash, hash2);
    }

  return hash;
}


/* Return a hash for (pseudo)vector VECTOR.  DEPTH is the current depth in
   the Lisp structure.  */

static EMACS_UINT
sxhash_vector (Lisp_Object vec, int depth)
{
  EMACS_UINT hash = ASIZE (vec);
  int i, n;

  n = min (SXHASH_MAX_LEN, hash & PSEUDOVECTOR_FLAG ? PVSIZE (vec) : hash);
  for (i = 0; i < n; ++i)
    {
      EMACS_UINT hash2 = sxhash_obj (AREF (vec, i), depth + 1);
      hash = sxhash_combine (hash, hash2);
    }

  return hash;
}

/* Return a hash for bool-vector VECTOR.  */

static EMACS_UINT
sxhash_bool_vector (Lisp_Object vec)
{
  EMACS_INT size = bool_vector_size (vec);
  EMACS_UINT hash = size;
  int i, n;

  n = min (SXHASH_MAX_LEN, bool_vector_words (size));
  for (i = 0; i < n; ++i)
    hash = sxhash_combine (hash, bool_vector_data (vec)[i]);

  return hash;
}

/* Return a hash for a bignum.  */

static EMACS_UINT
sxhash_bignum (Lisp_Object bignum)
{
  mpz_t const *n = xbignum_val (bignum);
  size_t i, nlimbs = mpz_size (*n);
  EMACS_UINT hash = mpz_sgn(*n) < 0;

  for (i = 0; i < nlimbs; ++i)
    hash = sxhash_combine (hash, mpz_getlimbn (*n, i));

  return hash;
}

EMACS_UINT
sxhash (Lisp_Object obj)
{
  return sxhash_obj (obj, 0);
}

/* Return a hash code for OBJ.  DEPTH is the current depth in the Lisp
   structure.  */

static EMACS_UINT
sxhash_obj (Lisp_Object obj, int depth)
{
  if (depth > SXHASH_MAX_DEPTH)
    return 0;

  switch (XTYPE (obj))
    {
    case Lisp_Int0:
    case Lisp_Int1:
      return XUFIXNUM (obj);

    case Lisp_Symbol:
#ifdef HAVE_MPS
      return igc_hash (obj);
#else
      return XHASH (obj);
#endif

    case Lisp_String:
      return hash_string (SSDATA (obj), SBYTES (obj));

    case Lisp_Vectorlike:
      {
	enum pvec_type pvec_type = PSEUDOVECTOR_TYPE (XVECTOR (obj));
	if (! (PVEC_NORMAL_VECTOR < pvec_type && pvec_type < PVEC_CLOSURE))
	  {
	    /* According to the CL HyperSpec, two arrays are equal only if
	       they are 'eq', except for strings and bit-vectors.  In
	       Emacs, this works differently.  We have to compare element
	       by element.  Same for pseudovectors that internal_equal
	       examines the Lisp contents of.  */
	    return (SUB_CHAR_TABLE_P (obj)
	            /* 'sxhash_vector' can't be applies to a sub-char-table and
	              it's probably not worth looking into them anyway!  */
	            ? 42
	            : sxhash_vector (obj, depth));
	  }
	/* FIXME: Use `switch`.  */
	else if (pvec_type == PVEC_BIGNUM)
	  return sxhash_bignum (obj);
	else if (pvec_type == PVEC_MARKER)
	  {
	    ptrdiff_t bytepos
	      = XMARKER (obj)->buffer ? XMARKER (obj)->bytepos : 0;
	    EMACS_UINT hash;
#ifdef HAVE_MPS
	    Lisp_Object buf;
	    XSETBUFFER (buf, XMARKER (obj)->buffer);
	    hash = igc_hash (buf);
#else
	    hash = (intptr_t) XMARKER (obj)->buffer;
#endif
	    hash = sxhash_combine (hash, bytepos);
	    return hash;
	  }
	else if (pvec_type == PVEC_BOOL_VECTOR)
	  return sxhash_bool_vector (obj);
	else if (pvec_type == PVEC_OVERLAY)
	  {
	    EMACS_UINT hash = OVERLAY_START (obj);
	    hash = sxhash_combine (hash, OVERLAY_END (obj));
	    hash = sxhash_combine (hash, sxhash_obj (XOVERLAY (obj)->plist, depth));
	    return hash;
	  }
	else
	  {
	    if (symbols_with_pos_enabled && pvec_type == PVEC_SYMBOL_WITH_POS)
	      obj = XSYMBOL_WITH_POS_SYM (obj);

	    /* Others are 'equal' if they are 'eq', so take their
	       address as hash.  */
#ifdef HAVE_MPS
	    return igc_hash (obj);
#else
	    return XHASH (obj);
#endif
	  }
      }

    case Lisp_Cons:
      return sxhash_list (obj, depth);

    case Lisp_Float:
      return sxhash_float (XFLOAT_DATA (obj));

    default:
      emacs_abort ();
    }
}

static void
hash_interval (INTERVAL interval, void *arg)
{
  EMACS_UINT *phash = arg;
  EMACS_UINT hash = *phash;
  hash = sxhash_combine (hash, interval->position);
  hash = sxhash_combine (hash, LENGTH (interval));
  hash = sxhash_combine (hash, sxhash_obj (interval->plist, 0));
  *phash = hash;
}

static void
collect_interval (INTERVAL interval, void *arg)
{
  Lisp_Object *collector = arg;
  *collector = Fcons (list3 (make_fixnum (interval->position),
			     make_fixnum (interval->position
					  + LENGTH (interval)),
			     interval->plist),
		      *collector);
}



/***********************************************************************
			    Lisp Interface
 ***********************************************************************/

/* Reduce the hash value X to a Lisp fixnum.  */
static inline Lisp_Object
reduce_emacs_uint_to_fixnum (EMACS_UINT x)
{
  return make_ufixnum (SXHASH_REDUCE (x));
}

DEFUN ("sxhash-eq", Fsxhash_eq, Ssxhash_eq, 1, 1, 0,
       doc: /* Return an integer hash code for OBJ suitable for `eq'.
If (eq A B), then (= (sxhash-eq A) (sxhash-eq B)).

Hash codes are not guaranteed to be preserved across Emacs sessions.  */)
  (Lisp_Object obj)
{
  return reduce_emacs_uint_to_fixnum (sxhash_eq (obj));
}

DEFUN ("sxhash-eql", Fsxhash_eql, Ssxhash_eql, 1, 1, 0,
       doc: /* Return an integer hash code for OBJ suitable for `eql'.
If (eql A B), then (= (sxhash-eql A) (sxhash-eql B)), but the opposite
isn't necessarily true.

Hash codes are not guaranteed to be preserved across Emacs sessions.  */)
  (Lisp_Object obj)
{
  return reduce_emacs_uint_to_fixnum (sxhash_eql (obj));
}

DEFUN ("sxhash-equal", Fsxhash_equal, Ssxhash_equal, 1, 1, 0,
       doc: /* Return an integer hash code for OBJ suitable for `equal'.
If (equal A B), then (= (sxhash-equal A) (sxhash-equal B)), but the
opposite isn't necessarily true.

Hash codes are not guaranteed to be preserved across Emacs sessions.  */)
  (Lisp_Object obj)
{
  return reduce_emacs_uint_to_fixnum (sxhash (obj));
}

DEFUN ("sxhash-equal-including-properties", Fsxhash_equal_including_properties,
       Ssxhash_equal_including_properties, 1, 1, 0,
       doc: /* Return an integer hash code for OBJ suitable for
`equal-including-properties'.
If (sxhash-equal-including-properties A B), then
(= (sxhash-equal-including-properties A) (sxhash-equal-including-properties B)).

Hash codes are not guaranteed to be preserved across Emacs sessions.  */)
  (Lisp_Object obj)
{
  EMACS_UINT hash = sxhash (obj);
  if (STRINGP (obj))
    traverse_intervals (string_intervals (obj), 0, hash_interval, &hash);
  return reduce_emacs_uint_to_fixnum (hash);
}


/* This is a cache of hash_table_test structures so that they can be
   shared between hash tables using the same test.
   FIXME: This way of storing and looking up hash_table_test structs
   isn't wonderful.  Find a better solution.  */
struct hash_table_user_test
{
  struct hash_table_test test;
  struct hash_table_user_test *next;
};

static struct hash_table_user_test *hash_table_user_tests = NULL;

#ifndef HAVE_MPS
void
mark_fns (void)
{
  for (struct hash_table_user_test *ut = hash_table_user_tests;
       ut; ut = ut->next)
    {
      mark_object (ut->test.name);
      mark_object (ut->test.user_cmp_function);
      mark_object (ut->test.user_hash_function);
    }
}
#endif // not HAVE_MPS

/* Find the hash_table_test object corresponding to the (bare) symbol TEST,
   creating one if none existed.  */
static struct hash_table_test *
get_hash_table_user_test (Lisp_Object test)
{
  Lisp_Object prop = Fget (test, Qhash_table_test);
  if (!CONSP (prop) || !CONSP (XCDR (prop)))
    signal_error ("Invalid hash table test", test);

  Lisp_Object equal_fn = XCAR (prop);
  Lisp_Object hash_fn = XCAR (XCDR (prop));
  struct hash_table_user_test *ut = hash_table_user_tests;
  while (ut && !(BASE_EQ (test, ut->test.name)
		 && EQ (equal_fn, ut->test.user_cmp_function)
		 && EQ (hash_fn, ut->test.user_hash_function)))
    ut = ut->next;
  if (!ut)
    {
#ifdef HAVE_MPS
      ut = igc_xzalloc_ambig (sizeof *ut);
#else
      ut = xmalloc (sizeof *ut);
#endif
      ut->test.name = test;
      ut->test.user_cmp_function = equal_fn;
      ut->test.user_hash_function = hash_fn;
      ut->test.hashfn = hashfn_user_defined;
      ut->test.cmpfn = cmpfn_user_defined;
      ut->next = hash_table_user_tests;
      hash_table_user_tests = ut;
    }
  return &ut->test;
}

DEFUN ("make-hash-table", Fmake_hash_table, Smake_hash_table, 0, MANY, 0,
       doc: /* Create and return a new hash table.

Arguments are specified as keyword/argument pairs.  The following
arguments are defined:

:test TEST -- TEST must be a symbol that specifies how to compare
keys.  Default is `eql'.  Predefined are the tests `eq', `eql', and
`equal'.  User-supplied test and hash functions can be specified via
`define-hash-table-test'.

:size SIZE -- A hint as to how many elements will be put in the table.
The table will always grow as needed; this argument may help performance
slightly if the size is known in advance but is never required.

:weakness WEAK -- WEAK must be one of nil, t, `key', `value',
`key-or-value', or `key-and-value'.  If WEAK is not nil, the table
returned is a weak table.  Key/value pairs are removed from a weak
hash table when there are no non-weak references pointing to their
key, value, one of key or value, or both key and value, depending on
WEAK.  WEAK t is equivalent to `key-and-value'.  Default value of WEAK
is nil.

The keywords arguments :rehash-threshold, :rehash-size, and :purecopy
are obsolete and ignored.

usage: (make-hash-table &rest KEYWORD-ARGS)  */)
  (ptrdiff_t nargs, Lisp_Object *args)
{
  Lisp_Object test_arg = Qnil;
  Lisp_Object weakness_arg = Qnil;
  Lisp_Object size_arg = Qnil;

  if (nargs & 1)
    error ("Odd number of arguments");
  while (nargs >= 2)
    {
      Lisp_Object arg = maybe_remove_pos_from_symbol (args[--nargs]);
      Lisp_Object kw = maybe_remove_pos_from_symbol (args[--nargs]);
      if (BASE_EQ (kw, QCtest))
	test_arg = arg;
      else if (BASE_EQ (kw, QCweakness))
	weakness_arg = arg;
      else if (BASE_EQ (kw, QCsize))
	size_arg = arg;
      else if (BASE_EQ (kw, QCrehash_threshold) || BASE_EQ (kw, QCrehash_size)
	       || BASE_EQ (kw, QCpurecopy))
	;  /* ignore obsolete keyword arguments */
      else
	signal_error ("Invalid keyword argument", kw);
    }

  const struct hash_table_test *test;
  if (NILP (test_arg) || BASE_EQ (test_arg, Qeql))
    test = &hashtest_eql;
  else if (BASE_EQ (test_arg, Qeq))
    test = &hashtest_eq;
  else if (BASE_EQ (test_arg, Qequal))
    test = &hashtest_equal;
  else if (EQ (test_arg, Qstring_equal))
    test = &hashtest_string_equal;
  else
    test = get_hash_table_user_test (test_arg);

  EMACS_INT size;
  if (NILP (size_arg))
    size = DEFAULT_HASH_SIZE;
  else if (FIXNATP (size_arg))
    size = XFIXNAT (size_arg);
  else
    signal_error ("Invalid hash table size", size_arg);

  hash_table_weakness_t weak;
  if (NILP (weakness_arg))
    weak = Weak_None;
  else if (BASE_EQ (weakness_arg, Qkey))
    weak = Weak_Key;
  else if (BASE_EQ (weakness_arg, Qvalue))
    weak = Weak_Value;
  else if (BASE_EQ (weakness_arg, Qkey_or_value))
    weak = Weak_Key_Or_Value;
  else if (BASE_EQ (weakness_arg, Qt) || BASE_EQ (weakness_arg, Qkey_and_value))
    weak = Weak_Key_And_Value;
  else
    signal_error ("Invalid hash table weakness", weakness_arg);

  return make_hash_table (test, size, weak);
}


DEFUN ("copy-hash-table", Fcopy_hash_table, Scopy_hash_table, 1, 1, 0,
       doc: /* Return a copy of hash table TABLE.  */)
  (Lisp_Object table)
{
#ifdef HAVE_MPS
  struct Lisp_Weak_Hash_Table *wh = check_maybe_weak_hash_table (table);
  if (wh)
    {
      return copy_hash_table (XHASH_TABLE (strengthen_hash_table (table)));
    }
#endif
  return copy_hash_table (check_hash_table (table));
}


DEFUN ("hash-table-count", Fhash_table_count, Shash_table_count, 1, 1, 0,
       doc: /* Return the number of elements in TABLE.  */)
  (Lisp_Object table)
{
#ifdef HAVE_MPS
  struct Lisp_Weak_Hash_Table *wh = check_maybe_weak_hash_table (table);
  if (wh)
    {
      table = strengthen_hash_table (table);
    }
#endif
  struct Lisp_Hash_Table *h = check_hash_table (table);
  return make_fixnum (h->count);
}


DEFUN ("hash-table-rehash-size", Fhash_table_rehash_size,
       Shash_table_rehash_size, 1, 1, 0,
       doc: /* Return the rehash size of TABLE.
This function is for compatibility only; it returns a nominal value
without current significance.  */)
  (Lisp_Object table)
{
#ifdef HAVE_MPS
  if (WEAK_HASH_TABLE_P (table))
    table = strengthen_hash_table (table);
#endif
  CHECK_HASH_TABLE (table);
  return make_float (1.5);  /* The old default rehash-size value.  */
}


DEFUN ("hash-table-rehash-threshold", Fhash_table_rehash_threshold,
       Shash_table_rehash_threshold, 1, 1, 0,
       doc: /* Return the rehash threshold of TABLE.
This function is for compatibility only; it returns a nominal value
without current significance.  */)
  (Lisp_Object table)
{
#ifdef HAVE_MPS
  if (WEAK_HASH_TABLE_P (table))
    table = strengthen_hash_table (table);
#endif
  CHECK_HASH_TABLE (table);
  return make_float (0.8125);  /* The old default rehash-threshold value.  */
}


DEFUN ("hash-table-size", Fhash_table_size, Shash_table_size, 1, 1, 0,
       doc: /* Return the current allocation size of TABLE.

This is probably not the function that you are looking for.  To get the
number of entries in a table, use `hash-table-count' instead.

The returned value is the number of entries that TABLE can currently
hold without growing, but since hash tables grow automatically, this
number is rarely of interest.  */)
  (Lisp_Object table)
{
#ifdef HAVE_MPS
  if (WEAK_HASH_TABLE_P (table))
    table = strengthen_hash_table (table);
#endif
  struct Lisp_Hash_Table *h = check_hash_table (table);
  return make_fixnum (HASH_TABLE_SIZE (h));
}


DEFUN ("hash-table-test", Fhash_table_test, Shash_table_test, 1, 1, 0,
       doc: /* Return the test TABLE uses.  */)
  (Lisp_Object table)
{
#ifdef HAVE_MPS
  if (WEAK_HASH_TABLE_P (table))
    table = strengthen_hash_table (table);
#endif
  return check_hash_table (table)->test->name;
}

Lisp_Object
hash_table_weakness_symbol (hash_table_weakness_t weak)
{
  switch (weak)
    {
    case Weak_None:          return Qnil;
    case Weak_Key:           return Qkey;
    case Weak_Value:         return Qvalue;
    case Weak_Key_And_Value: return Qkey_and_value;
    case Weak_Key_Or_Value:  return Qkey_or_value;
    }
  emacs_abort ();
}

DEFUN ("hash-table-weakness", Fhash_table_weakness, Shash_table_weakness,
       1, 1, 0,
       doc: /* Return the weakness of TABLE.  */)
  (Lisp_Object table)
{
#ifdef HAVE_MPS
  if (WEAK_HASH_TABLE_P (table))
    table = strengthen_hash_table (table);
#endif
  return hash_table_weakness_symbol (check_hash_table (table)->weakness);
}


DEFUN ("hash-table-p", Fhash_table_p, Shash_table_p, 1, 1, 0,
       doc: /* Return t if OBJ is a Lisp hash table object.  */)
  (Lisp_Object obj)
{
#ifdef HAVE_MPS
  return (HASH_TABLE_P (obj) || WEAK_HASH_TABLE_P (obj)) ? Qt : Qnil;
#else
  return HASH_TABLE_P (obj) ? Qt : Qnil;
#endif
}


DEFUN ("clrhash", Fclrhash, Sclrhash, 1, 1, 0,
       doc: /* Clear hash table TABLE and return it.  */)
  (Lisp_Object table)
{
#ifdef HAVE_MPS
  struct Lisp_Weak_Hash_Table *wh = check_maybe_weak_hash_table (table);
  if (wh)
    {
      weak_hash_clear (wh);
      return table;
    }
#endif
  struct Lisp_Hash_Table *h = check_hash_table (table);
  check_mutable_hash_table (table, h);
  hash_clear (h);
  /* Be compatible with XEmacs.  */
  return table;
}


DEFUN ("gethash", Fgethash, Sgethash, 2, 3, 0,
       doc: /* Look up KEY in TABLE and return its associated value.
If KEY is not found in table, return DEFAULT, or nil if DEFAULT is not
provided.

usage: (gethash KEY TABLE &optional DEFAULT)  */)
  (Lisp_Object key, Lisp_Object table, Lisp_Object dflt)
{
#ifdef HAVE_MPS
  struct Lisp_Weak_Hash_Table *wh = check_maybe_weak_hash_table (table);
  if (wh)
    {
      ptrdiff_t i = weak_hash_lookup (wh, key);
      return i >= 0 ? WEAK_HASH_VALUE (wh, i) : dflt;
    }
#endif
  struct Lisp_Hash_Table *h = check_hash_table (table);
  ptrdiff_t i = hash_lookup (h, key);
  return i >= 0 ? HASH_VALUE (h, i) : dflt;
}


DEFUN ("puthash", Fputhash, Sputhash, 3, 3, 0,
       doc: /* Associate KEY with VALUE in hash table TABLE.
If KEY is already present in table, replace its current value with
VALUE.  In any case, return VALUE.  */)
  (Lisp_Object key, Lisp_Object value, Lisp_Object table)
{
#ifdef HAVE_MPS
  struct Lisp_Weak_Hash_Table *wh = check_maybe_weak_hash_table (table);
  if (wh)
    {
      Lisp_Object hash = weak_hash_from_key (wh, key);
      ptrdiff_t i = weak_hash_lookup_with_hash (wh, key, hash);
      if (i >= 0)
	{
	  if (wh->strong->weakness == Weak_Key_Or_Value)
	    {
	      Figc__remove_extra_dependency (key, value, table);
	      Figc__remove_extra_dependency (value, key, table);
	    }
	  set_weak_hash_value_slot (wh, i, value);
	  if (wh->strong->weakness == Weak_Key_Or_Value)
	    {
	      Figc__add_extra_dependency (key, value, table);
	      Figc__add_extra_dependency (value, key, table);
	    }
	}
      else
	weak_hash_put (wh, key, value, hash);
      return value;
    }
#endif
  struct Lisp_Hash_Table *h = check_hash_table (table);
  check_mutable_hash_table (table, h);

  EMACS_UINT hash = hash_from_key (h, key);
  ptrdiff_t i = hash_lookup_with_hash (h, key, hash);
  if (i >= 0)
    set_hash_value_slot (h, i, value);
  else
    hash_put (h, key, value, hash);

  return value;
}


DEFUN ("remhash", Fremhash, Sremhash, 2, 2, 0,
       doc: /* Remove KEY from TABLE.  */)
  (Lisp_Object key, Lisp_Object table)
{
#ifdef HAVE_MPS
  struct Lisp_Weak_Hash_Table *wh = check_maybe_weak_hash_table (table);
  if (wh)
    {
      weak_hash_remove_from_table (wh, key);
      return Qnil;
    }
#endif
  struct Lisp_Hash_Table *h = check_hash_table (table);
  check_mutable_hash_table (table, h);
  hash_remove_from_table (h, key);
  return Qnil;
}


DEFUN ("maphash", Fmaphash, Smaphash, 2, 2, 0,
       doc: /* Call FUNCTION for all entries in hash table TABLE.
FUNCTION is called with two arguments, KEY and VALUE.
It should not alter TABLE in any way other than using `puthash' to
set a new value for KEY, or `remhash' to remove KEY.
`maphash' always returns nil.  */)
  (Lisp_Object function, Lisp_Object table)
{
#ifdef HAVE_MPS
  if (WEAK_HASH_TABLE_P (table))
    table = strengthen_hash_table (table);
#endif
  struct Lisp_Hash_Table *h = check_hash_table (table);
  /* We can't use DOHASH here since FUNCTION may violate the rules and
     we shouldn't crash as a result (although the effects are
     unpredictable).  */
  DOHASH_SAFE (h, i)
    calln (function, HASH_KEY (h, i), HASH_VALUE (h, i));
  return Qnil;
}


DEFUN ("define-hash-table-test", Fdefine_hash_table_test,
       Sdefine_hash_table_test, 3, 3, 0,
       doc: /* Define a new hash table test with name NAME, a symbol.

In hash tables created with NAME specified as test, use TEST to
compare keys, and HASH for computing hash codes of keys.

TEST must be a function taking two arguments and returning non-nil if
both arguments are the same.  HASH must be a function taking one
argument and returning an object that is the hash code of the argument.
It should be the case that if (eq (funcall HASH x1) (funcall HASH x2))
returns nil, then (funcall TEST x1 x2) also returns nil.  */)
  (Lisp_Object name, Lisp_Object test, Lisp_Object hash)
{
  return Fput (name, Qhash_table_test, list2 (test, hash));
}

DEFUN ("internal--hash-table-histogram",
       Finternal__hash_table_histogram,
       Sinternal__hash_table_histogram,
       1, 1, 0,
       doc: /* Bucket size histogram of HASH-TABLE.  Internal use only. */)
  (Lisp_Object hash_table)
{
#ifdef HAVE_MPS
  if (WEAK_HASH_TABLE_P (hash_table))
    hash_table = strengthen_hash_table (hash_table);
#endif
  struct Lisp_Hash_Table *h = check_hash_table (hash_table);
  ptrdiff_t size = HASH_TABLE_SIZE (h);
  ptrdiff_t *freq = xzalloc (size * sizeof *freq);
  ptrdiff_t index_size = hash_table_index_size (h);
  for (ptrdiff_t i = 0; i < index_size; i++)
    {
      ptrdiff_t n = 0;
      for (ptrdiff_t j = HASH_INDEX (h, i); j != -1; j = HASH_NEXT (h, j))
	n++;
      if (n > 0)
	freq[n - 1]++;
    }
  Lisp_Object ret = Qnil;
  for (ptrdiff_t i = 0; i < size; i++)
    if (freq[i] > 0)
      ret = Fcons (Fcons (make_int (i + 1), make_int (freq[i])),
		   ret);
  xfree (freq);
  return Fnreverse (ret);
}

DEFUN ("internal--hash-table-buckets",
       Finternal__hash_table_buckets,
       Sinternal__hash_table_buckets,
       1, 1, 0,
       doc: /* (KEY . HASH) in HASH-TABLE, grouped by bucket.
Internal use only. */)
  (Lisp_Object hash_table)
{
#ifdef HAVE_MPS
  if (WEAK_HASH_TABLE_P (hash_table))
    hash_table = strengthen_hash_table (hash_table);
#endif
  struct Lisp_Hash_Table *h = check_hash_table (hash_table);
  Lisp_Object ret = Qnil;
  ptrdiff_t index_size = hash_table_index_size (h);
  for (ptrdiff_t i = 0; i < index_size; i++)
    {
      Lisp_Object bucket = Qnil;
      for (ptrdiff_t j = HASH_INDEX (h, i); j != -1; j = HASH_NEXT (h, j))
	bucket = Fcons (Fcons (HASH_KEY (h, j), make_int (HASH_HASH (h, j))),
			bucket);
      if (!NILP (bucket))
	ret = Fcons (Fnreverse (bucket), ret);
    }
  return Fnreverse (ret);
}

DEFUN ("internal--hash-table-index-size",
       Finternal__hash_table_index_size,
       Sinternal__hash_table_index_size,
       1, 1, 0,
       doc: /* Index size of HASH-TABLE.  Internal use only. */)
  (Lisp_Object hash_table)
{
#ifdef HAVE_MPS
  if (WEAK_HASH_TABLE_P (hash_table))
    hash_table = strengthen_hash_table (hash_table);
#endif
  struct Lisp_Hash_Table *h = check_hash_table (hash_table);
  return make_int (hash_table_index_size (h));
}


/************************************************************************
			MD5, SHA-1, and SHA-2
 ************************************************************************/

#include "md5.h"
#include "sha1.h"
#include "sha256.h"
#include "sha512.h"

/* Store into HEXBUF an unterminated hexadecimal character string
   representing DIGEST, which is binary data of size DIGEST_SIZE bytes.
   HEXBUF might equal DIGEST.  */
void
hexbuf_digest (char *hexbuf, void const *digest, int digest_size)
{
  unsigned char const *p = digest;

  for (int i = digest_size - 1; i >= 0; i--)
    {
      static char const hexdigit[16] = "0123456789abcdef";
      int p_i = p[i];
      hexbuf[2 * i] = hexdigit[p_i >> 4];
      hexbuf[2 * i + 1] = hexdigit[p_i & 0xf];
    }
}

static Lisp_Object
make_digest_string (Lisp_Object digest, int digest_size)
{
  hexbuf_digest (SSDATA (digest), SDATA (digest), digest_size);
  return digest;
}

DEFUN ("secure-hash-algorithms", Fsecure_hash_algorithms,
       Ssecure_hash_algorithms, 0, 0, 0,
       doc: /* Return a list of all the supported `secure-hash' algorithms. */)
  (void)
{
  return list (Qmd5, Qsha1, Qsha224, Qsha256, Qsha384, Qsha512);
}

/* Extract data from a string or a buffer. SPEC is a list of
(BUFFER-OR-STRING-OR-SYMBOL START END CODING-SYSTEM NOERROR) which behave as
specified with `secure-hash' and in Info node
`(elisp)Format of GnuTLS Cryptography Inputs'.  */
char *
extract_data_from_object (Lisp_Object spec,
                          ptrdiff_t *start_byte,
                          ptrdiff_t *end_byte)
{
  Lisp_Object object = XCAR (spec);

  if (CONSP (spec)) spec = XCDR (spec);
  Lisp_Object start = CAR_SAFE (spec);

  if (CONSP (spec)) spec = XCDR (spec);
  Lisp_Object end = CAR_SAFE (spec);

  if (CONSP (spec)) spec = XCDR (spec);
  Lisp_Object coding_system = CAR_SAFE (spec);

  if (CONSP (spec)) spec = XCDR (spec);
  Lisp_Object noerror = CAR_SAFE (spec);

  if (STRINGP (object))
    {
      if (NILP (coding_system))
	{
	  /* Decide the coding-system to encode the data with.  */

	  if (STRING_MULTIBYTE (object))
	    /* use default, we can't guess correct value */
	    coding_system = preferred_coding_system ();
	  else
	    coding_system = Qraw_text;
	}

      if (NILP (Fcoding_system_p (coding_system)))
	{
	  /* Invalid coding system.  */

	  if (!NILP (noerror))
	    coding_system = Qraw_text;
	  else
	    xsignal1 (Qcoding_system_error, coding_system);
	}

      if (STRING_MULTIBYTE (object))
	object = code_convert_string (object, coding_system,
				      Qnil, true, false, true);

      ptrdiff_t size = SCHARS (object), start_char, end_char;
      validate_subarray (object, start, end, size, &start_char, &end_char);

      *start_byte = !start_char ? 0 : string_char_to_byte (object, start_char);
      *end_byte = (end_char == size
                   ? SBYTES (object)
                   : string_char_to_byte (object, end_char));
    }
  else if (BUFFERP (object))
    {
      struct buffer *prev = current_buffer;
      EMACS_INT b, e;

      record_unwind_current_buffer ();

      struct buffer *bp = XBUFFER (object);
      set_buffer_internal (bp);

      b = !NILP (start) ? fix_position (start) : BEGV;
      e = !NILP (end) ? fix_position (end) : ZV;
      if (b > e)
	{
	  EMACS_INT temp = b;
	  b = e;
	  e = temp;
	}

      if (!(BEGV <= b && e <= ZV))
	args_out_of_range (start, end);

      if (NILP (coding_system))
	{
	  /* Decide the coding-system to encode the data with.
	     See fileio.c:Fwrite-region */

	  if (!NILP (Vcoding_system_for_write))
	    coding_system = Vcoding_system_for_write;
	  else
	    {
	      bool force_raw_text = false;

	      coding_system = BVAR (XBUFFER (object), buffer_file_coding_system);
	      if (NILP (coding_system)
		  || NILP (Flocal_variable_p (Qbuffer_file_coding_system, Qnil)))
		{
		  coding_system = Qnil;
		  if (NILP (BVAR (current_buffer, enable_multibyte_characters)))
		    force_raw_text = true;
		}

	      if (NILP (coding_system) && !NILP (Fbuffer_file_name (object)))
		{
		  /* Check file-coding-system-alist.  */
		  Lisp_Object val = CALLN (Ffind_operation_coding_system,
					   Qwrite_region,
					   make_fixnum (b), make_fixnum (e),
					   Fbuffer_file_name (object));
		  if (CONSP (val) && !NILP (XCDR (val)))
		    coding_system = XCDR (val);
		}

	      if (NILP (coding_system)
		  && !NILP (BVAR (XBUFFER (object), buffer_file_coding_system)))
		{
		  /* If we still have not decided a coding system, use the
		     default value of buffer-file-coding-system.  */
		  coding_system = BVAR (XBUFFER (object), buffer_file_coding_system);
		}

	      if (!force_raw_text
		  && !NILP (Ffboundp (Vselect_safe_coding_system_function)))
		/* Confirm that VAL can surely encode the current region.  */
		coding_system = calln (Vselect_safe_coding_system_function,
				       make_fixnum (b), make_fixnum (e),
				       coding_system, Qnil);

	      if (force_raw_text)
		coding_system = Qraw_text;
	    }

	  if (NILP (Fcoding_system_p (coding_system)))
	    {
	      /* Invalid coding system.  */

	      if (!NILP (noerror))
		coding_system = Qraw_text;
	      else
		xsignal1 (Qcoding_system_error, coding_system);
	    }
	}

      object = make_buffer_string (b, e, false);
      set_buffer_internal (prev);
      /* Discard the unwind protect for recovering the current
	 buffer.  */
      specpdl_ptr--;

      if (STRING_MULTIBYTE (object))
	object = code_convert_string (object, coding_system,
				      Qnil, true, false, false);
      *start_byte = 0;
      *end_byte = SBYTES (object);
    }
  else if (EQ (object, Qiv_auto))
    {
      /* Format: (iv-auto REQUIRED-LENGTH).  */

      if (! FIXNATP (start))
        error ("Without a length, `iv-auto' can't be used; see ELisp manual");
      else
        {
	  EMACS_INT start_hold = XFIXNAT (start);
          object = make_uninit_string (start_hold);
	  char *lim = SSDATA (object) + start_hold;
	  for (char *p = SSDATA (object); p < lim; p++)
	    {
	      ssize_t gotten = getrandom (p, lim - p, 0);
	      if (0 <= gotten)
		p += gotten;
	      else if (errno != EINTR)
		report_file_error ("Getting random data", Qnil);
	    }

          *start_byte = 0;
          *end_byte = start_hold;
        }
    }

  if (!STRINGP (object))
    signal_error ("Invalid object argument",
		  NILP (object) ? build_string ("nil") : object);
  return SSDATA (object);
}


/* ALGORITHM is a symbol: md5, sha1, sha224 and so on. */

static Lisp_Object
secure_hash (Lisp_Object algorithm, Lisp_Object object, Lisp_Object start,
	     Lisp_Object end, Lisp_Object coding_system, Lisp_Object noerror,
	     Lisp_Object binary)
{
  ptrdiff_t start_byte, end_byte;
  int digest_size;
  void *(*hash_func) (const char *, size_t, void *);
  Lisp_Object digest;

  CHECK_SYMBOL (algorithm);

  Lisp_Object spec = list5 (object, start, end, coding_system, noerror);

  const char *input = extract_data_from_object (spec, &start_byte, &end_byte);

  if (input == NULL)
    error ("secure_hash: Failed to extract data from object, aborting!");

  if (EQ (algorithm, Qmd5))
    {
      digest_size = MD5_DIGEST_SIZE;
      hash_func	  = md5_buffer;
    }
  else if (EQ (algorithm, Qsha1))
    {
      digest_size = SHA1_DIGEST_SIZE;
      hash_func	  = sha1_buffer;
    }
  else if (EQ (algorithm, Qsha224))
    {
      digest_size = SHA224_DIGEST_SIZE;
      hash_func	  = sha224_buffer;
    }
  else if (EQ (algorithm, Qsha256))
    {
      digest_size = SHA256_DIGEST_SIZE;
      hash_func	  = sha256_buffer;
    }
  else if (EQ (algorithm, Qsha384))
    {
      digest_size = SHA384_DIGEST_SIZE;
      hash_func	  = sha384_buffer;
    }
  else if (EQ (algorithm, Qsha512))
    {
      digest_size = SHA512_DIGEST_SIZE;
      hash_func	  = sha512_buffer;
    }
  else
    error ("Invalid algorithm arg: %s", SDATA (Fsymbol_name (algorithm)));

  /* allocate 2 x digest_size so that it can be reused to hold the
     hexified value */
  digest = make_uninit_string (digest_size * 2);

  hash_func (input + start_byte,
	     end_byte - start_byte,
	     SSDATA (digest));

  if (NILP (binary))
    return make_digest_string (digest, digest_size);
  else
    return make_unibyte_string (SSDATA (digest), digest_size);
}

DEFUN ("md5", Fmd5, Smd5, 1, 5, 0,
       doc: /* Return MD5 message digest of OBJECT, a buffer or string.

A message digest is the string representation of the cryptographic checksum
of a document, and the algorithm to calculate it is defined in RFC 1321.
The MD5 digest is 32-character long.

The two optional arguments START and END are character positions
specifying for which part of OBJECT the message digest should be
computed.  If nil or omitted, the digest is computed for the whole
OBJECT.

The MD5 message digest is computed from the result of encoding the
text in a coding system, not directly from the internal Emacs form of
the text.  The optional fourth argument CODING-SYSTEM specifies which
coding system to encode the text with.  It should be the same coding
system that you used or will use when actually writing the text into a
file.

If CODING-SYSTEM is nil or omitted, the default depends on OBJECT.  If
OBJECT is a buffer, the default for CODING-SYSTEM is whatever coding
system would be chosen by default for writing this text into a file.

If OBJECT is a string, the most preferred coding system (see the
command `prefer-coding-system') is used.

If NOERROR is non-nil, silently assume the `raw-text' coding if the
guesswork fails.  Normally, an error is signaled in such case.

Note that MD5 is not collision resistant and should not be used for
anything security-related.  See `secure-hash' for alternatives.  */)
  (Lisp_Object object, Lisp_Object start, Lisp_Object end, Lisp_Object coding_system, Lisp_Object noerror)
{
  return secure_hash (Qmd5, object, start, end, coding_system, noerror, Qnil);
}

DEFUN ("secure-hash", Fsecure_hash, Ssecure_hash, 2, 5, 0,
       doc: /* Return the secure hash of OBJECT, a buffer or string.
ALGORITHM is a symbol specifying the hash to use:
- md5    corresponds to MD5, produces a 32-character signature
- sha1   corresponds to SHA-1, produces a 40-character signature
- sha224 corresponds to SHA-2 (SHA-224), produces a 56-character signature
- sha256 corresponds to SHA-2 (SHA-256), produces a 64-character signature
- sha384 corresponds to SHA-2 (SHA-384), produces a 96-character signature
- sha512 corresponds to SHA-2 (SHA-512), produces a 128-character signature

The two optional arguments START and END are positions specifying for
which part of OBJECT to compute the hash.  If nil or omitted, uses the
whole OBJECT.

The full list of algorithms can be obtained with `secure-hash-algorithms'.

If BINARY is non-nil, returns a string in binary form.  In this case,
the function returns a unibyte string whose length is half the number
of characters it returns when BINARY is nil.

Note that MD5 and SHA-1 are not collision resistant and should not be
used for anything security-related.  For these applications, use one
of the other hash types instead, e.g. sha256 or sha512.  */)
  (Lisp_Object algorithm, Lisp_Object object, Lisp_Object start, Lisp_Object end, Lisp_Object binary)
{
  return secure_hash (algorithm, object, start, end, Qnil, Qnil, binary);
}

DEFUN ("buffer-hash", Fbuffer_hash, Sbuffer_hash, 0, 1, 0,
       doc: /* Return a hash of the contents of BUFFER-OR-NAME.
This hash is performed on the raw internal format of the buffer,
disregarding any coding systems.  If nil, use the current buffer.

This function is useful for comparing two buffers running in the same
Emacs, but is not guaranteed to return the same hash between different
Emacs versions.  It should be somewhat more efficient on larger
buffers than `secure-hash' is, and should not allocate more memory.

It should not be used for anything security-related.  See
`secure-hash' for these applications.  */ )
  (Lisp_Object buffer_or_name)
{
  Lisp_Object buffer;
  struct buffer *b;
  struct sha1_ctx ctx;

  if (NILP (buffer_or_name))
    buffer = Fcurrent_buffer ();
  else
    buffer = Fget_buffer (buffer_or_name);
  if (NILP (buffer))
    nsberror (buffer_or_name);

  b = XBUFFER (buffer);
  sha1_init_ctx (&ctx);

  /* Process the first part of the buffer. */
  sha1_process_bytes (BUF_BEG_ADDR (b),
		      BUF_GPT_BYTE (b) - BUF_BEG_BYTE (b),
		      &ctx);

  /* If the gap is before the end of the buffer, process the last half
     of the buffer. */
  if (BUF_GPT_BYTE (b) < BUF_Z_BYTE (b))
    sha1_process_bytes (BUF_GAP_END_ADDR (b),
			BUF_Z_ADDR (b) - BUF_GAP_END_ADDR (b),
			&ctx);

  Lisp_Object digest = make_uninit_string (SHA1_DIGEST_SIZE * 2);
  sha1_finish_ctx (&ctx, SSDATA (digest));
  return make_digest_string (digest, SHA1_DIGEST_SIZE);
}

DEFUN ("buffer-line-statistics", Fbuffer_line_statistics,
       Sbuffer_line_statistics, 0, 1, 0,
       doc: /* Return data about lines in BUFFER.
The data is returned as a list, and the first element is the number of
lines in the buffer, the second is the length of the longest line, and
the third is the mean line length.  The lengths returned are in bytes, not
characters.  */ )
  (Lisp_Object buffer_or_name)
{
  Lisp_Object buffer;
  ptrdiff_t lines = 0, longest = 0;
  double mean = 0;
  struct buffer *b;

  if (NILP (buffer_or_name))
    buffer = Fcurrent_buffer ();
  else
    buffer = Fget_buffer (buffer_or_name);
  if (NILP (buffer))
    nsberror (buffer_or_name);

  b = XBUFFER (buffer);

  unsigned char *start = BUF_BEG_ADDR (b);
  ptrdiff_t area = BUF_GPT_BYTE (b) - BUF_BEG_BYTE (b), pre_gap = 0;

  /* Process the first part of the buffer. */
  while (area > 0)
    {
      unsigned char *n = memchr (start, '\n', area);

      if (n)
	{
	  ptrdiff_t this_line = n - start;
	  if (this_line > longest)
	    longest = this_line;
	  lines++;
	  /* Blame Knuth. */
	  mean = mean + (this_line - mean) / lines;
	  area = area - this_line - 1;
	  start += this_line + 1;
	}
      else
	{
	  /* Didn't have a newline here, so save the rest for the
	     post-gap calculation. */
	  pre_gap = area;
	  area = 0;
	}
    }

  /* If the gap is before the end of the buffer, process the last half
     of the buffer. */
  if (BUF_GPT_BYTE (b) < BUF_Z_BYTE (b))
    {
      start = BUF_GAP_END_ADDR (b);
      area = BUF_Z_ADDR (b) - BUF_GAP_END_ADDR (b);

      while (area > 0)
	{
	  unsigned char *n = memchr (start, '\n', area);
	  ptrdiff_t this_line = n? n - start + pre_gap: area + pre_gap;

	  if (this_line > longest)
	    longest = this_line;
	  lines++;
	  /* Blame Knuth again. */
	  mean = mean + (this_line - mean) / lines;
	  area = area - this_line - 1;
	  start += this_line + 1;
	  pre_gap = 0;
	}
    }
  else if (pre_gap > 0)
    {
      if (pre_gap > longest)
	longest = pre_gap;
      lines++;
      mean = mean + (pre_gap - mean) / lines;
    }

  return list3 (make_int (lines), make_int (longest), make_float (mean));
}

DEFUN ("string-search", Fstring_search, Sstring_search, 2, 3, 0,
       doc: /* Search for the string NEEDLE in the string HAYSTACK.
The return value is the position of the first occurrence of NEEDLE in
HAYSTACK, or nil if no match was found.

The optional START-POS argument says where to start searching in
HAYSTACK and defaults to zero (start at the beginning).
It must be between zero and the length of HAYSTACK, inclusive.

Case is always significant and text properties are ignored. */)
  (register Lisp_Object needle, Lisp_Object haystack, Lisp_Object start_pos)
{
  ptrdiff_t start_byte = 0, haybytes;
  char *res, *haystart;
  EMACS_INT start = 0;

  CHECK_STRING (needle);
  CHECK_STRING (haystack);

  if (!NILP (start_pos))
    {
      CHECK_FIXNUM (start_pos);
      start = XFIXNUM (start_pos);
      if (start < 0 || start > SCHARS (haystack))
        xsignal1 (Qargs_out_of_range, start_pos);
      start_byte = string_char_to_byte (haystack, start);
    }

  /* If NEEDLE is longer than (the remaining length of) haystack, then
     we can't have a match, and return early.  */
  if (SCHARS (needle) > SCHARS (haystack) - start)
    return Qnil;

  haystart = SSDATA (haystack) + start_byte;
  haybytes = SBYTES (haystack) - start_byte;

  /* We can do a direct byte-string search if both strings have the
     same multibyteness, or if the needle consists of ASCII characters only.  */
  if (STRING_MULTIBYTE (haystack)
      ? (STRING_MULTIBYTE (needle)
         || SCHARS (haystack) == SBYTES (haystack) || string_ascii_p (needle))
      : (!STRING_MULTIBYTE (needle)
         || SCHARS (needle) == SBYTES (needle)))
    {
      if (STRING_MULTIBYTE (haystack) && STRING_MULTIBYTE (needle)
          && SCHARS (haystack) == SBYTES (haystack)
          && SCHARS (needle) != SBYTES (needle))
        /* Multibyte non-ASCII needle, multibyte ASCII haystack: impossible.  */
        return Qnil;
      else
        res = memmem (haystart, haybytes,
                      SSDATA (needle), SBYTES (needle));
    }
  else if (STRING_MULTIBYTE (haystack))  /* unibyte non-ASCII needle */
    {
      Lisp_Object multi_needle = string_to_multibyte (needle);
      res = memmem (haystart, haybytes,
		    SSDATA (multi_needle), SBYTES (multi_needle));
    }
  else              /* unibyte haystack, multibyte non-ASCII needle */
    {
      /* The only possible way we can find the multibyte needle in the
	 unibyte stack (since we know that the needle is non-ASCII) is
	 if they contain "raw bytes" (and no other non-ASCII chars.)  */
      ptrdiff_t nbytes = SBYTES (needle);
      for (ptrdiff_t i = 0; i < nbytes; i++)
        {
          int c = SREF (needle, i);
          if (CHAR_BYTE8_HEAD_P (c))
            i++;                /* Skip raw byte.  */
          else if (!ASCII_CHAR_P (c))
            return Qnil;  /* Found a char that can't be in the haystack.  */
        }

      /* "Raw bytes" (aka eighth-bit) are represented differently in
         multibyte and unibyte strings.  */
      Lisp_Object uni_needle = Fstring_to_unibyte (needle);
      res = memmem (haystart, haybytes,
                    SSDATA (uni_needle), SBYTES (uni_needle));
    }

  if (! res)
    return Qnil;

  return make_int (string_byte_to_char (haystack, res - SSDATA (haystack)));
}

DEFUN ("object-intervals", Fobject_intervals, Sobject_intervals, 1, 1, 0,
       doc: /* Return a copy of the text properties of OBJECT.
OBJECT must be a buffer or a string.

Altering this copy does not change the layout of the text properties
in OBJECT.  */)
  (register Lisp_Object object)
{
  INTERVAL intervals;

  if (STRINGP (object))
    intervals = string_intervals (object);
  else if (BUFFERP (object))
    intervals = buffer_intervals (XBUFFER (object));
  else
    wrong_type_argument (Qbuffer_or_string_p, object);

  if (! intervals)
    return Qnil;

  Lisp_Object collector = Qnil;
  traverse_intervals (intervals, 0, collect_interval, &collector);
  return Fnreverse (collector);
}

DEFUN ("line-number-at-pos", Fline_number_at_pos,
       Sline_number_at_pos, 0, 2, 0,
       doc: /* Return the line number at POSITION in the current buffer.
If POSITION is nil or omitted, it defaults to point's position in the
current buffer.

If the buffer is narrowed, the return value by default counts the lines
from the beginning of the accessible portion of the buffer.  But if the
second optional argument ABSOLUTE is non-nil, the value counts the lines
from the absolute start of the buffer, disregarding the narrowing.  */)
  (register Lisp_Object position, Lisp_Object absolute)
{
  ptrdiff_t pos_byte, start_byte = BEGV_BYTE;

  if (!BUFFER_LIVE_P (current_buffer))
    error ("Attempt to count lines in a dead buffer");

  if (MARKERP (position))
    {
      /* We don't trust the byte position if the marker's buffer is
         not the current buffer.  */
      if (XMARKER (position)->buffer != current_buffer)
	pos_byte = CHAR_TO_BYTE (marker_position (position));
      else
	pos_byte = marker_byte_position (position);
    }
  else if (NILP (position))
    pos_byte = PT_BYTE;
  else
    {
      CHECK_FIXNUM (position);
      ptrdiff_t pos = XFIXNUM (position);
      /* Check that POSITION is valid. */
      if (pos < BEG || pos > Z)
	args_out_of_range_3 (position, make_int (BEG), make_int (Z));
      pos_byte = CHAR_TO_BYTE (pos);
    }

  if (!NILP (absolute))
    start_byte = BEG_BYTE;
  else if (NILP (absolute))
    pos_byte = clip_to_bounds (BEGV_BYTE, pos_byte, ZV_BYTE);

  /* Check that POSITION is valid. */
  if (pos_byte < BEG_BYTE || pos_byte > Z_BYTE)
    args_out_of_range_3 (make_int (BYTE_TO_CHAR (pos_byte)),
			 make_int (BEG), make_int (Z));

  return make_int (count_lines (start_byte, pos_byte) + 1);
}


void
syms_of_fns (void)
{
  /* Hash table stuff.  */
  DEFSYM (Qhash_table_p, "hash-table-p");
  DEFSYM (Qeq, "eq");
  DEFSYM (Qeql, "eql");
  DEFSYM (Qequal, "equal");
  DEFSYM (QCtest, ":test");
  DEFSYM (QCsize, ":size");
  DEFSYM (QCpurecopy, ":purecopy");
  DEFSYM (QCrehash_size, ":rehash-size");
  DEFSYM (QCrehash_threshold, ":rehash-threshold");
  DEFSYM (QCweakness, ":weakness");
  DEFSYM (Qkey, "key");
  DEFSYM (Qvalue, "value");
  DEFSYM (Qhash_table_test, "hash-table-test");
  DEFSYM (Qkey_or_value, "key-or-value");
  DEFSYM (Qkey_and_value, "key-and-value");
  DEFSYM (Qstring_equal, "string-equal");

  defsubr (&Ssxhash_eq);
  defsubr (&Ssxhash_eql);
  defsubr (&Ssxhash_equal);
  defsubr (&Ssxhash_equal_including_properties);
  defsubr (&Smake_hash_table);
  defsubr (&Scopy_hash_table);
  defsubr (&Shash_table_count);
  defsubr (&Shash_table_rehash_size);
  defsubr (&Shash_table_rehash_threshold);
  defsubr (&Shash_table_size);
  defsubr (&Shash_table_test);
  defsubr (&Shash_table_weakness);
  defsubr (&Shash_table_p);
  defsubr (&Sclrhash);
  defsubr (&Sgethash);
  defsubr (&Sputhash);
  defsubr (&Sremhash);
  defsubr (&Smaphash);
  defsubr (&Sdefine_hash_table_test);
  defsubr (&Sinternal__hash_table_histogram);
  defsubr (&Sinternal__hash_table_buckets);
  defsubr (&Sinternal__hash_table_index_size);
  defsubr (&Sstring_search);
  defsubr (&Sobject_intervals);
  defsubr (&Sline_number_at_pos);

  /* Crypto and hashing stuff.  */
  DEFSYM (Qiv_auto, "iv-auto");

  DEFSYM (Qmd5,    "md5");
  DEFSYM (Qsha1,   "sha1");
  DEFSYM (Qsha224, "sha224");
  DEFSYM (Qsha256, "sha256");
  DEFSYM (Qsha384, "sha384");
  DEFSYM (Qsha512, "sha512");

  /* Miscellaneous stuff.  */

  DEFSYM (Qstring_lessp, "string-lessp");
  DEFSYM (Qprovide, "provide");
  DEFSYM (Qrequire, "require");
  DEFSYM (Qyes_or_no_p_history, "yes-or-no-p-history");
  DEFSYM (Qcursor_in_echo_area, "cursor-in-echo-area");
  DEFSYM (Qwidget_type, "widget-type");

  DEFVAR_LISP ("overriding-plist-environment", Voverriding_plist_environment,
               doc: /* An alist that overrides the plists of the symbols which it lists.
Used by the byte-compiler to apply `define-symbol-prop' during
compilation.  */);
  Voverriding_plist_environment = Qnil;
  DEFSYM (Qoverriding_plist_environment, "overriding-plist-environment");

  staticpro (&string_char_byte_cache_string);
  string_char_byte_cache_string = Qnil;

  require_nesting_list = Qnil;
  staticpro (&require_nesting_list);

  Fset (Qyes_or_no_p_history, Qnil);

  DEFVAR_LISP ("features", Vfeatures,
    doc: /* A list of symbols which are the features of the executing Emacs.
Used by `featurep' and `require', and altered by `provide'.  */);
  Vfeatures = list1 (Qemacs);
  DEFSYM (Qfeatures, "features");
  /* Let people use lexically scoped vars named `features'.  */
  Fmake_var_non_special (Qfeatures);
  DEFSYM (Qsubfeatures, "subfeatures");
  DEFSYM (Qfuncall, "funcall");
  DEFSYM (Qplistp, "plistp");
  DEFSYM (Qlist_or_vector_p, "list-or-vector-p");

#ifdef HAVE_LANGINFO_CODESET
  DEFSYM (Qcodeset, "codeset");
  DEFSYM (Qdays, "days");
  DEFSYM (Qmonths, "months");
  DEFSYM (Qpaper, "paper");
#endif	/* HAVE_LANGINFO_CODESET */

  DEFVAR_BOOL ("use-dialog-box", use_dialog_box,
    doc: /* Non-nil means mouse commands use dialog boxes to ask questions.
This applies to `y-or-n-p' and `yes-or-no-p' questions asked by commands
invoked by mouse clicks and mouse menu items.

On some platforms, file selection dialogs are also enabled if this is
non-nil.  */);
  use_dialog_box = true;

  DEFVAR_BOOL ("use-file-dialog", use_file_dialog,
    doc: /* Non-nil means mouse commands use a file dialog to ask for files.
This applies to commands from menus and tool bar buttons even when
they are initiated from the keyboard.  If `use-dialog-box' is nil,
that disables the use of a file dialog, regardless of the value of
this variable.  */);
  use_file_dialog = true;

  DEFVAR_BOOL ("use-short-answers", use_short_answers,
    doc: /* Non-nil means `yes-or-no-p' uses shorter answers "y" or "n".
When non-nil, `yes-or-no-p' will use `y-or-n-p' to read the answer.
We recommend against setting this variable non-nil, because `yes-or-no-p'
is intended to be used when users are expected not to respond too
quickly, but to take their time and perhaps think about the answer.
The same variable also affects the function `read-answer'.  See also
`yes-or-no-prompt'.  */);
  use_short_answers = false;

  DEFVAR_LISP ("yes-or-no-prompt", Vyes_or_no_prompt,
    doc: /* String to append when `yes-or-no-p' asks a question.
For best results this should end in a space.  */);
  Vyes_or_no_prompt = build_unibyte_string ("(yes or no) ");

  defsubr (&Sidentity);
  defsubr (&Srandom);
  defsubr (&Slength);
  defsubr (&Ssafe_length);
  defsubr (&Slength_less);
  defsubr (&Slength_greater);
  defsubr (&Slength_equal);
  defsubr (&Sproper_list_p);
  defsubr (&Sstring_bytes);
  defsubr (&Sstring_distance);
  defsubr (&Sstring_equal);
  defsubr (&Scompare_strings);
  defsubr (&Sstring_lessp);
  defsubr (&Sstring_version_lessp);
  defsubr (&Sstring_collate_lessp);
  defsubr (&Sstring_collate_equalp);
  defsubr (&Sappend);
  defsubr (&Sconcat);
  defsubr (&Svconcat);
  defsubr (&Scopy_sequence);
  defsubr (&Sstring_make_multibyte);
  defsubr (&Sstring_make_unibyte);
  defsubr (&Sstring_as_multibyte);
  defsubr (&Sstring_as_unibyte);
  defsubr (&Sstring_to_multibyte);
  defsubr (&Sstring_to_unibyte);
  defsubr (&Scopy_alist);
  defsubr (&Ssubstring);
  defsubr (&Ssubstring_no_properties);
  defsubr (&Stake);
  defsubr (&Sntake);
  defsubr (&Snthcdr);
  defsubr (&Snth);
  defsubr (&Selt);
  defsubr (&Smember);
  defsubr (&Smemq);
  defsubr (&Smemql);
  defsubr (&Sassq);
  defsubr (&Sassoc);
  defsubr (&Srassq);
  defsubr (&Srassoc);
  defsubr (&Sdelq);
  defsubr (&Sdelete);
  defsubr (&Snreverse);
  defsubr (&Sreverse);
  defsubr (&Ssort);
  defsubr (&Splist_get);
  defsubr (&Sget);
  defsubr (&Splist_put);
  defsubr (&Sput);
  defsubr (&Seql);
  defsubr (&Sequal);
  defsubr (&Sequal_including_properties);
  defsubr (&Svaluelt);
  defsubr (&Sfillarray);
  defsubr (&Sclear_string);
  defsubr (&Snconc);
  defsubr (&Smapcar);
  defsubr (&Smapc);
  defsubr (&Smapcan);
  defsubr (&Smapconcat);
  defsubr (&Syes_or_no_p);
  defsubr (&Sload_average);
  defsubr (&Sfeaturep);
  defsubr (&Srequire);
  defsubr (&Sprovide);
  defsubr (&Splist_member);
  defsubr (&Swidget_put);
  defsubr (&Swidget_get);
  defsubr (&Swidget_apply);
  defsubr (&Sbase64_encode_region);
  defsubr (&Sbase64_decode_region);
  defsubr (&Sbase64_encode_string);
  defsubr (&Sbase64_decode_string);
  defsubr (&Sbase64url_encode_region);
  defsubr (&Sbase64url_encode_string);
  defsubr (&Smd5);
  defsubr (&Ssecure_hash_algorithms);
  defsubr (&Ssecure_hash);
  defsubr (&Sbuffer_hash);
  defsubr (&Slocale_info);
  defsubr (&Sbuffer_line_statistics);

  DEFSYM (Qreal_this_command, "real-this-command");
  DEFSYM (Qfrom__tty_menu_p, "from--tty-menu-p");
  DEFSYM (Qyes_or_no_p, "yes-or-no-p");
  DEFSYM (Qy_or_n_p, "y-or-n-p");

  DEFSYM (QCkey, ":key");
  DEFSYM (QClessp, ":lessp");
  DEFSYM (QCin_place, ":in-place");
  DEFSYM (QCreverse, ":reverse");
  DEFSYM (Qvaluelt, "value<");
}<|MERGE_RESOLUTION|>--- conflicted
+++ resolved
@@ -4915,11 +4915,7 @@
 
 static Lisp_Object make_weak_hash_table
 (const struct hash_table_test *test, EMACS_INT size,
-<<<<<<< HEAD
- hash_table_weakness_t weak, bool purecopy);
-=======
  hash_table_weakness_t weak);
->>>>>>> 6dcb99a2
 #endif
 
 /* Create and initialize a new hash table.
@@ -4943,11 +4939,7 @@
 #ifdef HAVE_MPS
   if (weak != Weak_None)
     {
-<<<<<<< HEAD
-      return make_weak_hash_table (test, size, weak, purecopy);
-=======
       return make_weak_hash_table (test, size, weak);
->>>>>>> 6dcb99a2
     }
 #endif
   struct Lisp_Hash_Table *h = allocate_hash_table ();
@@ -5202,12 +5194,7 @@
     XWEAK_HASH_TABLE (make_weak_hash_table
 		      (strong_hash_table->test,
 		       HASH_TABLE_SIZE (strong_hash_table),
-<<<<<<< HEAD
-		       strong_hash_table->weakness,
-		       false));
-=======
 		       strong_hash_table->weakness));
->>>>>>> 6dcb99a2
 
   XWEAK_HASH_TABLE (weak_hash_table)->strong = new_table->strong;
   XWEAK_HASH_TABLE (weak_hash_table)->weak = new_table->weak;
@@ -5597,11 +5584,7 @@
 Lisp_Object
 strengthen_hash_table (Lisp_Object weak)
 {
-<<<<<<< HEAD
-  Lisp_Object ret = make_hash_table (XWEAK_HASH_TABLE (weak)->strong->test, 0, Weak_None, 0);
-=======
   Lisp_Object ret = make_hash_table (XWEAK_HASH_TABLE (weak)->strong->test, 0, Weak_None);
->>>>>>> 6dcb99a2
 
   Lisp_Object k, v;
   DOHASH_WEAK (XWEAK_HASH_TABLE (weak), k, v)
@@ -5642,14 +5625,8 @@
 
 static Lisp_Object
 make_weak_hash_table (const struct hash_table_test *test, EMACS_INT size,
-<<<<<<< HEAD
-		      hash_table_weakness_t weak, bool purecopy)
-{
-  eassert (!purecopy);
-=======
 		      hash_table_weakness_t weak)
 {
->>>>>>> 6dcb99a2
   eassert (SYMBOLP (test->name));
   eassert (0 <= size && size <= min (MOST_POSITIVE_FIXNUM, PTRDIFF_MAX));
 
@@ -5690,10 +5667,6 @@
       h->strong->next_free = make_fixnum (0);
     }
 
-<<<<<<< HEAD
-  h->strong->purecopy = purecopy;
-=======
->>>>>>> 6dcb99a2
   h->strong->mutable = true;
   /* Finally, mark the new hash table as scannable. */
   h->strong->weak = h->weak;
