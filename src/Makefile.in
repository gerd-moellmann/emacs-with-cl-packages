### @configure_input@

# Copyright (C) 1985, 1987-1988, 1993-1995, 1999-2020 Free Software
# Foundation, Inc.

# This file is part of GNU Emacs.

# GNU Emacs is free software: you can redistribute it and/or modify
# it under the terms of the GNU General Public License as published by
# the Free Software Foundation, either version 3 of the License, or
# (at your option) any later version.

# GNU Emacs is distributed in the hope that it will be useful,
# but WITHOUT ANY WARRANTY; without even the implied warranty of
# MERCHANTABILITY or FITNESS FOR A PARTICULAR PURPOSE.  See the
# GNU General Public License for more details.

# You should have received a copy of the GNU General Public License
# along with GNU Emacs.  If not, see <https://www.gnu.org/licenses/>.


# Note that this file is edited by msdos/sed1v2.inp for MSDOS.  That
# script may need modifying in sync with changes made here.  Try to
# avoid shell-ism because the DOS build has to use the DOS shell.

SHELL = @SHELL@

# Here are the things that we expect ../configure to edit.
# We use $(srcdir) explicitly in dependencies so as not to depend on VPATH.
srcdir = @srcdir@
top_srcdir = @top_srcdir@
# MinGW CPPFLAGS may use this.
abs_top_srcdir=@abs_top_srcdir@
VPATH = $(srcdir)
CC = @CC@
CFLAGS = @CFLAGS@
CPPFLAGS = @CPPFLAGS@
LDFLAGS = @LDFLAGS@
EXEEXT = @EXEEXT@
version = @version@
MKDIR_P = @MKDIR_P@
# Don't use LIBS.  configure puts stuff in it that either shouldn't be
# linked with Emacs or is duplicated by the other stuff below.
# LIBS = @LIBS@
LIBOBJS = @LIBOBJS@

lispsource = $(top_srcdir)/lisp
lib = ../lib
libsrc = ../lib-src
etc = ../etc
oldXMenudir = ../oldXMenu
lwlibdir = ../lwlib

# Configuration files for .o files to depend on.
config_h = config.h $(srcdir)/conf_post.h

## ns-app if HAVE_NS, else empty.
OTHER_FILES = @OTHER_FILES@

## Flags to pass for profiling builds
PROFILING_CFLAGS = @PROFILING_CFLAGS@

## Flags to pass to the compiler to enable build warnings
WARN_CFLAGS = @WARN_CFLAGS@
WERROR_CFLAGS = @WERROR_CFLAGS@

## Machine-specific CFLAGS.
C_SWITCH_MACHINE=@C_SWITCH_MACHINE@
## System-specific CFLAGS.
C_SWITCH_SYSTEM=@C_SWITCH_SYSTEM@

MAC_CFLAGS=@MAC_CFLAGS@
GNUSTEP_CFLAGS=@GNUSTEP_CFLAGS@
PNG_CFLAGS=@PNG_CFLAGS@

## Define C_SWITCH_X_SITE to contain any special flags your compiler
## may need to deal with X Windows.  For instance, if you've defined
## HAVE_X_WINDOWS and your X include files aren't in a place that your
## compiler can find on its own, you might want to add "-I/..." or
## something similar.  This is normally set by configure.
C_SWITCH_X_SITE=@C_SWITCH_X_SITE@

## Define LD_SWITCH_X_SITE to contain any special flags your loader
## may need to deal with X Windows.  For instance, if your X libraries
## aren't in a place that your loader can find on its own, you might
## want to add "-L/..." or something similar.  Only used if
## HAVE_X_WINDOWS.
## FIXME? configure sets a value for this, but it has never been
## substituted in this or any other Makefile. Cf C_SWITCH_X_SITE.
LD_SWITCH_X_SITE=

## This must come before LD_SWITCH_SYSTEM.
## If needed, a -rpath option that says where to find X windows at run time.
LD_SWITCH_X_SITE_RPATH=@LD_SWITCH_X_SITE_RPATH@

## System-specific LDFLAGS.
LD_SWITCH_SYSTEM=@LD_SWITCH_SYSTEM@

## This holds any special options for linking temacs only (i.e., not
## used by configure).
LD_SWITCH_SYSTEM_TEMACS=@LD_SWITCH_SYSTEM_TEMACS@

## Flags to pass to ld only for temacs.
TEMACS_LDFLAGS = $(LD_SWITCH_SYSTEM) $(LD_SWITCH_SYSTEM_TEMACS)

## If needed, the names of the paxctl and setfattr programs.
## On grsecurity/PaX systems, unexec will fail due to a gap between
## the bss section and the heap.  Older versions need paxctl to work
## around this, newer ones setfattr.  See Bug#11398 and Bug#16343.
PAXCTL = @PAXCTL@
SETFATTR = @SETFATTR@
## Commands to set PaX flags on dumped and not-dumped instances of Emacs.
PAXCTL_dumped = @PAXCTL_dumped@
PAXCTL_notdumped = @PAXCTL_notdumped@

## Some systems define this to request special libraries.
LIBS_SYSTEM=@LIBS_SYSTEM@

## -lm, or empty.
LIB_MATH=@LIB_MATH@

## -lpthread, or empty.
LIB_PTHREAD=@LIB_PTHREAD@

LIBIMAGE=@LIBTIFF@ @LIBJPEG@ @LIBPNG@ @LIBGIF@ @LIBXPM@

XCB_LIBS=@XCB_LIBS@
XFT_LIBS=@XFT_LIBS@
XRENDER_LIBS=@XRENDER_LIBS@
LIBX_EXTRA=-lX11 $(XCB_LIBS) $(XFT_LIBS) $(XRENDER_LIBS)

FONTCONFIG_CFLAGS = @FONTCONFIG_CFLAGS@
FONTCONFIG_LIBS = @FONTCONFIG_LIBS@
FREETYPE_CFLAGS = @FREETYPE_CFLAGS@
FREETYPE_LIBS = @FREETYPE_LIBS@
HARFBUZZ_CFLAGS = @HARFBUZZ_CFLAGS@
HARFBUZZ_LIBS = @HARFBUZZ_LIBS@
LIBOTF_CFLAGS = @LIBOTF_CFLAGS@
LIBOTF_LIBS = @LIBOTF_LIBS@
M17N_FLT_CFLAGS = @M17N_FLT_CFLAGS@
M17N_FLT_LIBS = @M17N_FLT_LIBS@

LIB_ACL=@LIB_ACL@
LIB_CLOCK_GETTIME=@LIB_CLOCK_GETTIME@
LIB_EACCESS=@LIB_EACCESS@
LIB_TIMER_TIME=@LIB_TIMER_TIME@

DBUS_CFLAGS = @DBUS_CFLAGS@
DBUS_LIBS = @DBUS_LIBS@
## dbusbind.o if HAVE_DBUS, else empty.
DBUS_OBJ = @DBUS_OBJ@

## xwidgets.o if HAVE_XWIDGETS, else empty.
XWIDGETS_OBJ = @XWIDGETS_OBJ@

LIB_EXECINFO=@LIB_EXECINFO@

SETTINGS_CFLAGS = @SETTINGS_CFLAGS@
SETTINGS_LIBS = @SETTINGS_LIBS@

## gtkutil.o if USE_GTK, else empty.
GTK_OBJ=@GTK_OBJ@

## inotify.o if HAVE_INOTIFY.
## kqueue.o if HAVE_KQUEUE.
## gfilenotify.o if HAVE_GFILENOTIFY.
## w32notify.o if HAVE_W32NOTIFY.
NOTIFY_OBJ = @NOTIFY_OBJ@
NOTIFY_CFLAGS = @NOTIFY_CFLAGS@
NOTIFY_LIBS = @NOTIFY_LIBS@

## -ltermcap, or -lncurses, or -lcurses, or "".
LIBS_TERMCAP=@LIBS_TERMCAP@
## terminfo.o if TERMINFO, else (on MS-DOS only: termcap.o +) tparam.o.
TERMCAP_OBJ=@TERMCAP_OBJ@

LIBXMU=@LIBXMU@

LIBXSM=@LIBXSM@

LIBXTR6=@LIBXTR6@

## $(LIBXMU) -lXt $(LIBXTR6) -lXext if USE_X_TOOLKIT, else $(LIBXSM).
## Only used if HAVE_X_WINDOWS.
LIBXT_OTHER=@LIBXT_OTHER@

## If !HAVE_X11 || USE_GTK, empty.
## Else if USE_X_TOOLKIT, $(lwlibdir)/liblw.a.
## Else $(oldXMenudir)/libXMenu11.a.
LIBXMENU=@LIBXMENU@

## xmenu.o if HAVE_X_WINDOWS, else empty.
XMENU_OBJ=@XMENU_OBJ@
## xterm.o xfns.o xselect.o xrdb.o xsmfns.o xsettings.o if
## HAVE_X_WINDOWS, else empty.
XOBJ=@XOBJ@

# xgselect.o if linking with GLib, else empty
XGSELOBJ=@XGSELOBJ@

TOOLKIT_LIBW=@TOOLKIT_LIBW@

## Only used if HAVE_X11, in LIBX_OTHER.
LIBXT=$(TOOLKIT_LIBW) $(LIBXT_OTHER)

## If HAVE_X11, $(LIBXT) $(LIBX_EXTRA), else empty.
LIBX_OTHER=@LIBX_OTHER@

## LIBXMENU is empty if !HAVE_X_WINDOWS.
## LD_SWITCH_X_SITE should not be used if not using X, but nothing
## sets it at present, and if something ever does, it should be
## configure, which should set it to nil in non-X builds.
LIBX_BASE=$(LIBXMENU) $(LD_SWITCH_X_SITE)

## Used only for GNUstep.
LIBS_GNUSTEP=$(patsubst -specs=%-hardened-ld,,@LIBS_GNUSTEP@)

LIBSOUND= @LIBSOUND@
CFLAGS_SOUND= @CFLAGS_SOUND@

RSVG_LIBS= @RSVG_LIBS@
RSVG_CFLAGS= @RSVG_CFLAGS@

WEBKIT_LIBS= @WEBKIT_LIBS@
WEBKIT_CFLAGS= @WEBKIT_CFLAGS@

CAIRO_LIBS= @CAIRO_LIBS@
CAIRO_CFLAGS= @CAIRO_CFLAGS@

IMAGEMAGICK_LIBS= @IMAGEMAGICK_LIBS@
IMAGEMAGICK_CFLAGS= @IMAGEMAGICK_CFLAGS@

LIBXML2_LIBS = @LIBXML2_LIBS@
LIBXML2_CFLAGS = @LIBXML2_CFLAGS@

GETADDRINFO_A_LIBS = @GETADDRINFO_A_LIBS@

LCMS2_LIBS = @LCMS2_LIBS@
LCMS2_CFLAGS = @LCMS2_CFLAGS@

LIBZ = @LIBZ@

## system-specific libs for dynamic modules, else empty
LIBMODULES = @LIBMODULES@
## dynlib.o emacs-module.o if modules enabled, else empty
MODULES_OBJ = @MODULES_OBJ@

XRANDR_LIBS = @XRANDR_LIBS@
XRANDR_CFLAGS = @XRANDR_CFLAGS@

XINERAMA_LIBS = @XINERAMA_LIBS@
XINERAMA_CFLAGS = @XINERAMA_CFLAGS@

XFIXES_LIBS = @XFIXES_LIBS@
XFIXES_CFLAGS = @XFIXES_CFLAGS@

XDBE_LIBS = @XDBE_LIBS@
XDBE_CFLAGS = @XDBE_CFLAGS@

## widget.o if USE_X_TOOLKIT, otherwise empty.
WIDGET_OBJ=@WIDGET_OBJ@

HYBRID_MALLOC = @HYBRID_MALLOC@

## cygw32.o if CYGWIN, otherwise empty.
CYGWIN_OBJ=@CYGWIN_OBJ@

## fontset.o fringe.o image.o if we have any window system
WINDOW_SYSTEM_OBJ=@WINDOW_SYSTEM_OBJ@

## dosfns.o msdos.o w16select.o if MSDOS.
MSDOS_OBJ =
## w16select.o termcap.o if MSDOS && HAVE_X_WINDOWS.
MSDOS_X_OBJ =

## mac.o macterm.o macfns.o macmenu.o macselect.o macfont.o fontset.o
## fringe.o image.o if HAVE_MACGUI, otherwise empty.
MAC_OBJ=@MAC_OBJ@
## macappkit.o if HAVE_MACGUI, otherwise empty.
MAC_OBJC_OBJ=@MAC_OBJC_OBJ@

NS_OBJ=@NS_OBJ@
## nsterm.o nsfns.o nsmenu.o nsselect.o nsimage.o ns_fontfile if HAVE_NS.
NS_OBJC_OBJ=@NS_OBJC_OBJ@
## Used only for GNUstep.
GNU_OBJC_CFLAGS=$(patsubst -specs=%-hardened-cc1,,@GNU_OBJC_CFLAGS@)
## w32fns.o w32menu.c w32reg.o fringe.o fontset.o w32font.o w32term.o
## w32xfns.o w32select.o image.o w32uniscribe.o w32cygwinx.o if HAVE_W32,
## w32cygwinx.o if CYGWIN but not HAVE_W32, else empty.
W32_OBJ=@W32_OBJ@
## -lkernel32 -luser32 -lusp10 -lgdi32 -lole32 -lcomdlg32 -lcomctl32
## -lwinspool if HAVE_W32,
## -lkernel32 if CYGWIN but not HAVE_W32, else empty.
W32_LIBS=@W32_LIBS@

## emacs.res if HAVE_W32
EMACSRES = @EMACSRES@
## If HAVE_W32, compiler arguments for including
## the resource file in the binary.
## Cygwin: -Wl,emacs.res
## MinGW: emacs.res
W32_RES_LINK=@W32_RES_LINK@

## Empty if !HAVE_X_WINDOWS
## xfont.o ftfont.o xftfont.o ftxfont.o if HAVE_XFT
## xfont.o ftfont.o ftxfont.o if HAVE_FREETYPE
## xfont.o ftfont.o ftcrfont.o if USE_CAIRO
## else xfont.o
## if HAVE_HARFBUZZ, hbfont.o is added regardless of the rest
FONT_OBJ=@FONT_OBJ@

## Empty for MinGW, cm.o for the rest.
CM_OBJ=@CM_OBJ@

LIBGPM = @LIBGPM@

LIBSELINUX_LIBS = @LIBSELINUX_LIBS@

LIBGNUTLS_LIBS = @LIBGNUTLS_LIBS@
LIBGNUTLS_CFLAGS = @LIBGNUTLS_CFLAGS@

LIBSYSTEMD_LIBS = @LIBSYSTEMD_LIBS@
LIBSYSTEMD_CFLAGS = @LIBSYSTEMD_CFLAGS@

JSON_LIBS = @JSON_LIBS@
JSON_CFLAGS = @JSON_CFLAGS@
JSON_OBJ = @JSON_OBJ@

INTERVALS_H = dispextern.h intervals.h composite.h

GETLOADAVG_LIBS = @GETLOADAVG_LIBS@

GMP_LIB = @GMP_LIB@
GMP_OBJ = @GMP_OBJ@

RUN_TEMACS = ./temacs

# Whether builds should contain details. '--no-build-details' or empty.
BUILD_DETAILS = @BUILD_DETAILS@

UNEXEC_OBJ = @UNEXEC_OBJ@

DUMPING=@DUMPING@
CHECK_STRUCTS = @CHECK_STRUCTS@
HAVE_PDUMPER = @HAVE_PDUMPER@

# 'make' verbosity.
AM_DEFAULT_VERBOSITY = @AM_DEFAULT_VERBOSITY@

AM_V_CC = $(am__v_CC_@AM_V@)
am__v_CC_ = $(am__v_CC_@AM_DEFAULT_V@)
am__v_CC_0 = @echo "  CC      " $@;
am__v_CC_1 =

AM_V_CCLD = $(am__v_CCLD_@AM_V@)
am__v_CCLD_ = $(am__v_CCLD_@AM_DEFAULT_V@)
am__v_CCLD_0 = @echo "  CCLD    " $@;
am__v_CCLD_1 =

AM_V_GEN = $(am__v_GEN_@AM_V@)
am__v_GEN_ = $(am__v_GEN_@AM_DEFAULT_V@)
am__v_GEN_0 = @echo "  GEN     " $@;
am__v_GEN_1 =

AM_V_at = $(am__v_at_@AM_V@)
am__v_at_ = $(am__v_at_@AM_DEFAULT_V@)
am__v_at_0 = @
am__v_at_1 =

AM_V_NO_PD = $(am__v_NO_PD_@AM_V@)
am__v_NO_PD_ = $(am__v_NO_PD_@AM_DEFAULT_V@)
am__v_NO_PD_0 = --no-print-directory
am__v_NO_PD_1 =

bootstrap_exe = ../src/bootstrap-emacs$(EXEEXT)
ifeq ($(DUMPING),pdumper)
bootstrap_pdmp := bootstrap-emacs.pdmp # Keep in sync with loadup.el
pdmp := emacs.pdmp
else
bootstrap_pdmp :=
pdmp :=
endif

# Flags that might be in WARN_CFLAGS but are not valid for Objective C.
NON_OBJC_CFLAGS = -Wignored-attributes -Wignored-qualifiers -Wopenmp-simd

# -Demacs makes some files produce the correct version for use in Emacs.
# MYCPPFLAGS is for by-hand Emacs-specific overrides, e.g.,
# "make MYCPPFLAGS='-DDBUS_DEBUG'".
EMACS_CFLAGS=-Demacs $(MYCPPFLAGS) -I. -I$(srcdir) \
  -I$(lib) -I$(top_srcdir)/lib \
  $(C_SWITCH_MACHINE) $(C_SWITCH_SYSTEM) $(C_SWITCH_X_SITE) \
  $(MAC_CFLAGS) $(GNUSTEP_CFLAGS) $(CFLAGS_SOUND) $(RSVG_CFLAGS) $(IMAGEMAGICK_CFLAGS) \
  $(PNG_CFLAGS) $(LIBXML2_CFLAGS) $(DBUS_CFLAGS) \
  $(XRANDR_CFLAGS) $(XINERAMA_CFLAGS) $(XFIXES_CFLAGS) $(XDBE_CFLAGS) \
  $(WEBKIT_CFLAGS) $(LCMS2_CFLAGS) \
  $(SETTINGS_CFLAGS) $(FREETYPE_CFLAGS) $(FONTCONFIG_CFLAGS) \
  $(HARFBUZZ_CFLAGS) $(LIBOTF_CFLAGS) $(M17N_FLT_CFLAGS) $(DEPFLAGS) \
  $(LIBSYSTEMD_CFLAGS) $(JSON_CFLAGS) \
  $(LIBGNUTLS_CFLAGS) $(NOTIFY_CFLAGS) $(CAIRO_CFLAGS) \
  $(WERROR_CFLAGS)
ALL_CFLAGS = $(EMACS_CFLAGS) $(WARN_CFLAGS) $(CFLAGS)
ALL_OBJC_CFLAGS = $(EMACS_CFLAGS) \
  $(filter-out $(NON_OBJC_CFLAGS),$(WARN_CFLAGS)) $(CFLAGS) \
  $(GNU_OBJC_CFLAGS)

.SUFFIXES: .m
.c.o:
	$(AM_V_CC)$(CC) -c $(CPPFLAGS) $(ALL_CFLAGS) $(PROFILING_CFLAGS) $<
.m.o:
	$(AM_V_CC)$(CC) -c $(CPPFLAGS) $(ALL_OBJC_CFLAGS) $(PROFILING_CFLAGS) $<

## lastfile must follow all files whose initialized data areas should
## be dumped as pure by dump-emacs.
base_obj = dispnew.o frame.o scroll.o xdisp.o menu.o $(XMENU_OBJ) window.o \
	charset.o coding.o category.o ccl.o character.o chartab.o bidi.o \
	$(CM_OBJ) term.o terminal.o xfaces.o $(XOBJ) $(GTK_OBJ) $(DBUS_OBJ) \
	emacs.o keyboard.o macros.o keymap.o sysdep.o \
	bignum.o buffer.o filelock.o insdel.o marker.o \
	minibuf.o fileio.o dired.o \
	cmds.o casetab.o casefiddle.o indent.o search.o regex-emacs.o undo.o \
	alloc.o pdumper.o data.o doc.o editfns.o callint.o \
	eval.o floatfns.o fns.o font.o print.o lread.o $(MODULES_OBJ) \
	syntax.o $(UNEXEC_OBJ) bytecode.o \
	process.o gnutls.o callproc.o \
	region-cache.o sound.o timefns.o atimer.o \
	doprnt.o intervals.o textprop.o composite.o xml.o lcms.o $(NOTIFY_OBJ) \
	$(XWIDGETS_OBJ) \
	profiler.o decompress.o \
	thread.o systhread.o \
	$(if $(HYBRID_MALLOC),sheap.o) \
<<<<<<< HEAD
	$(MSDOS_OBJ) $(MSDOS_X_OBJ) $(MAC_OBJ) $(NS_OBJ) $(CYGWIN_OBJ) $(FONT_OBJ) \
	$(W32_OBJ) $(WINDOW_SYSTEM_OBJ) $(XGSELOBJ)
obj = $(base_obj) $(MAC_OBJC_OBJ) $(NS_OBJC_OBJ)
=======
	$(MSDOS_OBJ) $(MSDOS_X_OBJ) $(NS_OBJ) $(CYGWIN_OBJ) $(FONT_OBJ) \
	$(W32_OBJ) $(WINDOW_SYSTEM_OBJ) $(XGSELOBJ) $(JSON_OBJ) $(GMP_OBJ)
obj = $(base_obj) $(NS_OBJC_OBJ)
>>>>>>> c5f255d6

## Object files used on some machine or other.
## These go in the DOC file on all machines in case they are needed.
## Some of them have no DOC entries, but it does no harm to have them
## in the list, in case they ever add any such entries.
SOME_MACHINE_OBJECTS = dosfns.o msdos.o \
  xterm.o xfns.o xmenu.o xselect.o xrdb.o xsmfns.o fringe.o image.o \
  mac.o macterm.o macfns.o macmenu.o macselect.o fontset.o dbusbind.o cygw32.o \
  nsterm.o nsfns.o nsmenu.o nsselect.o nsimage.o nsfont.o macfont.o \
  w32.o w32console.o w32cygwinx.o w32fns.o w32heap.o w32inevt.o w32notify.o \
  w32menu.o w32proc.o w32reg.o w32select.o w32term.o w32xfns.o \
  w16select.o widget.o xfont.o ftfont.o xftfont.o ftxfont.o gtkutil.o \
  xsettings.o xgselect.o termcap.o hbfont.o

## gmalloc.o if !SYSTEM_MALLOC && !DOUG_LEA_MALLOC, else empty.
GMALLOC_OBJ=@GMALLOC_OBJ@

## vm-limit.o if !SYSTEM_MALLOC, else empty.
VMLIMIT_OBJ=@VMLIMIT_OBJ@

## ralloc.o if !SYSTEM_MALLOC && REL_ALLOC, else empty.
RALLOC_OBJ=@RALLOC_OBJ@

## Empty on Cygwin and MinGW, lastfile.o elsewhere.
PRE_ALLOC_OBJ=@PRE_ALLOC_OBJ@
## lastfile.o on Cygwin and MinGW, empty elsewhere.
POST_ALLOC_OBJ=@POST_ALLOC_OBJ@

## List of object files that make-docfile should not be told about.
otherobj= $(TERMCAP_OBJ) $(PRE_ALLOC_OBJ) $(GMALLOC_OBJ) $(RALLOC_OBJ) \
  $(POST_ALLOC_OBJ) $(WIDGET_OBJ) $(LIBOBJS)

## All object files linked into temacs.  $(VMLIMIT_OBJ) should be first.
## (On MinGW, firstfile.o should be before vm-limit.o.)
FIRSTFILE_OBJ=@FIRSTFILE_OBJ@
ALLOBJS = $(FIRSTFILE_OBJ) $(VMLIMIT_OBJ) $(obj) $(otherobj)

# Must be first, before dep inclusion!
all: emacs$(EXEEXT) $(pdmp) $(OTHER_FILES)
.PHONY: all

dmpstruct_headers=$(srcdir)/lisp.h $(srcdir)/buffer.h \
	$(srcdir)/intervals.h $(srcdir)/charset.h $(srcdir)/bignum.h
ifeq ($(CHECK_STRUCTS),true)
pdumper.o: dmpstruct.h
endif
dmpstruct.h: $(srcdir)/dmpstruct.awk
dmpstruct.h: $(libsrc)/make-fingerprint$(EXEEXT) $(dmpstruct_headers)
	$(AM_V_GEN)POSIXLY_CORRECT=1 awk -f $(srcdir)/dmpstruct.awk \
		$(dmpstruct_headers) > $@

AUTO_DEPEND = @AUTO_DEPEND@
DEPDIR = deps
ifeq ($(AUTO_DEPEND),yes)
  DEPFLAGS = -MMD -MF $(DEPDIR)/$*.d -MP
  -include $(ALLOBJS:%.o=$(DEPDIR)/%.d)
else
  DEPFLAGS =
  include $(srcdir)/deps.mk
endif

## This is the list of all Lisp files that might be loaded into the
## dumped Emacs.  Some of them are not loaded on all platforms, but
## the DOC file on every platform uses them (because the DOC file is
## supposed to be platform-independent).
## Note that this list should not include lisp files which might not
## be present, like site-load.el and site-init.el; this makefile
## expects them all to be either present or buildable.
##
## To generate this list from loadup.el, we can either:
## 1) Extract everything matching (load "..."), in which case
## we need to add charprop.el by hand; or
## 2) Extract everything matching (load "...", in which case
## we need to remove leim-list, site-init, and site-load by hand.
## There's not much to choose between these two approaches,
## but the second one seems like it could be more future-proof.
shortlisp =
lisp.mk: $(lispsource)/loadup.el
	@rm -f $@
	${AM_V_GEN}( printf 'shortlisp = \\\n'; \
	sed -n 's/^[ \t]*(load "\([^"]*\)".*/\1/p' $< | \
	  sed -e 's/$$/.elc \\/' -e 's/\.el\.elc/.el/'; \
	echo "" ) > $@

-include lisp.mk
shortlisp_filter = leim/leim-list.el site-load.elc site-init.elc
shortlisp := $(filter-out ${shortlisp_filter},${shortlisp})
## Place loaddefs.el first, so it gets generated first, since it is on
## the critical path (relevant in parallel compilations).
## We don't really need to sort, but may as well use it to remove duplicates.
shortlisp := loaddefs.el loadup.el $(sort ${shortlisp})
lisp = $(addprefix ${lispsource}/,${shortlisp})

## Construct full set of libraries to be linked.
LIBES = $(LIBS) $(W32_LIBS) $(LIBS_GNUSTEP) $(LIBX_BASE) $(LIBIMAGE) \
   $(LIBX_OTHER) $(LIBSOUND) \
   $(RSVG_LIBS) $(IMAGEMAGICK_LIBS) $(LIB_ACL) $(LIB_CLOCK_GETTIME) \
   $(WEBKIT_LIBS) \
   $(LIB_EACCESS) $(LIB_TIMER_TIME) $(DBUS_LIBS) \
   $(LIB_EXECINFO) $(XRANDR_LIBS) $(XINERAMA_LIBS) $(XFIXES_LIBS) \
   $(XDBE_LIBS) \
   $(LIBXML2_LIBS) $(LIBGPM) $(LIBS_SYSTEM) $(CAIRO_LIBS) \
   $(LIBS_TERMCAP) $(GETLOADAVG_LIBS) $(SETTINGS_LIBS) $(LIBSELINUX_LIBS) \
   $(FREETYPE_LIBS) $(FONTCONFIG_LIBS) $(HARFBUZZ_LIBS) $(LIBOTF_LIBS) $(M17N_FLT_LIBS) \
   $(LIBGNUTLS_LIBS) $(LIB_PTHREAD) $(GETADDRINFO_A_LIBS) $(LCMS2_LIBS) \
   $(NOTIFY_LIBS) $(LIB_MATH) $(LIBZ) $(LIBMODULES) $(LIBSYSTEMD_LIBS) \
   $(JSON_LIBS) $(GMP_LIB)

## FORCE it so that admin/unidata can decide whether this file is
## up-to-date.  Although since charprop depends on bootstrap-emacs,
## and emacs depends on charprop, in practice this rule was always run
## anyway.
$(lispsource)/international/charprop.el: \
  FORCE | bootstrap-emacs$(EXEEXT) $(bootstrap_pdmp)
	$(MAKE) -C ../admin/unidata all EMACS="../$(bootstrap_exe)"

## We require charprop.el to exist before ucs-normalize.el is
## byte-compiled, because ucs-normalize.el needs to load 2 uni-*.el files.
## And ns-win requires ucs-normalize.
$(lispsource)/international/ucs-normalize.elc $(lispsource)/term/ns-win.elc: | \
  $(lispsource)/international/charprop.el

lispintdir = ${lispsource}/international
${lispintdir}/cp51932.el ${lispintdir}/eucjp-ms.el: FORCE
	${MAKE} -C ../admin/charsets $(notdir $@)

charsets = ${top_srcdir}/admin/charsets/charsets.stamp
${charsets}: FORCE
	$(MAKE) -C ../admin/charsets all

charscript = ${lispintdir}/charscript.el
${charscript}: FORCE
	$(MAKE) -C ../admin/unidata $(notdir $@)

${lispintdir}/characters.elc: ${charscript:.el=.elc}

## The dumped Emacs is as functional and more efficient than
## bootstrap-emacs, so we replace the latter with the former.
## Strictly speaking, emacs does not depend directly on all of $lisp,
## since not all pieces are used on all platforms.  But DOC depends
## on all of $lisp, and emacs depends on DOC, so it is ok to use $lisp here.
emacs$(EXEEXT): temacs$(EXEEXT) \
                lisp.mk $(etc)/DOC $(lisp) \
                $(lispsource)/international/charprop.el ${charsets}
ifeq ($(DUMPING),unexec)
	LC_ALL=C $(RUN_TEMACS) -batch $(BUILD_DETAILS) -l loadup --temacs=dump
  ifneq ($(PAXCTL_dumped),)
	      $(PAXCTL_dumped) emacs$(EXEEXT)
  endif
	cp -f $@ bootstrap-emacs$(EXEEXT)
else
	rm -f $@ && cp -f temacs$(EXEEXT) $@
endif

ifeq ($(DUMPING),pdumper)
$(pdmp): emacs$(EXEEXT)
	LC_ALL=C $(RUN_TEMACS) -batch $(BUILD_DETAILS) -l loadup --temacs=pdump
	cp -f $@ $(bootstrap_pdmp)
endif

## We run make-docfile twice because the command line may get too long
## on some systems.  Unfortunately, no-one has any idea
## exactly how long the maximum safe command line length is on all the
## various systems that Emacs supports.
##
## $(SOME_MACHINE_OBJECTS) comes before $(obj) because some files may
## or may not be included in $(obj), but they are always included in
## $(SOME_MACHINE_OBJECTS).  Since a file is processed when it is mentioned
## for the first time, this prevents any variation between configurations
## in the contents of the DOC file.
##
$(etc)/DOC: lisp.mk $(libsrc)/make-docfile$(EXEEXT) $(obj) $(lisp)
	$(AM_V_GEN)$(MKDIR_P) $(etc)
	$(AM_V_at)rm -f $(etc)/DOC
	$(AM_V_at)$(libsrc)/make-docfile -d $(srcdir) \
	  $(SOME_MACHINE_OBJECTS) $(obj) > $(etc)/DOC
	$(AM_V_at)$(libsrc)/make-docfile -a $(etc)/DOC -d $(lispsource) \
	  $(shortlisp)

$(libsrc)/make-docfile$(EXEEXT) $(libsrc)/make-fingerprint$(EXEEXT): \
  $(lib)/libgnu.a
	$(MAKE) -C $(dir $@) $(notdir $@)

buildobj.h: Makefile
	$(AM_V_GEN)for i in $(ALLOBJS); do \
	  echo "$$i" | sed 's,.*/,,; s/\.obj$$/\.o/; s/^/"/; s/$$/",/' \
	    || exit; \
	done >$@.tmp
	$(AM_V_at)mv $@.tmp $@

GLOBAL_SOURCES = $(base_obj:.o=.c) $(MAC_OBJC_OBJ:.o=.m) $(NS_OBJC_OBJ:.o=.m)

AM_V_GLOBALS = $(am__v_GLOBALS_@AM_V@)
am__v_GLOBALS_ = $(am__v_GLOBALS_@AM_DEFAULT_V@)
am__v_GLOBALS_0 = @echo "  GEN     " globals.h;
am__v_GLOBALS_1 =

gl-stamp: $(libsrc)/make-docfile$(EXEEXT) $(GLOBAL_SOURCES)
	$(AM_V_GLOBALS)$(libsrc)/make-docfile -d $(srcdir) -g $(obj) > globals.tmp
	$(AM_V_at)$(top_srcdir)/build-aux/move-if-change globals.tmp globals.h
	$(AM_V_at)echo timestamp > $@

globals.h: gl-stamp; @true

$(ALLOBJS): globals.h

LIBEGNU_ARCHIVE = $(lib)/lib$(if $(HYBRID_MALLOC),e)gnu.a

$(LIBEGNU_ARCHIVE): $(config_h)
	$(MAKE) -C $(dir $@) all

ifeq ($(HAVE_PDUMPER),yes)
  MAKE_PDUMPER_FINGERPRINT = $(libsrc)/make-fingerprint$(EXEEXT)
else
  MAKE_PDUMPER_FINGERPRINT =
endif

## We have to create $(etc) here because init_cmdargs tests its
## existence when setting Vinstallation_directory (FIXME?).
## This goes on to affect various things, and the emacs binary fails
## to start if Vinstallation_directory has the wrong value.
temacs$(EXEEXT): $(LIBXMENU) $(ALLOBJS) $(LIBEGNU_ARCHIVE) $(EMACSRES) \
  $(charsets) $(charscript) $(MAKE_PDUMPER_FINGERPRINT)
	$(AM_V_CCLD)$(CC) -o $@.tmp \
	  $(ALL_CFLAGS) $(TEMACS_LDFLAGS) $(LDFLAGS) \
	  $(ALLOBJS) $(LIBEGNU_ARCHIVE) $(W32_RES_LINK) $(LIBES)
ifeq ($(HAVE_PDUMPER),yes)
	$(AM_V_at)$(MAKE_PDUMPER_FINGERPRINT) $@.tmp
endif
	$(AM_V_at)mv $@.tmp $@
	$(MKDIR_P) $(etc)
ifeq ($(DUMPING),unexec)
  ifneq ($(PAXCTL_notdumped),)
	$(PAXCTL_notdumped) $@
  endif
endif

## The following oldxmenu-related rules are only (possibly) used if
## HAVE_X11 && !USE_GTK, but there is no harm in always defining them.
$(lwlibdir)/liblw.a: $(config_h) globals.h lisp.h FORCE
	$(MAKE) -C $(dir $@) $(notdir $@)
$(oldXMenudir)/libXMenu11.a: FORCE
	$(MAKE) -C $(dir $@) $(notdir $@)
FORCE:
.PHONY: FORCE

.PRECIOUS: ../config.status Makefile
../config.status: $(top_srcdir)/configure.ac $(top_srcdir)/m4/*.m4
	$(MAKE) -C $(dir $@) $(notdir $@)
Makefile: ../config.status $(srcdir)/Makefile.in
	$(MAKE) -C .. src/$@

doc.o: buildobj.h

emacs.res: FORCE
	$(MAKE) -C ../nt ../src/emacs.res

.PHONY: macosx-app
macosx-app: emacs$(EXEEXT)
	$(MAKE) -C ../mac all

.PHONY: ns-app
ns-app: emacs$(EXEEXT) $(pdmp)
	$(MAKE) -C ../nextstep all

.PHONY: mostlyclean clean bootstrap-clean distclean maintainer-clean
.PHONY: versionclean extraclean

mostlyclean:
	rm -f temacs$(EXEEXT) core ./*.core \#* ./*.o
	rm -f dmpstruct.h
	rm -f emacs.pdmp
	rm -f ../etc/DOC
	rm -f bootstrap-emacs$(EXEEXT) $(bootstrap_pdmp)
	rm -f emacs-$(version)$(EXEEXT)
	rm -f buildobj.h
	rm -f globals.h gl-stamp
	rm -f ./*.res ./*.tmp
versionclean:
	rm -f emacs$(EXEEXT) emacs-*.*.*[0-9]$(EXEEXT) emacs-*.*.*[0-9].pdmp
	rm -f ../etc/DOC*
clean: mostlyclean versionclean
	rm -f $(DEPDIR)/*

## bootstrap-clean is used to clean up just before a bootstrap.
## It should remove all files generated during a compilation/bootstrap,
## but not things like config.status or TAGS.
bootstrap-clean: clean
	rm -f emacs-module.h epaths.h config.h config.stamp
	if test -f ./.gdbinit; then \
	  mv ./.gdbinit ./.gdbinit.save; \
	  if test -f "$(srcdir)/.gdbinit"; then rm -f ./.gdbinit.save; \
	  else mv ./.gdbinit.save ./.gdbinit; fi; \
	fi

distclean: bootstrap-clean
	rm -f Makefile lisp.mk
	rm -fr $(DEPDIR)

maintainer-clean: distclean
	rm -f TAGS
extraclean: distclean
	rm -f ./*~ \#* TAGS config.in


ETAGS = ../lib-src/etags${EXEEXT}

${ETAGS}: FORCE
	$(MAKE) -C $(dir $@) $(notdir $@)

# Remove macuvs.h since it'd cause `src/emacs`
# to be built before we can get TAGS.
ctagsfiles1 = $(filter-out ${srcdir}/macuvs.h, $(wildcard ${srcdir}/*.[hc]))
ctagsfiles2 = $(wildcard ${srcdir}/*.m)

## In out-of-tree builds, TAGS are generated in the build dir, like
## other non-bootstrap build products (see Bug#31744).

## This does not need to depend on ../lisp and ../lwlib TAGS files,
## because etags "--include" only includes a pointer to the file,
## rather than the file contents.
TAGS: ${ETAGS} $(ctagsfiles1) $(ctagsfiles2)
	$(AM_V_GEN)${ETAGS} --include=../lisp/TAGS --include=$(lwlibdir)/TAGS \
	  --regex='{c}/[ 	]*DEFVAR_[A-Z_ 	(]+"\([^"]+\)"/\1/' \
	  --regex='{c}/[ 	]*DEFVAR_[A-Z_ 	(]+"[^"]+",[ 	]\([A-Za-z0-9_]+\)/\1/' \
	  $(ctagsfiles1) \
	  --regex='{objc}/[ 	]*DEFVAR_[A-Z_ 	(]+"\([^"]+\)"/\1/' \
	  --regex='{objc}/[ 	]*DEFVAR_[A-Z_ 	(]+"[^"]+",[ 	]\([A-Za-z0-9_]+\)/\1/' \
	  $(ctagsfiles2)

## Arrange to make tags tables for ../lisp and ../lwlib,
## which the above TAGS file for the C files includes by reference.
../lisp/TAGS $(lwlibdir)/TAGS: FORCE
	$(MAKE) -C $(dir $@) $(notdir $@) ETAGS="$(ETAGS)"

tags: TAGS ../lisp/TAGS $(lwlibdir)/TAGS
.PHONY: tags


### Bootstrapping.

## Bootstrapping right is difficult because of the circular dependencies.
## Furthermore, we have to deal with the fact that many compilation targets
## such as loaddefs.el or *.elc can typically be produced by any old
## Emacs executable, so we would like to avoid rebuilding them whenever
## we build a new Emacs executable.
##
## (In other words, changing a single file src/foo.c would force
## dumping a new bootstrap-emacs, then re-byte-compiling all preloaded
## elisp files, and only then dump the actual src/emacs, which is not
## wrong, but is overkill in 99.99% of the cases.)
##
## To solve the circularity, we use 2 different Emacs executables,
## "emacs" is the main target and "bootstrap-emacs" is the one used
## to build the *.elc and loaddefs.el files.
## To solve the freshness issue, in the past we tried various clever tricks,
## but now that we require GNU make, we can simply specify
## bootstrap-emacs$(EXEEXT) as an order-only prerequisite.

%.elc: %.el | bootstrap-emacs$(EXEEXT) $(bootstrap_pdmp)
	@$(MAKE) $(AM_V_NO_PD) -C ../lisp EMACS="$(bootstrap_exe)"\
		THEFILE=$< $<c

## VCSWITNESS points to the file that holds info about the current checkout.
## We use it as a heuristic to decide when to rebuild loaddefs.el.
## If empty it is ignored; the parent makefile can set it to some other value.
VCSWITNESS =

$(lispsource)/loaddefs.el: $(VCSWITNESS) | \
		bootstrap-emacs$(EXEEXT) $(bootstrap_pdmp)
	$(MAKE) -C ../lisp autoloads EMACS="$(bootstrap_exe)"

## Dump an Emacs executable named bootstrap-emacs containing the
## files from loadup.el in source form.

bootstrap-emacs$(EXEEXT): temacs$(EXEEXT)
	$(MAKE) -C ../lisp update-subdirs
ifeq ($(DUMPING),unexec)
	$(RUN_TEMACS) --batch $(BUILD_DETAILS) -l loadup --temacs=bootstrap
  ifneq ($(PAXCTL_dumped),)
	$(PAXCTL_dumped) emacs$(EXEEXT)
  endif
	mv -f emacs$(EXEEXT) bootstrap-emacs$(EXEEXT)
	@: Compile some files earlier to speed up further compilation.
	$(MAKE) -C ../lisp compile-first EMACS="$(bootstrap_exe)"
else
	@: In the pdumper case, make compile-first after the dump
	cp -f temacs$(EXEEXT) bootstrap-emacs$(EXEEXT)
endif

ifeq ($(DUMPING),pdumper)
$(bootstrap_pdmp): bootstrap-emacs$(EXEEXT)
	rm -f $@
	$(RUN_TEMACS) --batch $(BUILD_DETAILS) -l loadup --temacs=pbootstrap
	@: Compile some files earlier to speed up further compilation.
	$(MAKE) -C ../lisp compile-first EMACS="$(bootstrap_exe)"
endif

### Flymake support (for C only)
check-syntax:
	$(AM_V_CC)$(CC) -c $(CPPFLAGS) $(ALL_CFLAGS) ${CHK_SOURCES} || true
.PHONY: check-syntax<|MERGE_RESOLUTION|>--- conflicted
+++ resolved
@@ -429,15 +429,9 @@
 	profiler.o decompress.o \
 	thread.o systhread.o \
 	$(if $(HYBRID_MALLOC),sheap.o) \
-<<<<<<< HEAD
 	$(MSDOS_OBJ) $(MSDOS_X_OBJ) $(MAC_OBJ) $(NS_OBJ) $(CYGWIN_OBJ) $(FONT_OBJ) \
-	$(W32_OBJ) $(WINDOW_SYSTEM_OBJ) $(XGSELOBJ)
+	$(W32_OBJ) $(WINDOW_SYSTEM_OBJ) $(XGSELOBJ) $(JSON_OBJ) $(GMP_OBJ)
 obj = $(base_obj) $(MAC_OBJC_OBJ) $(NS_OBJC_OBJ)
-=======
-	$(MSDOS_OBJ) $(MSDOS_X_OBJ) $(NS_OBJ) $(CYGWIN_OBJ) $(FONT_OBJ) \
-	$(W32_OBJ) $(WINDOW_SYSTEM_OBJ) $(XGSELOBJ) $(JSON_OBJ) $(GMP_OBJ)
-obj = $(base_obj) $(NS_OBJC_OBJ)
->>>>>>> c5f255d6
 
 ## Object files used on some machine or other.
 ## These go in the DOC file on all machines in case they are needed.
@@ -696,7 +690,7 @@
 	$(MAKE) -C ../nt ../src/emacs.res
 
 .PHONY: macosx-app
-macosx-app: emacs$(EXEEXT)
+macosx-app: emacs$(EXEEXT) $(pdmp)
 	$(MAKE) -C ../mac all
 
 .PHONY: ns-app
