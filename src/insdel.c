--- conflicted
+++ resolved
@@ -364,15 +364,7 @@
 
   adjust_suspend_auto_hscroll (from, from + old_chars);
 
-<<<<<<< HEAD
-  /* FIXME: When OLD_CHARS is 0, this "replacement" is really just an
-     insertion, but the behavior we provide here in that case is that of
-     `insert-before-markers` rather than that of `insert`.
-     Maybe not a bug, but not a feature either.  */
   DO_MARKERS (current_buffer, m)
-=======
-  for (m = BUF_MARKERS (current_buffer); m; m = m->next)
->>>>>>> a72cfc52
     {
       if (m->bytepos >= prev_to_byte)
 	{
