/* Interface definitions for display code.

Copyright (C) 1985, 1993-1994, 1997-2021 Free Software Foundation, Inc.

This file is part of GNU Emacs.

GNU Emacs is free software: you can redistribute it and/or modify
it under the terms of the GNU General Public License as published by
the Free Software Foundation, either version 3 of the License, or (at
your option) any later version.

GNU Emacs is distributed in the hope that it will be useful,
but WITHOUT ANY WARRANTY; without even the implied warranty of
MERCHANTABILITY or FITNESS FOR A PARTICULAR PURPOSE.  See the
GNU General Public License for more details.

You should have received a copy of the GNU General Public License
along with GNU Emacs.  If not, see <https://www.gnu.org/licenses/>.  */

/* New redisplay written by Gerd Moellmann <gerd@gnu.org>.  */

#ifndef DISPEXTERN_H_INCLUDED
#define DISPEXTERN_H_INCLUDED

#include "character.h"

#ifdef HAVE_X_WINDOWS

#include <X11/Xlib.h>
#ifdef USE_X_TOOLKIT
#include <X11/Intrinsic.h>
#endif /* USE_X_TOOLKIT */

#ifdef HAVE_XRENDER
# include <X11/extensions/Xrender.h>
#endif

typedef XColor Emacs_Color;
typedef Cursor Emacs_Cursor;
#define No_Cursor (None)
#ifndef USE_CAIRO
typedef Pixmap Emacs_Pixmap;
#endif
typedef XRectangle Emacs_Rectangle;
typedef XGCValues Emacs_GC;
#else /* !HAVE_X_WINDOWS */

/* XColor-like struct used by non-X code.  */

typedef struct
{
  unsigned long pixel;
  unsigned short red, green, blue;
} Emacs_Color;

/* Accommodate X's usage of None as a null resource ID.  */
#define No_Cursor (NULL)

/* XRectangle-like struct used by non-X GUI code.  */
typedef struct
{
  int x, y;
  unsigned width, height;
} Emacs_Rectangle;

/* XGCValues-like struct used by non-X GUI code.  */
typedef struct
{
  unsigned long foreground;
  unsigned long background;
} Emacs_GC;

/* Mask values to select foreground/background.  */
/* FIXME: The GC handling in w32 really should be redesigned as to not
   need these.  */
#define GCForeground 0x01
#define GCBackground 0x02

#endif /* HAVE_X_WINDOWS */

#ifdef MSDOS
#include "msdos.h"
#endif

INLINE_HEADER_BEGIN

#include <c-strcase.h>
INLINE int
xstrcasecmp (char const *a, char const *b)
{
  return c_strcasecmp (a, b);
}

#ifdef HAVE_X_WINDOWS
#include <X11/Xresource.h> /* for XrmDatabase */
typedef struct x_display_info Display_Info;
#ifndef USE_CAIRO
typedef XImage *Emacs_Pix_Container;
typedef XImage *Emacs_Pix_Context;
#endif	/* !USE_CAIRO */
#define NativeRectangle XRectangle
#endif

#ifdef USE_CAIRO
/* Minimal version of XImage.  */
typedef struct
{
  int width, height;		/* size of image */
  char *data;			/* pointer to image data */
  int bytes_per_line;		/* accelarator to next line */
  int bits_per_pixel;		/* bits per pixel (ZPixmap) */
} *Emacs_Pix_Container;
typedef Emacs_Pix_Container Emacs_Pixmap;
typedef Emacs_Pix_Container Emacs_Pix_Context;
#endif

#ifdef HAVE_NTGUI
#include "w32gui.h"
typedef struct w32_display_info Display_Info;
typedef XImage *Emacs_Pix_Container;
typedef HDC Emacs_Pix_Context;
#endif

#ifdef HAVE_NS
#include "nsgui.h"
#define FACE_COLOR_TO_PIXEL(face_color, frame) (FRAME_NS_P (frame) \
                                                ? ns_color_index_to_rgba (face_color, frame) \
                                                : face_color)
/* Following typedef needed to accommodate the MSDOS port, believe it or not.  */
typedef struct ns_display_info Display_Info;
typedef Emacs_Pixmap Emacs_Pix_Container;
typedef Emacs_Pixmap Emacs_Pix_Context;
#else
#define FACE_COLOR_TO_PIXEL(face_color, frame) face_color
#endif

<<<<<<< HEAD
#ifdef HAVE_PGTK
#include "pgtkgui.h"
/* Following typedef needed to accommodate the MSDOS port, believe it or not.  */
typedef struct pgtk_display_info Display_Info;
typedef Emacs_Pixmap XImagePtr;
typedef XImagePtr XImagePtr_or_DC;
=======
#ifdef HAVE_HAIKU
#include "haikugui.h"
typedef struct haiku_display_info Display_Info;
typedef Emacs_Pixmap Emacs_Pix_Container;
typedef Emacs_Pixmap Emacs_Pix_Context;
>>>>>>> d8dd705e
#endif

#ifdef HAVE_WINDOW_SYSTEM
# include <time.h>
# include "fontset.h"
#endif

#ifndef HAVE_WINDOW_SYSTEM
typedef void *Emacs_Cursor;
#endif

#ifndef NativeRectangle
#define NativeRectangle int
#endif

/* Text cursor types.  */

enum text_cursor_kinds
{
  DEFAULT_CURSOR = -2,
  NO_CURSOR = -1,
  FILLED_BOX_CURSOR,
  HOLLOW_BOX_CURSOR,
  BAR_CURSOR,
  HBAR_CURSOR
};

/* Values returned from coordinates_in_window.  */

enum window_part
{
  ON_NOTHING,
  ON_TEXT,
  ON_MODE_LINE,
  ON_VERTICAL_BORDER,
  ON_HEADER_LINE,
  ON_TAB_LINE,
  ON_LEFT_FRINGE,
  ON_RIGHT_FRINGE,
  ON_LEFT_MARGIN,
  ON_RIGHT_MARGIN,
  ON_VERTICAL_SCROLL_BAR,
  ON_HORIZONTAL_SCROLL_BAR,
  ON_RIGHT_DIVIDER,
  ON_BOTTOM_DIVIDER
};

/* Number of bits allocated to store fringe bitmap numbers.  */
#define FRINGE_ID_BITS  16

/* Number of bits allocated to store fringe bitmap height.  */
#define FRINGE_HEIGHT_BITS 8


/***********************************************************************
			      Debugging
 ***********************************************************************/

/* If GLYPH_DEBUG is defined, additional checks are activated.  */

/* Macros to include code only if GLYPH_DEBUG is defined.  */

#ifdef GLYPH_DEBUG
#define IF_DEBUG(X)	((void) (X))
#else
#define IF_DEBUG(X)	((void) 0)
#endif

/***********************************************************************
			    Text positions
 ***********************************************************************/

/* Starting with Emacs 20.3, characters from strings and buffers have
   both a character and a byte position associated with them.  The
   following structure holds such a pair of positions.  */

struct text_pos
{
  /* Character position.  */
  ptrdiff_t charpos;

  /* Corresponding byte position.  */
  ptrdiff_t bytepos;
};

/* Access character and byte position of POS in a functional form.  */

#define BYTEPOS(POS)	(POS).bytepos
#define CHARPOS(POS)	(POS).charpos

/* Set character position of POS to CHARPOS, byte position to BYTEPOS.  */

#define SET_TEXT_POS(POS, CHARPOS, BYTEPOS) \
     ((POS).charpos = (CHARPOS), (POS).bytepos = BYTEPOS)

/* Increment text position POS.  */

#define INC_TEXT_POS(POS, MULTIBYTE_P)		\
     do						\
       {					\
	 ++(POS).charpos;			\
         if (MULTIBYTE_P)			\
	   (POS).bytepos += next_char_len ((POS).bytepos); \
	 else					\
	   ++(POS).bytepos;			\
       }					\
     while (false)

/* Decrement text position POS.  */

#define DEC_TEXT_POS(POS, MULTIBYTE_P)		\
     do						\
       {					\
	 --(POS).charpos;			\
         if (MULTIBYTE_P)			\
	   (POS).bytepos -= prev_char_len ((POS).bytepos); \
	 else					\
	   --(POS).bytepos;			\
       }					\
     while (false)

/* Set text position POS from marker MARKER.  */

#define SET_TEXT_POS_FROM_MARKER(POS, MARKER)		\
  (CHARPOS (POS) = marker_position (MARKER),		\
   BYTEPOS (POS) = marker_byte_position (MARKER))

/* Like above, but clip POS within accessible range.  */

#define CLIP_TEXT_POS_FROM_MARKER(POS, MARKER)		\
  (CHARPOS (POS) = clip_to_bounds			\
   (BEGV, marker_position (MARKER), ZV),		\
   BYTEPOS (POS) = clip_to_bounds			\
   (BEGV_BYTE, marker_byte_position (MARKER), ZV_BYTE))

/* Set marker MARKER from text position POS.  */

#define SET_MARKER_FROM_TEXT_POS(MARKER, POS) \
     set_marker_both ((MARKER), Qnil, CHARPOS ((POS)), BYTEPOS ((POS)))

/* Value is non-zero if character and byte positions of POS1 and POS2
   are equal.  */

#define TEXT_POS_EQUAL_P(POS1, POS2)		\
     ((POS1).charpos == (POS2).charpos		\
      && (POS1).bytepos == (POS2).bytepos)

/* When rendering glyphs, redisplay scans string or buffer text,
   overlay strings in that text, and does display table or control
   character translations.  The following structure captures a
   position taking all this into account.  */

struct display_pos
{
  /* Buffer or string position.  */
  struct text_pos pos;

  /* If this is a position in an overlay string, overlay_string_index
     is the index of that overlay string in the sequence of overlay
     strings at `pos' in the order redisplay processes them.  A value
     < 0 means that this is not a position in an overlay string.  */
  ptrdiff_t overlay_string_index;

  /* If this is a position in an overlay string, string_pos is the
     position within that string.  */
  struct text_pos string_pos;

  /* If the character at the position above is a control character or
     has a display table entry, dpvec_index is an index in the display
     table or control character translation of that character.  A
     value < 0 means this is not a position in such a translation.  */
  int dpvec_index;
};



/***********************************************************************
				Glyphs
 ***********************************************************************/

/* The glyph datatype, used to represent characters on the display.
   It consists of a char code and a face id.  */

typedef struct {
  int ch;
  int face_id;
} GLYPH;

/* Return a glyph's character code.  */
INLINE int GLYPH_CHAR (GLYPH glyph) { return glyph.ch; }

/* Return a glyph's face ID.  */
INLINE int GLYPH_FACE (GLYPH glyph) { return glyph.face_id; }

#define SET_GLYPH_CHAR(glyph, char) ((glyph).ch = (char))
#define SET_GLYPH_FACE(glyph, face) ((glyph).face_id = (face))
#define SET_GLYPH(glyph, char, face) \
  ((glyph).ch = (char), (glyph).face_id = (face))

/* The following are valid only if GLYPH_CODE_P (gc).  */

INLINE int
GLYPH_CODE_CHAR (Lisp_Object gc)
{
  return (CONSP (gc)
	  ? XFIXNUM (XCAR (gc))
	  : XFIXNUM (gc) & MAX_CHAR);
}

INLINE int
GLYPH_CODE_FACE (Lisp_Object gc)
{
  return CONSP (gc) ? XFIXNUM (XCDR (gc)) : XFIXNUM (gc) >> CHARACTERBITS;
}

#define SET_GLYPH_FROM_GLYPH_CODE(glyph, gc)				\
  do									\
    {									\
      if (CONSP (gc))							\
	SET_GLYPH (glyph, XFIXNUM (XCAR (gc)), XFIXNUM (XCDR (gc)));		\
      else								\
	SET_GLYPH (glyph, (XFIXNUM (gc) & ((1 << CHARACTERBITS)-1)),	\
		   (XFIXNUM (gc) >> CHARACTERBITS));			\
    }									\
  while (false)

/* The ID of the mode line highlighting face.  */
enum { GLYPH_MODE_LINE_FACE = 1 };

/* Enumeration of glyph types.  Glyph structures contain a type field
   containing one of the enumerators defined here.  */

enum glyph_type
{
  /* Glyph describes a character.  */
  CHAR_GLYPH,

  /* Glyph describes a static or automatic composition.  */
  COMPOSITE_GLYPH,

  /* Glyph describes a glyphless character.  */
  GLYPHLESS_GLYPH,

  /* Glyph describes an image.  */
  IMAGE_GLYPH,

  /* Glyph is a space of fractional width and/or height.  */
  STRETCH_GLYPH,

  /* Glyph is an external widget drawn by the GUI toolkit.  */
  XWIDGET_GLYPH
};


/* Structure describing how to use partial glyphs (images slicing) */

struct glyph_slice
{
  unsigned x : 16;
  unsigned y : 16;
  unsigned width : 16;
  unsigned height : 16;
};


/* Glyphs.

   Be extra careful when changing this structure!  Esp. make sure that
   functions producing glyphs, like append_glyph, fill ALL of the
   glyph structure, and that GLYPH_EQUAL_P compares all
   display-relevant members of glyphs (not to imply that these are the
   only things to check when you add a member).  */

struct glyph
{
  /* Position from which this glyph was drawn.  If `object' below is a
     Lisp string, this is an index into that string.  If it is a
     buffer, this is a position in that buffer.  In addition, some
     special glyphs have special values for this:

      glyph standing for newline at end of line    0
      empty space after the end of the line       -1
      overlay arrow on a TTY                      -1
      glyph displaying line number                -1
      glyph at EOB that ends in a newline         -1
      left truncation glyphs:                     -1
      right truncation/continuation glyphs        next buffer position
      glyph standing for newline of an empty line buffer position of newline
      stretch glyph at left edge of R2L lines     buffer position of newline  */
  ptrdiff_t charpos;

  /* Lisp object source of this glyph.  Currently either a buffer or a
     string, if the glyph was produced from characters which came from
     a buffer or a string; or nil if the glyph was inserted by
     redisplay for its own purposes, such as padding, truncation, or
     continuation glyphs, or the overlay-arrow glyphs on TTYs.  */
  Lisp_Object object;

  /* Width in pixels.  */
  short pixel_width;

  /* Ascent and descent in pixels.  */
  short ascent, descent;

  /* Vertical offset.  If < 0, the glyph is displayed raised, if > 0
     the glyph is displayed lowered.  */
  short voffset;

  /* Which kind of glyph this is---character, image etc.  Value
     should be an enumerator of type enum glyph_type.  */
  unsigned type : 3;

  /* True means this glyph was produced from multibyte text.  False
     means it was produced from unibyte text, i.e. charsets aren't
     applicable, and encoding is not performed.  */
  bool_bf multibyte_p : 1;

  /* True means draw a box line at the left or right side of this
     glyph.  This is part of the implementation of the face attribute
     `:box'.  */
  bool_bf left_box_line_p : 1;
  bool_bf right_box_line_p : 1;

  /* True means this glyph's physical ascent or descent is greater
     than its logical ascent/descent, i.e. it may potentially overlap
     glyphs above or below it.  */
  bool_bf overlaps_vertically_p : 1;

  /* For terminal frames, true means glyph is a padding glyph.  Padding
     glyphs are used for characters whose visual shape consists of
     more than one glyph (e.g. Asian characters).  All but the first
     glyph of such a glyph sequence have the padding_p flag set.  This
     flag is used only to minimize code changes.  A better way would
     probably be to use the width field of glyphs to express padding.

     For graphic frames, true means the pixel width of the glyph in a
     font is 0, but 1-pixel is padded on displaying for correct cursor
     displaying.  The member `pixel_width' above is set to 1.  */
  bool_bf padding_p : 1;

  /* True means the actual glyph is not available, draw using `struct
     glyphless' below instead.  This can happen when a font couldn't
     be loaded, or a character doesn't have a glyph in a font.  */
  bool_bf glyph_not_available_p : 1;

  /* True means don't display cursor here.  */
  bool_bf avoid_cursor_p : 1;

  /* Resolved bidirectional level of this character [0..127].  */
  unsigned resolved_level : 7;

  /* Resolved bidirectional type of this character, see enum
     bidi_type_t below.  Note that according to UAX#9, only some
     values (STRONG_L, STRONG_R, WEAK_AN, WEAK_EN, WEAK_BN, and
     NEUTRAL_B) can appear in the resolved type, so we only reserve
     space for those that can.  */
  unsigned bidi_type : 3;

#define FACE_ID_BITS	20

  /* Face of the glyph.  This is a realized face ID,
     an index in the face cache of the frame.  */
  unsigned face_id : FACE_ID_BITS;

  /* Type of font used to display the character glyph.  May be used to
     determine which set of functions to use to obtain font metrics
     for the glyph.  On W32, value should be an enumerator of the type
     w32_char_font_type.  Otherwise it equals FONT_TYPE_UNKNOWN.  */
  unsigned font_type : 3;

  /* A union of sub-structures for different glyph types.  */
  union
  {
    /* Metrics of a partial glyph of an image (type == IMAGE_GLYPH).  */
    struct glyph_slice img;
    /* Start and end indices of glyphs of a grapheme cluster of a
       composition (type == COMPOSITE_GLYPH).  */
    struct { int from, to; } cmp;
    /* Pixel offsets for upper and lower part of the acronym.  */
    struct {
      short upper_xoff, upper_yoff;
      short lower_xoff, lower_yoff;
    } glyphless;
  } slice;

  /* A union of sub-structures for different glyph types.  */
  union
  {
    /* Character code for character glyphs (type == CHAR_GLYPH).  */
    unsigned ch;

    /* Sub-structures for type == COMPOSITE_GLYPH.  */
    struct
    {
      /* Flag to tell if the composition is automatic or not.  */
      bool_bf automatic : 1;
      /* ID of the composition.  */
      unsigned id    : 31;
    } cmp;

    /* Image ID for image glyphs (type == IMAGE_GLYPH).  */
    int img_id;

#ifdef HAVE_XWIDGETS
    /* Xwidget ID.  */
    uint32_t xwidget;
#endif

    /* Sub-structure for type == STRETCH_GLYPH.  */
    struct
    {
      /* The height of the glyph.  */
      unsigned height  : 16;

      /* The ascent of the glyph.  */
      unsigned ascent  : 16;
    }
    stretch;

    /* Sub-stretch for type == GLYPHLESS_GLYPH.  */
    struct
    {
      /* Value is an enum of the type glyphless_display_method.  */
      unsigned method : 2;
      /* True iff this glyph is for a character of no font. */
      bool_bf for_no_font : 1;
      /* Length of acronym or hexadecimal code string (at most 8).  */
      unsigned len : 4;
      /* Character to display.  Actually we need only 22 bits.  */
      unsigned ch : 25;
    } glyphless;

    /* Used to compare all bit-fields above in one step.  */
    unsigned val;
  } u;
};


/* Default value of the glyph font_type field.  */

#define FONT_TYPE_UNKNOWN	0

/* Is GLYPH a space?  */

#define CHAR_GLYPH_SPACE_P(GLYPH) \
  ((GLYPH).u.ch == SPACEGLYPH && (GLYPH).face_id == DEFAULT_FACE_ID)

/* Are glyph slices of glyphs *X and *Y equal?  It assumes that both
   glyphs have the same type.

   Note: for composition glyphs, we don't have to compare slice.cmp.to
   because they should be the same if and only if slice.cmp.from are
   the same.  */

#define GLYPH_SLICE_EQUAL_P(X, Y)				\
  ((X)->type == IMAGE_GLYPH					\
   ? ((X)->slice.img.x == (Y)->slice.img.x			\
      && (X)->slice.img.y == (Y)->slice.img.y			\
      && (X)->slice.img.width == (Y)->slice.img.width		\
      && (X)->slice.img.height == (Y)->slice.img.height)	\
   : ((X)->type != COMPOSITE_GLYPH				\
      || (X)->slice.cmp.from == (Y)->slice.cmp.from))

/* Are glyphs *X and *Y displayed equal?  */

#define GLYPH_EQUAL_P(X, Y)					\
     ((X)->type == (Y)->type					\
      && (X)->u.val == (Y)->u.val				\
      && GLYPH_SLICE_EQUAL_P (X, Y)				\
      && (X)->face_id == (Y)->face_id				\
      && (X)->padding_p == (Y)->padding_p			\
      && (X)->left_box_line_p == (Y)->left_box_line_p		\
      && (X)->right_box_line_p == (Y)->right_box_line_p		\
      && (X)->voffset == (Y)->voffset				\
      && (X)->pixel_width == (Y)->pixel_width)

/* Are character codes, faces, padding_ps of glyphs *X and *Y equal?  */

#define GLYPH_CHAR_AND_FACE_EQUAL_P(X, Y)	\
  ((X)->u.ch == (Y)->u.ch			\
   && (X)->face_id == (Y)->face_id		\
   && (X)->padding_p == (Y)->padding_p)

/* Fill a character glyph GLYPH.  CODE, FACE_ID, PADDING_P correspond
   to the bits defined for the typedef `GLYPH' in lisp.h.  */

#define SET_CHAR_GLYPH(GLYPH, CODE, FACE_ID, PADDING_P)	\
     do							\
       {						\
         (GLYPH).u.ch = (CODE);				\
         (GLYPH).face_id = (FACE_ID);			\
         (GLYPH).padding_p = (PADDING_P);		\
       }						\
     while (false)

/* Fill a character type glyph GLYPH from a glyph typedef FROM as
   defined in lisp.h.  */

#define SET_CHAR_GLYPH_FROM_GLYPH(GLYPH, FROM)			\
     SET_CHAR_GLYPH ((GLYPH),					\
	 	     GLYPH_CHAR ((FROM)),			\
		     GLYPH_FACE ((FROM)),			\
		     false)

/* Construct a glyph code from a character glyph GLYPH.  If the
   character is multibyte, return -1 as we can't use glyph table for a
   multibyte character.  */

#define SET_GLYPH_FROM_CHAR_GLYPH(G, GLYPH)			\
  do								\
    {								\
      if ((GLYPH).u.ch < 256)					\
	SET_GLYPH ((G), (GLYPH).u.ch, ((GLYPH).face_id));	\
      else							\
	SET_GLYPH ((G), -1, 0);					\
    }								\
  while (false)

#define GLYPH_INVALID_P(GLYPH) (GLYPH_CHAR (GLYPH) < 0)

/* Is GLYPH a padding glyph?  */

#define CHAR_GLYPH_PADDING_P(GLYPH) (GLYPH).padding_p




/***********************************************************************
			     Glyph Pools
 ***********************************************************************/

/* Glyph Pool.

   Glyph memory for frame-based redisplay is allocated from the heap
   in one vector kept in a glyph pool structure which is stored with
   the frame.  The size of the vector is made large enough to cover
   all windows on the frame.

   Both frame and window glyph matrices reference memory from a glyph
   pool in frame-based redisplay.

   In window-based redisplay, no glyphs pools exist; windows allocate
   and free their glyph memory themselves.  */

struct glyph_pool
{
  /* Vector of glyphs allocated from the heap.  */
  struct glyph *glyphs;

  /* Allocated size of `glyphs'.  */
  ptrdiff_t nglyphs;

  /* Number of rows and columns in a matrix.  */
  int nrows, ncolumns;
};



/***********************************************************************
			     Glyph Matrix
 ***********************************************************************/

/* Glyph Matrix.

   Three kinds of glyph matrices exist:

   1. Frame glyph matrices.  These are used for terminal frames whose
   redisplay needs a view of the whole screen due to limited terminal
   capabilities.  Frame matrices are used only in the update phase
   of redisplay.  They are built in update_frame and not used after
   the update has been performed.

   2. Window glyph matrices on frames having frame glyph matrices.
   Such matrices are sub-matrices of their corresponding frame matrix,
   i.e., frame glyph matrices and window glyph matrices share the same
   glyph memory, which is allocated in the form of a glyph_pool structure.
   Glyph rows in such a window matrix are slices of frame matrix rows.

   3. Free-standing window glyph matrices managing their own glyph
   storage.  This form is used in window-based redisplay which
   includes variable width and height fonts etc.

   The size of a window's row vector depends on the height of fonts
   defined on its frame.  It is chosen so that the vector is large
   enough to describe all lines in a window when it is displayed in
   the smallest possible character size.  When new fonts are loaded,
   or window sizes change, the row vector is adjusted accordingly.  */

struct glyph_matrix
{
  /* The pool from which glyph memory is allocated, if any.  This is
     null for frame matrices and for window matrices managing their
     own storage.  */
  struct glyph_pool *pool;

  /* Vector of glyph row structures.  The row at nrows - 1 is reserved
     for the mode line.  */
  struct glyph_row *rows;

  /* Number of elements allocated for the vector rows above.  */
  ptrdiff_t rows_allocated;

  /* The number of rows used by the window if all lines were displayed
     with the smallest possible character height.  */
  int nrows;

  /* Origin within the frame matrix if this is a window matrix on a
     frame having a frame matrix.  Both values are zero for
     window-based redisplay.  */
  int matrix_x, matrix_y;

  /* Width and height of the matrix in columns and rows.  */
  int matrix_w, matrix_h;

  /* If this structure describes a window matrix of window W,
     window_pixel_left is the value of W->pixel_left, window_pixel_top
     the value of W->pixel_top, window_height and window_width are width
     and height of W, as returned by window_box, and window_vscroll is
     the value of W->vscroll at the time the matrix was last adjusted.
     Only set for window-based redisplay.  */
  int window_pixel_left, window_pixel_top;
  int window_height, window_width;
  int window_vscroll;

  /* Number of glyphs reserved for left and right marginal areas when
     the matrix was last adjusted.  */
  int left_margin_glyphs, right_margin_glyphs;

  /* Flag indicating that scrolling should not be tried in
     update_window.  This flag is set by functions like try_window_id
     which do their own scrolling.  */
  bool_bf no_scrolling_p : 1;

  /* True means window displayed in this matrix has a tab line.  */
  bool_bf tab_line_p : 1;

  /* True means window displayed in this matrix has a header
     line.  */
  bool_bf header_line_p : 1;

#ifdef GLYPH_DEBUG
  /* A string identifying the method used to display the matrix.  */
  char method[512];
#endif

  /* The buffer this matrix displays.  Set in
     mark_window_display_accurate_1.  */
  struct buffer *buffer;

  /* Values of BEGV and ZV as of last redisplay.  Set in
     mark_window_display_accurate_1.  */
  ptrdiff_t begv, zv;
};


/* Check that glyph pointers stored in glyph rows of MATRIX are okay.
   This aborts if any pointer is found twice.  */

#ifdef GLYPH_DEBUG
void check_matrix_pointer_lossage (struct glyph_matrix *);
#define CHECK_MATRIX(MATRIX) check_matrix_pointer_lossage ((MATRIX))
#else
#define CHECK_MATRIX(MATRIX) ((void) 0)
#endif



/***********************************************************************
			     Glyph Rows
 ***********************************************************************/

/* Area in window glyph matrix.  If values are added or removed,
   the function mark_glyph_matrix in alloc.c may need to be changed.  */

enum glyph_row_area
{
  ANY_AREA = -1,
  LEFT_MARGIN_AREA,
  TEXT_AREA,
  RIGHT_MARGIN_AREA,
  LAST_AREA
};


/* Rows of glyphs in a windows or frame glyph matrix.

   Each row is partitioned into three areas.  The start and end of
   each area is recorded in a pointer as shown below.

   +--------------------+-------------+---------------------+
   |  left margin area  |  text area  |  right margin area  |
   +--------------------+-------------+---------------------+
   |                    |             |                     |
   glyphs[LEFT_MARGIN_AREA]           glyphs[RIGHT_MARGIN_AREA]
			|                                   |
			glyphs[TEXT_AREA]                   |
			                      glyphs[LAST_AREA]

   Rows in frame matrices reference glyph memory allocated in a frame
   glyph pool (see the description of struct glyph_pool).  Rows in
   window matrices on frames having frame matrices reference slices of
   the glyphs of corresponding rows in the frame matrix.

   Rows in window matrices on frames having no frame matrices point to
   glyphs allocated from the heap via xmalloc;
   glyphs[LEFT_MARGIN_AREA] is the start address of the allocated
   glyph structure array.

   NOTE: layout of first four members of this structure is important,
   see clear_glyph_row and copy_row_except_pointers to check why.  */

struct glyph_row
{
  /* Pointers to beginnings of areas.  The end of an area A is found at
     A + 1 in the vector.  The last element of the vector is the end
     of the whole row.

     Kludge alert: Even if used[TEXT_AREA] == 0, glyphs[TEXT_AREA][0]'s
     position field is used.  It is -1 if this row does not correspond
     to any text; it is some buffer position if the row corresponds to
     an empty display line that displays a line end.  This is what old
     redisplay used to do.  (Except in code for terminal frames, this
     kludge is no longer used, I believe. --gerd).

     See also start, end, displays_text_p and ends_at_zv_p for cleaner
     ways to do it.  The special meaning of positions 0 and -1 will be
     removed some day, so don't use it in new code.  */
  struct glyph *glyphs[1 + LAST_AREA];

  /* Number of glyphs actually filled in areas.  This could have size
     LAST_AREA, but it's 1 + LAST_AREA to simplify offset calculations.  */
  short used[1 + LAST_AREA];

  /* Hash code.  This hash code is available as soon as the row
     is constructed, i.e. after a call to display_line.  */
  unsigned hash;

  /* Window-relative x and y-position of the top-left corner of this
     row.  If y < 0, this means that eabs (y) pixels of the row are
     invisible because it is partially visible at the top of a window.
     If x < 0, this means that eabs (x) pixels of the first glyph of
     the text area of the row are invisible because the glyph is
     partially visible.  */
  int x, y;

  /* Width of the row in pixels without taking face extension at the
     end of the row into account, and without counting truncation
     and continuation glyphs at the end of a row on ttys.  */
  int pixel_width;

  /* Logical ascent/height of this line.  The value of ascent is zero
     and height is 1 on terminal frames.  */
  int ascent, height;

  /* Physical ascent/height of this line.  If max_ascent > ascent,
     this line overlaps the line above it on the display.  Otherwise,
     if max_height > height, this line overlaps the line beneath it.  */
  int phys_ascent, phys_height;

  /* Portion of row that is visible.  Partially visible rows may be
     found at the top and bottom of a window.  This is 1 for tty
     frames.  It may be < 0 in case of completely invisible rows.  */
  int visible_height;

  /* Extra line spacing added after this row.  Do not consider this
     in last row when checking if row is fully visible.  */
  int extra_line_spacing;

  /* First position in this row.  This is the text position, including
     overlay position information etc, where the display of this row
     started, and can thus be less than the position of the first
     glyph (e.g. due to invisible text or horizontal scrolling).
     BIDI Note: In R2L rows, that have its reversed_p flag set, this
     position is at or beyond the right edge of the row.  */
  struct display_pos start;

  /* Text position at the end of this row.  This is the position after
     the last glyph on this row.  It can be greater than the last
     glyph position + 1, due to a newline that ends the line,
     truncation, invisible text etc.  In an up-to-date display, this
     should always be equal to the start position of the next row.
     BIDI Note: In R2L rows, this position is at or beyond the left
     edge of the row.  */
  struct display_pos end;

  /* The smallest and the largest buffer positions that contributed to
     glyphs in this row.  Note that due to bidi reordering, these are
     in general different from the text positions stored in `start'
     and `end' members above, and also different from the buffer
     positions recorded in the glyphs displayed the leftmost and
     rightmost on the screen.  */
  struct text_pos minpos, maxpos;

  /* Non-zero means the overlay arrow bitmap is on this line.
     -1 means use default overlay arrow bitmap, else
     it specifies actual fringe bitmap number.  */
  int overlay_arrow_bitmap;

  /* Left fringe bitmap number (enum fringe_bitmap_type).  */
  unsigned left_user_fringe_bitmap : FRINGE_ID_BITS;

  /* Right fringe bitmap number (enum fringe_bitmap_type).  */
  unsigned right_user_fringe_bitmap : FRINGE_ID_BITS;

  /* Left fringe bitmap number (enum fringe_bitmap_type).  */
  unsigned left_fringe_bitmap : FRINGE_ID_BITS;

  /* Right fringe bitmap number (enum fringe_bitmap_type).  */
  unsigned right_fringe_bitmap : FRINGE_ID_BITS;

  /* Face of the left fringe glyph.  */
  unsigned left_user_fringe_face_id : FACE_ID_BITS;

  /* Face of the right fringe glyph.  */
  unsigned right_user_fringe_face_id : FACE_ID_BITS;

  /* Face of the left fringe glyph.  */
  unsigned left_fringe_face_id : FACE_ID_BITS;

  /* Face of the right fringe glyph.  */
  unsigned right_fringe_face_id : FACE_ID_BITS;

  /* Vertical offset of the left fringe bitmap.  */
  signed left_fringe_offset : FRINGE_HEIGHT_BITS;

  /* Vertical offset of the right fringe bitmap.  */
  signed right_fringe_offset : FRINGE_HEIGHT_BITS;

  /* True means that at least one of the left and right fringe bitmaps is
     periodic and thus depends on the y-position of the row.  */
  bool_bf fringe_bitmap_periodic_p : 1;

  /* True means that we must draw the bitmaps of this row.  */
  bool_bf redraw_fringe_bitmaps_p : 1;

  /* In a desired matrix, true means that this row must be updated.  In a
     current matrix, false means that the row has been invalidated, i.e.
     the row's contents do not agree with what is visible on the
     screen.  */
  bool_bf enabled_p : 1;

  /* True means row displays a text line that is truncated on the left or
     right side.  */
  bool_bf truncated_on_left_p : 1;
  bool_bf truncated_on_right_p : 1;

  /* True means that this row displays a continued line, i.e. it has a
     continuation mark at the right side.  */
  bool_bf continued_p : 1;

  /* False means that this row does not contain any text, i.e., it is
     a blank line at the window and buffer end.  */
  bool_bf displays_text_p : 1;

  /* True means that this line ends at ZV.  */
  bool_bf ends_at_zv_p : 1;

  /* True means the face of the last glyph in the text area is drawn to
     the right end of the window.  This flag is used in
     update_text_area to optimize clearing to the end of the area.  */
  bool_bf fill_line_p : 1;

  /* True means display a bitmap on X frames indicating that this
     line contains no text and ends in ZV.  */
  bool_bf indicate_empty_line_p : 1;

  /* True means this row contains glyphs that overlap each other because
     of lbearing or rbearing.  */
  bool_bf contains_overlapping_glyphs_p : 1;

  /* True means this row is as wide as the window it is displayed in, including
     scroll bars, fringes, and internal borders.  This also
     implies that the row doesn't have marginal areas.  */
  bool_bf full_width_p : 1;

  /* True means row is a mode or header/tab-line.  */
  bool_bf mode_line_p : 1;

  /* True means row is a tab-line.  */
  bool_bf tab_line_p : 1;

  /* True in a current row means this row is overlapped by another row.  */
  bool_bf overlapped_p : 1;

  /* True means this line ends in the middle of a character consisting
     of more than one glyph.  Some glyphs have been put in this row,
     the rest are put in rows below this one.  */
  bool_bf ends_in_middle_of_char_p : 1;

  /* True means this line starts in the middle of a character consisting
     of more than one glyph.  Some glyphs have been put in the
     previous row, the rest are put in this row.  */
  bool_bf starts_in_middle_of_char_p : 1;

  /* True in a current row means this row overlaps others.  */
  bool_bf overlapping_p : 1;

  /* True means some glyphs in this row are displayed in mouse-face.  */
  bool_bf mouse_face_p : 1;

  /* True means this row was ended by a newline from a string.  */
  bool_bf ends_in_newline_from_string_p : 1;

  /* True means this row width is exactly the width of the window, and the
     final newline character is hidden in the right fringe.  */
  bool_bf exact_window_width_line_p : 1;

  /* True means this row currently shows the cursor in the right fringe.  */
  bool_bf cursor_in_fringe_p : 1;

  /* True means the last glyph in the row is part of an ellipsis.  */
  bool_bf ends_in_ellipsis_p : 1;

  /* True means display a bitmap on X frames indicating that this
     the first line of the buffer.  */
  bool_bf indicate_bob_p : 1;

  /* True means display a bitmap on X frames indicating that this
     the top line of the window, but not start of the buffer.  */
  bool_bf indicate_top_line_p : 1;

  /* True means display a bitmap on X frames indicating that this
     the last line of the buffer.  */
  bool_bf indicate_eob_p : 1;

  /* True means display a bitmap on X frames indicating that this
     the bottom line of the window, but not end of the buffer.  */
  bool_bf indicate_bottom_line_p : 1;

  /* True means the row was reversed to display text in a
     right-to-left paragraph.  */
  bool_bf reversed_p : 1;

  /* Continuation lines width at the start of the row.  */
  int continuation_lines_width;

#ifdef HAVE_WINDOW_SYSTEM
  /* Non-NULL means the current clipping area.  This is temporarily
     set while exposing a region.  Coordinates are frame-relative.  */
  const Emacs_Rectangle *clip;
#endif
};


/* Get a pointer to row number ROW in matrix MATRIX.  If GLYPH_DEBUG
   is defined, the function matrix_row checks that we don't try to
   access rows that are out of bounds.  */

#ifdef GLYPH_DEBUG
struct glyph_row *matrix_row (struct glyph_matrix *, int);
#define MATRIX_ROW(MATRIX, ROW)   matrix_row ((MATRIX), (ROW))
#else
#define MATRIX_ROW(MATRIX, ROW)	  ((MATRIX)->rows + (ROW))
#endif

/* Return a pointer to the row reserved for the mode line in MATRIX.
   Row MATRIX->nrows - 1 is always reserved for the mode line.  */

#define MATRIX_MODE_LINE_ROW(MATRIX) \
     ((MATRIX)->rows + (MATRIX)->nrows - 1)

/* Return a pointer to the row reserved for the tab line in MATRIX.
   This is always the first row in MATRIX because that's the only
   way that works in frame-based redisplay.  */

#define MATRIX_TAB_LINE_ROW(MATRIX) (MATRIX)->rows

/* Return a pointer to the row reserved for the header line in MATRIX.
   This is always the second row in MATRIX because that's the only
   way that works in frame-based redisplay.  */

#define MATRIX_HEADER_LINE_ROW(MATRIX) \
     ((MATRIX)->tab_line_p ? ((MATRIX)->rows + 1) : (MATRIX)->rows)

/* Return a pointer to first row in MATRIX used for text display.  */

#define MATRIX_FIRST_TEXT_ROW(MATRIX) \
  ((MATRIX)->rows->mode_line_p ?                                        \
   (((MATRIX)->rows + 1)->mode_line_p ?                                 \
    (MATRIX)->rows + 2 : (MATRIX)->rows + 1) : (MATRIX)->rows)

/* Return a pointer to the first glyph in the text area of a row.
   MATRIX is the glyph matrix accessed, and ROW is the row index in
   MATRIX.  */

#define MATRIX_ROW_GLYPH_START(MATRIX, ROW) \
     (MATRIX_ROW ((MATRIX), (ROW))->glyphs[TEXT_AREA])

/* Return the number of used glyphs in the text area of a row.  */

#define MATRIX_ROW_USED(MATRIX, ROW) \
     (MATRIX_ROW ((MATRIX), (ROW))->used[TEXT_AREA])

/* Return the character/ byte position at which the display of ROW
   starts.  BIDI Note: this is the smallest character/byte position
   among characters in ROW, i.e. the first logical-order character
   displayed by ROW, which is not necessarily the smallest horizontal
   position.  */

#define MATRIX_ROW_START_CHARPOS(ROW) ((ROW)->minpos.charpos)
#define MATRIX_ROW_START_BYTEPOS(ROW) ((ROW)->minpos.bytepos)

/* Return the character/ byte position at which ROW ends.  BIDI Note:
   this is the largest character/byte position among characters in
   ROW, i.e. the last logical-order character displayed by ROW, which
   is not necessarily the largest horizontal position.  */

#define MATRIX_ROW_END_CHARPOS(ROW) ((ROW)->maxpos.charpos)
#define MATRIX_ROW_END_BYTEPOS(ROW) ((ROW)->maxpos.bytepos)

/* Return the vertical position of ROW in MATRIX.  */

#define MATRIX_ROW_VPOS(ROW, MATRIX) ((ROW) - (MATRIX)->rows)

/* Return the last glyph row + 1 in MATRIX on window W reserved for
   text.  If W has a mode line, the last row in the matrix is reserved
   for it.  */

#define MATRIX_BOTTOM_TEXT_ROW(MATRIX, W)		\
     ((MATRIX)->rows					\
      + (MATRIX)->nrows					\
      - (window_wants_mode_line ((W)) ? 1 : 0))

/* Non-zero if the face of the last glyph in ROW's text area has
   to be drawn to the end of the text area.  */

#define MATRIX_ROW_EXTENDS_FACE_P(ROW) ((ROW)->fill_line_p)

/* Set and query the enabled_p flag of glyph row ROW in MATRIX.  */

#define SET_MATRIX_ROW_ENABLED_P(MATRIX, ROW, VALUE) \
     (MATRIX_ROW (MATRIX, ROW)->enabled_p = (VALUE))

#define MATRIX_ROW_ENABLED_P(MATRIX, ROW) \
     (MATRIX_ROW (MATRIX, ROW)->enabled_p)

/* Non-zero if ROW displays text.  Value is non-zero if the row is
   blank but displays a line end.  */

#define MATRIX_ROW_DISPLAYS_TEXT_P(ROW) ((ROW)->displays_text_p)


/* Helper macros */

#define MR_PARTIALLY_VISIBLE(ROW)	\
  ((ROW)->height != (ROW)->visible_height)

#define MR_PARTIALLY_VISIBLE_AT_TOP(W, ROW)  \
  ((ROW)->y < WINDOW_TAB_LINE_HEIGHT (W) + WINDOW_HEADER_LINE_HEIGHT (W))

#define MR_PARTIALLY_VISIBLE_AT_BOTTOM(W, ROW)  \
  (((ROW)->y + (ROW)->height - (ROW)->extra_line_spacing) \
   > WINDOW_BOX_HEIGHT_NO_MODE_LINE ((W)))

/* Non-zero if ROW is not completely visible in window W.  */

#define MATRIX_ROW_PARTIALLY_VISIBLE_P(W, ROW)		\
  (MR_PARTIALLY_VISIBLE ((ROW))				\
   && (MR_PARTIALLY_VISIBLE_AT_TOP ((W), (ROW))		\
       || MR_PARTIALLY_VISIBLE_AT_BOTTOM ((W), (ROW))))



/* Non-zero if ROW is partially visible at the top of window W.  */

#define MATRIX_ROW_PARTIALLY_VISIBLE_AT_TOP_P(W, ROW)		\
  (MR_PARTIALLY_VISIBLE ((ROW))					\
   && MR_PARTIALLY_VISIBLE_AT_TOP ((W), (ROW)))

/* Non-zero if ROW is partially visible at the bottom of window W.  */

#define MATRIX_ROW_PARTIALLY_VISIBLE_AT_BOTTOM_P(W, ROW)	\
  (MR_PARTIALLY_VISIBLE ((ROW))					\
   && MR_PARTIALLY_VISIBLE_AT_BOTTOM ((W), (ROW)))

/* Return the bottom Y + 1 of ROW.   */

#define MATRIX_ROW_BOTTOM_Y(ROW) ((ROW)->y + (ROW)->height)

/* Is ROW the last visible one in the display described by the
   iterator structure pointed to by IT?.  */

#define MATRIX_ROW_LAST_VISIBLE_P(ROW, IT) \
     (MATRIX_ROW_BOTTOM_Y ((ROW)) >= (IT)->last_visible_y)

/* Non-zero if ROW displays a continuation line.  */

#define MATRIX_ROW_CONTINUATION_LINE_P(ROW) \
     ((ROW)->continuation_lines_width > 0)

/* Non-zero if ROW ends in the middle of a character.  This is the
   case for continued lines showing only part of a display table entry
   or a control char, or an overlay string.  */

#define MATRIX_ROW_ENDS_IN_MIDDLE_OF_CHAR_P(ROW)	\
     ((ROW)->end.dpvec_index > 0			\
      || (ROW)->end.overlay_string_index >= 0		\
      || (ROW)->ends_in_middle_of_char_p)

/* Non-zero if ROW ends in the middle of an overlay string.  */

#define MATRIX_ROW_ENDS_IN_OVERLAY_STRING_P(ROW) \
     ((ROW)->end.overlay_string_index >= 0)

/* Non-zero if ROW starts in the middle of a character.  See above.  */

#define MATRIX_ROW_STARTS_IN_MIDDLE_OF_CHAR_P(ROW)	\
     ((ROW)->start.dpvec_index > 0			\
      || (ROW)->starts_in_middle_of_char_p		\
      || ((ROW)->start.overlay_string_index >= 0	\
	  && (ROW)->start.string_pos.charpos > 0))

/* True means ROW overlaps its predecessor.  */

#define MATRIX_ROW_OVERLAPS_PRED_P(ROW) \
     ((ROW)->phys_ascent > (ROW)->ascent)

/* True means ROW overlaps its successor.  */

#define MATRIX_ROW_OVERLAPS_SUCC_P(ROW)		\
      ((ROW)->phys_height - (ROW)->phys_ascent	\
       > (ROW)->height - (ROW)->ascent)

/* A glyph for a space.  */

extern struct glyph space_glyph;

/* True means last display completed.  False means it was preempted.  */

extern bool display_completed;

/************************************************************************
			  Glyph Strings
 ************************************************************************/

/* Enumeration for overriding/changing the face to use for drawing
   glyphs in draw_glyphs.  */

enum draw_glyphs_face
{
  DRAW_NORMAL_TEXT,
  DRAW_INVERSE_VIDEO,
  DRAW_CURSOR,
  DRAW_MOUSE_FACE,
  DRAW_IMAGE_RAISED,
  DRAW_IMAGE_SUNKEN
};

#ifdef HAVE_WINDOW_SYSTEM

/* A sequence of glyphs to be drawn in the same face.  */

struct glyph_string
{
  /* X-origin of the string.  */
  int x;

  /* Y-origin and y-position of the base line of this string.  */
  int y, ybase;

  /* The width of the string, not including a face extension.  */
  int width;

  /* The width of the string, including a face extension.  */
  int background_width;

  /* The height of this string.  This is the height of the line this
     string is drawn in, and can be different from the height of the
     font the string is drawn in.  */
  int height;

  /* Number of pixels this string overwrites in front of its x-origin.
     This number is zero if the string has an lbearing >= 0; it is
     -lbearing, if the string has an lbearing < 0.  */
  int left_overhang;

  /* Number of pixels this string overwrites past its right-most
     nominal x-position, i.e. x + width.  Zero if the string's
     rbearing is <= its nominal width, rbearing - width otherwise.  */
  int right_overhang;

  /* The frame on which the glyph string is drawn.  */
  struct frame *f;

  /* The window on which the glyph string is drawn.  */
  struct window *w;

  /* The glyph row for which this string was built.  It determines the
     y-origin and height of the string.  */
  struct glyph_row *row;

  /* The area within row.  */
  enum glyph_row_area area;

  /* Characters to be drawn, and number of characters.  Note that
     NCHARS can be zero if this is a composition glyph string, as
     evidenced by FIRST_GLYPH->type.  */
  unsigned *char2b;
  int nchars;

  /* A face-override for drawing cursors, mouse face and similar.  */
  enum draw_glyphs_face hl;

  /* Face in which this string is to be drawn.  */
  struct face *face;

  /* Font in which this string is to be drawn.  */
  struct font *font;

  /* Non-null means this string describes (part of) a static
     composition.  */
  struct composition *cmp;

  /* If not negative, this string describes a compos.  */
  ptrdiff_t cmp_id;

  /* Start and end glyph indices in a glyph-string.  */
  int cmp_from, cmp_to;

  /* True means this glyph strings face has to be drawn to the right end
     of the window's drawing area.  */
  bool_bf extends_to_end_of_line_p : 1;

  /* True means the background of this string has been drawn.  */
  bool_bf background_filled_p : 1;

  /* True means that the original font determined for drawing this glyph
     string could not be loaded.  The member `font' has been set to
     the frame's default font in this case.  */
  bool_bf font_not_found_p : 1;

  /* True means that the face in which this glyph string is drawn has a
     stipple pattern.  */
  bool_bf stippled_p : 1;

#define OVERLAPS_PRED		(1 << 0)
#define OVERLAPS_SUCC		(1 << 1)
#define OVERLAPS_BOTH		(OVERLAPS_PRED | OVERLAPS_SUCC)
#define OVERLAPS_ERASED_CURSOR 	(1 << 2)
  /* Non-zero means only the foreground of this glyph string must be
     drawn, and we should use the physical height of the line this
     glyph string appears in as clip rect.  If the value is
     OVERLAPS_ERASED_CURSOR, the clip rect is restricted to the rect
     of the erased cursor.  OVERLAPS_PRED and OVERLAPS_SUCC mean we
     draw overlaps with the preceding and the succeeding rows,
     respectively.  */
  unsigned for_overlaps : 3;

  /* True means that all glyphs in this glyph string has the flag
     padding_p set, and thus must be drawn one by one to have 1-pixel
     width even though the logical width in the font is zero.  */
  bool_bf padding_p : 1;

  /* The GC to use for drawing this glyph string.  */
#if defined (HAVE_X_WINDOWS)
  GC gc;
#endif
#if defined (HAVE_NTGUI)
  Emacs_GC *gc;
  HDC hdc;
#endif
#if defined (HAVE_PGTK)
  Emacs_GC xgcv;
#endif

  /* A pointer to the first glyph in the string.  This glyph
     corresponds to char2b[0].  Needed to draw rectangles if
     font_not_found_p is true.  */
  struct glyph *first_glyph;

  /* Image, if any.  */
  struct image *img;

  /* Xwidget.  */
  struct xwidget *xwidget;

  /* Slice */
  struct glyph_slice slice;

  /* Non-null means the horizontal clipping region starts from the
     left edge of *clip_head, and ends with the right edge of
     *clip_tail, not including their overhangs.  */
  struct glyph_string *clip_head, *clip_tail;

  /* The current clipping areas.  */
  NativeRectangle clip[2];

  /* Number of clipping areas. */
  int num_clips;

  int underline_position;

  int underline_thickness;

  struct glyph_string *next, *prev;
};

#endif /* HAVE_WINDOW_SYSTEM */


/************************************************************************
			  Display Dimensions
 ************************************************************************/

/* Return the height of the mode line in glyph matrix MATRIX, or zero
   if not known.  This macro is called under circumstances where
   MATRIX might not have been allocated yet.  */

#define MATRIX_MODE_LINE_HEIGHT(MATRIX)		\
     ((MATRIX) && (MATRIX)->rows		\
      ? MATRIX_MODE_LINE_ROW (MATRIX)->height	\
      : 0)

/* Return the height of the header line in glyph matrix MATRIX, or zero
   if not known.  This macro is called under circumstances where
   MATRIX might not have been allocated yet.  */

#define MATRIX_HEADER_LINE_HEIGHT(MATRIX)	\
     ((MATRIX) && (MATRIX)->rows		\
      ? MATRIX_HEADER_LINE_ROW (MATRIX)->height	\
      : 0)

/* Return the height of the tab line in glyph matrix MATRIX, or zero
   if not known.  This macro is called under circumstances where
   MATRIX might not have been allocated yet.  */

#define MATRIX_TAB_LINE_HEIGHT(MATRIX)	\
     ((MATRIX) && (MATRIX)->rows		\
      ? MATRIX_TAB_LINE_ROW (MATRIX)->height	\
      : 0)

/* Return the desired face id for the mode line of a window, depending
   on whether the window is selected or not, or if the window is the
   scrolling window for the currently active minibuffer window.

   Due to the way display_mode_lines manipulates with the contents of
   selected_window, this macro needs three arguments: SELW which is
   compared against the current value of selected_window, MBW which is
   compared against minibuf_window (if SELW doesn't match), and SCRW
   which is compared against minibuf_selected_window (if MBW matches).  */

#define CURRENT_MODE_LINE_ACTIVE_FACE_ID_3(SELW, MBW, SCRW)    	\
     ((!mode_line_in_non_selected_windows			\
       || (SELW) == XWINDOW (selected_window)			\
       || (minibuf_level > 0					\
           && !NILP (minibuf_selected_window)			\
           && (MBW) == XWINDOW (minibuf_window)			\
           && (SCRW) == XWINDOW (minibuf_selected_window)))	\
      ? MODE_LINE_ACTIVE_FACE_ID				\
      : MODE_LINE_INACTIVE_FACE_ID)


/* Return the desired face id for the mode line of window W.  */

#define CURRENT_MODE_LINE_ACTIVE_FACE_ID(W)		\
	(CURRENT_MODE_LINE_ACTIVE_FACE_ID_3((W),        \
					    XWINDOW (selected_window), \
					    (W)))

/* Return the current height of the mode line of window W.  If not known
   from W->mode_line_height, look at W's current glyph matrix, or return
   a default based on the height of the font of the face `mode-line'.  */

#define CURRENT_MODE_LINE_HEIGHT(W)					\
  ((W)->mode_line_height >= 0						\
   ? (W)->mode_line_height						\
   : ((W)->mode_line_height						\
      = (MATRIX_MODE_LINE_HEIGHT ((W)->current_matrix)			\
	 ? MATRIX_MODE_LINE_HEIGHT ((W)->current_matrix)		\
	 : estimate_mode_line_height					\
	 (XFRAME ((W)->frame), CURRENT_MODE_LINE_ACTIVE_FACE_ID (W)))))

/* Return the current height of the header line of window W.  If not known
   from W->header_line_height, look at W's current glyph matrix, or return
   an estimation based on the height of the font of the face `header-line'.  */

#define CURRENT_HEADER_LINE_HEIGHT(W)				\
  ((W)->header_line_height >= 0					\
   ? (W)->header_line_height					\
   : ((W)->header_line_height					\
      = (MATRIX_HEADER_LINE_HEIGHT ((W)->current_matrix)	\
	 ? MATRIX_HEADER_LINE_HEIGHT ((W)->current_matrix)	\
	 : estimate_mode_line_height				\
	     (XFRAME ((W)->frame), HEADER_LINE_FACE_ID))))

/* Return the current height of the tab line of window W.  If not known
   from W->tab_line_height, look at W's current glyph matrix, or return
   an estimation based on the height of the font of the face `tab-line'.  */

#define CURRENT_TAB_LINE_HEIGHT(W)				\
  ((W)->tab_line_height >= 0					\
   ? (W)->tab_line_height					\
   : ((W)->tab_line_height					\
      = (MATRIX_TAB_LINE_HEIGHT ((W)->current_matrix)		\
	 ? MATRIX_TAB_LINE_HEIGHT ((W)->current_matrix)		\
	 : estimate_mode_line_height				\
	     (XFRAME ((W)->frame), TAB_LINE_FACE_ID))))

/* Return the height of the desired mode line of window W.  */

#define DESIRED_MODE_LINE_HEIGHT(W) \
     MATRIX_MODE_LINE_HEIGHT ((W)->desired_matrix)

/* Return the height of the desired header line of window W.  */

#define DESIRED_HEADER_LINE_HEIGHT(W) \
     MATRIX_HEADER_LINE_HEIGHT ((W)->desired_matrix)

/* Return the height of the desired tab line of window W.  */

#define DESIRED_TAB_LINE_HEIGHT(W) \
     MATRIX_TAB_LINE_HEIGHT ((W)->desired_matrix)

/* Return proper value to be used as baseline offset of font that has
   ASCENT and DESCENT to draw characters by the font at the vertical
   center of the line of frame F.

   Here, our task is to find the value of BOFF in the following figure;

	-------------------------+-----------+-
	 -+-+---------+-+        |           |
	  | |         | |        |           |
	  | |         | |        F_ASCENT    F_HEIGHT
	  | |         | ASCENT   |           |
     HEIGHT |         | |        |           |
	  | |         |-|-+------+-----------|------- baseline
	  | |         | | BOFF   |           |
	  | |---------|-+-+      |           |
	  | |         | DESCENT  |           |
	 -+-+---------+-+        F_DESCENT   |
	-------------------------+-----------+-

	-BOFF + DESCENT + (F_HEIGHT - HEIGHT) / 2 = F_DESCENT
	BOFF = DESCENT +  (F_HEIGHT - HEIGHT) / 2 - F_DESCENT
	DESCENT = FONT->descent
	HEIGHT = FONT_HEIGHT (FONT)
	F_DESCENT = (FRAME_FONT (F)->descent
		     - F->terminal->output_data.x->baseline_offset)
	F_HEIGHT = FRAME_LINE_HEIGHT (F)
*/

#define VCENTER_BASELINE_OFFSET(FONT, F)			\
  (FONT_DESCENT (FONT)						\
   + (FRAME_LINE_HEIGHT ((F)) - FONT_HEIGHT ((FONT))		\
      + (FRAME_LINE_HEIGHT ((F)) > FONT_HEIGHT ((FONT)))) / 2	\
   - (FONT_DESCENT (FRAME_FONT (F)) - FRAME_BASELINE_OFFSET (F)))

/* A heuristic test for fonts that claim they need a preposterously
   large vertical space.  The heuristics is in the factor of 3.  We
   ignore the ascent and descent values reported by such fonts, and
   instead go by the values reported for individual glyphs.  */
#define FONT_TOO_HIGH(ft)						\
  ((ft)->pixel_size > 0 && (ft)->ascent + (ft)->descent > 3*(ft)->pixel_size)


/***********************************************************************
				Faces
 ***********************************************************************/

/* Indices of face attributes in Lisp face vectors.  Slot zero is the
   symbol `face'.  */

enum lface_attribute_index
{
  LFACE_FAMILY_INDEX = 1,
  LFACE_FOUNDRY_INDEX,
  LFACE_SWIDTH_INDEX,
  LFACE_HEIGHT_INDEX,
  LFACE_WEIGHT_INDEX,
  LFACE_SLANT_INDEX,
  LFACE_UNDERLINE_INDEX,
  LFACE_INVERSE_INDEX,
  LFACE_FOREGROUND_INDEX,
  LFACE_BACKGROUND_INDEX,
  LFACE_STIPPLE_INDEX,
  LFACE_OVERLINE_INDEX,
  LFACE_STRIKE_THROUGH_INDEX,
  LFACE_BOX_INDEX,
  LFACE_FONT_INDEX,
  LFACE_INHERIT_INDEX,
  LFACE_FONTSET_INDEX,
  LFACE_DISTANT_FOREGROUND_INDEX,
  LFACE_EXTEND_INDEX,
  LFACE_VECTOR_SIZE
};


/* Box types of faces.  */

enum face_box_type
{
  /* No box around text.  */
  FACE_NO_BOX,

  /* Simple box of specified width and color.  Default width is 1, and
     default color is the foreground color of the face.  */
  FACE_SIMPLE_BOX,

  /* Boxes with 3D shadows.  Color equals the background color of the
     face.  Width is specified.  */
  FACE_RAISED_BOX,
  FACE_SUNKEN_BOX
};

/* Underline type. */

enum face_underline_type
{
  FACE_NO_UNDERLINE = 0,
  FACE_UNDER_LINE,
  FACE_UNDER_WAVE
};

/* Structure describing a realized face.

   For each Lisp face, 0..N realized faces can exist for different
   frames and different charsets.  Realized faces are built from Lisp
   faces and text properties/overlays by merging faces and adding
   unspecified attributes from the `default' face.  */

struct face
{
  /* The Lisp face attributes this face realizes.  All attributes
     in this vector are non-nil.  */
  Lisp_Object lface[LFACE_VECTOR_SIZE];

  /* The id of this face.  The id equals the index of this face in the
     vector faces_by_id of its face cache.  */
  int id;

#ifdef HAVE_WINDOW_SYSTEM

  /* If non-zero, this is a GC that we can use without modification for
     drawing the characters in this face.  */
# ifdef HAVE_X_WINDOWS
  GC gc;
# else
  Emacs_GC *gc;
# endif
  /* Background stipple or bitmap used for this face.  This is
     an id as returned from load_pixmap.  */
  ptrdiff_t stipple;

#endif /* not HAVE_WINDOW_SYSTEM */

  /* Pixel value of foreground color for X frames.  Color index
     for tty frames.  */
  unsigned long foreground;

  /* Pixel value or color index of background color.  */
  unsigned long background;

  /* Pixel value or color index of underline, overlined,
     strike-through, or box color.  */
  unsigned long underline_color;
  unsigned long overline_color;
  unsigned long strike_through_color;
  unsigned long box_color;

  struct font *font;

  /* Fontset ID if for this face's fontset.  Non-ASCII faces derived
     from the same ASCII face have the same fontset.  */
  int fontset;

  /* Non-zero means characters in this face have a box of that
     thickness around them. Vertical (left and right) and horizontal
     (top and bottom) borders size can be set separatedly using an
     associated list of two ints in the form
     (vertical_size . horizontal_size). In case one of the value is
     negative, its absolute value indicates the thickness, and the
     borders of box are drawn inside of the character glyphs' area
     potentially over the glyph itself but the glyph drawing size is
     not increase. If a (signed) int N is use instead of a list, it
     is the same as setting ( abs(N) . N ) values. */
  int box_vertical_line_width;
  int box_horizontal_line_width;

  /* Type of box drawn.  A value of FACE_NO_BOX means no box is drawn
     around text in this face.  A value of FACE_SIMPLE_BOX means a box
     of width box_line_width is drawn in color box_color.  A value of
     FACE_RAISED_BOX or FACE_SUNKEN_BOX means a 3D box is drawn with
     shadow colors derived from the background color of the face.  */
  ENUM_BF (face_box_type) box : 2;

  /* Style of underlining. */
  ENUM_BF (face_underline_type) underline : 2;

  /* If `box' above specifies a 3D type, true means use box_color for
     drawing shadows.  */
  bool_bf use_box_color_for_shadows_p : 1;

  /* Non-zero if text in this face should be underlined, overlined,
     strike-through or have a box drawn around it.  */
  bool_bf overline_p : 1;
  bool_bf strike_through_p : 1;

  /* True means that the colors specified for this face could not be
     loaded, and were replaced by default colors, so they shouldn't be
     freed.  */
  bool_bf foreground_defaulted_p : 1;
  bool_bf background_defaulted_p : 1;

  /* True means that either no color is specified for the corresponding
     attribute or that the specified color couldn't be loaded.
     Use the foreground color when drawing in that case. */
  bool_bf underline_defaulted_p : 1;
  bool_bf overline_color_defaulted_p : 1;
  bool_bf strike_through_color_defaulted_p : 1;
  bool_bf box_color_defaulted_p : 1;

  /* TTY appearances.  Colors are found in `lface' with empty color
     string meaning the default color of the TTY.  */
  bool_bf tty_bold_p : 1;
  bool_bf tty_italic_p : 1;
  bool_bf tty_underline_p : 1;
  bool_bf tty_reverse_p : 1;
  bool_bf tty_strike_through_p : 1;

  /* True means that colors of this face may not be freed because they
     have been copied bitwise from a base face (see
     realize_gui_face).  */
  bool_bf colors_copied_bitwise_p : 1;

  /* If non-zero, use overstrike (to simulate bold-face).  */
  bool_bf overstrike : 1;

/* NOTE: this is not used yet, but eventually this impl should be done
         similarly to overstrike */
#ifdef HAVE_NS
  /* If non-zero, use geometric rotation (to simulate italic).  */
  bool_bf synth_ital : 1;
#endif

  /* The hash value of this face.  */
  uintptr_t hash;

  /* Next and previous face in hash collision list of face cache.  */
  struct face *next, *prev;

  /* If this face is an ASCII face, this points to this face itself.
     Otherwise, this points to an ASCII face that has the same
     attributes except the font.  */
  struct face *ascii_face;

#if defined HAVE_XFT || defined HAVE_FREETYPE
/* Extra member that a font-driver uses privately.  */
  void *extra;
#endif
};


/* Color index indicating that face uses a terminal's default color.  */

#define FACE_TTY_DEFAULT_COLOR ((unsigned long) -1)

/* Color index indicating that face uses an unknown foreground color.  */

#define FACE_TTY_DEFAULT_FG_COLOR ((unsigned long) -2)

/* Color index indicating that face uses an unknown background color.  */

#define FACE_TTY_DEFAULT_BG_COLOR ((unsigned long) -3)

/* True if COLOR is a specified (i.e., nondefault) foreground or
   background color for a tty face.  */

INLINE bool
face_tty_specified_color (unsigned long color)
{
  return color < FACE_TTY_DEFAULT_BG_COLOR;
}

/* Non-zero if FACE was realized for unibyte use.  */

#define FACE_UNIBYTE_P(FACE) ((FACE)->charset < 0)


/* IDs of important faces known by the C face code.  These are the IDs
   of the faces for CHARSET_ASCII.  */

enum face_id
{
  DEFAULT_FACE_ID,
  MODE_LINE_ACTIVE_FACE_ID,
  MODE_LINE_INACTIVE_FACE_ID,
  TOOL_BAR_FACE_ID,
  FRINGE_FACE_ID,
  HEADER_LINE_FACE_ID,
  SCROLL_BAR_FACE_ID,
  BORDER_FACE_ID,
  CURSOR_FACE_ID,
  MOUSE_FACE_ID,
  MENU_FACE_ID,
  VERTICAL_BORDER_FACE_ID,
  WINDOW_DIVIDER_FACE_ID,
  WINDOW_DIVIDER_FIRST_PIXEL_FACE_ID,
  WINDOW_DIVIDER_LAST_PIXEL_FACE_ID,
  INTERNAL_BORDER_FACE_ID,
  CHILD_FRAME_BORDER_FACE_ID,
  TAB_BAR_FACE_ID,
  TAB_LINE_FACE_ID,
  MODE_LINE_FACE_ID,
  BASIC_FACE_ID_SENTINEL
};

#define MAX_FACE_ID  ((1 << FACE_ID_BITS) - 1)

/* A cache of realized faces.  Each frame has its own cache because
   Emacs allows different frame-local face definitions.  */

struct face_cache
{
  /* Hash table of cached realized faces.  */
  struct face **buckets;

  /* Back-pointer to the frame this cache belongs to.  */
  struct frame *f;

  /* A vector of faces so that faces can be referenced by an ID.  */
  struct face **faces_by_id;

  /* The allocated size, and number of used slots of faces_by_id.  */
  ptrdiff_t size;
  int used;

  /* Flag indicating that attributes of the `menu' face have been
     changed.  */
  bool_bf menu_face_changed_p : 1;
};

#define FACE_EXTENSIBLE_P(F)			\
  (!NILP (F->lface[LFACE_EXTEND_INDEX]))

/* True if FACE is suitable for displaying ASCII characters.  */
INLINE bool
FACE_SUITABLE_FOR_ASCII_CHAR_P (struct face *face)
{
#ifdef HAVE_WINDOW_SYSTEM
  return face == face->ascii_face;
#else
  return true;
#endif
}

/* Return the id of the realized face on frame F that is like the face
   FACE, but is suitable for displaying character CHARACTER at buffer or
   string position POS.  OBJECT is the string object, or nil for
   buffer.  This macro is only meaningful for multibyte character
   CHAR.  */
INLINE int
FACE_FOR_CHAR (struct frame *f, struct face *face, int character,
	       ptrdiff_t pos, Lisp_Object object)
{
#ifdef HAVE_WINDOW_SYSTEM
  return face_for_char (f, face, character, pos, object);
#else
  return face->id;
#endif
}

/* Return true if G contains a valid character code.  */
INLINE bool
GLYPH_CHAR_VALID_P (GLYPH g)
{
  return CHAR_VALID_P (GLYPH_CHAR (g));
}

/* The glyph code from a display vector may either be an integer which
   encodes a char code in the lower CHARACTERBITS bits and a (very small)
   face-id in the upper bits, or it may be a cons (CHAR . FACE-ID).  */

INLINE bool
GLYPH_CODE_P (Lisp_Object gc)
{
  return (CONSP (gc)
	  ? (CHARACTERP (XCAR (gc))
	     && RANGED_FIXNUMP (0, XCDR (gc), MAX_FACE_ID))
	  : (RANGED_FIXNUMP
	     (0, gc,
	      (MAX_FACE_ID < TYPE_MAXIMUM (EMACS_INT) >> CHARACTERBITS
	       ? ((EMACS_INT) MAX_FACE_ID << CHARACTERBITS) | MAX_CHAR
	       : TYPE_MAXIMUM (EMACS_INT)))));
}

/* True means face attributes have been changed since the last
   redisplay.  Used in redisplay_internal.  */

extern bool face_change;

/* For reordering of bidirectional text.  */

/* UAX#9's max_depth value.  */
#define BIDI_MAXDEPTH 125

/* Data type for describing the bidirectional character types.  The
   first 7 must be at the beginning, because they are the only values
   valid in the `bidi_type' member of `struct glyph'; we only reserve
   3 bits for it, so we cannot use there values larger than 7.

   The order of members must be in sync with the 8th element of the
   member of unidata-prop-alist (in admin/unidata/unidata-gen.el) for
   Unicode character property `bidi-class'.  */
typedef enum {
  UNKNOWN_BT = 0,
  STRONG_L,	/* strong left-to-right */
  STRONG_R,	/* strong right-to-left */
  WEAK_EN,	/* european number */
  WEAK_AN,	/* arabic number */
  WEAK_BN,	/* boundary neutral */
  NEUTRAL_B,	/* paragraph separator */
  STRONG_AL,	/* arabic right-to-left letter */
  LRE,		/* left-to-right embedding */
  LRO,		/* left-to-right override */
  RLE,		/* right-to-left embedding */
  RLO,		/* right-to-left override */
  PDF,		/* pop directional format */
  LRI,		/* left-to-right isolate */
  RLI,		/* right-to-left isolate */
  FSI,		/* first strong isolate */
  PDI,		/* pop directional isolate */
  WEAK_ES,	/* european number separator */
  WEAK_ET,	/* european number terminator */
  WEAK_CS,	/* common separator */
  WEAK_NSM,	/* non-spacing mark */
  NEUTRAL_S,	/* segment separator */
  NEUTRAL_WS,	/* whitespace */
  NEUTRAL_ON	/* other neutrals */
} bidi_type_t;

/* Data type for describing the Bidi Paired Bracket Type of a character.

   The order of members must be in sync with the 8th element of the
   member of unidata-prop-alist (in admin/unidata/unidata-gen.el) for
   Unicode character property `bracket-type'.  */
typedef enum {
  BIDI_BRACKET_NONE = 1,
  BIDI_BRACKET_OPEN,
  BIDI_BRACKET_CLOSE
} bidi_bracket_type_t;

/* The basic directionality data type.  */
typedef enum { NEUTRAL_DIR = 0, L2R, R2L } bidi_dir_t;

/* Data type for storing information about characters we need to
   remember.  */
struct bidi_saved_info {
  ptrdiff_t charpos;		/* character's buffer position */
  bidi_type_t type;		/* character's resolved bidi type */
  bidi_type_t orig_type;	/* bidi type as we found it in the buffer */
};

/* Data type for keeping track of information about saved embedding
   levels, override status, isolate status, and isolating sequence
   runs.  This should be as tightly packed as possible, because there
   are 127 such entries in each iterator state, and so the size of
   cache is directly affected by the size of this struct.  */
struct bidi_stack {
  ptrdiff_t next_for_neutral_pos;
  unsigned next_for_neutral_type : 3;
  unsigned last_strong_type : 3;
  unsigned prev_for_neutral_type : 3;
  unsigned char level;
  unsigned char flags;		/* sos, override, isolate_status */
};

/* Data type for storing information about a string being iterated on.  */
struct bidi_string_data {
  Lisp_Object lstring;		/* Lisp string to reorder, or nil */
  const unsigned char *s;	/* string data, or NULL if reordering buffer */
  ptrdiff_t schars;		/* the number of characters in the string,
				   excluding the terminating null */
  ptrdiff_t bufpos;		/* buffer position of lstring, or 0 if N/A */
  bool_bf from_disp_str : 1;	/* True means the string comes from a
				   display property */
  bool_bf unibyte : 1;		/* True means the string is unibyte */
};

/* Data type for reordering bidirectional text.  */
struct bidi_it {
  ptrdiff_t bytepos;		/* iterator's position in buffer/string */
  ptrdiff_t charpos;
  int ch;			/* character at that position, or u+FFFC
				   ("object replacement character") for a run
				   of characters covered by a display string */
  ptrdiff_t nchars;		/* its "length", usually 1; it's > 1 for a run
				   of characters covered by a display string */
  ptrdiff_t ch_len;		/* its length in bytes */
  bidi_type_t type;		/* final bidi type of this character, after
				   resolving weak and neutral types */
  bidi_type_t type_after_wn;	/* bidi type after overrides and Wn */
  bidi_type_t orig_type;	/* original bidi type, as found in the buffer */
  signed char resolved_level;	/* final resolved level of this character */
  signed char isolate_level;	/* count of isolate initiators unmatched by PDI */
  ptrdiff_t invalid_levels;	/* how many PDFs to ignore */
  ptrdiff_t invalid_isolates;	/* how many PDIs to ignore */
  struct bidi_saved_info prev;	/* info about previous character */
  struct bidi_saved_info last_strong; /* last-seen strong directional char */
  struct bidi_saved_info next_for_neutral; /* surrounding characters for... */
  struct bidi_saved_info prev_for_neutral; /* ...resolving neutrals */
  struct bidi_saved_info next_for_ws; /* character after sequence of ws */
  ptrdiff_t bracket_pairing_pos;	/* position of pairing bracket */
  bidi_type_t bracket_enclosed_type;	/* type for bracket resolution */
  ptrdiff_t next_en_pos;	/* pos. of next char for determining ET type */
  bidi_type_t next_en_type;	/* type of char at next_en_pos */
  bidi_dir_t sos;		/* direction of start-of-sequence in effect */
  int scan_dir;			/* direction of text scan, 1: forw, -1: back */
  ptrdiff_t disp_pos;		/* position of display string after ch */
  int disp_prop;		/* if non-zero, there really is a
				   `display' property/string at disp_pos;
				   if 2, the property is a `space' spec */
  int stack_idx;		/* index of current data on the stack */
  /* Note: Everything from here on is not copied/saved when the bidi
     iterator state is saved, pushed, or popped.  So only put here
     stuff that is not part of the bidi iterator's state!  */
  struct bidi_stack level_stack[BIDI_MAXDEPTH+2+1]; /* directional status stack */
  struct bidi_string_data string;	/* string to reorder */
  struct window *w;		/* the window being displayed */
  bidi_dir_t paragraph_dir;	/* current paragraph direction */
  ptrdiff_t separator_limit;	/* where paragraph separator should end */
  bool_bf first_elt : 1;	/* if true, examine current char first */
  bool_bf new_paragraph : 1;	/* if true, we expect a new paragraph */
  bool_bf frame_window_p : 1;	/* true if displaying on a GUI frame */
};

/* Value is non-zero when the bidi iterator is at base paragraph
   embedding level.  */
#define BIDI_AT_BASE_LEVEL(BIDI_IT) \
  ((BIDI_IT).resolved_level == (BIDI_IT).level_stack[0].level)


/***********************************************************************
			       Fringes
 ***********************************************************************/

/* Structure used to describe where and how to draw a fringe bitmap.
   WHICH is the fringe bitmap to draw.  WD and H is the (adjusted)
   width and height of the bitmap, DH is the height adjustment (if
   bitmap is periodic).  X and Y are frame coordinates of the area to
   display the bitmap, DY is relative offset of the bitmap into that
   area.  BX, NX, BY, NY specifies the area to clear if the bitmap
   does not fill the entire area.  FACE is the fringe face.  */

struct draw_fringe_bitmap_params
{
  int which;  /* enum fringe_bitmap_type */
  unsigned short *bits;
  int wd, h, dh;
  int x, y;
  int bx, nx, by, ny;
  bool_bf cursor_p : 1;
  bool_bf overlay_p : 1;
  struct face *face;
};

#define MAX_FRINGE_BITMAPS (1<<FRINGE_ID_BITS)


/***********************************************************************
			    Display Iterator
 ***********************************************************************/

/* Iteration over things to display in current_buffer or in a string.

   The iterator handles:

   1. Overlay strings (after-string, before-string).
   2. Face properties.
   3. Invisible text properties.
   4. Selective display.
   5. Translation of characters via display tables.
   6. Translation of control characters to the forms `\003' or `^C'.
   7. `glyph' and `space-width' properties.

   Iterators are initialized by calling init_iterator or one of the
   equivalent functions below.  A call to get_next_display_element
   loads the iterator structure with information about what next to
   display.  A call to set_iterator_to_next increments the iterator's
   position.

   Characters from overlay strings, display table entries or control
   character translations are returned one at a time.  For example, if
   we have a text of `a\x01' where `a' has a display table definition
   of `cd' and the control character is displayed with a leading
   arrow, then the iterator will return:

   Call		Return  Source		Call next
   -----------------------------------------------------------------
   next		c	display table	move
   next		d	display table	move
   next		^	control char	move
   next		A	control char	move

   The same mechanism is also used to return characters for ellipses
   displayed at the end of invisible text.

   CAVEAT: Under some circumstances, move_.* functions can be called
   asynchronously, e.g. when computing a buffer position from an x and
   y pixel position.  This means that these functions and functions
   called from them SHOULD NOT USE xmalloc and alike.  See also the
   comment at the start of xdisp.c.  */

/* Enumeration describing what kind of display element an iterator is
   loaded with after a call to get_next_display_element.  */

enum display_element_type
{
  /* A normal character.  */
  IT_CHARACTER,

  /* A composition (static and automatic).  */
  IT_COMPOSITION,

  /* A glyphless character (e.g. ZWNJ, LRE).  */
  IT_GLYPHLESS,

  /* An image.  */
  IT_IMAGE,

  /* A flexible width and height space.  */
  IT_STRETCH,

  /* End of buffer or string.  */
  IT_EOB,

  /* Truncation glyphs.  Never returned by get_next_display_element.
     Used to get display information about truncation glyphs via
     produce_glyphs.  */
  IT_TRUNCATION,

  /* Continuation glyphs.  See the comment for IT_TRUNCATION.  */
  IT_CONTINUATION,

  /* Xwidget.  */
  IT_XWIDGET
};


/* An enumerator for each text property that has a meaning for display
   purposes.  */

enum prop_idx
{
  FONTIFIED_PROP_IDX,
  FACE_PROP_IDX,
  INVISIBLE_PROP_IDX,
  DISPLAY_PROP_IDX,
  COMPOSITION_PROP_IDX,

  /* Not a property.  Used to indicate changes in overlays.  */
  OVERLAY_PROP_IDX,

  /* Sentinel.  */
  LAST_PROP_IDX
};

/* An enumerator for the method of wrapping long lines.  */

enum line_wrap_method
{
  TRUNCATE,
  WORD_WRAP,
  WINDOW_WRAP
};

/* An enumerator for the method of displaying glyphless characters.  */

enum glyphless_display_method
  {
    /* Display a thin (1-pixel width) space.  On a TTY, display a
       1-character width space.  */
    GLYPHLESS_DISPLAY_THIN_SPACE,
    /* Display an empty box of proper width.  */
    GLYPHLESS_DISPLAY_EMPTY_BOX,
    /* Display an acronym string in a box.  */
    GLYPHLESS_DISPLAY_ACRONYM,
    /* Display the hexadecimal code of the character in a box.  */
    GLYPHLESS_DISPLAY_HEX_CODE
  };

struct it_slice
{
  Lisp_Object x;
  Lisp_Object y;
  Lisp_Object width;
  Lisp_Object height;
};

/* Input sources for fetching characters or data to display.
   The input source is found in the `method' field.  */

enum it_method {
  GET_FROM_BUFFER = 0,
  GET_FROM_DISPLAY_VECTOR,
  GET_FROM_STRING,
  GET_FROM_C_STRING,
  GET_FROM_IMAGE,
  GET_FROM_STRETCH,
  GET_FROM_XWIDGET,
  NUM_IT_METHODS
};

/* FIXME: What is this?  Why 5?  */
#define IT_STACK_SIZE 5

/* Iterator for composition (both for static and automatic).  */
struct composition_it
{
  /* Next position at which to check the composition.  */
  ptrdiff_t stop_pos;
  /* ID number of the composition or glyph-string.  If negative, we
     are not iterating over a composition now.  */
  ptrdiff_t id;
  /* If non-negative, character that triggers the automatic
     composition at `stop_pos', and this is an automatic composition.
     If negative, this is a static composition.  This is set to -2
     temporarily if searching of composition reach a limit or a
     newline.  */
  int ch;
  /* If this is an automatic composition, index of a rule for making
     the automatic composition.  Provided that ELT is an element of
     Vcomposition_function_table for CH, (nth ELT RULE_IDX) is the
     rule for the composition.  */
  EMACS_INT rule_idx;
  /* If this is an automatic composition, how many characters to look
     back from the position where a character triggering the
     composition exists.  */
  ptrdiff_t lookback;
  /* If non-negative, number of glyphs of the glyph-string.  */
  int nglyphs;
  /* True iff the composition is created while buffer is scanned in
     reverse order, and thus the grapheme clusters must be rendered
     from the last to the first.  */
  bool reversed_p;

  /** The following members contain information about the current
      grapheme cluster.  */
  /* Position of the first character of the current grapheme cluster.  */
  ptrdiff_t charpos;
  /* Number of characters and bytes of the current grapheme cluster.  */
  int nchars, nbytes;
  /* Indices of the glyphs for the current grapheme cluster.  */
  int from, to;
  /* Width of the current grapheme cluster in units of columns it will
     occupy on display; see CHARACTER_WIDTH.  */
  int width;
};

struct it
{
  /* The window in which we iterate over current_buffer (or a string).  */
  Lisp_Object window;
  struct window *w;

  /* The window's frame.  */
  struct frame *f;

  /* Method to use to load this structure with the next display element.  */
  enum it_method method;

  /* The next position at which to check for face changes, invisible
     text, overlay strings, end of text etc., which see.  */
  ptrdiff_t stop_charpos;

  /* Previous stop position, i.e. the last one before the current
     iterator position in `current'.  */
  ptrdiff_t prev_stop;

  /* Last stop position iterated across whose bidi embedding level is
     equal to the current paragraph's base embedding level.  */
  ptrdiff_t base_level_stop;

  /* Maximum string or buffer position + 1.  ZV when iterating over
     current_buffer.  When iterating over a string in display_string,
     this can be smaller or greater than the number of string
     characters, depending on the values of PRECISION and FIELD_WIDTH
     with which display_string was called.  */
  ptrdiff_t end_charpos;

  /* C string to iterate over.  Non-null means get characters from
     this string, otherwise characters are read from current_buffer
     or it->string.  */
  const unsigned char *s;

  /* Number of characters in the string (s, or it->string) we iterate
     over.  Used only in display_string and its subroutines; never
     used for overlay strings and strings from display properties.  */
  ptrdiff_t string_nchars;

  /* Position at which redisplay end trigger functions should be run.  */
  ptrdiff_t redisplay_end_trigger_charpos;

  /* True means multibyte characters are enabled.  */
  bool_bf multibyte_p : 1;

  /* True means window has a tab line at its top.  */
  bool_bf tab_line_p : 1;

  /* True means window has a mode line at its top.  */
  bool_bf header_line_p : 1;

  /* True means `string' is the value of a `display' property.
     Don't handle some `display' properties in these strings.  */
  bool_bf string_from_display_prop_p : 1;

  /* True means `string' comes from a `line-prefix' or `wrap-prefix'
     property.  */
  bool_bf string_from_prefix_prop_p : 1;

  /* True means we are iterating an object that came from a value of a
     `display' property.  */
  bool_bf from_disp_prop_p : 1;

  /* When METHOD == next_element_from_display_vector,
     this is true if we're doing an ellipsis.  Otherwise meaningless.  */
  bool_bf ellipsis_p : 1;

  /* True means cursor shouldn't be displayed here.  */
  bool_bf avoid_cursor_p : 1;

  /* Display table in effect or null for none.  */
  struct Lisp_Char_Table *dp;

  /* Current display table vector to return characters from and its
     end.  dpvec null means we are not returning characters from a
     display table entry; current.dpvec_index gives the current index
     into dpvec.  This same mechanism is also used to return
     characters from translated control characters, i.e. `\003' or
     `^C'.  */
  Lisp_Object *dpvec, *dpend;

  /* Length in bytes of the char that filled dpvec.  A value of zero
     means that no such character is involved.  A negative value means
     the rest of the line from the current iterator position onwards
     is hidden by selective display or ellipsis.  */
  int dpvec_char_len;

  /* Face id to use for all characters in display vector.  -1 if unused. */
  int dpvec_face_id;

  /* Face id of the iterator saved in case a glyph from dpvec contains
     a face.  The face is restored when all glyphs from dpvec have
     been delivered.  */
  int saved_face_id;

  /* Vector of glyphs for control character translation.  The pointer
     dpvec is set to ctl_chars when a control character is translated.
     This vector is also used for incomplete multibyte character
     translation (e.g \222\244).  Such a character is at most 4 bytes,
     thus we need at most 16 bytes here.  */
  Lisp_Object ctl_chars[16];

  /* Initial buffer or string position of the iterator, before skipping
     over display properties and invisible text.  */
  struct display_pos start;

  /* Current buffer or string position of the iterator, including
     position in overlay strings etc.  */
  struct display_pos current;

  /* Total number of overlay strings to process.  This can be >
     OVERLAY_STRING_CHUNK_SIZE.  Value is dependable only when
     current.overlay_string_index >= 0.  Use the latter to determine
     whether an overlay string is being iterated over, because
     n_overlay_strings can be positive even when we are not rendering
     an overlay string.  */
  ptrdiff_t n_overlay_strings;

  /* The charpos where n_overlay_strings was calculated.  This should
     be set at the same time as n_overlay_strings.  It is needed
     because we show before-strings at the start of invisible text;
     see handle_invisible_prop in xdisp.c.  */
  ptrdiff_t overlay_strings_charpos;

  /* Vector of overlays to process.  Overlay strings are processed
     OVERLAY_STRING_CHUNK_SIZE at a time.  */
#define OVERLAY_STRING_CHUNK_SIZE 16
  Lisp_Object overlay_strings[OVERLAY_STRING_CHUNK_SIZE];

  /* For each overlay string, the overlay it came from.  */
  Lisp_Object string_overlays[OVERLAY_STRING_CHUNK_SIZE];

  /* If non-nil, a Lisp string being processed.  If
     current.overlay_string_index >= 0, this is an overlay string from
     pos.  Use STRINGP (it.string) to test whether we are rendering a
     string or something else; do NOT use BUFFERP (it.object).  */
  Lisp_Object string;

  /* If non-nil, we are processing a string that came
     from a `display' property given by an overlay.  */
  Lisp_Object from_overlay;

  /* Stack of saved values.  New entries are pushed when we begin to
     process an overlay string or a string from a `glyph' property.
     Entries are popped when we return to deliver display elements
     from what we previously had.  */
  struct iterator_stack_entry
  {
    Lisp_Object string;
    int string_nchars;
    ptrdiff_t end_charpos;
    ptrdiff_t stop_charpos;
    ptrdiff_t prev_stop;
    ptrdiff_t base_level_stop;
    struct composition_it cmp_it;
    int face_id;

    /* Save values specific to a given method.  */
    union {
      /* method == GET_FROM_IMAGE */
      struct {
	Lisp_Object object;
	struct it_slice slice;
	ptrdiff_t image_id;
      } image;
      /* method == GET_FROM_STRETCH */
      struct {
	Lisp_Object object;
      } stretch;
      /* method == GET_FROM_XWIDGET */
      struct {
	Lisp_Object object;
      } xwidget;
    } u;

    /* Current text and display positions.  */
    struct text_pos position;
    struct display_pos current;
    Lisp_Object from_overlay;
    enum glyph_row_area area;
    enum it_method method;
    bidi_dir_t paragraph_embedding;
    bool_bf multibyte_p : 1;
    bool_bf string_from_display_prop_p : 1;
    bool_bf string_from_prefix_prop_p : 1;
    bool_bf display_ellipsis_p : 1;
    bool_bf avoid_cursor_p : 1;
    bool_bf bidi_p : 1;
    bool_bf from_disp_prop_p : 1;
    enum line_wrap_method line_wrap;

    /* Properties from display property that are reset by another display
       property.  */
    short voffset;
    Lisp_Object space_width;
    Lisp_Object font_height;
  }
  stack[IT_STACK_SIZE];

  /* Stack pointer.  */
  int sp;

  /* -1 means selective display hides everything between a \r and the
     next newline; > 0 means hide lines indented more than that value.  */
  ptrdiff_t selective;

  /* An enumeration describing what the next display element is
     after a call to get_next_display_element.  */
  enum display_element_type what;

  /* Face to use.  */
  int face_id;

  /* Setting of buffer-local variable selective-display-ellipses.  */
  bool_bf selective_display_ellipsis_p : 1;

  /* True means control characters are translated into the form `^C'
     where the `^' can be replaced by a display table entry.  */
  bool_bf ctl_arrow_p : 1;

  /* True means that the current face has a box.  */
  bool_bf face_box_p : 1;

  /* Non-null means that the current character is the first in a run
     of characters with box face.  */
  bool_bf start_of_box_run_p : 1;

  /* True means that the current character is the last in a run
     of characters with box face.  */
  bool_bf end_of_box_run_p : 1;

  /* True means overlay strings at end_charpos have been processed.  */
  bool_bf overlay_strings_at_end_processed_p : 1;

  /* True means to ignore overlay strings at current pos, as they have
     already been processed.  */
  bool_bf ignore_overlay_strings_at_pos_p : 1;

  /* True means the actual glyph is not available in the current
     system.  */
  bool_bf glyph_not_available_p : 1;

  /* True means the next line in display_line continues a character
     consisting of more than one glyph, and some glyphs of this
     character have been put on the previous line.  */
  bool_bf starts_in_middle_of_char_p : 1;

  /* If true, saved_face_id contains the id of the face in front of text
     skipped due to selective display.  */
  bool_bf face_before_selective_p : 1;

  /* If true, adjust current glyph so it does not increase current row
     descent/ascent (line-height property).  Reset after this glyph.  */
  bool_bf constrain_row_ascent_descent_p : 1;

  /* If true, glyphs for line number display were already produced for
     the current row.  */
  bool_bf line_number_produced_p : 1;

  enum line_wrap_method line_wrap;

  /* The ID of the default face to use.  One of DEFAULT_FACE_ID,
     MODE_LINE_ACTIVE_FACE_ID, etc, depending on what we are
     displaying.  */
  int base_face_id;

  /* If `what' == IT_CHARACTER, the character and the length in bytes
     of its multibyte sequence.  The character comes from a buffer or
     a string.  It may be different from the character displayed in
     case that unibyte_display_via_language_environment is set.

     If `what' == IT_COMPOSITION, the first component of a composition
     and length in bytes of the composition.

     If `what' is anything else, these two are undefined (will
     probably hold values for the last IT_CHARACTER or IT_COMPOSITION
     traversed by the iterator).

     The values are updated by get_next_display_element, so they are
     out of sync with the value returned by IT_CHARPOS between the
     time set_iterator_to_next advances the position and the time
     get_next_display_element loads the new values into c and len.  */
  int c, len;

  /* If what == IT_COMPOSITION, iterator substructure for the
     composition.  */
  struct composition_it cmp_it;

  /* The character to display, possibly translated to multibyte if
     multibyte_p is zero or unibyte_display_via_language_environment
     is set.  This is set after get_next_display_element has been
     called.  If we are setting it->C directly before calling
     PRODUCE_GLYPHS, this should be set beforehand too.  */
  int char_to_display;

  /* If what == IT_GLYPHLESS, the method to display such a
     character.  */
  enum glyphless_display_method glyphless_method;

  /* If what == IT_IMAGE, the id of the image to display.  */
  ptrdiff_t image_id;

  /* If what == IT_XWIDGET.  */
  struct xwidget *xwidget;

  /* Values from `slice' property.  */
  struct it_slice slice;

  /* Value of the `space-width' property, if any; nil if none.  */
  Lisp_Object space_width;

  /* Computed from the value of the `raise' property.  */
  short voffset;

  /* Number of columns per \t.  */
  short tab_width;

  /* Value of the `height' property, if any; nil if none.  */
  Lisp_Object font_height;

  /* Object and position where the current display element came from.
     Object is normally the buffer which is being rendered, but it can
     also be a Lisp string in case the current display element comes
     from an overlay string or from a display string (before- or
     after-string).  It may also be a zero-valued Lisp integer when a
     C string is being rendered, e.g., during mode-line or header-line
     update.  It can also be a cons cell of the form `(space ...)',
     when we produce a stretch glyph from a `display' specification.
     Finally, it can be nil, but only temporarily, when we are
     producing special glyphs for display purposes, like truncation
     and continuation glyphs, or blanks that extend each line to the
     edge of the window on a TTY.

     Do NOT use !BUFFERP (it.object) as a test whether we are
     iterating over a string; use STRINGP (it.string) instead.

     Position is the current iterator position in object.

     The 'position's CHARPOS is copied to glyph->charpos of the glyph
     produced by PRODUCE_GLYPHS, so any artificial value documented
     under 'struct glyph's 'charpos' member can also be found in the
     'position' member here.  */
  Lisp_Object object;
  struct text_pos position;

  /* Width in pixels of truncation and continuation glyphs.  */
  short truncation_pixel_width, continuation_pixel_width;

  /* First and last visible x-position in the display area.  If window
     is hscrolled by n columns, first_visible_x == n * FRAME_COLUMN_WIDTH
     (f), and last_visible_x == pixel width of W + first_visible_x.
     When truncation or continuation glyphs are produced due to lack of
     fringes, last_visible_x excludes the space required for these glyphs.  */
  int first_visible_x, last_visible_x;

  /* Last visible y-position + 1 in the display area without a mode
     line, if the window has one.  */
  int last_visible_y;

  /* Default amount of additional space in pixels between lines (for
     window systems only.)  */
  int extra_line_spacing;

  /* Max extra line spacing added in this row.  */
  int max_extra_line_spacing;

  /* Override font height information for this glyph.
     Used if override_ascent >= 0.  Cleared after this glyph.  */
  int override_ascent, override_descent, override_boff;

  /* If non-null, glyphs are produced in glyph_row with each call to
     produce_glyphs.  */
  struct glyph_row *glyph_row;

  /* The area of glyph_row to which glyphs are added.  */
  enum glyph_row_area area;

  /* Number of glyphs needed for the last character requested via
     produce_glyphs.  This is 1 except for tabs.  */
  int nglyphs;

  /* Width of the display element in pixels.  Result of
     produce_glyphs.  */
  int pixel_width;

  /* Current, maximum logical, and maximum physical line height
     information.  Result of produce_glyphs.  */
  int ascent, descent, max_ascent, max_descent;
  int phys_ascent, phys_descent, max_phys_ascent, max_phys_descent;

  /* Current x pixel position within the display line.  This value
     does not include the width of continuation lines in front of the
     line.  The value of current_x is automatically incremented by
     pixel_width with each call to produce_glyphs.  */
  int current_x;

  /* Accumulated width of continuation lines.  If > 0, this means we
     are currently in a continuation line.  This is initially zero and
     incremented/reset by display_line, move_it_to etc.  */
  int continuation_lines_width;

  /* Buffer position that ends the buffer text line being iterated.
     This is normally the position after the newline at EOL.  If this
     is the last line of the buffer and it doesn't have a newline,
     value is ZV/ZV_BYTE.  Set and used only if IT->bidi_p, for
     setting the end position of glyph rows produced for continuation
     lines, see display_line.  */
  struct text_pos eol_pos;

  /* Current y-position.  Automatically incremented by the height of
     glyph_row in move_it_to and display_line.  */
  int current_y;

  /* Vertical matrix position of first text line in window.  */
  int first_vpos;

  /* Current vertical matrix position, or line number.  Automatically
     incremented by move_it_to and display_line.  */
  int vpos;

  /* Horizontal matrix position reached in move_it_in_display_line.
     Only set there, not in display_line, and only when the X
     coordinate is past first_visible_x.  */
  int hpos;

  /* Current line number, zero-based.  */
  ptrdiff_t lnum;

  /* The byte position corresponding to lnum.  */
  ptrdiff_t lnum_bytepos;

  /* The width, in columns and in pixels, needed for display of the
     line numbers, or zero if not computed.  */
  int lnum_width;
  int lnum_pixel_width;

  /* The line number of point's line, or zero if not computed yet.  */
  ptrdiff_t pt_lnum;

  /* Number of pixels to offset tab stops due to width fixup of the
     first glyph that crosses first_visible_x.  This is only needed on
     GUI frames, only when display-line-numbers is in effect, and only
     in hscrolled windows.  */
  int tab_offset;

  /* Left fringe bitmap number (enum fringe_bitmap_type).  */
  unsigned left_user_fringe_bitmap : FRINGE_ID_BITS;

  /* Right fringe bitmap number (enum fringe_bitmap_type).  */
  unsigned right_user_fringe_bitmap : FRINGE_ID_BITS;

  /* Face of the left fringe glyph.  */
  unsigned left_user_fringe_face_id : FACE_ID_BITS;

  /* Face of the right fringe glyph.  */
  unsigned right_user_fringe_face_id : FACE_ID_BITS;

  /* True means we need to reorder bidirectional text for display
     in the visual order.  */
  bool_bf bidi_p : 1;

  /* For iterating over bidirectional text.  */
  struct bidi_it bidi_it;
  bidi_dir_t paragraph_embedding;

  /* For handling the :min-width property.  The object is the text
     property we're testing the `eq' of (nil if none), and the integer
     is the x position of the start of the run of glyphs. */
  Lisp_Object min_width_property;
  int min_width_start;
};


/* Access to positions of iterator IT.  */

#define IT_CHARPOS(IT)		CHARPOS ((IT).current.pos)
#define IT_BYTEPOS(IT)		BYTEPOS ((IT).current.pos)
#define IT_STRING_CHARPOS(IT)	CHARPOS ((IT).current.string_pos)
#define IT_STRING_BYTEPOS(IT)	BYTEPOS ((IT).current.string_pos)

/* Test if IT has reached the end of its buffer or string.  This will
   only work after get_next_display_element has been called.  */

#define ITERATOR_AT_END_P(IT) ((IT)->what == IT_EOB)

/* True means IT is at the end of a line.  This is the case if it
   is either on a newline or on a carriage return and selective
   display hides the rest of the line.  */

#define ITERATOR_AT_END_OF_LINE_P(IT)			\
     ((IT)->what == IT_CHARACTER			\
      && ((IT)->c == '\n'				\
	  || ((IT)->c == '\r' && (IT)->selective)))

/* Call produce_glyphs or FRAME_RIF->produce_glyphs, if set.  Shortcut
   to avoid the function call overhead.  */

#define PRODUCE_GLYPHS(IT)                              \
  do {                                                  \
    if ((IT)->glyph_row != NULL && (IT)->bidi_p)	\
      (IT)->glyph_row->reversed_p = (IT)->bidi_it.paragraph_dir == R2L; \
    if (FRAME_RIF ((IT)->f) != NULL)                    \
      FRAME_RIF ((IT)->f)->produce_glyphs ((IT));       \
    else                                                \
      produce_glyphs ((IT));                            \
    if ((IT)->glyph_row != NULL)                        \
      inhibit_free_realized_faces =true;		\
    reset_box_start_end_flags ((IT));			\
  } while (false)

/* Bit-flags indicating what operation move_it_to should perform.  */

enum move_operation_enum
{
  /* Stop if specified x-position is reached.  */
  MOVE_TO_X = 0x01,

  /* Stop if specified y-position is reached.  */
  MOVE_TO_Y = 0x02,

  /* Stop if specified vpos is reached.  */
  MOVE_TO_VPOS = 0x04,

  /* Stop if specified buffer or string position is reached.  */
  MOVE_TO_POS = 0x08
};

/***********************************************************************
			    Mouse Highlight
 ***********************************************************************/

/* Structure to hold mouse highlight data.  */

typedef struct {
  /* These variables describe the range of text currently shown in its
     mouse-face, together with the window they apply to.  As long as
     the mouse stays within this range, we need not redraw anything on
     its account.  Rows and columns are glyph matrix positions in
     MOUSE_FACE_WINDOW.  */
  int mouse_face_beg_row, mouse_face_beg_col, mouse_face_beg_x;
  int mouse_face_end_row, mouse_face_end_col, mouse_face_end_x;
  Lisp_Object mouse_face_window;
  int mouse_face_face_id;
  Lisp_Object mouse_face_overlay;

  /* FRAME and X, Y position of mouse when last checked for
     highlighting.  X and Y can be negative or out of range for the frame.  */
  struct frame *mouse_face_mouse_frame;
  int mouse_face_mouse_x, mouse_face_mouse_y;

  /* Nonzero if part of the text currently shown in
     its mouse-face is beyond the window end.  */
  bool_bf mouse_face_past_end : 1;

  /* True means defer mouse-motion highlighting.  */
  bool_bf mouse_face_defer : 1;

  /* True means that the mouse highlight should not be shown.  */
  bool_bf mouse_face_hidden : 1;
} Mouse_HLInfo;

INLINE void
reset_mouse_highlight (Mouse_HLInfo *hlinfo)
{

    hlinfo->mouse_face_beg_row = hlinfo->mouse_face_beg_col = -1;
    hlinfo->mouse_face_end_row = hlinfo->mouse_face_end_col = -1;
    hlinfo->mouse_face_mouse_x = hlinfo->mouse_face_mouse_y = 0;
    hlinfo->mouse_face_beg_x = hlinfo->mouse_face_end_x = 0;
    hlinfo->mouse_face_face_id = DEFAULT_FACE_ID;
    hlinfo->mouse_face_mouse_frame = NULL;
    hlinfo->mouse_face_window = Qnil;
    hlinfo->mouse_face_overlay = Qnil;
    hlinfo->mouse_face_past_end = false;
    hlinfo->mouse_face_hidden = false;
    hlinfo->mouse_face_defer = false;
}

/***********************************************************************
		   Window-based redisplay interface
 ***********************************************************************/

/* Structure used to describe runs of lines that must be scrolled.  */

struct run
{
  /* Source and destination y pixel position.  */
  int desired_y, current_y;

  /* Source and destination vpos in matrix.  */
  int desired_vpos, current_vpos;

  /* Height in pixels, number of glyph rows.  */
  int height, nrows;
};


/* Handlers for setting frame parameters.  */

typedef void (*frame_parm_handler) (struct frame *, Lisp_Object, Lisp_Object);


/* Structure holding system-dependent interface functions needed
   for window-based redisplay.  */

struct redisplay_interface
{
  /* Handlers for setting frame parameters.  */
  frame_parm_handler *frame_parm_handlers;

  /* Produce glyphs/get display metrics for the display element IT is
     loaded with.  */
  void (*produce_glyphs) (struct it *it);

  /* Write or insert LEN glyphs from STRING at the nominal output
     position.  */
  void (*write_glyphs) (struct window *w, struct glyph_row *row,
			struct glyph *string, enum glyph_row_area area,
			int len);
  void (*insert_glyphs) (struct window *w, struct glyph_row *row,
			 struct glyph *start, enum glyph_row_area area,
			 int len);

  /* Clear from nominal output position to X.  X < 0 means clear
     to right end of display.  */
  void (*clear_end_of_line) (struct window *w, struct glyph_row *row,
			     enum glyph_row_area area, int x);

  /* Function to call to scroll the display as described by RUN on
     window W.  */
  void (*scroll_run_hook) (struct window *w, struct run *run);

  /* Function to call after a line in a display has been completely
     updated.  Used to draw truncation marks and alike.  DESIRED_ROW
     is the desired row which has been updated.  */
  void (*after_update_window_line_hook) (struct window *w,
					 struct glyph_row *desired_row);

  /* Function to call before beginning to update window W in
     window-based redisplay.  */
  void (*update_window_begin_hook) (struct window *w);

  /* Function to call after window W has been updated in window-based
     redisplay.  CURSOR_ON_P true means switch cursor on.
     MOUSE_FACE_OVERWRITTEN_P true means that some lines in W
     that contained glyphs in mouse-face were overwritten, so we
     have to update the mouse highlight.  */
  void (*update_window_end_hook) (struct window *w, bool cursor_on_p,
                                  bool mouse_face_overwritten_p);

  /* Flush the display of frame F.  For X, this is XFlush.  */
  void (*flush_display) (struct frame *f);

  /* Clear the mouse highlight in window W, if there is any.  */
  void (*clear_window_mouse_face) (struct window *w);

  /* Set *LEFT and *RIGHT to the left and right overhang of GLYPH on
     frame F.  */
  void (*get_glyph_overhangs) (struct glyph *glyph, struct frame *f,
                               int *left, int *right);

  /* Fix the display of AREA of ROW in window W for overlapping rows.
     This function is called from redraw_overlapping_rows after
     desired rows have been made current.  */
  void (*fix_overlapping_area) (struct window *w, struct glyph_row *row,
                                enum glyph_row_area area, int);

#ifdef HAVE_WINDOW_SYSTEM

  /* Draw a fringe bitmap in window W of row ROW using parameters P.  */
  void (*draw_fringe_bitmap) (struct window *w, struct glyph_row *row,
                              struct draw_fringe_bitmap_params *p);

  /* Define and destroy fringe bitmap no. WHICH.  */
  void (*define_fringe_bitmap) (int which, unsigned short *bits,
                                int h, int wd);
  void (*destroy_fringe_bitmap) (int which);

  /* Compute left and right overhang of glyph string S.
     A NULL pointer if platform does not support this. */
  void (*compute_glyph_string_overhangs) (struct glyph_string *s);

  /* Draw a glyph string S.  */
  void (*draw_glyph_string) (struct glyph_string *s);

  /* Define cursor CURSOR on frame F.  */
  void (*define_frame_cursor) (struct frame *f, Emacs_Cursor cursor);

  /* Clear the area at (X,Y,WIDTH,HEIGHT) of frame F.  */
  void (*clear_frame_area) (struct frame *f, int x, int y,
                            int width, int height);

 /* Clear area of frame F's internal border.  If the internal border
    face of F has been specified (is not null), fill the area with
    that face.  */
  void (*clear_under_internal_border) (struct frame *f);

  /* Draw specified cursor CURSOR_TYPE of width CURSOR_WIDTH
     at row GLYPH_ROW on window W if ON_P is true.  If ON_P is
     false, don't draw cursor.  If ACTIVE_P is true, system caret
     should track this cursor (when applicable).  */
  void (*draw_window_cursor) (struct window *w,
			      struct glyph_row *glyph_row,
			      int x, int y,
			      enum text_cursor_kinds cursor_type,
			      int cursor_width, bool on_p, bool active_p);

  /* Draw vertical border for window W from (X,Y_0) to (X,Y_1).  */
  void (*draw_vertical_window_border) (struct window *w,
                                       int x, int y_0, int y_1);

  /* Draw window divider for window W from (X_0, Y_0) to (X_1, ,Y_1).  */
  void (*draw_window_divider) (struct window *w,
			       int x_0, int x_1, int y_0, int y_1);

  /* Shift display of frame F to make room for inserted glyphs.
     The area at pixel (X,Y) of width WIDTH and height HEIGHT is
     shifted right by SHIFT_BY pixels.  */
  void (*shift_glyphs_for_insert) (struct frame *f,
                                   int x, int y, int width,
                                   int height, int shift_by);

  /* Start display hourglass cursor on frame F.  */
  void (*show_hourglass) (struct frame *f);

  /* Cancel hourglass cursor on frame F.  */
  void (*hide_hourglass) (struct frame *f);

  /* Called to (re)calculate the default face when changing the font
     backend.  */
  void (*default_font_parameter) (struct frame *f, Lisp_Object parms);
#endif /* HAVE_WINDOW_SYSTEM */
};


/***********************************************************************
				Images
 ***********************************************************************/

#ifdef HAVE_WINDOW_SYSTEM

# if (defined USE_CAIRO || defined HAVE_XRENDER \
      || defined HAVE_NS || defined HAVE_NTGUI || defined HAVE_HAIKU)
#  define HAVE_NATIVE_TRANSFORMS
# endif

/* Structure describing an image.  Specific image formats like XBM are
   converted into this form, so that display only has to deal with
   this type of image.  */

struct image
{
  /* The time in seconds at which the image was last displayed.  Set
     in prepare_image_for_display.  */
  struct timespec timestamp;

  /* Pixmaps of the image.  */
  Emacs_Pixmap pixmap, mask;

#ifdef USE_CAIRO
  void *cr_data;
#endif
#ifdef HAVE_X_WINDOWS
  /* X images of the image, corresponding to the above Pixmaps.
     Non-NULL means it and its Pixmap counterpart may be out of sync
     and the latter is outdated.  NULL means the X image has been
     synchronized to Pixmap.  */
  XImage *ximg, *mask_img;

# if !defined USE_CAIRO && defined HAVE_XRENDER
  /* Picture versions of pixmap and mask for compositing.  */
  Picture picture, mask_picture;

  /* We need to store the original image dimensions in case we have to
     call XGetImage.  */
  int original_width, original_height;
# endif
#endif	/* HAVE_X_WINDOWS */
#ifdef HAVE_NTGUI
  XFORM xform;
#endif
#ifdef HAVE_HAIKU
  /* Non-zero if the image has not yet been transformed for display.  */
  int have_be_transforms_p;

  double be_rotate;
  double be_scale_x;
  double be_scale_y;
#endif

  /* Colors allocated for this image, if any.  Allocated via xmalloc.  */
  unsigned long *colors;
  int ncolors;

  /* A single `background color' for this image, for the use of anyone that
     cares about such a thing.  Only valid if the `background_valid' field
     is true.  This should generally be accessed by calling the accessor
     macro `IMAGE_BACKGROUND', which will heuristically calculate a value
     if necessary.  */
  unsigned long background;

  /* Foreground and background colors of the face on which the image
     is created.  */
  unsigned long face_foreground, face_background;

  /* Details of the font, only really relevant for types like SVG that
     allow us to draw text. */
  int face_font_size;
  char *face_font_family;

  /* True if this image has a `transparent' background -- that is, is
     uses an image mask.  The accessor macro for this is
     `IMAGE_BACKGROUND_TRANSPARENT'.  */
  bool_bf background_transparent : 1;

  /* True if the `background' and `background_transparent' fields are
     valid, respectively. */
  bool_bf background_valid : 1, background_transparent_valid : 1;

  /* Width and height of the image.  */
  int width, height;

  /* These values are used for the rectangles displayed for images
     that can't be loaded.  */
#define DEFAULT_IMAGE_WIDTH 30
#define DEFAULT_IMAGE_HEIGHT 30

  /* Top/left and bottom/right corner pixel of actual image data.
     Used by four_corners_best to consider the real image data,
     rather than looking at the optional image margin.  */
  int corners[4];
#define TOP_CORNER 0
#define LEFT_CORNER 1
#define BOT_CORNER 2
#define RIGHT_CORNER 3

  /* Percent of image height used as ascent.  A value of
     CENTERED_IMAGE_ASCENT means draw the image centered on the
     line.  */
  int ascent;
#define DEFAULT_IMAGE_ASCENT 50
#define CENTERED_IMAGE_ASCENT -1

  /* Lisp specification of this image.  */
  Lisp_Object spec;

  /* List of "references" followed to build the image.
     Typically will just contain the name of the image file.
     Used to allow fine-grained cache flushing.  */
  Lisp_Object dependencies;

  /* Relief to draw around the image.  */
  int relief;

  /* Optional margins around the image.  This includes the relief.  */
  int hmargin, vmargin;

  /* Reference to the type of the image.  */
  struct image_type const *type;

  /* True means that loading the image failed.  Don't try again.  */
  bool load_failed_p;

  /* A place for image types to store additional data.  It is marked
     during GC.  */
  Lisp_Object lisp_data;

  /* Hash value of image specification to speed up comparisons.  */
  EMACS_UINT hash;

  /* Image id of this image.  */
  ptrdiff_t id;

  /* Hash collision chain.  */
  struct image *next, *prev;
};


/* Cache of images.  Each frame has a cache.  X frames with the same
   x_display_info share their caches.  */

struct image_cache
{
  /* Hash table of images.  */
  struct image **buckets;

  /* Vector mapping image ids to images.  */
  struct image **images;

  /* Allocated size of `images'.  */
  ptrdiff_t size;

  /* Number of images in the cache.  */
  ptrdiff_t used;

  /* Reference count (number of frames sharing this cache).  */
  ptrdiff_t refcount;
};

/* Size of bucket vector of image caches.  Should be prime.  */

#define IMAGE_CACHE_BUCKETS_SIZE 1009

#endif /* HAVE_WINDOW_SYSTEM */



/***********************************************************************
			       Tab-bars
 ***********************************************************************/

/* Enumeration defining where to find tab-bar item information in
   tab-bar items vectors stored with frames.  Each tab-bar item
   occupies TAB_BAR_ITEM_NSLOTS elements in such a vector.  */

enum tab_bar_item_idx
{
  /* The key of the tab-bar item.  Used to remove items when a binding
     for `undefined' is found.  */
  TAB_BAR_ITEM_KEY,

  /* Non-nil if item is enabled.  */
  TAB_BAR_ITEM_ENABLED_P,

  /* Non-nil if item is selected (pressed).  */
  TAB_BAR_ITEM_SELECTED_P,

  /* Caption.  */
  TAB_BAR_ITEM_CAPTION,

  /* The binding.  */
  TAB_BAR_ITEM_BINDING,

  /* Help string.  */
  TAB_BAR_ITEM_HELP,

  /* Sentinel = number of slots in tab_bar_items occupied by one
     tab-bar item.  */
  TAB_BAR_ITEM_NSLOTS
};

/* Default values of the above variables.  */

#define DEFAULT_TAB_BAR_BUTTON_MARGIN 1
#define DEFAULT_TAB_BAR_BUTTON_RELIEF 1

/* The height in pixels of the default tab-bar images.  */

#define DEFAULT_TAB_BAR_IMAGE_HEIGHT 18


/***********************************************************************
			       Tool-bars
 ***********************************************************************/

/* Enumeration defining where to find tool-bar item information in
   tool-bar items vectors stored with frames.  Each tool-bar item
   occupies TOOL_BAR_ITEM_NSLOTS elements in such a vector.  */

enum tool_bar_item_idx
{
  /* The key of the tool-bar item.  Used to remove items when a binding
     for `undefined' is found.  */
  TOOL_BAR_ITEM_KEY,

  /* Non-nil if item is enabled.  */
  TOOL_BAR_ITEM_ENABLED_P,

  /* Non-nil if item is selected (pressed).  */
  TOOL_BAR_ITEM_SELECTED_P,

  /* Caption.  */
  TOOL_BAR_ITEM_CAPTION,

  /* Image(s) to display.  This is either a single image specification
     or a vector of specifications.  */
  TOOL_BAR_ITEM_IMAGES,

  /* The binding.  */
  TOOL_BAR_ITEM_BINDING,

  /* Button type.  One of nil (default button), t (a separator),
     `:radio', or `:toggle'.  The latter two currently do nothing.  */
  TOOL_BAR_ITEM_TYPE,

  /* Help string.  */
  TOOL_BAR_ITEM_HELP,

  /* Icon file name of right to left image when an RTL locale is used.  */
  TOOL_BAR_ITEM_RTL_IMAGE,

  /* Label to show when text labels are enabled.  */
  TOOL_BAR_ITEM_LABEL,

  /* If we shall show the label only below the icon and not beside it.  */
  TOOL_BAR_ITEM_VERT_ONLY,

  /* Sentinel = number of slots in tool_bar_items occupied by one
     tool-bar item.  */
  TOOL_BAR_ITEM_NSLOTS
};


/* An enumeration for the different images that can be specified
   for a tool-bar item.  */

enum tool_bar_item_image
{
  TOOL_BAR_IMAGE_ENABLED_SELECTED,
  TOOL_BAR_IMAGE_ENABLED_DESELECTED,
  TOOL_BAR_IMAGE_DISABLED_SELECTED,
  TOOL_BAR_IMAGE_DISABLED_DESELECTED
};

#define DEFAULT_TOOL_BAR_LABEL_SIZE 14

/* Default values of the above variables.  */

#define DEFAULT_TOOL_BAR_BUTTON_MARGIN 4
#define DEFAULT_TOOL_BAR_BUTTON_RELIEF 1

/* The height in pixels of the default tool-bar images.  */

#define DEFAULT_TOOL_BAR_IMAGE_HEIGHT 24


/***********************************************************************
			 Terminal Capabilities
 ***********************************************************************/

/* Each of these is a bit representing a terminal `capability' (bold,
   inverse, etc).  They are or'd together to specify the set of
   capabilities being queried for when calling `tty_capable_p' (which
   returns true if the terminal supports all of them).  */

#define TTY_CAP_INVERSE		0x01
#define TTY_CAP_UNDERLINE	0x02
#define TTY_CAP_BOLD		0x04
#define TTY_CAP_DIM		0x08
#define TTY_CAP_ITALIC  	0x10
#define TTY_CAP_STRIKE_THROUGH	0x20


/***********************************************************************
			  Function Prototypes
 ***********************************************************************/

/* Defined in bidi.c */

extern void bidi_init_it (ptrdiff_t, ptrdiff_t, bool, struct bidi_it *);
extern void bidi_move_to_visually_next (struct bidi_it *);
extern void bidi_paragraph_init (bidi_dir_t, struct bidi_it *, bool);
extern int  bidi_mirror_char (int);
extern void bidi_push_it (struct bidi_it *);
extern void bidi_pop_it (struct bidi_it *);
extern void *bidi_shelve_cache (void);
extern void bidi_unshelve_cache (void *, bool);
extern ptrdiff_t bidi_find_first_overridden (struct bidi_it *);

/* Defined in xdisp.c */

struct glyph_row *row_containing_pos (struct window *, ptrdiff_t,
                                      struct glyph_row *,
                                      struct glyph_row *, int);
int line_bottom_y (struct it *);
int default_line_pixel_height (struct window *);
bool display_prop_intangible_p (Lisp_Object, Lisp_Object, ptrdiff_t, ptrdiff_t);
void resize_echo_area_exactly (void);
bool resize_mini_window (struct window *, bool);
void set_vertical_scroll_bar (struct window *);
void set_horizontal_scroll_bar (struct window *);
int try_window (Lisp_Object, struct text_pos, int);
void window_box (struct window *, enum glyph_row_area,
		 int *, int *, int *, int *);
int window_box_height (struct window *);
int window_text_bottom_y (struct window *);
int window_box_width (struct window *, enum glyph_row_area);
int window_box_left (struct window *, enum glyph_row_area);
int window_box_left_offset (struct window *, enum glyph_row_area);
int window_box_right (struct window *, enum glyph_row_area);
int estimate_mode_line_height (struct frame *, enum face_id);
int move_it_to (struct it *, ptrdiff_t, int, int, int, int);
void pixel_to_glyph_coords (struct frame *, int, int, int *, int *,
                            NativeRectangle *, bool);
void remember_mouse_glyph (struct frame *, int, int, NativeRectangle *);

void mark_window_display_accurate (Lisp_Object, bool);
void redisplay_preserve_echo_area (int);
void init_iterator (struct it *, struct window *, ptrdiff_t,
                    ptrdiff_t, struct glyph_row *, enum face_id);
void init_iterator_to_row_start (struct it *, struct window *,
                                 struct glyph_row *);
void start_display (struct it *, struct window *, struct text_pos);
void move_it_vertically (struct it *, int);
void move_it_vertically_backward (struct it *, int);
void move_it_by_lines (struct it *, ptrdiff_t);
void move_it_past_eol (struct it *);
void move_it_in_display_line (struct it *it,
			      ptrdiff_t to_charpos, int to_x,
			      enum move_operation_enum op);
int partial_line_height (struct it *it_origin);
bool in_display_vector_p (struct it *);
int frame_mode_line_height (struct frame *);
extern bool redisplaying_p;
extern bool help_echo_showing_p;
extern Lisp_Object help_echo_string, help_echo_window;
extern Lisp_Object help_echo_object, previous_help_echo_string;
extern ptrdiff_t help_echo_pos;
extern int last_tab_bar_item;
extern int last_tool_bar_item;
extern void reseat_at_previous_visible_line_start (struct it *);
extern Lisp_Object lookup_glyphless_char_display (int, struct it *);
extern ptrdiff_t compute_display_string_pos (struct text_pos *,
					     struct bidi_string_data *,
					     struct window *, bool, int *);
extern ptrdiff_t compute_display_string_end (ptrdiff_t,
					     struct bidi_string_data *);
extern void produce_stretch_glyph (struct it *);
extern int merge_glyphless_glyph_face (struct it *);
extern void forget_escape_and_glyphless_faces (void);

extern void get_font_ascent_descent (struct font *, int *, int *);

#ifdef HAVE_WINDOW_SYSTEM

extern void gui_get_glyph_overhangs (struct glyph *, struct frame *,
                                     int *, int *);
extern struct font *font_for_underline_metrics (struct glyph_string *);
extern void gui_produce_glyphs (struct it *);

extern void gui_write_glyphs (struct window *, struct glyph_row *,
                              struct glyph *, enum glyph_row_area, int);
extern void gui_insert_glyphs (struct window *, struct glyph_row *,
                               struct glyph *, enum glyph_row_area, int);
extern void gui_clear_end_of_line (struct window *, struct glyph_row *,
                                   enum glyph_row_area, int);
extern void gui_fix_overlapping_area (struct window *, struct glyph_row *,
                                      enum glyph_row_area, int);
extern void draw_phys_cursor_glyph (struct window *,
                                    struct glyph_row *,
                                    enum draw_glyphs_face);
extern void get_phys_cursor_geometry (struct window *, struct glyph_row *,
                                      struct glyph *, int *, int *, int *);
extern void erase_phys_cursor (struct window *);
extern void display_and_set_cursor (struct window *, bool, int, int, int, int);
extern void gui_update_cursor (struct frame *, bool);
extern void gui_clear_cursor (struct window *);
extern void gui_draw_vertical_border (struct window *w);
extern void gui_draw_right_divider (struct window *w);

extern int get_glyph_string_clip_rects (struct glyph_string *,
                                        NativeRectangle *, int);
extern void get_glyph_string_clip_rect (struct glyph_string *,
                                        NativeRectangle *nr);
extern Lisp_Object find_hot_spot (Lisp_Object, int, int);

extern Lisp_Object handle_tab_bar_click (struct frame *,
					 int, int, bool, int);
extern void handle_tool_bar_click (struct frame *,
                                   int, int, bool, int);

extern void expose_frame (struct frame *, int, int, int, int);
extern bool gui_intersect_rectangles (const Emacs_Rectangle *,
                                      const Emacs_Rectangle *,
                                      Emacs_Rectangle *);
#endif	/* HAVE_WINDOW_SYSTEM */

extern void note_mouse_highlight (struct frame *, int, int);
extern void gui_clear_window_mouse_face (struct window *);
extern void cancel_mouse_face (struct frame *);
extern bool clear_mouse_face (Mouse_HLInfo *);
extern bool cursor_in_mouse_face_p (struct window *w);
extern void tty_draw_row_with_mouse_face (struct window *, struct glyph_row *,
					  int, int, enum draw_glyphs_face);
extern void display_tty_menu_item (const char *, int, int, int, int, bool);

/* Flags passed to try_window.  */
#define TRY_WINDOW_CHECK_MARGINS	(1 << 0)
#define TRY_WINDOW_IGNORE_FONTS_CHANGE	(1 << 1)

int lookup_fringe_bitmap (Lisp_Object);
void draw_fringe_bitmap (struct window *, struct glyph_row *, int);
void draw_row_fringe_bitmaps (struct window *, struct glyph_row *);
bool draw_window_fringes (struct window *, bool);
bool update_window_fringes (struct window *, bool);

void gui_init_fringe (struct redisplay_interface *);

#ifdef HAVE_NTGUI
void w32_reset_fringes (void);
#endif

extern unsigned row_hash (struct glyph_row *);

extern bool buffer_flipping_blocked_p (void);

/* Defined in image.c */

#ifdef HAVE_WINDOW_SYSTEM

extern ptrdiff_t image_bitmap_pixmap (struct frame *, ptrdiff_t);
extern void image_reference_bitmap (struct frame *, ptrdiff_t);
extern ptrdiff_t image_create_bitmap_from_data (struct frame *, char *,
                                                unsigned int, unsigned int);
extern ptrdiff_t image_create_bitmap_from_file (struct frame *, Lisp_Object);
#if defined HAVE_XPM && defined HAVE_X_WINDOWS && !defined USE_GTK
extern ptrdiff_t x_create_bitmap_from_xpm_data (struct frame *, const char **);
#endif
#ifndef image_destroy_bitmap
extern void image_destroy_bitmap (struct frame *, ptrdiff_t);
#endif
extern void image_destroy_all_bitmaps (Display_Info *);
#ifdef HAVE_X_WINDOWS
extern void x_create_bitmap_mask (struct frame *, ptrdiff_t);
#ifndef USE_CAIRO
extern void x_kill_gs_process (Pixmap, struct frame *);
#endif	/* !USE_CAIRO */
#endif
extern Lisp_Object image_find_image_file (Lisp_Object);

struct image_cache *make_image_cache (void);
void free_image_cache (struct frame *);
void clear_image_caches (Lisp_Object);
void mark_image_cache (struct image_cache *);
bool valid_image_p (Lisp_Object);
void prepare_image_for_display (struct frame *, struct image *);
ptrdiff_t lookup_image (struct frame *, Lisp_Object, int);

#if defined HAVE_X_WINDOWS || defined USE_CAIRO || defined HAVE_NS \
  || defined HAVE_HAIKU
#define RGB_PIXEL_COLOR unsigned long
#endif

#ifdef HAVE_NTGUI
#define RGB_PIXEL_COLOR COLORREF
#endif

RGB_PIXEL_COLOR image_background (struct image *, struct frame *,
                                  Emacs_Pix_Context img);
int image_background_transparent (struct image *, struct frame *,
                                  Emacs_Pix_Context mask);

int image_ascent (struct image *, struct face *, struct glyph_slice *);

#endif

/* Defined in sysdep.c */

void get_tty_size (int, int *, int *);
void request_sigio (void);
void unrequest_sigio (void);
bool tabs_safe_p (int);
void init_baud_rate (int);
void init_sigio (int);

/* Defined in xfaces.c.  */

#ifdef HAVE_X_WINDOWS
void unload_color (struct frame *, unsigned long);
void x_free_colors (struct frame *, unsigned long *, int);
#endif

void update_face_from_frame_parameter (struct frame *, Lisp_Object,
                                       Lisp_Object);
extern bool tty_defined_color (struct frame *, const char *, Emacs_Color *,
                               bool, bool);
bool parse_color_spec (const char *,
                       unsigned short *, unsigned short *, unsigned short *);

Lisp_Object tty_color_name (struct frame *, int);
void clear_face_cache (bool);
unsigned long load_color (struct frame *, struct face *, Lisp_Object,
                          enum lface_attribute_index);
char *choose_face_font (struct frame *, Lisp_Object *, Lisp_Object,
                        int *);
#ifdef HAVE_WINDOW_SYSTEM
void prepare_face_for_display (struct frame *, struct face *);
#endif
int lookup_named_face (struct window *, struct frame *, Lisp_Object, bool);
int lookup_basic_face (struct window *, struct frame *, int);
int smaller_face (struct frame *, int, int);
int face_with_height (struct frame *, int, int);
int lookup_derived_face (struct window *, struct frame *,
                         Lisp_Object, int, bool);
void init_frame_faces (struct frame *);
void free_frame_faces (struct frame *);
void recompute_basic_faces (struct frame *);
int face_at_buffer_position (struct window *, ptrdiff_t, ptrdiff_t *,
                             ptrdiff_t, bool, int, enum lface_attribute_index);
int face_for_overlay_string (struct window *, ptrdiff_t, ptrdiff_t *, ptrdiff_t,
                             bool, Lisp_Object, enum lface_attribute_index);
int face_at_string_position (struct window *, Lisp_Object, ptrdiff_t, ptrdiff_t,
                             ptrdiff_t *, enum face_id, bool,
                             enum lface_attribute_index);
int merge_faces (struct window *, Lisp_Object, int, int);
int compute_char_face (struct frame *, int, Lisp_Object);
void free_all_realized_faces (Lisp_Object);
extern char unspecified_fg[], unspecified_bg[];

/* Defined in xfns.c.  */

#ifdef HAVE_X_WINDOWS
void gamma_correct (struct frame *, XColor *);
#endif
#ifdef HAVE_NTGUI
void gamma_correct (struct frame *, COLORREF *);
#endif

#ifdef HAVE_WINDOW_SYSTEM

extern void start_hourglass (void);
extern void cancel_hourglass (void);

/* Returns the background color of IMG, calculating one heuristically if
   necessary.  If non-zero, XIMG is an existing XImage object to use for
   the heuristic.  */

#define IMAGE_BACKGROUND(img, f, ximg)					      \
   ((img)->background_valid						      \
    ? (img)->background							      \
    : image_background (img, f, ximg))

/* Returns true if IMG has a `transparent' background, using heuristics
   to decide if necessary.  If non-zero, MASK is an existing XImage
   object to use for the heuristic.  */

#define IMAGE_BACKGROUND_TRANSPARENT(img, f, mask)			      \
   ((img)->background_transparent_valid					      \
    ? (img)->background_transparent					      \
    : image_background_transparent (img, f, mask))

#endif /* HAVE_WINDOW_SYSTEM */


/* Defined in xmenu.c.  */

int popup_activated (void);

/* Defined in dispnew.c.  */

extern Lisp_Object buffer_posn_from_coords (struct window *,
                                            int *, int *,
                                            struct display_pos *,
                                            Lisp_Object *,
                                            int *, int *, int *, int *);
extern Lisp_Object mode_line_string (struct window *, enum window_part,
                                     int *, int *, ptrdiff_t *,
                                     Lisp_Object *,
                                     int *, int *, int *, int *);
extern Lisp_Object marginal_area_string (struct window *, enum window_part,
                                         int *, int *, ptrdiff_t *,
                                         Lisp_Object *,
                                         int *, int *, int *, int *);
extern void redraw_frame (struct frame *);
extern bool update_frame (struct frame *, bool, bool);
extern void update_frame_with_menu (struct frame *, int, int);
extern int update_mouse_position (struct frame *, int, int);
extern void bitch_at_user (void);
extern void adjust_frame_glyphs (struct frame *);
void free_glyphs (struct frame *);
void free_window_matrices (struct window *);
void check_glyph_memory (void);
void mirrored_line_dance (struct glyph_matrix *, int, int, int *, char *);
void clear_glyph_matrix (struct glyph_matrix *);
void clear_current_matrices (struct frame *f);
void clear_desired_matrices (struct frame *);
void shift_glyph_matrix (struct window *, struct glyph_matrix *,
                         int, int, int);
void rotate_matrix (struct glyph_matrix *, int, int, int);
void increment_matrix_positions (struct glyph_matrix *,
                                 int, int, ptrdiff_t, ptrdiff_t);
void blank_row (struct window *, struct glyph_row *, int);
void clear_glyph_matrix_rows (struct glyph_matrix *, int, int);
void clear_glyph_row (struct glyph_row *);
void prepare_desired_row (struct window *, struct glyph_row *, bool);
void update_single_window (struct window *);
#ifdef HAVE_WINDOW_SYSTEM
extern void gui_update_window_begin (struct window *);
extern void gui_update_window_end (struct window *, bool, bool);
#endif
void do_pending_window_change (bool);
void change_frame_size (struct frame *, int, int, bool, bool, bool);
void init_display (void);
void syms_of_display (void);
extern void spec_glyph_lookup_face (struct window *, GLYPH *);
extern void fill_up_frame_row_with_spaces (struct glyph_row *, int);

/* Defined in terminal.c.  */

extern void ring_bell (struct frame *);
extern void update_begin (struct frame *);
extern void update_end (struct frame *);
extern void set_terminal_window (struct frame *, int);
extern void cursor_to (struct frame *, int, int);
extern void raw_cursor_to (struct frame *, int, int);
extern void clear_to_end (struct frame *);
extern void clear_frame (struct frame *);
extern void clear_end_of_line (struct frame *, int);
extern void write_glyphs (struct frame *, struct glyph *, int);
extern void insert_glyphs (struct frame *, struct glyph *, int);
extern void delete_glyphs (struct frame *, int);
extern void ins_del_lines (struct frame *, int, int);

extern struct terminal *init_initial_terminal (void);


/* Defined in term.c */

extern void tty_turn_off_insert (struct tty_display_info *);
extern int string_cost (const char *);
extern int per_line_cost (const char *);
extern void calculate_costs (struct frame *);
extern void produce_glyphs (struct it *);
extern bool tty_capable_p (struct tty_display_info *, unsigned);
extern void set_tty_color_mode (struct tty_display_info *, struct frame *);
extern void create_tty_output (struct frame *);
extern struct terminal *init_tty (const char *, const char *, bool);
extern void tty_append_glyph (struct it *);

/* All scrolling costs measured in characters.
   So no cost can exceed the area of a frame, measured in characters.
   Let's hope this is never more than 1000000 characters.  */
enum { SCROLL_INFINITY = 1000000 };

/* Defined in scroll.c */

extern int scrolling_max_lines_saved (int, int, unsigned *, unsigned *, int *);
extern void do_line_insertion_deletion_costs (struct frame *, const char *,
                                              const char *, const char *,
					      const char *, const char *,
					      const char *, int);
void scrolling_1 (struct frame *, int, int, int, int *, int *, unsigned *,
                  unsigned *, int);

/* Defined in frame.c */

#ifdef HAVE_WINDOW_SYSTEM

/* Types we might convert a resource string into.  */
enum resource_types
{
  RES_TYPE_NUMBER,
  RES_TYPE_FLOAT,
  RES_TYPE_BOOLEAN,
  RES_TYPE_STRING,
  RES_TYPE_SYMBOL,
  RES_TYPE_BOOLEAN_NUMBER
};

extern Display_Info *check_x_display_info (Lisp_Object);
extern Lisp_Object gui_display_get_arg (Display_Info *, Lisp_Object,
                                        Lisp_Object, const char *, const char *,
                                        enum resource_types);
extern Lisp_Object gui_frame_get_and_record_arg (struct frame *, Lisp_Object,
                                                 Lisp_Object,
                                                 const char *, const char *,
                                                 enum resource_types);
extern Lisp_Object gui_default_parameter (struct frame *, Lisp_Object,
                                          Lisp_Object, Lisp_Object,
                                          const char *, const char *,
                                          enum resource_types);

extern bool gui_mouse_grabbed (Display_Info *);
extern void gui_redo_mouse_highlight (Display_Info *);

#endif /* HAVE_WINDOW_SYSTEM */

INLINE_HEADER_END

#endif /* not DISPEXTERN_H_INCLUDED */<|MERGE_RESOLUTION|>--- conflicted
+++ resolved
@@ -134,20 +134,19 @@
 #define FACE_COLOR_TO_PIXEL(face_color, frame) face_color
 #endif
 
-<<<<<<< HEAD
 #ifdef HAVE_PGTK
 #include "pgtkgui.h"
 /* Following typedef needed to accommodate the MSDOS port, believe it or not.  */
 typedef struct pgtk_display_info Display_Info;
 typedef Emacs_Pixmap XImagePtr;
 typedef XImagePtr XImagePtr_or_DC;
-=======
+#endif /* HAVE_PGTK */
+
 #ifdef HAVE_HAIKU
 #include "haikugui.h"
 typedef struct haiku_display_info Display_Info;
 typedef Emacs_Pixmap Emacs_Pix_Container;
 typedef Emacs_Pixmap Emacs_Pix_Context;
->>>>>>> d8dd705e
 #endif
 
 #ifdef HAVE_WINDOW_SYSTEM
