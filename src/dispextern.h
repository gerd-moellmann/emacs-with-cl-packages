--- conflicted
+++ resolved
@@ -102,13 +102,8 @@
 #define NativeRectangle XRectangle
 #endif
 
-<<<<<<< HEAD
 #if defined USE_CAIRO || defined HAVE_MACGUI
-/* Mininal version of XImage.  */
-=======
-#ifdef USE_CAIRO
 /* Minimal version of XImage.  */
->>>>>>> f38dfa56
 typedef struct
 {
   int width, height;		/* size of image */
@@ -3165,6 +3160,9 @@
 
   /* Pointer to affine transformation matrix for image display.  */
   CGAffineTransform *cg_transform;
+
+  /* Whether image scaling does smoothing.  */
+  bool smoothing;
 #endif
 
   /* Hash value of image specification to speed up comparisons.  */
