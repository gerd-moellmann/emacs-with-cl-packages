/* Interface definitions for display code.

Copyright (C) 1985, 1993-1994, 1997-2025 Free Software Foundation, Inc.

This file is part of GNU Emacs.

GNU Emacs is free software: you can redistribute it and/or modify
it under the terms of the GNU General Public License as published by
the Free Software Foundation, either version 3 of the License, or (at
your option) any later version.

GNU Emacs is distributed in the hope that it will be useful,
but WITHOUT ANY WARRANTY; without even the implied warranty of
MERCHANTABILITY or FITNESS FOR A PARTICULAR PURPOSE.  See the
GNU General Public License for more details.

You should have received a copy of the GNU General Public License
along with GNU Emacs.  If not, see <https://www.gnu.org/licenses/>.  */

/* New redisplay written by Gerd Moellmann <gerd@gnu.org>.  */

#ifndef DISPEXTERN_H_INCLUDED
#define DISPEXTERN_H_INCLUDED

#include "character.h"

#ifdef HAVE_X_WINDOWS

#include <X11/Xlib.h>
#ifdef USE_X_TOOLKIT
#include <X11/Intrinsic.h>
#endif /* USE_X_TOOLKIT */

#ifdef HAVE_XRENDER
# include <X11/extensions/Xrender.h>
#endif

typedef XColor Emacs_Color;
typedef Cursor Emacs_Cursor;
#define No_Cursor (None)
#ifndef USE_CAIRO
typedef Pixmap Emacs_Pixmap;
#endif
typedef XRectangle Emacs_Rectangle;
typedef XGCValues Emacs_GC;
#else /* !HAVE_X_WINDOWS */

/* XColor-like struct used by non-X code.  */

typedef struct
{
  unsigned long pixel;
  unsigned short red, green, blue;
} Emacs_Color;

#ifndef HAVE_ANDROID
/* Accommodate X's usage of None as a null resource ID.  */
#define No_Cursor (NULL)
#else
#define No_Cursor 0
#endif

#ifndef HAVE_ANDROID

#ifndef HAVE_MACGUI
/* XRectangle-like struct used by non-X GUI code.  */
typedef struct
{
  int x, y;
  unsigned width, height;
} Emacs_Rectangle;

/* XGCValues-like struct used by non-X GUI code.  */
typedef struct
{
  unsigned long foreground;
  unsigned long background;
} Emacs_GC;

/* Mask values to select foreground/background.  */
/* FIXME: The GC handling in w32 really should be redesigned as to not
   need these.  */
#define GCForeground 0x01
#define GCBackground 0x02
<<<<<<< HEAD
#endif /* !HAVE_MACGUI */
=======

#else

typedef struct android_rectangle Emacs_Rectangle;
typedef struct android_gc_values Emacs_GC;

#define GCForeground		ANDROID_GC_FOREGROUND
#define GCBackground		ANDROID_GC_BACKGROUND
#define GCFillStyle		ANDROID_GC_FILL_STYLE
#define GCStipple		ANDROID_GC_STIPPLE
#define FillOpaqueStippled	ANDROID_FILL_OPAQUE_STIPPLED

#endif

>>>>>>> 73c646b7
#endif /* HAVE_X_WINDOWS */

#ifdef MSDOS
#include "msdos.h"
#endif

INLINE_HEADER_BEGIN

#include <c-strcase.h>
INLINE int
xstrcasecmp (char const *a, char const *b)
{
  return c_strcasecmp (a, b);
}

#ifdef HAVE_X_WINDOWS
#include <X11/Xresource.h> /* for XrmDatabase */
typedef struct x_display_info Display_Info;
#ifndef USE_CAIRO
typedef XImage *Emacs_Pix_Container;
typedef XImage *Emacs_Pix_Context;
#endif	/* !USE_CAIRO */
#define NativeRectangle XRectangle
#endif

#if defined USE_CAIRO || defined HAVE_MACGUI
/* Minimal version of XImage.  */
typedef struct
{
  int width, height;		/* size of image */
  char *data;			/* pointer to image data */
  int bytes_per_line;		/* accelerator to next line */
  int bits_per_pixel;		/* bits per pixel (ZPixmap) */
} *Emacs_Pix_Container;
typedef Emacs_Pix_Container Emacs_Pixmap;
typedef Emacs_Pix_Container Emacs_Pix_Context;
#endif

#ifdef HAVE_NTGUI
#include "w32gui.h"
typedef struct w32_display_info Display_Info;
typedef XImage *Emacs_Pix_Container;
typedef HDC Emacs_Pix_Context;
#endif

#ifdef HAVE_MACGUI
#include "macgui.h"
typedef struct mac_display_info Display_Info;
typedef XGCValues Emacs_GC;
typedef SignedRectangle Emacs_Rectangle;
#endif

#ifdef HAVE_NS
#include "nsgui.h"
/* Following typedef needed to accommodate the MSDOS port, believe it or not.  */
typedef struct ns_display_info Display_Info;
typedef Emacs_Pixmap Emacs_Pix_Container;
typedef Emacs_Pixmap Emacs_Pix_Context;
#endif

#ifdef HAVE_PGTK
#include "pgtkgui.h"
/* Following typedef needed to accommodate the MSDOS port, believe it or not.  */
typedef struct pgtk_display_info Display_Info;
typedef Emacs_Pixmap XImagePtr;
typedef XImagePtr XImagePtr_or_DC;
#endif /* HAVE_PGTK */

#ifdef HAVE_HAIKU
#include "haikugui.h"
typedef struct haiku_display_info Display_Info;
typedef Emacs_Pixmap Emacs_Pix_Container;
typedef Emacs_Pixmap Emacs_Pix_Context;
#endif

#ifdef HAVE_ANDROID
#include "androidgui.h"
typedef struct android_display_info Display_Info;
typedef struct android_image *Emacs_Pix_Container;
typedef struct android_image *Emacs_Pix_Context;
#endif

#ifdef HAVE_WINDOW_SYSTEM
# include <time.h>
# include "fontset.h"
#endif

#ifndef HAVE_WINDOW_SYSTEM
typedef void *Emacs_Cursor;
#endif

#ifndef NativeRectangle
#define NativeRectangle int
#endif

#ifdef HAVE_WINDOW_SYSTEM

/* ``box'' structure similar to that found in the X sample server,
   meaning that X2 and Y2 are not actually the end of the box, but one
   pixel past the end of the box, which makes checking for overlaps
   less necessary.  This is convenient to use in every GUI port.  */

struct gui_box
{
  /* Bounds of the box.  */
  int x1, y1;
  int x2, y2;
};

#endif

/* Text cursor types.  */

enum text_cursor_kinds
{
  DEFAULT_CURSOR = -2,
  NO_CURSOR = -1,
  FILLED_BOX_CURSOR,
  HOLLOW_BOX_CURSOR,
  BAR_CURSOR,
  HBAR_CURSOR
};

/* Values returned from coordinates_in_window.  */

enum window_part
{
  ON_NOTHING,
  ON_TEXT,
  ON_MODE_LINE,
  ON_VERTICAL_BORDER,
  ON_HEADER_LINE,
  ON_TAB_LINE,
  ON_LEFT_FRINGE,
  ON_RIGHT_FRINGE,
  ON_LEFT_MARGIN,
  ON_RIGHT_MARGIN,
  ON_VERTICAL_SCROLL_BAR,
  ON_HORIZONTAL_SCROLL_BAR,
  ON_RIGHT_DIVIDER,
  ON_BOTTOM_DIVIDER
};

/* Number of bits allocated to store fringe bitmap numbers.  */
#define FRINGE_ID_BITS  16

/* Number of bits allocated to store fringe bitmap height.  */
#define FRINGE_HEIGHT_BITS 8


/***********************************************************************
			      Debugging
 ***********************************************************************/

/* If GLYPH_DEBUG is defined, additional checks are activated.  */

/* Macros to include code only if GLYPH_DEBUG is defined.  */

#ifdef GLYPH_DEBUG
#define IF_DEBUG(X)	((void) (X))
#else
#define IF_DEBUG(X)	((void) 0)
#endif

/***********************************************************************
			    Text positions
 ***********************************************************************/

/* Starting with Emacs 20.3, characters from strings and buffers have
   both a character and a byte position associated with them.  The
   following structure holds such a pair of positions.  */

struct text_pos
{
  /* Character position.  */
  ptrdiff_t charpos;

  /* Corresponding byte position.  */
  ptrdiff_t bytepos;
};

/* Access character and byte position of POS in a functional form.  */

#define BYTEPOS(POS)	(POS).bytepos
#define CHARPOS(POS)	(POS).charpos

/* Set character position of POS to CHARPOS, byte position to BYTEPOS.  */

#define SET_TEXT_POS(POS, CHARPOS, BYTEPOS) \
     ((POS).charpos = (CHARPOS), (POS).bytepos = BYTEPOS)

/* Increment text position POS.  */

#define INC_TEXT_POS(POS, MULTIBYTE_P)		\
     do						\
       {					\
	 ++(POS).charpos;			\
         if (MULTIBYTE_P)			\
	   (POS).bytepos += next_char_len ((POS).bytepos); \
	 else					\
	   ++(POS).bytepos;			\
       }					\
     while (false)

/* Decrement text position POS.  */

#define DEC_TEXT_POS(POS, MULTIBYTE_P)		\
     do						\
       {					\
	 --(POS).charpos;			\
         if (MULTIBYTE_P)			\
	   (POS).bytepos -= prev_char_len ((POS).bytepos); \
	 else					\
	   --(POS).bytepos;			\
       }					\
     while (false)

/* Set text position POS from marker MARKER.  */

#define SET_TEXT_POS_FROM_MARKER(POS, MARKER)		\
  (CHARPOS (POS) = marker_position (MARKER),		\
   BYTEPOS (POS) = marker_byte_position (MARKER))

/* Like above, but clip POS within accessible range.  */

#define CLIP_TEXT_POS_FROM_MARKER(POS, MARKER)		\
  (CHARPOS (POS) = clip_to_bounds			\
   (BEGV, marker_position (MARKER), ZV),		\
   BYTEPOS (POS) = clip_to_bounds			\
   (BEGV_BYTE, marker_byte_position (MARKER), ZV_BYTE))

/* Set marker MARKER from text position POS.  */

#define SET_MARKER_FROM_TEXT_POS(MARKER, POS) \
     set_marker_both (MARKER, Qnil, CHARPOS (POS), BYTEPOS (POS))

/* Value is non-zero if character and byte positions of POS1 and POS2
   are equal.  */

#define TEXT_POS_EQUAL_P(POS1, POS2)		\
     ((POS1).charpos == (POS2).charpos		\
      && (POS1).bytepos == (POS2).bytepos)

/* When rendering glyphs, redisplay scans string or buffer text,
   overlay strings in that text, and does display table or control
   character translations.  The following structure captures a
   position taking all this into account.  */

struct display_pos
{
  /* Buffer or string position.  */
  struct text_pos pos;

  /* If this is a position in an overlay string, overlay_string_index
     is the index of that overlay string in the sequence of overlay
     strings at `pos' in the order redisplay processes them.  A value
     < 0 means that this is not a position in an overlay string.  */
  ptrdiff_t overlay_string_index;

  /* If this is a position in an overlay string, string_pos is the
     position within that string.  */
  struct text_pos string_pos;

  /* If the character at the position above is a control character or
     has a display table entry, dpvec_index is an index in the display
     table or control character translation of that character.  A
     value < 0 means this is not a position in such a translation.  */
  int dpvec_index;
};



/***********************************************************************
				Glyphs
 ***********************************************************************/

/* The glyph datatype, used to represent characters on the display.
   It consists of a char code and a face id.  */

typedef struct {
  int ch;
  int face_id;
} GLYPH;

/* Return a glyph's character code.  */
INLINE int GLYPH_CHAR (GLYPH glyph) { return glyph.ch; }

/* Return a glyph's face ID.  */
INLINE int GLYPH_FACE (GLYPH glyph) { return glyph.face_id; }

#define SET_GLYPH_CHAR(glyph, char) ((glyph).ch = (char))
#define SET_GLYPH_FACE(glyph, face) ((glyph).face_id = (face))
#define SET_GLYPH(glyph, char, face) \
  ((glyph).ch = (char), (glyph).face_id = (face))

/* The following are valid only if GLYPH_CODE_P (gc).  */

INLINE int
GLYPH_CODE_CHAR (Lisp_Object gc)
{
  return (CONSP (gc)
	  ? XFIXNUM (XCAR (gc))
	  : XFIXNUM (gc) & MAX_CHAR);
}

INLINE int
GLYPH_CODE_FACE (Lisp_Object gc)
{
  return CONSP (gc) ? XFIXNUM (XCDR (gc)) : XFIXNUM (gc) >> CHARACTERBITS;
}

#define SET_GLYPH_FROM_GLYPH_CODE(glyph, gc)				\
  do									\
    {									\
      if (CONSP (gc))							\
	SET_GLYPH (glyph, XFIXNUM (XCAR (gc)), XFIXNUM (XCDR (gc)));		\
      else								\
	SET_GLYPH (glyph, (XFIXNUM (gc) & ((1 << CHARACTERBITS)-1)),	\
		   XFIXNUM (gc) >> CHARACTERBITS);			\
    }									\
  while (false)

/* The ID of the mode line highlighting face.  */
enum { GLYPH_MODE_LINE_FACE = 1 };

/* Enumeration of glyph types.  Glyph structures contain a type field
   containing one of the enumerators defined here.  */

enum glyph_type
{
  /* Glyph describes a character.  */
  CHAR_GLYPH,

  /* Glyph describes a static or automatic composition.  */
  COMPOSITE_GLYPH,

  /* Glyph describes a glyphless character.  */
  GLYPHLESS_GLYPH,

  /* Glyph describes an image.  */
  IMAGE_GLYPH,

  /* Glyph is a space of fractional width and/or height.  */
  STRETCH_GLYPH,

  /* Glyph is an external widget drawn by the GUI toolkit.  */
  XWIDGET_GLYPH
};


/* Structure describing how to use partial glyphs (images slicing) */

struct glyph_slice
{
  unsigned x : 16;
  unsigned y : 16;
  unsigned width : 16;
  unsigned height : 16;
};


/* Glyphs.

   Be extra careful when changing this structure!  Esp. make sure that
   functions producing glyphs, like append_glyph, fill ALL of the
   glyph structure, and that GLYPH_EQUAL_P compares all
   display-relevant members of glyphs (not to imply that these are the
   only things to check when you add a member).  */

struct glyph
{
  /* Position from which this glyph was drawn.  If `object' below is a
     Lisp string, this is an index into that string.  If it is a
     buffer, this is a position in that buffer.  In addition, some
     special glyphs have special values for this:

      glyph standing for newline at end of line    0
      empty space after the end of the line       -1
      overlay arrow on a TTY                      -1
      glyph displaying line number                -1
      glyph at EOB that ends in a newline         -1
      left truncation glyphs:                     -1
      right truncation/continuation glyphs        next buffer position
      glyph standing for newline of an empty line buffer position of newline
      stretch glyph at left edge of R2L lines     buffer position of newline  */
  ptrdiff_t charpos;

  /* Lisp object source of this glyph.  Currently either a buffer or a
     string, if the glyph was produced from characters which came from
     a buffer or a string; or nil if the glyph was inserted by
     redisplay for its own purposes, such as padding, truncation, or
     continuation glyphs, or the overlay-arrow glyphs on TTYs.  */
  Lisp_Object object;

  /* Width in pixels.  */
  short pixel_width;

  /* Ascent and descent in pixels.  */
  short ascent, descent;

  /* Vertical offset.  If < 0, the glyph is displayed raised, if > 0
     the glyph is displayed lowered.  */
  short voffset;

  /* Which kind of glyph this is---character, image etc.  Value
     should be an enumerator of type enum glyph_type.  */
  unsigned type : 3;

  /* True means this glyph was produced from multibyte text.  False
     means it was produced from unibyte text, i.e. charsets aren't
     applicable, and encoding is not performed.  */
  bool_bf multibyte_p : 1;

  /* True means draw a box line at the left or right side of this
     glyph.  This is part of the implementation of the face attribute
     `:box'.  */
  bool_bf left_box_line_p : 1;
  bool_bf right_box_line_p : 1;

  /* True means this glyph's physical ascent or descent is greater
     than its logical ascent/descent, i.e. it may potentially overlap
     glyphs above or below it.  */
  bool_bf overlaps_vertically_p : 1;

  /* For terminal frames, true means glyph is a padding glyph.  Padding
     glyphs are used for characters whose visual shape consists of
     more than one glyph (e.g. Asian characters).  All but the first
     glyph of such a glyph sequence have the padding_p flag set.  This
     flag is used only to minimize code changes.  A better way would
     probably be to use the width field of glyphs to express padding.

     For graphic frames, true means the pixel width of the glyph in a
     font is 0, but 1-pixel is padded on displaying for correct cursor
     displaying.  The member `pixel_width' above is set to 1.  */
  bool_bf padding_p : 1;

  /* True means the actual glyph is not available, draw using `struct
     glyphless' below instead.  This can happen when a font couldn't
     be loaded, or a character doesn't have a glyph in a font.  */
  bool_bf glyph_not_available_p : 1;

  /* True means don't display cursor here.  */
  bool_bf avoid_cursor_p : 1;

  /* Resolved bidirectional level of this character [0..127].  */
  unsigned resolved_level : 7;

  /* Resolved bidirectional type of this character, see enum
     bidi_type_t below.  Note that according to UAX#9, only some
     values (STRONG_L, STRONG_R, WEAK_AN, WEAK_EN, WEAK_BN, and
     NEUTRAL_B) can appear in the resolved type, so we only reserve
     space for those that can.  */
  unsigned bidi_type : 3;

#define FACE_ID_BITS	20

  /* Face of the glyph.  This is a realized face ID,
     an index in the face cache of the frame.  */
  unsigned face_id : FACE_ID_BITS;

  /* Type of font used to display the character glyph.  May be used to
     determine which set of functions to use to obtain font metrics
     for the glyph.  On W32, value should be an enumerator of the type
     w32_char_font_type.  Otherwise it equals FONT_TYPE_UNKNOWN.  */
  unsigned font_type : 3;

  /* A union of sub-structures for different glyph types.  */
  union
  {
    /* Metrics of a partial glyph of an image (type == IMAGE_GLYPH).  */
    struct glyph_slice img;
    /* Start and end indices of glyphs of a grapheme cluster of a
       composition (type == COMPOSITE_GLYPH).  */
    struct { int from, to; } cmp;
    /* Pixel offsets for upper and lower part of the acronym.  */
    struct {
      short upper_xoff, upper_yoff;
      short lower_xoff, lower_yoff;
    } glyphless;
  } slice;

  /* A union of sub-structures for different glyph types.  */
  union
  {
    /* Character code for character glyphs (type == CHAR_GLYPH).  */
    unsigned ch;

    /* Sub-structures for type == COMPOSITE_GLYPH.  */
    struct
    {
      /* Flag to tell if the composition is automatic or not.  */
      bool_bf automatic : 1;
      /* ID of the composition.  */
      unsigned id    : 31;
    } cmp;

    /* Image ID for image glyphs (type == IMAGE_GLYPH).  */
    int img_id;

#ifdef HAVE_XWIDGETS
    /* Xwidget ID.  */
    uint32_t xwidget;
#endif

    /* Sub-structure for type == STRETCH_GLYPH.  */
    struct
    {
      /* The height of the glyph.  */
      unsigned height  : 16;

      /* The ascent of the glyph.  */
      unsigned ascent  : 16;
    }
    stretch;

    /* Sub-stretch for type == GLYPHLESS_GLYPH.  */
    struct
    {
      /* Value is an enum of the type glyphless_display_method.  */
      unsigned method : 2;
      /* True iff this glyph is for a character of no font. */
      bool_bf for_no_font : 1;
      /* Length of acronym or hexadecimal code string (at most 8).  */
      unsigned len : 4;
      /* Character to display.  Actually we need only 22 bits.  */
      unsigned ch : 25;
    } glyphless;

    /* Used to compare all bit-fields above in one step.  */
    unsigned val;
  } u;
};


/* Default value of the glyph font_type field.  */

#define FONT_TYPE_UNKNOWN	0

/* Is GLYPH a space?  */

#define CHAR_GLYPH_SPACE_P(GLYPH) \
  ((GLYPH).u.ch == SPACEGLYPH && (GLYPH).face_id == DEFAULT_FACE_ID)

/* Are glyph slices of glyphs *X and *Y equal?  It assumes that both
   glyphs have the same type.

   Note: for composition glyphs, we don't have to compare slice.cmp.to
   because they should be the same if and only if slice.cmp.from are
   the same.  */

#define GLYPH_SLICE_EQUAL_P(X, Y)				\
  ((X)->type == IMAGE_GLYPH					\
   ? ((X)->slice.img.x == (Y)->slice.img.x			\
      && (X)->slice.img.y == (Y)->slice.img.y			\
      && (X)->slice.img.width == (Y)->slice.img.width		\
      && (X)->slice.img.height == (Y)->slice.img.height)	\
   : ((X)->type != COMPOSITE_GLYPH				\
      || (X)->slice.cmp.from == (Y)->slice.cmp.from))

/* Are glyphs *X and *Y displayed equal?  */

#define GLYPH_EQUAL_P(X, Y)					\
     ((X)->type == (Y)->type					\
      && (X)->u.val == (Y)->u.val				\
      && GLYPH_SLICE_EQUAL_P (X, Y)				\
      && (X)->face_id == (Y)->face_id				\
      && (X)->padding_p == (Y)->padding_p			\
      && (X)->left_box_line_p == (Y)->left_box_line_p		\
      && (X)->right_box_line_p == (Y)->right_box_line_p		\
      && (X)->voffset == (Y)->voffset				\
      && (X)->pixel_width == (Y)->pixel_width)

/* Are character codes, faces, padding_ps of glyphs *X and *Y equal?  */

#define GLYPH_CHAR_AND_FACE_EQUAL_P(X, Y)	\
  ((X)->u.ch == (Y)->u.ch			\
   && (X)->face_id == (Y)->face_id		\
   && (X)->padding_p == (Y)->padding_p)

/* Fill a character glyph GLYPH.  CODE, FACE_ID, PADDING_P correspond
   to the bits defined for the typedef `GLYPH' in lisp.h.  */

#define SET_CHAR_GLYPH(GLYPH, CODE, FACE_ID, PADDING_P)	\
     do							\
       {						\
         (GLYPH).u.ch = (CODE);				\
         (GLYPH).face_id = (FACE_ID);			\
         (GLYPH).padding_p = (PADDING_P);		\
       }						\
     while (false)

/* Fill a character type glyph GLYPH from a glyph typedef FROM as
   defined in lisp.h.  */

#define SET_CHAR_GLYPH_FROM_GLYPH(GLYPH, FROM)			\
     SET_CHAR_GLYPH (GLYPH,					\
		     GLYPH_CHAR (FROM),				\
		     GLYPH_FACE (FROM),				\
		     false)

/* Construct a glyph code from a character glyph GLYPH.  If the
   character is multibyte, return -1 as we can't use glyph table for a
   multibyte character.  */

#define SET_GLYPH_FROM_CHAR_GLYPH(G, GLYPH)			\
  do								\
    {								\
      if ((GLYPH).u.ch < 256)					\
	SET_GLYPH (G, (GLYPH).u.ch, (GLYPH).face_id);		\
      else							\
	SET_GLYPH (G, -1, 0);					\
    }								\
  while (false)

#define GLYPH_INVALID_P(GLYPH) (GLYPH_CHAR (GLYPH) < 0)

/* Is GLYPH a padding glyph?  */

#define CHAR_GLYPH_PADDING_P(GLYPH) (GLYPH).padding_p




/***********************************************************************
			     Glyph Pools
 ***********************************************************************/

/* Glyph Pool.

   Glyph memory for frame-based redisplay is allocated from the heap
   in one vector kept in a glyph pool structure which is stored with
   the frame.  The size of the vector is made large enough to cover
   all windows on the frame.

   Both frame and window glyph matrices reference memory from a glyph
   pool in frame-based redisplay.

   In window-based redisplay, no glyphs pools exist; windows allocate
   and free their glyph memory themselves.  */

struct glyph_pool
{
  /* Vector of glyphs allocated from the heap.  */
  struct glyph *glyphs;

  /* Allocated size of `glyphs'.  */
  ptrdiff_t nglyphs;

  /* Number of rows and columns in a matrix.  */
  int nrows, ncolumns;
};



/***********************************************************************
			     Glyph Matrix
 ***********************************************************************/

/* Glyph Matrix.

   Three kinds of glyph matrices exist:

   1. Frame glyph matrices.  These are used for terminal frames whose
   redisplay needs a view of the whole screen due to limited terminal
   capabilities.  Frame matrices are used only in the update phase
   of redisplay.  They are built in update_frame and not used after
   the update has been performed.

   2. Window glyph matrices on frames having frame glyph matrices.
   Such matrices are sub-matrices of their corresponding frame matrix,
   i.e., frame glyph matrices and window glyph matrices share the same
   glyph memory, which is allocated in the form of a glyph_pool structure.
   Glyph rows in such a window matrix are slices of frame matrix rows.

   3. Free-standing window glyph matrices managing their own glyph
   storage.  This form is used in window-based redisplay which
   includes variable width and height fonts etc.

   The size of a window's row vector depends on the height of fonts
   defined on its frame.  It is chosen so that the vector is large
   enough to describe all lines in a window when it is displayed in
   the smallest possible character size.  When new fonts are loaded,
   or window sizes change, the row vector is adjusted accordingly.  */

struct glyph_matrix
{
  /* The pool from which glyph memory is allocated, if any.  This is
     null for frame matrices and for window matrices managing their
     own storage.  */
  struct glyph_pool *pool;

  /* Vector of glyph row structures.  The row at nrows - 1 is reserved
     for the mode line.  */
  struct glyph_row *rows;

  /* Number of elements allocated for the vector rows above.  */
  ptrdiff_t rows_allocated;

  /* The number of rows used by the window if all lines were displayed
     with the smallest possible character height.  */
  int nrows;

  /* Origin within the frame matrix if this is a window matrix on a
     frame having a frame matrix.  Both values are zero for
     window-based redisplay.  */
  int matrix_x, matrix_y;

  /* Width and height of the matrix in columns and rows.  */
  int matrix_w, matrix_h;

  /* If this structure describes a window matrix of window W,
     window_pixel_left is the value of W->pixel_left, window_pixel_top
     the value of W->pixel_top, window_height and window_width are width
     and height of W, as returned by window_box, and window_vscroll is
     the value of W->vscroll at the time the matrix was last adjusted.
     Only set for window-based redisplay.  */
  int window_pixel_left, window_pixel_top;
  int window_height, window_width;
  int window_vscroll;

  /* Number of glyphs reserved for left and right marginal areas when
     the matrix was last adjusted.  */
  int left_margin_glyphs, right_margin_glyphs;

  /* Flag indicating that scrolling should not be tried in
     update_window.  This flag is set by functions like try_window_id
     which do their own scrolling.  */
  bool_bf no_scrolling_p : 1;

  /* True means window displayed in this matrix has a tab line.  */
  bool_bf tab_line_p : 1;

  /* True means window displayed in this matrix has a header
     line.  */
  bool_bf header_line_p : 1;

#ifdef GLYPH_DEBUG
  /* A string identifying the method used to display the matrix.  */
  char method[512];
#endif

  /* The buffer this matrix displays.  Set in
     mark_window_display_accurate_1.  */
  struct buffer *buffer;

  /* Values of BEGV and ZV as of last redisplay.  Set in
     mark_window_display_accurate_1.  */
  ptrdiff_t begv, zv;
};


/* Check that glyph pointers stored in glyph rows of MATRIX are okay.
   This aborts if any pointer is found twice.  */

#ifdef GLYPH_DEBUG
void check_matrix_pointer_lossage (struct glyph_matrix *);
#define CHECK_MATRIX(MATRIX) check_matrix_pointer_lossage (MATRIX)
#else
#define CHECK_MATRIX(MATRIX) ((void) 0)
#endif



/***********************************************************************
			     Glyph Rows
 ***********************************************************************/

/* Area in window glyph matrix.  If values are added or removed,
   the function mark_glyph_matrix in alloc.c may need to be changed.  */

enum glyph_row_area
{
  ANY_AREA = -1,
  LEFT_MARGIN_AREA,
  TEXT_AREA,
  RIGHT_MARGIN_AREA,
  LAST_AREA
};


/* Rows of glyphs in a windows or frame glyph matrix.

   Each row is partitioned into three areas.  The start and end of
   each area is recorded in a pointer as shown below.

   +--------------------+-------------+---------------------+
   |  left margin area  |  text area  |  right margin area  |
   +--------------------+-------------+---------------------+
   |                    |             |                     |
   glyphs[LEFT_MARGIN_AREA]           glyphs[RIGHT_MARGIN_AREA]
			|                                   |
			glyphs[TEXT_AREA]                   |
			                      glyphs[LAST_AREA]

   Rows in frame matrices reference glyph memory allocated in a frame
   glyph pool (see the description of struct glyph_pool).  Rows in
   window matrices on frames having frame matrices reference slices of
   the glyphs of corresponding rows in the frame matrix.

   Rows in window matrices on frames having no frame matrices point to
   glyphs allocated from the heap via xmalloc;
   glyphs[LEFT_MARGIN_AREA] is the start address of the allocated
   glyph structure array.

   NOTE: layout of first four members of this structure is important,
   see clear_glyph_row and copy_row_except_pointers to check why.  */

struct glyph_row
{
  /* Pointers to beginnings of areas.  The end of an area A is found at
     A + 1 in the vector.  The last element of the vector is the end
     of the whole row.

     Kludge alert: Even if used[TEXT_AREA] == 0, glyphs[TEXT_AREA][0]'s
     position field is used.  It is -1 if this row does not correspond
     to any text; it is some buffer position if the row corresponds to
     an empty display line that displays a line end.  This is what old
     redisplay used to do.  (Except in code for terminal frames, this
     kludge is no longer used, I believe. --gerd).

     See also start, end, displays_text_p and ends_at_zv_p for cleaner
     ways to do it.  The special meaning of positions 0 and -1 will be
     removed some day, so don't use it in new code.  */
  struct glyph *glyphs[1 + LAST_AREA];

  /* Number of glyphs actually filled in areas.  This could have size
     LAST_AREA, but it's 1 + LAST_AREA to simplify offset calculations.  */
  short used[1 + LAST_AREA];

  /* Hash code.  This hash code is available as soon as the row
     is constructed, i.e. after a call to display_line.  */
  unsigned hash;

  /* Window-relative x and y-position of the top-left corner of this
     row.  If y < 0, this means that eabs (y) pixels of the row are
     invisible because it is partially visible at the top of a window.
     If x < 0, this means that eabs (x) pixels of the first glyph of
     the text area of the row are invisible because the glyph is
     partially visible.  */
  int x, y;

  /* Width of the row in pixels without taking face extension at the
     end of the row into account, and without counting truncation
     and continuation glyphs at the end of a row on ttys.  */
  int pixel_width;

  /* Logical ascent/height of this line.  The value of ascent is zero
     and height is 1 on terminal frames.  */
  int ascent, height;

  /* Physical ascent/height of this line.  If max_ascent > ascent,
     this line overlaps the line above it on the display.  Otherwise,
     if max_height > height, this line overlaps the line beneath it.  */
  int phys_ascent, phys_height;

  /* Portion of row that is visible.  Partially visible rows may be
     found at the top and bottom of a window.  This is 1 for tty
     frames.  It may be < 0 in case of completely invisible rows.  */
  int visible_height;

  /* Extra line spacing added after this row.  Do not consider this
     in last row when checking if row is fully visible.  */
  int extra_line_spacing;

  /* First position in this row.  This is the text position, including
     overlay position information etc, where the display of this row
     started, and can thus be less than the position of the first
     glyph (e.g. due to invisible text or horizontal scrolling).
     BIDI Note: In R2L rows, that have its reversed_p flag set, this
     position is at or beyond the right edge of the row.  */
  struct display_pos start;

  /* Text position at the end of this row.  This is the position after
     the last glyph on this row.  It can be greater than the last
     glyph position + 1, due to a newline that ends the line,
     truncation, invisible text etc.  In an up-to-date display, this
     should always be equal to the start position of the next row.
     BIDI Note: In R2L rows, this position is at or beyond the left
     edge of the row.  */
  struct display_pos end;

  /* The smallest and the largest buffer positions that contributed to
     glyphs in this row.  Note that due to bidi reordering, these are
     in general different from the text positions stored in `start'
     and `end' members above, and also different from the buffer
     positions recorded in the glyphs displayed the leftmost and
     rightmost on the screen.  */
  struct text_pos minpos, maxpos;

  /* Non-zero means the overlay arrow bitmap is on this line.
     -1 means use default overlay arrow bitmap, else
     it specifies actual fringe bitmap number.  */
  int overlay_arrow_bitmap;

  /* Left fringe bitmap number (enum fringe_bitmap_type).  */
  unsigned left_user_fringe_bitmap : FRINGE_ID_BITS;

  /* Right fringe bitmap number (enum fringe_bitmap_type).  */
  unsigned right_user_fringe_bitmap : FRINGE_ID_BITS;

  /* Left fringe bitmap number (enum fringe_bitmap_type).  */
  unsigned left_fringe_bitmap : FRINGE_ID_BITS;

  /* Right fringe bitmap number (enum fringe_bitmap_type).  */
  unsigned right_fringe_bitmap : FRINGE_ID_BITS;

  /* Face of the left fringe glyph.  */
  unsigned left_user_fringe_face_id : FACE_ID_BITS;

  /* Face of the right fringe glyph.  */
  unsigned right_user_fringe_face_id : FACE_ID_BITS;

  /* Face of the left fringe glyph.  */
  unsigned left_fringe_face_id : FACE_ID_BITS;

  /* Face of the right fringe glyph.  */
  unsigned right_fringe_face_id : FACE_ID_BITS;

  /* Vertical offset of the left fringe bitmap.  */
  signed left_fringe_offset : FRINGE_HEIGHT_BITS;

  /* Vertical offset of the right fringe bitmap.  */
  signed right_fringe_offset : FRINGE_HEIGHT_BITS;

  /* True means that at least one of the left and right fringe bitmaps is
     periodic and thus depends on the y-position of the row.  */
  bool_bf fringe_bitmap_periodic_p : 1;

  /* True means that we must draw the bitmaps of this row.  */
  bool_bf redraw_fringe_bitmaps_p : 1;

  /* In a desired matrix, true means that this row must be updated.  In a
     current matrix, false means that the row has been invalidated, i.e.
     the row's contents do not agree with what is visible on the
     screen.  */
  bool_bf enabled_p : 1;

  /* True means row displays a text line that is truncated on the left or
     right side.  */
  bool_bf truncated_on_left_p : 1;
  bool_bf truncated_on_right_p : 1;

  /* True means that this row displays a continued line, i.e. it has a
     continuation mark at the right side.  */
  bool_bf continued_p : 1;

  /* False means that this row does not contain any text, i.e., it is
     a blank line at the window and buffer end.  */
  bool_bf displays_text_p : 1;

  /* True means that this line ends at ZV.  */
  bool_bf ends_at_zv_p : 1;

  /* True means the face of the last glyph in the text area is drawn to
     the right end of the window.  This flag is used in
     update_text_area to optimize clearing to the end of the area.  */
  bool_bf fill_line_p : 1;

  /* True means display a bitmap on X frames indicating that this
     line contains no text and ends in ZV.  */
  bool_bf indicate_empty_line_p : 1;

  /* True means this row contains glyphs that overlap each other because
     of lbearing or rbearing.  */
  bool_bf contains_overlapping_glyphs_p : 1;

  /* True means this row is as wide as the window it is displayed in, including
     scroll bars, fringes, and internal borders.  This also
     implies that the row doesn't have marginal areas.  */
  bool_bf full_width_p : 1;

  /* True means row is a mode or header/tab-line.  */
  bool_bf mode_line_p : 1;

  /* True means row is a tab-line.  */
  bool_bf tab_line_p : 1;

  /* True in a current row means this row is overlapped by another row.  */
  bool_bf overlapped_p : 1;

  /* True means this line ends in the middle of a character consisting
     of more than one glyph.  Some glyphs have been put in this row,
     the rest are put in rows below this one.  */
  bool_bf ends_in_middle_of_char_p : 1;

  /* True means this line starts in the middle of a character consisting
     of more than one glyph.  Some glyphs have been put in the
     previous row, the rest are put in this row.  */
  bool_bf starts_in_middle_of_char_p : 1;

  /* True in a current row means this row overlaps others.  */
  bool_bf overlapping_p : 1;

  /* True means some glyphs in this row are displayed in mouse-face.  */
  bool_bf mouse_face_p : 1;

  /* True means this row was ended by a newline from a string.  */
  bool_bf ends_in_newline_from_string_p : 1;

  /* True means this row width is exactly the width of the window, and the
     final newline character is hidden in the right fringe.  */
  bool_bf exact_window_width_line_p : 1;

  /* True means this row currently shows the cursor in the right fringe.  */
  bool_bf cursor_in_fringe_p : 1;

  /* True means the last glyph in the row is part of an ellipsis.  */
  bool_bf ends_in_ellipsis_p : 1;

  /* True means display a bitmap on X frames indicating that this
     the first line of the buffer.  */
  bool_bf indicate_bob_p : 1;

  /* True means display a bitmap on X frames indicating that this
     the top line of the window, but not start of the buffer.  */
  bool_bf indicate_top_line_p : 1;

  /* True means display a bitmap on X frames indicating that this
     the last line of the buffer.  */
  bool_bf indicate_eob_p : 1;

  /* True means display a bitmap on X frames indicating that this
     the bottom line of the window, but not end of the buffer.  */
  bool_bf indicate_bottom_line_p : 1;

  /* True means the row was reversed to display text in a
     right-to-left paragraph.  */
  bool_bf reversed_p : 1;

  /* Whether or not a stipple was drawn in this row at some point.  */
  bool_bf stipple_p : 1;

  /* Continuation lines width at the start of the row.  */
  int continuation_lines_width;

#ifdef HAVE_WINDOW_SYSTEM
  /* Non-NULL means the current clipping area.  This is temporarily
     set while exposing a region.  Coordinates are frame-relative.  */
  const Emacs_Rectangle *clip;
#endif
};


/* Get a pointer to row number ROW in matrix MATRIX.  If GLYPH_DEBUG
   is defined, the function matrix_row checks that we don't try to
   access rows that are out of bounds.  */

#ifdef GLYPH_DEBUG
struct glyph_row *matrix_row (struct glyph_matrix *, int);
#define MATRIX_ROW(MATRIX, ROW)   matrix_row (MATRIX, ROW)
#else
#define MATRIX_ROW(MATRIX, ROW)	  ((MATRIX)->rows + (ROW))
#endif

/* Return a pointer to the row reserved for the mode line in MATRIX.
   Row MATRIX->nrows - 1 is always reserved for the mode line.  */

#define MATRIX_MODE_LINE_ROW(MATRIX) \
     ((MATRIX)->rows + (MATRIX)->nrows - 1)

/* Return a pointer to the row reserved for the tab line in MATRIX.
   This is always the first row in MATRIX because that's the only
   way that works in frame-based redisplay.  */

#define MATRIX_TAB_LINE_ROW(MATRIX) (MATRIX)->rows

/* Return a pointer to the row reserved for the header line in MATRIX.
   This is always the second row in MATRIX because that's the only
   way that works in frame-based redisplay.  */

#define MATRIX_HEADER_LINE_ROW(MATRIX) \
     ((MATRIX)->tab_line_p ? ((MATRIX)->rows + 1) : (MATRIX)->rows)

/* Return a pointer to first row in MATRIX used for text display.  */

#define MATRIX_FIRST_TEXT_ROW(MATRIX) \
  ((MATRIX)->rows->mode_line_p ?                                        \
   (((MATRIX)->rows + 1)->mode_line_p ?                                 \
    (MATRIX)->rows + 2 : (MATRIX)->rows + 1) : (MATRIX)->rows)

/* Return a pointer to the first glyph in the text area of a row.
   MATRIX is the glyph matrix accessed, and ROW is the row index in
   MATRIX.  */

#define MATRIX_ROW_GLYPH_START(MATRIX, ROW) \
     (MATRIX_ROW (MATRIX, ROW)->glyphs[TEXT_AREA])

/* Return the number of used glyphs in the text area of a row.  */

#define MATRIX_ROW_USED(MATRIX, ROW) \
     (MATRIX_ROW (MATRIX, ROW)->used[TEXT_AREA])

/* Return the character/ byte position at which the display of ROW
   starts.  BIDI Note: this is the smallest character/byte position
   among characters in ROW, i.e. the first logical-order character
   displayed by ROW, which is not necessarily the smallest horizontal
   position.  */

#define MATRIX_ROW_START_CHARPOS(ROW) ((ROW)->minpos.charpos)
#define MATRIX_ROW_START_BYTEPOS(ROW) ((ROW)->minpos.bytepos)

/* Return the character/ byte position at which ROW ends.  BIDI Note:
   this is the largest character/byte position among characters in
   ROW, i.e. the last logical-order character displayed by ROW, which
   is not necessarily the largest horizontal position.  */

#define MATRIX_ROW_END_CHARPOS(ROW) ((ROW)->maxpos.charpos)
#define MATRIX_ROW_END_BYTEPOS(ROW) ((ROW)->maxpos.bytepos)

/* Return the vertical position of ROW in MATRIX.  */

#define MATRIX_ROW_VPOS(ROW, MATRIX) ((ROW) - (MATRIX)->rows)

/* Return the last glyph row + 1 in MATRIX on window W reserved for
   text.  If W has a mode line, the last row in the matrix is reserved
   for it.  */

#define MATRIX_BOTTOM_TEXT_ROW(MATRIX, W)		\
     ((MATRIX)->rows					\
      + (MATRIX)->nrows					\
      - (window_wants_mode_line (W) ? 1 : 0))

/* Non-zero if the face of the last glyph in ROW's text area has
   to be drawn to the end of the text area.  */

#define MATRIX_ROW_EXTENDS_FACE_P(ROW) ((ROW)->fill_line_p)

/* Set and query the enabled_p flag of glyph row ROW in MATRIX.  */

#define SET_MATRIX_ROW_ENABLED_P(MATRIX, ROW, VALUE) \
     (MATRIX_ROW (MATRIX, ROW)->enabled_p = VALUE)

#define MATRIX_ROW_ENABLED_P(MATRIX, ROW) \
     (MATRIX_ROW (MATRIX, ROW)->enabled_p)

/* Non-zero if ROW displays text.  Value is non-zero if the row is
   blank but displays a line end.  */

#define MATRIX_ROW_DISPLAYS_TEXT_P(ROW) ((ROW)->displays_text_p)


/* Helper macros */

#define MR_PARTIALLY_VISIBLE(ROW)	\
  ((ROW)->height != (ROW)->visible_height)

#define MR_PARTIALLY_VISIBLE_AT_TOP(W, ROW)  \
  ((ROW)->y < WINDOW_TAB_LINE_HEIGHT (W) + WINDOW_HEADER_LINE_HEIGHT (W))

#define MR_PARTIALLY_VISIBLE_AT_BOTTOM(W, ROW)  \
  (((ROW)->y + (ROW)->height - (ROW)->extra_line_spacing) \
   > WINDOW_BOX_HEIGHT_NO_MODE_LINE (W))

/* Non-zero if ROW is not completely visible in window W.  */

#define MATRIX_ROW_PARTIALLY_VISIBLE_P(W, ROW)		\
  (MR_PARTIALLY_VISIBLE (ROW)				\
   && (MR_PARTIALLY_VISIBLE_AT_TOP (W, ROW)		\
       || MR_PARTIALLY_VISIBLE_AT_BOTTOM (W, ROW)))



/* Non-zero if ROW is partially visible at the top of window W.  */

#define MATRIX_ROW_PARTIALLY_VISIBLE_AT_TOP_P(W, ROW)		\
  (MR_PARTIALLY_VISIBLE (ROW)					\
   && MR_PARTIALLY_VISIBLE_AT_TOP (W, ROW))

/* Non-zero if ROW is partially visible at the bottom of window W.  */

#define MATRIX_ROW_PARTIALLY_VISIBLE_AT_BOTTOM_P(W, ROW)	\
  (MR_PARTIALLY_VISIBLE (ROW)					\
   && MR_PARTIALLY_VISIBLE_AT_BOTTOM (W, ROW))

/* Return the bottom Y + 1 of ROW.   */

#define MATRIX_ROW_BOTTOM_Y(ROW) ((ROW)->y + (ROW)->height)

/* Is ROW the last visible one in the display described by the
   iterator structure pointed to by IT?.  */

#define MATRIX_ROW_LAST_VISIBLE_P(ROW, IT) \
     (MATRIX_ROW_BOTTOM_Y (ROW) >= (IT)->last_visible_y)

/* Non-zero if ROW displays a continuation line.  */

#define MATRIX_ROW_CONTINUATION_LINE_P(ROW) \
     ((ROW)->continuation_lines_width > 0)

/* Non-zero if ROW ends in the middle of a character.  This is the
   case for continued lines showing only part of a display table entry
   or a control char, or an overlay string.  */

#define MATRIX_ROW_ENDS_IN_MIDDLE_OF_CHAR_P(ROW)	\
     ((ROW)->end.dpvec_index > 0			\
      || (ROW)->end.overlay_string_index >= 0		\
      || (ROW)->ends_in_middle_of_char_p)

/* Non-zero if ROW ends in the middle of an overlay string.  */

#define MATRIX_ROW_ENDS_IN_OVERLAY_STRING_P(ROW) \
     ((ROW)->end.overlay_string_index >= 0)

/* Non-zero if ROW starts in the middle of a character.  See above.  */

#define MATRIX_ROW_STARTS_IN_MIDDLE_OF_CHAR_P(ROW)	\
     ((ROW)->start.dpvec_index > 0			\
      || (ROW)->starts_in_middle_of_char_p		\
      || ((ROW)->start.overlay_string_index >= 0	\
	  && (ROW)->start.string_pos.charpos > 0))

/* True means ROW overlaps its predecessor.  */

#define MATRIX_ROW_OVERLAPS_PRED_P(ROW) \
     ((ROW)->phys_ascent > (ROW)->ascent)

/* True means ROW overlaps its successor.  */

#define MATRIX_ROW_OVERLAPS_SUCC_P(ROW)		\
      ((ROW)->phys_height - (ROW)->phys_ascent	\
       > (ROW)->height - (ROW)->ascent)

/* A glyph for a space.  */

extern struct glyph space_glyph;

/* True means last display completed.  False means it was preempted.  */

extern bool display_completed;

/************************************************************************
			  Glyph Strings
 ************************************************************************/

/* Enumeration for overriding/changing the face to use for drawing
   glyphs in draw_glyphs.  */

enum draw_glyphs_face
{
  DRAW_NORMAL_TEXT,
  DRAW_INVERSE_VIDEO,
  DRAW_CURSOR,
  DRAW_MOUSE_FACE,
  DRAW_IMAGE_RAISED,
  DRAW_IMAGE_SUNKEN
};

#ifdef HAVE_WINDOW_SYSTEM

/* A sequence of glyphs to be drawn in the same face.  */

struct glyph_string
{
  /* X-origin of the string.  */
  int x;

  /* Y-origin and y-position of the base line of this string.  */
  int y, ybase;

  /* The width of the string, not including a face extension.  */
  int width;

  /* The width of the string, including a face extension.  */
  int background_width;

  /* The height of this string.  This is the height of the line this
     string is drawn in, and can be different from the height of the
     font the string is drawn in.  */
  int height;

  /* Number of pixels this string overwrites in front of its x-origin.
     This number is zero if the string has an lbearing >= 0; it is
     -lbearing, if the string has an lbearing < 0.  */
  int left_overhang;

  /* Number of pixels this string overwrites past its right-most
     nominal x-position, i.e. x + width.  Zero if the string's
     rbearing is <= its nominal width, rbearing - width otherwise.  */
  int right_overhang;

  /* The frame on which the glyph string is drawn.  */
  struct frame *f;

  /* The window on which the glyph string is drawn.  */
  struct window *w;

  /* The glyph row for which this string was built.  It determines the
     y-origin and height of the string.  */
  struct glyph_row *row;

  /* The area within row.  */
  enum glyph_row_area area;

  /* Characters to be drawn, and number of characters.  Note that
     NCHARS can be zero if this is a composition glyph string, as
     evidenced by FIRST_GLYPH->type.  */
  unsigned *char2b;
  int nchars;

  /* A face-override for drawing cursors, mouse face and similar.  */
  enum draw_glyphs_face hl;

  /* Face in which this string is to be drawn.  */
  struct face *face;

  /* Font in which this string is to be drawn.  */
  struct font *font;

  /* Non-null means this string describes (part of) a static
     composition.  */
  struct composition *cmp;

  /* If not negative, this string describes a compos.  */
  ptrdiff_t cmp_id;

  /* Start and end glyph indices in a glyph-string.  */
  int cmp_from, cmp_to;

  /* True means this glyph strings face has to be drawn to the right end
     of the window's drawing area.  */
  bool_bf extends_to_end_of_line_p : 1;

  /* True means the background of this string has been drawn.  */
  bool_bf background_filled_p : 1;

  /* True means that the original font determined for drawing this glyph
     string could not be loaded.  The member `font' has been set to
     the frame's default font in this case.  */
  bool_bf font_not_found_p : 1;

  /* True means that the face in which this glyph string is drawn has a
     stipple pattern.  */
  bool_bf stippled_p : 1;

#define OVERLAPS_PRED		(1 << 0)
#define OVERLAPS_SUCC		(1 << 1)
#define OVERLAPS_BOTH		(OVERLAPS_PRED | OVERLAPS_SUCC)
#define OVERLAPS_ERASED_CURSOR 	(1 << 2)
  /* Non-zero means only the foreground of this glyph string must be
     drawn, and we should use the physical height of the line this
     glyph string appears in as clip rect.  If the value is
     OVERLAPS_ERASED_CURSOR, the clip rect is restricted to the rect
     of the erased cursor.  OVERLAPS_PRED and OVERLAPS_SUCC mean we
     draw overlaps with the preceding and the succeeding rows,
     respectively.  */
  unsigned for_overlaps : 3;

  /* True means that all glyphs in this glyph string has the flag
     padding_p set, and thus must be drawn one by one to have 1-pixel
     width even though the logical width in the font is zero.  */
  bool_bf padding_p : 1;

  /* The GC to use for drawing this glyph string.  */
#if defined HAVE_X_WINDOWS || defined HAVE_MACGUI
  GC gc;
#elif defined HAVE_ANDROID
  struct android_gc *gc;
#endif
#if defined (HAVE_NTGUI)
  Emacs_GC *gc;
  HDC hdc;
#endif
#if defined (HAVE_PGTK)
  Emacs_GC xgcv;
#endif

  /* A pointer to the first glyph in the string.  This glyph
     corresponds to char2b[0].  Needed to draw rectangles if
     font_not_found_p is true.  */
  struct glyph *first_glyph;

  /* Image, if any.  */
  struct image *img;

  /* Xwidget.  */
  struct xwidget *xwidget;

  /* Slice */
  struct glyph_slice slice;

  /* Non-null means the horizontal clipping region starts from the
     left edge of *clip_head, and ends with the right edge of
     *clip_tail, not including their overhangs.  */
  struct glyph_string *clip_head, *clip_tail;

  /* The current clipping areas.  */
  NativeRectangle clip[2];

  /* Number of clipping areas. */
  int num_clips;

  int underline_position;

  int underline_thickness;

  struct glyph_string *next, *prev;
};

#endif /* HAVE_WINDOW_SYSTEM */


/************************************************************************
			  Display Dimensions
 ************************************************************************/

/* Return the height of the mode line in glyph matrix MATRIX, or zero
   if not known.  This macro is called under circumstances where
   MATRIX might not have been allocated yet.  */

#define MATRIX_MODE_LINE_HEIGHT(MATRIX)		\
     ((MATRIX) && (MATRIX)->rows		\
      ? MATRIX_MODE_LINE_ROW (MATRIX)->height	\
      : 0)

/* Return the height of the header line in glyph matrix MATRIX, or zero
   if not known.  This macro is called under circumstances where
   MATRIX might not have been allocated yet.  */

#define MATRIX_HEADER_LINE_HEIGHT(MATRIX)	\
     ((MATRIX) && (MATRIX)->rows		\
      ? MATRIX_HEADER_LINE_ROW (MATRIX)->height	\
      : 0)

/* Return the height of the tab line in glyph matrix MATRIX, or zero
   if not known.  This macro is called under circumstances where
   MATRIX might not have been allocated yet.  */

#define MATRIX_TAB_LINE_HEIGHT(MATRIX)	\
     ((MATRIX) && (MATRIX)->rows		\
      ? MATRIX_TAB_LINE_ROW (MATRIX)->height	\
      : 0)

/* Return the desired face id for the mode line of a window, depending
   on whether the window is selected or not, or if the window is the
   scrolling window for the currently active minibuffer window.

   Due to the way display_mode_lines manipulates with the contents of
   selected_window, this macro needs three arguments: SELW which is
   compared against the current value of selected_window, MBW which is
   compared against minibuf_window (if SELW doesn't match), and SCRW
   which is compared against minibuf_selected_window (if MBW matches).  */

#define CURRENT_MODE_LINE_ACTIVE_FACE_ID_3(SELW, MBW, SCRW)    	\
     ((!mode_line_in_non_selected_windows			\
       || (SELW) == XWINDOW (selected_window)			\
       || (minibuf_level > 0					\
           && !NILP (minibuf_selected_window)			\
           && (MBW) == XWINDOW (minibuf_window)			\
           && (SCRW) == XWINDOW (minibuf_selected_window)))	\
      ? MODE_LINE_ACTIVE_FACE_ID				\
      : MODE_LINE_INACTIVE_FACE_ID)


/* Return the desired face id for the mode line of window W.  */

#define CURRENT_MODE_LINE_ACTIVE_FACE_ID(W)		\
	 CURRENT_MODE_LINE_ACTIVE_FACE_ID_3(W, \
					    XWINDOW (selected_window), \
					    W)

/* Return the current height of the mode line of window W.  If not known
   from W->mode_line_height, look at W's current glyph matrix, or return
   a default based on the height of the font of the face `mode-line'.  */

#define CURRENT_MODE_LINE_HEIGHT(W)					\
  ((W)->mode_line_height >= 0						\
   ? (W)->mode_line_height						\
   : ((W)->mode_line_height						\
      = (MATRIX_MODE_LINE_HEIGHT ((W)->current_matrix)			\
	 ? MATRIX_MODE_LINE_HEIGHT ((W)->current_matrix)		\
	 : estimate_mode_line_height					\
	 (XFRAME ((W)->frame), CURRENT_MODE_LINE_ACTIVE_FACE_ID (W)))))

/* Return the current height of the header line of window W.  If not known
   from W->header_line_height, look at W's current glyph matrix, or return
   an estimation based on the height of the font of the face `header-line'.  */

#define CURRENT_HEADER_LINE_HEIGHT(W)				\
  ((W)->header_line_height >= 0					\
   ? (W)->header_line_height					\
   : ((W)->header_line_height					\
      = (MATRIX_HEADER_LINE_HEIGHT ((W)->current_matrix)	\
	 ? MATRIX_HEADER_LINE_HEIGHT ((W)->current_matrix)	\
	 : estimate_mode_line_height				\
	     (XFRAME ((W)->frame), HEADER_LINE_FACE_ID))))

/* Return the current height of the tab line of window W.  If not known
   from W->tab_line_height, look at W's current glyph matrix, or return
   an estimation based on the height of the font of the face `tab-line'.  */

#define CURRENT_TAB_LINE_HEIGHT(W)				\
  ((W)->tab_line_height >= 0					\
   ? (W)->tab_line_height					\
   : ((W)->tab_line_height					\
      = (MATRIX_TAB_LINE_HEIGHT ((W)->current_matrix)		\
	 ? MATRIX_TAB_LINE_HEIGHT ((W)->current_matrix)		\
	 : estimate_mode_line_height				\
	     (XFRAME ((W)->frame), TAB_LINE_FACE_ID))))

/* Return the height of the desired mode line of window W.  */

#define DESIRED_MODE_LINE_HEIGHT(W) \
     MATRIX_MODE_LINE_HEIGHT ((W)->desired_matrix)

/* Return the height of the desired header line of window W.  */

#define DESIRED_HEADER_LINE_HEIGHT(W) \
     MATRIX_HEADER_LINE_HEIGHT ((W)->desired_matrix)

/* Return the height of the desired tab line of window W.  */

#define DESIRED_TAB_LINE_HEIGHT(W) \
     MATRIX_TAB_LINE_HEIGHT ((W)->desired_matrix)

/* Return proper value to be used as baseline offset of font that has
   ASCENT and DESCENT to draw characters by the font at the vertical
   center of the line of frame F.

   Here, our task is to find the value of BOFF in the following figure;

	-------------------------+-----------+-
	 -+-+---------+-+        |           |
	  | |         | |        |           |
	  | |         | |        F_ASCENT    F_HEIGHT
	  | |         | ASCENT   |           |
     HEIGHT |         | |        |           |
	  | |         |-|-+------+-----------|------- baseline
	  | |         | | BOFF   |           |
	  | |---------|-+-+      |           |
	  | |         | DESCENT  |           |
	 -+-+---------+-+        F_DESCENT   |
	-------------------------+-----------+-

	-BOFF + DESCENT + (F_HEIGHT - HEIGHT) / 2 = F_DESCENT
	BOFF = DESCENT +  (F_HEIGHT - HEIGHT) / 2 - F_DESCENT
	DESCENT = FONT->descent
	HEIGHT = FONT_HEIGHT (FONT)
	F_DESCENT = (FRAME_FONT (F)->descent
		     - F->terminal->output_data.x->baseline_offset)
	F_HEIGHT = FRAME_LINE_HEIGHT (F)
*/

#define VCENTER_BASELINE_OFFSET(FONT, F)			\
  (FONT_DESCENT (FONT)						\
   + (FRAME_LINE_HEIGHT (F) - FONT_HEIGHT (FONT)		\
      + (FRAME_LINE_HEIGHT (F) > FONT_HEIGHT (FONT))) / 2	\
   - (FONT_DESCENT (FRAME_FONT (F)) - FRAME_BASELINE_OFFSET (F)))

/* A heuristic test for fonts that claim they need a preposterously
   large vertical space.  The heuristics is in the factor of 3.  We
   ignore the ascent and descent values reported by such fonts, and
   instead go by the values reported for individual glyphs.  */
#define FONT_TOO_HIGH(ft)						\
  ((ft)->pixel_size > 0 && (ft)->ascent + (ft)->descent > 3*(ft)->pixel_size)


/***********************************************************************
				Faces
 ***********************************************************************/

/* Indices of face attributes in Lisp face vectors.  Slot zero is the
   symbol `face'.  */

enum lface_attribute_index
{
  LFACE_FAMILY_INDEX = 1,
  LFACE_FOUNDRY_INDEX,
  LFACE_SWIDTH_INDEX,
  LFACE_HEIGHT_INDEX,
  LFACE_WEIGHT_INDEX,
  LFACE_SLANT_INDEX,
  LFACE_UNDERLINE_INDEX,
  LFACE_INVERSE_INDEX,
  LFACE_FOREGROUND_INDEX,
  LFACE_BACKGROUND_INDEX,
  LFACE_STIPPLE_INDEX,
  LFACE_OVERLINE_INDEX,
  LFACE_STRIKE_THROUGH_INDEX,
  LFACE_BOX_INDEX,
  LFACE_FONT_INDEX,
  LFACE_INHERIT_INDEX,
  LFACE_FONTSET_INDEX,
  LFACE_DISTANT_FOREGROUND_INDEX,
  LFACE_EXTEND_INDEX,
  LFACE_VECTOR_SIZE
};


/* Box types of faces.  */

enum face_box_type
{
  /* No box around text.  */
  FACE_NO_BOX,

  /* Simple box of specified width and color.  Default width is 1, and
     default color is the foreground color of the face.  */
  FACE_SIMPLE_BOX,

  /* Boxes with 3D shadows.  Color equals the background color of the
     face.  Width is specified.  */
  FACE_RAISED_BOX,
  FACE_SUNKEN_BOX
};

/* Underline type. */

enum face_underline_type
{
  /* Note: order matches the order of the Smulx terminfo extension, and
     is also relied on to remain in its present order by
     x_draw_glyph_string and company.  */
  FACE_NO_UNDERLINE = 0,
  FACE_UNDERLINE_SINGLE,
  FACE_UNDERLINE_DOUBLE_LINE,
  FACE_UNDERLINE_WAVE,
  FACE_UNDERLINE_DOTS,
  FACE_UNDERLINE_DASHES,
};

/* Structure describing a realized face.

   For each Lisp face, 0..N realized faces can exist for different
   frames and different charsets.  Realized faces are built from Lisp
   faces and text properties/overlays by merging faces and adding
   unspecified attributes from the `default' face.  */

struct face
{
  /* The Lisp face attributes this face realizes.  All attributes
     in this vector are non-nil.  */
  Lisp_Object lface[LFACE_VECTOR_SIZE];

  /* The id of this face.  The id equals the index of this face in the
     vector faces_by_id of its face cache.  */
  int id;

#ifdef HAVE_WINDOW_SYSTEM

  /* If non-zero, this is a GC that we can use without modification for
     drawing the characters in this face.  */
# if defined HAVE_X_WINDOWS || defined HAVE_MACGUI
  GC gc;
# elif defined HAVE_ANDROID
  struct android_gc *gc;
# else
  Emacs_GC *gc;
# endif
  /* Background stipple or bitmap used for this face.  This is
     an id as returned from load_pixmap.  */
  ptrdiff_t stipple;

#endif /* not HAVE_WINDOW_SYSTEM */

  /* Pixel value of foreground color for X frames.  Color index
     for tty frames.  */
  unsigned long foreground;

  /* Pixel value or color index of background color.  */
  unsigned long background;

  /* Pixel value or color index of underline, overlined,
     strike-through, or box color.  */
  unsigned long underline_color;
  unsigned long overline_color;
  unsigned long strike_through_color;
  unsigned long box_color;

  struct font *font;

  /* Fontset ID if for this face's fontset.  Non-ASCII faces derived
     from the same ASCII face have the same fontset.  */
  int fontset;

  /* Non-zero means characters in this face have a box of that
     thickness around them. Vertical (left and right) and horizontal
     (top and bottom) borders size can be set separately using an
     associated list of two ints in the form
     (vertical_size . horizontal_size). In case one of the value is
     negative, its absolute value indicates the thickness, and the
     borders of box are drawn inside of the character glyphs' area
     potentially over the glyph itself but the glyph drawing size is
     not increase. If a (signed) int N is use instead of a list, it
     is the same as setting ( abs(N) . N ) values. */
  int box_vertical_line_width;
  int box_horizontal_line_width;


  /* The amount of pixels above the descent line the underline should
     be displayed.  It does not take effect unless
     `underline_at_descent_line_p` is t.  */
  int underline_pixels_above_descent_line;

  /* Type of box drawn.  A value of FACE_NO_BOX means no box is drawn
     around text in this face.  A value of FACE_SIMPLE_BOX means a box
     of width box_line_width is drawn in color box_color.  A value of
     FACE_RAISED_BOX or FACE_SUNKEN_BOX means a 3D box is drawn with
     shadow colors derived from the background color of the face.  */
  ENUM_BF (face_box_type) box : 2;

  /* Style of underlining. */
  ENUM_BF (face_underline_type) underline : 3;

  /* If `box' above specifies a 3D type, true means use box_color for
     drawing shadows.  */
  bool_bf use_box_color_for_shadows_p : 1;

  /* Non-zero if text in this face should be underlined, overlined,
     strike-through or have a box drawn around it.  */
  bool_bf overline_p : 1;
  bool_bf strike_through_p : 1;

  /* True means that the colors specified for this face could not be
     loaded, and were replaced by default colors, so they shouldn't be
     freed.  */
  bool_bf foreground_defaulted_p : 1;
  bool_bf background_defaulted_p : 1;

  /* True means that either no color is specified for the corresponding
     attribute or that the specified color couldn't be loaded.
     Use the foreground color when drawing in that case. */
  bool_bf underline_defaulted_p : 1;
  bool_bf overline_color_defaulted_p : 1;
  bool_bf strike_through_color_defaulted_p : 1;
  bool_bf box_color_defaulted_p : 1;

  /* True means the underline should be drawn at the descent line.  */
  bool_bf underline_at_descent_line_p : 1;

  /* TTY appearances.  Colors are found in `lface' with empty color
     string meaning the default color of the TTY.  */
  bool_bf tty_bold_p : 1;
  bool_bf tty_italic_p : 1;
  bool_bf tty_reverse_p : 1;
  bool_bf tty_strike_through_p : 1;

  /* True means that colors of this face may not be freed because they
     have been copied bitwise from a base face (see
     realize_gui_face).  */
  bool_bf colors_copied_bitwise_p : 1;

  /* If non-zero, use overstrike (to simulate bold-face).  */
  bool_bf overstrike : 1;

/* NOTE: this is not used yet, but eventually this impl should be done
         similarly to overstrike */
#ifdef HAVE_NS
  /* If non-zero, use geometric rotation (to simulate italic).  */
  bool_bf synth_ital : 1;
#endif

  /* The hash value of this face.  */
  uintptr_t hash;

  /* Next and previous face in hash collision list of face cache.  */
  struct face *next, *prev;

  /* If this face is an ASCII face, this points to this face itself.
     Otherwise, this points to an ASCII face that has the same
     attributes except the font.  */
  struct face *ascii_face;

#if defined HAVE_XFT || defined HAVE_FREETYPE
/* Extra member that a font-driver uses privately.  */
  void *extra;
#endif
};


/* Color index indicating that face uses a terminal's default color.  */

#define FACE_TTY_DEFAULT_COLOR ((unsigned long) -1)

/* Color index indicating that face uses an unknown foreground color.  */

#define FACE_TTY_DEFAULT_FG_COLOR ((unsigned long) -2)

/* Color index indicating that face uses an unknown background color.  */

#define FACE_TTY_DEFAULT_BG_COLOR ((unsigned long) -3)

/* True if COLOR is a specified (i.e., nondefault) foreground or
   background color for a tty face.  */

INLINE bool
face_tty_specified_color (unsigned long color)
{
  return color < FACE_TTY_DEFAULT_BG_COLOR;
}

/* Non-zero if FACE was realized for unibyte use.  */

#define FACE_UNIBYTE_P(FACE) ((FACE)->charset < 0)


/* IDs of important faces known by the C face code.  These are the IDs
   of the faces for CHARSET_ASCII.  */

enum face_id
{
  DEFAULT_FACE_ID,
  MODE_LINE_ACTIVE_FACE_ID,
  MODE_LINE_INACTIVE_FACE_ID,
  TOOL_BAR_FACE_ID,
  FRINGE_FACE_ID,
  HEADER_LINE_FACE_ID,
  SCROLL_BAR_FACE_ID,
  BORDER_FACE_ID,
  CURSOR_FACE_ID,
  MOUSE_FACE_ID,
  MENU_FACE_ID,
  VERTICAL_BORDER_FACE_ID,
  WINDOW_DIVIDER_FACE_ID,
  WINDOW_DIVIDER_FIRST_PIXEL_FACE_ID,
  WINDOW_DIVIDER_LAST_PIXEL_FACE_ID,
  INTERNAL_BORDER_FACE_ID,
  CHILD_FRAME_BORDER_FACE_ID,
  TAB_BAR_FACE_ID,
  TAB_LINE_FACE_ID,
  BASIC_FACE_ID_SENTINEL
};

#define MAX_FACE_ID  ((1 << FACE_ID_BITS) - 1)

/* A cache of realized faces.  Each frame has its own cache because
   Emacs allows different frame-local face definitions.  */

struct face_cache
{
  /* Hash table of cached realized faces.  */
  struct face **buckets;

  /* Back-pointer to the frame this cache belongs to.  */
  struct frame *f;

  /* A vector of faces so that faces can be referenced by an ID.  */
  struct face **faces_by_id;

  /* The allocated size, and number of used slots of faces_by_id.  */
  ptrdiff_t size;
  int used;

  /* Flag indicating that attributes of the `menu' face have been
     changed.  */
  bool_bf menu_face_changed_p : 1;
};

#define FACE_EXTENSIBLE_P(F)			\
  (!NILP (F->lface[LFACE_EXTEND_INDEX]))

/* True if FACE is suitable for displaying ASCII characters.  */
INLINE bool
FACE_SUITABLE_FOR_ASCII_CHAR_P (struct face *face)
{
#ifdef HAVE_WINDOW_SYSTEM
  return face == face->ascii_face;
#else
  return true;
#endif
}

/* Return the id of the realized face on frame F that is like the face
   FACE, but is suitable for displaying character CHARACTER at buffer or
   string position POS.  OBJECT is the string object, or nil for
   buffer.  This macro is only meaningful for multibyte character
   CHAR.  */
INLINE int
FACE_FOR_CHAR (struct frame *f, struct face *face, int character,
	       ptrdiff_t pos, Lisp_Object object)
{
#ifdef HAVE_WINDOW_SYSTEM
  return face_for_char (f, face, character, pos, object);
#else
  return face->id;
#endif
}

/* Return true if G contains a valid character code.  */
INLINE bool
GLYPH_CHAR_VALID_P (GLYPH g)
{
  return CHAR_VALID_P (GLYPH_CHAR (g));
}

/* The glyph code from a display vector may either be an integer which
   encodes a char code in the lower CHARACTERBITS bits and a (very small)
   face-id in the upper bits, or it may be a cons (CHAR . FACE-ID).  */

INLINE bool
GLYPH_CODE_P (Lisp_Object gc)
{
  return (CONSP (gc)
	  ? (CHARACTERP (XCAR (gc))
	     && RANGED_FIXNUMP (0, XCDR (gc), MAX_FACE_ID))
	  : (RANGED_FIXNUMP
	     (0, gc,
	      (MAX_FACE_ID < TYPE_MAXIMUM (EMACS_INT) >> CHARACTERBITS
	       ? ((EMACS_INT) MAX_FACE_ID << CHARACTERBITS) | MAX_CHAR
	       : TYPE_MAXIMUM (EMACS_INT)))));
}

/* True means face attributes have been changed since the last
   redisplay.  Used in redisplay_internal.  */

extern bool face_change;

/* For reordering of bidirectional text.  */

/* UAX#9's max_depth value.  */
#define BIDI_MAXDEPTH 125

/* Data type for describing the bidirectional character types.  The
   first 7 must be at the beginning, because they are the only values
   valid in the `bidi_type' member of `struct glyph'; we only reserve
   3 bits for it, so we cannot use there values larger than 7.

   The order of members must be in sync with the 8th element of the
   member of unidata-prop-alist (in admin/unidata/unidata-gen.el) for
   Unicode character property `bidi-class'.  */
typedef enum {
  UNKNOWN_BT = 0,
  STRONG_L,	/* strong left-to-right */
  STRONG_R,	/* strong right-to-left */
  WEAK_EN,	/* european number */
  WEAK_AN,	/* arabic number */
  WEAK_BN,	/* boundary neutral */
  NEUTRAL_B,	/* paragraph separator */
  STRONG_AL,	/* arabic right-to-left letter */
  LRE,		/* left-to-right embedding */
  LRO,		/* left-to-right override */
  RLE,		/* right-to-left embedding */
  RLO,		/* right-to-left override */
  PDF,		/* pop directional format */
  LRI,		/* left-to-right isolate */
  RLI,		/* right-to-left isolate */
  FSI,		/* first strong isolate */
  PDI,		/* pop directional isolate */
  WEAK_ES,	/* european number separator */
  WEAK_ET,	/* european number terminator */
  WEAK_CS,	/* common separator */
  WEAK_NSM,	/* non-spacing mark */
  NEUTRAL_S,	/* segment separator */
  NEUTRAL_WS,	/* whitespace */
  NEUTRAL_ON	/* other neutrals */
} bidi_type_t;

/* Data type for describing the Bidi Paired Bracket Type of a character.

   The order of members must be in sync with the 8th element of the
   member of unidata-prop-alist (in admin/unidata/unidata-gen.el) for
   Unicode character property `bracket-type'.  */
typedef enum {
  BIDI_BRACKET_NONE = 1,
  BIDI_BRACKET_OPEN,
  BIDI_BRACKET_CLOSE
} bidi_bracket_type_t;

/* The basic directionality data type.  */
typedef enum { NEUTRAL_DIR = 0, L2R, R2L } bidi_dir_t;

/* Data type for storing information about characters we need to
   remember.  */
struct bidi_saved_info {
  ptrdiff_t charpos;		/* character's buffer position */
  bidi_type_t type;		/* character's resolved bidi type */
  bidi_type_t orig_type;	/* bidi type as we found it in the buffer */
};

/* Data type for keeping track of information about saved embedding
   levels, override status, isolate status, and isolating sequence
   runs.  This should be as tightly packed as possible, because there
   are 127 such entries in each iterator state, and so the size of
   cache is directly affected by the size of this struct.  */
struct bidi_stack {
  ptrdiff_t next_for_neutral_pos;
  unsigned next_for_neutral_type : 3;
  unsigned last_strong_type : 3;
  unsigned prev_for_neutral_type : 3;
  unsigned char level;
  unsigned char flags;		/* sos, override, isolate_status */
};

/* Data type for storing information about a string being iterated on.  */
struct bidi_string_data {
  Lisp_Object lstring;		/* Lisp string to reorder, or nil */
  const unsigned char *s;	/* string data, or NULL if reordering buffer */
  ptrdiff_t schars;		/* the number of characters in the string,
				   excluding the terminating null */
  ptrdiff_t bufpos;		/* buffer position of lstring, or 0 if N/A */
  bool_bf from_disp_str : 1;	/* True means the string comes from a
				   display property */
  bool_bf unibyte : 1;		/* True means the string is unibyte */
};

/* Data type for reordering bidirectional text.  */
struct bidi_it {
  ptrdiff_t bytepos;		/* iterator's position in buffer/string */
  ptrdiff_t charpos;
  int ch;			/* character at that position, or u+FFFC
				   ("object replacement character") for a run
				   of characters covered by a display string */
  ptrdiff_t nchars;		/* its "length", usually 1; it's > 1 for a run
				   of characters covered by a display string */
  ptrdiff_t ch_len;		/* its length in bytes */
  bidi_type_t type;		/* final bidi type of this character, after
				   resolving weak and neutral types */
  bidi_type_t type_after_wn;	/* bidi type after overrides and Wn */
  bidi_type_t orig_type;	/* original bidi type, as found in the buffer */
  signed char resolved_level;	/* final resolved level of this character */
  signed char isolate_level;	/* count of isolate initiators unmatched by PDI */
  ptrdiff_t invalid_levels;	/* how many PDFs to ignore */
  ptrdiff_t invalid_isolates;	/* how many PDIs to ignore */
  struct bidi_saved_info prev;	/* info about previous character */
  struct bidi_saved_info last_strong; /* last-seen strong directional char */
  struct bidi_saved_info next_for_neutral; /* surrounding characters for... */
  struct bidi_saved_info prev_for_neutral; /* ...resolving neutrals */
  struct bidi_saved_info next_for_ws; /* character after sequence of ws */
  ptrdiff_t bracket_pairing_pos;	/* position of pairing bracket */
  bidi_type_t bracket_enclosed_type;	/* type for bracket resolution */
  ptrdiff_t next_en_pos;	/* pos. of next char for determining ET type */
  bidi_type_t next_en_type;	/* type of char at next_en_pos */
  bidi_dir_t sos;		/* direction of start-of-sequence in effect */
  int scan_dir;			/* direction of text scan, 1: forw, -1: back */
  ptrdiff_t disp_pos;		/* position of display string after ch */
  int disp_prop;		/* if non-zero, there really is a
				   `display' property/string at disp_pos;
				   if 2, the property is a `space' spec */
  int stack_idx;		/* index of current data on the stack */
  /* Note: Everything from here on is not copied/saved when the bidi
     iterator state is saved, pushed, or popped.  So only put here
     stuff that is not part of the bidi iterator's state!  */
  struct bidi_stack level_stack[BIDI_MAXDEPTH+2+1]; /* directional status stack */
  struct bidi_string_data string;	/* string to reorder */
  struct window *w;		/* the window being displayed */
  bidi_dir_t paragraph_dir;	/* current paragraph direction */
  ptrdiff_t separator_limit;	/* where paragraph separator should end */
  bool_bf first_elt : 1;	/* if true, examine current char first */
  bool_bf new_paragraph : 1;	/* if true, we expect a new paragraph */
  bool_bf frame_window_p : 1;	/* true if displaying on a GUI frame */
};

/* Value is non-zero when the bidi iterator is at base paragraph
   embedding level.  */
#define BIDI_AT_BASE_LEVEL(BIDI_IT) \
  ((BIDI_IT).resolved_level == (BIDI_IT).level_stack[0].level)


/***********************************************************************
			       Fringes
 ***********************************************************************/

/* Structure used to describe where and how to draw a fringe bitmap.
   WHICH is the fringe bitmap to draw.  WD and H is the (adjusted)
   width and height of the bitmap, DH is the height adjustment (if
   bitmap is periodic).  X and Y are frame coordinates of the area to
   display the bitmap, DY is relative offset of the bitmap into that
   area.  BX, NX, BY, NY specifies the area to clear if the bitmap
   does not fill the entire area.  FACE is the fringe face.  */

struct draw_fringe_bitmap_params
{
  int which;  /* enum fringe_bitmap_type */
  unsigned short *bits;
  int wd, h, dh;
  int x, y;
  int bx, nx, by, ny;
  bool_bf cursor_p : 1;
  bool_bf overlay_p : 1;
  struct face *face;
};

#define MAX_FRINGE_BITMAPS (1<<FRINGE_ID_BITS)


/***********************************************************************
			    Display Iterator
 ***********************************************************************/

/* Iteration over things to display in current_buffer or in a string.

   The iterator handles:

   1. Overlay strings (after-string, before-string).
   2. Face properties.
   3. Invisible text properties.
   4. Selective display.
   5. Translation of characters via display tables.
   6. Translation of control characters to the forms `\003' or `^C'.
   7. `glyph' and `space-width' properties.

   Iterators are initialized by calling init_iterator or one of the
   equivalent functions below.  A call to get_next_display_element
   loads the iterator structure with information about what next to
   display.  A call to set_iterator_to_next increments the iterator's
   position.

   Characters from overlay strings, display table entries or control
   character translations are returned one at a time.  For example, if
   we have a text of `a\x01' where `a' has a display table definition
   of `cd' and the control character is displayed with a leading
   arrow, then the iterator will return:

   Call		Return  Source		Call next
   -----------------------------------------------------------------
   next		c	display table	move
   next		d	display table	move
   next		^	control char	move
   next		A	control char	move

   The same mechanism is also used to return characters for ellipses
   displayed at the end of invisible text.

   CAVEAT: Under some circumstances, move_.* functions can be called
   asynchronously, e.g. when computing a buffer position from an x and
   y pixel position.  This means that these functions and functions
   called from them SHOULD NOT USE xmalloc and alike.  See also the
   comment at the start of xdisp.c.  */

/* Enumeration describing what kind of display element an iterator is
   loaded with after a call to get_next_display_element.  */

enum display_element_type
{
  /* A normal character.  */
  IT_CHARACTER,

  /* A composition (static and automatic).  */
  IT_COMPOSITION,

  /* A glyphless character (e.g. ZWNJ, LRE).  */
  IT_GLYPHLESS,

  /* An image.  */
  IT_IMAGE,

  /* A flexible width and height space.  */
  IT_STRETCH,

  /* End of buffer or string.  */
  IT_EOB,

  /* Truncation glyphs.  Never returned by get_next_display_element.
     Used to get display information about truncation glyphs via
     produce_glyphs.  */
  IT_TRUNCATION,

  /* Continuation glyphs.  See the comment for IT_TRUNCATION.  */
  IT_CONTINUATION,

  /* Xwidget.  */
  IT_XWIDGET
};


/* An enumerator for each text property that has a meaning for display
   purposes.  */

enum prop_idx
{
  FONTIFIED_PROP_IDX,
  FACE_PROP_IDX,
  INVISIBLE_PROP_IDX,
  DISPLAY_PROP_IDX,
  COMPOSITION_PROP_IDX,

  /* Not a property.  Used to indicate changes in overlays.  */
  OVERLAY_PROP_IDX,

  /* Sentinel.  */
  LAST_PROP_IDX
};

/* An enumerator for the method of wrapping long lines.  */

enum line_wrap_method
{
  TRUNCATE,
  WORD_WRAP,
  WINDOW_WRAP
};

/* An enumerator for the method of displaying glyphless characters.  */

enum glyphless_display_method
  {
    /* Display a thin (1-pixel width) space.  On a TTY, display a
       1-character width space.  */
    GLYPHLESS_DISPLAY_THIN_SPACE,
    /* Display an empty box of proper width.  */
    GLYPHLESS_DISPLAY_EMPTY_BOX,
    /* Display an acronym string in a box.  */
    GLYPHLESS_DISPLAY_ACRONYM,
    /* Display the hexadecimal code of the character in a box.  */
    GLYPHLESS_DISPLAY_HEX_CODE
  };

struct it_slice
{
  Lisp_Object x;
  Lisp_Object y;
  Lisp_Object width;
  Lisp_Object height;
};

/* Input sources for fetching characters or data to display.
   The input source is found in the `method' field.  */

enum it_method {
  GET_FROM_BUFFER = 0,
  GET_FROM_DISPLAY_VECTOR,
  GET_FROM_STRING,
  GET_FROM_C_STRING,
  GET_FROM_IMAGE,
  GET_FROM_STRETCH,
  GET_FROM_XWIDGET,
  NUM_IT_METHODS
};

/* FIXME: What is this?  Why 5?  */
#define IT_STACK_SIZE 5

/* Iterator for composition (both for static and automatic).  */
struct composition_it
{
  /* Next position at which to check the composition.  */
  ptrdiff_t stop_pos;
  /* ID number of the composition or glyph-string.  If negative, we
     are not iterating over a composition now.  */
  ptrdiff_t id;
  /* If non-negative, character that triggers the automatic
     composition at `stop_pos', and this is an automatic composition.
     If negative, this is a static composition.  This is set to -2
     temporarily if searching of composition reach a limit or a
     newline.  */
  int ch;
  /* If this is an automatic composition, index of a rule for making
     the automatic composition.  Provided that ELT is an element of
     Vcomposition_function_table for CH, (nth ELT RULE_IDX) is the
     rule for the composition.  */
  EMACS_INT rule_idx;
  /* If this is an automatic composition, how many characters to look
     back from the position where a character triggering the
     composition exists.  */
  ptrdiff_t lookback;
  /* If non-negative, number of glyphs of the glyph-string.  */
  int nglyphs;
  /* True iff the composition is created while buffer is scanned in
     reverse order, and thus the grapheme clusters must be rendered
     from the last to the first.  */
  bool reversed_p;
  /* Parent iterator. */
  struct it *parent_it;

  /** The following members contain information about the current
      grapheme cluster.  */
  /* Position of the first character of the current grapheme cluster.  */
  ptrdiff_t charpos;
  /* Number of characters and bytes of the current grapheme cluster.  */
  int nchars, nbytes;
  /* Indices of the glyphs for the current grapheme cluster.  */
  int from, to;
  /* Width of the current grapheme cluster in units of columns it will
     occupy on display; see CHARACTER_WIDTH.  */
  int width;
};

struct it
{
  /* The window in which we iterate over current_buffer (or a string).  */
  Lisp_Object window;
  struct window *w;

  /* The window's frame.  */
  struct frame *f;

  /* Method to use to load this structure with the next display element.  */
  enum it_method method;

  /* The next position at which to check for face changes, invisible
     text, overlay strings, end of text etc., which see.  */
  ptrdiff_t stop_charpos;

  /* Previous stop position, i.e. the last one before the current
     iterator position in `current'.  */
  ptrdiff_t prev_stop;

  /* Last stop position iterated across whose bidi embedding level is
     equal to the current paragraph's base embedding level.  */
  ptrdiff_t base_level_stop;

  /* Maximum string or buffer position + 1.  ZV when iterating over
     current_buffer.  When iterating over a string in display_string,
     this can be smaller or greater than the number of string
     characters, depending on the values of PRECISION and FIELD_WIDTH
     with which display_string was called.  */
  ptrdiff_t end_charpos;

  /* Alternate begin and end positions of the buffer that are used to
     optimize display of buffers with long lines.  These two fields
     hold the return value of the 'get_medium_narrowing_begv' and
     'get_medium_narrowing_zv' functions.  */
  ptrdiff_t medium_narrowing_begv;
  ptrdiff_t medium_narrowing_zv;

  /* Alternate begin and end positions of the buffer that are used for
     labeled narrowings around low-level hooks in buffers with long
     lines.  These two fields hold the return value of the
     'get_large_narrowing_begv' and 'get_large_narrowing_zv'
     functions.  */
  ptrdiff_t large_narrowing_begv;
  ptrdiff_t large_narrowing_zv;

  /* C string to iterate over.  Non-null means get characters from
     this string, otherwise characters are read from current_buffer
     or it->string.  */
  const unsigned char *s;

  /* Number of characters in the string (s, or it->string) we iterate
     over.  Used only in display_string and its subroutines; never
     used for overlay strings and strings from display properties.  */
  ptrdiff_t string_nchars;

  /* True means multibyte characters are enabled.  */
  bool_bf multibyte_p : 1;

  /* True means window has a tab line at its top.  */
  bool_bf tab_line_p : 1;

  /* True means window has a mode line at its top.  */
  bool_bf header_line_p : 1;

  /* True means `string' is the value of a `display' property.
     Don't handle some `display' properties in these strings.  */
  bool_bf string_from_display_prop_p : 1;

  /* True means `string' comes from a `line-prefix' or `wrap-prefix'
     property, and that these properties were already handled, even if
     their value is not a string.  This is used to avoid processing
     the same line/wrap prefix more than once for the same glyph row.  */
  bool_bf string_from_prefix_prop_p : 1;

  /* True means we are iterating an object that came from a value of a
     `display' property.  */
  bool_bf from_disp_prop_p : 1;

  /* When METHOD == next_element_from_display_vector,
     this is true if we're doing an ellipsis.  Otherwise meaningless.  */
  bool_bf ellipsis_p : 1;

  /* True means cursor shouldn't be displayed here.  */
  bool_bf avoid_cursor_p : 1;

  /* Display table in effect or null for none.  */
  struct Lisp_Char_Table *dp;

  /* Current display table vector to return characters from and its
     end.  dpvec null means we are not returning characters from a
     display table entry; current.dpvec_index gives the current index
     into dpvec.  This same mechanism is also used to return
     characters from translated control characters, i.e. `\003' or
     `^C'.  */
  Lisp_Object *dpvec, *dpend;

  /* Length in bytes of the char that filled dpvec.  A value of zero
     means that no such character is involved.  A negative value means
     the rest of the line from the current iterator position onwards
     is hidden by selective display or ellipsis.  */
  int dpvec_char_len;

  /* Face id to use for all characters in display vector.  -1 if unused. */
  int dpvec_face_id;

  /* Face id of the iterator saved in case a glyph from dpvec contains
     a face.  The face is restored when all glyphs from dpvec have
     been delivered.  */
  int saved_face_id;

  /* Vector of glyphs for control character translation.  The pointer
     dpvec is set to ctl_chars when a control character is translated.
     This vector is also used for incomplete multibyte character
     translation (e.g \222\244).  Such a character is at most 4 bytes,
     thus we need at most 16 bytes here.  */
  Lisp_Object ctl_chars[16];

  /* Initial buffer or string position of the iterator, before skipping
     over display properties and invisible text.  */
  struct display_pos start;

  /* Current buffer or string position of the iterator, including
     position in overlay strings etc.  */
  struct display_pos current;

  /* Total number of overlay strings to process.  This can be >
     OVERLAY_STRING_CHUNK_SIZE.  Value is dependable only when
     current.overlay_string_index >= 0.  Use the latter to determine
     whether an overlay string is being iterated over, because
     n_overlay_strings can be positive even when we are not rendering
     an overlay string.  */
  ptrdiff_t n_overlay_strings;

  /* The charpos where n_overlay_strings was calculated.  This should
     be set at the same time as n_overlay_strings.  It is needed
     because we show before-strings at the start of invisible text;
     see handle_invisible_prop in xdisp.c.  */
  ptrdiff_t overlay_strings_charpos;

  /* Vector of overlays to process.  Overlay strings are processed
     OVERLAY_STRING_CHUNK_SIZE at a time.  */
#define OVERLAY_STRING_CHUNK_SIZE 16
  Lisp_Object overlay_strings[OVERLAY_STRING_CHUNK_SIZE];

  /* For each overlay string, the overlay it came from.  */
  Lisp_Object string_overlays[OVERLAY_STRING_CHUNK_SIZE];

  /* If non-nil, a Lisp string being processed.  If
     current.overlay_string_index >= 0, this is an overlay string from
     pos.  Use STRINGP (it.string) to test whether we are rendering a
     string or something else; do NOT use BUFFERP (it.object).  */
  Lisp_Object string;

  /* If non-nil, we are processing a string that came
     from a `display' property given by an overlay.  */
  Lisp_Object from_overlay;

  /* Stack of saved values.  New entries are pushed when we begin to
     process an overlay string or a string from a `glyph' property.
     Entries are popped when we return to deliver display elements
     from what we previously had.  */
  struct iterator_stack_entry
  {
    Lisp_Object string;
    int string_nchars;
    ptrdiff_t end_charpos;
    ptrdiff_t stop_charpos;
    ptrdiff_t prev_stop;
    ptrdiff_t base_level_stop;
    struct composition_it cmp_it;
    int face_id;

    /* Save values specific to a given method.  */
    union {
      /* method == GET_FROM_IMAGE */
      struct {
	Lisp_Object object;
	struct it_slice slice;
	ptrdiff_t image_id;
      } image;
      /* method == GET_FROM_STRETCH */
      struct {
	Lisp_Object object;
      } stretch;
      /* method == GET_FROM_XWIDGET */
      struct {
	Lisp_Object object;
      } xwidget;
    } u;

    /* Current text and display positions.  */
    struct text_pos position;
    struct display_pos current;
    Lisp_Object from_overlay;
    enum glyph_row_area area;
    enum it_method method;
    bidi_dir_t paragraph_embedding;
    bool_bf multibyte_p : 1;
    bool_bf string_from_display_prop_p : 1;
    bool_bf string_from_prefix_prop_p : 1;
    bool_bf display_ellipsis_p : 1;
    bool_bf avoid_cursor_p : 1;
    bool_bf bidi_p : 1;
    bool_bf from_disp_prop_p : 1;
    enum line_wrap_method line_wrap;

    /* Properties from display property that are reset by another display
       property.  */
    short voffset;
    Lisp_Object space_width;
    Lisp_Object font_height;
  }
  stack[IT_STACK_SIZE];

  /* Stack pointer.  */
  int sp;

  /* -1 means selective display hides everything between a \r and the
     next newline; > 0 means hide lines indented more than that value.  */
  ptrdiff_t selective;

  /* An enumeration describing what the next display element is
     after a call to get_next_display_element.  */
  enum display_element_type what;

  /* Face to use.  */
  int face_id;

  /* Setting of buffer-local variable selective-display-ellipses.  */
  bool_bf selective_display_ellipsis_p : 1;

  /* True means control characters are translated into the form `^C'
     where the `^' can be replaced by a display table entry.  */
  bool_bf ctl_arrow_p : 1;

  /* True means that the current face has a box.  */
  bool_bf face_box_p : 1;

  /* Non-null means that the current character is the first in a run
     of characters with box face.  */
  bool_bf start_of_box_run_p : 1;

  /* True means that the current character is the last in a run
     of characters with box face.  */
  bool_bf end_of_box_run_p : 1;

  /* True means overlay strings at end_charpos have been processed.  */
  bool_bf overlay_strings_at_end_processed_p : 1;

  /* True means to ignore overlay strings at current pos, as they have
     already been processed.  */
  bool_bf ignore_overlay_strings_at_pos_p : 1;

  /* True means the actual glyph is not available in the current
     system.  */
  bool_bf glyph_not_available_p : 1;

  /* True means the next line in display_line continues a character
     consisting of more than one glyph, and some glyphs of this
     character have been put on the previous line.  */
  bool_bf starts_in_middle_of_char_p : 1;

  /* If true, saved_face_id contains the id of the face in front of text
     skipped due to selective display.  */
  bool_bf face_before_selective_p : 1;

  /* If true, adjust current glyph so it does not increase current row
     descent/ascent (line-height property).  Reset after this glyph.  */
  bool_bf constrain_row_ascent_descent_p : 1;

  /* If true, glyphs for line number display were already produced for
     the current row.  */
  bool_bf line_number_produced_p : 1;

  /* If true, the :align-to argument should be counted relative to the
     beginning of the screen line, not the logical line.  Used by
     'wrap-prefix'.  */
  bool_bf align_visually_p : 1;

  enum line_wrap_method line_wrap;

  /* The ID of the default face to use.  One of DEFAULT_FACE_ID,
     MODE_LINE_ACTIVE_FACE_ID, etc, depending on what we are
     displaying.  */
  int base_face_id;

  /* If `what' == IT_CHARACTER, the character and the length in bytes
     of its multibyte sequence.  The character comes from a buffer or
     a string.  It may be different from the character displayed in
     case that unibyte_display_via_language_environment is set.

     If `what' == IT_COMPOSITION, the first component of a composition
     and length in bytes of the composition.

     If `what' is anything else, these two are undefined (will
     probably hold values for the last IT_CHARACTER or IT_COMPOSITION
     traversed by the iterator).

     The values are updated by get_next_display_element, so they are
     out of sync with the value returned by IT_CHARPOS between the
     time set_iterator_to_next advances the position and the time
     get_next_display_element loads the new values into c and len.  */
  int c, len;

  /* If what == IT_COMPOSITION, iterator substructure for the
     composition.  */
  struct composition_it cmp_it;

  /* The character to display, possibly translated to multibyte if
     multibyte_p is zero or unibyte_display_via_language_environment
     is set.  This is set after get_next_display_element has been
     called.  If we are setting it->C directly before calling
     PRODUCE_GLYPHS, this should be set beforehand too.  */
  int char_to_display;

  /* If what == IT_GLYPHLESS, the method to display such a
     character.  */
  enum glyphless_display_method glyphless_method;

  /* If what == IT_IMAGE, the id of the image to display.  */
  ptrdiff_t image_id;

  /* If what == IT_XWIDGET.  */
  struct xwidget *xwidget;

  /* Values from `slice' property.  */
  struct it_slice slice;

  /* Value of the `space-width' property, if any; nil if none.  */
  Lisp_Object space_width;

  /* Computed from the value of the `raise' property.  */
  short voffset;

  /* Number of columns per \t.  */
  short tab_width;

  /* Value of the `height' property, if any; nil if none.  */
  Lisp_Object font_height;

  /* Object and position where the current display element came from.
     Object is normally the buffer which is being rendered, but it can
     also be a Lisp string in case the current display element comes
     from an overlay string or from a display string (before- or
     after-string).  It may also be a zero-valued Lisp integer when a
     C string is being rendered, e.g., during mode-line or header-line
     update.  It can also be a cons cell of the form `(space ...)',
     when we produce a stretch glyph from a `display' specification.
     Finally, it can be nil, but only temporarily, when we are
     producing special glyphs for display purposes, like truncation
     and continuation glyphs, or blanks that extend each line to the
     edge of the window on a TTY.

     Do NOT use !BUFFERP (it.object) as a test whether we are
     iterating over a string; use STRINGP (it.string) instead.

     Position is the current iterator position in object.

     The 'position's CHARPOS is copied to glyph->charpos of the glyph
     produced by PRODUCE_GLYPHS, so any artificial value documented
     under 'struct glyph's 'charpos' member can also be found in the
     'position' member here.  */
  Lisp_Object object;
  struct text_pos position;

  /* Width in pixels of truncation and continuation glyphs.  */
  short truncation_pixel_width, continuation_pixel_width;

  /* First and last visible x-position in the display area.  If window
     is hscrolled by n columns, first_visible_x == n * FRAME_COLUMN_WIDTH
     (f), and last_visible_x == pixel width of W + first_visible_x.
     When truncation or continuation glyphs are produced due to lack of
     fringes, last_visible_x excludes the space required for these glyphs.  */
  int first_visible_x, last_visible_x;

  /* Last visible y-position + 1 in the display area without a mode
     line, if the window has one.  */
  int last_visible_y;

  /* Default amount of additional space in pixels between lines (for
     window systems only.)  */
  int extra_line_spacing;

  /* Max extra line spacing added in this row.  */
  int max_extra_line_spacing;

  /* Override font height information for this glyph.
     Used if override_ascent >= 0.  Cleared after this glyph.  */
  int override_ascent, override_descent, override_boff;

  /* If non-null, glyphs are produced in glyph_row with each call to
     produce_glyphs.  */
  struct glyph_row *glyph_row;

  /* The area of glyph_row to which glyphs are added.  */
  enum glyph_row_area area;

  /* Number of glyphs needed for the last character requested via
     produce_glyphs.  This is 1 except for tabs.  */
  int nglyphs;

  /* Width of the display element in pixels.  Result of
     produce_glyphs.  */
  int pixel_width;

  /* Current, maximum logical, and maximum physical line height
     information.  Result of produce_glyphs.  */
  int ascent, descent, max_ascent, max_descent;
  int phys_ascent, phys_descent, max_phys_ascent, max_phys_descent;

  /* Current x pixel position within the display line.  This value
     does not include the width of continuation lines in front of the
     line.  The value of current_x is automatically incremented by
     pixel_width with each call to produce_glyphs.  */
  int current_x;

  /* Pixel position within a display line with a wrap prefix.  Updated
     to reflect current_x in produce_glyphs when producing glyphs from
     a prefix string and continuation_lines_width > 0, which is to
     say, from a wrap prefix.

     Such updates are unnecessary where it is impossible for a wrap
     prefix to be active, e.g. when continuation lines are being
     produced.  */
  int wrap_prefix_width;

  /* Accumulated width of continuation lines.  If > 0, this means we
     are currently in a continuation line.  This is initially zero and
     incremented/reset by display_line, move_it_to etc.  */
  int continuation_lines_width;

  /* Buffer position that ends the buffer text line being iterated.
     This is normally the position after the newline at EOL.  If this
     is the last line of the buffer and it doesn't have a newline,
     value is ZV/ZV_BYTE.  Set and used only if IT->bidi_p, for
     setting the end position of glyph rows produced for continuation
     lines, see display_line.  */
  struct text_pos eol_pos;

  /* Current y-position.  Automatically incremented by the height of
     glyph_row in move_it_to and display_line.  */
  int current_y;

  /* Vertical matrix position of first text line in window.  */
  int first_vpos;

  /* Current vertical matrix position, or line number.  Automatically
     incremented by move_it_to and display_line.  */
  int vpos;

  /* Horizontal matrix position reached in move_it_in_display_line.
     Only set there, not in display_line, and only when the X
     coordinate is past first_visible_x.  */
  int hpos;

  /* Current line number, zero-based.  */
  ptrdiff_t lnum;

  /* The byte position corresponding to lnum.  */
  ptrdiff_t lnum_bytepos;

  /* The width, in columns and in pixels, needed for display of the
     line numbers, or zero if not computed.  */
  int lnum_width;
  int lnum_pixel_width;

  /* The line number of point's line, or zero if not computed yet.  */
  ptrdiff_t pt_lnum;

  /* Number of pixels to adjust tab stops and stretch glyphs due to
     width fixup of the first stretch glyph that crosses first_visible_x.
     This is only needed on GUI frames, only when display-line-numbers
     is in effect, and only in hscrolled windows.  */
  int stretch_adjust;

  /* Left fringe bitmap number (enum fringe_bitmap_type).  */
  unsigned left_user_fringe_bitmap : FRINGE_ID_BITS;

  /* Right fringe bitmap number (enum fringe_bitmap_type).  */
  unsigned right_user_fringe_bitmap : FRINGE_ID_BITS;

  /* Face of the left fringe glyph.  */
  unsigned left_user_fringe_face_id : FACE_ID_BITS;

  /* Face of the right fringe glyph.  */
  unsigned right_user_fringe_face_id : FACE_ID_BITS;

  /* True means we need to reorder bidirectional text for display
     in the visual order.  */
  bool_bf bidi_p : 1;

  /* For iterating over bidirectional text.  */
  struct bidi_it bidi_it;
  bidi_dir_t paragraph_embedding;

  /* For handling the :min-width property.  The object is the text
     property we're testing the `eq' of (nil if none), and the integer
     is the x position of the start of the run of glyphs. */
  Lisp_Object min_width_property;
  int min_width_start;
};


/* Access to positions of iterator IT.  */

#define IT_CHARPOS(IT)		CHARPOS ((IT).current.pos)
#define IT_BYTEPOS(IT)		BYTEPOS ((IT).current.pos)
#define IT_STRING_CHARPOS(IT)	CHARPOS ((IT).current.string_pos)
#define IT_STRING_BYTEPOS(IT)	BYTEPOS ((IT).current.string_pos)

/* Test if IT has reached the end of its buffer or string.  This will
   only work after get_next_display_element has been called.  */

#define ITERATOR_AT_END_P(IT) ((IT)->what == IT_EOB)

/* True means IT is at the end of a line.  This is the case if it
   is either on a newline or on a carriage return and selective
   display hides the rest of the line.  */

#define ITERATOR_AT_END_OF_LINE_P(IT)			\
     ((IT)->what == IT_CHARACTER			\
      && ((IT)->c == '\n'				\
	  || ((IT)->c == '\r' && (IT)->selective)))

/* Call produce_glyphs or FRAME_RIF->produce_glyphs, if set.  Shortcut
   to avoid the function call overhead.  */

#define PRODUCE_GLYPHS(IT)                              \
  do {                                                  \
    if ((IT)->glyph_row != NULL && (IT)->bidi_p)	\
      (IT)->glyph_row->reversed_p = (IT)->bidi_it.paragraph_dir == R2L; \
    if (FRAME_RIF ((IT)->f) != NULL)                    \
      FRAME_RIF ((IT)->f)->produce_glyphs (IT);		\
    else                                                \
      produce_glyphs (IT);				\
    if ((IT)->glyph_row != NULL)                        \
      inhibit_free_realized_faces =true;		\
    reset_box_start_end_flags (IT);			\
  } while (false)

/* Bit-flags indicating what operation move_it_to should perform.  */

enum move_operation_enum
{
  /* Stop if specified x-position is reached.  */
  MOVE_TO_X = 0x01,

  /* Stop if specified y-position is reached.  */
  MOVE_TO_Y = 0x02,

  /* Stop if specified vpos is reached.  */
  MOVE_TO_VPOS = 0x04,

  /* Stop if specified buffer or string position is reached.  */
  MOVE_TO_POS = 0x08
};

/***********************************************************************
			    Mouse Highlight
 ***********************************************************************/

/* Structure to hold mouse highlight data.  */

typedef struct {
  /* These variables describe the range of text currently shown in its
     mouse-face, together with the window they apply to.  As long as
     the mouse stays within this range, we need not redraw anything on
     its account.  Rows and columns are glyph matrix positions in
     MOUSE_FACE_WINDOW.  */
  int mouse_face_beg_row, mouse_face_beg_col, mouse_face_beg_x;
  int mouse_face_end_row, mouse_face_end_col, mouse_face_end_x;
  Lisp_Object mouse_face_window;
  int mouse_face_face_id;
  Lisp_Object mouse_face_overlay;

  /* FRAME and X, Y position of mouse when last checked for
     highlighting.  X and Y can be negative or out of range for the frame.  */
  struct frame *mouse_face_mouse_frame;
  int mouse_face_mouse_x, mouse_face_mouse_y;

  /* Nonzero if part of the text currently shown in
     its mouse-face is beyond the window end.  */
  bool_bf mouse_face_past_end : 1;

  /* True means defer mouse-motion highlighting.  */
  bool_bf mouse_face_defer : 1;

  /* True means that the mouse highlight should not be shown.  */
  bool_bf mouse_face_hidden : 1;
} Mouse_HLInfo;

INLINE void
reset_mouse_highlight (Mouse_HLInfo *hlinfo)
{
  hlinfo->mouse_face_beg_row = hlinfo->mouse_face_beg_col = -1;
  hlinfo->mouse_face_end_row = hlinfo->mouse_face_end_col = -1;
  hlinfo->mouse_face_mouse_x = hlinfo->mouse_face_mouse_y = 0;
  hlinfo->mouse_face_beg_x = hlinfo->mouse_face_end_x = 0;
  hlinfo->mouse_face_face_id = DEFAULT_FACE_ID;
  hlinfo->mouse_face_mouse_frame = NULL;
  hlinfo->mouse_face_window = Qnil;
  hlinfo->mouse_face_overlay = Qnil;
  hlinfo->mouse_face_past_end = false;
  hlinfo->mouse_face_hidden = false;
  hlinfo->mouse_face_defer = false;
}

/***********************************************************************
		   Window-based redisplay interface
 ***********************************************************************/

/* Structure used to describe runs of lines that must be scrolled.  */

struct run
{
  /* Source and destination y pixel position.  */
  int desired_y, current_y;

  /* Source and destination vpos in matrix.  */
  int desired_vpos, current_vpos;

  /* Height in pixels, number of glyph rows.  */
  int height, nrows;
};


/* Handlers for setting frame parameters.  */

typedef void (*frame_parm_handler) (struct frame *, Lisp_Object, Lisp_Object);


/* Structure holding system-dependent interface functions needed
   for window-based redisplay.  */

struct redisplay_interface
{
  /* Handlers for setting frame parameters.  */
  frame_parm_handler *frame_parm_handlers;

  /* Produce glyphs/get display metrics for the display element IT is
     loaded with.  */
  void (*produce_glyphs) (struct it *it);

  /* Write or insert LEN glyphs from STRING at the nominal output
     position.  */
  void (*write_glyphs) (struct window *w, struct glyph_row *row,
			struct glyph *string, enum glyph_row_area area,
			int len);
  void (*insert_glyphs) (struct window *w, struct glyph_row *row,
			 struct glyph *start, enum glyph_row_area area,
			 int len);

  /* Clear from nominal output position to X.  X < 0 means clear
     to right end of display.  */
  void (*clear_end_of_line) (struct window *w, struct glyph_row *row,
			     enum glyph_row_area area, int x);

  /* Function to call to scroll the display as described by RUN on
     window W.  */
  void (*scroll_run_hook) (struct window *w, struct run *run);

  /* Function to call after a line in a display has been completely
     updated.  Used to draw truncation marks and alike.  DESIRED_ROW
     is the desired row which has been updated.  */
  void (*after_update_window_line_hook) (struct window *w,
					 struct glyph_row *desired_row);

  /* Function to call before beginning to update window W in
     window-based redisplay.  */
  void (*update_window_begin_hook) (struct window *w);

  /* Function to call after window W has been updated in window-based
     redisplay.  CURSOR_ON_P true means switch cursor on.
     MOUSE_FACE_OVERWRITTEN_P true means that some lines in W
     that contained glyphs in mouse-face were overwritten, so we
     have to update the mouse highlight.  */
  void (*update_window_end_hook) (struct window *w, bool cursor_on_p,
                                  bool mouse_face_overwritten_p);

  /* Flush the display of frame F.  For X, this is XFlush.  */
  void (*flush_display) (struct frame *f);

  /* Clear the mouse highlight in window W, if there is any.  */
  void (*clear_window_mouse_face) (struct window *w);

  /* Set *LEFT and *RIGHT to the left and right overhang of GLYPH on
     frame F.  */
  void (*get_glyph_overhangs) (struct glyph *glyph, struct frame *f,
                               int *left, int *right);

  /* Fix the display of AREA of ROW in window W for overlapping rows.
     This function is called from redraw_overlapping_rows after
     desired rows have been made current.  */
  void (*fix_overlapping_area) (struct window *w, struct glyph_row *row,
                                enum glyph_row_area area, int);

#ifdef HAVE_WINDOW_SYSTEM

  /* Draw a fringe bitmap in window W of row ROW using parameters P.  */
  void (*draw_fringe_bitmap) (struct window *w, struct glyph_row *row,
                              struct draw_fringe_bitmap_params *p);

  /* Define and destroy fringe bitmap no. WHICH.  */
  void (*define_fringe_bitmap) (int which, unsigned short *bits,
                                int h, int wd);
  void (*destroy_fringe_bitmap) (int which);

  /* Compute left and right overhang of glyph string S.
     A NULL pointer if platform does not support this. */
  void (*compute_glyph_string_overhangs) (struct glyph_string *s);

  /* Draw a glyph string S.  */
  void (*draw_glyph_string) (struct glyph_string *s);

  /* Define cursor CURSOR on frame F.  */
  void (*define_frame_cursor) (struct frame *f, Emacs_Cursor cursor);

  /* Clear the area at (X,Y,WIDTH,HEIGHT) of frame F.  */
  void (*clear_frame_area) (struct frame *f, int x, int y,
                            int width, int height);

 /* Clear area of frame F's internal border.  If the internal border
    face of F has been specified (is not null), fill the area with
    that face.  */
  void (*clear_under_internal_border) (struct frame *f);

  /* Draw specified cursor CURSOR_TYPE of width CURSOR_WIDTH
     at row GLYPH_ROW on window W if ON_P is true.  If ON_P is
     false, don't draw cursor.  If ACTIVE_P is true, system caret
     should track this cursor (when applicable).  */
  void (*draw_window_cursor) (struct window *w,
			      struct glyph_row *glyph_row,
			      int x, int y,
			      enum text_cursor_kinds cursor_type,
			      int cursor_width, bool on_p, bool active_p);

  /* Draw vertical border for window W from (X,Y_0) to (X,Y_1).  */
  void (*draw_vertical_window_border) (struct window *w,
                                       int x, int y_0, int y_1);

  /* Draw window divider for window W from (X_0, Y_0) to (X_1, ,Y_1).  */
  void (*draw_window_divider) (struct window *w,
			       int x_0, int x_1, int y_0, int y_1);

  /* Shift display of frame F to make room for inserted glyphs.
     The area at pixel (X,Y) of width WIDTH and height HEIGHT is
     shifted right by SHIFT_BY pixels.  */
  void (*shift_glyphs_for_insert) (struct frame *f,
                                   int x, int y, int width,
                                   int height, int shift_by);

  /* Start display hourglass cursor on frame F.  */
  void (*show_hourglass) (struct frame *f);

  /* Cancel hourglass cursor on frame F.  */
  void (*hide_hourglass) (struct frame *f);

  /* Called to (re)calculate the default face when changing the font
     backend.  */
  void (*default_font_parameter) (struct frame *f, Lisp_Object parms);
#endif /* HAVE_WINDOW_SYSTEM */
};


/***********************************************************************
				Images
 ***********************************************************************/

#ifdef HAVE_WINDOW_SYSTEM

<<<<<<< HEAD
# if (defined USE_CAIRO || defined HAVE_XRENDER || defined HAVE_MACGUI \
      || defined HAVE_NS || defined HAVE_NTGUI || defined HAVE_HAIKU)
=======
# if (defined USE_CAIRO || defined HAVE_XRENDER				\
      || defined HAVE_NS || defined HAVE_NTGUI || defined HAVE_HAIKU	\
      || defined HAVE_ANDROID)
>>>>>>> 73c646b7
#  define HAVE_NATIVE_TRANSFORMS
# endif

/* Structure describing an image.  Specific image formats like XBM are
   converted into this form, so that display only has to deal with
   this type of image.  */

struct image
{
  /* The time in seconds at which the image was last displayed.  Set
     in prepare_image_for_display.  */
  struct timespec timestamp;

  /* Pixmaps of the image.  */
  Emacs_Pixmap pixmap, mask;

#ifdef USE_CAIRO
  void *cr_data;
#endif
#ifdef HAVE_X_WINDOWS
  /* X images of the image, corresponding to the above Pixmaps.
     Non-NULL means it and its Pixmap counterpart may be out of sync
     and the latter is outdated.  NULL means the X image has been
     synchronized to Pixmap.  */
  XImage *ximg, *mask_img;

# if !defined USE_CAIRO && defined HAVE_XRENDER
  /* Picture versions of pixmap and mask for compositing.  */
  Picture picture, mask_picture;

  /* We need to store the original image dimensions in case we have to
     call XGetImage.  */
  int original_width, original_height;
# endif
#endif	/* HAVE_X_WINDOWS */
#ifdef HAVE_ANDROID
  /* Android images of the image, corresponding to the above Pixmaps.
     Non-NULL means it and its Pixmap counterpart may be out of sync
     and the latter is outdated.  NULL means the X image has been
     synchronized to Pixmap.  */
  struct android_image *ximg, *mask_img;
#endif /* HAVE_ANDROID */
#ifdef HAVE_NTGUI
  XFORM xform;
#endif
#ifdef HAVE_HAIKU
  /* The affine transformation to apply to this image.  */
  double transform[3][3];

  /* The original width and height of the image.  */
  int original_width, original_height;

  /* Whether or not bilinear filtering should be used to "smooth" the
     image.  */
  bool use_bilinear_filtering;
#endif

  /* Colors allocated for this image, if any.  Allocated via xmalloc.  */
  unsigned long *colors;
  int ncolors;

  /* A single `background color' for this image, for the use of anyone that
     cares about such a thing.  Only valid if the `background_valid' field
     is true.  This should generally be accessed by calling the accessor
     macro `IMAGE_BACKGROUND', which will heuristically calculate a value
     if necessary.  */
  unsigned long background;

  /* Foreground and background colors of the face on which the image
     is created.  */
  unsigned long face_foreground, face_background;

  /* Details of the font, only really relevant for types like SVG that
     allow us to draw text. */
  int face_font_size;
  char *face_font_family;

  /* Details of the font used to calculate image size relative to the
     canonical character size, with `ch' and `cw' specifiers.  */
  int face_font_height;
  int face_font_width;

  /* True if this image has a `transparent' background -- that is, is
     uses an image mask.  The accessor macro for this is
     `IMAGE_BACKGROUND_TRANSPARENT'.  */
  bool_bf background_transparent : 1;

  /* True if the `background' and `background_transparent' fields are
     valid, respectively. */
  bool_bf background_valid : 1, background_transparent_valid : 1;

#ifdef HAVE_MACGUI
  /* Target backing scale factor (<= 2) that this image is dedicated
     to.  0 means it is not dedicated to any particular one.  */
  unsigned target_backing_scale : 2;
#endif

  /* Width and height of the image.  */
  int width, height;

  /* These values are used for the rectangles displayed for images
     that can't be loaded.  */
#define DEFAULT_IMAGE_WIDTH 30
#define DEFAULT_IMAGE_HEIGHT 30

  /* Top/left and bottom/right corner pixel of actual image data.
     Used by four_corners_best to consider the real image data,
     rather than looking at the optional image margin.  */
  int corners[4];
#define TOP_CORNER 0
#define LEFT_CORNER 1
#define BOT_CORNER 2
#define RIGHT_CORNER 3

  /* Percent of image height used as ascent.  A value of
     CENTERED_IMAGE_ASCENT means draw the image centered on the
     line.  */
  int ascent;
#define DEFAULT_IMAGE_ASCENT 50
#define CENTERED_IMAGE_ASCENT -1

  /* Lisp specification of this image.  */
  Lisp_Object spec;

  /* List of "references" followed to build the image.
     Typically will just contain the name of the image file.
     Used to allow fine-grained cache flushing.  */
  Lisp_Object dependencies;

  /* Relief to draw around the image.  */
  int relief;

  /* Optional margins around the image.  This includes the relief.  */
  int hmargin, vmargin;

  /* Reference to the type of the image.  */
  struct image_type const *type;

  /* True means that loading the image failed.  Don't try again.  */
  bool load_failed_p;

  /* A place for image types to store additional data.  It is marked
     during GC.  */
  Lisp_Object lisp_data;

#ifdef HAVE_MACGUI
  /* A place for image types to store Core Graphics image data.  */
  CGImageRef cg_image;

  /* Pointer to affine transformation matrix for image display.  */
  CGAffineTransform *cg_transform;

  /* Whether image scaling does smoothing.  */
  bool smoothing;
#endif

  /* Hash value of image specification to speed up comparisons.  */
  EMACS_UINT hash;

  /* Image id of this image.  */
  ptrdiff_t id;

  /* Hash collision chain.  */
  struct image *next, *prev;
};


/* Cache of images.  Each frame has a cache.  X frames with the same
   x_display_info share their caches.  */

struct image_cache
{
  /* Hash table of images.  */
  struct image **buckets;

  /* Vector mapping image ids to images.  */
  struct image **images;

  /* Allocated size of `images'.  */
  ptrdiff_t size;

  /* Number of images in the cache.  */
  ptrdiff_t used;

  /* Reference count (number of frames sharing this cache).  */
  ptrdiff_t refcount;

  /* Column width by which images whose QCscale property is Qdefault
     will be scaled, which is 10 or FRAME_COLUMN_WIDTH of each frame
     assigned this image cache, whichever is greater.  */
  int scaling_col_width;
};

/* Size of bucket vector of image caches.  Should be prime.  */

#define IMAGE_CACHE_BUCKETS_SIZE 1009

#endif /* HAVE_WINDOW_SYSTEM */



/***********************************************************************
			       Tab-bars
 ***********************************************************************/

/* Enumeration defining where to find tab-bar item information in
   tab-bar items vectors stored with frames.  Each tab-bar item
   occupies TAB_BAR_ITEM_NSLOTS elements in such a vector.  */

enum tab_bar_item_idx
{
  /* The key of the tab-bar item.  Used to remove items when a binding
     for `undefined' is found.  */
  TAB_BAR_ITEM_KEY,

  /* Non-nil if item is enabled.  */
  TAB_BAR_ITEM_ENABLED_P,

  /* Non-nil if item is selected (pressed).  */
  TAB_BAR_ITEM_SELECTED_P,

  /* Caption.  */
  TAB_BAR_ITEM_CAPTION,

  /* The binding.  */
  TAB_BAR_ITEM_BINDING,

  /* Help string.  */
  TAB_BAR_ITEM_HELP,

  /* Sentinel = number of slots in tab_bar_items occupied by one
     tab-bar item.  */
  TAB_BAR_ITEM_NSLOTS
};

/* Default values of the above variables.  */

#define DEFAULT_TAB_BAR_BUTTON_MARGIN 1
#define DEFAULT_TAB_BAR_BUTTON_RELIEF 1

/* The height in pixels of the default tab-bar images.  */

#define DEFAULT_TAB_BAR_IMAGE_HEIGHT 18


/***********************************************************************
			       Tool-bars
 ***********************************************************************/

/* Enumeration defining where to find tool-bar item information in
   tool-bar items vectors stored with frames.  Each tool-bar item
   occupies TOOL_BAR_ITEM_NSLOTS elements in such a vector.  */

enum tool_bar_item_idx
{
  /* The key of the tool-bar item.  Used to remove items when a binding
     for `undefined' is found.  */
  TOOL_BAR_ITEM_KEY,

  /* Non-nil if item is enabled.  */
  TOOL_BAR_ITEM_ENABLED_P,

  /* Non-nil if item is selected (pressed).  */
  TOOL_BAR_ITEM_SELECTED_P,

  /* Caption.  */
  TOOL_BAR_ITEM_CAPTION,

  /* Image(s) to display.  This is either a single image specification
     or a vector of specifications.  */
  TOOL_BAR_ITEM_IMAGES,

  /* The binding.  */
  TOOL_BAR_ITEM_BINDING,

  /* Button type.  One of nil (default button), t (a separator),
     `:radio', or `:toggle'.  The latter two currently do nothing.  */
  TOOL_BAR_ITEM_TYPE,

  /* Help string.  */
  TOOL_BAR_ITEM_HELP,

  /* Icon file name of right to left image when an RTL locale is used.  */
  TOOL_BAR_ITEM_RTL_IMAGE,

  /* Label to show when text labels are enabled.  */
  TOOL_BAR_ITEM_LABEL,

  /* If we shall show the label only below the icon and not beside it.  */
  TOOL_BAR_ITEM_VERT_ONLY,

  /* Whether or not this tool bar item is hidden and should cause
     subsequent items to be displayed on a new line.  */
  TOOL_BAR_ITEM_WRAP,

  /* Sentinel = number of slots in tool_bar_items occupied by one
     tool-bar item.  */
  TOOL_BAR_ITEM_NSLOTS,
};


/* An enumeration for the different images that can be specified
   for a tool-bar item.  */

enum tool_bar_item_image
{
  TOOL_BAR_IMAGE_ENABLED_SELECTED,
  TOOL_BAR_IMAGE_ENABLED_DESELECTED,
  TOOL_BAR_IMAGE_DISABLED_SELECTED,
  TOOL_BAR_IMAGE_DISABLED_DESELECTED
};

#define DEFAULT_TOOL_BAR_LABEL_SIZE 14

/* Default values of the above variables.  */

#define DEFAULT_TOOL_BAR_BUTTON_MARGIN 4
#define DEFAULT_TOOL_BAR_BUTTON_RELIEF 1

/* The height in pixels of the default tool-bar images.  */

#define DEFAULT_TOOL_BAR_IMAGE_HEIGHT 24


/***********************************************************************
			 Terminal Capabilities
 ***********************************************************************/

/* Each of these is a bit representing a terminal `capability' (bold,
   inverse, etc).  They are or'd together to specify the set of
   capabilities being queried for when calling `tty_capable_p' (which
   returns true if the terminal supports all of them).  */

#define TTY_CAP_INVERSE		0x01
#define TTY_CAP_UNDERLINE	0x02
#define TTY_CAP_BOLD		0x04
#define TTY_CAP_DIM		0x08
#define TTY_CAP_ITALIC  	0x10
#define TTY_CAP_STRIKE_THROUGH	0x20
#define TTY_CAP_UNDERLINE_STYLED	(0x32 & TTY_CAP_UNDERLINE)


/***********************************************************************
			  Function Prototypes
 ***********************************************************************/

/* Defined in bidi.c */

extern void bidi_init_it (ptrdiff_t, ptrdiff_t, bool, struct bidi_it *);
extern void bidi_move_to_visually_next (struct bidi_it *);
extern void bidi_paragraph_init (bidi_dir_t, struct bidi_it *, bool);
extern int  bidi_mirror_char (int);
extern void bidi_push_it (struct bidi_it *);
extern void bidi_pop_it (struct bidi_it *);
extern void *bidi_shelve_cache (void);
extern void bidi_unshelve_cache (void *, bool);
extern ptrdiff_t bidi_find_first_overridden (struct bidi_it *);
extern ptrdiff_t bidi_level_start (int);

/* Defined in xdisp.c */

struct glyph_row *row_containing_pos (struct window *, ptrdiff_t,
                                      struct glyph_row *,
                                      struct glyph_row *, int);
int line_bottom_y (struct it *);
int default_line_pixel_height (struct window *);
bool display_prop_intangible_p (Lisp_Object, Lisp_Object, ptrdiff_t, ptrdiff_t);
void resize_echo_area_exactly (void);
bool resize_mini_window (struct window *, bool);
void set_vertical_scroll_bar (struct window *);
void set_horizontal_scroll_bar (struct window *);
int try_window (Lisp_Object, struct text_pos, int);
void window_box (struct window *, enum glyph_row_area,
		 int *, int *, int *, int *);
int window_box_height (struct window *);
int window_text_bottom_y (struct window *);
int window_box_width (struct window *, enum glyph_row_area);
int window_box_left (struct window *, enum glyph_row_area);
int window_box_left_offset (struct window *, enum glyph_row_area);
int window_box_right (struct window *, enum glyph_row_area);
int estimate_mode_line_height (struct frame *, enum face_id);
int move_it_to (struct it *, ptrdiff_t, int, int, int, int);
void pixel_to_glyph_coords (struct frame *, int, int, int *, int *,
                            NativeRectangle *, bool);
void remember_mouse_glyph (struct frame *, int, int, NativeRectangle *);

void mark_window_display_accurate (Lisp_Object, bool);
void redisplay_preserve_echo_area (int);
void init_iterator (struct it *, struct window *, ptrdiff_t,
                    ptrdiff_t, struct glyph_row *, enum face_id);
ptrdiff_t get_small_narrowing_begv (struct window *, ptrdiff_t);
ptrdiff_t get_large_narrowing_begv (ptrdiff_t);
ptrdiff_t get_large_narrowing_zv (ptrdiff_t);
void init_iterator_to_row_start (struct it *, struct window *,
                                 struct glyph_row *);
void start_display (struct it *, struct window *, struct text_pos);
void move_it_vertically (struct it *, int);
void move_it_vertically_backward (struct it *, int);
void move_it_by_lines (struct it *, ptrdiff_t);
void move_it_past_eol (struct it *);
void move_it_in_display_line (struct it *it,
			      ptrdiff_t to_charpos, int to_x,
			      enum move_operation_enum op);
int partial_line_height (struct it *it_origin);
bool in_display_vector_p (struct it *);
int frame_mode_line_height (struct frame *);
extern bool redisplaying_p;
extern bool display_working_on_window_p;
extern void unwind_display_working_on_window (void);
extern bool help_echo_showing_p;
extern Lisp_Object help_echo_string, help_echo_window;
extern Lisp_Object help_echo_object, previous_help_echo_string;
extern ptrdiff_t help_echo_pos;
extern int last_tab_bar_item;
extern int last_tool_bar_item;
extern void reseat_at_previous_visible_line_start (struct it *);
extern Lisp_Object lookup_glyphless_char_display (int, struct it *);
extern ptrdiff_t compute_display_string_pos (struct text_pos *,
					     struct bidi_string_data *,
					     struct window *, bool, int *);
extern ptrdiff_t compute_display_string_end (ptrdiff_t,
					     struct bidi_string_data *);
extern void produce_stretch_glyph (struct it *);
extern int merge_glyphless_glyph_face (struct it *);
extern void forget_escape_and_glyphless_faces (void);

extern void get_font_ascent_descent (struct font *, int *, int *);

#ifdef HAVE_WINDOW_SYSTEM

extern void gui_get_glyph_overhangs (struct glyph *, struct frame *,
                                     int *, int *);
extern struct font *font_for_underline_metrics (struct glyph_string *);
extern void gui_produce_glyphs (struct it *);

extern void gui_write_glyphs (struct window *, struct glyph_row *,
                              struct glyph *, enum glyph_row_area, int);
extern void gui_insert_glyphs (struct window *, struct glyph_row *,
                               struct glyph *, enum glyph_row_area, int);
extern void gui_clear_end_of_line (struct window *, struct glyph_row *,
                                   enum glyph_row_area, int);
extern void gui_fix_overlapping_area (struct window *, struct glyph_row *,
                                      enum glyph_row_area, int);
extern void draw_phys_cursor_glyph (struct window *,
                                    struct glyph_row *,
                                    enum draw_glyphs_face);
extern void get_phys_cursor_geometry (struct window *, struct glyph_row *,
                                      struct glyph *, int *, int *, int *);
extern void erase_phys_cursor (struct window *);
extern void display_and_set_cursor (struct window *, bool, int, int, int, int);
extern void gui_update_cursor (struct frame *, bool);
extern void gui_clear_cursor (struct window *);
extern void gui_draw_vertical_border (struct window *w);
extern void gui_draw_right_divider (struct window *w);

extern int get_glyph_string_clip_rects (struct glyph_string *,
                                        NativeRectangle *, int);
extern void get_glyph_string_clip_rect (struct glyph_string *,
                                        NativeRectangle *nr);
extern Lisp_Object find_hot_spot (Lisp_Object, int, int);

extern int get_tab_bar_item_kbd (struct frame *, int, int, int *, bool *);
extern Lisp_Object handle_tab_bar_click (struct frame *,
					 int, int, bool, int);
extern void handle_tool_bar_click (struct frame *,
                                   int, int, bool, int);
extern void handle_tool_bar_click_with_device (struct frame *, int, int, bool,
					       int, Lisp_Object);

extern void expose_frame (struct frame *, int, int, int, int);
extern bool gui_intersect_rectangles (const Emacs_Rectangle *,
                                      const Emacs_Rectangle *,
                                      Emacs_Rectangle *);
extern void gui_union_rectangles (const Emacs_Rectangle *,
				  const Emacs_Rectangle *,
				  Emacs_Rectangle *);
extern void gui_consider_frame_title (Lisp_Object);
#endif	/* HAVE_WINDOW_SYSTEM */

extern void note_mouse_highlight (struct frame *, int, int);
extern void gui_clear_window_mouse_face (struct window *);
extern void cancel_mouse_face (struct frame *);
extern bool clear_mouse_face (Mouse_HLInfo *);
extern bool cursor_in_mouse_face_p (struct window *w);
#ifndef HAVE_ANDROID
extern void tty_draw_row_with_mouse_face (struct window *, struct glyph_row *,
					  int, int, enum draw_glyphs_face);
extern void display_tty_menu_item (const char *, int, int, int, int, bool);
#endif
extern struct glyph *x_y_to_hpos_vpos (struct window *, int, int, int *, int *,
				       int *, int *, int *);
/* Flags passed to try_window.  */
#define TRY_WINDOW_CHECK_MARGINS	(1 << 0)
#define TRY_WINDOW_IGNORE_FONTS_CHANGE	(1 << 1)

int lookup_fringe_bitmap (Lisp_Object);
void draw_fringe_bitmap (struct window *, struct glyph_row *, int);
void draw_row_fringe_bitmaps (struct window *, struct glyph_row *);
bool draw_window_fringes (struct window *, bool);
bool update_window_fringes (struct window *, bool);

void gui_init_fringe (struct redisplay_interface *);

extern int max_used_fringe_bitmap;
void gui_define_fringe_bitmap (struct frame *, int);

#ifdef HAVE_NTGUI
void w32_reset_fringes (void);
#endif

extern unsigned row_hash (struct glyph_row *);

extern bool buffer_flipping_blocked_p (void);

extern void update_redisplay_ticks (int, struct window *);

/* Defined in image.c */

#ifdef HAVE_WINDOW_SYSTEM

extern void clear_image_cache (struct frame *, Lisp_Object);
extern ptrdiff_t image_bitmap_pixmap (struct frame *, ptrdiff_t);
extern void image_reference_bitmap (struct frame *, ptrdiff_t);
extern ptrdiff_t image_create_bitmap_from_data (struct frame *, char *,
                                                unsigned int, unsigned int);
#ifdef HAVE_MACGUI
extern Emacs_Pix_Container image_create_pix_container (unsigned int,
						       unsigned int,
						       unsigned int);
void image_free_pix_container (struct frame *, Emacs_Pix_Container);
extern CFArrayRef mac_bitmap_stipple (struct frame *, ptrdiff_t);
extern ptrdiff_t mac_create_bitmap_from_data (struct frame *, char *, char *,
					      unsigned int, unsigned int);
#endif
extern ptrdiff_t image_create_bitmap_from_file (struct frame *, Lisp_Object);
#if defined HAVE_XPM && defined HAVE_X_WINDOWS && !defined USE_GTK
extern ptrdiff_t x_create_bitmap_from_xpm_data (struct frame *, const char **);
#endif
#ifndef image_destroy_bitmap
extern void image_destroy_bitmap (struct frame *, ptrdiff_t);
#endif
extern void image_destroy_all_bitmaps (Display_Info *);
#ifdef HAVE_X_WINDOWS
extern void x_create_bitmap_mask (struct frame *, ptrdiff_t);
#ifndef USE_CAIRO
extern void x_kill_gs_process (Pixmap, struct frame *);
#endif	/* !USE_CAIRO */
#endif
extern Lisp_Object image_find_image_file (Lisp_Object);

struct image_cache *make_image_cache (void);
extern void free_image_cache (struct frame *);
void clear_image_caches (Lisp_Object);
void mark_image_cache (struct image_cache *);
void image_prune_animation_caches (bool);
bool valid_image_p (Lisp_Object);
void prepare_image_for_display (struct frame *, struct image *);
ptrdiff_t lookup_image (struct frame *, Lisp_Object, int);
Lisp_Object image_spec_value (Lisp_Object, Lisp_Object, bool *);

<<<<<<< HEAD
#if defined HAVE_X_WINDOWS || defined USE_CAIRO || defined HAVE_MACGUI || defined HAVE_NS \
  || defined HAVE_HAIKU
=======
#if defined HAVE_X_WINDOWS || defined USE_CAIRO || defined HAVE_NS \
  || defined HAVE_HAIKU || defined HAVE_ANDROID
>>>>>>> 73c646b7
#define RGB_PIXEL_COLOR unsigned long
#endif

#ifdef HAVE_NTGUI
#define RGB_PIXEL_COLOR COLORREF
#endif

RGB_PIXEL_COLOR image_background (struct image *, struct frame *,
                                  Emacs_Pix_Context img);
int image_background_transparent (struct image *, struct frame *,
                                  Emacs_Pix_Context mask);

int image_ascent (struct image *, struct face *, struct glyph_slice *);

#endif

/* Defined in sysdep.c */

void get_tty_size (int, int *, int *);
void request_sigio (void);
void unrequest_sigio (void);
bool tabs_safe_p (int);
void init_baud_rate (int);
void init_sigio (int);

/* Defined in xfaces.c.  */

#ifdef HAVE_X_WINDOWS
void unload_color (struct frame *, unsigned long);
void x_free_colors (struct frame *, unsigned long *, int);
#endif

void update_face_from_frame_parameter (struct frame *, Lisp_Object,
                                       Lisp_Object);
extern bool tty_defined_color (struct frame *, const char *, Emacs_Color *,
                               bool, bool);
bool parse_color_spec (const char *,
                       unsigned short *, unsigned short *, unsigned short *);

Lisp_Object tty_color_name (struct frame *, int);
void clear_face_cache (bool);
unsigned long load_color (struct frame *, struct face *, Lisp_Object,
                          enum lface_attribute_index);
char *choose_face_font (struct frame *, Lisp_Object *, Lisp_Object,
                        int *);
#ifdef HAVE_WINDOW_SYSTEM
void prepare_face_for_display (struct frame *, struct face *);
#endif
int lookup_named_face (struct window *, struct frame *, Lisp_Object, bool);
int lookup_basic_face (struct window *, struct frame *, int);
int smaller_face (struct frame *, int, int);
int face_with_height (struct frame *, int, int);
int lookup_derived_face (struct window *, struct frame *,
                         Lisp_Object, int, bool);
#ifdef HAVE_WINDOW_SYSTEM
extern struct image_cache *share_image_cache (struct frame *f);
#endif /* HAVE_WINDOW_SYSTEM */
void init_frame_faces (struct frame *);
void free_frame_faces (struct frame *);
void recompute_basic_faces (struct frame *);
int face_at_buffer_position (struct window *, ptrdiff_t, ptrdiff_t *,
                             ptrdiff_t, bool, int, enum lface_attribute_index);
int face_for_overlay_string (struct window *, ptrdiff_t, ptrdiff_t *, ptrdiff_t,
                             bool, Lisp_Object, enum lface_attribute_index);
int face_at_string_position (struct window *, Lisp_Object, ptrdiff_t, ptrdiff_t,
                             ptrdiff_t *, enum face_id, bool,
                             enum lface_attribute_index);
int merge_faces (struct window *, Lisp_Object, int, int);
int compute_char_face (struct frame *, int, Lisp_Object);
void free_all_realized_faces (Lisp_Object);
extern char unspecified_fg[], unspecified_bg[];

/* Defined in xfns.c.  */

#ifdef HAVE_X_WINDOWS
void gamma_correct (struct frame *, XColor *);
#endif
#ifdef HAVE_NTGUI
void gamma_correct (struct frame *, COLORREF *);
#endif
#ifdef HAVE_MACGUI
void gamma_correct (struct frame *, unsigned long *);
#endif
#ifdef HAVE_HAIKU
void gamma_correct (struct frame *, Emacs_Color *);
#endif
#ifdef HAVE_ANDROID
extern void gamma_correct (struct frame *, Emacs_Color *);
#endif

#ifdef HAVE_WINDOW_SYSTEM

extern void start_hourglass (void);
extern void cancel_hourglass (void);

/* Returns the background color of IMG, calculating one heuristically if
   necessary.  If non-zero, XIMG is an existing XImage object to use for
   the heuristic.  */

#define IMAGE_BACKGROUND(img, f, ximg)					      \
   ((img)->background_valid						      \
    ? (img)->background							      \
    : image_background (img, f, ximg))

/* Returns true if IMG has a `transparent' background, using heuristics
   to decide if necessary.  If non-zero, MASK is an existing XImage
   object to use for the heuristic.  */

#define IMAGE_BACKGROUND_TRANSPARENT(img, f, mask)			      \
   ((img)->background_transparent_valid					      \
    ? (img)->background_transparent					      \
    : image_background_transparent (img, f, mask))

#endif /* HAVE_WINDOW_SYSTEM */


/* Defined in xmenu.c.  */

int popup_activated (void);

/* Defined in dispnew.c.  */

extern Lisp_Object buffer_posn_from_coords (struct window *,
                                            int *, int *,
                                            struct display_pos *,
                                            Lisp_Object *,
                                            int *, int *, int *, int *);
extern Lisp_Object mode_line_string (struct window *, enum window_part,
                                     int *, int *, ptrdiff_t *,
                                     Lisp_Object *,
                                     int *, int *, int *, int *);
extern Lisp_Object marginal_area_string (struct window *, enum window_part,
                                         int *, int *, ptrdiff_t *,
                                         Lisp_Object *,
                                         int *, int *, int *, int *);
extern void redraw_frame (struct frame *);
extern bool update_frame (struct frame *, bool, bool);
extern void update_frame_with_menu (struct frame *, int, int);
extern int update_mouse_position (struct frame *, int, int);
extern void bitch_at_user (void);
extern void adjust_frame_glyphs (struct frame *);
void free_glyphs (struct frame *);
void free_window_matrices (struct window *);
void check_glyph_memory (void);
void mirrored_line_dance (struct glyph_matrix *, int, int, int *, char *);
void clear_glyph_matrix (struct glyph_matrix *);
void clear_current_matrices (struct frame *f);
void clear_desired_matrices (struct frame *);
void shift_glyph_matrix (struct window *, struct glyph_matrix *,
                         int, int, int);
void rotate_matrix (struct glyph_matrix *, int, int, int);
void increment_matrix_positions (struct glyph_matrix *,
                                 int, int, ptrdiff_t, ptrdiff_t);
void blank_row (struct window *, struct glyph_row *, int);
void clear_glyph_matrix_rows (struct glyph_matrix *, int, int);
void clear_glyph_row (struct glyph_row *);
void prepare_desired_row (struct window *, struct glyph_row *, bool);
void update_single_window (struct window *);
#ifdef HAVE_WINDOW_SYSTEM
extern void gui_update_window_begin (struct window *);
extern void gui_update_window_end (struct window *, bool, bool);
#endif
void do_pending_window_change (bool);
void change_frame_size (struct frame *, int, int, bool, bool, bool);
extern bool frame_size_change_delayed (struct frame *);
void init_display (void);
void syms_of_display (void);
extern void spec_glyph_lookup_face (struct window *, GLYPH *);
extern void fill_up_frame_row_with_spaces (struct glyph_row *, int);

/* Defined in terminal.c.  */

extern void ring_bell (struct frame *);
extern void update_begin (struct frame *);
extern void update_end (struct frame *);
extern void set_terminal_window (struct frame *, int);
extern void cursor_to (struct frame *, int, int);
extern void raw_cursor_to (struct frame *, int, int);
extern void clear_to_end (struct frame *);
extern void clear_frame (struct frame *);
extern void clear_end_of_line (struct frame *, int);
extern void write_glyphs (struct frame *, struct glyph *, int);
extern void insert_glyphs (struct frame *, struct glyph *, int);
extern void delete_glyphs (struct frame *, int);
extern void ins_del_lines (struct frame *, int, int);

extern struct terminal *init_initial_terminal (void);


/* Defined in term.c */

extern void tty_turn_off_insert (struct tty_display_info *);
extern int string_cost (const char *);
extern int per_line_cost (const char *);
extern void calculate_costs (struct frame *);
extern void produce_glyphs (struct it *);
extern bool tty_capable_p (struct tty_display_info *, unsigned);
extern void set_tty_color_mode (struct tty_display_info *, struct frame *);
extern void create_tty_output (struct frame *);
extern struct terminal *init_tty (const char *, const char *, bool);
extern void tty_append_glyph (struct it *);

/* All scrolling costs measured in characters.
   So no cost can exceed the area of a frame, measured in characters.
   Let's hope this is never more than 1000000 characters.  */
enum { SCROLL_INFINITY = 1000000 };

/* Defined in scroll.c */

extern int scrolling_max_lines_saved (int, int, unsigned *, unsigned *, int *);
extern void do_line_insertion_deletion_costs (struct frame *, const char *,
                                              const char *, const char *,
					      const char *, const char *,
					      const char *, int);
void scrolling_1 (struct frame *, int, int, int, int *, int *, unsigned *,
                  unsigned *, int);

/* Defined in frame.c */

#ifdef HAVE_WINDOW_SYSTEM

/* Types we might convert a resource string into.  */
enum resource_types
{
  RES_TYPE_NUMBER,
  RES_TYPE_FLOAT,
  RES_TYPE_BOOLEAN,
  RES_TYPE_STRING,
  RES_TYPE_SYMBOL,
  RES_TYPE_BOOLEAN_NUMBER
};

extern Display_Info *check_x_display_info (Lisp_Object);
extern Lisp_Object gui_display_get_arg (Display_Info *, Lisp_Object,
                                        Lisp_Object, const char *, const char *,
                                        enum resource_types);
extern Lisp_Object gui_frame_get_and_record_arg (struct frame *, Lisp_Object,
                                                 Lisp_Object,
                                                 const char *, const char *,
                                                 enum resource_types);
extern Lisp_Object gui_default_parameter (struct frame *, Lisp_Object,
                                          Lisp_Object, Lisp_Object,
                                          const char *, const char *,
                                          enum resource_types);

extern bool gui_mouse_grabbed (Display_Info *);
extern void gui_redo_mouse_highlight (Display_Info *);

#endif /* HAVE_WINDOW_SYSTEM */

INLINE_HEADER_END

#endif /* not DISPEXTERN_H_INCLUDED */<|MERGE_RESOLUTION|>--- conflicted
+++ resolved
@@ -82,10 +82,8 @@
    need these.  */
 #define GCForeground 0x01
 #define GCBackground 0x02
-<<<<<<< HEAD
+
 #endif /* !HAVE_MACGUI */
-=======
-
 #else
 
 typedef struct android_rectangle Emacs_Rectangle;
@@ -99,7 +97,6 @@
 
 #endif
 
->>>>>>> 73c646b7
 #endif /* HAVE_X_WINDOWS */
 
 #ifdef MSDOS
@@ -3149,14 +3146,9 @@
 
 #ifdef HAVE_WINDOW_SYSTEM
 
-<<<<<<< HEAD
-# if (defined USE_CAIRO || defined HAVE_XRENDER || defined HAVE_MACGUI \
-      || defined HAVE_NS || defined HAVE_NTGUI || defined HAVE_HAIKU)
-=======
-# if (defined USE_CAIRO || defined HAVE_XRENDER				\
+# if (defined USE_CAIRO || defined HAVE_XRENDER	|| defined HAVE_MACGUI \
       || defined HAVE_NS || defined HAVE_NTGUI || defined HAVE_HAIKU	\
       || defined HAVE_ANDROID)
->>>>>>> 73c646b7
 #  define HAVE_NATIVE_TRANSFORMS
 # endif
 
@@ -3721,13 +3713,8 @@
 ptrdiff_t lookup_image (struct frame *, Lisp_Object, int);
 Lisp_Object image_spec_value (Lisp_Object, Lisp_Object, bool *);
 
-<<<<<<< HEAD
 #if defined HAVE_X_WINDOWS || defined USE_CAIRO || defined HAVE_MACGUI || defined HAVE_NS \
-  || defined HAVE_HAIKU
-=======
-#if defined HAVE_X_WINDOWS || defined USE_CAIRO || defined HAVE_NS \
   || defined HAVE_HAIKU || defined HAVE_ANDROID
->>>>>>> 73c646b7
 #define RGB_PIXEL_COLOR unsigned long
 #endif
 
