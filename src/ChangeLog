<<<<<<< HEAD
2014-05-25  Jan Djärv  <jan.h.d@swipnet.se>

	* nsfont.m (nsfont_draw): Simplify as arguments are adjusted in
	nsterm.m now.

	* nsterm.m (ns_draw_glyph_string): Move isComposite and end from
	macfont.m, call draw with adjusted arguments so font drivers
	don't need to do that.

	* macfont.m (macfont_draw): Merge changes from Macport.

2014-05-24  Eli Zaretskii  <eliz@gnu.org>

	* alloc.c (garbage_collect_1): New function, with all of the guts
	of Fgarbage_collect.
	(mark_stack): Accept an argument END and don't mark Lisp objects
	on the stack beyond the address given by END.  Calculation of END
	was moved to Fgarbage_collect.
	(Fgarbage_collect): Calculate the end address of the stack portion
	that needs to be examined by mark_stack, and pass that address to
	garbage_collect_1, which will pass it to mark_stack. See
	http://lists.gnu.org/archive/html/emacs-devel/2014-05/msg00270.html
	for more details about the underlying problems.  In particular,
	this avoids dumping Emacs with the large hash-table whose value is
	held in purify-flag for most of the time loadup.el runs.

2014-05-24  Jan Djärv  <jan.h.d@swipnet.se>

	* xfns.c (x_window_property_intern): New function (code from
	x_window_property).
	(Fx_window_property): Call x_window_property_intern.  If property
	not found and NILP (source) and outer window != inner window,
	check outer window for property (Bug#17537).

2014-05-22  Paul Eggert  <eggert@cs.ucla.edu>

	Supply malloc and alloc_size attributes for extern allocators.
	This documents the C API, and helps GCC generate a bit better code.
	* conf_post.h (ATTRIBUTE_MALLOC, ATTRIBUTE_ALLOC_SIZE)
	(ATTRIBUTE_MALLOC_SIZE): New macros.
	* gmalloc.c (malloc, realloc, calloc):
	* gtkutil.h (malloc_widget_value):
	* lisp.h (ralloc, r_re_alloc, xmalloc, xzalloc, xrealloc, xnmalloc)
	(xnrealloc, xstrdup, xlispstrdup, record_xmalloc):
	Use them.

2014-05-21  Paul Eggert  <eggert@cs.ucla.edu>

	Don't assume that ImageMagick uses a 16-bit quantum (Bug#17519).
	* image.c (imagemagick_load_image): Port to hosts that do not use
	a 16-bit quantum, i.e., QuantumRange does not equal 65535.

2014-05-21  Leo Liu  <sdl.web@gmail.com>

	* fns.c (Fnreverse): Accept strings for SEQ and update doc-string.

2014-05-20  Michael Albinus  <michael.albinus@gmx.de>

	* dbusbind.c (xd_signature): Revert last 2 patches.

2014-05-19  Paul Eggert  <eggert@cs.ucla.edu>

	Allow any non-nil value to count as true in bool-vector.
	Likewise for xd_signature in dbusbind.c.
	This is more consistent with the usual practice in Emacs, which is
	that any non-nil value counts as true.
	* alloc.c (Fbool_vector): Don't require args to be t or nil.
	* dbusbind.c (xd_signature): Likewise, for booleans.
	* data.c, lisp.h (Qbooleanp):
	* lisp.h (CHECK_BOOLEAN): Remove.  All uses removed.

2014-05-19  Dmitry Antipov  <dmantipov@yandex.ru>

	* lisp.h (CHECK_BOOLEAN): New function.
	* alloc.c (Fbool_vector): New function.
	(syms_of_alloc): Defsubr it.
	* data.c (Qbooleanp): New symbol.
	(syms_of_data): DEFSYM it.
	* dbusbind.c (xd_signature): Use CHECK_BOOLEAN.

	* font.c (font_matching_entity): Extract font-entity object
	from the vector of matching entities (Bug#17486).

2014-05-17  Paul Eggert  <eggert@cs.ucla.edu>

	Assume C99 or later (Bug#17487).
	* bytecode.c (B__dummy__): Remove.
	* conf_post.h (bool_bf) [!NS_IMPL_GNUSTEP]: Use bool.
	(FLEXIBLE_ARRAY_MEMBER): Now always empty.
	* dbusbind.c (XD_DEBUG_MESSAGE) [!DBUS_DEBUG]:
	* regex.c (DEBUG_PRINT): Assume varargs macros.
	* lisp.h (DEFUN_FUNCTION_INIT): Remove.  All uses now assume C99.

2014-05-17  Fabrice Popineau  <fabrice.popineau@gmail.com>

	* buffer.c (init_buffer) [USE_MMAP_FOR_BUFFERS]: Always map new
	memory for every buffer that was dumped.

2014-05-15  Dmitry Antipov  <dmantipov@yandex.ru>

	* fns.c (Freverse): Allow vectors, bool vectors and strings.
	(Fnreverse): Allow vectors and bool vectors.

2014-05-14  Dmitry Antipov  <dmantipov@yandex.ru>

	Minor cleanup for terminal setup.
	* termhooks.h (create_terminal): Adjust prototype.
	* terminal.c (create_terminal): Pass output method and RIF as args.
	(init_initial_terminal):
	* nsterm.m (ns_create_terminal):
	* term.c (init_tty):
	* w32term.c (w32_create_terminal):
	* xterm.c (x_create_terminal): Adjust users.
	Avoid redundant NULL initializers and add comments.

2014-05-13  Paul Eggert  <eggert@cs.ucla.edu>

	* keyboard.c (Qdeactivate_mark): Now static.

2014-05-13  Dmitry Antipov  <dmantipov@yandex.ru>

	If available, use Xfixes extension to do pointer blanking.
	* Makefile.in (XFIXES_CFLAGS, XFIXES_LIBS): New var.
	* xfns.c (x_set_mouse_color): Do not call make_invisible_cursor here.
	(make_invisible_cursor): Move to...
	* xterm.c (make_invisible_cursor): ...here.
	(x_probe_xfixes_extension, xfixes_toggle_visible_pointer)
	(x_toggle_visible_pointer, x_setup_pointer_blanking): New functions.
	(x_term_init): Call to x_setup_pointer_blanking.
	(XTtoggle_invisible_pointer): Use blanking specific to this display.
	* xterm.h (struct x_display_info): New member toggle_visible_pointer.

2014-05-12  YAMAMOTO Mitsuharu  <mituharu@math.s.chiba-u.ac.jp>

	* xdisp.c (draw_glyphs): Set clipping to highlight boundaries.

2014-05-12  Glenn Morris  <rgm@gnu.org>
=======
2014-05-25  Eli Zaretskii  <eliz@gnu.org>

	* xdisp.c (move_it_in_display_line_to): Don't record wrap position
	if we are iterating over an object that generates glyphs for
	marginal areas.  (Bug#17585)

2014-05-24  Paul Eggert  <eggert@cs.ucla.edu>

	* xdisp.c (safe__call1, safe__eval): Now static.

2014-05-24  Eli Zaretskii  <eliz@gnu.org>

	* xdisp.c (safe__call): Accept va_list argument instead of '...'.
	(safe_call, safe__call1): Construct a va_list argument for safe_call.
	(safe_call1): Call safe_call instead of safe__call directly.

2014-05-24  Ken Brown  <kbrown@cornell.edu>

	* w32term.c (x_delete_display) [CYGWIN]: Don't free
	dpyinfo->w32_id_name, to make sure it doesn't get freed more than
	once.  (Bug#17510)

2014-05-24  Stefan Monnier  <monnier@iro.umontreal.ca>

	* xdisp.c: Bind inhibit-quit during pre-redisplay-function.
	(safe__call, safe__call1, safe__eval): New functions.
	(safe_call): Use it.
	(prepare_menu_bars): Use it for pre-redisplay-function (bug#17577).
	(display_mode_element): Same for `:eval'.

2014-05-22  Paul Eggert  <eggert@cs.ucla.edu>

	Fix port to 32-bit AIX (Bug#17540).
	* unexaix.c (copy_text_and_data): Don't add text_scnptr to ptr
	twice.  _text already includes this offset.
	(unrelocate_symbols): Don't cast 64-bit integer to pointer.

2014-05-21  Eli Zaretskii  <eliz@gnu.org>

	* xdisp.c (move_it_in_display_line_to): Avoid infinite recursion:
	when closest_pos is identical to to_charpos, don't recurse, since
	we already tried that, and failed.  (Bug#17539)

2014-05-20  Eli Zaretskii  <eliz@gnu.org>

	* w32fns.c (unwind_create_frame) [GLYPH_DEBUG]: If we are
	unwinding when frame's faces were not initialized yet, increment
	the frame's image-cache reference count before calling
	x_free_frame_resources.  Don't dereference
	dpyinfo->terminal->image_cache if it is NULL.  (Bug#17524)

2014-05-11  Glenn Morris  <rgm@gnu.org>
>>>>>>> e8f2cc26

	* fileio.c (Ffile_executable_p): Doc tweak.

2014-05-12  Jan Djärv  <jan.h.d@swipnet.se>

	* xsettings.c (init_gsettings): Use g_settings_schema_source_lookup
	instead of deprecated g_settings_list_schemas if possible (Bug#17434).

2014-05-08  Paul Eggert  <eggert@cs.ucla.edu>

	* minibuf.c (read_minibuf): Avoid C99ism in previous patch (Bug#17430).

2014-05-08  Jarek Czekalski  <jarekczek@poczta.onet.pl>

	Fix initialization of minibuffer history variable (Bug#17430).
	* minibuf.c (read_minibuf): Initialize histval to Qnil if unbound.
	Move the initialization up to prevent any "value void" message.

2014-05-08  Samuel Bronson  <naesten@gmail.com>

	* keyboard.c (Frecursive_edit): Ensure inc&dec of command_loop_level
	are matched (bug#17413).

2014-05-08  Jarek Czekalski  <jarekczek@poczta.onet.pl>

	Stop tooltips pulling Emacs window to front (Bug#17408).
	* w32fns.c (Fx_show_tip): Add SWP_NOOWNERZORDER flag to
	SetWindowPos invocations.

2014-05-08  Jan Djärv  <jan.h.d@swipnet.se>

	* nsselect.m (Fx_selection_exists_p): Just return Qnil if window system
	not initialized (Bug#17398).

2014-05-07  Paul Eggert  <eggert@cs.ucla.edu>

	* image.c: Include <png.h> before <setjmp.h> (Bug#17429).

2014-05-06  Paul Eggert  <eggert@cs.ucla.edu>

	* image.c: Do not use libpng if HAVE_NS, as NS does its own thing.
	[HAVE_NS]: Do not include png.h.
	(x_query_frame_background_color): New function.
	(png_load_body, imagemagick_load_image, svg_load_image): Use it.
	(png_load_body): Coalesce duplicate code.

2014-05-04  Paul Eggert  <eggert@cs.ucla.edu>

	Consult libpng-config more consistently (Bug#17339).
	* Makefile.in (PNG_CFLAGS): New var.
	(ALL_CFLAGS): Use it.
	* image.c [HAVE_PNG]: Don't worry about <libpng/png.h>, as
	CFLAGS now handles this.

2014-05-03  Paul Eggert  <eggert@cs.ucla.edu>

	Handle systems without WCONTINUED consistently.  (Bug#15110, 17339)
	* process.c (handle_child_signal): Remove WCONTINUED ifdef,
	because WCONTINUED is always defined now.
	* syswait.h (WCONTINUED): Move here from ../lib-src/emacsclient.c.

2014-05-03  Eli Zaretskii  <eliz@gnu.org>

	* buffer.c (overlay_strings): Fix the wording of the commentary.

2014-05-01  Glenn Morris  <rgm@gnu.org>

	* floatfns.c (Fisnan):
	* profiler.c (Fprofiler_cpu_running_p): Doc fix (replace `iff').

2014-05-01  Eli Zaretskii  <eliz@gnu.org>

	* term.c (tty_menu_activate): A better initialization for cursor
	coordinates.

2014-05-01  Stefan Monnier  <monnier@iro.umontreal.ca>

	* intervals.c: Tighten assertions.
	(create_root_interval): Make sure the interval is not empty.
	(intervals_equal): Use booleans.
	(rotate_right, rotate_left): Check LENGTHs rather than TOTAL_LENGTH.
	(balance_an_interval): Sanity check LENGTHs and TOTAL_LENGTHs.
	(balance_possible_root_interval): Simplify and use booleans.
	(split_interval_right, split_interval_left): Check LENGTH, and remove
	now redundant assertion.
	(adjust_intervals_for_insertion): Remove now redundant assertions.
	(delete_node, interval_deletion_adjustment)
	(adjust_intervals_for_deletion, merge_interval_right)
	(merge_interval_left): Check LENGTH rather than TOTAL_LENGTH.
	(reproduce_interval): Make sure the interval is not empty.

2014-04-30  Paul Eggert  <eggert@cs.ucla.edu>

	* term.c (tty_menu_activate): Don't assume row and col are initialized.
	GCC 4.9.0 warned about this, and I couldn't easily prove to my own
	satisfaction that they would always be initialized.

2014-04-30  Eli Zaretskii  <eliz@gnu.org>

	* term.c (tty_menu_display): Move the cursor to the active menu item.
	(tty_menu_activate): Return the cursor to the active menu item
	after displaying the menu and after displaying help-echo.  See
	http://lists.gnu.org/archive/html/emacs-devel/2014-04/msg00402.html
	for the details of why this is needed by screen readers and
	Braille displays.

2014-04-30  Glenn Morris  <rgm@gnu.org>

	* process.c (handle_child_signal):
	Handle systems without WCONTINUED.  (Bug#15110, 17339)

2014-04-29  Stefan Monnier  <monnier@iro.umontreal.ca>

	* window.c (struct saved_window): Remove mark.
	(Fset_window_configuration, save_window_save)
	(compare_window_configurations): Don't touch marks any more.

2014-04-28  Paul Eggert  <eggert@cs.ucla.edu>

	Use bits_word for gcmarkbits.
	* alloc.c (struct cons_block, struct float_block): On 64-bit hosts,
	bits_word is typically a tad more efficient for mark bits than
	unsigned is, so use bits_word.  All uses changed.
	* lisp.h (BITS_PER_INT): Remove; no longer used.

	Avoid undefined behavior in signed left shift.
	This ports to GCC 4.9.0 with -fsanitize=undefined.
	* alloc.c (bool_vector_fill, SETMARKBIT, UNSETMARKBIT):
	* data.c (Fash):
	* regex.c (extract_number):
	* lisp.h (make_number, XINT):
	Do not shift a 1 bit left into a sign bit.
	* alloc.c (struct cons_block, struct float_block): Use unsigned,
	not int, for gcmarkbits.  All uses changed.

2014-04-25  Eli Zaretskii  <eliz@gnu.org>

	* search.c (Fnewline_cache_check): Don't try to count newlines
	outside the buffer's restriction, as find_newline doesn't support that.

2014-04-24  Stefan Monnier  <monnier@iro.umontreal.ca>

	* window.c (Fset_window_configuration): Deactivate the mark before
	unsetting the mark.
	(set_window_buffer): Ignore window_initialized.
	(window_initialized): Remove.
	* keyboard.c (Qdeactivate_mark): Not static any more.
	* buffer.c (buffer_local_value): Rename from buffer_local_value_1.
	Update all callers.

2014-04-23  Paul Eggert  <eggert@cs.ucla.edu>

	* conf_post.h (ADDRESS_SANITIZER_WORKAROUND): Port to GCC 4.9.0
	and to clang 3.4, which have fixed the bug.  This should let us
	run a bit faster on these platforms when address sanitization is
	in effect.

2014-04-22  Paul Eggert  <eggert@cs.ucla.edu>

	Port to GCC 4.9.0 with --enable-gcc-warnings.
	* image.c (struct my_jpeg_error_mgr) [lint]: Remove member fp.
	All uses removed.
	(jpeg_load_body) [lint]: Add a 'volatile' to pacify a buggy GCC in
	a way that also works with GCC 4.9.0.

	* search.c (Fnewline_cache_check): Remove unused locals.

2014-04-22  Eli Zaretskii  <eliz@gnu.org>

	* search.c (find_newline1): New subroutine.
	(Fnewline_cache_check): New function.
	(syms_of_search): Defsubr it.

2014-04-22  Jarek Czekalski  <jarekczek@poczta.onet.pl>

	Fix freezing with scroll bars of GTK3 Toolkit (bug#15801).
	* keyboard.c (unblock_input): Add comment.
	* xgselect.c (xg_select): Prevent Glib main loop recursion.

2014-04-22  Daniel Colascione  <dancol@dancol.org>

	* lread.c (readevalloop_eager_expand_eval): New function
	that can recurse into toplevel forms.
	(readevalloop): Call it.
	* lisp.h: Declare Qprogn.
	* callint.c (Qprogn): No longer static.

2014-04-19  Stefan Monnier  <monnier@iro.umontreal.ca>

	* intervals.c (rotate_right, rotate_left): Fix up length computation.
	Also change identifiers to match the comments, and add more assertions
	(bug#16234).

2014-04-18  Paul Eggert  <eggert@cs.ucla.edu>

	* emacs.c (close_output_streams): Don't clear and restore errno.

2014-04-18  Jan Djärv  <jan.h.d@swipnet.se>

	* xterm.c (x_make_frame_visible): Prevent endless loop when frame
	never becomes visible, i.e. using XMonad  (Bug#17237).

2014-04-18  Eli Zaretskii  <eliz@gnu.org>

	* xdisp.c (insert_left_trunc_glyphs): Ensure the left truncation
	glyph is written to TEXT_AREA of the temporary glyph_row.  (Bug#17288)
	(Fline_pixel_height): Don't assume that the current buffer and the
	selected window's buffer are one and the same.  (Bug#17281)

	* insdel.c (invalidate_buffer_caches): Invalidate the bidi
	paragraph-start cache before the newline cache.  (Bug#17269)

2014-04-17  Paul Eggert  <eggert@cs.ucla.edu>

	* term.c (tty_send_additional_strings): No need to fflush here,
	as callers fflush.
	(tty_set_terminal_modes): fflush after sending additional strings,
	not before.

2014-04-17  Daniel Colascione  <dancol@dancol.org>

	* term.c (Qtty_mode_set_strings, Qtty_mode_reset_strings): New
	symbols.
	(tty_send_additional_strings): New function.
	(tty_set_terminal_modes, tty_reset_terminal_modes): Use it.
	(syms_of_term): Intern tty-mode-set-strings and
	tty-mode-reset-strings.

2014-04-16  Stefan Monnier  <monnier@iro.umontreal.ca>

	* window.c (save_window_save): Lookup window_point_insertion_type in
	the right buffer (bug#15457).
	(Qwindow_point_insertion_type): New var.
	(syms_of_window): Initialize it.

2014-04-16  Eli Zaretskii  <eliz@gnu.org>

	Fix the MSDOS build.
	* unexcoff.c [MSDOS]: Include libc/atexit.h.
	(copy_text_and_data): Zero out the atexit chain pointer before
	dumping Emacs.

	* termhooks.h (encode_terminal_code): Update prototype.

	* term.c (encode_terminal_code) [DOS_NT]: Make it externally
	visible for all DOS_NT ports, not just WINDOWSNT.
	(syms_of_term) [!MSDOS]: Don't define 'tty-menu-*' symbols on MSDOS.

	* sysdep.c (emacs_sigaction_init, init_signals): Don't use SIGCHLD
	unless it is defined.
	(emacs_pipe) [MSDOS]: Redirect to 'pipe'.

	* process.c (close_on_exec, accept4, process_socket): Move into
	the "ifdef subprocesses" part.
	(catch_child_signal): Condition by "ifdef subprocesses".
	(syms_of_process) <Qinternal_default_process_sentinel>
	<Qinternal_default_process_filter>: Condition by "ifdef subprocesses".

	* msdos.h: Add prototypes for new functions.
	(EINPROGRESS): Define.
	(O_CLOEXEC): Define to zero.

	* msdos.c (check_window_system): Remove unnecessary an
	incompatible duplicate function.
	(sys_opendir, readlinkat, faccessat, fstatat, unsetenv):
	New functions in support of new functionality.

	* menu.c (single_menu_item): Add visual indication  of submenu
	also for menus on MSDOS frames.
	(Fx_popup_menu) [!MSDOS]: Do not call tty_menu_show on MSDOS.

	* lisp.h (CHECK_PROCESS) [!subprocesses]: Do not define
	when async subprocesses aren't supported.

	* font.h (FONT_WIDTH) [MSDOS]: MSDOS-specific definition.

	* emacs.c (close_output_streams): Zero out errno before calling
	close_stream.

	* dired.c [MSDOS]: Include msdos.h.

	* conf_post.h (opendir) [MSDOS]: Redirect to sys_opendir.
	(DATA_START) [MSDOS]: Define.
	(SYSTEM_PURESIZE_EXTRA) [MSDOS]: Enlarge by 25K.

	* callproc.c (block_child_signal, unblock_child_signal) [MSDOS]:
	Ifdef away for MSDOS.
	(record_kill_process) [MSDOS]: Ifdef away the entire body for MSDOS.
	(call_process_cleanup) [MSDOS]: Ifdef away portions not relevant
	for MSDOS.
	(call_process) [MSDOS]: Fix call sequence of dostounix_filename.
	Use temporary file template that is compatible with mkostemp.
	Move vfork-related portions under #ifndef MSDOS.
	(syms_of_callproc): Unify templates of MSDOS and WINDOWSNT.

2014-04-16  Stefan Monnier  <monnier@iro.umontreal.ca>

	* buffer.c (Foverlays_at): Add argument `sorted'.

2014-04-16  Eli Zaretskii  <eliz@gnu.org>

	* insdel.c (invalidate_buffer_caches): When deleting or replacing
	text, invalidate the bidi_paragraph_cache upto and including the
	preceding newline.

2014-04-16  Paul Eggert  <eggert@cs.ucla.edu>

	Port to IRIX 6.5 (Bug#9684).
	* conf_post.h (INET6) [IRIX6_5]: Define.
	(HAVE_GETADDRINFO) [IRIX6_5]: Undef.
	* data.c (BITS_PER_ULL): Don't assume ULLONG_MAX is defined.

2014-04-16  Eli Zaretskii  <eliz@gnu.org>

	* keyboard.c (Fopen_dribble_file): Encode the dribble file-name
	before passing it to system APIs.

2014-04-16  Stefan Monnier  <monnier@iro.umontreal.ca>

	* bytecode.c (exec_byte_code): Rework the volatiles.  Most importantly,
	make sure stack.byte_string_start is not de-adjusted by pushhandler.

2014-04-16  Paul Eggert  <eggert@cs.ucla.edu>

	* keyboard.c (Fopen_dribble_file): Avoid some races.  (Bug#17187)

2014-04-15  Paul Eggert  <eggert@cs.ucla.edu>

	Remove DATA_SEG_BITS.
	The DATA_SEG_BITS hack was needed for older 32 bit platforms.
	As a result of this change, Emacs won't work on IRIX 6.5 with IRIX
	cc, but that platform is so old that SGI itself stopped supporting
	it in December 2013.  If you still need Emacs on IRIX, please
	either compile with GCC and port the undumping code, or run
	'./configure --with-wide-int'.
	* alloc.c (gdb_make_enums_visible): Update to match lisp.h.
	* lisp.h (GCTYPEBITS): Move definition up, and switch to the
	DEFINE_GDB_SYMBOL_START way to define it.
	(NONPOINTER_BITS): New macro.
	(EMACS_INT): Use it.
	[!USE_LSB_TAG && !WIDE_EMACS_INT]: Fail, and suggest reporting
	the problem and/or configuring --with-wide-int.
	(USE_LSB_TAG): Simplify, based on above changes.
	(gdb_DATA_SEG_BITS): Remove.  All uses removed.
	* vm-limit.c (exceeds_lisp_ptr): Remove.  All uses removed.

2014-04-12  Eli Zaretskii  <eliz@gnu.org>

	* xdisp.c (move_it_by_lines): If a large portion of buffer text is
	covered by a display string that ends in a newline, and that cases
	going back by DVPOS lines to hit the search limit, lift the limit
	and go back until DVPOS is reached.  (Bug#17244)

	* indent.c (Fvertical_motion): Handle correctly the case when the
	display string is preceded by an empty line.

	* w32.c (sys_umask) <WRITE_USER>: Remove redundant constant, and
	use S_IWRITE instead.

2014-04-11  Glenn Morris  <rgm@gnu.org>

	* keyboard.c (Fopen_dribble_file): Make file private.  (Bug#17187)

2014-04-11  Ken Brown  <kbrown@cornell.edu>

	* Makefile.in (EMACS_MANIFEST): Revert last change.

2014-04-10  Daniel Colascione  <dancol@dancol.org>

	* puresize.h (BASE_PURESIZE): Increase.

2014-04-09  Stefan Monnier  <monnier@iro.umontreal.ca>

	* keyboard.c (syms_of_keyboard): Make deactivate-mark buffer-local.

	* insdel.c (prepare_to_modify_buffer_1): Cancel lock-file checks and
	region handling (and don't call signal_before_change) if
	inhibit_modification_hooks is set.
	(signal_before_change): Don't check inhibit_modification_hooks any more.

2014-04-08  Daniel Colascione  <dancol@dancol.org>

	* alloc.c (sweep_symbols, mark_object): Assert that symbol
	function cells contain valid lisp objects.  (Modified version of
	patch from Dmitry).

	* alloc.c (detect_suspicious_free): Split actual stack capturing
	out into new function for easier breakpoint setting.
	(note_suspicious_free): New function.

2014-04-07  Stefan Monnier  <monnier@iro.umontreal.ca>

	* lisp.h (struct Lisp_Symbol): New bitfield `pinned'.

	* alloc.c: Keep track of symbols referenced from pure space (bug#17168).
	(symbol_block_pinned): New var.
	(Fmake_symbol): Initialize `pinned'.
	(purecopy): New function, extracted from Fpurecopy.  Mark symbols as
	pinned and signal an error for un-purifiable objects.
	(pure_cons): Use it.
	(Fpurecopy): Use it, except for objects that can't be purified.
	(mark_pinned_symbols): New function.
	(Fgarbage_collect): Use it.
	(gc_sweep): Remove hack made unnecessary.

2014-04-07  Glenn Morris  <rgm@gnu.org>

	* keyboard.c (Fopen_dribble_file): Doc tweak.

2014-04-07  Ken Brown  <kbrown@cornell.edu>

	* Makefile.in (EMACS_MANIFEST): Update comment.  (Bug#17176)

2014-04-07  Paul Eggert  <eggert@cs.ucla.edu>

	* alloc.c: Simplify by removing use of HAVE_EXECINFO_H.
	We have a substitute execinfo.h on hosts that lack it.
	(suspicious_free_history): Make it EXTERNALLY_VISIBLE so it
	isn't optimized away.

2014-04-05  Paul Eggert  <eggert@cs.ucla.edu>

	Prefer 'ARRAYELTS (x)' to 'sizeof x / sizeof *x'.
	* alloc.c (memory_full):
	* charset.c (syms_of_charset):
	* doc.c (Fsnarf_documentation):
	* emacs.c (main):
	* font.c (BUILD_STYLE_TABLE):
	* keyboard.c (make_lispy_event):
	* profiler.c (setup_cpu_timer):
	* xgselect.c (xg_select):
	* xterm.c (record_event, STORE_KEYSYM_FOR_DEBUG):
	Use ARRAYELTS.
	* font.c (FONT_PROPERTY_TABLE_SIZE): Remove.
	Replace the only use with ARRAYELTS (font_property_table).
	* xfaces.c (DIM): Remove.  All uses replaced by ARRAYELTS.

2014-04-03  Daniel Colascione  <dancol@dancol.org>

	* xterm.c (x_term_init):
	* xfns.c (best_xim_style):
	* xfaces.c (Fdump_colors):
	* w32fns.c (w32_default_color_map):
	* w32.c (init_environment, N_ENV_VARS):
	* unexcw.c (read_exe_header):
	* term.c (term_get_fkeys_1):
	* sysdep.c (init_baud_rate):
	* nsterm.m (ns_convert_key):
	* nsfns.m (get_geometry_from_preferences):
	* msdos.c (dos_set_window_size, init_environment):
	* macfont.m (mac_font_get_glyph_for_cid)
	(macfont_store_descriptor_attributes)
	(macfont_create_attributes_with_spec, mac_ctfont_get_glyph_for_cid):
	* keyboard.c (command_loop_1, read_menu_command, make_lispy_event)
	(NUM_MOD_NAMES, read_key_sequence_vs, Fcurrent_input_mode)
	(syms_of_keyboard):
	* image.c (xpm_str_to_color_key):
	* fringe.c (MAX_STANDARD_FRINGE_BITMAPS):
	* frame.c (x_set_frame_parameters):
	* fileio.c (Ffile_selinux_context):
	* emacs.c (sort_args):
	* dosfns.c (msdos_stdcolor_name):
	* dired.c (file_attributes):
	* chartab.c (uniprop_decoder_count, uniprop_encode_count):
	Change expressions of the form sizeof(arr) / sizeof(arr[0])
	to ARRAYELTS (arr).

2014-04-02  Daniel Colascione  <dancol@dancol.org>

	* data.c (Ffset): Abort if we're trying to set a function call to
	a dead lisp object.

	* lisp.h (ARRAYELTS): New macro.

	* alloc.c: Include execinfo.h if available.
	(SUSPICIOUS_OBJECT_CHECKING): New macro; define unconditionally.
	(suspicious_free_record): New structure.
	(suspicious_objects, suspicious_object_index)
	(suspicious_free_history, suspicious_free_history_index):
	New variables.
	(find_suspicious_object_in_range, detect_suspicious_free)
	(Fsuspicious_object): New functions.
	(cleanup_vector): Call find_suspicious_object_in_range.

2014-04-02  Martin Rudalics  <rudalics@gmx.at>

	* xterm.c (x_new_font): Don't calculate non-toolkit scrollbar
	width from font width (Bug#17163).

	* frame.c (x_set_frame_parameters): Calculate default values of
	new frame sizes only after all other frame parameters have been
	processed (Bug#17142).

2014-04-02  Ken Brown  <kbrown@cornell.edu>

	* conf_post.h (SYSTEM_PURESIZE_EXTRA) [CYGWIN]: Set to 10000.
	(Bug#17112)

2014-04-02  YAMAMOTO Mitsuharu  <mituharu@math.s.chiba-u.ac.jp>

	* xterm.c (x_draw_image_glyph_string): Adjust image background
	width accordingly when its x position is adjusted.  (Bug#17115)

2014-04-02  Dmitry Antipov  <dmantipov@yandex.ru>

	* font.c (font_list_entities): Do not add empty vector to font cache.
	(font_matching_entity): Likewise.  If matching entity is found, insert
	1-item vector with this entity instead of entity itself (Bug#17125).

	* xterm.c (x_term_init) [USE_LUCID]: Fix minor memory leak.

2014-04-01  Paul Eggert  <eggert@cs.ucla.edu>

	* fns.c (validate_subarray): Rename from validate_substring,
	since it works for vectors too.  New arg ARRAY.  Optimize for the
	non-nil case.  Instead of returning bool, throw an error if out of
	range, so that the caller needn't do that.  All uses changed.
	Report original values if out of range.
	(Fsubstring, Fsubstring_no_properties, secure_hash):
	Also optimize the case where FROM is 0 or TO is the size.

2014-03-31  Dmitry Antipov  <dmantipov@yandex.ru>

	* search.c (Freplace_match): Use make_specified_string.
	* xterm.c, w32term.c (x_set_glyph_string_gc): Use emacs_abort
	to catch bogus override face of glyph strings.
	* fns.c (Fsubstring, Fsubstring_no_properties, secure_hash):
	Move common substring range checking code to...
	(validate_substring): ...this function.

2014-03-31  Jan Djärv  <jan.h.d@swipnet.se>

	* nsmenu.m (free_frame_tool_bar): Set wait_for_tool_bar = NO (Bug#16976)

2014-03-30  Jan Djärv  <jan.h.d@swipnet.se>

	* nsterm.m (updateFrameSize:): If waiting for the tool bar and tool
	bar is zero height, just return (Bug#16976).
	(initFrameFromEmacs:): Initialize wait_for_tool_bar.

	* nsterm.h (EmacsView): Add wait_for_tool_bar.

	* nsmenu.m (update_frame_tool_bar): Return early if view or toolbar
	is nil.  If waiting for toolbar to complete, force a redraw.

2014-03-28  Glenn Morris  <rgm@gnu.org>

	* emacs.c (emacs_version): Use PACKAGE_VERSION rather than VERSION.
	(emacs_bugreport): New variable.
	(usage_message): Use PACKAGE_BUGREPORT.
	(syms_of_emacs) <report-emacs-bug-address>: New variable.

	* emacs.c (syms_of_emacs) <system-configuration-features>: New var.

2014-03-27  Paul Eggert  <eggert@cs.ucla.edu>

	Port recent signal-related changes to FreeBSD.
	Problem reported by Herbert J. Skuhra.
	* lisp.h (block_tty_out_signal, unblock_tty_out_signal):
	Move decls from here ...
	* syssignal.h: ... to here, so that lisp.h doesn't depend on signal.h.

2014-03-27  YAMAMOTO Mitsuharu  <mituharu@math.s.chiba-u.ac.jp>

	* w32term.c (x_draw_image_glyph_string): Fix computation of height
	and width of image background when it is displayed with a 'box'
	face.  (Bug#17115)

2014-03-27  Paul Eggert  <eggert@penguin.cs.ucla.edu>

	More backward-compatible fix to char-equal core dump (Bug#17011).
	* editfns.c (Fchar_equal): In unibyte buffers, assume values in
	range 128-255 are raw bytes.  Suggested by Eli Zaretskii.

2014-03-27  Juanma Barranquero  <lekktu@gmail.com>

	* image.c (init_svg_functions): When loading SVG-related libraries,
	free already loaded libraries if the initialization fails.
	(rsvg_handle_set_size_callback): Remove declaration, unused.

2014-03-26  Paul Eggert  <eggert@cs.ucla.edu>

	Fix core dump in char-equal (Bug#17011).
	* editfns.c (Fchar_equal): Do not use MAKE_CHAR_MULTIBYTE in
	unibyte buffers, as we can't tell whether the characters are
	actually unibyte.

	* insdel.c (adjust_markers_for_delete): Remove unused local.

2014-03-26  Barry O'Reilly  <gundaetiapo@gmail.com>

	Have (MARKER . ADJUSTMENT) undo records always be immediately
	after their corresponding (TEXT . POS) record in undo list.
	(Bug#16818)
	* lisp.h (record-delete): New arg record_markers.
	(record_marker_adjustment): No longer needed outside undo.c.
	* insdel.c (adjust_markers_for_delete): Move calculation of marker
	adjustments to undo.c's record_marker_adjustments.  Note that
	fileio.c's decide_coding_unwind is another caller to
	adjust_markers_for_delete.  Because it has undo list bound to t,
	it does not rely on adjust_markers_for_delete to record marker
	adjustments.
	(del_range_2): Swap call to record_delete and
	adjust_markers_for_delete so as undo marker adjustments are
	recorded before current deletion's adjustments, as before.
	(adjust_after_replace):
	(replace_range): Pass value for new record_markers arg to
	delete_record.
	* undo.c (record_marker_adjustment): Rename to
	record_marker_adjustments and made static.
	(record_delete): Check record_markers arg and call
	record_marker_adjustments.
	(record_change): Pass value for new record_markers arg to
	delete_record.
	(record_point): at_boundary calculation no longer needs to account
	for marker adjustments.

2014-03-26  Martin Rudalics  <rudalics@gmx.at>

	* w32term.c (x_set_window_size): Refine fix from 2014-03-14
	(Bug#17077).

2014-03-26  Glenn Morris  <rgm@gnu.org>

	* fileio.c (Ffile_symlink_p): Doc fix. (Bug#17073)

2014-03-26  Stefan Monnier  <monnier@iro.umontreal.ca>

	* buffer.c (struct sortvec): Add field `spriority'.
	(compare_overlays): Use it.
	(sort_overlays): Set it.

2014-03-26  Eli Zaretskii  <eliz@gnu.org>

	* xdisp.c (redisplay_window): If all previous attempts to find the
	cursor row failed, try a few alternatives before falling back to
	the top-most row of the window.  Use row_containing_pos.  (Bug#17047)

2014-03-26  Juanma Barranquero  <lekktu@gmail.com>

	* image.c (x_bitmap_height, x_bitmap_width) [HAVE_X_WINDOWS]:
	* sysdep.c (reset_sigio) [!DOS_NT]: Declare conditionally.

	* keyboard.c (read_decoded_event_from_main_queue): #ifdef out
	variables on Windows.

	* w32fns.c (Ffile_system_info): Use parenthesis in and/or expression.

	* w32.c (unsetenv): Remove unused var `retval'.
	(emacs_gnutls_pull): Remove unused vars `fdset' and `timeout'.

	* w32notify.c (watch_worker): Remove unnecesary var sleep_result.
	(start_watching): Remove unused var `thr'.

	* w32proc.c (sys_spawnve): Comment out unused vars `first', `last'.
	(find_child_console): Remove unnecesary var `thread_id'.

	* w32term.c (w32_read_socket): Comment out unused vars `row', `columns'.
	(x_focus_frame): #ifdef 0 unused variable `dpyinfo'.

2014-03-26  Glenn Morris  <rgm@gnu.org>

	* filelock.c (Flock_buffer): Doc tweak.

	* buffer.c (Frestore_buffer_modified_p, Fkill_buffer):
	* emacs.c (shut_down_emacs):
	* fileio.c (Finsert_file_contents, write_region):
	* filelock.c (top-level, syms_of_filelock):
	* insdel.c (prepare_to_modify_buffer_1):
	CLASH_DETECTION is always defined now.

2014-03-25  Eli Zaretskii  <eliz@gnu.org>

	* w32.c (w32_delayed_load): Call DisableThreadLibraryCalls on the
	DLL handle, to speed up thread startup.

2014-03-25  Paul Eggert  <eggert@cs.ucla.edu>

	Handle sigmask better with nested signal handlers  (Bug#15561).
	* atimer.c (sigmask_atimers): Remove.
	Remaining use rewritten to use body of this function.
	* atimer.c (block_atimers, unblock_atimers):
	* callproc.c (block_child_signal, unblock_child_signal):
	* sysdep.c (block_tty_out_signal, unblock_tty_out_signal):
	New arg OLDSET.  All callers changed.
	* atimer.c (block_atimers, unblock_atimers):
	* callproc.c (block_child_signal, unblock_child_signal):
	* keyboard.c (handle_interrupt):
	* sound.c (vox_configure, vox_close):
	Restore the old signal mask rather than unilaterally clearing bits
	from the mask, in case a handler is running within another
	handler.  All callers changed.
	* lisp.h, process.c, process.h, term.c:
	Adjust decls and callers to match new API.
	* sysdep.c (emacs_sigaction_init): Don't worry about masking SIGFPE;
	signal handlers aren't supposed to use floating point anyway.
	(handle_arith_signal): Unblock just SIGFPE rather than clearing mask.

2014-03-23  Daniel Colascione  <dancol@dancol.org>

	Split gc_sweep into discrete functions for legibility and better
	stack traces.

	* alloc.c (sweep_strings, sweep_vectors): Add NO_INLINE
	(sweep_vectors): Fix typo in comment.
	(sweep_conses, sweep_floats, sweep_intervals)
	(sweep_symbols, sweep_misc, sweep_buffers): New functions.
	(gc_sweep): Call new functions, to which existing functionality is
	moved.
	* fns.c (sweep_weak_hash_tables): Add NO_INLINE.

2014-03-23  Juanma Barranquero  <lekktu@gmail.com>

	* w32fns.c (Fw32_shell_execute): Declare `result' only on Cygwin.

2014-03-23  Daniel Colascione  <dancol@dancol.org>

	* xfns.c (create_frame_xic): Pass XNStatusAttributes to XCreateIC
	only if xic_style calls for it.  This change allows Emacs to work
	with ibus.  Also, don't leak resources if create_frame_xic fails,
	and stop caching xic_style across different displays.
	(supported_xim_styles): Make const.
	(best_xim_style): Remove first parameter: it's always just
	supported_xim_styles.  Change to look at supported_xim_styles
	directly.

2014-03-23  Daniel Colascione  <dancol@dancol.org>

	* term.c (init_tty): Rearrange condition for clarity; print
	appropriate diagnostic.

2014-03-23  Daniel Colascione  <dancol@dancol.org>

	* process.c (DATAGRAM_CONN_P): Don't underflow datagram_address
	array.  (ASAN caught.)

2014-03-22  Glenn Morris  <rgm@gnu.org>

	* callproc.c (init_callproc): In etc, look for NEWS rather than GNU.

2014-03-22  Daniel Colascione  <dancol@dancol.org>

	* process.c (conv_sockaddr_to_lisp): When extracting the string
	names of AF_LOCAL sockets, stop before reading uninitialized memory.

2014-03-21  YAMAMOTO Mitsuharu  <mituharu@math.s.chiba-u.ac.jp>

	Fix regression introduced by patch for Bug#10500.
	* xterm.c (x_draw_image_relief): Respect Vtool_bar_button_margin.
	* w32term.c (x_draw_image_relief): Likewise.

2014-03-21  Martin Rudalics  <rudalics@gmx.at>

	* w32fns.c (w32_wnd_proc): For WM_WINDOWPOSCHANGING don't
	constrain frame size in SW_SHOWMAXIMIZED case so we can truly
	maximize a frame for odd default fonts.

2014-03-21  Glenn Morris  <rgm@gnu.org>

	* minibuf.c (history-length): Increase default from 30 to 100.

2014-03-21  Daniel Colascione  <dancol@dancol.org>

	* xterm.c (x_bitmap_icon): Stop reading the icon bitmap from disk
	every time we switch to minibuffer.

	* alloc.c (lisp_align_malloc, allocate_string_data)
	(allocate_vectorlike): Allow mmap allocation of lisp objects.
	(pointers_fit_in_lispobj_p, mmap_lisp_allowed_p): New functions.

2014-03-21  Eli Zaretskii  <eliz@gnu.org>

	* w32fns.c (Fw32_shell_execute) [!CYGWIN]: Use ShellExecuteEx, to
	support more "verbs".

2014-03-21  Daniel Colascione  <dancol@dancol.org>

	Always prohibit dumping a dumped Emacs.

	* emacs.c (might_dump): New variable.
	(Fdump_emacs): Always prohibit dumping of dumped Emacs.
	* lisp.h (might_dump): Declare.
	* unexcw.c (unexec): Remove now-redundant multiple-dump detection code.

2014-03-20  Paul Eggert  <eggert@cs.ucla.edu>

	* doc.c (store_function_docstring): Fix pointer signedness mismatch.

2014-03-20  Stefan Monnier  <monnier@iro.umontreal.ca>

	* doc.c (store_function_docstring): Warn when we don't know where to
	put a docstring.
	(Fsubstitute_command_keys): Don't advertise the fact that
	text-properties are dropped, since we think it's a bug that we'll fix
	in 24.5.

	* frame.h (SET_FRAME_VISIBLE): Keep frame_garbaged up to date.
	* xterm.c (handle_one_xevent) <MapNotify>: Don't garbage the frame.
	* frame.c (frame_garbaged): Make "docstring" more precise.

2014-03-20  Glenn Morris  <rgm@gnu.org>

	* charset.c (init_charset): When we cannot find the charsets directory,
	mention if EMACSDATA is set.

2014-03-19  Paul Eggert  <eggert@cs.ucla.edu>

	* fns.c (Frandom): Fix rare bug where the result isn't random.

	Fix porting inconsistency about rounding to even.
	* floatfns.c (emacs_rint) [!HAVE_RINT]: Round to even.
	This way, the unusual !HAVE_RINT case acts like the usual
	HAVE_RINT case, and we can fix the documentation accordingly.

2014-03-19  Eli Zaretskii  <eliz@gnu.org>

	* w32fns.c (reset_modifiers): Zero out keystate[] before using it.
	(w32_wnd_proc): Initialize the dwHoverTime member of
	TRACKMOUSEEVENT structure.

2014-03-17  Teodor Zlatanov  <tzz@lifelogs.com>

	* gnutls.c (Fgnutls_boot): Fix case of :verify-error = t.

2014-03-16  Eli Zaretskii  <eliz@gnu.org>

	* search.c (find_newline): Speed up the function when using the
	newline cache, by halving the number of calls to
	region_cache_forward and region_cache_backward.  (Bug#16830)

2014-03-15  Juanma Barranquero  <lekktu@gmail.com>

	* buffer.c (Fset_buffer): Document return value (bug#17015).

2014-03-14  Martin Rudalics  <rudalics@gmx.at>

	* w32term.c (x_set_window_size): When frame-resize-pixelwise is
	nil, always resize character wise to avoid potential loss of the
	mode line (Bug#16923 related).

2014-03-12  Martin Rudalics  <rudalics@gmx.at>

	* frame.c (x_set_frame_parameters): Always calculate new sizes
	pixelwise to avoid potential loss when rounding.

2014-03-11  Dmitry Antipov  <dmantipov@yandex.ru>

	* xfns.c (x_set_mouse_color): Recolor vertical_drag_cursor.
	* xterm.c (x_free_frame_resources): Free all allocated cursors.

2014-03-10  Eli Zaretskii  <eliz@gnu.org>

	* w32.c (fstatat): Don't add an extra slash if the argument ends
	with a slash: this fails the subsequent call to stat_worker on
	Windows 9X.  Reported by oslsachem <oslsachem@gmail.com>.

2014-03-09  Martin Rudalics  <rudalics@gmx.at>

	* xdisp.c (Fwindow_text_pixel_size): Adjust doc-string.

2014-03-08  Jan Djärv  <jan.h.d@swipnet.se>

	* nsterm.h (MAC_OS_X_VERSION_10_9): Add.

	* nsterm.m (constrainFrameRect:toScreen:): Constrain normally
	when frame is only on one screen (Bug#14713).

2014-03-08  Eli Zaretskii  <eliz@gnu.org>

	* xdisp.c (move_it_in_display_line_to): If word-wrap is ON, and
	there's a valid wrap point in the display line, the last glyph
	cannot "just barely fit" on this row, because display_line doesn't
	let it.  Instead, proceed as if the last glyph didn't fit, so that
	we eventually back up the iterator to the wrap point.  This avoids
	delusional behavior of move_it_to, whereby it proceeds to the next
	display line, but sets current_x to zero for all the glyphs that
	without word-wrap would fit on the previous display line.
	One result was that visual-order cursor movement behaved erratically
	under word-wrap.
	(Fmove_point_visually): Add code to find the x coordinate of the
	last character before wrap point, under word-wrap on a TTY.

2014-03-07  Eli Zaretskii  <eliz@gnu.org>

	* xdisp.c (Fmove_point_visually): When under word-wrap, accept
	also return value of MOVE_POS_MATCH_OR_ZV from
	move_it_in_display_line_to, when moving from beginning of line to
	point's position.  (Bug#16961)

2014-03-07  Martin Rudalics  <rudalics@gmx.at>

	* buffer.c (Vbuffer_list_update_hook): Doc-string fix.
	* window.c (Fselect_window): Explain NORECORD and
	`buffer-list-update-hook' in doc-string.

2014-03-06  Martin Rudalics  <rudalics@gmx.at>

	* window.c (Fother_window_for_scrolling): Check that
	Vother_window_scroll_buffer is a buffer.

2014-03-06  Dmitry Antipov  <dmantipov@yandex.ru>

	* xterm.c (xim_initialize): Always pass a copy of resource name
	to XRegisterIMInstantiateCallback and eassert whether return
	value is True.  Passing copy is important because Xlib doesn't
	make its own copy and resource name argument usually points to
	SSDATA (Vx_resource_name), which may be changed from Lisp.
	(xim_close_display): For XUnregisterIMInstantiateCallback,
	always eassert return value and pass exactly the same values
	as were used for XRegisterIMInstantiateCallback.
	Otherwise XUnregisterIMInstantiateCallback will always fail.  See Xlib
	sources to check why if you are interested.

2014-03-05  Martin Rudalics  <rudalics@gmx.at>

	* dispnew.c (change_frame_size_1): Add new_lines instead of
	new_height, the latter may be still zero if passed as such.
	* window.c (Fwindow_pixel_height): Mention bottom divider in
	doc-string.

2014-03-05  Paul Eggert  <eggert@cs.ucla.edu>

	Fix "resource temporarily unavailable" with xgselect
	(Bug#16925).
	* xgselect.c: Include <stdbool.h>.
	(xg_select) [!USE_GTK]: Don't lose track of errno.

	Fix minor --enable-gcc-warnings issues.
	* widget.c (update_various_frame_slots, EmacsFrameResize):
	Avoid unused locals.  Prefer 'if' to '#if' when either will do.

2014-03-04  Ken Brown  <kbrown@cornell.edu>

	* gmalloc.c (aligned_alloc): Clarify the code by making `adj'
	represent the actual adjustment needed for alignment.

2014-03-04  Eli Zaretskii  <eliz@gnu.org>

	* gmalloc.c (aligned_alloc): Don't allocate more memory than
	needed, and don't reallocate if the initial allocation already
	fits the bill.  Suggested by Ken Brown <kbrown@cornell.edu>.

2014-03-04  YAMAMOTO Mitsuharu  <mituharu@math.s.chiba-u.ac.jp>

	* xterm.c (x_draw_stretch_glyph_string): Reset clipping.
	(Bug#16932)

2014-03-04  Michal Nazarewicz  <mina86@mina86.com>

	* cmds.c (delete-char): Update docstring pointing out that the
	function ignores `delete-active-region' and `overwrite-mode'.

2014-03-03  Eli Zaretskii  <eliz@gnu.org>

	* font.c (Fframe_font_cache): Fix last change.  (Bug#16930)

	* gmalloc.c (aligned_alloc): Fix adjustment of size of the
	allocated buffer due to alignment.
	(freehook): If the block to be freed was allocated by
	'aligned_alloc', find its real pointer before calling 'free'.
	(Bug#16901)
	(mabort) [emacs]: Call 'emacs_abort', not 'abort', to provide a
	backtrace.

2014-03-03  Dmitry Antipov  <dmantipov@yandex.ru>

	* font.c (toplevel): Adjust comment about font cache layout.
	(font_clear_cache): Fix to match real font cache layout.
	Suggested by <namespace_collision@yahoo.com> in Bug#16069.
	(Fframe_font_cache) [FONT_DEBUG]: New function.
	(syms_of_font) [FONT_DEBUG]: Defsubr it.

	Avoid crashes when X fonts are erroneously freed on reused X
	'Display *' connection data (Bug#16069).  Note that X font
	resources still may be leaked, but currently there is no way
	to completely avoid it.
	* xterm.h (struct x_display_info): New member x_id.  Add comments.
	* xterm.c (x_display_id): New variable.
	(x_term_init): Assign identifier to each opened X connection.
	* xfont.c (struct xfont): New member x_display_id.
	(xfont_open): Initialize it with frame's display id.
	(xfont_close): Check whether font's display id matches the one
	recorded for the given display.  Adjust comment.
	* xftfont.c (struct xftfont_info):
	(xftfont_open, xftfont_close): Exactly as above with xfont stuff.

2014-03-01  Martin Rudalics  <rudalics@gmx.at>

	Consider Vother_window_scroll_buffer valid iff it's a live buffer.
	* window.c (Fother_window_for_scrolling): Don't try to scroll a
	killed Vother_window_scroll_buffer.
	(Vother_window_scroll_buffer): Fix doc-string accordingly.

2014-03-01  Eli Zaretskii  <eliz@gnu.org>

	* fileio.c (Fexpand_file_name) [WINDOWSNT]: Don't treat file names
	that start with more than 2 slashes as UNCs.  (Bug#16751)

2014-02-28  Paul Eggert  <eggert@penguin.cs.ucla.edu>

	Fix a few crashes and leaks when cloning C strings.
	* alloc.c, lisp.h (dupstring): New function.
	* gtkutil.c (xg_get_font):
	* term.c (tty_default_color_capabilities):
	* xsettings.c (store_monospaced_changed)
	(store_font_name_changed, parse_settings)
	(read_and_apply_settings, init_gsettings, init_gconf): Use it.
	This avoids some unlikely crashes due to accessing freed storage,
	and avoids some minor memory leaks in the more-typical case.

2014-02-28  Martin Rudalics  <rudalics@gmx.at>

	* xdisp.c (note_mode_line_or_margin_highlight): Don't show drag
	cursor when modeline can't be dragged (Bug#16647).

2014-02-28  Glenn Morris  <rgm@gnu.org>

	* doc.c (Fsnarf_documentation): Snarf not-yet-bound variables
	from custom-delayed-init-variables.  (Bug#11565)

2014-02-27  Martin Rudalics  <rudalics@gmx.at>

	More fixes for mouse glyph calculations (Bug#16647).
	* window.c (coordinates_in_window): In intersection of
	horizontal and vertical window dividers prefer the horizontal
	one.  Add some extra parens to last fix.
	(window_relative_x_coord): Return x-coordinate for header and
	mode line too.
	* xdisp.c (remember_mouse_glyph): In text area don't extend
	glyph into mode line to show the vertical drag cursor there
	immediately.  Subdivide mouse glyphs in right fringes to show a
	horizontal drag cursor as soon as we enter the "grabbable width"
	portion.  Handle vertical border case separately.  Do not
	subdivide window divider areas.
	(note_mouse_highlight): On bottom divider of bottommost windows
	show vertical drag cursor only when the minibuffer window can be
	resized.

2014-02-27  Eli Zaretskii  <eliz@gnu.org>

	* xdisp.c (pop_it): Restore the it->face_box_p flag which could be
	reset by the face of the object just displayed.  See also bug#76.
	(get_next_display_element): If the string came from a display
	property, examine the box face attribute at it->position, not at
	it->current.pos, since the latter was not updated yet.  (Bug#16870)
	(handle_face_prop): Improve commentary.

2014-02-27  Michael Albinus  <michael.albinus@gmx.de>

	* dbusbind.c (Fdbus__init_bus, Qdbus__init_bus, Sdbus__init_bus):
	Rename from Fdbus_init_bus_1, Qdbus_init_bus_1, Sdbus_init_bus_1.

2014-02-26  Martin Rudalics  <rudalics@gmx.at>

	Fixes around Bug#16647.
	* xdisp.c (remember_mouse_glyph): Handle ON_RIGHT_DIVIDER and
	ON_BOTTOM_DIVIDER cases.
	* window.c (coordinates_in_window): Return ON_VERTICAL_BORDER
	only if the window has no right divider.
	(Fcoordinates_in_window_p): Fix doc-string.

2014-02-25  Juanma Barranquero  <lekktu@gmail.com>

	* lread.c (Funintern): Fix doc to match advertised calling convention.

2014-02-24  Daniel Colascione  <dancol@dancol.org>

	* keyboard.c (read_char): Close race that resulted in lost events.

2014-02-22  Glenn Morris  <rgm@gnu.org>

	* frame.c (frame-alpha-lower-limit, frame-resize-pixelwise):
	* window.c (window-resize-pixelwise): Doc fixes.

	* process.c (Finternal_default_process_filter)
	(Finternal_default_process_sentinel): Doc tweaks.

2014-02-21  Glenn Morris  <rgm@gnu.org>

	* process.c (Fprocess_buffer, Faccept_process_output)
	(Finternal_default_process_filter, Finternal_default_process_sentinel):
	Doc fixes.

2014-02-21  Martin Rudalics  <rudalics@gmx.at>

	* window.c (Fwindow_scroll_bar_width): New function.

2014-02-21  Paul Eggert  <eggert@cs.ucla.edu>

	Pacify GCC when configuring with --enable-gcc-warnings.
	* xdisp.c (move_it_in_display_line_to) [lint]:
	Initialize recently-added local.

2014-02-21  Daniel Colascione  <dancol@dancol.org>

	* dbusbind.c: Rename dbus-init-bus to dbus-init-bus-1.

2014-02-20  Eli Zaretskii  <eliz@gnu.org>

	* xdisp.c (init_iterator): Don't dereference a bogus face
	pointer.  (Bug#16819)
	(try_cursor_movement): Don't use cursor position if
	set_cursor_from_row failed to compute it.  This avoids assertion
	violations in MATRIX_ROW.
	(move_it_in_display_line_to): Save the iterator state in ppos_it
	only once per call.  Reimplement the method used to return to the
	best candidate position if all the positions found in display line
	are beyond TO_CHARPOS.  This cuts down the number of calls to
	bidi_shelve_cache, which moves a lot of stuff when lines are long
	and include bidirectional text.  (Bug#15555)

2014-02-20  Glenn Morris  <rgm@gnu.org>

	* data.c (Fdefalias): Doc fix.

2014-02-19  Eli Zaretskii  <eliz@gnu.org>

	* xdisp.c (display_line): Fix horizontal scrolling of large images
	when fringes are turned off.  This comes at a price of not
	displaying the truncation/continuation glyphs in this case.
	(Bug#16806)

	* image.c (x_create_x_image_and_pixmap) [HAVE_NTGUI]: If
	CreateDIBSection returns an error indication, zero out *ximg after
	destroying the image.  This avoids crashes in memory allocations
	due to the fact that some of the callers also call
	x_destroy_x_image, which will attempt to free an already free'd
	block of memory.

2014-02-18  Martin Rudalics  <rudalics@gmx.at>

	* widget.c (update_various_frame_slots): Don't set
	FRAME_PIXEL_HEIGHT and FRAME_PIXEL_WIDTH here (Bug#16736).

2014-02-18  Michael Albinus  <michael.albinus@gmx.de>

	* dbusbind.c (xd_close_bus): Apply proper check on busobj.

2014-02-17  Paul Eggert  <eggert@cs.ucla.edu>

	temacs --daemon fix (Bug#16599).
	* emacs.c (main): Initialize daemon_pipe[1] here ...
	(syms_of_emacs): ... instead of here.

2014-02-16  Anders Lindgern  <andlind@gmail.com>

	* nsterm.m (keyDown:): Check for normal key even if NSNumericPadKeyMask
	is set (Bug#16505).

2014-02-16  Daniel Colascione  <dancol@dancol.org>

	* dbusbind.c (xd_lisp_dbus_to_dbus): New function.
	(xd_get_connection_address): Use it.
	(xd_close_bus): Use xd_lisp_dbus_to_dbus to instead of
	xd_get_connection_address because the latter signals if the bus
	we're trying to close is already disconnected.

2014-02-13  Eli Zaretskii  <eliz@gnu.org>

	* w32proc.c (start_timer_thread): Pass a non-NULL pointer as last
	argument to CreateThread.  This avoids segfaults on Windows 9X.
	Reported by oslsachem <oslsachem@gmail.com>.

2014-02-13  Paul Eggert  <eggert@cs.ucla.edu>

	Fix subspace record bug on HP-UX 10.20 (Bug#16717).
	* unexhp9k800.c (unexec_error): New function, to simplify the code.
	(check_lseek): New function, to report lseek errors.
	(save_data_space, update_file_ptrs, read_header, write_header)
	(copy_file, copy_rest, unexec): Use these news functions.
	(update_file_ptrs): Don't assume wraparound behavior when
	converting a large size_t value to off_t.

2014-02-13  Dmitry Antipov  <dmantipov@yandex.ru>

	* composite.c (fill_gstring_header): Pass positions as C integers
	and move parameters checking to...
	(Fcomposition_get_gstring): ...this function.  Handle case when
	buffer positions are in reversed order and avoid crash (Bug#16739).
	Adjust docstring.
	* buffer.c (validate_region): Mention current buffer in error message.

2014-02-12  Marcus Karlsson  <mk@acc.umu.se>  (tiny change)

	* image.c (pbm_load): Set to NO_PIXMAP on error (Bug#16683).

2014-02-12  Lars Ingebrigtsen  <larsi@gnus.org>

	* buffer.c (syms_of_buffer): Doc clarification (bug#9981).

2014-02-11  Glenn Morris  <rgm@gnu.org>

	* nsfns.m (ns_display_info_for_name, Fx_open_connection):
	Replace refs to "OpenStep" in messages.

2014-02-10  Paul Eggert  <eggert@cs.ucla.edu>

	Avoid "." at end of error diagnostics.
	* cmds.c (Fself_insert_command): Reword and avoid "." at end.
	* font.c (Ffont_at):
	* nsfns.m (ns_display_info_for_name):
	* nsselect.m (Fx_own_selection_internal):
	* nsterm.m (performDragOperation:):
	Remove "." from end of diagnostic.

2014-02-10  Lars Ingebrigtsen  <larsi@gnus.org>

	* fns.c (Fmaphash): Say what `maphash' returns, since it may be
	unintuitive (bug#15824).
	(Fyes_or_no_p): Doc fix (bug#15456).

2014-02-10  Dmitry Antipov  <dmantipov@yandex.ru>

	* cmds.c (Fself_insert_command): Respect the width of EMACS_INT
	and avoid warning.
	* eval.c (call_debugger): When exiting the debugger, do not allow
	max_specpdl_size less than actual binding depth (Bug#16603).
	(syms_of_eval): Adjust docstring.

2014-02-09  Lars Ingebrigtsen  <larsi@gnus.org>

	* cmds.c (Fself_insert_command): Output a clearer error message on
	negative repetitions (bug#9476).

	* macros.c (Fexecute_kbd_macro): Doc fix (bug#14206).

2014-02-08  Lars Ingebrigtsen  <larsi@gnus.org>

	* syntax.c (Fskip_syntax_backward): Doc clarification (bug#15115).

	* minibuf.c (Fread_string): Doc clarification (bug#15422).

	* buffer.c (Fmake_overlay): Doc clarification (bug#15489).

2014-02-08  Juanma Barranquero  <lekktu@gmail.com>

	* keyboard.c (Frecursive_edit): Fix typo in docstring.

2014-02-08  Lars Ingebrigtsen  <larsi@gnus.org>

	* xdisp.c (syms_of_xdisp): Doc clarification (bug#15657).

	* keyboard.c (Frecursive_edit): Say more precicely how throwing
	`exit' works (bug#15865).

2014-02-07  Martin Rudalics  <rudalics@gmx.at>

	Constrain window box/body sizes and margin widths (Bug#16649).
	* xdisp.c (window_box_width): Don't return less than zero.
	(window_box_left_offset, window_box_right_offset): Don't return
	more than the window's pixel width.
	* window.c (window_body_height, window_body_width): Don't return
	negative value.
	(window_resize_apply): Adjust margin width, if necessary.

2014-02-07  Glenn Morris  <rgm@gnu.org>

	* nsterm.m (syms_of_nsterm): Doc fix.

2014-02-06  Eli Zaretskii  <eliz@gnu.org>

	* w32.c (pMultiByteToWideChar, pWideCharToMultiByte):
	New variables: pointers through which to call the respective APIs.
	(filename_to_utf16, filename_from_utf16, filename_to_ansi)
	(filename_from_ansi, sys_link, check_windows_init_file):
	Call MultiByteToWideChar and WideCharToMultiByte through pointers.
	This is required on Windows 9X, where we dynamically load
	UNICOWS.DLL which has their non-stub implementations.
	(maybe_load_unicows_dll): Assign addresses to these 2 function
	pointers after loading UNICOWS.DLL.

	* w32fns.c (Fx_file_dialog, Fw32_shell_execute) [!CYGWIN]: Call
	MultiByteToWideChar and WideCharToMultiByte through function
	pointers.

	* w32.h (pMultiByteToWideChar, pWideCharToMultiByte):
	New declarations.

2014-02-06  Jan Djärv  <jan.h.d@swipnet.se>

	* nsterm.m (toggleFullScreen:): Hide menubar on secondary monitor
	for OSX >= 10.9 if separate spaces are used.
	(toggleFullScreen:): Use screen of w instead of fw (Bug#16659).

2014-02-06  Glenn Morris  <rgm@gnu.org>

	* buffer.c (cache-long-scans): Doc fix.

2014-02-05  Eli Zaretskii  <eliz@gnu.org>

	* w32fns.c (Fw32_shell_execute): Doc fix.

2014-02-05  Bastien Guerry  <bzg@gnu.org>

	* syntax.c (Fforward_word): Call Fconstrain_to_field with
	ESCAPE-FROM-EDGE set to `nil' (Bug#16453).

2014-02-05  Martin Rudalics  <rudalics@gmx.at>

	* fringe.c (draw_fringe_bitmap_1): Don't draw a fringe if it's
	outside the window (Bug#16649).

	* xdisp.c (note_mouse_highlight): When entering a margin area show
	a non-text cursor (Bug#16647).

2014-02-04  Paul Eggert  <eggert@cs.ucla.edu>

	* menu.c (Fx_popup_dialog): Remove label 'dialog_via_menu'.
	It prompted a compile-time diagnostic on GNU/Linux.
	Simplify to remove the need for the label.

2014-02-04  Eli Zaretskii  <eliz@gnu.org>

	* w32menu.c (w32_popup_dialog): Don't condition the whole function
	on HAVE_DIALOGS.  If the dialog is "simple", pop up a message box
	to show it; otherwise return 'unsupported--w32-dialog' to signal
	to the caller that emulation with menus is necessary.
	This resurrects code inadvertently deleted by the 2013-10-08 commit.
	(Bug#16636)
	(syms_of_w32menu): DEFSYM Qunsupported__w32_dialog.

	* w32term.h (w32_popup_dialog): Prototype is no longer conditioned
	by HAVE_DIALOGS.

	* menu.c (Fx_popup_dialog): Don't condition the call to
	w32_popup_dialog on HAVE_DIALOGS.  If w32_popup_dialog returns a
	special symbol 'unsupported--w32-dialog', emulate the dialog with
	a menu by calling x-popup-menu.

	* menu.h (Qunsupported__w32_dialog): New extern variable.

2014-02-04  Michael Albinus  <michael.albinus@gmx.de>

	* keyboard.c (kbd_buffer_get_event): Read file notification events
	also in batch mode.

	* xgselect.c (xg_select): Read glib events in any case, even if
	there are no file descriptors to watch for.  (Bug#16519)

2014-02-03  Martin Rudalics  <rudalics@gmx.at>

	* dispextern.h (face_id): Add WINDOW_DIVIDER_FIRST_PIXEL_FACE_ID
	and WINDOW_DIVIDER_LAST_PIXEL_FACE_ID.
	* w32term.c (w32_draw_window_divider): Handle first and last
	pixels specially.
	* w32term.h (w32_fill_area_abs): New function.
	* xdisp.c (x_draw_right_divider): Don't draw over bottom
	divider.
	* xfaces.c (realize_basic_faces): Handle new face ids.
	* xfns.c (Fx_create_frame): Call x_default_parameter for right
	and bottom divider width.
	* xterm.c (x_draw_window_divider): Handle first and last pixels
	specially.

2014-02-03  Dmitry Antipov  <dmantipov@yandex.ru>

	* print.c (Fexternal_debugging_output): Add cast to pacify
	--enable-gcc-warnings.
	* eval.c (call_debugger): Grow specpdl if the debugger was
	entered due to specpdl overflow (Bug#16603) and allow more
	specpdl space for the debugger itself.

2014-02-02  Martin Rudalics  <rudalics@gmx.at>

	* w32fns.c (Fx_create_frame): Process frame alpha earlier.
	(Bug#16619)

2014-02-01  Eli Zaretskii  <eliz@gnu.org>

	* w32fns.c (Ffile_system_info): Use WINAPI in the function
	pointers that get the address of GetDiskFreeSpaceEx.  (Bug#16615)

	* print.c (Fexternal_debugging_output): If the argument character
	is non-ASCII, encode it with the current locale's encoding before
	writing the result to the terminal.  (Bug#16448)

	* w32fns.c (Fw32_shell_execute): Don't call file-exists-p for
	DOCUMENT that is a "remote" file name, i.e. a file-handler exists
	for it.  (Bug#16558)

2014-01-30  Andreas Schwab  <schwab@linux-m68k.org>

	* process.c (create_process): Reset SIGPROF handler in the child.
	* callproc.c (call_process): Likewise.

2014-01-29  Paul Eggert  <eggert@cs.ucla.edu>

	* xmenu.c (create_and_show_popup_menu): Port comment to C89.

2014-01-29  Eli Zaretskii  <eliz@gnu.org>

	* .gdbinit (xprintstr, xprintbytestr): Don't use repetition count
	of zero to print strings, GDB doesn't like it.

	* print.c (print_object): Use FETCH_STRING_CHAR_ADVANCE, not
	STRING_CHAR_AND_LENGTH, so that if the string is relocated by GC,
	we still use correct addresses.  (Bug#16576)

2014-01-27  K. Handa  <handa@gnu.org>

	Fix bug#16286 by a different method from 2014-01-26T00:32:30Z!eggert@cs.ucla.edu,
	to preserve the code detection behavior of 24.3.
	* coding.h (struct coding_system): New member detected_utf8_bytes.
	* coding.c (detect_coding_utf_8): Set coding->detected_utf8_bytes.
	(decode_coding_gap): Use short cut for UTF-8 file reading only
	when coding->detected_utf8_bytes equals to coding->src_bytes.
	* fileio.c (Finsert_file_contents): Cancel the previous change.

2014-01-29  Martin Rudalics  <rudalics@gmx.at>

	* w32fns.c (x_set_tool_bar_lines): Don't clear area on frames
	that are not visible.

2014-01-29  Jan Djärv  <jan.h.d@swipnet.se>

	* xmenu.c (create_and_show_popup_menu): Handle case when no key
	is grabbed (Bug#16565).

2014-01-28  Martin Rudalics  <rudalics@gmx.at>

	* xdisp.c (last_max_ascent): Re-remove after erroneously
	reintroducing it on 2013-11-30 and abolishing Dmitry's removal
	from 2013-03-29.
	(move_it_to): Re-remove reference to last_max_ascent.
	(Fwindow_text_pixel_size): Add iterator's max_ascent and
	max_descent here instead of calling line_bottom_y.
	Fix doc-string.

2014-01-28  Dmitry Antipov  <dmantipov@yandex.ru>

	* terminal.c (initial_free_frame_resources): New function.
	(init_initial_terminal): Install new hook to free face cache
	on initial frame and avoid memory leak.  For details, see
	<http://lists.gnu.org/archive/html/emacs-devel/2014-01/msg01974.html>.
	* xfaces.c (free_frame_faces): Adjust comment.

2014-01-26  Paul Eggert  <eggert@cs.ucla.edu>

	* data.c (Fstring_to_number): Document results if unparsable
	(Bug#16551).

2014-01-26  Jan Djärv  <jan.h.d@swipnet.se>

	* xterm.c (x_focus_changed): Check for non-X terminal-frame (Bug#16540)

2014-01-26  Paul Eggert  <eggert@cs.ucla.edu>

	When decoding, prefer ptrdiff_t to int for buffer positions etc.
	* coding.c (detect_coding_utf_8, emacs_mule_char)
	(detect_coding_iso_2022, encode_coding_iso_2022, check_ascii)
	(check_utf_8, decode_coding):
	* coding.h (struct coding_system.errors):
	Use ptrdiff_t, not int, for integer values derived from buffer and
	string positions.

	Fix crash with insert-file-contents and misdecoded text (Bug#16286).
	* fileio.c (Finsert_file_contents): Set CODING_MODE_LAST_BLOCK
	before invoking decode_coding_gap, since there's just one block.

2014-01-25  Martin Rudalics  <rudalics@gmx.at>

	Fix handling of face attributes in Fx_create_frame (Bug#16529).
	* w32fns.c (Fx_create_frame): Don't inhibit running Lisp code
	too early.  Again run change_frame_size before assigning menu-
	and tool-bar-lines.

2014-01-25  Fabrice Popineau  <fabrice.popineau@gmail.com>

	* w32term.c (w32_read_socket): When the WM_DISPLAYCHANGE message
	arrives, call x_check_fullscreen, in case the new display has a
	different resolution.  (Bug#16517)

2014-01-25  Eli Zaretskii  <eliz@gnu.org>

	* term.c (read_menu_input): If the selected frame changes, exit
	the menu.
	(tty_menu_show): If the selected frame changes while we displayed
	a menu, throw to top level.  (Bug#16479)

2014-01-25  Stefan Monnier  <monnier@iro.umontreal.ca>

	* eval.c (Fsignal): Fix `debug' handling to match 2013-10-03 change.

2014-01-24  Paul Eggert  <eggert@cs.ucla.edu>

	Fix bool-vector-count-population bug on MinGW64 (Bug#16535).
	* data.c (count_one_bits_word): Fix bug (negated comparison)
	when BITS_PER_ULL < BITS_PER_BITS_WORD.

2014-01-24  Dmitry Antipov  <dmantipov@yandex.ru>

	* xdisp.c (reseat_1, Fcurrent_bidi_paragraph_direction):
	Avoid undefined behavior by initializing display property bit of a
	string processed by the bidirectional iterator.  For details, see
	<http://lists.gnu.org/archive/html/emacs-devel/2014-01/msg01920.html>.

2014-01-23  Paul Eggert  <eggert@cs.ucla.edu>

	Minor cleanup of previous change.
	* image.c (imagemagick_error, Fimagemagick_types):
	Omit some recently-introduced and unnecessary casts and assignments.

2014-01-23  Dmitry Antipov  <dmantipov@yandex.ru>

	Fix two memory leaks discovered with Valgrind.
	* ftfont.c (ftfont_list) [HAVE_LIBOTF]: Call OTF_close.
	* image.c (Fimagemagick_types): Call MagickRelinquishMemory.

2014-01-22  Martin Rudalics  <rudalics@gmx.at>

	Fixes in window size functions around Bug#16430 and Bug#16470.
	* window.c (Fwindow_pixel_width, Fwindow_pixel_height)
	(Fwindow_mode_line_height, Fwindow_header_line_height)
	(Fwindow_right_divider_width, Fwindow_bottom_divider_width):
	Minor doc-string adjustments.
	(Fwindow_total_height, Fwindow_total_width): New argument ROUND.
	Rewrite doc-strings.
	(window_body_height, window_body_width): Do not count partially
	visible lines/columns when PIXELWISE is nil (Bug#16470).
	(Qfloor, Qceiling): New symbols.

2014-01-21  Eli Zaretskii  <eliz@gnu.org>

	* w32fns.c (unwind_create_frame): Avoid crashing inside assertion
	when the image cache is not yet allocated.  (Bug#16509)

2014-01-21  Dmitry Antipov  <dmantipov@yandex.ru>

	* buffer.c (Fkill_buffer): When killing an indirect buffer,
	re-attach intervals to its base buffer (Bug#16502).
	* intervals.c (set_interval_object): Move from here...
	* intervals.h (set_interval_object): ... to here.  Fix comments.

2014-01-20  Paul Eggert  <eggert@cs.ucla.edu>

	Avoid undefined behavior by initializing buffer redisplay bit.
	Problem reported by Dmitry Antipov in
	<http://lists.gnu.org/archive/html/emacs-devel/2014-01/msg01756.html>.
	* buffer.c (Fget_buffer_create): Initialize redisplay bit.

	Revert some of the CANNOT_DUMP fix (Bug#16494).
	* lread.c (init_lread): Fix typo: NILP, not !NILP.

2014-01-19  Eli Zaretskii  <eliz@gnu.org>

	* w32font.c (w32_load_unicows_or_gdi32, get_outline_metrics_w)
	(get_text_metrics_w, get_glyph_outline_w, get_char_width_32_w)
	[!WINDOWSNT]: These functions are no longer compiled on Cygwin;
	they are replaced by macros that expand into direct calls to the
	corresponding functions from GDI32.DLL.
	(globals_of_w32font) [WINDOWSNT]: Don't initialize g_b_* static
	variables in the Cygwin build, they are unused.

2014-01-19  K. Handa  <handa@gnu.org>

	* composite.c (composition_update_it): Fix previous change.

2014-01-18  Eli Zaretskii  <eliz@gnu.org>

	Fix file name handling on MS-Windows 9X.
	* w32.c (maybe_load_unicows_dll): New function.

	* emacs.c (main) [WINDOWSNT]: Call maybe_load_unicows_dll early
	on, to make sure we can convert file names to and from UTF-8 on
	Windows 9X.  This fixes a failure to start up because Emacs cannot
	find term/w32-win.el.  Reported by oslsachem <oslsachem@gmail.com>.

	* w32font.c [WINDOWSNT]: Include w32.h.
	(w32_load_unicows_or_gdi32): Call maybe_load_unicows_dll, instead
	of implementing the same stuff.
	Remove now unused g_b_init_is_windows_9x.

	* w32.h (maybe_load_unicows_dll): Add prototype.

2014-01-17  Eli Zaretskii  <eliz@gnu.org>

	* menu.c (Fx_popup_menu): When invoking tty_menu_show, temporarily
	switch to single keyboard.  Prevents daemon crashes when a new
	client connects while we show a TTY menu in an existing client.
	(Bug#16479)

2014-01-14  Paul Eggert  <eggert@cs.ucla.edu>

	Fix MinGW64 porting problem with _setjmp.
	Reported by Eli Zaretskii in:
	http://lists.gnu.org/archive/html/emacs-devel/2014-01/msg01297.html
	* image.c (FAST_SETJMP, FAST_LONGJMP): New macros, replacing
	the old _setjmp and _longjmp.  All uses changed.

2014-01-13  Daniel Colascione  <dancol@dancol.org>

	* textprop.c (Fremove_list_of_text_properties):
	Correctly handle reaching the end of the interval tree. (Bug#15344)

2014-01-13  Martin Rudalics  <rudalics@gmx.at>

	* xdisp.c (resize_mini_window): Round height to a multiple of
	frame's line height.  Fix bug in calculation of window start
	position (Bug#16424).

2014-01-13  Jan Djärv  <jan.h.d@swipnet.se>

	* macfont.m: Include termchar.h.
	(CG_SET_FILL_COLOR_WITH_FACE_FOREGROUND)
	(CG_SET_FILL_COLOR_WITH_FACE_BACKGROUND)
	(CG_SET_STROKE_COLOR_WITH_FACE_FOREGROUND): Modify from
	*_WITH_GC_* to take face and f as parameters.
	(macfont_draw): Check for DRAW_MOUSE_FACE and set face accordingly.
	Use *_WITH_FACE_*, and pass face as parameter (Bug#16425).

2014-01-13  Daniel Colascione  <dancol@dancol.org>

	Fix menu item updating in the presence of the Unity global menu
	GTK+ module.

	* gtkutil.h (xg_have_tear_offs): Add frame parameter
	* gtkutil.c (xg_have_tear_offs): Count the global menu as a
	tear-off.
	(xg_update_menubar, xg_update_menu_item): Call g_object_notify when
	updating menus; explain why.
	(xg_update_frame_menubar): Remove the 23px hack: I can't repro the
	problem it's supposed to solve and it interferes with detecting
	the presence of a global menu.
	* xmenu.c (set_frame_menubar): Call xg_have_tear_offs with new
	parameter.

2014-01-11  K. Handa  <handa@gnu.org>

	* composite.c (composition_update_it): Fix indexing of
	LGSTRING_CHAR (Bug#15984).

2014-01-11  Fabrice Popineau  <fabrice.popineau@gmail.com>

	* unexw32.c (_start) [__MINGW64__]: Define to __start.

2014-01-11  Eli Zaretskii  <eliz@gnu.org>

	* xdisp.c (try_window_id): Don't use this function's optimizations
	if overlays in the buffer displayed by the window have changed
	since last redisplay.  (Bug#16347)
	(message_dolog): Fix indentation.

2014-01-11  Martin Rudalics  <rudalics@gmx.at>

	* frame.c (frame_resize_pixelwise): Fix doc-string.

2014-01-10  Martin Rudalics  <rudalics@gmx.at>

	Fix handling of internal borders (Bug#16348).
	* dispnew.c (adjust_frame_glyphs_for_window_redisplay):
	Remove internal border width from pixel width of windows.
	(change_frame_size_1): Don't return early when frame's pixel
	size changes - we still have to record the new sizes in the
	frame structure.
	* w32fns.c (x_set_tool_bar_lines): Clear internal border width
	also when toolbar gets larger.
	* window.c (check_frame_size): Include internal_border_width in
	check.
	* xdisp.c (Ftool_bar_height): Fix doc-string typo.
	* xfns.c (x_set_menu_bar_lines, x_set_tool_bar_lines):
	In non-toolkit/non-GTK version clear internal border.
	* xterm.c (x_clear_under_internal_border): New function for
	non-toolkit/non-GTK version.
	(x_after_update_window_line): In non-toolkit/non-GTK version
	don't do that.
	(handle_one_xevent, x_set_window_size):
	Call x_clear_under_internal_border in non-toolkit/non-GTK version.
	* xterm.h (x_clear_under_internal_border): Extern it.

2014-01-07  Paul Eggert  <eggert@cs.ucla.edu>

	Fix misdisplay of interlaced GIFs with libgif5 (Bug#16372).
	* image.c (gif_load): libgif5 deinterlaces for us, so don't do
	it again.

2014-01-06  Eli Zaretskii  <eliz@gnu.org>

	* xdisp.c (redisplay_window): Don't skip window redisplay if the
	last value of point is not equal to buffer's point.  (Bug#16129)

2014-01-05  Paul Eggert  <eggert@cs.ucla.edu>

	Spelling fixes.
	* nsterm.h (updateCollectionBehavior): Rename from
	updateCollectionBehaviour.  All uses changed.

	Port to GNU/Linux with recent grsecurity/PaX patches (Bug#16343).
	* Makefile.in (SETFATTR): New macro.
	(temacs$(EXEEXT)): Use it.

2014-01-04  Martin Rudalics  <rudalics@gmx.at>

	Fix maximization behavior on Windows (Bug#16300).
	* w32fns.c (w32_fullscreen_rect): Don't handle
	FULLSCREEN_MAXIMIZED and FULLSCREEN_NONE specially.
	* w32term.c (w32fullscreen_hook): Use SetWindowPlacement instead
	of SetWindowPos.  Restore last placement also when leaving
	FULLSCREEN_HEIGHT and FULLSCREEN_WIDTH.  Call ShowWindow in all
	but the FULLSCREEN_BOTH case.

2014-01-03  Paul Eggert  <eggert@cs.ucla.edu>

	Port to C89.
	* data.c (arithcompare_driver):
	* fileio.c (Fcar_less_than_car):
	* fns.c (internal_equal):
	* frame.c (delete_frame):
	* lisp.h (enum More_Lisp_Bits):
	* lread.c (read1):
	Avoid C99 constructs that don't work in C89.
	* data.c (ULL_MAX, count_trailing_zeros_ll): New macros,
	to port to C89, which doesn't have 'long long'.
	(count_trailing_zero_bits): Use them.

2014-01-03  Chong Yidong  <cyd@gnu.org>

	* doc.c (Fdocumentation): Remove dynamic-docstring-function.

2014-01-02  Martin Rudalics  <rudalics@gmx.at>

	Further adjust frame/window scrollbar width calculations.
	* window.c (apply_window_adjustment):
	Set windows_or_buffers_changed.
	(Fwindow_scroll_bars): Return actual scrollbar width.
	* xfns.c (x_set_scroll_bar_default_width): Rename wid to unit.
	For non-toolkit builds again use 14 as minimum width and set
	FRAME_CONFIG_SCROLL_BAR_WIDTH accordingly.
	* xterm.c (XTset_vertical_scroll_bar): Take width from
	WINDOW_SCROLL_BAR_AREA_WIDTH.
	(x_new_font): Rename wid to unit.  Base calculation of new
	scrollbar width on toolkit used and make it analogous to that of
	x_set_scroll_bar_default_width.
	* w32fns.c (x_set_scroll_bar_default_width): Rename wid to unit.
	(Fx_create_frame): Call x_set_scroll_bar_default_width instead
	of GetSystemMetrics.
	* w32term.c (w32_set_vertical_scroll_bar): Take width from
	WINDOW_SCROLL_BAR_AREA_WIDTH.
	(x_new_font): Make it correspond to changes in xterm.c.

2014-01-01  Paul Eggert  <eggert@cs.ucla.edu>

	* lisp.h (EMACS_INT): Configure based on INTPTR_MAX, not LONG_MAX.
	This is a cleaner way to fix the MinGW-w64 porting problem.
	Check for INTPTR_MAX misconfiguration.

2014-01-01  Eli Zaretskii  <eliz@gnu.org>

	* search.c (newline_cache_on_off, find_newline): In indirect
	buffers, use the newline cache of the base buffer.

	* insdel.c (invalidate_buffer_caches): If BUF is an indirect
	buffer, invalidate the caches of its base buffer.  (Bug#16265)

	* indent.c (width_run_cache_on_off, compute_motion): In indirect
	buffers, use the width-run cache of the base buffer.

	* xdisp.c (redisplay_window): When the window displays an indirect
	buffer, and the character widths in the display table have
	changed, invalidate the width-run cache of the corresponding base
	buffer.

	* fileio.c (Finsert_file_contents): When invalidating the newline
	cache, consider the case of inserting into indirect buffer.

	* bidi.c (bidi_paragraph_cache_on_off, bidi_find_paragraph_start):
	In indirect buffers, use the paragraph cache of the base buffer.

2013-12-31  Martin Rudalics  <rudalics@gmx.at>

	* window.c (grow_mini_window): Fix last change.

2013-12-31  Jan Djärv  <jan.h.d@swipnet.se>

	* nsterm.m (windowDidResignKey:): Set mouse_moved to 0 (Bug#8421).

2013-12-31  Fabrice Popineau  <fabrice.popineau@supelec.fr>

	* w32term.c (w32_initialize): Use LCID and LOWORD.

	* w32proc.c (create_child): Use pid_t for 5th argument.
	(IsValidLocale): Don't provide prototype for MinGW64.
	(Fw32_get_valid_keyboard_layouts, Fw32_get_keyboard_layout)
	(Fw32_set_keyboard_layout): Use HKL and HIWORD/LOWORD.

	* w32heap.c (allocate_heap) [_WIN64]: Use "ull", not "i64", which
	MinGW64 doesn't support.

	* lisp.h (EMACS_INT) [_WIN64]: Define for the MinGW64 build.

	* w32.c (set_named_security_info): New function.
	(acl_set_file): Fall back on set_named_security_info if
	set_file_security fails.
	(g_b_init_set_named_security_info_w)
	(g_b_init_set_named_security_info_a): New static variables.
	(globals_of_w32): Initialize them to zero.
	(set_named_security_info): Set them to non-zero if the
	corresponding API is available.
	(SetNamedSecurityInfoW_Proc, SetNamedSecurityInfoA_Proc):
	New function typedefs.

2013-12-31  Martin Rudalics  <rudalics@gmx.at>

	Some more fixes following pixelwise resize changes including one
	for Bug#16306.
	* gtkutil.c (x_wm_set_size_hint): Have size hints respect value
	of frame_resize_pixelwise.
	* widget.c (pixel_to_text_size): New function.
	(update_wm_hints): Have size hints respect value of
	frame_resize_pixelwise.
	(EmacsFrameResize): Alway process resize requests pixelwise.
	* window.c (grow_mini_window): Make sure mini window is at least
	one line tall.
	* xdisp.c (display_menu_bar): Make sure menubar extends till
	right end of frame.
	* xfns.c (x_set_menu_bar_lines): Resize frame windows pixelwise.
	(x_set_tool_bar_lines): Calculate pixelwise.
	* xterm.c (x_wm_set_size_hint): Have size hints respect value of
	frame_resize_pixelwise.

2013-12-30  Juanma Barranquero  <lekktu@gmail.com>

	* fileio.c (Fcopy_file) [!WINDOWSNT]: Don't declare on Windows
	variables not used there.

2013-12-30  Eli Zaretskii  <eliz@gnu.org>

	* w32.c (sys_umask): New function.  (Bug#16299)

2013-12-30  Martin Rudalics  <rudalics@gmx.at>

	* dispnew.c (change_frame_size_1): Take old width of root window
	from that window's pixel width.  (Bug#16284)

2013-12-29  Paul Eggert  <eggert@cs.ucla.edu>

	Plain copy-file no longer chmods an existing destination (Bug#16133).
	* fileio.c (realmask): Now a static var, not a local.
	(barf_or_query_if_file_exists): New arg KNOWN_TO_EXIST.
	Remove arg STATPTR.  All uses changed.
	(Fcopy_file): Do not alter permissions of existing destinations,
	unless PRESERVE-PERMISSIONS (renamed from
	PRESERVE-EXTENDED-ATTRIBUTES) is non-nil.
	Avoid race when testing for existing destinations and for
	when input and output files are the same.
	If changing the group fails, adjust both default and
	preserved permissions so that access is not granted to the
	wrong group.
	(Fset_default_file_modes, init_fileio): Update realmask.
	(Fdefault_file_modes): Use realmask instead of calling umask.

2013-12-28  Paul Eggert  <eggert@cs.ucla.edu>

	Fix pipe bug with OS X emacs --daemon (Bug#16262).
	* emacs.c (main) [DAEMON_MUST_EXEC]: Clear the close-on-exec
	flags on the daemon pipe ends before execing.

2013-12-28  Eli Zaretskii  <eliz@gnu.org>

	* w32fns.c (Fx_create_frame): Error out if called from a TTY
	session.  (Bug#14739)

2013-12-27  Jarek Czekalski  <jarekczek@poczta.onet.pl>

	* callproc.c (Vexec_path): Document that exec-directory is in it.

2013-12-27  Steve Purcell  <steve@sanityinc.com>  (tiny change)

	* nsterm.m (syms_of_nsterm): Enable ns-use-srgb-colorspace by
	default.

2013-12-27  Chong Yidong  <cyd@gnu.org>

	* data.c (Fsymbol_function): Doc fix.

2013-12-26  Martin Rudalics  <rudalics@gmx.at>

	Some more tinkering with Bug#16051.
	* window.c (resize_frame_windows): Don't let the size of the
	root window drop below the frame's default character size.
	Never ever delete any subwindows - let the window manager do the
	clipping.

	* w32fns.c (x_set_tool_bar_lines): Rewrite calculation of number
	of toolbar lines needed when they exceed the height of the root
	window.
	(unwind_create_frame_1): New function.
	(Fx_create_frame): Generally inhibit calling the window
	configuration change hook here.  Remove extra call to
	change_frame_size - it's not needed when we don't run the
	configuration change hook.

2013-12-26  Paul Eggert  <eggert@cs.ucla.edu>

	Fix core dumps with gcc -fsanitize=address and GNU/Linux.
	On my Fedora 19 platform the core dumps were so big that
	my desktop became nearly catatonic.
	* alloc.c (no_sanitize_memcpy) [MAX_SAVE_STACK > 0]: New function.
	(Fgarbage_collect) [MAX_SAVE_STACK > 0]: Use it.
	(USE_ALIGNED_MALLOC): Do not define if addresses are sanitized.
	(mark_memory): Use ATTRIBUTE_NO_SANITIZE_ADDRESS rather than
	a clang-only syntax.
	* conf_post.h (__has_feature): New macro, if not already defined.
	(ADDRESS_SANITIZER, ADDRESS_SANITIZER_WORKAROUND)
	(ATTRIBUTE_NO_SANITIZE_ADDRESS): New macros.

2013-12-25  Eli Zaretskii  <eliz@gnu.org>

	* w32fns.c (Fw32_shell_execute): Make DOCUMENT absolute only if it
	is a file name.  (Bug#16252)

2013-12-25  Chong Yidong  <cyd@gnu.org>

	* keyboard.c (Voverriding_terminal_local_map)
	(Voverriding_local_map): Doc fix.

	* keymap.c (Vemulation_mode_map_alists): Doc fix.

2013-12-24  Eli Zaretskii  <eliz@gnu.org>

	* w32fns.c (Fw32_shell_execute): Ensure DOCUMENT is an absolute
	file name when it is submitted to ShellExecute.  Simplify code.
	Don't test DOCUMENT for being a string, as that is enforced by
	CHECK_STRING.  Doc fix.

2013-12-23  Eli Zaretskii  <eliz@gnu.org>

	* xdisp.c (tool_bar_height): Use WINDOW_PIXEL_WIDTH to set up the
	iterator X limits, not FRAME_TOTAL_COLS, for consistency with what
	redisplay_tool_bar does.  Improve and fix commentary.
	(hscroll_window_tree): Don't assume w->cursor.vpos is within the
	limits of the glyph matrices.  (Bug#16051)
	(redisplay_tool_bar): Modify the tool-bar-lines frame parameter
	only when the new size is different from the old one, and the new
	size can be achieved given the frame height.

2013-12-23  Jan Djärv  <jan.h.d@swipnet.se>

	* conf_post.h: Use unsigned it for bool_bf if GNUSTEP (Bug#16210).

2013-12-23  Glenn Morris  <rgm@gnu.org>

	* lread.c (Fload): Mention load-prefer-newer in doc.

2013-12-22  Martin Rudalics  <rudalics@gmx.at>

	Handle Bug#16207 by being more restrictive when running hooks.
	* window.c (unwind_change_frame): New function.
	(Fset_window_configuration): Don't run configuration change hook
	while the frame configuration is unsafe.  Call select_window
	twice.

2013-12-22  Xue Fuqiao  <xfq.free@gmail.com>

	* lread.c (syms_of_lread) <load_prefer_newer>: Doc fix.

2013-12-21  Jan Djärv  <jan.h.d@swipnet.se>

	* nsterm.h: Declare EmacsColor category.

	* nsterm.m (NSColor): Implement EmacsColor category.
	(ns_get_color): Use colorUsingDefaultColorSpace.
	(ns_get_color, ns_term_init): Use colorForEmacsRed.

	* nsfns.m (Fxw_color_values): Use colorUsingDefaultColorSpace.

2013-12-21  Eli Zaretskii  <eliz@gnu.org>

	* image.c (fn_png_longjmp) [WINDOWSNT]: Mark the function as
	having the PNG_NORETURN attribute, to avoid compiler warning in
	my_png_error.

2013-12-21  YAMAMOTO Mitsuharu  <mituharu@math.s.chiba-u.ac.jp>

	* w32term.h (struct scroll_bar): Remove member `fringe_extended_p'.

	* w32term.c (w32_draw_fringe_bitmap, x_scroll_run): Remove code for
	fringe background extension.
	(x_scroll_bar_create): Remove variables `sb_left' and `sb_width',
	because they are now always the same as `left' and `width',
	respectively.  Remove code for the case that `width' and
	`sb_width' are different.

2013-12-20  Martin Rudalics  <rudalics@gmx.at>

	Remove scroll_bar_actual_width from frames.
	* frame.h (struct frame): Remove scroll_bar_actual_width slot.
	* frame.c (Fscroll_bar_width): Return scroll bar area width.
	(x_figure_window_size):
	* nsterm.m (x_set_window_size):
	* widget.c (set_frame_size):
	* w32term.c (x_set_window_size):
	* xterm.c (x_set_window_size, x_set_window_size_1): Don't set
	scroll_bar_actual_width.

	Convert scroll_bar members to integers on Windows.
	* w32term.h (struct scroll_bar): Convert top, left, width,
	height, start, end and dragging to integers.
	* w32fns.c (w32_createscrollbar): Remove XINT conversions for
	scroll_bar members.
	* w32term.c (w32_set_scroll_bar_thumb)
	(w32_scroll_bar_handle_click): Remove XINT conversions for
	scroll_bar members.  Treat bar->dragging as integer.
	(x_scroll_bar_create): Call ALLOCATE_PSEUDOVECTOR with "top" as
	first element.  Remove XINT conversions for scroll_bar members.
	(w32_set_vertical_scroll_bar, x_scroll_bar_report_motion):
	Remove XINT conversions for scroll_bar members.

	Fix assignment for new window total sizes.
	* window.c (Fwindow_resize_apply_total): Assign values for
	minibuffer window.

2013-12-20  Chong Yidong  <cyd@gnu.org>

	* textprop.c (Fadd_face_text_property): Doc fix.  Rename `appendp'
	argument to `append'.

2013-12-19  Eli Zaretskii  <eliz@gnu.org>

	* xdisp.c (extend_face_to_end_of_line): Use default face, not the
	current text face, for extending the face of the display margins.
	(Bug#16192)

	* casefiddle.c (Fupcase_word, Fdowncase_word, Fcapitalize_word):
	Doc fix.  (Bug#16190)

2013-12-19  Jan Djärv  <jan.h.d@swipnet.se>

	* nsterm.h (KEY_NS_DRAG_FILE, KEY_NS_DRAG_COLOR, KEY_NS_DRAG_TEXT):
	Remove.

	* nsterm.m (Qfile, Qurl): New.
	(EV_MODIFIERS2): New macro.
	(EV_MODIFIERS): Use EV_MODIFIERS2.
	(ns_term_init): Remove font and color from DND, does not work on
	newer OSX, and other ports don't have them.
	(performDragOperation:): Handle modifiers used during drag.
	Use DRAG_N_DROP_EVENT instead of NS specific events (Bug#8051).
	Remove global Lisp variables used to communicate with ns-win.el.
	Remove font and color handling.
	(syms_of_nsterm): Defsym Qfile and Qurl.

2013-12-19  Anders Lindgren  <andlind@gmail.com>

	* nsterm.m (NSTRACE_SIZE, NSTRACE_RECT): New macros.
	(ns_constrain_all_frames, x_set_offset): Remove assignment to
	dont_constrain.
	(updateFrameSize:, windowWillResize:toSize:): Add trace.
	(constrainFrameRect): Remove special case nr_screens == 1.
	Don't constrain size to size of view.

	* nsterm.h (ns_output): Remove dont_constrain.

2013-12-19  Anders Lindgren  <andlind@gmail.com>

	* nsterm.m (mouseDown:): Generate HORIZ_WHEEL_EVENT.

2013-12-18  Paul Eggert  <eggert@cs.ucla.edu>

	Minor fixes for recent openp changes.
	* lisp.h (GCPRO7): New macro.
	* lread.c (openp): Use bool for boolean; all callers changed.
	Protect save_string from GC.  Don't assume that file descriptors
	are nonzero.  Redo save_mtime comparison to avoid bogus GCC
	warning about uninitialized variable.

2013-12-18  Eli Zaretskii  <eliz@gnu.org>

	* w32fns.c (emacs_abort): Use intptr_t as argument of
	INT_BUFSIZE_BOUND, to avoid compiler warnings.

2013-12-18  Glenn Morris  <rgm@gnu.org>

	* lread.c (Fload): Pass load_prefer_newer to openp.
	Don't bother checking mtime if openp already did it.
	(openp): Add `newer' argument, to check all suffixes
	and find the newest file.
	(syms_of_lread) <load_prefer_newer>: New option.  (Bug#2061)
	* callproc.c (call_process):
	* charset.c (load_charset_map_from_file):
	* emacs.c (init_cmdargs):
	* image.c (x_create_bitmap_from_file, x_find_image_file):
	* lisp.h (openp):
	* lread.c (Flocate_file_internal):
	* process.c (Fformat_network_address):
	* sound.c (Fplay_sound_internal):
	* w32.c (check_windows_init_file):
	* w32proc.c (sys_spawnve): Update for new arg spec of openp.

	* emacs.c (standard_args) [HAVE_NS]: Remove -disable-font-backend.

2013-12-17  Eli Zaretskii  <eliz@gnu.org>

	* w32.c (getloadavg): Don't index samples[] array with negative
	indices.  Recover from wall-clock time being set backwards.

	* w32term.c (w32_initialize): Declare the argument of
	set_user_model as const.

	* w32menu.c <MessageBoxW_Proc>: Fix argument declarations.
	(w32_menu_show): Constify some arguments passed to MessageBox.

	* w32uniscribe.c (uniscribe_font_driver): Use LISP_INITIALLY_ZERO
	to initialize Lisp objects.

	* w32font.c (w32font_driver): Use LISP_INITIALLY_ZERO to
	initialize Lisp objects.

	* frame.c (x_set_frame_parameters) [HAVE_X_WINDOWS]: Declare and
	use variables used only on X under that condition.

	* fileio.c (Fcopy_file) [!WINDOWSNT]: Don't declare on Windows
	variables not used there.

2013-12-16  Paul Eggert  <eggert@cs.ucla.edu>

	Fix problems with CANNOT_DUMP and EMACSLOADPATH.
	* lread.c (init_lread): If CANNOT_DUMP, we can't be dumping.

2013-12-16  Eli Zaretskii  <eliz@gnu.org>

	* xdisp.c (Fmove_point_visually): Fix subtle bugs in the fallback
	code, revealed in presence of R2L characters, character
	compositions, and display vectors.  A better fix for Bug#16148.
	(extend_face_to_end_of_line): Don't reference tool_bar_window in
	GTK and NS builds, they don't have this member of struct frame.

	* dispextern.h (struct composition_it): Correct a comment for the
	'width' member.

2013-12-16  Paul Eggert  <eggert@cs.ucla.edu>

	* font.h (valid_font_driver) [!ENABLE_CHECKING]: Define a dummy.
	This prevents a compilation error on C compilers that do not
	default functions to return 'int' if not declared.  Also, add
	INLINE_HEADER_BEGIN and INLINE_HEADER_END to this include file,
	since it now uses inline functions.

2013-12-16  Eli Zaretskii  <eliz@gnu.org>

	* xdisp.c (extend_face_to_end_of_line): Don't fill background of
	display margins on mode line, header line, and in the frame's
	tool-bar window.  (Bug#16165)

2013-12-16  Andreas Schwab  <schwab@suse.de>

	* gnutls.c (Fgnutls_boot): Properly check Flistp return value.

2013-12-16  Teodor Zlatanov  <tzz@lifelogs.com>

	* gnutls.c (Fgnutls_boot): Use `Flistp' instead of
	`CHECK_LIST_CONS'.

2013-12-16  Martin Rudalics  <rudalics@gmx.at>

	* w32term.c (w32_enable_frame_resize_hack): Default to 1.

2013-12-16  Dmitry Antipov  <dmantipov@yandex.ru>

	* font.c (valid_font_driver) [ENABLE_CHECKING]: New function
	intended to find bogus pointers in font objects (Bug#16140).
	* font.h (valid_font_driver) [ENABLE_CHECKING]: Add prototype.
	* alloc.c (cleanup_vector): Use valid_font_driver in eassert.
	(compact_font_cache_entry, compact_font_caches) [!HAVE_NTGUI]:
	Disable for MS-Windows due to Bug#15876; apparently this
	requires more or less substantial changes in fontset code.
	* xfont.c (xfont_close):
	* xftfont.c (xftfont_close): Call x_display_info_for_display
	to check whether 'Display *' is valid (Bug#16093 and probably
	Bug#16069).

2013-12-15  Eli Zaretskii  <eliz@gnu.org>

	* fileio.c (Fexpand_file_name) [WINDOWSNT]: Fix conditionals.
	Reported by Juanma Barranquero <lekktu@gmail.com>.

	* process.c (Fprocess_send_eof): Don't crash if someone tries to
	open a pty on MS-Windows.  (Bug#16152)

	* emacs.c (decode_env_path): Fix bogus comparison against
	emacs_dir.  Reported by Juanma Barranquero <lekktu@gmail.com>.

2013-12-15  Juanma Barranquero  <lekktu@gmail.com>

	* w32fns.c (Fw32_shell_execute): Remove unused local variable.
	(Fx_file_dialog): Add parentheses around && to silence warning.

	* w32term.c (construct_drag_n_drop): Remove unused local variable.

2013-12-15  Eli Zaretskii  <eliz@gnu.org>

	* xdisp.c (extend_face_to_end_of_line): Extend background of
	non-default face in margin areas as well.  (Bug#16151)
	(display_line): Call extend_face_to_end_of_line for continued
	lines as well, if the display margins have non-zero width.
	(set_glyph_string_background_width): When needed, set the
	extends_to_end_of_line_p flag on glyph strings to be drawn in
	margin areas, not only in the text area.

	* frame.h (FRAME_MOUSE_UPDATE): Fix a typo that caused infloop at
	startup.

2013-12-15  Paul Eggert  <eggert@cs.ucla.edu>

	* gnutls.c (Fgnutls_boot): Fix typo; "!" applied to a Lisp_Object.
	Don't worry about verify_error being t, since it has to be a list.

2013-12-14  Paul Eggert  <eggert@cs.ucla.edu>

	Use bool for boolean, focusing on headers.
	* atimer.h, lisp.h, syssignal.h, syswait.h, unexelf.c:
	No need to include <stdbool.h>, since conf_post.h does it now.
	* buffer.h (BUF_COMPUTE_UNCHANGED, DECODE_POSITION)
	(BUFFER_CHECK_INDIRECTION, GET_OVERLAYS_AT, PER_BUFFER_VALUE_P)
	(SET_PER_BUFFER_VALUE_P):
	* ccl.c, ccl.h (setup_ccl_program):
	* ccl.h (CHECK_CCL_PROGRAM):
	* character.h (MAKE_CHAR_UNIBYTE, CHECK_CHARACTER_CAR)
	(CHECK_CHARACTER_CDR, CHAR_STRING_ADVANCE, NEXT_CHAR_BOUNDARY)
	(PREV_CHAR_BOUNDARY, FETCH_STRING_CHAR_ADVANCE)
	(FETCH_STRING_CHAR_AS_MULTIBYTE_ADVANCE)
	(FETCH_STRING_CHAR_ADVANCE_NO_CHECK, FETCH_CHAR_ADVANCE)
	(FETCH_CHAR_ADVANCE_NO_CHECK, INC_POS, DEC_POS, INC_BOTH)
	(DEC_BOTH, BUF_INC_POS, BUF_DEC_POS):
	* charset.h (CHECK_CHARSET, CHECK_CHARSET_GET_ID)
	(CHECK_CHARSET_GET_ATTR, CHECK_CHARSET_GET_CHARSET)
	(CHARSET_FAST_MAP_SET):
	* coding.c (decode_coding_ccl, encode_coding_ccl):
	* coding.h (CHECK_CODING_SYSTEM, CHECK_CODING_SYSTEM_GET_SPEC)
	(CHECK_CODING_SYSTEM_GET_ID, SJIS_TO_JIS, SJIS_TO_JIS2)
	(JIS_TO_SJIS, JIS_TO_SJIS2, ENCODE_FILE, DECODE_FILE)
	(ENCODE_SYSTEM, DECODE_SYSTEM, ENCODE_UTF_8)
	(decode_coding_c_string):
	* composite.h (COMPOSITION_DECODE_REFS, COMPOSITION_DECODE_RULE):
	* conf_post.h (has_attribute):
	* dispextern.h (trace_redisplay_p)
	(INC_TEXT_POS, DEC_TEXT_POS, SET_GLYPH_FROM_GLYPH_CODE)
	(SET_CHAR_GLYPH, SET_CHAR_GLYPH_FROM_GLYPH)
	(SET_GLYPH_FROM_CHAR_GLYPH)
	(WINDOW_WANTS_MODELINE_P, WINDOW_WANTS_HEADER_LINE_P)
	(FACE_SUITABLE_FOR_ASCII_CHAR_P, FACE_SUITABLE_FOR_CHAR_P)
	(PRODUCE_GLYPHS, reset_mouse_highlight, in_display_vector_p)
	(cursor_in_mouse_face_p):
	* dispnew.c (adjust_glyph_matrix, clear_glyph_matrix_rows)
	(blank_row, prepare_desired_row)
	(build_frame_matrix_from_leaf_window, make_current)
	(mirror_make_current, mirrored_line_dance, mirror_line_dance)
	(update_window, scrolling_window, update_frame_line):
	* disptab.h (GLYPH_FOLLOW_ALIASES):
	* editfns.c (Fformat):
	* font.h (FONT_WEIGHT_SYMBOLIC, FONT_SLANT_SYMBOLIC)
	(FONT_WIDTH_SYMBOLIC, FONT_WEIGHT_FOR_FACE, FONT_SLANT_FOR_FACE)
	(FONT_WIDTH_FOR_FACE, FONT_WEIGHT_NAME_NUMERIC)
	(FONT_SLANT_NAME_NUMERIC, FONT_WIDTH_NAME_NUMERIC)
	(FONT_SET_STYLE, CHECK_FONT, CHECK_FONT_SPEC, CHECK_FONT_ENTITY)
	(CHECK_FONT_OBJECT, CHECK_FONT_GET_OBJECT, FONT_ADD_LOG)
	(FONT_DEFERRED_LOG):
	* frame.h (FRAME_W32_P, FRAME_MSDOS_P, FRAME_WINDOW_P)
	(FRAME_EXTERNAL_TOOL_BAR, FRAME_EXTERNAL_MENU_BAR, FOR_EACH_FRAME)
	(FRAME_MOUSE_UPDATE):
	* fringe.c (Fdefine_fringe_bitmap):
	* image.c (x_create_bitmap_from_data, x_create_bitmap_mask)
	(x_create_bitmap_from_xpm_data, xpm_load_image):
	* intervals.h (INTERVAL_HAS_PARENT, INTERVAL_PARENT)
	(set_interval_parent, RESET_INTERVAL, COPY_INTERVAL_CACHE)
	(MERGE_INTERVAL_CACHE):
	* keymap.h (KEYMAPP):
	* lisp.h (eassert, USE_LSB_TAG, CHECK_LISP_OBJECT_TYPE)
	(STRING_SET_UNIBYTE, STRING_SET_MULTIBYTE, DEFSYM, PSEUDOVECTORP)
	(CHECK_RANGED_INTEGER, CHECK_TYPE_RANGED_INTEGER)
	(CHECK_NUMBER_COERCE_MARKER, CHECK_NUMBER_OR_FLOAT_COERCE_MARKER)
	(DEFVAR_LISP, DEFVAR_LISP_NOPRO, DEFVAR_BOOL, DEFVAR_INT)
	(DEFVAR_BUFFER_DEFAULTS, DEFVAR_KBOARD, QUIT)
	(RETURN_UNGCPRO, USE_SAFE_ALLOCA, SAFE_NALLOCA, SAFE_FREE)
	(SAFE_ALLOCA_LISP, FOR_EACH_ALIST_VALUE, functionp):
	* syntax.h (SYNTAX_ENTRY, SYNTAX_WITH_FLAGS, SYNTAX)
	(UPDATE_SYNTAX_TABLE_FORWARD, UPDATE_SYNTAX_TABLE_BACKWARD)
	(SETUP_BUFFER_SYNTAX_TABLE):
	* systime.h (timespec_valid_p):
	* term.c (save_and_enable_current_matrix):
	* window.h (WINDOW_MENU_BAR_P, WINDOW_TOOL_BAR_P):
	* xdisp.c (in_display_vector_p, display_tool_bar_line)
	(redisplay_internal, try_window_reusing_current_matrix)
	(sync_frame_with_window_matrix_rows, try_window_id)
	(display_menu_bar, display_tty_menu_item, display_mode_line)
	(coords_in_mouse_face_p, cursor_in_mouse_face_p):
	* xdisp.c (trace_redisplay_p) [GLYPH_DEBUG]:
	* xmenu.c (xmenu_show):
	* xterm.c (use_xim, x_term_init):
	* xterm.h (XSync, GTK_CHECK_VERSION, use_xim, SET_SCROLL_BAR_X_WIDGET)
	(struct x_bitmap_record):
	Use bool for booleans.
	* ccl.c (struct buffer_text):
	* ccl.h (struct ccl_program):
	* charset.h (struct charset):
	* cm.h (struct cm):
	* coding.h (struct iso_2022_spec, struct coding_system):
	* dispextern.h (struct glyph, struct glyph_matrix, struct glyph_row)
	(struct glyph_string, struct face, struct face_cache)
	(struct bidi_string_data, struct bidi_it)
	(struct draw_fringe_bitmap_params, struct it, Mouse_HLInfo)
	(struct image):
	* editfns.c (Fformat):
	* frame.h (struct frame):
	* fringe.c (struct fringe_bitmap):
	* intervals.h (struct interval):
	* keyboard.h (struct kboard):
	* lisp.h (struct Lisp_Symbol, struct Lisp_Misc_Any, struct Lisp_Marker)
	(struct Lisp_Overlay, struct Lisp_Save_Value, struct Lisp_Free)
	(struct Lisp_Buffer_Local_Value, union specbinding):
	* macfont.m (struct macfont_info):
	* process.h (struct Lisp_Process):
	* termchar.h (struct tty_display_info):
	* window.h (struct window):
	* xterm.h (struct x_output):
	Use bool_bf for boolean bit-fields.
	* ccl.c (setup_ccl_program): Now returns bool instead of -1 or 0.
	All callers changed.
	* ccl.h (struct ccl_program): Remove unused members private_state,
	src_multibyte, dst_multibyte, cr_consumed, suppress_error,
	eight_bit_control.
	(struct ccl_spec): Remove unused members cr_carryover,
	eight_bit_carryover.
	* conf_post.h: Include <stdbool.h>.
	(bool_bf): New type.
	* dispextern.h (TRACE, PREPARE_FACE_FOR_DISPLAY):
	* intervals.h (RESET_INTERVAL, COPY_INTERVAL_CACHE)
	(MERGE_INTERVAL_CACHE): Surround statement macro with proper
	'do { ... } while (false)' brackets.
	* dispextern.h (IF_DEBUG): Properly parenthesize and convert to void.
	Args must now be expressions; all callers changed.
	(SET_MATRIX_ROW_ENABLED_P): Assume 2nd arg is bool.
	(PRODUCE_GLYPHS): Simplify use of boolean.
	* fileio.c (Fcopy_file):
	If I is an integer, prefer 'if (I != 0)' to 'if (I)'.
	* lisp.h (UNGCPRO): Return void, not int.
	(FOR_EACH_TAIL): Use void expression, not int expression.
	* region-cache.c: Reindent.
	* region-cache.h: Copy comments from region-cache.c, to fix
	incorrect remarks about booleans.

2013-12-14  Eli Zaretskii  <eliz@gnu.org>

	* xdisp.c (Fmove_point_visually): Expect overshoot in move_it_to
	when character at point is displayed from a display vector.
	(Bug#16148)

2013-12-14  Teodor Zlatanov  <tzz@lifelogs.com>

	* gnutls.c: Replace `:verify_hostname_error' with `:verify_error',
	now a list of certificate validation checks that will abort a
	connection with an error.
	(Fgnutls_boot): Document it and use it.

2013-12-14  Martin Rudalics  <rudalics@gmx.at>

	* w32term.c (w32_enable_frame_resize_hack): New variable.
	(x_set_window_size): Use it to hack frame resizing on Windows
	(Bug#16028).

2013-12-14  Eli Zaretskii  <eliz@gnu.org>

	* fileio.c (Fcopy_file) [WINDOWSNT]: Move most of the
	Windows-specific code to w32.c.  Change error message text to
	match that of Posix platforms.

	* w32.c (w32_copy_file): New function, most of the code copied and
	reworked from Fcopy_file.  Improve error handling.  Plug memory
	leak when errors are thrown.  Support file names outside of the
	current codepage.  (Bug#7100)

2013-12-13  Paul Eggert  <eggert@cs.ucla.edu>

	* lread.c (load_path_default): Prototype.

2013-12-13  Glenn Morris  <rgm@gnu.org>

	* lread.c: Unconditionally reset load-path after dumping.  (Bug#16107)
	(dump_path): Remove.
	(load-path-default): Remove `changed' argument.
	Do not set dump_path permanently.  Simplify.
	(init_lread): Simplify.
	(syms_of_lread): Remove dump_path.

2013-12-13  Dmitry Antipov  <dmantipov@yandex.ru>

	* alloc.c, font.c, font.h, ftfont.c, ftxfont.c, macfont.m,
	* nsfont.m, w32font.c, xfont.c, xftfont.c: Revert last and
	2013-12-12 font-related change to avoid Bug#16128, which
	is quite hard to fix without even more substantial changes.

2013-12-13  Dmitry Antipov  <dmantipov@yandex.ru>

	* font.c (font_close_object): Check for live frame (Bug#16128).

2013-12-13  Paul Eggert  <eggert@cs.ucla.edu>

	* gnutls.c, gnutls.h (emacs_gnutls_record_check_pending):
	Return ptrdiff_t, not int, since it's a buffer size.
	Reindent/reparen some macros to a more Gnuish style.

2013-12-12  Paul Eggert  <eggert@cs.ucla.edu>

	Avoid undefined behavior with huge regexp interval counts.
	* regex.c (GET_INTERVAL_COUNT): Rename from 'GET_UNSIGNED_NUMBER',
	since it's now specialized to interval counts.  All uses changed.
	Do not assume wrapraound on signed integer overflow.
	(regex_compile): Simplify based on the above changes.

2013-12-12  Eli Zaretskii  <eliz@gnu.org>

	Support file names on MS-Windows that use characters outside of
	the current system codepage.  (Bug#7100)

	* w32.c (get_file_security, set_file_security)
	(create_symbolic_link): Separate pointers and boolean flags for
	ANSI and Unicode APIs.  Use the latter if w32_unicode_filenames is
	non-zero, else the former.
	(codepage_for_filenames, filename_to_utf16, )
	(filename_from_utf16, filename_to_ansi, filename_from_ansi):
	New functions.
	(init_user_info): Allow $HOME and $SHELL to include non-ANSI
	characters.
	(normalize_filename): Lose the DBCS code, now works on UTF-8.
	Accept only one argument; all callers changed.
	(dostounix_filename): Remove the second argument, now works in
	UTF-8.  All callers changed.
	(parse_root): Lose DBCS code.
	(get_long_basename, w32_get_short_filename, init_environment)
	(GetCachedVolumeInformation, sys_readdir, open_unc_volume)
	(read_unc_volume, logon_network_drive, faccessat, sys_chdir)
	(sys_chmod, sys_creat, sys_fopen, sys_link, sys_mkdir, sys_open)
	(sys_rename_replace, sys_rmdir, sys_unlink, stat_worker, utime)
	(is_symlink, readlink, chase_symlinks, w32_delayed_load): Work in
	Unicode mode if w32_unicode_filenames is non-zero, in ANSI mode
	otherwise.
	(ansi_encode_filename): New function.
	(get_emacs_configuration, get_emacs_configuration_options):
	Functions deleted.
	(add_volume_info, GetCachedVolumeInformation): Run the input file
	name through unixtodos_filename, to ensure it is stored and
	referenced in canonical form.
	(get_volume_info): Lose the DBCS code, now works in UTF-8.
	(logon_network_drive, sys_link, utime): Improve error handling.
	(sys_access): New function.
	(hashval, generate_inode_val): Unused functions deleted.
	(symlink, readlink, readlinkat): Lose DBCS code, now works in UTF-8.
	(check_windows_init_file): Convert error message from UTF-8 to
	ANSI codepage, for display in the message box.
	(globals_of_w32): Set w32_unicode_filenames according to the OS
	version.

	* w32term.c (construct_drag_n_drop): Work in Unicode mode when
	w32_unicode_filenames is non-zero, ANSI mode otherwise.
	(syms_of_w32term): Declare w32-unicode-filenames.

	* w32proc.c (new_child, delete_child): Remove code that handled
	unused pending_deletion and input_file members of the child struct.
	(create_child, sys_spawnve): Convert all file names to ANSI
	codepage.  Use ANSI APIs explicitly; forcibly fail if any file
	name cannot be encoded in ANSI codepage.  Don't use
	unixtodos_filename, mirror slashes by hand.
	(record_infile, record_pending_deletion): Functions deleted.
	(Fw32_short_file_name): Call w32_get_short_filename instead of
	GetShortPathName.

	* w32notify.c (add_watch): Work in Unicode mode when
	w32_unicode_filenames is non-zero, ANSI mode otherwise.
	(Fw32notify_add_watch): Rewrite to avoid using GetFullPathName;
	instead, do the same with Lisp primitives.

	* w32fns.c (file_dialog_callback, Fx_file_dialog)
	(Fsystem_move_file_to_trash, Fw32_shell_execute)
	(Ffile_system_info, Fdefault_printer_name): Work in Unicode mode
	when w32_unicode_filenames is non-zero, ANSI mode otherwise.
	(Fw32_shell_execute): Improve error reporting.
	(Fdefault_printer_name): Ifdef away for Cygwin.

	* w32.h (struct _child_process): Remove input_file and
	pending_deletion members that are no longer used.
	(dostounix_filename, w32_get_short_filename, filename_from_ansi)
	(filename_to_ansi, filename_from_utf16, filename_to_utf16)
	(ansi_encode_filename): New and updated prototypes.

	* unexw32.c (open_input_file, open_output_file, unexec): Use ANSI
	APIs explicitly.
	(unexec): Don't use dostounix_filename, it expects a file name in
	UTF-8.  Instead, mirror backslashes by hand.  Convert NEW_NAME to
	ANSI encoding.

	* fileio.c (Ffile_name_directory, file_name_as_directory)
	(directory_file_name, Fexpand_file_name)
	(Fsubstitute_in_file_name) [WINDOWSNT]: Adapt to the change in
	arguments of dostounix_filename.
	(Fexpand_file_name) [WINDOWSNT]: Convert value of $HOME to UTF-8.
	use MAX_UTF8_PATH for size of file-name strings.
	(emacs_readlinkat): Build an explicitly unibyte string for file
	names.
	(syms_of_fileio) <file-name-coding-system>:
	<default-file-name-coding-system>: Mention MS-Windows peculiarities.

	* emacs.c (init_cmdargs) [WINDOWSNT]: Convert argv[0] to UTF-8.
	(main) [WINDOWSNT]: Convert the argv[] elements that are files or
	directories to UTF-8.
	(decode_env_path) [WINDOWSNT]: Convert file names taken from the
	environment, and each element of the input PATH, to UTF-8.

	* dired.c (file_attributes): Use build_unibyte_string explicitly
	to make Lisp strings from user and group names.

	* coding.h (ENCODE_FILE, DECODE_FILE): Just call encode_file and
	decode_file.

	* coding.c (decode_file_name, encode_file_name): New functions.

	* termcap.c (tgetent): Adapt to the change in arguments of
	dostounix_filename.

	* sysdep.c (sys_subshell) [WINDOWSNT]: Use MAX_UTF8_PATH for file
	names.

	* msdos.c (dostounix_filename, init_environment): Adapt to the
	change in arguments of dostounix_filename.

	* image.c (xpm_load, tiff_load, gif_load, imagemagick_load)
	[WINDOWSNT]: Encode file names passed to the image libraries in
	ANSI codepage.

	* gnutls.c (Fgnutls_boot): Encode all file names passed to GnuTLS.
	[WINDOWSNT]: Convert file names to the current ANSI codepage.

	* filelock.c (lock_file) [WINDOWSNT]: Adapt to the change in
	arguments of dostounix_filename.

2013-12-12  Dmitry Antipov  <dmantipov@yandex.ru>

	* font.h (struct font_entity) [HAVE_NS]: New field to record
	font driver which was used to create this entity.
	(struct font) [HAVE_WINDOW_SYSTEM]: New field to record
	frame where the font was opened.
	(font_close_object): Add prototype.
	* font.c (font_make_entity) [HAVE_NS]: Zero out driver field.
	(font_close_object): Not static any more.  Lost frame arg.
	Adjust comment and users.
	* alloc.c (cleanup_vector): Call font_close_object to adjust
	per-frame font counters correctly.  If HAVE_NS, also call
	driver-specific cleanup for font-entity objects.
	* ftfont.c (ftfont_open):
	* nsfont.m (nsfont_open):
	* w32font.c (w32font_open_internal):
	* xfont.c (xfont_open):
	* xftfont.c (xftfont_open): Save frame pointer in font object.
	* macfont.m (macfont_open): Likewise.
	(macfont_descriptor_entity): Save driver pointer to be able
	to call its free_entity routine when font-entity is swept.
	* ftxfont.c (ftxfont_open): Add eassert because frame
	pointer should be saved by ftfont_driver.open.

2013-12-12  Dmitry Antipov  <dmantipov@yandex.ru>

	* xterm.c (x_make_frame_visible): Restore hack which is needed when
	input polling is used.  This is still meaningful for Cygwin, see
	http://lists.gnu.org/archive/html/emacs-devel/2013-12/msg00351.html.
	* keyboard.c (poll_for_input_1, input_polling_used):
	Define unconditionally.
	* dispextern.h (FACE_SUITABLE_FOR_CHAR_P): Remove unused macro.
	(FACE_FOR_CHAR): Simplify because face_for_char does the same.
	* fontset.c (face_suitable_for_char_p) [0]: Remove unused function.
	(font_for_char): Prefer ptrdiff_t to int for buffer position.
	(face_for_char): Likewise.  Rearrange eassert and return ASCII
	face for CHAR_BYTE8_P.
	* fontset.h (font_for_char, face_for_char): Adjust prototypes.

2013-12-11  Ken Brown  <kbrown@cornell.edu>

	* dispextern.h (erase_phys_cursor):
	* keyboard.h (make_ctrl_char): Declare prototypes if HAVE_NTGUI.

2013-12-11  Dmitry Antipov  <dmantipov@yandex.ru>

	* nsterm.m (x_free_frame_resources):
	* term.c (tty_free_frame_resources):
	* xterm.c (x_free_frame_resources): Do not check for non-NULL
	face cache because it's implied by free_frame_faces anyway.
	* w32term.c (x_free_frame_resources): Likewise.  Do not call
	free_frame_faces twice.

2013-12-11  Rüdiger Sonderfeld  <ruediger@c-plusplus.de>

	* editfns.c (Fformat_time_string): Mention %F in the doc.

2013-12-11  Martin Rudalics  <rudalics@gmx.at>

	* window.c (resize_frame_windows): Don't return immediately when
	the root window's size doesn't change - the minibuffer window
	may still have to be repositioned/resized.
	* xfns.c (Fx_create_frame): Always change the frame size after
	initializing the frame's faces.
	* xterm.c (handle_one_xevent): Don't set pixel sizes here,
	change_frame_size should already have done it.
	(x_new_font): Assign new tool- and menu-bar heights.
	(x_set_window_size_1): Account for tool- and menu-bar heights
	(Bug#16013).  Don't set pixel sizes since change_frame_size
	should already have done it.

2013-12-11  Paul Eggert  <eggert@cs.ucla.edu>

	Remove the option of using libcrypto.
	* Makefile.in (LIB_CRYPTO): Remove.
	(LIBES): Don't use it.

2013-12-11  Juri Linkov  <juri@jurta.org>

	* term.c (term_get_fkeys_1): Remove non-standard IBM terminfo
	as obsolete to avoid conflicts with <S-up>.  (Bug#13471)

2013-12-10  Dmitry Antipov  <dmantipov@yandex.ru>

	* xdisp.c (display_tool_bar_line): Don't extend on a previously
	drawn tool bar items (Bug#16058).
	* font.c (font_find_for_lface): Ensure SAFE_FREE on return.

2013-12-09  Ken Brown  <kbrown@cornell.edu>

	* frame.c (get_frame_param): Make extern if HAVE_NTGUI.

	* lisp.h (get_frame_param): Adjust conditions for prototype
	declaration.

2013-12-09  Dmitry Antipov  <dmantipov@yandex.ru>

	* gtkutil.c (USE_NEW_GTK_FONT_CHOOSER) [HAVE_FREETYPE]:
	Avoid unused macro warning if configured --without-xft.

2013-12-09  Jan Djärv  <jan.h.d@swipnet.se>

	* alloc.c (Fmemory_limit): Avoid compiler warning.  Return 0 always.

2013-12-08  Jan Djärv  <jan.h.d@swipnet.se>

	* nsterm.m (updateFrameSize:): Fix GNUstep toolbar not updating.

	* emacs.c (main): Call fixup_locale a second time for GNUstep.

2013-12-08  Martin Rudalics  <rudalics@gmx.at>

	* frame.c (x_set_font): Mark frame as garbaged (Bug#16028).

2013-12-08  Paul Eggert  <eggert@cs.ucla.edu>

	Use libcrypto's checksum implementations if available, for speed.
	* Makefile.in (LIB_CRYPTO): New macro.
	(LIBES): Use it.

	* frame.h (SET_FRAME_VISIBLE): Now an inline function.
	The macro didn't conform to C99 due to type mismatch,
	which caused compilation failure with Sun C 5.12,
	and it was confusing anyway.  Include window.h to declare
	redisplay_other_windows.

2013-12-08  Stefan Monnier  <monnier@iro.umontreal.ca>

	* window.c (set_window_buffer): Update mode line (bug#16084).

2013-12-07  Paul Eggert  <eggert@cs.ucla.edu>

	Fix minor problems found by static checking.
	* keyboard.c (poll_for_input_1, input_polling_used):
	Define only if HAVE_NTGUI.
	* xmenu.c (popup_activate_callback): Omit unnecessary
	check against USE_X_TOOLKIT, which must be defined here anyway.
	* xterm.c, xterm.h (x_dispatch_event) [! (USE_X_TOOLKIT || USE_MOTIF)]:
	Now static.

2013-12-07  Martin Rudalics  <rudalics@gmx.at>

	* w32term.c (w32_read_socket): Fix int/Lisp_Object type mixup.

2013-12-07  Jan Djärv  <jan.h.d@swipnet.se>

	* gtkutil.c (tb_size_cb): Call xg_height_or_width_changed.

	* nsterm.m (x_set_window_size): Remove fprintf.
	(init): Define always.  Set applicationDidFinishLaunchingCalled
	for GNUstep.
	(applicationDidFinishLaunching:):
	Set applicationDidFinishLaunchingCalled.
	(applicationDidBecomeActive:): Call applicationDidFinishLaunching if
	not called.

	* nsterm.h (EmacsApp): Add applicationDidFinishLaunchingCalled.

	Pixel resize changes for NS (Bug#16049).
	* nsterm.m (x_set_window_size): Change parameters rows/cols to
	height/width.  row/cols are locals.
	Pass pixelwise to check_frame_size.  Don't set FRAME_PIXEL_WIDTH/HEIGHT.
	(updateFrameSize:): Remove gsextra.  Adjust for pixelwise resize.
	(windowWillResize): Remove gsextra.  Calculate extra as in
	updateFrameSize.
	(x_new_font): Don't change frame size if fullscreen.
	Change size pixelwise.

	* nsfns.m (Fx_create_frame): Call change_frame_size twice as per
	comment in xfns.c.  Change to pixelwise call.

2013-12-06  Eli Zaretskii  <eliz@gnu.org>

	* buffer.c (Fset_buffer_multibyte): Invalidate buffer caches.
	(Bug#16070)

2013-12-06  Dmitry Antipov  <dmantipov@yandex.ru>

	* xterm.c (input_signal_count): Remove.
	(x_dispatch_event): Define unconditionally.
	(x_make_frame_visible): Process X events until the frame
	is really visible (Bug#16027).
	* xterm.h (x_dispatch_event): Declare unconditionally.

2013-12-05  Jan Djärv  <jan.h.d@swipnet.se>

	* nsfns.m (ns_frame_parm_handlers): Add right/bottom_divider_width.

	* nsterm.m (x_set_window_size): Handle pixelwise.

2013-12-05  Martin Rudalics  <rudalics@gmx.at>

	* w32term.c (x_new_font):
	* xterm.c (x_new_font): Calculate new frame size from new font
	size (Bug#16028).

2013-12-04  Stefan Monnier  <monnier@iro.umontreal.ca>

	* lisp.h (FOR_EACH_TAIL): New macro.
	* fns.c (Fdelq): Use it to avoid inf-loops; remove QUIT.

	* window.c (select_window): Call second wset_redisplay before we change
	selected_window (bug#16034).

2013-12-04  Paul Eggert  <eggert@cs.ucla.edu>

	* bidi.c (LRM_CHAR, RLM_CHAR): Remove; no longer used.

2013-12-04  Eli Zaretskii  <eliz@gnu.org>

	* w32xfns.c: Include window.h, to avoid a compiler warning.

2013-12-04  Stefan Monnier  <monnier@iro.umontreal.ca>

	* window.c (window_scroll): Mark window for redisplay (bug#16034).
	(scroll_command, Fscroll_other_window): Don't cause redisplay now that
	window_scroll takes care of it.
	(Fset_window_point, Fdelete_other_windows_internal)
	(set_window_buffer, Fwindow_resize_apply, resize_frame_windows)
	(Fsplit_window_internal, Fdelete_window_internal)
	(Fresize_mini_window_internal, Fset_window_configuration)
	(apply_window_adjustment): Use fset_redisplay and wset_redisplay to
	cause redisplay instead of forcing a complete redisplay.
	* xdisp.c (wset_redisplay): Don't set windows_or_buffers_changed if
	we're only affecting the selected_window.

2013-12-04  Eli Zaretskii  <eliz@gnu.org>

	* bidi.c (bidi_get_type, bidi_get_category): Handle the isolate
	directional control characters.  Update type and category
	determination according to the UBA from Unicode v6.3.
	(bidi_category_t): New category EXPLICIT_FORMATTING.

	* dispextern.h (bidi_type_t): Update to include new bidirectional
	properties introduced with Unicode v6.3.  (Bug#16043)

2013-12-04  Martin Rudalics  <rudalics@gmx.at>

	* xterm.c (XTflash): Fix coordinate of bottom area to flash
	(Bug#16044).

2013-12-04  Dmitry Antipov  <dmantipov@yandex.ru>

	* font.c (font_list_entities): Remove dummy assignment.
	* font.h (struct font) [HAVE_WINDOW_SYSTEM]: Group members which are
	used on graphic displays only.  Remove unused 'font_encoder' member.
	(struct font_bitmap): Remove unused 'extra' member.
	* nsfont.m (nsfont_open):
	* w32font.c (w32font_open_internal):
	* ftfont.c (ftfont_get_bitmap): Adjust users.

2013-12-03  Paul Eggert  <eggert@cs.ucla.edu>

	Use bool for boolean.
	* tparam.c (tparam1):
	* undo.c (record_point, record_property_change):
	Use bool for boolean, for local vars that are always true or false.

	Minor integer overflow fixes (Bug#16033).
	* window.c (Fset_window_new_pixel): Don't let new_pixel go negative.
	This improves on the previous fix to this function.
	(window_resize_check): When summing up pixel counts, don't rely on
	undefined behavior if the sum overflows.

2013-12-03  Martin Rudalics  <rudalics@gmx.at>

	* window.c (Fset_window_new_pixel): Don't choke at negative
	argument value (Bug#16033).

	* xfns.c (Fx_create_frame): Add another call to change_frame_size
	to avoid crash in window_box_height.

	* gtkutil.h: Fix external declaration of xg_frame_set_char_size.
	* gtkutil.c (xg_frame_set_char_size, style_changed_cb): Fix size
	calculation.
	* xterm.c (x_set_window_size): Fix size calculation (Bug#16013).

2013-12-03  Paul Eggert  <eggert@cs.ucla.edu>

	Minor integer overflow fixes.
	* window.c (Fset_window_new_pixel, grow_mini_window):
	* xdisp.c (Fwindow_text_pixel_size):
	Avoid undefined behavior on signed integer overflow.
	* xfns.c (x_set_mouse_color):
	Check that drag shape fits in 'unsigned', since that's what X wants.

2013-12-02  Eli Zaretskii  <eliz@gnu.org>

	Improve reporting of fatal exception on MS-Windows.
	* w32fns.c (my_exception_handler): New function.
	(globals_of_w32fns): Set it up as the unhandled exception
	handler.  Initialize exception code and address to zeros.
	(emacs_abort): If the exception code and address are available,
	print them at the beginning of the backtrace.  Fix the format of
	printing addresses (was producing 0x0x12345678 on XP).
	(Bug#15994)

2013-12-02  Helmut Eller  <eller.helmut@gmail.com>

	* eval.c (Fbacktrace__locals): New function.
	(syms_of_eval): Defsubr it.

2013-12-02  Dmitry Antipov  <dmantipov@yandex.ru>

	* font.h (FONT_WIDTH, FONT_HEIGHT, FONT_BASE, FONT_DESCENT):
	Define here to unify between...
	* nsterm.h, w32term.h, xterm.h: ...port-specific headers.
	* w32term.h (CHECK_W32_FRAME): Remove unused macro.

2013-12-02  YAMAMOTO Mitsuharu  <mituharu@math.s.chiba-u.ac.jp>

	* xterm.h (struct scroll_bar): Remove member `fringe_extended_p'.

	* xterm.c (x_draw_fringe_bitmap, x_scroll_run): Remove code for
	fringe background extension.
	(x_scroll_bar_create): Remove variables `sb_left' and `sb_width',
	because they are now always the same as `left' and `width',
	respectively.  Remove code for the case that `width' and
	`sb_width' are different.

2013-12-01  Paul Eggert  <eggert@cs.ucla.edu>

	Fix minor problems found by static checking.
	* dispextern.h, xdisp.c (x_draw_bottom_divider): Now static.
	* frame.c (set_frame_param) [!HAVE_NTGUI]: Remove.
	* xdisp.c (Ftool_bar_height) [USE_GTK || HAVE_NS]: Now const function.

2013-12-01  Lars Magne Ingebrigtsen  <larsi@gnus.org>

	* image.c (imagemagick_compute_animated_image): Don't crash if we
	have an animation with different-sized images (bug#15313).

2013-11-30  Martin Rudalics  <rudalics@gmx.at>

	Remove some unused items introduced during pixelwise change.
	* window.c (window_resize_total_check): Remove unused function.
	* xdisp.c (remember_mouse_glyph): Remove unused label.
	(Ftool_bar_height): Move declaration inside #if.
	* xterm.c (x_set_window_size): Don't use r and c.

2013-11-30  Juanma Barranquero  <lekktu@gmail.com>

	* xdisp.c (Fwindow_text_pixel_size): Remove unused variables
	`value' and `endp'.

	* window.c (Fset_window_configuration): Comment out unused variables.

	* w32term.c (w32_read_socket): Remove unused variable `buf'.

2013-11-30  Jan Djärv  <jan.h.d@swipnet.se>

	* xdisp.c (redisplay_internal): unrequest_sigio => request_sigio.

	* xfaces.c (NEAR_SAME_COLOR_THRESHOLD): Move inside HAVE_WINDOW_SYSTEM.

	* gnutls.c (gnutls_audit_log_function): Only declare and define if
	HAVE_GNUTLS3 (Bug#16001).

	* xdisp.c (redisplay_internal): Call request_sigio at end_of_redisplay
	if interrupts are deferred (Bug#15801).

2013-11-30  Martin Rudalics  <rudalics@gmx.at>

	Support resizing frames and windows pixelwise.
	* dispextern.h (enum window_part): Add ON_SCROLL_BAR,
	ON_RIGHT_DIVIDER and ON_BOTTOM_DIVIDER.
	(struct glyph_matrix): Replace window_left_col and
	window_top_line by window_pixel_left and window_pixel_top.
	(WINDOW_WANTS_MODELINE_P, WINDOW_WANTS_HEADER_LINE_P):
	Minor rewrite.
	(enum face_id): Add WINDOW_DIVIDER_FACE_ID.
	(draw_window_divider, move_it_to, x_draw_right_divider)
	(x_draw_bottom_divider, change_frame_size): Add or fix
	declarations.
	* dispnew.c (change_frame_size_1): Change prototype.
	(adjust_glyph_matrix, required_matrix_width)
	(adjust_frame_glyphs_for_window_redisplay): Use pixel
	values instead of lines and columns.
	(marginal_area_string): Use WINDOW_FRINGES_WIDTH instead of
	WINDOW_TOTAL_FRINGE_WIDTH.
	(handle_window_change_signal, do_pending_window_change)
	(init_display): Adjusts calls of change_frame_size.
	(change_frame_size, change_frame_size_1): Handle pixelwise
	changes.
	* frame.c (Qright_divider_width, Qbottom_divider_width):
	New Lisp objects.
	(set_menu_bar_lines_1, set_menu_bar_lines, make_frame)
	(make_terminal_frame, Fmake_terminal_frame, Fframe_parameters)
	(x_set_internal_border_width, x_set_vertical_scroll_bars)
	(x_set_scroll_bar_width, x_figure_window_size): Handle pixel
	values.
	(set_frame_param): New function.
	(Fframe_text_cols, Fframe_text_lines, Fframe_total_cols)
	(Fframe_text_width, Fframe_text_height, Fscroll_bar_width)
	(Ffringe_width, Fborder_width, Fright_divider_width)
	(Fbottom_divider_width): New functions, defsubr them.
	(Fset_frame_height, Fset_frame_width, Fset_frame_size):
	New argument pixelwise.
	(struct frame_parm_table): New members Qright_divider_width and
	Qbottom_divider_width.
	(x_set_frame_parameters): Handle parameters for pixelwise sizes.
	(x_report_frame_params): Handle Qright_divider_width and
	Qbottom_divider_width.
	(x_set_right_divider_width, x_set_bottom_divider_width):
	New functions.
	(frame_resize_pixelwise): New option.
	* frame.h (struct frame): Add tool_bar_height, menu_bar_height,
	new_pixelwise, right_divider_width and bottom_divider_width;
	remove total_lines; rename text_lines, text_cols, new_text_lines
	and new_text_cols to text_height, text_width, new_height and
	new_width respectively.
	(FRAME_LINES, FRAME_COLS): Rename to FRAME_TEXT_HEIGHT and
	FRAME_TEXT_WIDTH respectively.
	(FRAME_MENU_BAR_HEIGHT, FRAME_TOOL_BAR_HEIGHT)
	(FRAME_RIGHT_DIVIDER_WIDTH, FRAME_BOTTOM_DIVIDER_WIDTH)
	(FRAME_TEXT_TO_PIXEL_WIDTH, FRAME_PIXEL_TO_TEXT_WIDTH):
	New macros.
	(FRAME_TOP_MARGIN_HEIGHT, FRAME_LEFT_SCROLL_BAR_AREA_WIDTH)
	(FRAME_RIGHT_SCROLL_BAR_AREA_WIDTH, FRAME_SCROLL_BAR_AREA_WIDTH)
	(SET_FRAME_COLS, SET_FRAME_WIDTH, SET_FRAME_HEIGHT)
	(FRAME_TEXT_COLS_TO_PIXEL_WIDTH, FRAME_PIXEL_WIDTH_TO_TEXT_COLS)
	(FRAME_TEXT_COLS_TO_PIXEL_WIDTH): Rewrite macros.
	(FRAME_TOTAL_COLS_ARG): Remove macro.
	* fringe.c (draw_fringe_bitmap_1): Handle right divder.
	* gtkutil.c (xg_frame_resized, xg_frame_set_char_size)
	(x_wm_set_size_hint): Handle frame pixel sizes.
	* indent.c (compute_motion, Fcompute_motion):
	Call window_body_width instead of window_body_cols.
	* keyboard.c (Qright_divider, Qbottom_divider): New symbols.
	(make_lispy_position): Handle right and bottom dividers.
	(Fsuspend_emacs): Pixelize call of change_frame_size.
	* keyboard.h: Extern Qright_divider, Qbottom_divider.
	* lisp.h: Extern set_frame_param.
	* nsfns.m (x_set_tool_bar_lines): Pixelize call of
	x_set_window_size.
	(Fx_create_frame): Add entry for vertical_drag_cursor.
	Pixelize call of change_frame_size.
	* nsterm.h (struct ns_output): Add vertical_drag_cursor.
	* nsterm.m (ns_update_window_end): Optionally draw right
	divider.
	(x_set_window_size): Add argument pixelwise.
	Call check_frame_size and change_frame_size with pixelwise zero.
	(ns_draw_window_divider): New function.
	(ns_redisplay_interface): Add ns_draw_window_divider.
	(updateFrameSize:): Call change_frame_size with pixelwise zero.
	(x_new_font): Call x_set_window_size with pixelwise zero.
	* print.c (print_object): For a window print its sequence
	number again.
	* term.c (Fresume_tty): Pixelize call of change_frame_size.
	* w32fns.c (x_set_mouse_color): Handle vertical drag cursor.
	(x_set_menu_bar_lines, x_set_tool_bar_lines): Calculate pixelwise.
	(w32_createwindow): Use scroll bar area width.
	(w32_wnd_proc): Handle bottom divider width.
	For WM_WINDOWPOSCHANGING return zero if we resize pixelwise.
	(Fx_create_frame): Default divider width parameters.
	Caclulate sizes pixelwise.  Add vertical drag cursor support.
	(x_create_tip_frame): Default divider widths to zero.
	Pixelize call to change_frame_size.
	(Fx_show_tip): Add handling of divider widths.  Pixelize window
	position and sizes.
	(Fw32_frame_rect): New function.
	(frame_parm_handler w32_frame_parm_handlers): Add divider
	widths.
	(Vx_window_vertical_drag_shape): Add variable.
	* w32inevt.c (resize_event, maybe_generate_resize_event):
	Pixelize change_frame_size calls.
	* w32menu.c (set_frame_menubar): Pixelize x_set_window_size
	call.
	* w32term.c (w32_draw_window_divider): New function.
	(x_update_window_end): Handle right divider.
	(w32_draw_fringe_bitmap, x_scroll_run)
	(w32_set_vertical_scroll_bar): Pixelize scrollbar widths.
	(w32_read_socket): Handle SIZE_MAXIMIZED separately.
	Calculate new frame sizes pixelwise.
	(x_new_font): Pixelize call to x_set_window_size.
	(x_check_fullscreen): Pixelize call to change_frame_size.
	(x_set_window_size_1, x_set_window_size): New argument
	pixelwise.  Calculate pixelwise.
	(x_wm_set_size_hint): Use scroll bar area width.
	(w32_redisplay_interface): Add w32_draw_window_divider.
	* w32term.h (struct w32_output): Add vertical drag cursor.
	* widget.c (set_frame_size, update_wm_hints)
	(EmacsFrameResize, EmacsFrameSetValues): Pixelize calls of
	change_frame_size.
	(EmacsFrameSetCharSize): Pixelize call of x_set_window_size.
	* window.c (sequence_number): Restore.
	(Fwindow_pixel_width, Fwindow_pixel_height)
	(Fwindow_mode_line_height, Fwindow_header_line_height)
	(window_pixel_to_total, Frun_window_scroll_functions)
	(Fset_window_new_pixel, window_resize_apply_total)
	(Fwindow_resize_apply_total): New functions.
	(window_body_height, window_body_width): Rename from
	window_body_lines.  New argument PIXELWISE.
	Calculate pixelwise.
	(Fwindow_body_height, Fwindow_body_width): New argument
	PIXELWISE.
	(coordinates_in_window, window_relative_x_coord): Use window's
	pixel width instead of total width.
	(replace_window, recombine_windows): Initialize pixel values.
	(resize_root_window, resize_frame_windows, grow_mini_window)
	(shrink_mini_window): New argument PIXELWISE.
	Calculate pixelwise.
	(Fdelete_other_windows_internal, adjust_window_margins)
	(window_resize_check, window_resize_apply)
	(Fdelete_window_internal, Fresize_mini_window_internal)
	(Fwindow_text_width, Fwindow_text_height): Calculate pixelwise.
	(check_frame_size): Rename arguments.  New argument PIXELWISE.
	Calculate pixelwise.
	(set_window_buffer): Make samebuf bool.  Run configuration change
	hook only if buffer changed.
	(Fset_window_buffer): Rewrite doc-string.
	(make_window): Initialize new_pixel slot.
	(Fwindow_resize_apply): Check pixel size of root window.
	(Fsplit_window_internal): Call 2nd argument pixel_size.
	Calculate pixelwise.
	(Fscroll_left, Fscroll_right): Call window_body_width instead of
	window_body_cols.
	(save_window_data): New slots frame_text_width,
	frame_text_height, frame_menu_bar_height, frame_tool_bar_height.
	(saved_window): New slots pixel_left, pixel_top, pixel_height,
	pixel_width.
	(Fcurrent_window_configuration, Fset_window_configuration)
	(save_window_save, compare_window_configurations): Handle new
	slots in save_window_data and saved_window.
	(Fset_window_scroll_bars): Fix doc-string.
	(window_resize_pixelwise): New variable.
	(coordinates_in_window, Fcoordinates_in_window_p):
	Handle dividers.
	(make_parent_window): Adjust sequence_number.
	(Fwindow_right_divider_width, Fwindow_bottom_divider_width):
	New functions.
	* window.h (struct window): New members new_pixel, pixel_left,
	pixel_top, pixel_width, pixel_height.  Restore sequence_number.
	(wset_new_pixel): New function.
	(WINDOW_PIXEL_WIDTH, WINDOW_PIXEL_HEIGHT)
	(MIN_SAFE_WINDOW_PIXEL_WIDTH, MIN_SAFE_WINDOW_PIXEL_HEIGHT)
	(WINDOW_LEFT_PIXEL_EDGE, WINDOW_RIGHT_PIXEL_EDGE)
	(WINDOW_TOP_PIXEL_EDGE, WINDOW_BOTTOM_PIXEL_EDGE)
	(WINDOW_BOTTOMMOST_P, WINDOW_BOX_LEFT_PIXEL_EDGE)
	(WINDOW_BOX_RIGHT_PIXEL_EDGE, WINDOW_MARGINS_COLS)
	(WINDOW_MARGINS_WIDTH, WINDOW_RIGHT_DIVIDER_WIDTH)
	(WINDOW_BOTTOM_DIVIDER_WIDTH): New macros.
	(WINDOW_TOTAL_FRINGE_WIDTH): Rename to WINDOW_FRINGES_WIDTH.
	(WINDOW_TOTAL_WIDTH, WINDOW_TOTAL_HEIGHT): Remove macros.
	(WINDOW_RIGHT_EDGE_X, WINDOW_LEFT_EDGE_X, WINDOW_TOP_EDGE_Y)
	(WINDOW_BOTTOM_EDGE_Y, WINDOW_FULL_WIDTH_P, WINDOW_LEFTMOST_P)
	(WINDOW_RIGHTMOST_P, WINDOW_BOX_LEFT_EDGE_X)
	(WINDOW_BOX_RIGHT_EDGE_X, WINDOW_FRINGE_COLS)
	(WINDOW_BOX_HEIGHT_NO_MODE_LINE, WINDOW_BOX_TEXT_HEIGHT):
	Rewrite.
	(resize_frame_windows, grow_mini_window, shrink_mini_window)
	(window_body_width, check_frame_size): Adapt external declarations.
	* xdisp.c (last_max_ascent): New integer.
	(window_text_bottom_y): Handle bottom divider.
	(window_box_width, window_box_height): Calculate pixelwise.
	(get_glyph_string_clip_rects): Handle right divider.
	(remember_mouse_glyph): When windows are resized pixelwise
	proceed with width and height set to 1.
	(init_iterator): Use WINDOW_PIXEL_WIDTH instead of
	WINDOW_TOTAL_WIDTH.
	(move_it_to): Calculate and return maximum x position
	encountered.
	(Fwindow_text_pixel_size): New function.
	(resize_mini_window, update_tool_bar): Calculate pixelwise.
	(tool_bar_lines_needed): Rename to tool_bar_height.
	Calculate pixelwise.
	(Ftool_bar_lines_needed): Rename to Ftool_bar_height.
	Calculate pixelwise.
	(redisplay_tool_bar): Calculate pixelwise.
	(redisplay_window): Calculate pixelwise.  Handle dividers.
	(draw_glyphs, x_clear_end_of_line, note_mouse_highlight)
	(x_draw_vertical_border): Handle dividers.
	(define_frame_cursor1): Handle vertical drag cursor.
	(x_draw_right_divider, x_draw_bottom_divider): New functions.
	(expose_window): Calculate pixelwise.  Handle dividers.
	(init_xdisp): Initialize pixel values.
	* xfaces.c (Qwindow_divider): New face.
	(realize_basic_faces): Realize it.
	* xfns.c (x_set_mouse_color): Handle vertical_drag_cursor.
	(x_set_menu_bar_lines, x_set_tool_bar_lines): Calculate pixelwise.
	(x_set_scroll_bar_default_width): Default actual width to 16.
	(Fx_create_frame): Set sizes pixelwise.
	(x_create_tip_frame): Default divider widths to zero.
	Pixelize call of change_frame_size.
	(Fx_show_tip): Handle divider widths.  Initial pixel position
	and sizes.
	(frame_parm_handler x_frame_parm_handlers): Add divider widths.
	(Vx_window_vertical_drag_shape): New option.
	* xmenu.c (free_frame_menubar): Pixelize call of
	x_set_window_size.
	* xterm.c (x_draw_window_divider): New function.
	(x_update_window_end): Optionally draw right divider.
	(x_draw_fringe_bitmap, x_scroll_run, x_scroll_bar_create)
	(XTset_vertical_scroll_bar): Use scroll bar pixel width.
	(handle_one_xevent, x_new_font): Calculate pixelwise.
	(x_set_window_size_1, x_set_window_size): New argument
	pixelwise.  Calculate pixelwise.
	(x_wm_set_size_hint): Pixelize call of check_frame_size.
	(struct x_redisplay_interface): Add x_draw_window_divider.
	* xterm.h (struct x_output): Add vertical_drag_cursor.

2013-11-30  Stefan Monnier  <monnier@iro.umontreal.ca>

	* xdisp.c (redisplay_internal): Don't call set_window_update_flags.
	Set invisible frames's `redisplay' when a full redisplay is requested.
	(redisplay_window): Set must_be_updated_p instead (bug#15999).
	(redisplay_mode_lines): Don't set must_be_updated_p any more.
	(display_mode_lines): Set it here instead.

	* dispnew.c (set_window_update_flags): Remove `b' argument; make static.

	* dispextern.h (set_window_update_flags): Remove.

2013-11-29  Stefan Monnier  <monnier@iro.umontreal.ca>

	* fns.c (internal_equal): Add a hash_table argument to handle cycles.

	* xdisp.c (REDISPLAY_SOME_P): New macro.
	(redisplay_internal): Use it (bug#15999).
	(prepare_menu_bars, redisplay_window): Use it as well.

	* lisp.mk (lisp): Add electric.elc and uniquify.elc.

2013-11-29  Tom Seddon  <emacs@tomseddon.plus.com>  (tiny change)

	* w32font.c (g_b_init_get_char_width_32_w): New static var.
	(globals_of_w32font): Zero it out.
	(GetCharWidth32W_Proc): New function pointer.
	(get_char_width_32_w): New function.
	(compute_metrics): If get_glyph_outline_w returns an error, try
	get_char_width_32_w before declaring a failure.  This avoids
	punishing raster (a.k.a. "bitmap") fonts by slowing down
	redisplay.  (Bug#6364).

2013-11-29  Eli Zaretskii  <eliz@gnu.org>

	* xdisp.c (clear_mouse_face): Don't invalidate the entire
	mouse-highlight info, just signal frame_up_to_date_hook that mouse
	highlight needs to be redisplayed.  (Bug#15913)

2013-11-29  Paul Eggert  <eggert@cs.ucla.edu>

	Fix minor problems found by static checking.
	* buffer.h (struct buffer_text, struct buffer):
	* frame.h (struct frame):
	* window.h (struct window):
	Avoid 'bool foo : 1;', as it's not portable to pre-C99 compilers,
	as described in ../lib/stdbool.in.h.  Use 'unsigned foo : 1;' instead.
	* menu.c (syms_of_menu): Define x-popup-dialog, removing a
	no-longer-valid use of HAVE_MENUS.
	* xdisp.c (propagate_buffer_redisplay): Now static.

2013-11-29  Stefan Monnier  <monnier@iro.umontreal.ca>

	* xmenu.c (Fmenu_or_popup_active_p):
	* window.c (Fset_window_configuration):
	* menu.c (Fx_popup_menu, Fx_popup_dialog):
	* keyboard.c (record_menu_key, read_char_x_menu_prompt):
	* fns.c (Fyes_or_no_p):
	* editfns.c (Fmessage_box, Fmessage_or_box):
	* alloc.c (make_save_ptr_ptr):
	* xdisp.c, w32menu.c, term.c, xterm.h, xterm.c: Remove HAVE_MENUS.

	* window.c (Fset_window_configuration): Move select_window later.

2013-11-28  Stefan Monnier  <monnier@iro.umontreal.ca>

	Refine redisplay optimizations to only redisplay *some* frames/windows
	rather than all of them.
	* xdisp.c (REDISPLAY_SOME): New constant.
	(redisplay_other_windows, wset_redisplay, fset_redisplay)
	(bset_redisplay, bset_update_mode_line): New functions.
	(message_dolog): Use bset_redisplay.
	(clear_garbaged_frames): Use fset_redisplay.
	(echo_area_display): Use wset_redisplay.
	(buffer_shared_and_changed): Remove.
	(prepare_menu_bars): Call Vpre_redisplay_function before updating
	frame titles.  Compute the actual set of windows redisplayed.
	Don't update frame titles and menu bars for frames that don't need to
	be redisplayed.
	(propagate_buffer_redisplay): New function.
	(AINC): New macro.
	(redisplay_internal): Use it.  Be more selective in the set of windows
	we redisplay.  Propagate windows_or_buffers_changed to
	update_mode_lines a bit later to simplify the code.
	(mark_window_display_accurate_1): Reset window and buffer's
	`redisplay' flag.
	(redisplay_window): Do nothing if neither the window nor the buffer nor
	the frame needs redisplay.
	* window.h (struct window): Add `redisplay' field.
	(wset_redisplay, fset_redisplay, bset_redisplay, bset_update_mode_line)
	(redisplay_other_windows, window_list): New declarations.
	* window.c (select_window, Fset_window_start): Use wset_redisplay.
	(window_list): Not static any more.
	(grow_mini_window, shrink_mini_window): Use fset_redisplay.
	* minibuf.c (read_minibuf_unwind): Don't redisplay everything.
	* insdel.c (prepare_to_modify_buffer_1): Use bset_redisplay.
	* frame.c (Fmake_frame_visible): Don't redisplay everything.
	* frame.h (struct frame): Add `redisplay' field.
	Move `external_menu_bar' bitfield next to other bit-fields.
	(SET_FRAME_GARBAGED): Use fset_redisplay.
	(SET_FRAME_VISIBLE): Don't garbage the frame;
	Use redisplay_other_windows.
	* buffer.h (struct buffer): Add `redisplay' field.
	* buffer.c (Fforce_mode_line_update): Pay attention to the `all' flag.
	(modify_overlay): Use bset_redisplay.
	* alloc.c (gc_sweep): Don't unmark strings while sweeping symbols.

2013-11-28  Eli Zaretskii  <eliz@gnu.org>

	Support w32 file notifications in batch mode.
	* w32proc.c (sys_select): Don't wait on interrupt_handle if it is
	invalid (which happens in batch mode).  If non-interactive, call
	handle_file_notifications to store file notification events in the
	input queue.  (Bug#15933)

	* w32notify.c (send_notifications): Handle FRAME_INITIAL frames as well.

	* w32inevt.c (handle_file_notifications): Now external, not static.

	* w32term.h (handle_file_notifications): Provide prototype.

	* emacs.c (main) [HAVE_W32NOTIFY]: When non-interactive, call
	init_crit, since init_display, which does that otherwise, is not
	called.

2013-11-27  Glenn Morris  <rgm@gnu.org>

	* Makefile.in ($(lispsource)/international/charprop.el): New.
	(emacs$(EXEEXT)): Depend on charprop.el.

2013-11-27  Eli Zaretskii  <eliz@gnu.org>

	* fileio.c (Finsert_file_contents): Invalidate buffer caches when
	deleting portions of the buffer under non-nil REPLACE argument.
	(Bug#15973)

	* w32notify.c (Fw32notify_add_watch): If the argument FILE is a
	directory, watch it and not its parent.
	(add_watch): Allow empty string in FILE.

2013-11-27  Martin Rudalics  <rudalics@gmx.at>

	* window.c (Fset_window_start, window_resize_apply)
	(window_scroll): Reset window_end_valid (Bug#15957).

2013-11-27  Glenn Morris  <rgm@gnu.org>

	* Makefile.in (leimdir): Now in lisp source directory.
	($(leimdir)/leim-list.el): Just use ../leim .
	* epaths.in (PATH_DUMPLOADSEARCH):
	* lread.c (load_path_default):
	* nsterm.m (ns_load_path): No more leim directory.

2013-11-26  Andreas Schwab  <schwab@suse.de>

	* .gdbinit (xgettype): Add cast.

2013-11-26  Glenn Morris  <rgm@gnu.org>

	Preload leim-list.el.
	* epaths.in (PATH_DUMPLOADSEARCH): Add leim/.
	* callproc.c (init_callproc): Don't assume PATH_DUMPLOADSEARCH
	is a single directory.

2013-11-25  Paul Eggert  <eggert@cs.ucla.edu>

	bool-vector-subsetp is now the normal direction (Bug#15912).
	* data.c (Fbool_vector_subsetp): Test whether the first argument
	is a subset of the second one, not the reverse.  Add doc string.

	Fix minor problems found by static checking.
	* lread.c (load_path_default): Now static.
	* textprop.c (text_property_stickiness): Be consistent about the
	test used when deciding whether to consider the previous character.
	This simplifies the code a bit.

2013-11-25  Stefan Monnier  <monnier@iro.umontreal.ca>

	* textprop.c (text_property_stickiness): Fix front-stickiness at BOB.

	* frame.c (Fhandle_focus_in, Fhandle_focus_out): Move to frame.el.
	(syms_of_frame): Don't defsubr them.

2013-11-25  Glenn Morris  <rgm@gnu.org>

	* lread.c (load_path_default): Change the sense of the argument.
	(init_lread): When EMACSLOADPATH is set, do not ignore changes
	from dump_path.  When it is not, avoid checking dump_path twice.

	* lread.c (init_lread): Fix 2013-11-23 goof that was checking
	uninstalled dump_path against installed Vload_path.  (Bug#15964)

2013-11-24  Stefan Monnier  <monnier@iro.umontreal.ca>

	Export get_pos_property to Elisp.
	* editfns.c (Fget_pos_property): Rename from get_pos_property.
	(syms_of_editfns): Export it to Elisp.

	* data.c (Fmake_variable_buffer_local): Mention `permanent-local'.

2013-11-23  Romain Francoise  <romain@orebokech.com>

	* fileio.c (init_fileio): Move `write_region_inhibit_fsync'
	initialization here ...
	(syms_of_fileio): ... from here.

2013-11-23  Stefan Monnier  <monnier@iro.umontreal.ca>

	* lread.c (init_lread): Fix int/Lisp_Object mixup.
	Please use --enable-check-lisp-object-type.

2013-11-23  Glenn Morris  <rgm@gnu.org>

	* process.c (get_process): Explicit error for dead buffers.

2013-11-23  Andreas Schwab  <schwab@linux-m68k.org>

	* process.c (get_process): Check that OBJ is a live buffer.  (Bug#15923)

2013-11-23  Glenn Morris  <rgm@gnu.org>

	Empty elements in EMACSLOADPATH stand for the default.  (Bug#12100)
	* lread.c (load_path_check): Take path to check as argument.
	(load_path_default): New, split from init_lread.
	(init_lread): Move calc of default load-path to load_path_default.
	Empty elements in EMACSLOADPATH now stand for the default.
	(load-path): Doc fix.
	* emacs.c (decode_env_path): Add option to treat empty elements
	as nil rather than ".".
	* callproc.c (init_callproc_1, init_callproc):
	* image.c (Vx_bitmap_file_path):
	* lisp.h (decode_env_path):
	* lread.c (Vsource_directory):
	Update for new argument spec of decode_env_path.

2013-11-22  Eli Zaretskii  <eliz@gnu.org>

	* bidi.c (bidi_find_paragraph_start): Limit the returned positions
	to BEGV_BYTE..ZV_BYTE range.  (Bug#15951)

2013-11-21  Paul Eggert  <eggert@cs.ucla.edu>

	Fix some dependency problems that cause unnecessary recompiles.
	Problem reported by RMS in
	<http://lists.gnu.org/archive/html/emacs-devel/2013-11/msg00421.html>.
	* Makefile.in (OLDXMENU_TARGET, OLDXMENU, OLDXMENU_DEPS)
	(really-lwlib, really-oldXMenu, stamp-oldxmenu)
	(../src/$(OLDXMENU), $(OLDXMENU)): Remove.
	(temacs$(EXEEXT)): Depend on $(LIBXMENU), not stamp-oldxmenu.
	($(lwlibdir)/liblw.a, $(oldXMenudir)/libXMenu11.a, FORCE): New targets.
	(boostrap-clean): No need to remove stamp-oldxmenu.

	Fix recently introduced bool vector overrun.
	This was due to an optimization that went awry.
	Reported by Glenn Morris in
	<http://lists.gnu.org/archive/html/emacs-devel/2013-11/msg00622.html>.
	* alloc.c (make_uninit_bool_vector): Don't allocate a dummy word
	for empty vectors, undoing the 2013-11-18 change.
	* data.c (bool_vector_binop_driver): Rely on this.
	Fix bug that occasionally overran the destination.
	* lisp.h (struct Lisp_Bool_vector): Document this.

2013-11-20  Jan Djärv  <jan.h.d@swipnet.se>

	* nsterm.m (init, run, stop:): Enable again.  stop calls super stop
	to handle dialogs.

	* nsterm.m (init, run, stop:): Comment out for now, does not work
	with dialogs.

2013-11-19  Paul Eggert  <eggert@cs.ucla.edu>

	* charset.c (syms_of_charset): Don't read past end of string.

2013-11-19  Glenn Morris  <rgm@gnu.org>

	* frame.c (Fhandle_focus_in, Fhandle_focus_out): Doc fixes.

2013-11-19  Brian Jenkins  <brian@brianjenkins.org>  (tiny change)

	Add hooks to run on gaining/losing focus.  (Bug#15029)
	* frame.c (Qfocus_in_hook, Qfocus_out_hook): New static lisp objects.
	(Fhandle_focus_in, Fhandle_focus_out): Run focus hooks.
	(syms_of_frame): Add focus-in-hook, focus-out-hook.

2013-11-18  Paul Eggert  <eggert@cs.ucla.edu>

	* data.c (bool_vector_binop_driver): Rename locals for sanity's sake.
	The old names predated the API change that put destination at end.

	Improve API of recently-added bool vector functions (Bug#15912).
	The old API had (bool-vector-count-matches A B)
	and (bool-vector-count-matches-at A B I), which gave the
	misleading impression that the two functions were variants, one
	with a location I.  The new API has (bool-vector-count-population A)
	and (bool-vector-count-consecutive A B I) to make the distinction
	clearer.  The first function no longer has a B argument, since the
	caller can easily determine the number of nils if the length and
	number of ts is known.
	* data.c (Fbool_vector_count_population): Rename from
	bool_vector_count_matches, and accept just 1 argument.
	(Fbool_vector_count_consecutive): Rename from
	Fbool_vector_count_matches_at.

	Always allocate at least one bits_word per bool vector.
	See Daniel Colascione in:
	http://lists.gnu.org/archive/html/emacs-devel/2013-11/msg00518.html
	* alloc.c (make_uninit_bool_vector): Always allocate at least one word.
	* data.c (bool_vector_binop_driver): Rely on this.  Tune.
	* lisp.h (struct Lisp_Bool_vector): Document this.

2013-11-18  Eli Zaretskii  <eliz@gnu.org>

	* insdel.c (invalidate_buffer_caches): New function, consolidated
	from part of prepare_to_modify_buffer.
	(insert_from_gap, prepare_to_modify_buffer):
	* coding.c (code_convert_region, code_convert_string):
	Call invalidate_buffer_caches.  (Bug#15841)

	* lisp.h (invalidate_buffer_caches): Add prototype.

2013-11-17  Eli Zaretskii  <eliz@gnu.org>

	* w32term.c (x_update_window_end): Don't invalidate the entire
	mouse-highlight info, just signal frame_up_to_date_hook that mouse
	highlight needs to be redisplayed.  (Bug#15913)

2013-11-17  Paul Eggert  <eggert@cs.ucla.edu>

	* lisp.h (DEBUGGER_SEES_C_MACROS): Remove.

2013-11-16  Eli Zaretskii  <eliz@gnu.org>

	* doc.c (Fsubstitute_command_keys): Inhibit modification hooks
	while we are using Vprin1_to_string_buffer.

	* keymap.c (describe_map): Don't crash if PT is 1 both before and
	after inserting the description string.  (Bug#15907)

2013-11-15  Paul Eggert  <eggert@cs.ucla.edu>

	* data.c: Work around bogus GCC diagnostic about shift count.
	Reported by Eli Zaretskii in
	<http://lists.gnu.org/archive/html/emacs-devel/2013-11/msg00489.html>.
	(pre_value): New function.
	(count_trailing_zero_bits): Use it.

2013-11-15  Eli Zaretskii  <eliz@gnu.org>

	* lisp.h (DEBUGGER_SEES_C_MACROS) [GCC < v3.5]: Pessimistically
	assume C macros are not supported even under -g3 in these old GCC
	versions.

2013-11-15  Leo Liu  <sdl.web@gmail.com>

	* minibuf.c (Ftry_completion, Fall_completions)
	(Ftest_completion): Use FUNCTIONP.  (Bug#15889)

2013-11-15  Paul Eggert  <eggert@cs.ucla.edu>

	* lisp.h (DEFINE_GDB_SYMBOL_BEGIN, DEFINE_GDB_SYMBOL_END):
	Define to empty if DEBUGGER_SEES_C_MACROS is defined.
	This avoids placing unnecessary constants into the Emacs code.

2013-11-14  Kazuhiro Ito  <kzhr@d1.dion.ne.jp>  (tiny change)

	* keyboard.c (make_ctrl_char) [HAVE_NTGUI]: Now externally visible
	for Cygwin w32 build.

	* xdisp.c (erase_phys_cursor) [HAVE_NTGUI]: Now externally visible
	for Cygwin w32 build.  (Bug#15892)

2013-11-14  Paul Eggert  <eggert@cs.ucla.edu>

	Simplify, port and tune bool vector implementation.
	* alloc.c (bool_vector_exact_payload_bytes)
	(bool_vector_payload_bytes): Remove.
	(bool_vector_fill): Return its argument.
	* alloc.c (bool_vector_fill):
	* lread.c (read1):
	* print.c (print_object):
	Simplify by using bool_vector_bytes.
	* alloc.c (make_uninit_bool_vector):
	New function, broken out from Fmake_bool_vector.
	(Fmake_bool_vector): Use it.  Use tail call.
	(make_uninit_bool_vector, vector_nbytes): Simplify size calculations.
	* data.c (BITS_PER_ULL): New constant.
	(ULLONG_MAX, count_one_bits_ll): Fall back on long counterparts
	if long long versions don't exist.
	(shift_right_ull): New function.
	(count_one_bits_word): New function, replacing popcount_bits_word
	macro.  Don't assume that bits_word is no wider than long long.
	(count_one_bits_word, count_trailing_zero_bits):
	Don't assume that bits_word is no wider than long long.
	* data.c (bool_vector_binop_driver, bool_vector_not):
	* fns.c (Fcopy_sequence):
	* lread.c (read1):
	Create an uninitialized destination, to avoid needless work.
	(internal_equal): Simplify.
	(Ffillarray): Prefer tail call.
	* data.c (bool_vector_binop_driver): Don't assume bit vectors always
	contain at least one word.
	(bits_word_to_host_endian): Prefer if to #if.  Don't assume
	chars are narrower than ints.
	* data.c (Fbool_vector_count_matches, Fbool_vector_count_matches_at):
	* fns.c (Fcopy_sequence):
	Simplify and tune.
	* lisp.h (bits_word, BITS_WORD_MAX, BITS_PER_BITS_WORD):
	Don't try to port to hosts where bits_word values have holes; the
	code wouldn't work there anyway.  Verify this assumption, though.
	(bool_vector_bytes): New function.
	(make_uninit_bool_vector): New decl.
	(bool_vector_fill): Now returns Lisp_Object.

	* xfns.c (xic_create_fontsetname):
	* xrdb.c (gethomedir): Prefer tail calls.

2013-11-12  Paul Eggert  <eggert@cs.ucla.edu>

	* xterm.c (syms_of_xterm): staticpro Qmodifier_value, Qalt, Qhyper,
	Qmeta, and Qsuper.  This is safer, and it's what w32fns.c does.

	* buffer.c (Fforce_mode_line_update): Don't fall off end of function
	that requires a return value.
	(Fset_buffer_modified_p): Take advantage of this change to do
	a tail call.

2013-11-11  Stefan Monnier  <monnier@iro.umontreal.ca>

	* buffer.c (Frestore_buffer_modified_p): Sync it with
	Fset_buffer_modified_p.
	(Fforce_mode_line_update): New function, moved from subr.el.
	(Fset_buffer_modified_p): Use them.
	(syms_of_buffer): Defsubr Fforce_mode_line_update.

2013-11-11  Paul Eggert  <eggert@cs.ucla.edu>

	* search.c (find_newline): Rewrite to prefer offsets to pointers.
	This avoids undefined behavior when subtracting pointers into
	different aways.  On my platform it also makes the code a tad
	smaller and presumably faster.

2013-11-11  Stefan Monnier  <monnier@iro.umontreal.ca>

	* keyboard.c (command_loop_1): Use region-extract-function.
	* insdel.c (Qregion_extract_function): Not static any more (can we
	stop pretending that these vars can benefit from being marked static?).

2013-11-09  Eli Zaretskii  <eliz@gnu.org>

	* search.c (find_newline): If buffer text is relocated during the
	"dumb loop", adjust C pointers into buffer text to follow suit.
	(Bug#15841)

2013-11-09  Łukasz Stelmach  <stlman@poczta.fm>  (tiny change)

	* gtkutil.c (xg_check_special_colors): Use rgb: instead of rgbi:
	for conversion (Bug#15837).

2013-11-09  Eli Zaretskii  <eliz@gnu.org>

	* fileio.c (Finsert_file_contents): Invalidate the newline cache
	for the entire range of inserted characters.  (Bug#15841)

2013-11-08  Jan Djärv  <jan.h.d@swipnet.se>

	* xfaces.c (lface_fully_specified_p): Let distant-foreground be
	unspecified.
	(realize_default_face): Remove assignment to distant-foreground if
	unspecified (Bug#15815).

2013-11-08  Eli Zaretskii  <eliz@gnu.org>

	* xdisp.c (message_dolog): Make sure the *Messages* buffer has its
	cache-long-scans disabled, since we don't want to call
	prepare_to_modify_buffer (in insert_1_both) for each message we
	display.

	* buffer.h (bset_cache_long_scans): New INLINE function, moved
	from buffer.c.  Improve commentary to the buffer field setter
	functions.

	* buffer.c (bset_cache_long_scans): Static function deleted.
	Improve commentary to the buffer field setter functions.
	(init_buffer_once): Default for cache-long-scans changed to t.
	(Bug#15797)

2013-11-08  Paul Eggert  <eggert@cs.ucla.edu>

	* gmalloc.c (special_realloc, calloc, mallochook): Use tail calls.

	* chartab.c (make_sub_char_table): Fix size typo (Bug#15825).
	This bug was introduced in my 2013-06-21 change, and caused
	struct Lisp_Sub_Char_Table objects to be given too many slots,
	which broke 'make -C admin/unidata'.

2013-11-07  Jan Djärv  <jan.h.d@swipnet.se>

	Import changes from mac-port 4.5.
	* macfont.m (mac_font_copy_default_descriptors_for_language)
	(mac_font_copy_default_name_for_charset_and_languages): Declare.
	(cf_charset_table): big-5-0 has uniquifier 0x4EDC.
	(macfont_language_default_font_names): New.
	(macfont_list): Rearrange language/charset code.
	(macfont_close): Don't check for macfont_info->cache.
	(mac_ctfont_create_preferred_family_for_attributes): New font
	selection code, call
	mac_font_copy_default_name_for_charset_and_languages.
	(mac_font_copy_default_descriptors_for_language)
	(mac_font_copy_default_name_for_charset_and_languages): New functions.

	* macfont.h (kCTVersionNumber10_9): Define if not defined.

2013-11-07  Paul Eggert  <eggert@cs.ucla.edu>

	Port to C11 aligned_alloc, and fix some integer overflows.
	* alloc.c (USE_ALIGNED_ALLOC): New symbol.
	(USE_POSIX_MEMALIGN): Remove.  All uses replaced with USE_ALIGNED_ALLOC,
	and use of posix_memalign replaced with aligned_alloc.
	(aligned_alloc): New function, defined or declared as needed.
	* conf_post.h (HAVE_POSIX_MEMALIGN) [DARWIN_OS]:
	Don't undef; configure.ac now does this.
	* gmalloc.c (aligned_alloc) [MSDOS]: New decl.
	(calloc, aligned_alloc): Check for integer overflow.
	(aligned_alloc): Rename from memalign.  All uses changed.
	(memalign): New function, an alias for aligned_alloc.

2013-11-06  Stefan Monnier  <monnier@iro.umontreal.ca>

	* xdisp.c (redisplay_internal): Fix typo in last change.

2013-11-06  Paul Eggert  <eggert@cs.ucla.edu>

	* regex.c: Fix --enable-gcc-warning glitch with GCC 4.5.2.

2013-11-06  Stefan Monnier  <monnier@iro.umontreal.ca>

	* xdisp.c (syms_of_xdisp): New vars redisplay--all-windows-cause and
	redisplay--mode-lines-cause.
	(redisplay_internal): Keep them uptodate.  Remove redundant check of
	buffer_shared_and_changed.
	* *.[chm]: Number every assignment to update_mode_lines so we
	can track why it is set.

2013-11-06  Eli Zaretskii  <eliz@gnu.org>

	* editfns.c (Fformat_time_string): Doc fix.  (Bug#15816)

2013-11-06  Stefan Monnier  <monnier@iro.umontreal.ca>

	* *.[chm]: Number every assignment to windows_or_buffers_changed so we
	can track why it is set.

2013-11-06  Paul Eggert  <eggert@cs.ucla.edu>

	Integer-related fixes for term.c etc.
	* dispextern.h (face_tty_specified_color): New function.
	* term.c (turn_on_face): Don't rely on undefined behavior when
	assigning an out-of-range value to 'long'.
	Simplify test for toggling highlight.
	(tty_capable_p): Omit last two (unused) args.  All callers changed.
	* term.c (tty_capable_p, tty_menu_display, tty_menu_add_selection)
	(read_menu_input, tty_menu_activate, tty_menu_show):
	* xfaces.c (x_supports_face_attributes_p)
	(tty_supports_face_attributes_p):
	Use bool for boolean.  All callers changed.
	(tty_supports_face_attributes_p): Omit defaults for color indices;
	no longer needed.  Simplify tail call.

2013-11-05  Stefan Monnier  <monnier@iro.umontreal.ca>

	* xdisp.c (prepare_menu_bars): Mark static.
	* lisp.h (prepare_menu_bars): Don't declare.
	* xselect.c (x_handle_selection_clear):
	* callproc.c (call_process): Remove redundant call to prepare_menu_bars.

2013-11-05  Paul Eggert  <eggert@cs.ucla.edu>

	* keyboard.c (Fcommand_error_default_function): Fix pointer signedness
	glitch.  Eliminate 'sz' prefix; Hungarian notation is not helpful here.

2013-11-05  Stefan Monnier  <monnier@iro.umontreal.ca>

	* keyboard.c (Fcommand_error_default_function): Rename from
	Fdefault_error_output.

2013-11-05  Jarek Czekalski  <jarekczek@poczta.onet.pl>  (tiny change)

	* keyboard.c (Fdefault_error_output): New function, extracted from
	cmd_error_internal.
	(syms_of_keyboard): Use it for Vcommand_error_function.

2013-11-05  Stefan Monnier  <monnier@iro.umontreal.ca>

	* eval.c (handlerlist_sentinel): New variable (bug#15802).
	(init_eval): Use it to ensure handlerlist is non-NULL.
	(unwind_to_catch): Make sure we never set handlerlist to NULL.
	(Fsignal): Adjust NULLness test of handlerlist.
	* lisp.h (PUSH_HANDLER): Assume handlerlist is non-NULL.

2013-11-05  Eli Zaretskii  <eliz@gnu.org>

	* callproc.c (call_process): Call prepare_to_modify_buffer before
	decoding text read from the sub-process, as the decoded stuff will
	be inserted into the buffer.  This will invalidate the various
	caches maintained for the buffer.  (Bug#15148)

2013-11-05  Xue Fuqiao  <xfq.free@gmail.com>

	* xdisp.c (syms_of_xdisp): Mention the active display table in doc
	string of glyphless-char-display.

2013-11-05  Jan Djärv  <jan.h.d@swipnet.se>

	* nsfns.m (ns_get_name_from_ioreg): New function.
	(ns_screen_name): Don't use deprecated CGDisplayIOServicePort on
	OSX >= 10.9.  Use ns_get_name_from_ioreg.

2013-11-05  Paul Eggert  <eggert@cs.ucla.edu>

	Simplify and port recent bool vector changes.
	* alloc.c (ROUNDUP): Move here from lisp.h, since it's now used
	only in this file.  Use a more-efficient implementation if the
	second argument is a power of 2.
	(ALIGN): Rewrite in terms of ROUNDUP.  Make it a function.
	Remove no-longer-necessary compile-time checks.
	(bool_vector_exact_payload_bytes): New function.
	(bool_vector_payload_bytes): Remove 2nd arg; callers that need
	exact payload changed to call the new function.  Do not assume
	that the arg or result fits in ptrdiff_t.
	(bool_vector_fill): New function.
	(Fmake_bool_vector): Use it.  Don't assume bit counts fit
	in ptrdiff_t.
	(vroundup_ct): Don't assume arg fits in size_t.
	* category.c (SET_CATEGORY_SET): Remove.  All callers now just
	invoke set_category_set.
	(set_category_set): 2nd arg is now EMACS_INT and 3rd is now bool.
	All callers changed.  Use bool_vector_set.
	* category.h (XCATEGORY_SET): Remove; no longer needed.
	(CATEGORY_MEMBER): Now a function.  Rewrite in terms of
	bool_vector_bitref.
	* data.c (Faref): Use bool_vector_ref.
	(Faset): Use bool_vector_set.
	(bits_word_to_host_endian): Don't assume you can shift by CHAR_BIT.
	(Fbool_vector_not, Fbool_vector_count_matches)
	(Fbool_vector_count_matches_at): Don't assume CHAR_BIT == 8.
	* fns.c (concat): Use bool_vector_ref.
	(Ffillarray): Use bool_vector_fill.
	(mapcar1): Use bool_vector_ref.
	(sxhash_bool_vector): Hash words, not bytes.
	* lisp.h (BOOL_VECTOR_BITS_PER_CHAR): Now a macro as well as
	a constant, since it's now used in #if.
	(bits_word, BITS_WORD_MAX, BITS_PER_BITS_WORD): Fall back on
	unsigned char on unusual architectures, so that we no longer
	assume that the number of bits per bits_word is a power of two or
	is a multiple of 8 or of CHAR_BIT.
	(Qt): Add forward decl.
	(struct Lisp_Bool_Vector): Don't assume EMACS_INT is aligned
	at least as strictly as bits_word.
	(bool_vector_data, bool_vector_uchar_data): New accessors.
	All data structure accesses changed to use them.
	(bool_vector_words, bool_vector_bitref, bool_vector_ref)
	(bool_vector_set): New functions.
	(bool_vector_fill): New decl.
	(ROUNDUP): Move to alloc.c as described above.

	Fix recent gnutls changes.
	* gnutls.c (Fgnutls_boot): Don't assume C99.
	* process.c (wait_reading_process_output): Fix typo in recent change.

2013-11-05  Teodor Zlatanov  <tzz@lifelogs.com>

	* process.c (wait_reading_process_output, read_process_output)
	(send_process): Check gnutls_state is not NULL.

	* gnutls.c (emacs_gnutls_handle_error): Adjust log level for EAGAIN.
	(Fgnutls_boot): Set process gnutls_p later, after initialization.

2013-11-04  Jan Djärv  <jan.h.d@swipnet.se>

	* nsterm.m (init, run, stop:): New methods in EmacsApp for
	OSX >= 10.9 to prevent memory leak of GCD dispatch source.

	* nsterm.h (EmacsApp): Add shouldKeepRunning and isFirst for
	OSX >= 10.9.

	* nsfns.m (Fx_create_frame): Fix memory leak.

	* macfont.m (CG_SET_FILL_COLOR_WITH_GC_FOREGROUND)
	(CG_SET_FILL_COLOR_WITH_GC_BACKGROUND)
	(CG_SET_STROKE_COLOR_WITH_GC_FOREGROUND): Fix memory leak.

2013-11-04  Eli Zaretskii  <eliz@gnu.org>

	* xdisp.c (message3_nolog, message_with_string): Encode the string
	before writing it to the terminal in a non-interactive session.

	* lread.c (openp): If both FILENAME and SUFFIX are unibyte, make
	sure we concatenate them into a unibyte string.

	* fileio.c (make_temp_name): Encode PREFIX, and decode the
	resulting temporary name before returning it to the caller.
	(Fexpand_file_name): If NAME is pure-ASCII and DEFAULT_DIRECTORY
	is a unibyte string, convert NAME to a unibyte string to ensure
	that the result is also a unibyte string.

	* emacs.c (init_cmdargs): Use build_unibyte_string to make sure we
	create unibyte strings from default paths and directory/file
	names.

	* coding.h (ENCODE_FILE): Do not attempt to encode a unibyte
	string.

	* callproc.c (init_callproc): Use build_unibyte_string to make
	sure we create unibyte strings from default paths and
	directory/file names.

	* buffer.c (init_buffer): Don't store default-directory of
	*scratch* in multibyte form.  The original problem which led to
	that is described in
	http://lists.gnu.org/archive/html/emacs-pretest-bug/2004-11/msg00532.html,
	but it was solved long ago.  (Bug#15260)

2013-11-04  Paul Eggert  <eggert@cs.ucla.edu>

	Port to stricter C99 platforms.
	Especially, C99 prohibits nesting a struct X inside struct Y if
	struct X has a flexible array member.
	* alloc.c (struct sdata): New type.
	(sdata): Implement in terms of struct sdata.
	Remove u member; all uses replaced by next_vector, set_next_vector.
	(SDATA_SELECTOR, SDATA_DATA, SDATA_DATA_OFFSET): Adjust to sdata change.
	(SDATA_DATA_OFFSET): Now a constant, not a macro.
	(struct sblock): Rename first_data member to data, which is now
	a flexible array member.  All uses changed.
	(next_vector, set_next_vector, large_vector_vec): New functions.
	(vector_alignment): New constant.
	(roundup_size): Make it a multiple of ALIGNOF_STRUCT_LISP_VECTOR, too.
	(struct large-vector): Now merely a NEXT member, since the old approach
	ran afoul of stricter C99.  All uses changed to use
	large_vector_vec or large_vector_offset.
	(large_vector_offset): New constant.
	* dispnew.c: Include tparam.h, for tgetent.
	Do not include term.h; no longer needed.
	* gnutls.c (Fgnutls_boot): Don't continue after calling a _Noreturn.
	* lisp.h (ENUM_BF) [__SUNPRO_C && __STDC__]: Use unsigned int.
	(struct Lisp_Vector): Use a flexible array member for contents,
	instead of a union with a member that is an array of size 1.
	All uses changed.
	(ALIGNOF_STRUCT_LISP_VECTOR): New constant, to make up for the
	fact that the struct no longer contains a union.
	(struct Lisp_Misc_Any, struct Lisp_Marker, struct Lisp_Overlay)
	(struct Lisp_Save_Value, struct Lisp_Free):
	Use unsigned, not int, for spacers, to avoid c99 warning.
	(union specbinding): Use unsigned, not bool, for bitfield, as
	bool is not portable to pre-C99 hosts.

2013-11-04  Glenn Morris  <rgm@gnu.org>

	* emacs.c (usage_message): Mention that `-L :...' appends.

2013-11-02  Glenn Morris  <rgm@gnu.org>

	* Makefile.in (abs_builddir): Remove.
	(bootstrap_exe): Use relative filename.

	Use relative filenames in TAGS files.
	* Makefile.in (abs_srcdir): Remove it again.
	(.PHONY): Remove frc.
	(maintainer-clean): No more TAGS-LISP file.
	(TAGS): Pass relative file names to etags.
	(../lisp/TAGS): Rename from TAGS-LISP.  Work in ../lisp.

	* Makefile.in (abs_srcdir): New, set by configure.
	(lispdir): Remove.
	(maintainer-clean): Remove pointless echo.  That should be in the
	top-level Makefile, if anywhere.  Delete TAGS-LISP.
	(extraclean): No s/ and m/ directories for some time.
	(TAGS): Also depend on ctagsfiles3.
	Remove no-longer-defined S_FILE.
	Pass absolute filenames to etags once more.
	(TAGS-LISP): Replace lispdir with its expansion.
	(TAGS-LISP, $(lwlibdir)/TAGS): Correctly pass ETAGS to sub-makes.
	($(lwlibdir)/TAGS): Remove useless subshell, check cd return value.

2013-11-02  Jan Djärv  <jan.h.d@swipnet.se>

	* xfaces.c (check_lface_attrs, realize_default_face):
	Add LFACE_DISTANT_FOREGROUND_INDEX (Bug#15788).
	(realize_default_face): Set DISTANT_FOREGROUND to unspecified_fg.

2013-11-02  Paul Eggert  <eggert@cs.ucla.edu>

	* emacs.c (original_pwd): Remove global var by making it local.
	(init_cmdargs): New arg ORIGINAL_PWD; caller changed.

2013-11-01  Jan Djärv  <jan.h.d@swipnet.se>

	* xfaces.c: Declare color_distance.
	(QCdistant_foreground): New variable.
	(NEAR_SAME_COLOR_THRESHOLD): New define.
	(load_color2): New function.
	(load_color): Call load_color2.
	(load_face_colors): Call load_color2 and if distant-color is specified
	calculate distant and use distant-color if colors are near.
	(LFACE_DISTANT_FOREGROUND): New define.
	(merge_face_ref, Finternal_set_lisp_face_attribute)
	(Finternal_get_lisp_face_attribute)
	(x_supports_face_attributes_p): Handle distant-foreground similar to
	foreground.
	(syms_of_xfaces): DEFSYM QCdistant_foreground.

	* dispextern.h (lface_attribute_index):
	Add LFACE_DISTANT_FOREGROUND_INDEX.

2013-11-01  Claudio Bley  <claudio.bley@googlemail.com>

	* image.c (pbm_next_char): New function.
	See http://netpbm.sourceforge.net/doc/pbm.html for the details.
	(pbm_scan_number): Use it.
	(Qlibjpeg_version): New variable.
	(syms_of_image): DEFSYM and initialize it.

2013-10-31  Jan Djärv  <jan.h.d@swipnet.se>

	* emacs.c (main): Skip -psn args on OSX even if ! isatty (0).

2013-10-31  Glenn Morris  <rgm@gnu.org>

	* emacs.c (original_pwd): New char.
	(main): If using --chdir, store original_pwd.
	(init_cmdargs): When setting Vinvocation_directory based on a
	relative argv[0], use original_pwd if set.  (Bug#15768)

2013-10-29  Stefan Monnier  <monnier@iro.umontreal.ca>

	* keyboard.c (command_loop_1): If command is nil, call `undefined'.

2013-10-29  Paul Eggert  <eggert@cs.ucla.edu>

	* insdel.c: Fix minor problems found by static checking.
	(Qregion_extract_function): Now static.
	(prepare_to_modify_buffer_1): Remove unused locals.

2013-10-29  Stefan Monnier  <monnier@iro.umontreal.ca>

	* xdisp.c (prepare_menu_bars): Call Vpre_redisplay_function.
	(syms_of_xdisp): Declare pre-redisplay-function.
	(markpos_of_region): Remove function.
	(init_iterator, compute_stop_pos, handle_face_prop)
	(face_before_or_after_it_pos, reseat_to_string)
	(get_next_display_element, window_buffer_changed)
	(redisplay_internal, try_cursor_movement, redisplay_window)
	(try_window_reusing_current_matrix, try_window_id, display_line)
	(note_mode_line_or_margin_highlight, note_mouse_highlight)
	(display_string, mouse_face_from_buffer_pos): Remove region handling.
	* window.h (struct window): Remove field `region_showing'.
	* dispextern.h (struct it): Remove region_beg/end_charpos.
	(face_at_buffer_position, face_for_overlay_string)
	(face_at_string_position): Update prototypes.
	* xfaces.c (face_at_buffer_position, face_for_overlay_string)
	(face_at_string_position): Remove `region_beg' and `region_end' args.
	* fontset.c (Finternal_char_font):
	* font.c (font_at, font_range): Adjust calls accordingly.
	* insdel.c (Qregion_extract_function): New var.
	(syms_of_insdel): Initialize it.
	(prepare_to_modify_buffer_1): Use it.

2013-10-29  Dmitry Antipov  <dmantipov@yandex.ru>

	Prefer 'unsigned long' to 'long unsigned int' and 'unsigned long int'.
	* ftxfont.c (ftxfont_get_gcs):
	* gtkutil.c (xg_set_widget_bg, xg_set_background_color):
	* xfaces.c (x_free_colors, x_free_dpy_colors)
	(x_create_gc, unload_color):
	* xselect.c (x_property_data_to_lisp):
	* xsettings.c (parse_settings):
	* xterm.c (x_copy_color, x_alloc_lighter_color, x_setup_relief_color)
	(get_bits_and_offset): Adjust definition.
	* frame.c (XParseGeometry): Adjust locals.
	* lisp.h (toplevel): Adjust EMACS_UINT type definition.
	* regex.h (toplevel): Likewise for reg_syntax_t.

2013-10-29  Stefan Monnier  <monnier@iro.umontreal.ca>

	* eval.c (run_hook_with_args): Use FUNCTIONP.

2013-10-29  Dmitry Antipov  <dmantipov@yandex.ru>

	* xterm.h (struct x_output): For 'black_relief' and 'white_relief'
	fields, drop 'allocated_p' member and use -1 for uninitialized value.
	* w32term.h (struct w32_output): Similarly but do not use -1 because...
	* xfaces.c (unload_color) [HAVE_X_WINDOWS]: ...this function is a no-op
	on MS-Windows anyway.
	(free_face_colors): Define only if HAVE_X_WINDOWS and...
	(free_realized_face): ...adjust user.
	* xfns.c (Fx_create_frame, x_create_tip_frame): Initialize black and
	white relief pixels to -1.
	* xterm.c (x_setup_relief_color, x_free_frame_resources): Adjust users.
	* w32term.c (w32_setup_relief_color, x_free_frame_resources): Likewise.
	* dispextern.h (unload_color): Move prototype under HAVE_X_WINDOWS.

2013-10-28  Paul Eggert  <eggert@cs.ucla.edu>

	* dispextern.h, image.c (x_bitmap_height, x_bitmap_width): Now static.
	* xfaces.c (load_pixmap): Omit last two args, which are always NULL
	in practice now.  All callers changed.

2013-10-28  Dmitry Antipov  <dmantipov@yandex.ru>

	* dispextern.h (struct face): Use bitfields for 'underline_type'
	and 'box' members.  Remove set-but-unused members 'pixmap_w' and
	'pixmap_h'.  If not HAVE_WINDOW_SYSTEM, also remove dummy
	'stipple' member.  Move 'lface' member up to help...
	* xfaces.c (make_realized_face): ...this function to find and
	clear just the members that need clearing.
	(load_face_colors, realize_x_face):
	* xdisp.c (extend_face_to_end_of_line): Adjust user.

2013-10-27  Dmitry Antipov  <dmantipov@yandex.ru>

	* xftfont.c (struct xftfont_info): Remove set-but-unused
	'screen' member.
	(xftfont_open): Adjust user.
	(xftfont_get_colors): Remove useless prototype.

2013-10-26  Eli Zaretskii  <eliz@gnu.org>

	* emacs.c (Fdump_emacs): Encode FILENAME and SYMFILE arguments
	before passing them to 'unexec'.  (Bug#15260)

2013-10-26  Xue Fuqiao  <xfq.free@gmail.com>

	* fringe.c (set_fringe_bitmap_face): Add usage note from lispref.

2013-10-25  Eli Zaretskii  <eliz@gnu.org>

	* w32uniscribe.c (uniscribe_close): Adjust the argument list to
	the changed signature of the font driver's 'close' method.

	* w32font.h (w32font_close): Adjust the prototype to the change in
	function definition.

	* w32font.c (w32font_close): Reintroduce deleted declaration of i.

	* w32uniscribe.c (uniscribe_close): Adapt the call to
	w32font_close to its new prototype.

2013-10-25  Dmitry Antipov  <dmantipov@yandex.ru>

	Omit unused frame argument of font API's close function.
	* font.h (struct font): Drop frame argument.  Adjust comment.
	* font.c (font_clear_cache, font_close_object): Adjust users.
	* ftfont.c (ftfont_close):
	* ftxfont.c (ftxfont_close):
	* macfont.m (macfont_close):
	* nsfont.m (nsfont_close):
	* w32font.c (w32font_close):
	* xfont.c (xfont_close):
	* xftfont.c (xftfont_close): Adjust driver-specific close functions,
	tweak comments and make functions safe if called more than once for
	the same font object.

	Perform font-specific cleanup when font object is swept by GC.  See
	http://lists.gnu.org/archive/html/emacs-devel/2013-10/msg00740.html.
	* alloc.c (cleanup_vector): New function.
	(sweep_vector): Call it for each reclaimed vector object.
	* font.h (struct font): Adjust comment.

2013-10-24  Glenn Morris  <rgm@gnu.org>

	* Makefile.in (abs_top_srcdir): New, set by configure.

2013-10-23  Dmitry Antipov  <dmantipov@yandex.ru>

	Adjust recent font-related changes to fix bug#15686.
	* alloc.c (mark_object) [HAVE_WINDOW_SYSTEM]: If marked frame
	is a live window system frame, mark its default font too.

2013-10-23  Glenn Morris  <rgm@gnu.org>

	* Makefile.in (RUN_TEMACS): Make relative (again).
	($(leimdir)/leim-list.el, .el.elc, $(lispsource)/loaddefs.el)
	(bootstrap-emacs$(EXEEXT)):
	Quote entities that might contain whitespace.

2013-10-23  Paul Eggert  <eggert@cs.ucla.edu>

	Port to Solaris 10 and its bundled GCC.
	Problem reported by Timothy C. Burt.
	* floatfns.c (isfinite, isnan): Redefine unconditionally.

2013-10-21  Dmitry Antipov  <dmantipov@yandex.ru>

	Do not allow font caches to grow too large.
	* alloc.c (compact_font_cache_entry, compact_font_caches):
	New functions or stub if not HAVE_WINDOW_SYSTEM.
	(compact_undo_list): Factor out from Fgarbage_collect.
	Add comment.
	(mark_face_cache): Mark face font.  Move down to avoid
	extra prototypes.
	(mark_terminals): Do not mark font cache here.
	(Fgarbage_collect): Call compaction functions described
	above.  Adjust comment.

2013-10-20  Jan Djärv  <jan.h.d@swipnet.se>

	* emacs.c (main): On Cocoa, if GUI session and 0 is not a tty,
	chdir to HOME (bug#15607).

	* nsterm.m (Qcocoa, Qgnustep): New variables.
	(syms_of_nsterm): Defsym Qcocoa, Qgnustep.  Fprovide appropriate one.
	(ns_get_color): Make selection color work for GNUstep also.

2013-10-18  Eli Zaretskii  <eliz@gnu.org>

	* keyboard.c (make_lispy_event): Remove GPM-specific code that
	handles mouse clicks.  Instead, let GPM use the same code as all
	the other mice use.  See the discussion starting at
	http://lists.gnu.org/archive/html/emacs-devel/2013-10/msg00521.html
	for the details of the problem with the menu bar this fixes.

2013-10-18  Dmitry Antipov  <dmantipov@yandex.ru>

	Remove port-specific display name lists to avoid extra
	complexity and data duplication with display info lists.
	* xterm.h (x_display_name_list): Remove declaration.
	* xterm.c (x_display_name_list): Remove.
	(x_term_init, x_delete_display, syms_of_xterm): Adjust users.
	* xfns.c (x_display_info_for_name, Fx_display_list):
	Likewise.  Use x_display_list where appropriate.
	* w32term.h (w32_display_name_list): Remove declaration.
	* w32term.c (w32_display_name_list): Remove.
	(w32_initialize_display_info, x_delete_display, syms_of_w32term):
	Adjust users.
	* w32fns.c (x_display_info_for_name, Fx_display_list):
	Likewise.  Use x_display_list where appropriate.
	* nsterm.h (ns_display_name_list): Remove declaration.
	* nsterm.m (ns_display_name_list): Remove.
	(ns_term_init, syms_of_nsterm): Adjust users.
	* nsfns.m (ns_display_info_for_name, Fx_display_list):
	Likewise.  Use x_display_list where appropriate.
	* termhooks.h (TERMINAL_FONT_CACHE): New macro.
	* alloc.c (toplevel) [HAVE_WINDOW_SYSTEM]: Include TERM_HEADER.
	(mark_terminals): Mark per-terminal font cache.

2013-10-17  Barry O'Reilly  <gundaetiapo@gmail.com>

	Don't run timers in input-pending-p.  Its new check-timers param
	provides the prior behavior.  (Bug#15045).
	* keyboard.c (Finput_pending_p): Accept optional check-timers param.

2013-10-17  Paul Eggert  <eggert@cs.ucla.edu>

	Make some functions static in non-Microsoft builds.
	On my platform (Fedora 19 x86-64), this shrinks the
	Emacs executable (text+data) by 0.25%.
	* dispextern.h (erase_phys_cursor) [!WINDOWSNT]:
	(load_color) [!MSDOS]:
	* gnutls.h (emacs_gnutls_transport_set_errno) [!WINDOWSNT]:
	* keyboard.h (make_ctrl_char) [!WINDOWSNT]:
	* lisp.h (check_existing):
	* process.h (conv_sockaddr_to_lisp, network_interface_list)
	(network_interface_info) [!WINDOWSNT]:
	* termhooks.h (encode_terminal_code) [!WINDOWSNT]:
	Remove extern decls.
	* fileio.c (check_existing):
	* keyboard.c (make_ctrl_char) [!WINDOWSNT]:
	* process.c (conv_sockaddr_to_lisp, network_interface_list)
	(network_interface_info) [!WINDOWSNT]:
	* term.c (encode_terminal_code) [!WINDOWSNT]:
	* xdisp.c (erase_phys_cursor) [!WINDOWSNT]:
	* xfaces.c (load_color) [!MSDOS]:
	Now static.
	* fileio.c (check_existing, check_executable, check_writable):
	* process.c (network_interface_list, network_interface_info):
	Move earlier, so that we don't need forward decls.
	* gnutls.c (fn_gnutls_transport_set_errno)
	(emacs_gnutls_transport_set_errno) [!WINDOWNT]:
	Remove; unused.
	* w32.c (init_environment): Use faccessat rather than
	check_existing, partly for consistency with the rest of the code
	in this file, partly so that check_existing can be static.

	Make VALMASK visible to GDB even if clang is used (Bug#15574).
	* emacs.c (MAIN_PROGRAM): New macro.
	* lisp.h (DEFINE_GDB_SYMBOL_BEGIN, DEFINE_GDB_SYMBOL_END): New macros.
	(ARRAY_MARK_FLAG, PSEUDOVECTOR_FLAG, VALMASK): Use them.

	bool vector int width fixes
	* data.c (bool_vector_spare_mask, Fbool_vector_count_matches)
	(Fbool_vector_count_matches_at):
	Use EMACS_INT, not ptrdiff_t, to record bit counts, as a bit count
	can exceed PTRDIFF_MAX, at least in theory.
	(Fbool_vector_count_matches_at):
	Use int, not ptrdiff_t, to record a value that can't exceed INT_MAX.

2013-10-16  Paul Eggert  <eggert@cs.ucla.edu>

	* process.h (conv_sockaddr_to_lisp): New decl, for newly-extern func.
	(struct sockaddr): Add forward decl, for platforms that lack it.

2013-10-16  Jan Djärv  <jan.h.d@swipnet.se>

	* nsselect.m (ns_string_from_pasteboard): Remove Fquit, just return
	Qnil (Bug#15628).

2013-10-16  Eli Zaretskii  <eliz@gnu.org>

	* w32.c (network_interface_get_info, network_interface_list)
	(network_interface_info): New functions.  (Bug#15610)
	(GetAdaptersInfo_Proc): New typedef.
	(get_adapters_info): New wrapper function.
	(globals_of_w32): Initialize g_b_init_get_adapters_info.

	* process.h (network_interface_list, network_interface_info):
	New prototypes.

	* process.c (conv_sockaddr_to_lisp): Now externally-visible.
	(Fnetwork_interface_list, Fnetwork_interface_info): Define for
	all systems.  Return non-nil for systems that HAVE_NET_IF_H and
	for WINDOWSNT.  Doc fix.
	(syms_of_process): Defsubr Snetwork_interface_list and
	Snetwork_interface_info unconditionally.

	* menu.c (have_boxes): Fix redundant simulation of radio buttons
	in NS GUI sessions.  (Bug#15629)

2013-10-16  Dmitry Antipov  <dmantipov@yandex.ru>

	* fns.c (Fstring_as_unibyte): Use xlispstrdup.

2013-10-15  Paul Eggert  <eggert@cs.ucla.edu>

	* print.c (print_object): Print " ..." when truncating bool vectors.

2013-10-15  Eli Zaretskii  <eliz@gnu.org>

	* w32inevt.c (do_mouse_event): Support mouse wheel and all the 5
	standard mouse buttons.

	* termhooks.h (struct input_event): Remove incorrect commentary.

2013-10-15  Paul Eggert  <eggert@cs.ucla.edu>

	Disallow bool vector operations on mixed-length operands.
	The old behavior left garbage in the result vector sometimes,
	and didn't seem to be useful.
	* data.c (Qwrong_length_argument): New static var.
	(wrong_length_argument): New function.
	(bool_vector_binop_driver): Check that args agree in length.

	* keyboard.c, keyboard.h (all_kboards): Now static.

2013-10-15  Xue Fuqiao  <xfq.free@gmail.com>

	* buffer.c (syms_of_buffer) <buffer-invisibility-spec>: Add usage
	note from the lispref.

2013-10-15  Dmitry Antipov  <dmantipov@yandex.ru>

	* nsterm.h (struct ns_display_info): Remove set-but-unused
	member image_cache (image caches are per-terminal anyway).
	(FRAME_X_IMAGE_CACHE): Remove.
	* nsterm.m (ns_initialize_display_info): Adjust user.

2013-10-14  Eli Zaretskii  <eliz@gnu.org>

	* w32proc.c: Include mingw_time.h.

	* w32.c: Include mingw_time.h.

	Implement scrolling of TTY menus when the screen is too short.

	* term.c (tty_menu_display): Accept an additional argument, the
	menu item from which to start displaying the menu.  Account for
	the value of Y when limiting the menu to the number of available
	screen lines.
	(mi_result): New enumeration.
	(read_menu_input): Return enumerated value.  When the y coordinate
	hits min_y or max_y, return scroll indication instead of wrapping
	around the menu.
	(tty_menu_activate): Handle the scrolling indications from
	read_menu_input.  Compute the first menu item to display and pass
	it to tty_menu_display.

2013-10-14  Dmitry Antipov  <dmantipov@yandex.ru>

	* termhooks.h (FRAME_MUST_WRITE_SPACES, FRAME_LINE_INS_DEL_OK)
	(FRAME_CHAR_INS_DEL_OK, FRAME_SCROLL_REGION_OK)
	(FRAME_SCROLL_REGION_COST, FRAME_MEMORY_BELOW_FRAME):
	Adjust to match the change described below.
	(struct terminal): Move must_write_spaces, line_ins_del_ok,
	char_ins_del_ok, scroll_region_ok, scroll_region_cost and
	memory_below_frame members to...
	* termchar.h (struct tty_display_info): ...here because they're
	relevant only on TTYs.  Prefer unsigned bitfield where appropriate.
	* term.c (init_tty):
	* nsterm.m (ns_create_terminal):
	* w32term.c (w32_create_terminal):
	* xterm.c (x_create_terminal): Adjust users.
	* dispnew.c (line_hash_code, line_draw_cost): Pass frame arg
	to filter out non-TTY frames.  Adjust comment.
	(scrolling): Adjust user.  Prefer eassert for debugging check.

2013-10-14  Dmitry Antipov  <dmantipov@yandex.ru>

	* xfaces.c (PT_PER_INCH): Remove unused macro.
	* termhooks.h (struct terminal): Remove set-but-unused
	member fast_clear_end_of_line.
	(FRAME_FAST_CLEAR_END_OF_LINE): Remove.
	* nsterm.m (ns_create_terminal):
	* term.c (init_tty):
	* w32term.c (w32_create_terminal):
	* xterm.c (x_create_terminal): Adjust users.

2013-10-14  Paul Eggert  <eggert@cs.ucla.edu>

	* lisp.h (bool_vector_size): New function.
	All uses of XBOOL_VECTOR (x)->size changed to bool_vector_size (x).
	* data.c (bool_vector_spare_mask, bool_vector_binop_driver)
	(Fbool_vector_not, Fbool_vector_count_matches_at):
	Remove uses of 'eassume' that should no longer be needed,
	because they are subsumed by the 'eassume' in bool_vector_size.

2013-10-12  Eli Zaretskii  <eliz@gnu.org>

	* image.c (GIFLIB_MAJOR, GIFLIB_MINOR, GIFLIB_RELEASE): Move back
	after inclusion of gif_lib.h, thus fixing compiler warnings caused
	by 2013-10-10T19:15:33Z!eggert@cs.ucla.edu.

2013-10-11  Eli Zaretskii  <eliz@gnu.org>

	* xdisp.c (deep_copy_glyph_row): Handle the case that FROM and TO
	have different dimensions.  (Bug#15575)

	* dispnew.c (fill_up_frame_row_with_spaces): Now has external
	visibility.

	* dispextern.h (fill_up_frame_row_with_spaces): Add prototype.

2013-10-11  Dmitry Antipov  <dmantipov@yandex.ru>

	* term.c (tty_menu_show): Never return with unbalanced
	specpdl.  Use eassert for debugging check.  Adjust style.

2013-10-11  Eli Zaretskii  <eliz@gnu.org>

	* term.c (read_menu_input): Make selection of menu items
	cyclical.  Suggested by Dmitry Antipov <dmantipov@yandex.ru>.
	(tty_menu_activate): Fix off-by-one error when computing max_y.

2013-10-11  Teodor Zlatanov  <tzz@lifelogs.com>

	* gnutls.c (gnutls_audit_log_function): Add function for GnuTLS
	audit logging (only used with GnuTLS 3.x) and enable it.

2013-10-11  Dmitry Antipov  <dmantipov@yandex.ru>

	* dispnew.c (redraw_frame): Remove useless #ifdef because
	FRAME_MSDOS_P is a compile-time zero everywhere except MS-DOS.
	Also, move TTY fflush to...
	* term.c (tty_update_end): ...this function.

2013-10-11  Eli Zaretskii  <eliz@gnu.org>

	* xdisp.c (display_tty_menu_item): Make sure we never write beyond
	the end of the frame's glyph matrix.  (Bug#15575)

	* term.c (tty_menu_display): Don't move cursor while overwriting
	frame's glyphs with menu items.  Limit the number of items
	displayed to what can be shown on the available screen lines,
	excluding the echo area.
	(tty_menu_activate): Limit the Y coordinate allowed by
	read_menu_input to the last screen line used for menu display.

2013-10-11  Paul Eggert  <eggert@cs.ucla.edu>

	* lisp.h (eassume): New macro.
	Also, include <verify.h>, for 'assume'.
	* alloc.c (bool_vector_payload_bytes, Fmake_bool_vector)
	(vroundup, vector_nbytes):
	* data.c (bool_vector_spare_mask, bool_vector_binop_driver)
	(Fbool_vector_not, Fbool_vector_count_matches)
	(Fbool_vector_count_matches_at):
	Use eassume, not eassert.
	* casetab.c (set_identity, shuffle):
	* composite.c (composition_gstring_put_cache):
	* dispnew.c (update_frame_1):
	* ftfont.c (ftfont_shape_by_flt):
	* image.c (gif_load):
	* intervals.c (offset_intervals):
	* macfont.m (macfont_shape):
	Remove calls to 'assume' that are no longer needed, because
	--enable-gcc-warnings no longer generates bogus warnings
	when these calls are removed.

2013-10-11  Dmitry Antipov  <dmantipov@yandex.ru>

	* xdisp.c (deep_copy_glyph_row): Remove unused locals.

2013-10-10  Stefan Monnier  <monnier@iro.umontreal.ca>

	* fileio.c (Fsubstitute_in_file_name): Use substitute-env-in-file-name.
	(Qsubstitute_env_in_file_name): New var.
	(syms_of_fileio): Define it.

2013-10-10  Eli Zaretskii  <eliz@gnu.org>

	* xdisp.c (deep_copy_glyph_row): Assert that the 'used' counts of
	FROM and TO are identical.  Copy only the glyphs of TEXT_AREA.
	(Bug#15575)

	* term.c (save_and_enable_current_matrix): Don't allocate and
	don't save margin areas.
	(restore_desired_matrix): Don't restore margin areas.
	(free_saved_screen): Don't free margin areas.

2013-10-10  Paul Eggert  <eggert@cs.ucla.edu>

	* image.c: Pacify --enable-gcc-warnings.
	(GIFLIB_MAJOR, GIFLIB_MINOR, GIFLIB_RELEASE, fn_GifErrorString):
	#define only if used.

2013-10-10  Eli Zaretskii  <eliz@gnu.org>

	* image.c (GIFLIB_MAJOR): Define to 4 if undefined.
	(GIFLIB_MINOR, GIFLIB_RELEASE): Define to zero if undefined.
	(GifErrorString) [GIFLIB_MAJOR >= 5]: Define a function pointer.
	(gif_load): For giflib v5.x and later, display the error message
	produced by giflib when its functions fail.
	(syms_of_image) <Qlibgif_version> [HAVE_NTGUI]: New DEFSYM.
	(Bug#15531)

2013-10-10  Dmitry Antipov  <dmantipov@yandex.ru>

	* keyboard.c (last_event_timestamp): Remove.  For X selection and
	GTK popup menus, it may be obtained from per-frame X display info.
	(kbd_buffer_store_event_hold, kbd_buffer_get_event)
	(process_special_events): Adjust users.
	* keyboard.h (last_event_timestamp): Remove declaration.
	* xmenu.c (xmenu_show, create_and_show_popup_menu): Lost last arg.
	Use FRAME_DISPLAY_INFO (f)->last_user_time for gtk_menu_popup.
	* menu.h (xmenu_show): Adjust prototype.
	* menu.c (Fx_popup_menu): Adjust user.
	* xselect.c (x_own_selection, x_get_foreign_selection)
	(Fx_disown_selection_internal): Use dpyinfo->last_user_time.

2013-10-10  Dmitry Antipov  <dmantipov@yandex.ru>

	* keyboard.c (init_kboard): Now static.  Add arg
	to denote window system.  Adjust comment.
	(init_keyboard): Adjust user.
	(allocate_kboard): New function.
	(syms_of_keyboard):
	* nsterm.m (ns_term_init):
	* term.c (init_tty):
	* w32term.c (w32_create_terminal):
	* xterm.c (x_term_init): Use it.
	* keyboard.h (init_kboard): Remove prototype.
	(allocate_kboard): Add prototype.

2013-10-10  Barry Fishman  <barry_fishman@acm.org>  (tiny change)

	* image.c (GIFLIB_MAJOR): Ensure it's defined.
	(DGifOpen, DGifOpenFileName): Handle giflib 5 syntax.  (Bug#15531)

2013-10-09  Paul Eggert  <eggert@cs.ucla.edu>

	* fns.c (sxhash_bool_vector): Fix buffer read overrun.

2013-10-09  Eli Zaretskii  <eliz@gnu.org>

	* term.c (tty_menu_activate): Flush the output stream after
	showing the cursor, and don't mark the frame garbaged at exit from
	the function.  Fixes redisplay glitches when moving from one menu
	to another.

2013-10-09  Jan Djärv  <jan.h.d@swipnet.se>

	* nsfns.m (Fns_convert_utf8_nfd_to_nfc): Check input for valid UTF-8
	or throw error (Bug#15570).

2013-10-09  Paul Eggert  <eggert@cs.ucla.edu>

	* intervals.c (temp_set_point_both): Move test into 'eassert',
	for speed.

	* lisp.h (eassert): Don't use 'assume'.
	Sometimes 'assume' wins in performance, and sometimes it loses,
	so it shouldn't be used all the time.  Perhaps we need two
	flavors of 'eassert', one for where 'assume' is far more likely
	to help or to hurt; but that can be done later.
	Problem reported by Dmitry Antipov in
	<http://lists.gnu.org/archive/html/emacs-devel/2013-10/msg00276.html>.
	Also, don't include <verify.h>; no longer needed.

2013-10-09  Glenn Morris  <rgm@gnu.org>

	* eval.c (Fcond): Doc tweak.

2013-10-09  Eli Zaretskii  <eliz@gnu.org>

	* xfaces.c (x_free_gc) [HAVE_X_WINDOWS, HAVE_NTGUI]: Don't pass
	expressions with side effects to eassert.  (Bug#15565)

2013-10-09  Stefan Monnier  <monnier@iro.umontreal.ca>

	* fns.c (hashfn_user_defined): Allow hash functions to return any
	Lisp_Object.

2013-10-08  Paul Eggert  <eggert@cs.ucla.edu>

	Fix minor problems found by static checking.
	* dispnew.c (save_current_matrix): Omit unnecessary casts.
	* dispnew.c (update_frame_with_menu): Mark debug local as used.
	* keyboard.c, keyboard.h (Qmouse_movement): Now static.
	* keyboard.c (read_menu_command): Remove unused local.
	* lisp.h (read_menu_command): New decl.
	* menu.c, menu.h (menu_item_width): Arg is now unsigned char *, for
	benefit of STRING_CHAR_AND_LENGTH.  All uses changed.
	Return ptrdiff_t, not int.
	* term.c (tty_menu_struct): 'allocated' member is now ptrdiff_t,
	not int, for benefit of xpalloc.
	(tty_menu_create, tty_menu_make_room): Simplify by using xzalloc
	and xpalloc.
	(have_menus_p): Remove; unused.
	(tty_menu_add_pane, tty_menu_add_selection): Change signedness of
	local char * pointer to pacify STRING_CHAR_AND_LENGTH.
	(tty_menu_add_selection, tty_menu_locate, tty_meny_destroy):
	Now static.
	(save_and_enable_current_matrix): Omit unnecessary casts.
	(read_menu_input): Omit local extern decl (now in lisp.h).
	Don't access uninitialized storage if mouse_get_xy fails.
	(tty_menu_activate): Mark local as initialized, for lint.
	(tty_menu_activate, tty_meny_show): Remove unused locals.

2013-10-08  Eli Zaretskii  <eliz@gnu.org>

	Support menus on text-mode terminals.
	* xterm.h (xw_popup_dialog): Add prototype.

	* xmenu.c (Fx_popup_dialog): Function moved to menu.c.
	(xmenu_show): Block input here, instead in Fx_popup_menu.
	(xw_popup_dialog): New function, with X-specific bits of popup
	dialogs.

	* xdisp.c (deep_copy_glyph_row, display_tty_menu_item):
	New functions.

	* window.c (Fset_window_configuration): Use run-time tests of the
	frame type instead of compile-time conditionals, when menu-bar
	lines are considered.

	* w32term.h (w32con_hide_cursor, w32con_show_cursor)
	(w32_popup_dialog): New prototypes.

	* w32menu.c (Fx_popup_dialog): Function deleted.
	(w32_popup_dialog): New function, with w32 specific bits of popup
	dialogs.  Block input here.

	* w32inevt.c (w32_console_read_socket): Minor change to add
	debugging TTY events.

	* w32fns.c (show_hourglass): If returning early because the frame
	is not a GUI frame, unblock input.

	* w32console.c (w32con_hide_cursor, w32con_show_cursor, cursorX)
	(cursorY): New functions.

	* termhooks.h (cursorX, cursorY): Prototypes of functions on
	WINDOWSNT, macros that call curX and curY elsewhere.

	* termchar.h (struct tty_display_info) <showing_menu>: New flag.

	* term.c (tty_hide_cursor, tty_show_cursor) [WINDOWSNT]: Call w32
	specific function to hide and show cursor on a text-mode terminal.
	(tty_menu_struct, struct tty_menu_state): New structures.
	(tty_menu_create, tty_menu_make_room, tty_menu_search_pane)
	(tty_menu_calc_size, mouse_get_xy, tty_menu_display)
	(have_menus_p, tty_menu_add_pane, tty_menu_add_selection)
	(tty_menu_locate, save_and_enable_current_matrix)
	(restore_desired_matrix, screen_update, read_menu_input)
	(tty_menu_activate, tty_menu_destroy, tty_menu_help_callback)
	(tty_pop_down_menu, tty_menu_last_menubar_item)
	(tty_menu_new_item_coords, tty_menu_show): New functions.
	(syms_of_term): New DEFSYMs for tty-menu-* symbols.

	* nsterm.h (ns_popup_dialog): Adjust prototype.

	* nsmenu.m (ns_menu_show): Block and unblock input here, instead
	of in x-popup-menu.
	(ns_popup_dialog): Adapt order of arguments to the other
	*_menu_show implementations.
	(Fx_popup_dialog): Function deleted.

	* msdos.c (x_set_menu_bar_lines): Delete unused function.

	* menu.h (tty_menu_show, menu_item_width): Provide prototypes.

	* menu.c (have_boxes): New function.
	(single_keymap_panes): Use it instead of a compile-time
	conditional.
	(single_menu_item): Use run-time tests of the frame type instead
	of compile-time conditionals.
	(encode_menu_string): New function.
	(list_of_items, list_of_panes): Use it instead of ENCODE_STRING
	the macro, since different types of frame need different encoding
	of menu items.
	(digest_single_submenu): Use run-time tests of frame type instead
	of, or in addition to, compile-time conditionals.
	(menu_item_width, Fmenu_bar_menu_at_x_y): New functions.
	(Fx_popup_menu): Detect when the function is called from keyboard
	on a TTY.  Don't barf when invoked on a text-mode frame.
	Check frame type at run time, instead of compile-time conditionals for
	invoking terminal-specific menu-show functions.
	Call tty_menu_show on text-mode frames.
	(Fx_popup_dialog): Move here from xmenu.c.  Test frame types at
	run time to determine which alternative to invoke; support dialogs
	on TTYs.

	* keyboard.h <Qmouse_movement>: Declare.

	* keyboard.c <Qmouse_movement>: Now extern.
	<Qecho_keystrokes>: New static variable.
	(read_key_sequence): Accept an additional argument, a flag to
	prevent redisplay during reading of the key sequence.  All callers
	changed.
	(read_menu_command): New function.
	(read_char): When COMMANDFLAG is -2, do not redisplay and do not
	autosave.
	(toolkit_menubar_in_use): New function.
	(make_lispy_event): Use it instead of a compile-time test.

	* fns.c (Fyes_or_no_p) [HAVE_MENUS]: Don't condition on
	window-system being available.

	* editfns.c (Fmessage_box) [HAVE_MENUS]: Don't condition the call
	to x-popup-dialog on the frame type, they all now support popup
	dialogs.

	* dispnew.c (save_current_matrix): Save the margin areas.
	(restore_current_matrix): Restore margin areas.
	(update_frame_with_menu): New function.

	* dispextern.h (display_tty_menu_item, update_frame_with_menu):
	Add prototypes.

	* alloc.c (make_save_ptr): Now compiled unconditionally.

2013-10-08  Dmitry Antipov  <dmantipov@yandex.ru>

	* dispnew.c (set_window_update_flags): Add buffer arg.  Adjust comment.
	(redraw_frame, update_frame): Adjust users.
	* dispextern.h (set_window_update_flags): Adjust prototype.
	* xdisp.c (redisplay_internal): When updating all frames with zero
	windows_or_buffers_changed, assume that only the windows that shows
	current buffer should be really updated.

2013-10-08  Dmitry Antipov  <dmantipov@yandex.ru>

	Do not allocate huge temporary memory areas and objects while encoding
	for file I/O, thus reducing an enormous memory usage for large buffers.
	See http://lists.gnu.org/archive/html/emacs-devel/2013-10/msg00180.html.
	* coding.h (struct coding_system): New member raw_destination.
	* coding.c (setup_coding_system): Initialize it to zero.
	(encode_coding_object): If raw_destination is set, do not create
	dst_object.  Add comment.
	* fileio.c (toplevel): New constant E_WRITE_MAX.
	(e_write): Do not encode more than E_WRITE_MAX characters per one loop
	iteration.  Use raw_destination if E_WRITE_MAX characters is encoded.

2013-10-08  Jan Djärv  <jan.h.d@swipnet.se>

	* nsterm.m (windowDidExitFullScreen:)
	(toggleFullScreen:): Change NS_IMPL_COCOA to HAVE_NATIVE_FS.

2013-10-08  Paul Eggert  <eggert@cs.ucla.edu>

	Fix race where emacs aborts when sent SIGTERM (Bug#15534).
	* keyboard.c (unblock_input_to): Don't process pending signals
	if a fatal error is in progress.

	* lisp.h (bits_word, BITS_WORD_MAX): New type and macro.
	All uses of 'size_t' and 'SIZE_MAX' changed to use them, when
	they're talking about words in Lisp bool vectors.
	(BITS_PER_BITS_WORD): Rename from BITS_PER_SIZE_T.  All uses changed.
	* data.c (popcount_bits_word): Rename from popcount_size_t.
	(bits_word_to_host_endian): Rename from size_t_to_host_endian.
	All uses changed.

2013-10-07  Paul Eggert  <eggert@cs.ucla.edu>

	Improve support for popcount and counting trailing zeros (Bug#15550).
	* data.c: Include <count-one-bits.h>, <count-trailing-zeros.h>.
	(USE_MSC_POPCOUNT, POPCOUNT_STATIC_INLINE)
	(NEED_GENERIC_POPCOUNT, popcount_size_t_generic)
	(popcount_size_t_msc, popcount_size_t_gcc):
	Remove; now done by Gnulib.
	(popcount_size_t): Now a macro that defers to Gnulib.
	(count_trailing_zero_bits): Return int, for consistency with
	Gnulib and because Emacs prefers signed to unsigned int.
	Don't assume that size_t is either unsigned int or unsigned long
	or unsigned long long.
	(size_t_to_host_endian): Do not assume that size_t is either
	exactly 32 or exactly 64 bits wide.
	* lisp.h (BITS_PER_SIZE_T): Define consistently with BITS_PER_LONG
	etc., so that it's now an enum constant, not a macro.
	No need to assume that it's either 32 or 64.

2013-10-07  Jan Djärv  <jan.h.d@swipnet.se>

	* nsterm.m (windowDidEnterFullScreen:): setPresentationOptions only
	on >= 10.7.

2013-10-07  Dmitry Antipov  <dmantipov@yandex.ru>

	* insdel.c (insert_from_gap): Prefer ptrdiff_t to int where needed.
	* xdisp.c (handle_fontified_prop): Likewise.  Use bool for boolean.

2013-10-07  Paul Eggert  <eggert@cs.ucla.edu>

	emacs_read and emacs_write now use void *, not char *.
	* alloc.c (valid_pointer_p) [!WINDOWSNT]: Remove now-unnecessary cast.
	* sysdep.c (emacs_read, emacs_write, emacs_write_sig):
	Buffer arg is now void *, not char *.  This matches plain
	'read' and 'write' better, and avoids a constraint violation
	on Solaris 9 with Oracle Studio.

2013-10-07  Dmitry Antipov  <dmantipov@yandex.ru>

	* alloc.c (Fmake_string): For ASCII char initializer, prefer
	memset to explicit loop.  Otherwise copy largest possible chunk
	from initialized to uninitialized part, thus allowing the longer
	memcpy runs and reducing the number of loop iterations.

2013-10-06  Jan Djärv  <jan.h.d@swipnet.se>

	* nsterm.m (ns_update_begin): If native fullscreen and no toolbar,
	hide toolbar (Bug#15388).
	(windowDidEnterFullScreen:): If presentation options are zero,
	set them here (Bug#15388).
	(ns_update_auto_hide_menu_bar): Remove runtime check.
	Don't auto hide dock unless menubar is also auto hidden.

2013-10-05  Xue Fuqiao  <xfq.free@gmail.com>

	* editfns.c (message): Mention batch mode in doc string.

2013-10-05  Jan Djärv  <jan.h.d@swipnet.se>

	* nsterm.m (check_native_fs): Remove erroneous comment.

2013-10-04  Dmitry Antipov  <dmantipov@yandex.ru>

	* xdisp.c (redisplay_internal): Simplify because scan_for_column now
	uses find_newline instead of scan_newline and so doesn't move point.

2013-10-04  Paul Eggert  <eggert@cs.ucla.edu>

	Use hardware support for byteswapping on glibc x86 etc.
	On Fedora 19 x86-64, the new bswap_64 needs 1 instruction,
	whereas the old swap64 needed 30.
	* fringe.c (init_fringe_bitmap) [WORDS_BIGENDIAN]:
	* sound.c (le2hl, le2hs, be2hl) [!WINDOWSNT]:
	Use byteswap.h's macros to swap bytes.
	* lisp.h (swap16, swap32, swap64): Remove.
	All uses replaced by bswap_16, bswap_32, bswap_64.

	* bytecode.c (exec_byte_code): Use some more volatile variables
	to work around local variables getting clobbered by longjmp.
	Port to pre-C99, which doesn't allow decls after stmts.

2013-10-03  Paul Eggert  <eggert@cs.ucla.edu>

	* lisp.h (eassert): Assume that COND is true when optimizing.
	In other words, take on the behavior of eassert_and_assume.
	This makes Emacs 0.2% smaller on my platform (Fedora 19, x86-64).
	(eassert_and_assume): Remove.  All uses replaced by eassert.

	* xdisp.c (Qglyphless_char): Now static.

	Adjust to merge from gnulib.
	* conf_post.h (__has_builtin, assume): Remove; gnulib now does these.
	* lisp.h: Include <verify.h>, for 'assume'.

	* eval.c (clobbered_eassert): New macro.
	(internal_catch, internal_condition_case)
	(internal_condition_case_1, internal_condition_case_2)
	(internal_condition_case_n): Use it instead of eassert
	when the argument contains locals clobbered by longjmp.
	Don't use clobbered locals outside of clobbered_eassert.
	(internal_lisp_condition_case): Use a volatile variable
	to work around a local variable's getting clobbered.

2013-10-03  Stefan Monnier  <monnier@iro.umontreal.ca>

	* lisp.h (struct handler): Merge struct handler and struct catchtag.
	(PUSH_HANDLER): New macro.
	(catchlist): Remove.
	(handlerlist): Always declare.

	* eval.c (catchlist): Remove (merge with handlerlist).
	(handlerlist, lisp_eval_depth): Not static any more.
	(internal_catch, internal_condition_case, internal_condition_case_1)
	(internal_condition_case_2, internal_condition_case_n):
	Use PUSH_HANDLER.
	(unwind_to_catch, Fthrow, Fsignal): Adjust to merged
	handlerlist/catchlist.
	(internal_lisp_condition_case): Use PUSH_HANDLER.  Adjust to new
	handlerlist which can only handle a single condition-case handler at
	a time.
	(find_handler_clause): Simplify since we only a single branch here
	any more.

	* bytecode.c (BYTE_CODES): Add Bpushcatch, Bpushconditioncase
	and Bpophandler.
	(bcall0): New function.
	(exec_byte_code): Add corresponding cases.  Improve error message when
	encountering an invalid byte-code.  Let Bunwind_protect accept
	a function (rather than a list of expressions) as argument.

	* alloc.c (Fgarbage_collect): Merge scans of handlerlist and catchlist,
	and make them unconditional now that they're heap-allocated.

2013-10-03  Stefan Monnier  <monnier@iro.umontreal.ca>

	* charset.c (Fdecode_char, Fencode_char): Remove description of
	`restriction' arg. now that it's hidden by advertised-calling-convention.

2013-10-02  Jan Djärv  <jan.h.d@swipnet.se>

	* macfont.m (mac_ctfont_create_preferred_family_for_attributes):
	Remove unused variable (from mac-port).
	(macfont_draw): Use s->ybase for correct y position.

2013-10-02  Dmitry Antipov  <dmantipov@yandex.ru>

	* frame.h (struct frame): Drop has_minibuffer member because...
	(FRAME_HAS_MINIBUF_P): ...this macro can be implemented without it.
	* frame.c (make_frame, make_minibuffer_frame): Adjust users.

2013-10-02  Dmitry Antipov  <dmantipov@yandex.ru>

	* window.h (struct window): Prefer enum text_cursor_kinds to int
	for phys_cursor_type member.  Move the latter, phys_cursor_width,
	phys_cursor_ascent and phys_cursor_height under HAVE_WINDOW_SYSTEM.
	* window.c (replace_window, make_window): Adjust users.

2013-10-02  Dmitry Antipov  <dmantipov@yandex.ru>

	* fringe.c (toplevel): Do not use HAVE_WINDOW_SYSTEM because
	this module is never compiled otherwise.

2013-10-01  Alp Aker  <alp.tekin.aker@gmail.com>

	* macfont.m (macfont_draw): Use CGRectMake rather than NSMakeRect
	(Bug#15500).

2013-09-29  Eli Zaretskii  <eliz@gnu.org>

	* xdisp.c (get_next_display_element): Don't call face_for_font in
	a build configured --without-x.  (Bug#15484)

2013-09-29  Jan Djärv  <jan.h.d@swipnet.se>

	* window.c (calc_absolute_offset): #elif should be #elif defined.

	* frame.c (delete_frame): Block/unblock input to overcome race
	condition (Bug#15475).

2013-09-29  Andreas Politz  <politza@hochschule-trier.de>

	* frame.c (delete_frame): Record selected frame only after
	calling Qdelete_frame_functions (Bug#15477).

2013-09-28  Jan Djärv  <jan.h.d@swipnet.se>

	* nsterm.m (ns_selection_color): Remove.
	(ns_get_color): Check for ns_selection_(fg|bg)_color using
	NSColor selectedText(Background)Color.  Only for COCOA.
	(ns_term_init): Remove assignment of ns_selection_color, logic
	moved to ns_get_color.

	* nsterm.h (NS_SELECTION_BG_COLOR_DEFAULT): Rename from
	NS_SELECTION_COLOR_DEFAULT.
	(NS_SELECTION_FG_COLOR_DEFAULT): New.

2013-09-28  Eli Zaretskii  <eliz@gnu.org>

	* xdisp.c (Fdump_tool_bar_row): Ifdef away the body if 'struct
	frame' does not have the tool_bar_window member.

2013-09-26  Barry O'Reilly  <gundaetiapo@gmail.com>

	Signal error when reading an empty byte-code object (Bug#15405)
	* lread.c (read1): Signal error.
	* alloc.c (make_byte_code): eassert header size.
	(sweep_vectors): Change an int to size_t.

2013-09-24  Paul Eggert  <eggert@cs.ucla.edu>

	* dispnew.c (clear_glyph_row, copy_row_except_pointers): Use enums
	instead of ints, as it's the usual style for offsetof constants.  See:
	http://lists.gnu.org/archive/html/emacs-devel/2013-09/msg00478.html

	* data.c (POPCOUNT_STATIC_INLINE): New macro, as a hack for popcount.
	This is ugly, but it should fix the performance problem for older
	GCC versions in the short run.  I'll look into integrating the
	Gnulib module for popcount, as a better fix.
	See the thread starting in:
	http://lists.gnu.org/archive/html/emacs-devel/2013-09/msg00474.html
	(popcount_size_t_generic) [NEED_GENERIC_POPCOUNT]:
	(popcount_size_t_msc) [USE_MSC_POPCOUNT]:
	(popcount_size_t_gcc) [USE_GCC_POPCOUNT]:
	(popcount_size_t): Use it.

2013-09-24  Daniel Colascione  <dancol@dancol.org>

	* process.c (Fnetwork_interface_info): Fix build break due to
	vector changes.

2013-09-24  Paul Eggert  <eggert@cs.ucla.edu>

	* dispnew.c (clear_glyph_row, copy_row_except_pointers):
	Prefer signed to unsigned integers where either will do.
	No need for 'const' on locals that do not escape.
	Omit easserts with unnecessary and unportable assumptions about
	alignment.  Avoid unnecessary casts to char *.

2013-09-24  Dmitry Antipov  <dmantipov@yandex.ru>

	Use union for the payload of struct Lisp_Vector.
	This helps to avoid a few glitches dictated by C's aliasing rules.
	* lisp.h (struct Lisp_Vector): Use union for next and
	contents member.  Adjust comment.  Change related users.
	* alloc.c (next_in_free_list, set_next_in_free_list): Remove.
	Related users changed.
	* buffer.c, bytecode.c, ccl.c, character.h, chartab.c, composite.c:
	* composite.h, disptab.h, fns.c, fontset.c, indent.c, keyboard.c:
	* lread.c, msdos.c, process.c, w32menu.c, window.c, xdisp.c:
	* xfaces.c, xfont.c, xmenu.c: Related users changed.

2013-09-24  Dmitry Antipov  <dmantipov@yandex.ru>

	Optimize glyph row clearing and copying routines.
	* dispextern.h (struct glyph_row): Change layout of struct
	glyph_row to help copy_row_except_pointers.  Adjust comment.
	* dispnew.c (null_row): Remove.
	(clear_glyph_row): Use offsetof and memset to find and clear
	just the members that need clearing.  Adjust comment.
	(copy_row_except_pointers): Likewise for copying.

2013-09-24  Paul Eggert  <eggert@cs.ucla.edu>

	Some minor cleanups of recently-added bool vector code.
	* conf_post.h (assume): Always return void.  Use lint version
	only if GCC and MSC versions don't apply.
	* conf_post.h (assume):
	* data.c (USC_MSC_POPCOUNT, count_trailing_zero_bits):
	Depend on _MSC_VER, not __MSC_VER, for consistency with
	the rest of Emacs.
	* data.c (bool_vector_spare_mask, popcount_size_t_generic)
	(popcount_size_t_msc, popcount_size_t_gcc, popcount_size_t)
	(bool_vector_binop_driver, count_trailing_zero_bits)
	(size_t_to_host_endian): Now static, not static inline;
	the latter isn't needed with modern compilers and doesn't
	work with older compilers anyway.

	* alloc.c (valgrind_p): Use bool for boolean.

2013-09-23  Dmitry Antipov  <dmantipov@yandex.ru>

	* xdisp.c (noninteractive_need_newline, message_log_need_newline)
	(overlay_arrow_seen, message_enable_multibyte, line_number_displayed)
	(display_last_displayed_message_p, message_buf_print)
	(message_cleared_p, help_echo_showing_p, hourglass_shown_p):
	Use bool for boolean.
	* dispextern.h (cancel_line, init_desired_glyphs):
	Remove ancient leftover.
	(help_echo_showing_p, hourglass_shown_p):
	* lisp.h (noninteractive_need_newline): Adjust declaration.

2013-09-23  Dmitry Antipov  <dmantipov@yandex.ru>

	* dispnew.c (frame_garbaged, selected_frame, last_nonminibuf_frame):
	Move to...
	* frame.c (frame_garbaged, selected_frame, last_nonminibuf_frame):
	...this file and convert the latter to static.  Adjust comment.
	(make_initial_frame):
	* window.c (init_window_once): Adjust user.
	* frame.h (last_nonminibuf_frame): Remove declaration.
	* lisp.h (selected_frame): Likewise.
	* msdos.c (the_only_display_info): Adjust comment.

2013-09-23  Eli Zaretskii  <eliz@gnu.org>

	* xdisp.c (mouse_face_from_string_pos): Fix off-by-one error in
	computing the end column of mouse-highlight that comes from
	display or overlay strings.  (Bug#15437)
	(note_mouse_highlight): Adapt calculation of last argument to
	mouse_face_from_string_pos to the above change.

	* conf_post.h (__has_builtin): Define to zero, if undefined, on
	all platforms, not just for clang.

2013-09-23  Jan Djärv  <jan.h.d@swipnet.se>

	* filelock.c (lock_file_1): Rearrange to remove compiler warning
	about excess arguments to snprintf.

	* conf_post.h(assume): Use __builtin_unreachable for clang.

2013-09-23  Juanma Barranquero  <lekktu@gmail.com>

	* w32console.c (initialize_w32_display): Remove unused variable hlinfo.
	* w32term.c (w32_scroll_bar_handle_click): Remove unused variable f.

2013-09-23  Daniel Colascione  <dancol@dancol.org>

	* alloc.c (USE_VALGRIND): New macro; on by default
	when ENABLE_CHECKING.
	(mark_maybe_object, mark_maybe_pointer)
	[USE_VALGRIND]: Mark conservatively-scanned regions valid for
	valgrind purposes.
	(valgrind_p) [USE_VALGRIND]: New variable.
	(init_alloc) [USE_VALGRIND]: Initialize valgrind_p.

2013-09-22  Jan Djärv  <jan.h.d@swipnet.se>

	* process.c (wait_reading_process_output): Change int pnamelen to
	socklen_t.

	* nsterm.m (setMarkedText:selectedRange:, deleteWorkingText):
	* nsmenu.m (addDisplayItemWithImage:idx:tag:helpText:enabled:):
	* nsfont.m (ns_get_covering_families, ns_findfonts): Cast NSLog
	argument to unsigned long to avoid warning.
	(nsfont_draw): Use 0.25 instead of  Fix2X (kATSItalicQDSkew).

	* conf_post.h (assume): Fix compiler error: x shall be cond.

2013-09-22  Daniel Colascione  <dancol@dancol.org>

	* xfns.c (x_get_monitor_attributes): Suppress unused variable
	warning when compiling without a window system.

2013-09-22  Daniel Colascione  <dancol@dancol.org>

	* data.c (Qbool_vector_p): New symbol.
	(bool_vector_spare_mask, popcount_size_t_generic)
	(popcount_size_t_msc, popcount_size_t_gcc)
	(popcount_size_t)
	(bool_vector_binop_driver)
	(count_trailing_zero_bits, size_t_to_host_endian)
	(Fbool_vector_exclusive_or)
	(Fbool_vector_union)
	(Fbool_vector_intersection, Fbool_vector_set_difference)
	(Fbool_vector_subsetp, Fbool_vector_not)
	(Fbool_vector_count_matches)
	(Fbool_vector_count_matches_at): New functions.
	(syms_of_data): Intern new symbol, functions.
	* alloc.c (bool_vector_payload_bytes): New function.
	(Fmake_bool_vector): Instead of calling Fmake_vector,
	which performs redundant initialization and argument checking,
	just call allocate_vector ourselves.  Make sure we clear any
	terminating padding to zero.
	(vector_nbytes, sweep_vectors): Use bool_vector_payload_bytes
	instead of open-coding the size calculation.
	(vroundup_ct): New macro.
	(vroundup): Assume argument >= 0; invoke vroundup_ct.
	* casetab.c (shuffle, set_identity): Change lint_assume to assume.
	* composite.c (composition_gstring_put_cache):
	Change lint_assume to assume.
	* conf_post.h (assume): New macro.
	(lint_assume): Remove.
	* dispnew.c (update_frame_1): Change lint_assume to assume.
	* ftfont.c (ftfont_shape_by_flt): Change lint_assume
	to assume.
	* image.c (gif_load): Change lint_assume to assume.
	* lisp.h (eassert_and_assume): New macro.
	(Qbool_vector_p): Declare.
	(CHECK_BOOL_VECTOR, ROUNDUP, BITS_PER_SIZE_T): New macros.
	(swap16, swap32, swap64): New inline functions.
	* macfont.m (macfont_shape): Change lint_assume to assume.
	* ralloc.c: Rename ROUNDUP to PAGE_ROUNDUP throughout.
	* xsettings.c (parse_settings): Use new swap16 and
	swap32 from lisp.h instead of file-specific macros.

2013-09-22  Eli Zaretskii  <eliz@gnu.org>

	* xdisp.c (try_window_id): Don't abort if cursor row could not be
	found (which can legitimately happen when the glyph row at the
	window start is disabled in the current_matrix.  (Bug#15365)

2013-09-22  Paul Eggert  <eggert@cs.ucla.edu>

	Fix syntax.h bug introduced by recent INLINE change.
	syntax.h defined an extern inline function SYNTAX_ENTRY that was
	conditionally compiled one way in some modules, and a different
	way in others.  This doesn't work with extern inline functions,
	which must have the same definition in all modules, because the
	defining code might be shared across modules, depending on the
	implementation.  Symptoms reported by Martin Rudalics in:
	http://lists.gnu.org/archive/html/emacs-devel/2013-09/msg00414.html
	* regex.c, syntax.c (SYNTAX_ENTRY_VIA_PROPERTY): Remove.
	(SYNTAX, SYNTAX_ENTRY, SYNTAX_WITH_FLAGS): New macros,
	overriding the corresponding functions in syntax.h.
	* syntax.h (syntax_property_entry, syntax_property_with_flags)
	(syntax_property): New inline functions.
	(SYNTAX_ENTRY, SYNTAX_WITH_FLAGS, SYNTAX):
	Rewrite in terms of these new functions.

2013-09-21  Eli Zaretskii  <eliz@gnu.org>

	* dired.c (directory_files_internal): Use multibyte_chars_in_text,
	not chars_in_text, whose result depends on the multibyteness of
	the current buffer.  (Bug#15426)

2013-09-20  Paul Eggert  <eggert@cs.ucla.edu>

	Port recent change to hosts where pointers aren't 'long'.
	* xterm.c (x_send_scroll_bar_event, x_scroll_bar_to_input_event):
	Don't assume that pointers are the same width as 'long'.
	Add a compile-time check that a pointer fits into two X slots.

	A simpler, centralized INLINE.
	* conf_post.h (INLINE): Define only if not already defined.
	This allows us to use a single INLINE, defined by one file
	per executable.
	* emacs.c (INLINE): Define it.
	Also, include category.h, charset.h, composite.h, dispextern.h,
	syntax.h, systime.h, so that their INLINE definitions are expanded
	properly for Emacs.
	* blockinput.h, keyboard.c (BLOCKINPUT_INLINE):
	* buffer.h, buffer.c (BUFFER_INLINE):
	* category.h, category.c (CATEGORY_INLINE):
	* character.h, character.c (CHARACTER_INLINE):
	* charset.h, charset.c (CHARSET_INLINE):
	* composite.h, composite.c (COMPOSITE_INLINE):
	* dispextern.h, dispnew.c (DISPEXTERN_INLINE):
	* frame.h, frame.c (FRAME_INLINE):
	* intervals.h, intervals.c (INTERVALS_INLINE):
	* keyboard.h, keyboard.c (KEYBOARD_INLINE):
	* lisp.h, alloc.c (LISP_INLINE):
	* process.h, process.c (PROCESS_INLINE):
	* syntax.h, syntax.c (SYNTAX_INLINE):
	* systime.h, sysdep.c (SYSTIME_INLINE):
	* termhooks.h, terminal.c (TERMHOOKS_INLINE):
	* window.h, window.c (WINDOW_INLINE):
	Remove.  All uses replaced with INLINE.

2013-09-20  Dmitry Antipov  <dmantipov@yandex.ru>

	* xterm.c (handle_one_xevent): Revert part of 2013-09-17 change
	to avoid Bug#15398.

2013-09-19  Eli Zaretskii  <eliz@gnu.org>

	* w32reg.c (w32_get_string_resource): Make the first 2 arguments
	'const char *' to avoid compiler warnings due to similar change in
	the prototype of x_get_string_resource.

2013-09-19  Dmitry Antipov  <dmantipov@yandex.ru>

	* xterm.h (struct x_display_info): New members last_mouse_glyph_frame,
	last_mouse_scroll_bar, last_mouse_glyph and last_mouse_movement_time,
	going to replace static variables below.  Adjust comments.
	* xterm.c (last_mouse_glyph, last_mouse_glyph_frame)
	(last_mouse_scroll_bar, last_mouse_movement_time): Remove.
	(note_mouse_movement, XTmouse_position, x_scroll_bar_note_movement)
	(x_scroll_bar_report_motion, handle_one_xevent, syms_of_xterm):
	Related users changed.
	* w32term.h (struct w32_display_info): New members last_mouse_glyph_frame,
	last_mouse_scroll_bar, last_mouse_scroll_bar_pos, last_mouse_glyph and
	last_mouse_movement_time, going to replace static variables below.
	Adjust comments.
	* w32term.c (last_mouse_glyph_frame, last_mouse_scroll_bar)
	(last_mouse_scroll_bar_pos, last_mouse_glyph, last_mouse_movement_time):
	Remove.
	(note_mouse_movement, w32_mouse_position, w32_scroll_bar_handle_click)
	(x_scroll_bar_report_motion, syms_of_w32term): Related users changed.
	* nsterm.h (struct ns_display_info): New members last_mouse_glyph,
	last_mouse_movement_time and last_mouse_scroll_bar, going to replace
	static variables below.
	* nsterm.m (last_mouse_glyph, last_mouse_movement_time)
	(last_mouse_scroll_bar): Remove.
	(note_mouse_movement, ns_mouse_position, mouseMoved, mouseEntered)
	(mouseExited): Related users changed.

2013-09-19  Dmitry Antipov  <dmantipov@yandex.ru>

	Do not use external array to process X scroll bar messages.
	* xterm.c (scroll_bar_windows, scroll_bar_windows_size): Remove.
	(x_send_scroll_bar_event): Pack window pointer into two slots
	of XClientMessageEvent if we're 64-bit.  Adjust comment.
	(x_scroll_bar_to_input_event): Unpack accordingly.

2013-09-18  Dmitry Antipov  <dmantipov@yandex.ru>

	Ifdef away recent changes which aren't relevant to NS port.
	* dispextern.h (x_mouse_grabbed, x_redo_mouse_highlight)
	[!HAVE_NS]: Declare as such.
	* frame.c (x_mouse_grabbed, x_redo_mouse_highlight)
	[!HAVE_NS]: Define as such.

2013-09-18  Dmitry Antipov  <dmantipov@yandex.ru>

	* frame.c (x_redo_mouse_highlight): New function
	to factor out common code used in W32 and X ports.
	* dispextern.h (x_redo_mouse_highlight): Add prototype.
	* xterm.h (struct x_display_info):
	* w32term.h (struct w32_display_info):
	* nsterm.h (struct ns_display_info): New members
	last_mouse_motion_frame, last_mouse_motion_x and
	last_mouse_motion_y, going to replace static variables below.
	* xterm.c (last_mouse_motion_event, last_mouse_motion_frame)
	(redo_mouse_highlight): Remove.
	(note_mouse_movement, syms_of_xterm): Adjust user.
	(handle_one_xevent): Likewise.  Use x_redo_mouse_highlight.
	* w32term.c (last_mouse_motion_event, last_mouse_motion_frame)
	(redo_mouse_highlight): Remove.
	(note_mouse_movement, syms_of_w32term): Adjust user.
	(w32_read_socket): Likewise.  Use x_redo_mouse_highlight.
	* nsterm.m (last_mouse_motion_position, last_mouse_motion_frame):
	Remove.
	(note_mouse_movement, mouseMoved, syms_of_nsterm):
	* nsfns.m (compute_tip_xy): Adjust user.

2013-09-18  Dmitry Antipov  <dmantipov@yandex.ru>

	* frame.c (x_mouse_grabbed): New function.
	* dispextern.h (x_mouse_grabbed): Add prototype.
	(last_mouse_frame): Remove declaration.
	* xterm.h (struct x_display_info):
	* w32term.h (struct w32_display_info):
	* nsterm.h (struct ns_display_info): New member
	last_mouse_frame, going to replace...
	* xdisp.c (last_mouse_frame): ...global variable.
	(note_tool_bar_highlight):
	* w32term.c (w32_mouse_position, w32_read_socket):
	* xterm.c (XTmouse_position, handle_one_xevent):
	Use x_mouse_grabbed.
	* nsterm.m (ns_mouse_position, mouseDown): Adjust user.

2013-09-17  Dmitry Antipov  <dmantipov@yandex.ru>

	* w32term.c (w32_read_socket): Avoid temporary
	variables in a call to x_real_positions.
	* xterm.c (handle_one_xevent): Likewise.

2013-09-17  Dmitry Antipov  <dmantipov@yandex.ru>

	* frame.h (x_set_bitmap_icon) [!HAVE_NS]: New function.
	(x_icon_type): Remove prototype.
	(x_bitmap_icon) [!HAVE_NS]: Declare as such.
	* frame.c (x_icon_type): Remove.
	* w32term.c (x_make_frame_visible, x_iconify_frame):
	* xterm.c (x_make_frame_visible, x_iconify_frame):
	Use x_set_bitmap_icon to factor out common code.

2013-09-17  Dmitry Antipov  <dmantipov@yandex.ru>

	* dispextern.h (check_x_display_info, x_get_string_resource):
	Declare here just once and unify the latter.
	* frame.c (check_x_display_info, x_get_string_resource):
	* nsterm.h (check_x_display_info):
	* xrdb.c (x_get_string_resource):
	* xterm.h (check_x_display_info): Remove prototypes.
	* nsfns.m (x_get_string_resource): Likewise.  Adjust definition.
	* w32reg.c (x_get_string_resource): Likewise.
	(w32_get_rdb_resource): Adjust user.

2013-09-17  Dmitry Antipov  <dmantipov@yandex.ru>

	* xterm.h (struct x_display_info): New member
	x_pending_autoraise_frame, going to replace...
	* xterm.c (pending_autoraise_frame): ...static variable.
	(x_new_focus_frame, XTread_socket): Adjust users.
	* w32term.h (struct w32_display_info): New member
	w32_pending_autoraise_frame, going to replace...
	* w32term.c (pending_autoraise_frame): ...global variable.
	(x_new_focus_frame, w32_read_socket): Adjust users.

2013-09-17  Glenn Morris  <rgm@gnu.org>

	* xdisp.c (message_dolog): If we create *Messages*,
	switch it to messages-buffer-mode.

2013-09-17  Paul Eggert  <eggert@cs.ucla.edu>

	Don't overuse 'const' in types of locals.
	* bidi.c (bidi_count_bytes):
	* gtkutil.c, gtkutil.h (xg_event_is_for_menubar)
	(xg_event_is_for_scrollbar):
	* xselect.c (x_handle_property_notify)
	(x_handle_selection_notify, x_handle_dnd_message):
	* xsettings.c, xsettings.h (xft_settings_event):
	* xterm.c (x_handle_net_wm_state, handle_one_event)
	(x_menubar_window_to_frame, x_detect_focus_change)
	(construct_mouse_click, note_mouse_movement)
	(x_scroll_bar_to_input_event, x_scroll_bar_expose)
	(x_scroll_bar_handle_click, x_scroll_bar_note_movement)
	(handle_one_xevent, x_handle_net_wm_state):
	* xterm.h (x_handle_property_notify, x_handle_selection_notify)
	(x_handle_dnd_message):
	Avoid unnecessary 'const', typically the second 'const' in
	'const foo * const arg', a 'const' that does not affect the API
	and doesn't significantly help the human reader.

2013-09-17  Dmitry Antipov  <dmantipov@yandex.ru>

	* image.c (fn_g_type_init) [WINDOWSNT]: Define and load
	only if Glib < 2.36.0.
	(fn_g_type_init) [!WINDOWSNT]: Define only if Glib < 2.36.0.
	* xsettings.c (init_gconf, init_gsettings): Do not check
	for g_type_init.
	* xterm.c (handle_one_xevent): Do not call to x_clear_area
	if GTK >= 2.7.0.
	(toplevel) [USE_MOTIF]: Include xlwmenu.h to pacify GCC.

2013-09-16  Jan Djärv  <jan.h.d@swipnet.se>

	* xsettings.c (init_gconf, init_gsettings): Check for Glib 2.36.0
	before calling g_type_init.

	* font.c (syms_of_font): Move call to syms_of_(ns|mac)font ...

	* nsterm.m (syms_of_nsterm): ... to here.

2013-09-16  Dmitry Antipov  <dmantipov@yandex.ru>

	* xterm.c (toolkit_scroll_bar_interaction): Use bool for boolean.
	(ignore_next_mouse_click_timeout): Use Time as X does.
	(handle_one_xevent): Avoid cast and use unsigned comparison.

2013-09-16  Dmitry Antipov  <dmantipov@yandex.ru>

	Do not copy X event in handle_one_xevent except KeyPress case.
	Wnen XEvent is processed, it is unlikely to be changed except
	KeyPress case, so we can avoid copying and use const pointer to
	const data to make sure that an event is not changed elsewhere.
	* xterm.c (handle_one_xevent): Change 2nd arg to 'const XEvent *
	const' and do not create local copy except for the KeyPress event.
	Use casts to avoid a few glitches.  Adjust formatting.  Add comments.
	(SET_SAVED_BUTTON_EVENT): Remove and move the code to the only user.
	(x_handle_net_wm_state, x_menubar_window_to_frame)
	(x_detect_focus_change, construct_mouse_click, note_mouse_movement)
	(x_scroll_bar_to_input_event, x_scroll_bar_expose)
	(x_scroll_bar_handle_click, x_scroll_bar_note_movement):
	* gtkutil.c (xg_event_is_for_menubar, xg_event_is_for_scrollbar):
	* xselect.c (x_handle_property_notify, x_handle_selection_notify)
	(x_handle_dnd_message):
	* xsettings.c (xft_settings_event):
	Use 'const XEvent * const' where appropriate.
	* xterm.h, gtkutil.h, xsettings.h: Adjust related prototypes.

2013-09-16  Dmitry Antipov  <dmantipov@yandex.ru>

	Fix X event waiting to handle multiple frames.
	* frame.h (struct frame) [HAVE_X_WINDOWS]: New member wait_event_type.
	* xterm.c (pending_event_wait): Remove.  Adjust users.
	(x_detect_focus_change): Pass frame arg.
	(handle_one_xevent): Find related frame early and clear per-frame
	wait_event_type only if this is an event for the relevant frame.
	(x_wait_for_event): Use per-frame wait_event_type.

2013-09-15  Jan Djärv  <jan.h.d@swipnet.se>

	* nsfns.m (Fx_create_frame): Fix font driver registration for
	GNUstep.

	* font.c (syms_of_font): Check MAC_OS_X_VERSION_MAX_ALLOWED >= 1050
	for syms_of_macfont.

	* nsterm.m: Include macfont.h.
	(ns_tmp_flags, ns_tmp_font): Remove.
	(ns_compute_glyph_string_overhangs): Check for driver Qns.
	(ns_draw_glyph_string): Use local variables instead of ns_tmp_flags,
	ns_tmp_font.  Call ns_draw_text_decoration here instead of nsfont.m.
	(changeFont:): Fix code style.  Check for font driver type when
	getiing font.

	* nsterm.h (FONT_DESCENT, FONT_ASCENT): Define to (f)->ascent and
	(f)->descent.

	* nsfont.m (ns_tmp_flags, ns_tmp_font): Remove.
	(nsfont_open): Set font driver type.
	Set font->ascent and font->descent.  Figure out font instead of
	ns_tmp_font, and flags instead of ns_tmp_flags.
	Fix indentation.  Remove call to ns_draw_text_decoration,
	moved to nsterm.

	* nsfns.m: Include macfont.h.
	(Fx_create_frame): Register macfont driver, make a better default font.
	(Fns_popup_font_panel): Get font from macfont driver, if used.

	* macfont.m, macfont.h, macuvs.h: New files.

	* font.h: Declare syms_of_macfont.

	* font.c (syms_of_font): Call syms_of_macfont.

	* Makefile.in (NS_OBJ, SOME_MACHINE_OBJECTS): Add macfont.o.

2013-09-15  Dmitry Antipov  <dmantipov@yandex.ru>

	Drop VERTICAL_SCROLL_BAR_WIDTH_TRIM.  For X, it is zero since 1999,
	and it is always zero for others, so I assume that this is an ancient
	leftover which nobody will want to change any more.
	* xterm.h, w32term.h, nsterm.h (VERTICAL_SCROLL_BAR_WIDTH_TRIM): Remove.
	(VERTICAL_SCROLL_BAR_INSIDE_WIDTH):
	* frame.c (x_set_scroll_bar_width):
	* w32fns.c (w32_createscrollbar):
	* w32term.c (w32_set_vertical_scroll_bar):
	* xfns.c (x_set_scroll_bar_default_width):
	* xterm.c (XTflash, x_scroll_bar_create, XTset_vertical_scroll_bar)
	(x_scroll_bar_expose): Related users changed.

2013-09-15  Dmitry Antipov  <dmantipov@yandex.ru>

	* xterm.h (FRAME_X_SCREEN_NUMBER): Add comment.
	(BLACK_PIX_DEFAULT, WHITE_PIX_DEFAULT): Use FRAME_X_SCREEN_NUMBER.
	(SCROLL_BAR_X_WIDGET, SET_SCROLL_BAR_X_WIDGET) [USE_X_TOOLKIT]:
	Define as such.
	* frame.h (FRAME_SMALLEST_CHAR_WIDTH, FRAME_SMALLEST_FONT_HEIGHT):
	Define once here...
	* nsterm.h, w32term.h, xterm.h: ...and not here.
	* w32term.h (SCROLL_BAR_X_WIDGET, SET_SCROLL_BAR_X_WIDGET):
	Remove unused Xisms.
	* xterm.c, xfns.c (toplevel): Remove #ifdef HAVE_X_WINDOWS because
	these modules are never compiled otherwise.

2013-09-14  Eli Zaretskii  <eliz@gnu.org>

	* buffer.c (syms_of_buffer) <left-margin-width, right-margin-width>:
	Doc fix.  (Bug#15375)

2013-09-13  Dmitry Antipov  <dmantipov@yandex.ru>

	Unify Fx_focus_frame between all ports.
	* frame.h (x_focus_frame): New prototype.
	* xfns.c (Fx_focus_frame): Remove.
	(syms_of_xfns): Do not defsubr it.
	(x_focus_frame): X implementation.
	* nsfns.m (Fx_focus_frame): Remove.
	(syms_of_nsfns): Do not defsubr it.
	(x_focus_frame): NS implementation.
	* w32term.c (Fx_focus_frame): Remove.
	(x_focus_on_frame): Rename to...
	(x_focus_frame): W32 implementation.
	* w32term.h (x_focus_on_frame): Remove prototype.
	* w32fns.c (Fx_focus_frame): Remove.
	(syms_of_w32fns): Do not defsubr it.
	* frame.c (Fx_focus_frame): Define here.
	(syms_of_frame): Defsubr here.
	* gtkutil.c (xg_tool_bar_callback): Use x_focus_frame.

2013-09-13  Dmitry Antipov  <dmantipov@yandex.ru>

	Unify FRAME_window_system_DISPLAY_INFO macros between all ports.
	All of them are replaced with FRAME_DISPLAY_INFO, defined in
	each port to reference the port-specific window system data.
	* msdos.h (FRAME_X_DISPLAY_INFO): Remove.
	(FRAME_DISPLAY_INFO): Define.
	* w32term.h (FRAME_W32_DISPLAY_INFO, FRAME_X_DISPLAY_INFO): Remove.
	(FRAME_DISPLAY_INFO): Define.  Adjust users.
	* xterm.h (FRAME_X_DISPLAY_INFO): Remove.
	(FRAME_DISPLAY_INFO): Define.  Adjust users.
	* frame.h (FRAME_RES_X, FRAME_RES_Y): Unify.
	* font.c, frame.c, gtkutil.c, image.c, menu.c, msdos.c, nsfns.m:
	* nsfont.m, nsterm.m, w32fns.c, w32font.c, w32menu.c, w32term.c:
	* w32xfns.c, widget.c, xdisp.c, xfaces.c, xfns.c, xfont.c, xmenu.c:
	* xselect.c, xterm.c: All related users changed.

2013-09-13  Dmitry Antipov  <dmantipov@yandex.ru>

	* xterm.h (x_window_to_frame, x_any_window_to_frame)
	(x_menubar_window_to_frame): Remove prototypes.
	* xfns.c (x_window_to_frame, x_any_window_to_frame)
	(x_menubar_window_to_frame, x_top_window_to_frame):
	Move from here...
	* xterm.c (x_window_to_frame, x_any_window_to_frame)
	(x_menubar_window_to_frame, x_top_window_to_frame):
	...to here and convert all but the last to static.

2013-09-12  Eli Zaretskii  <eliz@gnu.org>

	* lisp.mk (lisp): Add w32-common-fns.elc.

2013-09-12  Xue Fuqiao  <xfq.free@gmail.com>

	* charset.c (char_charset): Document an exception for char-charset.

2013-09-12  Dmitry Antipov  <dmantipov@yandex.ru>

	* xterm.h (x_display_info): New field last_user_time...
	* xterm.c (toplevel): ...to replace static last_user_time.
	(handle_one_xevent, x_ewmh_activate_frame): Adjust users.

2013-09-12  Dmitry Antipov  <dmantipov@yandex.ru>

	* xterm.c (x_set_scroll_bar_thumb) [USE_LUCID && !HAVE_XAW3D]: Clip
	scroll bar values to prevent thumb from disappear and update comment.

2013-09-11  Glenn Morris  <rgm@gnu.org>

	* emacs.c (usage_message): Possessive apostrophe tweak.

2013-09-11  Dmitry Antipov  <dmantipov@yandex.ru>

	* nsterm.m (syms_of_nsterm): Use Qns.
	* w32fns.c (Fx_open_connection): Remove old '#if 0' code.
	* w32term.c (w32_create_terminal, syms_of_w32term): Use Qw32.
	* xfns.c (x_display_info_for_name, Fx_open_connection):
	Remove old '#if 0' code.
	(syms_of_xfns): Use Qx.
	* termhooks.h (fullscreen_hook): Remove the leftover.
	(struct terminal): Fix typo in comment.

2013-09-11  Dmitry Antipov  <dmantipov@yandex.ru>

	Cleaning up a few X scroll bar bits.
	* termhooks.h (enum scroll_bar_part): Add scroll_bar_nowhere member.
	* xterm.h (struct scroll_bar) [USE_TOOLKIT_SCROLL_BARS && USE_LUCID]:
	New member last_seen_part, going to replace...
	* xterm.c [USE_TOOLKIT_SCROLL_BARS]: ...global last_scroll_bar_part.
	(xt_action_hook) [USE_LUCID]: Adjust user.
	(xm_scroll_callback, xg_scroll_callback): Do not bloat with
	Lucid-specific scroll bar support.
	(xaw_jump_callback, xaw_scroll_callback): Prefer enum scroll_par_part
	to int and adjust to use last_seen_part member.
	(x_set_toolkit_scroll_bar_thumb) [USE_LUCID]: Adjust user.
	(x_scroll_bar_create) [USE_TOOLKIT_SCROLL_BARS && USE_LUCID]:
	Initialize last_seen_part.

2013-09-11  Stefan Monnier  <monnier@iro.umontreal.ca>

	* insdel.c (insert_from_buffer_1): Don't mark buffer as modified when
	insert-buffer-substring an empty string.

2013-09-11  Paul Eggert  <eggert@cs.ucla.edu>

	* xdisp.c (Ftool_bar_lines_needed): Declare as 'const' if ifdeffed out,
	avoiding a GCC warning.

2013-09-11  Dmitry Antipov  <dmantipov@yandex.ru>

	Ifdef away frame tool bar code when it is not really used.
	* frame.h (struct frame) [HAVE_WINDOW_SYSTEM && !USE_GTK && !HAVE_NS]:
	Move tool_bar_window, desired_tool_bar_string, current_tool_bar_string
	and minimize_tool_bar_window_p under the above.
	(fset_current_tool_bar_string, fset_desired_tool_bar_string)
	(fset_tool_bar_window): Likewise.
	* dispnew.c (clear_current_matrices, clear_desired_matrices)
	(adjust_frame_glyphs_for_window_redisplay, free_glyphs, update_frame)
	(change_frame_size_1):
	* window.c (window_from_coordinates, Frecenter): Adjust users.
	* window.h (WINDOW_TOOL_BAR_P): Define to zero when frame tool bar
	code is not really used.
	* xdisp.c (build_desired_tool_bar_string, display_tool_bar_line)
	(tool_bar_lines_needed, MAX_FRAME_TOOL_BAR_HEIGHT, tool_bar_item_info)
	(get_tool_bar_item, handle_tool_bar_click, note_tool_bar_highlight)
	[!USE_GTK && !HAVE_NS]: Define as such.
	(Ftool_bar_lines_needed, redisplay_tool_bar, show_mouse_face)
	(note_mouse_highlight, expose_frame):
	* xfns.c (x_set_tool_bar_lines):
	* xterm.c (handle_one_xevent): Adjust users.

2013-09-11  Paul Eggert  <eggert@cs.ucla.edu>

	Fix corruption with multiple emacsclient -t instances (Bug#15222).
	This bug was introduced by my 2013-08-26 patch, which incorrectly
	assumed that the terminfo implementation doesn't use termcap buffers.
	* term.c (init_tty) [TERMINFO]: Remove optimization, as
	these buffers apparently are used after all.
	* termchar.h (TERMCAP_BUFFER_SIZE) [TERMINFO]: Define here too.
	(struct tty_display_info): Define members termcap_term_buffer and
	termcap_strings_buffer even if TERMINFO.

2013-09-11  Dmitry Antipov  <dmantipov@yandex.ru>

	Fix last change.
	* data.c (Feqlsign, Flss, Fgtr, Fleq, Fgeq): Add convenient
	'usage' docstring entry to pacify make-docfile.

2013-09-11  Barry O'Reilly  <gundaetiapo@gmail.com>

	Change comparison functions =, <, >, <=, >= to take many arguments.
	* data.c: Change comparison functions' interface and implementation.
	* lisp.h: Make arithcompare available for efficient two arg
	comparisons.
	* bytecode.c: Use arithcompare.
	* fileio.c: Use new interface.

2013-09-11  Stefan Monnier  <monnier@iro.umontreal.ca>

	* keyboard.c (read_char): Don't break immediate_echo (bug#15332).

2013-09-10  Stefan Monnier  <monnier@iro.umontreal.ca>

	* eval.c (Feval): Document the new use of `lexical'.

2013-09-09  Dmitry Antipov  <dmantipov@yandex.ru>

	Review and drop old frame resize hack.
	* frame.h (struct frame): Remove force_flush_display_p.
	* dispnew.c (update_frame): Adjust user and don't call
	flush_frame here.  The comment has said that there was an issues
	with redisplaying fringes, but I don't see any differences with
	and without this hack.  Hopefully we can continue without it.
	* xdisp.c (clear_garbaged_frames): Adjust user and do not clear
	current frame matrices twice if resized_p is set.

2013-09-09  Dmitry Antipov  <dmantipov@yandex.ru>

	Do not populate pure Xism x_sync to other ports.
	* frame.h (x_sync): Move under HAVE_X_WINDOWS.
	* frame.c (other_visible_frames) [HAVE_X_WINDOWS]: Use as such.
	* nsfns.m, w32xfns.c (x_sync): Remove no-op.
	* w32term.h (x_sync): Remove prototype.

2013-09-09  Dmitry Antipov  <dmantipov@yandex.ru>

	Cleanup frame flushing.
	* dispextern.h (struct redisplay_interface):
	Drop flush_display_optional because flush_display is enough
	for X and flushing via RIF is just a no-op for others.
	* frame.h (flush_frame): New function.
	* dispnew.c (update_frame):
	* minibuf.c (read_minibuf):
	* xdisp.c (echo_area_display, redisplay_preserve_echo_area):
	Use it.
	* keyboard.c (detect_input_pending_run_timers): Do not flush
	all frames but selected one in redisplay_preserve_echo_area.
	* nsterm.m (ns_flush): Remove no-op.
	(ns_redisplay_interface): Adjust user.
	* w32term.h (x_flush): Remove no-op.
	(w32_redisplay_interface): Adjust user.
	* xterm.c (x_flush): Simplify because we do not flush all
	frames at once any more.  Adjust comment.
	(x_redisplay_interface): Adjust user.

2013-09-07  Paul Eggert  <eggert@cs.ucla.edu>

	Port --without-x --enable-gcc-warnings to Fedora 19.
	* gfilenotify.c (globals_of_gfilenotify):
	Call g_type_init only if using an older glib version that needs it.

2013-09-06  Dmitry Antipov  <dmantipov@yandex.ru>

	* lisp.h (last_glyphless_glyph_frame, last_glyphless_glyph_face_id)
	(last_glyphless_glyph_merged_face_id): Remove declarations.
	* dispextern.h (merge_glyphless_glyph_face): Add prototype.
	* xdisp.c (last_glyphless_glyph_frame, last_glyphless_glyph_face_id)
	(last_glyphless_glyph_merged_face_id): Now static.
	(merge_escape_glyph_face): New function, refactored from...
	(get_next_display_element): ...here.
	(merge_glyphless_glyph_face): New function, refactored from...
	(produce_glyphless_glyph): ...here...
	* term.c (produce_glyphless_glyph): ...and here.

2013-09-06  Stefan Monnier  <monnier@iro.umontreal.ca>

	* eval.c (eval_sub): Only call Ffunction if necessary.

2013-09-06  Dmitry Antipov  <dmantipov@yandex.ru>

	Attempt to make redisplay more selective when changing cursor type.
	* frame.h (struct frame): New bitfield cursor_type_changed.
	* xdisp.c (cursor_type_changed): Remove.
	(try_cursor_movement, redisplay_window, try_window_id)
	(set_frame_cursor_types, try_window_reusing_current_matrix):
	Adjust to use per-frame bitfield.
	(redisplay_internal): Look for cursor type change on each visible
	frame and consider all frames if cursor type has been changed on
	the frame other than selected.  If cursor type has been changed on
	selected frame only, do not use fast update.

2013-09-06  Dmitry Antipov  <dmantipov@yandex.ru>

	Attempt to make redisplay more selective when changing fonts.
	* frame.h (struct frame): New bitfield fonts_changed.
	* dispextern.h (fonts_changed_p, adjust_glyphs): Remove declaration.
	(adjust_frame_glyphs): Add prototype.
	* dispnew.c (fonts_changed_p): Remove.
	(adjust_glyphs): Remove because we do not
	adjust matrices on all frames at once any more.
	(adjust_frame_glyphs): Block and unblock input here.
	(adjust_glyph_matrix): Use fonts_changed.
	(change_frame_size_1): Use adjust_frame_glyphs.
	* font.c (font_open_entity): Use fonts_changed.
	* frame.c (set_menu_bar_lines, Fmake_terminal_frame):
	* w32fns.c (x_set_menu_bar_lines, x_set_tool_bar_lines, Fx_show_tip):
	* window.c (Fdelete_other_windows_internal, Fwindow_resize_apply)
	(Fsplit_window_internal, Fdelete_window_internal, grow_mini_window)
	(shrink_mini_window, Fresize_mini_window_internal)
	(window_scroll_pixel_based, Fset_window_configuration)
	(apply_window_adjustment, Fset_window_vscroll):
	* xfns.c (x_set_menu_bar_lines, x_set_tool_bar_lines, Fx_show_tip):
	Use adjust_frame_glyphs.
	* xdisp.c (redisplay_tool_bar, redisplay_window, try_window)
	(try_window_reusing_current_matrix, try_window_id, display_line)
	(IT_EXPAND_MATRIX_WIDTH): Use fonts_changed.
	(redisplay_internal): Consider fonts_changed and adjust frame
	matrices for each frame only if the frame is visible.  If font
	has been changed on some frame during full redisplay, retry
	only visible frames where the font has been actually changed.

2013-09-05  Dmitry Antipov  <dmantipov@yandex.ru>

	Cache current header and mode line height for each window.
	* window.h (struct window): New fields mode_line_height
	and header_line_height.
	* window.c (make_window): Initialize them.
	* dispextern.h (CURRENT_MODE_LINE_HEIGHT)
	(CURRENT_HEADER_LINE_HEIGHT): Use them.  Adjust comment.
	(current_mode_line_height, current_header_line_height):
	Remove declaration.
	* xdisp.c (current_mode_line_height, current_header_line_height):
	Remove.
	(pos_visible_p, init_xdisp): Adjust user.
	(redisplay_window): Invalidate mode_line_height and
	header_line_height if current and desired matrices do not agree.

2013-09-05  Dmitry Antipov  <dmantipov@yandex.ru>

	* fontset.c, window.c, xdisp.c (toplevel): Use TERM_HEADER.
	* xfaces.c (toplevel) [HAVE_X_WINDOWS]: Do not include xterm.h twice.

2013-09-05  Dmitry Antipov  <dmantipov@yandex.ru>

	Make --without-x compatible with --enable-gcc-warnings.
	* font.c (register_font_driver): Move check under HAVE_WINDOW_SYSTEM.
	* font.h (struct font_driver): Move draw, get_bitmap and free_bitmap
	members under HAVE_WINDOW_SYSTEM.
	* keyboard.c (make_lispy_focus_out): Likewise.
	(record_menu_key): Move under HAVE_MENUS.
	* xdisp.c (toplevel): Move hourglass_shown_p, hourglass_atimer and
	THIN_SPACE_WIDTH under HAVE_WINDOW_SYSTEM.
	(syms_of_xdisp): Adjust user.
	(window_box_edges): Define only if HAVE_WINDOW_SYSTEM.
	(start_hourglass, cancel_hourglass):
	* xfaces.c (toplevel): Likewise with PT_PER_INCH,
	clear_font_table_count, CLEAR_FONT_TABLE_COUNT
	and CLEAR_FONT_TABLE_NFONTS.
	(set_font_frame_param, clear_face_gcs, realize_non_ascii_face):
	Declare only if HAVE_WINDOW_SYSTEM.
	(lface_same_font_attributes_p, clear_face_gcs): Define only
	if HAVE_WINDOW_SYSTEM.

2013-09-05  Dmitry Antipov  <dmantipov@yandex.ru>

	* frame.c (check_minibuf_window): Update 'frame' with frame pointer.
	* xterm.c (x_scroll_bar_handle_click) [!USE_TOOLKIT_SCROLL_BARS]:
	Don't pass C integer to XINT (tiny fix for 2013-09-03 change).

2013-09-05  Stefan Monnier  <monnier@iro.umontreal.ca>

	* cmds.c (Fself_insert_command): Don't pass a non-integer to XINT.

2013-09-04  Paul Eggert  <eggert@cs.ucla.edu>

	* alloc.c (make_event_array): First arg is now ptrdiff_t, not int.
	This fixes a type error on hosts where ptrdiff_t is wider than int.

2013-09-04  Stefan Monnier  <monnier@iro.umontreal.ca>

	* keyboard.c (read_key_sequence_vs): New function.
	(Fread_key_sequence_vector, Fread_key_sequence): Use it to factor out
	common code.

	* callint.c (Fcall_interactively): Always return a vector for 'K'.

2013-09-04  Paul Eggert  <eggert@cs.ucla.edu>

	Makefile improvements.
	* Makefile.in (config.status): Don't use double-colon rules, as
	they are not portable according to POSIX.  Fix shell typo with `;
	I guess this rule has never been tested?
	(VCSWITNESS): New macro, to override any environment var.

2013-09-04  Dmitry Antipov  <dmantipov@yandex.ru>

	* xterm.h (struct x_display_info): Do not track X connection
	fd separately because it is always available from Display.
	* xterm.c (x_term_init, x_delete_terminal, x_delete_display):
	Adjust users.

2013-09-03  Dmitry Antipov  <dmantipov@yandex.ru>

	* buffer.c (drop_overlay):
	* fileio.c (restore_point_unwind): Prefer unchain_marker to
	Fset_marker (X, Qnil, ...) (which is the same but a bit slower).

2013-09-03  Dmitry Antipov  <dmantipov@yandex.ru>

	* buffer.c (Fmake_overlay, Fmove_overlay):
	* intervals.c (set_point_from_marker):
	* print.c (PRINTPREPARE): Prefer signal_error
	to plain error and report unsuitable marker too.

2013-09-03  Dmitry Antipov  <dmantipov@yandex.ru>

	* xterm.h (struct scroll_bar): Prefer int to Lisp_Object
	for 'dragging' member.
	(struct x_output): Remove set-but-unused leftovers
	'left_before_move' and 'top_before_move'.
	* gtkutil.c (xg_set_toolkit_scroll_bar_thumb):
	* xterm.c (xt_action_hook, xm_scroll_callback, xg_scroll_callback)
	(xg_end_scroll_callback, xaw_jump_callback, xaw_scroll_callback)
	(x_set_toolkit_scroll_bar_thumb, x_scroll_bar_create)
	(x_scroll_bar_set_handle, XTset_vertical_scroll_bar)
	(x_scroll_bar_handle_click, x_scroll_bar_note_movement)
	(x_scroll_bar_report_motion, x_set_offset): Related users changed.
	* xfns.c, image.c (XLIB_ILLEGAL_ACCESS): No longer needed.

2013-09-03  Jan Djärv  <jan.h.d@swipnet.se>

	* nsfont.m (INVALID_GLYPH): New define.
	(nsfont_encode_char): Use INVALID_GLYPH.
	(ns_uni_to_glyphs): Ditto, check for NSNullGlyph (Bug#15138).

2013-09-02  Dmitry Antipov  <dmantipov@yandex.ru>

	* xterm.c (x_last_mouse_movement_time): Revert last change.
	This code should use XDisplayMotionBufferSize to check display's
	motion history first, and there are few other issues as well.
	(x_scroll_bar_note_movement): Pass XMotionEvent rather than XEvent.
	(handle_one_xevent): Adjust user.

2013-09-02  Martin Rudalics  <rudalics@gmx.at>

	* dispnew.c (Flast_nonminibuf_frame): Move from here ...
	* frame.c (Flast_nonminibuf_frame): ... to here.
	(check_minibuf_window): Don't abort if no window was found
	(Bug#15247).

2013-09-02  Dmitry Antipov  <dmantipov@yandex.ru>

	Use XGetMotionEvents to ask the last mouse motion time from X server.
	* xterm.c (X_MOTION_HISTORY): Default to 1.
	(x_last_mouse_movement_time) [X_MOTION_HISTORY]: New function.
	(x_last_mouse_movement_time) [!X_MOTION_HISTORY]: Legacy version.
	(note_mouse_movement, x_scroll_bar_note_movement) [!X_MOTION_HISTORY]:
	Ifdef away legacy code.
	(XTmouse_position, x_scroll_bar_report_motion):
	Use x_last_mouse_movement_time.
	(handle_one_xevent): Use event.xunmap and not event.xmap when handling
	UnmapNotify event.

2013-09-02  Dmitry Antipov  <dmantipov@yandex.ru>

	* msdos.c (last_mouse_window): Move to...
	(dos_rawgetc): ...this function and adjust comment.
	* nsterm.m (last_window): Rename to last_mouse_window, move to...
	(mouseMoved): ...this function and adjust comment.
	* w32term.c (last_window): Likewise with...
	(w32_read_socket): ...this function.
	* xterm.c (last_window): Likewise with...
	(handle_one_xevent): ...this function.

2013-09-02  Dmitry Antipov  <dmantipov@yandex.ru>

	* window.h (Vmouse_window, Vmouse_event): Remove the leftovers.
	* xterm.c (toplevel): Drop obsolete comment and move compose_status...
	(handle_one_xevent): ...to here.
	(STORE_KEYSYM_FOR_DEBUG): Move under ENABLE_CHECKING and make no-op
	otherwise.

2013-09-02  Dmitry Antipov  <dmantipov@yandex.ru>

	* msdos.c (IT_set_terminal_window): Remove no-op.
	(initialize_msdos_display): Adjust terminal setup.
	* w32console.c (w32con_set_terminal_window): Remove no-op.
	(initialize_w32_display): Adjust terminal setup.
	* w32term.c (w32_set_terminal_window): Remove no-op.
	(w32_create_terminal): Adjust terminal setup.
	* xterm.c (XTset_terminal_window): Remove no-op.
	(x_create_terminal): Adjust terminal setup.

2013-09-01  Dmitry Antipov  <dmantipov@yandex.ru>

	* nsterm.m (ns_set_terminal_modes, ns_reset_terminal_modes):
	Remove no-ops.
	(ns_create_terminal): Adjust terminal setup.
	* w32term.c (w32_set_terminal_modes, w32_reset_terminal_modes):
	Remove no-ops.
	(w32_create_terminal): Adjust terminal setup.
	* xterm.c (XTset_terminal_modes, XTreset_terminal_modes):
	Remove no-ops.
	(x_create_terminal): Adjust terminal setup.

2013-09-01  Dmitry Antipov  <dmantipov@yandex.ru>

	* dispextern.h (SET_TEXT_POS_FROM_MARKER): Indent.
	(CLIP_TEXT_POS_FROM_MARKER): New macro.
	* dispnew.c (buffer_posn_from_coords):
	* window.c (Fwindow_end, displayed_window_lines):
	* xdisp.c (redisplay_mode_lines): Use it.

2013-09-01  Jan Djärv  <jan.h.d@swipnet.se>

	* fontset.c (face_for_char): Check char in the current face font first
	if HAVE_NS (Bug#15138).

2013-08-31  Martin Rudalics  <rudalics@gmx.at>

	* window.c (temp_output_buffer_show): Make sure window returned
	by display_buffer is live (Bug#15213).

2013-08-30  Dmitry Antipov  <dmantipov@yandex.ru>

	Minor cleanup to avoid forward declarations.
	* coding.h (struct ccl_spec): Remove forward declaration.
	* composite.h (toplevel): Include font.h.
	(struct composition_it, struct face, struct font_metrics):
	Remove forward declaration.
	* dispextern.h (struct image, struct atimer): Likewise.
	* emacsgtkfixed.h (struct frame): Likewise.
	* emacsgtkfixed.c (toplevel): Reorder headers and drop stdio.h.
	* font.h (struct font_driver, struct font, struct glyph_string)
	(struct face): Remove forward declaration.
	* fontset.h (struct face, struct font): Likewise.
	* frame.h (toplevel): Style cleanup.
	(enum output_method): Move to...
	* termhooks.h (enum output_method): ...here.
	(struct glyph, struct frame, struct ns_display_info)
	(struct x_display_info, struct w32_display_info):
	Remove forward declaration.
	* xterm.h (toplevel): Include termhooks.h.
	(struct font, struct window, struct glyph_matrix, struct frame)
	(struct input_event, struct face, struct image): Remove forward
	declaration.
	* gtkutil.h (struct _widget_value): Likewise.
	* keyboard.h (toplevel): Include termhooks.h.
	(struct input_event): Remove forward declaration.

2013-08-29  Dmitry Antipov  <dmantipov@yandex.ru>

	* intervals.c (set_point_from_marker): New function.
	* editfns.c (Fgoto_char):
	* process.c (Finternal_default_process_filter):
	* window.c (select_window_1): Use it.
	* buffer.h (set_point_from_marker): Add prototype.

2013-08-29  Eli Zaretskii  <eliz@gnu.org>

	* w32.c (term_winsock): Call release_listen_threads before calling
	WSACleanup.
	(_sys_wait_accept): Wait for accept event in a loop with a finite
	timeout, instead of waiting indefinitely.  Will hopefully avoid
	hanging during exit because WSACleanup deadlocks waiting for the
	event object to be released.  (Bug#14333)

	* w32proc.c (release_listen_threads): New function, signals all
	the reader threads that listen for connections to stop waiting.

	* w32.h (release_listen_threads): Add prototype.

2013-08-29  Dmitry Antipov  <dmantipov@yandex.ru>

	* alloc.c (Fmake_marker, build_marker): Zero need_adjustment
	field of new marker (for sanity and safety).
	* lisp.h (XSETMARKER): Remove unused macro (it doesn't work
	anyway because XMISCTYPE is a function and can't be an lvalue).

2013-08-29  Dmitry Antipov  <dmantipov@yandex.ru>

	* xterm.c (x_clear_area): Lost 7th arg because it is always False.
	(x_after_update_window_line, x_scroll_bar_create)
	(x_scroll_bar_set_handle, XTset_vertical_scroll_bar)
	(handle_one_xevent, x_clear_frame_area):
	* gtkutil.c (xg_clear_under_internal_border, xg_update_scrollbar_pos):
	* xfns.c (x_set_menu_bar_lines, x_set_tool_bar_lines): Adjust users.
	* xterm.h (x_clear_area): Adjust prototype.

2013-08-29  Dmitry Antipov  <dmantipov@yandex.ru>

	Hook scanning and indentation functions to find_newline.  This helps
	to avoid duplicated code and renders more respect to newline cache.
	* lisp.h (scan_newline): Prefer ptrdiff_t to EMACS_INT.
	* cmds.c (Fforward_line):
	* indent.c (scan_for_column, Fcurrent_indentation, indented_beyond_p):
	Use find_newline and avoid unnecessary point movements.
	* search.c (scan_newline): Implement on top of find_newline.

2013-08-28  Stefan Monnier  <monnier@iro.umontreal.ca>

	* eval.c (Ffuncall): Fix handling of ((lambda ..) ..) in lexically
	scoped code (bug#11258).

2013-08-28  Davor Cubranic  <cubranic@stat.ubc.ca> (tiny change)

	* nsterm.m (last_window): New variable.
	(EV_TRAILER2): New macro.
	(EV_TRAILER): Call EV_TRAILER2.
	(mouseMoved:): Add support for mouse-autoselect-window
	on nextstep (Bug#6888).

2013-08-28  Andreas Schwab  <schwab@suse.de>

	* regex.c (CHAR_CHARSET, CHARSET_LEADING_CODE_BASE, CHAR_HEAD_P)
	(SINGLE_BYTE_CHAR_P, SAME_CHARSET_P, MAKE_CHAR, BYTE8_TO_CHAR):
	Remove unused macro definitions.
	(CHARSET_RANGE_TABLE_BITS, EXTEND_RANGE_TABLE)
	(SET_RANGE_TABLE_WORK_AREA_BIT, SET_RANGE_TABLE_WORK_AREA):
	Only define if emacs.

2013-08-28  Dmitry Antipov  <dmantipov@yandex.ru>

	Prefer enum glyph_row_area to int where appropriate.
	* dispextern.h (enum glyph_row_area): Add ANY_AREA member.
	Fix comment.
	(window_box, window_box_width, window_box_left, window_box_left_offset)
	(window_box_right, window_box_right_offset): Adjust prototypes.
	* xdisp.c (window_box, window_box_width, window_box_left)
	(window_box_left_offset, window_box_right, window_box_right_offset):
	Use enum glyph_row_area.  Adjust users and tweak comment where needed.
	(window_box_edges): Likewise.  Lost 2nd arg since it is always ANY_AREA.
	* nsterm.m (ns_clip_to_row):
	* w32term.c (w32_clip_to_row):
	* xterm.c (x_clip_to_row): Likewise.

2013-08-28  Dmitry Antipov  <dmantipov@yandex.ru>

	* buffer.c (Foverlays_at, Foverlays_in, Fnext_overlay_change)
	(Fprevious_overlay_change): Fast path for buffer with no overlays.

2013-08-28  Paul Eggert  <eggert@cs.ucla.edu>

	* Makefile.in (SHELL): Now @SHELL@, not /bin/sh,
	for portability to hosts where /bin/sh has problems.

2013-08-28  Dmitry Antipov  <dmantipov@yandex.ru>

	Redesign redisplay interface to drop global output_cursor.
	* dispextern.h (struct redisplay_interface): Remove cursor_to member.
	(toplevel): Remove declaration of output_cursor.
	(set_output_cursor, x_cursor_to): Remove prototype.
	* window.h (struct window): New member output_cursor.
	(output_cursor_to): New function to replace RIF member.
	* dispnew.c (redraw_overlapped_rows, update_marginal_area)
	(update_text_area, set_window_cursor_after_update): Use it.
	* xdisp.c (output_cursor, set_output_cursor, x_cursor_to): Remove.
	(x_write_glyphs, x_insert_glyphs, x_clear_end_of_line):
	* nsterm.m (ns_update_window_begin, ns_update_window_end):
	* w32term.c (x_update_window_begin, x_update_window_end):
	* xterm.c (x_update_window_begin, x_update_window_end):
	Adjust to use per-window output cursor.

2013-08-27  Paul Eggert  <eggert@cs.ucla.edu>

	Simplify SELECT_TYPE-related code.
	Like EMACS_TIME, this portability layer is no longer needed, since
	Emacs has been using fd_set as a portability layer for some time.
	* sysselect.h (FD_SETSIZE): Rename from MAXDESC.  All uses changed.
	(SELECT_TYPE): Remove.  All uses changed to fd_set.
	(fd_set) [!FD_SET]: New typedef.

	Simplify EMACS_TIME-related code.
	This portability layer is no longer needed, since Emacs has been
	using struct timespec as a portability layer for some time.
	* atimer.h, buffer.h, dispextern.h, xgselect.h:
	Include <time.h> rather than "systime.h"; that's all that's needed now.
	* dispnew.c: Include <timespec.h> rather than "systime.h";
	that's all that's needed now.
	* systime.h (EMACS_TIME): Remove.  All uses changed to struct timespec.
	(EMACS_TIME_RESOLUTION): Remove.  All uses changed to
	TIMESPEC_RESOLUTION.
	(LOG10_EMACS_TIME_RESOLUTION): Remove.  All uses changed to
	LOG10_TIMESPEC_RESOLUTION.
	(EMACS_SECS, emacs_secs_addr): Remove.  All uses changed to tv_sec.
	(EMACS_NSECS): Remove.  All uses changed to tv_nsec.
	(make_emacs_time): Remove.  All used changed to make_timespec.
	(invalid_timespec): Rename from invalid_emacs_time.  All uses changed.
	(current_timespec): Rename from current_emacs_time.  All uses changed.
	(add_emacs_time): Remove.  All uses changed to timespec_add.
	(sub_emacs_time): Remove.  All uses change dot timespec_sub.
	(EMACS_TIME_SIGN): Remove.  All uses changed to timespec_sign.
	(timespec_valid_p): Rename from EMACS_TIME_VALID_P.  All uses changed.
	(EMACS_TIME_FROM_DOUBLE): Remove.  All uses changed to dtotimespec.
	(EMACS_TIME_TO_DOUBLE): Remove.  All uses changed to timespectod.
	(current_timespec): Rename from current_emacs_time.  All uses changed.
	(EMACS_TIME_EQ, EMACS_TIME_LT, EMACS_TIME_LE): Remove.  All uses
	changed to timespec_cmp.
	* xgselect.c: Include <timespec.h>, since our .h files don't.

2013-08-27  Dmitry Antipov  <dmantipov@yandex.ru>

	* xterm.h (FONT_TYPE_FOR_UNIBYTE, FONT_TYPE_FOR_MULTIBYTE:)
	* nsterm.h (FONT_TYPE_FOR_UNIBYTE, FONT_TYPE_FOR_MULTIBYTE):
	Remove the leftovers.
	* gtkutil.c (toplevel): Do not declare Qxft but include
	font.h to do so.
	* image.c (toplevel): Do not declare Vlibrary_cache because
	it's already done in lisp.h.

2013-08-27  Dmitry Antipov  <dmantipov@yandex.ru>

	* lisp.h (Mouse_HLInfo): Move from here...
	* dispextern.h (Mouse_HLInfo): ...to here and offload lisp.h.
	(reset_mouse_highlight): New function.
	* msdos.c (dos_set_window_size, IT_update_begin)
	(internal_terminal_init):
	* nsterm.m (ns_update_window_end, x_free_frame_resources)
	(ns_initialize_display_info):
	* w32console.c (initialize_w32_display):
	* w32term.c (x_update_window_end, x_free_frame_resources)
	(w32_initialize_display_info):
	* xterm.c (x_update_window_end, x_free_frame_resources, x_term_init):
	* window.c (Fdelete_other_windows_internal):
	* xdisp.c (clear_mouse_face, cancel_mouse_face): Use it.
	* termchar.h (toplevel):
	* xterm.h (toplevel): Include dispextern.h.

2013-08-26  Paul Eggert  <eggert@cs.ucla.edu>

	Fix minor problems found by static checking.
	* image.c (XGetPixel, XPutPixel) [HAVE_NS]: Now static.
	(expect): Avoid nested-if warning.
	(x_build_heuristic_mask) [HAVE_NS]: Avoid unused-var warning.
	* nsmenu.m (fillWithWidgetValue:): Avoid type warning.
	* nsterm.h, nsterm.m (ns_select):
	* xgselect.c, xgselect.h (xg_select):
	Adjust signature to better match pselect's.
	* nsterm.m (ns_select):
	Don't set *TIMEOUT, since pselect doesn't.
	* regex.c (whitespace_regexp): Now const_re_char *, to avoid
	diagnostic about assigning const char * to it.
	* xfaces.c (x_display_info) [HAVE_NS]: Remove; unused.

2013-08-26  Stefan Monnier  <monnier@iro.umontreal.ca>

	* lread.c (substitute_object_recurse): Handle hash-tables as well
	(bug#15190).

2013-08-26  Paul Eggert  <eggert@cs.ucla.edu>

	Fix unlikely core dump in init_tty, and simplify terminfo case.
	* term.c (init_tty) [TERMINFO]: Fix check for buffer overrun.
	The old version incorrectly dumped core if malloc returned a
	buffer containing only non-NUL bytes.
	(init_tty): Do not allocate or free termcap buffers; the
	struct does that for us now.
	* termchar.h (TERMCAP_BUFFER_SIZE) [!TERMINFO]: New constant.
	(struct tty_display_info): Define members termcap_term_buffer and
	termcap_strings_buffer only if !TERMINFO, since terminfo doesn't
	use them.  Allocate them directly in struct rather than indirectly
	via a pointer, to simplify init_tty.

	* frame.c (check_minibuf_window): Initialize 'window' properly,
	so that Emacs reliably aborts later if 'window' is not initialized.

2013-08-26  Jan Djärv  <jan.h.d@swipnet.se>

	* gtkutil.c (xg_initialize): Set gtk-menu-bar-accel to "" instead
	of VoidSymbol (Bug#15154).

2013-08-26  Dmitry Antipov  <dmantipov@yandex.ru>

	* lisp.h (Mouse_HLInfo): Drop set-but-unused members
	mouse_face_beg_y and mouse_face_end_y.
	* xdisp.c (note_tool_bar_highlight, mouse_face_from_buffer_pos)
	(mouse_face_from_string_pos, note_mode_line_or_margin_highlight):
	Adjust users and update comment where appropriate.

2013-08-26  Martin Rudalics  <rudalics@gmx.at>

	* frame.c (check_minibuf_window): New function.
	(delete_frame, Fmake_frame_invisible, Ficonify_frame):
	Call check_minibuf_window (Bug#15183).

2013-08-26  Dmitry Antipov  <dmantipov@yandex.ru>

	* window.h (struct window): Replace last_cursor with last_cursor_vpos
	because this is the only last cursor data we need to keep and consult.
	* window.c (replace_window, set_window_buffer, Fsplit_window_internal):
	* xdisp.c (mark_window_display_accurate_1, try_cursor_movement):
	Adjust users.

2013-08-26  Dmitry Antipov  <dmantipov@yandex.ru>

	Fix recovering from possible decompression error.
	Since insert_from_gap doesn't always move point, we can't use PT as
	the position where the partially decompressed data ends, and
	should count how many bytes was produced so far.
	* decompress.c (struct decompress_unwind_data): Add nbytes member.
	(unwind_decompress): Really delete partially uncompressed data.
	(Fzlib_decompress_region): Take decompressed data size into account.

2013-08-26  Dmitry Antipov  <dmantipov@yandex.ru>

	* syntax.c (init_syntax_once): Adjust comment and do an early
	initialization of Qchar_table_extra_slots just once...
	* casetab.c (init_casetab_once):
	* category.c (init_category_once):
	* character.c (syms_of_character):
	* coding.c (syms_of_coding):
	* xdisp.c (syms_of_xdisp): ...and omit it here.

2013-08-24  Eli Zaretskii  <eliz@gnu.org>

	* xdisp.c (get_next_display_element): Don't apply to characters
	from a display vector the logic of setting it->end_of_box_run_p
	suitable for characters from a buffer.  (Bug#15175)

	* w32.c (fdutimens): Call 'utime', which is implemented on w32.c
	to handle directories, rather than '_utime' which doesn't.
	(Bug#15176)

2013-08-24  Jan Djärv  <jan.h.d@swipnet.se>

	* gtkutil.c (x_wm_set_size_hint): Don't set hints when maximized
	or fullscreen (Bug#14627).

2013-08-24  Paul Eggert  <eggert@cs.ucla.edu>

	System-dependent integer overflow fixes.
	* process.c (Fset_process_window_size): Signal an error if
	the window size is outside the range supported by the lower level.
	* sysdep.c (set_window_size): Return negative on error,
	nonnegative on success, rather than -1, 0, 1 on not in system,
	failure, success.  This is simpler.  Caller changed.
	(serial_configure): Remove unnecessary initialization of local.
	(procfs_get_total_memory) [GNU_LINUX]: Don't assume system memory
	size fits in unsigned long; this isn't true on some 32-bit hosts.
	Avoid buffer overrun if some future version of /proc/meminfo has a
	variable name longer than 20 bytes.
	(system_process_attributes) [__FreeBSD__]:
	Don't assume hw.availpages fits in 'int'.

2013-08-23  Paul Eggert  <eggert@cs.ucla.edu>

	Don't let very long directory names overrun the stack.
	Fix some related minor problems involving "//", vfork.
	* callproc.c (encode_current_directory): New function.
	(call_process): Don't append "/"; not needed.
	* fileio.c (file_name_as_directory_slop): New constant.
	(file_name_as_directory): Allow SRC to be longer than SRCLEN;
	this can save the caller having to alloca.
	(Ffile_name_as_directory, Fdirectory_file_name, Fexpand_file_name):
	Use SAFE_ALLOCA, not alloca.
	(directory_file_name, Fexpand_file_name): Leave leading "//"
	alone, since it can be special even on POSIX platforms.
	* callproc.c (call_process):
	* process.c (Fformat_network_address):
	* sysdep.c (sys_subshell):
	Use encode_current_directory rather than rolling our own.
	(create_process): No need to encode directory; caller does that now.
	* process.h (encode_current_directory): New decl.
	* sysdep.c (sys_subshell): Work even if vfork trashes saved_handlers.
	Rework to avoid 'goto xyzzy;'.

2013-08-23  Eli Zaretskii  <eliz@gnu.org>

	* xdisp.c (handle_face_prop): If the default face was remapped use
	the remapped face for strings from prefix properties.  (Bug#15155)

2013-08-23  Dmitry Antipov  <dmantipov@yandex.ru>

	Minor cleanup for redisplay interface and few related functions.
	* frame.h (enum text_cursor_kinds): Move from here...
	* dispextern.h (enum text_cursor_kinds): ...to here.
	(toplevel): Drop unnecessary declarations.
	(struct redisplay_interface): Use bool and enum text_cursor_kinds
	in update_window_end_hook and draw_window_cursor functions.
	(display_and_set_cursor, x_update_cursor): Adjust prototypes.
	* nsterm.m (ns_update_window_end, ns_draw_window_cursor):
	* w32term.c (x_update_window_end, w32_draw_window_cursor):
	* xterm.c (x_update_window_end, x_draw_window_cursor):
	* xdisp.c (display_and_set_cursor, update_window_cursor)
	(update_cursor_in_window_tree, x_update_cursor): Use bool and
	enum text_cursor_kinds where appropriate.

2013-08-23  Dmitry Antipov  <dmantipov@yandex.ru>

	Redesign redisplay interface to drop updated_row and updated_area.
	* dispextern.h (updated_row, updated_area): Remove declaration.
	(struct redisplay_interface): Pass glyph row and row area parameters
	to write_glyphs, insert_glyphs and clear_end_of_line functions.
	(x_write_glyphs, x_insert_glyphs, x_clear_end_of_line):
	Adjust prototypes.
	* dispnew.c (updated_row, updated_area): Remove.
	(redraw_overlapped_rows, update_window_line): Adjust user.
	(update_marginal_area, update_text_area): Likewise.  Pass updated row
	as a parameter.  Prefer enum glyph_row_area to int where appropriate.
	* xdisp.c (x_write_glyphs, x_insert_glyphs, x_clear_end_of_line):
	Adjust users.

2013-08-22  Paul Eggert  <eggert@cs.ucla.edu>

	* process.c (flush_pending_output): Remove stub.
	All uses removed.

2013-08-21  Paul Eggert  <eggert@cs.ucla.edu>

	* callproc.c: Fix race that killed background processes (Bug#15144).
	(call_process): New arg TEMPFILE_INDEX.  Callers changed.
	Record deleted process-id in critical section, not afterwards.
	Don't mistakenly kill process created by a call-process invocation
	that discards output and does not wait.

2013-08-21  Dmitry Antipov  <dmantipov@yandex.ru>

	Fix compilation with GC_MARK_STACK == GC_USE_GCPROS_AS_BEFORE
	and GC_MARK_STACK == GC_USE_GCPROS_CHECK_ZOMBIES.
	* alloc.c (toplevel): Remove unnecessary nested #if...#endif.
	(mark_maybe_object) [!GC_MARK_STACK]: Define to emacs_abort
	to shut up compiler in mark_object.
	(dump_zombies): Convert to global and add EXTERNALLY_VISIBLE.

2013-08-21  Paul Eggert  <eggert@cs.ucla.edu>

	* process.c (allocate_pty) [PTY_OPEN]: Set fd's FD_CLOEXEC flag.
	We can't portably rely on PTY_OPEN doing that, even if
	it calls posix_openpt with O_CLOEXEC.

2013-08-20  Kenichi Handa  <handa@gnu.org>

	* character.c (string_char): Improve commentary.

2013-08-20  Paul Eggert  <eggert@cs.ucla.edu>

	* image.c (SIGNATURE_DIGESTSIZE): Remove.
	(struct animation_cache): Make signature a flexible array member.
	All uses changed.  This is a tad slower but may insulate us better
	from future changes to ImageMagick.

2013-08-19  Paul Eggert  <eggert@cs.ucla.edu>

	* image.c: Shrink memory needed for animation cache.
	(SIGNATURE_DIGESTSIZE): New constant.
	(struct animation_cache): Make 'signature' a fixed size array of bytes.
	(imagemagick_create_cache): Copy the signature.  This saves
	several KB of memory that ImageMagick wastes per signature.
	Don't bother updating the update_time, as the caller does that now.
	(imagemagick_prune_animation_cache): Don't destroy the signature, as
	it's a fixed size struct member now.
	(imagemagick_get_animation_cache): Always destroy the signature,
	as it's now imagemagick_create_cache's responsibility to copy it.
	Avoid duplicate calls to strcmp and to imagemagick_create_cache,
	and use memcmp rather than strcmp.
	eassert that ImageMagick returns a signature of the specified length.

2013-08-19  Lars Magne Ingebrigtsen  <larsi@gnus.org>

	* image.c (imagemagick_get_animation_cache): Don't segfault on
	each invocation.
	(imagemagick_get_animation_cache): Revert to previous definition
	so that it actually works.  But keep the memory leak fix.
	(imagemagick_get_animation_cache): Fix memory leak.

2013-08-19  Paul Eggert  <eggert@cs.ucla.edu>

	* image.c: Fix animation cache signature memory leak.
	Fix some other minor performance problems while we're at it.
	(imagemagick_create_cache): Clear just the members that
	need clearing.  Don't set update_time, as caller does that now.
	(imagemagick_prune_animation_cache, imagemagick_get_animation_cache):
	Simplify by using pointer-to-pointer instead of a prev pointer.
	(imagemagick_prune_animation_cache): Use make_emacs_time rather
	than EMACS_TIME_FROM_DOUBLE, and DestroyString rather than free.
	(imagemagick_get_animation_cache): Don't xstrdup the image signature;
	it's already a copy.  Free the signature probe unless it's cached.

	* process.c (handle_child_signal): Fix crash; deleted pid (Bug#15106).
	This was introduced by my 2013-08-12 fix for Bug#15035.

2013-08-19  Dmitry Antipov  <dmantipov@yandex.ru>

	* image.c (imagemagick_create_cache, imagemagick_get_animation_cache)
	(imagemagick_prune_animation_cache): Now static.

2013-08-18  Lars Magne Ingebrigtsen  <larsi@gnus.org>

	* image.c (imagemagick_get_animation_cache): Don't segfault when
	pruning all entries.

2013-08-18  Ken Brown  <kbrown@cornell.edu>

	* sheap.c (STATIC_HEAP_SIZE): Adjust to current needs; use bigger
	static heap if ENABLE_CHECKING is defined.
	(max_bss_sbrk_ptr): New variable.
	(bss_sbrk): Use it.
	(report_sheap_usage): Report maximum static heap usage instead of
	ending static heap usage.

2013-08-17  Eli Zaretskii  <eliz@gnu.org>

	* decompress.c (Fzlib_available_p) [WINDOWSNT]: Update the value
	of zlib_initialized according to the results of calling
	init_zlib_functions.

2013-08-16  Lars Magne Ingebrigtsen  <larsi@gnus.org>

	* image.c: Implement an ImageMagick per-image cache.
	(imagemagick_get_animation_cache): Fix a double-free error.
	(imagemagick_load_image): Remove the ping_wand code, which only
	apparently saved time on invalid animated images, and slowed down
	everything else.  Optimise for the common case.

2013-08-16  Xue Fuqiao  <xfq.free@gmail.com>

	* buffer.c (syms_of_buffer) <buffer-undo-list>: Doc fix.

	* editfns.c (insert_before_markers): Mention overlay in the doc string.

	* marker.c (set_marker): Remove documentation of undefined behavior.

2013-08-15  Lars Magne Ingebrigtsen  <larsi@gnus.org>

	* image.c (imagemagick_compute_animated_image): Animate correctly
	when sub-images are smaller than the main image.
	(imagemagick_compute_animated_image): Setting the iterator row to
	zero is apparently not allowed.
	(imagemagick_compute_animated_image): Allow images that say they
	have sub-images that are bigger than the main image, but just crop
	them.

2013-08-15  Jan Djärv  <jan.h.d@swipnet.se>

	* nsmenu.m (menuWillOpen:): Fix preprocessor test (Bug#15001).

2013-08-15  Lars Magne Ingebrigtsen  <larsi@gnus.org>

	* image.c (imagemagick_compute_animated_image): Respect the GIF
	disposal methods.

2013-08-15  Ken Brown  <kbrown@cornell.edu>

	* emacs.c (main): Update comment about G_SLICE_ALWAYS_MALLOC.
	* gmalloc.c (memalign) [CYGWIN]: Revert last change; it's not
	needed.

2013-08-15  Paul Eggert  <eggert@cs.ucla.edu>

	Fix minor problems found by static checking.
	* frame.c (delete_frame):
	* xdisp.c (next_element_from_display_vector):
	Avoid uninitialized local.
	* image.c (imagemagick_compute_animated_image): Port to C89.
	Prefer usual GNU indentation style for loops.
	Be more careful about bizarrely large sizes, by using ptrdiff_t
	instead of int.

2013-08-15  Dmitry Antipov  <dmantipov@yandex.ru>

	Fix infinite frame selection loop (Bug#15025).
	* frame.c (delete_frame): Prefer fast ad-hoc loop to next_frame.

2013-08-15  Eli Zaretskii  <eliz@gnu.org>

	* xdisp.c (compute_window_start_on_continuation_line):
	When WORD_WRAP is in effect, use move_it_to instead of move_it_by_lines
	to make sure we end up setting the window start at the leftmost
	visible character of the display line.  This avoids funky
	horizontal shifting because the window start is not kept on the
	same position.  (Bug#15090)
	(next_element_from_display_vector): Support 'box' face attribute
	in the face definitions of a display vector.  (Bug#15099)

2013-08-15  Lars Magne Ingebrigtsen  <larsi@gnus.org>

	* image.c (imagemagick_compute_animated_image): Implement animated
	images (bug#14700).
	(imagemagick_compute_animated_image): Fix some compilation
	warnings.  Implement a very simple cache to make the animation
	usable at all, but it should be replaced with a per-image cache.

2013-08-15  Dmitry Antipov  <dmantipov@yandex.ru>

	* lisp.h (FOR_EACH_ALIST_VALUE): New macro
	to do `for' loops over alist values.
	* buffer.h (FOR_EACH_BUFFER):
	* process.c (FOR_EACH_PROCESS): Use it.
	(handle_child_signal, status_notify, Fget_buffer_process)
	(kill_buffer_processes): Use FOR_EACH_PROCESS.

2013-08-15  Dmitry Antipov  <dmantipov@yandex.ru>

	* term.c (get_named_tty, create_tty_output, tty_free_frame_resources)
	(tty_free_frame_resources, delete_tty): Prefer eassert to emacs_abort.
	* image.c (make_image_cache): For struct image_cache, prefer xmalloc
	to xzalloc and so avoid redundant call to memset.
	* xterm.c (x_term_init): Avoid unnecessary initializations of dpyinfo
	members because it is allocated with xzalloc and so already zeroed.

2013-08-14  Ken Brown  <kbrown@cornell.edu>

	* gmalloc.c (memalign) [CYGWIN]: Rename to emacs_memalign
	(Bug#15094).

2013-08-14  Dmitry Antipov  <dmantipov@yandex.ru>

	Utility function and macro to copy Lisp string to C string.
	* lisp.h (xlispstrdupa): New macro.
	(xlispstrdup): New prototype.
	* alloc.c (xlispstrdup): New function.
	* callint.c (Fcall_interactively):
	* fileio.c (Ffile_name_directory, Fexpand_file_name)
	(Fsubstitute_in_file_name):
	* frame.c (Fmake_terminal_frame): Use xlispstrdupa.
	* image.c (x_create_bitmap_from_file):
	* w32term.c (w32_term_init):
	* xterm.c (x_term_init): Use xlispstrdup.

2013-08-14  Lars Magne Ingebrigtsen  <larsi@gnus.org>

	* image.c (imagemagick_load_image): Make animated pictures work.
	There's still some problems with background color settings, though
	(bug#14700).

	* decompress.c (unwind_decompress): Always restore point.

2013-08-14  Xue Fuqiao  <xfq.free@gmail.com>

	* marker.c (set_marker): Reformat documentation.

2013-08-14  Paul Eggert  <eggert@cs.ucla.edu>

	* xdisp.c (cursor_type_changed): Now static.

	* image.c (imagemagick_filename_hint): New arg HINT_BUFFER.
	Use changed.  This avoids the need to call xmalloc and for the
	caller to call xfree, and avoids memory leaks in some situations.

2013-08-14  Dmitry Antipov  <dmantipov@yandex.ru>

	* xdisp.c (adjust_window_ends): Move duplicated code to new function.
	(try_window, try_window_reusing_current_matrix, try_window_id): Use it.
	(redisplay_window): If window_end_valid is cleared due to non-zero
	windows_or_buffers_changed, clear current_matrix_up_to_date_p and
	so do not call to try_cursor_movement for that window.

2013-08-14  Dmitry Antipov  <dmantipov@yandex.ru>

	* window.h (struct window): Convert window_end_pos and
	window_end_vpos from Lisp_Object to ptrdiff_t and int, respectively.
	(wset_window_end_pos, wset_window_end_vpos): Remove.
	* dispnew.c (adjust_glyph_matrix):
	* window.c (Fwindow_end, replace_window, set_window_buffer)
	(make_window):
	* xdisp.c (check_window_end, move_it_to, redisplay_internal)
	(set_vertical_scroll_bar, redisplay_window, try_window)
	(try_window_reusing_current_matrix, find_first_unchanged_at_end_row)
	(try_window_id, decode_mode_spec, mouse_face_from_buffer_pos)
	(note_mouse_highlight): Adjust users.
	(try_cursor_movement): Likewise.  Convert old precondition to eassert.
	Add comment.

2013-08-14  Dmitry Antipov  <dmantipov@yandex.ru>

	Fix --enable-gcc-warnings errors introduced in 2013-08-13 commit.
	* image.c (imagemagick_filename_hint): Use `const char *' and
	prefer SSDATA to SDATA to avoid warnings.

2013-08-14  Dmitry Antipov  <dmantipov@yandex.ru>

	Cleanup window fringes, margins and scroll bars adjustments.
	* window.c (set_window_fringes, set_window_margins)
	(set_window_scroll_bars, apply_window_adjustment): New functions.
	(set_window_buffer, Fset_window_margins, Fset_window_fringes)
	(Fset_window_scroll_bars): Use them.

2013-08-14  Dmitry Antipov  <dmantipov@yandex.ru>

	* window.h (struct window): Convert scroll_bar_width
	from Lisp_Object to integer.  Adjust comment.
	(WINDOW_CONFIG_SCROLL_BAR_WIDTH, WINDOW_CONFIG_SCROLL_BAR_COLS):
	Adjust users.
	* window.c (wset_scroll_bar_width): Remove.
	(make_window): Initialize scroll_bar_width.
	(Fsplit_window_internal): Use direct assignment.
	(Fset_window_configuration, save_window_save):
	Convert Lisp_Object to integer and back where appropriate.
	(Fset_window_scroll_bars): Adjust user.  Return t if any scroll
	bar was actually changed, and mention this in docstring.

2013-08-13  Paul Eggert  <eggert@cs.ucla.edu>

	* decompress.c: Minor simplifications.
	(Fzlib_decompress_region): Don't bother verifying
	that avail_out <= UINT_MAX, as that was confusing.
	Mention the restriction in a comment instead.
	Prefer 'int' to 'ptrdiff_t' when 'int' is wide enough.

2013-08-13  Jan Djärv  <jan.h.d@swipnet.se>

	* nsmenu.m (x_activate_menubar): Check for OSX >= 10.5
	(trackingNotification:): Call ns_check_menu_open only for OSX >= 10.5.

2013-08-13  Lars Magne Ingebrigtsen  <larsi@gnus.org>

	* image.c (imagemagick_filename_hint): Check for errors in the
	alist structure.

2013-08-13  Eli Zaretskii  <eliz@gnu.org>

	* window.c (Fwindow_margins): Return nil when there's no marginal
	area, as per the documented API.

	* w32term.c (x_scroll_bar_create): Use ALLOCATE_PSEUDOVECTOR, not
	Fmake_vector, as scroll bar's struct members are not all Lisp
	objects now.  This avoids crashes in GC.

	* w32term.h (struct scroll_bar): Convert fringe_extended_p to a
	bool, so its address could be taken.

2013-08-13  Lars Magne Ingebrigtsen  <larsi@gnus.org>

	* image.c (imagemagick_filename_hint): New function to possibly
	apply `image-content-type-suffixes'.
	(imagemagick_load_image): Use it.

2013-08-13  Eli Zaretskii  <eliz@gnu.org>

	* decompress.c (Fzlib_decompress_region) [WINDOWSNT]: Return Qnil
	if loading zlib failed.

2013-08-13  Jan Djärv  <jan.h.d@swipnet.se>

	* nsterm.m (ns_set_vertical_scroll_bar): Fix breakage intruduced by
	2013-08-13 checkin below.  Change bool to BOOL, rule is:
	All Obj-C code uses BOOL, except for interfaces callable from C.

	* nsterm.h: Fix CGFloat for OSX 10.4 (Bug#15086).

2013-08-13  Dmitry Antipov  <dmantipov@yandex.ru>

	* window.h (WINDOW_FRINGE_EXTENDED_P): New macro.
	* nsterm.m (ns_set_vertical_scroll_bar): Use it.  Use convenient
	bool instead of BOOL.
	* w32term.h (struct scroll_bar): Convert fringe_extended_p
	from Lisp_Object to bitfield.  Adjust comment.
	* w32term.c (x_scroll_bar_create): Adjust user.
	Use WINDOW_FRINGE_EXTENDED_P and bool for boolean.
	* xterm.c (XTset_vertical_scroll_bar): Likewise.
	Use bool for boolean.
	* xterm.h (struct scroll_bar): Prefer commonly used `unsigned'
	to `unsigned int' when defining a bitfield.

2013-08-13  Paul Eggert  <eggert@cs.ucla.edu>

	* decompress.c (Fzlib_decompress_region): Try to clarify 'avail_out'.

2013-08-13  Dmitry Antipov  <dmantipov@yandex.ru>

	* window.h (struct window): Convert left_margin_cols and
	right_margin_cols from Lisp_Objects to integers.  Adjust comment.
	(WINDOW_LEFT_MARGIN_COLS, WINDOW_RIGHT_MARGIN_COLS)
	(WINDOW_LEFT_MARGIN_WIDTH, WINDOW_RIGHT_MARGIN_WIDTH):
	Adjust users.
	* dispnew.c (margin_glyphs_to_reserve): Convert 3rd arg to int.
	Adjust comment.
	(showing_window_margins_p, update_window_line, update_frame_1):
	* fringe.c (draw_fringe_bitmap_1):
	* xdisp.c (window_box_width): Adjust users.
	* window.c (wset_left_margin_cols, wset_right_margin_cols): Remove.
	(adjust_window_margins, set_window_buffer, Fsplit_window_internal):
	Use direct assignment.
	(Fset_window_configuration, save_window_save, Fwindow_margins):
	Convert Lisp_Object to integer and back where appropriate.
	(Fset_window_margins): Adjust user.  Return t if any margin
	was actually changed, and mention this in docstring.

2013-08-13  Xue Fuqiao  <xfq.free@gmail.com>

	* syntax.c (forward_word):
	* cmds.c (forward_char, backward_char): Mention the optional argument.

2013-08-13  Dmitry Antipov  <dmantipov@yandex.ru>

	* window.h (struct window): Convert left_fringe_width
	and right_fringe_width from Lisp_Objects to integers.
	Adjust comment.
	(WINDOW_FRINGE_COLS, WINDOW_LEFT_FRINGE_WIDTH)
	(WINDOW_RIGHT_FRINGE_WIDTH): Adjust users.
	* window.c (wset_left_fringe_width, wset_right_fringe_width):
	Remove.
	(make_window): Initialize new integer fields to -1.
	(Fsplit_window_internal): Use direct assignment.
	(Fset_window_configuration, save_window_save):
	Convert Lisp_Object to integer and back where appropriate.
	(Fset_window_fringes): Adjust user.  Return t if any fringe
	was actually changed, and mention this in docstring.

2013-08-13  Dmitry Antipov  <dmantipov@yandex.ru>

	* keyboard.c (Fdiscard_input): Do not increment update_mode_lines.
	* nsfns.m (x_set_cursor_type):
	* w32fns.c (x_set_cursor_type):
	* xfns.c (x_set_cursor_type): Do not set cursor_type_changed here...
	* xdisp.c (set_frame_cursor_types): ...but in common code.

2013-08-13  Dmitry Antipov  <dmantipov@yandex.ru>

	* font.c (clear_font_cache): New function, stripped from...
	(Fclear_font_cache): ...here, which now uses the function
	above.  Adjust comment.
	* font.h (clear_font_cache): Add prototype.
	* xfaces.c (clear_face_cache): Use clear_font_cache.

2013-08-13  Dmitry Antipov  <dmantipov@yandex.ru>

	* window.c (Fset_window_start): Compare `w', not `window' because
	`w' might not be equal to `window' after call to decode_live_window.

2013-08-12  Paul Eggert  <eggert@cs.ucla.edu>

	* process.c (deactivate_process): Reset fds to -1 (Bug#15035).
	This fixes a problem introduced by the Bug#15035 patch
	when using GPG.  Reported by Herbert J. Skuhra.

2013-08-12  Eli Zaretskii  <eliz@gnu.org>

	* decompress.c <zlib_initialized> [WINDOWSNT]: New static variable.
	(Fzlib_decompress_region) [WINDOWSNT]: Call init_zlib_functions if
	not yet initialized.

2013-08-12  Lars Magne Ingebrigtsen  <larsi@gnus.org>

	* decompress.c (Fzlib_decompress_region): Support zlib
	decompression, too, and rename.

2013-08-12  Paul Eggert  <eggert@cs.ucla.edu>

	Minor zlib configuration tweaks.
	* decompress.c (fn_inflateInit2) [!WINDOWSNT]:
	Don't assume presence of fn_inflateInit2_ zlib internal function.

2013-08-12  Lars Magne Ingebrigtsen  <larsi@gnus.org>

	* decompress.c (Fzlib_decompress_gzipped_region): Rename to
	include the zlib prefix.

2013-08-12  Eli Zaretskii  <eliz@gnu.org>

	* decompress.c [WINDOWSNT]: Include windows.h and w32.h.
	(DEF_ZLIB_FN, LOAD_ZLIB_FN) [WINDOWSNT]: New macros.  Use them to
	define static variables that are pointers to zlib functions to be
	dynamically loaded.
	(init_zlib_functions) [WINDOWSNT]: New function.
	(fn_inflateInit2_, fn_inflate, fn_inflateEnd, fn_inflateInit2):
	New macros.
	(Fdecompress_gzipped_region, unwind_decompress): Use the fn_*
	macros instead of invoking the zlib functions directly.
	(syms_of_decompress): DEFSYM Qzlib_dll.
	Staticpro Szlib_available_p.

2013-08-12  Dmitry Antipov  <dmantipov@yandex.ru>

	Avoid looping over all frame windows to freeze and unfreeze.
	* window.h (struct window): Drop frozen_window_start_p.
	(freeze_window_starts): Drop prototype.
	* frame.h (struct frame): New frozen_window_starts flag.
	(FRAME_WINDOWS_FROZEN): New macro.
	* window.c (freeze_window_start, freeze_window_starts):
	Remove.
	(select_window, replace_window): Adjust users.
	* xdisp.c (resize_mini_window): Use FRAME_WINDOWS_FROZEN.
	(window_frozen_p): New function.
	(redisplay_window): Use it.

2013-08-12  Paul Eggert  <eggert@cs.ucla.edu>

	Fix some fd issues when running subprocesses (Bug#15035).
	Fix bugs that can leak files or file descriptors on errors.
	Don't unlink open temp files, as that's hard for users to diagnose
	when things go awry (e.g., temp disk exhausted).
	Don't bother to lock temp files.  Check for invalid recursion.
	* callproc.c (synch_process_fd): Remove.  All uses removed.
	(synch_process_tempfile): New var or macro.
	(CALLPROC_STDOUT, CALLPROC_STDERR, CALLPROC_PIPEREAD, CALLPROC_FDS):
	New constants.
	(record_kill_process): New arg, the temp name.  All callers changed.
	(delete_temp_file): Now just a simple wrapper around unlink.
	(call_process_kill): New arg, the call_process_fd array.
	Close them all.  Clear synch_process_pid.  Remove the temp file,
	or arrange for it to be removed.
	(call_process_cleanup) [MSDOS]: Arg no longer contains file name;
	that's been moved to synch_process_tempfile.  Caller changed.
	Do not remove the tempfile; that's now call_process_kill's
	responsibility.
	(call_process_cleanup) [!MSDOS]: Do not record unwind-protect for
	call_process_kill; the caller now does that.
	(call_process_cleanup): Do not close the process fd; that's now
	call_process_kill's responsibility.
	(Fcall_process): Implement via new function call_process, which
	has most of the old body of Fcall_process, but with a different API.
	(call_process): New function that does not open or close filefd if
	it is nonnegative.  Record which fds need to be closed, and let
	call_process_kill close (and remove the tempfile, on MSDOS) on error.
	Signal an error if invoked recursively (could be done via a hook).
	Simplify creation of the tempfile in the MSDOS case.
	Don't create the output file until after checking for the executable.
	Report any failure to open /dev/null.
	Don't open /dev/null for writing twice; once is enough.
	Don't create pipe if all output is being discarded or sent to file.
	Don't worry about setting up the coding system or reading from the
	pipe if all output is being discarded.
	Hoist fd_error local into top level, to lessen block nesting.
	Don't record deleted pid here; now done by Fcall_process_region.
	(Fcall_process) [MSDOS]: Report mktemp failure immediately,
	and note its success in synch_process_tempfile.
	Do not leak resources when child_setup fails.
	(Fcall_process) [!MSDOS && !WINDOWSNT]: Remove duplicate assignment
	to child_errno.  Remove unnecessary close of fd0; it's close-on-exec.
	(create_temp_file): Now returns open fd, with an additional
	Lisp_Object * argument to return the name.  All callers changed.
	Do not close the file; rewind it instead, and leave it open for
	the caller.  Do not lock the temp file.  Unwind-protect the file
	and the file-descriptor.
	(Fcall_process_region): If the input is /dev/null, unwind-protect it.
	If an asynchrounous process, record it here, not in call_process.
	(syms_of_callproc) [MSDOS]: Initialize synch_process_tempfile.
	* eval.c (set_unwind_protect): New function.
	* fileio.c (write_region): New function, generalized from the
	old Fwrite_region.  Do not lock temp files.
	(Fwrite_region): Use it.
	* lisp.h (set_unwind_protect, write_region): New decls.
	* process.c: Include <verify.h>.
	(make_process): Mark fds as initially closed.
	(deleted_pid_list): Now a list of pid-filename pairs.
	All uses changed.
	(close_process_fd): New function.
	(SUBPROCESS_STDIN, WRITE_TO_SUBPROCESS, READ_FROM_SUBPROCESS)
	(SUBPROCESS_STDOUT, READ_FROM_EXEC_MONITOR, EXEC_MONITOR_OUTPUT):
	New constants.  Verify that their number matches PROCESS_OPEN_FDS.
	(create_process, create_pty, Fmake_serial_process)
	(server_accept_connection): Record which fds need to be closed,
	and let deactivate_process close them.
	(Fmake_network_process): Do not discard the unwind-protect
	until it's safe to do so.
	(deactivate_process): Close the fds opened by create_process etc.
	(Fprocess_send_eof): Adjust to new way of recording open fds.
	Report an error if /dev/null can't be opened, instead of aborting.
	* process.h (PROCESS_OPEN_FDS): New constant.
	(struct Lisp_Process): New member open_fds.
	(record_kill_process, record_deleted_pid): Adjust signatures.
	(record_deleted_pid): Move decl here ...
	* syswait.h (record_deleted_pid): ... from here.

2013-08-11  Paul Eggert  <eggert@cs.ucla.edu>

	* decompress.c: Fix bugs with large buffers and weird inputs.
	Tune a bit.  Reindent as per usual Emacs style.
	(BUFFER_SIZE): Remove.
	(Fdecompress_gzipped_region): Do not mishandle input buffers with
	more than UINT_MAX bytes.  Decompress into the gap instead of into
	an auto buffer, as this should avoid copying.  Return nil if
	'inflate' returns Z_NEED_DICT, as we have no dictionary.  Do not
	set immediate_quit; we shouldn't trust zlib code that much.

2013-08-11  Lars Magne Ingebrigtsen  <larsi@gnus.org>

	* decompress.c (Fdecompress_gzipped_region): Respect all zlib
	errors, and really move the gap to where we want it.

	* lisp.h: Include decompress.c support.

	* emacs.c (main): Include decompress.c support.

	* Makefile.in: Include -lz if present.

2013-08-11  Jan Djärv  <jan.h.d@swipnet.se>

	* nsmenu.m (ns_update_menubar): Call fillWithWidgetValue:frame:
	(initWithTitle:): Initialize frame to 0.
	(fillWithWidgetValue:): Call fillWithWidgetValue:frame.
	(fillWithWidgetValue:frame:): Rename from
	fillWithWidgetValue:setDelegate, call initWithTile:frame: if f.

	* nsterm.h (EmacsMenu): fillWithWidgetValue:setDelegate renamed to
	fillWithWidgetValue:frame:

	* nsfns.m (Fns_convert_utf8_nfd_to_nfc): Allocate and release pool to
	remove memory leak warnings.

	* nsterm.m (menu_pending_title, ns_get_pending_menu_title): Remove.
	(ns_check_menu_open): Handle menu == nil.  Remove assignment to
	menu_pending_title.

	* nsmenu.m (ns_update_menubar): Call fillWithWidgetValue:setDelegate.
	(x_activate_menubar): Update the whole menu.
	(trackingNotification:): Call ns_check_menu_open if tracking ends.
	(menuWillOpen:): Increment trackingMenu.  For OSX <= 10.6, exit if
	current event is not NSSystemDefined (Bug#15001).
	Call ns_check_menu_open only if trackingMenu is 2.
	(menuDidClose:): New method, decrease trackingMenu.
	(fillWithWidgetValue:setDelegate:): New method.
	(fillWithWidgetValue:): Call the above.

	* nsterm.h (EmacsMenu): Add fillWithWidgetValue:setDelegate:

2013-08-11  Paul Eggert  <eggert@cs.ucla.edu>

	Omit some unnecessary casts.
	Many of these go back to the old pre-C89 days, when they may have
	been needed, but we've been assuming C89 or later for a while now.
	* alloc.c (live_string_p, live_cons_p, live_symbol_p)
	(live_float_p, live_misc_p, live_vector_p):
	* buffer.c (compare_overlays, cmp_for_strings, mmap_find)
	(mmap_alloc, alloc_buffer_text, enlarge_buffer_text)
	(defvar_per_buffer):
	* callint.c (Fcall_interactively):
	* doc.c (Fsubstitute_command_keys):
	* filelock.c (get_boot_time):
	* frame.c (xrdb_get_resource):
	* gtkutil.c (hierarchy_ch_cb, qttip_cb, style_changed_cb)
	(delete_cb, xg_dialog_response_cb, xg_maybe_add_timer)
	(xg_get_file_name_from_selector, menuitem_destroy_callback)
	(menuitem_highlight_callback, menu_destroy_callback)
	(xg_update_menu_item, xg_modify_menubar_widgets, menubar_map_cb)
	(xg_tool_bar_callback, xg_get_tool_bar_widgets)
	(xg_tool_bar_detach_callback, xg_tool_bar_attach_callback)
	(xg_tool_bar_help_callback, tb_size_cb):
	* image.c (xpm_alloc_color, png_read_from_memory)
	(png_read_from_file, png_load_body, our_memory_skip_input_data)
	(jpeg_memory_src, jpeg_file_src, imagemagick_load_image)
	(syms_of_image):
	* keymap.c (describe_map):
	* nsfns.m (Fns_display_monitor_attributes_list):
	* nsmenu.m (process_dialog:):
	* nsterm.m (hold_event):
	* process.c (wait_reading_process_output):
	* regex.c (REGEX_REALLOCATE, re_set_registers, re_exec, regexec):
	* scroll.c (do_direct_scrolling, scrolling_1):
	* termcap.c (tgetent):
	* window.c (check_window_containing, add_window_to_list)
	(freeze_window_starts):
	* xdisp.c (compare_overlay_entries, vmessage):
	* xfns.c (x_window, x_get_monitor_attributes_xinerama)
	(x_get_monitor_attributes_xrandr)
	(Fx_display_monitor_attributes_list, x_display_info_for_name)
	(Fx_open_connection, file_dialog_cb, file_dialog_unmap_cb):
	* xfont.c (xfont_match, xfont_open):
	* xmenu.c (x_menu_wait_for_event, menu_highlight_callback)
	(menubar_selection_callback, menu_position_func)
	(popup_selection_callback, create_and_show_popup_menu)
	(dialog_selection_callback, create_and_show_dialog):
	* xrdb.c (x_get_string_resource)
	(main) [TESTRM]:
	* xsmfns.c (x_session_check_input):
	* xterm.c (x_draw_glyphless_glyph_string_foreground)
	(xm_scroll_callback, xg_scroll_callback, xg_end_scroll_callback)
	(xaw_jump_callback, xaw_scroll_callback):
	Omit unnecessary casts.

2013-08-10  Paul Eggert  <eggert@cs.ucla.edu>

	Minor string-length refactoring.
	* alloc.c (xstrdup): Use memcpy, not strcpy, since the length's known.
	* frame.c (make_monitor_attribute_list):
	Prefer build_string to strlen + make_string.

2013-08-10  Jan Djärv  <jan.h.d@swipnet.se>

	* xterm.c (x_error_handler): Also ignore BadWindow for X_SetInputFocus,
	don't check minor_code (Bug#14417).

2013-08-09  Eli Zaretskii  <eliz@gnu.org>

	* xdisp.c (draw_glyphs): Don't compare row pointers, compare row
	vertical positions instead.  This avoids calling MATRIX_ROW with
	row numbers that are possibly beyond valid limits.  (Bug#15064)

2013-08-09  Dmitry Antipov  <dmantipov@yandex.ru>

	Use xstrdup and build_unibyte_string where applicable.
	* alloc.c (xstrdup): Tiny cleanup.  Add eassert.
	* xfns.c (x_window):
	* xrdb.c (x_get_customization_string):
	* xterm.c (xim_initialize):
	* w32fns.c (w32_window): Use xstrdup.
	(w32_display_monitor_attributes_list):
	* emacs.c (init_cmdargs):
	* keyboard.c (PUSH_C_STR):
	* nsfont.m (nsfont_open):
	* sysdep.c (system_process_attributes):
	* w32.c (system_process_attributes):
	* xdisp.c (message1, message1_nolog): Use build_unibyte_string.

2013-08-09  Eli Zaretskii  <eliz@gnu.org>

	* w32.c (PEXCEPTION_POINTERS, PEXCEPTION_RECORD, PCONTEXT): Define
	variables of these types so that GDB would know about them, as aid
	for debugging fatal exceptions.  (Bug#15024)  See also
	http://sourceware.org/ml/gdb/2013-08/msg00010.html for related
	discussions.

2013-08-08  Jan Djärv  <jan.h.d@swipnet.se>

	* nsterm.m (ns_update_begin): Don't change clip path if it would be
	larger than the NSWindow (Bug#14934).

2013-08-08  Dmitry Antipov  <dmantipov@yandex.ru>

	Redesign redisplay interface to drop global variable updated_window.
	Always pass currently updated window as a parameter to update routines.
	* dispextern.h (updated_window): Remove declaration.
	(struct redisplay_interface): Pass window parameter to
	write_glyphs, insert_glyphs, clear_end_of_line, cursor_to
	and after_update_window_hook.
	(x_write_glyphs, x_insert_glyphs, x_clear_end_of_line, x_cursor_to):
	Adjust prototypes.
	* dispnew.c (updated_window): Remove.
	(redraw_overlapped_rows, update_marginal_area, update_text_area)
	(update_window_line): Adjust to match redisplay interface changes.
	* nsterm.m (ns_update_window_begin, ns_update_window_end)
	(ns_scroll_run, ns_after_update_window_line):
	* w32term.c (x_update_window_begin, x_update_window_end)
	(x_after_update_window_line, x_scroll_run):
	* xterm.c (x_update_window_begin, x_update_window_end)
	(x_after_update_window_line, x_scroll_run):
	* xdisp.c (x_write_glyphs, x_insert_glyphs, x_clear_end_of_line):
	Likewise.  Adjust comments where appropriate.
	(x_cursor_to): Simplify because this is always called during window
	update (but install debugging check anyway).
	(expose_window): Check must_be_updated_p flag to see whether this
	function is called during window update.

2013-08-08  Dmitry Antipov  <dmantipov@yandex.ru>

	Do not reset window modification event counters excessively.
	These leftovers and poor man's tricky methods to catch extra
	redisplay's attention are no longer needed.
	* frame.c (set_menu_bar_lines_1):
	* minibuf.c (read_minibuf_unwind):
	* window.c (Fset_window_start, set_window_buffer, window_resize_apply)
	(grow_mini_window, shrink_mini_window, window_scroll_pixel_based)
	(window_scroll_line_based, Fset_window_configuration):
	* xdisp.c (redisplay_window): Do not reset last_modified and
	last_overlay_modified counters.

2013-08-07  Jan Djärv  <jan.h.d@swipnet.se>

	* xselect.c (x_send_client_event): Set send_event and serial, memset
	data.l as it might be bigger than data.b.   Use 24 bit mask to
	XSendEvent (Bug#15034).

2013-08-07  Eli Zaretskii  <eliz@gnu.org>

	* xdisp.c (prepare_menu_bars): Don't call x_consider_frame_title
	for TTY frames that are not the top frame on their console.
	(Bug#14616)

2013-08-07  Martin Rudalics  <rudalics@gmx.at>

	* w32term.c (w32fullscreen_hook): Really maximize frame when
	asked for (Bug#14841).

2013-08-07  Dmitry Antipov  <dmantipov@yandex.ru>

	Prefer selected_window to Fselected_window, likewise for frames.
	* buffer.c (Fbuffer_swap_text):
	* data.c (Fvariable_binding_locus):
	* window.c (run_window_configuration_change_hook): Adjust users.
	* w16select.c (Fw16_set_clipboard_data, Fw16_get_clipboard_data):
	Use decode_live_frame.

2013-08-07  Dmitry Antipov  <dmantipov@yandex.ru>

	Be more careful if selected window shows the buffer other than current,
	use window_outdated only if this is not so.  This change should also
	address some weird issues discussed in Bug#13012.
	* window.h (window_outdated): New prototype.
	* window.c (window_outdated): Now here.  Convert from static and
	always assume window's buffer.
	(Fwindow_end, Fwindow_line_height): Use it.
	* xdisp.c (reconsider_clip_changes): Remove prototype, drop 2nd arg
	and always assume window's buffer.
	(redisplay_window): Adjust user.
	(redisplay_internal): Call to reconsider_clip_changes once and
	check whether mode line should be updated only if selected window
	shows current buffer.
	(run_window_scroll_functions): Use eassert for debugging check.
	(Fmove_point_visually, note_mouse_highlight): Use window_outdated.

2013-08-06  Dmitry Antipov  <dmantipov@yandex.ru>

	* window.c (window_scroll, window_scroll_pixel_based)
	(window_scroll_line_based): Use bool for booleans.

2013-08-06  Paul Eggert  <eggert@cs.ucla.edu>

	* process.c: Fix minor off-by-one issues in descriptor counts.
	This shouldn't fix any real bugs, but it cleans up the code a bit.
	(max_process_desc, max_input_desc): -1, not 0, means none.
	All uses changed.
	(delete_input_desc): New function.
	(delete_write_fd, delete_keyboard_wait_descriptor): Use it.
	(deactivate_process): Scan backwards when recomuting max_process_desc;
	that should be faster.
	(init_process_emacs): Initialize max_input_desc.

2013-08-06  Dmitry Antipov  <dmantipov@yandex.ru>

	Use region cache to speedup bidi_find_paragraph_start.
	* buffer.h (struct buffer): New member bidi_paragraph_cache.
	Rename cache_long_line_scans to cache_long_scans.
	* buffer.c (bset_cache_long_line_scans): Rename to
	bset_cache_long_scans.
	(Fget_buffer_create, Fmake_indirect_buffer, Fkill_buffer)
	(Fbuffer_swap_text, init_buffer_once): Take bidi_paragraph_cache
	into account.
	(syms_of_buffer): Rename cache-long-line-scans to
	cache-long-scans.  Adjust docstring.
	* search.c (newline_cache_on_off):
	* indent.c (width_run_cache_on_off): Adjust users.
	* bidi.c (bidi_paragraph_cache_on_off): New function.
	(bidi_find_paragraph_start): Use bidi_paragraph_cache if needed.
	* insdel.c (prepare_to_modify_buffer):
	Invalidate bidi_paragraph_cache if enabled.

2013-08-06  Dmitry Antipov  <dmantipov@yandex.ru>

	Invalidate region caches only if buffer text is going to be changed.
	* lisp.h (modify_region_1): Remove 3rd arg and rename to...
	(modify_text): ...new prototype.
	(prepare_to_modify_buffer_1): New prototype.
	* textprop.c (modify_region): Rename to...
	(modify_text_properties): ...new function.
	(add_text_properties_1, set_text_properties, Fremove_text_properties)
	(Fremove_list_of_text_properties): Adjust users.
	* insdel.c (modify_region_1): Remove 3rd arg and reimplement as...
	(modify_text): ...new function.
	(prepare_to_modify_buffer): Reimplement mostly as a wrapper for...
	(prepare_to_modify_buffer_1): ...new function.
	* casefiddle.c (casify_region):
	* editfns.c (Fsubst_char_in_region, Ftranslate_region_internal)
	(Ftranspose_regions): Use modify_text.

2013-08-05  Stefan Monnier  <monnier@iro.umontreal.ca>

	* lisp.mk (lisp): Add nadvice.elc.

2013-08-05  Dmitry Antipov  <dmantipov@yandex.ru>

	New macro to iterate over live buffers similar to frames.
	* buffer.h (FOR_EACH_LIVE_BUFFER): New macro.
	(Vbuffer_alist, Qpriority, Qbefore_string, Qafter_string):
	Declare buffer-related variables here to offload lisp.h.
	* buffer.c (Vbuffer_alist): Adjust comment.
	(Fget_file_buffer, get_truename_buffer, Fother_buffer)
	(other_buffer_safely):
	* data.c (store_symval_forwarding):
	* dispnew.c (Fframe_or_buffer_changed_p):
	* fileio.c (Fdo_auto_save):
	* filelock.c (unlock_all_files):
	* minibuf.c (read_minibuf): Use FOR_EACH_LIVE_BUFFER.

2013-08-04  Paul Eggert  <eggert@cs.ucla.edu>

	Fix some minor races in hosts lacking mkostemp (Bug#15015).
	* callproc.c (create_temp_file):
	* filelock.c (create_lock_file):
	Assume mkostemp, since it's now provided by Gnulib.

2013-08-04  Eli Zaretskii  <eliz@gnu.org>

	* w32.c (mkostemp): New function.
	(mktemp): Remove, no longer used.  Most of the code reused in
	mkostemp.  (Bug#15015)
	(mktemp): Don't undef.

2013-08-04  Dmitry Antipov  <dmantipov@yandex.ru>

	* dispnew.c (glyph_matrix_count, glyph_pool_count):
	Move under GLYPH_DEBUG and ENABLE_CHECKING.
	(new_glyph_matrix, free_glyph_matrix, new_glyph_pool)
	(free_glyph_pool, check_glyph_memory): Likewise for
	all users.  Adjust comments where appropriate.

2013-08-03  Paul Eggert  <eggert@cs.ucla.edu>

	* composite.h: Minor fixups.
	(composition_registered_p): Rename from COMPOSITION_REGISTERD_P
	to fix a misspelling, and change it to an inline function while
	we're at it (it need not be a macro).  All uses changed.
	(composition_method, composition_valid_p):
	Rewrite to avoid assignments in if-conditions.

2013-08-03  Dmitry Antipov  <dmantipov@yandex.ru>

	Do not use global Lisp_Object in composition macros.
	* composite.h (composition_temp): Remove declaration.
	(COMPOSITION_METHOD, COMPOSITION_VALID_P): Replace with...
	(composition_method, composition_valid_p): ...inline functions.
	(compose_region): Remove the leftover.
	* composite.c (composition_temp): Remove.
	(run_composition_function, update_compositions)
	(composition_compute_stop_pos, composition_adjust_point)
	(Ffind_composition_internal):
	* coding.c (handle_composition_annotation):
	* xdisp.c (handle_composition_prop, check_point_in_composition):
	Related users changed.

2013-08-03  Dmitry Antipov  <dmantipov@yandex.ru>

	Drop FRAME_PTR typedef.
	* composite.c, font.c, font.h, fontset.c, fontset.h, frame.c, frame.h:
	* ftfont.c, ftxfont.c, gtkutil.c, gtkutil.h, image.c, keyboard.c:
	* menu.c, menu.h, msdos.c, nsfns.m, nsfont.m, nsmenu.m, nsterm.h:
	* nsterm.m, scroll.c, term.c, w32fns.c, w32font.c, w32font.h:
	* w32inevt.c, w32inevt.h, w32menu.c, w32notify.c, w32term.c, w32term.h:
	* w32uniscribe.c, w32xfns.c, widget.c, window.c, xdisp.c, xfaces.c:
	* xfns.c, xfont.c, xftfont.c, xmenu.c, xselect.c, xterm.c:
	All related users changed.

2013-08-02  Stefan Monnier  <monnier@iro.umontreal.ca>

	* eval.c (default_toplevel_binding): New function.
	(Fdefvar): Use it.
	(unbind_to, backtrace_eval_unrewind): Do a bit of CSE simplification.
	(Fdefault_toplevel_value, Fset_default_toplevel_value): New subrs.
	(syms_of_eval): Export them.
	* data.c (Fdefault_value): Micro cleanup.
	* term.c (init_tty): Use "false".

2013-08-02  Dmitry Antipov  <dmantipov@yandex.ru>

	Fix X GC leak in GTK and raw (no toolkit) X ports.
	* xterm.c (x_free_frame_resources): If white and black relief
	GCs are allocated, always free them here.
	* xfns.c (x_make_gc): Omit redundant initialization.
	* widget.c (create_frame_gcs): Remove the leftover.
	(EmacsFrameDestroy): Do nothing because all GCs are now freed
	in x_free_frame_resources.

2013-08-02  Jan Djärv  <jan.h.d@swipnet.se>

	* nsterm.m (windowWillResize:toSize:): Only change title if
	! maximizing_resize && FULLSCREEN_NONE (Bug#15005).  strdup title before
	modifying it.
	(viewDidEndLiveResize): New method.

	* nsterm.h (EmacsView): Add maximizing_resize, put it and old_title
	inside NS_IMPL_COCOA.

2013-08-02  Dmitry Antipov  <dmantipov@yandex.ru>

	* insdel.c (adjust_after_replace, replace_range, del_range_2):
	Do not check whether undo is enabled because record_insert and
	record_delete does that themselves.

2013-08-02  Dmitry Antipov  <dmantipov@yandex.ru>

	* xterm.h (struct x_output) [HAVE_X_I18N]: Remove xic_base_fontname
	member which is not really used any more.
	(FRAME_XIC_BASE_FONTNAME): Remove.
	* xfns.c (xic_free_fontset): Adjust user.
	* xmenu.c (mouse_position_for_popup, x_activate_menubar)
	(update_frame_menubar, set_frame_menubar, free_frame_menubar)
	(create_and_show_popup_menu, xmenu_show, create_and_show_dialog)
	(xdialog_show): Use eassert for debugging check.
	* w32term.c (x_unfocus_frame): Remove unused dummy function.

2013-08-01  Paul Eggert  <eggert@cs.ucla.edu>

	* fileio.c, fns.c (merge): Move extern decl from here ...
	* lisp.h (merge): ... to here.

2013-08-01  Dmitry Antipov  <dmantipov@yandex.ru>

	Fix last font-related change.
	* w32font.h (w32font_list_internal, w32font_match_internal):
	Fix prototype.
	* w32uniscribe.c (uniscribe_list, uniscribe_match)
	(uniscribe_list_family): Adjust to match font API change.
	MS-Windows breakage reported by Juanma Barranquero <lekktu@gmail.com>
	at http://lists.gnu.org/archive/html/emacs-devel/2013-08/msg00006.html.

2013-08-01  Dmitry Antipov  <dmantipov@yandex.ru>

	* frame.h (FRAME_MOUSE_UPDATE):
	* nsterm.m (ns_frame_up_to_date): Omit redundant check
	whether hlinfo->mouse_face_mouse_frame is non-NULL.

2013-08-01  Dmitry Antipov  <dmantipov@yandex.ru>

	Avoid redundant Lisp_Object <-> struct frame conversions in font API.
	* font.h (struct font_driver): Change list, match, and list_family
	functions to accept struct frame * as first arg.
	* font.c (font_score, font_compare, font_sort_entities):
	Remove prototypes.
	(font_sort_entities, font_list_entities, font_select_entity)
	(font_find_for_lface, Flist_fonts, Ffont_family_list): Adjust to
	match font API change.
	* xfont.c (xfont_list, xfont_match, xfont_list_family):
	* ftfont.c (ftfont_list, ftfont_match, ftfont_list_family):
	* ftxfont.c (ftxfont_list, ftxfont_match):
	* xftfont.c (xftfont_list, xftfont_match):
	* nsfont.m (nsfont_list, nsfont_match, nsfont_list_family):
	* w32font.c (w32font_list, w32font_match, w32font_list)
	(w32font_list_internal, w32_font_match_internal): Likewise.
	* xfaces.c (Fx_family_fonts): Adjust user.

2013-08-01  Dmitry Antipov  <dmantipov@yandex.ru>

	Do not use pure Xism x_wm_set_icon_position in non-X ports.
	* frame.c (x_set_frame_parameters): Call to x_wm_set_icon_position
	only if HAVE_X_WINDOWS is in use.
	* frame.h (x_set_frame_parameters): Move under HAVE_X_WINDOWS.
	* nsterm.m (x_wm_set_icon_position): Remove no-op.
	* w32term.c (x_wm_set_icon_position): Likewise.
	* w32fns.c (x_icon): Adjust user.

2013-08-01  Dmitry Antipov  <dmantipov@yandex.ru>

	* xterm.c (last_mouse_press_frame): Remove the
	leftover which is not really used any more.
	(handle_one_xevent, syms_of_xterm): Adjust users.
	(x_flush): Call XFlush once per each X display, not frame.
	This is better because this code always unconditionally skips
	non-X frames in Vframe_list and issues the only XFlush if we
	have more than one X frame on the same X display.
	(any_help_event_p, x_draw_glyph_string_background, x_display_ok):
	Use bool for booleans.
	(x_draw_glyph_string_background, cvt_string_to_pixel)
	(cvt_pixel_dtor): Drop unnecessary prototypes.
	* xterm.h (x_display_ok): Adjust prototype.

2013-07-31  Dmitry Antipov  <dmantipov@yandex.ru>

	Drop unnecessary functions that deals with frame pixel size.
	* frame.h, msdos.h, w32term.h, xterm.h (x_pixel_width)
	(x_pixel_height): Drop prototypes.
	* msdos.c, nsfns.m, w32fns.c, xfns.c (x_pixel_width)
	(x_pixel_height): Drop implementations.
	* frame.c (Fframe_pixel_height): Use FRAME_PIXEL_HEIGHT
	which should be always valid for window frame.
	(Frame_pixel_width): Likewise with FRAME_PIXEL_WIDTH.
	* w32menu.c (Fx_popup_dialog):
	* xmenu.c (Fx_popup_dialog): Likewise for both.

2013-07-31  Dmitry Antipov  <dmantipov@yandex.ru>

	* frame.c (Fmake_terminal_frame): Use store_in_alist to setup
	frame parameters and call to Fmodify_frame_parameters just once.
	(Fset_frame_height, Fset_frame_width): Mention nil frame in docstring.
	(Fset_frame_size, Fset_frame_position): Use decode_live_frame
	and mention nil frame in docstring.

2013-07-31  Dmitry Antipov  <dmantipov@yandex.ru>

	* frame.c (make_frame, x_set_frame_parameters): Use bool for boolean.
	(x_figure_window_size): Likewise.  Adjust to return long.
	(syms_of_frame): Do not DEFSYM Qterminal_live_p.
	(toplevel): Move Qterminal_live_p to...
	* terminal.c (toplevel): ...here, make it static, and...
	(syms_of_terminal): ...DEFSYM here.
	* frame.h (Qterminal_live_p): Remove declaration.
	(make_frame, x_figure_window_size): Adjust prototype.
	* nsfns.m (Fx_create_frame): Use long for window flags.

2013-07-30  Paul Eggert  <eggert@cs.ucla.edu>

	Fix tempfile bug on platforms lacking mkostemp and mkstemp (Bug#14986).
	* callproc.c (create_temp_file) [! (HAVE_MKOSTEMP || HAVE_MKSTEMP)]:
	Do not assume that emacs_close (INT_MAX) is a no-op.

2013-07-30  Dmitry Antipov  <dmantipov@yandex.ru>

	* xfaces.c (make_face_cache): For struct face_cache, prefer
	xmalloc to xzalloc and so avoid redundant call to memset.
	(Finternal_set_lisp_face_attribute): Fix comment typo and style.

2013-07-30  Dmitry Antipov  <dmantipov@yandex.ru>

	* fringe.c (draw_window_fringes, update_window_fringes)
	(compute_fringe_widths):
	* w32term.c (x_draw_glyph_string):
	* window.c (candidate_window_p, Frecenter):
	* xfaces.c (realize_basic_faces, realize_default_face)
	(Fbitmap_space_p, Finternal_set_lisp_face_attribute)
	(x_update_menu_appearance, face_attr_equal_p, lface_equal_p):
	* xfns.c (x_set_cursor_color, xic_free_xfontset):
	* xmenu.c (Fx_menu_bar_open_internal):
	* xselect.c (x_reply_selection_request, Fx_get_atom_name):
	* xsettings.c (xft_settings_event):
	* xterm.c (x_draw_glyph_string, x_had_errors_p):
	Use bool for booleans.  Adjust style and comments where
	appropriate.
	* dispextern.h (draw_window_fringes, update_window_fringes)
	(compute_fringe_widths):
	* xterm.h (x_had_errors_p): Adjust prototype.

2013-07-30  Dmitry Antipov  <dmantipov@yandex.ru>

	* frame.c (Fmodify_frame_parameters): Always check 2nd arg with
	CHECK_LIST.  Rewrite the loop to avoid useless local variable.

2013-07-29  Dmitry Antipov  <dmantipov@yandex.ru>

	* fns.c (toplevel): Remove comment before Fsafe_length because
	it checks for QUIT.

2013-07-28  Paul Eggert  <eggert@cs.ucla.edu>

	* frame.c (delete_frame): Avoid unnecessary 'this_f' test (Bug#14970).

2013-07-28  Eli Zaretskii  <eliz@gnu.org>

	* w32fns.c (w32_wnd_proc) <WM_IME_STARTCOMPOSITION>: Make sure the
	frame which got the message is still alive, before dereferencing
	its pointer.  (Bug#14970)

	* frame.c (delete_frame): Test "this" frame's minibuffer window to
	be a live window, before using it as such.  (Bug#14970)

2013-07-27  Eli Zaretskii  <eliz@gnu.org>

	* w32term.c (w32_read_socket) <WM_KILLFOCUS>: Call
	w32_detect_focus_change instead of doing part of its job by hand.
	This fixes the problem whereby FOCUS_OUT events were not sent to
	the event queue.

2013-07-26  Eli Zaretskii  <eliz@gnu.org>

	* process.c (Fprocess_list): Doc fix.

	* w32term.c (w32_read_socket) <WM_EMACS_PAINT>: Warn about frame
	being re-exposed only if it didn't ask to become visible.
	<WM_SIZE>: Under SIZE_RESTORED, only set the frame visible if it
	was previously iconified.  (Bug#14841)
	(x_iconify_frame): Mark the frame iconified.

2013-07-26  Paul Eggert  <eggert@cs.ucla.edu>

	Fix minor problems found by static checking.
	* eval.c (get_backtrace_frame, backtrace_eval_unrewind): Now static.
	(backtrace_eval_unrewind): ';' -> '{}' to pacify GCC.

2013-07-26  Stefan Monnier  <monnier@iro.umontreal.ca>

	* eval.c (set_specpdl_old_value): New function.
	(unbind_to): Minor simplification.
	(get_backtrace_frame): New function.
	(Fbacktrace_frame): Use it.  Add `base' argument.
	(backtrace_eval_unrewind, Fbacktrace_eval): New functions.
	(syms_of_eval): Export backtrace-eval.
	* xterm.c (x_focus_changed): Simplify.

2013-07-25  Paul Eggert  <eggert@cs.ucla.edu>

	* fileio.c (Finsert_file_contents): Avoid double-close (Bug#14936).

2013-07-24  Eli Zaretskii  <eliz@gnu.org>

	* xdisp.c (redisplay_window): Instead of moving point out of
	scroll margin, reject the force_start method, and try scrolling
	instead.  (Bug#14780)

2013-07-24  Ken Brown  <kbrown@cornell.edu>

	* alloc.c (make_save_ptr): Define if HAVE_NTGUI is defined
	(Bug#14944).

2013-07-24  Paul Eggert  <eggert@cs.ucla.edu>

	* eval.c (Fprogn): Do not check that BODY is a proper list.
	This undoes the previous change.  The check slows down the
	interpreter, and is not needed to prevent a crash.  See
	<http://lists.gnu.org/archive/html/emacs-devel/2013-07/msg00693.html>.

2013-07-23  Glenn Morris  <rgm@gnu.org>

	* Makefile.in ($(etc)/DOC, temacs$(EXEEXT)): Ensure etc/ exists.

2013-07-23  Paul Eggert  <eggert@cs.ucla.edu>

	Port to GNU/Linux systems with tinfo but not ncurses.
	* dispnew.c (init_display): Depend on USE_NCURSES, not GNU_LINUX,
	to decide whether ncurses is being used.  Without this change,
	GCC complains about tgetent not being declared, on a system
	that has tinfo installed but ncurses not installed.

	* eval.c (Fprogn): Check that BODY is a proper list.

	Tune UNEVALLED functions by using XCAR instead of Fcar, etc.
	* data.c (Fsetq_default):
	* eval.c (Fif, Fcond, Fprog1, Fsetq, Fquote, Ffunction, Fdefvar)
	(Fdefconst, FletX, Flet, Fwhile, Fcatch, Funwind_protect)
	(Fcondition_case):
	Tune by taking advantage of the fact that ARGS is always a list
	when a function is declared to have UNEVALLED args.

	* emacsgtkfixed.c: Port to GCC 4.6.
	GCC 4.6 complains about -Wunused-local-typedefs, introduced in 4.7.

2013-07-23  Juanma Barranquero  <lekktu@gmail.com>

	* callproc.c (child_setup)[!WINDOWSNT]: Move exec_errno and pid
	here to silence compiler warnings.

2013-07-22  Paul Eggert  <eggert@cs.ucla.edu>

	* sysdep.c (frame) [__FreeBSD__]: #define to freebsd_frame
	when including <sys/user.h>, to prevent Sparc/ARM machine/frame.h
	from messing up Emacs's 'struct frame' (Bug#14923).

2013-07-21  Paul Eggert  <eggert@cs.ucla.edu>

	* alloc.c (make_save_ptr_ptr): Define this function.
	It was inadvertently omitted.  It's needed only if
	HAVE_MENUS && ! (USE_X_TOOLKIT || USE_GTK).

2013-07-21  Jan Djärv  <jan.h.d@swipnet.se>

	* nsterm.m (sendEvent:): Skip mouse moved if no dialog and no Emacs
	frame have focus (Bug#14895).

2013-07-21  Paul Eggert  <eggert@cs.ucla.edu>

	Avoid vfork-related deadlock more cleanly.
	* callproc.c (child_setup): When the child's exec fails, output
	the program name, as that's more useful.  Use O_NONBLOCK to avoid
	deadlock.
	* process.c (create_process_1): Remove; no longer needed.
	(create_process): Remove timer hack; no longer needed, now that
	the child avoids deadlock.

2013-07-20  Glenn Morris  <rgm@gnu.org>

	* image.c (Fimage_flush): Fix doc typo.

2013-07-20  Paul Eggert  <eggert@cs.ucla.edu>

	Fix array bounds violation when pty allocation fails.
	* process.c (PTY_NAME_SIZE): New constant.
	(pty_name): Remove static variable; it's now auto.
	(allocate_pty): Define even if !HAVE_PTYS; that's simpler.
	Take pty_name as an arg rather than using a static variable.
	All callers changed.
	(create_process): Recover pty_flag from process, not from volatile local.
	(create_pty): Stay inside array even when pty allocation fails.
	(Fmake_serial_process): Omit unnecessary initializaiton of pty_flag.

	* lread.c (Fload): Avoid initialization only when lint checking.
	Mention that it's needed only for older GCCs.

2013-07-20  Kenichi Handa  <handa@gnu.org>

	* coding.c (CODING_ISO_FLAG_LEVEL_4): New macro.
	(decode_coding_iso_2022): Check the single-shift area.  (Bug#8522)

2013-07-20  Andreas Schwab  <schwab@linux-m68k.org>

	* lread.c (Fload): Avoid uninitialized warning.

2013-07-19  Paul Eggert  <eggert@cs.ucla.edu>

	Fix some minor file descriptor leaks and related glitches.
	* filelock.c (create_lock_file) [!O_CLOEXEC]: Use fcntl with FD_CLOEXEC.
	(create_lock_file): Use write, not emacs_write.
	* image.c (slurp_file, png_load_body):
	* process.c (Fnetwork_interface_list, Fnetwork_interface_info)
	(server_accept_connection):
	Don't leak an fd on memory allocation failure.
	* image.c (slurp_file): Add a cheap heuristic for growing files.
	* xfaces.c (Fx_load_color_file): Block input around the fopen too,
	as that's what the other routines do.  Maybe input need not be
	blocked at all, but it's better to be consistent.
	Avoid undefined behavior when strlen is zero.

	* alloc.c (staticpro): Avoid buffer overrun on repeated calls.
	(NSTATICS): Now a constant; doesn't need to be a macro.

2013-07-19  Richard Stallman  <rms@gnu.org>

	* coding.c (decode_coding_utf_8): Add simple loop for fast
	processing of ASCII characters.

2013-07-19  Paul Eggert  <eggert@cs.ucla.edu>

	* conf_post.h (RE_TRANSLATE_P) [emacs]: Remove obsolete optimization.

2013-07-19  Eli Zaretskii  <eliz@gnu.org>

	* keyboard.c (kbd_buffer_get_event): Use Display_Info instead of
	unportable 'struct x_display_info'.
	(DISPLAY_LIST_INFO): Delete macro: not needed, since Display_Info
	is a portable type.

2013-07-19  Paul Eggert  <eggert@cs.ucla.edu>

	* sysdep.c [GNU_LINUX]: Fix fd and memory leaks and similar issues.
	(procfs_ttyname): Don't use uninitialized storage if emacs_fopen
	or fscanf fails.
	(system_process_attributes): Prefer plain char to unsigned char
	when either will do.  Clean up properly if interrupted or if
	memory allocations fail.  Don't assume sscanf succeeds.
	Remove no-longer-needed workaround to stop GCC from whining.
	Read command-line once, instead of multiple times.  Check read status a
	bit more carefully.

	Fix obscure porting bug with varargs functions.
	The code assumed that int is treated like ptrdiff_t in a vararg
	function, which is not a portable assumption.  There was a similar
	-- though these days less likely -- porting problem with various
	assumptions that pointers of different types all smell the same as
	far as vararg functions is conserved.  To make this problem less
	likely in the future, redo the API to use varargs functions.
	* alloc.c (make_save_value): Remove this vararg function.
	All uses changed to ...
	(make_save_int_int_int, make_save_obj_obj_obj_obj)
	(make_save_ptr_int, make_save_funcptr_ptr_obj, make_save_memory):
	New functions.
	(make_save_ptr): Rename from make_save_pointer, for consistency with
	the above.  Define only on platforms that need it.  All uses changed.

2013-07-18  Paul Eggert  <eggert@cs.ucla.edu>

	* keyboard.c: Try to fix typos in previous change.
	(DISPLAY_LIST_INFO): New macro.
	(kbd_buffer_get_event): Do not access members that are not present
	in X11.  Revert inadvertent change of "!=" to "=".

2013-07-18  Juanma Barranquero  <lekktu@gmail.com>

	* keyboard.c (kbd_buffer_get_event):
	* w32term.c (x_focus_changed): Port FOCUS_(IN|OUT)_EVENT changes to W32.
	Followup to 2013-07-16T11:41:06Z!jan.h.d@swipnet.se.

2013-07-18  Paul Eggert  <eggert@cs.ucla.edu>

	* filelock.c: Fix unlikely file descriptor leaks.
	(get_boot_time_1): Rework to avoid using emacs_open.
	This doesn't actually fix a leak, but is better anyway.
	(read_lock_data): Use read, not emacs_read.

	* doc.c: Fix minor memory and file descriptor leaks.
	* doc.c (get_doc_string): Fix memory leak when doc file absent.
	(get_doc_string, Fsnarf_documentation):
	Fix file descriptor leak on error.

	* term.c: Fix minor fdopen-related file descriptor leaks.
	* term.c (Fresume_tty) [!MSDOS]: Close fd if fdopen (fd) fails.
	(init_tty) [!DOS_NT]: Likewise.  Also close fd if isatty (fd) fails.

	* charset.c: Fix file descriptor leaks and errno issues.
	Include <errno.h>.
	(load_charset_map_from_file): Don't leak file descriptor on error.
	Use plain record_xmalloc since the allocation is larger than
	MAX_ALLOCA; that's simpler here.  Simplify test for exhaustion
	of entries.
	* eval.c (record_unwind_protect_nothing):
	* fileio.c (fclose_unwind):
	New functions.
	* lread.c (load_unwind): Remove.  All uses replaced by fclose_unwind.
	The replacement doesn't block input, but that no longer seems
	necessary.

2013-07-17  Paul Eggert  <eggert@cs.ucla.edu>

	* lread.c: Fix file descriptor leaks and errno issues.
	(Fload): Close some races that leaked fds or streams when 'load'
	was interrupted.
	(Fload, openp): Report error number of last nontrivial failure to open.
	ENOENT counts as trivial.
	* eval.c (do_nothing, clear_unwind_protect, set_unwind_protect_ptr):
	New functions.
	* fileio.c (close_file_unwind): No need to test whether FD is nonnegative,
	now that the function is always called with a nonnegative arg.
	* lisp.h (set_unwind_protect_ptr, set_unwind_protect_int): Remove.
	All uses replaced with ...
	(clear_unwind_protect, set_unwind_protect_ptr): New decls.

	A few more minor file errno-reporting bugs.
	* callproc.c (Fcall_process):
	* doc.c (Fsnarf_documentation):
	* fileio.c (Frename_file, Fadd_name_to_file, Fmake_symbolic_link):
	* process.c (set_socket_option):
	Don't let a constructor trash errno.
	* doc.c: Include <errno.h>.

2013-07-16  Juanma Barranquero  <lekktu@gmail.com>

	* w32fns.c (unwind_create_tip_frame): Fix declaration.

2013-07-16  Paul Eggert  <eggert@cs.ucla.edu>

	Fix w32 bug with call-process-region (Bug#14885).
	* callproc.c (Fcall_process_region): Pass nil, not "/dev/null",
	to Fcall_process when the input is empty.  This simplifies the
	code a bit.  It makes no difference on POSIXish platforms but
	apparently it fixes a bug on w32.

	Fix bug where insert-file-contents closes a file twice (Bug#14839).
	* fileio.c (close_file_unwind): Don't close if FD is negative;
	this can happen when unwinding a zapped file descriptor.
	(Finsert_file_contents): Unwind-protect the fd before the point marker,
	in case Emacs runs out of memory between the two unwind-protects.
	Don't trash errno when closing FD.
	Zap the FD in the specpdl when closing it, instead of deferring
	the removal of the unwind-protect; this fixes a bug where a child
	function unwinds the stack past us.

	New unwind-protect flavors to better type-check C callbacks.
	This also lessens the need to write wrappers for callbacks,
	and the need for make_save_pointer.
	* alloc.c (free_save_value):
	* atimer.c (run_all_atimers):
	Now extern.
	* alloc.c (safe_alloca_unwind):
	* atimer.c (unwind_stop_other_atimers):
	* keyboard.c (cancel_hourglass_unwind) [HAVE_WINDOW_SYSTEM]:
	* menu.c (cleanup_popup_menu) [HAVE_NS]:
	* minibuf.c (choose_minibuf_frame_1):
	* process.c (make_serial_process_unwind):
	* xdisp.c (pop_message_unwind):
	* xselect.c (queue_selection_requests_unwind):
	Remove no-longer-needed wrapper.  All uses replaced by the wrappee.
	* alloc.c (record_xmalloc):
	Prefer record_unwind_protect_ptr to record_unwind_protect with
	make_save_pointer.
	* alloc.c (Fgarbage_collect):
	Prefer record_unwind_protect_void to passing a dummy.
	* buffer.c (restore_buffer):
	* window.c (restore_window_configuration):
	* xfns.c, w32fns.c (do_unwind_create_frame)
	New wrapper.  All record-unwind uses of wrappee changed.
	* buffer.c (set_buffer_if_live):
	* callproc.c (call_process_cleanup, delete_temp_file):
	* coding.c (code_conversion_restore):
	* dired.c (directory_files_internal_w32_unwind) [WINDOWSNT]:
	* editfns.c (save_excursion_restore)
	(subst_char_in_region_unwind, subst_char_in_region_unwind_1)
	(save_restriction_restore):
	* eval.c (restore_stack_limits, un_autoload):
	* fns.c (require_unwind):
	* keyboard.c (recursive_edit_unwind, tracking_off):
	* lread.c (record_load_unwind, load_warn_old_style_backquotes):
	* macros.c (pop_kbd_macro, restore_menu_items):
	* nsfns.m (unwind_create_frame):
	* print.c (print_unwind):
	* process.c (start_process_unwind):
	* search.c (unwind_set_match_data):
	* window.c (select_window_norecord, select_frame_norecord):
	* xdisp.c (unwind_with_echo_area_buffer, unwind_format_mode_line)
	(fast_set_selected_frame):
	* xfns.c, w32fns.c (unwind_create_tip_frame):
	Return void, not a dummy Lisp_Object.  All uses changed.
	* buffer.h (set_buffer_if_live): Move decl here from lisp.h.
	* callproc.c (call_process_kill):
	* fileio.c (restore_point_unwind, decide_coding_unwind)
	(build_annotations_unwind):
	* insdel.c (Fcombine_after_change_execute_1):
	* keyboard.c (read_char_help_form_unwind):
	* menu.c (unuse_menu_items):
	* minibuf.c (run_exit_minibuf_hook, read_minibuf_unwind):
	* sound.c (sound_cleanup):
	* xdisp.c (unwind_redisplay):
	* xfns.c (clean_up_dialog):
	* xselect.c (x_selection_request_lisp_error, x_catch_errors_unwind):
	Accept no args and return void, instead of accepting and returning
	a dummy Lisp_Object.  All uses changed.
	* cygw32.c (fchdir_unwind):
	* fileio.c (close_file_unwind):
	* keyboard.c (restore_kboard_configuration):
	* lread.c (readevalllop_1):
	* process.c (wait_reading_process_output_unwind):
	Accept int and return void, rather than accepting an Emacs integer
	and returning a dummy object.  In some cases this fixes an
	unlikely bug when the corresponding int is outside Emacs integer
	range.  All uses changed.
	* dired.c (directory_files_internal_unwind):
	* fileio.c (do_auto_save_unwind):
	* gtkutil.c (pop_down_dialog):
	* insdel.c (reset_var_on_error):
	* lread.c (load_unwind):
	* xfns.c (clean_up_file_dialog):
	* xmenu.c, nsmenu.m (pop_down_menu):
	* xmenu.c (cleanup_widget_value_tree):
	* xselect.c (wait_for_property_change_unwind):
	Accept pointer and return void, rather than accepting an Emacs
	save value encapsulating the pointer and returning a dummy object.
	All uses changed.
	* editfns.c (Fformat): Update the saved pointer directly via
	set_unwind_protect_ptr rather than indirectly via make_save_pointer.
	* eval.c (specpdl_func): Remove.  All uses replaced by definiens.
	(unwind_body): New function.
	(record_unwind_protect): First arg is now a function returning void,
	not a dummy Lisp_Object.
	(record_unwind_protect_ptr, record_unwind_protect_int)
	(record_unwind_protect_void): New functions.
	(unbind_to): Support SPECPDL_UNWIND_PTR etc.
	* fileio.c (struct auto_save_unwind): New type.
	(do_auto_save_unwind): Use it.
	(do_auto_save_unwind_1): Remove; subsumed by new do_auto_save_unwind.
	* insdel.c (struct rvoe_arg): New type.
	(reset_var_on_error): Use it.
	* lisp.h (SPECPDL_UNWIND_PTR, SPECPDL_UNWIND_INT, SPECPDL_UNWIND_VOID):
	New constants.
	(specbinding_func): Remove; there are now several such functions.
	(union specbinding): New members unwind_ptr, unwind_int, unwind_void.
	(set_unwind_protect_ptr): New function.
	* xselect.c: Remove unnecessary forward decls, to simplify maintenance.

	Be simpler and more consistent about reporting I/O errors.
	* fileio.c (Fcopy_file, Finsert_file_contents, Fwrite_region):
	Say "Read error" and "Write error", rather than "I/O error", or
	"IO error reading", or "IO error writing", when a read or write
	error occurs.
	* process.c (Fmake_network_process, wait_reading_process_output)
	(send_process, Fprocess_send_eof, wait_reading_process_output):
	Capitalize diagnostics consistently.  Put "failed foo" at the
	start of the diagnostic, so that we don't capitalize the
	function name "foo".  Consistently say "failed" for such
	diagnostics.
	* sysdep.c, w32.c (serial_open): Now accepts Lisp string, not C string.
	All callers changed.  This is so it can use report_file_error.
	* sysdep.c (serial_open, serial_configure): Capitalize I/O
	diagnostics consistently as above.

	* fileio.c (report_file_errno): Fix errno reporting bug.
	If the file name is neither null nor a pair, package it up as a
	singleton list.  All callers changed, both to this function and to
	report_file_error.  This fixes a bug where the memory allocator
	invoked by list1 set errno so that the immediately following
	report_file_error reported the wrong errno value.

	Fix minor problems found by --enable-gcc-warnings.
	* frame.c (Fhandle_focus_in, Fhandle_focus_out): Return a value.
	* keyboard.c (kbd_buffer_get_event): Remove unused local.

2013-07-16  Jan Djärv  <jan.h.d@swipnet.se>

	* xterm.c (x_focus_changed): Always generate FOCUS_IN_EVENT.
	Set event->arg to Qt if switch-event shall be generated.
	Generate FOCUS_OUT_EVENT for FocusOut if this is the focused frame.

	* termhooks.h (enum event_kind): Add FOCUS_OUT_EVENT.

	* nsterm.m (windowDidResignKey): If this is the focused frame, generate
	FOCUS_OUT_EVENT.

	* keyboard.c (Qfocus_in, Qfocus_out): New static objects.
	(make_lispy_focus_in, make_lispy_focus_out): Declare and define.
	(kbd_buffer_get_event): For FOCUS_IN, make a focus_in event if no
	switch frame event is made.  Check ! NILP (event->arg) if X11 (moved
	from xterm.c).  Make focus_out event for FOCUS_OUT_EVENT if NS or X11
	and there is a focused frame.
	(head_table): Add focus-in and focus-out.
	(keys_of_keyboard): Add focus-in and focus-out to Vspecial_event_map,
	bind to handle-focus-in/out.

	* frame.c (Fhandle_focus_in, Fhandle_focus_out): New functions.
	(Fhandle_switch_frame): Call Fhandle_focus_in.
	(syms_of_frame): defsubr handle-focus-in/out.

2013-07-16  Paul Eggert  <eggert@cs.ucla.edu>

	Fix porting bug to older POSIXish platforms (Bug#14862).
	* sysdep.c (emacs_pipe): New function, that implements
	pipe2 (fd, O_CLOEXEC) even on hosts that lack O_CLOEXEC.
	This should port better to CentOS 5 and to Mac OS X 10.6.
	All calls to pipe2 changed.

	Prefer list1 (X) to Fcons (X, Qnil) when building lists.
	This makes the code easier to read and the executable a bit smaller.
	Do not replace all calls to Fcons that happen to create lists,
	just calls that are intended to create lists.  For example, when
	creating an alist that maps FOO to nil, use list1 (Fcons (FOO, Qnil))
	rather than list1 (list1 (FOO)) or Fcons (Fcons (FOO, Qnil), Qnil).
	Similarly for list2 through list5.
	* buffer.c (Fget_buffer_create, Fmake_indirect_buffer):
	* bytecode.c (exec_byte_code):
	* callint.c (quotify_arg, Fcall_interactively):
	* callproc.c (Fcall_process, create_temp_file):
	* charset.c (load_charset_map_from_file)
	(Fdefine_charset_internal, init_charset):
	* coding.c (get_translation_table, detect_coding_system)
	(Fcheck_coding_systems_region)
	(Fset_terminal_coding_system_internal)
	(Fdefine_coding_system_internal, Fdefine_coding_system_alias):
	* composite.c (update_compositions, Ffind_composition_internal):
	* dired.c (directory_files_internal, file_name_completion)
	(Fsystem_users):
	* dispnew.c (Fopen_termscript, bitch_at_user, init_display):
	* doc.c (Fsnarf_documentation):
	* editfns.c (Fmessage_box):
	* emacs.c (main):
	* eval.c (do_debug_on_call, signal_error, maybe_call_debugger)
	(Feval, eval_sub, Ffuncall, apply_lambda):
	* fileio.c (make_temp_name, Fcopy_file, Faccess_file)
	(Fset_file_selinux_context, Fset_file_acl, Fset_file_modes)
	(Fset_file_times, Finsert_file_contents)
	(Fchoose_write_coding_system, Fwrite_region):
	* fns.c (Flax_plist_put, Fyes_or_no_p, syms_of_fns):
	* font.c (font_registry_charsets, font_parse_fcname)
	(font_prepare_cache, font_update_drivers, Flist_fonts):
	* fontset.c (Fset_fontset_font, Ffontset_info, syms_of_fontset):
	* frame.c (make_frame, Fmake_terminal_frame)
	(x_set_frame_parameters, x_report_frame_params)
	(x_default_parameter, Fx_parse_geometry):
	* ftfont.c (syms_of_ftfont):
	* image.c (gif_load):
	* keyboard.c (command_loop_1):
	* keymap.c (Fmake_keymap, Fmake_sparse_keymap, access_keymap_1)
	(Fcopy_keymap, append_key, Fcurrent_active_maps)
	(Fminor_mode_key_binding, accessible_keymaps_1)
	(Faccessible_keymaps, Fwhere_is_internal):
	* lread.c (read_emacs_mule_char):
	* menu.c (find_and_return_menu_selection):
	* minibuf.c (get_minibuffer):
	* nsfns.m (Fns_perform_service):
	* nsfont.m (ns_script_to_charset):
	* nsmenu.m (ns_popup_dialog):
	* nsselect.m (ns_get_local_selection, ns_string_from_pasteboard)
	(Fx_own_selection_internal):
	* nsterm.m (append2):
	* print.c (Fredirect_debugging_output)
	(print_prune_string_charset):
	* process.c (Fdelete_process, Fprocess_contact)
	(Fformat_network_address, set_socket_option)
	(read_and_dispose_of_process_output, write_queue_push)
	(send_process, exec_sentinel):
	* sound.c (Fplay_sound_internal):
	* textprop.c (validate_plist, add_properties)
	(Fput_text_property, Fadd_face_text_property)
	(copy_text_properties, text_property_list, syms_of_textprop):
	* unexaix.c (report_error):
	* unexcoff.c (report_error):
	* unexsol.c (unexec):
	* xdisp.c (redisplay_tool_bar, store_mode_line_string)
	(Fformat_mode_line, syms_of_xdisp):
	* xfaces.c (set_font_frame_param)
	(Finternal_lisp_face_attribute_values)
	(Finternal_merge_in_global_face, syms_of_xfaces):
	* xfns.c (x_default_scroll_bar_color_parameter)
	(x_default_font_parameter, x_create_tip_frame):
	* xfont.c (xfont_supported_scripts):
	* xmenu.c (Fx_popup_dialog, xmenu_show, xdialog_show)
	(menu_help_callback, xmenu_show):
	* xml.c (make_dom):
	* xterm.c (set_wm_state):
	Prefer list1 (FOO) to Fcons (FOO, Qnil) when creating a list,
	and similarly for list2 through list5.

2013-07-15  Paul Eggert  <eggert@cs.ucla.edu>

	* callproc.c (Fcall_process_region): Fix minor race and tune.
	(create_temp_file): New function, with the temp-file-creation part
	of the old Fcall_process_region.  Use Fcopy_sequence to create the
	temp file name, rather than alloca + build_string, for simplicity.
	Don't bother to block input around the temp file creation;
	shouldn't be needed.  Simplify use of mktemp.
	Use record_unwind_protect immediately after creating the temp file;
	this closes an unlikely race where the temp file was not removed.
	Use memcpy rather than an open-coded loop.
	(Fcall_process_region): Use the new function.  If the input is
	empty, redirect from /dev/null rather than from a newly created
	empty temp file; this avoids unnecessary file system traffic.

2013-07-14  Paul Eggert  <eggert@cs.ucla.edu>

	* filelock.c (create_lock_file) [!HAVE_MKOSTEMP && !HAVE_MKSTEMP]:
	Simplify by making this case like the other two.  This is a bit
	slower on obsolete hosts, but the extra complexity isn't worth it.

	* callproc.c (child_setup, relocate_fd) [!DOS_NT]:
	* process.c (create_process) [!DOS_NT]:
	Remove now-unnecessary calls to emacs_close.

2013-07-13  Eli Zaretskii  <eliz@gnu.org>

	* w32term.c (x_draw_hollow_cursor): Delete the brush object when
	returning early.  (Bug#14850)

	* coding.c (syms_of_coding): Set up inhibit-null-byte-detection
	and inhibit-iso-escape-detection attributes of 'undecided'.
	(Bug#14822)

2013-07-13  Paul Eggert  <eggert@cs.ucla.edu>

	* deps.mk (sysdep.o): Remove dependency on ../lib/ignore-value.h.
	Reported by Herbert J. Skuhra in
	<http://lists.gnu.org/archive/html/emacs-devel/2013-07/msg00455.html>.

	Don't lose top specpdl entry when memory is exhausted.
	* eval.c (grow_specpdl): Increment specpdl top by 1 and check for
	specpdl overflow here, to simplify callers; all callers changed.
	Always reserve an unused entry at the stack top; this avoids
	losing the top entry's information when memory is exhausted.

2013-07-12  Paul Eggert  <eggert@cs.ucla.edu>

	Clean up errno reporting and fix some errno-reporting bugs.
	* callproc.c (Fcall_process):
	* fileio.c (Fcopy_file, Finsert_file_contents, Fwrite_region):
	* process.c (create_process, Fmake_network_process):
	* unexaix.c (report_error):
	* unexcoff.c (report_error):
	Be more careful about reporting the errno of failed operations.
	The code previously reported the wrong errno sometimes.
	Also, prefer report_file_errno to setting errno + report_file_error.
	(Fcall_process): Look at openp return value rather than at path,
	as that's a bit faster and clearer when there's a numeric predicate.
	* fileio.c (report_file_errno): New function, with most of the
	old contents of report_file_error.
	(report_file_error): Use it.
	(Ffile_exists_p, Ffile_accessible_directory_p):
	Set errno to 0 when it is junk.
	* fileio.c (Faccess_file):
	* image.c (x_create_bitmap_from_file):
	Use faccessat rather than opening the file, to avoid the hassle of
	having a file descriptor open.
	* lisp.h (report_file_errno): New decl.
	* lread.c (Flocate_file_internal): File descriptor 0 is valid, too.

	Minor EBADF fixes.
	* process.c (create_process, wait_reading_process_output) [AIX]:
	Remove obsolete SIGHUP-related  code, as Emacs no longer disables
	SIGHUP, so EBADF is no longer acceptable here (it wouldn't work in
	a multithreaded environment anyway).
	* sysdep.c (emacs_close): It's not dangerous to invoke emacs_close (-1).

2013-07-12  Andreas Schwab  <schwab@linux-m68k.org>

	* image.c (x_find_image_file): Don't close a remote file handle.

2013-07-12  Paul Eggert  <eggert@cs.ucla.edu>

	Fix races with threads and file descriptors.
	* callproc.c (Fcall_process_region):
	* dired.c (open_directory):
	* emacs.c (main, Fdaemon_initialized):
	* image.c (x_find_image_file):
	* inotify.c (Finotify_rm_watch):
	* lread.c (Flocate_file_internal):
	* process.c (Fnetwork_interface_list, Fnetwork_interface_info):
	* term.c (term_mouse_moveto, init_tty):
	* termcap.c (tgetent):
	* unexaix.c, unexcoff.c (report_error, report_error_1, adjust_lnnoptrs)
	* unexaix.c, unexcoff.c, unexcw.c, unexelf.c (unexec):
	* unexhp9k800.c, unexmacosx.c (unexec):
	* callproc.c (Fcall_process_region):
	Use emacs_close, not close.
	* sysdep.c (POSIX_CLOSE_RESTART, posix_close) [!POSIX_CLOSE_RESTART]:
	New macro and function, which emulates the POSIX_CLOSE_RESTART macro
	and posix_close function on current platforms (which all lack them).
	(emacs_close): Use it.  This should fix the races on GNU/Linux and
	on AIX and on future platforms that support POSIX_CLOSE_RESTART,
	and it should avoid closing random victim file descriptors on
	other platforms.

2013-07-11  Paul Eggert  <eggert@cs.ucla.edu>

	* inotify.c (uninitialized): Remove.  All uses replaced by -1.
	(Finotify_add_watch): Simplify, since -1 means uninitialized now.
	Touch up doc a bit.

	* eval.c (backtrace_function, backtrace_args): Now EXTERNALLY_VISIBLE.
	This is for .gdbinit xbacktrace.

	* sysdep.c, term.c, termcap.c, terminal.c: Integer-related minor fixes.
	* sysdep.c (emacs_get_tty): Return void, since nobody uses the value.
	(emacs_set_tty): Now static.
	* sysdep.c (emacs_set_tty, tabs_safe_p, emacs_close):
	* term.c (tty_capable_p, tty_default_color_capabilities)
	(get_tty_terminal, term_mouse_movement)
	(handle_one_term_event, init_tty, maybe_fatal):
	* termcap.c (tgetst1, struct termcap_buffer, valid_filename_p)
	(tgetent, scan_file, name_match, compare_contin):
	* terminal.c (get_terminal):
	Use bool for boolean.
	* sysdep.c (init_system_name): Don't overflow stack on huge hostname.
	Prefer char to unsigned char if either will do.
	* term.c (OUTPUT, turn_on_face): Omit unnecessary casts to int.
	(tty_write_glyphs): Prefer int to unsigned.
	(produce_glyphless_glyph): Remove 2nd (unused) int arg.
	All callers changed.
	* termcap.c (tprint, main) [TEST]: Remove non-working test.

2013-07-10  Paul Eggert  <eggert@cs.ucla.edu>

	Port to C89.
	* bytecode.c (BYTE_CODE_THREADED): Do not define if __STRICT_ANSI__.
	(B__dummy__): New dummy symbol, to pacify C89.
	* dbusbind.c (XD_DEBUG_MESSAGE): Omit debugging on C89 hosts, since
	they can't grok varargs macros.
	* dispnew.c (add_window_display_history)
	(add_frame_display_history):
	* print.c (print_object):
	* xdisp.c (debug_method_add):
	Use %p printf format only for void pointers.
	* emacs.c (usage_message): New constant, replacing ...
	(USAGE1, USAGE2, USAGE3): Remove; they were too long for C89.
	(main): Adjust to usage reorg.
	* fns.c (syms_of_fns):
	* profiler.c (syms_of_profiler):
	Don't use non-constant struct initializers.
	* gnutls.h (gnutls_initstage_t):
	* lisp.h (enum Lisp_Fwd_Type):
	* lread.c (lisp_file_lexically_bound_p):
	* xsettings.c (anonymous enum):
	Remove trailing comma.
	* xsettings.c (apply_xft_settings): Use %f, not %lf; %lf is a C99ism.
	* lisp.h (ENUM_BF): Use unsigned if pedantic.
	(DEFUN_FUNCTION_INIT): New macro, that falls back on a cast if pre-C99.
	(DEFUN): Use it.
	* regex.c (const_re_char): New type, to pacify strict C89.
	All uses of 'const re_char' replaced to use it.
	* regex.h (_Restrict_): Rename from __restrict, to avoid clash
	with glibc when strict C89.  This change is imported from gnulib.
	All uses changed.
	(_Restrict_arr_): Rename from __restrict_arr, similarly.
	* sysdep.c (time_from_jiffies) [!HAVE_LONG_LONG_INT]:
	Omit GNU_LINUX implementation, since it requires long long.
	* xterm.c (x_draw_underwave):
	Do not assume the traditional order of struct's members.
	(x_term_init): Rewrite to avoid the need for non-constant structure
	initializers.

	Syntax cleanup, mostly replacing macros with functions.
	This removes the need for the syntax_temp hack.
	* search.c: Include syntax.h after buffer.h, since syntax.h uses BVAR.
	* syntax.c (SYNTAX_INLINE): New macro.
	(SYNTAX_FLAGS_COMSTART_FIRST, SYNTAX_FLAGS_COMSTART_SECOND)
	(SYNTAX_FLAGS_COMEND_FIRST, SYNTAX_FLAGS_COMEND_SECOND)
	(SYNTAX_FLAGS_PREFIX, SYNTAX_FLAGS_COMMENT_STYLEB)
	(SYNTAX_FLAGS_COMMENT_STYLEC, SYNTAX_FLAGS_COMMENT_STYLEC2)
	(SYNTAX_FLAGS_COMMENT_NESTED, SYNTAX_FLAGS_COMMENT_STYLE)
	(SYNTAX_COMEND_FIRST): Now functions, not macros.
	(ST_COMMENT_STYLE, ST_STRING_STYLE, INTERVALS_AT_ONCE):
	Now constants, not macros.
	(syntax_temp) [!__GNUC__]: Remove.
	(SYNTAX_PREFIX): Remove; all uses replaced by syntax_prefix_flag_p.
	(syntax_prefix_flag_p): Move implementation of SYNTAX_PREFIX here.
	(SET_RAW_SYNTAX_ENTRY, SET_RAW_SYNTAX_ENTRY_RANGE, SYNTAX_MATCH)
	(SETUP_SYNTAX_TABLE, SETUP_SYNTAX_TABLE_FOR_OBJECT):
	Move here from syntax.h; now functions, not macros.  Except for the
	last function, these are static since only syntax.c uses them.
	(syntax_multibyte): Rename from SYNTAX_WITH_MULTIBYTE_CHECK.
	All uses changed.  Now a function, not a macro; use this fact
	to simplify the code.
	(scan_lists, scan_sexps_forward): Remove workarounds for ancient
	compiler bugs; no longer relevant.
	* syntax.h: Use INLINE_HEADER_BEGIN, INLINE_HEADER_END.
	(SYNTAX_INLINE): New macro.
	(struct gl_state_s, gl_state): Move earlier, so that it's in scope
	for the new functions.  Use bool for boolean member.
	(SYNTAX_ENTRY, SYNTAX, SYNTAX_WITH_FLAGS, SYNTAX_MATCH)
	(SYNTAX_TABLE_BYTE_TO_CHAR, UPDATE_SYNTAX_TABLE_FORWARD)
	(UPDATE_SYNTAX_TABLE_BACKWARD, UPDATE_SYNTAX_TABLE)
	(SETUP_BUFFER_SYNTAX_TABLE):
	Now extern inline functions, not macros.
	(CURRENT_SYNTAX_TABLE, SYNTAX_ENTRY_INT):
	Remove; all uses replaced by implementation.
	(syntax_temp) [!__GNUC__]: Remove decl.
	(SETUP_SYNTAX_TABLE_FOR_OBJECT): New decl.

2013-07-10  Jan Djärv  <jan.h.d@swipnet.se>

	* emacs.c (main): Fix syntax error.

2013-07-10  Paul Eggert  <eggert@cs.ucla.edu>

	Timestamp fixes for undo (Bug#14824).
	* atimer.c (schedule_atimer):
	* fileio.c (Ffile_newer_than_file_p):
	Minor cleanup: use EMACS_TIME_LT so that we can remove EMACS_TIME_GT.
	* buffer.c (buffer-undo-list): Document (t . 0) and (t . -1).
	* fileio.c (Fclear_visited_file_modtime): Move to lisp/files.el.
	(syms_of_fileio): Remove Sclear_visited_file_name.
	(Fvisited_file_modtime): Return -1, not (-1 ...), when the visited
	file doesn't exist; this avoids an ambiguity with negative timestamps.
	(Fset_visited_file_modtime): Accept -1 and 0 as time-list arg.
	* systime.h (make_emacs_time, invalid_emacs_time):
	Don't assume struct timespec layout; POSIX doesn't guarantee it.
	(EMACS_TIME_NE, EMACS_TIME_GT, EMACS_TIME_GE): Remove.
	* undo.c (record_first_change): Push (visited-file-modtime) onto
	undo list rather than reimplementing it by hand, incorrectly.

2013-07-09  Ken Brown  <kbrown@cornell.edu>

	* sheap.c (STATIC_HEAP_SIZE) [__x86_64__]: Increase to 18MB.

2013-07-09  Juanma Barranquero  <lekktu@gmail.com>

	* makefile.w32-in ($(BLD)/emacs.$(O), $(BLD)/sysdep.$(O)): Update.

2013-07-09  Paul Eggert  <eggert@cs.ucla.edu>

	Handle errno and exit status a bit more carefully.
	* callproc.c (child_setup) [!DOS_NT]: Don't try to stuff an error
	number into an exit status.  Instead, use EXIT_CANCELED.
	(child_setup) [!MSDOS]: Avoid possible deadlock with vfork.
	* callproc.c (relocate_fd):
	* emacs.c (close_output_streams, main):
	* process.c (create_process):
	* sysdep.c (sys_subshell) [!DOS_NT || !WINDOWSNT]:
	Use emacs_perror for simplicity.
	* callproc.c (relocate_fd, main):
	* sysdep.c (sys_subshell):
	Exit with EXIT_CANCELED etc., not 1, when exec setup fails.
	(shut_down_emacs): Use emacs_write, not write.
	* emacs.c, sysdep.c: Don't include <ignore-value.h>.
	* fileio.c (Fcopy_file, e_write):
	* nsterm.m (ns_select):
	* process.c (send_process):
	* sound.c (vox_write):
	Use emacs_write_sig, not emacs_write.
	* lisp.h (emacs_write_sig, emacs_perror): New decls.
	* process.h (EXIT_CANCELED), EXIT_CANNOT_INVOKE, EXIT_ENOENT):
	New constants.
	* sysdep.c (emacs_backtrace): Use emacs_write, not ignore_value
	of write.
	(emacs_full_write): New function.
	(emacs_write): Rewrite to use it.
	(emacswrite_sig, emacs_perror): New functions.
	* xrdb.c (fatal): Don't invoke perror, since errno might be garbage.

2013-07-08  Magnus Henoch  <magnus.henoch@gmail.com>  (tiny change)

	* image.c (imagemagick_load_image): Do not use MagickExportImagePixels
	on NS even if it is present.  Pixmap on NS is a void*.

2013-07-07  Paul Eggert  <eggert@cs.ucla.edu>

	Port to Ubuntu 10 (Bug#14803).
	Problem reported by T.V. Raman.
	* process.c (close_on_exec, accept4, process_socket):
	Define these if !HAVE_ACCEPT4, not if !SOCK_CLOEXEC.

2013-07-07  Eli Zaretskii  <eliz@gnu.org>

	* w32.c (sys_dup): Declare prototype.

	* filelock.c:
	* emacs.c:
	* callproc.c [WINDOWSNT]: Include sys/socket.h.

2013-07-07  Paul Eggert  <eggert@cs.ucla.edu>

	Make file descriptors close-on-exec when possible (Bug#14803).
	This simplifies Emacs a bit, since it no longer needs to worry
	about closing file descriptors by hand in some cases.
	It also fixes some unlikely races.  Not all such races, as
	libraries often open files internally without setting
	close-on-exec, but it's an improvement.
	* alloc.c (valid_pointer_p) [!WINDOWSNT]:
	* callproc.c (Fcall_process) [!MSDOS]:
	* emacs.c (main) [!DOS_NT]:
	* nsterm.m (ns_term_init):
	* process.c (create_process):
	Use 'pipe2' with O_CLOEXEC instead of 'pipe'.
	* emacs.c (Fcall_process_region) [HAVE_MKOSTEMP]:
	* filelock.c (create_lock_file) [HAVE_MKOSTEMP]:
	Prefer mkostemp with O_CLOEXEC to mkstemp.
	* callproc.c (relocate_fd) [!WINDOWSNT]:
	* emacs.c (main): Use F_DUPFD_CLOEXEC, not plain F_DUPFD.
	No need to use fcntl (..., F_SETFD, FD_CLOEXEC), since we're
	now using pipe2.
	* filelock.c (create_lock_file) [! HAVE_MKOSTEMP]:
	Make the resulting file descriptor close-on-exec.
	* lisp.h, lread.c, process.c (close_load_descs, close_process_descs):
	* lread.c (load_descriptor_list, load_descriptor_unwind):
	Remove; no longer needed.  All uses removed.
	* process.c (SOCK_CLOEXEC): Define to 0 if not supplied by system.
	(close_on_exec, accept4, process_socket) [!SOCK_CLOEXEC]:
	New functions.
	(socket) [!SOCK_CLOEXEC]: Supply a substitute.
	(Fmake_network_process, Fnetwork_interface_list)
	(Fnetwork_interface_info, server_accept_connection):
	Make newly-created socket close-on-exec.
	* sysdep.c (emacs_open, emacs_fopen):
	Make new-created descriptor close-on-exec.
	* w32.c (fcntl): Support F_DUPFD_CLOEXEC well enough for Emacs.
	* w32.c, w32.h (pipe2): Rename from 'pipe', with new flags arg.

2013-07-07  Jan Djärv  <jan.h.d@swipnet.se>

	* nsterm.m (sendEvent:): Propagate keyboard events to modal windows
	for NS_IMPL_GNUSTEP.

2013-07-07  Paul Eggert  <eggert@cs.ucla.edu>

	Fix openp errno handling.
	* callproc.c (Fcall_process): Preserve openp errno around close.
	* lread.c (openp): Set errno when returning -1, as some callers
	expect this.

2013-07-06  Jan Djärv  <jan.h.d@swipnet.se>

	* nsterm.m (sendEvent:): Handle NSAPP_DATA2_RUNFILEDIALOG.

	* nsterm.h (NSSavePanel): Update comment.
	(NSAPP_DATA2_RUNFILEDIALOG): Define.
	(ns_run_file_dialog): Declare.

	* nsfns.m: Remove panelOK.
	(ns_fd_data): New.
	(ns_run_file_dialog): New function.
	(Fns_read_file_name): Fill in ns_fd_data, post an event and start the
	event loop, so file dialog is popped up by ns_run_file_dialog, called
	by sendEvent (Bug#14578).
	(EmacsSavePanel, EmacsOpenPanel): Remove ok and cancel methods.

2013-07-06  Eli Zaretskii  <eliz@gnu.org>

	* xdisp.c (default_line_pixel_height): New function.
	(pos_visible_p, move_it_vertically_backward, try_scrolling)
	(try_cursor_movement, redisplay_window, try_window)
	(try_window_id): Use it instead of FRAME_LINE_HEIGHT.  (Bug#14771)

	* window.c (window_scroll_pixel_based):
	use default_line_pixel_height.

	* dispextern.h (default_line_pixel_height): Add prototype.

	* frame.c (x_set_line_spacing): Accept a float value for
	line-spacing parameter, per the documentation.

	* data.c (Fmultibyte_string_p): Doc fix.

2013-07-05  Paul Eggert  <eggert@cs.ucla.edu>

	Use emacs_open more consistently when opening files.
	This handles EINTR more consistently now, and makes it easier
	to introduce other uniform changes to file descriptor handling.
	* sysstdio.h: New file.
	* buffer.c (mmap_init):
	* cygw32.c (chdir_to_default_directory):
	* dispnew.c (Fopen_termscript):
	* emacs.c (Fdaemon_initialized):
	* fileio.c (Fdo_auto_save):
	* image.c (slurp_file, png_load_body, jpeg_load_body):
	* keyboard.c (Fopen_dribble_file):
	* lread.c (Fload):
	* print.c (Fredirect_debugging_output):
	* sysdep.c (get_up_time, procfs_ttyname, procfs_get_total_memory):
	* termcap.c (tgetent):
	* unexaix.c, unexcoff.c (unexec, adjust_lnnoptrs):
	* unexcw.c, unexelf.c, unexhp9k800.c, unexmacosx.c (unexec):
	* w32term.c (w32_initialize) [CYGWIN]:
	* xfaces.c (Fx_load_color_file):
	Use emacs_open instead of plain open, and emacs_fopen instead of
	plain fopen.
	* dispnew.c, fileio.c, image.c, keyboard.c, lread.c, print.c, sysdep.c:
	* xfaces.c: Include sysstdio.h rather than stdio.h, for emacs_fopen.
	* callproc.c (default_output_mode): New constant.
	(Fcall_process): Use it to call emacs_open instead of plain creat.
	* dispnew.c (Fopen_termscript): Fix minor race in opening termscript.
	* sysdep.c (emacs_open): Add commentary and don't call file name "path".
	(emacs_fopen): New function.
	* unexaix.c, unexcoff.c, unexelf.c, unexhp9k800.c, unexmacosx.c:
	Include <lisp.h>, for emacs_open.
	* unexelf.c (fatal): Remove decl; not needed with <lisp.h> included.

	Remove duplicate #include directives.
	* alloc.c [GC_MARK_STACK == GC_USE_GCPROS_CHECK_ZOMBIES]:
	* xfaces.c:
	Don't include stdio.h twice.
	* buffer.c [USE_MMAP_FOR_BUFFERS]:
	Don't include sys/types.h or stdio.h twice.
	* fileio.c [WINDOWSNT | MSDOS]: Don't include fcntl.h twice.
	* lread.c: Don't include coding.h twice.
	* nsfont.m: Don't include frame.h twice.
	* process.c [HAVE_RES_INIT]: Don't include <netinet/in.h> twice.
	* ralloc.c: Don't include <unistd.h> twice.
	* xdisp.c: Don't include font.h twice.
	* xterm.c: Don't include fontset.h twice.
	* xterm.h [USE_X_TOOLKIT]: Don't include X11/StringDefs.h twice.

2013-07-04  Paul Eggert  <eggert@cs.ucla.edu>

	Scale ImageMagick images more carefully.
	* image.c (scale_image_size) [HAVE_IMAGEMAGICK]: New function.
	(compute_image_size): Use it.  Define only if HAVE_IMAGEMAGICK.
	Be more careful about avoiding undefined behavior after
	integer overflow and division by zero.

2013-07-04  YAMAMOTO Mitsuharu  <mituharu@math.s.chiba-u.ac.jp>

	* w32fns.c (Qgeometry, Qworkarea, Qmm_size, Qframes): New variables.
	(syms_of_w32fns): DEFSYM them.
	(MONITORINFOF_PRIMARY, SM_XVIRTUALSCREEN, SM_YVIRTUALSCREEN)
	(CCHDEVICENAME): Define macros if not defined.
	(struct MONITOR_INFO_EX): New struct.
	(MonitorEnum_Proc, EnumDisplayMonitors_Proc): New prototypes.
	(enum_display_monitors_fn): New variable.
	(globals_of_w32fns): Initialize it.
	(Fx_display_pixel_width, Fx_display_pixel_height)
	(Fx_display_mm_height, Fx_display_mm_width): Mention behavior on
	multi-monitor setups in docstrings.
	(Fx_display_mm_height, Fx_display_mm_width): Approximate whole
	screen size by primary monitor's millimeter per pixel.
	(w32_monitor_enum, w32_display_monitor_attributes_list)
	(w32_display_monitor_attributes_list_fallback)
	(Fw32_display_monitor_attributes_list): New functions.
	(syms_of_w32fns): Defsubr Sw32_display_monitor_attributes_list.

	* w32term.c (SM_CXVIRTUALSCREEN, SM_CYVIRTUALSCREEN): Define macros
	if not defined.
	(x_display_pixel_height, x_display_pixel_width): Use GetSystemMetrics.

2013-07-04  Michael Albinus  <michael.albinus@gmx.de>

	* fileio.c (Qfile_notify_error): New error symbol.

	* gfilenotify.c (Fgfile_add_watch, Fgfile_rm_watch):
	* inotify.c (inotify_callback, symbol_to_inotifymask)
	(Finotify_add_watch, Finotify_rm_watch): Use it.
	(inotifyevent_to_event): Exchange order of cookie and file name.
	(Finotify_add_watch): Adapt docstring.

	* lisp.h (Qfile_notify_error): Declare.

2013-07-04  Paul Eggert  <eggert@cs.ucla.edu>

	Try again to fix FreeBSD bug re multithreaded memory alloc (Bug#14569).
	* emacs.c (main) [HAVE_PTHREAD && !SYSTEM_MALLOC && !DOUG_LEA_MALLOC]:
	Do not clear _malloc_thread_enabled_p, undoing the previous change,
	which did not work (see <http://bugs.gnu.org/14569#307>).
	(main): Do not invoke malloc_enable_thread if (! CANNOT_DUMP
	&& (!noninteractive || initialized)).  This attempts to thread
	the needle between the Scylla of FreeBSD and the Charybdis of Cygwin.

2013-07-04  Juanma Barranquero  <lekktu@gmail.com>

	* image.c (x_to_xcolors) [HAVE_NTGUI]: Remove unused var `hdc'.
	(x_build_heuristic_mask) [HAVE_NTGUI]: Remove unused var `frame_dc'.

2013-07-04  Paul Eggert  <eggert@cs.ucla.edu>

	Try to fix FreeBSD bug re multithreaded memory allocation (Bug#14569).
	* emacs.c (main) [HAVE_PTHREAD && !SYSTEM_MALLOC && !DOUG_LEA_MALLOC]:
	Clear _malloc_thread_enabled_p at startup.  Reported by Ashish SHUKLA in
	<http://lists.gnu.org/archive/html/emacs-devel/2013-07/msg00088.html>.

2013-07-02  Paul Eggert  <eggert@cs.ucla.edu>

	* sysdep.c (sys_siglist) [HAVE_DECL___SYS_SIGLIST]:
	Define to __sys_siglist.

2013-07-02  Eli Zaretskii  <eliz@gnu.org>

	* xdisp.c (IT_OVERFLOW_NEWLINE_INTO_FRINGE): Don't disallow
	word-wrap, so that overflow-newline-into-fringe would work in
	visual-line-mode.  (Bug#2749)
	(move_it_in_display_line_to): When the last scanned display
	element fits exactly on the display line, and
	overflow-newline-into-fringe is non-nil, but wrap_it is valid,
	don't return MOVE_NEWLINE_OR_CR, but instead back up to the last
	wrap point and return MOVE_LINE_CONTINUED.  Fixes problems with
	finding buffer position that corresponds to pixel coordinates,
	e.g. in buffer_posn_from_coords.

2013-07-02  Jan Djärv  <jan.h.d@swipnet.se>

	* process.c (handle_child_signal): Call catch_child_signal if
	NS_IMPL_GNUSTEP.

2013-07-02  Paul Eggert  <eggert@cs.ucla.edu>

	Don't convert function pointers to void * and back.
	It isn't portable C, and it's easy enough to avoid.
	* alloc.c: Verify SAVE_FUNCPOINTER bits, too.
	(make_save_value): Add support for SAVE_FUNCPOINTER.
	* keymap.c (map_keymap_char_table_item, map_keymap_internal):
	* print.c (print_object):
	Distinguish function from object pointers.
	* lisp.h (SAVE_FUNCPOINTER): New constant.
	(SAVE_SLOT_BITS): Adjust to it.
	(SAVE_TYPE_FUNCPTR_PTR_OBJ): New constant, replacing
	SAVE_TYPE_PTR_PTR_OBJ.  Change the only use.
	(voidfuncptr): New typedef.
	(struct Lisp_Save_Value): New member data[0].funcpointer.
	(XSAVE_FUNCPOINTER): New function.

	Simplify buildobj processing.
	* Makefile.in (buildobj.h): Make it a sequence of strings each
	followed by comma, rather than a single string.  Put it into a
	.tmp file in case there's an error while generating it.
	(gl-stamp): Use .tmp for temp files.
	(mostlyclean): Clean .tmp files.
	* doc.c (buildobj): Move to just the routine that needs it.
	It's now an array of strings, so processing is simpler.

2013-07-01  Paul Eggert  <eggert@cs.ucla.edu>

	Fix bug re noninteractive multithreaded memory allocation (Bug#14569).
	* emacs.c (malloc_enable_thread): Hoist extern decl to top level.
	(main) [HAVE_PTHREAD && !SYSTEM_MALLOC && !DOUG_LEA_MALLOC]:
	Invoke malloc_enable_thread even when not interactive.
	Problem reported by Ken Brown in <http://bugs.gnu.org/14569#275>.
	* process.c (init_process_emacs) [CYGWIN]: Tickle glib even
	in this case, since the underlying bug has now been fixed.

2013-07-01  Juanma Barranquero  <lekktu@gmail.com>

	* emacs.c (Fkill_emacs): Expand Vauto_save_list_file_name before
	unlinking it (bug#14691).

2013-06-30  Michal Nazarewicz  <mina86@mina86.com>

	* buffer.c (FKill_buffer): Run `kill-buffer-query-functions'
	before checking whether buffer is modified.  This lets
	`kill-buffer-query-functions' cancel killing of the buffer or save
	its content before `kill-buffer' asks user the "Buffer %s
	modified; kill anyway?" question.

2013-06-30  Jan Djärv  <jan.h.d@swipnet.se>

	* nsfns.m (handlePanelKeys): Don't process Command+Function keys.
	Let the super performKeyEquivalent deal with them (Bug#14747).

2013-06-30  Paul Eggert  <eggert@cs.ucla.edu>

	* widget.c (resize_cb): Remove unused local.

	Do not use GTK 3 if it exists but cannot be compiled.
	* xmenu.c (x_menu_wait_for_event) [!USE_GTK]:
	* xterm.c (x_error_handler) [!USE_GTK]:
	Do not use GTK 3.

	* intervals.c (get_local_map): Actually clip POSITION (Bug#14753).

2013-06-30  Eli Zaretskii  <eliz@gnu.org>

	* intervals.c (get_local_map): Instead of aborting, clip POSITION
	to the valid range of values.  (Bug#14753)

	* xdisp.c (Fmove_point_visually): Invalidate the cursor position
	when moving point by using the current glyph matrix.  This avoids
	the need to force redisplay when this function is called in a
	loop.

2013-06-29  Paul Eggert  <eggert@cs.ucla.edu>

	Fix minor problems found by static checking.
	* coding.c (encode_inhibit_flag, inhibit_flag): New functions.
	Redo the latter's body to sidestep GCC parenthesization warnings.
	(setup_coding_system, detect_coding, detect_coding_system): Use them.
	* coding.c (detect_coding, detect_coding_system):
	* coding.h (struct undecided_spec):
	Use bool for boolean.
	* image.c (QCmax_width, QCmax_height): Now static.
	* xdisp.c (Fmove_point_visually): Remove unused local.

2013-06-29  Eli Zaretskii  <eliz@gnu.org>

	* xdisp.c (Fmove_point_visually): New function.

2013-06-28  Kenichi Handa  <handa@gnu.org>

	* coding.h (define_coding_undecided_arg_index): New enum.
	(coding_attr_index): New members
	coding_attr_undecided_inhibit_null_byte_detection,
	coding_attr_undecided_inhibit_iso_escape_detection,
	coding_attr_undecided_prefer_utf_8.
	(undecided_spec): New struct.
	(struct coding_system): New member `undecided' of the member
	`spec'.

	* coding.c (setup_coding_system): Handle CODING->spec.undecided.
	(detect_coding): Likewise.
	(detect_coding_system): Likewise.
	(Fdefine_coding_system_internal): New coding system properties
	:inhibit-null-byte-detection, :inhibit-iso-escape-detection, and
	:prefer-utf-8.
	(syms_of_coding): Adjust for coding_arg_undecided_max.

2013-06-28  Paul Eggert  <eggert@cs.ucla.edu>

	* image.c (x_from_xcolors): Remove unused local.

2013-06-28  YAMAMOTO Mitsuharu  <mituharu@math.s.chiba-u.ac.jp>

	Defer image data transfer between X client and server until actual
	display happens.

	* dispextern.h (struct image) [HAVE_X_WINDOWS]: New members `ximg'
	and `mask_img'.

	* image.c (Destroy_Image): Remove.
	(x_clear_image_1): New arg `flags' instead of 3 bools `pixmap_p',
	`mask_p', and `colors_p'.  All uses changed.
	(x_clear_image_1) [HAVE_X_WINDOWS]: Destroy `ximg' and `mask_img'.
	(CLEAR_IMAGE_PIXMAP, CLEAR_IMAGE_MASK, CLEAR_IMAGE_COLORS):
	New macros for `flags' arg to x_clear_image_1.
	(postprocess_image, xpm_load_image, x_build_heuristic_mask)
	(png_load_body): Use x_clear_image_1 instead of Free_Pixmap.
	(ZPixmap, XGetImage) [HAVE_NS]: Remove.
	(image_get_x_image_or_dc, image_unget_x_image_or_dc)
	(image_get_x_image, image_unget_x_image): New functions or macros.
	(image_background, image_background_transparent, x_to_xcolors)
	(x_build_heuristic_mask): Use image_get_x_image_or_dc instead of
	XGetImage or CreateCompatibleDC.  Use image_unget_x_image_or_dc
	instead of Destroy_Image.
	(image_create_x_image_and_pixmap, image_put_x_image): New functions.
	(xpm_load_image, x_from_xcolors, x_build_heuristic_mask, pbm_load)
	(png_load_body, jpeg_load_body, tiff_load, gif_load)
	(imagemagick_load_image, svg_load_image): Use them instead of
	x_create_x_image_and_pixmap, and x_put_x_image followed by
	x_destroy_x_image, respectively.
	(xpm_load) [HAVE_XPM && !HAVE_NTGUI]: Use XpmReadFileToImage and
	XpmCreateImageFromBuffer instead of XpmReadFileToPixmap and
	XpmCreatePixmapFromBuffer.  Create pixmaps.  Fill background and
	background_transparent fields.
	(image_sync_to_pixmaps) [HAVE_X_WINDOWS]: New function.
	(prepare_image_for_display, x_disable_image) [HAVE_X_WINDOWS]: Use it.

2013-06-27  Paul Eggert  <eggert@cs.ucla.edu>

	Do not tickle glib SIGCHLD handling if Cygwin (Bug#14569).
	This mostly consists of undoing recent changes.
	* callproc.c (Fcall_process):
	* process.c (create_process):
	Do not worry about catching SIGCHLD here, undoing previous change.
	* nsterm.m (ns_term_init): Re-catch SIGCHLD, undoing previous change.
	* process.c, process.h (catch_child_signal):
	No longer extern if !NS_IMPL_GNUSTEP, undoing 06-22 change.
	* process.c (catch_child_handler): Don't worry about being called
	lazily and do not assume caller has blocked SIGCHLD, undoing
	previous change.  Move first-time stuff back to
	init_process_emacs, undoing 06-22 change.  If CYGWIN, do not
	tickle glib, as that causes Cygwin bootstrap to fail.  Do not
	set lib_child_handler if it's already initialized, which may
	help avoid problems on GNUstep.

2013-06-23  Paul Eggert  <eggert@cs.ucla.edu>

	A more-conservative workaround for Cygwin SIGCHLD issues (Bug#14569).
	* callproc.c (Fcall_process):
	* process.c (create_process):
	Make sure SIGCHLD is caught before we fork,
	since Emacs startup no arranges to catch SIGCHLD.
	* process.c (lib_child_handler): Initialize to null, not to
	dummy_handler.
	(catch_child_signal): Allow self to be called lazily.
	Do nothing if it's already been called.
	Assume caller has blocked SIGCHLD (all callers do now).
	* emacs.c (main): Do not catch SIGCHLD here; defer it until
	just before it's really needed.
	* nsterm.m (ns_term_init): No need to re-catch SIGCHLD here,
	since it hasn't been caught yet.

2013-06-23  Lars Magne Ingebrigtsen  <larsi@gnus.org>

	* image.c (compute_image_size): New function to implement
	:max-width and :max-height.
	(imagemagick_load_image): Use it.

2013-06-23  Paul Eggert  <eggert@cs.ucla.edu>

	Try to avoid malloc SEGVs on Cygwin (Bug#14569).
	* callproc.c, process.h (block_child_signal, unblock_child_signal):
	Now extern.
	* emacs.c (main): Catch SIGCHLD just before initializing gfilenotify.
	* process.c (catch_child_signal): Block SIGCHLD while futzing with
	the SIGCHLD handler, since the code is not atomic and (due to glib)
	signals may be arriving now.
	* sysdep.c (init_signals): Do not catch child signals here;
	'main' now does that later, at a safer time.

2013-06-22  Paul Eggert  <eggert@cs.ucla.edu>

	Clean up SIGCHLD handling a bit (Bug#14569).
	* process.c, process.h (catch_child_signal):
	Now always extern, even if !NS_IMPL_GNUSTEP.
	* process.c (catch_child_signal): Move glib tickler here from
	init_process_emacs, so that it's done earlier in Emacs
	initialization.  Also move the noninteractive && !initialized
	check here from init_process_emacs.  This is all a bit cleaner for
	GNUish platforms, and I hope it works around the Cygwin bug.
	* sysdep.c (init_signals): Invoke catch_child_signal here, so
	that glib signal handling is tickled before glib creates threads.

	* process.c (wait_reading_process_output): Avoid int overflow
	when reading more than 2 GiB total from a process.

2013-06-21  Paul Eggert  <eggert@cs.ucla.edu>

	* process.c (create_process): Handle a couple more cases,
	i.e., work even if new_argv and wait_child_setup[i] are cached.
	Use Fcall_process's style for volatile vars.

2013-06-21  Andreas Schwab  <schwab@linux-m68k.org>

	* process.c (create_process): Mark PROCESS volatile.

2013-06-21  Paul Eggert  <eggert@cs.ucla.edu>

	Use C99-style flexible array members if available.
	This avoids some subtle aliasing issues, which typically
	aren't a problem with GCC but may be a problem elsewhere.
	* alloc.c (sdata): New typedef, replacing the old struct sdata.
	It is a struct if GC_CHECK_STRING_BYTES, a union otherwise.
	In either case, it uses a flexible array member rather than
	the old struct hack.  All uses changed.
	(SDATA_NBYTES, sweep_strings) [!GC_CHECK_STRING_BYTES]:
	Adjust to sdata reorganization.
	* alloc.c (VBLOCK_BYTES_MIN, allocate_vectorlike, Fgarbage_collect):
	Use offsetof (struct, flex_array_member), not sizeof (struct), as
	that ports better to pre-C99 non-GCC.
	* chartab.c (Fmake_char_table, make_sub_char_table, copy_char_table):
	Use CHAR_TABLE_STANDARD_SLOTS rather than its definition,
	as the latter has changed.
	* conf_post.h (FLEXIBLE_ARRAY_MEMBER): Move here from w32.c,
	and port better to pre-C99 GCC.
	* image.c (struct xpm_cached_color):
	* lisp.h (struct Lisp_Vector, struct Lisp_Bool_Vector)
	(struct Lisp_Char_Table, struct Lisp_Sub_Char_Table):
	Use FLEXIBLE_ARRAY_MEMBER.
	* lisp.h (string_bytes) [GC_CHECK_STRING_BYTES]:
	Move decl to top level so it gets checked against implementation.
	(CHAR_TABLE_STANDARD_SLOTS): Adjust to struct Lisp_Char_Table change.
	* w32.c (FLEXIBLE_ARRAY_MEMBER): Move to conf_post.h.

2013-06-20  Paul Eggert  <eggert@cs.ucla.edu>

	* syntax.c: Integer cleanups.
	(SYNTAX_FLAGS_COMMENT_STYLEC): Return a boolean, not 0-or-2.
	All uses that need 0-or-2 changed to:
	(SYNTAX_FLAGS_COMMENT_STYLEC2): New macro, with the same semantics
	as the old SYNTAX_FLAGS_COMMENT_STYLEC.
	(struct lisp_parse_state, syntax_prefix_flag_p, update_syntax_table)
	(char_quoted, prev_char_comend_first, back_comment)
	(Finternal_describe_syntax_value, skip_chars, skip_syntaxes)
	(in_classes, forw_comment, scan_lists, scan_sexps_forward):
	Use bool for boolean.
	(update_syntax_table, skip_chars, skip_syntaxes):
	Prefer int to unsigned when either will do.
	(back_comment): Return boolean success flag, like forw_comment,
	instead of positive-or-minus-1 (which might have overflowed int anyway).
	Don't stuff ptrdiff_t into int.
	(syntax_spec_code, syntax_code_spec): Now const.
	(Fmatching_paren, scan_lists, scan_sexps_forward):
	Use enum syntaxcode for syntax code.
	(Fmatching_paren): Check that arg is a character, not just an integer.
	(Fstring_to_syntax): Don't assume 0377 fits in enum syntaxcode.
	(Finternal_describe_syntax_value): Omit no-longer-needed
	comparison to 0.
	(skip_chars): Use char, not unsigned char, when the distinction
	doesn't matter.
	(forw_comment, scan_lists): Prefer A |= B to A = A || B when B's cheap.
	* bytecode.c (exec_byte_code):
	* syntax.c (syntax_spec_code, Fchar_syntax)
	(Finternal_describe_syntax_value, skip_chars, skip_syntaxes)
	(init_syntax_once):
	* syntax.h (SYNTAX_WITH_FLAGS):
	Omit unnecessary casts.

2013-06-20  Eli Zaretskii  <eliz@gnu.org>

	* w32fns.c (w32_wnd_proc): Don't compute the header line and mode
	line dimensions here, to avoid race conditions with the main
	thread.  (Bug#14062, bug#14630, bug#14669)

	* w32term.c (w32_draw_window_cursor): Compute the header line and
	mode line dimensions here.
	<w32_system_caret_window, w32_system_caret_hdr_height>:
	<w32_system_caret_mode_height>: New variables.

	* w32term.h: Declare them.

2013-06-20  Paul Eggert  <eggert@cs.ucla.edu>

	* alloc.c (die): Move "assertion failed" string here ...
	* lisp.h (eassert): ... from here.  Also, suppress evaluation of
	COND when SUPPRESS_CHECKING.  This shrinks the executable text
	size by 0.8% to 2.2% when configured with --enable-checking,
	depending on optimization flags (GCC 4.8.1 x86-64).

	* floatfns.c (Flog10): Move to Lisp (marked obsolete there).

2013-06-20  Rüdiger Sonderfeld  <ruediger@c-plusplus.de>

	* floatfns.c (Flog) [HAVE_LOG2]: Use log2 if available and if the
	base is 2; this is more accurate.

2013-06-19  Juanma Barranquero  <lekktu@gmail.com>

	* sound.c (string_default): Move to !WINDOWSNT section.
	(Fplay_sound_internal) [WINDOWSNT]: Remove i_result to avoid warning.

2013-06-19  Paul Eggert  <eggert@cs.ucla.edu>

	* sound.c: Integer cleanups.
	Remove unnecessary forward decls.
	(struct sound_device): The 'file' member is now a Lisp_Object, not
	a char *, so that we needn't invoke alloca on a huge size.
	(Fplay_sound_internal): Adjust to this.
	(string_default): New function.
	(vox_open, vox_init, alsa_open, alsa_configure, alsa_init):
	Use it to adjust to the struct sound_device change.
	(parse_sound, wav_init, au_init, alsa_init): Use bool for booleans.
	(be2hs) [0]: Remove.

	* syntax.c (skip_chars): Don't use uninitialized storage
	when searching a multibyte buffer for characters that are not in a
	unibyte string that contains non-ASCII characters.

2013-06-18  Jan Djärv  <jan.h.d@swipnet.se>

	* process.c: Include xgselect.h if HAVE_GLIB.  Include glib.h
	if HAVE_GLIB && ! WINDOWSNT (Bug#14654).

2013-06-18  Paul Eggert  <eggert@cs.ucla.edu>

	* conf_post.h: Add comments for INLINE, EXTERN_INLINE, etc.

2013-06-18  Kenichi Handa  <handa@gnu.org>

	* font.c (Ffont_spec): Signal an error for an invalid font name
	(Bug#14648).

2013-06-18  Paul Eggert  <eggert@cs.ucla.edu>

	Porting fixes for merged specpdl and backtrace stacks (Bug#14643).
	In particular this ports to 32-bit sparc Sun cc.
	* eval.c (init_eval_once, grow_specpdl): Allocate a specbinding
	array with a dummy element at specpdl[-1], so that its address can
	be taken portably.
	(unbind_to): Do not copy the binding; not needed, now that we
	copy old_value in the one place where the copy is needed.
	* fileio.c (Fwrite_region): Use ptrdiff_t, not int, for specpdl count.
	* lisp.h (BITS_PER_PTRDIFF_T): Remove; no longer needed.
	(union specbinding): Rename from struct specbinding.  Redo layout
	to avoid the need for 'ptrdiff_t nargs : BITS_PER_PTRDIFF_T - 1;',
	which is not portable.  With Sun C 5.12 32-bit sparc, the
	declaration causes nargs to be an unsigned bitfield, a behavior
	that the C standard allows; but Emacs wants nargs to be signed.
	The overall type is now a union of structures rather than a
	structure of union of structures, and the 'kind' member is now a
	bitfield, so that the overall type doesn't grow.  All uses changed.
	* process.c (Fmake_serial_process): Remove unnecessary initialization.

2013-06-17  Paul Eggert  <eggert@cs.ucla.edu>

	* frame.c (x_report_frame_params): Cast parent_desc to uintptr_t.
	Needed if HAVE_NTGUI.  Reported by Juanma Barranquero.

	* nsfont.m (ns_registry_to_script): Parenthesize while expression.

2013-06-17  Eli Zaretskii  <eliz@gnu.org>

	* w32fns.c (w32_wnd_proc): Don't call WINDOW_HEADER_LINE_HEIGHT
	unless we know that the window w's frame is a frame object.
	Another attempt at solving bug#14062 and bug#14630.

2013-06-17  Lars Magne Ingebrigtsen  <larsi@gnus.org>

	* textprop.c (property_set_type): New enum.
	(add_properties): Allow appending/prepending text properties.
	(add_text_properties_1): Factored out of Fadd_text_properties.
	(Fadd_text_properties): Move all the code into
	add_text_properties_1.
	(Fadd_face_text_property): New function that calls
	add_text_properties_1.

2013-06-17  Paul Eggert  <eggert@cs.ucla.edu>

	Move functions from lisp.h to individual modules when possible.
	From a suggestion by Andreas Schwab in <http://bugs.gnu.org/11935#68>.
	* alloc.c (XFLOAT_INIT, set_symbol_name):
	* buffer.c (CHECK_OVERLAY):
	* chartab.c (CHECK_CHAR_TABLE, set_char_table_ascii)
	(set_char_table_parent):
	* coding.c (CHECK_NATNUM_CAR, CHECK_NATNUM_CDR):
	* data.c (BOOLFWDP, INTFWDP, KBOARD_OBJFWDP, OBJFWDP, XBOOLFWD)
	(XKBOARD_OBJFWD, XINTFWD, XOBJFWD, CHECK_SUBR, set_blv_found)
	(blv_value, set_blv_value, set_blv_where, set_blv_defcell)
	(set_blv_valcell):
	* emacs.c (setlocale) [!HAVE_SETLOCALE]:
	* eval.c (specpdl_symbol, specpdl_old_value, specpdl_where)
	(specpdl_arg, specpdl_func, backtrace_function, backtrace_nargs)
	(backtrace_args, backtrace_debug_on_exit):
	* floatfns.c (CHECK_FLOAT):
	* fns.c (CHECK_HASH_TABLE, CHECK_LIST_END)
	(set_hash_key_and_value, set_hash_next, set_hash_next_slot)
	(set_hash_hash, set_hash_hash_slot, set_hash_index)
	(set_hash_index_slot):
	* keymap.c (CHECK_VECTOR_OR_CHAR_TABLE):
	* marker.c (CHECK_MARKER):
	* textprop.c (CHECK_STRING_OR_BUFFER):
	* window.c (CHECK_WINDOW_CONFIGURATION):
	Move here from lisp.h, and make these functions static rather than
	extern inline.
	* buffer.c (Qoverlayp):
	* data.c (Qsubrp):
	* fns.c (Qhash_table_p):
	* window.c (Qwindow_configuration_p):
	Now static.
	* lisp.h: Remove the abovementioned defns and decls.

	Use functions, not macros, for XINT etc (Bug#11935).
	In lisp.h, prefer functions to function-like macros, and
	constants to object-like macros, when either will do.  This:
	 . simplifies use, as there's no more need to worry about
	   arguments' side effects being evaluated multiple times.
	 . makes the code easier to debug on some platforms.
	However, when using gcc -O0, keep using function-like macros
	for a few critical operations, for performance reasons.
	This sort of thing isn't needed with gcc -Og, but -Og
	is a GCC 4.8 feature and isn't widely-enough available yet.
	* alloc.c (gdb_make_enums_visible) [USE_LSB_TAG]:
	Remove enum lsb_bits; no longer needed.
	(allocate_misc, free_misc): Don't use XMISCTYPE as an lvalue.
	* buffer.c (Qoverlap):
	* data.c (Qsubrp):
	* fns.c (Qhash_table_p):
	Now extern, so lisp.h can use these symbols.
	* dispextern.h: Include character.h, for MAX_CHAR etc.
	(GLYPH, GLYPH_CHAR, GLYPH_FACE, SET_GLYPH_CHAR, SET_GLYPH_FACE)
	(SET_GLYPH, GLYPH_CODE_CHAR, GLYPH_CODE_FACE)
	(SET_GLYPH_FROM_GLYPH_CODE, GLYPH_MODE_LINE_FACE, GLYPH_CHAR_VALID_P)
	(GLYPH_CODE_P): Move here from lisp.h.
	(GLYPH_CHAR, GLYPH_FACE, GLYPH_CODE_CHAR, GLYPH_CODE_FACE)
	(GLYPH_CHAR_VALID_P, GLYPH_CODE_P): Now functions, not macros.
	(GLYPH_MODE_LINE_FACE): Now enums, not macros.
	* eval.c (Fautoload): Cast XUNTAG output to intptr_t, since
	XUNTAG now returns void *.
	* lisp.h (lisp_h_XLI, lisp_h_XIL, lisp_h_CHECK_LIST_CONS)
	(lisp_h_CHECK_NUMBER CHECK_SYMBOL, lisp_h_CHECK_TYPE)
	(lisp_h_CONSP, lisp_h_EQ, lisp_h_FLOATP, lisp_h_INTEGERP)
	(lisp_h_MARKERP, lisp_h_MISCP, lisp_h_NILP)
	(lisp_h_SET_SYMBOL_VAL, lisp_h_SYMBOL_CONSTANT_P)
	(lisp_h_SYMBOL_VAL, lisp_h_SYMBOLP, lisp_h_VECTORLIKEP)
	(lisp_h_XCAR, lisp_h_XCDR, lisp_h_XCONS, lisp_h_XHASH)
	(lisp_h_XPNTR, lisp_h_XSYMBOL):
	New macros, renamed from their sans-lisp_h_ counterparts.
	(XLI, XIL, CHECK_LIST_CONS, CHECK_NUMBER CHECK_SYMBOL)
	(CHECK_TYPE, CONSP, EQ, FLOATP, INTEGERP, MARKERP)
	(MISCP, NILP, SET_SYMBOL_VAL, SYMBOL_CONSTANT_P, SYMBOL_VAL, SYMBOLP)
	(VECTORLIKEP, XCAR, XCDR, XCONS, XHASH, XPNTR, XSYMBOL):
	If compiling via GCC without optimization, define these as macros
	in addition to inline functions.
	To disable this, compile with -DINLINING=0.
	(LISP_MACRO_DEFUN, LISP_MACRO_DEFUN_VOID): New macros.
	(check_cons_list) [!GC_CHECK_CONS_LIST]: Likewise.
	(make_number, XFASTINT, XINT, XTYPE, XUNTAG): Likewise, but
	hand-optimize only in the USE_LSB_TAG case, as GNUish hosts do that.
	(INTMASK, VALMASK): Now macros, since static values cannot be
	accessed from extern inline functions.
	(VALMASK): Also a constant, for benefit of old GDB.
	(LISP_INT_TAG_P): Remove; no longer needed as the only caller
	is INTEGERP, which can fold it in.
	(XLI, XIL, XHASH, XTYPE, XINT, XFASTINT, XUINT)
	(make_number, XPNTR, XUNTAG, EQ, XCONS, XVECTOR, XSTRING, XSYMBOL)
	(XFLOAT, XPROCESS, XWINDOW, XTERMINAL, XSUBR, XBUFFER, XCHAR_TABLE)
	(XSUB_CHAR_TABLE, XBOOL_VECTOR, make_lisp_ptr, CHECK_TYPE)
	(CHECK_STRING_OR_BUFFER, XCAR, XCDR, XSETCAR, XSETCDR, CAR, CDR)
	(CAR_SAFE, CDR_SAFE, STRING_MULTIBYTE, SDATA, SSDATA, SREF, SSET)
	(SCHARS, STRING_BYTES, SBYTES, STRING_SET_CHARS, STRING_COPYIN, AREF)
	(ASIZE, ASET, CHAR_TABLE_REF_ASCII, CHAR_TABLE_REF)
	(CHAR_TABLE_SET, CHAR_TABLE_EXTRA_SLOTS, SYMBOL_VAL, SYMBOL_ALIAS)
	(SYMBOL_BLV, SYMBOL_FWD, SET_SYMBOL_VAL, SET_SYMBOL_ALIAS)
	(SET_SYMBOL_BLV, SET_SYMBOL_FWD, SYMBOL_NAME, SYMBOL_INTERNED_P)
	(SYMBOL_INTERNED_IN_INITIAL_OBARRAY_P, SYMBOL_CONSTANT_P)
	(XHASH_TABLE, HASH_TABLE_P, CHECK_HASH_TABLE, HASH_KEY, HASH_VALUE)
	(HASH_NEXT, HASH_HASH, HASH_INDEX, HASH_TABLE_SIZE)
	(XMISC, XMISCANY, XMARKER, XOVERLAY, XSAVE_VALUE, XFWDTYPE)
	(XINTFWD, XBOOLFWD, XOBJFWD, XBUFFER_OBJFWD, XKBOARD_OBJFWD)
	(XFLOAT_DATA, XFLOAT_INIT, NILP, NUMBERP, NATNUMP)
	(RANGED_INTEGERP, CONSP, FLOATP, MISCP, STRINGP, SYMBOLP)
	(INTEGERP, VECTORLIKEP, VECTORP, OVERLAYP)
	(MARKERP, SAVE_VALUEP, AUTOLOADP, INTFWDP, BOOLFWDP, OBJFWDP)
	(BUFFER_OBJFWDP, KBOARD_OBJFWDP, PSEUDOVECTOR_TYPEP)
	(PSEUDOVECTORP, WINDOW_CONFIGURATIONP, PROCESSP, WINDOWP)
	(TERMINALP, SUBRP, COMPILEDP, BUFFERP, CHAR_TABLE_P)
	(SUB_CHAR_TABLE_P, BOOL_VECTOR_P, FRAMEP, IMAGEP, ARRAYP)
	(CHECK_LIST, CHECK_LIST_CONS, CHECK_LIST_END, CHECK_STRING)
	(CHECK_STRING_CAR, CHECK_CONS, CHECK_SYMBOL, CHECK_CHAR_TABLE)
	(CHECK_VECTOR, CHECK_VECTOR_OR_STRING, CHECK_ARRAY)
	(CHECK_VECTOR_OR_CHAR_TABLE, CHECK_BUFFER, CHECK_WINDOW)
	(CHECK_WINDOW_CONFIGURATION, CHECK_PROCESS, CHECK_SUBR)
	(CHECK_NUMBER, CHECK_NATNUM, CHECK_MARKER, XFLOATINT)
	(CHECK_FLOAT, CHECK_NUMBER_OR_FLOAT, CHECK_OVERLAY)
	(CHECK_NUMBER_CAR, CHECK_NUMBER_CDR, CHECK_NATNUM_CAR)
	(CHECK_NATNUM_CDR, FUNCTIONP, SPECPDL_INDEX, LOADHIST_ATTACH)
	Now functions.
	(check_cons_list) [!GC_CHECK_CONS_LIST]: New empty function.
	(LISP_MAKE_RVALUE, TYPEMASK): Remove; no longer needed.
	(VALMASK): Define in one place rather than in two, merging the
	USE_LSB_TAG parts; this is simpler.
	(aref_addr, gc_aset, MOST_POSITIVE_FIXNUM, MOST_NEGATIVE_FIXNUM)
	(max, min, struct Lisp_String, UNSIGNED_CMP, ASCII_CHAR_P):
	Move up, to avoid use before definition.
	Also include "globals.h" earlier, for the same reason.
	(make_natnum): New function.
	(XUNTAG): Now returns void *, not intptr_t, as this means fewer casts.
	(union Lisp_Fwd, BOOLFWDP, BOOL_VECTOR_P, BUFFER_OBJFWDP, BUFFERP)
	(CHAR_TABLE_P, CHAR_TABLE_REF_ASCII, CONSP, FLOATP, INTEGERP, INTFWDP)
	(KBOARD_OBJFWDP, MARKERP, MISCP, NILP, OBJFWDP, OVERLAYP, PROCESSP)
	(PSEUDOVECTORP, SAVE_VALUEP, STRINGP, SUB_CHAR_TABLE_P, SUBRP, SYMBOLP)
	(VECTORLIKEP, WINDOWP, Qoverlayp, char_table_ref, char_table_set)
	(char_table_translate, Qarrayp, Qbufferp, Qbuffer_or_string_p)
	(Qchar_table_p, Qconsp, Qfloatp, Qintegerp, Qlambda, Qlistp, Qmarkerp)
	(Qnil, Qnumberp, Qsubrp, Qstringp, Qsymbolp, Qvectorp)
	(Qvector_or_char_table_p, Qwholenump, Ffboundp, wrong_type_argument)
	(initialized, Qhash_table_p, extract_float, Qprocessp, Qwindowp)
	(Qwindow_configuration_p, Qimage): New forward declarations.
	(XSETFASTINT): Simplify by rewriting in terms of make_natnum.
	(STRING_COPYIN): Remove; unused.
	(XCAR_AS_LVALUE, XCDR_AS_LVALUE): Remove these macros, replacing with ...
	(xcar_addr, xcdr_addr): New functions.  All uses changed.
	(IEEE_FLOATING_POINT): Now a constant, not a macro.
	(GLYPH, GLYPH_CHAR, GLYPH_FACE, SET_GLYPH_CHAR, SET_GLYPH_FACE)
	(SET_GLYPH, GLYPH_CODE_CHAR, GLYPH_CODE_FACE)
	(SET_GLYPH_FROM_GLYPH_CODE, GLYPH_MODE_LINE_FACE, GLYPH_CHAR_VALID_P)
	(GLYPH_CODE_P): Move to dispextern.h, to avoid define-before-use.
	(TYPE_RANGED_INTEGERP): Simplify.
	(Qsubrp, Qhash_table_p, Qoverlayp): New extern decls.
	(setlocale, fixup_locale, synchronize_system_messages_locale)
	(synchronize_system_time_locale) [!HAVE_SETLOCALE]:
	Now empty functions, not macros.
	(functionp): Return bool, not int.
	* window.c (Qwindow_configuration_p): Now extern,
	so window.h can use it.
	* window.h (Qwindowp): Move decl back to lisp.h.

2013-06-15  Eli Zaretskii  <eliz@gnu.org>

	* xdisp.c (Fline_pixel_height): New function, required for solving
	bug #14567.

2013-06-15  Paul Eggert  <eggert@cs.ucla.edu>

	* fns.c (Fcopy_sequence): Simplify XTYPE calculation.

2013-06-13  Stefan Monnier  <monnier@iro.umontreal.ca>

	* lread.c (syms_of_lread):
	* fns.c (Fprovide): Adjust to new format of after-load-alist.

2013-06-13  Kelly Dean  <kellydeanch@yahoo.com>  (tiny change)

	* fileio.c (Fdo_auto_save): Trap errors in auto-save-hook.  (Bug#14479)

2013-06-12  Xue Fuqiao  <xfq.free@gmail.com>

	* fileio.c (expand_file_name): Doc fix.

2013-06-11  Paul Eggert  <eggert@cs.ucla.edu>

	Tickle glib by waiting for Emacs itself, not for process 0 (Bug#14569).
	* process.c (init_process_emacs) [HAVE_GLIB && !WINDOWSNT]:
	Wait for self, not for 0.  This can't hurt on GNU or similar
	system, and may help with Cygwin.

	* keyboard.c: Don't use PROP (...) as an lvalue.
	(parse_tool_bar_item) [!USE_GTK && !HAVE_NS]:
	Use set_prop (A, B), not PROP (A) = B.

2013-06-10  Eli Zaretskii  <eliz@gnu.org>

	* xdisp.c (get_it_property): Use it->window instead of generating
	a Lisp object from it->w.

2013-06-09  Eli Zaretskii  <eliz@gnu.org>

	* xdisp.c (get_it_property): If it->object is a buffer, pass to
	get-char-property the window that is being rendered, instead of
	the buffer, to support window-specific overlays.  (Bug#14575)
	(compute_display_string_pos): When W is NULL, use the current
	buffer as the object to pass to get-char-property.
	(Fcurrent_bidi_paragraph_direction): Assign NULL to the window
	pointer member of the bidi iterator, since no window is pertinent
	to this function.

2013-06-08  Eli Zaretskii  <eliz@gnu.org>

	* bidi.c (bidi_fetch_char): Accept additional argument, the window
	being displayed, and pass it to compute_display_string_pos.
	(bidi_level_of_next_char, bidi_resolve_explicit_1)
	(bidi_paragraph_init): All callers changed.

	* xdisp.c (init_from_display_pos, init_iterator)
	(handle_single_display_spec, next_overlay_string)
	(get_overlay_strings_1, reseat_1, reseat_to_string)
	(push_prefix_prop, Fcurrent_bidi_paragraph_direction):
	Set bidi_it.w member from it->w.
	(compute_display_string_pos): Accept additional argument, the
	window being displayed, and pass it to Fget_char_property.
	(Bug#14575)

	* dispextern.h (struct bidi_it): New member w, the window being
	displayed.
	(compute_display_string_pos): Adjust prototype.

2013-06-08  Jan Djärv  <jan.h.d@swipnet.se>

	* xgselect.c: Remove unneeded include xterm.h.

	* process.c (wait_reading_process_output): Check for NS before GLIB.
	GLIB may be linked in due to rsvg, but ns_select must be called.

	* xgselect.c (xg_select): Remove call to window_system_available
	and g_main_context_pending at the top, so Gdk events (i.e. file
	notify) are processed when Emacs is started with -nw.

2013-06-07  Eli Zaretskii  <eliz@gnu.org>

	* Makefile.in (ctagsfiles1, ctagsfiles2): Don't include *.m files.
	(ctagsfiles3): New variable, includes only *.m files.
	(TAGS): Use an explicit language name in the regular expressions,
	to avoid transformation of '/SOMETHING' by MSYS to
	'c:\MSYS\SOMETHING'.

2013-06-07  Richard Copley  <rcopley@gmail.com>  (tiny change)

	* epaths.in: Fix commentary to PATH_SITELOADSEARCH.

2013-06-06  Eli Zaretskii  <eliz@gnu.org>

	* xdisp.c (note_mouse_highlight): When mouse-highlight is off,
	still need to set the mouse pointer shape and activate help-echo.
	(Bug#14558)

2013-06-06  Paul Eggert  <eggert@cs.ucla.edu>

	A few porting etc. fixes for the new file monitor code.
	See the thread containing
	<http://lists.gnu.org/archive/html/emacs-devel/2013-06/msg00109.html>.
	* gfilenotify.c (dir_monitor_callback, Fgfile_add_watch)
	(Fgfile_rm_watch): Don't assume EMACS_INT is the same width as a pointer.
	(dir_monitor_callback, Fgfile_rm_watch):
	Use assq_no_quit instead of Fassoc, for speed.
	(dir_monitor_callback, Fgfile_rm_watch):
	eassert that the monitor is a fixnum.
	(dir_monitor_callback): No need for CDR_SAFE.
	Simplify building of lisp with alternative tails.
	(Fgfile_add_watch, Fgfile_rm_watch):
	Do not assume glib functions set errno reliably on failure.
	(Fgfile_add_watch): Check that the monitor survives the XIL trick,
	and signal an error otherwise.
	(Fgfile_rm_watch): Prefer CONSP to !NILP.
	Use Fdelq instead of Fdelete, for speed.

2013-06-05  Eli Zaretskii  <eliz@gnu.org>

	* xdisp.c (handle_tool_bar_click): When mouse-highlight is off,
	don't insist on being invoked on a highlighted tool-bar button.
	Avoids losing tool-bar functionality when mouse-highlight is nil.
	(note_tool_bar_highlight, note_mode_line_or_margin_highlight):
	Don't highlight when mouse-highlight is nil.
	(note_mouse_highlight): When mouse-highlight is nil, don't return
	right away; instead, run tool-bar and mode-line highlight
	subroutine, clear any existing highlight, and revert the mouse
	pointer to its default shape.  (Bug#14558)

2013-06-05  Stefan Monnier  <monnier@iro.umontreal.ca>

	* lisp.mk (lisp): Add prog-mode.el.

2013-06-05  Paul Eggert  <eggert@cs.ucla.edu>

	Chain glib's SIGCHLD handler from Emacs's (Bug#14474).
	* process.c (dummy_handler): New function.
	(lib_child_handler): New static var.
	(handle_child_signal): Invoke it.
	(catch_child_signal): If a library has set up a signal handler,
	save it into lib_child_handler.
	(init_process_emacs): If using glib and not on Windows, tickle glib's
	child-handling code so that it initializes its private SIGCHLD handler.
	* syssignal.h (SA_SIGINFO): Default to 0.
	* xterm.c (x_term_init): Remove D-bus hack that I installed on May
	31; it should no longer be needed now.

2013-06-05  Michael Albinus  <michael.albinus@gmx.de>

	* emacs.c (main) [HAVE_GFILENOTIFY]: Call globals_of_gfilenotify.

	* gfilenotify.c (globals_of_gfilenotify): New function.
	(syms_of_gfilenotify): Move global initialization there.

	* lisp.h (globals_of_gfilenotify) [HAVE_GFILENOTIFY]: Add prototype.

2013-06-05  Stefan Monnier  <monnier@iro.umontreal.ca>

	* keymap.c (Fcurrent_active_maps, Fdescribe_buffer_bindings):
	* keyboard.c (menu_bar_items, tool_bar_items):
	* doc.c (Fsubstitute_command_keys): Voverriding_terminal_local_map does
	not override local keymaps any more.

2013-06-04  Eli Zaretskii  <eliz@gnu.org>

	* window.c (Fpos_visible_in_window_p): Doc fix.  (Bug#14540)

2013-06-03  Eli Zaretskii  <eliz@gnu.org>

	* w32console.c (initialize_w32_display): Return the dimensions of
	the console window via 2 additional arguments, not via the current
	frame.  This avoids crashes due to overrunning the bounds of
	frame's decode_mode_spec_buffer, which is not resized following
	the change of the frame dimensions from the initial 10x10.

	* w32term.h (w32_initialize_display_info): Adjust prototype.

	* term.c (init_tty): Take dimensions of the frame from the values
	returned by initialize_w32_display.

	* Makefile.in (GFILENOTIFY_CFLAGS, GFILENOTIFY_LIBS): New variables.
	(ALL_CFLAGS): Add $(GFILENOTIFY_CFLAGS).
	(LIBES): Add $(GFILENOTIFY_LIBS).

	* w32inevt.c (handle_file_notifications): Add dummy implementation
	for !HAVE_W32NOTIFY.

	* w32term.c: Wrap code with HAVE_W32NOTIFY.

2013-06-03  Jan Djärv  <jan.h.d@swipnet.se>

	* xgselect.c: Replace #if defined ... with #ifdef HAVE_GLIB.

	* process.c (wait_reading_process_output): Call xg_select if HAVE_GLIB.

	* Makefile.in (XGSELOBJ): New, xgselect.o if GLib is used, or empty.

2013-06-03  Paul Eggert  <eggert@cs.ucla.edu>

	Fix minor problems found by static checking.
	* data.c (pure_write_error):
	Use xsignal2, not Fsignal, as Fsignal might return.
	* eval.c (set_backtrace_debug_on_exit): Now static.
	(backtrace_p, backtrace_top, backtrace_next, record_in_backtrace):
	No longer inline.  EXTERN_INLINE is needed only for functions
	defined in .h files.  Reindent function header as per GNU style.
	(backtrace_p, backtrace_top, backtrace_next):
	Mark EXTERNALLY_VISIBLE so they don't get optimized away by the
	compiler or linker.  Add extern decls to pacify gcc -Wall.
	* frame.c, frame.h (Qgeometry, Qworkarea, Qmm_size, Qframes, Qsource):
	Now static.
	* frame.c (free_monitors): Define only on platforms that need it.
	* nsterm.m (ns_term_init):
	* process.c (catch_child_signal):
	Don't worry about whether SIGCHLD is defined, as SIGCHLD is
	defined on all porting targets these days.
	* process.c, process.h (catch_child_signal):
	Make it extern only if NS_IMPL_GNUSTEP is defined.

2013-06-03  Eli Zaretskii  <eliz@gnu.org>

	* w32.c (gettimeofday): Make the signature identical to prototype
	in nt/inc/sys/time.h.

2013-06-03  Stefan Monnier  <monnier@iro.umontreal.ca>

	* eval.c (backtrace_p, backtrace_top, backtrace_next): Export them to
	.gdbinit.

	* keyboard.c (safe_run_hooks_error): Improve error message.

	* data.c (pure_write_error): Add `object' argument.
	* puresize.h (CHECK_IMPURE): Use it.

2013-06-03  Michael Albinus  <michael.albinus@gmx.de>

	* Makefile.in (NOTIFY_OBJ): New variable.
	(base_obj): Replace inotify.o by $(NOTIFY_OBJ).

	* emacs.c (main): Use HAVE_W32NOTIFY to wrap respective code.
	Call syms_of_gfilenotify.

	* gfilenotify.c: New file.

	* keyboard.c (Qfile_notify): New variable.  Replaces Qfile_inotify
	and Qfile_w32notify.
	(top): Wrap respective code by HAVE_GFILENOTIFY, HAVE_INOTIFY,
	HAVE_W32NOTIFY and USE_FILE_NOTIFY.

	* lisp.h: Declare syms_of_gfilenotify.

	* termhooks.h (e): Wrap enum by USE_FILE_NOTIFY.

2013-06-03  Stefan Monnier  <monnier@iro.umontreal.ca>

	Merge the specpdl and backtrace stacks.  Make the structure of the
	specpdl entries more obvious via a tagged union of structs.
	* lisp.h (BITS_PER_PTRDIFF_T): New constant.
	(enum specbind_tag): New enum.
	(struct specbinding): Make it a tagged union of structs.
	Add a case for backtrace records.
	(specpdl_symbol, specpdl_old_value, specpdl_where, specpdl_arg)
	(specpdl_func, backtrace_function, backtrace_nargs, backtrace_args)
	(backtrace_debug_on_exit): New accessors.
	(struct backtrace): Remove.
	(struct catchtag): Remove backlist field.
	* data.c (let_shadows_buffer_binding_p, let_shadows_global_binding_p):
	Move to eval.c.
	(Flocal_variable_p): Speed up the common case where the binding is
	already loaded.
	* eval.c (backtrace_list): Remove.
	(set_specpdl_symbol, set_specpdl_old_value): Remove.
	(set_backtrace_args, set_backtrace_nargs)
	(set_backtrace_debug_on_exit, backtrace_p, backtrace_top)
	(backtrace_next): New functions.
	(Fdefvaralias, Fdefvar): Adjust to new specpdl format.
	(unwind_to_catch, internal_lisp_condition_case)
	(internal_condition_case, internal_condition_case_1)
	(internal_condition_case_2, internal_condition_case_n): Don't bother
	with backtrace_list any more.
	(Fsignal): Adjust to new backtrace format.
	(grow_specpdl): Move up.
	(record_in_backtrace): New function.
	(eval_sub, Ffuncall): Use it.
	(apply_lambda): Adjust to new backtrace format.
	(let_shadows_buffer_binding_p, let_shadows_global_binding_p): Move from
	data.c.
	(specbind): Adjust to new specpdl format.  Simplify.
	(record_unwind_protect, unbind_to): Adjust to new specpdl format.
	(Fbacktrace_debug, Fbacktrace, Fbacktrace_frame): Adjust to new
	backtrace format.
	(mark_backtrace): Remove.
	(mark_specpdl, get_backtrace, backtrace_top_function): New functions.
	* xdisp.c (redisplay_internal): Use record_in_backtrace.
	* alloc.c (Fgarbage_collect): Use record_in_backtrace.
	Use mark_specpdl.
	* profiler.c (record_backtrace): Use get_backtrace.
	(handle_profiler_signal): Use backtrace_top_function.
	* .gdbinit (xbacktrace, hookpost-backtrace): Use new backtrace
	accessor functions.

2013-06-02  Jan Djärv  <jan.h.d@swipnet.se>

	* process.h (catch_child_signal): Declare.

	* process.c (catch_child_signal): New function.
	(init_process_emacs): Call it.

	* nsterm.m: Include process.h if NS_IMPL_GNUSTEP.
	(ns_menu_bar_is_hidden, menu_will_open_state): Define only if
	NS_IMPL_COCOA.
	(x_set_cursor_type): Remove declaration.
	(ns_update_begin): Only use r and bp if NS_IMPL_COCOA.
	(ns_update_end, ns_focus, ns_unfocus): Remove GNUstep specific code.
	(x_set_window_size): Remove 3 pixels from toolbar if NS_IMPL_GNUSTEP.
	(ns_get_color): Use F suffix on float.
	(ns_color_to_lisp, ns_query_color): Use EmacsCGFloat.
	(ns_get_rgb_color): Remove.
	(x_set_frame_alpha): Move view inside NS_IMPL_COCOA.
	(note_mouse_movement): x and y are CGFloat.
	(ns_draw_fringe_bitmap): Remove unused rowY.
	Change #if to COCOA && >= 10_6.
	(ns_draw_window_cursor): Remove unused overspill.
	(ns_draw_underwave): width and x are EamcsCGFloat.
	(ns_draw_box): thickness is CGFloat.
	(ns_dumpglyphs_image): Change #if to COCOA && >= 10_6.
	(ns_send_appdefined): When NS_IMPL_GNUSTEP, redirect to main thread
	if not in main thread.
	(ns_get_pending_menu_title, ns_check_menu_open)
	(ns_check_pending_open_menu): Put inside #if COCOA && >= 10_5.
	(ns_term_init): Call catch_child_signal if NS_IMPL_GNUSTEP && SIGCHLD.
	(sendFromMainThread:): New method.
	(changeFont:): size is CGFloat.
	(keyDown:): Check for Delete when NS_IMPL_GNUSTEP.
	Disable warning about permanent text.
	(characterIndexForPoint:): Adjust return type depending on GNUstep
	version.
	(mouseDown:): delta is CGFloat.
	(updateFrameSize): Remove unised variable f.
	(initFrameFromEmacs): Move toggleButton inside NS_IMPL_COCOA.
	Cast float to EmacsCGFloat.
	(windowWillUseStandardFrame:defaultFrame:): Set maximized_height
	also to -1 when restoring.
	(windowDidExitFullScreen:): Put call to updateCollectionBehaviour
	inside NS_IMPL_COCOA.
	(toggleFullScreen:): Put call to toggleFullScreen inside
	NS_IMPL_COCOA.  Cast float to EmacsCGFloat.
	(setPosition:portion:whole:): por is CGFloat.
	(getMouseMotionPart:window:x:y:): Add F suffix to float.
	(mouseDown:): Use CGFloat.
	(mouseDragged:): Remove unised variable edge.
	(EmacsDocument): Implement for NS_IMPL_GNUSTEP.

	* nsterm.h (EmacsCGFloat): Typedef for OSX and GNUstep when the size
	of CGFloat differs.
	(EmacsApp): New variable nextappdefined.  Declare sendFromMainThread
	when NS_IMPL_GNUSTEP.
	(EmacsDocument): Declare when NS_IMPL_GNUSTEP.
	(EmacsView): Remove unlockFocusNeedsFlush, add windowDidMove.
	(EmacsToolbar): Add clearAll.  Add tag argument to
	addDisplayItemWithImage.
	(EmacsSavePanel, EmacsOpenPanel): Remove getFilename and getDirectory.

	* nsselect.m (ns_get_local_selection): Remove unused variable type.

	* nsmenu.m (ns_update_menubar): Make static.
	(x_activate_menubar): Surround with ifdef NS_IMPL_COCOA
	(fillWithWidgetValue:): Add cast to SEL for setAction.
	(addSubmenuWithTitle:forFrame:): Add cast to SEL for action.
	(update_frame_tool_bar): Update code for GNUstep.
	(clearAll): New method.
	(addDisplayItemWithImage:idx:tag:helpText:enabled:): Handle new tag
	argument.  Call insertItemWithItemIdentifier when NS_IMPL_GNUSTEP.
	Move identifierToItem setObject and activeIdentifiers addObject before
	call to insertItemWithItemIdentifier.
	(validateVisibleItems): Fix indentation.
	(toolbarAllowedItemIdentifiers:): Return activeIdentifiers.
	(initWithContentRect:styleMask:backing:defer:): Add ClosableWindow and
	UtilityWindow to aStyle, remove call to setStyleMask.

	* nsimage.m (setXBMColor:, getPixelAtX:Y:): Use EmacsCGFloat.

	* nsfont.m (ns_attribute_fvalue, ns_spec_to_descriptor)
	(ns_charset_covers, ns_get_covering_families, nsfont_open):
	Use F suffix on floats.
	(ns_char_width): Returns CGFloat.
	(ns_ascii_average_width): w is CGFloat instead of float.
	(nsfont_draw): cbuf and c are unsigned.  Cast to char* in call to
	DPSxshow.
	(ns_glyph_metrics): CGFloat instead of float.

	* nsfns.m (x_set_foreground_color, x_set_background_color):
	Use EmacsCGFloat.
	(ns_implicitly_set_icon_type, Fx_create_frame): Make static,
	remove unused variables.
	(Fns_read_file_name): Keep track if panel is for save.
	Use ns_filename_from_panel/ns_directory_from_panel.
	(Fns_list_services): delegate only used for COCOA.
	(Fns_convert_utf8_nfd_to_nfc): Remove warning for GNUstep.
	Just return the input if GNUstep.
	(x_screen_planes): Remove.
	(Fxw_color_values): Use EmacsCGFloat
	(Fns_display_monitor_attributes_list): Only get screen number for
	Cocoa.
	(getDirectory, getFilename): Remove from EmacsOpenPanel and
	EmacsSavePanel.
	(EmacsOpenPanel:ok:): Use ns_filename_from_panel and
	ns_directory_from_panel.

2013-06-01  Paul Eggert  <eggert@cs.ucla.edu>

	* process.c (handle_child_signal): Also use WCONTINUED.
	This is so that list-processes doesn't mistakenly list the process
	as stopped, when the process has actually been continued and is
	now running.

2013-05-31  Paul Eggert  <eggert@cs.ucla.edu>

	Don't let D-bus autolaunch mess up SIGCHLD handling (Bug#14474).
	* xterm.c (x_term_init): Inhibit D-Bus autolaunch if D-Bus is
	not already configured.

	* fileio.c (Finsert_file_contents): Remove unused local (Bug#8447).

2013-05-29  Eli Zaretskii  <eliz@gnu.org>

	* Makefile.in (mostlyclean): Remove *.res files.

2013-05-29  Stefan Monnier  <monnier@iro.umontreal.ca>

	* fileio.c (Finsert_file_contents): Preserve undo info when reverting
	a buffer (bug#8447).

2013-05-27  Eli Zaretskii  <eliz@gnu.org>

	* xdisp.c (pos_visible_p): When CHARPOS is displayed frrom a
	display vector, and we backtrack, handle the case that the
	previous character position is also displayed from a display
	vector or covered by a display string or image.  (Bug#14476)

2013-05-25  Jan Djärv  <jan.h.d@swipnet.se>

	* xfns.c (Qgeometry, Qworkarea, Qmm_size, Qframes, Qsource): Remove.
	(struct MonitorInfo, free_monitors): Remove.
	(x_make_monitor_attribute_list): Call make_monitor_attribute_list.
	(Fx_display_monitor_attributes_list): Call make_monitor_attribute_list.
	(syms_of_xfns): Remove DEFSYM for Qgeometry, Qworkarea, Qmm_size,
	Qframes, Qsource.

	* nsfns.m (Qgeometry, Qworkarea, Qmm_size, Qframes, Qsource): Remove.
	(struct MonitorInfo, free_monitors): Remove.
	(ns_screen_name): Make static.
	(ns_make_monitor_attribute_list): Call make_monitor_attribute_list.
	(syms_of_nsfns): Remove DEFSYM for Qgeometry, Qworkarea, Qmm_size,
	Qframes, Qsource.

	* frame.h (Qgeometry, Qworkarea, Qmm_size, Qframes, Qsource): Declare.
	(struct MonitorInfo): New struct.
	(free_monitors, make_monitor_attribute_list): Declare.

	* frame.c (Qgeometry, Qworkarea, Qmm_size, Qframes, Qsource):
	New Lisp_Object:s.
	(free_monitors, make_monitor_attribute_list): New functions.
	(syms_of_frame): DEFSYM Qgeometry, Qworkarea, Qmm_size, Qframes,
	Qsource.

2013-05-25  Xue Fuqiao  <xfq.free@gmail.com>

	* callproc.c (call_process): Refine the doc string.  (Bug#14045)

2013-05-23  Stefan Monnier  <monnier@iro.umontreal.ca>

	* keyboard.c: Apply keyboard decoding only to events that come directly
	from the tty, not from unread-command-events (bug#14368).
	(read_event_from_main_queue): New function, extracted from read_char.
	(read_decoded_char): Remove.
	(read_decoded_event_from_main_queue): New function to replace it.
	(read_char): Use it.
	(read_key_sequence): Use read_char rather than read_decoded_char.

	* keyboard.c (read_decoded_char): Don't decode under w32 (bug#14403).

2013-05-22  Barry O'Reilly  <gundaetiapo@gmail.com>

	* casetab.c (init_casetab_once): Fix last change (bug#14424).

2013-05-22  Kenichi Handa  <handa@gnu.org>

	The following changes are to fix the setting of
	buffer-file-coding-system on, for instance, C-x RET c unix RET
	_FILE_OF_DOS_EOL_TYPE_ RET.

	* coding.h (struct coding_system): New member detected_utf8_chars.

	* coding.c (detect_coding_utf_8): Count characters and check EOL
	format.  Include CATEGORY_MASK_UTF_8_AUTO in detect_info->found if
	BOM is there.
	(setup_coding_system): Do not initialize coding->head_ascii.
	(check_ascii): Do not set coding->eol_seen but update it.  Do not
	call adjust_coding_eol_type here.
	(detect_coding): Fix detection of BOM for utf-8 and utf-16.
	If the eol-type of CODING is already specified, adjust the eol type
	of the found coding-system.
	(decode_coding_gap): Cancel previous change.  Utilize the
	character numbers counted by detect_coding_utf_8.  Fix detection
	of BOM for utf-8.

2013-05-21  Barry O'Reilly  <gundaetiapo@gmail.com>

	* search.c (looking_at_1): Only set last_thing_searched if the match
	changed the match-data (bug#14281).

2013-05-21  Dmitry Antipov  <dmantipov@yandex.ru>

	* xdisp.c (reseat_at_previous_visible_line_start):
	Already declared in dispextern.h, so remove it here.
	(move_it_vertically_backward): Likewise.

2013-05-20  YAMAMOTO Mitsuharu  <mituharu@math.s.chiba-u.ac.jp>

	* xfns.c (check_x_display_info): Don't use XINT for terminal object.
	(Fx_display_pixel_width, Fx_display_pixel_height)
	(Fx_display_mm_width, Fx_display_mm_height):
	Mention `display-monitor-attributes-list' in docstrings.

	* nsfns.m (ns_get_screen): Remove function.  All uses removed.
	(check_ns_display_info): Sync with check_x_display_info in xfns.c.
	(Fx_server_max_request_size, Fx_server_vendor, Fx_server_version)
	(Fx_display_screens, Fx_display_mm_width, Fx_display_mm_height)
	(Fx_display_backing_store, Fx_display_visual_class)
	(Fx_display_save_under, Fx_close_connection, Fxw_display_color_p)
	(Fx_display_grayscale_p, Fx_display_pixel_width)
	(Fx_display_pixel_height, Fx_display_planes)
	(Fx_display_color_cells): Sync args and docstrings with xfns.c.
	(Fx_display_screens): Don't confuse X11 screens with NS screens.
	(Fx_display_mm_width, Fx_display_mm_height)
	(Fx_display_pixel_width, Fx_display_pixel_width): Return width or
	height for all physical monitors as in X11.

	* nsterm.m (x_display_pixel_width, x_display_pixel_height):
	Return pixel width or height for all physical monitors as in X11.

2013-05-18  Paul Eggert  <eggert@cs.ucla.edu>

	Port --enable-gcc-warnings to clang.
	* bytecode.c (exec_byte_code):
	* regex.c:
	Redo diagnostic pragmas to pacify clang, too.
	* dbusbind.c (xd_retrieve_arg): Do not use uninitialized variable.
	* editfns.c (Fencode_time):
	* fileio.c (file_accessible_directory_p):
	* font.c (font_unparse_xlfd):
	Use '&"string"[index]' instead of '"string" + (index)'.
	* undo.c (user_error): Remove; unused.

2013-05-16  Eli Zaretskii  <eliz@gnu.org>

	* insdel.c (insert_1_both): Document the arguments, instead of
	referring to insert_1, which no longer exists.

	* xdisp.c (message_dolog): If the *Messages* buffer is shown in
	some window, increment windows_or_buffers_changed, so that
	*Messages* display in that window is updated.  (Bug#14408)

	* w32.c: Include epaths.h.
	(init_environment): Use cmdproxy.exe without leading directories.
	Support emacs.exe in src; point SHELL to cmdproxy in ../nt in that
	case.
	(gettimeofday): Adjust signature and return value to Posix
	expectations.

	* unexw32.c (open_output_file): Delete the existing emacs.exe
	before creating it, to break the hard link to the versioned
	executable.

	* Makefile.in (EMACS_MANIFEST, CM_OBJ, TEMACS_POST_LINK)
	(ADDSECTION, EMACS_HEAPSIZE, MINGW_TEMACS_POST_LINK)
	(FIRSTFILE_OBJ): New variables.
	(W32_RES): Rename to EMACSRES.  All users changed.
	(base_obj): Use $(CM_OBJ).
	(ALLOBJS): Use $(FIRSTFILE_OBJ).
	(emacs$(EXEEXT)): Depend on $(ADDSECTION).
	(temacs$(EXEEXT)): Use $(TEMACS_POST_LINK), and move
	$(W32_RES_LINK) before $(LIBES).
	(emacs.res): Depend on $(EMACS_MANIFEST).  Put emacs.rc in nt.

2013-05-15  Stefan Monnier  <monnier@iro.umontreal.ca>

	* makefile.w32-in (DOC): Use just "DOC".

	* Makefile.in (bootstrap-clean): DOC-* doesn't exist any more.

	* process.c: Export default filters and sentinels to Elisp.
	(Qinternal_default_process_sentinel, Qinternal_default_process_filter):
	New constants.
	(pset_filter, pset_sentinel, make_process, Fset_process_filter)
	(Fset_process_sentinel, Fformat_network_address):
	Default to them instead of nil.
	(server_accept_connection): Sentinels can't be nil any more.
	(read_and_dispose_of_process_output): New function, extracted from
	read_process_output.
	(read_process_output): Use it; filters can't be nil.
	(Finternal_default_process_filter): New function, extracted from
	read_process_output.
	(exec_sentinel_unwind): Remove function.
	(exec_sentinel): Don't zilch sentinel while running.
	(status_notify): Sentinels can't be nil.
	(Finternal_default_process_sentinel): New function extracted from
	status_notify.
	(setup_process_coding_systems): Default filter is not nil any more.
	(syms_of_process): Export new Elisp functions and initialize
	new constants.
	* lisp.h (make_lisp_proc): New function.

2013-05-15  Stefan Monnier  <monnier@iro.umontreal.ca>

	* regex.c (regex_compile) [\=, \>, \<]: Don't forget to set laststart.

2013-05-14  Eli Zaretskii  <eliz@gnu.org>

	* w32fns.c (w32_wnd_proc): Don't call WINDOW_HEADER_LINE_HEIGHT
	unless we know that the window w is a leaf window.
	Another attempt at solving bug#14062.

2013-05-14  Jan Djärv  <jan.h.d@swipnet.se>

	* nsfont.m (ns_spec_to_descriptor): Retain and autorelease
	fdesc (Bug#14375).

2013-05-12  Paul Eggert  <eggert@cs.ucla.edu>

	* image.c (gif_load): Check that subimages fit (Bug#14345).

2013-05-09  Stefan Monnier  <monnier@iro.umontreal.ca>

	* lread.c (skip_dyn_eof): New function.
	(read1): Use it to skip the end of a file in response to #@00.

	* doc.c (get_doc_string): Slightly relax the sanity checking.

2013-05-09  Jan Djärv  <jan.h.d@swipnet.se>

	* nsfns.m: Include IOGraphicsLib.h if Cocoa.
	(Qgeometry, Qworkarea, Qmm_size, Qframes, Qsource): Declare.
	(MonitorInfo): New struct.
	(free_monitors, ns_screen_name, ns_make_monitor_attribute_list)
	(Fns_display_monitor_attributes_list): New functions.
	(display-usable-bounds): Remove.
	(syms_of_nsfns): DEFSYM Qgeometry, Qworkarea, Qmm_size, Qframes and
	Qsource.

2013-05-09  Paul Eggert  <eggert@cs.ucla.edu>

	* xterm.h (GTK_PREREQ): Remove, replacing with GTK_CHECK_VERSION.
	(GTK_CHECK_VERSION): New macro, if not already defined.
	All uses of GTK_PREREQ, GTK_MAJOR_VERSION, etc.
	replaced by GTK_CHECK_VERSION.

2013-05-08  Paul Eggert  <eggert@cs.ucla.edu>

	* xterm.h (GTK_PREREQ): New macro.
	All simple uses of GTK_MAJOR_VERSION and GTK_MINOR_VERSION changed
	to use this macro instead, for consistency and clarity.

2013-05-08  Eli Zaretskii  <eliz@gnu.org>

	* xdisp.c (row_for_charpos_p): New function, with code of
	cursor_row_p, but accepts an additional argument CHARPOS instead
	of using a hardcoded PT.
	(cursor_row_p): Call row_for_charpos_p with 2nd argument PT.
	(row_containing_pos): Call row_for_charpos_p instead of partially
	doing the same.  Fixes cursor positioning under longlines-mode
	when longlines-show-effect includes more than one newline, when
	moving the cursor vertically up.

2013-05-08  Juanma Barranquero  <lekktu@gmail.com>

	* makefile.w32-in (ACL_H): New macro.
	($(BLD)/fileio.$(O)): Update dependencies.

2013-05-07  Paul Eggert  <eggert@cs.ucla.edu>

	Use Gnulib ACL implementation, for benefit of Solaris etc.  (Bug#14295)
	* Makefile.in (LIB_ACL): New macro.
	(LIBACL_LIBS): Remove.
	(LIBES): Use LIB_ACL, not LIBACL_LIBS.
	* fileio.c: Include <acl.h>.
	Use HAVE_ACL_SET_FILE rather than HAVE_POSIX_ACL.
	(ACL_NOT_WELL_SUPPORTED): Remove.  All uses replaced by
	!acl_errno_valid.
	(Fcopy_file) [!WINDOWSNT]: Use qcopy_acl instead of rolling
	it ourselves.

	* unexelf.c: Don't assume ElfW (Half) fits in int.
	(entry_address, find_section, unexec): Use ptrdiff_t, not int,
	when dealing with ElfW (Half) values, since they can exceed 2**31
	on 64-bit OpenBSD hosts.  Problem reported privately by Han Boetes.
	(entry_address): Omit unused NUM arg.  All uses changed.

2013-05-07  Juri Linkov  <juri@jurta.org>

	* callint.c (Fcall_interactively): Set `visargs[i]' for code 'n'
	to the string converted from number with `Fnumber_to_string'.
	(Bug#14254)

2013-05-07  Paul Eggert  <eggert@cs.ucla.edu>

	* xfns.c (x_get_net_workarea): Define only if !GTK || GTK<3.4.
	This fixes a problem introduced by my previous change.

2013-05-07  Glenn Morris  <rgm@gnu.org>

	* lread.c (readchar): Don't read from a dead buffer.  (Bug#14280)

2013-05-07  Jan Djärv  <jan.h.d@swipnet.se>

	* xfns.c: Move misplaced ifndef USE_GTK from previous checkin.

2013-05-07  Paul Eggert  <eggert@cs.ucla.edu>

	Static checking by GCC 4.8.0.
	* xfns.c (x_get_net_workarea, struct MonitorInfo, free_monitors)
	(x_get_monitor_for_frame, x_make_monitor_attribute_list)
	(x_get_monitor_attributes_fallback)
	(x_get_monitor_attributes_xinerama)
	(x_get_monitor_attributes_xrandr, x_get_monitor_attributes):
	Define only if USE_GTK.
	(free_monitors): Define only if HAVE_XINERAMA || HAVE_XRANDR.
	(x_get_monitor_attributes_fallback): Omit unused locals.
	(x_get_monitor_attributes_xinerama, Fx_display_monitor_attributes_list):
	Use double, not float, to avoid mixed-mode floating point arithmetic.

2013-05-07  YAMAMOTO Mitsuharu  <mituharu@math.s.chiba-u.ac.jp>
	    Jan Djärv  <jan.h.d@swipnet.se>

	* Makefile.in (XRANDR_LIBS, XRANDR_CFLAGS, XINERAMA_LIBS)
	(XINERAMA_CFLAGS): New macros.
	(ALL_CFLAGS, LIBES): Use them.

	* xfns.c: Include <X11/extensions/Xrandr.h> if HAVE_XRANDR, and
	include <X11/extensions/Xinerama.h> if HAVE_XINERAMA.
	(Qgeometry, Qworkarea, Qmm_size, Qframes, Qsource): New variables.
	(syms_of_xfns): DEFSYM them.
	(struct MonitorInfo): New struct.
	(x_get_net_workarea, free_monitors, x_get_monitor_for_frame)
	(x_make_monitor_attribute_list, x_get_monitor_attributes_fallback)
	(x_get_monitor_attributes_xrandr, x_get_monitor_attributes)
	(x_get_monitor_attributes_xinerama): New functions.
	(Fx_display_monitor_attributes_list): New primitive.
	(syms_of_xfns): Defsubr it.

	* xterm.h (x_display_info): Add Xatom_net_workarea and
	Xatom_net_current_desktop.

	* xterm.c (x_term_init): Initialize dpyinfo->Xatom_net_workarea
	and dpyinfo->Xatom_net_current_desktop.

2013-05-06  Eli Zaretskii  <eliz@gnu.org>

	* xdisp.c (pos_visible_p): Use the special code for finding the
	beginning of a display property or overlay for any "replacing"
	display property, not just for display strings.  This solves
	incorrect reporting of position by posn-at-point.  (Bug#14241)

2013-05-06  Paul Eggert  <eggert@cs.ucla.edu>

	* unexelf.c: Fix some 32-bit integer problems, notably when debugging.
	Include <limits.h>, <stdbool.h>, <intprops.h>, <verify.h>.
	Verify that ElfW (Half) fits in int.
	(fatal): Use same signature as lisp.h.
	(UNEXELF_DEBUG): New macro, replacing DEBUG, so that people can
	configure and build with -DUNEXELF_DEBUG without worrying about
	other modules that use DEBUG.
	(DEBUG_LOG) [UNEXELF_DEBUG]: New macro.  All debug code that prints
	possibly-wide integers now uses it instead of plain fprintf.
	(entry_address): New function, which avoids problems with 32-bit
	overflow on 64-bit hosts.
	(OLD_SECTION_H, NEW_SECTION_H, NEW_PROGRAM_H): Use it.
	(round_up): Don't assume the remainder fits in int.
	(find_section): Use bool for boolean.  Simplify debug code.
	(unexec): Don't assume file sizes fit in int or size_t.
	Omit unnecessary trailing newline in 'fatal' format.
	Use strerror rather than outputting decimal error number.
	Remove unused code when emacs is not defined;
	this file relies on Emacs now.
	Don't assume e_phnum and e_shnum are positive.

	* regex.c: Fix problems when DEBUG is defined.
	(extract_number, extract_number_and_incr): Define regardless of
	whether DEBUG is defined; that's simpler and makes the code less
	likely to go stale in the normal case when DEBUG is not defined.
	Return int rather than taking an int * arg.  All callers changed.
	(DEBUG_PRINT1, DEBUG_PRINT2, DEBUG_PRINT3, DEBUG_PRINT4):
	Remove, replacing with ...
	(DEBUG_PRINT): New macro.  All callers changed.
	(DEBUG_COMPILES_ARGUMENTS): New macro.
	(print_fastmap, print_partial_compiled_pattern) [DEBUG]:
	(print_compiled_pattern, print_double_string) [DEBUG]:
	Use prototype rather than old-style definition.
	(print_partial_compiled_pattern, print_compiled_pattern) [DEBUG]:
	(ENSURE_FAIL_STACK, PUSH_FAILURE_REG) [DEBUG]:
	(POP_FAILURE_REG_OR_COUNT, PUSH_FAILURE_POINT) [DEBUG]:
	(POP_FAILURE_POINT, re_match_2_internal) [DEBUG]:
	Don't assume ptrdiff_t, size_t, and long are the same width as int.
	(POINTER_TO_OFFSET): Return ptrdiff_t, not regoff_t.
	This matters only when DEBUG is defined.

2013-05-05  Eli Zaretskii  <eliz@gnu.org>

	* xdisp.c (set_iterator_to_next): Set the
	ignore_overlay_strings_at_pos_p flag only if we are _really_
	iterating over an overlay string, as indicated by the
	current.overlay_string_index member.  (Bug#14306)

2013-05-05  Jan Djärv  <jan.h.d@swipnet.se>

	* nsmenu.m (ns_update_menubar): Move initialization of submenuTitle
	to where it is used, to avoid autorelease issues (Bug#14050).

2013-05-05  Paul Eggert  <eggert@cs.ucla.edu>

	`write-region-inhibit-fsync' defaults to noninteractive (Bug#14273).
	* fileio.c (syms_of_fileio): Implement this.
	* filelock.c (create_lock_file): If symbolic links don't work, so
	we use a regular file as a lock file, do not fsync the lock file;
	it's not needed.

2013-05-04  Stefan Monnier  <monnier@iro.umontreal.ca>

	* minibuf.c (Fread_minibuffer, Feval_minibuffer): Move to Elisp.
	(syms_of_minibuf): Adjust accodingly.
	* lread.c (Fread):
	* callint.c (Fcall_interactively): Adjust calls accordingly.

2013-05-04  Eli Zaretskii  <eliz@gnu.org>

	* dispextern.h (WINDOW_WANTS_HEADER_LINE_P): Verify that
	w->contents is a buffer before computing everything else.
	Use parentheses to disambiguate last part of the condition.

	* w32fns.c (w32_wnd_proc): Remove temporary code used to trap
	assertion violations.  (Bug#14062)

2013-05-01  David Reitter  <david.reitter@gmail.com>

	* nsfns.m (ns_tooltip): Initialize.

2013-04-28  Eli Zaretskii  <eliz@gnu.org>

	* coding.c (decode_coding_gap): Don't remove the character before
	a newline unless it's a CR character.  (Bug#14287)

2013-04-28  Dan Nicolaescu  <dann@gnu.org>

	* dispextern.h (struct face): Move enum face_underline_type
	earlier so that bitfields can be in the same word.

2013-04-28  Jan Djärv  <jan.h.d@swipnet.se>

	* nsfns.m (handlePanelKeys): New function.
	(EmacsOpenPanel:performKeyEquivalent:)
	(EmacsSavePanel:performKeyEquivalent:): Call handlePanelKeys to handle
	arrows/function/control and copy/paste keys (Bug#14296).

2013-04-27  Juri Linkov  <juri@jurta.org>

	* callint.c (Fcall_interactively): Call `Qread_number' for
	interactive code letter `n' instead of using duplicate code.
	(Bug#14254)

2013-04-27  Paul Eggert  <eggert@cs.ucla.edu>

	* systime.h (make_timeval): Declare as 'const'.

2013-04-27  Kenichi Handa  <handa@gnu.org>

	* font.c (font_open_entity): Always open a font of manageable
	size.

2013-04-26  Paul Eggert  <eggert@cs.ucla.edu>

	Port better to AIX (Bug#14258).
	* lisp.h (ENUM_BF) [__IBMC__]: Make it 'unsigned int' here, too,
	to pacify AIX xlc.

2013-04-24  Kenichi Handa  <handa@gnu.org>

	* coding.c (decode_coding_iso_2022): When an invalid escape
	sequence is encountered, reset the invocation and designation
	status to the safest one.

2013-04-22  Paul Eggert  <eggert@cs.ucla.edu>

	* Makefile.in (bootstrap-clean): Remove stamp-h1 too.
	Without this fix, "make distclean" leaves stamp-h1 behind.

2013-04-20  Erik Charlebois  <erikcharlebois@gmail.com>

	* w32fns.c (w32_fullscreen_rect): New function to compute the
	window rectangle for the given fullscreen mode.
	(w32_wnd_proc): When in a fullscreen mode, WM_WINDOWPOSCHANGING no
	longer tunes the window size.  This keeps the window's edges flush
	with the screen and allows the taskbar to hide itself in fullboth.

	* w32term.c (w32fullscreen_hook): 'fullboth' now shows without
	window decorations and uses the entire screen.

	* w32term.h  (w32_fullscreen_rect) Add prototype.
	(struct w32_output): Replace normal_width, normal_height,
	normal_top, and normal_left members with a single normal_placement
	struct.
	(FRAME_NORMAL_WIDTH, FRAME_NORMAL_HEIGHT, FRAME_NORMAL_TOP):
	Remove macros.
	(FRAME_NORMAL_PLACEMENT): New macro.

2013-04-16  Juanma Barranquero  <lekktu@gmail.com>

	* minibuf.c (Ftest_completion): Silence compiler warning.

2013-04-15  Eli Zaretskii  <eliz@gnu.org>

	* w32fns.c (w32_wnd_proc): Add more assertions to investigate
	bug#14062.

	* frame.h (WINDOW_FRAME): Protect macro and its argument with
	parentheses.

	* dispextern.h (CURRENT_MODE_LINE_HEIGHT)
	(CURRENT_HEADER_LINE_HEIGHT, WINDOW_WANTS_MODELINE_P)
	(WINDOW_WANTS_HEADER_LINE_P): Protect macro arguments with
	parentheses where appropriate.

2013-04-14  Paul Eggert  <eggert@cs.ucla.edu>

	* keyboard.c (timer_start_idle): Remove no-longer-used local.

2013-04-14  Eli Zaretskii  <eliz@gnu.org>

	* buffer.c (syms_of_buffer) <left-margin-width, right-margin-width>:
	<left-fringe-width, right-fringe-width, fringes-outside-margins>:
	Mention in the doc string that setting these variables takes
	effect only after a call to set-window-buffer.  (Bug#14200)

2013-04-13  Eli Zaretskii  <eliz@gnu.org>

	* indent.c (Fvertical_motion): Don't consider display strings on
	overlay strings as display strings on the buffer position we
	started from.  This prevents vertical cursor motion from jumping
	more than one line when there's an overlay string with a display
	property at end of line.
	Reported by Karl Chen <Karl.Chen@quarl.org> in
	http://lists.gnu.org/archive/html/emacs-devel/2013-04/msg00362.html.

2013-04-12  Stefan Monnier  <monnier@iro.umontreal.ca>

	* window.c (select_window): `record_buffer' even if window is
	already selected (bug#14191).

2013-04-11  Eli Zaretskii  <eliz@gnu.org>

	* window.c (Fwindow_end): Test more flags, including the buffer's
	last_overlay_modified flag, to determine whether the window's
	display is really up-to-date.  Prevents the function from
	returning a stale value.  (Bug#14170)
	(Fwindow_line_height): Fix the test for up-to-date-ness of the
	current matrix.

2013-04-10  Eli Zaretskii  <eliz@gnu.org>

	* frame.c (do_switch_frame): Mark the TTY frame we switch to as
	garbaged only if it is not already the top frame on its TTY.
	This prevents flickering due to constant redrawing of TTY frames when
	there are GUI frames open in the same session.  (Bug#13864)

2013-04-10  Stefan Monnier  <monnier@iro.umontreal.ca>

	* keyboard.c (timer_start_idle): Call internal-timer-start-idle instead
	of marking the idle timers directly.

2013-04-09  Stefan Monnier  <monnier@iro.umontreal.ca>

	* minibuf.c (Ftest_completion): Ignore non-string/symbol keys in hash
	tables (bug#14054).

2013-04-08  Stefan Monnier  <monnier@iro.umontreal.ca>

	* window.c (select_window): Don't record_buffer while the invariant is
	temporarily broken (bug#14161).

	* fns.c (Fdelq): Don't assume !NILP => CONSP.

2013-04-07  Eli Zaretskii  <eliz@gnu.org>

	* fileio.c (ACL_NOT_WELL_SUPPORTED): Define macro for WINDOWSNT.

2013-04-07  Romain Francoise  <romain@orebokech.com>

	Ignore additional platform-specific ACL errors (Bug#13702).
	* fileio.c (ACL_NOT_WELL_SUPPORTED): New macro copied from gnulib.
	(Fcopy_file, Fset_file_acl) [HAVE_POSIX_ACL]: Use it.

2013-03-31  Jan Djärv  <jan.h.d@swipnet.se>

	* nsterm.m (ns_mouse_position): Use NS_FRAME_P instead of checking
	f->output_data.ns.

2013-04-07  Paul Eggert  <eggert@cs.ucla.edu>

	Fix --enable-profiling bug introduced by 2013-02-25 change (Bug#13783).
	This bug was introduced by my 2013-02-25 change that simplified
	data_start configuration.  Without this change, on GNU/Linux
	an Emacs configured with --enable-profiling fails immediately
	due to a profiler signal.
	* Makefile.in: Compile with $(PROFILING_CFLAGS), but do not link
	with these flags.  On platforms where special flags are needed
	when linking temacs, the flags are now in LD_SWITCH_SYSTEM_TEMACS.
	(ALL_CFLAGS): Remove $(PROFILING_CFLAGS).
	(.c.o, .m.o): Compile with $(PROFILING_CFLAGS).

2013-04-07  Dmitry Antipov  <dmantipov@yandex.ru>

	Get rid of some platform-specific functions examining window
	system and its capabilities.  This is a partial rework of the
	2013-04-05 change.
	* lisp.h (have_menus_p): Remove prototype.  This function is
	replaced with platform-independent window_system_available.
	(check_window_system): Move to...
	* frame.h (decode_window_system_frame, window_system_available):
	...here, add new prototypes.
	* frame.c (window_system_available, decode_window_system_frame):
	New functions.
	(check_window_system): Platform-independent now.
	* xterm.h (x_in_use): Remove declaration.
	(check_x_frame):
	* w32term.h (check_x_frame):
	* nsterm.h (check_x_frame): Remove prototypes.  This function
	is replaced with platform-independent decode_window_system_frame.
	* msdos.c (have_menus_p): Remove.
	* nsfns.m (check_window_system, have_menus_p, check_ns_frame):
	Remove platform-specific functions.  Use check_window_system,
	decode_window_system_frame and check_ns_display_info where
	appropriate.  Minor style and comment tweaks.
	* w32fns.c (w32_in_use, check_window_system, have_menus_p)
	(check_x_frame): Likewise.
	* xfns.c (x_in_use, check_window_system, have_menus_p, check_x_frame):
	Likewise.
	* fileio.c, fns.c, font.c, fontset.c, image.c, menu.c, nsmenu.m:
	* nsselect.m, nsterm.m, w32font.c, w32menu.c, xfaces.c, xgselect.c:
	* xmenu.c, xselect.c: All related users changed.

2013-04-03  Kenichi Handa  <handa@gnu.org>

	The following changes is to optimize the code for reading UTF-8
	files.

	* coding.c (check_ascii): Rename from detect_ascii.  Return value
	changed.  Check EOL format.  Do not call adjust_coding_eol_type
	here.
	(check_utf_8): New function.
	(adjust_coding_eol_type): Do nothing if already adjusted.
	(detect_coding): Compare the return value of check_ascii with
	coding->src_bytes.  Call adjust_coding_eol_type if necessary.
	(decode_coding_gap): Optimize for valid UTF-8.

2013-03-21  Kenichi Handa  <handa@gnu.org>

	* coding.c (syms_of_coding): Cancel previous change.

	* insdel.c (insert_from_gap): Fix previous change.

2013-04-05  Dmitry Antipov  <dmantipov@yandex.ru>

	Consistently use platform-specific function to detect window system.
	* lisp.h (check_window_system): New prototype.  This function is
	going to replace check_x, check_w32 and check_ns.
	(have_menus_p): Mention msdos.c in comment.
	* fontset.c (check_window_system_func): Remove.  Adjust all users.
	* fontset.h (check_window_system_func): Remove prototype.
	* nsterm.h (check_ns):
	* xterm.h (check_x):
	* w32term.h (check_w32): Likewise.
	* menu.c (Fx_popup_menu): Use check_window_system.
	* msdos.c (check_window_system): Define for MS-DOS.
	* nsfns.m (check_window_system): Define for NS.  Adjust all users.
	* w32fns.c (check_window_system): Likewise for MS-Windows.
	* xfns.c (check_window_system): Likewise for X.
	* font.c, frame.c, nsmenu.m, nsselect.m, nsterm.m, w32menu.c:
	* xfaces.c, xmenu.c: Use check_window_system where appropriate.

2013-04-02  Paul Eggert  <eggert@cs.ucla.edu>

	Prefer < to > in range checks such as 0 <= i && i < N.
	This makes it easier to visualize quantities on a number line.
	This patch doesn't apply to all such range checks,
	only to the range checks affected by the 2013-03-24 change.
	This patch reverts most of the 2013-03-24 change.
	* alloc.c (xpalloc, Fgarbage_collect):
	* ccl.c (ccl_driver, resolve_symbol_ccl_program):
	* character.c (string_escape_byte8):
	* charset.c (read_hex):
	* data.c (cons_to_unsigned):
	* dispnew.c (update_frame_1):
	* doc.c (Fsubstitute_command_keys):
	* doprnt.c (doprnt):
	* editfns.c (hi_time, decode_time_components):
	* fileio.c (file_offset):
	* fns.c (larger_vector, make_hash_table, Fmake_hash_table):
	* font.c (font_intern_prop):
	* frame.c (x_set_alpha):
	* gtkutil.c (get_utf8_string):
	* indent.c (check_display_width):
	* keymap.c (Fkey_description):
	* lisp.h (FIXNUM_OVERFLOW_P, vcopy):
	* lread.c (read1):
	* minibuf.c (read_minibuf_noninteractive):
	* process.c (wait_reading_process_output):
	* search.c (Freplace_match):
	* window.c (get_phys_cursor_glyph):
	* xdisp.c (redisplay_internal):
	* xsmfns.c (smc_save_yourself_CB):
	Prefer < to > for range checks.
	* dispnew.c (sit_for): Don't mishandle NaNs.
	This fixes a bug introduced in the 2013-03-24 change.
	* editfns.c (decode_time_components): Don't hoist comparison.
	This fixes another bug introduced in the 2013-03-24 change.

2013-03-31  Dmitry Antipov  <dmantipov@yandex.ru>

	* frame.h (struct frame): Drop scroll_bottom_vpos
	member becaue all real users are dead long ago.
	(FRAME_SCROLL_BOTTOM_VPOS): Remove.
	* xdisp.c (redisplay_internal): Adjust user.

2013-03-30  Darren Hoo  <darren.hoo@gmail.com>  (tiny change)

	* nsmenu.m (showAtX:Y:for:): setLevel to
	NSPopUpMenuWindowLevel (Bug#13998).

2013-03-30  Jan Djärv  <jan.h.d@swipnet.se>

	* nsterm.h (ns_get_pending_menu_title, ns_check_menu_open)
	(ns_check_pending_open_menu): Declare.

	* nsmenu.m (ns_update_menubar): Correct NSTRACE.
	(x_activate_menubar): Update the menu with title that matches
	ns_get_pending_menu_title, and call
	ns_check_pending_openmenu (Bug#12698).
	(menuWillOpen:): New method.
	(menuNeedsUpdate:): Add check for ! COCOA || OSX < 10.5 (Bug#12698).

	* nsterm.m (menu_will_open_state, menu_mouse_point)
	(menu_pending_title): New varaibles.
	(ns_get_pending_menu_title, ns_check_menu_open)
	(ns_check_pending_open_menu): New functions.

2013-03-29  Dmitry Antipov  <dmantipov@yandex.ru>

	* indent.c (current_column_bol_cache): Remove leftover which is not
	used in Fmove_to_column any more.
	(current_column, scan_for_column): Adjust users.
	* keyboard.c (last_point_position_buffer, last_point_position_window):
	Remove leftovers which are not used for recording undo any more.
	(command_loop_1, syms_of_keyboard): Adjust users.
	* xdisp.c (last_max_ascent): Remove leftover which is not used in
	redisplay_window any more.
	(move_it_to): Adjust user.

2013-03-29  Juanma Barranquero  <lekktu@gmail.com>

	* makefile.w32-in ($(BLD)/filelock.$(O), $(BLD)/filelock.$(O)):
	Update dependencies.

2013-03-28  Stefan Monnier  <monnier@iro.umontreal.ca>

	* lisp.h (save_type, XSAVE_POINTER, set_save_pointer, XSAVE_INTEGER)
	(set_save_integer, XSAVE_OBJECT, XSAVE_VALUE): Move to avoid
	forward references.

2013-03-28  Dmitry Antipov  <dmantipov@yandex.ru>

	* window.h (struct window): Replace hchild, vchild and buffer slots
	with a single slot 'contents'.  This is possible because each valid
	window may have either the child window (in vertical or horizontal
	combination) or buffer to display (for the leaf window).  Using that,
	a lot of operations to traverse and/or change window hierarchies may
	be simplified.  New member horizontal is used to distinguish between
	horizontal and vertical combinations of internal windows.
	(WINDOW_LEAF_P, WINDOW_HORIZONTAL_COMBINATION_P)
	(WINDOW_VERTICAL_COMBINATION_P): New macros.
	(WINDOW_VALID_P, WINDOW_LIVE_P): Adjust to match struct window changes.
	* window.c (wset_hchild, wset_vchild): Remove.  Adjust all users.
	Use contents slot, not buffer, where appropriate.
	(wset_combination): New function.
	(wset_buffer): Add eassert.
	(Fframe_first_window): Simplify the loop reaching first window.
	(Fwindow_buffer): Use WINDOW_LEAF_P.
	(Fwindow_top_child): Use WINDOW_VERTICAL_COMBINATION_P.
	(Fwindow_left_child): Use WINDOW_HORIZONTAL_COMBINATION_P.
	(unshow_buffer): Convert initial debugging check to eassert.
	(replace_window, recombine_windows, Fdelete_other_windows_internal)
	(make_parent_window, window_resize_check, window_resize_apply)
	(resize_frame_windows, Fsplit_window_internal, Fdelete_window_internal)
	(Fset_window_configuration, delete_all_child_windows, save_window_save):
	Adjust to match struct window changes.
	(window_loop): Check for broken markers in CHECK_ALL_WINDOWS.
	(mark_window_cursors_off, count_windows, get_leaf_windows)
	(foreach_window_1): Simplify the loop.
	* alloc.c (mark_object): Do not check for the leaf window because
	internal windows has no glyph matrices anyway.
	* dispnew.c (clear_window_matrices, showing_window_margins_p)
	(allocate_matrices_for_window_redisplay, fake_current_matrices)
	(allocate_matrices_for_frame_redisplay, free_window_matrices)
	(build_frame_matrix_from_window_tree, mirror_make_current)
	(frame_row_to_window, mirror_line_dance, check_window_matrix_pointers)
	(update_window_tree, set_window_update_flags): Simplify the loop.
	(sync_window_with_frame_matrix_rows): Enforce live window.
	Use contents slot, not buffer, where appropriate.
	* frame.c (set_menu_bar_lines_1): Use WINDOW_VERTICAL_COMBINATION_P
	and WINDOW_HORIZONTAL_COMBINATION_P.
	(make_frame_visible_1): Simplify the loop.
	Use contents slot, not buffer, where appropriate.
	* xdisp.c (hscroll_window_tree, mark_window_display_accurate)
	(redisplay_windows, redisplay_mode_lines, update_cursor_in_window_tree)
	(expose_window_tree): Likewise.
	Use contents slot, not buffer, where appropriate.
	* textprop.c (get_char_property_and_overlay): Add CHECK_LIVE_WINDOW
	to avoid deleted windows.  Use contents slot instead of buffer.
	* buffer.c, dispextern.h, editfns.c, fileio.c, font.c, fringe.c:
	* indent.c, insdel.c, keyboard.c, keymap.c, minibuf.c, msdos.c:
	* nsfns.m, nsmenu.m, nsterm.m, print.c, w32fns.c, w32menu.c, xfaces.c:
	* xfns.c, xmenu.c: Use contents slot, not buffer, where appropriate.

2013-03-28  Eli Zaretskii  <eliz@gnu.org>

	* w32fns.c (w32_wnd_proc) [ENABLE_CHECKING]: Add code to help
	identify the reasons for assertion violations in bug#14062 and
	similar ones.
	(Fx_show_tip): Fix compilation error under
	"--enable-check-lisp-object-type".  (Bug#14073)

	* image.c (g_error_free) [WINDOWSNT]: Add DEF_IMGLIB_FN.
	Reported by <rzl24ozi@gmail.com>.

2013-03-28  Dmitry Antipov  <dmantipov@yandex.ru>

	* xdisp.c (with_echo_area_buffer_unwind_data): Save window
	start marker...
	(unwind_with_echo_area_buffer): ...to restore it here.
	This is needed to ensure that...
	(redisplay_window): ...both window markers are valid here,
	which is verified by eassert.
	* editfns.c (save_excursion_save): Do not assume that
	selected_window always displays the buffer.
	* buffer.c (Fbuffer_swap_text): Adjust window start markers.
	Fix comment.

2013-03-27  Stefan Monnier  <monnier@iro.umontreal.ca>

	* casetab.c (init_casetab_once): Don't abuse the ascii eqv table for
	the upcase table.

2013-03-27  rzl24ozi  <rzl24ozi@gmail.com>  (tiny changes)

	* image.c [WINDOWSNT]: Fix calls to DEF_IMGLIB_FN for SVG function.

2013-03-27  Eli Zaretskii  <eliz@gnu.org>

	* w32proc.c (IsValidLocale) [__GNUC__]: Don't declare prototype,
	since MinGW's w32api headers do.  This avoids compiler warnings.

	* w32.c (FSCTL_GET_REPARSE_POINT) [_MSC_VER || _W64]: Don't define
	if already defined.

2013-03-26  Eli Zaretskii  <eliz@gnu.org>

	* w32.c (_REPARSE_DATA_BUFFER): Condition by _MSVC and _W64.

2013-03-26  Jan Djärv  <jan.h.d@swipnet.se>

	* gtkutil.c (style_changed_cb): Check if frame is live and an
	X frame (Bug#14038).

2013-03-26  Eli Zaretskii  <eliz@gnu.org>

	* w32.c (_PROCESS_MEMORY_COUNTERS_EX) [_WIN32_WINNT < 0x0500]:
	Define only for _WIN32_WINNT less than 0x0500.
	(_ANONYMOUS_UNION, _ANONYMOUS_STRUCT) [!_W64]: Don't define for
	MinGW64.
	Move inclusion of time.h before sys/time.h, so that MinGW64 could
	see its own definitions of 'struct timeval' and 'struct timezone'.

	Fix incompatibilities between MinGW.org and MinGW64 headers.
	* w32term.c (WCRANGE, GLYPHSET): Don't define if _W64 is defined.

	* w32.c (REPARSE_DATA_BUFFER): Guard with
	MAXIMUM_REPARSE_DATA_BUFFER_SIZE being defined.

2013-03-25  Jan Djärv  <jan.h.d@swipnet.se>

	* xterm.c: Include X11/XKBlib.h
	(XTring_bell): Use XkbBell if HAVE_XKB (Bug#14041).

2013-03-24  Andreas Schwab  <schwab@linux-m68k.org>

	* alloc.c (xpalloc, Fgarbage_collect): Reorder conditions that are
	written backwards.
	* blockinput.h (input_blocked_p): Likewise.
	* bytecode.c (exec_byte_code): Likewise.
	* callproc.c (call_process_kill, call_process_cleanup)
	(Fcall_process): Likewise.
	* ccl.c (ccl_driver, resolve_symbol_ccl_program)
	(Fccl_execute_on_string): Likewise.
	* character.c (string_escape_byte8): Likewise.
	* charset.c (read_hex): Likewise.
	* cm.c (calccost): Likewise.
	* data.c (cons_to_unsigned): Likewise.
	* dired.c (directory_files_internal, file_name_completion):
	Likewise.
	* dispnew.c (scrolling_window, update_frame_1, Fsleep_for)
	(sit_for): Likewise.
	* doc.c (Fsubstitute_command_keys): Likewise.
	* doprnt.c (doprnt): Likewise.
	* editfns.c (hi_time, decode_time_components, Fformat): Likewise.
	* emacsgtkfixed.c: Likewise.
	* fileio.c (file_offset, Fwrite_region): Likewise.
	* floatfns.c (Fexpt, fmod_float): Likewise.
	* fns.c (larger_vector, make_hash_table, Fmake_hash_table):
	Likewise.
	* font.c (font_intern_prop): Likewise.
	* frame.c (x_set_alpha): Likewise.
	* gtkutil.c (get_utf8_string): Likewise.
	* indent.c (check_display_width): Likewise.
	* intervals.c (create_root_interval, rotate_right, rotate_left)
	(split_interval_right, split_interval_left)
	(adjust_intervals_for_insertion, delete_node)
	(interval_deletion_adjustment, adjust_intervals_for_deletion)
	(merge_interval_right, merge_interval_left, copy_intervals)
	(set_intervals_multibyte_1): Likewise.
	* keyboard.c (gobble_input, append_tool_bar_item): Likewise.
	* keymap.c (Fkey_description): Likewise.
	* lisp.h (FIXNUM_OVERFLOW_P, vcopy): Likewise.
	* lread.c (openp, read_integer, read1, string_to_number):
	Likewise.
	* menu.c (ensure_menu_items): Likewise.
	* minibuf.c (read_minibuf_noninteractive): Likewise.
	* print.c (printchar, strout): Likewise.
	* process.c (create_process, Faccept_process_output)
	(wait_reading_process_output, read_process_output, send_process)
	(wait_reading_process_output): Likewise.
	* profiler.c (make_log, handle_profiler_signal): Likewise.
	* regex.c (re_exec): Likewise.
	* regex.h: Likewise.
	* search.c (looking_at_1, Freplace_match): Likewise.
	* sysdep.c (get_child_status, procfs_ttyname)
	(procfs_get_total_memory): Likewise.
	* systime.h (EMACS_TIME_VALID_P): Likewise.
	* term.c (dissociate_if_controlling_tty): Likewise.
	* window.c (get_phys_cursor_glyph): Likewise.
	* xdisp.c (init_iterator, redisplay_internal, redisplay_window)
	(try_window_reusing_current_matrix, try_window_id, pint2hrstr):
	Likewise.
	* xfns.c (Fx_window_property): Likewise.
	* xmenu.c (set_frame_menubar): Likewise.
	* xselect.c (x_get_window_property, x_handle_dnd_message):
	Likewise.
	* xsmfns.c (smc_save_yourself_CB): Likewise.
	* xterm.c (x_scroll_bar_set_handle): Likewise.

2013-03-24  Dmitry Antipov  <dmantipov@yandex.ru>

	* xfaces.c (Finternal_face_x_get_resource): Allow 3rd (frame) argument
	to be optional or nil.  Adjust comment and convert it to docstring.
	* xselect.c (Fx_send_client_event): Rename to Fx_send_client_message.
	* frame.c (display_x_get_resource, Fx_get_resource): Break long line.

2013-03-24  Paul Eggert  <eggert@cs.ucla.edu>

	Static checking by GCC 4.8-20130319.
	* image.c (gif_load): Assume pass < 3 to pacify GCC.
	* process.c (Fset_process_datagram_address)
	(Fmake_network_process): Check get_lisp_to_sockaddr_size return value.
	* xdisp.c (get_char_face_and_encoding)
	(get_glyph_face_and_encoding): Ensure that *CHAR2B is initialized.
	(get_glyph_face_and_encoding): Prepare face before possibly using it.
	(get_per_char_metric): Don't use CHAR2B if it might not be initialized.

2013-03-24  Ken Brown  <kbrown@cornell.edu>

	* w32fns.c (emacs_abort) [CYGWIN]: Define `_open' as a macro to
	fix compilation on 64-bit Cygwin, where underscores are not
	automatically prepended.

	* w32term.c (w32_initialize): Silence compiler warning.

2013-03-23  Eli Zaretskii  <eliz@gnu.org>

	* w32term.c (w32fullscreen_hook): Use FRAME_NORMAL_WIDTH,
	FRAME_NORMAL_HEIGHT, and FRAME_PREV_FSMODE, instead of static
	variables, to save and restore frame dimensions.
	Use FRAME_NORMAL_LEFT and FRAME_NORMAL_TOP to restore frame position
	after returning from a 'fullscreen' configuration.
	use SendMessage instead of PostMessage to send the SC_RESTORE message,
	to avoid races between the main thread and the input thread.

	* w32term.h (struct w32_output): New members normal_width,
	normal_height, normal_top, normal_left, and prev_fsmode.
	(FRAME_NORMAL_WIDTH, FRAME_NORMAL_HEIGHT, FRAME_NORMAL_TOP)
	(FRAME_NORMAL_LEFT, FRAME_PREV_FSMODE): New macros to access these
	members of a frame.

	* w32term.c (w32fullscreen_hook): Record last value of the frame's
	'fullscreen' parameter.  Always record previous width and height
	of the frame, except when switching out of maximized modes, so
	that they could be restored correctly, instead of resetting to the
	default frame dimensions.  Send SC_RESTORE command to the frame,
	unless we are going to send SC_MAXIMIZE, to restore the frame
	resize hints in the mouse pointer shown by the window manager.
	(Bug#14032)

	* frame.c (get_frame_param): Now extern for WINDOWSNT as well.

	* lisp.h (get_frame_param): Adjust conditions for prototype
	declaration.

2013-03-22  Ken Brown  <kbrown@cornell.edu>

	* unexcw.c: Drop unneeded inclusion of w32common.h.
	(report_sheap_usage): Declare.
	(read_exe_header): Add magic numbers for x86_64.
	(fixup_executable): Fix printf format specifier for unsigned long
	argument.

2013-03-22  Dmitry Antipov  <dmantipov@yandex.ru>

	* frame.h (struct frame): Put menu_bar_window under #ifdef
	because this member is not needed when X toolkit is in use.
	(fset_menu_bar_window):
	* dispnew.c (clear_current_matrices, clear_desired_matrices)
	(free_glyphs, update_frame):
	* xdisp.c (expose_frame): Likewise.
	(display_menu_bar): Likewise.  Remove redundant eassert.
	* window.h (WINDOW_MENU_BAR_P): Always define to 0 if X
	toolkit is in use.

2013-03-21  Paul Eggert  <eggert@cs.ucla.edu>

	Use functions and constants to manipulate Lisp_Save_Value objects.
	This replaces code that used macros and strings and token-pasting.
	The change makes the C source a bit easier to follow,
	and shrinks the Emacs executable a bit.
	* alloc.c: Verify some properties of Lisp_Save_Value's representation.
	(make_save_value): Change 1st arg from string to enum.  All callers
	changed.
	(INTX): Remove.
	(mark_object): Use if, not #if, for GC_MARK_STACK.
	* lisp.h (SAVE_VALUEP, XSAVE_VALUE, XSAVE_POINTER, XSAVE_INTEGER)
	(XSAVE_OBJECT): Now functions, not macros.
	(STRING_BYTES_BOUND): Now just a macro, not a constant too;
	the constant was never used.
	(SAVE_SLOT_BITS, SAVE_VALUE_SLOTS, SAVE_TYPE_BITS, SAVE_TYPE_INT_INT)
	(SAVE_TYPE_INT_INT_INT, SAVE_TYPE_OBJ_OBJ, SAVE_TYPE_OBJ_OBJ_OBJ)
	(SAVE_TYPE_OBJ_OBJ_OBJ_OBJ, SAVE_TYPE_PTR_INT, SAVE_TYPE_PTR_OBJ)
	(SAVE_TYPE_PTR_PTR, SAVE_TYPE_PTR_PTR_OBJ, SAVE_TYPE_MEMORY):
	New constants.
	(struct Lisp_Save_Value): Replace members area, type0, type1, type2,
	type3 with a single member save_type.  All uses changed.
	(save_type, set_save_pointer, set_save_integer): New functions.
	* print.c (PRINTX): Remove.

	* alloc.c: Remove redundant static declarations.

2013-03-20  Dmitry Antipov  <dmantipov@yandex.ru>

	* window.h (struct window): Convert left_col, top_line, total_lines
	and total_cols from Lisp_Objects to integers.  Adjust comments.
	(wset_left_col, wset_top_line, wset_total_cols, wset_total_lines):
	Remove.
	(WINDOW_TOTAL_COLS, WINDOW_TOTAL_LINES, WINDOW_LEFT_EDGE_COL)
	(WINDOW_TOP_EDGE_LINE): Drop Lisp_Object to integer conversion.
	* dispnew.c, frame.c, w32fns.c, window.c, xdisp.c, xfns.c:
	Adjust users where appropriate.

2013-03-20  Dmitry Antipov  <dmantipov@yandex.ru>

	* frame.h (struct frame): Drop resx and resy because the same data is
	available from window system-specific output context.  Adjust users.
	(default_pixels_per_inch_x, default_pixels_per_inch_y):
	New functions to provide defaults when no window system available.
	(FRAME_RES_X, FRAME_RES_Y): New macros.
	(NUMVAL): Move from xdisp.c.
	* font.c (font_pixel_size, font_find_for_lface, font_open_for_lface)
	(Ffont_face_attributes, Fopen_font):
	* image.c (gs_load):
	* w32font.c (fill_in_logfont):
	* xdisp.c (calc_pixel_width_or_height):
	* xfaces.c (Fx_family_fonts, set_lface_from_font): Use them.
	* xsettings.c (apply_xft_settings): Drop frame loop and adjust comment.

2013-03-20  Kenichi Handa  <handa@gnu.org>

	* coding.c (syms_of_coding): Initialize disable_ascii_optimization
	to 1 (temporary workaround until a bug related to ASCII
	optimization is fixed).

2013-03-19  Dmitry Antipov  <dmantipov@yandex.ru>

	* window.c (Fwindow_combination_limit, Fset_window_combination_limit):
	Signal error if window is not internal.  Adjust docstring.
	(delete_all_child_windows): Use combination_limit to save the buffer.
	(Fset_window_configuration): Adjust accordingly.
	* print.c (syms_of_print): Initialize debugging output not here...
	(init_print_once): ...but in a new function here.
	* lisp.h (init_print_once): Add prototype.
	* emacs.c (main): Add call to init_print_once.  Adjust comments.

2013-03-18  Dmitry Antipov  <dmantipov@yandex.ru>

	* window.c (window_resize_check, window_resize_apply)
	(window_from_coordinates, recombine_windows, set_window_buffer)
	(make_parent_window, Fwindow_resize_apply, resize_frame_windows)
	(Fsplit_window_internal, Fdelete_window_internal)
	(freeze_window_starts): Use bool for booleans.
	* window.h (window_frame_coordinates, resize_frame_windows)
	(freeze_window_starts, set_window_buffer): Adjust prototypes.

2013-03-17  Stefan Monnier  <monnier@iro.umontreal.ca>

	* dispnew.c (bitch_at_user): Use `user-error'.

2013-03-17  Ken Brown  <kbrown@cornell.edu>

	* dispextern.h (RGB_PIXEL_COLOR): Move here from image.c.  Use it
	as return type of image_background.  (Bug#13981)
	* image.c (RGB_PIXEL_COLOR): Move to dispextern.h.

2013-03-16  Jan Djärv  <jan.h.d@swipnet.se>

	* nsterm.m (updateFrameSize:): Change resize increments if needed.
	(ns_select): Don't return with result uninitialized.

	* nsterm.h (EmacsSavePanel, EmacsOpenPanel): Add getFilename
	and getDirectory.

	* nsfns.m (ns_filename_from_panel, ns_directory_from_panel):
	New functions.
	(Fns_read_file_name): ret is BOOL.  If ! dir_only_p, don't choose
	directories.  If filename is nil, get directory name (Bug#13932).
	Use getFilename and getDirectory.
	(getFilename, getDirectory): New methods for EmacsSavePanel and
	EmacsOpenPanel.
	(ok:): In EmacsOpenPanel, if we can't choose directories, just return.

2013-03-15  Paul Eggert  <eggert@cs.ucla.edu>

	* coding.c (decode_coding_gap): Fix typo caught by static checking.

2013-03-15  Kenichi Handa  <handa@gnu.org>

	* insdel.c (insert_from_gap): New arg text_at_gap_tail.
	(adjust_after_replace): Make it back to static.  Delete the third
	arg text_at_gap_tail.  Cancel the code for handling it.

	* coding.h (struct coding_system): New member eol_seen.

	* coding.c (detect_ascii): New function.
	(detect_coding): Set coding->head_ascii and coding->eol_seen only
	when the source bytes are actually scanned.  On detecting for
	coding_category_utf_8_auto, call detect_ascii instead of scanning
	source bytes directly.
	(produce_chars): Call insert_from_gap with the new arg 0.
	(encode_coding): Likewise.
	(decode_coding_gap): Control ASCII optimization by the variable
	disable_ascii_optimization instead of #ifndef .. #endif.
	Deccode EOL format according to coding->eol_seen.
	(syms_of_coding): Declare disable-ascii-optimization as a Lisp
	variable.

	* lisp.h (adjust_after_replace): Cancel externing it.
	(insert_from_gap): Adjust prototype.

2013-03-15  Eli Zaretskii  <eliz@gnu.org>

	* w32term.c (w32fullscreen_hook): Swap FULLSCREEN_BOTH and
	FULLSCREEN_MAXIMIZED.  (Bug#13935)

2013-03-15  Dmitry Antipov  <dmantipov@yandex.ru>

	* region-cache.c (find_cache_boundary, move_cache_gap)
	(insert_cache_boundary, delete_cache_boundaries, set_cache_region):
	Simplify debugging check and convert to eassert.  Adjust comment.
	(pp_cache): Put under ENABLE_CHECKING.

2013-03-14  Eli Zaretskii  <eliz@gnu.org>

	* w32term.c (w32_read_socket) <WM_WINDOWPOSCHANGED>: Remove old
	and incorrect code.  Treat WM_WINDOWPOSCHANGED like WM_ACTIVATE
	and WM_ACTIVATEAPP.
	(w32fullscreen_hook): If the frame is visible, reset
	f->want_fullscreen flag after changing the frame size.  If the
	frame is not visible, set f->want_fullscreen to FULLSCREEN_WAIT.
	(Bug#13953)

2013-03-13  Daniel Colascione  <dancol@dancol.org>

	* emacs.c (main): Call syms_of_cygw32 on CYGWIN non-NTGUI builds
	too so that these builds can use Cygwin's file conversion
	functions.  (We've been building and linking cygw32.o all along
	and just not using it.)

2013-03-13  Paul Eggert  <eggert@cs.ucla.edu>

	File synchronization fixes (Bug#13944).
	* Makefile.in (LIB_FDATASYNC): New macro.
	(LIBES): Use it.
	* conf_post.h (BSD_SYSTEM, BSD_SYSTEM_AHB): Remove; no longer needed.
	* fileio.c (Fwrite_region, write_region_inhibit_fsync):
	Don't worry about HAVE_FSYNC, since a substitute fsync is
	available if the system lacks one.
	(Fwrite_regin): Retry fsync if interrupted.

2013-03-13  Eli Zaretskii  <eliz@gnu.org>

	* w32term.c (w32_read_socket): If the Emacs frame is being
	activated, call w32fullscreen_hook, to make sure the new frame
	dimensions are in effect.  (Bug#13937)

2013-03-13  Dmitry Antipov  <dmantipov@yandex.ru>

	* xdisp.c (init_iterator): Simplify because both character and byte
	positions are either specified or -1.  Add eassert.  Adjust comment.
	* window.c (Fscroll_other_window): Use SET_PT_BOTH because both
	character and byte positions can be obtained from marker.

2013-03-13  Paul Eggert  <eggert@cs.ucla.edu>

	Static checking by Sun C 5.12.
	* alloc.c (buffer_memory_full) [REL_ALLOC]:
	* bytecode.c (exec_byte_code):
	* dispnew.c (init_display):
	* eval.c (error):
	* fileio.c (Fsubstitute_in_file_name):
	* keyboard.c (Fevent_convert_list):
	* keymap.c (Fsingle_key_description):
	* term.c (maybe_fatal, fatal):
	* xfns.c (Fx_display_backing_store, Fx_display_visual_class):
	* xsmfns.c (Fhandle_save_session):
	Omit unreachable code.
	* keymap.c (map_keymap_char_table_item): Cast void * to
	a function pointer type; the C Standard requires this.

	* sysdep.c: Remove a use of BSD_SYSTEM, which I'm trying to phase out.
	Include <sys/param.h> unconditionally, as that works elsewhere and
	is simpler here.  Include <sys/sysctl.h> if DARWIN_OS ||
	__FreeBSD__, not if BSD_SYSTEM, since it's needed only for Darwin
	and FreeBSD now.

See ChangeLog.12 for earlier changes.

;; Local Variables:
;; coding: utf-8
;; End:

  Copyright (C) 2011-2014 Free Software Foundation, Inc.

  This file is part of GNU Emacs.

  GNU Emacs is free software: you can redistribute it and/or modify
  it under the terms of the GNU General Public License as published by
  the Free Software Foundation, either version 3 of the License, or
  (at your option) any later version.

  GNU Emacs is distributed in the hope that it will be useful,
  but WITHOUT ANY WARRANTY; without even the implied warranty of
  MERCHANTABILITY or FITNESS FOR A PARTICULAR PURPOSE.  See the
  GNU General Public License for more details.

  You should have received a copy of the GNU General Public License
  along with GNU Emacs.  If not, see <http://www.gnu.org/licenses/>.<|MERGE_RESOLUTION|>--- conflicted
+++ resolved
@@ -1,4 +1,52 @@
-<<<<<<< HEAD
+2014-05-26  Eli Zaretskii  <eliz@gnu.org>
+
+	* xdisp.c (move_it_in_display_line_to): Don't record wrap position
+	if we are iterating over an object that generates glyphs for
+	marginal areas.  (Bug#17585)
+
+2014-05-26  Paul Eggert  <eggert@cs.ucla.edu>
+
+	* xdisp.c (safe__call1, safe__eval): Now static.
+
+2014-05-26  Eli Zaretskii  <eliz@gnu.org>
+
+	* xdisp.c (safe__call): Accept va_list argument instead of '...'.
+	(safe_call, safe__call1): Construct a va_list argument for safe_call.
+	(safe_call1): Call safe_call instead of safe__call directly.
+
+2014-05-26  Ken Brown  <kbrown@cornell.edu>
+
+	* w32term.c (x_delete_display) [CYGWIN]: Don't free
+	dpyinfo->w32_id_name, to make sure it doesn't get freed more than
+	once.  (Bug#17510)
+
+2014-05-26  Stefan Monnier  <monnier@iro.umontreal.ca>
+
+	* xdisp.c: Bind inhibit-quit during pre-redisplay-function.
+	(safe__call, safe__call1, safe__eval): New functions.
+	(safe_call): Use it.
+	(prepare_menu_bars): Use it for pre-redisplay-function (bug#17577).
+	(display_mode_element): Same for `:eval'.
+
+2014-05-26  Paul Eggert  <eggert@cs.ucla.edu>
+
+	Fix port to 32-bit AIX (Bug#17540).
+	* unexaix.c (copy_text_and_data): Don't add text_scnptr to ptr
+	twice.  _text already includes this offset.
+	(unrelocate_symbols): Don't cast 64-bit integer to pointer.
+
+2014-05-26  Eli Zaretskii  <eliz@gnu.org>
+
+	* xdisp.c (move_it_in_display_line_to): Avoid infinite recursion:
+	when closest_pos is identical to to_charpos, don't recurse, since
+	we already tried that, and failed.  (Bug#17539)
+
+	* w32fns.c (unwind_create_frame) [GLYPH_DEBUG]: If we are
+	unwinding when frame's faces were not initialized yet, increment
+	the frame's image-cache reference count before calling
+	x_free_frame_resources.  Don't dereference
+	dpyinfo->terminal->image_cache if it is NULL.  (Bug#17524)
+
 2014-05-25  Jan Djärv  <jan.h.d@swipnet.se>
 
 	* nsfont.m (nsfont_draw): Simplify as arguments are adjusted in
@@ -136,60 +184,6 @@
 	* xdisp.c (draw_glyphs): Set clipping to highlight boundaries.
 
 2014-05-12  Glenn Morris  <rgm@gnu.org>
-=======
-2014-05-25  Eli Zaretskii  <eliz@gnu.org>
-
-	* xdisp.c (move_it_in_display_line_to): Don't record wrap position
-	if we are iterating over an object that generates glyphs for
-	marginal areas.  (Bug#17585)
-
-2014-05-24  Paul Eggert  <eggert@cs.ucla.edu>
-
-	* xdisp.c (safe__call1, safe__eval): Now static.
-
-2014-05-24  Eli Zaretskii  <eliz@gnu.org>
-
-	* xdisp.c (safe__call): Accept va_list argument instead of '...'.
-	(safe_call, safe__call1): Construct a va_list argument for safe_call.
-	(safe_call1): Call safe_call instead of safe__call directly.
-
-2014-05-24  Ken Brown  <kbrown@cornell.edu>
-
-	* w32term.c (x_delete_display) [CYGWIN]: Don't free
-	dpyinfo->w32_id_name, to make sure it doesn't get freed more than
-	once.  (Bug#17510)
-
-2014-05-24  Stefan Monnier  <monnier@iro.umontreal.ca>
-
-	* xdisp.c: Bind inhibit-quit during pre-redisplay-function.
-	(safe__call, safe__call1, safe__eval): New functions.
-	(safe_call): Use it.
-	(prepare_menu_bars): Use it for pre-redisplay-function (bug#17577).
-	(display_mode_element): Same for `:eval'.
-
-2014-05-22  Paul Eggert  <eggert@cs.ucla.edu>
-
-	Fix port to 32-bit AIX (Bug#17540).
-	* unexaix.c (copy_text_and_data): Don't add text_scnptr to ptr
-	twice.  _text already includes this offset.
-	(unrelocate_symbols): Don't cast 64-bit integer to pointer.
-
-2014-05-21  Eli Zaretskii  <eliz@gnu.org>
-
-	* xdisp.c (move_it_in_display_line_to): Avoid infinite recursion:
-	when closest_pos is identical to to_charpos, don't recurse, since
-	we already tried that, and failed.  (Bug#17539)
-
-2014-05-20  Eli Zaretskii  <eliz@gnu.org>
-
-	* w32fns.c (unwind_create_frame) [GLYPH_DEBUG]: If we are
-	unwinding when frame's faces were not initialized yet, increment
-	the frame's image-cache reference count before calling
-	x_free_frame_resources.  Don't dereference
-	dpyinfo->terminal->image_cache if it is NULL.  (Bug#17524)
-
-2014-05-11  Glenn Morris  <rgm@gnu.org>
->>>>>>> e8f2cc26
 
 	* fileio.c (Ffile_executable_p): Doc tweak.
 
