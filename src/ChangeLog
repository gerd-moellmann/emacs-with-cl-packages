--- conflicted
+++ resolved
@@ -1,6 +1,67 @@
+2014-06-02  Paul Eggert  <eggert@cs.ucla.edu>
+
+	* frame.c (x_set_frame_parameters): Don't read uninitialized storage.
+
+2014-06-02  Jan Djärv  <jan.h.d@swipnet.se>
+
+	* xterm.c (xg_scroll_callback): Remove position, for jump set portion
+	to min(value, whole).
+
+2014-06-02  Paul Eggert  <eggert@cs.ucla.edu>
+
+	Bring back the changes to GDB-visible symbols, but only on AIX.
+	And only if it's not pre-4.2 GCC.
+	* lisp.h (ENUMABLE, DEFINE_GDB_SYMBOL_ENUM): New macros.
+	(ARRAY_MARK_FLAG, PSEUDOVECTOR_FLAG, VALMASK): Use them.
+	(ARRAY_MARK_FLAG_val, PSEUDOVECTOR_FLAG_val, VALMASK_val):
+	New macros.
+
+2014-06-02  Eli Zaretskii  <eliz@gnu.org>
+
+	* fileio.c (Finsert_file_contents): Call prepare_to_modify_buffer
+	with PT, not GPT.  (Bug#16433)
+
+	Revert last changes to GDB-visible symbols.
+	* lisp.h (ENUMABLE, DEFINE_GDB_SYMBOL_ENUM): Delete macros.
+	(ARRAY_MARK_FLAG, PSEUDOVECTOR_FLAG, VALMASK): Don't use them.
+	(ARRAY_MARK_FLAG_val, PSEUDOVECTOR_FLAG_val, VALMASK_val):
+	Delete macros.
+
+2014-06-02  Glenn Morris  <rgm@gnu.org>
+
+	* cmds.c (Fself_insert_command): Allow zero repeat count.  (Bug#17649)
+
+2014-06-02  Paul Eggert  <eggert@cs.ucla.edu>
+
+	Fix port to 32-bit AIX with xlc (Bug#17598).
+	* alloc.c (gdb_make_enums_visible): Remove FLOAT_TO_STRING_BUFSIZE.
+	* conf_post.h (FLEXIBLE_ARRAY_MEMBER) [__IBMC__]: Don't define to empty.
+	* lisp.h (FLOAT_TO_STRING_BUFSIZE): Make it a macro, instead of an enum,
+	to work around a compiler bug in IBM xlc 12.1.
+
+2014-06-02  Eli Zaretskii  <eliz@gnu.org>
+
+	* xterm.c (x_update_window_end): Don't invalidate the entire
+	mouse-highlight info, just signal frame_up_to_date_hook that mouse
+	highlight needs to be redisplayed.  (Bug#17588)
+
+2014-06-02  Paul Eggert  <eggert@cs.ucla.edu>
+
+	Port the GDB-visible symbols to AIX.
+	Without them, GDB doesn't work to debug Emacs, since the AIX linker
+	optimizes away the relevant external symbols.  Use enums instead;
+	this suffices for the AIX port, which is 32-bit-only anyway.
+	* lisp.h (ENUMABLE, DEFINE_GDB_SYMBOL_ENUM): New macros.
+	(ARRAY_MARK_FLAG, PSEUDOVECTOR_FLAG, VALMASK): Use them.
+	(ARRAY_MARK_FLAG_val, PSEUDOVECTOR_FLAG_val, VALMASK_val):
+	New macros.
+
+	Include sources used to create macuvs.h.
+	* Makefile.in ($(srcdir)/macuvs.h): New rule.
+	* macuvs.h: Use automatically-generated header.
+
 2014-06-01  Paul Eggert  <eggert@cs.ucla.edu>
 
-<<<<<<< HEAD
 	Port signal-handling to DragonFly BSD (Bug#17646).
 	* callproc.c, sysdep.c (block_child_signal, unblock_child_signal):
 	Move implementations from callproc.c to sysdep.c.
@@ -217,71 +278,6 @@
 	with calls to ns_init_events, ns_finish_events (Bug#17424).
 
 2014-05-26  Eli Zaretskii  <eliz@gnu.org>
-=======
-	* frame.c (x_set_frame_parameters): Don't read uninitialized storage.
-
-2014-06-01  Jan Djärv  <jan.h.d@swipnet.se>
-
-	* xterm.c (xg_scroll_callback): Remove position, for jump set portion
-	to min(value, whole).
-
-2014-06-01  Paul Eggert  <eggert@cs.ucla.edu>
-
-	Bring back the changes to GDB-visible symbols, but only on AIX.
-	And only if it's not pre-4.2 GCC.
-	* lisp.h (ENUMABLE, DEFINE_GDB_SYMBOL_ENUM): New macros.
-	(ARRAY_MARK_FLAG, PSEUDOVECTOR_FLAG, VALMASK): Use them.
-	(ARRAY_MARK_FLAG_val, PSEUDOVECTOR_FLAG_val, VALMASK_val):
-	New macros.
-
-2014-05-31  Eli Zaretskii  <eliz@gnu.org>
-
-	* fileio.c (Finsert_file_contents): Call prepare_to_modify_buffer
-	with PT, not GPT.  (Bug#16433)
-
-	Revert last changes to GDB-visible symbols.
-	* lisp.h (ENUMABLE, DEFINE_GDB_SYMBOL_ENUM): Delete macros.
-	(ARRAY_MARK_FLAG, PSEUDOVECTOR_FLAG, VALMASK): Don't use them.
-	(ARRAY_MARK_FLAG_val, PSEUDOVECTOR_FLAG_val, VALMASK_val):
-	Delete macros.
-
-2014-05-31  Glenn Morris  <rgm@gnu.org>
-
-	* cmds.c (Fself_insert_command): Allow zero repeat count.  (Bug#17649)
-
-2014-05-30  Paul Eggert  <eggert@cs.ucla.edu>
-
-	Fix port to 32-bit AIX with xlc (Bug#17598).
-	* alloc.c (gdb_make_enums_visible): Remove FLOAT_TO_STRING_BUFSIZE.
-	* conf_post.h (FLEXIBLE_ARRAY_MEMBER) [__IBMC__]: Don't define to empty.
-	* lisp.h (FLOAT_TO_STRING_BUFSIZE): Make it a macro, instead of an enum,
-	to work around a compiler bug in IBM xlc 12.1.
-
-2014-05-29  Eli Zaretskii  <eliz@gnu.org>
-
-	* xterm.c (x_update_window_end): Don't invalidate the entire
-	mouse-highlight info, just signal frame_up_to_date_hook that mouse
-	highlight needs to be redisplayed.  (Bug#17588)
-
-2014-05-29  Paul Eggert  <eggert@cs.ucla.edu>
-
-	Port the GDB-visible symbols to AIX.
-	Without them, GDB doesn't work to debug Emacs, since the AIX linker
-	optimizes away the relevant external symbols.  Use enums instead;
-	this suffices for the AIX port, which is 32-bit-only anyway.
-	* lisp.h (ENUMABLE, DEFINE_GDB_SYMBOL_ENUM): New macros.
-	(ARRAY_MARK_FLAG, PSEUDOVECTOR_FLAG, VALMASK): Use them.
-	(ARRAY_MARK_FLAG_val, PSEUDOVECTOR_FLAG_val, VALMASK_val):
-	New macros.
-
-2014-05-26  Paul Eggert  <eggert@cs.ucla.edu>
-
-	Include sources used to create macuvs.h.
-	* Makefile.in ($(srcdir)/macuvs.h): New rule.
-	* macuvs.h: Use automatically-generated header.
-
-2014-05-25  Eli Zaretskii  <eliz@gnu.org>
->>>>>>> afca0e75
 
 	* xdisp.c (move_it_in_display_line_to): Don't record wrap position
 	if we are iterating over an object that generates glyphs for
