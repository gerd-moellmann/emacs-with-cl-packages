--- conflicted
+++ resolved
@@ -26,15 +26,6 @@
 #include "lisp.h"
 
 /* Shared .eln objects contain printed representations of Lisp vectors
-<<<<<<< HEAD
-   representing constant Lisp objects used in native-compiled
-   code. There are two of these vectors: one for top-level code, which
-   is called "ephemeral", and one for other code.
-
-   When an .eln is loaded, the Lisp reader is used to construct Lisp
-   vectors from these printed representations (which are C strings in
-   the text segment). This Lisp vector is then saved to protect the
-=======
    representing constant Lisp objects used in native-compiled code.
    There are two of these vectors, one for top-level code, which is
    called "ephemeral", and one for other code.
@@ -42,21 +33,10 @@
    When an .eln is loaded, the Lisp reader is used to construct Lisp
    vectors from these printed representations (which are C strings in
    the text segment).  This Lisp vector is then saved to protect the
->>>>>>> f7052a10
    constant objects from GC, and its contents are additionally copied to
    vectors in the data segment of the .eln to avoid an additional
    indirection when accessing them.
 
-<<<<<<< HEAD
-   With igc, the vectors in the data segment are made exact roots, and
-   there are quite a lot of them. With my init file, this add up to
-   around 1.5 MB. To avoid these roots, an alternative can be used:
-
-   Compile the shared object to contain a pointer to the contents member
-   of the Lisp vectors that has been read, instead of copying the
-   vector's contents to the data segment. Access to constants then
-   requires an additional indirection, but the GC latency is less. It's
-=======
    With igc, the vectors in the data segment were once made exact roots,
    and there are quite a lot of them, easily 1.5 MB.  To avoid these
    roots, an alternative is used, which works better:
@@ -65,7 +45,6 @@
    of the Lisp vectors that has been read, instead of copying the
    vector's contents to the data segment.  Access to constants then
    requires an additional indirection, but the GC latency is less.  It's
->>>>>>> f7052a10
    something like the difference between
 
    static Lisp_Object constants[42];
@@ -78,11 +57,7 @@
 
    The advantage of the first method is slightly faster native code
    (maybe), the advantage of the second method is (definitely) less
-<<<<<<< HEAD
-   latency of incremental GC. With MPS, we use the second method. */
-=======
    latency of incremental GC.  */
->>>>>>> f7052a10
 
 #ifdef HAVE_MPS
 #define USE_POINTER_TO_CONSTANTS 1
