/* Elisp native compiler definitions

Copyright (C) 2019-2025 Free Software Foundation, Inc.

This file is part of GNU Emacs.

GNU Emacs is free software: you can redistribute it and/or modify
it under the terms of the GNU General Public License as published by
the Free Software Foundation, either version 3 of the License, or
(at your option) any later version.

GNU Emacs is distributed in the hope that it will be useful,
but WITHOUT ANY WARRANTY; without even the implied warranty of
MERCHANTABILITY or FITNESS FOR A PARTICULAR PURPOSE.  See the
GNU General Public License for more details.

You should have received a copy of the GNU General Public License
along with GNU Emacs.  If not, see <https://www.gnu.org/licenses/>.  */

#ifndef COMP_H
#define COMP_H

#include <dynlib.h>
# include "lisp.h"

# ifdef HAVE_MPS
struct igc_root_list;
# endif

struct Lisp_Native_Comp_Unit
{
  struct vectorlike_header header;
  /* The original eln file loaded.  In the pdumper file this is stored
     as a cons cell of 2 alternative file names: the car is the
     filename relative to the directory of an installed binary, the
     cdr is the filename relative to the directory of an uninstalled
     binary.  This is arranged in loadup.el.  */
  Lisp_Object file;
  Lisp_Object optimize_qualities;
  /* Guard anonymous lambdas against Garbage Collection and serve
     sanity checks.  */
  Lisp_Object lambda_gc_guard_h;
  /* Hash c_name -> d_reloc index.  */
  Lisp_Object lambda_c_name_idx_h;
  /* Hash doc-idx -> function documentation.  */
  Lisp_Object data_fdoc_v;
  /* Analogous to the constant vector but per compilation unit.  Must be
     last.  */
  Lisp_Object data_vec;
  /* STUFFS WE DO NOT DUMP!!  */
<<<<<<< HEAD
  Lisp_Object *data_imp_relocs;
# ifdef HAVE_MPS
  size_t n_data_imp_relocs;
  Lisp_Object *data_relocs;
=======
# ifdef HAVE_MPS
  size_t n_data_imp_relocs;
>>>>>>> 6dcb99a2
  size_t n_data_relocs;
  Lisp_Object *data_eph_relocs;
  size_t n_data_eph_relocs;
  Lisp_Object *comp_unit;
  struct igc_root_list *data_relocs_root;
  struct igc_root_list *data_imp_relocs_root;
  struct igc_root_list *data_eph_relocs_root;
  struct igc_root_list *comp_unit_root;
# endif
<<<<<<< HEAD
=======
  Lisp_Object *data_relocs;
>>>>>>> 6dcb99a2
  bool loaded_once;
  bool load_ongoing;
  dynlib_handle_ptr handle;
} GCALIGNED_STRUCT;

#ifdef HAVE_NATIVE_COMP

INLINE_HEADER_BEGIN

INLINE bool
NATIVE_COMP_UNITP (Lisp_Object a)
{
  return PSEUDOVECTORP (a, PVEC_NATIVE_COMP_UNIT);
}

INLINE struct Lisp_Native_Comp_Unit *
XNATIVE_COMP_UNIT (Lisp_Object a)
{
  eassert (NATIVE_COMP_UNITP (a));
  return XUNTAG (a, Lisp_Vectorlike, struct Lisp_Native_Comp_Unit);
}

/* Defined in comp.c.  */

extern void hash_native_abi (void);

extern Lisp_Object load_comp_unit (struct Lisp_Native_Comp_Unit *comp_u,
				   bool loading_dump, bool late_load);

extern void unload_comp_unit (struct Lisp_Native_Comp_Unit *);

extern Lisp_Object native_function_doc (Lisp_Object function);

extern void syms_of_comp (void);

extern void maybe_defer_native_compilation (Lisp_Object function_name,
					    Lisp_Object definition);

extern void eln_load_path_final_clean_up (void);

extern void fixup_eln_load_path (Lisp_Object directory);

#else /* #ifdef HAVE_NATIVE_COMP */

static inline void
maybe_defer_native_compilation (Lisp_Object function_name,
				Lisp_Object definition)
{}

static inline
void unload_comp_unit (struct Lisp_Native_Comp_Unit *cu)
{}

extern void syms_of_comp (void);

INLINE_HEADER_END

#endif /* #ifdef HAVE_NATIVE_COMP */

#endif /* #ifndef COMP_H */<|MERGE_RESOLUTION|>--- conflicted
+++ resolved
@@ -48,15 +48,8 @@
      last.  */
   Lisp_Object data_vec;
   /* STUFFS WE DO NOT DUMP!!  */
-<<<<<<< HEAD
-  Lisp_Object *data_imp_relocs;
 # ifdef HAVE_MPS
   size_t n_data_imp_relocs;
-  Lisp_Object *data_relocs;
-=======
-# ifdef HAVE_MPS
-  size_t n_data_imp_relocs;
->>>>>>> 6dcb99a2
   size_t n_data_relocs;
   Lisp_Object *data_eph_relocs;
   size_t n_data_eph_relocs;
@@ -66,10 +59,7 @@
   struct igc_root_list *data_eph_relocs_root;
   struct igc_root_list *comp_unit_root;
 # endif
-<<<<<<< HEAD
-=======
   Lisp_Object *data_relocs;
->>>>>>> 6dcb99a2
   bool loaded_once;
   bool load_ongoing;
   dynlib_handle_ptr handle;
