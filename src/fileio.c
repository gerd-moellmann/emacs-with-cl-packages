--- conflicted
+++ resolved
@@ -4422,15 +4422,7 @@
 
 		  /* Discard the unwind protect for recovering the
                      current buffer.  */
-<<<<<<< HEAD
 		  unbind_discard_to (count);
-
-		  /* Rewind the file for the actual read done later.  */
-		  if (emacs_fd_lseek (fd, initial_offset, SEEK_SET) < 0)
-		    report_file_error ("Setting file position", orig_filename);
-=======
-		  specpdl_ptr--;
->>>>>>> eb488e1b
 		}
 	    }
 
