/* File IO for GNU Emacs.

Copyright (C) 1985-1988, 1993-2025 Free Software Foundation, Inc.

This file is part of GNU Emacs.

GNU Emacs is free software: you can redistribute it and/or modify
it under the terms of the GNU General Public License as published by
the Free Software Foundation, either version 3 of the License, or (at
your option) any later version.

GNU Emacs is distributed in the hope that it will be useful,
but WITHOUT ANY WARRANTY; without even the implied warranty of
MERCHANTABILITY or FITNESS FOR A PARTICULAR PURPOSE.  See the
GNU General Public License for more details.

You should have received a copy of the GNU General Public License
along with GNU Emacs.  If not, see <https://www.gnu.org/licenses/>.  */

#include <config.h>
#include <limits.h>
#include <fcntl.h>
#include "sysstdio.h"
#include <sys/types.h>
#include <sys/stat.h>
#include <unistd.h>

#ifdef DARWIN_OS
#include <sys/attr.h>
#endif

#ifdef HAVE_PWD_H
#include <pwd.h>
#endif

#include <errno.h>

#ifdef HAVE_LIBSELINUX
#include <selinux/selinux.h>
#include <selinux/context.h>
#endif

#if USE_ACL && defined HAVE_ACL_SET_FILE
#include <sys/acl.h>
#endif

#include <c-ctype.h>

#include "lisp.h"
#include "composite.h"
#include "character.h"
#include "buffer.h"
#include "coding.h"
#include "window.h"
#include "blockinput.h"
#include "region-cache.h"
#include "frame.h"

#ifdef HAVE_ANDROID
#include "android.h"
#endif /* HAVE_ANDROID */

#ifdef HAVE_LINUX_FS_H
# include <sys/ioctl.h>
# include <linux/fs.h>
#endif

#ifdef WINDOWSNT
#define NOMINMAX 1
#include <windows.h>
/* The redundant #ifdef is to avoid compiler warning about unused macro.  */
#ifdef NOMINMAX
#undef NOMINMAX
#endif
#include <sys/file.h>
#include "w32.h"
#endif /* not WINDOWSNT */

#ifdef MSDOS
#include "msdos.h"
#include <sys/param.h>
#endif

#ifdef DOS_NT
/* On Windows, drive letters must be alphabetic - on DOS, the Netware
   redirector allows the six letters between 'Z' and 'a' as well.  */
#ifdef MSDOS
#define IS_DRIVE(x) ((x) >= 'A' && (x) <= 'z')
#endif
#ifdef WINDOWSNT
#define IS_DRIVE(x) c_isalpha (x)
#endif
/* Need to lower-case the drive letter, or else expanded
   filenames will sometimes compare unequal, because
   `expand-file-name' doesn't always down-case the drive letter.  */
#define DRIVE_LETTER(x) c_tolower (x)
#endif

#include "systime.h"
#include <acl.h>
#include <allocator.h>
#include <careadlinkat.h>
#include <filename.h>
#include <fsusage.h>
#include <stat-time.h>
#include <tempname.h>

#include <binary-io.h>

#ifdef HPUX
#include <netio.h>
#endif

#include "commands.h"

#if !defined HAVE_ANDROID || defined ANDROID_STUBIFY

/* Type describing a file descriptor used by functions such as
   `insert-file-contents'.  */

typedef int emacs_fd;

/* Function used to read and open from such a file descriptor.  */

#define emacs_fd_open		emacs_open
#define emacs_fd_close		emacs_close
#define emacs_fd_read		emacs_read_quit
#define emacs_fd_lseek		lseek
#define emacs_fd_fstat		sys_fstat
#define emacs_fd_valid_p(fd)	((fd) >= 0)

/* This is not used on MS Windows.  */

#ifndef WINDOWSNT
#define emacs_fd_to_int(fds)	(fds)
#endif /* WINDOWSNT */

#else /* HAVE_ANDROID && !defined ANDROID_STUBIFY */

typedef struct android_fd_or_asset emacs_fd;

#define emacs_fd_open		android_open_asset
#define emacs_fd_close		android_close_asset
#define emacs_fd_read		android_asset_read_quit
#define emacs_fd_lseek		android_asset_lseek
#define emacs_fd_fstat		android_asset_fstat
#define emacs_fd_valid_p(fd)	((fd).asset != ((void *) -1))
#define emacs_fd_to_int(fds)	((fds).asset ? -1 : (fds).fd)

#endif /* !defined HAVE_ANDROID || defined ANDROID_STUBIFY */

/* True during writing of auto-save files.  */
static bool auto_saving;

/* Emacs's real umask.  */
static mode_t realmask;

/* Nonzero umask during creation of auto-save directories.  */
static mode_t auto_saving_dir_umask;

/* Set by auto_save_1 to mode of original file so Fwrite_region will create
   a new file with the same mode as the original.  */
static mode_t auto_save_mode_bits;

/* Set by auto_save_1 if an error occurred during the last auto-save.  */
static bool auto_save_error_occurred;

/* If VALID_TIMESTAMP_FILE_SYSTEM, then TIMESTAMP_FILE_SYSTEM is the device
   number of a file system where time stamps were observed to work.  */
static bool valid_timestamp_file_system;
static dev_t timestamp_file_system;

/* Each time an annotation function changes the buffer, the new buffer
   is added here.  */
static Lisp_Object Vwrite_region_annotation_buffers;

static Lisp_Object emacs_readlinkat (int, char const *);
static bool a_write (int, Lisp_Object, ptrdiff_t, ptrdiff_t,
		     Lisp_Object *, struct coding_system *);
static bool e_write (int, Lisp_Object, ptrdiff_t, ptrdiff_t,
		     struct coding_system *);



/* Establish that ENCODED is not contained within a special directory
   whose contents are not eligible for Unix VFS operations.  Signal a
   `file-error' with REASON if it does.  */

static void
check_vfs_filename (Lisp_Object encoded, const char *reason)
{
#if defined HAVE_ANDROID && !defined ANDROID_STUBIFY
  const char *name;

  name = SSDATA (encoded);

  if (android_is_special_directory (name, "/assets")
      || android_is_special_directory (name, "/content"))
    xsignal2 (Qfile_error, build_string (reason), encoded);
#endif /* defined HAVE_ANDROID && !defined ANDROID_STUBIFY */
}

#ifdef HAVE_LIBSELINUX

/* Return whether SELinux is enabled and pertinent to FILE.  Provide
   for cases where FILE is or is a constituent of a special
   directory, such as /assets or /content on Android.  */

static bool
selinux_enabled_p (const char *file)
{
  return (is_selinux_enabled ()
#if defined HAVE_ANDROID && !defined ANDROID_STUBIFY
	  && !android_is_special_directory (file, "/assets")
	  && !android_is_special_directory (file, "/content")
#endif /* defined HAVE_ANDROID && !defined ANDROID_STUBIFY */
	  );
}

#endif /* HAVE_LIBSELINUX */


/* Test whether FILE is accessible for AMODE.
   Return true if successful, false (setting errno) otherwise.  */

bool
file_access_p (char const *file, int amode)
{
#ifdef MSDOS
  if (amode & W_OK)
    {
      /* FIXME: The MS-DOS faccessat implementation should handle this.  */
      struct stat st;
      if (stat (file, &st) != 0)
	return false;
      errno = EPERM;
      return st.st_mode & S_IWRITE || S_ISDIR (st.st_mode);
    }
#endif

  if (sys_faccessat (AT_FDCWD, file, amode, AT_EACCESS) == 0)
    return true;

#ifdef CYGWIN
  /* Return success if faccessat failed because Cygwin couldn't
     determine the file's UID or GID.  */
  int err = errno;
  struct stat st;
  if (stat (file, &st) == 0 && (st.st_uid == -1 || st.st_gid == -1))
    return true;
  errno = err;
#endif

  return false;
}

/* Signal a file-access failure.  STRING describes the failure,
   NAME the file involved, and ERRORNO the errno value.

   If NAME is neither null nor a pair, package it up as a singleton
   list before reporting it; this saves report_file_errno's caller the
   trouble of preserving errno before calling list1.  */

Lisp_Object
get_file_errno_data (char const *string, Lisp_Object name, int errorno)
{
  Lisp_Object data = CONSP (name) || NILP (name) ? name : list1 (name);
  char *str = emacs_strerror (errorno);
  AUTO_STRING (unibyte_str, str);
  Lisp_Object errstring
    = code_convert_string_norecord (unibyte_str, Vlocale_coding_system, 0);
  Lisp_Object errdata = Fcons (errstring, data);

  if (errorno == EEXIST)
    return Fcons (Qfile_already_exists, errdata);
  else
    return Fcons (errorno == ENOENT
		  ? Qfile_missing
		  : (errorno == EACCES
		     ? Qpermission_denied
		     : Qfile_error),
		  Fcons (build_string (string), errdata));
}

void
report_file_errno (char const *string, Lisp_Object name, int errorno)
{
  Lisp_Object data = get_file_errno_data (string, name, errorno);

  xsignal (Fcar (data), Fcdr (data));
}

/* Signal a file-access failure that set errno.  STRING describes the
   failure, NAME the file involved.  When invoking this function, take
   care to not use arguments such as build_string ("foo") that involve
   side effects that may set errno.  */

void
report_file_error (char const *string, Lisp_Object name)
{
  report_file_errno (string, name, errno);
}

#ifdef USE_FILE_NOTIFY
/* Like report_file_error, but reports a file-notify-error instead.  */

void
report_file_notify_error (const char *string, Lisp_Object name)
{
  char *str = emacs_strerror (errno);
  AUTO_STRING (unibyte_str, str);
  Lisp_Object errstring
    = code_convert_string_norecord (unibyte_str, Vlocale_coding_system, 0);
  Lisp_Object data = CONSP (name) || NILP (name) ? name : list1 (name);
  Lisp_Object errdata = Fcons (errstring, data);

  xsignal (Qfile_notify_error, Fcons (build_string (string), errdata));
}
#endif

/* ACTION failed for FILE with errno ERR.  Signal an error if ERR
   means the file's metadata could not be retrieved even though it may
   exist, otherwise return nil.  */

static Lisp_Object
file_metadata_errno (char const *action, Lisp_Object file, int err)
{
  if (err == ENOENT || err == ENOTDIR || err == 0)
    return Qnil;
  report_file_errno (action, file, err);
}

Lisp_Object
file_attribute_errno (Lisp_Object file, int err)
{
  return file_metadata_errno ("Getting attributes", file, err);
}

void
close_file_unwind (int fd)
{
  emacs_close (fd);
}

static void
close_file_unwind_emacs_fd (void *ptr)
{
  emacs_fd *fd;

  fd = ptr;
  emacs_fd_close (*fd);
}

void
fclose_unwind (void *arg)
{
  FILE *stream = arg;
  emacs_fclose (stream);
}

/* Restore point, having saved it as a marker.  */

void
restore_point_unwind (Lisp_Object location)
{
  Fgoto_char (location);
  unchain_marker (XMARKER (location));
}


DEFUN ("find-file-name-handler", Ffind_file_name_handler,
       Sfind_file_name_handler, 2, 2, 0,
       doc: /* Return FILENAME's handler function for OPERATION, if it has one.
Otherwise, return nil.
A file name is handled if one of the regular expressions in
`file-name-handler-alist' matches it.

If OPERATION equals `inhibit-file-name-operation', then ignore
any handlers that are members of `inhibit-file-name-handlers',
but still do run any other handlers.  This lets handlers
use the standard functions without calling themselves recursively.  */)
  (Lisp_Object filename, Lisp_Object operation)
{
  /* This function must not munge the match data.  */
  Lisp_Object chain, inhibited_handlers, result;
  ptrdiff_t pos = -1;

  result = Qnil;
  CHECK_STRING (filename);

  if (EQ (operation, Vinhibit_file_name_operation))
    inhibited_handlers = Vinhibit_file_name_handlers;
  else
    inhibited_handlers = Qnil;

  for (chain = Vfile_name_handler_alist; CONSP (chain);
       chain = XCDR (chain))
    {
      Lisp_Object elt;
      elt = XCAR (chain);
      if (CONSP (elt))
	{
	  Lisp_Object string = XCAR (elt);
	  ptrdiff_t match_pos;
	  Lisp_Object handler = XCDR (elt);
	  Lisp_Object operations = Qnil;

	  if (SYMBOLP (handler))
	    operations = Fget (handler, Qoperations);

	  if (STRINGP (string)
	      && (match_pos = fast_string_match (string, filename)) > pos
	      && (NILP (operations) || ! NILP (Fmemq (operation, operations))))
	    {
	      Lisp_Object tem;

	      handler = XCDR (elt);
	      tem = Fmemq (handler, inhibited_handlers);
	      if (NILP (tem))
		{
		  result = handler;
		  pos = match_pos;
		}
	    }
	}

      maybe_quit ();
    }
  return result;
}

DEFUN ("file-name-directory", Ffile_name_directory, Sfile_name_directory,
       1, 1, 0,
       doc: /* Return the directory component in file name FILENAME.
Return nil if FILENAME does not include a directory.
Otherwise return a directory name.
Given a Unix syntax file name, returns a string ending in slash.  */)
  (Lisp_Object filename)
{
  Lisp_Object handler;

  CHECK_STRING (filename);

  /* If the file name has special constructs in it,
     call the corresponding file name handler.  */
  handler = Ffind_file_name_handler (filename, Qfile_name_directory);
  if (!NILP (handler))
    {
      Lisp_Object handled_name = calln (handler, Qfile_name_directory,
					filename);
      return STRINGP (handled_name) ? handled_name : Qnil;
    }

  return file_name_directory (filename);
}

/* Return the directory component of FILENAME, or nil if FILENAME does
   not contain a directory component.  */

Lisp_Object
file_name_directory (Lisp_Object filename)
{
  char *beg = SSDATA (filename);
  char const *p = beg + SBYTES (filename);

  while (p != beg && !IS_DIRECTORY_SEP (p[-1])
#ifdef DOS_NT
	 /* only recognize drive specifier at the beginning */
	 && !(p[-1] == ':'
	      /* handle the "/:d:foo" and "/:foo" cases correctly  */
	      && ((p == beg + 2 && !IS_DIRECTORY_SEP (*beg))
		  || (p == beg + 4 && IS_DIRECTORY_SEP (*beg))))
#endif
	 ) p--;

  if (p == beg)
    return Qnil;
#ifdef DOS_NT
  /* Expansion of "c:" to drive and default directory.  */
  Lisp_Object tem_fn;
  USE_SAFE_ALLOCA;
  SAFE_ALLOCA_STRING (beg, filename);
  p = beg + (p - SSDATA (filename));

  if (p[-1] == ':')
    {
      /* MAXPATHLEN+1 is guaranteed to be enough space for getdefdir.  */
      char *res = alloca (MAXPATHLEN + 1);
      char *r = res;

      if (p == beg + 4 && IS_DIRECTORY_SEP (*beg) && beg[1] == ':')
	{
	  memcpy (res, beg, 2);
	  beg += 2;
	  r += 2;
	}

      if (getdefdir (c_toupper (*beg) - 'A' + 1, r))
	{
	  size_t l = strlen (res);

	  if (l > 3 || !IS_DIRECTORY_SEP (res[l - 1]))
	    strcat (res, "/");
	  beg = res;
	  p = beg + strlen (beg);
	  dostounix_filename (beg);
	  tem_fn = make_specified_string (beg, -1, p - beg,
					  STRING_MULTIBYTE (filename));
	}
      else
	tem_fn = make_specified_string (beg - 2, -1, p - beg + 2,
					STRING_MULTIBYTE (filename));
    }
  else if (STRING_MULTIBYTE (filename))
    {
      tem_fn = make_specified_string (beg, -1, p - beg, 1);
      dostounix_filename (SSDATA (tem_fn));
#ifdef WINDOWSNT
      if (!NILP (Vw32_downcase_file_names))
	tem_fn = Fdowncase (tem_fn);
#endif
    }
  else
    {
      dostounix_filename (beg);
      tem_fn = make_unibyte_string (beg, p - beg);
    }
  SAFE_FREE ();
  return tem_fn;
#else  /* DOS_NT */
  return make_specified_string (beg, -1, p - beg, STRING_MULTIBYTE (filename));
#endif	/* DOS_NT */
}

DEFUN ("file-name-nondirectory", Ffile_name_nondirectory,
       Sfile_name_nondirectory, 1, 1, 0,
       doc: /* Return file name FILENAME sans its directory.
For example, in a Unix-syntax file name,
this is everything after the last slash,
or the entire name if it contains no slash.  */)
  (Lisp_Object filename)
{
  register const char *beg, *p, *end;
  Lisp_Object handler;

  CHECK_STRING (filename);

  /* If the file name has special constructs in it,
     call the corresponding file name handler.  */
  handler = Ffind_file_name_handler (filename, Qfile_name_nondirectory);
  if (!NILP (handler))
    {
      Lisp_Object handled_name = calln (handler, Qfile_name_nondirectory,
					filename);
      if (STRINGP (handled_name))
	return handled_name;
      error ("Invalid handler in `file-name-handler-alist'");
    }

  beg = SSDATA (filename);
  end = p = beg + SBYTES (filename);

  while (p != beg && !IS_DIRECTORY_SEP (p[-1])
#ifdef DOS_NT
	 /* only recognize drive specifier at beginning */
	 && !(p[-1] == ':'
	      /* handle the "/:d:foo" case correctly  */
	      && (p == beg + 2 || (p == beg + 4 && IS_DIRECTORY_SEP (*beg))))
#endif
	 )
    p--;

  return make_specified_string (p, -1, end - p, STRING_MULTIBYTE (filename));
}

DEFUN ("unhandled-file-name-directory", Funhandled_file_name_directory,
       Sunhandled_file_name_directory, 1, 1, 0,
       doc: /* Return a directly usable directory name somehow associated with FILENAME.
A `directly usable' directory name is one that may be used without the
intervention of any file name handler.
If FILENAME is a directly usable file itself, return
\(file-name-as-directory FILENAME).
If FILENAME refers to a file which is not accessible from a local process,
then this should return nil.
The `call-process' and `start-process' functions use this function to
get a current directory to run processes in.  */)
  (Lisp_Object filename)
{
  Lisp_Object handler;

  /* If the file name has special constructs in it,
     call the corresponding file name handler.  */
  handler = Ffind_file_name_handler (filename, Qunhandled_file_name_directory);
  if (!NILP (handler))
    {
      Lisp_Object handled_name = calln (handler, Qunhandled_file_name_directory,
					filename);
      return STRINGP (handled_name) ? handled_name : Qnil;
    }

  return Ffile_name_as_directory (filename);
}

/* Maximum number of bytes that DST will be longer than SRC
   in file_name_as_directory.  This occurs when SRCLEN == 0.  */
enum { file_name_as_directory_slop = 2 };

/* Convert from file name SRC of length SRCLEN to directory name in
   DST.  MULTIBYTE non-zero means the file name in SRC is a multibyte
   string.  On UNIX, just make sure there is a terminating /.  Return
   the length of DST in bytes.  */

static ptrdiff_t
file_name_as_directory (char *dst, const char *src, ptrdiff_t srclen,
			bool multibyte)
{
  if (srclen == 0)
    {
      dst[0] = '.';
      dst[1] = '/';
      dst[2] = '\0';
      return 2;
    }

  memcpy (dst, src, srclen);
  if (!IS_DIRECTORY_SEP (dst[srclen - 1]))
    dst[srclen++] = DIRECTORY_SEP;
  dst[srclen] = 0;
#ifdef DOS_NT
  dostounix_filename (dst);
#endif
  return srclen;
}

DEFUN ("file-name-as-directory", Ffile_name_as_directory,
       Sfile_name_as_directory, 1, 1, 0,
       doc: /* Return a string representing the file name FILE interpreted as a directory.
This operation exists because a directory is also a file, but its name as
a directory is different from its name as a file.
The result can be used as the value of `default-directory'
or passed as second argument to `expand-file-name'.
For a Unix-syntax file name, just appends a slash unless a trailing slash
is already present.  */)
  (Lisp_Object file)
{
  char *buf;
  ptrdiff_t length;
  Lisp_Object handler, val;
  USE_SAFE_ALLOCA;

  CHECK_STRING (file);

  /* If the file name has special constructs in it,
     call the corresponding file name handler.  */
  handler = Ffind_file_name_handler (file, Qfile_name_as_directory);
  if (!NILP (handler))
    {
      Lisp_Object handled_name = calln (handler, Qfile_name_as_directory,
					file);
      if (STRINGP (handled_name))
	return handled_name;
      error ("Invalid handler in `file-name-handler-alist'");
    }

#ifdef WINDOWSNT
  if (!NILP (Vw32_downcase_file_names))
    file = Fdowncase (file);
#endif
  buf = SAFE_ALLOCA (SBYTES (file) + file_name_as_directory_slop + 1);
  length = file_name_as_directory (buf, SSDATA (file), SBYTES (file),
				   STRING_MULTIBYTE (file));
  val = make_specified_string (buf, -1, length, STRING_MULTIBYTE (file));
  SAFE_FREE ();
  return val;
}

/* Convert from directory name SRC of length SRCLEN to file name in
   DST.  MULTIBYTE non-zero means the file name in SRC is a multibyte
   string.  On UNIX, just make sure there isn't a terminating /.
   Return the length of DST in bytes.  */

static ptrdiff_t
directory_file_name (char *dst, char *src, ptrdiff_t srclen, bool multibyte)
{
  /* In Unix-like systems, just remove any final slashes.  However, if
     they are all slashes, leave "/" and "//" alone, and treat "///"
     and longer as if they were "/".  */
  if (! (srclen == 2 && IS_DIRECTORY_SEP (src[0])))
    while (srclen > 1
#ifdef DOS_NT
	   && !(srclen > 2 && IS_DEVICE_SEP (src[srclen - 2]))
#endif
	   && IS_DIRECTORY_SEP (src[srclen - 1]))
      srclen--;

  memcpy (dst, src, srclen);
  dst[srclen] = 0;
#ifdef DOS_NT
  dostounix_filename (dst);
#endif
  return srclen;
}

DEFUN ("directory-name-p", Fdirectory_name_p, Sdirectory_name_p, 1, 1, 0,
       doc: /* Return non-nil if NAME ends with a directory separator character.  */)
  (Lisp_Object name)
{
  CHECK_STRING (name);
  ptrdiff_t namelen = SBYTES (name);
  unsigned char c = namelen ? SREF (name, namelen - 1) : 0;
  return IS_DIRECTORY_SEP (c) ? Qt : Qnil;
}

/* Return the expansion of NEWNAME, except that if NEWNAME is a
   directory name then return the expansion of FILE's basename under
   NEWNAME.  This resembles how 'cp FILE NEWNAME' works, except that
   it requires NEWNAME to be a directory name (typically, by ending in
   "/").  */

static Lisp_Object
expand_cp_target (Lisp_Object file, Lisp_Object newname)
{
  return (!NILP (Fdirectory_name_p (newname))
	  ? Fexpand_file_name (Ffile_name_nondirectory (file), newname)
	  : Fexpand_file_name (newname, Qnil));
}

DEFUN ("directory-file-name", Fdirectory_file_name, Sdirectory_file_name,
       1, 1, 0,
       doc: /* Returns the file name of the directory named DIRECTORY.
This is the name of the file that holds the data for the directory DIRECTORY.
This operation exists because a directory is also a file, but its name as
a directory is different from its name as a file.
In Unix-syntax, this function just removes the final slash.  */)
  (Lisp_Object directory)
{
  char *buf;
  ptrdiff_t length;
  Lisp_Object handler, val;
  USE_SAFE_ALLOCA;

  CHECK_STRING (directory);

  /* If the file name has special constructs in it,
     call the corresponding file name handler.  */
  handler = Ffind_file_name_handler (directory, Qdirectory_file_name);
  if (!NILP (handler))
    {
      Lisp_Object handled_name = calln (handler, Qdirectory_file_name,
					directory);
      if (STRINGP (handled_name))
	return handled_name;
      error ("Invalid handler in `file-name-handler-alist'");
    }

#ifdef WINDOWSNT
  if (!NILP (Vw32_downcase_file_names))
    directory = Fdowncase (directory);
#endif
  buf = SAFE_ALLOCA (SBYTES (directory) + 1);
  length = directory_file_name (buf, SSDATA (directory), SBYTES (directory),
				STRING_MULTIBYTE (directory));
  val = make_specified_string (buf, -1, length, STRING_MULTIBYTE (directory));
  SAFE_FREE ();
  return val;
}

DEFUN ("make-temp-file-internal", Fmake_temp_file_internal,
       Smake_temp_file_internal, 4, 4, 0,
       doc: /* Generate a new file whose name starts with PREFIX, a string.
Return the name of the generated file.  If DIR-FLAG is zero, do not
create the file, just its name.  Otherwise, if DIR-FLAG is non-nil,
create an empty directory.  The file name should end in SUFFIX.
Do not expand PREFIX; a non-absolute PREFIX is relative to the Emacs
working directory.  If TEXT is a string, insert it into the newly
created file.

Signal an error if the file could not be created.

This function does not grok magic file names.  */)
  (Lisp_Object prefix, Lisp_Object dir_flag, Lisp_Object suffix,
   Lisp_Object text)
{
  CHECK_STRING (prefix);
  CHECK_STRING (suffix);
  Lisp_Object encoded_prefix = ENCODE_FILE (prefix);
  Lisp_Object encoded_suffix = ENCODE_FILE (suffix);
  ptrdiff_t prefix_len = SBYTES (encoded_prefix);
  ptrdiff_t suffix_len = SBYTES (encoded_suffix);
  if (INT_MAX < suffix_len)
    args_out_of_range (prefix, suffix);
  int nX = 6;
  Lisp_Object val = make_uninit_string (prefix_len + nX + suffix_len);
  char *data = SSDATA (val);
  memcpy (data, SSDATA (encoded_prefix), prefix_len);
  memset (data + prefix_len, 'X', nX);
  memcpy (data + prefix_len + nX, SSDATA (encoded_suffix), suffix_len);
  int kind = (NILP (dir_flag) ? GT_FILE
	      : BASE_EQ (dir_flag, make_fixnum (0)) ? GT_NOCREATE
	      : GT_DIR);
  int fd = gen_tempname (data, suffix_len, O_BINARY | O_CLOEXEC, kind);
  bool failed = fd < 0;
  if (!failed)
    {
      specpdl_ref count = SPECPDL_INDEX ();
      record_unwind_protect_int (close_file_unwind, fd);
      val = DECODE_FILE (val);
      if (STRINGP (text) && SBYTES (text) != 0)
	write_region (text, Qnil, val, Qnil, Qnil, Qnil, Qnil, fd);
      failed = NILP (dir_flag) && emacs_close (fd) != 0;
      /* Discard the unwind protect.  */
      specpdl_ptr = specpdl_ref_to_ptr (count);
    }
  if (failed)
    {
      static char const kind_message[][32] =
	{
	  [GT_FILE] = "Creating file with prefix",
	  [GT_DIR] = "Creating directory with prefix",
	  [GT_NOCREATE] = "Creating file name with prefix"
	};
      report_file_error (kind_message[kind], prefix);
    }
  return val;
}


DEFUN ("make-temp-name", Fmake_temp_name, Smake_temp_name, 1, 1, 0,
       doc: /* Generate temporary file name (string) starting with PREFIX (a string).

This function tries to choose a name that has no existing file.
For this to work, PREFIX should be an absolute file name, and PREFIX
and the returned string should both be non-magic.

There is a race condition between calling `make-temp-name' and
later creating the file, which opens all kinds of security holes.
For that reason, you should normally use `make-temp-file' instead.  */)
  (Lisp_Object prefix)
{
  return Fmake_temp_file_internal (prefix, make_fixnum (0),
				   empty_unibyte_string, Qnil);
}

DEFUN ("file-name-concat", Ffile_name_concat, Sfile_name_concat, 1, MANY, 0,
       doc: /* Append COMPONENTS to DIRECTORY and return the resulting string.
Each element in COMPONENTS must be a string or nil.
DIRECTORY or the non-final elements in COMPONENTS may or may not end
with a slash -- if they don't end with a slash, a slash will be
inserted before concatenating.
In most cases, one or more calls to `expand-file-name' are better
suited for the job than this function.  Use this function only if
some of the special expansions done by `expand-file-name' get in
the way of what your program needs to do.
usage: (file-name-concat DIRECTORY &rest COMPONENTS)  */)
  (ptrdiff_t nargs, Lisp_Object *args)
{
  ptrdiff_t chars = 0, bytes = 0, multibytes = 0, eargs = 0;
  Lisp_Object *elements = args;
  Lisp_Object result;
  ptrdiff_t i;

  /* First go through the list to check the types and see whether
     they're all of the same multibyteness. */
  for (i = 0; i < nargs; i++)
    {
      Lisp_Object arg = args[i];
      /* Skip empty and nil elements. */
      if (NILP (arg))
	continue;
      CHECK_STRING (arg);
      if (SCHARS (arg) == 0)
	continue;
      eargs++;
      /* Multibyte and non-ASCII. */
      if (STRING_MULTIBYTE (arg) && SCHARS (arg) != SBYTES (arg))
	multibytes++;
      /* We're not adding a slash to the final part. */
      if (i == nargs - 1
	  || IS_DIRECTORY_SEP (*(SSDATA (arg) + SBYTES (arg) - 1)))
	{
	  bytes += SBYTES (arg);
	  chars += SCHARS (arg);
	}
      else
	{
	  bytes += SBYTES (arg) + 1;
	  chars += SCHARS (arg) + 1;
	}
    }

  /* Convert if needed. */
  if ((multibytes != 0 && multibytes != nargs)
      || eargs != nargs)
    {
      int j = 0;
      elements = xmalloc (eargs * sizeof *elements);
      bytes = 0;
      chars = 0;

      /* Filter out nil/"". */
      for (i = 0; i < nargs; i++)
	{
	  Lisp_Object arg = args[i];
	  if (!NILP (arg) && SCHARS (arg) != 0)
	    elements[j++] = arg;
	}

      for (i = 0; i < eargs; i++)
	{
	  Lisp_Object arg = elements[i];
	  /* Use multibyte or all-ASCII strings as is. */
	  if (!STRING_MULTIBYTE (arg) && !string_ascii_p (arg))
	    elements[i] = Fstring_to_multibyte (arg);
	  arg = elements[i];
	  /* We have to recompute the number of bytes. */
	  if (i == eargs - 1
	      || IS_DIRECTORY_SEP (*(SSDATA (arg) + SBYTES (arg) - 1)))
	    {
	      bytes += SBYTES (arg);
	      chars += SCHARS (arg);
	    }
	  else
	    {
	      bytes += SBYTES (arg) + 1;
	      chars += SCHARS (arg) + 1;
	    }
	}
    }

  /* Allocate an empty string. */
  if (multibytes == 0)
    result = make_uninit_string (chars);
  else
    result = make_uninit_multibyte_string (chars, bytes);
  /* Null-terminate the string. */
  *(SSDATA (result) + SBYTES (result)) = 0;

  /* Copy over the data. */
  char *p = SSDATA (result);
  for (i = 0; i < eargs; i++)
    {
      Lisp_Object arg = elements[i];
      memcpy (p, SSDATA (arg), SBYTES (arg));
      p += SBYTES (arg);
      /* The last element shouldn't have a slash added at the end. */
      if (i < eargs - 1 && !IS_DIRECTORY_SEP (*(p - 1)))
	*p++ = DIRECTORY_SEP;
    }

  if (elements != args)
    xfree (elements);

  return result;
}

/* NAME must be a string.  */
static bool
file_name_absolute_no_tilde_p (Lisp_Object name)
{
  return IS_ABSOLUTE_FILE_NAME (SSDATA (name));
}

/* Return the home directory of the user NAME, or a null pointer if
   NAME is empty or the user does not exist or the user's home
   directory is not an absolute file name.  NAME is an array of bytes
   that continues up to (but not including) the next NUL byte or
   directory separator.  The returned string lives in storage good
   until the next call to this or similar functions.  */
static char *
user_homedir (char const *name)
{
  ptrdiff_t length;
  for (length = 0; name[length] && !IS_DIRECTORY_SEP (name[length]); length++)
    continue;
  if (length == 0)
    return NULL;
  USE_SAFE_ALLOCA;
  char *p = SAFE_ALLOCA (length + 1);
  memcpy (p, name, length);
  p[length] = 0;
  struct passwd *pw = getpwnam (p);
  SAFE_FREE ();
#if defined HAVE_ANDROID && !defined ANDROID_STUBIFY
  if (pw && !pw->pw_dir && pw->pw_uid == getuid ())
    return (char *) android_get_home_directory ();
#endif
  if (!pw || (pw->pw_dir && !IS_ABSOLUTE_FILE_NAME (pw->pw_dir)))
    return NULL;
  return pw->pw_dir;
}

DEFUN ("expand-file-name", Fexpand_file_name, Sexpand_file_name, 1, 2, 0,
       doc: /* Convert filename NAME to absolute, and canonicalize it.
Second arg DEFAULT-DIRECTORY is directory to start with if NAME is relative
\(does not start with slash or tilde); both the directory name and
a directory's file name are accepted.  If DEFAULT-DIRECTORY is nil or
missing, the current buffer's value of `default-directory' is used.
NAME should be a string that is a valid file name for the underlying
filesystem.

File name components that are `.' are removed, and so are file name
components followed by `..', along with the `..' itself; note that
these simplifications are done without checking the resulting file
names in the file system.

Multiple consecutive slashes are collapsed into a single slash, except
at the beginning of the file name when they are significant (e.g., UNC
file names on MS-Windows.)

An initial \"~\" in NAME expands to your home directory.

An initial \"~USER\" in NAME expands to USER's home directory.  If
USER doesn't exist, \"~USER\" is not expanded.

To do other file name substitutions, see `substitute-in-file-name'.

For technical reasons, this function can return correct but
non-intuitive results for the root directory; for instance,
\(expand-file-name ".." "/") returns "/..".  For this reason, use
\(directory-file-name (file-name-directory dirname)) to traverse a
filesystem tree, not (expand-file-name ".." dirname).  Note: make
sure DIRNAME in this example doesn't end in a slash, unless it's
the root directory.  */)
  (Lisp_Object name, Lisp_Object default_directory)
{
  /* These point to SDATA and need to be careful with string-relocation
     during GC (via DECODE_FILE).  */
  char *nm;
  char *nmlim;
  const char *newdir;
  const char *newdirlim;
  /* This should only point to alloca'd data.  */
  char *target;

  ptrdiff_t tlen;
#ifdef DOS_NT
  int drive = 0;
  bool collapse_newdir = true;
  bool is_escaped = 0;
#endif /* DOS_NT */
  ptrdiff_t length, nbytes;
  Lisp_Object handler, result, handled_name;
  bool multibyte;
  Lisp_Object hdir;
  USE_SAFE_ALLOCA;

  CHECK_STRING (name);
  CHECK_STRING_NULL_BYTES (name);

  /* If the file name has special constructs in it,
     call the corresponding file name handler.  */
  handler = Ffind_file_name_handler (name, Qexpand_file_name);
  if (!NILP (handler))
    {
      handled_name = calln (handler, Qexpand_file_name,
			    name, default_directory);
      if (STRINGP (handled_name))
	return handled_name;
      error ("Invalid handler in `file-name-handler-alist'");
    }

  /* As a last resort, we may have to use the root as
     default_directory below.  */
  Lisp_Object root;
#ifdef DOS_NT
      /* "/" is not considered a root directory on DOS_NT, so using it
	 as default_directory causes an infinite recursion in, e.g.,
	 the following:

            (let (default-directory)
	      (expand-file-name "a"))

	 To avoid this, we use the root of the current drive.  */
      root = build_string (emacs_root_dir ());
#else
      root = build_string ("/");
#endif

  /* Use the buffer's default-directory if DEFAULT_DIRECTORY is omitted.  */
  if (NILP (default_directory))
    {
      Lisp_Object dir = BVAR (current_buffer, directory);
      /* The buffer's default-directory should be absolute or should
	 start with `~'.  If it isn't absolute, we replace it by its
	 expansion relative to a known absolute name ABSDIR, which is
	 the invocation-directory if the latter is absolute, or the
	 root otherwise.

	 In case default-directory starts with `~' or `~user', where
	 USER is a valid user name, this correctly expands it (and
	 ABSDIR plays no role).  If USER is not a valid user name, the
	 leading `~' loses its special meaning and is retained as part
	 of the expanded name.  */
      if (STRINGP (dir))
	{
	  if (file_name_absolute_no_tilde_p (dir))
	    {
	      CHECK_STRING_NULL_BYTES (dir);
	      default_directory = dir;
	    }
	  else
	    {
	      Lisp_Object absdir
		= STRINGP (Vinvocation_directory)
		&& file_name_absolute_no_tilde_p (Vinvocation_directory)
		? Vinvocation_directory : root;
	      default_directory = Fexpand_file_name (dir, absdir);
	    }
	}
    }
  if (! STRINGP (default_directory))
    default_directory = root;

  handler = Ffind_file_name_handler (default_directory, Qexpand_file_name);
  if (!NILP (handler))
    {
      handled_name = calln (handler, Qexpand_file_name,
			    name, default_directory);
      if (STRINGP (handled_name))
	return handled_name;
      error ("Invalid handler in `file-name-handler-alist'");
    }

  {
    char *o = SSDATA (default_directory);

    /* Make sure DEFAULT_DIRECTORY is properly expanded.
       It would be better to do this down below where we actually use
       default_directory.  Unfortunately, calling Fexpand_file_name recursively
       could invoke GC, and the strings might be relocated.  This would
       be annoying because we have pointers into strings lying around
       that would need adjusting, and people would add new pointers to
       the code and forget to adjust them, resulting in intermittent bugs.
       Putting this call here avoids all that crud.

       The EQ test avoids infinite recursion.  */
    if (! NILP (default_directory) && !EQ (default_directory, name)
	/* Save time in some common cases - as long as default_directory
	   is not relative, it can be canonicalized with name below (if it
	   is needed at all) without requiring it to be expanded now.  */
#ifdef DOS_NT
	/* Detect MSDOS file names with drive specifiers.  */
	&& ! (IS_DRIVE (o[0]) && IS_DEVICE_SEP (o[1])
	      && IS_DIRECTORY_SEP (o[2]))
	/* Detect escaped file names without drive spec after "/:".
	   These should not be recursively expanded, to avoid
	   including the default directory twice in the expanded
	   result.  */
	&& ! (o[0] == '/' && o[1] == ':')
#ifdef WINDOWSNT
	/* Detect Windows file names in UNC format.  */
	&& ! (IS_DIRECTORY_SEP (o[0]) && IS_DIRECTORY_SEP (o[1]))
#endif
#else /* not DOS_NT */
      /* Detect Unix absolute file names (/... alone is not absolute on
	 DOS or Windows).  */
	&& ! (IS_DIRECTORY_SEP (o[0]))
#endif /* not DOS_NT */
	)
      {
	default_directory = Fexpand_file_name (default_directory, Qnil);

	/* The above expansion might have produced a remote file name,
	   so give the handlers one last chance to DTRT.  This can
	   happen when both NAME and DEFAULT-DIRECTORY arguments are
	   relative file names, and the buffer's default-directory is
	   remote.  */
	handler = Ffind_file_name_handler (default_directory,
					   Qexpand_file_name);
	if (!NILP (handler))
	  {
	    handled_name = calln (handler, Qexpand_file_name,
				  name, default_directory);
	    if (STRINGP (handled_name))
	      return handled_name;
	    error ("Invalid handler in `file-name-handler-alist'");
	  }
      }
  }
  multibyte = STRING_MULTIBYTE (name);
  bool defdir_multibyte = STRING_MULTIBYTE (default_directory);
  if (multibyte != defdir_multibyte)
    {
      /* We want to make both NAME and DEFAULT_DIRECTORY have the same
	 multibyteness.  Strategy:
	 . If either NAME or DEFAULT_DIRECTORY is pure-ASCII, they
	   can be converted to the multibyteness of the other one
	   while keeping the same byte sequence.
	 . If both are non-ASCII, the only safe conversion is to
	   convert the multibyte one to be unibyte, because the
	   reverse conversion potentially adds bytes while raw bytes
	   are converted to their multibyte forms, which we will be
	   unable to account for, since the information about the
	   original multibyteness is lost.  If those additional bytes
	   later leak to system APIs because they are not encoded or
	   because they are converted to unibyte strings by keeping
	   the data, file APIs will fail.

	 Note: One could argue that if we see a multibyte string, it
	 is evidence that file-name decoding was already set up, and
	 we could convert unibyte strings to multibyte using
	 DECODE_FILE.  However, this is risky, because the likes of
	 string_to_multibyte are able of creating multibyte strings
	 without any decoding.  */
      if (multibyte)
	{
	  bool name_ascii_p = SCHARS (name) == SBYTES (name);
	  unsigned char *p = SDATA (default_directory);

	  if (!name_ascii_p)
	    while (*p && ASCII_CHAR_P (*p))
	      p++;
	  if (name_ascii_p || *p != '\0')
	    {
	      /* DEFAULT_DIRECTORY is unibyte and possibly non-ASCII.
		 Make a unibyte string out of NAME, and arrange for
		 the result of this function to be a unibyte string.
		 This is needed during bootstrapping and dumping, when
		 Emacs cannot decode file names, because the locale
		 environment is not set up.  */
	      name = make_unibyte_string (SSDATA (name), SBYTES (name));
	      multibyte = 0;
	    }
	  else
	    {
	      /* NAME is non-ASCII and multibyte, and
		 DEFAULT_DIRECTORY is unibyte and pure-ASCII: make a
		 multibyte string out of DEFAULT_DIRECTORY's data.  */
	      default_directory =
		make_multibyte_string (SSDATA (default_directory),
				       SCHARS (default_directory),
				       SCHARS (default_directory));
	    }
	}
      else
	{
	  unsigned char *p = SDATA (name);

	  while (*p && ASCII_CHAR_P (*p))
	    p++;
	  if (*p == '\0')
	    {
	      /* DEFAULT_DIRECTORY is multibyte and NAME is unibyte
		 and pure-ASCII.  Make a multibyte string out of
		 NAME's data.  */
	      name = make_multibyte_string (SSDATA (name),
					    SCHARS (name), SCHARS (name));
	      multibyte = 1;
	    }
	  else
	    default_directory = make_unibyte_string (SSDATA (default_directory),
						     SBYTES (default_directory));
	}
    }

#ifdef WINDOWSNT
  if (!NILP (Vw32_downcase_file_names))
    default_directory = Fdowncase (default_directory);
#endif

  /* Make a local copy of NAME to protect it from GC in DECODE_FILE below.  */
  SAFE_ALLOCA_STRING (nm, name);
  nmlim = nm + SBYTES (name);

#ifdef DOS_NT
  /* Note if special escape prefix is present, but remove for now.  */
  if (nm[0] == '/' && nm[1] == ':')
    {
      is_escaped = 1;
      nm += 2;
    }

  /* Find and remove drive specifier if present; this makes nm absolute
     even if the rest of the name appears to be relative.  Only look for
     drive specifier at the beginning.  */
  if (IS_DRIVE (nm[0]) && IS_DEVICE_SEP (nm[1]))
    {
      drive = (unsigned char) nm[0];
      nm += 2;
    }

#ifdef WINDOWSNT
  /* If we see "c://somedir", we want to strip the first slash after the
     colon when stripping the drive letter.  Otherwise, this expands to
     "//somedir".  */
  if (drive && IS_DIRECTORY_SEP (nm[0]) && IS_DIRECTORY_SEP (nm[1]))
    nm++;

  /* Discard any previous drive specifier if nm is now in UNC format.  */
  if (IS_DIRECTORY_SEP (nm[0]) && IS_DIRECTORY_SEP (nm[1])
      && !IS_DIRECTORY_SEP (nm[2]))
    drive = 0;
#endif /* WINDOWSNT */
#endif /* DOS_NT */

  /* If nm is absolute, look for `/./' or `/../' or `//''sequences; if
     none are found, we can probably return right away.  We will avoid
     allocating a new string if name is already fully expanded.  */
  if (
      IS_DIRECTORY_SEP (nm[0])
#ifdef MSDOS
      && drive && !is_escaped
#endif
#ifdef WINDOWSNT
      && (drive || IS_DIRECTORY_SEP (nm[1])) && !is_escaped
#endif
      )
    {
      /* If it turns out that the filename we want to return is just a
	 suffix of FILENAME, we don't need to go through and edit
	 things; we just need to construct a new string using data
	 starting at the middle of FILENAME.  If we set LOSE, that
	 means we've discovered that we can't do that cool trick.  */
      bool lose = 0;
      char *p = nm;

      while (*p)
	{
	  /* Since we know the name is absolute, we can assume that each
	     element starts with a "/".  */

	  /* "." and ".." are hairy.  */
	  if (IS_DIRECTORY_SEP (p[0])
	      && p[1] == '.'
	      && (IS_DIRECTORY_SEP (p[2])
		  || p[2] == 0
		  || (p[2] == '.' && (IS_DIRECTORY_SEP (p[3])
				      || p[3] == 0))))
	    lose = 1;
	  /* Replace multiple slashes with a single one, except
	     leave leading "//" alone.  */
	  else if (IS_DIRECTORY_SEP (p[0])
		   && IS_DIRECTORY_SEP (p[1])
		   && (p != nm || IS_DIRECTORY_SEP (p[2])))
	    lose = 1;
	  p++;
	}
      if (!lose)
	{
#ifdef DOS_NT
	  /* Make sure directories are all separated with /, but
	     avoid allocation of a new string when not required. */
	  dostounix_filename (nm);
#ifdef WINDOWSNT
	  if (IS_DIRECTORY_SEP (nm[1]))
	    {
	      if (strcmp (nm, SSDATA (name)) != 0)
		name = make_specified_string (nm, -1, nmlim - nm, multibyte);
	    }
	  else
#endif
	  /* Drive must be set, so this is okay.  */
	  if (strcmp (nm - 2, SSDATA (name)) != 0)
	    {
	      name = make_specified_string (nm, -1, p - nm, multibyte);
	      char temp[] = { DRIVE_LETTER (drive), ':', 0 };
	      AUTO_STRING_WITH_LEN (drive_prefix, temp, 2);
	      name = concat2 (drive_prefix, name);
	    }
#ifdef WINDOWSNT
	  if (!NILP (Vw32_downcase_file_names))
	    name = Fdowncase (name);
#endif
#else /* not DOS_NT */
	  if (strcmp (nm, SSDATA (name)) != 0)
	    name = make_specified_string (nm, -1, nmlim - nm, multibyte);
#endif /* not DOS_NT */
	  SAFE_FREE ();
	  return name;
	}
    }

  /* At this point, nm might or might not be an absolute file name.  We
     need to expand ~ or ~user if present, otherwise prefix nm with
     default_directory if nm is not absolute, and finally collapse /./
     and /foo/../ sequences.

     We set newdir to be the appropriate prefix if one is needed:
       - the relevant user directory if nm starts with ~ or ~user
       - the specified drive's working dir (DOS/NT only) if nm does not
         start with /
       - the value of default_directory.

     Note that these prefixes are not guaranteed to be absolute (except
     for the working dir of a drive).  Therefore, to ensure we always
     return an absolute name, if the final prefix is not absolute we
     append it to the current working directory.  */

  newdir = newdirlim = 0;

  if (nm[0] == '~'		/* prefix ~ */
#ifdef DOS_NT
    && !is_escaped		/* don't expand ~ in escaped file names */
#endif
      )
    {
      if (IS_DIRECTORY_SEP (nm[1])
	  || nm[1] == 0)	/* ~ by itself */
	{
	  Lisp_Object tem;

	  newdir = get_homedir ();
	  nm++;
	  tem = build_string (newdir);
	  newdirlim = newdir + SBYTES (tem);
	  /* get_homedir may return a unibyte string, which will bite us
	     if we expect the directory to be multibyte.  */
	  if (multibyte && !STRING_MULTIBYTE (tem))
	    {
	      hdir = DECODE_FILE (tem);
	      newdir = SSDATA (hdir);
	      newdirlim = newdir + SBYTES (hdir);
	    }
	  else if (!multibyte && STRING_MULTIBYTE (tem))
	    multibyte = 1;
#ifdef DOS_NT
	  collapse_newdir = false;
#endif
	}
      else			/* ~user/filename */
	{
	  char *nmhome = user_homedir (nm + 1);
	  if (nmhome)
	    {
	      ptrdiff_t nmhomelen = strlen (nmhome);
	      newdir = nmhome;
	      newdirlim = newdir + nmhomelen;
	      if (multibyte)
		{
		  AUTO_STRING_WITH_LEN (lisp_nmhome, nmhome, nmhomelen);
		  hdir = DECODE_FILE (lisp_nmhome);
		  newdir = SSDATA (hdir);
		  newdirlim = newdir + SBYTES (hdir);
		}

	      while (*++nm && !IS_DIRECTORY_SEP (*nm))
		continue;
#ifdef DOS_NT
	      collapse_newdir = false;
#endif
	    }

	  /* If we don't find a user of that name, leave the name
	     unchanged.  */
	}
    }

#ifdef DOS_NT
  /* On DOS and Windows, nm is absolute if a drive name was specified;
     use the drive's current directory as the prefix if needed.  */
  if (!newdir && drive)
    {
      /* Get default directory if needed to make nm absolute.  */
      char *adir = NULL;
      if (!IS_DIRECTORY_SEP (nm[0]))
	{
	  adir = SAFE_ALLOCA (MAXPATHLEN + 1);
	  if (!getdefdir (c_toupper (drive) - 'A' + 1, adir))
	    adir = NULL;
	  else if (multibyte)
	    {
	      Lisp_Object tem = build_string (adir);

	      tem = DECODE_FILE (tem);
	      newdirlim = adir + SBYTES (tem);
	      memcpy (adir, SSDATA (tem), SBYTES (tem) + 1);
	    }
	  else
	    newdirlim = adir + strlen (adir);
	}
      if (!adir)
	{
	  /* Either nm starts with /, or drive isn't mounted.  */
	  adir = SAFE_ALLOCA (4);
	  adir[0] = DRIVE_LETTER (drive);
	  adir[1] = ':';
	  adir[2] = '/';
	  adir[3] = 0;
	  newdirlim = adir + 3;
	}
      newdir = adir;
    }
#endif /* DOS_NT */

  /* Finally, if no prefix has been specified and nm is not absolute,
     then it must be expanded relative to default_directory.  */

  if (1
#ifndef DOS_NT
      /* /... alone is not absolute on DOS and Windows.  */
      && !IS_DIRECTORY_SEP (nm[0])
#endif
#ifdef WINDOWSNT
      && !(IS_DIRECTORY_SEP (nm[0]) && IS_DIRECTORY_SEP (nm[1])
	   && !IS_DIRECTORY_SEP (nm[2]))
#endif
      && !newdir)
    {
      newdir = SSDATA (default_directory);
      newdirlim = newdir + SBYTES (default_directory);
#ifdef DOS_NT
      /* Note if special escape prefix is present, but remove for now.  */
      if (newdir[0] == '/' && newdir[1] == ':')
	{
	  is_escaped = 1;
	  newdir += 2;
	}
#endif
    }

#ifdef DOS_NT
  if (newdir)
    {
      /* First ensure newdir is an absolute name.  */
      if (
	  /* Detect MSDOS file names with drive specifiers.  */
	  ! (IS_DRIVE (newdir[0])
	     && IS_DEVICE_SEP (newdir[1]) && IS_DIRECTORY_SEP (newdir[2]))
#ifdef WINDOWSNT
	  /* Detect Windows file names in UNC format.  */
	  && ! (IS_DIRECTORY_SEP (newdir[0]) && IS_DIRECTORY_SEP (newdir[1])
		&& !IS_DIRECTORY_SEP (newdir[2]))
#endif
	  )
	{
	  /* Effectively, let newdir be (expand-file-name newdir cwd).
	     Because of the admonition against calling expand-file-name
	     when we have pointers into lisp strings, we accomplish this
	     indirectly by prepending newdir to nm if necessary, and using
	     cwd (or the wd of newdir's drive) as the new newdir.  */
	  char *adir;
#ifdef WINDOWSNT
	  const int adir_size = MAX_UTF8_PATH;
#else
	  const int adir_size = MAXPATHLEN + 1;
#endif

	  if (IS_DRIVE (newdir[0]) && IS_DEVICE_SEP (newdir[1]))
	    {
	      drive = (unsigned char) newdir[0];
	      newdir += 2;
	    }
	  if (!IS_DIRECTORY_SEP (nm[0]))
	    {
	      ptrdiff_t nmlen = nmlim - nm;
	      ptrdiff_t newdirlen = newdirlim - newdir;
	      char *tmp = SAFE_ALLOCA (newdirlen + file_name_as_directory_slop
				  + nmlen + 1);
	      ptrdiff_t dlen = file_name_as_directory (tmp, newdir, newdirlen,
						       multibyte);
	      memcpy (tmp + dlen, nm, nmlen + 1);
	      nm = tmp;
	      nmlim = nm + dlen + nmlen;
	    }
	  adir = SAFE_ALLOCA (adir_size);
	  if (drive)
	    {
	      if (!getdefdir (c_toupper (drive) - 'A' + 1, adir))
		strcpy (adir, "/");
	    }
	  else
	    getcwd (adir, adir_size);
	  if (multibyte)
	    {
	      Lisp_Object tem = build_string (adir);

	      tem = DECODE_FILE (tem);
	      newdirlim = adir + SBYTES (tem);
	      memcpy (adir, SSDATA (tem), SBYTES (tem) + 1);
	    }
	  else
	    newdirlim = adir + strlen (adir);
	  newdir = adir;
	}

      /* Strip off drive name from prefix, if present.  */
      if (IS_DRIVE (newdir[0]) && IS_DEVICE_SEP (newdir[1]))
	{
	  drive = newdir[0];
	  newdir += 2;
	}

      /* Keep only a prefix from newdir if nm starts with slash
         (//server/share for UNC, nothing otherwise).  */
      if (IS_DIRECTORY_SEP (nm[0]) && collapse_newdir)
	{
#ifdef WINDOWSNT
	  if (IS_DIRECTORY_SEP (newdir[0]) && IS_DIRECTORY_SEP (newdir[1])
	      && !IS_DIRECTORY_SEP (newdir[2]))
	    {
	      char *adir = strcpy (SAFE_ALLOCA (newdirlim - newdir + 1), newdir);
	      char *p = adir + 2;
	      while (*p && !IS_DIRECTORY_SEP (*p)) p++;
	      p++;
	      while (*p && !IS_DIRECTORY_SEP (*p)) p++;
	      *p = 0;
	      newdir = adir;
	      newdirlim = newdir + strlen (adir);
	    }
	  else
#endif
	    newdir = newdirlim = "";
	}
    }
#endif /* DOS_NT */

  /* Ignore any slash at the end of newdir, unless newdir is
     just "/" or "//".  */
  length = newdirlim - newdir;
  while (length > 1 && IS_DIRECTORY_SEP (newdir[length - 1])
	 && ! (length == 2 && IS_DIRECTORY_SEP (newdir[0])))
    length--;

  /* Now concatenate the directory and name to new space in the stack frame.  */
  tlen = length + file_name_as_directory_slop + (nmlim - nm) + 1;
  eassert (tlen >= file_name_as_directory_slop + 1);
#ifdef DOS_NT
  /* Reserve space for drive specifier and escape prefix, since either
     or both may need to be inserted.  (The Microsoft x86 compiler
     produces incorrect code if the following two lines are combined.)  */
  target = SAFE_ALLOCA (tlen + 4);
  target += 4;
#else  /* not DOS_NT */
  target = SAFE_ALLOCA (tlen);
#endif /* not DOS_NT */
  *target = 0;
  nbytes = 0;

  if (newdir)
    {
      if (nm[0] == 0 || IS_DIRECTORY_SEP (nm[0]))
	{
#ifdef DOS_NT
	  /* If newdir is effectively "C:/", then the drive letter will have
	     been stripped and newdir will be "/".  Concatenating with an
	     absolute directory in nm produces "//", which will then be
	     incorrectly treated as a network share.  Ignore newdir in
	     this case (keeping the drive letter).  */
	  if (!(drive && nm[0] && IS_DIRECTORY_SEP (newdir[0])
		&& newdir[1] == '\0'))
#endif
	    {
	      memcpy (target, newdir, length);
	      target[length] = 0;
	      nbytes = length;
	    }
	}
      else
	nbytes = file_name_as_directory (target, newdir, length, multibyte);
    }

  memcpy (target + nbytes, nm, nmlim - nm + 1);

  /* Now canonicalize by removing `//', `/.' and `/foo/..' if they
     appear.  */
  {
    char *p = target;
    char *o = target;

    while (*p)
      {
	if (!IS_DIRECTORY_SEP (*p))
	  {
	    *o++ = *p++;
	  }
	else if (p[1] == '.'
		 && (IS_DIRECTORY_SEP (p[2])
		     || p[2] == 0))
	  {
	    /* If "/." is the entire filename, keep the "/".  Otherwise,
	       just delete the whole "/.".  */
	    if (o == target && p[2] == '\0')
	      *o++ = *p;
	    p += 2;
	  }
	else if (p[1] == '.' && p[2] == '.'
		 /* `/../' is the "superroot" on certain file systems.
		    Turned off on DOS_NT systems because they have no
		    "superroot" and because this causes us to produce
		    file names like "d:/../foo" which fail file-related
		    functions of the underlying OS.  (To reproduce, try a
		    long series of "../../" in default_directory, longer
		    than the number of levels from the root.)  */
#ifndef DOS_NT
		 && o != target
#endif
		 && (IS_DIRECTORY_SEP (p[3]) || p[3] == 0))
	  {
#ifdef WINDOWSNT
	    char *prev_o = o;
#endif
	    while (o != target && (--o, !IS_DIRECTORY_SEP (*o)))
	      continue;
#ifdef WINDOWSNT
	    /* Don't go below server level in UNC filenames.  */
	    if (o == target + 1 && IS_DIRECTORY_SEP (*o)
		&& IS_DIRECTORY_SEP (*target))
	      o = prev_o;
	    else
#endif
	    /* Keep initial / only if this is the whole name.  */
	    if (o == target && IS_ANY_SEP (*o) && p[3] == 0)
	      ++o;
	    p += 3;
	  }
	else if (IS_DIRECTORY_SEP (p[1])
		 && (p != target || IS_DIRECTORY_SEP (p[2])))
	  /* Collapse multiple "/", except leave leading "//" alone.  */
	  p++;
	else
	  {
	    *o++ = *p++;
	  }
      }

#ifdef DOS_NT
    /* At last, set drive name.  */
#ifdef WINDOWSNT
    /* Except for network file name.  */
    if (!(IS_DIRECTORY_SEP (target[0]) && IS_DIRECTORY_SEP (target[1])))
#endif /* WINDOWSNT */
      {
	if (!drive) emacs_abort ();
	target -= 2;
	target[0] = DRIVE_LETTER (drive);
	target[1] = ':';
      }
    /* Reinsert the escape prefix if required.  */
    if (is_escaped)
      {
	target -= 2;
	target[0] = '/';
	target[1] = ':';
      }
    result = make_specified_string (target, -1, o - target, multibyte);
    dostounix_filename (SSDATA (result));
#ifdef WINDOWSNT
    if (!NILP (Vw32_downcase_file_names))
      result = Fdowncase (result);
#endif
#else  /* !DOS_NT */
    result = make_specified_string (target, -1, o - target, multibyte);
#endif /* !DOS_NT */
  }

  /* Again look to see if the file name has special constructs in it
     and perhaps call the corresponding file name handler.  This is needed
     for filenames such as "/foo/../user@host:/bar/../baz".  Expanding
     the ".." component gives us "/user@host:/bar/../baz" which needs
     to be expanded again.  */
  handler = Ffind_file_name_handler (result, Qexpand_file_name);
  if (!NILP (handler))
    {
      handled_name = calln (handler, Qexpand_file_name,
			    result, default_directory);
      if (! STRINGP (handled_name))
	error ("Invalid handler in `file-name-handler-alist'");
      result = handled_name;
    }

  SAFE_FREE ();
  return result;
}

#if 0
/* PLEASE DO NOT DELETE THIS COMMENTED-OUT VERSION!
   This is the old version of expand-file-name, before it was thoroughly
   rewritten.  We leave this version here commented-out,  because the
   code is very complex and likely to have subtle bugs.  If bugs _are_
   found, it might be of interest to look at the old code and see what
   did it do in the relevant situation.

   Don't remove this code: it's true that it will be accessible
   from the repository, but a few years from deletion, people will
   forget it is there.  */

/* Changed this DEFUN to a DEAFUN, so as not to confuse `make-docfile'.  */
DEAFUN ("expand-file-name", Fexpand_file_name, Sexpand_file_name, 1, 2, 0,
  "Convert FILENAME to absolute, and canonicalize it.\n\
Second arg DEFAULT is directory to start with if FILENAME is relative\n\
\(does not start with slash); if DEFAULT is nil or missing,\n\
the current buffer's value of default-directory is used.\n\
Filenames containing `.' or `..' as components are simplified;\n\
initial `~/' expands to your home directory.\n\
See also the function `substitute-in-file-name'.")
     (name, defalt)
     Lisp_Object name, defalt;
{
  unsigned char *nm;

  register unsigned char *newdir, *p, *o;
  ptrdiff_t tlen;
  unsigned char *target;
  struct passwd *pw;

  CHECK_STRING (name);
  nm = SDATA (name);

  /* If nm is absolute, flush ...// and detect /./ and /../.
     If no /./ or /../ we can return right away.  */
  if (nm[0] == '/')
    {
      bool lose = 0;
      p = nm;
      while (*p)
	{
	  if (p[0] == '/' && p[1] == '/')
	    nm = p + 1;
	  if (p[0] == '/' && p[1] == '~')
	    nm = p + 1, lose = 1;
	  if (p[0] == '/' && p[1] == '.'
	      && (p[2] == '/' || p[2] == 0
		  || (p[2] == '.' && (p[3] == '/' || p[3] == 0))))
	    lose = 1;
	  p++;
	}
      if (!lose)
	{
	  if (nm == SDATA (name))
	    return name;
	  return build_string (nm);
	}
    }

  /* Now determine directory to start with and put it in NEWDIR.  */

  newdir = 0;

  if (nm[0] == '~')             /* prefix ~ */
    if (nm[1] == '/' || nm[1] == 0)/* ~/filename */
      {
	if (!(newdir = (unsigned char *) egetenv ("HOME")))
	  newdir = (unsigned char *) "";
	nm++;
      }
    else  /* ~user/filename */
      {
	/* Get past ~ to user.  */
	unsigned char *user = nm + 1;
	/* Find end of name.  */
	unsigned char *ptr = (unsigned char *) strchr (user, '/');
	ptrdiff_t len = ptr ? ptr - user : strlen (user);
	/* Copy the user name into temp storage.  */
	o = alloca (len + 1);
	memcpy (o, user, len);
	o[len] = 0;

	/* Look up the user name.  */
	block_input ();
	pw = (struct passwd *) getpwnam (o + 1);
	unblock_input ();
	if (!pw)
	  error ("\"%s\" isn't a registered user", o + 1);

	newdir = (unsigned char *) pw->pw_dir;

	/* Discard the user name from NM.  */
	nm += len;
      }

  if (nm[0] != '/' && !newdir)
    {
      if (NILP (defalt))
	defalt = current_buffer->directory;
      CHECK_STRING (defalt);
      newdir = SDATA (defalt);
    }

  /* Now concatenate the directory and name to new space in the stack frame.  */

  tlen = (newdir ? strlen (newdir) + 1 : 0) + strlen (nm) + 1;
  target = alloca (tlen);
  *target = 0;

  if (newdir)
    {
      if (nm[0] == 0 || nm[0] == '/')
	strcpy (target, newdir);
      else
      file_name_as_directory (target, newdir);
    }

  strcat (target, nm);

  /* Now canonicalize by removing /. and /foo/.. if they appear.  */

  p = target;
  o = target;

  while (*p)
    {
      if (*p != '/')
	{
	  *o++ = *p++;
	}
      else if (!strncmp (p, "//", 2)
	       )
	{
	  o = target;
	  p++;
	}
      else if (p[0] == '/' && p[1] == '.'
	       && (p[2] == '/' || p[2] == 0))
	p += 2;
      else if (!strncmp (p, "/..", 3)
	       /* `/../' is the "superroot" on certain file systems.  */
	       && o != target
	       && (p[3] == '/' || p[3] == 0))
	{
	  while (o != target && *--o != '/')
	    ;
	  if (o == target && *o == '/')
	    ++o;
	  p += 3;
	}
      else
	{
	  *o++ = *p++;
	}
    }

  return make_string (target, o - target);
}
#endif

/* Put into BUF the concatenation of DIR and FILE, with an intervening
   directory separator if needed.  Return a pointer to the null byte
   at the end of the concatenated string.  */
char *
splice_dir_file (char *buf, char const *dir, char const *file)
{
  char *e = stpcpy (buf, dir);
  *e = DIRECTORY_SEP;
  e += ! (buf < e && IS_DIRECTORY_SEP (e[-1]));
  return stpcpy (e, file);
}

/* Get the home directory, an absolute file name.  Return the empty
   string on failure.  The returned value does not survive garbage
   collection, calls to this function, or calls to the getpwnam class
   of functions.  */
char const *
get_homedir (void)
{
  char const *home = egetenv ("HOME");

#ifdef WINDOWSNT
  /* getpw* functions return UTF-8 encoded file names, whereas egetenv
     returns strings in locale encoding, so we need to convert for
     consistency.  */
  static char homedir_utf8[MAX_UTF8_PATH];
  if (home)
    {
      filename_from_ansi (home, homedir_utf8);
      home = homedir_utf8;
    }
#endif

  if (!home)
    {
      static char const *userenv[] = {"LOGNAME", "USER"};
      struct passwd *pw = NULL;
      for (int i = 0; i < ARRAYELTS (userenv); i++)
	{
	  char *user = egetenv (userenv[i]);
	  if (user)
	    {
	      pw = getpwnam (user);
	      if (pw)
		break;
	    }
	}
      if (!pw)
	pw = getpwuid (getuid ());
      if (pw)
	home = pw->pw_dir;

#if defined HAVE_ANDROID && !defined ANDROID_STUBIFY
      if (!home && pw && pw->pw_uid == getuid ())
	return android_get_home_directory ();
#endif
      if (!home)
	return "";
    }
#ifdef DOS_NT
  /* If home is a drive-relative directory, expand it.  */
  if (IS_DRIVE (*home)
      && IS_DEVICE_SEP (home[1])
      && !IS_DIRECTORY_SEP (home[2]))
    {
# ifdef WINDOWSNT
      static char hdir[MAX_UTF8_PATH];
# else
      static char hdir[MAXPATHLEN];
# endif
      if (!getdefdir (c_toupper (*home) - 'A' + 1, hdir))
	{
	  hdir[0] = c_toupper (*home);
	  hdir[1] = ':';
	  hdir[2] = '/';
	  hdir[3] = '\0';
	}
      if (home[2])
	{
	  size_t homelen = strlen (hdir);
	  if (!IS_DIRECTORY_SEP (hdir[homelen - 1]))
	    strcat (hdir, "/");
	  strcat (hdir, home + 2);
	}
      home = hdir;
    }
#endif
  if (IS_ABSOLUTE_FILE_NAME (home))
    return home;
  if (!emacs_wd)
    error ("$HOME is relative to unknown directory");
  static char *ahome;
  static ptrdiff_t ahomesize;
  ptrdiff_t ahomelenbound = strlen (emacs_wd) + 1 + strlen (home) + 1;
  if (ahomesize <= ahomelenbound)
    ahome = xpalloc (ahome, &ahomesize, ahomelenbound + 1 - ahomesize, -1, 1);
  splice_dir_file (ahome, emacs_wd, home);
  return ahome;
}

/* If a directory separator followed by an absolute file name (e.g.,
   "//foo", "/~", "/~someuser") appears in NM, return the address of
   the absolute file name.  Otherwise return NULL.  ENDP is the
   address of the null byte at the end of NM.  */
static char *
search_embedded_absfilename (char *nm, char *endp)
{
  char *p = nm + 1;
#ifdef DOUBLE_SLASH_IS_DISTINCT_ROOT
  p += (IS_DIRECTORY_SEP (p[-1]) && IS_DIRECTORY_SEP (p[0])
	&& !IS_DIRECTORY_SEP (p[1]));
#endif
  for (; p < endp; p++)
    if (IS_DIRECTORY_SEP (p[-1]) && file_name_absolute_p (p))
      return p;
  return NULL;
}

DEFUN ("substitute-in-file-name", Fsubstitute_in_file_name,
       Ssubstitute_in_file_name, 1, 1, 0,
       doc: /* Substitute environment variables referred to in FILENAME.
`$FOO' where FOO is an environment variable name means to substitute
the value of that variable.  The variable name should be terminated
with a character not a letter, digit or underscore; otherwise, enclose
the entire variable name in braces.

If FOO is not defined in the environment, `$FOO' is left unchanged in
the value of this function.

If `/~' appears, all of FILENAME through that `/' is discarded.
If `//' appears, everything up to and including the first of
those `/' is discarded.  More generally, if a variable substitution
produces an absolute file name, everything before that file name
is discarded.  */)
  (Lisp_Object filename)
{
  char *nm, *p, *x, *endp;
  bool substituted = false;
  bool multibyte;
  char *xnm;
  Lisp_Object handler;

  CHECK_STRING (filename);

  multibyte = STRING_MULTIBYTE (filename);

  /* If the file name has special constructs in it,
     call the corresponding file name handler.  */
  handler = Ffind_file_name_handler (filename, Qsubstitute_in_file_name);
  if (!NILP (handler))
    {
      Lisp_Object handled_name = calln (handler, Qsubstitute_in_file_name,
					filename);
      if (STRINGP (handled_name))
	return handled_name;
      error ("Invalid handler in `file-name-handler-alist'");
    }

  /* Always work on a copy of the string, in case GC happens during
     decode of environment variables, causing the original Lisp_String
     data to be relocated.  */
  USE_SAFE_ALLOCA;
  SAFE_ALLOCA_STRING (nm, filename);

#ifdef DOS_NT
  dostounix_filename (nm);
  substituted = (memcmp (nm, SDATA (filename), SBYTES (filename)) != 0);
#endif
  endp = nm + SBYTES (filename);

  /* If /~ or // appears, discard everything through first slash.  */
  p = search_embedded_absfilename (nm, endp);
  if (p)
    /* Start over with the new string, so we check the file-name-handler
       again.  Important with filenames like "/home/foo//:/hello///there"
       which would substitute to "/:/hello///there" rather than "/there".  */
    {
      Lisp_Object result
	= (Fsubstitute_in_file_name
	   (make_specified_string (p, -1, endp - p, multibyte)));
      SAFE_FREE ();
      return result;
    }

  /* See if any variables are substituted into the string.  */

  if (!NILP (Ffboundp (Qsubstitute_env_in_file_name)))
    {
      Lisp_Object name
	= (!substituted ? filename
	   : make_specified_string (nm, -1, endp - nm, multibyte));
      Lisp_Object tmp = calln (Qsubstitute_env_in_file_name, name);
      CHECK_STRING (tmp);
      if (!EQ (tmp, name))
	substituted = true;
      filename = tmp;
    }

  if (!substituted)
    {
#ifdef WINDOWSNT
      if (!NILP (Vw32_downcase_file_names))
	filename = Fdowncase (filename);
#endif
      SAFE_FREE ();
      return filename;
    }

  xnm = SSDATA (filename);
  x = xnm + SBYTES (filename);

  /* If /~ or // appears, discard everything through first slash.  */
  while ((p = search_embedded_absfilename (xnm, x)) != NULL)
    /* This time we do not start over because we've already expanded envvars
       and replaced $$ with $.  Maybe we should start over as well, but we'd
       need to quote some $ to $$ first.  */
    xnm = p;

#ifdef WINDOWSNT
  if (!NILP (Vw32_downcase_file_names))
    {
      Lisp_Object xname = make_specified_string (xnm, -1, x - xnm, multibyte);

      filename = Fdowncase (xname);
    }
  else
#endif
  if (xnm != SSDATA (filename))
    filename = make_specified_string (xnm, -1, x - xnm, multibyte);
  SAFE_FREE ();
  return filename;
}

/* A slightly faster and more convenient way to get
   (directory-file-name (expand-file-name FOO)).  */

Lisp_Object
expand_and_dir_to_file (Lisp_Object filename)
{
  Lisp_Object absname = Fexpand_file_name (filename, Qnil);

  /* Remove final slash, if any (unless this is the root dir).
     stat behaves differently depending!  */
  if (SCHARS (absname) > 1
      && IS_DIRECTORY_SEP (SREF (absname, SBYTES (absname) - 1))
      && !IS_DEVICE_SEP (SREF (absname, SBYTES (absname) - 2)))
    /* We cannot take shortcuts; they might be wrong for magic file names.  */
    absname = Fdirectory_file_name (absname);
  return absname;
}

/* Signal an error if the file ABSNAME already exists.
   If KNOWN_TO_EXIST, the file is known to exist.
   QUERYSTRING is a name for the action that is being considered
   to alter the file.
   If INTERACTIVE, ask the user whether to proceed,
   and bypass the error if the user says to go ahead.
   If QUICK, ask for y or n, not yes or no.  */

static void
barf_or_query_if_file_exists (Lisp_Object absname, bool known_to_exist,
			      const char *querystring, bool interactive,
			      bool quick)
{
  Lisp_Object tem, encoded_filename;
  struct stat statbuf;

  encoded_filename = ENCODE_FILE (absname);

  if (! known_to_exist
      && (emacs_fstatat (AT_FDCWD, SSDATA (encoded_filename),
			 &statbuf, AT_SYMLINK_NOFOLLOW)
	  == 0))
    {
      if (S_ISDIR (statbuf.st_mode))
	xsignal2 (Qfile_error,
		  build_string ("File is a directory"), absname);
      known_to_exist = true;
    }

  if (known_to_exist)
    {
      if (! interactive)
	xsignal2 (Qfile_already_exists,
		  build_string ("File already exists"), absname);
      AUTO_STRING (format, "File %s already exists; %s anyway? ");
      tem = CALLN (Fformat, format, absname, build_string (querystring));
      if (quick)
	tem = calln (Qy_or_n_p, tem);
      else
	tem = do_yes_or_no_p (tem);
      if (NILP (tem))
	xsignal2 (Qfile_already_exists,
		  build_string ("File already exists"), absname);
    }
}

/* Read a full buffer of bytes from FD into BUF, which is of size BUFSIZE.
   FD should be a regular file, as special files might need quit processing.
   On success, return the read count, which is less than BUFSIZE at EOF.
   Return -1 on failure, setting errno and possibly setting BUF.  */
static ptrdiff_t
emacs_full_read (emacs_fd fd, void *buf, ptrdiff_t bufsize)
{
  char *b = buf;
  ptrdiff_t nread = 0, r;
  while (0 < (r = emacs_fd_read (fd, b + nread, bufsize - nread))
	 && (nread += r) < bufsize)
    continue;
  return r < 0 ? r : nread;
}

#ifndef WINDOWSNT
/* Copy data to DEST from SOURCE if possible.  Return true if OK.  */
static bool
clone_file (int dest, int source)
{
#ifdef FICLONE
  return ioctl (dest, FICLONE, source) == 0;
#endif
  return false;
}
#endif

DEFUN ("copy-file", Fcopy_file, Scopy_file, 2, 6,
       "fCopy file: \nGCopy %s to file: \np\nP",
       doc: /* Copy FILE to NEWNAME.  Both args must be strings.
If NEWNAME is a directory name, copy FILE to a like-named file under
NEWNAME.  For NEWNAME to be recognized as a directory name, it should
end in a slash.

This function always sets the file modes of the output file to match
the input file.

The optional third argument OK-IF-ALREADY-EXISTS specifies what to do
if file NEWNAME already exists.  If OK-IF-ALREADY-EXISTS is nil,
signal a `file-already-exists' error without overwriting.  If
OK-IF-ALREADY-EXISTS is an integer, request confirmation from the user
about overwriting; this is what happens in interactive use with M-x.
Any other value for OK-IF-ALREADY-EXISTS means to overwrite the
existing file.

Fourth arg KEEP-TIME non-nil means give the output file the same
last-modified time as the old one.  (This works on only some systems.)

A prefix arg makes KEEP-TIME non-nil.

If PRESERVE-UID-GID is non-nil, try to transfer the uid and gid of
FILE to NEWNAME.

If PRESERVE-PERMISSIONS is non-nil, copy permissions of FILE to NEWNAME;
this includes the file modes, along with ACL entries and SELinux
context if present.  Otherwise, if NEWNAME is created its file
permission bits are those of FILE, masked by the default file
permissions.  */)
  (Lisp_Object file, Lisp_Object newname, Lisp_Object ok_if_already_exists,
   Lisp_Object keep_time, Lisp_Object preserve_uid_gid,
   Lisp_Object preserve_permissions)
{
  Lisp_Object handler;
  specpdl_ref count = SPECPDL_INDEX ();
  Lisp_Object encoded_file, encoded_newname;
#if HAVE_LIBSELINUX
  char *con;
  int conlength = 0;
#endif
#ifdef WINDOWSNT
  int result;
#else
  bool already_exists = false;
  mode_t new_mask;
  emacs_fd ifd;
  int ofd;
  struct stat st;
#endif

  file = Fexpand_file_name (file, Qnil);
  newname = expand_cp_target (file, newname);

  /* If the input file name has special constructs in it,
     call the corresponding file name handler.  */
  handler = Ffind_file_name_handler (file, Qcopy_file);
  /* Likewise for output file name.  */
  if (NILP (handler))
    handler = Ffind_file_name_handler (newname, Qcopy_file);
  if (!NILP (handler))
    return calln (handler, Qcopy_file, file, newname,
		  ok_if_already_exists, keep_time, preserve_uid_gid,
		  preserve_permissions);

  encoded_file = ENCODE_FILE (file);
  encoded_newname = ENCODE_FILE (newname);

#ifdef WINDOWSNT
  if (NILP (ok_if_already_exists)
      || FIXNUMP (ok_if_already_exists))
    barf_or_query_if_file_exists (newname, false, "copy to it",
				  FIXNUMP (ok_if_already_exists), false);

  result = w32_copy_file (SSDATA (encoded_file), SSDATA (encoded_newname),
			  !NILP (keep_time), !NILP (preserve_uid_gid),
			  !NILP (preserve_permissions));
  switch (result)
    {
    case -1:
      report_file_error ("Copying file", list2 (file, newname));
    case -2:
      report_file_error ("Copying permissions from", file);
    case -3:
      xsignal2 (Qfile_date_error,
		build_string ("Cannot set file date"), newname);
    case -4:
      report_file_error ("Copying permissions to", newname);
    }
#else /* not WINDOWSNT */
  ifd = emacs_fd_open (SSDATA (encoded_file), O_RDONLY | O_NONBLOCK, 0);

  if (!emacs_fd_valid_p (ifd))
    report_file_error ("Opening input file", file);

  record_unwind_protect_ptr (close_file_unwind_emacs_fd, &ifd);

  if (emacs_fd_fstat (ifd, &st) != 0)
    report_file_error ("Input file status", file);

  if (!NILP (preserve_permissions))
    {
#if HAVE_LIBSELINUX
      if (selinux_enabled_p (SSDATA (encoded_file))
	  /* Eschew copying SELinux contexts if they're inapplicable
	     to the destination file.  */
	  && selinux_enabled_p (SSDATA (encoded_newname))
	  && emacs_fd_to_int (ifd) != -1)
	{
	  conlength = fgetfilecon (emacs_fd_to_int (ifd),
				   &con);
	  if (conlength == -1)
	    report_file_error ("Doing fgetfilecon", file);
	}
#endif /* HAVE_LIBSELINUX */
    }

  /* We can copy only regular files.  */
  if (!S_ISREG (st.st_mode))
    report_file_errno ("Non-regular file", file,
		       S_ISDIR (st.st_mode) ? EISDIR : EINVAL);

#ifndef MSDOS
  new_mask = st.st_mode & (!NILP (preserve_uid_gid) ? 0700 : 0777);
#else
  new_mask = S_IREAD | S_IWRITE;
#endif

  ofd = emacs_open (SSDATA (encoded_newname), O_WRONLY | O_CREAT | O_EXCL,
		    new_mask);
  if (ofd < 0 && errno == EEXIST)
    {
      if (NILP (ok_if_already_exists) || FIXNUMP (ok_if_already_exists))
	barf_or_query_if_file_exists (newname, true, "copy to it",
				      FIXNUMP (ok_if_already_exists), false);
      already_exists = true;
      ofd = emacs_open (SSDATA (encoded_newname), O_WRONLY | O_TRUNC, 0);
    }
  if (ofd < 0)
    report_file_error ("Opening output file", newname);

  record_unwind_protect_int (close_file_unwind, ofd);

  if (already_exists)
    {
      struct stat out_st;
      if (sys_fstat (ofd, &out_st) != 0)
	report_file_error ("Output file status", newname);
      if (st.st_dev == out_st.st_dev && st.st_ino == out_st.st_ino)
	report_file_errno ("Input and output files are the same",
			   list2 (file, newname), 0);
    }

  maybe_quit ();

  if (emacs_fd_to_int (ifd) == -1
      || !clone_file (ofd, emacs_fd_to_int (ifd)))
    {
      MAYBE_UNUSED off_t newsize = 0;

#ifndef MSDOS
      if (emacs_fd_to_int (ifd) != -1)
	{
	  for (ssize_t copied; ; newsize += copied)
	    {
	      /* Copy at most COPY_MAX bytes at a time; this is min
		 (SSIZE_MAX, SIZE_MAX) truncated to a value that is
		 surely aligned well.  */
	      ssize_t copy_max = min (SSIZE_MAX, SIZE_MAX) >> 30 << 30;
	      copied = copy_file_range (emacs_fd_to_int (ifd), NULL,
					ofd, NULL, copy_max, 0);
	      if (copied <= 0)
		break;
	      maybe_quit ();
	    }
	}
#endif /* MSDOS */

      /* Follow up with read+write regardless of any copy_file_range failure.
	 Many copy_file_range implementations fail for no good reason,
	 or "succeed" even when they did nothing (e.g., in /proc files).
	 Also, if read+write fails it will report an error more
	 precisely than copy_file_range would.  */
      char buf[MAX_ALLOCA];

      for (ptrdiff_t copied;
	   (copied = emacs_full_read (ifd, buf, sizeof buf));
	   newsize += copied)
	{
	  if (copied < 0)
	    report_file_error ("Read error", file);
	  if (emacs_write_quit (ofd, buf, copied) != copied)
	    report_file_error ("Write error", newname);
	  if (copied < sizeof buf)
	    break;
	}
    }

#ifndef MSDOS
  /* Preserve the original file permissions, and if requested, also its
     owner and group.  */
  {
    mode_t preserved_permissions = st.st_mode & 07777;
    mode_t default_permissions = st.st_mode & 0777 & ~realmask;
    if (!NILP (preserve_uid_gid))
      {
	/* Attempt to change owner and group.  If that doesn't work
	   attempt to change just the group, as that is sometimes allowed.
	   Adjust the mode mask to eliminate setuid or setgid bits
	   or group permissions bits that are inappropriate if the
	   owner or group are wrong.  */
	if (fchown (ofd, st.st_uid, st.st_gid) != 0)
	  {
	    if (fchown (ofd, -1, st.st_gid) == 0)
	      preserved_permissions &= ~04000;
	    else
	      {
		preserved_permissions &= ~06000;

		/* Copy the other bits to the group bits, since the
		   group is wrong.  */
		preserved_permissions &= ~070;
		preserved_permissions |= (preserved_permissions & 7) << 3;
		default_permissions &= ~070;
		default_permissions |= (default_permissions & 7) << 3;
	      }
	  }
      }

    switch ((!NILP (preserve_permissions)
	     && emacs_fd_to_int (ifd) != -1)
	    ? qcopy_acl (SSDATA (encoded_file),
			 emacs_fd_to_int (ifd),
			 SSDATA (encoded_newname), ofd,
			 preserved_permissions)
	    : (already_exists
	       || (new_mask & ~realmask) == default_permissions)
	    ? 0
	    : fchmod (ofd, default_permissions))
      {
      case -2: report_file_error ("Copying permissions from", file);
      case -1: report_file_error ("Copying permissions to", newname);
      }
  }
#endif	/* not MSDOS */

#if HAVE_LIBSELINUX
  if (conlength > 0)
    {
      /* Set the modified context back to the file.  */
      bool fail = fsetfilecon (ofd, con) != 0;
      freecon (con);

      /* See https://debbugs.gnu.org/11245 for ENOTSUP.  */
      if (fail
#if defined HAVE_ANDROID && !defined ANDROID_STUBIFY
	  /* Treat SELinux errors copying files leniently on Android,
	     since the system usually forbids user programs from
	     changing file contexts.  */
	  && errno != EACCES
#endif /* defined HAVE_ANDROID && !defined ANDROID_STUBIFY */
	  && errno != ENOTSUP)
	report_file_error ("Doing fsetfilecon", newname);
    }
#endif

  if (!NILP (keep_time))
    {
      struct timespec ts[2];
      ts[0] = get_stat_atime (&st);
      ts[1] = get_stat_mtime (&st);
      if (futimens (ofd, ts) != 0
	  /* Various versions of the Android C library are missing
	     futimens, prompting Gnulib to install a fallback that
	     uses fdutimens instead.  However, fdutimens is not
	     supported on many Android kernels, so just silently fail
	     if errno is ENOTSUP or ENOSYS.  */
#if defined HAVE_ANDROID && !defined ANDROID_STUBIFY
	  && errno != ENOTSUP
	  && errno != ENOSYS
#endif
	  )
	xsignal2 (Qfile_date_error,
		  build_string ("Cannot set file date"), newname);
    }

  if (emacs_close (ofd) < 0)
    report_file_error ("Write error", newname);

  /* Note that ifd is not closed twice because unwind_protects are
     discarded at the end of this function.  */
  emacs_fd_close (ifd);

#ifdef MSDOS
  /* In DJGPP v2.0 and later, fstat usually returns true file mode bits,
     and if it can't, it tells so.  Otherwise, under MSDOS we usually
     get only the READ bit, which will make the copied file read-only,
     so it's better not to chmod at all.  */
  if ((_djstat_flags & _STFAIL_WRITEBIT) == 0)
    chmod (SDATA (encoded_newname), st.st_mode & 07777);
#endif /* MSDOS */
#endif /* not WINDOWSNT */

  /* Discard the unwind protects.  */
  specpdl_ptr = specpdl_ref_to_ptr (count);

  return Qnil;
}

DEFUN ("make-directory-internal", Fmake_directory_internal,
       Smake_directory_internal, 1, 1, 0,
       doc: /* Create a new directory named DIRECTORY.  */)
  (Lisp_Object directory)
{
  const char *dir;
  Lisp_Object encoded_dir;

  CHECK_STRING (directory);
  directory = Fexpand_file_name (directory, Qnil);

  encoded_dir = ENCODE_FILE (directory);

  dir = SSDATA (encoded_dir);

  if (emacs_mkdir (dir, 0777 & ~auto_saving_dir_umask) != 0)
    report_file_error ("Creating directory", directory);

  return Qnil;
}

DEFUN ("delete-directory-internal", Fdelete_directory_internal,
       Sdelete_directory_internal, 1, 1, 0,
       doc: /* Delete the directory named DIRECTORY.  Does not follow symlinks.  */)
  (Lisp_Object directory)
{
  const char *dir;
  Lisp_Object encoded_dir;

  CHECK_STRING (directory);
  directory = Fdirectory_file_name (Fexpand_file_name (directory, Qnil));
  encoded_dir = ENCODE_FILE (directory);
  dir = SSDATA (encoded_dir);

  if (emacs_rmdir (dir) != 0)
    report_file_error ("Removing directory", directory);

  return Qnil;
}

DEFUN ("delete-file-internal", Fdelete_file_internal, Sdelete_file_internal, 1, 1, 0,
       doc: /* Delete file named FILENAME; internal use only.
If it is a symlink, remove the symlink.
If file has multiple names, it continues to exist with the other names. */)
  (Lisp_Object filename)
{
  Lisp_Object encoded_file;

  CHECK_STRING (filename);
  filename = Fexpand_file_name (filename, Qnil);
  encoded_file = ENCODE_FILE (filename);

  if (emacs_unlink (SSDATA (encoded_file)) != 0
      && errno != ENOENT)
    report_file_error ("Removing old name", filename);
  return Qnil;
}

#if defined HAVE_NATIVE_COMP && defined WINDOWSNT

static Lisp_Object
internal_delete_file_1 (Lisp_Object ignore)
{
  return Qt;
}

/* Delete file FILENAME, returning true if successful.
   This ignores `delete-by-moving-to-trash'.  */

bool
internal_delete_file (Lisp_Object filename)
{
  Lisp_Object tem;

  tem = internal_condition_case_1 (Fdelete_file_internal, filename,
				   Qt, internal_delete_file_1);
  return NILP (tem);
}

#endif

/* Return -1 if FILE is a case-insensitive file name, 0 if not,
   and 1 if the result cannot be determined.  */

static int
file_name_case_insensitive_err (Lisp_Object file)
{
  /* Filesystems are case-sensitive on all supported systems except
     MS-Windows, MS-DOS, Cygwin, and macOS.  They are always
     case-insensitive on the first two, but they may or may not be
     case-insensitive on Cygwin and macOS so do a runtime test on
     those two systems.  If the test is not conclusive, assume
     case-insensitivity on Cygwin and case-sensitivity on macOS.

     FIXME: Mounted filesystems on Posix hosts, like Samba shares or
     NFS-mounted Windows volumes, might be case-insensitive.  Can we
     detect this?

     Use pathconf with _PC_CASE_INSENSITIVE or _PC_CASE_SENSITIVE if
     those flags are available.  As of this writing (2019-09-15),
     Cygwin is the only platform known to support the former (starting
     with Cygwin-2.6.1), and macOS is the only platform known to
     support the latter.  */

#if defined _PC_CASE_INSENSITIVE || defined _PC_CASE_SENSITIVE
  char *filename = SSDATA (ENCODE_FILE (file));
# ifdef _PC_CASE_INSENSITIVE
  long int res = pathconf (filename, _PC_CASE_INSENSITIVE);
  if (res >= 0)
    return - (res > 0);
# else
  long int res = pathconf (filename, _PC_CASE_SENSITIVE);
  if (res >= 0)
    return - (res == 0);
# endif
  if (errno != EINVAL)
    return 1;
#endif

#if defined CYGWIN || defined DOS_NT
  return -1;
#else
  return 0;
#endif
}

DEFUN ("file-name-case-insensitive-p", Ffile_name_case_insensitive_p,
       Sfile_name_case_insensitive_p, 1, 1, 0,
       doc: /* Return t if file FILENAME is on a case-insensitive filesystem.
Return nil if FILENAME does not exist or is not on a case-insensitive
filesystem, or if there was trouble determining whether the filesystem
is case-insensitive.  */)
  (Lisp_Object filename)
{
  Lisp_Object handler;

  CHECK_STRING (filename);
  filename = Fexpand_file_name (filename, Qnil);

  /* If the file name has special constructs in it,
     call the corresponding file name handler.  */
  handler = Ffind_file_name_handler (filename, Qfile_name_case_insensitive_p);
  if (!NILP (handler))
    return calln (handler, Qfile_name_case_insensitive_p, filename);

  /* If the file doesn't exist or there is trouble checking its
     filesystem, move up the filesystem tree until we reach an
     existing, trouble-free directory or the root.  */
  while (true)
    {
      int err = file_name_case_insensitive_err (filename);
      if (err <= 0)
	return err < 0 ? Qt : Qnil;
      Lisp_Object parent = file_name_directory (filename);
      /* Avoid infinite loop if the root has trouble (if that's even possible).
	 Without a parent, we just don't know and return nil as well.  */
      if (!STRINGP (parent) || !NILP (Fstring_equal (parent, filename)))
	return Qnil;
      filename = parent;
    }
}

DEFUN ("rename-file", Frename_file, Srename_file, 2, 3,
       "fRename file: \nGRename %s to file: \np",
       doc: /* Rename FILE as NEWNAME.  Both args must be strings.
If file has names other than FILE, it continues to have those names.
If NEWNAME is a directory name, rename FILE to a like-named file under
NEWNAME.  For NEWNAME to be recognized as a directory name, it should
end in a slash.

Signal a `file-already-exists' error if a file NEWNAME already exists
unless optional third argument OK-IF-ALREADY-EXISTS is non-nil.
An integer third arg means request confirmation if NEWNAME already exists.
This is what happens in interactive use with M-x.  */)
  (Lisp_Object file, Lisp_Object newname, Lisp_Object ok_if_already_exists)
{
  Lisp_Object handler;
  Lisp_Object encoded_file, encoded_newname;

  file = Fexpand_file_name (file, Qnil);

  /* If the filesystem is case-insensitive and the file names are
     identical but for case, treat it as a change-case request, and do
     not worry whether NEWNAME exists or whether it is a directory, as
     it is already another name for FILE.  */
  bool case_only_rename = false;
#if defined CYGWIN || defined DOS_NT
  if (!NILP (Ffile_name_case_insensitive_p (file)))
    {
      newname = Fexpand_file_name (newname, Qnil);
      case_only_rename = !NILP (Fstring_equal (Fdowncase (file),
					       Fdowncase (newname)));
    }
#endif

  if (!case_only_rename)
    newname = expand_cp_target (Fdirectory_file_name (file), newname);

  /* If the file name has special constructs in it,
     call the corresponding file name handler.  */
  handler = Ffind_file_name_handler (file, Qrename_file);
  if (NILP (handler))
    handler = Ffind_file_name_handler (newname, Qrename_file);
  if (!NILP (handler))
    return calln (handler, Qrename_file,
		  file, newname, ok_if_already_exists);

  encoded_file = ENCODE_FILE (file);
  encoded_newname = ENCODE_FILE (newname);

  bool plain_rename = (case_only_rename
		       || (!NILP (ok_if_already_exists)
			   && !FIXNUMP (ok_if_already_exists)));
  int rename_errno UNINIT;
  if (!plain_rename)
    {
      if (emacs_renameat_noreplace (AT_FDCWD,
				    SSDATA (encoded_file),
				    AT_FDCWD,
				    SSDATA (encoded_newname))
	  == 0)
	return Qnil;

      rename_errno = errno;
      switch (rename_errno)
	{
	case EEXIST: case EINVAL: case ENOSYS:
#if ENOSYS != ENOTSUP
	case ENOTSUP:
#endif
	  barf_or_query_if_file_exists (newname, rename_errno == EEXIST,
					"rename to it",
					FIXNUMP (ok_if_already_exists),
					false);
	  plain_rename = true;
	  break;
	}
    }

  if (plain_rename)
    {
      if (emacs_rename (SSDATA (encoded_file),
			SSDATA (encoded_newname)) == 0)
	return Qnil;
      rename_errno = errno;
      /* Don't prompt again.  */
      ok_if_already_exists = Qt;
    }
  else if (!NILP (ok_if_already_exists))
    ok_if_already_exists = Qt;

  if (rename_errno != EXDEV)
    report_file_errno ("Renaming", list2 (file, newname), rename_errno);

  struct stat file_st;
  bool dirp = !NILP (Fdirectory_name_p (file));
  if (!dirp)
    {
      if (emacs_fstatat (AT_FDCWD, SSDATA (encoded_file),
			 &file_st, AT_SYMLINK_NOFOLLOW)
	  != 0)
	report_file_error ("Renaming", list2 (file, newname));
      dirp = S_ISDIR (file_st.st_mode) != 0;
    }
  if (dirp)
    calln (Qcopy_directory, file, newname, Qt, Qnil);
  else if (S_ISREG (file_st.st_mode))
    Fcopy_file (file, newname, ok_if_already_exists, Qt, Qt, Qt);
  else if (S_ISLNK (file_st.st_mode))
    {
      Lisp_Object target = emacs_readlinkat (AT_FDCWD,
					     SSDATA (encoded_file));
      if (!NILP (target))
	Fmake_symbolic_link (target, newname, ok_if_already_exists);
      else
	report_file_error ("Renaming", list2 (file, newname));
    }
  else
    report_file_errno ("Renaming", list2 (file, newname), rename_errno);

  specpdl_ref count = SPECPDL_INDEX ();
  specbind (Qdelete_by_moving_to_trash, Qnil);
  if (dirp)
    calln (Qdelete_directory, file, Qt);
  else
    calln (Qdelete_file, file, Qnil);
  return unbind_to (count, Qnil);
}

DEFUN ("add-name-to-file", Fadd_name_to_file, Sadd_name_to_file, 2, 3,
       "fAdd name to file: \nGName to add to %s: \np",
       doc: /* Give FILE additional name NEWNAME.  Both args must be strings.
If NEWNAME is a directory name, give FILE a like-named new name under
NEWNAME.

Signal a `file-already-exists' error if a file NEWNAME already exists
unless optional third argument OK-IF-ALREADY-EXISTS is non-nil.
An integer third arg means request confirmation if NEWNAME already exists.
This is what happens in interactive use with M-x.  */)
  (Lisp_Object file, Lisp_Object newname, Lisp_Object ok_if_already_exists)
{
  Lisp_Object handler;
  Lisp_Object encoded_file, encoded_newname;

  file = Fexpand_file_name (file, Qnil);
  newname = expand_cp_target (file, newname);

  /* If the file name has special constructs in it,
     call the corresponding file name handler.  */
  handler = Ffind_file_name_handler (file, Qadd_name_to_file);
  if (!NILP (handler))
    return calln (handler, Qadd_name_to_file, file,
		  newname, ok_if_already_exists);

  /* If the new name has special constructs in it,
     call the corresponding file name handler.  */
  handler = Ffind_file_name_handler (newname, Qadd_name_to_file);
  if (!NILP (handler))
    return calln (handler, Qadd_name_to_file, file,
		  newname, ok_if_already_exists);

  encoded_file = ENCODE_FILE (file);
  encoded_newname = ENCODE_FILE (newname);
  check_vfs_filename (encoded_file, "Trying to create hard link to "
		      "file within special directory");
  check_vfs_filename (encoded_newname, "Trying to create hard link"
		      " within special directory");

  if (link (SSDATA (encoded_file), SSDATA (encoded_newname)) == 0)
    return Qnil;

  if (errno == EEXIST)
    {
      if (NILP (ok_if_already_exists)
	  || FIXNUMP (ok_if_already_exists))
	barf_or_query_if_file_exists (newname, true, "make it a new name",
				      FIXNUMP (ok_if_already_exists), false);
      emacs_unlink (SSDATA (newname));
      if (link (SSDATA (encoded_file), SSDATA (encoded_newname)) == 0)
	return Qnil;
    }

  report_file_error ("Adding new name", list2 (file, newname));
}

DEFUN ("make-symbolic-link", Fmake_symbolic_link, Smake_symbolic_link, 2, 3,
       "FMake symbolic link to file: \nGMake symbolic link to file %s: \np",
       doc: /* Make a symbolic link to TARGET, named LINKNAME.
If LINKNAME is a directory name, make a like-named symbolic link under
LINKNAME.

Signal a `file-already-exists' error if a file LINKNAME already exists
unless optional third argument OK-IF-ALREADY-EXISTS is non-nil.
An integer third arg means request confirmation if LINKNAME already
exists, and expand leading "~" or strip leading "/:" in TARGET.
This happens for interactive use with M-x.  */)
  (Lisp_Object target, Lisp_Object linkname, Lisp_Object ok_if_already_exists)
{
  Lisp_Object handler;
  Lisp_Object encoded_target, encoded_linkname;

  CHECK_STRING (target);
  if (FIXNUMP (ok_if_already_exists))
    {
      if (SREF (target, 0) == '~')
	target = Fexpand_file_name (target, Qnil);
      else if (SREF (target, 0) == '/' && SREF (target, 1) == ':')
	target = Fsubstring_no_properties (target, make_fixnum (2), Qnil);
    }
  linkname = expand_cp_target (target, linkname);

  /* If the new link name has special constructs in it,
     call the corresponding file name handler.  */
  handler = Ffind_file_name_handler (linkname, Qmake_symbolic_link);
  if (!NILP (handler))
    return calln (handler, Qmake_symbolic_link, target,
		  linkname, ok_if_already_exists);

  encoded_target = ENCODE_FILE (target);
  encoded_linkname = ENCODE_FILE (linkname);

  if (emacs_symlink (SSDATA (encoded_target),
		     SSDATA (encoded_linkname)) == 0)
    return Qnil;

  if (errno == ENOSYS)
    xsignal1 (Qfile_error,
	      build_string ("Symbolic links are not supported"));

  if (errno == EEXIST)
    {
      if (NILP (ok_if_already_exists)
	  || FIXNUMP (ok_if_already_exists))
	barf_or_query_if_file_exists (linkname, true, "make it a link",
				      FIXNUMP (ok_if_already_exists), false);
      emacs_unlink (SSDATA (encoded_linkname));
      if (emacs_symlink (SSDATA (encoded_target),
			 SSDATA (encoded_linkname)) == 0)
	return Qnil;
    }

  report_file_error ("Making symbolic link", list2 (target, linkname));
}


DEFUN ("file-name-absolute-p", Ffile_name_absolute_p, Sfile_name_absolute_p,
       1, 1, 0,
       doc: /* Return t if FILENAME is an absolute file name.
On Unix, absolute file names start with `/'.  In Emacs, an absolute
file name can also start with an initial `~' or `~USER' component,
where USER is a valid login name.  */)
  (Lisp_Object filename)
{
  CHECK_STRING (filename);
  return file_name_absolute_p (SSDATA (filename)) ? Qt : Qnil;
}

bool
file_name_absolute_p (char const *filename)
{
  return (IS_ABSOLUTE_FILE_NAME (filename)
	  || (filename[0] == '~'
	      && (!filename[1] || IS_DIRECTORY_SEP (filename[1])
		  || user_homedir (&filename[1]))));
}

/* Return t if FILE exists and is accessible via OPERATION and AMODE,
   nil (setting errno) if not.  */

static Lisp_Object
check_file_access (Lisp_Object file, Lisp_Object operation, int amode)
{
  file = Fexpand_file_name (file, Qnil);
  Lisp_Object handler = Ffind_file_name_handler (file, operation);
  if (!NILP (handler))
    {
      Lisp_Object ok = calln (handler, operation, file);
      /* This errno value is bogus.  Any caller that depends on errno
	 should be rethought anyway, to avoid a race between testing a
	 handled file's accessibility and using the file.  */
      errno = 0;
      return ok;
    }

  char *encoded_file = SSDATA (ENCODE_FILE (file));
  return file_access_p (encoded_file, amode) ? Qt : Qnil;
}

DEFUN ("file-exists-p", Ffile_exists_p, Sfile_exists_p, 1, 1, 0,
       doc: /* Return t if file FILENAME exists (whether or not you can read it).
Return nil if FILENAME does not exist, or if there was trouble
determining whether the file exists.
See also `file-readable-p' and `file-attributes'.
This returns nil for a symlink to a nonexistent file.
Use `file-symlink-p' to test for such links.  */)
  (Lisp_Object filename)
{
  return check_file_access (filename, Qfile_exists_p, F_OK);
}

DEFUN ("file-executable-p", Ffile_executable_p, Sfile_executable_p, 1, 1, 0,
       doc: /* Return t if FILENAME can be executed by you.
For a directory, this means you can access files in that directory.
\(It is generally better to use `file-accessible-directory-p' for that
purpose, though.)  */)
  (Lisp_Object filename)
{
  return check_file_access (filename, Qfile_executable_p, X_OK);
}

DEFUN ("file-readable-p", Ffile_readable_p, Sfile_readable_p, 1, 1, 0,
       doc: /* Return t if file FILENAME exists and you can read it.
See also `file-exists-p' and `file-attributes'.  */)
  (Lisp_Object filename)
{
  return check_file_access (filename, Qfile_readable_p, R_OK);
}

DEFUN ("file-writable-p", Ffile_writable_p, Sfile_writable_p, 1, 1, 0,
       doc: /* Return t if file FILENAME can be written or created by you.  */)
  (Lisp_Object filename)
{
  Lisp_Object absname, dir, encoded;
  Lisp_Object handler;

  absname = Fexpand_file_name (filename, Qnil);

  /* If the file name has special constructs in it,
     call the corresponding file name handler.  */
  handler = Ffind_file_name_handler (absname, Qfile_writable_p);
  if (!NILP (handler))
    return calln (handler, Qfile_writable_p, absname);

  encoded = ENCODE_FILE (absname);
  if (file_access_p (SSDATA (encoded), W_OK))
    return Qt;
  if (errno != ENOENT)
    return Qnil;

  dir = file_name_directory (absname);
  eassert (!NILP (dir));
#ifdef MSDOS
  dir = Fdirectory_file_name (dir);
#endif /* MSDOS */

  encoded = ENCODE_FILE (dir);
#ifdef WINDOWSNT
  /* The read-only attribute of the parent directory doesn't affect
     whether a file or directory can be created within it.  Some day we
     should check ACLs though, which do affect this.  */
  return file_directory_p (encoded) ? Qt : Qnil;
#else
  return file_access_p (SSDATA (encoded), W_OK | X_OK) ? Qt : Qnil;
#endif
}

DEFUN ("access-file", Faccess_file, Saccess_file, 2, 2, 0,
       doc: /* Access file FILENAME, and get an error if that does not work.
The second argument STRING is prepended to the error message.
If there is no error, returns nil.  */)
  (Lisp_Object filename, Lisp_Object string)
{
  Lisp_Object handler, encoded_filename, absname;

  CHECK_STRING (filename);
  absname = Fexpand_file_name (filename, Qnil);

  CHECK_STRING (string);

  /* If the file name has special constructs in it,
     call the corresponding file name handler.  */
  handler = Ffind_file_name_handler (absname, Qaccess_file);
  if (!NILP (handler))
    return calln (handler, Qaccess_file, absname, string);

  encoded_filename = ENCODE_FILE (absname);

  if (sys_faccessat (AT_FDCWD, SSDATA (encoded_filename), R_OK,
		     AT_EACCESS) != 0)
    report_file_error (SSDATA (string), filename);

  return Qnil;
}

/* Relative to directory FD, return the symbolic link value of FILENAME.
   On failure, return nil (setting errno).  */

static Lisp_Object
emacs_readlinkat (int fd, char const *filename)
{
  static struct allocator const emacs_norealloc_allocator = {
    xmalloc,
    NULL,
    xfree,
    memory_full,
  };

  Lisp_Object val;
  char readlink_buf[1024];
  char *buf;

  buf = careadlinkat (fd, filename, readlink_buf, sizeof readlink_buf,
		      &emacs_norealloc_allocator,
#if defined HAVE_ANDROID && !defined ANDROID_STUBIFY
		      android_readlinkat
#else /* !HAVE_ANDROID || ANDROID_STUBIFY */
		      readlinkat
#endif /* HAVE_ANDROID && !ANDROID_STUBIFY */
		      );
  if (!buf)
    return Qnil;

  val = build_unibyte_string (buf);
  if (buf != readlink_buf)
    xfree (buf);
  val = DECODE_FILE (val);
  return val;
}

/* Relative to directory FD, return the symbolic link value of FILE.
   If FILE is not a symbolic link, return nil (setting errno).
   Signal an error if the result cannot be determined.  */
Lisp_Object
check_emacs_readlinkat (int fd, Lisp_Object file, char const *encoded_file)
{
  Lisp_Object val = emacs_readlinkat (fd, encoded_file);
  if (NILP (val))
    {
      if (errno == EINVAL)
	return val;
#ifdef CYGWIN
      /* Work around Cygwin bugs.  */
      if (errno == EIO || errno == EACCES)
	return val;
#endif
      return file_metadata_errno ("Reading symbolic link", file, errno);
    }
  return val;
}

DEFUN ("file-symlink-p", Ffile_symlink_p, Sfile_symlink_p, 1, 1, 0,
       doc: /* Return non-nil if file FILENAME is the name of a symbolic link.
The value is the link target, as a string.
Return nil if FILENAME does not exist or is not a symbolic link,
of there was trouble determining whether the file is a symbolic link.

This function does not check whether the link target exists.  */)
  (Lisp_Object filename)
{
  Lisp_Object handler;

  CHECK_STRING (filename);
  filename = Fexpand_file_name (filename, Qnil);

  /* If the file name has special constructs in it,
     call the corresponding file name handler.  */
  handler = Ffind_file_name_handler (filename, Qfile_symlink_p);
  if (!NILP (handler))
    return calln (handler, Qfile_symlink_p, filename);

  return emacs_readlinkat (AT_FDCWD, SSDATA (ENCODE_FILE (filename)));
}

DEFUN ("file-directory-p", Ffile_directory_p, Sfile_directory_p, 1, 1, 0,
       doc: /* Return t if FILENAME names an existing directory.
Return nil if FILENAME does not name a directory, or if there
was trouble determining whether FILENAME is a directory.

As a special case, this function will also return t if FILENAME is the
empty string (\"\").  This quirk is due to Emacs interpreting the
empty string (in some cases) as the current directory.

Symbolic links to directories count as directories.
See `file-symlink-p' to distinguish symlinks.  */)
  (Lisp_Object filename)
{
  Lisp_Object absname = expand_and_dir_to_file (filename);

  /* If the file name has special constructs in it,
     call the corresponding file name handler.  */
  Lisp_Object handler = Ffind_file_name_handler (absname, Qfile_directory_p);
  if (!NILP (handler))
    return calln (handler, Qfile_directory_p, absname);

  return file_directory_p (ENCODE_FILE (absname)) ? Qt : Qnil;
}

/* Return true if FILE is a directory or a symlink to a directory.
   Otherwise return false and set errno.  */
bool
file_directory_p (Lisp_Object file)
{
#ifdef DOS_NT
  /* This is cheaper than 'stat'.  */
  bool retval = sys_faccessat (AT_FDCWD, SSDATA (file),
			       D_OK, AT_EACCESS) == 0;
  if (!retval && errno == EACCES)
    errno = ENOTDIR;	/* like the non-DOS_NT branch below does */
  return retval;
#else
# if defined O_PATH && !(defined HAVE_ANDROID && !defined ANDROID_STUBIFY)
  /* Use O_PATH if available, as it avoids races and EOVERFLOW issues.  */
  int fd = emacs_openat (AT_FDCWD, SSDATA (file),
			 O_PATH | O_CLOEXEC | O_DIRECTORY, 0);
  if (0 <= fd)
    {
      emacs_close (fd);
      return true;
    }
  if (errno != EINVAL)
    return false;
  /* O_PATH is defined but evidently this Linux kernel predates 2.6.39.
     Fall back on generic POSIX code.  */
# endif
  /* Use file_accessible_directory_p, as it avoids fstatat EOVERFLOW
     problems and could be cheaper.  However, if it fails because FILE
     is inaccessible, fall back on fstatat; if the latter fails with
     EOVERFLOW then FILE must have been a directory unless a race
     condition occurred (a problem hard to work around portably).  */
  if (file_accessible_directory_p (file))
    return true;
  if (errno != EACCES)
    return false;
  struct stat st;
  if (emacs_fstatat (AT_FDCWD, SSDATA (file), &st, 0) != 0)
    return errno == EOVERFLOW;
  if (S_ISDIR (st.st_mode))
    return true;
  errno = ENOTDIR;
  return false;
#endif
}

DEFUN ("file-accessible-directory-p", Ffile_accessible_directory_p,
       Sfile_accessible_directory_p, 1, 1, 0,
       doc: /* Return t if FILENAME names a directory you can open.
This means that FILENAME must specify the name of a directory, and the
directory must allow you to open files in it.  If this isn't the case,
return nil.

FILENAME can either be a directory name (eg. \"/tmp/foo/\") or the
file name of a file which is a directory (eg. \"/tmp/foo\", without
the final slash).

In order to use a directory as a buffer's current directory, this
predicate must return true.  */)
  (Lisp_Object filename)
{
  Lisp_Object absname;
  Lisp_Object handler;

  CHECK_STRING (filename);
  absname = Fexpand_file_name (filename, Qnil);

  /* If the file name has special constructs in it,
     call the corresponding file name handler.  */
  handler = Ffind_file_name_handler (absname, Qfile_accessible_directory_p);
  if (!NILP (handler))
    {
      Lisp_Object r = calln (handler, Qfile_accessible_directory_p, absname);

      /* Set errno in case the handler failed.  EACCES might be a lie
	 (e.g., the directory might not exist, or be a regular file),
	 but at least it does TRT in the "usual" case of an existing
	 directory that is not accessible by the current user, and
	 avoids reporting "Success" for a failed operation.  Perhaps
	 someday we can fix this in a better way, by improving
	 file-accessible-directory-p's API; see Bug#25419.  */
      if (!EQ (r, Qt))
	errno = EACCES;

      return r;
    }

  Lisp_Object encoded_absname = ENCODE_FILE (absname);
  return file_accessible_directory_p (encoded_absname) ? Qt : Qnil;
}

/* If FILE is a searchable directory or a symlink to a
   searchable directory, return true.  Otherwise return
   false and set errno to an error number.  */
bool
file_accessible_directory_p (Lisp_Object file)
{
#ifdef DOS_NT
# ifdef WINDOWSNT
  /* We need a special-purpose test because (a) NTFS security data is
     not reflected in Posix-style mode bits, and (b) the trick with
     accessing "DIR/.", used below on Posix hosts, doesn't work on
     Windows, because "DIR/." is normalized to just "DIR" before
     hitting the disk.  */
  return (SBYTES (file) == 0
	  || w32_accessible_directory_p (SSDATA (file), SBYTES (file)));
# else	/* MSDOS */
  return file_directory_p (file);
# endif	 /* MSDOS */
#else	 /* !DOS_NT */
  /* On POSIXish platforms, use just one system call; this avoids a
     race and is typically faster.  */
  const char *data = SSDATA (file);
  ptrdiff_t len = SBYTES (file);
  char const *dir;
  bool ok;
  USE_SAFE_ALLOCA;

  /* Normally a file "FOO" is an accessible directory if "FOO/." exists.
     There are three exceptions: "", "/", and "//".  Leave "" alone,
     as it's invalid.  Append only "." to the other two exceptions as
     "/" and "//" are distinct on some platforms, whereas "/", "///",
     "////", etc. are all equivalent.

     Android has a special directory named "/assets".  There is no "."
     directory there, but appending a "/" is sufficient to check
     whether or not it is a directory.  */
  if (! len)
    dir = data;
  else
    {
      /* Just check for trailing '/' when deciding whether append '/'
	 before appending '.'.  That's simpler than testing the two
	 special cases "/" and "//", and it's a safe optimization
	 here.  After appending '.', append another '/' to work around
	 a macOS bug (Bug#30350).  */

      static char const appended[] = "/./";
      char *buf = SAFE_ALLOCA (len + sizeof appended);
      memcpy (buf, data, len);
      strcpy (buf + len, &appended[data[len - 1] == '/']);
      dir = buf;
    }

  ok = file_access_p (dir, F_OK);
  SAFE_FREE ();
  return ok;
#endif	/* !DOS_NT */
}

DEFUN ("file-regular-p", Ffile_regular_p, Sfile_regular_p, 1, 1, 0,
       doc: /* Return t if FILENAME names a regular file.
This is the sort of file that holds an ordinary stream of data bytes.
Return nil if FILENAME does not exist or is not a regular file,
or there was trouble determining whether FILENAME is a regular file.
Symbolic links to regular files count as regular files.
See `file-symlink-p' to distinguish symlinks.  */)
  (Lisp_Object filename)
{
  struct stat st;
  Lisp_Object absname = expand_and_dir_to_file (filename);

  /* If the file name has special constructs in it,
     call the corresponding file name handler.  */
  Lisp_Object handler = Ffind_file_name_handler (absname, Qfile_regular_p);
  if (!NILP (handler))
    return calln (handler, Qfile_regular_p, absname);

#ifdef WINDOWSNT
  /* Tell stat to use expensive method to get accurate info.  */
  Lisp_Object true_attributes = Vw32_get_true_file_attributes;
  Vw32_get_true_file_attributes = Qt;
#endif

  int stat_result = emacs_fstatat (AT_FDCWD, SSDATA (absname), &st, 0);

#ifdef WINDOWSNT
  Vw32_get_true_file_attributes = true_attributes;
#endif

  return stat_result == 0 && S_ISREG (st.st_mode) ? Qt : Qnil;
}

DEFUN ("file-selinux-context", Ffile_selinux_context,
       Sfile_selinux_context, 1, 1, 0,
       doc: /* Return SELinux context of file named FILENAME.
The return value is a list (USER ROLE TYPE RANGE), where the list
elements are strings naming the user, role, type, and range of the
file's SELinux security context.

Return (nil nil nil nil) if the file is nonexistent,
or if SELinux is disabled, or if Emacs lacks SELinux support.  */)
  (Lisp_Object filename)
{
  Lisp_Object user = Qnil, role = Qnil, type = Qnil, range = Qnil;
  Lisp_Object absname = expand_and_dir_to_file (filename);
#ifdef HAVE_LIBSELINUX
  const char *file;
#endif /* HAVE_LIBSELINUX */

  /* If the file name has special constructs in it,
     call the corresponding file name handler.  */
  Lisp_Object handler = Ffind_file_name_handler (absname,
						 Qfile_selinux_context);
  if (!NILP (handler))
    return calln (handler, Qfile_selinux_context, absname);

#ifdef HAVE_LIBSELINUX
  file = SSDATA (ENCODE_FILE (absname));

  if (selinux_enabled_p (file))
    {
      char *con;
      int conlength = lgetfilecon (file, &con);
      if (conlength > 0)
	{
	  context_t context = context_new (con);
	  if (context_user_get (context))
	    user = build_string (context_user_get (context));
	  if (context_role_get (context))
	    role = build_string (context_role_get (context));
	  if (context_type_get (context))
	    type = build_string (context_type_get (context));
	  if (context_range_get (context))
	    range = build_string (context_range_get (context));
	  context_free (context);
	  freecon (con);
	}
      else if (! (errno == ENOENT || errno == ENOTDIR || errno == ENODATA
		  || errno == ENOTSUP))
	report_file_error ("getting SELinux context", absname);
    }
#endif /* HAVE_LIBSELINUX */

  return list4 (user, role, type, range);
}

DEFUN ("set-file-selinux-context", Fset_file_selinux_context,
       Sset_file_selinux_context, 2, 2, 0,
       doc: /* Set SELinux context of file named FILENAME to CONTEXT.
CONTEXT should be a list (USER ROLE TYPE RANGE), where the list
elements are strings naming the components of a SELinux context.

Value is t if setting of SELinux context was successful, nil otherwise.

This function does nothing and returns nil if SELinux is disabled,
or if Emacs was not compiled with SELinux support.  */)
  (Lisp_Object filename, Lisp_Object context)
{
  Lisp_Object absname;
  Lisp_Object handler;
#if HAVE_LIBSELINUX
  Lisp_Object encoded_absname;
  Lisp_Object user = CAR_SAFE (context);
  Lisp_Object role = CAR_SAFE (CDR_SAFE (context));
  Lisp_Object type = CAR_SAFE (CDR_SAFE (CDR_SAFE (context)));
  Lisp_Object range = CAR_SAFE (CDR_SAFE (CDR_SAFE (CDR_SAFE (context))));
  char *con;
  const char *name;
  bool fail;
  int conlength;
  context_t parsed_con;
#endif /* HAVE_LIBSELINUX */

  absname = Fexpand_file_name (filename, BVAR (current_buffer, directory));

  /* If the file name has special constructs in it,
     call the corresponding file name handler.  */
  handler = Ffind_file_name_handler (absname, Qset_file_selinux_context);
  if (!NILP (handler))
    return calln (handler, Qset_file_selinux_context, absname, context);

#if HAVE_LIBSELINUX
  encoded_absname = ENCODE_FILE (absname);
  name = SSDATA (encoded_absname);

  if (selinux_enabled_p (name))
    {
      /* Get current file context. */
      conlength = lgetfilecon (name, &con);
      if (conlength > 0)
	{
	  parsed_con = context_new (con);
	  /* Change the parts defined in the parameter.*/
	  if (STRINGP (user))
	    {
	      if (context_user_set (parsed_con, SSDATA (user)))
		error ("Doing context_user_set");
	    }
	  if (STRINGP (role))
	    {
	      if (context_role_set (parsed_con, SSDATA (role)))
		error ("Doing context_role_set");
	    }
	  if (STRINGP (type))
	    {
	      if (context_type_set (parsed_con, SSDATA (type)))
		error ("Doing context_type_set");
	    }
	  if (STRINGP (range))
	    {
	      if (context_range_set (parsed_con, SSDATA (range)))
		error ("Doing context_range_set");
	    }

	  /* Set the modified context back to the file.  */
	  fail = (lsetfilecon (SSDATA (encoded_absname),
			       context_str (parsed_con))
		  != 0);
	  context_free (parsed_con);
	  freecon (con);

          /* See https://debbugs.gnu.org/11245 for ENOTSUP.  */
	  if (fail && errno != ENOTSUP)
	    report_file_error ("Doing lsetfilecon", absname);
	  return fail ? Qnil : Qt;
	}
      else
	report_file_error ("Doing lgetfilecon", absname);
    }
#endif /* HAVE_LIBSELINUX */

  return Qnil;
}

DEFUN ("file-acl", Ffile_acl, Sfile_acl, 1, 1, 0,
       doc: /* Return ACL entries of file named FILENAME.
The entries are returned in a format suitable for use in `set-file-acl'
but is otherwise undocumented and subject to change.
Return nil if file does not exist.  */)
  (Lisp_Object filename)
{
  Lisp_Object acl_string = Qnil;

#if USE_ACL
  Lisp_Object absname = expand_and_dir_to_file (filename);

  /* If the file name has special constructs in it,
     call the corresponding file name handler.  */
  Lisp_Object handler = Ffind_file_name_handler (absname, Qfile_acl);
  if (!NILP (handler))
    return calln (handler, Qfile_acl, absname);

# ifdef HAVE_ACL_SET_FILE
#  ifndef HAVE_ACL_TYPE_EXTENDED
  acl_type_t ACL_TYPE_EXTENDED = ACL_TYPE_ACCESS;
#  endif
  acl_t acl = acl_get_file (SSDATA (ENCODE_FILE (absname)), ACL_TYPE_EXTENDED);
  if (acl == NULL)
    {
      if (errno == ENOENT || errno == ENOTDIR || !acl_errno_valid (errno))
	return Qnil;
      report_file_error ("Getting ACLs", absname);
    }
  char *str = acl_to_text (acl, NULL);
  if (str == NULL)
    {
      int err = errno;
      acl_free (acl);
      report_file_errno ("Getting ACLs", absname, err);
    }

  acl_string = build_string (str);
  acl_free (str);
  acl_free (acl);
# endif
#endif

  return acl_string;
}

DEFUN ("set-file-acl", Fset_file_acl, Sset_file_acl,
       2, 2, 0,
       doc: /* Set ACL of file named FILENAME to ACL-STRING.
ACL-STRING should contain the textual representation of the ACL
entries in a format suitable for the platform.

Value is t if setting of ACL was successful, nil otherwise.

Setting ACL for local files requires Emacs to be built with ACL
support.  */)
  (Lisp_Object filename, Lisp_Object acl_string)
{
#if USE_ACL
  Lisp_Object absname;
  Lisp_Object handler;
# ifdef HAVE_ACL_SET_FILE
  Lisp_Object encoded_absname;
  acl_t acl;
  bool fail;
# endif

  absname = Fexpand_file_name (filename, BVAR (current_buffer, directory));

  /* If the file name has special constructs in it,
     call the corresponding file name handler.  */
  handler = Ffind_file_name_handler (absname, Qset_file_acl);
  if (!NILP (handler))
    return calln (handler, Qset_file_acl, absname, acl_string);

# ifdef HAVE_ACL_SET_FILE
  if (STRINGP (acl_string))
    {
      acl = acl_from_text (SSDATA (acl_string));
      if (acl == NULL)
	{
	  if (acl_errno_valid (errno))
	    report_file_error ("Converting ACL", absname);
	  return Qnil;
	}

      encoded_absname = ENCODE_FILE (absname);

      fail = (acl_set_file (SSDATA (encoded_absname), ACL_TYPE_ACCESS,
			    acl)
	      != 0);
      acl_free (acl);
      if (fail && acl_errno_valid (errno))
	report_file_error ("Setting ACL", absname);

      return fail ? Qnil : Qt;
    }
# endif
#endif

  return Qnil;
}

static int
symlink_nofollow_flag (Lisp_Object flag)
{
  /* For now, treat all non-nil FLAGs like 'nofollow'.  */
  return !NILP (flag) ? AT_SYMLINK_NOFOLLOW : 0;
}

DEFUN ("file-modes", Ffile_modes, Sfile_modes, 1, 2, 0,
       doc: /* Return mode bits of file named FILENAME, as an integer.
Return nil if FILENAME does not exist.  If optional FLAG is `nofollow',
do not follow FILENAME if it is a symbolic link.  */)
  (Lisp_Object filename, Lisp_Object flag)
{
  struct stat st;
  int nofollow = symlink_nofollow_flag (flag);
  Lisp_Object absname = expand_and_dir_to_file (filename);

  /* If the file name has special constructs in it,
     call the corresponding file name handler.  */
  Lisp_Object handler = Ffind_file_name_handler (absname, Qfile_modes);
  if (!NILP (handler))
    return calln (handler, Qfile_modes, absname, flag);

  char *fname = SSDATA (ENCODE_FILE (absname));
  if (emacs_fstatat (AT_FDCWD, fname, &st, nofollow) != 0)
    return file_attribute_errno (absname, errno);
  return make_fixnum (st.st_mode & 07777);
}

DEFUN ("set-file-modes", Fset_file_modes, Sset_file_modes, 2, 3,
       "(let ((file (read-file-name \"File: \")))			\
	  (list file (read-file-modes nil file)))",
       doc: /* Set mode bits of file named FILENAME to MODE (an integer).
Only the 12 low bits of MODE are used.  If optional FLAG is `nofollow',
do not follow FILENAME if it is a symbolic link.

Interactively, prompt for FILENAME, and read MODE with
`read-file-modes', which accepts symbolic notation, like the `chmod'
command from GNU Coreutils.  */)
  (Lisp_Object filename, Lisp_Object mode, Lisp_Object flag)
{
  Lisp_Object encoded;

  CHECK_FIXNUM (mode);
  int nofollow = symlink_nofollow_flag (flag);
  Lisp_Object absname = Fexpand_file_name (filename,
					   BVAR (current_buffer, directory));

  /* If the file name has special constructs in it,
     call the corresponding file name handler.  */
  Lisp_Object handler = Ffind_file_name_handler (absname, Qset_file_modes);
  if (!NILP (handler))
    return calln (handler, Qset_file_modes, absname, mode, flag);

  encoded = ENCODE_FILE (absname);
  char *fname = SSDATA (encoded);
  mode_t imode = XFIXNUM (mode) & 07777;
  if (emacs_fchmodat (AT_FDCWD, fname, imode, nofollow) != 0)
    report_file_error ("Doing chmod", absname);

  return Qnil;
}

DEFUN ("set-default-file-modes", Fset_default_file_modes, Sset_default_file_modes, 1, 1, 0,
       doc: /* Set the file permission bits for newly created files.
The argument MODE should be an integer; only the low 9 bits are used.
On Posix hosts, this setting is inherited by subprocesses.

This function works by setting the Emacs's file mode creation mask.
Each bit that is set in the mask means that the corresponding bit
in the permissions of newly created files will be disabled.

Note that when `write-region' creates a file, it resets the
execute bit, even if the mask set by this function allows that bit
by having the corresponding bit in the mask reset.

See also `with-file-modes'.  */)
  (Lisp_Object mode)
{
  mode_t oldrealmask, oldumask, newumask;
  CHECK_FIXNUM (mode);
  oldrealmask = realmask;
  newumask = ~ XFIXNUM (mode) & 0777;

  block_input ();
  realmask = newumask;
  oldumask = umask (newumask);
  unblock_input ();

  eassert (oldumask == oldrealmask);
  return Qnil;
}

DEFUN ("default-file-modes", Fdefault_file_modes, Sdefault_file_modes, 0, 0, 0,
       doc: /* Return the default file protection for created files.
The value is an integer.  */)
  (void)
{
  Lisp_Object value;
  XSETINT (value, (~ realmask) & 0777);
  return value;
}


DEFUN ("set-file-times", Fset_file_times, Sset_file_times, 1, 3, 0,
       doc: /* Set times of file FILENAME to TIMESTAMP.
If optional FLAG is `nofollow', do not follow FILENAME if it is a
symbolic link.  Set both access and modification times.  Return t on
success, else nil.  Use the current time if TIMESTAMP is nil.
TIMESTAMP is in the format of `current-time'. */)
  (Lisp_Object filename, Lisp_Object timestamp, Lisp_Object flag)
{
  int nofollow = symlink_nofollow_flag (flag);

  struct timespec ts[2];
  if (!NILP (timestamp))
    ts[0] = ts[1] = lisp_time_argument (timestamp);
  else
    ts[0].tv_nsec = ts[1].tv_nsec = UTIME_NOW;

  /* If the file name has special constructs in it,
     call the corresponding file name handler.  */
  Lisp_Object
    absname = Fexpand_file_name (filename, BVAR (current_buffer, directory)),
    handler = Ffind_file_name_handler (absname, Qset_file_times);
  if (!NILP (handler))
    return calln (handler, Qset_file_times, absname, timestamp, flag);

  Lisp_Object encoded_absname = ENCODE_FILE (absname);
  check_vfs_filename (encoded_absname, "Trying to set access times of"
		      " file within special directory");

  if (utimensat (AT_FDCWD, SSDATA (encoded_absname), ts, nofollow) != 0)
    {
#ifdef MSDOS
      /* Setting times on a directory always fails.  */
      if (file_directory_p (encoded_absname))
	return Qnil;
#endif
      report_file_error ("Setting file times", absname);
    }

  return Qt;
}

#ifdef HAVE_SYNC
DEFUN ("unix-sync", Funix_sync, Sunix_sync, 0, 0, "",
       doc: /* Tell Unix to finish all pending disk updates.  */)
  (void)
{
  sync ();
  return Qnil;
}

#endif /* HAVE_SYNC */

DEFUN ("file-newer-than-file-p", Ffile_newer_than_file_p, Sfile_newer_than_file_p, 2, 2, 0,
       doc: /* Return t if file FILE1 is newer than file FILE2.
If FILE1 does not exist, the return value is nil;
if FILE2 does not exist, the return value is t.
For existing files, this compares their last-modified times.  */)
  (Lisp_Object file1, Lisp_Object file2)
{
  struct stat st1, st2;
  Lisp_Object encoded;

  CHECK_STRING (file1);
  CHECK_STRING (file2);

  Lisp_Object absname1 = expand_and_dir_to_file (file1);
  Lisp_Object absname2 = expand_and_dir_to_file (file2);

  /* If the file name has special constructs in it,
     call the corresponding file name handler.  */
  Lisp_Object handler = Ffind_file_name_handler (absname1,
						 Qfile_newer_than_file_p);
  if (NILP (handler))
    handler = Ffind_file_name_handler (absname2, Qfile_newer_than_file_p);
  if (!NILP (handler))
    return calln (handler, Qfile_newer_than_file_p, absname1, absname2);

  encoded = ENCODE_FILE (absname1);

  int err1;
  if (emacs_fstatat (AT_FDCWD, SSDATA (encoded), &st1, 0) == 0)
    err1 = 0;
  else
    {
      err1 = errno;
      if (err1 != EOVERFLOW)
	return file_attribute_errno (absname1, err1);
    }
  if (emacs_fstatat (AT_FDCWD, SSDATA (ENCODE_FILE (absname2)), &st2, 0) != 0)
    {
      file_attribute_errno (absname2, errno);
      return Qt;
    }
  if (err1)
    file_attribute_errno (absname1, err1);

  return (timespec_cmp (get_stat_mtime (&st2), get_stat_mtime (&st1)) < 0
	  ? Qt : Qnil);
}

/* This function is called after Lisp functions to decide a coding
   system are called, or when they cause an error.  Before they are
   called, the current buffer is set unibyte and it contains only a
   newly inserted text (thus the buffer was empty before the
   insertion).

   The functions may set markers, overlays, text properties, or even
   alter the buffer contents, change the current buffer.

   Here, we reset all those changes by:
	o set back the current buffer.
	o move all markers and overlays to BEG.
	o remove all text properties.
	o set back the buffer multibyteness.  */

static void
decide_coding_unwind (Lisp_Object unwind_data)
{
  Lisp_Object multibyte = XCAR (unwind_data);
  Lisp_Object tmp = XCDR (unwind_data);
  Lisp_Object undo_list = XCAR (tmp);
  Lisp_Object buffer = XCDR (tmp);

  set_buffer_internal (XBUFFER (buffer));

  /* We're about to "delete" the text by moving it back into the gap.
     So move markers that set-auto-coding might have created to BEG,
     just in case.  */
  adjust_markers_for_delete (BEG, BEG_BYTE, Z, Z_BYTE);
  adjust_overlays_for_delete (BEG, Z - BEG);
  set_buffer_intervals (current_buffer, NULL);
  TEMP_SET_PT_BOTH (BEG, BEG_BYTE);

  /* In case of a non-local exit from set_auto_coding_function, in order not
     to end up with potentially invalid byte sequences in a multibyte buffer,
     we have the following options:
     1- decode the bytes in some arbitrary coding-system.
     2- erase the buffer.
     3- leave the buffer unibyte (which is actually the same as option (1)
        where the coding-system is `raw-text-unix`).
     Here we choose 2.  */

  /* Move the bytes back to (the beginning of) the gap.
     In general this may have to move all the bytes, but here
     this can't move more bytes than were moved during the execution
     of Vset_auto_coding_function, which is normally 0 (because it
     normally doesn't modify the buffer).  */
  move_gap_both (Z, Z_BYTE);
  ptrdiff_t inserted = Z_BYTE - BEG_BYTE;
  GAP_SIZE += inserted;
  ZV = Z = GPT = BEG;
  ZV_BYTE = Z_BYTE = GPT_BYTE = BEG_BYTE;

  /* Pass the new `inserted` back.  */
  XSETCAR (unwind_data, make_fixnum (inserted));

  /* Now we are safe to change the buffer's multibyteness directly.  */
  bset_enable_multibyte_characters (current_buffer, multibyte);
  bset_undo_list (current_buffer, undo_list);
}

/* Read from a non-regular file.  Return the number of bytes read.  */

union read_non_regular
{
  struct
  {
    emacs_fd fd;
    char *buf;
    ptrdiff_t bufsize;
  } s;
  GCALIGNED_UNION_MEMBER
};
static_assert (GCALIGNED (union read_non_regular));

static Lisp_Object
read_non_regular (Lisp_Object state)
{
  union read_non_regular *data = XFIXNUMPTR (state);
  intmax_t nbytes = emacs_fd_read (data->s.fd, data->s.buf, data->s.bufsize);
  return make_int (nbytes < 0 ? -errno : nbytes);
}


/* Condition-case handler used when reading from non-regular files
   in insert-file-contents.  */

static Lisp_Object
read_non_regular_quit (Lisp_Object ignore)
{
  return Qnil;
}

/* Return the file offset that VAL represents, checking for type
   errors and overflow.  */
static off_t
file_offset (Lisp_Object val)
{
  if (INTEGERP (val))
    {
      intmax_t v;
      if (integer_to_intmax (val, &v) && 0 <= v && v <= TYPE_MAXIMUM (off_t))
	return v;
    }
  else if (FLOATP (val))
    {
      double v = XFLOAT_DATA (val);
      if (0 <= v && v < 1.0 + TYPE_MAXIMUM (off_t))
	{
	  off_t o = v;
	  if (o == v)
	    return o;
	}
    }

  wrong_type_argument (Qfile_offset, val);
}

/* Return a special time value indicating the error number ERRNUM.  */
static struct timespec
time_error_value (int errnum)
{
  int ns = (errnum == ENOENT || errnum == ENOTDIR
	    ? NONEXISTENT_MODTIME_NSECS
	    : UNKNOWN_MODTIME_NSECS);
  return make_timespec (0, ns);
}

static Lisp_Object
get_window_points_and_markers (void)
{
  Lisp_Object pt_marker = Fpoint_marker ();
  Lisp_Object windows
    = calln (Qget_buffer_window_list, Fcurrent_buffer (), Qnil, Qt);
  Lisp_Object window_markers = windows;
  /* Window markers (and point) are handled specially: rather than move to
     just before or just after the modified text, we try to keep the
     markers at the same distance (bug#19161).
     In general, this is wrong, but for window-markers, this should be harmless
     and is convenient for the end user when most of the file is unmodified,
     except for a few minor details near the beginning and near the end.  */
  for (; CONSP (windows); windows = XCDR (windows))
    if (WINDOWP (XCAR (windows)))
      {
	Lisp_Object window_marker = XWINDOW (XCAR (windows))->pointm;
	XSETCAR (windows,
		 Fcons (window_marker, Fmarker_position (window_marker)));
      }
  return Fcons (Fcons (pt_marker, Fpoint ()), window_markers);
}

static void
restore_window_points (Lisp_Object window_markers, ptrdiff_t inserted,
		       ptrdiff_t same_at_start, ptrdiff_t same_at_end)
{
  for (; CONSP (window_markers); window_markers = XCDR (window_markers))
    if (CONSP (XCAR (window_markers)))
      {
	Lisp_Object car = XCAR (window_markers);
	Lisp_Object marker = XCAR (car);
	Lisp_Object oldpos = XCDR (car);
	if (MARKERP (marker) && FIXNUMP (oldpos)
	    && XFIXNUM (oldpos) > same_at_start
	    && XFIXNUM (oldpos) <= same_at_end)
	  {
	    ptrdiff_t oldsize = same_at_end - same_at_start;
	    ptrdiff_t newsize = inserted;
	    double growth = newsize / (double)oldsize;
	    ptrdiff_t newpos
	      = same_at_start + growth * (XFIXNUM (oldpos) - same_at_start);
	    Fset_marker (marker, make_fixnum (newpos), Qnil);
	  }
      }
}

/* Make sure the gap is at Z_BYTE.  This is required to treat buffer
   text as a linear C char array.  */
static void
maybe_move_gap (struct buffer *b)
{
  if (BUF_GPT_BYTE (b) != BUF_Z_BYTE (b))
    {
      struct buffer *cb = current_buffer;

      set_buffer_internal (b);
      move_gap_both (Z, Z_BYTE);
      set_buffer_internal (cb);
    }
}

/* A good blocksize to minimize system call overhead across most systems.
   Taken from coreutils/src/ioblksize.h as of July 2025.  */
enum { IO_BUFSIZE = 256 * 1024 };

/* FIXME: insert-file-contents should be split with the top-level moved to
   Elisp and only the core kept in C.  */

DEFUN ("insert-file-contents", Finsert_file_contents, Sinsert_file_contents,
       1, 5, 0,
       doc: /* Insert contents of file FILENAME after point.
Returns list of absolute file name and number of characters inserted.
If second argument VISIT is non-nil, the buffer's visited filename and
last save file modtime are set, and it is marked unmodified.  If
visiting and the file does not exist, visiting is completed before the
error is signaled.

The optional third and fourth arguments BEG and END specify what portion
of the file to insert.  These arguments count bytes in the file, not
characters in the buffer.  If VISIT is non-nil, BEG and END must be nil.

When inserting data from a special file (e.g., /dev/urandom), you
can't specify VISIT or BEG, and END should be specified to avoid
inserting unlimited data into the buffer from some special files
which otherwise could supply infinite amounts of data.

If optional fifth argument REPLACE is non-nil and FILENAME names a
regular file, replace the current buffer contents (in the accessible
portion) with the file's contents.  This is better than simply
deleting and inserting the whole thing because (1) it preserves some
marker positions (in unchanged portions at the start and end of the
buffer) and (2) it puts less data in the undo list.  When REPLACE is
non-nil, the second element of the return value is the number of
characters that replace the previous buffer contents.

If FILENAME is not a regular file and REPLACE is `if-regular', erase
the accessible portion of the buffer and insert the new contents.  Any
other non-nil value of REPLACE will signal an error if FILENAME is not
a regular file.

This function does code conversion according to the value of
`coding-system-for-read' or `file-coding-system-alist', and sets the
variable `last-coding-system-used' to the coding system actually used.

In addition, this function decodes the inserted text from known formats
by calling `format-decode', which see.  */)
  (Lisp_Object filename, Lisp_Object visit, Lisp_Object beg, Lisp_Object end,
   Lisp_Object replace)
{
  struct timespec mtime;
  emacs_fd fd;
  ptrdiff_t inserted = 0;
  int unprocessed;
  specpdl_ref count = SPECPDL_INDEX ();
  Lisp_Object handler, val, insval, orig_filename, old_undo;
  Lisp_Object p;
  off_t total = 0;
  bool regular;
  int save_errno = 0;
  char read_buf[MAX_ALLOCA];
  struct coding_system coding;
  bool replace_handled = false;
  bool set_coding_system = false;
  Lisp_Object coding_system;
  /* errno if read error, 0 if OK so far, negative if quit.  */
  int read_quit = 0;
  /* If the undo log only contains the insertion, there's no point
     keeping it.  It's typically when we first fill a file-buffer.  */
  bool empty_undo_list_p
    = (!NILP (visit) && NILP (BVAR (current_buffer, undo_list))
       && BEG == Z);
  Lisp_Object old_Vdeactivate_mark = Vdeactivate_mark;
  bool we_locked_file = false;
  Lisp_Object window_markers = Qnil;
  /* same_at_start and same_at_end count bytes, because file access counts
     bytes and BEG and END count bytes.  */
  ptrdiff_t same_at_start = BEGV_BYTE;
  ptrdiff_t same_at_end = ZV_BYTE;
  /* SAME_AT_END_CHARPOS counts characters, because
     restore_window_points needs the old character count.  */
  ptrdiff_t same_at_end_charpos = ZV;

  /* A hint about the file size, or -1 if there is no hint.  */
  off_t file_size_hint = -1;

  if (current_buffer->base_buffer && ! NILP (visit))
    error ("Cannot do file visiting in an indirect buffer");

  if (!NILP (BVAR (current_buffer, read_only)))
    Fbarf_if_buffer_read_only (Qnil);

  val = Qnil;
  p = Qnil;
  old_undo = Qnil;

  CHECK_STRING (filename);
  filename = Fexpand_file_name (filename, Qnil);
  orig_filename = filename;

  /* The value Qnil means that the coding system is not yet
     decided.  */
  coding_system = Qnil;

  /* If the file name has special constructs in it,
     call the corresponding file name handler.  */
  handler = Ffind_file_name_handler (filename, Qinsert_file_contents);
  if (!NILP (handler))
    {
      val = calln (handler, Qinsert_file_contents, filename,
		   visit, beg, end, replace);
      if (CONSP (val) && CONSP (XCDR (val))
	  && RANGED_FIXNUMP (0, XCAR (XCDR (val)), ZV - PT))
	inserted = XFIXNUM (XCAR (XCDR (val)));
      goto handled;
    }

  if (!NILP (visit))
    {
      if (!NILP (beg) || !NILP (end))
	error ("Attempt to visit less than an entire file");
      if (BEG < Z && NILP (replace))
	error ("Cannot do file visiting in a non-empty buffer");
    }

  off_t beg_offset = !NILP (beg) ? file_offset (beg) : 0;
  off_t end_offset = !NILP (end) ? file_offset (end) : TYPE_MAXIMUM (off_t);

  filename = ENCODE_FILE (filename);

  fd = emacs_fd_open (SSDATA (filename), O_RDONLY, 0);
  if (!emacs_fd_valid_p (fd))
    {
      save_errno = errno;
      if (NILP (visit))
	report_file_error ("Opening input file", orig_filename);
      mtime = time_error_value (save_errno);
      if (!NILP (Vcoding_system_for_read))
	{
	  /* Don't let invalid values into buffer-file-coding-system.  */
	  CHECK_CODING_SYSTEM (Vcoding_system_for_read);
	  Fset (Qbuffer_file_coding_system, Vcoding_system_for_read);
	}
      eassert (inserted == 0);
      goto notfound;
    }

  specpdl_ref fd_index = SPECPDL_INDEX ();
  record_unwind_protect_ptr (close_file_unwind_emacs_fd, &fd);

  /* Replacement should preserve point as it preserves markers.  */
  if (!NILP (replace))
    {
      window_markers = get_window_points_and_markers ();
      record_unwind_protect (restore_point_unwind,
			     XCAR (XCAR (window_markers)));
    }

  {
    struct stat st;
    if (emacs_fd_fstat (fd, &st) < 0)
      report_file_error ("Input file status", orig_filename);
    regular = S_ISREG (st.st_mode) != 0;
    bool memory_object = S_TYPEISSHM (&st) || S_TYPEISTMO (&st);

    if (regular | memory_object)
      {
	file_size_hint = st.st_size;

	/* A negative size can happen on a platform that allows file
	   sizes greater than the maximum off_t value.  */
	if (file_size_hint < 0)
	  buffer_overflow ();
      }

    mtime = (memory_object
	     ? make_timespec (0, UNKNOWN_MODTIME_NSECS)
	     : get_stat_mtime (&st));
  }

  /* The initial offset can be nonzero, e.g., /dev/stdin.
     Regular files can be non-seekable, e.g., /proc/cpuinfo with SEEK_END.  */
  off_t initial_offset = emacs_fd_lseek (fd, 0, SEEK_CUR);
  bool seekable = 0 <= initial_offset;
  if (seekable && NILP (beg))
    beg_offset = initial_offset;
  if (end_offset <= beg_offset)
    goto handled;

  /* The REPLACE code will need to be changed in order to work on
     named pipes, and it's probably just not worth it.  So we should
     at least signal an error.  */

  if (!regular)
    {
      if (!NILP (visit) || !NILP (replace))
	{
	  if (!NILP (visit) || !EQ (replace, Qif_regular))
	    xsignal2 (Qfile_error,
		      build_string ("not a regular file"), orig_filename);
	  else
	    /* Set REPLACE to Qunbound, indicating that we are trying
	       to replace the buffer contents with that of a
	       non-regular file.  */
	    replace = Qunbound;
	}

      /* Forbid specifying BEG unless the file is regular, as per
	 the doc string.  */

      if (!NILP (beg))
	xsignal2 (Qfile_error,
		  build_string ("can use a start position"
				" only in a regular file"),
		  orig_filename);
    }

  /* Check now whether the buffer will become too large,
     in the likely case where the file's length is not changing.
     This saves a lot of needless work before a buffer overflow.  */
  if (regular)
    {
      /* The likely offset where we will stop reading.  We could read
	 more (or less), if the file grows (or shrinks) as we read it.  */
      off_t likely_end = min (end_offset, file_size_hint);

      if (beg_offset < likely_end)
	{
	  ptrdiff_t buf_bytes
	    = Z_BYTE - (!NILP (replace) ? ZV_BYTE - BEGV_BYTE  : 0);
	  ptrdiff_t buf_growth_max = BUF_BYTES_MAX - buf_bytes;
	  off_t likely_growth = likely_end - beg_offset;
	  if (buf_growth_max < likely_growth)
	    buffer_overflow ();
	}
    }

  /* Prevent redisplay optimizations.  */
  current_buffer->clip_changed = true;

  if (EQ (Vcoding_system_for_read, Qauto_save_coding))
    {
      coding_system = coding_inherit_eol_type (Qutf_8_emacs, Qunix);
      setup_coding_system (coding_system, &coding);
      /* Ensure we set Vlast_coding_system_used.  */
      set_coding_system = true;
    }
  else if (BEG < Z)
    {
      /* Decide the coding system to use for reading the file now
         because we can't use an optimized method for handling
         `coding:' tag if the current buffer is not empty.  */
      if (!NILP (Vcoding_system_for_read))
	coding_system = Vcoding_system_for_read;
      else
	{
	  /* Don't try looking inside a file for a coding system
	     specification if it is not a regular, seekable file.  */
	  bool look_inside = (regular && seekable
			      && !NILP (Vset_auto_coding_function));
	  if (look_inside && 0 < initial_offset
	      && emacs_fd_lseek (fd, 0, SEEK_SET) < 0)
	    look_inside = seekable = false;
	  if (look_inside)
	    {
	      /* Find a coding system specified in the heading two
		 lines or in the tailing several lines of the file.
		 Assume that the 1 KiB and 3 KiB for heading
		 and tailing respectively are sufficient for this
		 purpose.  Because the file may be in /proc,
		 do not use st_size or report any SEEK_END failure.  */
	      static_assert (4 * 1024 < sizeof read_buf);
	      ptrdiff_t nread = emacs_full_read (fd, read_buf, 4 * 1024);
	      if (nread < 4 * 1024)
		file_size_hint = nread;
	      else
		{
		  off_t tailoff = emacs_fd_lseek (fd, - 3 * 1024, SEEK_END);
		  if (tailoff < 0)
		    {
		      seekable = false;
		      tailoff = nread;
		    }

		  /* When appending the last 3 KiB, read extra bytes
		     without trusting tailoff, as the file may be growing.  */
		  nread = emacs_full_read (fd, read_buf + 1024,
					   sizeof read_buf - 1024);
		  if (nread == sizeof read_buf - 1024)
		    {
		      /* Give up reading the last 3 KiB; the file is
			 growing too rapidly.  */
		      nread = 1024;
		    }
		  else if (0 <= nread)
		    {
		      file_size_hint = tailoff + nread;
		      nread += 1024;
		      if (4 * 1024 < nread)
			{
			  memmove (read_buf + 1024,
				   read_buf + nread - 3 * 1024, 3 * 1024);
			  nread = 4 * 1024;
			}
		    }
		}

	      if (nread < 0)
		report_file_error ("Read error", orig_filename);
	      else if (nread > 0)
		{
		  AUTO_STRING (name, " *code-converting-work*");
		  struct buffer *prev = current_buffer;
		  Lisp_Object workbuf;
		  struct buffer *buf;

		  record_unwind_current_buffer ();

		  workbuf = Fget_buffer_create (name, Qt);
		  buf = XBUFFER (workbuf);

		  delete_all_overlays (buf);
		  bset_directory (buf, BVAR (current_buffer, directory));
		  bset_read_only (buf, Qnil);
		  bset_filename (buf, Qnil);
		  bset_undo_list (buf, Qt);
		  eassert (buf->overlays == NULL);

		  set_buffer_internal (buf);
		  Ferase_buffer ();
		  bset_enable_multibyte_characters (buf, Qnil);

		  insert_1_both ((char *) read_buf, nread, nread, 0, 0, 0);
		  TEMP_SET_PT_BOTH (BEG, BEG_BYTE);
		  coding_system = calln (Vset_auto_coding_function,
					 filename, make_fixnum (nread));
		  set_buffer_internal (prev);

		  /* Discard the unwind protect for recovering the
                     current buffer.  */
		  specpdl_ptr--;

		  /* Rewind the file for the actual read done later.  */
		  if (emacs_fd_lseek (fd, initial_offset, SEEK_SET) < 0)
		    report_file_error ("Setting file position", orig_filename);
		}
	    }

	  if (NILP (coding_system))
	    {
	      /* If we have not yet decided a coding system, check
                 file-coding-system-alist.  */
	      coding_system = CALLN (Ffind_operation_coding_system,
				     Qinsert_file_contents, orig_filename,
				     visit, beg, end, replace);
	      if (CONSP (coding_system))
		coding_system = XCAR (coding_system);
	    }
	}

      if (NILP (coding_system))
	coding_system = Qundecided;
      else
	CHECK_CODING_SYSTEM (coding_system);

      if (NILP (BVAR (current_buffer, enable_multibyte_characters)))
	/* We must suppress all character code conversion except for
	   end-of-line conversion.  */
	coding_system = raw_text_coding_system (coding_system);

      setup_coding_system (coding_system, &coding);
      /* Ensure we set Vlast_coding_system_used.  */
      set_coding_system = true;
    }

  /* If requested, replace the accessible part of the buffer
     with the file contents.  Avoid replacing text at the
     beginning or end of the buffer that matches the file contents;
     that preserves markers pointing to the unchanged parts.

     Here we implement this feature in an optimized way
     for the case where code conversion is NOT needed.
     The following if-statement handles the case of conversion
     in a less optimal way.

     If the code conversion is "automatic" then we try using this
     method and hope for the best.
     But if we discover the need for conversion, we give up on this method
     and let the following if-statement handle the replace job.  */
  if ((!NILP (replace)
       && !BASE_EQ (replace, Qunbound))
      && BEGV < ZV
      && (NILP (coding_system)
	  || ! CODING_REQUIRE_DECODING (&coding)))
    {
      /* There is still a possibility we will find the need to do code
	 conversion.  If that happens, set this variable to
	 give up on handling REPLACE in the optimized way.  */
      bool giveup_match_end = false;

      if (beg_offset != initial_offset)
	{
	  if (emacs_fd_lseek (fd, beg_offset, SEEK_SET) < 0)
	    report_file_error ("Setting file position", orig_filename);
	}

      /* Count how many chars at the start of the file
	 match the text at the beginning of the buffer.  */
      while (true)
	{
	  off_t bytes_to_read = sizeof read_buf;
	  off_t curpos = beg_offset + (same_at_start - BEGV_BYTE);
	  bytes_to_read = min (bytes_to_read, end_offset - curpos);
	  ptrdiff_t nread = (bytes_to_read <= 0
			     ? 0
			     : emacs_full_read (fd, read_buf, bytes_to_read));
	  if (nread < 0)
	    report_file_error ("Read error", orig_filename);

	  if (0 < nread)
	    {
	      if (CODING_REQUIRE_DETECTION (&coding))
		{
		  coding_system
		    = detect_coding_system ((unsigned char *) read_buf,
					    nread, nread, 1, 0,
					    coding_system);
		  setup_coding_system (coding_system, &coding);
		}

	      if (CODING_REQUIRE_DECODING (&coding))
		/* We found that the file should be decoded somehow.
		   Let's give up here.  */
		{
		  giveup_match_end = true;
		  break;
		}

	      ptrdiff_t bufpos = 0;
	      ptrdiff_t bufposlim = min (nread, same_at_end - same_at_start);
	      while (bufpos < bufposlim
		     && FETCH_BYTE (same_at_start) == read_buf[bufpos])
		same_at_start++, bufpos++;
	      /* If we found a discrepancy, stop the scan.  */
	      if (bufpos != nread)
		break;
	    }

	  if (nread < bytes_to_read)
	    {
	      file_size_hint = curpos + nread;

	      /* Data inserted from the file match the buffer's leading bytes,
		 so there's no need to replace anything.  */
	      emacs_fd_close (fd);
	      clear_unwind_protect (fd_index);

	      /* Truncate the buffer to the size of the file.  */
	      del_range_byte (same_at_start, same_at_end);
	      goto handled;
	    }
	}
      off_t same_at_start_pos = beg_offset + (same_at_start - BEGV_BYTE);

      /* Find the end position, which is end_offset if given,
	 the file's end otherwise.  */

      off_t endpos;
      if (!giveup_match_end)
	{
	  endpos = end_offset;
	  if (endpos == TYPE_MAXIMUM (off_t))
	    {
	      endpos = emacs_fd_lseek (fd, 0, SEEK_END);
	      giveup_match_end = endpos < 0;
	      if (giveup_match_end)
		seekable = false;
	      else
		{
		  /* Check that read reports EOF soon, to catch platforms
		     where SEEK_END can report wildly small offsets.  */
		  ptrdiff_t n = emacs_full_read (fd, read_buf, sizeof read_buf);
		  if (n < 0)
		    report_file_error ("Read error", orig_filename);
		  endpos += n;

		  /* Give up if the file grew more than even the test read.  */
		  giveup_match_end = n == sizeof read_buf;

		  if (!giveup_match_end)
		    {
		      file_size_hint = endpos;

		      /* Shrink the file's head if the file shrank to
			 be smaller than its head.  */
		      if (endpos < same_at_start_pos)
			{
			  same_at_start_pos = endpos;
			  same_at_start = endpos - beg_offset + BEGV_BYTE;
			}
		    }
		}
	    }
	}

      /* Count how many bytes in the file's end match the buffer's end.
	 However, don't waste time if decoding is necessary.  */

      while (!giveup_match_end)
	{
	  ptrdiff_t nread, bufpos, trial;
	  off_t curpos;

	  /* At what file position are we now scanning?  */
	  curpos = endpos - (ZV_BYTE - same_at_end);

	  /* How much can we scan in the next step?  Compare with poslim
	     to prevent overlap of the matching head with the matching tail.
	     The 'same_at_start_pos' limit prevents overlap in the buffer's
	     head and tail, and the 'endpos - (same_at_end - same_at_start)'
	     limit prevents overlap in the inserted file's head and tail.  */
	  off_t poslim = max (same_at_start_pos,
			      endpos - (same_at_end - same_at_start));
	  /* Do not scan more than sizeof read_buf at a time, and stop
	     the scan if it can go no more.  */
	  trial = min (curpos - poslim, sizeof read_buf);
	  if (trial == 0)
	    break;

	  curpos = emacs_fd_lseek (fd, curpos - trial, SEEK_SET);
	  if (curpos < 0)
	    report_file_error ("Setting file position", orig_filename);

	  nread = emacs_full_read (fd, read_buf, trial);
	  if (nread < trial)
	    {
	      if (nread < 0)
		report_file_error ("Read error", orig_filename);
	      /* The file unexpectedly shrank.  */
	      file_size_hint = curpos + nread;
	      giveup_match_end = true;
	      break;
	    }

	  /* Scan this bufferful from the end, comparing with
	     the Emacs buffer.  */
	  bufpos = nread;

	  while (bufpos > 0
		 && FETCH_BYTE (same_at_end - 1) == read_buf[bufpos - 1])
	    same_at_end--, bufpos--;

	  /* If we found a discrepancy, stop the scan.
	     Otherwise loop around and scan the preceding bufferful.  */
	  if (bufpos != 0)
	    {
	      /* If this discrepancy is because of code conversion,
		 we cannot use this method; giveup and try the other.  */
	      if (same_at_end > same_at_start
		  && FETCH_BYTE (same_at_end - 1) >= 0200
		  && ! NILP (BVAR (current_buffer, enable_multibyte_characters))
		  && (CODING_MAY_REQUIRE_DECODING (&coding)))
		giveup_match_end = true;
	      break;
	    }
	}

      if (! giveup_match_end)
	{
	  ptrdiff_t temp;
          specpdl_ref this_count = SPECPDL_INDEX ();

	  /* We win!  We can handle REPLACE the optimized way.  */

	  /* Extend the start of non-matching text area to multibyte
             character boundary.  */
	  if (! NILP (BVAR (current_buffer, enable_multibyte_characters)))
	    while (same_at_start > BEGV_BYTE
		   && ! CHAR_HEAD_P (FETCH_BYTE (same_at_start)))
	      same_at_start--;

	  /* Extend the end of non-matching text area to multibyte
             character boundary.  */
	  if (! NILP (BVAR (current_buffer, enable_multibyte_characters)))
	    while (same_at_end < ZV_BYTE
		   && ! CHAR_HEAD_P (FETCH_BYTE (same_at_end)))
	      same_at_end++;

	  same_at_end_charpos = BYTE_TO_CHAR (same_at_end);

	  /* Arrange to read only the nonmatching middle part of the file.  */
	  beg_offset += same_at_start - BEGV_BYTE;
	  end_offset = endpos - (ZV_BYTE - same_at_end);

          if (!NILP (visit) && BEG == BEGV && Z == ZV)
            /* This binding is to avoid ask-user-about-supersession-threat
	       being called in insert_from_buffer or del_range_bytes (via
	       prepare_to_modify_buffer).
	       Such a prompt makes no sense if we're VISITing the file,
	       since the insertion makes the buffer *more* like the file
	       rather than the reverse.
               AFAICT we could avoid ask-user-about-supersession-threat by
               setting current_buffer->modtime earlier, but we could still
               end up calling ask-user-about-supersession-threat if the file
               is modified while we read it, so we bind buffer-file-name
               instead.  */
            specbind (Qbuffer_file_name, Qnil);
	  del_range_byte (same_at_start, same_at_end);
	  /* Insert from the file at the proper position.  */
	  temp = BYTE_TO_CHAR (same_at_start);
	  SET_PT_BOTH (temp, same_at_start);
          unbind_to (this_count, Qnil);

	  /* If display currently starts at beginning of line,
	     keep it that way.  */
	  if (XBUFFER (XWINDOW (selected_window)->contents) == current_buffer)
	    XWINDOW (selected_window)->start_at_line_beg = !NILP (Fbolp ());

	  replace_handled = true;
	}
    }

  /* If requested, replace the accessible part of the buffer
     with the file contents.  Avoid replacing text at the
     beginning or end of the buffer that matches the file contents;
     that preserves markers pointing to the unchanged parts.

     Here we implement this feature for the case where code conversion
     is needed, in a simple way that needs a lot of memory.
     The preceding if-statement handles the case of no conversion
     in a more optimized way.  */
  if ((!NILP (replace)
       && !BASE_EQ (replace, Qunbound))
      && ! replace_handled && BEGV < ZV)
    {
      ptrdiff_t same_at_start_charpos;
      ptrdiff_t inserted_chars;
      ptrdiff_t bufpos;
      unsigned char *decoded;
      ptrdiff_t temp;
      ptrdiff_t this;
      specpdl_ref this_count = SPECPDL_INDEX ();
      bool multibyte
	= ! NILP (BVAR (current_buffer, enable_multibyte_characters));
      Lisp_Object conversion_buffer;

      conversion_buffer = code_conversion_save (1, multibyte);

      /* First read the whole file, performing code conversion into
	 CONVERSION_BUFFER.  */

      if (emacs_fd_lseek (fd, beg_offset, SEEK_SET) < 0)
	report_file_error ("Setting file position", orig_filename);

      inserted = 0;		/* Bytes put into CONVERSION_BUFFER so far.  */
      unprocessed = 0;		/* Bytes not processed in previous loop.  */
      file_size_hint = beg_offset;

      while (true)
	{
	  /* Read one buffer a time, to allow
	     quitting while reading a huge file.  */

	  ptrdiff_t trial = sizeof read_buf - unprocessed;
	  this = emacs_full_read (fd, read_buf + unprocessed, trial);
	  if (this < 0)
	    report_file_error ("Read error", orig_filename);
	  if (this == 0)
	    break;

	  file_size_hint += this;
	  BUF_TEMP_SET_PT (XBUFFER (conversion_buffer),
			   BUF_Z (XBUFFER (conversion_buffer)));
	  decode_coding_c_string (&coding, (unsigned char *) read_buf,
				  unprocessed + this, conversion_buffer);
	  unprocessed = coding.carryover_bytes;
	  if (coding.carryover_bytes > 0)
	    memcpy (read_buf, coding.carryover, unprocessed);
	  if (this < trial)
	    break;
	}

      emacs_fd_close (fd);
      clear_unwind_protect (fd_index);

      if (unprocessed > 0)
	{
	  BUF_TEMP_SET_PT (XBUFFER (conversion_buffer),
			   BUF_Z (XBUFFER (conversion_buffer)));
	  coding.mode |= CODING_MODE_LAST_BLOCK;
	  decode_coding_c_string (&coding, (unsigned char *) read_buf,
				  unprocessed, conversion_buffer);
	  coding.mode &= ~CODING_MODE_LAST_BLOCK;
	}

      coding_system = CODING_ID_NAME (coding.id);
      set_coding_system = true;
      maybe_move_gap (XBUFFER (conversion_buffer));
      decoded = BUF_BEG_ADDR (XBUFFER (conversion_buffer));
      inserted = (BUF_Z_BYTE (XBUFFER (conversion_buffer))
		  - BUF_BEG_BYTE (XBUFFER (conversion_buffer)));

      /* Compare the beginning of the converted string with the buffer
	 text.  */

      bufpos = 0;
      ptrdiff_t bufposlim = min (inserted, same_at_end - same_at_start);
      while (bufpos < bufposlim
	     && FETCH_BYTE (same_at_start) == decoded[bufpos])
	same_at_start++, bufpos++;

      /* If the file matches the head of buffer completely,
	 there's no need to replace anything.  */

      if (bufpos == inserted)
	{
	  /* Truncate the buffer to the size of the file.  */
	  if (same_at_start != same_at_end)
	    {
              if (!NILP (visit) && BEG == BEGV && Z == ZV)
		/* See previous specbind for the reason behind this.  */
		specbind (Qbuffer_file_name, Qnil);
	      del_range_byte (same_at_start, same_at_end);
	    }
	  inserted = 0;

	  unbind_to (this_count, Qnil);
	  goto handled;
	}

      /* Extend the start of non-matching text area to the previous
	 multibyte character boundary.  */
      if (! NILP (BVAR (current_buffer, enable_multibyte_characters)))
	while (same_at_start > BEGV_BYTE
	       && ! CHAR_HEAD_P (FETCH_BYTE (same_at_start)))
	  same_at_start--;

      /* Scan this bufferful from the end, comparing with the Emacs
	 buffer.  Compare with bufposlim to prevent overlap of the
	 matching head with the matching tail.  The 'same_at_start -
	 BEGV_BYTE' limit prevents overlap in the buffer's head and
	 tail, and the 'inserted - (same_at_end - same_at_start)' limit
	 prevents overlap in the inserted file's head and tail.  */
      bufposlim = max (same_at_start - BEGV_BYTE,
		       inserted - (same_at_end - same_at_start));
      bufpos = inserted;
      while (bufposlim < bufpos
	     && FETCH_BYTE (same_at_end - 1) == decoded[bufpos - 1])
	same_at_end--, bufpos--;

      /* Extend the end of non-matching text area to the next
	 multibyte character boundary.  */
      if (! NILP (BVAR (current_buffer, enable_multibyte_characters)))
	while (same_at_end < ZV_BYTE
	       && ! CHAR_HEAD_P (FETCH_BYTE (same_at_end)))
	  same_at_end++;

      same_at_end_charpos = BYTE_TO_CHAR (same_at_end);

      /* If display currently starts at beginning of line,
	 keep it that way.  */
      if (XBUFFER (XWINDOW (selected_window)->contents) == current_buffer)
	XWINDOW (selected_window)->start_at_line_beg = !NILP (Fbolp ());

      /* Replace the chars that we need to replace,
	 and update INSERTED to equal the number of bytes
	 we are taking from the decoded string.  */
      inserted -= (ZV_BYTE - same_at_end) + (same_at_start - BEGV_BYTE);

      if (!NILP (visit) && BEG == BEGV && Z == ZV)
        /* See previous specbind for the reason behind this.  */
        specbind (Qbuffer_file_name, Qnil);
      if (same_at_end != same_at_start)
	{
	  del_range_byte (same_at_start, same_at_end);
	  temp = GPT;
	  eassert (same_at_start == GPT_BYTE);
	  same_at_start = GPT_BYTE;
	}
      else
	{
	  temp = same_at_end_charpos;
	}
      /* Insert from the file at the proper position.  */
      SET_PT_BOTH (temp, same_at_start);
      same_at_start_charpos
	= buf_bytepos_to_charpos (XBUFFER (conversion_buffer),
				  same_at_start - BEGV_BYTE
				  + BUF_BEG_BYTE (XBUFFER (conversion_buffer)));
      eassert (same_at_start_charpos == temp - (BEGV - BEG));
      inserted_chars
	= (buf_bytepos_to_charpos (XBUFFER (conversion_buffer),
				   same_at_start + inserted - BEGV_BYTE
				  + BUF_BEG_BYTE (XBUFFER (conversion_buffer)))
	   - same_at_start_charpos);
      insert_from_buffer (XBUFFER (conversion_buffer),
			  same_at_start_charpos, inserted_chars, 0);
      /* Set `inserted' to the number of inserted characters.  */
      inserted = PT - temp;
      /* Set point before the inserted characters.  */
      SET_PT_BOTH (temp, same_at_start);

      unbind_to (this_count, Qnil);

      goto handled;
    }

<<<<<<< HEAD
  /* Don't believe st.st_size if it is zero.  */
  if ((regular && st.st_size > 0) || (!regular && seekable) || !NILP (end))
    total = end_offset - beg_offset;
  else
    /* For a special file that is not seekable, all we can do is guess.  */
    total = READ_BUF_SIZE;
=======
  total = end_offset - beg_offset;
>>>>>>> 48b3363a

  /* From here on, treat a file with zero size as not seekable.  This
     causes us to read until we actually hit EOF.  */
  if (regular && st.st_size == 0)
    seekable = false;

  if (NILP (visit) && total > 0)
    {
      if (!NILP (BVAR (current_buffer, file_truename))
	  /* Make binding buffer-file-name to nil effective.  */
	  && !NILP (BVAR (current_buffer, filename))
	  && SAVE_MODIFF >= MODIFF)
	we_locked_file = true;
      prepare_to_modify_buffer (PT, PT, NULL);
    }

  /* If REPLACE is Qunbound, buffer contents are being replaced with
     text read from a FIFO or a device.  Erase the entire accessible
     portion of the buffer.  */

  if (BASE_EQ (replace, Qunbound))
    del_range (BEGV, ZV);

  move_gap_both (PT, PT_BYTE);

  /* Ensure the gap is at least one byte larger than needed for the
     estimated insertion, so that in the usual case we read
     without reallocating.  */
  off_t inserted_estimate = min (end_offset, file_size_hint) - beg_offset;
  if (GAP_SIZE <= inserted_estimate)
    {
      ptrdiff_t growth;
      if (ckd_sub (&growth, inserted_estimate, GAP_SIZE - 1))
	buffer_overflow ();
      make_gap (growth);
    }

  if (beg_offset != 0 || (!NILP (replace)
			  && !BASE_EQ (replace, Qunbound)))
    {
      if (emacs_fd_lseek (fd, beg_offset, SEEK_SET) < 0)
	report_file_error ("Setting file position", orig_filename);
    }

  /* Total bytes inserted.  */
  inserted = 0;

  /* Here, we don't do code conversion in the loop.  It is done by
     decode_coding_gap after all data are read into the buffer.  */
  {
    ptrdiff_t gap_size = GAP_SIZE;

    while (inserted < total)
      {
	char *buf;
	ptrdiff_t bufsize, this;
	if (gap_size < total - inserted && gap_size < sizeof read_buf)
	  {
	    buf = read_buf;
	    bufsize = sizeof read_buf;
	  }
	else
	  {
	    buf = (char *) BEG_ADDR + PT_BYTE - BEG_BYTE + inserted;
	    bufsize = min (min (gap_size, total - inserted), IO_BUFSIZE);
	  }

	if (!seekable && end_offset == TYPE_MAXIMUM (off_t))
	  {
	    Lisp_Object nbytes;
	    intmax_t number;

	    /* Read from the file, capturing `quit'.  When an
	       error occurs, end the loop, and arrange for a quit
	       to be signaled after decoding the text we read.  */
	    union read_non_regular data = {{fd, buf, bufsize}};
	    nbytes = internal_condition_case_1
	      (read_non_regular, make_pointer_integer (&data),
	       Qerror, read_non_regular_quit);

	    if (NILP (nbytes))
	      {
		read_quit = -1;
		break;
	      }

	    integer_to_intmax (nbytes, &number);
	    this = number;
	  }
	else
	  /* Allow quitting out of the actual I/O.  We don't make text
	     part of the buffer until all the reading is done, so a
	     C-g here doesn't do any harm.  */
	  {
	    this = emacs_fd_read (fd, buf, bufsize);
	    if (this < 0)
	      this = -errno;
	  }

	if (this <= 0)
	  {
	    read_quit = -this;
	    break;
	  }

	if (buf == read_buf)
	  {
	    if (gap_size < this)
	      {
		/* Size estimate was low.  Make the gap at least 50% larger,
		   and big enough so that the next loop iteration will
		   use the gap directly instead of copying via read_buf.  */
		make_gap (max (GAP_SIZE >> 1,
			       this - gap_size + sizeof read_buf));
		gap_size = GAP_SIZE - inserted;
	      }
	    memcpy (BEG_ADDR + PT_BYTE - BEG_BYTE + inserted,
		    read_buf, this);
	  }
	gap_size -= this;
	inserted += this;
      }
  }

  file_size_hint = beg_offset + inserted;

  /* Now we have either read all the file data into the gap,
     or stop reading on I/O error or quit.  If nothing was
     read, undo marking the buffer modified.  */

  if (inserted == 0)
    {
      if (we_locked_file)
	Funlock_file (BVAR (current_buffer, file_truename));
      Vdeactivate_mark = old_Vdeactivate_mark;
    }
  else
    Fset (Qdeactivate_mark, Qt);

  emacs_fd_close (fd);
  clear_unwind_protect (fd_index);

  if (0 < read_quit)
    report_file_errno ("Read error", orig_filename, read_quit);

 notfound:

  if (NILP (coding_system))
    {
      /* The coding system is not yet decided.  Decide it by an
	 optimized method for handling `coding:' tag.

	 Note that we can get here only if the buffer was empty
	 before the insertion.  */
      eassert (Z == BEG);

      if (!NILP (Vcoding_system_for_read))
	coding_system = Vcoding_system_for_read;
      else
	{
	  /* Since we are sure that the current buffer was empty
	     before the insertion, we can toggle
	     enable-multibyte-characters directly here without taking
	     care of marker adjustment.  By this way, we can run Lisp
	     program safely before decoding the inserted text.  */
          Lisp_Object multibyte
            = BVAR (current_buffer, enable_multibyte_characters);
          Lisp_Object unwind_data
            = Fcons (multibyte,
                     Fcons (BVAR (current_buffer, undo_list),
			    Fcurrent_buffer ()));
	  specpdl_ref count1 = SPECPDL_INDEX ();

	  bset_enable_multibyte_characters (current_buffer, Qnil);
	  bset_undo_list (current_buffer, Qt);
	  record_unwind_protect (decide_coding_unwind, unwind_data);

          /* Make the text read part of the buffer.  */
          insert_from_gap_1 (inserted, inserted, false);

	  if (inserted > 0 && ! NILP (Vset_auto_coding_function))
	    {
	      coding_system = calln (Vset_auto_coding_function,
				     filename, make_fixnum (inserted));
	    }

	  if (NILP (coding_system))
	    {
	      /* If the coding system is not yet decided, check
		 file-coding-system-alist.  */
	      coding_system = CALLN (Ffind_operation_coding_system,
				     Qinsert_file_contents, orig_filename,
				     visit, beg, end, Qnil);
	      if (CONSP (coding_system))
		coding_system = XCAR (coding_system);
	    }
          /* Move the text back to the gap.  */
	  unbind_to (count1, Qnil);
          inserted = XFIXNUM (XCAR (unwind_data));
        }

      if (NILP (coding_system))
	coding_system = Qundecided;
      else
	CHECK_CODING_SYSTEM (coding_system);

      if (NILP (BVAR (current_buffer, enable_multibyte_characters)))
	/* We must suppress all character code conversion except for
	   end-of-line conversion.  */
	coding_system = raw_text_coding_system (coding_system);
      setup_coding_system (coding_system, &coding);
      /* Ensure we set Vlast_coding_system_used.  */
      set_coding_system = true;
    }

  if (!NILP (visit))
    {
      /* When we visit a file by raw-text, we change the buffer to
	 unibyte.  */
      if (CODING_FOR_UNIBYTE (&coding)
	  /* Can't do this if part of the buffer might be preserved.  */
	  && NILP (replace))
	{
	  /* Visiting a file with these coding system makes the buffer
	     unibyte.  */
	  if (inserted > 0)
	    bset_enable_multibyte_characters (current_buffer, Qnil);
	  else
	    Fset_buffer_multibyte (Qnil);
	}
    }

  eassert (PT == GPT);

  coding.dst_multibyte
    = !NILP (BVAR (current_buffer, enable_multibyte_characters));
  if (CODING_MAY_REQUIRE_DECODING (&coding)
      && (inserted > 0 || CODING_REQUIRE_FLUSHING (&coding)))
    {
      /* Now we have all the new bytes at the beginning of the gap,
         but `decode_coding_gap` can't have them at the beginning of the gap,
         so we need to move them.  */
      memmove (GAP_END_ADDR - inserted, GPT_ADDR, inserted);
      decode_coding_gap (&coding, inserted);
      inserted = coding.produced_char;
      coding_system = CODING_ID_NAME (coding.id);
    }
  else if (inserted > 0)
    {
      /* Make the text read part of the buffer.  */
      eassert (NILP (BVAR (current_buffer, enable_multibyte_characters)));
      insert_from_gap_1 (inserted, inserted, false);

      invalidate_buffer_caches (current_buffer, PT, PT + inserted);
      adjust_after_insert (PT, PT_BYTE, PT + inserted, PT_BYTE + inserted,
			   inserted);
    }

  /* Call after-change hooks for the inserted text, aside from the case
     of normal visiting (not with REPLACE), which is done in a new buffer
     "before" the buffer is changed.  */
  if (inserted > 0 && total > 0
      && (NILP (visit) || !NILP (replace)))
    {
      signal_after_change (PT, 0, inserted);
      update_compositions (PT, PT, CHECK_BORDER);
    }

  /* Now INSERTED is measured in characters.  */

 handled:

  if (inserted > 0)
    restore_window_points (window_markers, inserted,
			   BYTE_TO_CHAR (same_at_start),
			   same_at_end_charpos);

  if (!NILP (visit))
    {
      if (empty_undo_list_p)
	bset_undo_list (current_buffer, Qnil);

      if (NILP (handler))
	{
	  current_buffer->modtime = mtime;
	  current_buffer->modtime_size = file_size_hint;
	  bset_filename (current_buffer, orig_filename);
	}

      SAVE_MODIFF = MODIFF;
      BUF_AUTOSAVE_MODIFF (current_buffer) = MODIFF;
      XSETFASTINT (BVAR (current_buffer, save_length), Z - BEG);
      if (NILP (handler))
	{
	  if (!NILP (BVAR (current_buffer, file_truename)))
	    Funlock_file (BVAR (current_buffer, file_truename));
	  Funlock_file (filename);
	}
    }

  if (set_coding_system)
    Vlast_coding_system_used = coding_system;

  if (! NILP (Ffboundp (Qafter_insert_file_set_coding)))
    {
      insval = calln (Qafter_insert_file_set_coding, make_fixnum (inserted),
		      visit);
      if (! NILP (insval))
	{
	  if (! RANGED_FIXNUMP (0, insval, ZV - PT))
	    wrong_type_argument (Qinserted_chars, insval);
	  inserted = XFIXNAT (insval);
	}
    }

  /* Decode file format.  Don't do this if Qformat_decode is not
     bound, which can happen when called early during loadup.  */

  if (inserted > 0 && !NILP (Ffboundp (Qformat_decode)))
    {
      /* Don't run point motion or modification hooks when decoding.  */
      specpdl_ref count1 = SPECPDL_INDEX ();
      ptrdiff_t old_inserted = inserted;
      specbind (Qinhibit_point_motion_hooks, Qt);
      specbind (Qinhibit_modification_hooks, Qt);

      /* Save old undo list and don't record undo for decoding.  */
      old_undo = BVAR (current_buffer, undo_list);
      bset_undo_list (current_buffer, Qt);

      if (NILP (replace))
	{
	  insval = calln (Qformat_decode,
			  Qnil, make_fixnum (inserted), visit);
	  if (! RANGED_FIXNUMP (0, insval, ZV - PT))
	    wrong_type_argument (Qinserted_chars, insval);
	  inserted = XFIXNAT (insval);
	}
      else
	{
	  /* If REPLACE is non-nil and we succeeded in not replacing the
	     beginning or end of the buffer text with the file's contents,
	     call format-decode with `point' positioned at the beginning
	     of the buffer and `inserted' equaling the number of
	     characters in the buffer.  Otherwise, format-decode might
	     fail to correctly analyze the beginning or end of the buffer.
	     Hence we temporarily save `point' and `inserted' here and
	     restore `point' iff format-decode did not insert or delete
	     any text.  Otherwise we leave `point' at point-min.  */
	  ptrdiff_t opoint = PT;
	  ptrdiff_t opoint_byte = PT_BYTE;
	  ptrdiff_t oinserted = ZV - BEGV;
	  modiff_count ochars_modiff = CHARS_MODIFF;

	  TEMP_SET_PT_BOTH (BEGV, BEGV_BYTE);
	  insval = calln (Qformat_decode,
			  Qnil, make_fixnum (oinserted), visit);
	  if (! RANGED_FIXNUMP (0, insval, ZV - PT))
	    wrong_type_argument (Qinserted_chars, insval);
	  if (ochars_modiff == CHARS_MODIFF)
	    /* format_decode didn't modify buffer's characters => move
	       point back to position before inserted text and leave
	       value of inserted alone.  */
	    SET_PT_BOTH (opoint, opoint_byte);
	  else
	    /* format_decode modified buffer's characters => consider
	       entire buffer changed and leave point at point-min.  */
	    inserted = XFIXNAT (insval);
	}

      /* For consistency with format-decode call these now iff inserted > 0
	 (martin 2007-06-28).  */
      p = Vafter_insert_file_functions;
      FOR_EACH_TAIL (p)
	{
	  if (NILP (replace))
	    {
	      insval = calln (XCAR (p), make_fixnum (inserted));
	      if (!NILP (insval))
		{
		  if (! RANGED_FIXNUMP (0, insval, ZV - PT))
		    wrong_type_argument (Qinserted_chars, insval);
		  inserted = XFIXNAT (insval);
		}
	    }
	  else
	    {
	      /* For the rationale of this see the comment on
		 format-decode above.  */
	      ptrdiff_t opoint = PT;
	      ptrdiff_t opoint_byte = PT_BYTE;
	      ptrdiff_t oinserted = ZV - BEGV;
	      modiff_count ochars_modiff = CHARS_MODIFF;

	      TEMP_SET_PT_BOTH (BEGV, BEGV_BYTE);
	      insval = calln (XCAR (p), make_fixnum (oinserted));
	      if (!NILP (insval))
		{
		  if (! RANGED_FIXNUMP (0, insval, ZV - PT))
		    wrong_type_argument (Qinserted_chars, insval);
		  if (ochars_modiff == CHARS_MODIFF)
		    /* after_insert_file_functions didn't modify
		       buffer's characters => move point back to
		       position before inserted text and leave value of
		       inserted alone.  */
		    SET_PT_BOTH (opoint, opoint_byte);
		  else
		    /* after_insert_file_functions did modify buffer's
	               characters => consider entire buffer changed and
	               leave point at point-min.  */
		    inserted = XFIXNAT (insval);
		}
	    }
	}

      if (!empty_undo_list_p)
	{
	  bset_undo_list (current_buffer, old_undo);
	  if (CONSP (old_undo) && inserted != old_inserted)
	    {
	      /* Adjust the last undo record for the size change during
		 the format conversion.  */
	      Lisp_Object tem = XCAR (old_undo);
	      if (CONSP (tem) && FIXNUMP (XCAR (tem))
		  && FIXNUMP (XCDR (tem))
		  && XFIXNUM (XCDR (tem)) == PT + old_inserted)
		XSETCDR (tem, make_fixnum (PT + inserted));
	    }
	}
      else
	/* If undo_list was Qt before, keep it that way.
	   Otherwise start with an empty undo_list.  */
	bset_undo_list (current_buffer, EQ (old_undo, Qt) ? Qt : Qnil);

      unbind_to (count1, Qnil);
    }

  if (save_errno != 0)
    {
      /* Signal an error if visiting a file that could not be opened.  */
      eassert (!NILP (visit) && NILP (handler));
      report_file_errno ("Opening input file", orig_filename, save_errno);
    }

  /* We made a lot of deletions and insertions above, so invalidate
     the newline cache for the entire region of the inserted
     characters.  */
  if (current_buffer->base_buffer && current_buffer->base_buffer->newline_cache)
    invalidate_region_cache (current_buffer->base_buffer,
                             current_buffer->base_buffer->newline_cache,
                             PT - BEG, Z - PT - inserted);
  else if (current_buffer->newline_cache)
    invalidate_region_cache (current_buffer,
                             current_buffer->newline_cache,
                             PT - BEG, Z - PT - inserted);

  if (read_quit)
    quit ();

  /* Retval needs to be dealt with in all cases consistently.  */
  if (NILP (val))
    val = list2 (orig_filename, make_fixnum (inserted));

  return unbind_to (count, val);
}

static Lisp_Object build_annotations (Lisp_Object, Lisp_Object);

static void
build_annotations_unwind (Lisp_Object arg)
{
  Vwrite_region_annotation_buffers = arg;
}

/* Decide the coding-system to encode the data with.  */

static Lisp_Object
choose_write_coding_system (Lisp_Object start, Lisp_Object end, Lisp_Object filename,
			    Lisp_Object append, Lisp_Object visit, Lisp_Object lockname,
			    struct coding_system *coding)
{
  Lisp_Object val;
  Lisp_Object eol_parent = Qnil;

  if (auto_saving
      && NILP (Fstring_equal (BVAR (current_buffer, filename),
			      BVAR (current_buffer, auto_save_file_name))))
    {
      val = Qutf_8_emacs;
      eol_parent = Qunix;
    }
  else if (!NILP (Vcoding_system_for_write))
    {
      val = Vcoding_system_for_write;
      if (coding_system_require_warning
	  && !NILP (Ffboundp (Vselect_safe_coding_system_function)))
	/* Confirm that VAL can surely encode the current region.  */
	val = calln (Vselect_safe_coding_system_function,
		     start, end, list2 (Qt, val),
		     Qnil, filename);
    }
  else
    {
      /* If the variable `buffer-file-coding-system' is set locally,
	 it means that the file was read with some kind of code
	 conversion or the variable is explicitly set by users.  We
	 had better write it out with the same coding system even if
	 `enable-multibyte-characters' is nil.

	 If it is not set locally, we anyway have to convert EOL
	 format if the default value of `buffer-file-coding-system'
	 tells that it is not Unix-like (LF only) format.  */
      bool using_default_coding = 0;
      bool force_raw_text = 0;

      val = BVAR (current_buffer, buffer_file_coding_system);
      if (NILP (val)
	  || NILP (Flocal_variable_p (Qbuffer_file_coding_system, Qnil)))
	{
	  val = Qnil;
	  if (NILP (BVAR (current_buffer, enable_multibyte_characters)))
	    force_raw_text = 1;
	}

      if (NILP (val))
	{
	  /* Check file-coding-system-alist.  */
	  Lisp_Object coding_systems
	    = CALLN (Ffind_operation_coding_system, Qwrite_region, start, end,
		     filename, append, visit, lockname);
	  if (CONSP (coding_systems) && !NILP (XCDR (coding_systems)))
	    val = XCDR (coding_systems);
	}

      if (NILP (val))
	{
	  /* If we still have not decided a coding system, use the
	     current buffer's value of buffer-file-coding-system.  */
	  val = BVAR (current_buffer, buffer_file_coding_system);
	  using_default_coding = 1;
	}

      if (! NILP (val) && ! force_raw_text)
	{
	  Lisp_Object spec, attrs;

	  CHECK_CODING_SYSTEM (val);
	  CHECK_CODING_SYSTEM_GET_SPEC (val, spec);
	  attrs = AREF (spec, 0);
	  if (EQ (CODING_ATTR_TYPE (attrs), Qraw_text))
	    force_raw_text = 1;
	}

      if (!force_raw_text
	  && !NILP (Ffboundp (Vselect_safe_coding_system_function)))
	{
	  /* Confirm that VAL can surely encode the current region.  */
	  val = calln (Vselect_safe_coding_system_function,
		       start, end, val, Qnil, filename);
	  /* As the function specified by select-safe-coding-system-function
	     is out of our control, make sure we are not fed by bogus
	     values.  */
	  if (!NILP (val))
	    CHECK_CODING_SYSTEM (val);
	}

      /* If the decided coding-system doesn't specify end-of-line
	 format, we use that of `buffer-file-coding-system'.  */
      if (! using_default_coding)
	{
	  Lisp_Object dflt = BVAR (&buffer_defaults, buffer_file_coding_system);

	  if (! NILP (dflt))
	    val = coding_inherit_eol_type (val, dflt);
	}

      /* If we decide not to encode text, use `raw-text' or one of its
	 subsidiaries.  */
      if (force_raw_text)
	val = raw_text_coding_system (val);
    }

  val = coding_inherit_eol_type (val, eol_parent);
  setup_coding_system (val, coding);

  if (!STRINGP (start) && EQ (Qt, BVAR (current_buffer, selective_display)))
    coding->mode |= CODING_MODE_SELECTIVE_DISPLAY;
  return val;
}

DEFUN ("write-region", Fwrite_region, Swrite_region, 3, 7,
       "r\nFWrite region to file: \ni\ni\ni\np",
       doc: /* Write current region into specified file.
When called from a program, requires three arguments:
START, END and FILENAME.  START and END are normally buffer positions
specifying the part of the buffer to write.
If START is nil, that means to use the entire buffer contents; END is
ignored.
If START is a string, then output that string to the file
instead of any buffer contents; END is ignored.

Optional fourth argument APPEND if non-nil means
  append to existing file contents (if any).  If it is a number,
  seek to that offset in the file before writing.
Optional fifth argument VISIT, if t or a string, means
  set the last-save-file-modtime of buffer to this file's modtime
  and mark buffer not modified.
If VISIT is t, the buffer is marked as visiting FILENAME.
If VISIT is a string, it is a second file name;
  the output goes to FILENAME, but the buffer is marked as visiting VISIT.
  VISIT is also the file name to lock and unlock for clash detection.
If VISIT is neither t nor nil nor a string, or if Emacs is in batch mode,
  do not display the \"Wrote file\" message.
The optional sixth arg LOCKNAME, if non-nil, specifies the name to
  use for locking and unlocking, overriding FILENAME and VISIT.
The optional seventh arg MUSTBENEW, if non-nil, insists on a check
  for an existing file with the same name.  If MUSTBENEW is `excl',
  that means to get an error if the file already exists; never overwrite.
  If MUSTBENEW is neither nil nor `excl', that means ask for
  confirmation before overwriting, but do go ahead and overwrite the file
  if the user confirms.

This does code conversion according to the value of
`coding-system-for-write', `buffer-file-coding-system', or
`file-coding-system-alist', and sets the variable
`last-coding-system-used' to the coding system actually used.

This calls `write-region-annotate-functions' at the start, and
`write-region-post-annotation-function' at the end.  */)
  (Lisp_Object start, Lisp_Object end, Lisp_Object filename, Lisp_Object append,
   Lisp_Object visit, Lisp_Object lockname, Lisp_Object mustbenew)
{
  return write_region (start, end, filename, append, visit, lockname, mustbenew,
		       -1);
}

/* Like Fwrite_region, except that if DESC is nonnegative, it is a file
   descriptor for FILENAME, so do not open or close FILENAME.  */

Lisp_Object
write_region (Lisp_Object start, Lisp_Object end, Lisp_Object filename,
	      Lisp_Object append, Lisp_Object visit, Lisp_Object lockname,
	      Lisp_Object mustbenew, int desc)
{
  int open_flags;
  int mode;
  off_t offset UNINIT;
  bool open_and_close_file = desc < 0;
  bool ok;
  int save_errno = 0;
  const char *fn;
  struct stat st;
  struct timespec modtime;
  specpdl_ref count = SPECPDL_INDEX ();
  specpdl_ref count1 UNINIT;
  Lisp_Object handler;
  Lisp_Object visit_file;
  Lisp_Object annotations;
  Lisp_Object encoded_filename;
  bool visiting = (EQ (visit, Qt) || STRINGP (visit));
  bool quietly = !NILP (visit);
  bool file_locked = 0;
  struct buffer *given_buffer;
  struct coding_system coding;

  if (current_buffer->base_buffer && visiting)
    error ("Cannot do file visiting in an indirect buffer");

  if (!NILP (start) && !STRINGP (start))
    validate_region (&start, &end);

  visit_file = Qnil;

  filename = Fexpand_file_name (filename, Qnil);

  if (!NILP (mustbenew) && !EQ (mustbenew, Qexcl))
    barf_or_query_if_file_exists (filename, false, "overwrite", true, true);

  if (STRINGP (visit))
    visit_file = Fexpand_file_name (visit, Qnil);
  else
    visit_file = filename;

  if (NILP (lockname))
    lockname = visit_file;

  annotations = Qnil;

  /* If the file name has special constructs in it,
     call the corresponding file name handler.  */
  handler = Ffind_file_name_handler (filename, Qwrite_region);
  /* If FILENAME has no handler, see if VISIT has one.  */
  if (NILP (handler) && STRINGP (visit))
    handler = Ffind_file_name_handler (visit, Qwrite_region);

  if (!NILP (handler))
    {
      Lisp_Object val;
      val = calln (handler, Qwrite_region, start, end,
		   filename, append, visit, lockname, mustbenew);

      if (visiting)
	{
	  SAVE_MODIFF = MODIFF;
	  XSETFASTINT (BVAR (current_buffer, save_length), Z - BEG);
	  bset_filename (current_buffer, visit_file);
	}

      return val;
    }

  record_unwind_protect (save_restriction_restore, save_restriction_save ());
  labeled_restrictions_remove_in_current_buffer ();

  /* Special kludge to simplify auto-saving.  */
  if (NILP (start))
    {
      /* Do it later, so write-region-annotate-function can work differently
	 if we save "the buffer" vs "a region".
	 This is useful in tar-mode.  --Stef
      XSETFASTINT (start, BEG);
      XSETFASTINT (end, Z); */
      Fwiden ();
    }

  record_unwind_protect (build_annotations_unwind,
			 Vwrite_region_annotation_buffers);
  Vwrite_region_annotation_buffers = list1 (Fcurrent_buffer ());

  given_buffer = current_buffer;

  if (!STRINGP (start))
    {
      annotations = build_annotations (start, end);

      if (current_buffer != given_buffer)
	{
	  XSETFASTINT (start, BEGV);
	  XSETFASTINT (end, ZV);
	}
    }

  if (NILP (start))
    {
      XSETFASTINT (start, BEGV);
      XSETFASTINT (end, ZV);
    }

  /* Decide the coding-system to encode the data with.
     We used to make this choice before calling build_annotations, but that
     leads to problems when a write-annotate-function takes care of
     unsavable chars (as was the case with X-Symbol).  */
  Vlast_coding_system_used
    = choose_write_coding_system (start, end, filename,
                                 append, visit, lockname, &coding);

  if (open_and_close_file && !auto_saving)
    {
      Flock_file (lockname);
      file_locked = 1;
    }

  encoded_filename = ENCODE_FILE (filename);

  fn = SSDATA (encoded_filename);
  open_flags = O_WRONLY | O_CREAT;
  open_flags |= EQ (mustbenew, Qexcl) ? O_EXCL : !NILP (append) ? 0 : O_TRUNC;
  if (NUMBERP (append))
    offset = file_offset (append);
  else if (!NILP (append))
    open_flags |= O_APPEND;
#ifdef DOS_NT
  mode = S_IREAD | S_IWRITE;
#else
  mode = auto_saving ? auto_save_mode_bits : 0666;
#endif

  if (open_and_close_file)
    {
      desc = emacs_open (fn, open_flags, mode);
      if (desc < 0)
	{
	  int open_errno = errno;
	  if (file_locked)
	    Funlock_file (lockname);
	  report_file_errno ("Opening output file", filename, open_errno);
	}

      count1 = SPECPDL_INDEX ();
      record_unwind_protect_int (close_file_unwind, desc);
    }

  if (NUMBERP (append))
    {
      off_t ret = lseek (desc, offset, SEEK_SET);
      if (ret < 0)
	{
	  int lseek_errno = errno;
	  if (file_locked)
	    Funlock_file (lockname);
	  report_file_errno ("Lseek error", filename, lseek_errno);
	}
    }

  if (STRINGP (start))
    ok = a_write (desc, start, 0, SCHARS (start), &annotations, &coding);
  else if (XFIXNUM (start) != XFIXNUM (end))
    ok = a_write (desc, Qnil, XFIXNUM (start), XFIXNUM (end) - XFIXNUM (start),
		  &annotations, &coding);
  else
    {
      /* If file was empty, still need to write the annotations.  */
      coding.mode |= CODING_MODE_LAST_BLOCK;
      ok = a_write (desc, Qnil, XFIXNUM (end), 0, &annotations, &coding);
    }
  save_errno = errno;

  if (ok && CODING_REQUIRE_FLUSHING (&coding)
      && !(coding.mode & CODING_MODE_LAST_BLOCK))
    {
      /* We have to flush out a data. */
      coding.mode |= CODING_MODE_LAST_BLOCK;
      ok = e_write (desc, Qnil, 1, 1, &coding);
      save_errno = errno;
    }

  /* fsync is not crucial for temporary files.  Nor for auto-save
     files, since they might lose some work anyway.  */
  if (open_and_close_file && !auto_saving && !write_region_inhibit_fsync)
    {
      /* Transfer data and metadata to disk, retrying if interrupted.
	 fsync can report a write failure here, e.g., due to disk full
	 under NFS.  But ignore EINVAL (and EBADF on Windows), which
	 means fsync is not supported on this file.  */
      while (fsync (desc) != 0)
	if (errno != EINTR)
	  {
	    if (errno != EINVAL
#ifdef WINDOWSNT
		&& errno != EBADF
#endif
		)
	      ok = 0, save_errno = errno;
	    break;
	  }
    }

  modtime = invalid_timespec ();
  if (visiting)
    {
      if (sys_fstat (desc, &st) == 0)
	modtime = get_stat_mtime (&st);
      else
	ok = 0, save_errno = errno;
    }

  if (open_and_close_file)
    {
      /* NFS can report a write failure now.  */
      if (emacs_close (desc) < 0)
	ok = 0, save_errno = errno;

      /* Discard the unwind protect for close_file_unwind.  */
      specpdl_ptr = specpdl_ref_to_ptr (count1);
    }

  /* Some file systems have a bug where st_mtime is not updated
     properly after a write.  For example, CIFS might not see the
     st_mtime change until after the file is opened again.

     Attempt to detect this file system bug, and update MODTIME to the
     newer st_mtime if the bug appears to be present.  This introduces
     a race condition, so to avoid most instances of the race condition
     on non-buggy file systems, skip this check if the most recently
     encountered non-buggy file system was the current file system.

     A race condition can occur if some other process modifies the
     file between the fstat above and the fstat below, but the race is
     unlikely and a similar race between the last write and the fstat
     above cannot possibly be closed anyway.  */

  if (timespec_valid_p (modtime)
      && ! (valid_timestamp_file_system && st.st_dev == timestamp_file_system))
    {
      struct stat st1;

      /* The code below previously tried to open FN O_WRONLY,
         subsequently calling fstat on the opened file descriptor.
         This proved inefficient and resulted in FN being truncated
         under several Android filesystems, and as such has been
         changed to a call to `stat'.  */

      if (emacs_fstatat (AT_FDCWD, fn, &st1, 0) == 0
	  && st.st_dev == st1.st_dev
	  && (st.st_ino == st1.st_ino
#if defined HAVE_ANDROID && !defined ANDROID_STUBIFY
	      /* `st1.st_ino' == 0 indicates that the inode number
		 cannot be extracted from this document file, despite
		 `st' potentially being backed by a real file.  */
	      || st1.st_ino == 0
#endif /* defined HAVE_ANDROID && !defined ANDROID_STUBIFY */
	      ))
	{
	  /* Use the heuristic if it appears to be valid.  With neither
	     O_EXCL nor O_TRUNC, if Emacs happened to write nothing to the
	     file, the time stamp won't change.  Also, some non-POSIX
	     systems don't update an empty file's time stamp when
	     truncating it.  Finally, file systems with 100 ns or worse
	     resolution sometimes seem to have bugs: on a system with ns
	     resolution, checking ns % 100 incorrectly avoids the heuristic
	     1% of the time, but the problem should be temporary as we will
	     try again on the next time stamp.  */
	  bool use_heuristic
	    = ((open_flags & (O_EXCL | O_TRUNC)) != 0
	       && st.st_size != 0
	       && modtime.tv_nsec % 100 != 0);

	  struct timespec modtime1 = get_stat_mtime (&st1);
	  if (use_heuristic
	      && timespec_cmp (modtime, modtime1) == 0
	      && st.st_size == st1.st_size)
	    {
	      timestamp_file_system = st.st_dev;
	      valid_timestamp_file_system = 1;
	    }
	  else
	    {
	      st.st_size = st1.st_size;
	      modtime = modtime1;
	    }
	}
    }

  /* Call write-region-post-annotation-function. */
  while (CONSP (Vwrite_region_annotation_buffers))
    {
      Lisp_Object buf = XCAR (Vwrite_region_annotation_buffers);
      if (!NILP (Fbuffer_live_p (buf)))
  	{
  	  Fset_buffer (buf);
  	  if (FUNCTIONP (Vwrite_region_post_annotation_function))
  	    call0 (Vwrite_region_post_annotation_function);
  	}
      Vwrite_region_annotation_buffers
  	= XCDR (Vwrite_region_annotation_buffers);
    }

  unbind_to (count, Qnil);

  if (file_locked)
    Funlock_file (lockname);

  /* Do this before reporting IO error
     to avoid a "file has changed on disk" warning on
     next attempt to save.  */
  if (timespec_valid_p (modtime))
    {
      current_buffer->modtime = modtime;
      current_buffer->modtime_size = st.st_size;
    }

  if (! ok)
    report_file_errno ("Write error", filename, save_errno);

  bool auto_saving_into_visited_file =
    auto_saving
    && ! NILP (Fstring_equal (BVAR (current_buffer, filename),
			      BVAR (current_buffer, auto_save_file_name)));
  if (visiting)
    {
      SAVE_MODIFF = MODIFF;
      XSETFASTINT (BVAR (current_buffer, save_length), Z - BEG);
      bset_filename (current_buffer, visit_file);
      update_mode_lines = 14;
      if (auto_saving_into_visited_file)
	Funlock_file (lockname);
    }
  else if (quietly)
    {
      if (auto_saving_into_visited_file)
	{
	  SAVE_MODIFF = MODIFF;
	  Funlock_file (lockname);
	}

      return Qnil;
    }

  if (!auto_saving && !noninteractive)
    message_with_string ((NUMBERP (append)
			  ? "Updated %s"
			  : ! NILP (append)
			  ? "Added to %s"
			  : "Wrote %s"),
			 visit_file, 1);

  return Qnil;
}

DEFUN ("car-less-than-car", Fcar_less_than_car, Scar_less_than_car, 2, 2, 0,
       doc: /* Return t if (car A) is numerically less than (car B).  */)
  (Lisp_Object a, Lisp_Object b)
{
  Lisp_Object ca = Fcar (a), cb = Fcar (b);
  if (FIXNUMP (ca) && FIXNUMP (cb))
    return XFIXNUM (ca) < XFIXNUM (cb) ? Qt : Qnil;
  return arithcompare (ca, cb) & Cmp_LT ? Qt : Qnil;
}

/* Build the complete list of annotations appropriate for writing out
   the text between START and END, by calling all the functions in
   write-region-annotate-functions and merging the lists they return.
   If one of these functions switches to a different buffer, we assume
   that buffer contains altered text.  Therefore, the caller must
   make sure to restore the current buffer in all cases,
   as save-excursion would do.  */

static Lisp_Object
build_annotations (Lisp_Object start, Lisp_Object end)
{
  Lisp_Object annotations;
  Lisp_Object p, res;
  Lisp_Object original_buffer;
  bool used_global = false;

  XSETBUFFER (original_buffer, current_buffer);

  annotations = Qnil;
  p = Vwrite_region_annotate_functions;
 loop_over_p:
  FOR_EACH_TAIL (p)
    {
      struct buffer *given_buffer = current_buffer;
      if (EQ (Qt, XCAR (p)) && !used_global)
	{ /* Use the global value of the hook.  */
	  used_global = true;
	  p = CALLN (Fappend,
		     Fdefault_value (Qwrite_region_annotate_functions),
		     XCDR (p));
	  goto loop_over_p;
	}
      Vwrite_region_annotations_so_far = annotations;
      res = calln (XCAR (p), start, end);
      /* If the function makes a different buffer current,
	 assume that means this buffer contains altered text to be output.
	 Reset START and END from the buffer bounds
	 and discard all previous annotations because they should have
	 been dealt with by this function.  */
      if (current_buffer != given_buffer)
	{
	  Vwrite_region_annotation_buffers
	    = Fcons (Fcurrent_buffer (),
		     Vwrite_region_annotation_buffers);
	  XSETFASTINT (start, BEGV);
	  XSETFASTINT (end, ZV);
	  annotations = Qnil;
	}
      Flength (res);   /* Check basic validity of return value */
      annotations = merge (annotations, res, Qcar_less_than_car);
    }

  /* Now do the same for annotation functions implied by the file-format */
  if (auto_saving && (!EQ (BVAR (current_buffer, auto_save_file_format), Qt)))
    p = BVAR (current_buffer, auto_save_file_format);
  else
    p = BVAR (current_buffer, file_format);
  EMACS_INT i = 0;
  FOR_EACH_TAIL (p)
    {
      struct buffer *given_buffer = current_buffer;

      Vwrite_region_annotations_so_far = annotations;

      /* Value is either a list of annotations or nil if the function
         has written annotations to a temporary buffer, which is now
         current.  */
      res = calln (Qformat_annotate_function, XCAR (p), start, end,
		   original_buffer, make_fixnum (i++));
      if (current_buffer != given_buffer)
	{
	  XSETFASTINT (start, BEGV);
	  XSETFASTINT (end, ZV);
	  annotations = Qnil;
	}

      if (CONSP (res))
	annotations = merge (annotations, res, Qcar_less_than_car);
    }

  return annotations;
}


/* Write to descriptor DESC the NCHARS chars starting at POS of STRING.
   If STRING is nil, POS is the character position in the current buffer.
   Intersperse with them the annotations from *ANNOT
   which fall within the range of POS to POS + NCHARS,
   each at its appropriate position.

   We modify *ANNOT by discarding elements as we use them up.

   Return true if successful.  */

static bool
a_write (int desc, Lisp_Object string, ptrdiff_t pos,
	 ptrdiff_t nchars, Lisp_Object *annot,
	 struct coding_system *coding)
{
  Lisp_Object tem;
  ptrdiff_t nextpos;
  ptrdiff_t lastpos = pos + nchars;

  while (NILP (*annot) || CONSP (*annot))
    {
      tem = Fcar_safe (Fcar (*annot));
      nextpos = pos - 1;
      if (FIXNUMP (tem))
	nextpos = XFIXNUM (tem);

      /* If there are no more annotations in this range,
	 output the rest of the range all at once.  */
      if (! (nextpos >= pos && nextpos <= lastpos))
	return e_write (desc, string, pos, lastpos, coding);

      /* Output buffer text up to the next annotation's position.  */
      if (nextpos > pos)
	{
	  if (!e_write (desc, string, pos, nextpos, coding))
	    return 0;
	  pos = nextpos;
	}
      /* Output the annotation.  */
      tem = Fcdr (Fcar (*annot));
      if (STRINGP (tem))
	{
	  if (!e_write (desc, tem, 0, SCHARS (tem), coding))
	    return 0;
	}
      *annot = Fcdr (*annot);
    }
  return 1;
}

/* Maximum number of characters that the next
   function encodes per one loop iteration.  */

enum { E_WRITE_MAX = 8 * 1024 * 1024 };

/* Write text in the range START and END into descriptor DESC,
   encoding them with coding system CODING.  If STRING is nil, START
   and END are character positions of the current buffer, else they
   are indexes to the string STRING.  Return true if successful.  */

static bool
e_write (int desc, Lisp_Object string, ptrdiff_t start, ptrdiff_t end,
	 struct coding_system *coding)
{
  if (STRINGP (string))
    {
      start = 0;
      end = SCHARS (string);
    }

  /* We used to have a code for handling selective display here.  But,
     now it is handled within encode_coding.  */

  while (start < end)
    {
      if (STRINGP (string))
	{
	  coding->src_multibyte = SCHARS (string) < SBYTES (string);
	  if (CODING_REQUIRE_ENCODING (coding))
	    {
	      ptrdiff_t nchars = min (end - start, E_WRITE_MAX);

	      /* Avoid creating huge Lisp string in encode_coding_object.  */
	      if (nchars == E_WRITE_MAX)
		coding->raw_destination = 1;

	      encode_coding_object
		(coding, string, start, string_char_to_byte (string, start),
		 start + nchars, string_char_to_byte (string, start + nchars),
		 Qt);
	    }
	  else
	    {
	      coding->dst_object = string;
	      coding->consumed_char = SCHARS (string);
	      coding->produced = SBYTES (string);
	    }
	}
      else
	{
	  ptrdiff_t start_byte = CHAR_TO_BYTE (start);
	  ptrdiff_t end_byte = CHAR_TO_BYTE (end);

	  coding->src_multibyte = (end - start) < (end_byte - start_byte);
	  if (CODING_REQUIRE_ENCODING (coding))
	    {
	      ptrdiff_t nchars = min (end - start, E_WRITE_MAX);

	      /* Likewise.  */
	      if (nchars == E_WRITE_MAX)
		coding->raw_destination = 1;

	      encode_coding_object
		(coding, Fcurrent_buffer (), start, start_byte,
		 start + nchars, CHAR_TO_BYTE (start + nchars), Qt);
	    }
	  else
	    {
	      coding->dst_object = Qnil;
	      coding->dst_pos_byte = start_byte;
	      if (start >= GPT || end <= GPT)
		{
		  coding->consumed_char = end - start;
		  coding->produced = end_byte - start_byte;
		}
	      else
		{
		  coding->consumed_char = GPT - start;
		  coding->produced = GPT_BYTE - start_byte;
		}
	    }
	}

      if (coding->produced > 0)
	{
	  char *buf = (coding->raw_destination ? (char *) coding->destination
		       : (STRINGP (coding->dst_object)
			  ? SSDATA (coding->dst_object)
			  : (char *) BYTE_POS_ADDR (coding->dst_pos_byte)));
	  coding->produced -= emacs_write_quit (desc, buf, coding->produced);

	  if (coding->raw_destination)
	    {
	      /* We're responsible for freeing this, see
		 encode_coding_object to check why.  */
	      xfree (coding->destination);
	      coding->raw_destination = 0;
	    }
	  if (coding->produced)
	    return 0;
	}
      start += coding->consumed_char;
    }

  return 1;
}

DEFUN ("verify-visited-file-modtime", Fverify_visited_file_modtime,
       Sverify_visited_file_modtime, 0, 1, 0,
       doc: /* Return t if last mod time of BUF's visited file matches what BUF records.
This means that the file has not been changed since it was visited or saved.
If BUF is omitted or nil, it defaults to the current buffer.
See Info node `(elisp)Modification Time' for more details.  */)
  (Lisp_Object buf)
{
  struct buffer *b = decode_buffer (buf);
  struct stat st;
  Lisp_Object handler;
  Lisp_Object filename;
  struct timespec mtime;

  if (!STRINGP (BVAR (b, filename))) return Qt;
  if (b->modtime.tv_nsec == UNKNOWN_MODTIME_NSECS) return Qt;

  /* If the file name has special constructs in it,
     call the corresponding file name handler.  */
  handler = Ffind_file_name_handler (BVAR (b, filename),
				     Qverify_visited_file_modtime);
  if (!NILP (handler))
    return calln (handler, Qverify_visited_file_modtime, buf);

  filename = ENCODE_FILE (BVAR (b, filename));
  mtime = (emacs_fstatat (AT_FDCWD, SSDATA (filename), &st, 0) == 0
	   ? get_stat_mtime (&st)
	   : time_error_value (errno));
  if (timespec_cmp (mtime, b->modtime) == 0
      && (b->modtime_size < 0
	  || st.st_size == b->modtime_size))
    return Qt;
  return Qnil;
}

Lisp_Object
buffer_visited_file_modtime (struct buffer *buf)
{
  int ns = buf->modtime.tv_nsec;
  if (ns < 0)
    return make_fixnum (UNKNOWN_MODTIME_NSECS - ns);
  return make_lisp_time (buf->modtime);
}

DEFUN ("visited-file-modtime", Fvisited_file_modtime,
       Svisited_file_modtime, 0, 0, 0,
       doc: /* Return the current buffer's recorded visited file modification time.
Return a Lisp timestamp (as in `current-time') if the current buffer
has a recorded file modification time, 0 if it doesn't, and -1 if the
visited file doesn't exist.
See Info node `(elisp)Modification Time' for more details.  */)
  (void)
{
  return buffer_visited_file_modtime (current_buffer);
}

DEFUN ("set-visited-file-modtime", Fset_visited_file_modtime,
       Sset_visited_file_modtime, 0, 1, 0,
       doc: /* Update buffer's recorded modification time from the visited file's time.
Useful if the buffer was not read from the file normally
or if the file itself has been changed for some known benign reason.
An argument specifies the modification time value to use
\(instead of that of the visited file), in the form of a time value as
in `current-time' or an integer flag as returned by `visited-file-modtime'.  */)
  (Lisp_Object time_flag)
{
  if (!NILP (time_flag))
    {
      struct timespec mtime;
      if (FIXNUMP (time_flag))
	{
	  int flag = check_integer_range (time_flag, -1, 0);
	  mtime = make_timespec (0, UNKNOWN_MODTIME_NSECS - flag);
	}
      else
	mtime = lisp_time_argument (time_flag);

      current_buffer->modtime = mtime;
      current_buffer->modtime_size = -1;
    }
  else if (current_buffer->base_buffer)
    error ("An indirect buffer does not have a visited file");
  else
    {
      register Lisp_Object filename, encoded;
      struct stat st;
      Lisp_Object handler;

      filename = Fexpand_file_name (BVAR (current_buffer, filename), Qnil);

      /* If the file name has special constructs in it,
	 call the corresponding file name handler.  */
      handler = Ffind_file_name_handler (filename, Qset_visited_file_modtime);
      if (!NILP (handler))
	/* The handler can find the file name the same way we did.  */
	return calln (handler, Qset_visited_file_modtime, Qnil);

      encoded = ENCODE_FILE (filename);

      if (emacs_fstatat (AT_FDCWD, SSDATA (encoded), &st, 0)
	  == 0)
        {
	  current_buffer->modtime = get_stat_mtime (&st);
          current_buffer->modtime_size = st.st_size;
        }
      else
	file_attribute_errno (filename, errno);
    }

  return Qnil;
}

static Lisp_Object
auto_save_error (Lisp_Object error_val)
{
  auto_save_error_occurred = 1;

  ring_bell (XFRAME (selected_frame));

  AUTO_STRING (format, "Auto-saving %s: %s");
  Lisp_Object msg = CALLN (Fformat, format, BVAR (current_buffer, name),
			   Ferror_message_string (error_val));
  calln (Qdisplay_warning, Qauto_save, msg, QCerror);

  return Qnil;
}

static Lisp_Object
auto_save_1 (void)
{
  struct stat st;
  Lisp_Object modes;

  auto_save_mode_bits = 0666;

  /* Get visited file's mode to become the auto save file's mode.  */
  if (! NILP (BVAR (current_buffer, filename)))
    {
      if (emacs_fstatat (AT_FDCWD, SSDATA (BVAR (current_buffer, filename)),
			 &st, 0)
	  == 0)
	/* But make sure we can overwrite it later!  */
	auto_save_mode_bits = (st.st_mode | 0600) & 0777;
      else if (modes = Ffile_modes (BVAR (current_buffer, filename), Qnil),
	       FIXNUMP (modes))
	/* Remote files don't cooperate with fstatat.  */
	auto_save_mode_bits = (XFIXNUM (modes) | 0600) & 0777;
    }

  return
    Fwrite_region (Qnil, Qnil, BVAR (current_buffer, auto_save_file_name), Qnil,
		   NILP (Vauto_save_visited_file_name) ? Qlambda : Qt,
		   Qnil, Qnil);
}

struct auto_save_unwind
{
  FILE *stream;
  bool auto_raise;
};

static void
do_auto_save_unwind (void *arg)
{
  struct auto_save_unwind *p = arg;
  FILE *stream = p->stream;
  minibuffer_auto_raise = p->auto_raise;
  auto_saving = 0;
  if (stream != NULL)
    {
      block_input ();
      emacs_fclose (stream);
      unblock_input ();
    }
}

static Lisp_Object
do_auto_save_make_dir (Lisp_Object dir)
{
  Lisp_Object result;

  auto_saving_dir_umask = 077;
  result = calln (Qmake_directory, dir, Qt);
  auto_saving_dir_umask = 0;
  return result;
}

static Lisp_Object
do_auto_save_eh (Lisp_Object ignore)
{
  auto_saving_dir_umask = 0;
  return Qnil;
}

DEFUN ("do-auto-save", Fdo_auto_save, Sdo_auto_save, 0, 2, "",
       doc: /* Auto-save all buffers that need it.
This auto-saves all buffers that have auto-saving enabled and
were changed since last auto-saved.

Auto-saving writes the buffer into a file so that your edits are
not lost if the system crashes.

The auto-save file is not the file you visited; that changes only
when you save.

Normally, run the normal hook `auto-save-hook' before saving.

A non-nil NO-MESSAGE argument means do not print any message if successful.

A non-nil CURRENT-ONLY argument means save only current buffer.  */)
  (Lisp_Object no_message, Lisp_Object current_only)
{
  struct buffer *old = current_buffer, *b;
  Lisp_Object tail, buf, hook;
  bool auto_saved = 0;
  int do_handled_files;
  Lisp_Object oquit;
  FILE *stream = NULL;
  specpdl_ref count = SPECPDL_INDEX ();
  bool orig_minibuffer_auto_raise = minibuffer_auto_raise;
  bool old_message_p = 0;
  struct auto_save_unwind auto_save_unwind;

  if (minibuf_level)
    no_message = Qt;

  if (NILP (no_message))
    {
      old_message_p = push_message ();
      record_unwind_protect_void (pop_message_unwind);
    }

  /* Ordinarily don't quit within this function,
     but don't make it impossible to quit (in case we get hung in I/O).  */
  oquit = Vquit_flag;
  Vquit_flag = Qnil;

  hook = Qauto_save_hook;
  safe_run_hooks (hook);

  if (STRINGP (Vauto_save_list_file_name))
    {
      Lisp_Object listfile;

      listfile = Fexpand_file_name (Vauto_save_list_file_name, Qnil);

      /* Don't try to create the directory when shutting down Emacs,
         because creating the directory might signal an error, and
         that would leave Emacs in a strange state.  */
      if (!NILP (Vrun_hooks))
	{
	  Lisp_Object dir;
	  dir = file_name_directory (listfile);
	  if (NILP (Ffile_directory_p (dir)))
	    internal_condition_case_1 (do_auto_save_make_dir,
				       dir, Qt,
				       do_auto_save_eh);
	}

      stream = emacs_fopen (SSDATA (listfile), "w");
    }

  auto_save_unwind.stream = stream;
  auto_save_unwind.auto_raise = minibuffer_auto_raise;
  record_unwind_protect_ptr (do_auto_save_unwind, &auto_save_unwind);
  minibuffer_auto_raise = 0;
  auto_saving = 1;
  auto_save_error_occurred = 0;

  /* On first pass, save all files that don't have handlers.
     On second pass, save all files that do have handlers.

     If Emacs is crashing, the handlers may tweak what is causing
     Emacs to crash in the first place, and it would be a shame if
     Emacs failed to autosave perfectly ordinary files because it
     couldn't handle some ange-ftp'd file.  */

  for (do_handled_files = 0; do_handled_files < 2; do_handled_files++)
    FOR_EACH_LIVE_BUFFER (tail, buf)
      {
	b = XBUFFER (buf);

	/* Record all the buffers that have auto save mode
	   in the special file that lists them.  For each of these buffers,
	   Record visited name (if any) and auto save name.  */
	if (STRINGP (BVAR (b, auto_save_file_name))
	    && stream != NULL && do_handled_files == 0)
	  {
	    block_input ();
	    if (!NILP (BVAR (b, filename)))
	      fwrite (SDATA (BVAR (b, filename)), 1,
		      SBYTES (BVAR (b, filename)), stream);
	    putc ('\n', stream);
	    fwrite (SDATA (BVAR (b, auto_save_file_name)), 1,
		    SBYTES (BVAR (b, auto_save_file_name)), stream);
	    putc ('\n', stream);
	    unblock_input ();
	  }

	if (!NILP (current_only)
	    && b != current_buffer)
	  continue;

	/* Don't auto-save indirect buffers.
	   The base buffer takes care of it.  */
	if (b->base_buffer)
	  continue;

	/* Check for auto save enabled
	   and file changed since last auto save
	   and file changed since last real save.  */
	if (STRINGP (BVAR (b, auto_save_file_name))
	    && BUF_SAVE_MODIFF (b) < BUF_MODIFF (b)
	    && BUF_AUTOSAVE_MODIFF (b) < BUF_MODIFF (b)
	    /* -1 means we've turned off autosaving for a while--see below.  */
	    && FIXNUMP (BVAR (b, save_length))
	    && XFIXNUM (BVAR (b, save_length)) >= 0
	    && (do_handled_files
		|| NILP (Ffind_file_name_handler (BVAR (b, auto_save_file_name),
						  Qwrite_region))))
	  {
	    struct timespec before_time = current_timespec ();
	    struct timespec after_time;

	    /* If we had a failure, don't try again for 20 minutes.  */
	    if (b->auto_save_failure_time > 0
		&& before_time.tv_sec - b->auto_save_failure_time < 1200)
	      continue;

	    enum { growth_factor = 4 };
	    static_assert (BUF_BYTES_MAX <= EMACS_INT_MAX / growth_factor);

	    set_buffer_internal (b);
	    if (NILP (Vauto_save_include_big_deletions)
		&& FIXNUMP (BVAR (b, save_length))
		/* A short file is likely to change a large fraction;
		   spare the user annoying messages.  */
		&& XFIXNUM (BVAR (b, save_length)) > 5000
		&& (growth_factor * (BUF_Z (b) - BUF_BEG (b))
		    < (growth_factor - 1) * XFIXNUM (BVAR (b, save_length)))
		/* These messages are frequent and annoying for `*mail*'.  */
		&& !NILP (BVAR (b, filename))
		&& NILP (no_message))
	      {
		/* It has shrunk too much; turn off auto-saving here.  */
		minibuffer_auto_raise = orig_minibuffer_auto_raise;
		message_with_string ("Buffer %s has shrunk a lot; auto save disabled in that buffer until next real save",
				     BVAR (b, name), 1);
		minibuffer_auto_raise = 0;
		/* Turn off auto-saving until there's a real save,
		   and prevent any more warnings.  */
		XSETINT (BVAR (b, save_length), -1);
		Fsleep_for (make_fixnum (1), Qnil);
		continue;
	      }
	    if (!auto_saved && NILP (no_message))
	      message1 ("Auto-saving...");
	    internal_condition_case (auto_save_1, Qt, auto_save_error);
	    auto_saved = 1;
	    BUF_AUTOSAVE_MODIFF (b) = BUF_MODIFF (b);
	    XSETFASTINT (BVAR (current_buffer, save_length), Z - BEG);
	    set_buffer_internal (old);

	    after_time = current_timespec ();

	    /* If auto-save took more than 60 seconds,
	       assume it was an NFS failure that got a timeout.  */
	    if (after_time.tv_sec - before_time.tv_sec > 60)
	      b->auto_save_failure_time = after_time.tv_sec;
	  }
      }

  /* Prevent another auto save till enough input events come in.  */
  record_auto_save ();

  if (auto_saved && NILP (no_message))
    {
      if (old_message_p)
	{
	  /* If we are going to restore an old message,
	     give time to read ours.  */
	  sit_for (make_fixnum (1), 0, 0);
	  restore_message ();
	}
      else if (!auto_save_error_occurred)
	/* Don't overwrite the error message if an error occurred.
	   If we displayed a message and then restored a state
	   with no message, leave a "done" message on the screen.  */
	message1 ("Auto-saving...done");
    }

  Vquit_flag = oquit;

  /* This restores the message-stack status.  */
  return unbind_to (count, Qnil);
}

DEFUN ("set-buffer-auto-saved", Fset_buffer_auto_saved,
       Sset_buffer_auto_saved, 0, 0, 0,
       doc: /* Mark current buffer as auto-saved with its current text.
No auto-save file will be written until the buffer changes again.  */)
  (void)
{
  /* FIXME: This should not be called in indirect buffers, since
     they're not autosaved.  */
  BUF_AUTOSAVE_MODIFF (current_buffer) = MODIFF;
  XSETFASTINT (BVAR (current_buffer, save_length), Z - BEG);
  current_buffer->auto_save_failure_time = 0;
  return Qnil;
}

DEFUN ("clear-buffer-auto-save-failure", Fclear_buffer_auto_save_failure,
       Sclear_buffer_auto_save_failure, 0, 0, 0,
       doc: /* Clear any record of a recent auto-save failure in the current buffer.  */)
  (void)
{
  current_buffer->auto_save_failure_time = 0;
  return Qnil;
}

DEFUN ("recent-auto-save-p", Frecent_auto_save_p, Srecent_auto_save_p,
       0, 0, 0,
       doc: /* Return t if current buffer has been auto-saved recently.
More precisely, if it has been auto-saved since last read from or saved
in the visited file.  If the buffer has no visited file,
then any auto-save counts as "recent".  */)
  (void)
{
  /* FIXME: maybe we should return nil for indirect buffers since
     they're never autosaved.  */
  return (SAVE_MODIFF < BUF_AUTOSAVE_MODIFF (current_buffer) ? Qt : Qnil);
}

/* Reading and completing file names.  */

DEFUN ("next-read-file-uses-dialog-p", Fnext_read_file_uses_dialog_p,
       Snext_read_file_uses_dialog_p, 0, 0, 0,
       doc: /* Return t if a call to `read-file-name' will use a dialog.
The return value is only relevant for a call to `read-file-name' that happens
before any other event (mouse or keypress) is handled.  */)
  (void)
{
#if (defined USE_GTK || defined USE_MOTIF \
     || defined HAVE_MACGUI || defined HAVE_NS || defined HAVE_NTGUI || defined HAVE_HAIKU)
  if ((NILP (last_nonmenu_event) || CONSP (last_nonmenu_event))
      && use_dialog_box
      && use_file_dialog
      && window_system_available (SELECTED_FRAME ()))
    return Qt;
#endif
  return Qnil;
}


DEFUN ("set-binary-mode", Fset_binary_mode, Sset_binary_mode, 2, 2, 0,
       doc: /* Switch STREAM to binary I/O mode or text I/O mode.
STREAM can be one of the symbols `stdin', `stdout', or `stderr'.
If MODE is non-nil, switch STREAM to binary mode, otherwise switch
it to text mode.

As a side effect, this function flushes any pending STREAM's data.

Value is the previous value of STREAM's I/O mode, nil for text mode,
non-nil for binary mode.

On MS-Windows and MS-DOS, binary mode is needed to read or write
arbitrary binary data, and for disabling translation between CR-LF
pairs and a single newline character.  Examples include generation
of text files with Unix-style end-of-line format using `princ' in
batch mode, with standard output redirected to a file.

On Posix systems, this function always returns non-nil, and has no
effect except for flushing STREAM's data.  */)
  (Lisp_Object stream, Lisp_Object mode)
{
  FILE *fp = NULL;
  int binmode;

  CHECK_SYMBOL (stream);
  if (EQ (stream, Qstdin))
    fp = stdin;
  else if (EQ (stream, Qstdout))
    fp = stdout;
  else if (EQ (stream, Qstderr))
    fp = stderr;
  else
    xsignal2 (Qerror, build_string ("unsupported stream"), stream);

  binmode = NILP (mode) ? O_TEXT : O_BINARY;
  if (fp != stdin)
    fflush (fp);

  return (set_binary_mode (fileno (fp), binmode) == O_BINARY) ? Qt : Qnil;
}

#ifndef DOS_NT

#if defined STAT_STATFS2_BSIZE || defined STAT_STATFS2_FRSIZE	\
  || defined STAT_STATFS2_FSIZE || defined STAT_STATFS3_OSF1	\
  || defined STAT_STATFS4 || defined STAT_STATVFS		\
  || defined STAT_STATVFS64

/* Yield a Lisp number equal to BLOCKSIZE * BLOCKS, with the result
   negated if NEGATE.  */
static Lisp_Object
blocks_to_bytes (uintmax_t blocksize, uintmax_t blocks, bool negate)
{
  intmax_t n;
  if (!ckd_mul (&n, blocksize, blocks))
    return make_int (negate ? -n : n);
  Lisp_Object bs = make_uint (blocksize);
  if (negate)
    bs = CALLN (Fminus, bs);
  return CALLN (Ftimes, bs, make_uint (blocks));
}

#endif

DEFUN ("file-system-info", Ffile_system_info, Sfile_system_info, 1, 1, 0,
       doc: /* Return storage information about the file system FILENAME is on.
Value is a list of numbers (TOTAL FREE AVAIL), where TOTAL is the total
storage of the file system, FREE is the free storage, and AVAIL is the
storage available to a non-superuser.  All 3 numbers are in bytes.
If the underlying system call fails, value is nil.  */)
  (Lisp_Object filename)
{
  filename = Fexpand_file_name (filename, Qnil);

  /* If the file name has special constructs in it,
     call the corresponding file name handler.  */
  Lisp_Object handler = Ffind_file_name_handler (filename, Qfile_system_info);
  if (!NILP (handler))
    {
      Lisp_Object result = calln (handler, Qfile_system_info, filename);
      if (CONSP (result) || NILP (result))
	return result;
      error ("Invalid handler in `file-name-handler-alist'");
    }

  /* Try to detect whether or not fsusage.o is actually built.  */
#if defined STAT_STATFS2_BSIZE || defined STAT_STATFS2_FRSIZE	\
  || defined STAT_STATFS2_FSIZE || defined STAT_STATFS3_OSF1	\
  || defined STAT_STATFS4 || defined STAT_STATVFS		\
  || defined STAT_STATVFS64
  struct fs_usage u;
  const char *name;

  name = SSDATA (ENCODE_FILE (filename));

#if defined HAVE_ANDROID && !defined ANDROID_STUBIFY
  /* With special directories, this information is unavailable.  */
  if (android_is_special_directory (name, "/assets")
      || android_is_special_directory (name, "/content"))
    return Qnil;
#endif /* defined HAVE_ANDROID && !defined ANDROID_STUBIFY */

  if (get_fs_usage (name, NULL, &u) != 0)
    return errno == ENOSYS ? Qnil : file_attribute_errno (filename, errno);
  return list3 (blocks_to_bytes (u.fsu_blocksize, u.fsu_blocks, false),
		blocks_to_bytes (u.fsu_blocksize, u.fsu_bfree, false),
		blocks_to_bytes (u.fsu_blocksize, u.fsu_bavail,
				 u.fsu_bavail_top_bit_set));
#else
  return Qnil;
#endif
}

#endif /* !DOS_NT */

void
init_fileio (void)
{
  realmask = umask (0);
  umask (realmask);

  valid_timestamp_file_system = 0;
}

void
syms_of_fileio (void)
{
  /* Property name of a file name handler,
     which gives a list of operations it handles.  */
  DEFSYM (Qoperations, "operations");

  DEFSYM (Qexpand_file_name, "expand-file-name");
  DEFSYM (Qsubstitute_in_file_name, "substitute-in-file-name");
  DEFSYM (Qdirectory_file_name, "directory-file-name");
  DEFSYM (Qfile_name_directory, "file-name-directory");
  DEFSYM (Qfile_name_nondirectory, "file-name-nondirectory");
  DEFSYM (Qunhandled_file_name_directory, "unhandled-file-name-directory");
  DEFSYM (Qfile_name_as_directory, "file-name-as-directory");
  DEFSYM (Qcopy_file, "copy-file");
  DEFSYM (Qmake_directory_internal, "make-directory-internal");
  DEFSYM (Qmake_directory, "make-directory");
  DEFSYM (Qdelete_file_internal, "delete-file-internal");
  DEFSYM (Qfile_name_case_insensitive_p, "file-name-case-insensitive-p");
  DEFSYM (Qrename_file, "rename-file");
  DEFSYM (Qadd_name_to_file, "add-name-to-file");
  DEFSYM (Qmake_symbolic_link, "make-symbolic-link");
  DEFSYM (Qfile_exists_p, "file-exists-p");
  DEFSYM (Qfile_executable_p, "file-executable-p");
  DEFSYM (Qfile_readable_p, "file-readable-p");
  DEFSYM (Qfile_writable_p, "file-writable-p");
  DEFSYM (Qfile_symlink_p, "file-symlink-p");
  DEFSYM (Qaccess_file, "access-file");
  DEFSYM (Qfile_directory_p, "file-directory-p");
  DEFSYM (Qfile_regular_p, "file-regular-p");
  DEFSYM (Qfile_accessible_directory_p, "file-accessible-directory-p");
  DEFSYM (Qfile_modes, "file-modes");
  DEFSYM (Qset_file_modes, "set-file-modes");
  DEFSYM (Qset_file_times, "set-file-times");
  DEFSYM (Qfile_selinux_context, "file-selinux-context");
  DEFSYM (Qset_file_selinux_context, "set-file-selinux-context");
  DEFSYM (Qfile_acl, "file-acl");
  DEFSYM (Qset_file_acl, "set-file-acl");
  DEFSYM (Qfile_newer_than_file_p, "file-newer-than-file-p");
  DEFSYM (Qinsert_file_contents, "insert-file-contents");
  DEFSYM (Qwrite_region, "write-region");
  DEFSYM (Qverify_visited_file_modtime, "verify-visited-file-modtime");
  DEFSYM (Qset_visited_file_modtime, "set-visited-file-modtime");
  DEFSYM (Qfile_system_info, "file-system-info");

  /* The symbol bound to coding-system-for-read when
     insert-file-contents is called for recovering a file.  This is not
     an actual coding system name, but just an indicator to tell
     insert-file-contents to use `emacs-mule' with a special flag for
     auto saving and recovering a file.  */
  DEFSYM (Qauto_save_coding, "auto-save-coding");

  DEFSYM (Qfile_name_history, "file-name-history");
  Fset (Qfile_name_history, Qnil);

  DEFSYM (Qfile_error, "file-error");
  DEFSYM (Qfile_already_exists, "file-already-exists");
  DEFSYM (Qfile_date_error, "file-date-error");
  DEFSYM (Qfile_missing, "file-missing");
  DEFSYM (Qpermission_denied, "permission-denied");
  DEFSYM (Qfile_offset, "file-offset");
  DEFSYM (Qfile_notify_error, "file-notify-error");
  DEFSYM (Qremote_file_error, "remote-file-error");
  DEFSYM (Qexcl, "excl");
  DEFSYM (Qinserted_chars, "inserted-chars");

  DEFVAR_LISP ("file-name-coding-system", Vfile_name_coding_system,
	       doc: /* Coding system for encoding file names.
If it is nil, `default-file-name-coding-system' (which see) is used.

On MS-Windows, the value of this variable is largely ignored if
`w32-unicode-filenames' (which see) is non-nil.  Emacs on Windows
behaves as if file names were encoded in `utf-8'.  */);
  Vfile_name_coding_system = Qnil;

  DEFVAR_LISP ("default-file-name-coding-system",
	       Vdefault_file_name_coding_system,
	       doc: /* Default coding system for encoding file names.
This variable is used only when `file-name-coding-system' is nil.

This variable is set/changed by the command `set-language-environment'.
User should not set this variable manually,
instead use `file-name-coding-system' to get a constant encoding
of file names regardless of the current language environment.

On MS-Windows, the value of this variable is largely ignored if
`w32-unicode-filenames' (which see) is non-nil.  Emacs on Windows
behaves as if file names were encoded in `utf-8'.  */);
  Vdefault_file_name_coding_system = Qnil;

  /* Lisp functions for translating file formats.  */
  DEFSYM (Qformat_decode, "format-decode");
  DEFSYM (Qformat_annotate_function, "format-annotate-function");

  /* Lisp function for setting buffer-file-coding-system and the
     multibyteness of the current buffer after inserting a file.  */
  DEFSYM (Qafter_insert_file_set_coding, "after-insert-file-set-coding");

  DEFSYM (Qcar_less_than_car, "car-less-than-car");

  Fput (Qfile_error, Qerror_conditions,
	list2 (Qfile_error, Qerror));
  Fput (Qfile_error, Qerror_message,
	build_string ("File error"));

  Fput (Qfile_already_exists, Qerror_conditions,
	list3 (Qfile_already_exists, Qfile_error, Qerror));
  Fput (Qfile_already_exists, Qerror_message,
	build_string ("File already exists"));

  Fput (Qfile_date_error, Qerror_conditions,
	list3 (Qfile_date_error, Qfile_error, Qerror));
  Fput (Qfile_date_error, Qerror_message,
	build_string ("Cannot set file date"));

  Fput (Qfile_missing, Qerror_conditions,
	list3 (Qfile_missing, Qfile_error, Qerror));
  Fput (Qfile_missing, Qerror_message,
	build_string ("File is missing"));

  Fput (Qpermission_denied, Qerror_conditions,
	list3 (Qpermission_denied, Qfile_error, Qerror));
  Fput (Qpermission_denied, Qerror_message,
	build_string ("Cannot access file or directory"));

  Fput (Qfile_notify_error, Qerror_conditions,
	list3 (Qfile_notify_error, Qfile_error, Qerror));
  Fput (Qfile_notify_error, Qerror_message,
	build_string ("File notification error"));

  Fput (Qremote_file_error, Qerror_conditions,
	list3 (Qremote_file_error, Qfile_error, Qerror));
  Fput (Qremote_file_error, Qerror_message,
	build_string ("Remote file error"));

  DEFVAR_LISP ("file-name-handler-alist", Vfile_name_handler_alist,
	       doc: /* Alist of elements (REGEXP . HANDLER) for file names handled specially.
If a file name matches REGEXP, all I/O on that file is done by calling
HANDLER.  If a file name matches more than one handler, the handler
whose match starts last in the file name gets precedence.  The
function `find-file-name-handler' checks this list for a handler for
its argument.

HANDLER should be a function.  The first argument given to it is the
name of the I/O primitive to be handled; the remaining arguments are
the arguments that were passed to that primitive.  For example, if you
do (file-exists-p FILENAME) and FILENAME is handled by HANDLER, then
HANDLER is called like this:

  (funcall HANDLER \\='file-exists-p FILENAME)

Note that HANDLER must be able to handle all I/O primitives; if it has
nothing special to do for a primitive, it should reinvoke the
primitive to handle the operation \"the usual way\".
See Info node `(elisp)Magic File Names' for more details.  */);
  Vfile_name_handler_alist = Qnil;

  DEFVAR_LISP ("set-auto-coding-function",
	       Vset_auto_coding_function,
	       doc: /* If non-nil, a function to call to decide a coding system of file.
Two arguments are passed to this function: the file name
and the length of a file contents following the point.
This function should return a coding system to decode the file contents.
It should check the file name against `auto-coding-alist'.
If no coding system is decided, it should check a coding system
specified in the heading lines with the format:
	-*- ... coding: CODING-SYSTEM; ... -*-
or local variable spec of the tailing lines with `coding:' tag.  */);
  Vset_auto_coding_function = Qnil;

  DEFVAR_LISP ("after-insert-file-functions", Vafter_insert_file_functions,
	       doc: /* A list of functions to be called at the end of `insert-file-contents'.
Each is passed one argument, the number of characters inserted,
with point at the start of the inserted text.  Each function
should leave point the same, and return the new character count.
If `insert-file-contents' is intercepted by a handler from
`file-name-handler-alist', that handler is responsible for calling the
functions in `after-insert-file-functions' if appropriate.  */);
  Vafter_insert_file_functions = Qnil;

  DEFVAR_LISP ("write-region-annotate-functions", Vwrite_region_annotate_functions,
	       doc: /* A list of functions to be called at the start of `write-region'.
Each is passed two arguments, START and END as for `write-region'.
These are usually two numbers but not always; see the documentation
for `write-region'.  The function should return a list of pairs
of the form (POSITION . STRING), consisting of strings to be effectively
inserted at the specified positions of the file being written (1 means to
insert before the first byte written).  The POSITIONs must be sorted into
increasing order.

If there are several annotation functions, the lists returned by these
functions are merged destructively.  As each annotation function runs,
the variable `write-region-annotations-so-far' contains a list of all
annotations returned by previous annotation functions.

An annotation function can return with a different buffer current.
Doing so removes the annotations returned by previous functions, and
resets START and END to `point-min' and `point-max' of the new buffer.

After `write-region' completes, Emacs calls the function stored in
`write-region-post-annotation-function', once for each buffer that was
current when building the annotations (i.e., at least once), with that
buffer current.  */);
  Vwrite_region_annotate_functions = Qnil;
  DEFSYM (Qwrite_region_annotate_functions, "write-region-annotate-functions");

  DEFVAR_LISP ("write-region-post-annotation-function",
	       Vwrite_region_post_annotation_function,
	       doc: /* Function to call after `write-region' completes.
The function is called with no arguments.  If one or more of the
annotation functions in `write-region-annotate-functions' changed the
current buffer, the function stored in this variable is called for
each of those additional buffers as well, in addition to the original
buffer.  The relevant buffer is current during each function call.  */);
  Vwrite_region_post_annotation_function = Qnil;
  staticpro (&Vwrite_region_annotation_buffers);

  DEFVAR_LISP ("write-region-annotations-so-far",
	       Vwrite_region_annotations_so_far,
	       doc: /* When an annotation function is called, this holds the previous annotations.
These are the annotations made by other annotation functions
that were already called.  See also `write-region-annotate-functions'.  */);
  Vwrite_region_annotations_so_far = Qnil;

  DEFVAR_LISP ("inhibit-file-name-handlers", Vinhibit_file_name_handlers,
	       doc: /* A list of file name handlers that temporarily should not be used.
This applies only to the operation `inhibit-file-name-operation'.  */);
  Vinhibit_file_name_handlers = Qnil;

  DEFVAR_LISP ("inhibit-file-name-operation", Vinhibit_file_name_operation,
	       doc: /* The operation for which `inhibit-file-name-handlers' is applicable.  */);
  Vinhibit_file_name_operation = Qnil;

  DEFVAR_LISP ("auto-save-list-file-name", Vauto_save_list_file_name,
	       doc: /* File name in which to write a list of all auto save file names.
This variable is initialized automatically from `auto-save-list-file-prefix'
shortly after Emacs reads your init file, if you have not yet given it
a non-nil value.  */);
  Vauto_save_list_file_name = Qnil;

  DEFVAR_LISP ("auto-save-visited-file-name", Vauto_save_visited_file_name,
	       doc: /* Non-nil says auto-save a buffer in the file it is visiting, when practical.
Normally auto-save files are written under other names.  */);
  Vauto_save_visited_file_name = Qnil;

  DEFVAR_LISP ("auto-save-include-big-deletions", Vauto_save_include_big_deletions,
	       doc: /* If non-nil, auto-save even if a large part of the text is deleted.
If nil, deleting a substantial portion of the text disables auto-save
in the buffer; this is the default behavior, because the auto-save
file is usually more useful if it contains the deleted text.  */);
  Vauto_save_include_big_deletions = Qnil;

  DEFVAR_BOOL ("write-region-inhibit-fsync", write_region_inhibit_fsync,
	       doc: /* Non-nil means don't call fsync in `write-region'.
This variable affects calls to `write-region' as well as save commands.
By default, it is non-nil.

Although setting this to nil may avoid data loss if the system loses power,
it can be a significant performance hit in the usual case, and it doesn't
necessarily cause file-save operations to actually survive a crash.  */);

  /* For more on why fsync often fails to work on today's hardware, see:
     Zheng M et al. Understanding the robustness of SSDs under power fault.
     11th USENIX Conf. on File and Storage Technologies, 2013 (FAST '13), 271-84
     https://www.usenix.org/system/files/conference/fast13/fast13-final80.pdf

     For more on why fsync does not suffice even if it works properly, see:
     Roche X. Necessary step(s) to synchronize filename operations on disk.
     Austin Group Defect 672, 2013-03-19
     https://austingroupbugs.net/view.php?id=672  */
  write_region_inhibit_fsync = true;

  DEFVAR_BOOL ("delete-by-moving-to-trash", delete_by_moving_to_trash,
               doc: /* Specifies whether to use the system's trash can.
When non-nil, certain file deletion commands use the function
`move-file-to-trash' instead of deleting files outright.
This includes interactive calls to `delete-file' and
`delete-directory' and the Dired deletion commands.  */);
  delete_by_moving_to_trash = 0;
  DEFSYM (Qdelete_by_moving_to_trash, "delete-by-moving-to-trash");

  /* Lisp function for interactive file delete with trashing */
  DEFSYM (Qdelete_file, "delete-file");

  /* Lisp function for recursively copying directories.  */
  DEFSYM (Qcopy_directory, "copy-directory");

  /* Lisp function for recursively deleting directories.  */
  DEFSYM (Qdelete_directory, "delete-directory");

  DEFSYM (Qsubstitute_env_in_file_name, "substitute-env-in-file-name");
  DEFSYM (Qget_buffer_window_list, "get-buffer-window-list");

  DEFSYM (Qstdin, "stdin");
  DEFSYM (Qstdout, "stdout");
  DEFSYM (Qstderr, "stderr");

  defsubr (&Sfind_file_name_handler);
  defsubr (&Sfile_name_directory);
  defsubr (&Sfile_name_nondirectory);
  defsubr (&Sunhandled_file_name_directory);
  defsubr (&Sfile_name_as_directory);
  defsubr (&Sdirectory_name_p);
  defsubr (&Sdirectory_file_name);
  defsubr (&Smake_temp_file_internal);
  defsubr (&Smake_temp_name);
  defsubr (&Sfile_name_concat);
  defsubr (&Sexpand_file_name);
  defsubr (&Ssubstitute_in_file_name);
  defsubr (&Scopy_file);
  defsubr (&Smake_directory_internal);
  defsubr (&Sdelete_directory_internal);
  defsubr (&Sdelete_file_internal);
  defsubr (&Sfile_name_case_insensitive_p);
  defsubr (&Srename_file);
  defsubr (&Sadd_name_to_file);
  defsubr (&Smake_symbolic_link);
  defsubr (&Sfile_name_absolute_p);
  defsubr (&Sfile_exists_p);
  defsubr (&Sfile_executable_p);
  defsubr (&Sfile_readable_p);
  defsubr (&Sfile_writable_p);
  defsubr (&Saccess_file);
  defsubr (&Sfile_symlink_p);
  defsubr (&Sfile_directory_p);
  defsubr (&Sfile_accessible_directory_p);
  defsubr (&Sfile_regular_p);
  defsubr (&Sfile_modes);
  defsubr (&Sset_file_modes);
  defsubr (&Sset_file_times);
  defsubr (&Sfile_selinux_context);
  defsubr (&Sfile_acl);
  defsubr (&Sset_file_acl);
  defsubr (&Sset_file_selinux_context);
  defsubr (&Sset_default_file_modes);
  defsubr (&Sdefault_file_modes);
  defsubr (&Sfile_newer_than_file_p);
  defsubr (&Sinsert_file_contents);
  defsubr (&Swrite_region);
  defsubr (&Scar_less_than_car);
  defsubr (&Sverify_visited_file_modtime);
  defsubr (&Svisited_file_modtime);
  defsubr (&Sset_visited_file_modtime);
  defsubr (&Sdo_auto_save);
  defsubr (&Sset_buffer_auto_saved);
  defsubr (&Sclear_buffer_auto_save_failure);
  defsubr (&Srecent_auto_save_p);

  defsubr (&Snext_read_file_uses_dialog_p);

  defsubr (&Sset_binary_mode);

#ifndef DOS_NT
  defsubr (&Sfile_system_info);
#endif /* DOS_NT */

#ifdef HAVE_SYNC
  defsubr (&Sunix_sync);
#endif /* HAVE_SYNC */

  DEFSYM (Qif_regular, "if-regular");
  DEFSYM (Qbuffer_file_name, "buffer-file-name");
  DEFSYM (Qauto_save, "auto-save");
  DEFSYM (QCerror, ":error");
  DEFSYM (Qauto_save_hook, "auto-save-hook");
}<|MERGE_RESOLUTION|>--- conflicted
+++ resolved
@@ -4853,21 +4853,7 @@
       goto handled;
     }
 
-<<<<<<< HEAD
-  /* Don't believe st.st_size if it is zero.  */
-  if ((regular && st.st_size > 0) || (!regular && seekable) || !NILP (end))
-    total = end_offset - beg_offset;
-  else
-    /* For a special file that is not seekable, all we can do is guess.  */
-    total = READ_BUF_SIZE;
-=======
   total = end_offset - beg_offset;
->>>>>>> 48b3363a
-
-  /* From here on, treat a file with zero size as not seekable.  This
-     causes us to read until we actually hit EOF.  */
-  if (regular && st.st_size == 0)
-    seekable = false;
 
   if (NILP (visit) && total > 0)
     {
