/* File IO for GNU Emacs.

Copyright (C) 1985-1988, 1993-2012 Free Software Foundation, Inc.

This file is part of GNU Emacs.

GNU Emacs is free software: you can redistribute it and/or modify
it under the terms of the GNU General Public License as published by
the Free Software Foundation, either version 3 of the License, or
(at your option) any later version.

GNU Emacs is distributed in the hope that it will be useful,
but WITHOUT ANY WARRANTY; without even the implied warranty of
MERCHANTABILITY or FITNESS FOR A PARTICULAR PURPOSE.  See the
GNU General Public License for more details.

You should have received a copy of the GNU General Public License
along with GNU Emacs.  If not, see <http://www.gnu.org/licenses/>.  */

#include <config.h>
#include <limits.h>
#include <fcntl.h>
#include <stdio.h>
#include <sys/types.h>
#include <sys/stat.h>
#include <unistd.h>

#ifdef HAVE_PWD_H
#include <pwd.h>
#endif

#include <errno.h>

#ifdef HAVE_LIBSELINUX
#include <selinux/selinux.h>
#include <selinux/context.h>
#endif

#include <c-ctype.h>

#include "lisp.h"
#include "intervals.h"
#include "character.h"
#include "buffer.h"
#include "coding.h"
#include "window.h"
#include "blockinput.h"
#include "frame.h"
#include "dispextern.h"

#ifdef WINDOWSNT
#define NOMINMAX 1
#include <windows.h>
#include <fcntl.h>
#include <sys/file.h>
#include "w32.h"
#endif /* not WINDOWSNT */

#ifdef MSDOS
#include "msdos.h"
#include <sys/param.h>
#include <fcntl.h>
#endif

#ifdef DOS_NT
/* On Windows, drive letters must be alphabetic - on DOS, the Netware
   redirector allows the six letters between 'Z' and 'a' as well.  */
#ifdef MSDOS
#define IS_DRIVE(x) ((x) >= 'A' && (x) <= 'z')
#endif
#ifdef WINDOWSNT
#define IS_DRIVE(x) c_isalpha (x)
#endif
/* Need to lower-case the drive letter, or else expanded
   filenames will sometimes compare unequal, because
   `expand-file-name' doesn't always down-case the drive letter.  */
#define DRIVE_LETTER(x) c_tolower (x)
#endif

#include "systime.h"
#include <stat-time.h>

#ifdef HPUX
#include <netio.h>
#endif

#include "commands.h"

/* True during writing of auto-save files.  */
static bool auto_saving;

/* Nonzero umask during creation of auto-save directories.  */
static mode_t auto_saving_dir_umask;

/* Set by auto_save_1 to mode of original file so Fwrite_region will create
   a new file with the same mode as the original.  */
static mode_t auto_save_mode_bits;

/* Set by auto_save_1 if an error occurred during the last auto-save.  */
static bool auto_save_error_occurred;

/* The symbol bound to coding-system-for-read when
   insert-file-contents is called for recovering a file.  This is not
   an actual coding system name, but just an indicator to tell
   insert-file-contents to use `emacs-mule' with a special flag for
   auto saving and recovering a file.  */
static Lisp_Object Qauto_save_coding;

/* Property name of a file name handler,
   which gives a list of operations it handles..  */
static Lisp_Object Qoperations;

/* Lisp functions for translating file formats.  */
static Lisp_Object Qformat_decode, Qformat_annotate_function;

/* Lisp function for setting buffer-file-coding-system and the
   multibyteness of the current buffer after inserting a file.  */
static Lisp_Object Qafter_insert_file_set_coding;

static Lisp_Object Qwrite_region_annotate_functions;
/* Each time an annotation function changes the buffer, the new buffer
   is added here.  */
static Lisp_Object Vwrite_region_annotation_buffers;

#ifdef HAVE_FSYNC
#endif

static Lisp_Object Qdelete_by_moving_to_trash;

/* Lisp function for moving files to trash.  */
static Lisp_Object Qmove_file_to_trash;

/* Lisp function for recursively copying directories.  */
static Lisp_Object Qcopy_directory;

/* Lisp function for recursively deleting directories.  */
static Lisp_Object Qdelete_directory;

#ifdef WINDOWSNT
#endif

Lisp_Object Qfile_error;
static Lisp_Object Qfile_already_exists, Qfile_date_error;
static Lisp_Object Qexcl;
Lisp_Object Qfile_name_history;

static Lisp_Object Qcar_less_than_car;

static bool a_write (int, Lisp_Object, ptrdiff_t, ptrdiff_t,
		     Lisp_Object *, struct coding_system *);
static bool e_write (int, Lisp_Object, ptrdiff_t, ptrdiff_t,
		     struct coding_system *);


void
report_file_error (const char *string, Lisp_Object data)
{
  Lisp_Object errstring;
  int errorno = errno;
  char *str;

  synchronize_system_messages_locale ();
  str = strerror (errorno);
  errstring = code_convert_string_norecord (build_unibyte_string (str),
					    Vlocale_coding_system, 0);

  while (1)
    switch (errorno)
      {
      case EEXIST:
	xsignal (Qfile_already_exists, Fcons (errstring, data));
	break;
      default:
	/* System error messages are capitalized.  Downcase the initial
	   unless it is followed by a slash.  (The slash case caters to
	   error messages that begin with "I/O" or, in German, "E/A".)  */
	if (STRING_MULTIBYTE (errstring)
	    && ! EQ (Faref (errstring, make_number (1)), make_number ('/')))
	  {
	    int c;

	    str = SSDATA (errstring);
	    c = STRING_CHAR ((unsigned char *) str);
	    Faset (errstring, make_number (0), make_number (downcase (c)));
	  }

	xsignal (Qfile_error,
		 Fcons (build_string (string), Fcons (errstring, data)));
      }
}

Lisp_Object
close_file_unwind (Lisp_Object fd)
{
  emacs_close (XFASTINT (fd));
  return Qnil;
}

/* Restore point, having saved it as a marker.  */

Lisp_Object
restore_point_unwind (Lisp_Object location)
{
  Fgoto_char (location);
  Fset_marker (location, Qnil, Qnil);
  return Qnil;
}


static Lisp_Object Qexpand_file_name;
static Lisp_Object Qsubstitute_in_file_name;
static Lisp_Object Qdirectory_file_name;
static Lisp_Object Qfile_name_directory;
static Lisp_Object Qfile_name_nondirectory;
static Lisp_Object Qunhandled_file_name_directory;
static Lisp_Object Qfile_name_as_directory;
static Lisp_Object Qcopy_file;
static Lisp_Object Qmake_directory_internal;
static Lisp_Object Qmake_directory;
static Lisp_Object Qdelete_directory_internal;
Lisp_Object Qdelete_file;
static Lisp_Object Qrename_file;
static Lisp_Object Qadd_name_to_file;
static Lisp_Object Qmake_symbolic_link;
Lisp_Object Qfile_exists_p;
static Lisp_Object Qfile_executable_p;
static Lisp_Object Qfile_readable_p;
static Lisp_Object Qfile_writable_p;
static Lisp_Object Qfile_symlink_p;
static Lisp_Object Qaccess_file;
Lisp_Object Qfile_directory_p;
static Lisp_Object Qfile_regular_p;
static Lisp_Object Qfile_accessible_directory_p;
static Lisp_Object Qfile_modes;
static Lisp_Object Qset_file_modes;
static Lisp_Object Qset_file_times;
static Lisp_Object Qfile_selinux_context;
static Lisp_Object Qset_file_selinux_context;
static Lisp_Object Qfile_newer_than_file_p;
Lisp_Object Qinsert_file_contents;
Lisp_Object Qwrite_region;
static Lisp_Object Qverify_visited_file_modtime;
static Lisp_Object Qset_visited_file_modtime;

DEFUN ("find-file-name-handler", Ffind_file_name_handler,
       Sfind_file_name_handler, 2, 2, 0,
       doc: /* Return FILENAME's handler function for OPERATION, if it has one.
Otherwise, return nil.
A file name is handled if one of the regular expressions in
`file-name-handler-alist' matches it.

If OPERATION equals `inhibit-file-name-operation', then we ignore
any handlers that are members of `inhibit-file-name-handlers',
but we still do run any other handlers.  This lets handlers
use the standard functions without calling themselves recursively.  */)
  (Lisp_Object filename, Lisp_Object operation)
{
  /* This function must not munge the match data.  */
  Lisp_Object chain, inhibited_handlers, result;
  ptrdiff_t pos = -1;

  result = Qnil;
  CHECK_STRING (filename);

  if (EQ (operation, Vinhibit_file_name_operation))
    inhibited_handlers = Vinhibit_file_name_handlers;
  else
    inhibited_handlers = Qnil;

  for (chain = Vfile_name_handler_alist; CONSP (chain);
       chain = XCDR (chain))
    {
      Lisp_Object elt;
      elt = XCAR (chain);
      if (CONSP (elt))
	{
	  Lisp_Object string = XCAR (elt);
	  ptrdiff_t match_pos;
	  Lisp_Object handler = XCDR (elt);
	  Lisp_Object operations = Qnil;

	  if (SYMBOLP (handler))
	    operations = Fget (handler, Qoperations);

	  if (STRINGP (string)
	      && (match_pos = fast_string_match (string, filename)) > pos
	      && (NILP (operations) || ! NILP (Fmemq (operation, operations))))
	    {
	      Lisp_Object tem;

	      handler = XCDR (elt);
	      tem = Fmemq (handler, inhibited_handlers);
	      if (NILP (tem))
		{
		  result = handler;
		  pos = match_pos;
		}
	    }
	}

      QUIT;
    }
  return result;
}

DEFUN ("file-name-directory", Ffile_name_directory, Sfile_name_directory,
       1, 1, 0,
       doc: /* Return the directory component in file name FILENAME.
Return nil if FILENAME does not include a directory.
Otherwise return a directory name.
Given a Unix syntax file name, returns a string ending in slash.  */)
  (Lisp_Object filename)
{
#ifndef DOS_NT
  register const char *beg;
#else
  register char *beg;
  Lisp_Object tem_fn;
#endif
  register const char *p;
  Lisp_Object handler;

  CHECK_STRING (filename);

  /* If the file name has special constructs in it,
     call the corresponding file handler.  */
  handler = Ffind_file_name_handler (filename, Qfile_name_directory);
  if (!NILP (handler))
    {
      Lisp_Object handled_name = call2 (handler, Qfile_name_directory,
					filename);
      return STRINGP (handled_name) ? handled_name : Qnil;
    }

#ifdef DOS_NT
  beg = alloca (SBYTES (filename) + 1);
  memcpy (beg, SSDATA (filename), SBYTES (filename) + 1);
#else
  beg = SSDATA (filename);
#endif
  p = beg + SBYTES (filename);

  while (p != beg && !IS_DIRECTORY_SEP (p[-1])
#ifdef DOS_NT
	 /* only recognize drive specifier at the beginning */
	 && !(p[-1] == ':'
	      /* handle the "/:d:foo" and "/:foo" cases correctly  */
	      && ((p == beg + 2 && !IS_DIRECTORY_SEP (*beg))
		  || (p == beg + 4 && IS_DIRECTORY_SEP (*beg))))
#endif
	 ) p--;

  if (p == beg)
    return Qnil;
#ifdef DOS_NT
  /* Expansion of "c:" to drive and default directory.  */
  if (p[-1] == ':')
    {
      /* MAXPATHLEN+1 is guaranteed to be enough space for getdefdir.  */
      char *res = alloca (MAXPATHLEN + 1);
      char *r = res;

      if (p == beg + 4 && IS_DIRECTORY_SEP (*beg) && beg[1] == ':')
	{
	  memcpy (res, beg, 2);
	  beg += 2;
	  r += 2;
	}

      if (getdefdir (c_toupper (*beg) - 'A' + 1, r))
	{
	  if (!IS_DIRECTORY_SEP (res[strlen (res) - 1]))
	    strcat (res, "/");
	  beg = res;
	  p = beg + strlen (beg);
	}
    }
  tem_fn = ENCODE_FILE (make_specified_string (beg, -1, p - beg,
					       STRING_MULTIBYTE (filename)));
  dostounix_filename (SSDATA (tem_fn));
  return DECODE_FILE (tem_fn);
#else  /* DOS_NT */
  return make_specified_string (beg, -1, p - beg, STRING_MULTIBYTE (filename));
#endif	/* DOS_NT */
}

DEFUN ("file-name-nondirectory", Ffile_name_nondirectory,
       Sfile_name_nondirectory, 1, 1, 0,
       doc: /* Return file name FILENAME sans its directory.
For example, in a Unix-syntax file name,
this is everything after the last slash,
or the entire name if it contains no slash.  */)
  (Lisp_Object filename)
{
  register const char *beg, *p, *end;
  Lisp_Object handler;

  CHECK_STRING (filename);

  /* If the file name has special constructs in it,
     call the corresponding file handler.  */
  handler = Ffind_file_name_handler (filename, Qfile_name_nondirectory);
  if (!NILP (handler))
    {
      Lisp_Object handled_name = call2 (handler, Qfile_name_nondirectory,
					filename);
      if (STRINGP (handled_name))
	return handled_name;
      error ("Invalid handler in `file-name-handler-alist'");
    }

  beg = SSDATA (filename);
  end = p = beg + SBYTES (filename);

  while (p != beg && !IS_DIRECTORY_SEP (p[-1])
#ifdef DOS_NT
	 /* only recognize drive specifier at beginning */
	 && !(p[-1] == ':'
	      /* handle the "/:d:foo" case correctly  */
	      && (p == beg + 2 || (p == beg + 4 && IS_DIRECTORY_SEP (*beg))))
#endif
	 )
    p--;

  return make_specified_string (p, -1, end - p, STRING_MULTIBYTE (filename));
}

DEFUN ("unhandled-file-name-directory", Funhandled_file_name_directory,
       Sunhandled_file_name_directory, 1, 1, 0,
       doc: /* Return a directly usable directory name somehow associated with FILENAME.
A `directly usable' directory name is one that may be used without the
intervention of any file handler.
If FILENAME is a directly usable file itself, return
\(file-name-directory FILENAME).
If FILENAME refers to a file which is not accessible from a local process,
then this should return nil.
The `call-process' and `start-process' functions use this function to
get a current directory to run processes in.  */)
  (Lisp_Object filename)
{
  Lisp_Object handler;

  /* If the file name has special constructs in it,
     call the corresponding file handler.  */
  handler = Ffind_file_name_handler (filename, Qunhandled_file_name_directory);
  if (!NILP (handler))
    {
      Lisp_Object handled_name = call2 (handler, Qunhandled_file_name_directory,
					filename);
      return STRINGP (handled_name) ? handled_name : Qnil;
    }

  return Ffile_name_directory (filename);
}

/* Convert from file name SRC of length SRCLEN to directory name
   in DST.  On UNIX, just make sure there is a terminating /.
   Return the length of DST.  */

static ptrdiff_t
file_name_as_directory (char *dst, const char *src, ptrdiff_t srclen)
{
  if (srclen == 0)
    {
      dst[0] = '.';
      dst[1] = '/';
      dst[2] = '\0';
      return 2;
    }

  strcpy (dst, src);

  if (!IS_DIRECTORY_SEP (dst[srclen - 1]))
    {
      dst[srclen] = DIRECTORY_SEP;
      dst[srclen + 1] = '\0';
      srclen++;
    }
#ifdef DOS_NT
  dostounix_filename (dst);
#endif
  return srclen;
}

DEFUN ("file-name-as-directory", Ffile_name_as_directory,
       Sfile_name_as_directory, 1, 1, 0,
       doc: /* Return a string representing the file name FILE interpreted as a directory.
This operation exists because a directory is also a file, but its name as
a directory is different from its name as a file.
The result can be used as the value of `default-directory'
or passed as second argument to `expand-file-name'.
For a Unix-syntax file name, just appends a slash.  */)
  (Lisp_Object file)
{
  char *buf;
  ptrdiff_t length;
  Lisp_Object handler;

  CHECK_STRING (file);
  if (NILP (file))
    return Qnil;

  /* If the file name has special constructs in it,
     call the corresponding file handler.  */
  handler = Ffind_file_name_handler (file, Qfile_name_as_directory);
  if (!NILP (handler))
    {
      Lisp_Object handled_name = call2 (handler, Qfile_name_as_directory,
					file);
      if (STRINGP (handled_name))
	return handled_name;
      error ("Invalid handler in `file-name-handler-alist'");
    }

  buf = alloca (SBYTES (file) + 10);
  length = file_name_as_directory (buf, SSDATA (file), SBYTES (file));
  return make_specified_string (buf, -1, length, STRING_MULTIBYTE (file));
}

/* Convert from directory name SRC of length SRCLEN to
   file name in DST.  On UNIX, just make sure there isn't
   a terminating /.  Return the length of DST.  */

static ptrdiff_t
directory_file_name (char *dst, char *src, ptrdiff_t srclen)
{
  /* Process as Unix format: just remove any final slash.
     But leave "/" unchanged; do not change it to "".  */
  strcpy (dst, src);
  if (srclen > 1
      && IS_DIRECTORY_SEP (dst[srclen - 1])
#ifdef DOS_NT
      && !IS_ANY_SEP (dst[srclen - 2])
#endif
      )
    {
      dst[srclen - 1] = 0;
      srclen--;
    }
#ifdef DOS_NT
  dostounix_filename (dst);
#endif
  return srclen;
}

DEFUN ("directory-file-name", Fdirectory_file_name, Sdirectory_file_name,
       1, 1, 0,
       doc: /* Returns the file name of the directory named DIRECTORY.
This is the name of the file that holds the data for the directory DIRECTORY.
This operation exists because a directory is also a file, but its name as
a directory is different from its name as a file.
In Unix-syntax, this function just removes the final slash.  */)
  (Lisp_Object directory)
{
  char *buf;
  ptrdiff_t length;
  Lisp_Object handler;

  CHECK_STRING (directory);

  if (NILP (directory))
    return Qnil;

  /* If the file name has special constructs in it,
     call the corresponding file handler.  */
  handler = Ffind_file_name_handler (directory, Qdirectory_file_name);
  if (!NILP (handler))
    {
      Lisp_Object handled_name = call2 (handler, Qdirectory_file_name,
					directory);
      if (STRINGP (handled_name))
	return handled_name;
      error ("Invalid handler in `file-name-handler-alist'");
    }

  buf = alloca (SBYTES (directory) + 20);
  length = directory_file_name (buf, SSDATA (directory), SBYTES (directory));
  return make_specified_string (buf, -1, length, STRING_MULTIBYTE (directory));
}

static const char make_temp_name_tbl[64] =
{
  'A','B','C','D','E','F','G','H',
  'I','J','K','L','M','N','O','P',
  'Q','R','S','T','U','V','W','X',
  'Y','Z','a','b','c','d','e','f',
  'g','h','i','j','k','l','m','n',
  'o','p','q','r','s','t','u','v',
  'w','x','y','z','0','1','2','3',
  '4','5','6','7','8','9','-','_'
};

static unsigned make_temp_name_count, make_temp_name_count_initialized_p;

/* Value is a temporary file name starting with PREFIX, a string.

   The Emacs process number forms part of the result, so there is
   no danger of generating a name being used by another process.
   In addition, this function makes an attempt to choose a name
   which has no existing file.  To make this work, PREFIX should be
   an absolute file name.

   BASE64_P means add the pid as 3 characters in base64
   encoding.  In this case, 6 characters will be added to PREFIX to
   form the file name.  Otherwise, if Emacs is running on a system
   with long file names, add the pid as a decimal number.

   This function signals an error if no unique file name could be
   generated.  */

Lisp_Object
make_temp_name (Lisp_Object prefix, bool base64_p)
{
  Lisp_Object val;
  int len, clen;
  printmax_t pid;
  char *p, *data;
  char pidbuf[INT_BUFSIZE_BOUND (printmax_t)];
  int pidlen;

  CHECK_STRING (prefix);

  /* VAL is created by adding 6 characters to PREFIX.  The first
     three are the PID of this process, in base 64, and the second
     three are incremented if the file already exists.  This ensures
     262144 unique file names per PID per PREFIX.  */

  pid = getpid ();

  if (base64_p)
    {
      pidbuf[0] = make_temp_name_tbl[pid & 63], pid >>= 6;
      pidbuf[1] = make_temp_name_tbl[pid & 63], pid >>= 6;
      pidbuf[2] = make_temp_name_tbl[pid & 63], pid >>= 6;
      pidlen = 3;
    }
  else
    {
#ifdef HAVE_LONG_FILE_NAMES
      pidlen = sprintf (pidbuf, "%"pMd, pid);
#else
      pidbuf[0] = make_temp_name_tbl[pid & 63], pid >>= 6;
      pidbuf[1] = make_temp_name_tbl[pid & 63], pid >>= 6;
      pidbuf[2] = make_temp_name_tbl[pid & 63], pid >>= 6;
      pidlen = 3;
#endif
    }

  len = SBYTES (prefix); clen = SCHARS (prefix);
  val = make_uninit_multibyte_string (clen + 3 + pidlen, len + 3 + pidlen);
  if (!STRING_MULTIBYTE (prefix))
    STRING_SET_UNIBYTE (val);
  data = SSDATA (val);
  memcpy (data, SSDATA (prefix), len);
  p = data + len;

  memcpy (p, pidbuf, pidlen);
  p += pidlen;

  /* Here we try to minimize useless stat'ing when this function is
     invoked many times successively with the same PREFIX.  We achieve
     this by initializing count to a random value, and incrementing it
     afterwards.

     We don't want make-temp-name to be called while dumping,
     because then make_temp_name_count_initialized_p would get set
     and then make_temp_name_count would not be set when Emacs starts.  */

  if (!make_temp_name_count_initialized_p)
    {
      make_temp_name_count = time (NULL);
      make_temp_name_count_initialized_p = 1;
    }

  while (1)
    {
      unsigned num = make_temp_name_count;

      p[0] = make_temp_name_tbl[num & 63], num >>= 6;
      p[1] = make_temp_name_tbl[num & 63], num >>= 6;
      p[2] = make_temp_name_tbl[num & 63], num >>= 6;

      /* Poor man's congruential RN generator.  Replace with
         ++make_temp_name_count for debugging.  */
      make_temp_name_count += 25229;
      make_temp_name_count %= 225307;

      if (!check_existing (data))
	{
	  /* We want to return only if errno is ENOENT.  */
	  if (errno == ENOENT)
	    return val;
	  else
	    /* The error here is dubious, but there is little else we
	       can do.  The alternatives are to return nil, which is
	       as bad as (and in many cases worse than) throwing the
	       error, or to ignore the error, which will likely result
	       in looping through 225307 stat's, which is not only
	       dog-slow, but also useless since eventually nil would
	       have to be returned anyway.  */
	    report_file_error ("Cannot create temporary name for prefix",
			       Fcons (prefix, Qnil));
	  /* not reached */
	}
    }
}


DEFUN ("make-temp-name", Fmake_temp_name, Smake_temp_name, 1, 1, 0,
       doc: /* Generate temporary file name (string) starting with PREFIX (a string).
The Emacs process number forms part of the result,
so there is no danger of generating a name being used by another process.

In addition, this function makes an attempt to choose a name
which has no existing file.  To make this work,
PREFIX should be an absolute file name.

There is a race condition between calling `make-temp-name' and creating the
file which opens all kinds of security holes.  For that reason, you should
probably use `make-temp-file' instead, except in three circumstances:

* If you are creating the file in the user's home directory.
* If you are creating a directory rather than an ordinary file.
* If you are taking special precautions as `make-temp-file' does.  */)
  (Lisp_Object prefix)
{
  return make_temp_name (prefix, 0);
}



DEFUN ("expand-file-name", Fexpand_file_name, Sexpand_file_name, 1, 2, 0,
       doc: /* Convert filename NAME to absolute, and canonicalize it.
Second arg DEFAULT-DIRECTORY is directory to start with if NAME is relative
\(does not start with slash or tilde); if DEFAULT-DIRECTORY is nil or missing,
the current buffer's value of `default-directory' is used.
NAME should be a string that is a valid file name for the underlying
filesystem.
File name components that are `.' are removed, and
so are file name components followed by `..', along with the `..' itself;
note that these simplifications are done without checking the resulting
file names in the file system.
Multiple consecutive slashes are collapsed into a single slash,
except at the beginning of the file name when they are significant (e.g.,
UNC file names on MS-Windows.)
An initial `~/' expands to your home directory.
An initial `~USER/' expands to USER's home directory.
See also the function `substitute-in-file-name'.

For technical reasons, this function can return correct but
non-intuitive results for the root directory; for instance,
\(expand-file-name ".." "/") returns "/..".  For this reason, use
\(directory-file-name (file-name-directory dirname)) to traverse a
filesystem tree, not (expand-file-name ".."  dirname).  */)
  (Lisp_Object name, Lisp_Object default_directory)
{
  /* These point to SDATA and need to be careful with string-relocation
     during GC (via DECODE_FILE).  */
  char *nm;
  const char *newdir;
  /* This should only point to alloca'd data.  */
  char *target;

  ptrdiff_t tlen;
  struct passwd *pw;
#ifdef DOS_NT
  int drive = 0;
  bool collapse_newdir = 1;
  bool is_escaped = 0;
#endif /* DOS_NT */
  ptrdiff_t length;
  Lisp_Object handler, result, handled_name;
  bool multibyte;
  Lisp_Object hdir;

  CHECK_STRING (name);

  /* If the file name has special constructs in it,
     call the corresponding file handler.  */
  handler = Ffind_file_name_handler (name, Qexpand_file_name);
  if (!NILP (handler))
    {
      handled_name = call3 (handler, Qexpand_file_name,
			    name, default_directory);
      if (STRINGP (handled_name))
	return handled_name;
      error ("Invalid handler in `file-name-handler-alist'");
    }


  /* Use the buffer's default-directory if DEFAULT_DIRECTORY is omitted.  */
  if (NILP (default_directory))
    default_directory = BVAR (current_buffer, directory);
  if (! STRINGP (default_directory))
    {
#ifdef DOS_NT
      /* "/" is not considered a root directory on DOS_NT, so using "/"
	 here causes an infinite recursion in, e.g., the following:

            (let (default-directory)
	      (expand-file-name "a"))

	 To avoid this, we set default_directory to the root of the
	 current drive.  */
      default_directory = build_string (emacs_root_dir ());
#else
      default_directory = build_string ("/");
#endif
    }

  if (!NILP (default_directory))
    {
      handler = Ffind_file_name_handler (default_directory, Qexpand_file_name);
      if (!NILP (handler))
	{
	  handled_name = call3 (handler, Qexpand_file_name,
				name, default_directory);
	  if (STRINGP (handled_name))
	    return handled_name;
	  error ("Invalid handler in `file-name-handler-alist'");
	}
    }

  {
    char *o = SSDATA (default_directory);

    /* Make sure DEFAULT_DIRECTORY is properly expanded.
       It would be better to do this down below where we actually use
       default_directory.  Unfortunately, calling Fexpand_file_name recursively
       could invoke GC, and the strings might be relocated.  This would
       be annoying because we have pointers into strings lying around
       that would need adjusting, and people would add new pointers to
       the code and forget to adjust them, resulting in intermittent bugs.
       Putting this call here avoids all that crud.

       The EQ test avoids infinite recursion.  */
    if (! NILP (default_directory) && !EQ (default_directory, name)
	/* Save time in some common cases - as long as default_directory
	   is not relative, it can be canonicalized with name below (if it
	   is needed at all) without requiring it to be expanded now.  */
#ifdef DOS_NT
	/* Detect MSDOS file names with drive specifiers.  */
	&& ! (IS_DRIVE (o[0]) && IS_DEVICE_SEP (o[1])
	      && IS_DIRECTORY_SEP (o[2]))
#ifdef WINDOWSNT
	/* Detect Windows file names in UNC format.  */
	&& ! (IS_DIRECTORY_SEP (o[0]) && IS_DIRECTORY_SEP (o[1]))
#endif
#else /* not DOS_NT */
      /* Detect Unix absolute file names (/... alone is not absolute on
	 DOS or Windows).  */
	&& ! (IS_DIRECTORY_SEP (o[0]))
#endif /* not DOS_NT */
	)
      {
	struct gcpro gcpro1;

	GCPRO1 (name);
	default_directory = Fexpand_file_name (default_directory, Qnil);
	UNGCPRO;
      }
  }
  multibyte = STRING_MULTIBYTE (name);
  if (multibyte != STRING_MULTIBYTE (default_directory))
    {
      if (multibyte)
	default_directory = string_to_multibyte (default_directory);
      else
	{
	  name = string_to_multibyte (name);
	  multibyte = 1;
	}
    }

  /* Make a local copy of nm[] to protect it from GC in DECODE_FILE below.  */
  nm = alloca (SBYTES (name) + 1);
  memcpy (nm, SSDATA (name), SBYTES (name) + 1);

#ifdef DOS_NT
  /* Note if special escape prefix is present, but remove for now.  */
  if (nm[0] == '/' && nm[1] == ':')
    {
      is_escaped = 1;
      nm += 2;
    }

  /* Find and remove drive specifier if present; this makes nm absolute
     even if the rest of the name appears to be relative.  Only look for
     drive specifier at the beginning.  */
  if (IS_DRIVE (nm[0]) && IS_DEVICE_SEP (nm[1]))
    {
      drive = (unsigned char) nm[0];
      nm += 2;
    }

#ifdef WINDOWSNT
  /* If we see "c://somedir", we want to strip the first slash after the
     colon when stripping the drive letter.  Otherwise, this expands to
     "//somedir".  */
  if (drive && IS_DIRECTORY_SEP (nm[0]) && IS_DIRECTORY_SEP (nm[1]))
    nm++;

  /* Discard any previous drive specifier if nm is now in UNC format.  */
  if (IS_DIRECTORY_SEP (nm[0]) && IS_DIRECTORY_SEP (nm[1]))
    {
      drive = 0;
    }
#endif /* WINDOWSNT */
#endif /* DOS_NT */

  /* If nm is absolute, look for `/./' or `/../' or `//''sequences; if
     none are found, we can probably return right away.  We will avoid
     allocating a new string if name is already fully expanded.  */
  if (
      IS_DIRECTORY_SEP (nm[0])
#ifdef MSDOS
      && drive && !is_escaped
#endif
#ifdef WINDOWSNT
      && (drive || IS_DIRECTORY_SEP (nm[1])) && !is_escaped
#endif
      )
    {
      /* If it turns out that the filename we want to return is just a
	 suffix of FILENAME, we don't need to go through and edit
	 things; we just need to construct a new string using data
	 starting at the middle of FILENAME.  If we set LOSE, that
	 means we've discovered that we can't do that cool trick.  */
      bool lose = 0;
      char *p = nm;

      while (*p)
	{
	  /* Since we know the name is absolute, we can assume that each
	     element starts with a "/".  */

	  /* "." and ".." are hairy.  */
	  if (IS_DIRECTORY_SEP (p[0])
	      && p[1] == '.'
	      && (IS_DIRECTORY_SEP (p[2])
		  || p[2] == 0
		  || (p[2] == '.' && (IS_DIRECTORY_SEP (p[3])
				      || p[3] == 0))))
	    lose = 1;
	  /* We want to replace multiple `/' in a row with a single
	     slash.  */
	  else if (p > nm
		   && IS_DIRECTORY_SEP (p[0])
		   && IS_DIRECTORY_SEP (p[1]))
	    lose = 1;
	  p++;
	}
      if (!lose)
	{
#ifdef DOS_NT
	  /* Make sure directories are all separated with /, but
	     avoid allocation of a new string when not required. */
	  if (multibyte)
	    {
	      Lisp_Object tem_name = make_specified_string (nm, -1, strlen (nm),
							    multibyte);

	      tem_name = ENCODE_FILE (tem_name);
	      dostounix_filename (SSDATA (tem_name));
	      tem_name = DECODE_FILE (tem_name);
	      memcpy (nm, SSDATA (tem_name), SBYTES (tem_name) + 1);
	    }
	  else
	    dostounix_filename (nm);
#ifdef WINDOWSNT
	  if (IS_DIRECTORY_SEP (nm[1]))
	    {
	      if (strcmp (nm, SSDATA (name)) != 0)
		name = make_specified_string (nm, -1, strlen (nm), multibyte);
	    }
	  else
#endif
	  /* Drive must be set, so this is okay.  */
	  if (strcmp (nm - 2, SSDATA (name)) != 0)
	    {
	      char temp[] = " :";

	      name = make_specified_string (nm, -1, p - nm, multibyte);
	      temp[0] = DRIVE_LETTER (drive);
	      name = concat2 (build_string (temp), name);
	    }
	  return name;
#else /* not DOS_NT */
	  if (strcmp (nm, SSDATA (name)) == 0)
	    return name;
	  return make_specified_string (nm, -1, strlen (nm), multibyte);
#endif /* not DOS_NT */
	}
    }

  /* At this point, nm might or might not be an absolute file name.  We
     need to expand ~ or ~user if present, otherwise prefix nm with
     default_directory if nm is not absolute, and finally collapse /./
     and /foo/../ sequences.

     We set newdir to be the appropriate prefix if one is needed:
       - the relevant user directory if nm starts with ~ or ~user
       - the specified drive's working dir (DOS/NT only) if nm does not
         start with /
       - the value of default_directory.

     Note that these prefixes are not guaranteed to be absolute (except
     for the working dir of a drive).  Therefore, to ensure we always
     return an absolute name, if the final prefix is not absolute we
     append it to the current working directory.  */

  newdir = 0;

  if (nm[0] == '~')		/* prefix ~ */
    {
      if (IS_DIRECTORY_SEP (nm[1])
	  || nm[1] == 0)	/* ~ by itself */
	{
	  Lisp_Object tem;

	  if (!(newdir = egetenv ("HOME")))
	    newdir = "";
	  nm++;
	  /* `egetenv' may return a unibyte string, which will bite us since
	     we expect the directory to be multibyte.  */
	  tem = build_string (newdir);
	  if (!STRING_MULTIBYTE (tem))
	    {
	      hdir = DECODE_FILE (tem);
	      newdir = SSDATA (hdir);
	    }
#ifdef DOS_NT
	  collapse_newdir = 0;
#endif
	}
      else			/* ~user/filename */
	{
	  char *o, *p;
	  for (p = nm; *p && (!IS_DIRECTORY_SEP (*p)); p++);
	  o = alloca (p - nm + 1);
	  memcpy (o, nm, p - nm);
	  o [p - nm] = 0;

	  block_input ();
	  pw = (struct passwd *) getpwnam (o + 1);
	  unblock_input ();
	  if (pw)
	    {
	      newdir = pw->pw_dir;
	      nm = p;
#ifdef DOS_NT
	      collapse_newdir = 0;
#endif
	    }

	  /* If we don't find a user of that name, leave the name
	     unchanged; don't move nm forward to p.  */
	}
    }

#ifdef DOS_NT
  /* On DOS and Windows, nm is absolute if a drive name was specified;
     use the drive's current directory as the prefix if needed.  */
  if (!newdir && drive)
    {
      /* Get default directory if needed to make nm absolute.  */
      char *adir = NULL;
      if (!IS_DIRECTORY_SEP (nm[0]))
	{
	  adir = alloca (MAXPATHLEN + 1);
	  if (!getdefdir (c_toupper (drive) - 'A' + 1, adir))
	    adir = NULL;
	}
      if (!adir)
	{
	  /* Either nm starts with /, or drive isn't mounted.  */
	  adir = alloca (4);
	  adir[0] = DRIVE_LETTER (drive);
	  adir[1] = ':';
	  adir[2] = '/';
	  adir[3] = 0;
	}
      newdir = adir;
    }
#endif /* DOS_NT */

  /* Finally, if no prefix has been specified and nm is not absolute,
     then it must be expanded relative to default_directory.  */

  if (1
#ifndef DOS_NT
      /* /... alone is not absolute on DOS and Windows.  */
      && !IS_DIRECTORY_SEP (nm[0])
#endif
#ifdef WINDOWSNT
      && !(IS_DIRECTORY_SEP (nm[0]) && IS_DIRECTORY_SEP (nm[1]))
#endif
      && !newdir)
    {
      newdir = SSDATA (default_directory);
#ifdef DOS_NT
      /* Note if special escape prefix is present, but remove for now.  */
      if (newdir[0] == '/' && newdir[1] == ':')
	{
	  is_escaped = 1;
	  newdir += 2;
	}
#endif
    }

#ifdef DOS_NT
  if (newdir)
    {
      /* First ensure newdir is an absolute name.  */
      if (
	  /* Detect MSDOS file names with drive specifiers.  */
	  ! (IS_DRIVE (newdir[0])
	     && IS_DEVICE_SEP (newdir[1]) && IS_DIRECTORY_SEP (newdir[2]))
#ifdef WINDOWSNT
	  /* Detect Windows file names in UNC format.  */
	  && ! (IS_DIRECTORY_SEP (newdir[0]) && IS_DIRECTORY_SEP (newdir[1]))
#endif
	  )
	{
	  /* Effectively, let newdir be (expand-file-name newdir cwd).
	     Because of the admonition against calling expand-file-name
	     when we have pointers into lisp strings, we accomplish this
	     indirectly by prepending newdir to nm if necessary, and using
	     cwd (or the wd of newdir's drive) as the new newdir.  */
	  char *adir;
	  if (IS_DRIVE (newdir[0]) && IS_DEVICE_SEP (newdir[1]))
	    {
	      drive = (unsigned char) newdir[0];
	      newdir += 2;
	    }
	  if (!IS_DIRECTORY_SEP (nm[0]))
	    {
	      ptrdiff_t newlen = strlen (newdir);
	      char *tmp = alloca (newlen + strlen (nm) + 2);
	      file_name_as_directory (tmp, newdir, newlen);
	      strcat (tmp, nm);
	      nm = tmp;
	    }
	  adir = alloca (MAXPATHLEN + 1);
	  if (drive)
	    {
	      if (!getdefdir (c_toupper (drive) - 'A' + 1, adir))
		newdir = "/";
	    }
	  else
	    getwd (adir);
	  newdir = adir;
	}

      /* Strip off drive name from prefix, if present.  */
      if (IS_DRIVE (newdir[0]) && IS_DEVICE_SEP (newdir[1]))
	{
	  drive = newdir[0];
	  newdir += 2;
	}

      /* Keep only a prefix from newdir if nm starts with slash
         (//server/share for UNC, nothing otherwise).  */
      if (IS_DIRECTORY_SEP (nm[0]) && collapse_newdir)
	{
#ifdef WINDOWSNT
	  if (IS_DIRECTORY_SEP (newdir[0]) && IS_DIRECTORY_SEP (newdir[1]))
	    {
	      char *adir = strcpy (alloca (strlen (newdir) + 1), newdir);
	      char *p = adir + 2;
	      while (*p && !IS_DIRECTORY_SEP (*p)) p++;
	      p++;
	      while (*p && !IS_DIRECTORY_SEP (*p)) p++;
	      *p = 0;
	      newdir = adir;
	    }
	  else
#endif
	    newdir = "";
	}
    }
#endif /* DOS_NT */

  if (newdir)
    {
      /* Get rid of any slash at the end of newdir, unless newdir is
	 just / or // (an incomplete UNC name).  */
      length = strlen (newdir);
      tlen = length + 1;
      if (length > 1 && IS_DIRECTORY_SEP (newdir[length - 1])
#ifdef WINDOWSNT
	  && !(length == 2 && IS_DIRECTORY_SEP (newdir[0]))
#endif
	  )
	{
	  char *temp = alloca (length);
	  memcpy (temp, newdir, length - 1);
	  temp[length - 1] = 0;
	  length--;
	  newdir = temp;
	}
    }
  else
    {
      length = 0;
      tlen = 0;
    }

  /* Now concatenate the directory and name to new space in the stack frame.  */
  tlen += strlen (nm) + 1;
#ifdef DOS_NT
  /* Reserve space for drive specifier and escape prefix, since either
     or both may need to be inserted.  (The Microsoft x86 compiler
     produces incorrect code if the following two lines are combined.)  */
  target = alloca (tlen + 4);
  target += 4;
#else  /* not DOS_NT */
  target = alloca (tlen);
#endif /* not DOS_NT */
  *target = 0;

  if (newdir)
    {
      if (nm[0] == 0 || IS_DIRECTORY_SEP (nm[0]))
	{
#ifdef DOS_NT
	  /* If newdir is effectively "C:/", then the drive letter will have
	     been stripped and newdir will be "/".  Concatenating with an
	     absolute directory in nm produces "//", which will then be
	     incorrectly treated as a network share.  Ignore newdir in
	     this case (keeping the drive letter).  */
	  if (!(drive && nm[0] && IS_DIRECTORY_SEP (newdir[0])
		&& newdir[1] == '\0'))
#endif
	    strcpy (target, newdir);
	}
      else
	file_name_as_directory (target, newdir, length);
    }

  strcat (target, nm);

  /* Now canonicalize by removing `//', `/.' and `/foo/..' if they
     appear.  */
  {
    char *p = target;
    char *o = target;

    while (*p)
      {
	if (!IS_DIRECTORY_SEP (*p))
	  {
	    *o++ = *p++;
	  }
	else if (p[1] == '.'
		 && (IS_DIRECTORY_SEP (p[2])
		     || p[2] == 0))
	  {
	    /* If "/." is the entire filename, keep the "/".  Otherwise,
	       just delete the whole "/.".  */
	    if (o == target && p[2] == '\0')
	      *o++ = *p;
	    p += 2;
	  }
	else if (p[1] == '.' && p[2] == '.'
		 /* `/../' is the "superroot" on certain file systems.
		    Turned off on DOS_NT systems because they have no
		    "superroot" and because this causes us to produce
		    file names like "d:/../foo" which fail file-related
		    functions of the underlying OS.  (To reproduce, try a
		    long series of "../../" in default_directory, longer
		    than the number of levels from the root.)  */
#ifndef DOS_NT
		 && o != target
#endif
		 && (IS_DIRECTORY_SEP (p[3]) || p[3] == 0))
	  {
#ifdef WINDOWSNT
	    char *prev_o = o;
#endif
	    while (o != target && (--o) && !IS_DIRECTORY_SEP (*o))
	      ;
#ifdef WINDOWSNT
	    /* Don't go below server level in UNC filenames.  */
	    if (o == target + 1 && IS_DIRECTORY_SEP (*o)
		&& IS_DIRECTORY_SEP (*target))
	      o = prev_o;
	    else
#endif
	    /* Keep initial / only if this is the whole name.  */
	    if (o == target && IS_ANY_SEP (*o) && p[3] == 0)
	      ++o;
	    p += 3;
	  }
	else if (p > target && IS_DIRECTORY_SEP (p[1]))
	  /* Collapse multiple `/' in a row.  */
	  p++;
	else
	  {
	    *o++ = *p++;
	  }
      }

#ifdef DOS_NT
    /* At last, set drive name.  */
#ifdef WINDOWSNT
    /* Except for network file name.  */
    if (!(IS_DIRECTORY_SEP (target[0]) && IS_DIRECTORY_SEP (target[1])))
#endif /* WINDOWSNT */
      {
	if (!drive) emacs_abort ();
	target -= 2;
	target[0] = DRIVE_LETTER (drive);
	target[1] = ':';
      }
    /* Reinsert the escape prefix if required.  */
    if (is_escaped)
      {
	target -= 2;
	target[0] = '/';
	target[1] = ':';
      }
    result = make_specified_string (target, -1, o - target, multibyte);
    result = ENCODE_FILE (result);
    dostounix_filename (SSDATA (result));
    result = DECODE_FILE (result);
#else  /* !DOS_NT */
    result = make_specified_string (target, -1, o - target, multibyte);
#endif /* !DOS_NT */
  }

  /* Again look to see if the file name has special constructs in it
     and perhaps call the corresponding file handler.  This is needed
     for filenames such as "/foo/../user@host:/bar/../baz".  Expanding
     the ".." component gives us "/user@host:/bar/../baz" which needs
     to be expanded again.  */
  handler = Ffind_file_name_handler (result, Qexpand_file_name);
  if (!NILP (handler))
    {
      handled_name = call3 (handler, Qexpand_file_name,
			    result, default_directory);
      if (STRINGP (handled_name))
	return handled_name;
      error ("Invalid handler in `file-name-handler-alist'");
    }

  return result;
}

#if 0
/* PLEASE DO NOT DELETE THIS COMMENTED-OUT VERSION!
   This is the old version of expand-file-name, before it was thoroughly
   rewritten for Emacs 10.31.  We leave this version here commented-out,
   because the code is very complex and likely to have subtle bugs.  If
   bugs _are_ found, it might be of interest to look at the old code and
   see what did it do in the relevant situation.

   Don't remove this code: it's true that it will be accessible
   from the repository, but a few years from deletion, people will
   forget it is there.  */

/* Changed this DEFUN to a DEAFUN, so as not to confuse `make-docfile'.  */
DEAFUN ("expand-file-name", Fexpand_file_name, Sexpand_file_name, 1, 2, 0,
  "Convert FILENAME to absolute, and canonicalize it.\n\
Second arg DEFAULT is directory to start with if FILENAME is relative\n\
\(does not start with slash); if DEFAULT is nil or missing,\n\
the current buffer's value of default-directory is used.\n\
Filenames containing `.' or `..' as components are simplified;\n\
initial `~/' expands to your home directory.\n\
See also the function `substitute-in-file-name'.")
     (name, defalt)
     Lisp_Object name, defalt;
{
  unsigned char *nm;

  register unsigned char *newdir, *p, *o;
  ptrdiff_t tlen;
  unsigned char *target;
  struct passwd *pw;

  CHECK_STRING (name);
  nm = SDATA (name);

  /* If nm is absolute, flush ...// and detect /./ and /../.
     If no /./ or /../ we can return right away.  */
  if (nm[0] == '/')
    {
      bool lose = 0;
      p = nm;
      while (*p)
	{
	  if (p[0] == '/' && p[1] == '/')
	    nm = p + 1;
	  if (p[0] == '/' && p[1] == '~')
	    nm = p + 1, lose = 1;
	  if (p[0] == '/' && p[1] == '.'
	      && (p[2] == '/' || p[2] == 0
		  || (p[2] == '.' && (p[3] == '/' || p[3] == 0))))
	    lose = 1;
	  p++;
	}
      if (!lose)
	{
	  if (nm == SDATA (name))
	    return name;
	  return build_string (nm);
	}
    }

  /* Now determine directory to start with and put it in NEWDIR.  */

  newdir = 0;

  if (nm[0] == '~')             /* prefix ~ */
    if (nm[1] == '/' || nm[1] == 0)/* ~/filename */
      {
	if (!(newdir = (unsigned char *) egetenv ("HOME")))
	  newdir = (unsigned char *) "";
	nm++;
      }
    else  /* ~user/filename */
      {
	/* Get past ~ to user.  */
	unsigned char *user = nm + 1;
	/* Find end of name.  */
	unsigned char *ptr = (unsigned char *) strchr (user, '/');
	ptrdiff_t len = ptr ? ptr - user : strlen (user);
	/* Copy the user name into temp storage.  */
	o = alloca (len + 1);
	memcpy (o, user, len);
	o[len] = 0;

	/* Look up the user name.  */
	block_input ();
	pw = (struct passwd *) getpwnam (o + 1);
	unblock_input ();
	if (!pw)
	  error ("\"%s\" isn't a registered user", o + 1);

	newdir = (unsigned char *) pw->pw_dir;

	/* Discard the user name from NM.  */
	nm += len;
      }

  if (nm[0] != '/' && !newdir)
    {
      if (NILP (defalt))
	defalt = current_buffer->directory;
      CHECK_STRING (defalt);
      newdir = SDATA (defalt);
    }

  /* Now concatenate the directory and name to new space in the stack frame.  */

  tlen = (newdir ? strlen (newdir) + 1 : 0) + strlen (nm) + 1;
  target = alloca (tlen);
  *target = 0;

  if (newdir)
    {
      if (nm[0] == 0 || nm[0] == '/')
	strcpy (target, newdir);
      else
      file_name_as_directory (target, newdir);
    }

  strcat (target, nm);

  /* Now canonicalize by removing /. and /foo/.. if they appear.  */

  p = target;
  o = target;

  while (*p)
    {
      if (*p != '/')
	{
	  *o++ = *p++;
	}
      else if (!strncmp (p, "//", 2)
	       )
	{
	  o = target;
	  p++;
	}
      else if (p[0] == '/' && p[1] == '.'
	       && (p[2] == '/' || p[2] == 0))
	p += 2;
      else if (!strncmp (p, "/..", 3)
	       /* `/../' is the "superroot" on certain file systems.  */
	       && o != target
	       && (p[3] == '/' || p[3] == 0))
	{
	  while (o != target && *--o != '/')
	    ;
	  if (o == target && *o == '/')
	    ++o;
	  p += 3;
	}
      else
	{
	  *o++ = *p++;
	}
    }

  return make_string (target, o - target);
}
#endif

/* If /~ or // appears, discard everything through first slash.  */
static bool
file_name_absolute_p (const char *filename)
{
  return
    (IS_DIRECTORY_SEP (*filename) || *filename == '~'
#ifdef DOS_NT
     || (IS_DRIVE (*filename) && IS_DEVICE_SEP (filename[1])
	 && IS_DIRECTORY_SEP (filename[2]))
#endif
     );
}

static char *
search_embedded_absfilename (char *nm, char *endp)
{
  char *p, *s;

  for (p = nm + 1; p < endp; p++)
    {
      if (IS_DIRECTORY_SEP (p[-1])
	  && file_name_absolute_p (p)
#if defined (WINDOWSNT) || defined (CYGWIN)
	  /* // at start of file name is meaningful in Apollo,
	     WindowsNT and Cygwin systems.  */
	  && !(IS_DIRECTORY_SEP (p[0]) && p - 1 == nm)
#endif /* not (WINDOWSNT || CYGWIN) */
	  )
	{
	  for (s = p; *s && !IS_DIRECTORY_SEP (*s); s++);
	  if (p[0] == '~' && s > p + 1)	/* We've got "/~something/".  */
	    {
	      char *o = alloca (s - p + 1);
	      struct passwd *pw;
	      memcpy (o, p, s - p);
	      o [s - p] = 0;

	      /* If we have ~user and `user' exists, discard
		 everything up to ~.  But if `user' does not exist, leave
		 ~user alone, it might be a literal file name.  */
	      block_input ();
	      pw = getpwnam (o + 1);
	      unblock_input ();
	      if (pw)
		return p;
	    }
	  else
	    return p;
	}
    }
  return NULL;
}

DEFUN ("substitute-in-file-name", Fsubstitute_in_file_name,
       Ssubstitute_in_file_name, 1, 1, 0,
       doc: /* Substitute environment variables referred to in FILENAME.
`$FOO' where FOO is an environment variable name means to substitute
the value of that variable.  The variable name should be terminated
with a character not a letter, digit or underscore; otherwise, enclose
the entire variable name in braces.

If `/~' appears, all of FILENAME through that `/' is discarded.
If `//' appears, everything up to and including the first of
those `/' is discarded.  */)
  (Lisp_Object filename)
{
  char *nm, *s, *p, *o, *x, *endp;
  char *target = NULL;
  int total = 0;
  bool substituted = 0;
  bool multibyte;
  char *xnm;
  Lisp_Object handler;

  CHECK_STRING (filename);

  multibyte = STRING_MULTIBYTE (filename);

  /* If the file name has special constructs in it,
     call the corresponding file handler.  */
  handler = Ffind_file_name_handler (filename, Qsubstitute_in_file_name);
  if (!NILP (handler))
    {
      Lisp_Object handled_name = call2 (handler, Qsubstitute_in_file_name,
					filename);
      if (STRINGP (handled_name))
	return handled_name;
      error ("Invalid handler in `file-name-handler-alist'");
    }

  /* Always work on a copy of the string, in case GC happens during
     decode of environment variables, causing the original Lisp_String
     data to be relocated.  */
  nm = alloca (SBYTES (filename) + 1);
  memcpy (nm, SDATA (filename), SBYTES (filename) + 1);

#ifdef DOS_NT
  {
    Lisp_Object encoded_filename = ENCODE_FILE (filename);
    Lisp_Object tem_fn;

    dostounix_filename (SDATA (encoded_filename));
    tem_fn = DECODE_FILE (encoded_filename);
    nm = alloca (SBYTES (tem_fn) + 1);
    memcpy (nm, SDATA (tem_fn), SBYTES (tem_fn) + 1);
    substituted = (memcmp (nm, SDATA (filename), SBYTES (filename)) != 0);
    if (substituted)
      filename = tem_fn;
  }
#endif
  endp = nm + SBYTES (filename);

  /* If /~ or // appears, discard everything through first slash.  */
  p = search_embedded_absfilename (nm, endp);
  if (p)
    /* Start over with the new string, so we check the file-name-handler
       again.  Important with filenames like "/home/foo//:/hello///there"
       which would substitute to "/:/hello///there" rather than "/there".  */
    return Fsubstitute_in_file_name
      (make_specified_string (p, -1, endp - p, multibyte));

  /* See if any variables are substituted into the string
     and find the total length of their values in `total'.  */

  for (p = nm; p != endp;)
    if (*p != '$')
      p++;
    else
      {
	p++;
	if (p == endp)
	  goto badsubst;
	else if (*p == '$')
	  {
	    /* "$$" means a single "$".  */
	    p++;
	    total -= 1;
	    substituted = 1;
	    continue;
	  }
	else if (*p == '{')
	  {
	    o = ++p;
	    while (p != endp && *p != '}') p++;
	    if (*p != '}') goto missingclose;
	    s = p;
	  }
	else
	  {
	    o = p;
	    while (p != endp && (c_isalnum (*p) || *p == '_')) p++;
	    s = p;
	  }

	/* Copy out the variable name.  */
	target = alloca (s - o + 1);
	memcpy (target, o, s - o);
	target[s - o] = 0;
#ifdef DOS_NT
	strupr (target); /* $home == $HOME etc.  */
#endif /* DOS_NT */

	/* Get variable value.  */
	o = egetenv (target);
	if (o)
	  {
	    /* Don't try to guess a maximum length - UTF8 can use up to
	       four bytes per character.  This code is unlikely to run
	       in a situation that requires performance, so decoding the
	       env variables twice should be acceptable. Note that
	       decoding may cause a garbage collect.  */
	    Lisp_Object orig, decoded;
	    orig = build_unibyte_string (o);
	    decoded = DECODE_FILE (orig);
	    total += SBYTES (decoded);
	    substituted = 1;
	  }
	else if (*p == '}')
	  goto badvar;
      }

  if (!substituted)
    return filename;

  /* If substitution required, recopy the string and do it.  */
  /* Make space in stack frame for the new copy.  */
  xnm = alloca (SBYTES (filename) + total + 1);
  x = xnm;

  /* Copy the rest of the name through, replacing $ constructs with values.  */
  for (p = nm; *p;)
    if (*p != '$')
      *x++ = *p++;
    else
      {
	p++;
	if (p == endp)
	  goto badsubst;
	else if (*p == '$')
	  {
	    *x++ = *p++;
	    continue;
	  }
	else if (*p == '{')
	  {
	    o = ++p;
	    while (p != endp && *p != '}') p++;
	    if (*p != '}') goto missingclose;
	    s = p++;
	  }
	else
	  {
	    o = p;
	    while (p != endp && (c_isalnum (*p) || *p == '_')) p++;
	    s = p;
	  }

	/* Copy out the variable name.  */
	target = alloca (s - o + 1);
	memcpy (target, o, s - o);
	target[s - o] = 0;
#ifdef DOS_NT
	strupr (target); /* $home == $HOME etc.  */
#endif /* DOS_NT */

	/* Get variable value.  */
	o = egetenv (target);
	if (!o)
	  {
	    *x++ = '$';
	    strcpy (x, target); x+= strlen (target);
	  }
	else
	  {
	    Lisp_Object orig, decoded;
	    ptrdiff_t orig_length, decoded_length;
	    orig_length = strlen (o);
	    orig = make_unibyte_string (o, orig_length);
	    decoded = DECODE_FILE (orig);
	    decoded_length = SBYTES (decoded);
	    memcpy (x, SDATA (decoded), decoded_length);
	    x += decoded_length;

	    /* If environment variable needed decoding, return value
	       needs to be multibyte.  */
	    if (decoded_length != orig_length
		|| memcmp (SDATA (decoded), o, orig_length))
	      multibyte = 1;
	  }
      }

  *x = 0;

  /* If /~ or // appears, discard everything through first slash.  */
  while ((p = search_embedded_absfilename (xnm, x)) != NULL)
    /* This time we do not start over because we've already expanded envvars
       and replaced $$ with $.  Maybe we should start over as well, but we'd
       need to quote some $ to $$ first.  */
    xnm = p;

  return make_specified_string (xnm, -1, x - xnm, multibyte);

 badsubst:
  error ("Bad format environment-variable substitution");
 missingclose:
  error ("Missing \"}\" in environment-variable substitution");
 badvar:
  error ("Substituting nonexistent environment variable \"%s\"", target);

  /* NOTREACHED */
  return Qnil;
}

/* A slightly faster and more convenient way to get
   (directory-file-name (expand-file-name FOO)).  */

Lisp_Object
expand_and_dir_to_file (Lisp_Object filename, Lisp_Object defdir)
{
  register Lisp_Object absname;

  absname = Fexpand_file_name (filename, defdir);

  /* Remove final slash, if any (unless this is the root dir).
     stat behaves differently depending!  */
  if (SCHARS (absname) > 1
      && IS_DIRECTORY_SEP (SREF (absname, SBYTES (absname) - 1))
      && !IS_DEVICE_SEP (SREF (absname, SBYTES (absname) - 2)))
    /* We cannot take shortcuts; they might be wrong for magic file names.  */
    absname = Fdirectory_file_name (absname);
  return absname;
}

/* Signal an error if the file ABSNAME already exists.
   If INTERACTIVE, ask the user whether to proceed,
   and bypass the error if the user says to go ahead.
   QUERYSTRING is a name for the action that is being considered
   to alter the file.

   *STATPTR is used to store the stat information if the file exists.
   If the file does not exist, STATPTR->st_mode is set to 0.
   If STATPTR is null, we don't store into it.

   If QUICK, ask for y or n, not yes or no.  */

static void
barf_or_query_if_file_exists (Lisp_Object absname, const char *querystring,
			      bool interactive, struct stat *statptr,
			      bool quick)
{
  Lisp_Object tem, encoded_filename;
  struct stat statbuf;
  struct gcpro gcpro1;

  encoded_filename = ENCODE_FILE (absname);

  /* `stat' is a good way to tell whether the file exists,
     regardless of what access permissions it has.  */
  if (lstat (SSDATA (encoded_filename), &statbuf) >= 0)
    {
      if (S_ISDIR (statbuf.st_mode))
	xsignal2 (Qfile_error,
		  build_string ("File is a directory"), absname);

      if (! interactive)
	xsignal2 (Qfile_already_exists,
		  build_string ("File already exists"), absname);
      GCPRO1 (absname);
      tem = format2 ("File %s already exists; %s anyway? ",
		     absname, build_string (querystring));
      if (quick)
	tem = call1 (intern ("y-or-n-p"), tem);
      else
	tem = do_yes_or_no_p (tem);
      UNGCPRO;
      if (NILP (tem))
	xsignal2 (Qfile_already_exists,
		  build_string ("File already exists"), absname);
      if (statptr)
	*statptr = statbuf;
    }
  else
    {
      if (statptr)
	statptr->st_mode = 0;
    }
  return;
}

DEFUN ("copy-file", Fcopy_file, Scopy_file, 2, 6,
       "fCopy file: \nGCopy %s to file: \np\nP",
       doc: /* Copy FILE to NEWNAME.  Both args must be strings.
If NEWNAME names a directory, copy FILE there.

This function always sets the file modes of the output file to match
the input file.

The optional third argument OK-IF-ALREADY-EXISTS specifies what to do
if file NEWNAME already exists.  If OK-IF-ALREADY-EXISTS is nil, we
signal a `file-already-exists' error without overwriting.  If
OK-IF-ALREADY-EXISTS is a number, we request confirmation from the user
about overwriting; this is what happens in interactive use with M-x.
Any other value for OK-IF-ALREADY-EXISTS means to overwrite the
existing file.

Fourth arg KEEP-TIME non-nil means give the output file the same
last-modified time as the old one.  (This works on only some systems.)

A prefix arg makes KEEP-TIME non-nil.

If PRESERVE-UID-GID is non-nil, we try to transfer the
uid and gid of FILE to NEWNAME.

If PRESERVE-SELINUX-CONTEXT is non-nil and SELinux is enabled
on the system, we copy the SELinux context of FILE to NEWNAME.  */)
  (Lisp_Object file, Lisp_Object newname, Lisp_Object ok_if_already_exists, Lisp_Object keep_time, Lisp_Object preserve_uid_gid, Lisp_Object preserve_selinux_context)
{
  int ifd, ofd;
  int n;
  char buf[16 * 1024];
  struct stat st, out_st;
  Lisp_Object handler;
  struct gcpro gcpro1, gcpro2, gcpro3, gcpro4;
  ptrdiff_t count = SPECPDL_INDEX ();
  bool input_file_statable_p;
  Lisp_Object encoded_file, encoded_newname;
#if HAVE_LIBSELINUX
  security_context_t con;
  int conlength = 0;
#endif

  encoded_file = encoded_newname = Qnil;
  GCPRO4 (file, newname, encoded_file, encoded_newname);
  CHECK_STRING (file);
  CHECK_STRING (newname);

  if (!NILP (Ffile_directory_p (newname)))
    newname = Fexpand_file_name (Ffile_name_nondirectory (file), newname);
  else
    newname = Fexpand_file_name (newname, Qnil);

  file = Fexpand_file_name (file, Qnil);

  /* If the input file name has special constructs in it,
     call the corresponding file handler.  */
  handler = Ffind_file_name_handler (file, Qcopy_file);
  /* Likewise for output file name.  */
  if (NILP (handler))
    handler = Ffind_file_name_handler (newname, Qcopy_file);
  if (!NILP (handler))
    RETURN_UNGCPRO (call7 (handler, Qcopy_file, file, newname,
			   ok_if_already_exists, keep_time, preserve_uid_gid,
			   preserve_selinux_context));

  encoded_file = ENCODE_FILE (file);
  encoded_newname = ENCODE_FILE (newname);

  if (NILP (ok_if_already_exists)
      || INTEGERP (ok_if_already_exists))
    barf_or_query_if_file_exists (newname, "copy to it",
				  INTEGERP (ok_if_already_exists), &out_st, 0);
  else if (stat (SSDATA (encoded_newname), &out_st) < 0)
    out_st.st_mode = 0;

#ifdef WINDOWSNT
  if (!CopyFile (SDATA (encoded_file),
		 SDATA (encoded_newname),
		 FALSE))
    report_file_error ("Copying file", Fcons (file, Fcons (newname, Qnil)));
  /* CopyFile retains the timestamp by default.  */
  else if (NILP (keep_time))
    {
      EMACS_TIME now;
      DWORD attributes;
      char * filename;

      filename = SDATA (encoded_newname);

      /* Ensure file is writable while its modified time is set.  */
      attributes = GetFileAttributes (filename);
      SetFileAttributes (filename, attributes & ~FILE_ATTRIBUTE_READONLY);
      now = current_emacs_time ();
      if (set_file_times (-1, filename, now, now))
	{
	  /* Restore original attributes.  */
	  SetFileAttributes (filename, attributes);
	  xsignal2 (Qfile_date_error,
		    build_string ("Cannot set file date"), newname);
	}
      /* Restore original attributes.  */
      SetFileAttributes (filename, attributes);
    }
#else /* not WINDOWSNT */
  immediate_quit = 1;
  ifd = emacs_open (SSDATA (encoded_file), O_RDONLY, 0);
  immediate_quit = 0;

  if (ifd < 0)
    report_file_error ("Opening input file", Fcons (file, Qnil));

  record_unwind_protect (close_file_unwind, make_number (ifd));

  /* We can only copy regular files and symbolic links.  Other files are not
     copyable by us. */
  input_file_statable_p = (fstat (ifd, &st) >= 0);

#if HAVE_LIBSELINUX
  if (!NILP (preserve_selinux_context) && is_selinux_enabled ())
    {
      conlength = fgetfilecon (ifd, &con);
      if (conlength == -1)
	report_file_error ("Doing fgetfilecon", Fcons (file, Qnil));
    }
#endif

  if (out_st.st_mode != 0
      && st.st_dev == out_st.st_dev && st.st_ino == out_st.st_ino)
    {
      errno = 0;
      report_file_error ("Input and output files are the same",
			 Fcons (file, Fcons (newname, Qnil)));
    }

  if (input_file_statable_p)
    {
      if (!(S_ISREG (st.st_mode)) && !(S_ISLNK (st.st_mode)))
	{
#if defined (EISDIR)
	  /* Get a better looking error message. */
	  errno = EISDIR;
#endif /* EISDIR */
	  report_file_error ("Non-regular file", Fcons (file, Qnil));
	}
    }

#ifdef MSDOS
  /* System's default file type was set to binary by _fmode in emacs.c.  */
  ofd = emacs_open (SDATA (encoded_newname),
		    O_WRONLY | O_TRUNC | O_CREAT
		    | (NILP (ok_if_already_exists) ? O_EXCL : 0),
		    S_IREAD | S_IWRITE);
#else  /* not MSDOS */
  {
    mode_t new_mask = 0666;
    if (input_file_statable_p)
      {
	if (!NILP (preserve_uid_gid))
	  new_mask = 0600;
	new_mask &= st.st_mode;
      }
    ofd = emacs_open (SSDATA (encoded_newname),
		      (O_WRONLY | O_TRUNC | O_CREAT
		       | (NILP (ok_if_already_exists) ? O_EXCL : 0)),
		      new_mask);
  }
#endif /* not MSDOS */
  if (ofd < 0)
    report_file_error ("Opening output file", Fcons (newname, Qnil));

  record_unwind_protect (close_file_unwind, make_number (ofd));

  immediate_quit = 1;
  QUIT;
  while ((n = emacs_read (ifd, buf, sizeof buf)) > 0)
    if (emacs_write (ofd, buf, n) != n)
      report_file_error ("I/O error", Fcons (newname, Qnil));
  immediate_quit = 0;

#ifndef MSDOS
  /* Preserve the original file modes, and if requested, also its
     owner and group.  */
  if (input_file_statable_p)
    {
      mode_t mode_mask = 07777;
      if (!NILP (preserve_uid_gid))
	{
	  /* Attempt to change owner and group.  If that doesn't work
	     attempt to change just the group, as that is sometimes allowed.
	     Adjust the mode mask to eliminate setuid or setgid bits
	     that are inappropriate if the owner and group are wrong.  */
	  if (fchown (ofd, st.st_uid, st.st_gid) != 0)
	    {
	      mode_mask &= ~06000;
	      if (fchown (ofd, -1, st.st_gid) == 0)
		mode_mask |= 02000;
	    }
	}
      if (fchmod (ofd, st.st_mode & mode_mask) != 0)
	report_file_error ("Doing chmod", Fcons (newname, Qnil));
    }
#endif	/* not MSDOS */

#if HAVE_LIBSELINUX
  if (conlength > 0)
    {
      /* Set the modified context back to the file.  */
      bool fail = fsetfilecon (ofd, con) != 0;
      /* See http://debbugs.gnu.org/11245 for ENOTSUP.  */
      if (fail && errno != ENOTSUP)
	report_file_error ("Doing fsetfilecon", Fcons (newname, Qnil));

      freecon (con);
    }
#endif

  if (input_file_statable_p)
    {
      if (!NILP (keep_time))
	{
	  EMACS_TIME atime = get_stat_atime (&st);
	  EMACS_TIME mtime = get_stat_mtime (&st);
	  if (set_file_times (ofd, SSDATA (encoded_newname), atime, mtime))
	    xsignal2 (Qfile_date_error,
		      build_string ("Cannot set file date"), newname);
	}
    }

  if (emacs_close (ofd) < 0)
    report_file_error ("I/O error", Fcons (newname, Qnil));

  emacs_close (ifd);

#ifdef MSDOS
  if (input_file_statable_p)
    {
      /* In DJGPP v2.0 and later, fstat usually returns true file mode bits,
         and if it can't, it tells so.  Otherwise, under MSDOS we usually
         get only the READ bit, which will make the copied file read-only,
         so it's better not to chmod at all.  */
      if ((_djstat_flags & _STFAIL_WRITEBIT) == 0)
	chmod (SDATA (encoded_newname), st.st_mode & 07777);
    }
#endif /* MSDOS */
#endif /* not WINDOWSNT */

  /* Discard the unwind protects.  */
  specpdl_ptr = specpdl + count;

  UNGCPRO;
  return Qnil;
}

DEFUN ("make-directory-internal", Fmake_directory_internal,
       Smake_directory_internal, 1, 1, 0,
       doc: /* Create a new directory named DIRECTORY.  */)
  (Lisp_Object directory)
{
  const char *dir;
  Lisp_Object handler;
  Lisp_Object encoded_dir;

  CHECK_STRING (directory);
  directory = Fexpand_file_name (directory, Qnil);

  handler = Ffind_file_name_handler (directory, Qmake_directory_internal);
  if (!NILP (handler))
    return call2 (handler, Qmake_directory_internal, directory);

  encoded_dir = ENCODE_FILE (directory);

  dir = SSDATA (encoded_dir);

#ifdef WINDOWSNT
  if (mkdir (dir) != 0)
#else
  if (mkdir (dir, 0777 & ~auto_saving_dir_umask) != 0)
#endif
    report_file_error ("Creating directory", list1 (directory));

  return Qnil;
}

DEFUN ("delete-directory-internal", Fdelete_directory_internal,
       Sdelete_directory_internal, 1, 1, 0,
       doc: /* Delete the directory named DIRECTORY.  Does not follow symlinks.  */)
  (Lisp_Object directory)
{
  const char *dir;
  Lisp_Object encoded_dir;

  CHECK_STRING (directory);
  directory = Fdirectory_file_name (Fexpand_file_name (directory, Qnil));
  encoded_dir = ENCODE_FILE (directory);
  dir = SSDATA (encoded_dir);

  if (rmdir (dir) != 0)
    report_file_error ("Removing directory", list1 (directory));

  return Qnil;
}

DEFUN ("delete-file", Fdelete_file, Sdelete_file, 1, 2,
       "(list (read-file-name \
                (if (and delete-by-moving-to-trash (null current-prefix-arg)) \
                    \"Move file to trash: \" \"Delete file: \") \
                nil default-directory (confirm-nonexistent-file-or-buffer)) \
              (null current-prefix-arg))",
       doc: /* Delete file named FILENAME.  If it is a symlink, remove the symlink.
If file has multiple names, it continues to exist with the other names.
TRASH non-nil means to trash the file instead of deleting, provided
`delete-by-moving-to-trash' is non-nil.

When called interactively, TRASH is t if no prefix argument is given.
With a prefix argument, TRASH is nil.  */)
  (Lisp_Object filename, Lisp_Object trash)
{
  Lisp_Object handler;
  Lisp_Object encoded_file;
  struct gcpro gcpro1;

  GCPRO1 (filename);
  if (!NILP (Ffile_directory_p (filename))
      && NILP (Ffile_symlink_p (filename)))
    xsignal2 (Qfile_error,
	      build_string ("Removing old name: is a directory"),
	      filename);
  UNGCPRO;
  filename = Fexpand_file_name (filename, Qnil);

  handler = Ffind_file_name_handler (filename, Qdelete_file);
  if (!NILP (handler))
    return call3 (handler, Qdelete_file, filename, trash);

  if (delete_by_moving_to_trash && !NILP (trash))
    return call1 (Qmove_file_to_trash, filename);

  encoded_file = ENCODE_FILE (filename);

  if (unlink (SSDATA (encoded_file)) < 0)
    report_file_error ("Removing old name", list1 (filename));
  return Qnil;
}

static Lisp_Object
internal_delete_file_1 (Lisp_Object ignore)
{
  return Qt;
}

/* Delete file FILENAME.
   This ignores `delete-by-moving-to-trash'.  */

void
internal_delete_file (Lisp_Object filename)
{
  internal_condition_case_2 (Fdelete_file, filename, Qnil,
			     Qt, internal_delete_file_1);
}

DEFUN ("rename-file", Frename_file, Srename_file, 2, 3,
       "fRename file: \nGRename %s to file: \np",
       doc: /* Rename FILE as NEWNAME.  Both args must be strings.
If file has names other than FILE, it continues to have those names.
Signals a `file-already-exists' error if a file NEWNAME already exists
unless optional third argument OK-IF-ALREADY-EXISTS is non-nil.
A number as third arg means request confirmation if NEWNAME already exists.
This is what happens in interactive use with M-x.  */)
  (Lisp_Object file, Lisp_Object newname, Lisp_Object ok_if_already_exists)
{
  Lisp_Object handler;
  struct gcpro gcpro1, gcpro2, gcpro3, gcpro4, gcpro5;
  Lisp_Object encoded_file, encoded_newname, symlink_target;

  symlink_target = encoded_file = encoded_newname = Qnil;
  GCPRO5 (file, newname, encoded_file, encoded_newname, symlink_target);
  CHECK_STRING (file);
  CHECK_STRING (newname);
  file = Fexpand_file_name (file, Qnil);

  if ((!NILP (Ffile_directory_p (newname)))
#ifdef DOS_NT
      /* If the file names are identical but for the case,
	 don't attempt to move directory to itself. */
      && (NILP (Fstring_equal (Fdowncase (file), Fdowncase (newname))))
#endif
      )
    {
      Lisp_Object fname = (NILP (Ffile_directory_p (file))
			   ? file : Fdirectory_file_name (file));
      newname = Fexpand_file_name (Ffile_name_nondirectory (fname), newname);
    }
  else
    newname = Fexpand_file_name (newname, Qnil);

  /* If the file name has special constructs in it,
     call the corresponding file handler.  */
  handler = Ffind_file_name_handler (file, Qrename_file);
  if (NILP (handler))
    handler = Ffind_file_name_handler (newname, Qrename_file);
  if (!NILP (handler))
    RETURN_UNGCPRO (call4 (handler, Qrename_file,
			   file, newname, ok_if_already_exists));

  encoded_file = ENCODE_FILE (file);
  encoded_newname = ENCODE_FILE (newname);

#ifdef DOS_NT
  /* If the file names are identical but for the case, don't ask for
     confirmation: they simply want to change the letter-case of the
     file name.  */
  if (NILP (Fstring_equal (Fdowncase (file), Fdowncase (newname))))
#endif
  if (NILP (ok_if_already_exists)
      || INTEGERP (ok_if_already_exists))
    barf_or_query_if_file_exists (newname, "rename to it",
				  INTEGERP (ok_if_already_exists), 0, 0);
  if (rename (SSDATA (encoded_file), SSDATA (encoded_newname)) < 0)
    {
      if (errno == EXDEV)
	{
          ptrdiff_t count;
          symlink_target = Ffile_symlink_p (file);
          if (! NILP (symlink_target))
            Fmake_symbolic_link (symlink_target, newname,
                                 NILP (ok_if_already_exists) ? Qnil : Qt);
	  else if (!NILP (Ffile_directory_p (file)))
	    call4 (Qcopy_directory, file, newname, Qt, Qnil);
	  else
	    /* We have already prompted if it was an integer, so don't
	       have copy-file prompt again.  */
	    Fcopy_file (file, newname,
			NILP (ok_if_already_exists) ? Qnil : Qt,
			Qt, Qt, Qt);

	  count = SPECPDL_INDEX ();
	  specbind (Qdelete_by_moving_to_trash, Qnil);

	  if (!NILP (Ffile_directory_p (file)) && NILP (symlink_target))
	    call2 (Qdelete_directory, file, Qt);
	  else
	    Fdelete_file (file, Qnil);
	  unbind_to (count, Qnil);
	}
      else
	report_file_error ("Renaming", list2 (file, newname));
    }
  UNGCPRO;
  return Qnil;
}

DEFUN ("add-name-to-file", Fadd_name_to_file, Sadd_name_to_file, 2, 3,
       "fAdd name to file: \nGName to add to %s: \np",
       doc: /* Give FILE additional name NEWNAME.  Both args must be strings.
Signals a `file-already-exists' error if a file NEWNAME already exists
unless optional third argument OK-IF-ALREADY-EXISTS is non-nil.
A number as third arg means request confirmation if NEWNAME already exists.
This is what happens in interactive use with M-x.  */)
  (Lisp_Object file, Lisp_Object newname, Lisp_Object ok_if_already_exists)
{
  Lisp_Object handler;
  Lisp_Object encoded_file, encoded_newname;
  struct gcpro gcpro1, gcpro2, gcpro3, gcpro4;

  GCPRO4 (file, newname, encoded_file, encoded_newname);
  encoded_file = encoded_newname = Qnil;
  CHECK_STRING (file);
  CHECK_STRING (newname);
  file = Fexpand_file_name (file, Qnil);

  if (!NILP (Ffile_directory_p (newname)))
    newname = Fexpand_file_name (Ffile_name_nondirectory (file), newname);
  else
    newname = Fexpand_file_name (newname, Qnil);

  /* If the file name has special constructs in it,
     call the corresponding file handler.  */
  handler = Ffind_file_name_handler (file, Qadd_name_to_file);
  if (!NILP (handler))
    RETURN_UNGCPRO (call4 (handler, Qadd_name_to_file, file,
			   newname, ok_if_already_exists));

  /* If the new name has special constructs in it,
     call the corresponding file handler.  */
  handler = Ffind_file_name_handler (newname, Qadd_name_to_file);
  if (!NILP (handler))
    RETURN_UNGCPRO (call4 (handler, Qadd_name_to_file, file,
			   newname, ok_if_already_exists));

  encoded_file = ENCODE_FILE (file);
  encoded_newname = ENCODE_FILE (newname);

  if (NILP (ok_if_already_exists)
      || INTEGERP (ok_if_already_exists))
    barf_or_query_if_file_exists (newname, "make it a new name",
				  INTEGERP (ok_if_already_exists), 0, 0);

  unlink (SSDATA (newname));
  if (link (SSDATA (encoded_file), SSDATA (encoded_newname)) < 0)
    report_file_error ("Adding new name", list2 (file, newname));

  UNGCPRO;
  return Qnil;
}

DEFUN ("make-symbolic-link", Fmake_symbolic_link, Smake_symbolic_link, 2, 3,
       "FMake symbolic link to file: \nGMake symbolic link to file %s: \np",
       doc: /* Make a symbolic link to FILENAME, named LINKNAME.
Both args must be strings.
Signals a `file-already-exists' error if a file LINKNAME already exists
unless optional third argument OK-IF-ALREADY-EXISTS is non-nil.
A number as third arg means request confirmation if LINKNAME already exists.
This happens for interactive use with M-x.  */)
  (Lisp_Object filename, Lisp_Object linkname, Lisp_Object ok_if_already_exists)
{
  Lisp_Object handler;
  Lisp_Object encoded_filename, encoded_linkname;
  struct gcpro gcpro1, gcpro2, gcpro3, gcpro4;

  GCPRO4 (filename, linkname, encoded_filename, encoded_linkname);
  encoded_filename = encoded_linkname = Qnil;
  CHECK_STRING (filename);
  CHECK_STRING (linkname);
  /* If the link target has a ~, we must expand it to get
     a truly valid file name.  Otherwise, do not expand;
     we want to permit links to relative file names.  */
  if (SREF (filename, 0) == '~')
    filename = Fexpand_file_name (filename, Qnil);

  if (!NILP (Ffile_directory_p (linkname)))
    linkname = Fexpand_file_name (Ffile_name_nondirectory (filename), linkname);
  else
    linkname = Fexpand_file_name (linkname, Qnil);

  /* If the file name has special constructs in it,
     call the corresponding file handler.  */
  handler = Ffind_file_name_handler (filename, Qmake_symbolic_link);
  if (!NILP (handler))
    RETURN_UNGCPRO (call4 (handler, Qmake_symbolic_link, filename,
			   linkname, ok_if_already_exists));

  /* If the new link name has special constructs in it,
     call the corresponding file handler.  */
  handler = Ffind_file_name_handler (linkname, Qmake_symbolic_link);
  if (!NILP (handler))
    RETURN_UNGCPRO (call4 (handler, Qmake_symbolic_link, filename,
			   linkname, ok_if_already_exists));

  encoded_filename = ENCODE_FILE (filename);
  encoded_linkname = ENCODE_FILE (linkname);

  if (NILP (ok_if_already_exists)
      || INTEGERP (ok_if_already_exists))
    barf_or_query_if_file_exists (linkname, "make it a link",
				  INTEGERP (ok_if_already_exists), 0, 0);
  if (symlink (SSDATA (encoded_filename), SSDATA (encoded_linkname)) < 0)
    {
      /* If we didn't complain already, silently delete existing file.  */
      if (errno == EEXIST)
	{
	  unlink (SSDATA (encoded_linkname));
	  if (symlink (SSDATA (encoded_filename), SSDATA (encoded_linkname))
	      >= 0)
	    {
	      UNGCPRO;
	      return Qnil;
	    }
	}
      if (errno == ENOSYS)
	{
	  UNGCPRO;
	  xsignal1 (Qfile_error,
		    build_string ("Symbolic links are not supported"));
	}

      report_file_error ("Making symbolic link", list2 (filename, linkname));
    }
  UNGCPRO;
  return Qnil;
}


DEFUN ("file-name-absolute-p", Ffile_name_absolute_p, Sfile_name_absolute_p,
       1, 1, 0,
       doc: /* Return t if file FILENAME specifies an absolute file name.
On Unix, this is a name starting with a `/' or a `~'.  */)
  (Lisp_Object filename)
{
  CHECK_STRING (filename);
  return file_name_absolute_p (SSDATA (filename)) ? Qt : Qnil;
}

/* Return true if FILENAME exists.  */
bool
check_existing (const char *filename)
{
#ifdef DOS_NT
  /* The full emulation of Posix 'stat' is too expensive on
     DOS/Windows, when all we want to know is whether the file exists.
     So we use 'access' instead, which is much more lightweight.  */
  return (access (filename, F_OK) >= 0);
#else
  struct stat st;
  return (stat (filename, &st) >= 0);
#endif
}

/* Return true if file FILENAME exists and can be executed.  */

static bool
check_executable (char *filename)
{
#ifdef DOS_NT
  struct stat st;
  if (stat (filename, &st) < 0)
    return 0;
  return ((st.st_mode & S_IEXEC) != 0);
#else /* not DOS_NT */
#ifdef HAVE_EUIDACCESS
  return (euidaccess (filename, 1) >= 0);
#else
  /* Access isn't quite right because it uses the real uid
     and we really want to test with the effective uid.
     But Unix doesn't give us a right way to do it.  */
  return (access (filename, 1) >= 0);
#endif
#endif /* not DOS_NT */
}

/* Return true if file FILENAME exists and can be written.  */

static bool
check_writable (const char *filename)
{
#ifdef MSDOS
  struct stat st;
  if (stat (filename, &st) < 0)
    return 0;
  return (st.st_mode & S_IWRITE || S_ISDIR (st.st_mode));
#else /* not MSDOS */
#ifdef HAVE_EUIDACCESS
  bool res = (euidaccess (filename, 2) >= 0);
#ifdef CYGWIN
  /* euidaccess may have returned failure because Cygwin couldn't
     determine the file's UID or GID; if so, we return success. */
  if (!res)
    {
      struct stat st;
      if (stat (filename, &st) < 0)
        return 0;
      res = (st.st_uid == -1 || st.st_gid == -1);
    }
#endif /* CYGWIN */
  return res;
#else /* not HAVE_EUIDACCESS */
  /* Access isn't quite right because it uses the real uid
     and we really want to test with the effective uid.
     But Unix doesn't give us a right way to do it.
     Opening with O_WRONLY could work for an ordinary file,
     but would lose for directories.  */
  return (access (filename, 2) >= 0);
#endif /* not HAVE_EUIDACCESS */
#endif /* not MSDOS */
}

DEFUN ("file-exists-p", Ffile_exists_p, Sfile_exists_p, 1, 1, 0,
       doc: /* Return t if file FILENAME exists (whether or not you can read it.)
See also `file-readable-p' and `file-attributes'.
This returns nil for a symlink to a nonexistent file.
Use `file-symlink-p' to test for such links.  */)
  (Lisp_Object filename)
{
  Lisp_Object absname;
  Lisp_Object handler;

  CHECK_STRING (filename);
  absname = Fexpand_file_name (filename, Qnil);

  /* If the file name has special constructs in it,
     call the corresponding file handler.  */
  handler = Ffind_file_name_handler (absname, Qfile_exists_p);
  if (!NILP (handler))
    return call2 (handler, Qfile_exists_p, absname);

  absname = ENCODE_FILE (absname);

  return (check_existing (SSDATA (absname))) ? Qt : Qnil;
}

DEFUN ("file-executable-p", Ffile_executable_p, Sfile_executable_p, 1, 1, 0,
       doc: /* Return t if FILENAME can be executed by you.
For a directory, this means you can access files in that directory.  */)
  (Lisp_Object filename)
{
  Lisp_Object absname;
  Lisp_Object handler;

  CHECK_STRING (filename);
  absname = Fexpand_file_name (filename, Qnil);

  /* If the file name has special constructs in it,
     call the corresponding file handler.  */
  handler = Ffind_file_name_handler (absname, Qfile_executable_p);
  if (!NILP (handler))
    return call2 (handler, Qfile_executable_p, absname);

  absname = ENCODE_FILE (absname);

  return (check_executable (SSDATA (absname)) ? Qt : Qnil);
}

DEFUN ("file-readable-p", Ffile_readable_p, Sfile_readable_p, 1, 1, 0,
       doc: /* Return t if file FILENAME exists and you can read it.
See also `file-exists-p' and `file-attributes'.  */)
  (Lisp_Object filename)
{
  Lisp_Object absname;
  Lisp_Object handler;
  int desc;
  int flags;
  struct stat statbuf;

  CHECK_STRING (filename);
  absname = Fexpand_file_name (filename, Qnil);

  /* If the file name has special constructs in it,
     call the corresponding file handler.  */
  handler = Ffind_file_name_handler (absname, Qfile_readable_p);
  if (!NILP (handler))
    return call2 (handler, Qfile_readable_p, absname);

  absname = ENCODE_FILE (absname);

#if defined (DOS_NT)
  /* Under MS-DOS, Windows, open does not work for directories.  */
  if (access (SDATA (absname), 0) == 0)
    return Qt;
  return Qnil;
#else /* not DOS_NT */
  flags = O_RDONLY;
#ifdef O_NONBLOCK
  /* Opening a fifo without O_NONBLOCK can wait.
     We don't want to wait.  But we don't want to mess wth O_NONBLOCK
     except in the case of a fifo, on a system which handles it.  */
  desc = stat (SSDATA (absname), &statbuf);
  if (desc < 0)
    return Qnil;
  if (S_ISFIFO (statbuf.st_mode))
    flags |= O_NONBLOCK;
#endif
  desc = emacs_open (SSDATA (absname), flags, 0);
  if (desc < 0)
    return Qnil;
  emacs_close (desc);
  return Qt;
#endif /* not DOS_NT */
}

/* Having this before file-symlink-p mysteriously caused it to be forgotten
   on the RT/PC.  */
DEFUN ("file-writable-p", Ffile_writable_p, Sfile_writable_p, 1, 1, 0,
       doc: /* Return t if file FILENAME can be written or created by you.  */)
  (Lisp_Object filename)
{
  Lisp_Object absname, dir, encoded;
  Lisp_Object handler;

  CHECK_STRING (filename);
  absname = Fexpand_file_name (filename, Qnil);

  /* If the file name has special constructs in it,
     call the corresponding file handler.  */
  handler = Ffind_file_name_handler (absname, Qfile_writable_p);
  if (!NILP (handler))
    return call2 (handler, Qfile_writable_p, absname);

  encoded = ENCODE_FILE (absname);
  if (check_existing (SSDATA (encoded)))
    return (check_writable (SSDATA (encoded))
	    ? Qt : Qnil);

  dir = Ffile_name_directory (absname);
#ifdef MSDOS
  if (!NILP (dir))
    dir = Fdirectory_file_name (dir);
#endif /* MSDOS */

  dir = ENCODE_FILE (dir);
#ifdef WINDOWSNT
  /* The read-only attribute of the parent directory doesn't affect
     whether a file or directory can be created within it.  Some day we
     should check ACLs though, which do affect this.  */
  return (access (SDATA (dir), D_OK) < 0) ? Qnil : Qt;
#else
  return (check_writable (!NILP (dir) ? SSDATA (dir) : "")
	  ? Qt : Qnil);
#endif
}

DEFUN ("access-file", Faccess_file, Saccess_file, 2, 2, 0,
       doc: /* Access file FILENAME, and get an error if that does not work.
The second argument STRING is used in the error message.
If there is no error, returns nil.  */)
  (Lisp_Object filename, Lisp_Object string)
{
  Lisp_Object handler, encoded_filename, absname;
  int fd;

  CHECK_STRING (filename);
  absname = Fexpand_file_name (filename, Qnil);

  CHECK_STRING (string);

  /* If the file name has special constructs in it,
     call the corresponding file handler.  */
  handler = Ffind_file_name_handler (absname, Qaccess_file);
  if (!NILP (handler))
    return call3 (handler, Qaccess_file, absname, string);

  encoded_filename = ENCODE_FILE (absname);

  fd = emacs_open (SSDATA (encoded_filename), O_RDONLY, 0);
  if (fd < 0)
    report_file_error (SSDATA (string), Fcons (filename, Qnil));
  emacs_close (fd);

  return Qnil;
}

DEFUN ("file-symlink-p", Ffile_symlink_p, Sfile_symlink_p, 1, 1, 0,
       doc: /* Return non-nil if file FILENAME is the name of a symbolic link.
The value is the link target, as a string.
Otherwise it returns nil.

This function returns t when given the name of a symlink that
points to a nonexistent file.  */)
  (Lisp_Object filename)
{
  Lisp_Object handler;
  char *buf;
  Lisp_Object val;
  char readlink_buf[READLINK_BUFSIZE];

  CHECK_STRING (filename);
  filename = Fexpand_file_name (filename, Qnil);

  /* If the file name has special constructs in it,
     call the corresponding file handler.  */
  handler = Ffind_file_name_handler (filename, Qfile_symlink_p);
  if (!NILP (handler))
    return call2 (handler, Qfile_symlink_p, filename);

  filename = ENCODE_FILE (filename);

  buf = emacs_readlink (SSDATA (filename), readlink_buf);
  if (! buf)
    return Qnil;

  val = build_string (buf);
  if (buf[0] == '/' && strchr (buf, ':'))
    val = concat2 (build_string ("/:"), val);
  if (buf != readlink_buf)
    xfree (buf);
  val = DECODE_FILE (val);
  return val;
}

DEFUN ("file-directory-p", Ffile_directory_p, Sfile_directory_p, 1, 1, 0,
       doc: /* Return t if FILENAME names an existing directory.
Symbolic links to directories count as directories.
See `file-symlink-p' to distinguish symlinks.  */)
  (Lisp_Object filename)
{
  register Lisp_Object absname;
  struct stat st;
  Lisp_Object handler;

  absname = expand_and_dir_to_file (filename, BVAR (current_buffer, directory));

  /* If the file name has special constructs in it,
     call the corresponding file handler.  */
  handler = Ffind_file_name_handler (absname, Qfile_directory_p);
  if (!NILP (handler))
    return call2 (handler, Qfile_directory_p, absname);

  absname = ENCODE_FILE (absname);

  if (stat (SSDATA (absname), &st) < 0)
    return Qnil;
  return S_ISDIR (st.st_mode) ? Qt : Qnil;
}

DEFUN ("file-accessible-directory-p", Ffile_accessible_directory_p,
       Sfile_accessible_directory_p, 1, 1, 0,
       doc: /* Return t if file FILENAME names a directory you can open.
For the value to be t, FILENAME must specify the name of a directory as a file,
and the directory must allow you to open files in it.  In order to use a
directory as a buffer's current directory, this predicate must return true.
A directory name spec may be given instead; then the value is t
if the directory so specified exists and really is a readable and
searchable directory.  */)
  (Lisp_Object filename)
{
  Lisp_Object handler;
  bool tem;
  struct gcpro gcpro1;

  /* If the file name has special constructs in it,
     call the corresponding file handler.  */
  handler = Ffind_file_name_handler (filename, Qfile_accessible_directory_p);
  if (!NILP (handler))
    return call2 (handler, Qfile_accessible_directory_p, filename);

  GCPRO1 (filename);
  tem = (NILP (Ffile_directory_p (filename))
	 || NILP (Ffile_executable_p (filename)));
  UNGCPRO;
  return tem ? Qnil : Qt;
}

DEFUN ("file-regular-p", Ffile_regular_p, Sfile_regular_p, 1, 1, 0,
       doc: /* Return t if FILENAME names a regular file.
This is the sort of file that holds an ordinary stream of data bytes.
Symbolic links to regular files count as regular files.
See `file-symlink-p' to distinguish symlinks.  */)
  (Lisp_Object filename)
{
  register Lisp_Object absname;
  struct stat st;
  Lisp_Object handler;

  absname = expand_and_dir_to_file (filename, BVAR (current_buffer, directory));

  /* If the file name has special constructs in it,
     call the corresponding file handler.  */
  handler = Ffind_file_name_handler (absname, Qfile_regular_p);
  if (!NILP (handler))
    return call2 (handler, Qfile_regular_p, absname);

  absname = ENCODE_FILE (absname);

#ifdef WINDOWSNT
  {
    int result;
    Lisp_Object tem = Vw32_get_true_file_attributes;

    /* Tell stat to use expensive method to get accurate info.  */
    Vw32_get_true_file_attributes = Qt;
    result = stat (SDATA (absname), &st);
    Vw32_get_true_file_attributes = tem;

    if (result < 0)
      return Qnil;
    return S_ISREG (st.st_mode) ? Qt : Qnil;
  }
#else
  if (stat (SSDATA (absname), &st) < 0)
    return Qnil;
  return S_ISREG (st.st_mode) ? Qt : Qnil;
#endif
}

DEFUN ("file-selinux-context", Ffile_selinux_context,
       Sfile_selinux_context, 1, 1, 0,
       doc: /* Return SELinux context of file named FILENAME.
The return value is a list (USER ROLE TYPE RANGE), where the list
elements are strings naming the user, role, type, and range of the
file's SELinux security context.

Return (nil nil nil nil) if the file is nonexistent or inaccessible,
or if SELinux is disabled, or if Emacs lacks SELinux support.  */)
  (Lisp_Object filename)
{
  Lisp_Object absname;
  Lisp_Object values[4];
  Lisp_Object handler;
#if HAVE_LIBSELINUX
  security_context_t con;
  int conlength;
  context_t context;
#endif

  absname = expand_and_dir_to_file (filename, BVAR (current_buffer, directory));

  /* If the file name has special constructs in it,
     call the corresponding file handler.  */
  handler = Ffind_file_name_handler (absname, Qfile_selinux_context);
  if (!NILP (handler))
    return call2 (handler, Qfile_selinux_context, absname);

  absname = ENCODE_FILE (absname);

  values[0] = Qnil;
  values[1] = Qnil;
  values[2] = Qnil;
  values[3] = Qnil;
#if HAVE_LIBSELINUX
  if (is_selinux_enabled ())
    {
      conlength = lgetfilecon (SSDATA (absname), &con);
      if (conlength > 0)
	{
	  context = context_new (con);
	  if (context_user_get (context))
	    values[0] = build_string (context_user_get (context));
	  if (context_role_get (context))
	    values[1] = build_string (context_role_get (context));
	  if (context_type_get (context))
	    values[2] = build_string (context_type_get (context));
	  if (context_range_get (context))
	    values[3] = build_string (context_range_get (context));
	  context_free (context);
	  freecon (con);
	}
    }
#endif

  return Flist (sizeof (values) / sizeof (values[0]), values);
}

DEFUN ("set-file-selinux-context", Fset_file_selinux_context,
       Sset_file_selinux_context, 2, 2, 0,
       doc: /* Set SELinux context of file named FILENAME to CONTEXT.
CONTEXT should be a list (USER ROLE TYPE RANGE), where the list
elements are strings naming the components of a SELinux context.

This function does nothing if SELinux is disabled, or if Emacs was not
compiled with SELinux support.  */)
  (Lisp_Object filename, Lisp_Object context)
{
  Lisp_Object absname;
  Lisp_Object handler;
#if HAVE_LIBSELINUX
  Lisp_Object encoded_absname;
  Lisp_Object user = CAR_SAFE (context);
  Lisp_Object role = CAR_SAFE (CDR_SAFE (context));
  Lisp_Object type = CAR_SAFE (CDR_SAFE (CDR_SAFE (context)));
  Lisp_Object range = CAR_SAFE (CDR_SAFE (CDR_SAFE (CDR_SAFE (context))));
  security_context_t con;
  bool fail;
  int conlength;
  context_t parsed_con;
#endif

  absname = Fexpand_file_name (filename, BVAR (current_buffer, directory));

  /* If the file name has special constructs in it,
     call the corresponding file handler.  */
  handler = Ffind_file_name_handler (absname, Qset_file_selinux_context);
  if (!NILP (handler))
    return call3 (handler, Qset_file_selinux_context, absname, context);

#if HAVE_LIBSELINUX
  if (is_selinux_enabled ())
    {
      /* Get current file context. */
      encoded_absname = ENCODE_FILE (absname);
      conlength = lgetfilecon (SSDATA (encoded_absname), &con);
      if (conlength > 0)
	{
	  parsed_con = context_new (con);
	  /* Change the parts defined in the parameter.*/
	  if (STRINGP (user))
	    {
	      if (context_user_set (parsed_con, SSDATA (user)))
		error ("Doing context_user_set");
	    }
	  if (STRINGP (role))
	    {
	      if (context_role_set (parsed_con, SSDATA (role)))
		error ("Doing context_role_set");
	    }
	  if (STRINGP (type))
	    {
	      if (context_type_set (parsed_con, SSDATA (type)))
		error ("Doing context_type_set");
	    }
	  if (STRINGP (range))
	    {
	      if (context_range_set (parsed_con, SSDATA (range)))
		error ("Doing context_range_set");
	    }

	  /* Set the modified context back to the file.  */
	  fail = (lsetfilecon (SSDATA (encoded_absname),
			       context_str (parsed_con))
		  != 0);
          /* See http://debbugs.gnu.org/11245 for ENOTSUP.  */
	  if (fail && errno != ENOTSUP)
	    report_file_error ("Doing lsetfilecon", Fcons (absname, Qnil));

	  context_free (parsed_con);
	  freecon (con);
	}
      else
	report_file_error ("Doing lgetfilecon", Fcons (absname, Qnil));
    }
#endif

  return Qnil;
}

DEFUN ("file-modes", Ffile_modes, Sfile_modes, 1, 1, 0,
       doc: /* Return mode bits of file named FILENAME, as an integer.
Return nil, if file does not exist or is not accessible.  */)
  (Lisp_Object filename)
{
  Lisp_Object absname;
  struct stat st;
  Lisp_Object handler;

  absname = expand_and_dir_to_file (filename, BVAR (current_buffer, directory));

  /* If the file name has special constructs in it,
     call the corresponding file handler.  */
  handler = Ffind_file_name_handler (absname, Qfile_modes);
  if (!NILP (handler))
    return call2 (handler, Qfile_modes, absname);

  absname = ENCODE_FILE (absname);

  if (stat (SSDATA (absname), &st) < 0)
    return Qnil;

  return make_number (st.st_mode & 07777);
}

DEFUN ("set-file-modes", Fset_file_modes, Sset_file_modes, 2, 2,
       "(let ((file (read-file-name \"File: \")))			\
	  (list file (read-file-modes nil file)))",
       doc: /* Set mode bits of file named FILENAME to MODE (an integer).
Only the 12 low bits of MODE are used.

Interactively, mode bits are read by `read-file-modes', which accepts
symbolic notation, like the `chmod' command from GNU Coreutils.  */)
  (Lisp_Object filename, Lisp_Object mode)
{
  Lisp_Object absname, encoded_absname;
  Lisp_Object handler;

  absname = Fexpand_file_name (filename, BVAR (current_buffer, directory));
  CHECK_NUMBER (mode);

  /* If the file name has special constructs in it,
     call the corresponding file handler.  */
  handler = Ffind_file_name_handler (absname, Qset_file_modes);
  if (!NILP (handler))
    return call3 (handler, Qset_file_modes, absname, mode);

  encoded_absname = ENCODE_FILE (absname);

  if (chmod (SSDATA (encoded_absname), XINT (mode) & 07777) < 0)
    report_file_error ("Doing chmod", Fcons (absname, Qnil));

  return Qnil;
}

DEFUN ("set-default-file-modes", Fset_default_file_modes, Sset_default_file_modes, 1, 1, 0,
       doc: /* Set the file permission bits for newly created files.
The argument MODE should be an integer; only the low 9 bits are used.
This setting is inherited by subprocesses.  */)
  (Lisp_Object mode)
{
  CHECK_NUMBER (mode);

  umask ((~ XINT (mode)) & 0777);

  return Qnil;
}

DEFUN ("default-file-modes", Fdefault_file_modes, Sdefault_file_modes, 0, 0, 0,
       doc: /* Return the default file protection for created files.
The value is an integer.  */)
  (void)
{
  mode_t realmask;
  Lisp_Object value;

  block_input ();
  realmask = umask (0);
  umask (realmask);
  unblock_input ();

  XSETINT (value, (~ realmask) & 0777);
  return value;
}


DEFUN ("set-file-times", Fset_file_times, Sset_file_times, 1, 2, 0,
       doc: /* Set times of file FILENAME to TIMESTAMP.
Set both access and modification times.
Return t on success, else nil.
Use the current time if TIMESTAMP is nil.  TIMESTAMP is in the format of
`current-time'. */)
  (Lisp_Object filename, Lisp_Object timestamp)
{
  Lisp_Object absname, encoded_absname;
  Lisp_Object handler;
  EMACS_TIME t = lisp_time_argument (timestamp);

  absname = Fexpand_file_name (filename, BVAR (current_buffer, directory));

  /* If the file name has special constructs in it,
     call the corresponding file handler.  */
  handler = Ffind_file_name_handler (absname, Qset_file_times);
  if (!NILP (handler))
    return call3 (handler, Qset_file_times, absname, timestamp);

  encoded_absname = ENCODE_FILE (absname);

  {
    if (set_file_times (-1, SSDATA (encoded_absname), t, t))
      {
#ifdef MSDOS
        struct stat st;

        /* Setting times on a directory always fails.  */
        if (stat (SSDATA (encoded_absname), &st) == 0 && S_ISDIR (st.st_mode))
          return Qnil;
#endif
        report_file_error ("Setting file times", Fcons (absname, Qnil));
        return Qnil;
      }
  }

  return Qt;
}

#ifdef HAVE_SYNC
DEFUN ("unix-sync", Funix_sync, Sunix_sync, 0, 0, "",
       doc: /* Tell Unix to finish all pending disk updates.  */)
  (void)
{
  sync ();
  return Qnil;
}

#endif /* HAVE_SYNC */

DEFUN ("file-newer-than-file-p", Ffile_newer_than_file_p, Sfile_newer_than_file_p, 2, 2, 0,
       doc: /* Return t if file FILE1 is newer than file FILE2.
If FILE1 does not exist, the answer is nil;
otherwise, if FILE2 does not exist, the answer is t.  */)
  (Lisp_Object file1, Lisp_Object file2)
{
  Lisp_Object absname1, absname2;
  struct stat st1, st2;
  Lisp_Object handler;
  struct gcpro gcpro1, gcpro2;

  CHECK_STRING (file1);
  CHECK_STRING (file2);

  absname1 = Qnil;
  GCPRO2 (absname1, file2);
  absname1 = expand_and_dir_to_file (file1, BVAR (current_buffer, directory));
  absname2 = expand_and_dir_to_file (file2, BVAR (current_buffer, directory));
  UNGCPRO;

  /* If the file name has special constructs in it,
     call the corresponding file handler.  */
  handler = Ffind_file_name_handler (absname1, Qfile_newer_than_file_p);
  if (NILP (handler))
    handler = Ffind_file_name_handler (absname2, Qfile_newer_than_file_p);
  if (!NILP (handler))
    return call3 (handler, Qfile_newer_than_file_p, absname1, absname2);

  GCPRO2 (absname1, absname2);
  absname1 = ENCODE_FILE (absname1);
  absname2 = ENCODE_FILE (absname2);
  UNGCPRO;

  if (stat (SSDATA (absname1), &st1) < 0)
    return Qnil;

  if (stat (SSDATA (absname2), &st2) < 0)
    return Qt;

  return (EMACS_TIME_GT (get_stat_mtime (&st1), get_stat_mtime (&st2))
	  ? Qt : Qnil);
}

#ifndef READ_BUF_SIZE
#define READ_BUF_SIZE (64 << 10)
#endif
/* Some buffer offsets are stored in 'int' variables.  */
verify (READ_BUF_SIZE <= INT_MAX);

/* This function is called after Lisp functions to decide a coding
   system are called, or when they cause an error.  Before they are
   called, the current buffer is set unibyte and it contains only a
   newly inserted text (thus the buffer was empty before the
   insertion).

   The functions may set markers, overlays, text properties, or even
   alter the buffer contents, change the current buffer.

   Here, we reset all those changes by:
	o set back the current buffer.
	o move all markers and overlays to BEG.
	o remove all text properties.
	o set back the buffer multibyteness.  */

static Lisp_Object
decide_coding_unwind (Lisp_Object unwind_data)
{
  Lisp_Object multibyte, undo_list, buffer;

  multibyte = XCAR (unwind_data);
  unwind_data = XCDR (unwind_data);
  undo_list = XCAR (unwind_data);
  buffer = XCDR (unwind_data);

  set_buffer_internal (XBUFFER (buffer));
  adjust_markers_for_delete (BEG, BEG_BYTE, Z, Z_BYTE);
  adjust_overlays_for_delete (BEG, Z - BEG);
  set_buffer_intervals (current_buffer, NULL);
  TEMP_SET_PT_BOTH (BEG, BEG_BYTE);

  /* Now we are safe to change the buffer's multibyteness directly.  */
  bset_enable_multibyte_characters (current_buffer, multibyte);
  bset_undo_list (current_buffer, undo_list);

  return Qnil;
}


/* Used to pass values from insert-file-contents to read_non_regular.  */

static int non_regular_fd;
static ptrdiff_t non_regular_inserted;
static int non_regular_nbytes;


/* Read from a non-regular file.
   Read non_regular_nbytes bytes max from non_regular_fd.
   Non_regular_inserted specifies where to put the read bytes.
   Value is the number of bytes read.  */

static Lisp_Object
read_non_regular (Lisp_Object ignore)
{
  int nbytes;

  immediate_quit = 1;
  QUIT;
  nbytes = emacs_read (non_regular_fd,
		       ((char *) BEG_ADDR + PT_BYTE - BEG_BYTE
			+ non_regular_inserted),
		       non_regular_nbytes);
  immediate_quit = 0;
  return make_number (nbytes);
}


/* Condition-case handler used when reading from non-regular files
   in insert-file-contents.  */

static Lisp_Object
read_non_regular_quit (Lisp_Object ignore)
{
  return Qnil;
}

/* Reposition FD to OFFSET, based on WHENCE.  This acts like lseek
   except that it also tests for OFFSET being out of lseek's range.  */
static off_t
emacs_lseek (int fd, EMACS_INT offset, int whence)
{
  /* Use "&" rather than "&&" to suppress a bogus GCC warning; see
     <http://gcc.gnu.org/bugzilla/show_bug.cgi?id=43772>.  */
  if (! ((offset >= TYPE_MINIMUM (off_t)) & (offset <= TYPE_MAXIMUM (off_t))))
    {
      errno = EINVAL;
      return -1;
    }
  return lseek (fd, offset, whence);
}

/* Return a special time value indicating the error number ERRNUM.  */
static EMACS_TIME
time_error_value (int errnum)
{
  int ns = (errnum == ENOENT || errnum == EACCES || errnum == ENOTDIR
	    ? NONEXISTENT_MODTIME_NSECS
	    : UNKNOWN_MODTIME_NSECS);
  return make_emacs_time (0, ns);
}

DEFUN ("insert-file-contents", Finsert_file_contents, Sinsert_file_contents,
       1, 5, 0,
       doc: /* Insert contents of file FILENAME after point.
Returns list of absolute file name and number of characters inserted.
If second argument VISIT is non-nil, the buffer's visited filename and
last save file modtime are set, and it is marked unmodified.  If
visiting and the file does not exist, visiting is completed before the
error is signaled.

The optional third and fourth arguments BEG and END specify what portion
of the file to insert.  These arguments count bytes in the file, not
characters in the buffer.  If VISIT is non-nil, BEG and END must be nil.

If optional fifth argument REPLACE is non-nil, replace the current
buffer contents (in the accessible portion) with the file contents.
This is better than simply deleting and inserting the whole thing
because (1) it preserves some marker positions and (2) it puts less data
in the undo list.  When REPLACE is non-nil, the second return value is
the number of characters that replace previous buffer contents.

This function does code conversion according to the value of
`coding-system-for-read' or `file-coding-system-alist', and sets the
variable `last-coding-system-used' to the coding system actually used.  */)
  (Lisp_Object filename, Lisp_Object visit, Lisp_Object beg, Lisp_Object end, Lisp_Object replace)
{
  struct stat st;
  int file_status;
  EMACS_TIME mtime;
  int fd;
  ptrdiff_t inserted = 0;
  bool nochange = 0;
  ptrdiff_t how_much;
  off_t beg_offset, end_offset;
  int unprocessed;
  ptrdiff_t count = SPECPDL_INDEX ();
  struct gcpro gcpro1, gcpro2, gcpro3, gcpro4, gcpro5;
  Lisp_Object handler, val, insval, orig_filename, old_undo;
  Lisp_Object p;
  ptrdiff_t total = 0;
  bool not_regular = 0;
  int save_errno = 0;
  char read_buf[READ_BUF_SIZE];
  struct coding_system coding;
  char buffer[1 << 14];
  bool replace_handled = 0;
  bool set_coding_system = 0;
  Lisp_Object coding_system;
  bool read_quit = 0;
  Lisp_Object old_Vdeactivate_mark = Vdeactivate_mark;
  bool we_locked_file = 0;
  bool deferred_remove_unwind_protect = 0;

  if (current_buffer->base_buffer && ! NILP (visit))
    error ("Cannot do file visiting in an indirect buffer");

  if (!NILP (BVAR (current_buffer, read_only)))
    Fbarf_if_buffer_read_only ();

  val = Qnil;
  p = Qnil;
  orig_filename = Qnil;
  old_undo = Qnil;

  GCPRO5 (filename, val, p, orig_filename, old_undo);

  CHECK_STRING (filename);
  filename = Fexpand_file_name (filename, Qnil);

  /* The value Qnil means that the coding system is not yet
     decided.  */
  coding_system = Qnil;

  /* If the file name has special constructs in it,
     call the corresponding file handler.  */
  handler = Ffind_file_name_handler (filename, Qinsert_file_contents);
  if (!NILP (handler))
    {
      val = call6 (handler, Qinsert_file_contents, filename,
		   visit, beg, end, replace);
      if (CONSP (val) && CONSP (XCDR (val))
	  && RANGED_INTEGERP (0, XCAR (XCDR (val)), ZV - PT))
	inserted = XINT (XCAR (XCDR (val)));
      goto handled;
    }

  orig_filename = filename;
  filename = ENCODE_FILE (filename);

  fd = -1;

#ifdef WINDOWSNT
  {
    Lisp_Object tem = Vw32_get_true_file_attributes;

    /* Tell stat to use expensive method to get accurate info.  */
    Vw32_get_true_file_attributes = Qt;
    file_status = stat (SSDATA (filename), &st);
    Vw32_get_true_file_attributes = tem;
  }
#else
  file_status = stat (SSDATA (filename), &st);
#endif /* WINDOWSNT */

  if (file_status == 0)
    mtime = get_stat_mtime (&st);
  else
    {
    badopen:
      save_errno = errno;
      if (NILP (visit))
	report_file_error ("Opening input file", Fcons (orig_filename, Qnil));
      mtime = time_error_value (save_errno);
      st.st_size = -1;
      how_much = 0;
      if (!NILP (Vcoding_system_for_read))
	Fset (Qbuffer_file_coding_system, Vcoding_system_for_read);
      goto notfound;
    }

  /* This code will need to be changed in order to work on named
     pipes, and it's probably just not worth it.  So we should at
     least signal an error.  */
  if (!S_ISREG (st.st_mode))
    {
      not_regular = 1;

      if (! NILP (visit))
	goto notfound;

      if (! NILP (replace) || ! NILP (beg) || ! NILP (end))
	xsignal2 (Qfile_error,
		  build_string ("not a regular file"), orig_filename);
    }

  if (fd < 0)
    if ((fd = emacs_open (SSDATA (filename), O_RDONLY, 0)) < 0)
      goto badopen;

  /* Replacement should preserve point as it preserves markers.  */
  if (!NILP (replace))
    record_unwind_protect (restore_point_unwind, Fpoint_marker ());

  record_unwind_protect (close_file_unwind, make_number (fd));


  if (!NILP (visit))
    {
      if (!NILP (beg) || !NILP (end))
	error ("Attempt to visit less than an entire file");
      if (BEG < Z && NILP (replace))
	error ("Cannot do file visiting in a non-empty buffer");
    }

  if (!NILP (beg))
    {
      if (! RANGED_INTEGERP (0, beg, TYPE_MAXIMUM (off_t)))
	wrong_type_argument (intern ("file-offset"), beg);
      beg_offset = XFASTINT (beg);
    }
  else
    beg_offset = 0;

  if (!NILP (end))
    {
      if (! RANGED_INTEGERP (0, end, TYPE_MAXIMUM (off_t)))
	wrong_type_argument (intern ("file-offset"), end);
      end_offset = XFASTINT (end);
    }
  else
    {
      if (not_regular)
	end_offset = TYPE_MAXIMUM (off_t);
      else
	{
	  end_offset = st.st_size;

	  /* A negative size can happen on a platform that allows file
	     sizes greater than the maximum off_t value.  */
	  if (end_offset < 0)
	    buffer_overflow ();

	  /* The file size returned from stat may be zero, but data
	     may be readable nonetheless, for example when this is a
	     file in the /proc filesystem.  */
	  if (end_offset == 0)
	    end_offset = READ_BUF_SIZE;
	}
    }

  /* Check now whether the buffer will become too large,
     in the likely case where the file's length is not changing.
     This saves a lot of needless work before a buffer overflow.  */
  if (! not_regular)
    {
      /* The likely offset where we will stop reading.  We could read
	 more (or less), if the file grows (or shrinks) as we read it.  */
      off_t likely_end = min (end_offset, st.st_size);

      if (beg_offset < likely_end)
	{
	  ptrdiff_t buf_bytes
	    = Z_BYTE - (!NILP (replace) ? ZV_BYTE - BEGV_BYTE  : 0);
	  ptrdiff_t buf_growth_max = BUF_BYTES_MAX - buf_bytes;
	  off_t likely_growth = likely_end - beg_offset;
	  if (buf_growth_max < likely_growth)
	    buffer_overflow ();
	}
    }

  /* Prevent redisplay optimizations.  */
  current_buffer->clip_changed = 1;

  if (EQ (Vcoding_system_for_read, Qauto_save_coding))
    {
      coding_system = coding_inherit_eol_type (Qutf_8_emacs, Qunix);
      setup_coding_system (coding_system, &coding);
      /* Ensure we set Vlast_coding_system_used.  */
      set_coding_system = 1;
    }
  else if (BEG < Z)
    {
      /* Decide the coding system to use for reading the file now
         because we can't use an optimized method for handling
         `coding:' tag if the current buffer is not empty.  */
      if (!NILP (Vcoding_system_for_read))
	coding_system = Vcoding_system_for_read;
      else
	{
	  /* Don't try looking inside a file for a coding system
	     specification if it is not seekable.  */
	  if (! not_regular && ! NILP (Vset_auto_coding_function))
	    {
	      /* Find a coding system specified in the heading two
		 lines or in the tailing several lines of the file.
		 We assume that the 1K-byte and 3K-byte for heading
		 and tailing respectively are sufficient for this
		 purpose.  */
	      int nread;

	      if (st.st_size <= (1024 * 4))
		nread = emacs_read (fd, read_buf, 1024 * 4);
	      else
		{
		  nread = emacs_read (fd, read_buf, 1024);
		  if (nread >= 0)
		    {
		      if (lseek (fd, st.st_size - (1024 * 3), SEEK_SET) < 0)
			report_file_error ("Setting file position",
					   Fcons (orig_filename, Qnil));
		      nread += emacs_read (fd, read_buf + nread, 1024 * 3);
		    }
		}

	      if (nread < 0)
		error ("IO error reading %s: %s",
		       SDATA (orig_filename), emacs_strerror (errno));
	      else if (nread > 0)
		{
		  struct buffer *prev = current_buffer;
		  Lisp_Object workbuf;
		  struct buffer *buf;

		  record_unwind_current_buffer ();

		  workbuf = Fget_buffer_create (build_string (" *code-converting-work*"));
		  buf = XBUFFER (workbuf);

		  delete_all_overlays (buf);
		  bset_directory (buf, BVAR (current_buffer, directory));
		  bset_read_only (buf, Qnil);
		  bset_filename (buf, Qnil);
		  bset_undo_list (buf, Qt);
		  eassert (buf->overlays_before == NULL);
		  eassert (buf->overlays_after == NULL);

		  set_buffer_internal (buf);
		  Ferase_buffer ();
		  bset_enable_multibyte_characters (buf, Qnil);

		  insert_1_both ((char *) read_buf, nread, nread, 0, 0, 0);
		  TEMP_SET_PT_BOTH (BEG, BEG_BYTE);
		  coding_system = call2 (Vset_auto_coding_function,
					 filename, make_number (nread));
		  set_buffer_internal (prev);

		  /* Discard the unwind protect for recovering the
                     current buffer.  */
		  specpdl_ptr--;

		  /* Rewind the file for the actual read done later.  */
		  if (lseek (fd, 0, SEEK_SET) < 0)
		    report_file_error ("Setting file position",
				       Fcons (orig_filename, Qnil));
		}
	    }

	  if (NILP (coding_system))
	    {
	      /* If we have not yet decided a coding system, check
                 file-coding-system-alist.  */
	      Lisp_Object args[6];

	      args[0] = Qinsert_file_contents, args[1] = orig_filename;
	      args[2] = visit, args[3] = beg, args[4] = end, args[5] = replace;
	      coding_system = Ffind_operation_coding_system (6, args);
	      if (CONSP (coding_system))
		coding_system = XCAR (coding_system);
	    }
	}

      if (NILP (coding_system))
	coding_system = Qundecided;
      else
	CHECK_CODING_SYSTEM (coding_system);

      if (NILP (BVAR (current_buffer, enable_multibyte_characters)))
	/* We must suppress all character code conversion except for
	   end-of-line conversion.  */
	coding_system = raw_text_coding_system (coding_system);

      setup_coding_system (coding_system, &coding);
      /* Ensure we set Vlast_coding_system_used.  */
      set_coding_system = 1;
    }

  /* If requested, replace the accessible part of the buffer
     with the file contents.  Avoid replacing text at the
     beginning or end of the buffer that matches the file contents;
     that preserves markers pointing to the unchanged parts.

     Here we implement this feature in an optimized way
     for the case where code conversion is NOT needed.
     The following if-statement handles the case of conversion
     in a less optimal way.

     If the code conversion is "automatic" then we try using this
     method and hope for the best.
     But if we discover the need for conversion, we give up on this method
     and let the following if-statement handle the replace job.  */
  if (!NILP (replace)
      && BEGV < ZV
      && (NILP (coding_system)
	  || ! CODING_REQUIRE_DECODING (&coding)))
    {
      /* same_at_start and same_at_end count bytes,
	 because file access counts bytes
	 and BEG and END count bytes.  */
      ptrdiff_t same_at_start = BEGV_BYTE;
      ptrdiff_t same_at_end = ZV_BYTE;
      ptrdiff_t overlap;
      /* There is still a possibility we will find the need to do code
	 conversion.  If that happens, set this variable to
	 give up on handling REPLACE in the optimized way.  */
      bool giveup_match_end = 0;

      if (beg_offset != 0)
	{
	  if (lseek (fd, beg_offset, SEEK_SET) < 0)
	    report_file_error ("Setting file position",
			       Fcons (orig_filename, Qnil));
	}

      immediate_quit = 1;
      QUIT;
      /* Count how many chars at the start of the file
	 match the text at the beginning of the buffer.  */
      while (1)
	{
	  int nread, bufpos;

	  nread = emacs_read (fd, buffer, sizeof buffer);
	  if (nread < 0)
	    error ("IO error reading %s: %s",
		   SSDATA (orig_filename), emacs_strerror (errno));
	  else if (nread == 0)
	    break;

	  if (CODING_REQUIRE_DETECTION (&coding))
	    {
	      coding_system = detect_coding_system ((unsigned char *) buffer,
						    nread, nread, 1, 0,
						    coding_system);
	      setup_coding_system (coding_system, &coding);
	    }

	  if (CODING_REQUIRE_DECODING (&coding))
	    /* We found that the file should be decoded somehow.
               Let's give up here.  */
	    {
	      giveup_match_end = 1;
	      break;
	    }

	  bufpos = 0;
	  while (bufpos < nread && same_at_start < ZV_BYTE
		 && FETCH_BYTE (same_at_start) == buffer[bufpos])
	    same_at_start++, bufpos++;
	  /* If we found a discrepancy, stop the scan.
	     Otherwise loop around and scan the next bufferful.  */
	  if (bufpos != nread)
	    break;
	}
      immediate_quit = 0;
      /* If the file matches the buffer completely,
	 there's no need to replace anything.  */
      if (same_at_start - BEGV_BYTE == end_offset - beg_offset)
	{
	  emacs_close (fd);
	  specpdl_ptr--;
	  /* Truncate the buffer to the size of the file.  */
	  del_range_1 (same_at_start, same_at_end, 0, 0);
	  goto handled;
	}
      immediate_quit = 1;
      QUIT;
      /* Count how many chars at the end of the file
	 match the text at the end of the buffer.  But, if we have
	 already found that decoding is necessary, don't waste time.  */
      while (!giveup_match_end)
	{
	  int total_read, nread, bufpos, trial;
	  off_t curpos;

	  /* At what file position are we now scanning?  */
	  curpos = end_offset - (ZV_BYTE - same_at_end);
	  /* If the entire file matches the buffer tail, stop the scan.  */
	  if (curpos == 0)
	    break;
	  /* How much can we scan in the next step?  */
	  trial = min (curpos, sizeof buffer);
	  if (lseek (fd, curpos - trial, SEEK_SET) < 0)
	    report_file_error ("Setting file position",
			       Fcons (orig_filename, Qnil));

	  total_read = nread = 0;
	  while (total_read < trial)
	    {
	      nread = emacs_read (fd, buffer + total_read, trial - total_read);
	      if (nread < 0)
		error ("IO error reading %s: %s",
		       SDATA (orig_filename), emacs_strerror (errno));
	      else if (nread == 0)
		break;
	      total_read += nread;
	    }

	  /* Scan this bufferful from the end, comparing with
	     the Emacs buffer.  */
	  bufpos = total_read;

	  /* Compare with same_at_start to avoid counting some buffer text
	     as matching both at the file's beginning and at the end.  */
	  while (bufpos > 0 && same_at_end > same_at_start
		 && FETCH_BYTE (same_at_end - 1) == buffer[bufpos - 1])
	    same_at_end--, bufpos--;

	  /* If we found a discrepancy, stop the scan.
	     Otherwise loop around and scan the preceding bufferful.  */
	  if (bufpos != 0)
	    {
	      /* If this discrepancy is because of code conversion,
		 we cannot use this method; giveup and try the other.  */
	      if (same_at_end > same_at_start
		  && FETCH_BYTE (same_at_end - 1) >= 0200
		  && ! NILP (BVAR (current_buffer, enable_multibyte_characters))
		  && (CODING_MAY_REQUIRE_DECODING (&coding)))
		giveup_match_end = 1;
	      break;
	    }

	  if (nread == 0)
	    break;
	}
      immediate_quit = 0;

      if (! giveup_match_end)
	{
	  ptrdiff_t temp;

	  /* We win!  We can handle REPLACE the optimized way.  */

	  /* Extend the start of non-matching text area to multibyte
             character boundary.  */
	  if (! NILP (BVAR (current_buffer, enable_multibyte_characters)))
	    while (same_at_start > BEGV_BYTE
		   && ! CHAR_HEAD_P (FETCH_BYTE (same_at_start)))
	      same_at_start--;

	  /* Extend the end of non-matching text area to multibyte
             character boundary.  */
	  if (! NILP (BVAR (current_buffer, enable_multibyte_characters)))
	    while (same_at_end < ZV_BYTE
		   && ! CHAR_HEAD_P (FETCH_BYTE (same_at_end)))
	      same_at_end++;

	  /* Don't try to reuse the same piece of text twice.  */
	  overlap = (same_at_start - BEGV_BYTE
		     - (same_at_end
			+ (! NILP (end) ? end_offset : st.st_size) - ZV_BYTE));
	  if (overlap > 0)
	    same_at_end += overlap;

	  /* Arrange to read only the nonmatching middle part of the file.  */
	  beg_offset += same_at_start - BEGV_BYTE;
	  end_offset -= ZV_BYTE - same_at_end;

	  del_range_byte (same_at_start, same_at_end, 0);
	  /* Insert from the file at the proper position.  */
	  temp = BYTE_TO_CHAR (same_at_start);
	  SET_PT_BOTH (temp, same_at_start);

	  /* If display currently starts at beginning of line,
	     keep it that way.  */
	  if (XBUFFER (XWINDOW (selected_window)->buffer) == current_buffer)
	    XWINDOW (selected_window)->start_at_line_beg = !NILP (Fbolp ());

	  replace_handled = 1;
	}
    }

  /* If requested, replace the accessible part of the buffer
     with the file contents.  Avoid replacing text at the
     beginning or end of the buffer that matches the file contents;
     that preserves markers pointing to the unchanged parts.

     Here we implement this feature for the case where code conversion
     is needed, in a simple way that needs a lot of memory.
     The preceding if-statement handles the case of no conversion
     in a more optimized way.  */
  if (!NILP (replace) && ! replace_handled && BEGV < ZV)
    {
      ptrdiff_t same_at_start = BEGV_BYTE;
      ptrdiff_t same_at_end = ZV_BYTE;
      ptrdiff_t same_at_start_charpos;
      ptrdiff_t inserted_chars;
      ptrdiff_t overlap;
      ptrdiff_t bufpos;
      unsigned char *decoded;
      ptrdiff_t temp;
      ptrdiff_t this = 0;
      ptrdiff_t this_count = SPECPDL_INDEX ();
      bool multibyte
	= ! NILP (BVAR (current_buffer, enable_multibyte_characters));
      Lisp_Object conversion_buffer;
      struct gcpro gcpro1;

      conversion_buffer = code_conversion_save (1, multibyte);

      /* First read the whole file, performing code conversion into
	 CONVERSION_BUFFER.  */

      if (lseek (fd, beg_offset, SEEK_SET) < 0)
	report_file_error ("Setting file position",
			   Fcons (orig_filename, Qnil));

      total = st.st_size;	/* Total bytes in the file.  */
      how_much = 0;		/* Bytes read from file so far.  */
      inserted = 0;		/* Bytes put into CONVERSION_BUFFER so far.  */
      unprocessed = 0;		/* Bytes not processed in previous loop.  */

      GCPRO1 (conversion_buffer);
      while (how_much < total)
	{
	  /* We read one bunch by one (READ_BUF_SIZE bytes) to allow
	     quitting while reading a huge while.  */
	  /* `try'' is reserved in some compilers (Microsoft C).  */
	  int trytry = min (total - how_much, READ_BUF_SIZE - unprocessed);

	  /* Allow quitting out of the actual I/O.  */
	  immediate_quit = 1;
	  QUIT;
	  this = emacs_read (fd, read_buf + unprocessed, trytry);
	  immediate_quit = 0;

	  if (this <= 0)
	    break;

	  how_much += this;

	  BUF_TEMP_SET_PT (XBUFFER (conversion_buffer),
			   BUF_Z (XBUFFER (conversion_buffer)));
	  decode_coding_c_string (&coding, (unsigned char *) read_buf,
				  unprocessed + this, conversion_buffer);
	  unprocessed = coding.carryover_bytes;
	  if (coding.carryover_bytes > 0)
	    memcpy (read_buf, coding.carryover, unprocessed);
	}
      UNGCPRO;
      emacs_close (fd);

      /* We should remove the unwind_protect calling
	 close_file_unwind, but other stuff has been added the stack,
	 so defer the removal till we reach the `handled' label.  */
      deferred_remove_unwind_protect = 1;

      /* At this point, HOW_MUCH should equal TOTAL, or should be <= 0
	 if we couldn't read the file.  */

      if (this < 0)
	error ("IO error reading %s: %s",
	       SDATA (orig_filename), emacs_strerror (errno));

      if (unprocessed > 0)
	{
	  coding.mode |= CODING_MODE_LAST_BLOCK;
	  decode_coding_c_string (&coding, (unsigned char *) read_buf,
				  unprocessed, conversion_buffer);
	  coding.mode &= ~CODING_MODE_LAST_BLOCK;
	}

      coding_system = CODING_ID_NAME (coding.id);
      set_coding_system = 1;
      decoded = BUF_BEG_ADDR (XBUFFER (conversion_buffer));
      inserted = (BUF_Z_BYTE (XBUFFER (conversion_buffer))
		  - BUF_BEG_BYTE (XBUFFER (conversion_buffer)));

      /* Compare the beginning of the converted string with the buffer
	 text.  */

      bufpos = 0;
      while (bufpos < inserted && same_at_start < same_at_end
	     && FETCH_BYTE (same_at_start) == decoded[bufpos])
	same_at_start++, bufpos++;

      /* If the file matches the head of buffer completely,
	 there's no need to replace anything.  */

      if (bufpos == inserted)
	{
	  /* Truncate the buffer to the size of the file.  */
	  if (same_at_start == same_at_end)
	    nochange = 1;
	  else
	    del_range_byte (same_at_start, same_at_end, 0);
	  inserted = 0;

	  unbind_to (this_count, Qnil);
	  goto handled;
	}

      /* Extend the start of non-matching text area to the previous
	 multibyte character boundary.  */
      if (! NILP (BVAR (current_buffer, enable_multibyte_characters)))
	while (same_at_start > BEGV_BYTE
	       && ! CHAR_HEAD_P (FETCH_BYTE (same_at_start)))
	  same_at_start--;

      /* Scan this bufferful from the end, comparing with
	 the Emacs buffer.  */
      bufpos = inserted;

      /* Compare with same_at_start to avoid counting some buffer text
	 as matching both at the file's beginning and at the end.  */
      while (bufpos > 0 && same_at_end > same_at_start
	     && FETCH_BYTE (same_at_end - 1) == decoded[bufpos - 1])
	same_at_end--, bufpos--;

      /* Extend the end of non-matching text area to the next
	 multibyte character boundary.  */
      if (! NILP (BVAR (current_buffer, enable_multibyte_characters)))
	while (same_at_end < ZV_BYTE
	       && ! CHAR_HEAD_P (FETCH_BYTE (same_at_end)))
	  same_at_end++;

      /* Don't try to reuse the same piece of text twice.  */
      overlap = same_at_start - BEGV_BYTE - (same_at_end + inserted - ZV_BYTE);
      if (overlap > 0)
	same_at_end += overlap;

      /* If display currently starts at beginning of line,
	 keep it that way.  */
      if (XBUFFER (XWINDOW (selected_window)->buffer) == current_buffer)
	XWINDOW (selected_window)->start_at_line_beg = !NILP (Fbolp ());

      /* Replace the chars that we need to replace,
	 and update INSERTED to equal the number of bytes
	 we are taking from the decoded string.  */
      inserted -= (ZV_BYTE - same_at_end) + (same_at_start - BEGV_BYTE);

      if (same_at_end != same_at_start)
	{
	  del_range_byte (same_at_start, same_at_end, 0);
	  temp = GPT;
	  same_at_start = GPT_BYTE;
	}
      else
	{
	  temp = BYTE_TO_CHAR (same_at_start);
	}
      /* Insert from the file at the proper position.  */
      SET_PT_BOTH (temp, same_at_start);
      same_at_start_charpos
	= buf_bytepos_to_charpos (XBUFFER (conversion_buffer),
				  same_at_start - BEGV_BYTE
				  + BUF_BEG_BYTE (XBUFFER (conversion_buffer)));
      inserted_chars
	= (buf_bytepos_to_charpos (XBUFFER (conversion_buffer),
				   same_at_start + inserted - BEGV_BYTE
				  + BUF_BEG_BYTE (XBUFFER (conversion_buffer)))
	   - same_at_start_charpos);
      /* This binding is to avoid ask-user-about-supersession-threat
	 being called in insert_from_buffer (via in
	 prepare_to_modify_buffer).  */
      specbind (intern ("buffer-file-name"), Qnil);
      insert_from_buffer (XBUFFER (conversion_buffer),
			  same_at_start_charpos, inserted_chars, 0);
      /* Set `inserted' to the number of inserted characters.  */
      inserted = PT - temp;
      /* Set point before the inserted characters.  */
      SET_PT_BOTH (temp, same_at_start);

      unbind_to (this_count, Qnil);

      goto handled;
    }

  if (! not_regular)
    total = end_offset - beg_offset;
  else
    /* For a special file, all we can do is guess.  */
    total = READ_BUF_SIZE;

  if (NILP (visit) && total > 0)
    {
#ifdef CLASH_DETECTION
      if (!NILP (BVAR (current_buffer, file_truename))
	  /* Make binding buffer-file-name to nil effective.  */
	  && !NILP (BVAR (current_buffer, filename))
	  && SAVE_MODIFF >= MODIFF)
	we_locked_file = 1;
#endif /* CLASH_DETECTION */
      prepare_to_modify_buffer (GPT, GPT, NULL);
    }

  move_gap (PT);
  if (GAP_SIZE < total)
    make_gap (total - GAP_SIZE);

  if (beg_offset != 0 || !NILP (replace))
    {
      if (lseek (fd, beg_offset, SEEK_SET) < 0)
	report_file_error ("Setting file position",
			   Fcons (orig_filename, Qnil));
    }

  /* In the following loop, HOW_MUCH contains the total bytes read so
     far for a regular file, and not changed for a special file.  But,
     before exiting the loop, it is set to a negative value if I/O
     error occurs.  */
  how_much = 0;

  /* Total bytes inserted.  */
  inserted = 0;

  /* Here, we don't do code conversion in the loop.  It is done by
     decode_coding_gap after all data are read into the buffer.  */
  {
    ptrdiff_t gap_size = GAP_SIZE;

    while (how_much < total)
      {
	/* try is reserved in some compilers (Microsoft C) */
	int trytry = min (total - how_much, READ_BUF_SIZE);
	ptrdiff_t this;

	if (not_regular)
	  {
	    Lisp_Object nbytes;

	    /* Maybe make more room.  */
	    if (gap_size < trytry)
	      {
		make_gap (total - gap_size);
		gap_size = GAP_SIZE;
	      }

	    /* Read from the file, capturing `quit'.  When an
	       error occurs, end the loop, and arrange for a quit
	       to be signaled after decoding the text we read.  */
	    non_regular_fd = fd;
	    non_regular_inserted = inserted;
	    non_regular_nbytes = trytry;
	    nbytes = internal_condition_case_1 (read_non_regular,
						Qnil, Qerror,
						read_non_regular_quit);
	    if (NILP (nbytes))
	      {
		read_quit = 1;
		break;
	      }

	    this = XINT (nbytes);
	  }
	else
	  {
	    /* Allow quitting out of the actual I/O.  We don't make text
	       part of the buffer until all the reading is done, so a C-g
	       here doesn't do any harm.  */
	    immediate_quit = 1;
	    QUIT;
	    this = emacs_read (fd,
			       ((char *) BEG_ADDR + PT_BYTE - BEG_BYTE
				+ inserted),
			       trytry);
	    immediate_quit = 0;
	  }

	if (this <= 0)
	  {
	    how_much = this;
	    break;
	  }

	gap_size -= this;

	/* For a regular file, where TOTAL is the real size,
	   count HOW_MUCH to compare with it.
	   For a special file, where TOTAL is just a buffer size,
	   so don't bother counting in HOW_MUCH.
	   (INSERTED is where we count the number of characters inserted.)  */
	if (! not_regular)
	  how_much += this;
	inserted += this;
      }
  }

  /* Now we have read all the file data into the gap.
     If it was empty, undo marking the buffer modified.  */

  if (inserted == 0)
    {
#ifdef CLASH_DETECTION
      if (we_locked_file)
	unlock_file (BVAR (current_buffer, file_truename));
#endif
      Vdeactivate_mark = old_Vdeactivate_mark;
    }
  else
    Vdeactivate_mark = Qt;

  /* Make the text read part of the buffer.  */
  GAP_SIZE -= inserted;
  GPT      += inserted;
  GPT_BYTE += inserted;
  ZV       += inserted;
  ZV_BYTE  += inserted;
  Z        += inserted;
  Z_BYTE   += inserted;

  if (GAP_SIZE > 0)
    /* Put an anchor to ensure multi-byte form ends at gap.  */
    *GPT_ADDR = 0;

  emacs_close (fd);

  /* Discard the unwind protect for closing the file.  */
  specpdl_ptr--;

  if (how_much < 0)
    error ("IO error reading %s: %s",
	   SDATA (orig_filename), emacs_strerror (errno));

 notfound:

  if (NILP (coding_system))
    {
      /* The coding system is not yet decided.  Decide it by an
	 optimized method for handling `coding:' tag.

	 Note that we can get here only if the buffer was empty
	 before the insertion.  */

      if (!NILP (Vcoding_system_for_read))
	coding_system = Vcoding_system_for_read;
      else
	{
	  /* Since we are sure that the current buffer was empty
	     before the insertion, we can toggle
	     enable-multibyte-characters directly here without taking
	     care of marker adjustment.  By this way, we can run Lisp
	     program safely before decoding the inserted text.  */
	  Lisp_Object unwind_data;
	  ptrdiff_t count1 = SPECPDL_INDEX ();

	  unwind_data = Fcons (BVAR (current_buffer, enable_multibyte_characters),
			       Fcons (BVAR (current_buffer, undo_list),
				      Fcurrent_buffer ()));
	  bset_enable_multibyte_characters (current_buffer, Qnil);
	  bset_undo_list (current_buffer, Qt);
	  record_unwind_protect (decide_coding_unwind, unwind_data);

	  if (inserted > 0 && ! NILP (Vset_auto_coding_function))
	    {
	      coding_system = call2 (Vset_auto_coding_function,
				     filename, make_number (inserted));
	    }

	  if (NILP (coding_system))
	    {
	      /* If the coding system is not yet decided, check
		 file-coding-system-alist.  */
	      Lisp_Object args[6];

	      args[0] = Qinsert_file_contents, args[1] = orig_filename;
	      args[2] = visit, args[3] = beg, args[4] = end, args[5] = Qnil;
	      coding_system = Ffind_operation_coding_system (6, args);
	      if (CONSP (coding_system))
		coding_system = XCAR (coding_system);
	    }
	  unbind_to (count1, Qnil);
	  inserted = Z_BYTE - BEG_BYTE;
	}

      if (NILP (coding_system))
	coding_system = Qundecided;
      else
	CHECK_CODING_SYSTEM (coding_system);

      if (NILP (BVAR (current_buffer, enable_multibyte_characters)))
	/* We must suppress all character code conversion except for
	   end-of-line conversion.  */
	coding_system = raw_text_coding_system (coding_system);
      setup_coding_system (coding_system, &coding);
      /* Ensure we set Vlast_coding_system_used.  */
      set_coding_system = 1;
    }

  if (!NILP (visit))
    {
      /* When we visit a file by raw-text, we change the buffer to
	 unibyte.  */
      if (CODING_FOR_UNIBYTE (&coding)
	  /* Can't do this if part of the buffer might be preserved.  */
	  && NILP (replace))
	/* Visiting a file with these coding system makes the buffer
	   unibyte. */
	bset_enable_multibyte_characters (current_buffer, Qnil);
    }

  coding.dst_multibyte = ! NILP (BVAR (current_buffer, enable_multibyte_characters));
  if (CODING_MAY_REQUIRE_DECODING (&coding)
      && (inserted > 0 || CODING_REQUIRE_FLUSHING (&coding)))
    {
      move_gap_both (PT, PT_BYTE);
      GAP_SIZE += inserted;
      ZV_BYTE -= inserted;
      Z_BYTE -= inserted;
      ZV -= inserted;
      Z -= inserted;
      decode_coding_gap (&coding, inserted, inserted);
      inserted = coding.produced_char;
      coding_system = CODING_ID_NAME (coding.id);
    }
  else if (inserted > 0)
    adjust_after_insert (PT, PT_BYTE, PT + inserted, PT_BYTE + inserted,
			 inserted);

  /* Call after-change hooks for the inserted text, aside from the case
     of normal visiting (not with REPLACE), which is done in a new buffer
     "before" the buffer is changed.  */
  if (inserted > 0 && total > 0
      && (NILP (visit) || !NILP (replace)))
    {
      signal_after_change (PT, 0, inserted);
      update_compositions (PT, PT, CHECK_BORDER);
    }

  /* Now INSERTED is measured in characters.  */

 handled:

  if (deferred_remove_unwind_protect)
    /* If requested above, discard the unwind protect for closing the
       file.  */
    specpdl_ptr--;

  if (!NILP (visit))
    {
      if (!EQ (BVAR (current_buffer, undo_list), Qt) && !nochange)
	bset_undo_list (current_buffer, Qnil);

      if (NILP (handler))
	{
	  current_buffer->modtime = mtime;
	  current_buffer->modtime_size = st.st_size;
	  bset_filename (current_buffer, orig_filename);
	}

      SAVE_MODIFF = MODIFF;
      BUF_AUTOSAVE_MODIFF (current_buffer) = MODIFF;
      XSETFASTINT (BVAR (current_buffer, save_length), Z - BEG);
#ifdef CLASH_DETECTION
      if (NILP (handler))
	{
	  if (!NILP (BVAR (current_buffer, file_truename)))
	    unlock_file (BVAR (current_buffer, file_truename));
	  unlock_file (filename);
	}
#endif /* CLASH_DETECTION */
      if (not_regular)
	xsignal2 (Qfile_error,
		  build_string ("not a regular file"), orig_filename);
    }

  if (set_coding_system)
    Vlast_coding_system_used = coding_system;

  if (! NILP (Ffboundp (Qafter_insert_file_set_coding)))
    {
      insval = call2 (Qafter_insert_file_set_coding, make_number (inserted),
		      visit);
      if (! NILP (insval))
	{
	  if (! RANGED_INTEGERP (0, insval, ZV - PT))
	    wrong_type_argument (intern ("inserted-chars"), insval);
	  inserted = XFASTINT (insval);
	}
    }

  /* Decode file format.  */
  if (inserted > 0)
    {
      /* Don't run point motion or modification hooks when decoding.  */
      ptrdiff_t count1 = SPECPDL_INDEX ();
      ptrdiff_t old_inserted = inserted;
      specbind (Qinhibit_point_motion_hooks, Qt);
      specbind (Qinhibit_modification_hooks, Qt);

      /* Save old undo list and don't record undo for decoding.  */
      old_undo = BVAR (current_buffer, undo_list);
      bset_undo_list (current_buffer, Qt);

      if (NILP (replace))
	{
	  insval = call3 (Qformat_decode,
			  Qnil, make_number (inserted), visit);
	  if (! RANGED_INTEGERP (0, insval, ZV - PT))
	    wrong_type_argument (intern ("inserted-chars"), insval);
	  inserted = XFASTINT (insval);
	}
      else
	{
	  /* If REPLACE is non-nil and we succeeded in not replacing the
	     beginning or end of the buffer text with the file's contents,
	     call format-decode with `point' positioned at the beginning
	     of the buffer and `inserted' equaling the number of
	     characters in the buffer.  Otherwise, format-decode might
	     fail to correctly analyze the beginning or end of the buffer.
	     Hence we temporarily save `point' and `inserted' here and
	     restore `point' iff format-decode did not insert or delete
	     any text.  Otherwise we leave `point' at point-min.  */
	  ptrdiff_t opoint = PT;
	  ptrdiff_t opoint_byte = PT_BYTE;
	  ptrdiff_t oinserted = ZV - BEGV;
	  EMACS_INT ochars_modiff = CHARS_MODIFF;

	  TEMP_SET_PT_BOTH (BEGV, BEGV_BYTE);
	  insval = call3 (Qformat_decode,
			  Qnil, make_number (oinserted), visit);
	  if (! RANGED_INTEGERP (0, insval, ZV - PT))
	    wrong_type_argument (intern ("inserted-chars"), insval);
	  if (ochars_modiff == CHARS_MODIFF)
	    /* format_decode didn't modify buffer's characters => move
	       point back to position before inserted text and leave
	       value of inserted alone.  */
	    SET_PT_BOTH (opoint, opoint_byte);
	  else
	    /* format_decode modified buffer's characters => consider
	       entire buffer changed and leave point at point-min.  */
	    inserted = XFASTINT (insval);
	}

      /* For consistency with format-decode call these now iff inserted > 0
	 (martin 2007-06-28).  */
      p = Vafter_insert_file_functions;
      while (CONSP (p))
	{
	  if (NILP (replace))
	    {
	      insval = call1 (XCAR (p), make_number (inserted));
	      if (!NILP (insval))
		{
		  if (! RANGED_INTEGERP (0, insval, ZV - PT))
		    wrong_type_argument (intern ("inserted-chars"), insval);
		  inserted = XFASTINT (insval);
		}
	    }
	  else
	    {
	      /* For the rationale of this see the comment on
		 format-decode above.  */
	      ptrdiff_t opoint = PT;
	      ptrdiff_t opoint_byte = PT_BYTE;
	      ptrdiff_t oinserted = ZV - BEGV;
	      EMACS_INT ochars_modiff = CHARS_MODIFF;

	      TEMP_SET_PT_BOTH (BEGV, BEGV_BYTE);
	      insval = call1 (XCAR (p), make_number (oinserted));
	      if (!NILP (insval))
		{
		  if (! RANGED_INTEGERP (0, insval, ZV - PT))
		    wrong_type_argument (intern ("inserted-chars"), insval);
		  if (ochars_modiff == CHARS_MODIFF)
		    /* after_insert_file_functions didn't modify
		       buffer's characters => move point back to
		       position before inserted text and leave value of
		       inserted alone.  */
		    SET_PT_BOTH (opoint, opoint_byte);
		  else
		    /* after_insert_file_functions did modify buffer's
	               characters => consider entire buffer changed and
	               leave point at point-min.  */
		    inserted = XFASTINT (insval);
		}
	    }

	  QUIT;
	  p = XCDR (p);
	}

      if (NILP (visit))
	{
	  bset_undo_list (current_buffer, old_undo);
	  if (CONSP (old_undo) && inserted != old_inserted)
	    {
	      /* Adjust the last undo record for the size change during
		 the format conversion.  */
	      Lisp_Object tem = XCAR (old_undo);
	      if (CONSP (tem) && INTEGERP (XCAR (tem))
		  && INTEGERP (XCDR (tem))
		  && XFASTINT (XCDR (tem)) == PT + old_inserted)
		XSETCDR (tem, make_number (PT + inserted));
	    }
	}
      else
	/* If undo_list was Qt before, keep it that way.
	   Otherwise start with an empty undo_list.  */
	bset_undo_list (current_buffer, EQ (old_undo, Qt) ? Qt : Qnil);

      unbind_to (count1, Qnil);
    }

  if (!NILP (visit)
      && EMACS_NSECS (current_buffer->modtime) == NONEXISTENT_MODTIME_NSECS)
    {
      /* If visiting nonexistent file, return nil.  */
      errno = save_errno;
      report_file_error ("Opening input file", Fcons (orig_filename, Qnil));
    }

  if (read_quit)
    Fsignal (Qquit, Qnil);

  /* ??? Retval needs to be dealt with in all cases consistently.  */
  if (NILP (val))
    val = Fcons (orig_filename,
		 Fcons (make_number (inserted),
			Qnil));

  RETURN_UNGCPRO (unbind_to (count, val));
}

static Lisp_Object build_annotations (Lisp_Object, Lisp_Object);

static Lisp_Object
build_annotations_unwind (Lisp_Object arg)
{
  Vwrite_region_annotation_buffers = arg;
  return Qnil;
}

/* Decide the coding-system to encode the data with.  */

static Lisp_Object
choose_write_coding_system (Lisp_Object start, Lisp_Object end, Lisp_Object filename,
			    Lisp_Object append, Lisp_Object visit, Lisp_Object lockname,
			    struct coding_system *coding)
{
  Lisp_Object val;
  Lisp_Object eol_parent = Qnil;

  if (auto_saving
      && NILP (Fstring_equal (BVAR (current_buffer, filename),
			      BVAR (current_buffer, auto_save_file_name))))
    {
      val = Qutf_8_emacs;
      eol_parent = Qunix;
    }
  else if (!NILP (Vcoding_system_for_write))
    {
      val = Vcoding_system_for_write;
      if (coding_system_require_warning
	  && !NILP (Ffboundp (Vselect_safe_coding_system_function)))
	/* Confirm that VAL can surely encode the current region.  */
	val = call5 (Vselect_safe_coding_system_function,
		     start, end, Fcons (Qt, Fcons (val, Qnil)),
		     Qnil, filename);
    }
  else
    {
      /* If the variable `buffer-file-coding-system' is set locally,
	 it means that the file was read with some kind of code
	 conversion or the variable is explicitly set by users.  We
	 had better write it out with the same coding system even if
	 `enable-multibyte-characters' is nil.

	 If it is not set locally, we anyway have to convert EOL
	 format if the default value of `buffer-file-coding-system'
	 tells that it is not Unix-like (LF only) format.  */
      bool using_default_coding = 0;
      bool force_raw_text = 0;

      val = BVAR (current_buffer, buffer_file_coding_system);
      if (NILP (val)
	  || NILP (Flocal_variable_p (Qbuffer_file_coding_system, Qnil)))
	{
	  val = Qnil;
	  if (NILP (BVAR (current_buffer, enable_multibyte_characters)))
	    force_raw_text = 1;
	}

      if (NILP (val))
	{
	  /* Check file-coding-system-alist.  */
	  Lisp_Object args[7], coding_systems;

	  args[0] = Qwrite_region; args[1] = start; args[2] = end;
	  args[3] = filename; args[4] = append; args[5] = visit;
	  args[6] = lockname;
	  coding_systems = Ffind_operation_coding_system (7, args);
	  if (CONSP (coding_systems) && !NILP (XCDR (coding_systems)))
	    val = XCDR (coding_systems);
	}

      if (NILP (val))
	{
	  /* If we still have not decided a coding system, use the
	     default value of buffer-file-coding-system.  */
	  val = BVAR (current_buffer, buffer_file_coding_system);
	  using_default_coding = 1;
	}

      if (! NILP (val) && ! force_raw_text)
	{
	  Lisp_Object spec, attrs;

	  CHECK_CODING_SYSTEM_GET_SPEC (val, spec);
	  attrs = AREF (spec, 0);
	  if (EQ (CODING_ATTR_TYPE (attrs), Qraw_text))
	    force_raw_text = 1;
	}

      if (!force_raw_text
	  && !NILP (Ffboundp (Vselect_safe_coding_system_function)))
	/* Confirm that VAL can surely encode the current region.  */
	val = call5 (Vselect_safe_coding_system_function,
		     start, end, val, Qnil, filename);

      /* If the decided coding-system doesn't specify end-of-line
	 format, we use that of
	 `default-buffer-file-coding-system'.  */
      if (! using_default_coding
	  && ! NILP (BVAR (&buffer_defaults, buffer_file_coding_system)))
	val = (coding_inherit_eol_type
	       (val, BVAR (&buffer_defaults, buffer_file_coding_system)));

      /* If we decide not to encode text, use `raw-text' or one of its
	 subsidiaries.  */
      if (force_raw_text)
	val = raw_text_coding_system (val);
    }

  val = coding_inherit_eol_type (val, eol_parent);
  setup_coding_system (val, coding);

  if (!STRINGP (start) && !NILP (BVAR (current_buffer, selective_display)))
    coding->mode |= CODING_MODE_SELECTIVE_DISPLAY;
  return val;
}

DEFUN ("write-region", Fwrite_region, Swrite_region, 3, 7,
       "r\nFWrite region to file: \ni\ni\ni\np",
       doc: /* Write current region into specified file.
When called from a program, requires three arguments:
START, END and FILENAME.  START and END are normally buffer positions
specifying the part of the buffer to write.
If START is nil, that means to use the entire buffer contents.
If START is a string, then output that string to the file
instead of any buffer contents; END is ignored.

Optional fourth argument APPEND if non-nil means
  append to existing file contents (if any).  If it is an integer,
  seek to that offset in the file before writing.
Optional fifth argument VISIT, if t or a string, means
  set the last-save-file-modtime of buffer to this file's modtime
  and mark buffer not modified.
If VISIT is a string, it is a second file name;
  the output goes to FILENAME, but the buffer is marked as visiting VISIT.
  VISIT is also the file name to lock and unlock for clash detection.
If VISIT is neither t nor nil nor a string,
  that means do not display the \"Wrote file\" message.
The optional sixth arg LOCKNAME, if non-nil, specifies the name to
  use for locking and unlocking, overriding FILENAME and VISIT.
The optional seventh arg MUSTBENEW, if non-nil, insists on a check
  for an existing file with the same name.  If MUSTBENEW is `excl',
  that means to get an error if the file already exists; never overwrite.
  If MUSTBENEW is neither nil nor `excl', that means ask for
  confirmation before overwriting, but do go ahead and overwrite the file
  if the user confirms.

This does code conversion according to the value of
`coding-system-for-write', `buffer-file-coding-system', or
`file-coding-system-alist', and sets the variable
`last-coding-system-used' to the coding system actually used.

This calls `write-region-annotate-functions' at the start, and
`write-region-post-annotation-function' at the end.  */)
  (Lisp_Object start, Lisp_Object end, Lisp_Object filename, Lisp_Object append, Lisp_Object visit, Lisp_Object lockname, Lisp_Object mustbenew)
{
  int desc;
  bool ok;
  int save_errno = 0;
  const char *fn;
  struct stat st;
  EMACS_TIME modtime;
  ptrdiff_t count = SPECPDL_INDEX ();
  int count1;
  Lisp_Object handler;
  Lisp_Object visit_file;
  Lisp_Object annotations;
  Lisp_Object encoded_filename;
  bool visiting = (EQ (visit, Qt) || STRINGP (visit));
  bool quietly = !NILP (visit);
  struct gcpro gcpro1, gcpro2, gcpro3, gcpro4, gcpro5;
  struct buffer *given_buffer;
  struct coding_system coding;

  if (current_buffer->base_buffer && visiting)
    error ("Cannot do file visiting in an indirect buffer");

  if (!NILP (start) && !STRINGP (start))
    validate_region (&start, &end);

  visit_file = Qnil;
  GCPRO5 (start, filename, visit, visit_file, lockname);

  filename = Fexpand_file_name (filename, Qnil);

  if (!NILP (mustbenew) && !EQ (mustbenew, Qexcl))
    barf_or_query_if_file_exists (filename, "overwrite", 1, 0, 1);

  if (STRINGP (visit))
    visit_file = Fexpand_file_name (visit, Qnil);
  else
    visit_file = filename;

  if (NILP (lockname))
    lockname = visit_file;

  annotations = Qnil;

  /* If the file name has special constructs in it,
     call the corresponding file handler.  */
  handler = Ffind_file_name_handler (filename, Qwrite_region);
  /* If FILENAME has no handler, see if VISIT has one.  */
  if (NILP (handler) && STRINGP (visit))
    handler = Ffind_file_name_handler (visit, Qwrite_region);

  if (!NILP (handler))
    {
      Lisp_Object val;
      val = call6 (handler, Qwrite_region, start, end,
		   filename, append, visit);

      if (visiting)
	{
	  SAVE_MODIFF = MODIFF;
	  XSETFASTINT (BVAR (current_buffer, save_length), Z - BEG);
	  bset_filename (current_buffer, visit_file);
	}
      UNGCPRO;
      return val;
    }

  record_unwind_protect (save_restriction_restore, save_restriction_save ());

  /* Special kludge to simplify auto-saving.  */
  if (NILP (start))
    {
      /* Do it later, so write-region-annotate-function can work differently
	 if we save "the buffer" vs "a region".
	 This is useful in tar-mode.  --Stef
      XSETFASTINT (start, BEG);
      XSETFASTINT (end, Z); */
      Fwiden ();
    }

  record_unwind_protect (build_annotations_unwind,
			 Vwrite_region_annotation_buffers);
  Vwrite_region_annotation_buffers = Fcons (Fcurrent_buffer (), Qnil);
  count1 = SPECPDL_INDEX ();

  given_buffer = current_buffer;

  if (!STRINGP (start))
    {
      annotations = build_annotations (start, end);

      if (current_buffer != given_buffer)
	{
	  XSETFASTINT (start, BEGV);
	  XSETFASTINT (end, ZV);
	}
    }

  if (NILP (start))
    {
      XSETFASTINT (start, BEGV);
      XSETFASTINT (end, ZV);
    }

  UNGCPRO;

  GCPRO5 (start, filename, annotations, visit_file, lockname);

  /* Decide the coding-system to encode the data with.
     We used to make this choice before calling build_annotations, but that
     leads to problems when a write-annotate-function takes care of
     unsavable chars (as was the case with X-Symbol).  */
  Vlast_coding_system_used
    = choose_write_coding_system (start, end, filename,
				  append, visit, lockname, &coding);

#ifdef CLASH_DETECTION
  if (!auto_saving)
    lock_file (lockname);
#endif /* CLASH_DETECTION */

  encoded_filename = ENCODE_FILE (filename);

  fn = SSDATA (encoded_filename);
  desc = -1;
  if (!NILP (append))
#ifdef DOS_NT
    desc = emacs_open (fn, O_WRONLY | O_BINARY, 0);
#else  /* not DOS_NT */
    desc = emacs_open (fn, O_WRONLY, 0);
#endif /* not DOS_NT */

  if (desc < 0 && (NILP (append) || errno == ENOENT))
#ifdef DOS_NT
  desc = emacs_open (fn,
		     O_WRONLY | O_CREAT | O_BINARY
		     | (EQ (mustbenew, Qexcl) ? O_EXCL : O_TRUNC),
		     S_IREAD | S_IWRITE);
#else  /* not DOS_NT */
  desc = emacs_open (fn, O_WRONLY | O_TRUNC | O_CREAT
		     | (EQ (mustbenew, Qexcl) ? O_EXCL : 0),
		     auto_saving ? auto_save_mode_bits : 0666);
#endif /* not DOS_NT */

  if (desc < 0)
    {
#ifdef CLASH_DETECTION
      save_errno = errno;
      if (!auto_saving) unlock_file (lockname);
      errno = save_errno;
#endif /* CLASH_DETECTION */
      UNGCPRO;
      report_file_error ("Opening output file", Fcons (filename, Qnil));
    }

  record_unwind_protect (close_file_unwind, make_number (desc));

  if (!NILP (append) && !NILP (Ffile_regular_p (filename)))
    {
      off_t ret;

      if (NUMBERP (append))
	ret = emacs_lseek (desc, XINT (append), SEEK_CUR);
      else
	ret = lseek (desc, 0, SEEK_END);
      if (ret < 0)
	{
#ifdef CLASH_DETECTION
	  save_errno = errno;
	  if (!auto_saving) unlock_file (lockname);
	  errno = save_errno;
#endif /* CLASH_DETECTION */
	  UNGCPRO;
	  report_file_error ("Lseek error", Fcons (filename, Qnil));
	}
    }

  UNGCPRO;

  immediate_quit = 1;

  if (STRINGP (start))
    ok = a_write (desc, start, 0, SCHARS (start), &annotations, &coding);
  else if (XINT (start) != XINT (end))
    ok = a_write (desc, Qnil, XINT (start), XINT (end) - XINT (start),
		  &annotations, &coding);
  else
    {
      /* If file was empty, still need to write the annotations.  */
      coding.mode |= CODING_MODE_LAST_BLOCK;
      ok = a_write (desc, Qnil, XINT (end), 0, &annotations, &coding);
    }
  save_errno = errno;

  if (ok && CODING_REQUIRE_FLUSHING (&coding)
      && !(coding.mode & CODING_MODE_LAST_BLOCK))
    {
      /* We have to flush out a data. */
      coding.mode |= CODING_MODE_LAST_BLOCK;
      ok = e_write (desc, Qnil, 1, 1, &coding);
      save_errno = errno;
    }

  immediate_quit = 0;

#ifdef HAVE_FSYNC
  /* Note fsync appears to change the modtime on BSD4.2 (both vax and sun).
     Disk full in NFS may be reported here.  */
  /* mib says that closing the file will try to write as fast as NFS can do
     it, and that means the fsync here is not crucial for autosave files.  */
  if (!auto_saving && !write_region_inhibit_fsync && fsync (desc) < 0)
    {
      /* If fsync fails with EINTR, don't treat that as serious.  Also
	 ignore EINVAL which happens when fsync is not supported on this
	 file.  */
      if (errno != EINTR && errno != EINVAL)
	ok = 0, save_errno = errno;
    }
#endif

  modtime = invalid_emacs_time ();
  if (visiting)
    {
      if (fstat (desc, &st) == 0)
	modtime = get_stat_mtime (&st);
      else
	ok = 0, save_errno = errno;
    }

  /* NFS can report a write failure now.  */
  if (emacs_close (desc) < 0)
    ok = 0, save_errno = errno;

  /* Discard the unwind protect for close_file_unwind.  */
  specpdl_ptr = specpdl + count1;

  /* Call write-region-post-annotation-function. */
  while (CONSP (Vwrite_region_annotation_buffers))
    {
      Lisp_Object buf = XCAR (Vwrite_region_annotation_buffers);
      if (!NILP (Fbuffer_live_p (buf)))
  	{
  	  Fset_buffer (buf);
  	  if (FUNCTIONP (Vwrite_region_post_annotation_function))
  	    call0 (Vwrite_region_post_annotation_function);
  	}
      Vwrite_region_annotation_buffers
  	= XCDR (Vwrite_region_annotation_buffers);
    }

  unbind_to (count, Qnil);

#ifdef CLASH_DETECTION
  if (!auto_saving)
    unlock_file (lockname);
#endif /* CLASH_DETECTION */

  /* Do this before reporting IO error
     to avoid a "file has changed on disk" warning on
     next attempt to save.  */
  if (EMACS_TIME_VALID_P (modtime))
    {
      current_buffer->modtime = modtime;
      current_buffer->modtime_size = st.st_size;
    }

  if (! ok)
    error ("IO error writing %s: %s", SDATA (filename),
	   emacs_strerror (save_errno));

  if (visiting)
    {
      SAVE_MODIFF = MODIFF;
      XSETFASTINT (BVAR (current_buffer, save_length), Z - BEG);
      bset_filename (current_buffer, visit_file);
      update_mode_lines++;
    }
  else if (quietly)
    {
      if (auto_saving
	  && ! NILP (Fstring_equal (BVAR (current_buffer, filename),
				    BVAR (current_buffer, auto_save_file_name))))
	SAVE_MODIFF = MODIFF;

      return Qnil;
    }

  if (!auto_saving)
    message_with_string ((INTEGERP (append)
			  ? "Updated %s"
			  : ! NILP (append)
			  ? "Added to %s"
			  : "Wrote %s"),
			 visit_file, 1);

  return Qnil;
}

Lisp_Object merge (Lisp_Object, Lisp_Object, Lisp_Object);

DEFUN ("car-less-than-car", Fcar_less_than_car, Scar_less_than_car, 2, 2, 0,
       doc: /* Return t if (car A) is numerically less than (car B).  */)
  (Lisp_Object a, Lisp_Object b)
{
  return Flss (Fcar (a), Fcar (b));
}

/* Build the complete list of annotations appropriate for writing out
   the text between START and END, by calling all the functions in
   write-region-annotate-functions and merging the lists they return.
   If one of these functions switches to a different buffer, we assume
   that buffer contains altered text.  Therefore, the caller must
   make sure to restore the current buffer in all cases,
   as save-excursion would do.  */

static Lisp_Object
build_annotations (Lisp_Object start, Lisp_Object end)
{
  Lisp_Object annotations;
  Lisp_Object p, res;
  struct gcpro gcpro1, gcpro2;
  Lisp_Object original_buffer;
  int i;
  bool used_global = 0;

  XSETBUFFER (original_buffer, current_buffer);

  annotations = Qnil;
  p = Vwrite_region_annotate_functions;
  GCPRO2 (annotations, p);
  while (CONSP (p))
    {
      struct buffer *given_buffer = current_buffer;
      if (EQ (Qt, XCAR (p)) && !used_global)
	{ /* Use the global value of the hook.  */
	  Lisp_Object arg[2];
	  used_global = 1;
	  arg[0] = Fdefault_value (Qwrite_region_annotate_functions);
	  arg[1] = XCDR (p);
	  p = Fappend (2, arg);
	  continue;
	}
      Vwrite_region_annotations_so_far = annotations;
      res = call2 (XCAR (p), start, end);
      /* If the function makes a different buffer current,
	 assume that means this buffer contains altered text to be output.
	 Reset START and END from the buffer bounds
	 and discard all previous annotations because they should have
	 been dealt with by this function.  */
      if (current_buffer != given_buffer)
	{
	  Vwrite_region_annotation_buffers
	    = Fcons (Fcurrent_buffer (),
		     Vwrite_region_annotation_buffers);
	  XSETFASTINT (start, BEGV);
	  XSETFASTINT (end, ZV);
	  annotations = Qnil;
	}
      Flength (res);   /* Check basic validity of return value */
      annotations = merge (annotations, res, Qcar_less_than_car);
      p = XCDR (p);
    }

  /* Now do the same for annotation functions implied by the file-format */
  if (auto_saving && (!EQ (BVAR (current_buffer, auto_save_file_format), Qt)))
    p = BVAR (current_buffer, auto_save_file_format);
  else
    p = BVAR (current_buffer, file_format);
  for (i = 0; CONSP (p); p = XCDR (p), ++i)
    {
      struct buffer *given_buffer = current_buffer;

      Vwrite_region_annotations_so_far = annotations;

      /* Value is either a list of annotations or nil if the function
         has written annotations to a temporary buffer, which is now
         current.  */
      res = call5 (Qformat_annotate_function, XCAR (p), start, end,
		   original_buffer, make_number (i));
      if (current_buffer != given_buffer)
	{
	  XSETFASTINT (start, BEGV);
	  XSETFASTINT (end, ZV);
	  annotations = Qnil;
	}

      if (CONSP (res))
	annotations = merge (annotations, res, Qcar_less_than_car);
    }

  UNGCPRO;
  return annotations;
}


/* Write to descriptor DESC the NCHARS chars starting at POS of STRING.
   If STRING is nil, POS is the character position in the current buffer.
   Intersperse with them the annotations from *ANNOT
   which fall within the range of POS to POS + NCHARS,
   each at its appropriate position.

   We modify *ANNOT by discarding elements as we use them up.

   Return true if successful.  */

static bool
a_write (int desc, Lisp_Object string, ptrdiff_t pos,
	 ptrdiff_t nchars, Lisp_Object *annot,
	 struct coding_system *coding)
{
  Lisp_Object tem;
  ptrdiff_t nextpos;
  ptrdiff_t lastpos = pos + nchars;

  while (NILP (*annot) || CONSP (*annot))
    {
      tem = Fcar_safe (Fcar (*annot));
      nextpos = pos - 1;
      if (INTEGERP (tem))
	nextpos = XFASTINT (tem);

      /* If there are no more annotations in this range,
	 output the rest of the range all at once.  */
      if (! (nextpos >= pos && nextpos <= lastpos))
	return e_write (desc, string, pos, lastpos, coding);

      /* Output buffer text up to the next annotation's position.  */
      if (nextpos > pos)
	{
	  if (!e_write (desc, string, pos, nextpos, coding))
	    return 0;
	  pos = nextpos;
	}
      /* Output the annotation.  */
      tem = Fcdr (Fcar (*annot));
      if (STRINGP (tem))
	{
	  if (!e_write (desc, tem, 0, SCHARS (tem), coding))
	    return 0;
	}
      *annot = Fcdr (*annot);
    }
  return 1;
}


/* Write text in the range START and END into descriptor DESC,
   encoding them with coding system CODING.  If STRING is nil, START
   and END are character positions of the current buffer, else they
   are indexes to the string STRING.  Return true if successful.  */

static bool
e_write (int desc, Lisp_Object string, ptrdiff_t start, ptrdiff_t end,
	 struct coding_system *coding)
{
  if (STRINGP (string))
    {
      start = 0;
      end = SCHARS (string);
    }

  /* We used to have a code for handling selective display here.  But,
     now it is handled within encode_coding.  */

  while (start < end)
    {
      if (STRINGP (string))
	{
	  coding->src_multibyte = SCHARS (string) < SBYTES (string);
	  if (CODING_REQUIRE_ENCODING (coding))
	    {
	      encode_coding_object (coding, string,
				    start, string_char_to_byte (string, start),
				    end, string_char_to_byte (string, end), Qt);
	    }
	  else
	    {
	      coding->dst_object = string;
	      coding->consumed_char = SCHARS (string);
	      coding->produced = SBYTES (string);
	    }
	}
      else
	{
	  ptrdiff_t start_byte = CHAR_TO_BYTE (start);
	  ptrdiff_t end_byte = CHAR_TO_BYTE (end);

	  coding->src_multibyte = (end - start) < (end_byte - start_byte);
	  if (CODING_REQUIRE_ENCODING (coding))
	    {
	      encode_coding_object (coding, Fcurrent_buffer (),
				    start, start_byte, end, end_byte, Qt);
	    }
	  else
	    {
	      coding->dst_object = Qnil;
	      coding->dst_pos_byte = start_byte;
	      if (start >= GPT || end <= GPT)
		{
		  coding->consumed_char = end - start;
		  coding->produced = end_byte - start_byte;
		}
	      else
		{
		  coding->consumed_char = GPT - start;
		  coding->produced = GPT_BYTE - start_byte;
		}
	    }
	}

      if (coding->produced > 0)
	{
	  coding->produced
	    -= emacs_write (desc,
			    STRINGP (coding->dst_object)
			    ? SSDATA (coding->dst_object)
			    : (char *) BYTE_POS_ADDR (coding->dst_pos_byte),
			    coding->produced);

	  if (coding->produced)
	    return 0;
	}
      start += coding->consumed_char;
    }

  return 1;
}

DEFUN ("verify-visited-file-modtime", Fverify_visited_file_modtime,
       Sverify_visited_file_modtime, 0, 1, 0,
       doc: /* Return t if last mod time of BUF's visited file matches what BUF records.
This means that the file has not been changed since it was visited or saved.
If BUF is omitted or nil, it defaults to the current buffer.
See Info node `(elisp)Modification Time' for more details.  */)
  (Lisp_Object buf)
{
  struct buffer *b;
  struct stat st;
  Lisp_Object handler;
  Lisp_Object filename;
  EMACS_TIME mtime, diff;

  if (NILP (buf))
    b = current_buffer;
  else
    {
      CHECK_BUFFER (buf);
      b = XBUFFER (buf);
    }

  if (!STRINGP (BVAR (b, filename))) return Qt;
  if (EMACS_NSECS (b->modtime) == UNKNOWN_MODTIME_NSECS) return Qt;

  /* If the file name has special constructs in it,
     call the corresponding file handler.  */
  handler = Ffind_file_name_handler (BVAR (b, filename),
				     Qverify_visited_file_modtime);
  if (!NILP (handler))
    return call2 (handler, Qverify_visited_file_modtime, buf);

  filename = ENCODE_FILE (BVAR (b, filename));

  mtime = (stat (SSDATA (filename), &st) == 0
	   ? get_stat_mtime (&st)
	   : time_error_value (errno));
  if ((EMACS_TIME_EQ (mtime, b->modtime)
       /* If both exist, accept them if they are off by one second.  */
       || (EMACS_TIME_VALID_P (mtime) && EMACS_TIME_VALID_P (b->modtime)
	   && ((diff = (EMACS_TIME_LT (mtime, b->modtime)
			? sub_emacs_time (b->modtime, mtime)
			: sub_emacs_time (mtime, b->modtime))),
	       EMACS_TIME_LE (diff, make_emacs_time (1, 0)))))
      && (st.st_size == b->modtime_size
          || b->modtime_size < 0))
    return Qt;
  return Qnil;
}

DEFUN ("clear-visited-file-modtime", Fclear_visited_file_modtime,
       Sclear_visited_file_modtime, 0, 0, 0,
       doc: /* Clear out records of last mod time of visited file.
Next attempt to save will certainly not complain of a discrepancy.  */)
  (void)
{
  current_buffer->modtime = make_emacs_time (0, UNKNOWN_MODTIME_NSECS);
  current_buffer->modtime_size = -1;
  return Qnil;
}

DEFUN ("visited-file-modtime", Fvisited_file_modtime,
       Svisited_file_modtime, 0, 0, 0,
       doc: /* Return the current buffer's recorded visited file modification time.
The value is a list of the form (HIGH LOW USEC PSEC), like the time values that
`file-attributes' returns.  If the current buffer has no recorded file
modification time, this function returns 0.  If the visited file
doesn't exist, HIGH will be -1.
See Info node `(elisp)Modification Time' for more details.  */)
  (void)
{
  if (EMACS_NSECS (current_buffer->modtime) < 0)
    return make_number (0);
  return make_lisp_time (current_buffer->modtime);
}

DEFUN ("set-visited-file-modtime", Fset_visited_file_modtime,
       Sset_visited_file_modtime, 0, 1, 0,
       doc: /* Update buffer's recorded modification time from the visited file's time.
Useful if the buffer was not read from the file normally
or if the file itself has been changed for some known benign reason.
An argument specifies the modification time value to use
\(instead of that of the visited file), in the form of a list
\(HIGH LOW USEC PSEC) as returned by `current-time'.  */)
  (Lisp_Object time_list)
{
  if (!NILP (time_list))
    {
      current_buffer->modtime = lisp_time_argument (time_list);
      current_buffer->modtime_size = -1;
    }
  else
    {
      register Lisp_Object filename;
      struct stat st;
      Lisp_Object handler;

      filename = Fexpand_file_name (BVAR (current_buffer, filename), Qnil);

      /* If the file name has special constructs in it,
	 call the corresponding file handler.  */
      handler = Ffind_file_name_handler (filename, Qset_visited_file_modtime);
      if (!NILP (handler))
	/* The handler can find the file name the same way we did.  */
	return call2 (handler, Qset_visited_file_modtime, Qnil);

      filename = ENCODE_FILE (filename);

      if (stat (SSDATA (filename), &st) >= 0)
        {
	  current_buffer->modtime = get_stat_mtime (&st);
          current_buffer->modtime_size = st.st_size;
        }
    }

  return Qnil;
}

static Lisp_Object
auto_save_error (Lisp_Object error_val)
{
  Lisp_Object args[3], msg;
  int i, nbytes;
  struct gcpro gcpro1;
  char *msgbuf;
  USE_SAFE_ALLOCA;

  auto_save_error_occurred = 1;

  ring_bell (XFRAME (selected_frame));

  args[0] = build_string ("Auto-saving %s: %s");
  args[1] = BVAR (current_buffer, name);
  args[2] = Ferror_message_string (error_val);
  msg = Fformat (3, args);
  GCPRO1 (msg);
  nbytes = SBYTES (msg);
  msgbuf = SAFE_ALLOCA (nbytes);
  memcpy (msgbuf, SDATA (msg), nbytes);

  for (i = 0; i < 3; ++i)
    {
      if (i == 0)
	message2 (msgbuf, nbytes, STRING_MULTIBYTE (msg));
      else
	message2_nolog (msgbuf, nbytes, STRING_MULTIBYTE (msg));
      Fsleep_for (make_number (1), Qnil);
    }

  SAFE_FREE ();
  UNGCPRO;
  return Qnil;
}

static Lisp_Object
auto_save_1 (void)
{
  struct stat st;
  Lisp_Object modes;

  auto_save_mode_bits = 0666;

  /* Get visited file's mode to become the auto save file's mode.  */
  if (! NILP (BVAR (current_buffer, filename)))
    {
      if (stat (SSDATA (BVAR (current_buffer, filename)), &st) >= 0)
	/* But make sure we can overwrite it later!  */
	auto_save_mode_bits = (st.st_mode | 0600) & 0777;
      else if (modes = Ffile_modes (BVAR (current_buffer, filename)),
	       INTEGERP (modes))
	/* Remote files don't cooperate with stat.  */
	auto_save_mode_bits = (XINT (modes) | 0600) & 0777;
    }

  return
    Fwrite_region (Qnil, Qnil, BVAR (current_buffer, auto_save_file_name), Qnil,
		   NILP (Vauto_save_visited_file_name) ? Qlambda : Qt,
		   Qnil, Qnil);
}

static Lisp_Object
do_auto_save_unwind (Lisp_Object arg)  /* used as unwind-protect function */

{
  FILE *stream = (FILE *) XSAVE_VALUE (arg)->pointer;
  auto_saving = 0;
  if (stream != NULL)
    {
      block_input ();
      fclose (stream);
      unblock_input ();
    }
  return Qnil;
}

static Lisp_Object
do_auto_save_unwind_1 (Lisp_Object value)  /* used as unwind-protect function */

{
  minibuffer_auto_raise = XINT (value);
  return Qnil;
}

static Lisp_Object
do_auto_save_make_dir (Lisp_Object dir)
{
  Lisp_Object result;

  auto_saving_dir_umask = 077;
  result = call2 (Qmake_directory, dir, Qt);
  auto_saving_dir_umask = 0;
  return result;
}

static Lisp_Object
do_auto_save_eh (Lisp_Object ignore)
{
  auto_saving_dir_umask = 0;
  return Qnil;
}

DEFUN ("do-auto-save", Fdo_auto_save, Sdo_auto_save, 0, 2, "",
       doc: /* Auto-save all buffers that need it.
This is all buffers that have auto-saving enabled
and are changed since last auto-saved.
Auto-saving writes the buffer into a file
so that your editing is not lost if the system crashes.
This file is not the file you visited; that changes only when you save.
Normally we run the normal hook `auto-save-hook' before saving.

A non-nil NO-MESSAGE argument means do not print any message if successful.
A non-nil CURRENT-ONLY argument means save only current buffer.  */)
  (Lisp_Object no_message, Lisp_Object current_only)
{
  struct buffer *old = current_buffer, *b;
  Lisp_Object tail, buf, hook;
  bool auto_saved = 0;
  int do_handled_files;
  Lisp_Object oquit;
  FILE *stream = NULL;
  ptrdiff_t count = SPECPDL_INDEX ();
  bool orig_minibuffer_auto_raise = minibuffer_auto_raise;
  bool old_message_p = 0;
  struct gcpro gcpro1, gcpro2;

  if (max_specpdl_size < specpdl_size + 40)
    max_specpdl_size = specpdl_size + 40;

  if (minibuf_level)
    no_message = Qt;

  if (NILP (no_message))
    {
      old_message_p = push_message ();
      record_unwind_protect (pop_message_unwind, Qnil);
    }

  /* Ordinarily don't quit within this function,
     but don't make it impossible to quit (in case we get hung in I/O).  */
  oquit = Vquit_flag;
  Vquit_flag = Qnil;

  /* No GCPRO needed, because (when it matters) all Lisp_Object variables
     point to non-strings reached from Vbuffer_alist.  */

  hook = intern ("auto-save-hook");
  Frun_hooks (1, &hook);

  if (STRINGP (Vauto_save_list_file_name))
    {
      Lisp_Object listfile;

      listfile = Fexpand_file_name (Vauto_save_list_file_name, Qnil);

      /* Don't try to create the directory when shutting down Emacs,
         because creating the directory might signal an error, and
         that would leave Emacs in a strange state.  */
      if (!NILP (Vrun_hooks))
	{
	  Lisp_Object dir;
	  dir = Qnil;
	  GCPRO2 (dir, listfile);
	  dir = Ffile_name_directory (listfile);
	  if (NILP (Ffile_directory_p (dir)))
	    internal_condition_case_1 (do_auto_save_make_dir,
				       dir, Qt,
				       do_auto_save_eh);
	  UNGCPRO;
	}

      stream = fopen (SSDATA (listfile), "w");
    }

  record_unwind_protect (do_auto_save_unwind,
			 make_save_value (stream, 0));
  record_unwind_protect (do_auto_save_unwind_1,
			 make_number (minibuffer_auto_raise));
  minibuffer_auto_raise = 0;
  auto_saving = 1;
  auto_save_error_occurred = 0;

  /* On first pass, save all files that don't have handlers.
     On second pass, save all files that do have handlers.

     If Emacs is crashing, the handlers may tweak what is causing
     Emacs to crash in the first place, and it would be a shame if
     Emacs failed to autosave perfectly ordinary files because it
     couldn't handle some ange-ftp'd file.  */

  for (do_handled_files = 0; do_handled_files < 2; do_handled_files++)
    for (tail = Vbuffer_alist; CONSP (tail); tail = XCDR (tail))
      {
	buf = XCDR (XCAR (tail));
	b = XBUFFER (buf);

	/* Record all the buffers that have auto save mode
	   in the special file that lists them.  For each of these buffers,
	   Record visited name (if any) and auto save name.  */
	if (STRINGP (BVAR (b, auto_save_file_name))
	    && stream != NULL && do_handled_files == 0)
	  {
	    block_input ();
	    if (!NILP (BVAR (b, filename)))
	      {
		fwrite (SDATA (BVAR (b, filename)), 1,
			SBYTES (BVAR (b, filename)), stream);
	      }
	    putc ('\n', stream);
	    fwrite (SDATA (BVAR (b, auto_save_file_name)), 1,
		    SBYTES (BVAR (b, auto_save_file_name)), stream);
	    putc ('\n', stream);
	    unblock_input ();
	  }

	if (!NILP (current_only)
	    && b != current_buffer)
	  continue;

	/* Don't auto-save indirect buffers.
	   The base buffer takes care of it.  */
	if (b->base_buffer)
	  continue;

	/* Check for auto save enabled
	   and file changed since last auto save
	   and file changed since last real save.  */
	if (STRINGP (BVAR (b, auto_save_file_name))
	    && BUF_SAVE_MODIFF (b) < BUF_MODIFF (b)
	    && BUF_AUTOSAVE_MODIFF (b) < BUF_MODIFF (b)
	    /* -1 means we've turned off autosaving for a while--see below.  */
	    && XINT (BVAR (b, save_length)) >= 0
	    && (do_handled_files
		|| NILP (Ffind_file_name_handler (BVAR (b, auto_save_file_name),
						  Qwrite_region))))
	  {
	    EMACS_TIME before_time = current_emacs_time ();
	    EMACS_TIME after_time;

	    /* If we had a failure, don't try again for 20 minutes.  */
	    if (b->auto_save_failure_time > 0
		&& EMACS_SECS (before_time) - b->auto_save_failure_time < 1200)
	      continue;

	    set_buffer_internal (b);
	    if (NILP (Vauto_save_include_big_deletions)
		&& (XFASTINT (BVAR (b, save_length)) * 10
		    > (BUF_Z (b) - BUF_BEG (b)) * 13)
		/* A short file is likely to change a large fraction;
		   spare the user annoying messages.  */
		&& XFASTINT (BVAR (b, save_length)) > 5000
		/* These messages are frequent and annoying for `*mail*'.  */
		&& !EQ (BVAR (b, filename), Qnil)
		&& NILP (no_message))
	      {
		/* It has shrunk too much; turn off auto-saving here.  */
		minibuffer_auto_raise = orig_minibuffer_auto_raise;
		message_with_string ("Buffer %s has shrunk a lot; auto save disabled in that buffer until next real save",
				     BVAR (b, name), 1);
		minibuffer_auto_raise = 0;
		/* Turn off auto-saving until there's a real save,
		   and prevent any more warnings.  */
		XSETINT (BVAR (b, save_length), -1);
		Fsleep_for (make_number (1), Qnil);
		continue;
	      }
	    if (!auto_saved && NILP (no_message))
	      message1 ("Auto-saving...");
	    internal_condition_case (auto_save_1, Qt, auto_save_error);
	    auto_saved = 1;
	    BUF_AUTOSAVE_MODIFF (b) = BUF_MODIFF (b);
	    XSETFASTINT (BVAR (current_buffer, save_length), Z - BEG);
	    set_buffer_internal (old);

	    after_time = current_emacs_time ();

	    /* If auto-save took more than 60 seconds,
	       assume it was an NFS failure that got a timeout.  */
	    if (EMACS_SECS (after_time) - EMACS_SECS (before_time) > 60)
	      b->auto_save_failure_time = EMACS_SECS (after_time);
	  }
      }

  /* Prevent another auto save till enough input events come in.  */
  record_auto_save ();

  if (auto_saved && NILP (no_message))
    {
      if (old_message_p)
	{
	  /* If we are going to restore an old message,
	     give time to read ours.  */
	  sit_for (make_number (1), 0, 0);
	  restore_message ();
	}
      else if (!auto_save_error_occurred)
	/* Don't overwrite the error message if an error occurred.
	   If we displayed a message and then restored a state
	   with no message, leave a "done" message on the screen.  */
	message1 ("Auto-saving...done");
    }

  Vquit_flag = oquit;

  /* This restores the message-stack status.  */
  unbind_to (count, Qnil);
  return Qnil;
}

DEFUN ("set-buffer-auto-saved", Fset_buffer_auto_saved,
       Sset_buffer_auto_saved, 0, 0, 0,
       doc: /* Mark current buffer as auto-saved with its current text.
No auto-save file will be written until the buffer changes again.  */)
  (void)
{
  /* FIXME: This should not be called in indirect buffers, since
     they're not autosaved.  */
  BUF_AUTOSAVE_MODIFF (current_buffer) = MODIFF;
  XSETFASTINT (BVAR (current_buffer, save_length), Z - BEG);
  current_buffer->auto_save_failure_time = 0;
  return Qnil;
}

DEFUN ("clear-buffer-auto-save-failure", Fclear_buffer_auto_save_failure,
       Sclear_buffer_auto_save_failure, 0, 0, 0,
       doc: /* Clear any record of a recent auto-save failure in the current buffer.  */)
  (void)
{
  current_buffer->auto_save_failure_time = 0;
  return Qnil;
}

DEFUN ("recent-auto-save-p", Frecent_auto_save_p, Srecent_auto_save_p,
       0, 0, 0,
       doc: /* Return t if current buffer has been auto-saved recently.
More precisely, if it has been auto-saved since last read from or saved
in the visited file.  If the buffer has no visited file,
then any auto-save counts as "recent".  */)
  (void)
{
  /* FIXME: maybe we should return nil for indirect buffers since
     they're never autosaved.  */
  return (SAVE_MODIFF < BUF_AUTOSAVE_MODIFF (current_buffer) ? Qt : Qnil);
}

/* Reading and completing file names */

DEFUN ("next-read-file-uses-dialog-p", Fnext_read_file_uses_dialog_p,
       Snext_read_file_uses_dialog_p, 0, 0, 0,
       doc: /* Return t if a call to `read-file-name' will use a dialog.
The return value is only relevant for a call to `read-file-name' that happens
before any other event (mouse or keypress) is handled.  */)
  (void)
{
<<<<<<< HEAD
#if defined (USE_MOTIF) || defined (HAVE_NTGUI) || defined (USE_GTK) || defined (HAVE_MACGUI)
=======
#if defined (USE_MOTIF) || defined (HAVE_NTGUI) || defined (USE_GTK) \
  || defined (HAVE_NS)
>>>>>>> ea0d348b
  if ((NILP (last_nonmenu_event) || CONSP (last_nonmenu_event))
      && use_dialog_box
      && use_file_dialog
      && have_menus_p ())
    return Qt;
#endif
  return Qnil;
}

Lisp_Object
Fread_file_name (Lisp_Object prompt, Lisp_Object dir, Lisp_Object default_filename, Lisp_Object mustmatch, Lisp_Object initial, Lisp_Object predicate)
{
  struct gcpro gcpro1;
  Lisp_Object args[7];

  GCPRO1 (default_filename);
  args[0] = intern ("read-file-name");
  args[1] = prompt;
  args[2] = dir;
  args[3] = default_filename;
  args[4] = mustmatch;
  args[5] = initial;
  args[6] = predicate;
  RETURN_UNGCPRO (Ffuncall (7, args));
}


void
syms_of_fileio (void)
{
  DEFSYM (Qoperations, "operations");
  DEFSYM (Qexpand_file_name, "expand-file-name");
  DEFSYM (Qsubstitute_in_file_name, "substitute-in-file-name");
  DEFSYM (Qdirectory_file_name, "directory-file-name");
  DEFSYM (Qfile_name_directory, "file-name-directory");
  DEFSYM (Qfile_name_nondirectory, "file-name-nondirectory");
  DEFSYM (Qunhandled_file_name_directory, "unhandled-file-name-directory");
  DEFSYM (Qfile_name_as_directory, "file-name-as-directory");
  DEFSYM (Qcopy_file, "copy-file");
  DEFSYM (Qmake_directory_internal, "make-directory-internal");
  DEFSYM (Qmake_directory, "make-directory");
  DEFSYM (Qdelete_directory_internal, "delete-directory-internal");
  DEFSYM (Qdelete_file, "delete-file");
  DEFSYM (Qrename_file, "rename-file");
  DEFSYM (Qadd_name_to_file, "add-name-to-file");
  DEFSYM (Qmake_symbolic_link, "make-symbolic-link");
  DEFSYM (Qfile_exists_p, "file-exists-p");
  DEFSYM (Qfile_executable_p, "file-executable-p");
  DEFSYM (Qfile_readable_p, "file-readable-p");
  DEFSYM (Qfile_writable_p, "file-writable-p");
  DEFSYM (Qfile_symlink_p, "file-symlink-p");
  DEFSYM (Qaccess_file, "access-file");
  DEFSYM (Qfile_directory_p, "file-directory-p");
  DEFSYM (Qfile_regular_p, "file-regular-p");
  DEFSYM (Qfile_accessible_directory_p, "file-accessible-directory-p");
  DEFSYM (Qfile_modes, "file-modes");
  DEFSYM (Qset_file_modes, "set-file-modes");
  DEFSYM (Qset_file_times, "set-file-times");
  DEFSYM (Qfile_selinux_context, "file-selinux-context");
  DEFSYM (Qset_file_selinux_context, "set-file-selinux-context");
  DEFSYM (Qfile_newer_than_file_p, "file-newer-than-file-p");
  DEFSYM (Qinsert_file_contents, "insert-file-contents");
  DEFSYM (Qwrite_region, "write-region");
  DEFSYM (Qverify_visited_file_modtime, "verify-visited-file-modtime");
  DEFSYM (Qset_visited_file_modtime, "set-visited-file-modtime");
  DEFSYM (Qauto_save_coding, "auto-save-coding");

  DEFSYM (Qfile_name_history, "file-name-history");
  Fset (Qfile_name_history, Qnil);

  DEFSYM (Qfile_error, "file-error");
  DEFSYM (Qfile_already_exists, "file-already-exists");
  DEFSYM (Qfile_date_error, "file-date-error");
  DEFSYM (Qexcl, "excl");

  DEFVAR_LISP ("file-name-coding-system", Vfile_name_coding_system,
	       doc: /* Coding system for encoding file names.
If it is nil, `default-file-name-coding-system' (which see) is used.  */);
  Vfile_name_coding_system = Qnil;

  DEFVAR_LISP ("default-file-name-coding-system",
	       Vdefault_file_name_coding_system,
	       doc: /* Default coding system for encoding file names.
This variable is used only when `file-name-coding-system' is nil.

This variable is set/changed by the command `set-language-environment'.
User should not set this variable manually,
instead use `file-name-coding-system' to get a constant encoding
of file names regardless of the current language environment.  */);
  Vdefault_file_name_coding_system = Qnil;

  DEFSYM (Qformat_decode, "format-decode");
  DEFSYM (Qformat_annotate_function, "format-annotate-function");
  DEFSYM (Qafter_insert_file_set_coding, "after-insert-file-set-coding");
  DEFSYM (Qcar_less_than_car, "car-less-than-car");

  Fput (Qfile_error, Qerror_conditions,
	Fpurecopy (list2 (Qfile_error, Qerror)));
  Fput (Qfile_error, Qerror_message,
	build_pure_c_string ("File error"));

  Fput (Qfile_already_exists, Qerror_conditions,
	Fpurecopy (list3 (Qfile_already_exists, Qfile_error, Qerror)));
  Fput (Qfile_already_exists, Qerror_message,
	build_pure_c_string ("File already exists"));

  Fput (Qfile_date_error, Qerror_conditions,
	Fpurecopy (list3 (Qfile_date_error, Qfile_error, Qerror)));
  Fput (Qfile_date_error, Qerror_message,
	build_pure_c_string ("Cannot set file date"));

  DEFVAR_LISP ("file-name-handler-alist", Vfile_name_handler_alist,
	       doc: /* Alist of elements (REGEXP . HANDLER) for file names handled specially.
If a file name matches REGEXP, all I/O on that file is done by calling
HANDLER.  If a file name matches more than one handler, the handler
whose match starts last in the file name gets precedence.  The
function `find-file-name-handler' checks this list for a handler for
its argument.

HANDLER should be a function.  The first argument given to it is the
name of the I/O primitive to be handled; the remaining arguments are
the arguments that were passed to that primitive.  For example, if you
do (file-exists-p FILENAME) and FILENAME is handled by HANDLER, then
HANDLER is called like this:

  (funcall HANDLER 'file-exists-p FILENAME)

Note that HANDLER must be able to handle all I/O primitives; if it has
nothing special to do for a primitive, it should reinvoke the
primitive to handle the operation \"the usual way\".
See Info node `(elisp)Magic File Names' for more details.  */);
  Vfile_name_handler_alist = Qnil;

  DEFVAR_LISP ("set-auto-coding-function",
	       Vset_auto_coding_function,
	       doc: /* If non-nil, a function to call to decide a coding system of file.
Two arguments are passed to this function: the file name
and the length of a file contents following the point.
This function should return a coding system to decode the file contents.
It should check the file name against `auto-coding-alist'.
If no coding system is decided, it should check a coding system
specified in the heading lines with the format:
	-*- ... coding: CODING-SYSTEM; ... -*-
or local variable spec of the tailing lines with `coding:' tag.  */);
  Vset_auto_coding_function = Qnil;

  DEFVAR_LISP ("after-insert-file-functions", Vafter_insert_file_functions,
	       doc: /* A list of functions to be called at the end of `insert-file-contents'.
Each is passed one argument, the number of characters inserted,
with point at the start of the inserted text.  Each function
should leave point the same, and return the new character count.
If `insert-file-contents' is intercepted by a handler from
`file-name-handler-alist', that handler is responsible for calling the
functions in `after-insert-file-functions' if appropriate.  */);
  Vafter_insert_file_functions = Qnil;

  DEFVAR_LISP ("write-region-annotate-functions", Vwrite_region_annotate_functions,
	       doc: /* A list of functions to be called at the start of `write-region'.
Each is passed two arguments, START and END as for `write-region'.
These are usually two numbers but not always; see the documentation
for `write-region'.  The function should return a list of pairs
of the form (POSITION . STRING), consisting of strings to be effectively
inserted at the specified positions of the file being written (1 means to
insert before the first byte written).  The POSITIONs must be sorted into
increasing order.

If there are several annotation functions, the lists returned by these
functions are merged destructively.  As each annotation function runs,
the variable `write-region-annotations-so-far' contains a list of all
annotations returned by previous annotation functions.

An annotation function can return with a different buffer current.
Doing so removes the annotations returned by previous functions, and
resets START and END to `point-min' and `point-max' of the new buffer.

After `write-region' completes, Emacs calls the function stored in
`write-region-post-annotation-function', once for each buffer that was
current when building the annotations (i.e., at least once), with that
buffer current.  */);
  Vwrite_region_annotate_functions = Qnil;
  DEFSYM (Qwrite_region_annotate_functions, "write-region-annotate-functions");

  DEFVAR_LISP ("write-region-post-annotation-function",
	       Vwrite_region_post_annotation_function,
	       doc: /* Function to call after `write-region' completes.
The function is called with no arguments.  If one or more of the
annotation functions in `write-region-annotate-functions' changed the
current buffer, the function stored in this variable is called for
each of those additional buffers as well, in addition to the original
buffer.  The relevant buffer is current during each function call.  */);
  Vwrite_region_post_annotation_function = Qnil;
  staticpro (&Vwrite_region_annotation_buffers);

  DEFVAR_LISP ("write-region-annotations-so-far",
	       Vwrite_region_annotations_so_far,
	       doc: /* When an annotation function is called, this holds the previous annotations.
These are the annotations made by other annotation functions
that were already called.  See also `write-region-annotate-functions'.  */);
  Vwrite_region_annotations_so_far = Qnil;

  DEFVAR_LISP ("inhibit-file-name-handlers", Vinhibit_file_name_handlers,
	       doc: /* A list of file name handlers that temporarily should not be used.
This applies only to the operation `inhibit-file-name-operation'.  */);
  Vinhibit_file_name_handlers = Qnil;

  DEFVAR_LISP ("inhibit-file-name-operation", Vinhibit_file_name_operation,
	       doc: /* The operation for which `inhibit-file-name-handlers' is applicable.  */);
  Vinhibit_file_name_operation = Qnil;

  DEFVAR_LISP ("auto-save-list-file-name", Vauto_save_list_file_name,
	       doc: /* File name in which we write a list of all auto save file names.
This variable is initialized automatically from `auto-save-list-file-prefix'
shortly after Emacs reads your `.emacs' file, if you have not yet given it
a non-nil value.  */);
  Vauto_save_list_file_name = Qnil;

  DEFVAR_LISP ("auto-save-visited-file-name", Vauto_save_visited_file_name,
	       doc: /* Non-nil says auto-save a buffer in the file it is visiting, when practical.
Normally auto-save files are written under other names.  */);
  Vauto_save_visited_file_name = Qnil;

  DEFVAR_LISP ("auto-save-include-big-deletions", Vauto_save_include_big_deletions,
	       doc: /* If non-nil, auto-save even if a large part of the text is deleted.
If nil, deleting a substantial portion of the text disables auto-save
in the buffer; this is the default behavior, because the auto-save
file is usually more useful if it contains the deleted text.  */);
  Vauto_save_include_big_deletions = Qnil;

#ifdef HAVE_FSYNC
  DEFVAR_BOOL ("write-region-inhibit-fsync", write_region_inhibit_fsync,
	       doc: /* Non-nil means don't call fsync in `write-region'.
This variable affects calls to `write-region' as well as save commands.
A non-nil value may result in data loss!  */);
  write_region_inhibit_fsync = 0;
#endif

  DEFVAR_BOOL ("delete-by-moving-to-trash", delete_by_moving_to_trash,
               doc: /* Specifies whether to use the system's trash can.
When non-nil, certain file deletion commands use the function
`move-file-to-trash' instead of deleting files outright.
This includes interactive calls to `delete-file' and
`delete-directory' and the Dired deletion commands.  */);
  delete_by_moving_to_trash = 0;
  Qdelete_by_moving_to_trash = intern_c_string ("delete-by-moving-to-trash");

  DEFSYM (Qmove_file_to_trash, "move-file-to-trash");
  DEFSYM (Qcopy_directory, "copy-directory");
  DEFSYM (Qdelete_directory, "delete-directory");

  defsubr (&Sfind_file_name_handler);
  defsubr (&Sfile_name_directory);
  defsubr (&Sfile_name_nondirectory);
  defsubr (&Sunhandled_file_name_directory);
  defsubr (&Sfile_name_as_directory);
  defsubr (&Sdirectory_file_name);
  defsubr (&Smake_temp_name);
  defsubr (&Sexpand_file_name);
  defsubr (&Ssubstitute_in_file_name);
  defsubr (&Scopy_file);
  defsubr (&Smake_directory_internal);
  defsubr (&Sdelete_directory_internal);
  defsubr (&Sdelete_file);
  defsubr (&Srename_file);
  defsubr (&Sadd_name_to_file);
  defsubr (&Smake_symbolic_link);
  defsubr (&Sfile_name_absolute_p);
  defsubr (&Sfile_exists_p);
  defsubr (&Sfile_executable_p);
  defsubr (&Sfile_readable_p);
  defsubr (&Sfile_writable_p);
  defsubr (&Saccess_file);
  defsubr (&Sfile_symlink_p);
  defsubr (&Sfile_directory_p);
  defsubr (&Sfile_accessible_directory_p);
  defsubr (&Sfile_regular_p);
  defsubr (&Sfile_modes);
  defsubr (&Sset_file_modes);
  defsubr (&Sset_file_times);
  defsubr (&Sfile_selinux_context);
  defsubr (&Sset_file_selinux_context);
  defsubr (&Sset_default_file_modes);
  defsubr (&Sdefault_file_modes);
  defsubr (&Sfile_newer_than_file_p);
  defsubr (&Sinsert_file_contents);
  defsubr (&Swrite_region);
  defsubr (&Scar_less_than_car);
  defsubr (&Sverify_visited_file_modtime);
  defsubr (&Sclear_visited_file_modtime);
  defsubr (&Svisited_file_modtime);
  defsubr (&Sset_visited_file_modtime);
  defsubr (&Sdo_auto_save);
  defsubr (&Sset_buffer_auto_saved);
  defsubr (&Sclear_buffer_auto_save_failure);
  defsubr (&Srecent_auto_save_p);

  defsubr (&Snext_read_file_uses_dialog_p);

#ifdef HAVE_SYNC
  defsubr (&Sunix_sync);
#endif
}<|MERGE_RESOLUTION|>--- conflicted
+++ resolved
@@ -5590,12 +5590,8 @@
 before any other event (mouse or keypress) is handled.  */)
   (void)
 {
-<<<<<<< HEAD
-#if defined (USE_MOTIF) || defined (HAVE_NTGUI) || defined (USE_GTK) || defined (HAVE_MACGUI)
-=======
 #if defined (USE_MOTIF) || defined (HAVE_NTGUI) || defined (USE_GTK) \
-  || defined (HAVE_NS)
->>>>>>> ea0d348b
+  || defined (HAVE_MACGUI) || defined (HAVE_NS)
   if ((NILP (last_nonmenu_event) || CONSP (last_nonmenu_event))
       && use_dialog_box
       && use_file_dialog
