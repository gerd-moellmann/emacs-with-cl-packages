/* Storage allocation and gc for GNU Emacs Lisp interpreter.

Copyright (C) 1985-2025 Free Software Foundation, Inc.

This file is part of GNU Emacs.

GNU Emacs is free software: you can redistribute it and/or modify
it under the terms of the GNU General Public License as published by
the Free Software Foundation, either version 3 of the License, or (at
your option) any later version.

GNU Emacs is distributed in the hope that it will be useful,
but WITHOUT ANY WARRANTY; without even the implied warranty of
MERCHANTABILITY or FITNESS FOR A PARTICULAR PURPOSE.  See the
GNU General Public License for more details.

You should have received a copy of the GNU General Public License
along with GNU Emacs.  If not, see <https://www.gnu.org/licenses/>.  */

#include <config.h>

#include <errno.h>
#include <stdint.h>
#include <stdlib.h>
#include <limits.h>		/* For CHAR_BIT.  */
#include <signal.h>		/* For SIGABRT, SIGDANGER.  */

#ifdef HAVE_PTHREAD
#include <pthread.h>
#endif

#include "lisp.h"
#include "igc.h"
#include "bignum.h"
#include "dispextern.h"
#include "intervals.h"
#include "sysstdio.h"
#include "systime.h"
#include "character.h"
#include "buffer.h"
#include "window.h"
#include "keyboard.h"
#include "frame.h"
#include "blockinput.h"
#include "pdumper.h"
#include "process.h"
#include "termhooks.h"		/* For struct terminal.  */
#include "itree.h"
#ifdef HAVE_WINDOW_SYSTEM
#include TERM_HEADER
#endif /* HAVE_WINDOW_SYSTEM */

#if defined HAVE_ANDROID && !defined ANDROID_STUBIFY
#include "sfntfont.h"
#endif

#ifdef HAVE_TREE_SITTER
#include "treesit.h"
#endif

#include <flexmember.h>
#include <verify.h>
#include <execinfo.h>           /* For backtrace.  */

#ifdef HAVE_LINUX_SYSINFO
#include <sys/sysinfo.h>
#endif

#ifdef MSDOS
#include "dosfns.h"		/* For dos_memory_info.  */
#endif

#ifdef HAVE_MALLOC_H
# include <malloc.h>
#endif

#if (defined ENABLE_CHECKING \
     && defined HAVE_VALGRIND_VALGRIND_H && !defined USE_VALGRIND)
# define USE_VALGRIND 1
#endif

#if USE_VALGRIND
#include <valgrind/valgrind.h>
#include <valgrind/memcheck.h>
#endif

/* AddressSanitizer exposes additional functions for manually marking
   memory as poisoned/unpoisoned.  When ASan is enabled and the needed
   header is available, memory is poisoned when:

   * An ablock is freed (lisp_align_free), or ablocks are initially
   allocated (lisp_align_malloc).
   * An interval_block is initially allocated (make_interval).
   * A dead INTERVAL is put on the interval free list
   (sweep_intervals).
   * A sdata is marked as dead (sweep_strings, pin_string).
   * An sblock is initially allocated (allocate_string_data).
   * A string_block is initially allocated (allocate_string).
   * A dead string is put on string_free_list (sweep_strings).
   * A float_block is initially allocated (make_float).
   * A dead float is put on float_free_list.
   * A cons_block is initially allocated (Fcons).
   * A dead cons is put on cons_free_list (sweep_cons).
   * A dead vector is put on vector_free_list (setup_on_free_list),
   or a new vector block is allocated (allocate_vector_from_block).
   Accordingly, objects reused from the free list are unpoisoned.

   This feature can be disabled with the run-time flag
   `allow_user_poisoning' set to zero.  */
#if ADDRESS_SANITIZER && defined HAVE_SANITIZER_ASAN_INTERFACE_H \
  && !defined GC_ASAN_POISON_OBJECTS
# define GC_ASAN_POISON_OBJECTS 1
# include <sanitizer/asan_interface.h>
#else
# define GC_ASAN_POISON_OBJECTS 0
#endif

/* GC_CHECK_MARKED_OBJECTS means do sanity checks on allocated objects.
   We turn that on by default when ENABLE_CHECKING is defined;
   define GC_CHECK_MARKED_OBJECTS to zero to disable.  */

#if defined ENABLE_CHECKING && !defined GC_CHECK_MARKED_OBJECTS
# define GC_CHECK_MARKED_OBJECTS 1
#endif
#ifndef GC_CHECK_MARKED_OBJECTS
# define GC_CHECK_MARKED_OBJECTS 0
#endif

/* GC_MALLOC_CHECK defined means perform validity checks of malloc'd
   memory.  Can do this only if using gmalloc.c and if not checking
   marked objects.  */

#if (defined SYSTEM_MALLOC || defined DOUG_LEA_MALLOC \
     || GC_CHECK_MARKED_OBJECTS)
#undef GC_MALLOC_CHECK
#endif

#include <unistd.h>
#include <fcntl.h>

#ifdef USE_GTK
# include "gtkutil.h"
#endif
#ifdef WINDOWSNT
#include "w32.h"
#include "w32heap.h"	/* for sbrk */
#endif

/* A type with alignment at least as large as any object that Emacs
   allocates.  This is not max_align_t because some platforms (e.g.,
   mingw) have buggy malloc implementations that do not align for
   max_align_t.  This union contains types of all GCALIGNED_STRUCT
   components visible here.  */
union emacs_align_type
{
  struct frame frame;
  struct Lisp_Bignum Lisp_Bignum;
  struct Lisp_CondVar Lisp_CondVar;
  struct Lisp_Finalizer Lisp_Finalizer;
  struct Lisp_Float Lisp_Float;
  struct Lisp_Hash_Table Lisp_Hash_Table;
  struct Lisp_Marker Lisp_Marker;
  struct Lisp_Misc_Ptr Lisp_Misc_Ptr;
  struct Lisp_Mutex Lisp_Mutex;
  struct Lisp_Overlay Lisp_Overlay;
  struct Lisp_Subr Lisp_Subr;
  struct Lisp_Sqlite Lisp_Sqlite;
  struct Lisp_User_Ptr Lisp_User_Ptr;
  struct terminal terminal;
  struct thread_state thread_state;
  struct window window;

  /* Omit the following since they would require including process.h
     etc, or because they are defined with flexible array members, which
     are rejected by some C99 compilers when this union subsequently
     appears in an `alignof' expression.  In practice their alignments
     never exceed that of the structs already listed.  */
#if 0
  struct Lisp_Bool_Vector Lisp_Bool_Vector;
  struct Lisp_Char_Table Lisp_Char_Table;
  struct Lisp_Sub_Char_Table Lisp_Sub_Char_Table;
  struct Lisp_Module_Function Lisp_Module_Function;
  struct Lisp_Process Lisp_Process;
  struct Lisp_Vector Lisp_Vector;
  struct save_window_data save_window_data;
  struct scroll_bar scroll_bar;
  struct xwidget_view xwidget_view;
  struct xwidget xwidget;
#endif
};

#ifdef HAVE_MPS
# pragma GCC diagnostic push
# pragma GCC diagnostic ignored "-Wunused-macros"
#endif	/* HAVE_MPS */

/* MALLOC_SIZE_NEAR (N) is a good number to pass to malloc when
   allocating a block of memory with size close to N bytes.
   For best results N should be a power of 2.

   When calculating how much memory to allocate, GNU malloc (SIZE)
   adds sizeof (size_t) to SIZE for internal overhead, and then rounds
   up to a multiple of MALLOC_ALIGNMENT.  Emacs can improve
   performance a bit on GNU platforms by arranging for the resulting
   size to be a power of two.  This heuristic is good for glibc 2.26
   (2017) and later, and does not affect correctness on other
   platforms.  */

#define MALLOC_SIZE_NEAR(n) \
  (ROUNDUP (max (n, sizeof (size_t)), MALLOC_ALIGNMENT) - sizeof (size_t))
#ifdef __i386
enum { MALLOC_ALIGNMENT = 16 };
#else
enum { MALLOC_ALIGNMENT = max (2 * sizeof (size_t), alignof (long double)) };
#endif

#ifdef DOUG_LEA_MALLOC

/* Specify maximum number of areas to mmap.  It would be nice to use a
   value that explicitly means "no limit".  */

# define MMAP_MAX_AREAS 100000000

/* Restore the dumped malloc state.  Because malloc can be invoked
   even before main (e.g. by the dynamic linker), the dumped malloc
   state must be restored as early as possible using this special hook.  */
static void
malloc_initialize_hook (void)
{
  static bool malloc_using_checking;

  if (! initialized)
    {
      malloc_using_checking = getenv ("MALLOC_CHECK_") != NULL;
    }
  else
    {
      if (!malloc_using_checking)
	{
	  /* Work around a bug in glibc's malloc.  MALLOC_CHECK_ must be
	     ignored if the heap to be restored was constructed without
	     malloc checking.  Can't use unsetenv, since that calls malloc.  */
	  char **p = environ;
	  if (p)
	    for (; *p; p++)
	      if (strncmp (*p, "MALLOC_CHECK_=", 14) == 0)
		{
		  do
		    *p = p[1];
		  while (*++p);

		  break;
		}
	}
    }
}

/* Declare the malloc initialization hook, which runs before 'main' starts.
   EXTERNALLY_VISIBLE works around Bug#22522.  */
typedef void (*voidfuncptr) (void);
# ifndef __MALLOC_HOOK_VOLATILE
#  define __MALLOC_HOOK_VOLATILE
# endif
voidfuncptr __MALLOC_HOOK_VOLATILE __malloc_initialize_hook EXTERNALLY_VISIBLE
  = malloc_initialize_hook;

#endif

/* Mark, unmark, query mark bit of a Lisp string.  S must be a pointer
   to a struct Lisp_String.  */

#define XMARK_STRING(S)		((S)->u.s.size |= ARRAY_MARK_FLAG)
#define XUNMARK_STRING(S)	((S)->u.s.size &= ~ARRAY_MARK_FLAG)
#define XSTRING_MARKED_P(S)	(((S)->u.s.size & ARRAY_MARK_FLAG) != 0)

#define XMARK_VECTOR(V)		((V)->header.size |= ARRAY_MARK_FLAG)
#define XUNMARK_VECTOR(V)	((V)->header.size &= ~ARRAY_MARK_FLAG)
#define XVECTOR_MARKED_P(V)	(((V)->header.size & ARRAY_MARK_FLAG) != 0)

/* Default value of gc_cons_threshold (see below).  */

#define GC_DEFAULT_THRESHOLD (100000 * word_size)

/* Global variables.  */
struct emacs_globals globals;

/* maybe_gc collects garbage if this goes negative.  */

EMACS_INT consing_until_gc;

#ifdef HAVE_PDUMPER
/* Number of finalizers run: used to loop over GC until we stop
   generating garbage.  */
int number_finalizers_run;
#endif

/* True during GC.  */

bool gc_in_progress;

/* System byte and object counts reported by GC.  */

/* Assume byte counts fit in uintptr_t and object counts fit into
   intptr_t.  */
typedef uintptr_t byte_ct;
typedef intptr_t object_ct;

/* Large-magnitude value for a threshold count, which fits in EMACS_INT.
   Using only half the EMACS_INT range avoids overflow hassles.
   There is no need to fit these counts into fixnums.  */
#define HI_THRESHOLD (EMACS_INT_MAX / 2)

/* Number of live and free conses etc. counted by the most-recent GC.  */

static struct gcstat
{
  object_ct total_conses, total_free_conses;
  object_ct total_symbols, total_free_symbols;
  object_ct total_strings, total_free_strings;
  byte_ct total_string_bytes;
  object_ct total_vectors, total_vector_slots, total_free_vector_slots;
  object_ct total_floats, total_free_floats;
  object_ct total_intervals, total_free_intervals;
  object_ct total_buffers;

  /* Size of the ancillary arrays of live hash-table and obarray objects.
     The objects themselves are not included (counted as vectors above).  */
  byte_ct total_hash_table_bytes;
} gcstat;

/* Total size of ancillary arrays of all allocated hash-table and obarray
   objects, both dead and alive.  This number is always kept up-to-date.  */
static ptrdiff_t hash_table_allocated_bytes = 0;

#ifndef HAVE_MPS
/* Points to memory space allocated as "spare", to be freed if we run
   out of memory.  We keep one large block, four cons-blocks, and
   two string blocks.  */

static char *spare_memory[7];

/* Amount of spare memory to keep in large reserve block, or to see
   whether this much is available when malloc fails on a larger request.  */

#define SPARE_MEMORY (1 << 14)
#endif

/* If positive, garbage collection is inhibited.  Otherwise, zero.  */

intptr_t garbage_collection_inhibited;

/* The GC threshold in bytes, the last time it was calculated
   from gc-cons-threshold and gc-cons-percentage.  */
static EMACS_INT gc_threshold;

/* If nonzero, this is a warning delivered by malloc and not yet
   displayed.  */

const char *pending_malloc_warning;

/* Maximum amount of C stack to save when a GC happens.  */

#ifndef MAX_SAVE_STACK
#define MAX_SAVE_STACK 16000
#endif

/* Buffer in which we save a copy of the C stack at each GC.  */

#if MAX_SAVE_STACK > 0
static char *stack_copy;
static ptrdiff_t stack_copy_size;

/* Copy to DEST a block of memory from SRC of size SIZE bytes,
   avoiding any address sanitization.  */

static void * ATTRIBUTE_NO_SANITIZE_ADDRESS
no_sanitize_memcpy (void *dest, void const *src, size_t size)
{
  if (! ADDRESS_SANITIZER)
    return memcpy (dest, src, size);
  else
    {
      size_t i;
      char *d = dest;
      char const *s = src;
      for (i = 0; i < size; i++)
	d[i] = s[i];
      return dest;
    }
}

#endif /* MAX_SAVE_STACK > 0 */

static struct Lisp_Vector *allocate_clear_vector (ptrdiff_t, bool);
#ifndef HAVE_MPS
static void mark_terminals (void);
static void gc_sweep (void);
static void mark_buffer (struct buffer *);
<<<<<<< HEAD
static void compact_small_strings (void);
static void free_large_strings (void);
=======

static void compact_small_strings (void);
static void free_large_strings (void);

>>>>>>> bd483c99
static bool vector_marked_p (struct Lisp_Vector const *);
static bool vectorlike_marked_p (struct vectorlike_header const *);
static void set_vectorlike_marked (struct vectorlike_header *);
static bool interval_marked_p (INTERVAL);
static void set_interval_marked (INTERVAL);
#endif

#if !defined REL_ALLOC || defined SYSTEM_MALLOC || defined HYBRID_MALLOC
static void refill_memory_reserve (void);
#endif
extern Lisp_Object which_symbols (Lisp_Object, EMACS_INT) EXTERNALLY_VISIBLE;

#ifndef HAVE_MPS
/* When scanning the C stack for live Lisp objects, Emacs keeps track of
   what memory allocated via lisp_malloc and lisp_align_malloc is intended
   for what purpose.  This enumeration specifies the type of memory.  */

enum mem_type
{
  MEM_TYPE_NON_LISP,
  MEM_TYPE_CONS,
  MEM_TYPE_STRING,
  MEM_TYPE_SYMBOL,
  MEM_TYPE_FLOAT,
  /* Since all non-bool pseudovectors are small enough to be
     allocated from vector blocks, this memory type denotes
     large regular vectors and large bool pseudovectors.  */
  MEM_TYPE_VECTORLIKE,
  /* Special type to denote vector blocks.  */
  MEM_TYPE_VECTOR_BLOCK,
  /* Special type to denote reserved memory.  */
  MEM_TYPE_SPARE
};

static bool
deadp (Lisp_Object x)
{
  return BASE_EQ (x, dead_object ());
}

#ifdef GC_MALLOC_CHECK

enum mem_type allocated_mem_type;

#endif /* GC_MALLOC_CHECK */

/* A node in the red-black tree describing allocated memory containing
   Lisp data.  Each such block is recorded with its start and end
   address when it is allocated, and removed from the tree when it
   is freed.

   A red-black tree is a balanced binary tree with the following
   properties:

   1. Every node is either red or black.
   2. Every leaf is black.
   3. If a node is red, then both of its children are black.
   4. Every simple path from a node to a descendant leaf contains
   the same number of black nodes.
   5. The root is always black.

   When nodes are inserted into the tree, or deleted from the tree,
   the tree is "fixed" so that these properties are always true.

   A red-black tree with N internal nodes has height at most 2
   log(N+1).  Searches, insertions and deletions are done in O(log N).
   Please see a text book about data structures for a detailed
   description of red-black trees.  Any book worth its salt should
   describe them.  */

struct mem_node
{
  /* Children of this node.  These pointers are never NULL.  When there
     is no child, the value is MEM_NIL, which points to a dummy node.  */
  struct mem_node *left, *right;

  /* The parent of this node.  In the root node, this is NULL.  */
  struct mem_node *parent;

  /* Start and end of allocated region.  */
  void *start, *end;

  /* Node color.  */
  enum {MEM_BLACK, MEM_RED} color;

  /* Memory type.  */
  enum mem_type type;
};

/* Root of the tree describing allocated Lisp memory.  */

static struct mem_node *mem_root;

/* Lowest and highest known address in the heap.  */

static void *min_heap_address, *max_heap_address;

/* Sentinel node of the tree.  */

static struct mem_node mem_z;
#define MEM_NIL &mem_z

static struct mem_node *mem_insert (void *, void *, enum mem_type);
static void mem_insert_fixup (struct mem_node *);
static void mem_rotate_left (struct mem_node *);
static void mem_rotate_right (struct mem_node *);
static void mem_delete (struct mem_node *);
static void mem_delete_fixup (struct mem_node *);
static struct mem_node *mem_find (void *);

#endif // not HAVE_MPS

/* Addresses of staticpro'd variables.  */

Lisp_Object const *staticvec[NSTATICS];

/* Index of next unused slot in staticvec.  */

int staticidx;

/* Extract the pointer hidden within O.  */

static ATTRIBUTE_NO_SANITIZE_UNDEFINED void *
XPNTR (Lisp_Object a)
{
  return (BARE_SYMBOL_P (a)
	  ? (char *) lispsym + (XLI (a) - LISP_WORD_TAG (Lisp_Symbol))
	  : (char *) XLP (a) - (XLI (a) & ~VALMASK));
}

#ifndef HAVE_MPS
static void
XFLOAT_INIT (Lisp_Object f, double n)
{
  XFLOAT (f)->u.data = n;
}
#endif

/* Account for allocation of NBYTES in the heap.  This is a separate
   function to avoid hassles with implementation-defined conversion
   from unsigned to signed types.  */
static void
tally_consing (ptrdiff_t nbytes)
{
  consing_until_gc -= nbytes;
}

#ifdef DOUG_LEA_MALLOC
static bool
pointers_fit_in_lispobj_p (void)
{
  return (UINTPTR_MAX <= VAL_MAX) || USE_LSB_TAG;
}

static bool
mmap_lisp_allowed_p (void)
{
  /* If we can't store all memory addresses in our lisp objects, it's
     risky to let the heap use mmap and give us addresses from all
     over our address space.  */
  return pointers_fit_in_lispobj_p ();
}
#endif

/* Head of a circularly-linked list of extant finalizers. */
struct Lisp_Finalizer finalizers;

/* Head of a circularly-linked list of finalizers that must be invoked
   because we deemed them unreachable.  This list must be global, and
   not a local inside garbage_collect, in case we GC again while
   running finalizers.  */
struct Lisp_Finalizer doomed_finalizers;


/************************************************************************
				Malloc
 ************************************************************************/

#if defined SIGDANGER || (!defined SYSTEM_MALLOC)

/* Function malloc calls this if it finds we are near exhausting storage.  */

void
malloc_warning (const char *str)
{
  pending_malloc_warning = str;
}

#endif

/* Display an already-pending malloc warning.  */

void
display_malloc_warning (void)
{
  calln (Qdisplay_warning,
	 Qalloc,
	 build_string (pending_malloc_warning),
	 QCemergency);
  pending_malloc_warning = 0;
}

/* Called if we can't allocate relocatable space for a buffer.  */

void
buffer_memory_full (ptrdiff_t nbytes)
{
  /* If buffers use the relocating allocator, no need to free
     spare_memory, because we may have plenty of malloc space left
     that we could get, and if we don't, the malloc that fails will
     itself cause spare_memory to be freed.  If buffers don't use the
     relocating allocator, treat this like any other failing
     malloc.  */

#ifndef REL_ALLOC
  memory_full (nbytes);
#else
  /* This used to call error, but if we've run out of memory, we could
     get infinite recursion trying to build the string.  */
  xsignal (Qnil, Vmemory_signal_data);
#endif
}

/* A common multiple of the positive integers A and B.  Ideally this
   would be the least common multiple, but there's no way to do that
   as a constant expression in C, so do the best that we can easily do.  */
#define COMMON_MULTIPLE(a, b) \
  ((a) % (b) == 0 ? (a) : (b) % (a) == 0 ? (b) : (a) * (b))

/* Alignment needed for memory blocks managed by the garbage collector.  */
enum { LISP_ALIGNMENT = alignof (union { union emacs_align_type x;
					 GCALIGNED_UNION_MEMBER }) };
static_assert (LISP_ALIGNMENT % GCALIGNMENT == 0);

/* Emacs assumes that malloc (N) returns storage suitably aligned for
   any Lisp object whenever N is a multiple of LISP_ALIGNMENT.
   This Emacs assumption holds for current Emacs porting targets.

   On all current Emacs porting targets, it also happens that
   alignof (max_align_t) is a multiple of LISP_ALIGNMENT.
   Check this with a static_assert.  If the static_assert fails on an
   unusual platform, Emacs may well not work, so inspect this module's
   source code carefully with the unusual platform's quirks in mind.

   In practice the static_assert works even for buggy platforms where
   malloc can yield an unaligned address if given a large but unaligned
   size; Emacs avoids the bug because it aligns the size before calling
   malloc.  The static_assert also works for MinGW circa 2020, where
   alignof (max_align_t) is 16 even though the malloc alignment is only 8;
   Emacs avoids the bug because on this platform it never does anything
   that requires an alignment of 16.  */
enum { MALLOC_IS_LISP_ALIGNED = alignof (max_align_t) % LISP_ALIGNMENT == 0 };
static_assert (MALLOC_IS_LISP_ALIGNED);

#define MALLOC_PROBE(size)			\
  do {						\
    if (profiler_memory_running)		\
      malloc_probe (size);			\
  } while (0)

/* Like malloc but check for no memory and block interrupt input.  */

void *
xmalloc (size_t size)
{
  void *val = malloc (size);
  if (!val)
    memory_full (size);
  MALLOC_PROBE (size);
  return val;
}

/* Like the above, but zeroes out the memory just allocated.  */

void *
xzalloc (size_t size)
{
  void *val = calloc (1, size);
  if (!val)
    memory_full (size);
  MALLOC_PROBE (size);
  return val;
}

/* Like realloc but check for no memory and block interrupt input.  */

void *
xrealloc (void *block, size_t size)
{
  void *val = realloc (block, size);
  if (!val)
    memory_full (size);
  MALLOC_PROBE (size);
  return val;
}


/* Like free but block interrupt input.  */

void
xfree (void *block)
{
  if (!block)
    return;
  if (pdumper_object_p (block))
    return;
#if defined (ENABLE_CHECKING) && defined (HAVE_MPS)
  igc_check_freeable (block);
#endif
  free (block);
  /* We don't call refill_memory_reserve here
     because in practice the call in r_alloc_free seems to suffice.  */
}


/* Other parts of Emacs pass large int values to allocator functions
   expecting ptrdiff_t.  This is portable in practice, but check it to
   be safe.  */
static_assert (INT_MAX <= PTRDIFF_MAX);


/* Allocate an array of NITEMS items, each of size ITEM_SIZE.
   Signal an error on memory exhaustion, and block interrupt input.  */

void *
xnmalloc (ptrdiff_t nitems, ptrdiff_t item_size)
{
  eassert (0 <= nitems && 0 < item_size);
  ptrdiff_t nbytes;
  if (ckd_mul (&nbytes, nitems, item_size) || SIZE_MAX < nbytes)
    memory_full (SIZE_MAX);
  return xmalloc (nbytes);
}


/* Reallocate an array PA to make it of NITEMS items, each of size ITEM_SIZE.
   Signal an error on memory exhaustion, and block interrupt input.  */

void *
xnrealloc (void *pa, ptrdiff_t nitems, ptrdiff_t item_size)
{
  eassert (0 <= nitems && 0 < item_size);
  ptrdiff_t nbytes;
  if (ckd_mul (&nbytes, nitems, item_size) || SIZE_MAX < nbytes)
    memory_full (SIZE_MAX);
  return xrealloc (pa, nbytes);
}


/* Calculate the new allocation size for xpalloc, for growing PA, which
   points to an array of *NITEMS items, and return the size of the new
   allocation, updating *NITEMS to reflect this new size.  This new array
   would contain at least NITEMS_INCR_MIN more items, but will not
   contain more than NITEMS_MAX items total.  ITEM_SIZE is the size of
   each item, in bytes.

   ITEM_SIZE and NITEMS_INCR_MIN must be positive.  *NITEMS must be
   nonnegative.  If NITEMS_MAX is -1, it is treated as if it were
   infinity.

   If PA is null, then calculate the size of a new array.

   If memory exhaustion is certain to occur, set *NITEMS to zero if PA
   is null, and signal an error (i.e., do not return).  */

ptrdiff_t
xpalloc_nbytes (void *pa, ptrdiff_t *nitems, ptrdiff_t nitems_incr_min,
		ptrdiff_t nitems_max, ptrdiff_t item_size)
{
  ptrdiff_t n0 = *nitems;
  eassume (0 < item_size && 0 < nitems_incr_min && 0 <= n0 && -1 <= nitems_max);

  /* The approximate size to use for initial small allocation
     requests.  This is the largest "small" request for the GNU C
     library malloc.  */
  enum { DEFAULT_MXFAST = 64 * sizeof (size_t) / 4 };

  /* If the array is tiny, grow it to about (but no greater than)
     DEFAULT_MXFAST bytes.  Otherwise, grow it by about 50%.
     Adjust the growth according to three constraints: NITEMS_INCR_MIN,
     NITEMS_MAX, and what the C language can represent safely.  */

  ptrdiff_t n, nbytes;
  if (ckd_add (&n, n0, n0 >> 1))
    n = PTRDIFF_MAX;
  if (0 <= nitems_max && nitems_max < n)
    n = nitems_max;

  ptrdiff_t adjusted_nbytes
    = ((ckd_mul (&nbytes, n, item_size) || SIZE_MAX < nbytes)
       ? min (PTRDIFF_MAX, SIZE_MAX)
       : nbytes < DEFAULT_MXFAST ? DEFAULT_MXFAST : 0);
  if (adjusted_nbytes)
    {
      n = adjusted_nbytes / item_size;
      nbytes = adjusted_nbytes - adjusted_nbytes % item_size;
    }

  if (! pa)
    *nitems = 0;
  if (n - n0 < nitems_incr_min
      && (ckd_add (&n, n0, nitems_incr_min)
	  || (0 <= nitems_max && nitems_max < n)
	  || ckd_mul (&nbytes, n, item_size)))
    memory_full (SIZE_MAX);
  *nitems = n;
  return nbytes;
}

/* Grow PA, which points to an array of *NITEMS items, and return the
   location of the reallocated array, updating *NITEMS to reflect its
   new size.  The new array will contain at least NITEMS_INCR_MIN more
   items, but will not contain more than NITEMS_MAX items total.
   ITEM_SIZE is the size of each item, in bytes.

   ITEM_SIZE and NITEMS_INCR_MIN must be positive.  *NITEMS must be
   nonnegative.  If NITEMS_MAX is -1, it is treated as if it were
   infinity.

   If PA is null, then allocate a new array instead of reallocating
   the old one.

   Block interrupt input as needed.  If memory exhaustion occurs, set
   *NITEMS to zero if PA is null, and signal an error (i.e., do not
   return).

   Thus, to grow an array A without saving its old contents, do
   { xfree (A); A = NULL; A = xpalloc (NULL, &AITEMS, ...); }.
   The A = NULL avoids a dangling pointer if xpalloc exhausts memory
   and signals an error, and later this code is reexecuted and
   attempts to free A.  */

void *
xpalloc (void *pa, ptrdiff_t *nitems, ptrdiff_t nitems_incr_min,
	 ptrdiff_t nitems_max, ptrdiff_t item_size)
{
  ptrdiff_t nitems_new = *nitems;
  ptrdiff_t nbytes = xpalloc_nbytes (pa, &nitems_new, nitems_incr_min,
				     nitems_max, item_size);
  pa = xrealloc (pa, nbytes);
  *nitems = nitems_new;
  return pa;
}


/* Like strdup, but uses xmalloc.  */

char *
xstrdup (const char *s)
{
  ptrdiff_t size;
  eassert (s);
  size = strlen (s) + 1;
  return memcpy (xmalloc (size), s, size);
}

/* Like above, but duplicates Lisp string to C string.  */

char *
xlispstrdup (Lisp_Object string)
{
  ptrdiff_t size = SBYTES (string) + 1;
  return memcpy (xmalloc (size), SSDATA (string), size);
}

/* Assign to *PTR a copy of STRING, freeing any storage *PTR formerly
   pointed to.  If STRING is null, assign it without copying anything.
   Allocate before freeing, to avoid a dangling pointer if allocation
   fails.  */

void
dupstring (char **ptr, char const *string)
{
  char *old = *ptr;
  *ptr = string ? xstrdup (string) : 0;
  xfree (old);
}


/* Like putenv, but (1) use the equivalent of xmalloc and (2) the
   argument is a const pointer.  */

void
xputenv (char const *string)
{
  if (putenv ((char *) string) != 0)
    memory_full (0);
}

/* Return a newly allocated memory block of SIZE bytes, remembering
   to free it when unwinding.  */
void *
record_xmalloc (size_t size)
{
  void *p = xmalloc (size);
  record_unwind_protect_ptr (xfree, p);
  return p;
}


#if ! USE_LSB_TAG
extern void *lisp_malloc_loser;
void *lisp_malloc_loser EXTERNALLY_VISIBLE;
#endif

#ifndef HAVE_MPS
<<<<<<< HEAD

=======
>>>>>>> bd483c99
/* Allocate memory for Lisp data.
   NBYTES is the number of bytes to allocate;
   it must be a multiple of LISP_ALIGNMENT.
   If CLEARIT, arrange for the allocated memory to be cleared
   by using calloc, which can be faster than malloc+memset.
   TYPE describes the intended use of the allocated memory block
   (for strings, for conses, ...).
   Return a null pointer if and only if allocation failed.

   Code allocating heap memory for Lisp should use this function to get
   a pointer P; that way, if T is an enum Lisp_Type value and
   L == make_lisp_ptr (P, T), then XPNTR (L) == P and XTYPE (L) == T.  */

static void *
lisp_malloc (size_t nbytes, bool clearit, enum mem_type type)
{
  register void *val;

#ifdef GC_MALLOC_CHECK
  allocated_mem_type = type;
#endif

  val = clearit ? calloc (1, nbytes) : malloc (nbytes);

#if ! USE_LSB_TAG
  /* If the memory just allocated cannot be addressed thru a Lisp
     object's pointer, and it needs to be,
     that's equivalent to running out of memory.  */
  if (val && type != MEM_TYPE_NON_LISP)
    {
      Lisp_Object tem;
      XSETCONS (tem, (char *) val + nbytes - 1);
      if ((char *) XCONS (tem) != (char *) val + nbytes - 1)
	{
	  lisp_malloc_loser = val;
	  free (val);
	  val = 0;
	}
    }
#endif

#ifndef GC_MALLOC_CHECK
  if (val && type != MEM_TYPE_NON_LISP)
    mem_insert (val, (char *) val + nbytes, type);
#endif

  if (!val)
    memory_full (nbytes);
  MALLOC_PROBE (nbytes);
  return val;
}

/* Free BLOCK.  This must be called to free memory allocated with a
   call to lisp_malloc.  */

static void
lisp_free (void *block)
{
  if (pdumper_object_p (block))
    return;

#ifndef GC_MALLOC_CHECK
  struct mem_node *m = mem_find (block);
#endif
  free (block);
#ifndef GC_MALLOC_CHECK
  mem_delete (m);
#endif
}

#endif // not HAVE_MPS

/*****  Allocation of aligned blocks of memory to store Lisp data.  *****/

/* The entry point is lisp_align_malloc which returns blocks of at most
   BLOCK_BYTES and guarantees they are aligned on a BLOCK_ALIGN boundary.  */

/* Byte alignment of storage blocks.  */
# define BLOCK_ALIGN (1 << 15)
static_assert (POWER_OF_2 (BLOCK_ALIGN));

/* Use aligned_alloc if it or a simple substitute is available. */

#if (defined HAVE_ALIGNED_ALLOC					\
     || (!defined SYSTEM_MALLOC && !defined DOUG_LEA_MALLOC))
# define USE_ALIGNED_ALLOC 1
#elif defined HAVE_POSIX_MEMALIGN
# define USE_ALIGNED_ALLOC 1
# define aligned_alloc my_aligned_alloc /* Avoid collision with lisp.h.  */
static void *
aligned_alloc (size_t alignment, size_t size)
{
  /* POSIX says the alignment must be a power-of-2 multiple of sizeof (void *).
     Verify this for all arguments this function is given.  */
  static_assert (BLOCK_ALIGN % sizeof (void *) == 0
		 && POWER_OF_2 (BLOCK_ALIGN / sizeof (void *)));
  eassert (alignment == BLOCK_ALIGN);

  void *p;
  return posix_memalign (&p, alignment, size) == 0 ? p : 0;
}
#endif

/* Padding to leave at the end of a malloc'd block.  This is to give
   malloc a chance to minimize the amount of memory wasted to alignment.
   It should be tuned to the particular malloc library used.
   On glibc-2.3.2, malloc never tries to align, so a padding of 0 is best.
   aligned_alloc on the other hand would ideally prefer a value of 4
   because otherwise, there's 1020 bytes wasted between each ablocks.
   In Emacs, testing shows that those 1020 can most of the time be
   efficiently used by malloc to place other objects, so a value of 0 can
   still preferable unless you have a lot of aligned blocks and virtually
   nothing else.  */
#define BLOCK_PADDING 0
#define BLOCK_BYTES \
  (BLOCK_ALIGN - sizeof (struct ablocks *) - BLOCK_PADDING)

/* Internal data structures and constants.  */

#define ABLOCKS_SIZE 16

/* An aligned block of memory.  */
struct ablock
{
  union
  {
    char payload[BLOCK_BYTES];
    struct ablock *next_free;
  } x;

  /* ABASE is the aligned base of the ablocks.  It is overloaded to
     hold a virtual "busy" field that counts twice the number of used
     ablock values in the parent ablocks, plus one if the real base of
     the parent ablocks is ABASE (if the "busy" field is even, the
     word before the first ablock holds a pointer to the real base).
     The first ablock has a "busy" ABASE, and the others have an
     ordinary pointer ABASE.  To tell the difference, the code assumes
     that pointers, when cast to uintptr_t, are at least 2 *
     ABLOCKS_SIZE + 1.  */
  struct ablocks *abase;

  /* The padding of all but the last ablock is unused.  The padding of
     the last ablock in an ablocks is not allocated.  */
#if BLOCK_PADDING
  char padding[BLOCK_PADDING];
#endif
};

/* A bunch of consecutive aligned blocks.  */
struct ablocks
{
  struct ablock blocks[ABLOCKS_SIZE];
};

/* Size of the block requested from malloc or aligned_alloc.  */
#define ABLOCKS_BYTES (sizeof (struct ablocks) - BLOCK_PADDING)

#define ABLOCK_ABASE(block) \
  (((uintptr_t) (block)->abase) <= (1 + 2 * ABLOCKS_SIZE)	\
   ? (struct ablocks *) (block)					\
   : (block)->abase)

/* Virtual `busy' field.  */
#define ABLOCKS_BUSY(a_base) ((a_base)->blocks[0].abase)

/* Pointer to the (not necessarily aligned) malloc block.  */
#ifdef USE_ALIGNED_ALLOC
#define ABLOCKS_BASE(abase) (abase)
#else
#define ABLOCKS_BASE(abase) \
  (1 & (intptr_t) ABLOCKS_BUSY (abase) ? abase : ((void **) (abase))[-1])
#endif

#if GC_ASAN_POISON_OBJECTS
# define ASAN_POISON_ABLOCK(b) \
  __asan_poison_memory_region (&(b)->x, sizeof ((b)->x))
# define ASAN_UNPOISON_ABLOCK(b) \
  __asan_unpoison_memory_region (&(b)->x, sizeof ((b)->x))
#else
# define ASAN_POISON_ABLOCK(b) ((void) 0)
# define ASAN_UNPOISON_ABLOCK(b) ((void) 0)
#endif

#ifndef HAVE_MPS
/* The list of free ablock.   */
static struct ablock *free_ablock;

#if !USE_ALIGNED_ALLOC

static void *
pointer_align (void *ptr, int alignment)
{
  return (void *) ROUNDUP ((uintptr_t) ptr, alignment);
}

#endif /* !USE_ALIGNED_ALLOC */

/* Allocate an aligned block of nbytes.
   Alignment is on a multiple of BLOCK_ALIGN and `nbytes' has to be
   smaller or equal to BLOCK_BYTES.  */
static void *
lisp_align_malloc (size_t nbytes, enum mem_type type)
{
  void *base, *val;
  struct ablocks *abase;

  eassert (nbytes <= BLOCK_BYTES);

#ifdef GC_MALLOC_CHECK
  allocated_mem_type = type;
#endif

  if (!free_ablock)
    {
      int i;
      bool aligned;

#ifdef DOUG_LEA_MALLOC
      if (!mmap_lisp_allowed_p ())
        mallopt (M_MMAP_MAX, 0);
#endif

#ifdef USE_ALIGNED_ALLOC
      static_assert (ABLOCKS_BYTES % BLOCK_ALIGN == 0);
      abase = base = aligned_alloc (BLOCK_ALIGN, ABLOCKS_BYTES);
#else
      base = malloc (ABLOCKS_BYTES);
      abase = pointer_align (base, BLOCK_ALIGN);
#endif

      if (base == 0)
	memory_full (ABLOCKS_BYTES);

      aligned = (base == abase);
      if (!aligned)
	((void **) abase)[-1] = base;

#ifdef DOUG_LEA_MALLOC
      if (!mmap_lisp_allowed_p ())
          mallopt (M_MMAP_MAX, MMAP_MAX_AREAS);
#endif

#if ! USE_LSB_TAG
      /* If the memory just allocated cannot be addressed thru a Lisp
	 object's pointer, and it needs to be, that's equivalent to
	 running out of memory.  */
      if (type != MEM_TYPE_NON_LISP)
	{
	  Lisp_Object tem;
	  char *end = (char *) base + ABLOCKS_BYTES - 1;
	  XSETCONS (tem, end);
	  if ((char *) XCONS (tem) != end)
	    {
	      lisp_malloc_loser = base;
	      free (base);
	      memory_full (SIZE_MAX);
	    }
	}
#endif

      /* Initialize the blocks and put them on the free list.
	 If `base' was not properly aligned, we can't use the last block.  */
      for (i = 0; i < (aligned ? ABLOCKS_SIZE : ABLOCKS_SIZE - 1); i++)
	{
	  abase->blocks[i].abase = abase;
	  abase->blocks[i].x.next_free = free_ablock;
	  ASAN_POISON_ABLOCK (&abase->blocks[i]);
	  free_ablock = &abase->blocks[i];
	}
      intptr_t ialigned = aligned;
      ABLOCKS_BUSY (abase) = (struct ablocks *) ialigned;

      eassert ((uintptr_t) abase % BLOCK_ALIGN == 0);
      eassert (ABLOCK_ABASE (&abase->blocks[3]) == abase); /* 3 is arbitrary */
      eassert (ABLOCK_ABASE (&abase->blocks[0]) == abase);
      eassert (ABLOCKS_BASE (abase) == base);
      eassert ((intptr_t) ABLOCKS_BUSY (abase) == aligned);
    }

  ASAN_UNPOISON_ABLOCK (free_ablock);
  abase = ABLOCK_ABASE (free_ablock);
  ABLOCKS_BUSY (abase)
    = (struct ablocks *) (2 + (intptr_t) ABLOCKS_BUSY (abase));
  val = free_ablock;
  free_ablock = free_ablock->x.next_free;

#ifndef GC_MALLOC_CHECK
  if (type != MEM_TYPE_NON_LISP)
    mem_insert (val, (char *) val + nbytes, type);
#endif

  MALLOC_PROBE (nbytes);

  eassert (0 == ((uintptr_t) val) % BLOCK_ALIGN);
  return val;
}

static void
lisp_align_free (void *block)
{
  struct ablock *ablock = block;
  struct ablocks *abase = ABLOCK_ABASE (ablock);

#ifndef GC_MALLOC_CHECK
  mem_delete (mem_find (block));
#endif
  /* Put on free list.  */
  ablock->x.next_free = free_ablock;
  ASAN_POISON_ABLOCK (ablock);
  free_ablock = ablock;
  /* Update busy count.  */
  intptr_t busy = (intptr_t) ABLOCKS_BUSY (abase) - 2;
  eassume (0 <= busy && busy <= 2 * ABLOCKS_SIZE - 1);
  ABLOCKS_BUSY (abase) = (struct ablocks *) busy;

  if (busy < 2)
    { /* All the blocks are free.  */
      int i = 0;
      bool aligned = busy;
      struct ablock **tem = &free_ablock;
      struct ablock *atop = &abase->blocks[aligned ? ABLOCKS_SIZE : ABLOCKS_SIZE - 1];
      while (*tem)
	{
#if GC_ASAN_POISON_OBJECTS
	  __asan_unpoison_memory_region (&(*tem)->x,
					 sizeof ((*tem)->x));
#endif
	  if (*tem >= (struct ablock *) abase && *tem < atop)
	    {
	      i++;
	      *tem = (*tem)->x.next_free;
	    }
	  else
	    tem = &(*tem)->x.next_free;
	}
      eassert ((aligned & 1) == aligned);
      eassert (i == (aligned ? ABLOCKS_SIZE : ABLOCKS_SIZE - 1));
#ifdef USE_POSIX_MEMALIGN
      eassert ((uintptr_t) ABLOCKS_BASE (abase) % BLOCK_ALIGN == 0);
#endif
      free (ABLOCKS_BASE (abase));
    }
}

#endif // not HAVE_MPS


/***********************************************************************
			 Interval Allocation
 ***********************************************************************/

#ifndef HAVE_MPS

/* Number of intervals allocated in an interval_block structure.  */

enum { INTERVAL_BLOCK_SIZE
         = ((MALLOC_SIZE_NEAR (1024) - sizeof (struct interval_block *))
	    / sizeof (struct interval)) };

/* Intervals are allocated in chunks in the form of an interval_block
   structure.  */

struct interval_block
{
  /* Place `intervals' first, to preserve alignment.  */
  struct interval intervals[INTERVAL_BLOCK_SIZE];
  struct interval_block *next;
};

/* Current interval block.  Its `next' pointer points to older
   blocks.  */

static struct interval_block *interval_block;

/* Index in interval_block above of the next unused interval
   structure.  */

static int interval_block_index = INTERVAL_BLOCK_SIZE;

/* List of free intervals.  */

static INTERVAL interval_free_list;

#if GC_ASAN_POISON_OBJECTS
# define ASAN_POISON_INTERVAL_BLOCK(b)         \
  __asan_poison_memory_region ((b)->intervals, \
			       sizeof ((b)->intervals))
# define ASAN_UNPOISON_INTERVAL_BLOCK(b)         \
  __asan_unpoison_memory_region ((b)->intervals, \
				 sizeof ((b)->intervals))
# define ASAN_POISON_INTERVAL(i) \
  __asan_poison_memory_region (i, sizeof *(i))
# define ASAN_UNPOISON_INTERVAL(i) \
  __asan_unpoison_memory_region (i, sizeof *(i))
#else
# define ASAN_POISON_INTERVAL_BLOCK(b) ((void) 0)
# define ASAN_UNPOISON_INTERVAL_BLOCK(b) ((void) 0)
# define ASAN_POISON_INTERVAL(i) ((void) 0)
# define ASAN_UNPOISON_INTERVAL(i) ((void) 0)
#endif

#endif // not HAVE_MPS

/* Return a new interval.  */

INTERVAL
make_interval (void)
{
#ifdef HAVE_MPS
  return igc_make_interval ();
#else
  INTERVAL val;

  if (interval_free_list)
    {
      val = interval_free_list;
      ASAN_UNPOISON_INTERVAL (val);
      interval_free_list = INTERVAL_PARENT (interval_free_list);
    }
  else
    {
      if (interval_block_index == INTERVAL_BLOCK_SIZE)
	{
	  struct interval_block *newi
	    = lisp_malloc (sizeof *newi, false, MEM_TYPE_NON_LISP);

	  newi->next = interval_block;
	  ASAN_POISON_INTERVAL_BLOCK (newi);
	  interval_block = newi;
	  interval_block_index = 0;
	}
      val = &interval_block->intervals[interval_block_index++];
      ASAN_UNPOISON_INTERVAL (val);
    }

  tally_consing (sizeof (struct interval));
  intervals_consed++;
  RESET_INTERVAL (val);
  val->gcmarkbit = 0;
  return val;
#endif
}


/* Mark Lisp objects in interval I.  */
#ifndef HAVE_MPS
static void
mark_interval_tree_1 (INTERVAL i, void *dummy)
{
  /* Intervals should never be shared.  So, if extra internal checking is
     enabled, GC aborts if it seems to have visited an interval twice.  */
  eassert (!interval_marked_p (i));
  set_interval_marked (i);
  mark_object (i->plist);
}

/* Mark the interval tree rooted in I.  */

void
mark_interval_tree (INTERVAL i)
{
  if (i && !interval_marked_p (i))
    traverse_intervals_noorder (i, mark_interval_tree_1, NULL);
}
#endif

/***********************************************************************
			  String Allocation
 ***********************************************************************/

#ifndef HAVE_MPS
/* Lisp_Strings are allocated in string_block structures.  When a new
   string_block is allocated, all the Lisp_Strings it contains are
   added to a free-list string_free_list.  When a new Lisp_String is
   needed, it is taken from that list.  During the sweep phase of GC,
   string_blocks that are entirely free are freed, except two which
   we keep.

   String data is allocated from sblock structures.  Strings larger
   than LARGE_STRING_BYTES, get their own sblock, data for smaller
   strings is sub-allocated out of sblocks of size SBLOCK_SIZE.

   Sblocks consist internally of sdata structures, one for each
   Lisp_String.  The sdata structure points to the Lisp_String it
   belongs to.  The Lisp_String points back to the `u.data' member of
   its sdata structure.

   When a Lisp_String is freed during GC, it is put back on
   string_free_list, and its `data' member and its sdata's `string'
   pointer is set to null.  The size of the string is recorded in the
   `n.nbytes' member of the sdata.  So, sdata structures that are no
   longer used, can be easily recognized, and it's easy to compact the
   sblocks of small strings which we do in compact_small_strings.  */

/* Size in bytes of an sblock structure used for small strings.  */

enum { SBLOCK_SIZE = MALLOC_SIZE_NEAR (8192) };

/* Strings larger than this are considered large strings.  String data
   for large strings is allocated from individual sblocks.  */

#define LARGE_STRING_BYTES 1024

/* The layout of a nonnull string.  */

struct sdata
{
  /* Back-pointer to the string this sdata belongs to.  If null, this
     structure is free, and NBYTES (in this structure or in the union below)
     contains the string's byte size (the same value that STRING_BYTES
     would return if STRING were non-null).  If non-null, STRING_BYTES
     (STRING) is the size of the data, and DATA contains the string's
     contents.  */
  struct Lisp_String *string;

#ifdef GC_CHECK_STRING_BYTES
  ptrdiff_t nbytes;
#endif

  unsigned char data[FLEXIBLE_ARRAY_MEMBER];
};

/* A union describing string memory sub-allocated from an sblock.
   This is where the contents of Lisp strings are stored.  */

typedef union
{
  struct Lisp_String *string;

  /* When STRING is nonnull, this union is actually of type 'struct sdata',
     which has a flexible array member.  However, if implemented by
     giving this union a member of type 'struct sdata', the union
     could not be the last (flexible) member of 'struct sblock',
     because C99 prohibits a flexible array member from having a type
     that is itself a flexible array.  So, comment this member out here,
     but remember that the option's there when using this union.  */
#if 0
  struct sdata u;
#endif

  /* When STRING is null.  */
  struct
  {
    struct Lisp_String *string;
    ptrdiff_t nbytes;
  } n;
} sdata;

#define SDATA_NBYTES(S)	(S)->n.nbytes
#define SDATA_DATA(S)	((struct sdata *) (S))->data

enum { SDATA_DATA_OFFSET = offsetof (struct sdata, data) };

/* Structure describing a block of memory which is sub-allocated to
   obtain string data memory for strings.  Blocks for small strings
   are of fixed size SBLOCK_SIZE.  Blocks for large strings are made
   as large as needed.  */

struct sblock
{
  /* Next in list.  */
  struct sblock *next;

  /* Pointer to the next free sdata block.  This points past the end
     of the sblock if there isn't any space left in this block.  */
  sdata *next_free;

  /* String data.  */
  sdata data[FLEXIBLE_ARRAY_MEMBER];
};

/* Number of Lisp strings in a string_block structure.  */

enum { STRING_BLOCK_SIZE
         = ((MALLOC_SIZE_NEAR (1024) - sizeof (struct string_block *))
	    / sizeof (struct Lisp_String)) };

/* Structure describing a block from which Lisp_String structures
   are allocated.  */

struct string_block
{
  /* Place `strings' first, to preserve alignment.  */
  struct Lisp_String strings[STRING_BLOCK_SIZE];
  struct string_block *next;
};

/* Head and tail of the list of sblock structures holding Lisp string
   data.  We always allocate from current_sblock.  The NEXT pointers
   in the sblock structures go from oldest_sblock to current_sblock.  */

static struct sblock *oldest_sblock, *current_sblock;

/* List of sblocks for large strings.  */

static struct sblock *large_sblocks;

/* List of string_block structures.  */

static struct string_block *string_blocks;

/* Free-list of Lisp_Strings.  */

static struct Lisp_String *string_free_list;

/* Given a pointer to a Lisp_String S which is on the free-list
   string_free_list, return a pointer to its successor in the
   free-list.  */

#define NEXT_FREE_LISP_STRING(S) ((S)->u.next)

/* Return a pointer to the sdata structure belonging to Lisp string S.
   S must be live, i.e. S->data must not be null.  S->data is actually
   a pointer to the `u.data' member of its sdata structure; the
   structure starts at a constant offset in front of that.  */

#define SDATA_OF_STRING(S) ((sdata *) ((S)->u.s.data - SDATA_DATA_OFFSET))


#ifdef GC_CHECK_STRING_OVERRUN

/* Check for overrun in string data blocks by appending a small
   "cookie" after each allocated string data block, and check for the
   presence of this cookie during GC.  */
# define GC_STRING_OVERRUN_COOKIE_SIZE ROUNDUP (4, alignof (sdata))
static char const string_overrun_cookie[GC_STRING_OVERRUN_COOKIE_SIZE] =
  { '\xde', '\xad', '\xbe', '\xef', /* Perhaps some zeros here.  */ };

#else
# define GC_STRING_OVERRUN_COOKIE_SIZE 0
#endif

/* Return the size of an sdata structure large enough to hold N bytes
   of string data.  This counts the sdata structure, the N bytes, a
   terminating NUL byte, and alignment padding.  */

static ptrdiff_t
sdata_size (ptrdiff_t n)
{
  /* Reserve space for the nbytes union member even when N + 1 is less
     than the size of that member.  */
  ptrdiff_t unaligned_size = max (SDATA_DATA_OFFSET + n + 1,
				  sizeof (sdata));
  int sdata_align = max (FLEXALIGNOF (struct sdata), alignof (sdata));
  return (unaligned_size + sdata_align - 1) & ~(sdata_align - 1);
}

/* Extra bytes to allocate for each string.  */
#define GC_STRING_EXTRA GC_STRING_OVERRUN_COOKIE_SIZE

/* Exact bound on the number of bytes in a string, not counting the
   terminating null.  A string cannot contain more bytes than
   STRING_BYTES_BOUND, nor can it be so long that the size_t
   arithmetic in allocate_string_data would overflow while it is
   calculating a value to be passed to malloc.  */
static ptrdiff_t const STRING_BYTES_MAX =
  min (STRING_BYTES_BOUND,
       ((SIZE_MAX
	 - GC_STRING_EXTRA
	 - offsetof (struct sblock, data)
	 - SDATA_DATA_OFFSET)
	& ~(sizeof (EMACS_INT) - 1)));

#endif

/* Initialize string allocation.  Called from init_alloc_once.  */

#ifndef HAVE_MPS
static struct Lisp_String *allocate_string (void);
static void
allocate_string_data (struct Lisp_String *s,
		      EMACS_INT nchars, EMACS_INT nbytes, bool clearit,
		      bool immovable);
#endif

static void
init_strings (void)
{
#ifdef HAVE_MPS
  empty_multibyte_string = igc_make_multibyte_string (0, 0, false);
  empty_unibyte_string = igc_make_unibyte_string (0, 0, false);
#else
  /* String allocation code will return one of 'empty_*ibyte_string'
     when asked to construct a new 0-length string, so in order to build
     those special cases, we have to do it "by hand".  */
  struct Lisp_String *ems = allocate_string ();
  struct Lisp_String *eus = allocate_string ();
  ems->u.s.intervals = NULL;
  eus->u.s.intervals = NULL;
  allocate_string_data (ems, 0, 0, false, false);
  allocate_string_data (eus, 0, 0, false, false);
  /* We can't use 'STRING_SET_UNIBYTE' because this one includes a hack
   * to redirect its arg to 'empty_unibyte_string' when nbytes == 0. */
  eus->u.s.size_byte = -1;
  XSETSTRING (empty_multibyte_string, ems);
  XSETSTRING (empty_unibyte_string, eus);
#endif
  staticpro (&empty_unibyte_string);
  staticpro (&empty_multibyte_string);
}

#ifndef HAVE_MPS
#if GC_ASAN_POISON_OBJECTS
/* Prepare s for denoting a free sdata struct, i.e, poison all bytes
   in the flexible array member, except the first SDATA_OFFSET bytes.
   This is only effective for strings of size n where n > sdata_size(n).
 */
# define ASAN_PREPARE_DEAD_SDATA(s, size)                          \
  do {                                                             \
    __asan_poison_memory_region (s, sdata_size (size));		   \
    __asan_unpoison_memory_region (&(s)->string,		   \
				   sizeof (struct Lisp_String *)); \
    __asan_unpoison_memory_region (&SDATA_NBYTES (s),		   \
				   sizeof SDATA_NBYTES (s));	   \
   } while (false)
/* Prepare s for storing string data for NBYTES bytes.  */
# define ASAN_PREPARE_LIVE_SDATA(s, nbytes) \
  __asan_unpoison_memory_region (s, sdata_size (nbytes))
# define ASAN_POISON_SBLOCK_DATA(b, size) \
  __asan_poison_memory_region ((b)->data, size)
# define ASAN_POISON_STRING_BLOCK(b) \
  __asan_poison_memory_region ((b)->strings, STRING_BLOCK_SIZE)
# define ASAN_UNPOISON_STRING_BLOCK(b) \
  __asan_unpoison_memory_region ((b)->strings, STRING_BLOCK_SIZE)
# define ASAN_POISON_STRING(s) \
  __asan_poison_memory_region (s, sizeof *(s))
# define ASAN_UNPOISON_STRING(s) \
  __asan_unpoison_memory_region (s, sizeof *(s))
#else
# define ASAN_PREPARE_DEAD_SDATA(s, size) ((void) 0)
# define ASAN_PREPARE_LIVE_SDATA(s, nbytes) ((void) 0)
# define ASAN_POISON_SBLOCK_DATA(b, size) ((void) 0)
# define ASAN_POISON_STRING_BLOCK(b) ((void) 0)
# define ASAN_UNPOISON_STRING_BLOCK(b) ((void) 0)
# define ASAN_POISON_STRING(s) ((void) 0)
# define ASAN_UNPOISON_STRING(s) ((void) 0)
#endif

#ifdef GC_CHECK_STRING_BYTES

static int check_string_bytes_count;

/* Like STRING_BYTES, but with debugging check.  Can be
   called during GC, so pay attention to the mark bit.  */

ptrdiff_t
string_bytes (struct Lisp_String *s)
{
  ptrdiff_t nbytes =
    (s->u.s.size_byte < 0 ? s->u.s.size & ~ARRAY_MARK_FLAG : s->u.s.size_byte);

  if (!pdumper_object_p (s) && s->u.s.data
      && nbytes != SDATA_NBYTES (SDATA_OF_STRING (s)))
    emacs_abort ();
  return nbytes;
}

/* Check validity of Lisp strings' string_bytes member in B.  */

static void
check_sblock (struct sblock *b)
{
  sdata *end = b->next_free;

  for (sdata *from = b->data; from < end; )
    {
      ptrdiff_t nbytes = sdata_size (from->string
				     ? string_bytes (from->string)
				     : SDATA_NBYTES (from));
      from = (sdata *) ((char *) from + nbytes + GC_STRING_EXTRA);
    }
}


/* Check validity of Lisp strings' string_bytes member.  ALL_P
   means check all strings, otherwise check only most
   recently allocated strings.  Used for hunting a bug.  */

static void
check_string_bytes (bool all_p)
{
  if (all_p)
    {
      struct sblock *b;

      for (b = large_sblocks; b; b = b->next)
	{
	  struct Lisp_String *s = b->data[0].string;
	  if (s)
	    string_bytes (s);
	}

      for (b = oldest_sblock; b; b = b->next)
	check_sblock (b);
    }
  else if (current_sblock)
    check_sblock (current_sblock);
}

#else /* not GC_CHECK_STRING_BYTES */

#define check_string_bytes(all) ((void) 0)

#endif /* GC_CHECK_STRING_BYTES */

#ifdef GC_CHECK_STRING_FREE_LIST

/* Walk through the string free list looking for bogus next pointers.
   This may catch buffer overrun from a previous string.  */

static void
check_string_free_list (void)
{
  struct Lisp_String *s;

  /* Pop a Lisp_String off the free-list.  */
  s = string_free_list;
  while (s != NULL)
    {
      if ((uintptr_t) s < 1024)
	emacs_abort ();
      s = NEXT_FREE_LISP_STRING (s);
    }
}
#else
#define check_string_free_list()
#endif

/* Return a new Lisp_String.  */

static struct Lisp_String *
allocate_string (void)
{
  struct Lisp_String *s;

  /* If the free-list is empty, allocate a new string_block, and
     add all the Lisp_Strings in it to the free-list.  */
  if (string_free_list == NULL)
    {
      struct string_block *b = lisp_malloc (sizeof *b, false, MEM_TYPE_STRING);
      int i;

      b->next = string_blocks;
      string_blocks = b;

      for (i = STRING_BLOCK_SIZE - 1; i >= 0; --i)
	{
	  s = b->strings + i;
	  /* Every string on a free list should have NULL data pointer.  */
	  s->u.s.data = NULL;
	  NEXT_FREE_LISP_STRING (s) = string_free_list;
	  string_free_list = s;
	}
      ASAN_POISON_STRING_BLOCK (b);
    }

  check_string_free_list ();

  /* Pop a Lisp_String off the free-list.  */
  s = string_free_list;
  ASAN_UNPOISON_STRING (s);
  string_free_list = NEXT_FREE_LISP_STRING (s);

  ++strings_consed;
  tally_consing (sizeof *s);

#ifdef GC_CHECK_STRING_BYTES
  if (!noninteractive)
    {
      if (++check_string_bytes_count == 200)
	{
	  check_string_bytes_count = 0;
	  check_string_bytes (1);
	}
      else
	check_string_bytes (0);
    }
#endif /* GC_CHECK_STRING_BYTES */

  return s;
}

/* Set up Lisp_String S for holding NCHARS characters, NBYTES bytes,
   plus a NUL byte at the end.  Allocate an sdata structure DATA for
   S, and set S->u.s.data to SDATA->u.data.  Store a NUL byte at the
   end of S->u.s.data.  Set S->u.s.size to NCHARS and S->u.s.size_byte
   to NBYTES.  Free S->u.s.data if it was initially non-null.

   If CLEARIT, also clear the other bytes of S->u.s.data.  */

static void
allocate_string_data (struct Lisp_String *s,
		      EMACS_INT nchars, EMACS_INT nbytes, bool clearit,
		      bool immovable)
{
  eassert_not_mps ();
  sdata *data;
  struct sblock *b;

  if (STRING_BYTES_MAX < nbytes)
    string_overflow ();

  /* Determine the number of bytes needed to store NBYTES bytes
     of string data.  */
  ptrdiff_t needed = sdata_size (nbytes);

  if (nbytes > LARGE_STRING_BYTES || immovable)
    {
      size_t size = FLEXSIZEOF (struct sblock, data, needed);

#ifdef DOUG_LEA_MALLOC
      if (!mmap_lisp_allowed_p ())
        mallopt (M_MMAP_MAX, 0);
#endif

      b = lisp_malloc (size + GC_STRING_EXTRA, clearit, MEM_TYPE_NON_LISP);
      ASAN_POISON_SBLOCK_DATA (b, size);

#ifdef DOUG_LEA_MALLOC
      if (!mmap_lisp_allowed_p ())
        mallopt (M_MMAP_MAX, MMAP_MAX_AREAS);
#endif

      data = b->data;
      b->next = large_sblocks;
      b->next_free = data;
      large_sblocks = b;
    }
  else
    {
      b = current_sblock;

      if (b == NULL
	  || (SBLOCK_SIZE - GC_STRING_EXTRA
	      < (char *) b->next_free - (char *) b + needed))
	{
	  /* Not enough room in the current sblock.  */
	  b = lisp_malloc (SBLOCK_SIZE, false, MEM_TYPE_NON_LISP);
	  ASAN_POISON_SBLOCK_DATA (b, SBLOCK_SIZE);

	  data = b->data;
	  b->next = NULL;
	  b->next_free = data;

	  if (current_sblock)
	    current_sblock->next = b;
	  else
	    oldest_sblock = b;
	  current_sblock = b;
	}

      data = b->next_free;

      if (clearit)
	{
#if GC_ASAN_POISON_OBJECTS
	  /* We are accessing SDATA_DATA (data) before it gets
	   * normally unpoisoned, so do it manually.  */
	  __asan_unpoison_memory_region (SDATA_DATA (data), nbytes);
#endif
	  memset (SDATA_DATA (data), 0, nbytes);
	}
    }

  ASAN_PREPARE_LIVE_SDATA (data, nbytes);
  data->string = s;
  b->next_free = (sdata *) ((char *) data + needed + GC_STRING_EXTRA);
  eassert ((uintptr_t) b->next_free % alignof (sdata) == 0);

  s->u.s.data = SDATA_DATA (data);
#ifdef GC_CHECK_STRING_BYTES
  SDATA_NBYTES (data) = nbytes;
#endif
  s->u.s.size = nchars;
  s->u.s.size_byte = nbytes;
  s->u.s.data[nbytes] = '\0';
#ifdef GC_CHECK_STRING_OVERRUN
  memcpy ((char *) data + needed, string_overrun_cookie,
	  GC_STRING_OVERRUN_COOKIE_SIZE);
#endif

  tally_consing (needed);
}


/* Sweep and compact strings.  */

NO_INLINE /* For better stack traces */
static void
sweep_strings (void)
{
  struct string_block *b, *next;
  struct string_block *live_blocks = NULL;

  string_free_list = NULL;
  gcstat.total_strings = gcstat.total_free_strings = 0;
  gcstat.total_string_bytes = 0;

  /* Scan strings_blocks, free Lisp_Strings that aren't marked.  */
  for (b = string_blocks; b; b = next)
    {
      int i, nfree = 0;
      struct Lisp_String *free_list_before = string_free_list;

      ASAN_UNPOISON_STRING_BLOCK (b);

      next = b->next;

      for (i = 0; i < STRING_BLOCK_SIZE; ++i)
	{
	  struct Lisp_String *s = b->strings + i;

	  ASAN_UNPOISON_STRING (s);

	  if (s->u.s.data)
	    {
	      /* String was not on free-list before.  */
	      if (XSTRING_MARKED_P (s))
		{
		  /* String is live; unmark it and its intervals.  */
		  XUNMARK_STRING (s);

		  /* Do not use string_(set|get)_intervals here.  */
		  s->u.s.intervals = balance_intervals (s->u.s.intervals);

		  gcstat.total_strings++;
		  gcstat.total_string_bytes += STRING_BYTES (s);
		}
	      else
		{
		  /* String is dead.  Put it on the free-list.  */
		  sdata *data = SDATA_OF_STRING (s);

		  /* Save the size of S in its sdata so that we know
		     how large that is.  Reset the sdata's string
		     back-pointer so that we know it's free.  */
#ifdef GC_CHECK_STRING_BYTES
		  if (string_bytes (s) != SDATA_NBYTES (data))
		    emacs_abort ();
#else
		  data->n.nbytes = STRING_BYTES (s);
#endif
		  data->string = NULL;

		  /* Reset the strings's `data' member so that we
		     know it's free.  */
		  s->u.s.data = NULL;

		  /* Put the string on the free-list.  */
		  NEXT_FREE_LISP_STRING (s) = string_free_list;
		  ASAN_POISON_STRING (s);
		  ASAN_PREPARE_DEAD_SDATA (data, SDATA_NBYTES (data));
		  string_free_list = s;
		  ++nfree;
		}
	    }
	  else
	    {
	      /* S was on the free-list before.  Put it there again.  */
	      NEXT_FREE_LISP_STRING (s) = string_free_list;
	      ASAN_POISON_STRING (s);

	      string_free_list = s;
	      ++nfree;
	    }
	}

      /* Free blocks that contain free Lisp_Strings only, except
	 the first two of them.  */
      if (nfree == STRING_BLOCK_SIZE
	  && gcstat.total_free_strings > STRING_BLOCK_SIZE)
	{
	  lisp_free (b);
	  string_free_list = free_list_before;
	}
      else
	{
	  gcstat.total_free_strings += nfree;
	  b->next = live_blocks;
	  live_blocks = b;
	}
    }

  check_string_free_list ();

  string_blocks = live_blocks;
  free_large_strings ();
  compact_small_strings ();

  check_string_free_list ();
}


/* Free dead large strings.  */

static void
free_large_strings (void)
{
  struct sblock *b, *next;
  struct sblock *live_blocks = NULL;

  for (b = large_sblocks; b; b = next)
    {
      next = b->next;

      if (b->data[0].string == NULL)
	lisp_free (b);
      else
	{
	  b->next = live_blocks;
	  live_blocks = b;
	}
    }

  large_sblocks = live_blocks;
}


/* Compact data of small strings.  Free sblocks that don't contain
   data of live strings after compaction.  */

static void
compact_small_strings (void)
{
  /* TB is the sblock we copy to, TO is the sdata within TB we copy
     to, and TB_END is the end of TB.  */
  struct sblock *tb = oldest_sblock;
  if (tb)
    {
      sdata *tb_end = (sdata *) ((char *) tb + SBLOCK_SIZE);
      sdata *to = tb->data;

      /* Step through the blocks from the oldest to the youngest.  We
	 expect that old blocks will stabilize over time, so that less
	 copying will happen this way.  */
      struct sblock *b = tb;
      do
	{
	  sdata *end = b->next_free;
	  eassert ((char *) end <= (char *) b + SBLOCK_SIZE);

	  for (sdata *from = b->data; from < end; )
	    {
	      /* Compute the next FROM here because copying below may
		 overwrite data we need to compute it.  */
	      ptrdiff_t nbytes;
	      struct Lisp_String *s = from->string;

#ifdef GC_CHECK_STRING_BYTES
	      /* Check that the string size recorded in the string is the
		 same as the one recorded in the sdata structure.  */
	      if (s && string_bytes (s) != SDATA_NBYTES (from))
		emacs_abort ();
#endif /* GC_CHECK_STRING_BYTES */

	      nbytes = s ? STRING_BYTES (s) : SDATA_NBYTES (from);
	      eassert (nbytes <= LARGE_STRING_BYTES);

	      ptrdiff_t size = sdata_size (nbytes);
	      sdata *from_end = (sdata *) ((char *) from
					   + size + GC_STRING_EXTRA);

#ifdef GC_CHECK_STRING_OVERRUN
	      if (memcmp (string_overrun_cookie,
			  (char *) from_end - GC_STRING_OVERRUN_COOKIE_SIZE,
			  GC_STRING_OVERRUN_COOKIE_SIZE))
		emacs_abort ();
#endif

	      /* Non-NULL S means it's alive.  Copy its data.  */
	      if (s)
		{
		  /* If TB is full, proceed with the next sblock.  */
		  sdata *to_end = (sdata *) ((char *) to
					     + size + GC_STRING_EXTRA);
		  if (to_end > tb_end)
		    {
		      tb->next_free = to;
		      tb = tb->next;
		      tb_end = (sdata *) ((char *) tb + SBLOCK_SIZE);
		      to = tb->data;
		      to_end = (sdata *) ((char *) to + size + GC_STRING_EXTRA);
		    }

		  /* Copy, and update the string's `data' pointer.  */
		  if (from != to)
		    {
		      eassert (tb != b || to < from);
		      ASAN_PREPARE_LIVE_SDATA (to, nbytes);
		      memmove (to, from, size + GC_STRING_EXTRA);
		      to->string->u.s.data = SDATA_DATA (to);
		    }

		  /* Advance past the sdata we copied to.  */
		  to = to_end;
		}
	      from = from_end;
	    }
	  b = b->next;
	}
      while (b);

      /* The rest of the sblocks following TB don't contain live data, so
	 we can free them.  */
      for (b = tb->next; b; )
	{
	  struct sblock *next = b->next;
	  lisp_free (b);
	  b = next;
	}

      tb->next_free = to;
      tb->next = NULL;
    }

  current_sblock = tb;
}

#endif // not HAVE_MPS

void
string_overflow (void)
{
  error ("Maximum string size exceeded");
}

static Lisp_Object make_clear_string (EMACS_INT, bool);
static Lisp_Object make_clear_multibyte_string (EMACS_INT, EMACS_INT, bool);

DEFUN ("make-string", Fmake_string, Smake_string, 2, 3, 0,
       doc: /* Return a newly created string of length LENGTH, with INIT in each element.
LENGTH must be an integer.
INIT must be an integer that represents a character.
If optional argument MULTIBYTE is non-nil, the result will be
a multibyte string even if INIT is an ASCII character.  */)
  (Lisp_Object length, Lisp_Object init, Lisp_Object multibyte)
{
  Lisp_Object val;
  EMACS_INT nbytes;

  CHECK_FIXNAT (length);
  CHECK_CHARACTER (init);

  int c = XFIXNAT (init);
  bool clearit = !c;

  if (ASCII_CHAR_P (c) && NILP (multibyte))
    {
      nbytes = XFIXNUM (length);
      val = make_clear_string (nbytes, clearit);
      if (nbytes && !clearit)
	{
	  memset (SDATA (val), c, nbytes);
	  SDATA (val)[nbytes] = 0;
	}
    }
  else
    {
      unsigned char str[MAX_MULTIBYTE_LENGTH];
      ptrdiff_t len = CHAR_STRING (c, str);
      EMACS_INT string_len = XFIXNUM (length);

      if (ckd_mul (&nbytes, len, string_len))
	string_overflow ();
      val = make_clear_multibyte_string (string_len, nbytes, clearit);
      if (!clearit)
	{
	  unsigned char *beg = SDATA (val), *end = beg + nbytes;
	  for (unsigned char *p = beg; p < end; p += len)
	    {
	      /* First time we just copy STR to the data of VAL.  */
	      if (p == beg)
		memcpy (p, str, len);
	      else
		{
		  /* Next time we copy largest possible chunk from
		     initialized to uninitialized part of VAL.  */
		  len = min (p - beg, end - p);
		  memcpy (p, beg, len);
		}
	    }
	}
    }

  return val;
}

/* Fill A with 1 bits if INIT is non-nil, and with 0 bits otherwise.
   Return A.  */

Lisp_Object
bool_vector_fill (Lisp_Object a, Lisp_Object init)
{
  EMACS_INT nbits = bool_vector_size (a);
  if (0 < nbits)
    {
      unsigned char *data = bool_vector_uchar_data (a);
      int pattern = NILP (init) ? 0 : (1 << BOOL_VECTOR_BITS_PER_CHAR) - 1;
      ptrdiff_t nbytes = bool_vector_bytes (nbits);
      int last_mask = ~ (~0u << ((nbits - 1) % BOOL_VECTOR_BITS_PER_CHAR + 1));
      memset (data, pattern, nbytes - 1);
      data[nbytes - 1] = pattern & last_mask;
    }
  return a;
}

/* Return a newly allocated, bool vector of size NBITS.  If CLEARIT,
   clear its slots; otherwise the vector's slots are uninitialized.  */

Lisp_Object
make_clear_bool_vector (EMACS_INT nbits, bool clearit)
{
  eassert (0 <= nbits && nbits <= BOOL_VECTOR_LENGTH_MAX);
  Lisp_Object val;
  ptrdiff_t words = bool_vector_words (nbits);
  ptrdiff_t word_bytes = words * sizeof (bits_word);
  ptrdiff_t needed_elements = ((bool_header_size - header_size + word_bytes
				+ word_size - 1)
			       / word_size);
  struct Lisp_Bool_Vector *p
    = (struct Lisp_Bool_Vector *) allocate_clear_vector (needed_elements,
							 clearit);
  /* Clear padding at end; but only if necessary, to avoid polluting the
     data cache.  */
  if (!clearit && nbits % BITS_PER_BITS_WORD != 0)
    p->data[words - 1] = 0;

  XSETVECTOR (val, p);
  XSETPVECTYPESIZE (XVECTOR (val), PVEC_BOOL_VECTOR, 0, 0);
  p->size = nbits;
  return val;
}

/* Return a newly allocated, uninitialized bool vector of size NBITS.  */

Lisp_Object
make_uninit_bool_vector (EMACS_INT nbits)
{
  return make_clear_bool_vector (nbits, false);
}

DEFUN ("make-bool-vector", Fmake_bool_vector, Smake_bool_vector, 2, 2, 0,
       doc: /* Return a new bool-vector of length LENGTH, using INIT for each element.
LENGTH must be a number.  INIT matters only in whether it is t or nil.  */)
  (Lisp_Object length, Lisp_Object init)
{
  CHECK_FIXNAT (length);
  EMACS_INT len = XFIXNAT (length);
  if (BOOL_VECTOR_LENGTH_MAX < len)
    memory_full (SIZE_MAX);
  Lisp_Object val = make_clear_bool_vector (len, NILP (init));
  return NILP (init) ? val : bool_vector_fill (val, init);
}

DEFUN ("bool-vector", Fbool_vector, Sbool_vector, 0, MANY, 0,
       doc: /* Return a new bool-vector with specified arguments as elements.
Allows any number of arguments, including zero.
usage: (bool-vector &rest OBJECTS)  */)
  (ptrdiff_t nargs, Lisp_Object *args)
{
  if (BOOL_VECTOR_LENGTH_MAX < nargs)
    memory_full (SIZE_MAX);
  Lisp_Object vector = make_clear_bool_vector (nargs, true);
  for (ptrdiff_t i = 0; i < nargs; i++)
    if (!NILP (args[i]))
      bool_vector_set (vector, i, true);
  return vector;
}

/* Make a string from NBYTES bytes at CONTENTS, and compute the number
   of characters from the contents.  This string may be unibyte or
   multibyte, depending on the contents.  */

Lisp_Object
make_string (const char *contents, ptrdiff_t nbytes)
{
  register Lisp_Object val;
  ptrdiff_t nchars, multibyte_nbytes;

  parse_str_as_multibyte ((const unsigned char *) contents, nbytes,
			  &nchars, &multibyte_nbytes);
  if (nbytes == nchars || nbytes != multibyte_nbytes)
    /* CONTENTS contains no multibyte sequences or contains an invalid
       multibyte sequence.  We must make unibyte string.  */
    val = make_unibyte_string (contents, nbytes);
  else
    val = make_multibyte_string (contents, nchars, nbytes);
  return val;
}

/* Make a unibyte string from LENGTH bytes at CONTENTS.  */

Lisp_Object
make_unibyte_string (const char *contents, ptrdiff_t length)
{
  register Lisp_Object val;
  val = make_uninit_string (length);
  memcpy (SDATA (val), contents, length);
  return val;
}


/* Make a multibyte string from NCHARS characters occupying NBYTES
   bytes at CONTENTS.  */

Lisp_Object
make_multibyte_string (const char *contents,
		       ptrdiff_t nchars, ptrdiff_t nbytes)
{
  register Lisp_Object val;
  val = make_uninit_multibyte_string (nchars, nbytes);
  memcpy (SDATA (val), contents, nbytes);
  return val;
}


/* Make a string from NCHARS characters occupying NBYTES bytes at
   CONTENTS.  It is a multibyte string if NBYTES != NCHARS.  */

Lisp_Object
make_string_from_bytes (const char *contents,
			ptrdiff_t nchars, ptrdiff_t nbytes)
{
  register Lisp_Object val;
  val = make_uninit_multibyte_string (nchars, nbytes);
  memcpy (SDATA (val), contents, nbytes);
  if (SBYTES (val) == SCHARS (val))
    STRING_SET_UNIBYTE (val);
  return val;
}


/* Make a string from NCHARS characters occupying NBYTES bytes at
   CONTENTS.  The argument MULTIBYTE controls whether to label the
   string as multibyte.  If NCHARS is negative, it counts the number of
   characters by itself.  */

Lisp_Object
make_specified_string (const char *contents,
		       ptrdiff_t nchars, ptrdiff_t nbytes, bool multibyte)
{
  Lisp_Object val;

  if (nchars < 0)
    {
      if (multibyte)
	nchars = multibyte_chars_in_text ((const unsigned char *) contents,
					  nbytes);
      else
	nchars = nbytes;
    }
  val = make_uninit_multibyte_string (nchars, nbytes);
  memcpy (SDATA (val), contents, nbytes);
  if (!multibyte)
    STRING_SET_UNIBYTE (val);
  return val;
}


/* Return a unibyte Lisp_String set up to hold LENGTH characters
   occupying LENGTH bytes.  If CLEARIT, clear its contents to null
   bytes; otherwise, the contents are uninitialized.  */

static Lisp_Object
make_clear_string (EMACS_INT length, bool clearit)
{
  Lisp_Object val;

  if (!length)
    return empty_unibyte_string;
  val = make_clear_multibyte_string (length, length, clearit);
  STRING_SET_UNIBYTE (val);
  return val;
}

/* Return a unibyte Lisp_String set up to hold LENGTH characters
   occupying LENGTH bytes.  */

Lisp_Object
make_uninit_string (EMACS_INT length)
{
  return make_clear_string (length, false);
}


/* Return a multibyte Lisp_String set up to hold NCHARS characters
   which occupy NBYTES bytes.  If CLEARIT, clear its contents to null
   bytes; otherwise, the contents are uninitialized.  */

static Lisp_Object
make_clear_multibyte_string (EMACS_INT nchars, EMACS_INT nbytes, bool clearit)
{
  if (nchars < 0)
    emacs_abort ();
  if (!nbytes)
    return empty_multibyte_string;

#ifdef HAVE_MPS
  return igc_make_multibyte_string (nchars, nbytes, clearit);
#else
  Lisp_Object string;
  struct Lisp_String *s;

  s = allocate_string ();
  s->u.s.intervals = NULL;
  allocate_string_data (s, nchars, nbytes, clearit, false);
  XSETSTRING (string, s);
  string_chars_consed += nbytes;
  return string;
#endif
}

/* Return a multibyte Lisp_String set up to hold NCHARS characters
   which occupy NBYTES bytes.  */

Lisp_Object
make_uninit_multibyte_string (EMACS_INT nchars, EMACS_INT nbytes)
{
  return make_clear_multibyte_string (nchars, nbytes, false);
}

/* Return a Lisp_String according to a doprnt-style FORMAT and args.  */

Lisp_Object
make_formatted_string (const char *format, ...)
{
  char buf[MAX_ALLOCA];
  char *cstr = buf;
  ptrdiff_t bufsize = sizeof buf;
  va_list ap;

  va_start (ap, format);
  ptrdiff_t length = evxprintf (&cstr, &bufsize, buf, -1, format, ap);
  va_end (ap);
  Lisp_Object ret = make_string (cstr, length);
  if (cstr != buf)
    xfree (cstr);
  return ret;
}

#ifndef HAVE_MPS
/* Pin a unibyte string in place so that it won't move during GC.  */
void
pin_string (Lisp_Object string)
{
  eassert (STRINGP (string) && !STRING_MULTIBYTE (string));
  struct Lisp_String *s = XSTRING (string);
  ptrdiff_t size = STRING_BYTES (s);
  unsigned char *data = s->u.s.data;

  if (!(size > LARGE_STRING_BYTES
	|| pdumper_object_p (data)
	|| s->u.s.size_byte == -3))
    {
      eassert (s->u.s.size_byte == -1);
      sdata *old_sdata = SDATA_OF_STRING (s);
      allocate_string_data (s, size, size, false, true);
      memcpy (s->u.s.data, data, size);
      old_sdata->string = NULL;
      SDATA_NBYTES (old_sdata) = size;
      ASAN_PREPARE_DEAD_SDATA (old_sdata, size);
    }
  s->u.s.size_byte = -3;
}
#endif


/***********************************************************************
			   Float Allocation
 ***********************************************************************/

#ifndef HAVE_MPS

/* We store float cells inside of float_blocks, allocating a new
   float_block with malloc whenever necessary.  Float cells reclaimed
   by GC are put on a free list to be reallocated before allocating
   any new float cells from the latest float_block.  */

#define FLOAT_BLOCK_SIZE					\
  (((BLOCK_BYTES - sizeof (struct float_block *)		\
     /* The compiler might add padding at the end.  */		\
     - (sizeof (struct Lisp_Float) - sizeof (bits_word))) * CHAR_BIT) \
   / (sizeof (struct Lisp_Float) * CHAR_BIT + 1))

#define GETMARKBIT(block,n)				\
  (((block)->gcmarkbits[(n) / BITS_PER_BITS_WORD]	\
    >> ((n) % BITS_PER_BITS_WORD))			\
   & 1)

#define SETMARKBIT(block,n)				\
  ((block)->gcmarkbits[(n) / BITS_PER_BITS_WORD]	\
   |= (bits_word) 1 << ((n) % BITS_PER_BITS_WORD))

#define UNSETMARKBIT(block,n)				\
  ((block)->gcmarkbits[(n) / BITS_PER_BITS_WORD]	\
   &= ~((bits_word) 1 << ((n) % BITS_PER_BITS_WORD)))

#define FLOAT_BLOCK(fptr) \
  (eassert (!pdumper_object_p (fptr)),                                  \
   ((struct float_block *) (((uintptr_t) (fptr)) & ~(BLOCK_ALIGN - 1))))

#define FLOAT_INDEX(fptr) \
  ((((uintptr_t) (fptr)) & (BLOCK_ALIGN - 1)) / sizeof (struct Lisp_Float))

struct float_block
{
  /* Place `floats' at the beginning, to ease up FLOAT_INDEX's job.  */
  struct Lisp_Float floats[FLOAT_BLOCK_SIZE];
  bits_word gcmarkbits[1 + FLOAT_BLOCK_SIZE / BITS_PER_BITS_WORD];
  struct float_block *next;
};

#define XFLOAT_MARKED_P(fptr) \
  GETMARKBIT (FLOAT_BLOCK (fptr), FLOAT_INDEX (fptr))

#define XFLOAT_MARK(fptr) \
  SETMARKBIT (FLOAT_BLOCK (fptr), FLOAT_INDEX (fptr))

#define XFLOAT_UNMARK(fptr) \
  UNSETMARKBIT (FLOAT_BLOCK (fptr), FLOAT_INDEX (fptr))

#if GC_ASAN_POISON_OBJECTS
# define ASAN_POISON_FLOAT_BLOCK(fblk)         \
  __asan_poison_memory_region ((fblk)->floats, \
			       sizeof ((fblk)->floats))
# define ASAN_UNPOISON_FLOAT_BLOCK(fblk)         \
  __asan_unpoison_memory_region ((fblk)->floats, \
				 sizeof ((fblk)->floats))
# define ASAN_POISON_FLOAT(p) \
  __asan_poison_memory_region (p, sizeof (struct Lisp_Float))
# define ASAN_UNPOISON_FLOAT(p) \
  __asan_unpoison_memory_region (p, sizeof (struct Lisp_Float))
#else
# define ASAN_POISON_FLOAT_BLOCK(fblk) ((void) 0)
# define ASAN_UNPOISON_FLOAT_BLOCK(fblk) ((void) 0)
# define ASAN_POISON_FLOAT(p) ((void) 0)
# define ASAN_UNPOISON_FLOAT(p) ((void) 0)
#endif

/* Current float_block.  */

static struct float_block *float_block;

/* Index of first unused Lisp_Float in the current float_block.  */

static int float_block_index = FLOAT_BLOCK_SIZE;

/* Free-list of Lisp_Floats.  */

static struct Lisp_Float *float_free_list;

#endif // not HAVE_MPS

/* Return a new float object with value FLOAT_VALUE.  */

Lisp_Object
make_float (double float_value)
{
#ifdef HAVE_MPS
  return igc_make_float (float_value);
#else
  register Lisp_Object val;

  if (float_free_list)
    {
      XSETFLOAT (val, float_free_list);
      ASAN_UNPOISON_FLOAT (float_free_list);
      float_free_list = float_free_list->u.chain;
    }
  else
    {
      if (float_block_index == FLOAT_BLOCK_SIZE)
	{
	  struct float_block *new
	    = lisp_align_malloc (sizeof *new, MEM_TYPE_FLOAT);
	  new->next = float_block;
	  memset (new->gcmarkbits, 0, sizeof new->gcmarkbits);
	  ASAN_POISON_FLOAT_BLOCK (new);
	  float_block = new;
	  float_block_index = 0;
	}
      ASAN_UNPOISON_FLOAT (&float_block->floats[float_block_index]);
      XSETFLOAT (val, &float_block->floats[float_block_index]);
      float_block_index++;
    }

  XFLOAT_INIT (val, float_value);
  eassert (!XFLOAT_MARKED_P (XFLOAT (val)));
  tally_consing (sizeof (struct Lisp_Float));
  floats_consed++;
  return val;
#endif
}



/***********************************************************************
			   Cons Allocation
 ***********************************************************************/
#ifndef HAVE_MPS

/* We store cons cells inside of cons_blocks, allocating a new
   cons_block with malloc whenever necessary.  Cons cells reclaimed by
   GC are put on a free list to be reallocated before allocating
   any new cons cells from the latest cons_block.  */

#define CONS_BLOCK_SIZE						\
  (((BLOCK_BYTES - sizeof (struct cons_block *)			\
     /* The compiler might add padding at the end.  */		\
     - (sizeof (struct Lisp_Cons) - sizeof (bits_word))) * CHAR_BIT)	\
   / (sizeof (struct Lisp_Cons) * CHAR_BIT + 1))

#define CONS_BLOCK(fptr) \
  (eassert (!pdumper_object_p (fptr)),                                  \
   ((struct cons_block *) ((uintptr_t) (fptr) & ~(BLOCK_ALIGN - 1))))

#define CONS_INDEX(fptr) \
  (((uintptr_t) (fptr) & (BLOCK_ALIGN - 1)) / sizeof (struct Lisp_Cons))

struct cons_block
{
  /* Place `conses' at the beginning, to ease up CONS_INDEX's job.  */
  struct Lisp_Cons conses[CONS_BLOCK_SIZE];
  bits_word gcmarkbits[1 + CONS_BLOCK_SIZE / BITS_PER_BITS_WORD];
  struct cons_block *next;
};

#define XCONS_MARKED_P(fptr) \
  GETMARKBIT (CONS_BLOCK (fptr), CONS_INDEX (fptr))

#define XMARK_CONS(fptr) \
  SETMARKBIT (CONS_BLOCK (fptr), CONS_INDEX (fptr))

#define XUNMARK_CONS(fptr) \
  UNSETMARKBIT (CONS_BLOCK (fptr), CONS_INDEX (fptr))

/* Minimum number of bytes of consing since GC before next GC,
   when memory is full.  */

enum { memory_full_cons_threshold = sizeof (struct cons_block) };


/* Current cons_block.  */
static struct cons_block *cons_block;

/* Index of first unused Lisp_Cons in the current block.  */
static int cons_block_index = CONS_BLOCK_SIZE;

/* Free-list of Lisp_Cons structures.  */
static struct Lisp_Cons *cons_free_list;

#if GC_ASAN_POISON_OBJECTS
# define ASAN_POISON_CONS_BLOCK(b) \
  __asan_poison_memory_region ((b)->conses, sizeof ((b)->conses))
# define ASAN_POISON_CONS(p) \
  __asan_poison_memory_region (p, sizeof (struct Lisp_Cons))
# define ASAN_UNPOISON_CONS(p) \
  __asan_unpoison_memory_region (p, sizeof (struct Lisp_Cons))
#else
# define ASAN_POISON_CONS_BLOCK(b) ((void) 0)
# define ASAN_POISON_CONS(p) ((void) 0)
# define ASAN_UNPOISON_CONS(p) ((void) 0)
#endif

/* Explicitly free a cons cell by putting it on the free-list.  */

void
free_cons (struct Lisp_Cons *ptr)
{
  ptr->u.s.u.chain = cons_free_list;
  ptr->u.s.car = dead_object ();
  cons_free_list = ptr;
  ptrdiff_t nbytes = sizeof *ptr;
  tally_consing (-nbytes);
  ASAN_POISON_CONS (ptr);
}

#endif // not HAVE_MPS

DEFUN ("cons", Fcons, Scons, 2, 2, 0,
       doc: /* Create a new cons, give it CAR and CDR as components, and return it.  */)
  (Lisp_Object car, Lisp_Object cdr)
{
#ifdef HAVE_MPS
  return igc_make_cons (car, cdr);
#else
  register Lisp_Object val;

  if (cons_free_list)
    {
      ASAN_UNPOISON_CONS (cons_free_list);
      XSETCONS (val, cons_free_list);
      cons_free_list = cons_free_list->u.s.u.chain;
    }
  else
    {
      if (cons_block_index == CONS_BLOCK_SIZE)
	{
	  struct cons_block *new
	    = lisp_align_malloc (sizeof *new, MEM_TYPE_CONS);
	  memset (new->gcmarkbits, 0, sizeof new->gcmarkbits);
	  ASAN_POISON_CONS_BLOCK (new);
	  new->next = cons_block;
	  cons_block = new;
	  cons_block_index = 0;
	}
      ASAN_UNPOISON_CONS (&cons_block->conses[cons_block_index]);
      XSETCONS (val, &cons_block->conses[cons_block_index]);
      cons_block_index++;
    }

  XSETCAR (val, car);
  XSETCDR (val, cdr);
  eassert (!XCONS_MARKED_P (XCONS (val)));
  consing_until_gc -= sizeof (struct Lisp_Cons);
  cons_cells_consed++;

  return val;
#endif // not HAVE_MPS
}

/* Make a list of 1, 2, 3, 4 or 5 specified objects.  */

Lisp_Object
list1 (Lisp_Object arg1)
{
  return Fcons (arg1, Qnil);
}

Lisp_Object
list2 (Lisp_Object arg1, Lisp_Object arg2)
{
  return Fcons (arg1, Fcons (arg2, Qnil));
}


Lisp_Object
list3 (Lisp_Object arg1, Lisp_Object arg2, Lisp_Object arg3)
{
  return Fcons (arg1, Fcons (arg2, Fcons (arg3, Qnil)));
}

Lisp_Object
list4 (Lisp_Object arg1, Lisp_Object arg2, Lisp_Object arg3, Lisp_Object arg4)
{
  return Fcons (arg1, Fcons (arg2, Fcons (arg3, Fcons (arg4, Qnil))));
}

Lisp_Object
list5 (Lisp_Object arg1, Lisp_Object arg2, Lisp_Object arg3, Lisp_Object arg4,
       Lisp_Object arg5)
{
  return Fcons (arg1, Fcons (arg2, Fcons (arg3, Fcons (arg4,
						       Fcons (arg5, Qnil)))));
}

/* Make a list of COUNT Lisp_Objects, where ARG is the first one.
   AP has any remaining args.  */
static Lisp_Object
cons_listn (ptrdiff_t count, Lisp_Object arg, va_list ap)
{
  eassume (0 < count);
  Lisp_Object val = Fcons (arg, Qnil);
  Lisp_Object tail = val;
  for (ptrdiff_t i = 1; i < count; i++)
    {
      Lisp_Object elem = Fcons (va_arg (ap, Lisp_Object), Qnil);
      XSETCDR (tail, elem);
      tail = elem;
    }
  return val;
}

/* Make a list of COUNT Lisp_Objects, where ARG1 is the first one.  */
Lisp_Object
listn (ptrdiff_t count, Lisp_Object arg1, ...)
{
  va_list ap;
  va_start (ap, arg1);
  Lisp_Object val = cons_listn (count, arg1, ap);
  va_end (ap);
  return val;
}

DEFUN ("list", Flist, Slist, 0, MANY, 0,
       doc: /* Return a newly created list with specified arguments as elements.
Allows any number of arguments, including zero.
usage: (list &rest OBJECTS)  */)
  (ptrdiff_t nargs, Lisp_Object *args)
{
  register Lisp_Object val;
  val = Qnil;

  while (nargs > 0)
    {
      nargs--;
      val = Fcons (args[nargs], val);
    }
  return val;
}


DEFUN ("make-list", Fmake_list, Smake_list, 2, 2, 0,
       doc: /* Return a newly created list of length LENGTH, with each element being INIT.  */)
  (Lisp_Object length, Lisp_Object init)
{
  Lisp_Object val = Qnil;
  CHECK_FIXNAT (length);

  for (EMACS_INT size = XFIXNAT (length); 0 < size; size--)
    {
      val = Fcons (init, val);
      rarely_quit (size);
    }

  return val;
}



/***********************************************************************
			   Vector Allocation
 ***********************************************************************/
/* Vector size requests are a multiple of this.  */
enum { roundup_size = COMMON_MULTIPLE (LISP_ALIGNMENT, word_size) };

/* Round up X to nearest mult-of-ROUNDUP_SIZE --- use at compile time.  */
#define vroundup_ct(x) ROUNDUP (x, roundup_size)
/* Round up X to nearest mult-of-ROUNDUP_SIZE --- use at runtime.  */
#define vroundup(x) (eassume ((x) >= 0), vroundup_ct (x))

Lisp_Object zero_vector;

#ifndef HAVE_MPS

/* Sometimes a vector's contents are merely a pointer internally used
   in vector allocation code.  On the rare platforms where a null
   pointer cannot be tagged, represent it with a Lisp 0.
   Usually you don't want to touch this.  */

static struct Lisp_Vector *
next_vector (struct Lisp_Vector *v)
{
  return XUNTAG (v->contents[0], Lisp_Int0, struct Lisp_Vector);
}

static void
set_next_vector (struct Lisp_Vector *v, struct Lisp_Vector *p)
{
  v->contents[0] = make_lisp_ptr (p, Lisp_Int0);
}

/* This value is balanced well enough to avoid too much internal overhead
   for the most common cases; it's not required to be a power of two, but
   it's expected to be a mult-of-ROUNDUP_SIZE (see below).  */

enum { VECTOR_BLOCK_SIZE = 4096 };

/* Rounding helps to maintain alignment constraints if USE_LSB_TAG.  */

enum {VECTOR_BLOCK_BYTES = VECTOR_BLOCK_SIZE - vroundup_ct (sizeof (void *))};
/* Verify assumption described above.  */
verify (VECTOR_BLOCK_SIZE % roundup_size == 0);


/* The current code expects to be able to represent an unused block by
   a single PVEC_FREE object, whose size is limited by the header word.
   (Of course we could use multiple such objects.)  */
static_assert (VECTOR_BLOCK_BYTES <= (word_size << PSEUDOVECTOR_REST_BITS));

/* Size of the minimal vector allocated from block.  */

enum { VBLOCK_BYTES_MIN = vroundup_ct (header_size + sizeof (Lisp_Object)) };

/* Size of the largest vector allocated from block.  */

enum { VBLOCK_BYTES_MAX = vroundup_ct ((VECTOR_BLOCK_BYTES / 2) - word_size) };

/* We maintain one free list for each possible block-allocated
   vector size, one for blocks one word bigger,
   and one for all free vectors larger than that.  */
enum { VECTOR_FREE_LIST_ARRAY_SIZE =
       (VBLOCK_BYTES_MAX - VBLOCK_BYTES_MIN) / roundup_size + 1 + 2 };

/* Common shortcut to advance vector pointer over a block data.  */

static struct Lisp_Vector *
ADVANCE (struct Lisp_Vector *v, ptrdiff_t nbytes)
{
  void *vv = v;
  char *cv = vv;
  void *p = cv + nbytes;
  return p;
}

/* Common shortcut to calculate NBYTES-vector index in VECTOR_FREE_LISTS.  */

static ptrdiff_t
VINDEX (ptrdiff_t nbytes)
{
  eassume (VBLOCK_BYTES_MIN <= nbytes);
  return (nbytes - VBLOCK_BYTES_MIN) / roundup_size;
}

/* This internal type is used to maintain the list of large vectors
   which are allocated at their own, e.g. outside of vector blocks.

   struct large_vector itself cannot contain a struct Lisp_Vector, as
   the latter contains a flexible array member and C99 does not allow
   such structs to be nested.  Instead, each struct large_vector
   object LV is followed by a struct Lisp_Vector, which is at offset
   large_vector_offset from LV, and whose address is therefore
   large_vector_vec (&LV).  */

struct large_vector
{
  struct large_vector *next;
};

enum
{
  large_vector_offset = ROUNDUP (sizeof (struct large_vector), LISP_ALIGNMENT)
};

static struct Lisp_Vector *
large_vector_vec (struct large_vector *p)
{
  return (struct Lisp_Vector *) ((char *) p + large_vector_offset);
}

/* This internal type is used to maintain an underlying storage
   for small vectors.  */

struct vector_block
{
  char data[VECTOR_BLOCK_BYTES];
  struct vector_block *next;
};

/* Chain of vector blocks.  */

static struct vector_block *vector_blocks;

/* Vector free lists, where NTH item points to a chain of free
   vectors of the same NBYTES size, so NTH == VINDEX (NBYTES),
   except for the last element which may contain larger vectors.

   I.e., for each vector V in vector_free_lists[I] the following holds:
   - V has type PVEC_FREE
   - V's total size in bytes, BS(V) = PVSIZE(V) * word_size + header_size
   - For I < VECTOR_FREE_LIST_ARRAY_SIZE-1, VINDEX(BS(V)) = I
   - For I = VECTOR_FREE_LIST_ARRAY_SIZE-1, VINDEX(BS(V)) ≥ I */
static struct Lisp_Vector *vector_free_lists[VECTOR_FREE_LIST_ARRAY_SIZE];

/* Index to the bucket in vector_free_lists into which we last inserted
   or split a free vector.  We use this as a heuristic telling us where
   to start looking for free vectors when the exact-size bucket is empty.  */
static ptrdiff_t last_inserted_vector_free_idx = VECTOR_FREE_LIST_ARRAY_SIZE;

/* Singly-linked list of large vectors.  */

static struct large_vector *large_vectors;

/* The only vector with 0 slots.  */

#if GC_ASAN_POISON_OBJECTS
# define ASAN_POISON_VECTOR_CONTENTS(v, bytes) \
  __asan_poison_memory_region ((v)->contents, bytes)
# define ASAN_UNPOISON_VECTOR_CONTENTS(v, bytes) \
  __asan_unpoison_memory_region ((v)->contents, bytes)
# define ASAN_UNPOISON_VECTOR_BLOCK(b) \
  __asan_unpoison_memory_region ((b)->data, sizeof (b)->data)
#else
# define ASAN_POISON_VECTOR_CONTENTS(v, bytes) ((void) 0)
# define ASAN_UNPOISON_VECTOR_CONTENTS(v, bytes) ((void) 0)
# define ASAN_UNPOISON_VECTOR_BLOCK(b) ((void) 0)
#endif

/* Common shortcut to setup vector on a free list.  */

static void
setup_on_free_list (struct Lisp_Vector *v, ptrdiff_t nbytes)
{
  eassume (header_size <= nbytes);
  ptrdiff_t nwords = (nbytes - header_size) / word_size;
  XSETPVECTYPESIZE (v, PVEC_FREE, 0, nwords);
  eassert (nbytes % roundup_size == 0);
  ptrdiff_t vindex = VINDEX (nbytes);
  /* Anything too large goes into the last slot (overflow bin).  */
  vindex = min(vindex, VECTOR_FREE_LIST_ARRAY_SIZE - 1);
  set_next_vector (v, vector_free_lists[vindex]);
  ASAN_POISON_VECTOR_CONTENTS (v, nbytes - header_size);
  vector_free_lists[vindex] = v;
  last_inserted_vector_free_idx = vindex;
}

/* Get a new vector block.  */

static struct vector_block *
allocate_vector_block (void)
{
  struct vector_block *block = xmalloc (sizeof *block);

#ifndef GC_MALLOC_CHECK
  mem_insert (block->data, block->data + VECTOR_BLOCK_BYTES,
	      MEM_TYPE_VECTOR_BLOCK);
#endif

  block->next = vector_blocks;
  vector_blocks = block;
  return block;
}

# endif // not HAVE_MPS

/* Memory footprint in bytes of a pseudovector other than a bool-vector.  */
static ptrdiff_t
pseudovector_nbytes (const struct vectorlike_header *hdr)
{
  eassert (!PSEUDOVECTOR_TYPEP (hdr, PVEC_BOOL_VECTOR));
  ptrdiff_t nwords = ((hdr->size & PSEUDOVECTOR_SIZE_MASK)
		      + ((hdr->size & PSEUDOVECTOR_REST_MASK)
			 >> PSEUDOVECTOR_SIZE_BITS));
  return vroundup (header_size + word_size * nwords);
}

/* Called once to initialize vector allocation.  */

static void
init_vectors (void)
{
  /* The normal vector allocation code refuses to allocate a 0-length vector
     because we use the first field of vectors internally when they're on
     the free list, so we can't put a zero-length vector on the free list.
     This is not a problem for 'zero_vector' since it's always reachable.
     An alternative approach would be to allocate zero_vector outside of the
     normal heap, e.g. as a static object, and then to "hide" it from the GC,
     for example by marking it by hand at the beginning of the GC and unmarking
     it by hand at the end.  */
#ifndef HAVE_MPS
  struct vector_block *block = allocate_vector_block ();
  struct Lisp_Vector *zv = (struct Lisp_Vector *)block->data;
  zv->header.size = 0;
  ssize_t nbytes = pseudovector_nbytes (&zv->header);
  ssize_t restbytes = VECTOR_BLOCK_BYTES - nbytes;
  eassert (restbytes % roundup_size == 0);
  setup_on_free_list (ADVANCE (zv, nbytes), restbytes);

  zero_vector = make_lisp_ptr (zv, Lisp_Vectorlike);
#else
  XSETVECTOR (zero_vector, igc_alloc_vector (0));
#endif
  staticpro (&zero_vector);
}

#ifndef HAVE_MPS
/* Allocate vector from a vector block.  */

static struct Lisp_Vector *
allocate_vector_from_block (ptrdiff_t nbytes)
{
  struct Lisp_Vector *vector;
  struct vector_block *block;
  size_t index, restbytes;

  eassume (VBLOCK_BYTES_MIN <= nbytes && nbytes <= VBLOCK_BYTES_MAX);
  eassume (nbytes % roundup_size == 0);

  /* First, try to allocate from a free list
     containing vectors of the requested size.  */
  index = VINDEX (nbytes);
  if (vector_free_lists[index])
    {
      vector = vector_free_lists[index];
      ASAN_UNPOISON_VECTOR_CONTENTS (vector, nbytes - header_size);
      vector_free_lists[index] = next_vector (vector);
      return vector;
    }

  /* Next, check free lists containing larger vectors.  Since
     we will split the result, we should have remaining space
     large enough to use for one-slot vector at least.  */
  for (index = max (VINDEX (nbytes + VBLOCK_BYTES_MIN),
		    last_inserted_vector_free_idx);
       index < VECTOR_FREE_LIST_ARRAY_SIZE; index++)
    if (vector_free_lists[index])
      {
	/* This vector is larger than requested.  */
	vector = vector_free_lists[index];
	size_t vector_nbytes = pseudovector_nbytes (&vector->header);
	eassert (vector_nbytes > nbytes);
	ASAN_UNPOISON_VECTOR_CONTENTS (vector, nbytes - header_size);
	vector_free_lists[index] = next_vector (vector);

	/* Excess bytes are used for the smaller vector,
	   which should be set on an appropriate free list.  */
	restbytes = vector_nbytes - nbytes;
	eassert (restbytes % roundup_size == 0);
#if GC_ASAN_POISON_OBJECTS
	/* Ensure that accessing excess bytes does not trigger ASan.  */
	__asan_unpoison_memory_region (ADVANCE (vector, nbytes),
				       restbytes);
#endif
	setup_on_free_list (ADVANCE (vector, nbytes), restbytes);
	return vector;
      }

  /* Finally, need a new vector block.  */
  block = allocate_vector_block ();

  /* New vector will be at the beginning of this block.  */
  vector = (struct Lisp_Vector *) block->data;

  /* If the rest of space from this block is large enough
     for one-slot vector at least, set up it on a free list.  */
  restbytes = VECTOR_BLOCK_BYTES - nbytes;
  if (restbytes >= VBLOCK_BYTES_MIN)
    {
      eassert (restbytes % roundup_size == 0);
      setup_on_free_list (ADVANCE (vector, nbytes), restbytes);
    }
  return vector;
}

/* Nonzero if VECTOR pointer is valid pointer inside BLOCK.  */

#define VECTOR_IN_BLOCK(vector, block)		\
  ((char *) (vector) <= (block)->data		\
   + VECTOR_BLOCK_BYTES - VBLOCK_BYTES_MIN)

#endif // not HAVE_MPS

ptrdiff_t
vectorlike_nbytes (const struct vectorlike_header *hdr)
{
  ptrdiff_t size = hdr->size & ~ARRAY_MARK_FLAG;
  ptrdiff_t nwords;

  if (size & PSEUDOVECTOR_FLAG)
    {
      if (PSEUDOVECTOR_TYPEP (hdr, PVEC_BOOL_VECTOR))
        {
          struct Lisp_Bool_Vector *bv = (struct Lisp_Bool_Vector *) hdr;
	  ptrdiff_t word_bytes = (bool_vector_words (bv->size)
				  * sizeof (bits_word));
	  ptrdiff_t boolvec_bytes = bool_header_size + word_bytes;
	  static_assert (header_size <= bool_header_size);
	  nwords = (boolvec_bytes - header_size + word_size - 1) / word_size;
        }
      else
	return pseudovector_nbytes (hdr);
    }
  else
    nwords = size;
  return vroundup (header_size + word_size * nwords);
}

/* Convert a pseudovector pointer P to its underlying struct T pointer.
   Verify that the struct is small, since cleanup_vector is called
   only on small vector-like objects.  */

#define PSEUDOVEC_STRUCT(p, t) \
  verify_expr ((header_size + VECSIZE (struct t) * word_size \
		<= VBLOCK_BYTES_MAX), \
	       (struct t *) (p))

/* Release extra resources still in use by VECTOR, whicth may be any
   small vector-like object.  */
#ifndef HAVE_MPS
static void
cleanup_vector (struct Lisp_Vector *vector)
{
  if ((vector->header.size & PSEUDOVECTOR_FLAG) == 0)
    return;  /* nothing more to do for plain vectors */
  switch (PSEUDOVECTOR_TYPE (vector))
    {
    case PVEC_BIGNUM:
      mpz_clear (PSEUDOVEC_STRUCT (vector, Lisp_Bignum)->value);
      break;
    case PVEC_OVERLAY:
      {
	struct Lisp_Overlay *ol = PSEUDOVEC_STRUCT (vector, Lisp_Overlay);
	xfree (ol->interval);
      }
      break;
    case PVEC_FINALIZER:
      unchain_finalizer (PSEUDOVEC_STRUCT (vector, Lisp_Finalizer));
      break;
    case PVEC_FONT:
      {
	if ((vector->header.size & PSEUDOVECTOR_SIZE_MASK) == FONT_OBJECT_MAX)
	  {
	    struct font *font = PSEUDOVEC_STRUCT (vector, font);
	    struct font_driver const *drv = font->driver;

	    /* The font driver might sometimes be NULL, e.g. if Emacs was
	       interrupted before it had time to set it up.  */
	    if (drv)
	      {
		/* Attempt to catch subtle bugs like Bug#16140.  */
		eassert (valid_font_driver (drv));
		drv->close_font (font);
	      }
	  }

#if defined HAVE_ANDROID && !defined ANDROID_STUBIFY
	/* The Android font driver needs the ability to associate extra
	   information with font entities.  */
	if (((vector->header.size & PSEUDOVECTOR_SIZE_MASK)
	     == FONT_ENTITY_MAX)
	    && PSEUDOVEC_STRUCT (vector, font_entity)->is_android)
	  android_finalize_font_entity (PSEUDOVEC_STRUCT (vector, font_entity));
#endif
      }
      break;
    case PVEC_THREAD:
      finalize_one_thread (PSEUDOVEC_STRUCT (vector, thread_state));
      break;
    case PVEC_MUTEX:
      finalize_one_mutex (PSEUDOVEC_STRUCT (vector, Lisp_Mutex));
      break;
    case PVEC_CONDVAR:
      finalize_one_condvar (PSEUDOVEC_STRUCT (vector, Lisp_CondVar));
      break;
    case PVEC_MARKER:
      /* sweep_buffer should already have unchained this from its buffer.  */
      eassert (! PSEUDOVEC_STRUCT (vector, Lisp_Marker)->buffer);
      break;
    case PVEC_USER_PTR:
      {
	struct Lisp_User_Ptr *uptr = PSEUDOVEC_STRUCT (vector, Lisp_User_Ptr);
	if (uptr->finalizer)
	  uptr->finalizer (uptr->p);
      }
      break;
    case PVEC_TS_PARSER:
#ifdef HAVE_TREE_SITTER
      treesit_delete_parser (PSEUDOVEC_STRUCT (vector, Lisp_TS_Parser));
#endif
      break;
    case PVEC_TS_COMPILED_QUERY:
#ifdef HAVE_TREE_SITTER
      treesit_delete_query (PSEUDOVEC_STRUCT (vector, Lisp_TS_Query));
#endif
      break;
    case PVEC_MODULE_FUNCTION:
#ifdef HAVE_MODULES
      {
	ATTRIBUTE_MAY_ALIAS struct Lisp_Module_Function *function
	  = (struct Lisp_Module_Function *) vector;
	module_finalize_function (function);
      }
# endif
      break;
    case PVEC_MODULE_GLOBAL_REFERENCE:
      break;
    case PVEC_NATIVE_COMP_UNIT:
#ifdef HAVE_NATIVE_COMP
      {
	struct Lisp_Native_Comp_Unit *cu =
	  PSEUDOVEC_STRUCT (vector, Lisp_Native_Comp_Unit);
	unload_comp_unit (cu);
      }
#endif
      break;
    case PVEC_SUBR:
#ifdef HAVE_NATIVE_COMP
      {
	struct Lisp_Subr *subr = PSEUDOVEC_STRUCT (vector, Lisp_Subr);
	if (!NILP (subr->native_comp_u))
	  {
	    /* FIXME Alternative and non invasive solution to this cast?  */
	    xfree ((char *)subr->symbol_name);
	    xfree (subr->native_c_name);
	  }
      }
#endif
      break;
    case PVEC_HASH_TABLE:
      {
	struct Lisp_Hash_Table *h = PSEUDOVEC_STRUCT (vector, Lisp_Hash_Table);
	if (h->table_size > 0)
	  {
	    eassert (h->index_bits > 0);
	    xfree (h->index);
	    xfree (h->key);
	    xfree (h->value);
	    xfree (h->next);
	    xfree (h->hash);
	    ptrdiff_t bytes = (h->table_size * (2 * sizeof *h->key
						+ sizeof *h->hash
						+ sizeof *h->next)
			       + hash_table_index_size (h) * sizeof *h->index);
	    hash_table_allocated_bytes -= bytes;
	  }
      }
      break;
    /* Keep the switch exhaustive.  */
    case PVEC_NORMAL_VECTOR:
    case PVEC_FREE:
    case PVEC_SYMBOL_WITH_POS:
    case PVEC_MISC_PTR:
    case PVEC_FRAME:
    case PVEC_WINDOW:
    case PVEC_BOOL_VECTOR:
    case PVEC_BUFFER:
    case PVEC_PROCESS:
    case PVEC_TERMINAL:
    case PVEC_WINDOW_CONFIGURATION:
    case PVEC_OTHER:
    case PVEC_XWIDGET:
    case PVEC_XWIDGET_VIEW:
    case PVEC_TS_NODE:
    case PVEC_SQLITE:
    case PVEC_CLOSURE:
    case PVEC_CHAR_TABLE:
    case PVEC_SUB_CHAR_TABLE:
    case PVEC_RECORD:
    case PVEC_PACKAGE:
      break;
    }
}

/* Reclaim space used by unmarked vectors.  */

NO_INLINE /* For better stack traces */
static void
sweep_vectors (void)
{
  eassert_not_mps ();
  struct vector_block *block, **bprev = &vector_blocks;
  struct large_vector *lv, **lvprev = &large_vectors;
  struct Lisp_Vector *vector, *next;

  gcstat.total_vectors = 0;
  gcstat.total_vector_slots = gcstat.total_free_vector_slots = 0;
  memset (vector_free_lists, 0, sizeof (vector_free_lists));
  last_inserted_vector_free_idx = VECTOR_FREE_LIST_ARRAY_SIZE;

  /* Looking through vector blocks.  */

  for (block = vector_blocks; block; block = *bprev)
    {
      bool free_this_block = false;

      for (vector = (struct Lisp_Vector *) block->data;
	   VECTOR_IN_BLOCK (vector, block); vector = next)
	{
	  ASAN_UNPOISON_VECTOR_BLOCK (block);
	  if (XVECTOR_MARKED_P (vector))
	    {
	      XUNMARK_VECTOR (vector);
	      gcstat.total_vectors++;
	      ptrdiff_t nbytes = vector_nbytes (vector);
	      gcstat.total_vector_slots += nbytes / word_size;
	      next = ADVANCE (vector, nbytes);
	    }
	  else
	    {
	      ptrdiff_t total_bytes = 0;

	      /* While NEXT is not marked, try to coalesce with VECTOR,
		 thus making VECTOR of the largest possible size.  */

	      next = vector;
	      do
		{
		  cleanup_vector (next);
		  ptrdiff_t nbytes = vector_nbytes (next);
		  total_bytes += nbytes;
		  next = ADVANCE (next, nbytes);
		}
	      while (VECTOR_IN_BLOCK (next, block) && !vector_marked_p (next));

	      eassert (total_bytes % roundup_size == 0);

	      if (vector == (struct Lisp_Vector *) block->data
		  && !VECTOR_IN_BLOCK (next, block))
		/* This block should be freed because all of its
		   space was coalesced into the only free vector.  */
		free_this_block = true;
	      else
		{
		  setup_on_free_list (vector, total_bytes);
		  gcstat.total_free_vector_slots += total_bytes / word_size;
		}
	    }
	}

      if (free_this_block)
	{
	  *bprev = block->next;
#ifndef GC_MALLOC_CHECK
	  mem_delete (mem_find (block->data));
#endif
	  xfree (block);
	}
      else
	bprev = &block->next;
    }

  /* Sweep large vectors.  */

  for (lv = large_vectors; lv; lv = *lvprev)
    {
      vector = large_vector_vec (lv);
      if (XVECTOR_MARKED_P (vector))
	{
	  XUNMARK_VECTOR (vector);
	  gcstat.total_vectors++;
	  gcstat.total_vector_slots
	    += (vector->header.size & PSEUDOVECTOR_FLAG
		? vector_nbytes (vector) / word_size
		: header_size / word_size + vector->header.size);
	  lvprev = &lv->next;
	}
      else
	{
	  *lvprev = lv->next;
	  lisp_free (lv);
	}
    }

  gcstat.total_hash_table_bytes = hash_table_allocated_bytes;
}

/* Maximum number of elements in a vector.  This is a macro so that it
   can be used in an integer constant expression.  */

#define VECTOR_ELTS_MAX \
  ((ptrdiff_t) \
   min (((min (PTRDIFF_MAX, SIZE_MAX) - header_size - large_vector_offset) \
	 / word_size), \
	MOST_POSITIVE_FIXNUM))

/* Value is a pointer to a newly allocated Lisp_Vector structure
   with room for LEN Lisp_Objects.  LEN must be positive and
   at most VECTOR_ELTS_MAX.  */

struct Lisp_Vector *
allocate_vectorlike (ptrdiff_t len, bool clearit)
{
#ifdef HAVE_MPS
  eassert (!"allocate_vectorlike not implemented");
  return NULL;
#else
  eassert (0 < len && len <= VECTOR_ELTS_MAX);
  ptrdiff_t nbytes = header_size + len * word_size;
  struct Lisp_Vector *p;

#ifdef DOUG_LEA_MALLOC
  if (!mmap_lisp_allowed_p ())
    mallopt (M_MMAP_MAX, 0);
#endif

  if (nbytes <= VBLOCK_BYTES_MAX)
    {
      p = allocate_vector_from_block (vroundup (nbytes));
      if (clearit)
	memclear (p, nbytes);
    }
  else
    {
      struct large_vector *lv
	= lisp_malloc (large_vector_offset + nbytes, clearit,
		       MEM_TYPE_VECTORLIKE);
      lv->next = large_vectors;
      large_vectors = lv;
      p = large_vector_vec (lv);
    }

#ifdef DOUG_LEA_MALLOC
  if (!mmap_lisp_allowed_p ())
    mallopt (M_MMAP_MAX, MMAP_MAX_AREAS);
# endif

  tally_consing (nbytes);
  vector_cells_consed += len;

  return p;
#endif
}

#endif // not HAVE_MPS

/* Allocate a vector with LEN slots.  If CLEARIT, clear its slots;
   otherwise the vector's slots are uninitialized.  */

static struct Lisp_Vector *
allocate_clear_vector (ptrdiff_t len, bool clearit)
{
  if (len == 0)
    return XVECTOR (zero_vector);
#ifdef HAVE_MPS
  struct Lisp_Vector *v = igc_alloc_vector (len);
#else
  if (VECTOR_ELTS_MAX < len)
    memory_full (SIZE_MAX);
  struct Lisp_Vector *v = allocate_vectorlike (len, clearit);
  v->header.size = len;
#endif
  return v;
}

/* Allocate a vector with LEN uninitialized slots.  */

struct Lisp_Vector *
allocate_vector (ptrdiff_t len)
{
  return allocate_clear_vector (len, false);
}

/* Allocate a vector with LEN nil slots.  */

struct Lisp_Vector *
allocate_nil_vector (ptrdiff_t len)
{
  return allocate_clear_vector (len, true);
}


/* Allocate other vector-like structures.  */

struct Lisp_Vector *
allocate_pseudovector (int memlen, int lisplen,
		       int zerolen, enum pvec_type tag)
{
  /* Catch bogus values.  */
  enum { size_max = (1 << PSEUDOVECTOR_SIZE_BITS) - 1 };
  enum { rest_max = (1 << PSEUDOVECTOR_REST_BITS) - 1 };
#ifndef HAVE_MPS
  static_assert (size_max + rest_max <= VECTOR_ELTS_MAX);
#endif
  eassert (0 <= tag && tag <= PVEC_TAG_MAX);
  eassert (0 <= lisplen && lisplen <= zerolen && zerolen <= memlen);
  eassert (lisplen <= size_max);
  eassert (memlen <= size_max + rest_max);

#ifdef HAVE_MPS
  return igc_alloc_pseudovector (memlen, lisplen, zerolen, tag);
#else
  verify (size_max + rest_max <= VECTOR_ELTS_MAX);
  struct Lisp_Vector *v = allocate_vectorlike (memlen, false);
  /* Only the first LISPLEN slots will be traced normally by the GC.  */
  memclear (v->contents, zerolen * word_size);
  XSETPVECTYPESIZE (v, tag, lisplen, memlen - lisplen);
  return v;
#endif
}

struct buffer *
allocate_buffer (void)
{
  struct buffer *b
    = ALLOCATE_PSEUDOVECTOR (struct buffer, cursor_in_non_selected_windows_,
			     PVEC_BUFFER);
  BUFFER_PVEC_INIT (b);
  /* Note that the rest fields of B are not initialized.  */
  return b;
}


/* Allocate a record with COUNT slots.  COUNT must be positive, and
   includes the type slot.  */

static struct Lisp_Vector *
allocate_record (EMACS_INT count)
{
  if (count > PSEUDOVECTOR_SIZE_MASK)
    error ("Attempt to allocate a record of %" pI "d slots; max is %d", count,
	   PSEUDOVECTOR_SIZE_MASK);
#ifdef HAVE_MPS
  return igc_alloc_record (count);
#else
  struct Lisp_Vector *p = allocate_vectorlike (count, false);
  p->header.size = count;
  XSETPVECTYPE (p, PVEC_RECORD);
  return p;
#endif
}


DEFUN ("make-record", Fmake_record, Smake_record, 3, 3, 0,
       doc: /* Create a new record.
TYPE is its type as returned by `type-of'; it should be either a
symbol or a type descriptor.  SLOTS is the number of non-type slots,
each initialized to INIT.  */)
  (Lisp_Object type, Lisp_Object slots, Lisp_Object init)
{
  CHECK_FIXNAT (slots);
  EMACS_INT size = XFIXNAT (slots) + 1;
  struct Lisp_Vector *p = allocate_record (size);
  p->contents[0] = type;
  for (ptrdiff_t i = 1; i < size; i++)
    p->contents[i] = init;
  return make_lisp_ptr (p, Lisp_Vectorlike);
}


DEFUN ("record", Frecord, Srecord, 1, MANY, 0,
       doc: /* Create a new record.
TYPE is its type as returned by `type-of'; it should be either a
symbol or a type descriptor.  SLOTS is used to initialize the record
slots with shallow copies of the arguments.
usage: (record TYPE &rest SLOTS) */)
  (ptrdiff_t nargs, Lisp_Object *args)
{
  struct Lisp_Vector *p = allocate_record (nargs);
  memcpy (p->contents, args, nargs * sizeof *args);
  return make_lisp_ptr (p, Lisp_Vectorlike);
}


DEFUN ("make-vector", Fmake_vector, Smake_vector, 2, 2, 0,
       doc: /* Return a newly created vector of length LENGTH, with each element being INIT.
See also the function `vector'.  */)
  (Lisp_Object length, Lisp_Object init)
{
  CHECK_TYPE (FIXNATP (length) && XFIXNAT (length) <= PTRDIFF_MAX,
	      Qwholenump, length);
  return make_vector (XFIXNAT (length), init);
}

/* Return a new vector of length LENGTH with each element being INIT.  */

Lisp_Object
make_vector (ptrdiff_t length, Lisp_Object init)
{
  bool clearit = NIL_IS_ZERO && NILP (init);
  struct Lisp_Vector *p = allocate_clear_vector (length, clearit);
  if (!clearit)
    for (ptrdiff_t i = 0; i < length; i++)
      p->contents[i] = init;
  return make_lisp_ptr (p, Lisp_Vectorlike);
}

DEFUN ("vector", Fvector, Svector, 0, MANY, 0,
       doc: /* Return a newly created vector with specified arguments as elements.
Allows any number of arguments, including zero.
usage: (vector &rest OBJECTS)  */)
  (ptrdiff_t nargs, Lisp_Object *args)
{
  Lisp_Object val = make_uninit_vector (nargs);
  struct Lisp_Vector *p = XVECTOR (val);
  memcpy (p->contents, args, nargs * sizeof *args);
  return val;
}

DEFUN ("make-byte-code", Fmake_byte_code, Smake_byte_code, 4, MANY, 0,
       doc: /* Create a byte-code object with specified arguments as elements.
The arguments should be the ARGLIST, bytecode-string BYTE-CODE, constant
vector CONSTANTS, maximum stack size DEPTH, (optional) DOCSTRING,
and (optional) INTERACTIVE-SPEC.
The first four arguments are required; at most six have any
significance.
The ARGLIST can be either like the one of `lambda', in which case the arguments
will be dynamically bound before executing the byte code, or it can be an
integer of the form NNNNNNNRMMMMMMM where the 7bit MMMMMMM specifies the
minimum number of arguments, the 7-bit NNNNNNN specifies the maximum number
of arguments (ignoring &rest) and the R bit specifies whether there is a &rest
argument to catch the left-over arguments.  If such an integer is used, the
arguments will not be dynamically bound but will be instead pushed on the
stack before executing the byte-code.
usage: (make-byte-code ARGLIST BYTE-CODE CONSTANTS DEPTH &optional DOCSTRING INTERACTIVE-SPEC &rest ELEMENTS)  */)
  (ptrdiff_t nargs, Lisp_Object *args)
{
  if (! ((FIXNUMP (args[CLOSURE_ARGLIST])
	  || CONSP (args[CLOSURE_ARGLIST])
	  || NILP (args[CLOSURE_ARGLIST]))
	 && STRINGP (args[CLOSURE_CODE])
	 && !STRING_MULTIBYTE (args[CLOSURE_CODE])
	 && VECTORP (args[CLOSURE_CONSTANTS])
	 && FIXNATP (args[CLOSURE_STACK_DEPTH])))
    error ("Invalid byte-code object");

#ifndef HAVE_MPS
  /* Bytecode must be immovable.  */
  pin_string (args[CLOSURE_CODE]);
#endif

  Lisp_Object val = Fvector (nargs, args);
  XSETPVECTYPE (XVECTOR (val), PVEC_CLOSURE);
  return val;
}

DEFUN ("make-closure", Fmake_closure, Smake_closure, 1, MANY, 0,
       doc: /* Create a byte-code closure from PROTOTYPE and CLOSURE-VARS.
Return a copy of PROTOTYPE, a byte-code object, with CLOSURE-VARS
replacing the elements in the beginning of the constant-vector.
usage: (make-closure PROTOTYPE &rest CLOSURE-VARS) */)
  (ptrdiff_t nargs, Lisp_Object *args)
{
  Lisp_Object protofun = args[0];
  CHECK_TYPE (CLOSUREP (protofun), Qbyte_code_function_p, protofun);

  /* Create a copy of the constant vector, filling it with the closure
     variables in the beginning.  (The overwritten part should just
     contain placeholder values.) */
  Lisp_Object proto_constvec = AREF (protofun, CLOSURE_CONSTANTS);
  ptrdiff_t constsize = ASIZE (proto_constvec);
  ptrdiff_t nvars = nargs - 1;
  if (nvars > constsize)
    error ("Closure vars do not fit in constvec");
  Lisp_Object constvec = make_uninit_vector (constsize);
  memcpy (XVECTOR (constvec)->contents, args + 1, nvars * word_size);
  memcpy (XVECTOR (constvec)->contents + nvars,
	  XVECTOR (proto_constvec)->contents + nvars,
	  (constsize - nvars) * word_size);

  /* Return a copy of the prototype function with the new constant vector. */
  ptrdiff_t protosize = PVSIZE (protofun);
#ifdef HAVE_MPS
  struct Lisp_Vector *v = igc_alloc_vector (protosize);
#else
  struct Lisp_Vector *v = allocate_vectorlike (protosize, false);
#endif
  v->header = XVECTOR (protofun)->header;
  memcpy (v->contents, XVECTOR (protofun)->contents, protosize * word_size);
  v->contents[CLOSURE_CONSTANTS] = constvec;
  return make_lisp_ptr (v, Lisp_Vectorlike);
}


/***********************************************************************
			   Symbol Allocation
 ***********************************************************************/

/* Each symbol_block is just under 1020 bytes long, since malloc
   really allocates in units of powers of two and uses 4 bytes for its
   own overhead.  */

#define SYMBOL_BLOCK_SIZE \
  ((1020 - sizeof (struct symbol_block *)) / sizeof (struct Lisp_Symbol))

struct symbol_block
{
  /* Place `symbols' first, to preserve alignment.  */
  struct Lisp_Symbol symbols[SYMBOL_BLOCK_SIZE];
  struct symbol_block *next;
};

#if GC_ASAN_POISON_OBJECTS
# define ASAN_POISON_SYMBOL_BLOCK(s) \
  __asan_poison_memory_region ((s)->symbols, sizeof ((s)->symbols))
# define ASAN_UNPOISON_SYMBOL_BLOCK(s) \
  __asan_unpoison_memory_region ((s)->symbols, sizeof ((s)->symbols))
# define ASAN_POISON_SYMBOL(sym) \
  __asan_poison_memory_region (sym, sizeof *(sym))
# define ASAN_UNPOISON_SYMBOL(sym) \
  __asan_unpoison_memory_region (sym, sizeof *(sym))

#else
# define ASAN_POISON_SYMBOL_BLOCK(s) ((void) 0)
# define ASAN_UNPOISON_SYMBOL_BLOCK(s) ((void) 0)
# define ASAN_POISON_SYMBOL(sym) ((void) 0)
# define ASAN_UNPOISON_SYMBOL(sym) ((void) 0)
#endif

/* Current symbol block and index of first unused Lisp_Symbol
   structure in it.  */

#ifndef HAVE_MPS
static struct symbol_block *symbol_block;
static int symbol_block_index = SYMBOL_BLOCK_SIZE;

/* List of free symbols.  */

static struct Lisp_Symbol *symbol_free_list;
#endif

static void
set_symbol_name (Lisp_Object sym, Lisp_Object name)
{
  XBARE_SYMBOL (sym)->u.s.name = name;
}

void
init_symbol (Lisp_Object val, Lisp_Object name)
{
  struct Lisp_Symbol *p = XBARE_SYMBOL (val);
  set_symbol_name (val, name);
  set_symbol_plist (val, Qnil);
  p->u.s.redirect = SYMBOL_PLAINVAL;
  SET_SYMBOL_VAL (p, Qunbound);
  set_symbol_function (val, Qnil);
  set_symbol_package (val, Qnil);
  p->u.s.gcmarkbit = false;
  p->u.s.trapped_write = SYMBOL_UNTRAPPED_WRITE;
  p->u.s.declared_special = false;
}

DEFUN ("make-symbol", Fmake_symbol, Smake_symbol, 1, 1, 0,
       doc: /* Return a newly allocated uninterned symbol whose name is NAME.
Its value is void, and its function definition and property list are nil.  */)
  (Lisp_Object name)
{
  CHECK_STRING (name);

#ifdef HAVE_MPS
  Lisp_Object val = igc_alloc_symbol ();
  init_symbol (val, name);
  return val;
#else

  Lisp_Object val;

  if (symbol_free_list)
    {
      ASAN_UNPOISON_SYMBOL (symbol_free_list);
      val = make_lisp_symbol (symbol_free_list);
      symbol_free_list = next_free_symbol (symbol_free_list);
    }
  else
    {
      if (symbol_block_index == SYMBOL_BLOCK_SIZE)
	{
	  struct symbol_block *new
	    = lisp_malloc (sizeof *new, false, MEM_TYPE_SYMBOL);
	  ASAN_POISON_SYMBOL_BLOCK (new);
	  new->next = symbol_block;
	  symbol_block = new;
	  symbol_block_index = 0;
	}

      ASAN_UNPOISON_SYMBOL (&symbol_block->symbols[symbol_block_index]);
      XSETSYMBOL (val, &symbol_block->symbols[symbol_block_index]);
      symbol_block_index++;
    }

  init_symbol (val, name);
  tally_consing (sizeof (struct Lisp_Symbol));
  symbols_consed++;
  return val;
#endif
}



Lisp_Object
make_misc_ptr (void *a)
{
  struct Lisp_Misc_Ptr *p = ALLOCATE_PLAIN_PSEUDOVECTOR (struct Lisp_Misc_Ptr,
							 PVEC_MISC_PTR);
  p->pointer = a;
  return make_lisp_ptr (p, Lisp_Vectorlike);
}

/* Return a new symbol with position with the specified SYMBOL and POSITION. */
Lisp_Object
build_symbol_with_pos (Lisp_Object symbol, Lisp_Object position)
{
  Lisp_Object val;
  struct Lisp_Symbol_With_Pos *p
    = (struct Lisp_Symbol_With_Pos *) allocate_vector (2);
  XSETVECTOR (val, p);
  XSETPVECTYPESIZE (XVECTOR (val), PVEC_SYMBOL_WITH_POS, 2, 0);
  p->sym = symbol;
  p->pos = position;

  return val;
}

/* Return a new (deleted) overlay with PLIST.  */

Lisp_Object
build_overlay (bool front_advance, bool rear_advance,
               Lisp_Object plist)
{
  struct Lisp_Overlay *p = ALLOCATE_PSEUDOVECTOR (struct Lisp_Overlay, plist,
						  PVEC_OVERLAY);
  Lisp_Object overlay = make_lisp_ptr (p, Lisp_Vectorlike);
#ifdef HAVE_MPS
  struct itree_node *node = igc_make_itree_node ();
#else
  struct itree_node *node = xmalloc (sizeof (*node));
#endif
  itree_node_init (node, front_advance, rear_advance, overlay);
  p->interval = node;
  p->buffer = NULL;
  set_overlay_plist (overlay, plist);
  return overlay;
}

DEFUN ("make-marker", Fmake_marker, Smake_marker, 0, 0, 0,
       doc: /* Return a newly allocated marker which does not point at any place.  */)
  (void)
{
  struct Lisp_Marker *p = ALLOCATE_PLAIN_PSEUDOVECTOR (struct Lisp_Marker,
						       PVEC_MARKER);
  p->buffer = 0;
<<<<<<< HEAD
  p->entry = 0;
=======
  p->bytepos = 0;
  p->charpos = 0;
#ifndef HAVE_MPS
  p->next = NULL;
#endif
>>>>>>> bd483c99
  p->insertion_type = 0;
  p->need_adjustment = 0;
  return make_lisp_ptr (p, Lisp_Vectorlike);
}

/* Return a newly allocated marker which points into BUF
   at character position CHARPOS and byte position BYTEPOS.  */

Lisp_Object
build_marker (struct buffer *buf, ptrdiff_t charpos)
{
  /* No dead buffers here.  */
  eassert (BUFFER_LIVE_P (buf));

  struct Lisp_Marker *m = ALLOCATE_PLAIN_PSEUDOVECTOR (struct Lisp_Marker,
						       PVEC_MARKER);
  m->buffer = buf;
  m->insertion_type = 0;
  m->need_adjustment = 0;
<<<<<<< HEAD
  marker_vector_add (buf, m);
  marker_vector_set_charpos (m, charpos);
=======
#ifdef HAVE_MPS
  igc_add_marker (buf, m);
#else
  m->next = BUF_MARKERS (buf);
  BUF_MARKERS (buf) = m;
#endif
>>>>>>> bd483c99
  return make_lisp_ptr (m, Lisp_Vectorlike);
}


/* Return a newly created vector or string with specified arguments as
   elements.  If all the arguments are characters that can fit
   in a string of events, make a string; otherwise, make a vector.

   Allows any number of arguments, including zero.  */

Lisp_Object
make_event_array (ptrdiff_t nargs, Lisp_Object *args)
{
  ptrdiff_t i;

  for (i = 0; i < nargs; i++)
    /* The things that fit in a string
       are characters that are in 0...127,
       after discarding the meta bit and all the bits above it.  */
    if (!FIXNUMP (args[i])
	|| (XFIXNUM (args[i]) & ~(-CHAR_META)) >= 0200)
      return Fvector (nargs, args);

  /* Since the loop exited, we know that all the things in it are
     characters, so we can make a string.  */
  {
    Lisp_Object result;

    result = Fmake_string (make_fixnum (nargs), make_fixnum (0), Qnil);
    for (i = 0; i < nargs; i++)
      {
	SSET (result, i, XFIXNUM (args[i]));
	/* Move the meta bit to the right place for a string char.  */
	if (XFIXNUM (args[i]) & CHAR_META)
	  SSET (result, i, SREF (result, i) | 0x80);
      }

    return result;
  }
}

#ifdef HAVE_MODULES
/* Create a new module user ptr object.  */
Lisp_Object
make_user_ptr (void (*finalizer) (void *), void *p)
{
  struct Lisp_User_Ptr *uptr
    = ALLOCATE_PLAIN_PSEUDOVECTOR (struct Lisp_User_Ptr, PVEC_USER_PTR);
  uptr->finalizer = finalizer;
  uptr->p = p;
  return make_lisp_ptr (uptr, Lisp_Vectorlike);
}
#endif

static void
init_finalizer_list (struct Lisp_Finalizer *head)
{
  head->prev = head->next = head;
}

/* Insert FINALIZER before ELEMENT.  */

static void
finalizer_insert (struct Lisp_Finalizer *element,
                  struct Lisp_Finalizer *finalizer)
{
  eassert (finalizer->prev == NULL);
  eassert (finalizer->next == NULL);
  finalizer->next = element;
  finalizer->prev = element->prev;
  finalizer->prev->next = finalizer;
  element->prev = finalizer;
}

void
unchain_finalizer (struct Lisp_Finalizer *finalizer)
{
  if (finalizer->prev != NULL)
    {
      eassert (finalizer->next != NULL);
      finalizer->prev->next = finalizer->next;
      finalizer->next->prev = finalizer->prev;
      finalizer->prev = finalizer->next = NULL;
    }
}

#ifndef HAVE_MPS

static void
mark_finalizer_list (struct Lisp_Finalizer *head)
{
  for (struct Lisp_Finalizer *finalizer = head->next;
       finalizer != head;
       finalizer = finalizer->next)
    {
      set_vectorlike_marked (&finalizer->header);
      mark_object (finalizer->function);
    }
}

/* Move doomed finalizers to list DEST from list SRC.  A doomed
   finalizer is one that is not GC-reachable and whose
   finalizer->function is non-nil.  */

static void
queue_doomed_finalizers (struct Lisp_Finalizer *dest,
                         struct Lisp_Finalizer *src)
{
  struct Lisp_Finalizer *finalizer = src->next;
  while (finalizer != src)
    {
      struct Lisp_Finalizer *next = finalizer->next;
      if (!vectorlike_marked_p (&finalizer->header)
          && !NILP (finalizer->function))
        {
          unchain_finalizer (finalizer);
          finalizer_insert (dest, finalizer);
        }

      finalizer = next;
    }
}

static Lisp_Object
run_finalizer_handler (Lisp_Object args)
{
  add_to_log ("finalizer failed: %S", args);
  return Qnil;
}

void
run_finalizer_function (Lisp_Object function)
{
  specpdl_ref count = SPECPDL_INDEX ();
#ifdef HAVE_PDUMPER
  ++number_finalizers_run;
#endif

  specbind (Qinhibit_quit, Qt);
  internal_condition_case_1 (call0, function, Qt, run_finalizer_handler);
  unbind_to (count, Qnil);
}

static void
run_finalizers (struct Lisp_Finalizer *finalizers)
{
  struct Lisp_Finalizer *finalizer;
  Lisp_Object function;

  while (finalizers->next != finalizers)
    {
      finalizer = finalizers->next;
      unchain_finalizer (finalizer);
      function = finalizer->function;
      if (!NILP (function))
	{
	  finalizer->function = Qnil;
	  run_finalizer_function (function);
	}
    }
}

#endif // not HAVE_MPS

DEFUN ("make-finalizer", Fmake_finalizer, Smake_finalizer, 1, 1, 0,
       doc: /* Make a finalizer that will run FUNCTION.
FUNCTION will be called after garbage collection when the returned
finalizer object becomes unreachable.  If the finalizer object is
reachable only through references from finalizer objects, it does not
count as reachable for the purpose of deciding whether to run
FUNCTION.  FUNCTION will be run once per finalizer object.  */)
  (Lisp_Object function)
{
  CHECK_TYPE (FUNCTIONP (function), Qfunctionp, function);
  struct Lisp_Finalizer *finalizer
    = ALLOCATE_PSEUDOVECTOR (struct Lisp_Finalizer, function, PVEC_FINALIZER);
  finalizer->function = function;
  finalizer->prev = finalizer->next = NULL;
  finalizer_insert (&finalizers, finalizer);
  return make_lisp_ptr (finalizer, Lisp_Vectorlike);
}


/************************************************************************
                         Mark bit access functions
 ************************************************************************/
#ifndef HAVE_MPS

/* With the rare exception of functions implementing block-based
   allocation of various types, you should not directly test or set GC
   mark bits on objects.  Some objects might live in special memory
   regions (e.g., a dump image) and might store their mark bits
   elsewhere.  */

static bool
vector_marked_p (const struct Lisp_Vector *v)
{
  if (pdumper_object_p (v))
    {
      /* Look at cold_start first so that we don't have to fault in
         the vector header just to tell that it's a bool vector.  */
      if (pdumper_cold_object_p (v))
        {
          eassert (PSEUDOVECTOR_TYPE (v) == PVEC_BOOL_VECTOR);
          return true;
        }

      return pdumper_marked_p (v);
    }
  return XVECTOR_MARKED_P (v);
}

static void
set_vector_marked (struct Lisp_Vector *v)
{
  if (pdumper_object_p (v))
    {
      eassert (PSEUDOVECTOR_TYPE (v) != PVEC_BOOL_VECTOR);
      pdumper_set_marked (v);
    }
  else
    XMARK_VECTOR (v);
}

static bool
vectorlike_marked_p (const struct vectorlike_header *header)
{
  return vector_marked_p ((const struct Lisp_Vector *) header);
}

static void
set_vectorlike_marked (struct vectorlike_header *header)
{
  set_vector_marked ((struct Lisp_Vector *) header);
}

static bool
cons_marked_p (const struct Lisp_Cons *c)
{
  eassert_not_mps ();
  return pdumper_object_p (c)
    ? pdumper_marked_p (c)
    : XCONS_MARKED_P (c);
}

static void
set_cons_marked (struct Lisp_Cons *c)
{
  if (pdumper_object_p (c))
    pdumper_set_marked (c);
  else
    XMARK_CONS (c);
}

static bool
string_marked_p (const struct Lisp_String *s)
{
  return pdumper_object_p (s)
    ? pdumper_marked_p (s)
    : XSTRING_MARKED_P (s);
}

void
set_string_marked (struct Lisp_String *s)
{
  if (pdumper_object_p (s))
    pdumper_set_marked (s);
  else
    XMARK_STRING (s);
}

static bool
symbol_marked_p (const struct Lisp_Symbol *s)
{
  eassert_not_mps ();
  return pdumper_object_p (s)
    ? pdumper_marked_p (s)
    : s->u.s.gcmarkbit;
}

static void
set_symbol_marked (struct Lisp_Symbol *s)
{
  if (pdumper_object_p (s))
    pdumper_set_marked (s);
  else
    s->u.s.gcmarkbit = true;
}

static bool
interval_marked_p (INTERVAL i)
{
  return pdumper_object_p (i)
    ? pdumper_marked_p (i)
    : i->gcmarkbit;
}

static void
set_interval_marked (INTERVAL i)
{
  if (pdumper_object_p (i))
    pdumper_set_marked (i);
  else
    i->gcmarkbit = true;
}

#endif // not HAVE_MPS


/************************************************************************
			   Memory Full Handling
 ************************************************************************/


/* Called if malloc (NBYTES) returns zero.  If NBYTES == SIZE_MAX,
   there may have been size_t overflow so that malloc was never
   called, or perhaps malloc was invoked successfully but the
   resulting pointer had problems fitting into a tagged EMACS_INT.  In
   either case this counts as memory being full even though malloc did
   not fail.  */

void
memory_full (size_t nbytes)
{
  if (!initialized)
    fatal ("memory exhausted");
#ifndef HAVE_MPS
  /* Do not go into hysterics merely because a large request failed.  */
  bool enough_free_memory = false;
  if (SPARE_MEMORY < nbytes)
    {
      void *p = malloc (SPARE_MEMORY);
      if (p)
	{
	  free (p);
	  enough_free_memory = true;
	}
    }

  if (! enough_free_memory)
    {
      Vmemory_full = Qt;
      consing_until_gc = min (consing_until_gc, memory_full_cons_threshold);

      /* The first time we get here, free the spare memory.  */
      for (int i = 0; i < ARRAYELTS (spare_memory); i++)
	if (spare_memory[i])
	  {
	    if (i == 0)
	      free (spare_memory[i]);
	    else if (i >= 1 && i <= 4)
	      lisp_align_free (spare_memory[i]);
	    else
	      lisp_free (spare_memory[i]);
	    spare_memory[i] = 0;
	  }
    }

  /* This used to call error, but if we've run out of memory, we could
     get infinite recursion trying to build the string.  */
#endif
  xsignal (Qnil, Vmemory_signal_data);
}

/* If we released our reserve (due to running out of memory),
   and we have a fair amount free once again,
   try to set aside another reserve in case we run out once more.

   This is called when a relocatable block is freed in ralloc.c,
   and also directly from this file, in case we're not using ralloc.c.  */

void
refill_memory_reserve (void)
{
#if !defined SYSTEM_MALLOC
  if (spare_memory[0] == 0)
    spare_memory[0] = malloc (SPARE_MEMORY);
  if (spare_memory[1] == 0)
    spare_memory[1] = lisp_align_malloc (sizeof (struct cons_block),
						  MEM_TYPE_SPARE);
  if (spare_memory[2] == 0)
    spare_memory[2] = lisp_align_malloc (sizeof (struct cons_block),
					 MEM_TYPE_SPARE);
  if (spare_memory[3] == 0)
    spare_memory[3] = lisp_align_malloc (sizeof (struct cons_block),
					 MEM_TYPE_SPARE);
  if (spare_memory[4] == 0)
    spare_memory[4] = lisp_align_malloc (sizeof (struct cons_block),
					 MEM_TYPE_SPARE);
  if (spare_memory[5] == 0)
    spare_memory[5] = lisp_malloc (sizeof (struct string_block),
				   false, MEM_TYPE_SPARE);
  if (spare_memory[6] == 0)
    spare_memory[6] = lisp_malloc (sizeof (struct string_block),
				   false, MEM_TYPE_SPARE);
  if (spare_memory[0] && spare_memory[1] && spare_memory[5])
    Vmemory_full = Qnil;
#endif
}

/************************************************************************
			   C Stack Marking
 ************************************************************************/

#ifndef HAVE_MPS

/* Conservative C stack marking requires a method to identify possibly
   live Lisp objects given a pointer value.  We do this by keeping
   track of blocks of Lisp data that are allocated in a red-black tree
   (see also the comment of mem_node which is the type of nodes in
   that tree).  Function lisp_malloc adds information for an allocated
   block to the red-black tree with calls to mem_insert, and function
   lisp_free removes it with mem_delete.  Functions live_string_p etc
   call mem_find to lookup information about a given pointer in the
   tree, and use that to determine if the pointer points into a Lisp
   object or not.  */

/* Initialize this part of alloc.c.  */

static void
mem_init (void)
{
  mem_z.left = mem_z.right = MEM_NIL;
  mem_z.parent = NULL;
  mem_z.color = MEM_BLACK;
  mem_z.start = mem_z.end = NULL;
  mem_root = MEM_NIL;
}


/* Value is a pointer to the mem_node containing START.  Value is
   MEM_NIL if there is no node in the tree containing START.  */

static struct mem_node *
mem_find (void *start)
{
  eassert_not_mps ();
  struct mem_node *p;

  if (start < min_heap_address || start > max_heap_address)
    return MEM_NIL;

  /* Make the search always successful to speed up the loop below.  */
  mem_z.start = start;
  mem_z.end = (char *) start + 1;

  p = mem_root;
  while (start < p->start || start >= p->end)
    p = start < p->start ? p->left : p->right;
  return p;
}


/* Insert a new node into the tree for a block of memory with start
   address START, end address END, and type TYPE.  Value is a
   pointer to the node that was inserted.  */

static struct mem_node *
mem_insert (void *start, void *end, enum mem_type type)
{
  eassert_not_mps ();
  struct mem_node *c, *parent, *x;

  if (min_heap_address == NULL || start < min_heap_address)
    min_heap_address = start;
  if (max_heap_address == NULL || end > max_heap_address)
    max_heap_address = end;

  /* See where in the tree a node for START belongs.  In this
     particular application, it shouldn't happen that a node is already
     present.  For debugging purposes, let's check that.  */
  c = mem_root;
  parent = NULL;

  while (c != MEM_NIL)
    {
      parent = c;
      c = start < c->start ? c->left : c->right;
    }

  /* Create a new node.  */
#ifdef GC_MALLOC_CHECK
  x = malloc (sizeof *x);
  if (x == NULL)
    emacs_abort ();
#else
  x = xmalloc (sizeof *x);
#endif
  x->start = start;
  x->end = end;
  x->type = type;
  x->parent = parent;
  x->left = x->right = MEM_NIL;
  x->color = MEM_RED;

  /* Insert it as child of PARENT or install it as root.  */
  if (parent)
    {
      if (start < parent->start)
	parent->left = x;
      else
	parent->right = x;
    }
  else
    mem_root = x;

  /* Re-establish red-black tree properties.  */
  mem_insert_fixup (x);

  return x;
}


/* Re-establish the red-black properties of the tree, and thereby
   balance the tree, after node X has been inserted; X is always red.  */

static void
mem_insert_fixup (struct mem_node *x)
{
  while (x != mem_root && x->parent->color == MEM_RED)
    {
      /* X is red and its parent is red.  This is a violation of
	 red-black tree property #3.  */

      if (x->parent == x->parent->parent->left)
	{
	  /* We're on the left side of our grandparent, and Y is our
	     "uncle".  */
	  struct mem_node *y = x->parent->parent->right;

	  if (y->color == MEM_RED)
	    {
	      /* Uncle and parent are red but should be black because
		 X is red.  Change the colors accordingly and proceed
		 with the grandparent.  */
	      x->parent->color = MEM_BLACK;
	      y->color = MEM_BLACK;
	      x->parent->parent->color = MEM_RED;
	      x = x->parent->parent;
            }
	  else
	    {
	      /* Parent and uncle have different colors; parent is
		 red, uncle is black.  */
	      if (x == x->parent->right)
		{
		  x = x->parent;
		  mem_rotate_left (x);
                }

	      x->parent->color = MEM_BLACK;
	      x->parent->parent->color = MEM_RED;
	      mem_rotate_right (x->parent->parent);
            }
        }
      else
	{
	  /* This is the symmetrical case of above.  */
	  struct mem_node *y = x->parent->parent->left;

	  if (y->color == MEM_RED)
	    {
	      x->parent->color = MEM_BLACK;
	      y->color = MEM_BLACK;
	      x->parent->parent->color = MEM_RED;
	      x = x->parent->parent;
            }
	  else
	    {
	      if (x == x->parent->left)
		{
		  x = x->parent;
		  mem_rotate_right (x);
		}

	      x->parent->color = MEM_BLACK;
	      x->parent->parent->color = MEM_RED;
	      mem_rotate_left (x->parent->parent);
            }
        }
    }

  /* The root may have been changed to red due to the algorithm.  Set
     it to black so that property #5 is satisfied.  */
  mem_root->color = MEM_BLACK;
}


/*   (x)                   (y)
     / \                   / \
    a   (y)      ===>    (x)  c
        / \              / \
       b   c            a   b  */

static void
mem_rotate_left (struct mem_node *x)
{
  struct mem_node *y;

  /* Turn y's left sub-tree into x's right sub-tree.  */
  y = x->right;
  x->right = y->left;
  if (y->left != MEM_NIL)
    y->left->parent = x;

  /* Y's parent was x's parent.  */
  if (y != MEM_NIL)
    y->parent = x->parent;

  /* Get the parent to point to y instead of x.  */
  if (x->parent)
    {
      if (x == x->parent->left)
	x->parent->left = y;
      else
	x->parent->right = y;
    }
  else
    mem_root = y;

  /* Put x on y's left.  */
  y->left = x;
  if (x != MEM_NIL)
    x->parent = y;
}


/*     (x)                (Y)
       / \                / \
     (y)  c      ===>    a  (x)
     / \                    / \
    a   b                  b   c  */

static void
mem_rotate_right (struct mem_node *x)
{
  struct mem_node *y = x->left;

  x->left = y->right;
  if (y->right != MEM_NIL)
    y->right->parent = x;

  if (y != MEM_NIL)
    y->parent = x->parent;
  if (x->parent)
    {
      if (x == x->parent->right)
	x->parent->right = y;
      else
	x->parent->left = y;
    }
  else
    mem_root = y;

  y->right = x;
  if (x != MEM_NIL)
    x->parent = y;
}


/* Delete node Z from the tree.  If Z is null or MEM_NIL, do nothing.  */

static void
mem_delete (struct mem_node *z)
{
  eassert_not_mps ();
  struct mem_node *x, *y;

  if (!z || z == MEM_NIL)
    return;

  if (z->left == MEM_NIL || z->right == MEM_NIL)
    y = z;
  else
    {
      y = z->right;
      while (y->left != MEM_NIL)
	y = y->left;
    }

  if (y->left != MEM_NIL)
    x = y->left;
  else
    x = y->right;

  x->parent = y->parent;
  if (y->parent)
    {
      if (y == y->parent->left)
	y->parent->left = x;
      else
	y->parent->right = x;
    }
  else
    mem_root = x;

  if (y != z)
    {
      z->start = y->start;
      z->end = y->end;
      z->type = y->type;
    }

  if (y->color == MEM_BLACK)
    mem_delete_fixup (x);

#ifdef GC_MALLOC_CHECK
  free (y);
#else
  xfree (y);
#endif
}


/* Re-establish the red-black properties of the tree, after a
   deletion.  */

static void
mem_delete_fixup (struct mem_node *x)
{
  while (x != mem_root && x->color == MEM_BLACK)
    {
      if (x == x->parent->left)
	{
	  struct mem_node *w = x->parent->right;

	  if (w->color == MEM_RED)
	    {
	      w->color = MEM_BLACK;
	      x->parent->color = MEM_RED;
	      mem_rotate_left (x->parent);
	      w = x->parent->right;
            }

	  if (w->left->color == MEM_BLACK && w->right->color == MEM_BLACK)
	    {
	      w->color = MEM_RED;
	      x = x->parent;
            }
	  else
	    {
	      if (w->right->color == MEM_BLACK)
		{
		  w->left->color = MEM_BLACK;
		  w->color = MEM_RED;
		  mem_rotate_right (w);
		  w = x->parent->right;
                }
	      w->color = x->parent->color;
	      x->parent->color = MEM_BLACK;
	      w->right->color = MEM_BLACK;
	      mem_rotate_left (x->parent);
	      x = mem_root;
            }
        }
      else
	{
	  struct mem_node *w = x->parent->left;

	  if (w->color == MEM_RED)
	    {
	      w->color = MEM_BLACK;
	      x->parent->color = MEM_RED;
	      mem_rotate_right (x->parent);
	      w = x->parent->left;
            }

	  if (w->right->color == MEM_BLACK && w->left->color == MEM_BLACK)
	    {
	      w->color = MEM_RED;
	      x = x->parent;
            }
	  else
	    {
	      if (w->left->color == MEM_BLACK)
		{
		  w->right->color = MEM_BLACK;
		  w->color = MEM_RED;
		  mem_rotate_left (w);
		  w = x->parent->left;
                }

	      w->color = x->parent->color;
	      x->parent->color = MEM_BLACK;
	      w->left->color = MEM_BLACK;
	      mem_rotate_right (x->parent);
	      x = mem_root;
            }
        }
    }

  x->color = MEM_BLACK;
}


/* If P is a pointer into a live Lisp string object on the heap,
   return the object's address.  Otherwise, return NULL.  M points to the
   mem_block for P.

   This and other *_holding functions look for a pointer anywhere into
   the object, not merely for a pointer to the start of the object,
   because some compilers sometimes optimize away the latter.  See
   Bug#28213.  */

static struct Lisp_String *
live_string_holding (struct mem_node *m, void *p)
{
  eassert (m->type == MEM_TYPE_STRING);
#if GC_ASAN_POISON_OBJECTS
  if (__asan_address_is_poisoned (p))
    return NULL;
#endif

  struct string_block *b = m->start;
  char *cp = p;
  ptrdiff_t offset = cp - (char *) &b->strings[0];

  /* P must point into a Lisp_String structure, and it
     must not be on the free-list.  */
  if (0 <= offset && offset < sizeof b->strings)
    {
      ptrdiff_t off = offset % sizeof b->strings[0];
      if (off == Lisp_String
	  || off == 0
	  || off == offsetof (struct Lisp_String, u.s.size_byte)
	  || off == offsetof (struct Lisp_String, u.s.intervals)
	  || off == offsetof (struct Lisp_String, u.s.data))
	{
	  struct Lisp_String *s = p = cp -= off;
#if GC_ASAN_POISON_OBJECTS
	  if (__asan_region_is_poisoned (s, sizeof (*s)))
	    return NULL;
#endif
	  if (s->u.s.data)
	    return s;
	}
    }
  return NULL;
}

static bool
live_string_p (struct mem_node *m, void *p)
{
  return live_string_holding (m, p) == p;
}

/* If P is a pointer into a live Lisp cons object on the heap, return
   the object's address.  Otherwise, return NULL.  M points to the
   mem_block for P.  */

static struct Lisp_Cons *
live_cons_holding (struct mem_node *m, void *p)
{
  eassert (m->type == MEM_TYPE_CONS);
#if GC_ASAN_POISON_OBJECTS
  if (__asan_address_is_poisoned (p))
    return NULL;
#endif

  struct cons_block *b = m->start;
  char *cp = p;
  ptrdiff_t offset = cp - (char *) &b->conses[0];

  /* P must point into a Lisp_Cons, not be
     one of the unused cells in the current cons block,
     and not be on the free-list.  */
  if (0 <= offset && offset < sizeof b->conses
      && (b != cons_block
	  || offset / sizeof b->conses[0] < cons_block_index))
    {
      ptrdiff_t off = offset % sizeof b->conses[0];
      if (off == Lisp_Cons
	  || off == 0
	  || off == offsetof (struct Lisp_Cons, u.s.u.cdr))
	{
	  struct Lisp_Cons *s = p = cp -= off;
#if GC_ASAN_POISON_OBJECTS
	  if (__asan_region_is_poisoned (s, sizeof (*s)))
	    return NULL;
#endif
	  if (!deadp (s->u.s.car))
	    return s;
	}
    }
  return NULL;
}

static bool
live_cons_p (struct mem_node *m, void *p)
{
  return live_cons_holding (m, p) == p;
}

/* If P is a pointer into a live Lisp symbol object on the heap,
   return the object's address.  Otherwise, return NULL.  M points to the
   mem_block for P.  */

static struct Lisp_Symbol *
live_symbol_holding (struct mem_node *m, void *p)
{
  eassert (m->type == MEM_TYPE_SYMBOL);
#if GC_ASAN_POISON_OBJECTS
  if (__asan_address_is_poisoned (p))
    return NULL;
#endif
  struct symbol_block *b = m->start;
  char *cp = p;
  ptrdiff_t offset = cp - (char *) &b->symbols[0];

  /* P must point into the Lisp_Symbol, not be
     one of the unused cells in the current symbol block,
     and not be on the free-list.  */
  if (0 <= offset && offset < sizeof b->symbols
      && (b != symbol_block
	  || offset / sizeof b->symbols[0] < symbol_block_index))
    {
      ptrdiff_t off = offset % sizeof b->symbols[0];
      if (off == Lisp_Symbol

	  /* Plain '|| off == 0' would run afoul of GCC 10.2
	     -Wlogical-op, as Lisp_Symbol happens to be zero.  */
	  || (Lisp_Symbol != 0 && off == 0)

	  || off == offsetof (struct Lisp_Symbol, u.s.name)
	  || off == offsetof (struct Lisp_Symbol, u.s.val)
	  || off == offsetof (struct Lisp_Symbol, u.s.function)
	  || off == offsetof (struct Lisp_Symbol, u.s.package)
	  || off == offsetof (struct Lisp_Symbol, u.s.plist))
	{
	  struct Lisp_Symbol *s = p = cp -= off;
#if GC_ASAN_POISON_OBJECTS
	  if (__asan_region_is_poisoned (s, sizeof (*s)))
	    return NULL;
#endif
	  if (!deadp (s->u.s.function))
	    return s;
	}
    }
  return NULL;
}

static bool
live_symbol_p (struct mem_node *m, void *p)
{
  return live_symbol_holding (m, p) == p;
}

/* If P is a (possibly-tagged) pointer to a live Lisp_Float on the
   heap, return the address of the Lisp_Float.  Otherwise, return NULL.
   M is a pointer to the mem_block for P.  */

static struct Lisp_Float *
live_float_holding (struct mem_node *m, void *p)
{
  eassert (m->type == MEM_TYPE_FLOAT);
#if GC_ASAN_POISON_OBJECTS
  if (__asan_address_is_poisoned (p))
    return NULL;
#endif

  struct float_block *b = m->start;
  char *cp = p;
  ptrdiff_t offset = cp - (char *) &b->floats[0];

  /* P must point to (or be a tagged pointer to) the start of a
     Lisp_Float and not be one of the unused cells in the current
     float block.  */
  if (0 <= offset && offset < sizeof b->floats)
    {
      int off = offset % sizeof b->floats[0];
      if ((off == Lisp_Float || off == 0)
	  && (b != float_block
	      || offset / sizeof b->floats[0] < float_block_index))
	{
	  struct Lisp_Float *f = (struct Lisp_Float *) (cp - off);
#if GC_ASAN_POISON_OBJECTS
	  if (__asan_region_is_poisoned (f, sizeof (*f)))
	    return NULL;
#endif
	  return f;
	}
    }
  return NULL;
}

static bool
live_float_p (struct mem_node *m, void *p)
{
  return live_float_holding (m, p) == p;
}

/* Return VECTOR if P points within it, NULL otherwise.  */

static struct Lisp_Vector *
live_vector_pointer (struct Lisp_Vector *vector, void *p)
{
  void *vvector = vector;
  char *cvector = vvector;
  char *cp = p;
  ptrdiff_t offset = cp - cvector;
  return ((offset == Lisp_Vectorlike
	   || offset == 0
	   || (sizeof vector->header <= offset
	       && offset < vector_nbytes (vector)
	       && (! (vector->header.size & PSEUDOVECTOR_FLAG)
		   ? (offsetof (struct Lisp_Vector, contents) <= offset
		      && (((offset - offsetof (struct Lisp_Vector, contents))
			   % word_size)
			  == 0))
		   /* For non-bool-vector pseudovectors, treat any pointer
		      past the header as valid since it's too much of a pain
		      to write special-case code for every pseudovector.  */
		   : (! PSEUDOVECTOR_TYPEP (&vector->header, PVEC_BOOL_VECTOR)
		      || offset == offsetof (struct Lisp_Bool_Vector, size)
		      || (offsetof (struct Lisp_Bool_Vector, data) <= offset
			  && (((offset
				- offsetof (struct Lisp_Bool_Vector, data))
			       % sizeof (bits_word))
			      == 0))))))
	  ? vector : NULL);
}

/* If P is a pointer to a live, large vector-like object, return the object.
   Otherwise, return nil.
   M is a pointer to the mem_block for P.  */

static struct Lisp_Vector *
live_large_vector_holding (struct mem_node *m, void *p)
{
  eassert (m->type == MEM_TYPE_VECTORLIKE);
  return live_vector_pointer (large_vector_vec (m->start), p);
}

static bool
live_large_vector_p (struct mem_node *m, void *p)
{
  return live_large_vector_holding (m, p) == p;
}

/* If P is a pointer to a live, small vector-like object, return the object.
   Otherwise, return NULL.
   M is a pointer to the mem_block for P.  */

static struct Lisp_Vector *
live_small_vector_holding (struct mem_node *m, void *p)
{
  eassert (m->type == MEM_TYPE_VECTOR_BLOCK);
  struct Lisp_Vector *vp = p;
  struct vector_block *block = m->start;
  struct Lisp_Vector *vector = (struct Lisp_Vector *) block->data;

  /* P is in the block's allocation range.  Scan the block
     up to P and see whether P points to the start of some
     vector which is not on a free list.  FIXME: check whether
     some allocation patterns (probably a lot of short vectors)
     may cause a substantial overhead of this loop.  */
  while (VECTOR_IN_BLOCK (vector, block) && vector <= vp)
    {
      struct Lisp_Vector *next = ADVANCE (vector, vector_nbytes (vector));
      if (vp < next && !PSEUDOVECTOR_TYPEP (&vector->header, PVEC_FREE))
	return live_vector_pointer (vector, vp);
      vector = next;
    }
  return NULL;
}

static bool
live_small_vector_p (struct mem_node *m, void *p)
{
  return live_small_vector_holding (m, p) == p;
}

/* If P points to Lisp data, mark that as live if it isn't already
   marked.  */

static void
mark_maybe_pointer (void *p, bool symbol_only)
{
  struct mem_node *m;

#if USE_VALGRIND
  VALGRIND_MAKE_MEM_DEFINED (&p, sizeof (p));
#endif

  /* If the pointer is in the dump image and the dump has a record
     of the object starting at the place where the pointer points, we
     definitely have an object.  If the pointer is in the dump image
     and the dump has no idea what the pointer is pointing at, we
     definitely _don't_ have an object.  */
  if (pdumper_object_p (p))
    {
      /* FIXME: This code assumes that every reachable pdumper object
	 is addressed either by a pointer to the object start, or by
	 the same pointer with an LSB-style tag.  This assumption
	 fails if a pdumper object is reachable only via machine
	 addresses of non-initial object components.  Although such
	 addressing is rare in machine code generated by C compilers
	 from Emacs source code, it can occur in some cases.  To fix
	 this problem, the pdumper code should grok non-initial
	 addresses, as the non-pdumper code does.  */
      uintptr_t mask = VALMASK & UINTPTR_MAX;
      uintptr_t masked_p = (uintptr_t) p & mask;
      void *po = (void *) masked_p;
      char *cp = p;
      char *cpo = po;
      /* Don't use pdumper_object_p_precise here! It doesn't check the
         tag bits. OBJ here might be complete garbage, so we need to
         verify both the pointer and the tag.  */
      int type = pdumper_find_object_type (po);
      if (pdumper_valid_object_type_p (type)
	  && (!USE_LSB_TAG || p == po || cp - cpo == type))
	{
	  if (type == Lisp_Symbol)
	    mark_object (make_lisp_symbol (po));
	  else if (!symbol_only)
	    mark_object (make_lisp_ptr (po, type));
	}
      return;
    }

  m = mem_find (p);
  if (m != MEM_NIL)
    {
      Lisp_Object obj;

      switch (m->type)
	{
	case MEM_TYPE_NON_LISP:
	case MEM_TYPE_SPARE:
	  /* Nothing to do; not a pointer to Lisp memory.  */
	  return;

	case MEM_TYPE_CONS:
	  {
	    if (symbol_only)
	      return;
	    struct Lisp_Cons *h = live_cons_holding (m, p);
	    if (!h)
	      return;
	    obj = make_lisp_ptr (h, Lisp_Cons);
	  }
	  break;

	case MEM_TYPE_STRING:
	  {
	    if (symbol_only)
	      return;
	    struct Lisp_String *h = live_string_holding (m, p);
	    if (!h)
	      return;
	    obj = make_lisp_ptr (h, Lisp_String);
	  }
	  break;

	case MEM_TYPE_SYMBOL:
	  {
	    struct Lisp_Symbol *h = live_symbol_holding (m, p);
	    if (!h)
	      return;
	    obj = make_lisp_symbol (h);
	  }
	  break;

	case MEM_TYPE_FLOAT:
	  {
	    if (symbol_only)
	      return;
	    struct Lisp_Float *h = live_float_holding (m, p);
	    if (!h)
	      return;
	    obj = make_lisp_ptr (h, Lisp_Float);
	  }
	  break;

	case MEM_TYPE_VECTORLIKE:
	  {
	    if (symbol_only)
	      return;
	    struct Lisp_Vector *h = live_large_vector_holding (m, p);
	    if (!h)
	      return;
	    obj = make_lisp_ptr (h, Lisp_Vectorlike);
	  }
	  break;

	case MEM_TYPE_VECTOR_BLOCK:
	  {
	    if (symbol_only)
	      return;
	    struct Lisp_Vector *h = live_small_vector_holding (m, p);
	    if (!h)
	      return;
	    obj = make_lisp_ptr (h, Lisp_Vectorlike);
	  }
	  break;

	default:
	  emacs_abort ();
	}

      mark_object (obj);
    }
}

/* Alignment of pointer values.  Use alignof, as it sometimes returns
   a smaller alignment than GCC's __alignof__ and mark_memory might
   miss objects if __alignof__ were used.  */
#define GC_POINTER_ALIGNMENT alignof (void *)

/* Mark Lisp objects referenced from the address range START..END
   or END..START.  */

void ATTRIBUTE_NO_SANITIZE_ADDRESS
mark_memory (void const *start, void const *end)
{
  char const *pp;

  /* Make START the pointer to the start of the memory region,
     if it isn't already.  */
  if (end < start)
    {
      void const *tem = start;
      start = end;
      end = tem;
    }

  eassert (((uintptr_t) start) % GC_POINTER_ALIGNMENT == 0);

  /* Mark Lisp data pointed to.  This is necessary because, in some
     situations, the C compiler optimizes Lisp objects away, so that
     only a pointer to them remains.  Example:

     DEFUN ("testme", Ftestme, Stestme, 0, 0, 0, "")
     ()
     {
       Lisp_Object obj = build_string ("test");
       struct Lisp_String *s = XSTRING (obj);
       garbage_collect ();
       fprintf (stderr, "test '%s'\n", s->u.s.data);
       return Qnil;
     }

     Here, `obj' isn't really used, and the compiler optimizes it
     away.  The only reference to the life string is through the
     pointer `s'.  */

  for (pp = start; (void const *) pp < end; pp += GC_POINTER_ALIGNMENT)
    {
      void *p = *(void *const *) pp;
      intptr_t ip;

#if !USE_LSB_TAG && !defined WIDE_EMACS_INT
      ip = (intptr_t) p;
      mark_maybe_pointer ((void *) (ip & VALMASK), false);
#else /* USE_LSB_TAG || WIDE_EMACS_INT */
      mark_maybe_pointer (p, false);
#endif /* USE_LSB_TAG || WIDE_EMACS_INT */

      /* Unmask any struct Lisp_Symbol pointer that make_lisp_symbol
	 previously disguised by adding the address of 'lispsym'.
	 On a host with 32-bit pointers and 64-bit Lisp_Objects,
	 a Lisp_Object might be split into registers saved into
	 non-adjacent words and P might be the low-order word's value.  */
      ckd_add (&ip, (intptr_t) p, (intptr_t) lispsym);
      mark_maybe_pointer ((void *) ip, true);
    }
}

#endif // not HAVE_MPS

#ifndef HAVE___BUILTIN_UNWIND_INIT

# ifdef GC_SETJMP_WORKS
static void
test_setjmp (void)
{
}
# else

static bool setjmp_tested_p;
static int longjmps_done;

#  define SETJMP_WILL_LIKELY_WORK "\
\n\
Emacs garbage collector has been changed to use conservative stack\n\
marking.  Emacs has determined that the method it uses to do the\n\
marking will likely work on your system, but this isn't sure.\n\
\n\
If you are a system-programmer, or can get the help of a local wizard\n\
who is, please take a look at the function mark_c_stack in alloc.c, and\n\
verify that the methods used are appropriate for your system.\n\
\n\
Please mail the result to <emacs-devel@gnu.org>.\n\
"

#  define SETJMP_WILL_NOT_WORK "\
\n\
Emacs garbage collector has been changed to use conservative stack\n\
marking.  Emacs has determined that the default method it uses to do the\n\
marking will not work on your system.  We will need a system-dependent\n\
solution for your system.\n\
\n\
Please take a look at the function mark_c_stack in alloc.c, and\n\
try to find a way to make it work on your system.\n\
\n\
Note that you may get false negatives, depending on the compiler.\n\
In particular, you need to use -O with GCC for this test.\n\
\n\
Please mail the result to <emacs-devel@gnu.org>.\n\
"


/* Perform a quick check if it looks like setjmp saves registers in a
   jmp_buf.  Print a message to stderr saying so.  When this test
   succeeds, this is _not_ a proof that setjmp is sufficient for
   conservative stack marking.  Only the sources or a disassembly
   can prove that.  */

static void
test_setjmp (void)
{
  if (setjmp_tested_p)
    return;
  setjmp_tested_p = true;
  char buf[10];
  register int x;
  sys_jmp_buf jbuf;

  /* Arrange for X to be put in a register.  */
  sprintf (buf, "1");
  x = strlen (buf);
  x = 2 * x - 1;

  sys_setjmp (jbuf);
  if (longjmps_done == 1)
    {
      /* Came here after the longjmp at the end of the function.

         If x == 1, the longjmp has restored the register to its
         value before the setjmp, and we can hope that setjmp
         saves all such registers in the jmp_buf, although that
	 isn't sure.

         For other values of X, either something really strange is
         taking place, or the setjmp just didn't save the register.  */

      if (x == 1)
	fputs (SETJMP_WILL_LIKELY_WORK, stderr);
      else
	{
	  fputs (SETJMP_WILL_NOT_WORK, stderr);
	  exit (1);
	}
    }

  ++longjmps_done;
  x = 2;
  if (longjmps_done == 1)
    sys_longjmp (jbuf, 1);
}
# endif /* ! GC_SETJMP_WORKS */
#endif /* ! HAVE___BUILTIN_UNWIND_INIT */

/* The type of an object near the stack top, whose address can be used
   as a stack scan limit.  */
typedef union
{
  /* Make sure stack_top and m_stack_bottom are properly aligned as GC
     expects.  */
  Lisp_Object o;
  void *p;
#ifndef HAVE___BUILTIN_UNWIND_INIT
  sys_jmp_buf j;
  char c;
#endif
} stacktop_sentry;

/* Set *P to the address of the top of the stack.  This must be a
   macro, not a function, so that it is executed in the caller's
   environment.  It is not inside a do-while so that its storage
   survives the macro.  Callers should be declared NO_INLINE.  */
#ifdef HAVE___BUILTIN_UNWIND_INIT
# define SET_STACK_TOP_ADDRESS(p)	\
   stacktop_sentry sentry;		\
   *(p) = NEAR_STACK_TOP (&sentry)
#else
# define SET_STACK_TOP_ADDRESS(p)		\
   stacktop_sentry sentry;			\
   test_setjmp ();				\
   sys_setjmp (sentry.j);			\
   *(p) = NEAR_STACK_TOP (&sentry + (stack_bottom < &sentry.c))
#endif

#ifndef HAVE_MPS

/* Mark live Lisp objects on the C stack.

   There are several system-dependent problems to consider when
   porting this to new architectures:

   Processor Registers

   We have to mark Lisp objects in CPU registers that can hold local
   variables or are used to pass parameters.

   If __builtin_unwind_init is available, it should suffice to save
   registers.

   Otherwise, assume that calling setjmp saves registers we need
   to see in a jmp_buf which itself lies on the stack.  This doesn't
   have to be true!  It must be verified for each system, possibly
   by taking a look at the source code of setjmp.

   Stack Layout

   Architectures differ in the way their processor stack is organized.
   For example, the stack might look like this

     +----------------+
     |  Lisp_Object   |  size = 4
     +----------------+
     | something else |  size = 2
     +----------------+
     |  Lisp_Object   |  size = 4
     +----------------+
     |	...	      |

   In such a case, not every Lisp_Object will be aligned equally.  To
   find all Lisp_Object on the stack it won't be sufficient to walk
   the stack in steps of 4 bytes.  Instead, two passes will be
   necessary, one starting at the start of the stack, and a second
   pass starting at the start of the stack + 2.  Likewise, if the
   minimal alignment of Lisp_Objects on the stack is 1, four passes
   would be necessary, each one starting with one byte more offset
   from the stack start.  */

void
mark_c_stack (char const *bottom, char const *end)
{
  /* This assumes that the stack is a contiguous region in memory.  If
     that's not the case, something has to be done here to iterate
     over the stack segments.  */
  mark_memory (bottom, end);

  /* Allow for marking a secondary stack, like the register stack on the
     ia64.  */
#ifdef GC_MARK_SECONDARY_STACK
  GC_MARK_SECONDARY_STACK ();
#endif
}

#endif // not HAVE_MPS


/* flush_stack_call_func is the trampoline function that flushes
   registers to the stack, and then calls FUNC.  ARG is passed through
   to FUNC verbatim.

   This function must be called whenever Emacs is about to release the
   global interpreter lock.  This lets the garbage collector easily
   find roots in registers on threads that are not actively running
   Lisp.

   It is invalid to run any Lisp code or to allocate any GC memory
   from FUNC.

   Note: all register spilling is done in flush_stack_call_func before
   flush_stack_call_func1 is activated.

   flush_stack_call_func1 is responsible for identifying the stack
   address range to be scanned.  It *must* be carefully kept as
   noinline to make sure that registers has been spilled before it is
   called, otherwise given __builtin_frame_address (0) typically
   returns the frame pointer (base pointer) and not the stack pointer
   [1] GC will miss to scan callee-saved registers content
   (Bug#41357).

   [1] <https://gcc.gnu.org/onlinedocs/gcc/Return-Address.html>.  */

NO_INLINE void
flush_stack_call_func1 (void (*func) (void *arg), void *arg)
{
  void *end;
  struct thread_state *self = current_thread;
  SET_STACK_TOP_ADDRESS (&end);
  self->stack_top = end;
  func (arg);
  eassert (current_thread == self);
}

#ifndef HAVE_MPS

/* Determine whether it is safe to access memory at address P.  */

static int
valid_pointer_p (void *p)
{
#ifdef WINDOWSNT
  return w32_valid_pointer_p (p, 16);
#else

  if (ADDRESS_SANITIZER)
    return p ? -1 : 0;

  int fd[2];
  static int under_rr_state;

  if (!under_rr_state)
    under_rr_state = getenv ("RUNNING_UNDER_RR") ? -1 : 1;
  if (under_rr_state < 0)
    return under_rr_state;

  /* Obviously, we cannot just access it (we would SEGV trying), so we
     trick the o/s to tell us whether p is a valid pointer.
     Unfortunately, we cannot use NULL_DEVICE here, as emacs_write may
     not validate p in that case.  */

  if (emacs_pipe (fd) == 0)
    {
      bool valid = emacs_write (fd[1], p, 16) == 16;
      emacs_close (fd[1]);
      emacs_close (fd[0]);
      return valid;
    }

  return -1;
#endif
}
#endif

/* Return 2 if OBJ is a killed or special buffer object, 1 if OBJ is a
   valid lisp object, 0 if OBJ is NOT a valid lisp object, or -1 if we
   cannot validate OBJ.  This function can be quite slow, and is used
   only in debugging.  */

int
valid_lisp_object_p (Lisp_Object obj)
{
  if (FIXNUMP (obj))
    return 1;

  void *p = XPNTR (obj);

  if (BARE_SYMBOL_P (obj) && c_symbol_p (p))
    return ((char *) p - (char *) lispsym) % sizeof lispsym[0] == 0;

  if (p == &buffer_defaults || p == &buffer_local_symbols)
    return 2;

  if (pdumper_object_p (p))
    return pdumper_object_p_precise (p) ? 1 : 0;

#ifdef HAVE_MPS
  return igc_valid_lisp_object_p (obj);
#else
  struct mem_node *m = mem_find (p);

  if (m == MEM_NIL)
    {
      int valid = valid_pointer_p (p);
      if (valid <= 0)
	return valid;

      /* Strings and conses produced by AUTO_STRING etc. all get here.  */
      if (SUBRP (obj) || STRINGP (obj) || CONSP (obj))
	return 1;

      return 0;
    }

  switch (m->type)
    {
    case MEM_TYPE_NON_LISP:
    case MEM_TYPE_SPARE:
      return 0;

    case MEM_TYPE_CONS:
      return live_cons_p (m, p);

    case MEM_TYPE_STRING:
      return live_string_p (m, p);

    case MEM_TYPE_SYMBOL:
      return live_symbol_p (m, p);

    case MEM_TYPE_FLOAT:
      return live_float_p (m, p);

    case MEM_TYPE_VECTORLIKE:
      return live_large_vector_p (m, p);

    case MEM_TYPE_VECTOR_BLOCK:
      return live_small_vector_p (m, p);

    default:
      break;
    }

  return 0;
#endif
}

/* Like xmalloc, but makes allocation count toward the total consing
   and hash table or obarray usage.
   Return NULL for a zero-sized allocation.  */
void *
hash_table_alloc_bytes (ptrdiff_t nbytes)
{
  if (nbytes == 0)
    return NULL;
  tally_consing (nbytes);
  hash_table_allocated_bytes += nbytes;
#ifdef HAVE_MPS
  void *p = igc_alloc_bytes (nbytes);
#else
  void *p = xmalloc (nbytes);
#endif
  return p;
}

/* Like xfree, but makes allocation count toward the total consing.  */
void
hash_table_free_bytes (void *p, ptrdiff_t nbytes)
{
  tally_consing (-nbytes);
  hash_table_allocated_bytes -= nbytes;
#ifdef HAVE_MPS
  /* let igc handle this */
#else
  xfree (p);
#endif
<<<<<<< HEAD
}

Lisp_Object *
hash_table_alloc_kv (void *h, ptrdiff_t nobjs)
{
  if (nobjs == 0)
    return NULL;
#ifdef HAVE_MPS
  return igc_make_hash_table_vec (nobjs);
#else
  return hash_table_alloc_bytes (nobjs * sizeof (Lisp_Object));
#endif
}

void
hash_table_free_kv (void *h, Lisp_Object *p, ptrdiff_t nobjs)
{
#ifndef HAVE_MPS
  hash_table_free_bytes (p, nobjs * sizeof *p);
#endif
=======
>>>>>>> bd483c99
}

Lisp_Object *
hash_table_alloc_kv (void *h, ptrdiff_t nobjs)
{
  if (nobjs == 0)
    return NULL;
#ifdef HAVE_MPS
  return igc_make_hash_table_vec (nobjs);
#else
  return hash_table_alloc_bytes (nobjs * sizeof (Lisp_Object));
#endif
}

void
hash_table_free_kv (void *h, Lisp_Object *p, ptrdiff_t nobjs)
{
#ifndef HAVE_MPS
  hash_table_free_bytes (p, nobjs * sizeof *p);
#endif
}

/***********************************************************************
			  Protection from GC
 ***********************************************************************/

/* Put an entry in staticvec, pointing at the variable with address
   VARADDRESS.  */

void
staticpro (Lisp_Object const *varaddress)
{
  for (int i = 0; i < staticidx; i++)
    eassert (staticvec[i] != varaddress);
  if (staticidx >= NSTATICS)
    fatal ("NSTATICS too small; try increasing and recompiling Emacs.");
  staticvec[staticidx++] = varaddress;
}

<<<<<<< HEAD
=======

/***********************************************************************
			  Protection from GC
 ***********************************************************************/

>>>>>>> bd483c99
#ifndef HAVE_MPS
/* Temporarily prevent garbage collection.  Temporarily bump
   consing_until_gc to speed up maybe_gc when GC is inhibited.  */

static void
allow_garbage_collection (intmax_t consing)
{
  consing_until_gc = consing - (HI_THRESHOLD - consing_until_gc);
  garbage_collection_inhibited--;
}

specpdl_ref
inhibit_garbage_collection (void)
{
  specpdl_ref count = SPECPDL_INDEX ();
  record_unwind_protect_intmax (allow_garbage_collection, consing_until_gc);
  garbage_collection_inhibited++;
  consing_until_gc = HI_THRESHOLD;
  return count;
}
#endif

/* Return the number of bytes in N objects each of size S, guarding
   against overflow if size_t is narrower than byte_ct.  */

static byte_ct
object_bytes (object_ct n, size_t s)
{
  byte_ct b = s;
  return n * b;
}

/* Calculate total bytes of live objects.  */

static byte_ct
total_bytes_of_live_objects (void)
{
  byte_ct tot = 0;
  tot += object_bytes (gcstat.total_conses, sizeof (struct Lisp_Cons));
  tot += object_bytes (gcstat.total_symbols, sizeof (struct Lisp_Symbol));
  tot += gcstat.total_string_bytes;
  tot += object_bytes (gcstat.total_vector_slots, word_size);
  tot += object_bytes (gcstat.total_floats, sizeof (struct Lisp_Float));
  tot += object_bytes (gcstat.total_intervals, sizeof (struct interval));
  tot += object_bytes (gcstat.total_strings, sizeof (struct Lisp_String));
  tot += gcstat.total_hash_table_bytes;
  return tot;
}

#ifdef HAVE_WINDOW_SYSTEM

#ifndef HAVE_MPS

/* Remove unmarked font-spec and font-entity objects from ENTRY, which is
   (DRIVER-TYPE NUM-FRAMES FONT-CACHE-DATA ...), and return changed entry.  */

static Lisp_Object
compact_font_cache_entry (Lisp_Object entry)
{
  Lisp_Object tail, *prev = &entry;

  for (tail = entry; CONSP (tail); tail = XCDR (tail))
    {
      bool drop = 0;
      Lisp_Object obj = XCAR (tail);

      /* Consider OBJ if it is (font-spec . [font-entity font-entity ...]).  */
      if (CONSP (obj) && GC_FONT_SPEC_P (XCAR (obj))
	  && !vectorlike_marked_p (&GC_XFONT_SPEC (XCAR (obj))->header)
	  /* Don't use VECTORP here, as that calls ASIZE, which could
	     hit assertion violation during GC.  */
	  && (VECTORLIKEP (XCDR (obj))
	      && ! (gc_asize (XCDR (obj)) & PSEUDOVECTOR_FLAG)))
	{
	  ptrdiff_t i, size = gc_asize (XCDR (obj));
	  Lisp_Object obj_cdr = XCDR (obj);

	  /* If font-spec is not marked, most likely all font-entities
	     are not marked too.  But we must be sure that nothing is
	     marked within OBJ before we really drop it.  */
	  for (i = 0; i < size; i++)
            {
              Lisp_Object objlist;

              if (vectorlike_marked_p (
                    &GC_XFONT_ENTITY (AREF (obj_cdr, i))->header))
                break;

              objlist = AREF (AREF (obj_cdr, i), FONT_OBJLIST_INDEX);
              for (; CONSP (objlist); objlist = XCDR (objlist))
                {
                  Lisp_Object val = XCAR (objlist);
                  struct font *font = GC_XFONT_OBJECT (val);

                  if (!NILP (AREF (val, FONT_TYPE_INDEX))
                      && vectorlike_marked_p (&font->header))
                    break;
                }
              if (CONSP (objlist))
		{
		  /* Found a marked font, bail out.  */
		  break;
		}
            }

	  if (i == size)
	    {
	      /* No marked fonts were found, so this entire font
		 entity can be dropped.  */
	      drop = 1;
	    }
	}
      if (drop)
	*prev = XCDR (tail);
      else
	prev = xcdr_addr (tail);
    }
  return entry;
}

#endif // not HAVE_MPS

/* Compact font caches on all terminals and mark
   everything which is still here after compaction.  */

static void
compact_font_caches (void)
{
  // Cannot be done with MPS, which doesn't seem to be tragic
  // because there is an option to turn it off.
# ifndef HAVE_MPS

  struct terminal *t;

  for (t = terminal_list; t; t = t->next_terminal)
    {
      Lisp_Object cache = TERMINAL_FONT_CACHE (t);
      /* Inhibit compacting the caches if the user so wishes.  Some of
	 the users don't mind a larger memory footprint, but do mind
	 slower redisplay.  */
      if (!inhibit_compacting_font_caches
	  && CONSP (cache))
	{
	  Lisp_Object entry;

	  for (entry = XCDR (cache); CONSP (entry); entry = XCDR (entry))
	    XSETCAR (entry, compact_font_cache_entry (XCAR (entry)));
	}
      mark_object (cache);
    }
#endif
}

#else /* not HAVE_WINDOW_SYSTEM */

#define compact_font_caches() (void)(0)

#endif /* HAVE_WINDOW_SYSTEM */

/* Remove (MARKER . DATA) entries with unmarked MARKER
   from buffer undo LIST and return changed list.  */

static Lisp_Object
compact_undo_list (Lisp_Object list)
{
#ifndef HAVE_MPS
  Lisp_Object tail, *prev = &list;

  for (tail = list; CONSP (tail); tail = XCDR (tail))
    {
      if (CONSP (XCAR (tail))
	  && MARKERP (XCAR (XCAR (tail)))
	  && !vectorlike_marked_p (&XMARKER (XCAR (XCAR (tail)))->header))
	*prev = XCDR (tail);
      else
	prev = xcdr_addr (tail);
    }
#endif
  return list;
}

#if defined HAVE_ANDROID && !defined (__clang__)

/* The Android gcc is broken and needs the following version of
   make_lisp_symbol.  Otherwise a mysterious ICE pops up.  */

#define make_lisp_symbol android_make_lisp_symbol

static Lisp_Object
android_make_lisp_symbol (struct Lisp_Symbol *sym)
{
  intptr_t symoffset;

  symoffset = (intptr_t) sym;
  ckd_sub (&symoffset, symoffset, (intptr_t) &lispsym);

  {
    Lisp_Object a = TAG_PTR_INITIALLY (Lisp_Symbol, symoffset);
    return a;
  }
}

#endif

static void
visit_vectorlike_root (struct gc_root_visitor visitor,
                       struct Lisp_Vector *ptr,
                       enum gc_root_type type)
{
  ptrdiff_t size = ptr->header.size;
  ptrdiff_t i;

  if (size & PSEUDOVECTOR_FLAG)
    size &= PSEUDOVECTOR_SIZE_MASK;
  for (i = 0; i < size; i++)
    visitor.visit (&ptr->contents[i], type, visitor.data);
}

static void
visit_buffer_root (struct gc_root_visitor visitor,
                   struct buffer *buffer,
                   enum gc_root_type type)
{
  /* Buffers that are roots don't have intervals, an undo list, or
     other constructs that real buffers have.  */
  eassert (buffer->base_buffer == NULL);
  eassert (buffer->overlays == NULL);

  /* Visit the buffer-locals.  */
  visit_vectorlike_root (visitor, (struct Lisp_Vector *) buffer, type);
}

/* Visit GC roots stored in the Emacs data section.  Used by both core
   GC and by the portable dumping code.

   There are other GC roots of course, but these roots are dynamic
   runtime data structures that pdump doesn't care about and so we can
   continue to mark those directly in garbage_collect.  */
void
visit_static_gc_roots (struct gc_root_visitor visitor)
{
  visit_buffer_root (visitor,
                     &buffer_defaults,
                     GC_ROOT_BUFFER_LOCAL_DEFAULT);
  visit_buffer_root (visitor,
                     &buffer_local_symbols,
                     GC_ROOT_BUFFER_LOCAL_NAME);

  for (int i = 0; i < ARRAYELTS (lispsym); i++)
    {
      Lisp_Object sptr = builtin_lisp_symbol (i);
      visitor.visit (&sptr, GC_ROOT_C_SYMBOL, visitor.data);
    }

  for (int i = 0; i < staticidx; i++)
    visitor.visit (staticvec[i], GC_ROOT_STATICPRO, visitor.data);
}

#ifndef HAVE_MPS
static void
mark_object_root_visitor (Lisp_Object const *root_ptr,
                          enum gc_root_type type,
                          void *data)
{
  mark_object (*root_ptr);
}

/* List of weak hash tables we found during marking the Lisp heap.
   NULL on entry to garbage_collect and after it returns.  */
static struct Lisp_Hash_Table *weak_hash_tables;

NO_INLINE /* For better stack traces */
static void
mark_and_sweep_weak_table_contents (void)
{
  struct Lisp_Hash_Table *h;
  bool marked;

  /* Mark all keys and values that are in use.  Keep on marking until
     there is no more change.  This is necessary for cases like
     value-weak table A containing an entry X -> Y, where Y is used in a
     key-weak table B, Z -> Y.  If B comes after A in the list of weak
     tables, X -> Y might be removed from A, although when looking at B
     one finds that it shouldn't.  */
  do
    {
      marked = false;
      for (h = weak_hash_tables; h; h = h->next_weak)
        marked |= sweep_weak_table (h, false);
    }
  while (marked);

  /* Remove hash table entries that aren't used.  */
  while (weak_hash_tables)
    {
      h = weak_hash_tables;
      weak_hash_tables = h->next_weak;
      h->next_weak = NULL;
      sweep_weak_table (h, true);
    }
}

/* Return the number of bytes to cons between GCs, given THRESHOLD and
   PERCENTAGE.  When calculating a threshold based on PERCENTAGE,
   assume SINCE_GC bytes have been allocated since the most recent GC.
   The returned value is positive and no greater than HI_THRESHOLD.  */
static EMACS_INT
consing_threshold (intmax_t threshold, Lisp_Object percentage,
		   intmax_t since_gc)
{
  if (!NILP (Vmemory_full))
    return memory_full_cons_threshold;
  else
    {
      threshold = max (threshold, GC_DEFAULT_THRESHOLD / 10);
      if (FLOATP (percentage))
	{
	  double tot = (XFLOAT_DATA (percentage)
			* (total_bytes_of_live_objects () + since_gc));
	  if (threshold < tot)
	    {
	      if (tot < HI_THRESHOLD)
		return tot;
	      else
		return HI_THRESHOLD;
	    }
	}
      return min (threshold, HI_THRESHOLD);
    }
}

/* Adjust consing_until_gc and gc_threshold, given THRESHOLD and PERCENTAGE.
   Return the updated consing_until_gc.  */

static EMACS_INT
bump_consing_until_gc (intmax_t threshold, Lisp_Object percentage)
{
  /* Guesstimate that half the bytes allocated since the most
     recent GC are still in use.  */
  EMACS_INT since_gc = (gc_threshold - consing_until_gc) >> 1;
  EMACS_INT new_gc_threshold = consing_threshold (threshold, percentage,
						  since_gc);
  consing_until_gc += new_gc_threshold - gc_threshold;
  gc_threshold = new_gc_threshold;
  return consing_until_gc;
}

/* Watch changes to gc-cons-threshold.  */
static Lisp_Object
watch_gc_cons_threshold (Lisp_Object symbol, Lisp_Object newval,
			 Lisp_Object operation, Lisp_Object where)
{
  intmax_t threshold;
  if (! (INTEGERP (newval) && integer_to_intmax (newval, &threshold)))
    return Qnil;
  bump_consing_until_gc (threshold, Vgc_cons_percentage);
  return Qnil;
}

/* Watch changes to gc-cons-percentage.  */
static Lisp_Object
watch_gc_cons_percentage (Lisp_Object symbol, Lisp_Object newval,
			  Lisp_Object operation, Lisp_Object where)
{
  bump_consing_until_gc (gc_cons_threshold, newval);
  return Qnil;
}

#endif // not HAVE_MPS

/* It may be time to collect garbage.  Recalculate consing_until_gc,
   since it might depend on current usage, and do the garbage
   collection if the recalculation says so.  */
void
maybe_garbage_collect (void)
{
#ifndef HAVE_MPS
  if (bump_consing_until_gc (gc_cons_threshold, Vgc_cons_percentage) < 0)
    garbage_collect ();
#endif // not HAVE_MPS
}

#ifndef HAVE_MPS
static inline bool mark_stack_empty_p (void);
#endif

/* Subroutine of Fgarbage_collect that does most of the work.  */
void
garbage_collect (void)
{
  Lisp_Object tail, buffer;
  char stack_top_variable;
  bool message_p;
  specpdl_ref count = SPECPDL_INDEX ();
  struct timespec start;

#ifndef HAVE_MPS
  eassert (weak_hash_tables == NULL);
#endif

  if (garbage_collection_inhibited)
    return;

#ifndef HAVE_MPS
  eassert(mark_stack_empty_p ());
#endif

  /* Record this function, so it appears on the profiler's backtraces.  */
  record_in_backtrace (QAutomatic_GC, 0, 0);

  /* Don't keep undo information around forever.
     Do this early on, so it is no problem if the user quits.  */
  FOR_EACH_LIVE_BUFFER (tail, buffer)
    compact_buffer (XBUFFER (buffer));

  byte_ct tot_before = (profiler_memory_running
			? total_bytes_of_live_objects ()
			: (byte_ct) -1);

  start = current_timespec ();

  /* In case user calls debug_print during GC,
     don't let that cause a recursive GC.  */
  consing_until_gc = HI_THRESHOLD;

  /* Save what's currently displayed in the echo area.  Don't do that
     if we are GC'ing because we've run out of memory, since
     push_message will cons, and we might have no memory for that.  */
  if (NILP (Vmemory_full))
    {
      message_p = push_message ();
      record_unwind_protect_void (pop_message_unwind);
    }
  else
    message_p = false;

  /* Save a copy of the contents of the stack, for debugging.  */
#if MAX_SAVE_STACK > 0
  if (NILP (Vpurify_flag))
    {
      char const *stack;
      ptrdiff_t stack_size;
      if (&stack_top_variable < stack_bottom)
	{
	  stack = &stack_top_variable;
	  stack_size = stack_bottom - &stack_top_variable;
	}
      else
	{
	  stack = stack_bottom;
	  stack_size = &stack_top_variable - stack_bottom;
	}
      if (stack_size <= MAX_SAVE_STACK)
	{
	  if (stack_copy_size < stack_size)
	    {
	      stack_copy = xrealloc (stack_copy, stack_size);
	      stack_copy_size = stack_size;
	    }
	  no_sanitize_memcpy (stack_copy, stack, stack_size);
	}
    }
#endif /* MAX_SAVE_STACK > 0 */

  if (garbage_collection_messages)
    message1_nolog ("Garbage collecting...");

  block_input ();

  shrink_regexp_cache ();

  gc_in_progress = 1;

  /* Mark all the special slots that serve as the roots of accessibility.  */

#ifndef HAVE_MPS
  struct gc_root_visitor visitor = { .visit = mark_object_root_visitor };
  visit_static_gc_roots (visitor);

  mark_lread ();
  mark_terminals ();
  mark_kboards ();
  mark_threads ();
  mark_charset ();
  mark_composite ();
  mark_profiler ();
#ifdef HAVE_PGTK
  mark_pgtkterm ();
#endif
#ifdef USE_GTK
  xg_mark_data ();
#endif

#ifdef HAVE_HAIKU
  mark_haiku_display ();
#endif

#ifdef HAVE_WINDOW_SYSTEM
  mark_fringe_data ();
#endif

#ifdef HAVE_X_WINDOWS
  mark_xterm ();
  mark_xselect ();
#endif

#ifdef HAVE_ANDROID
  mark_androidterm ();
#ifndef ANDROID_STUBIFY
  mark_sfntfont ();
#endif
#endif

#ifdef HAVE_NS
  mark_nsterm ();
#endif
  mark_fns ();
#endif // not HAVE_MPS

  /* Everything is now marked, except for the data in font caches,
     undo lists, and finalizers.  The first two are compacted by
     removing any items which aren't reachable otherwise.  */

  compact_font_caches ();

  FOR_EACH_LIVE_BUFFER (tail, buffer)
    {
      struct buffer *nextb = XBUFFER (buffer);
      if (!EQ (BVAR (nextb, undo_list), Qt))
	bset_undo_list (nextb, compact_undo_list (BVAR (nextb, undo_list)));
#ifndef HAVE_MPS
      /* Now that we have stripped the elements that need not be
	 in the undo_list any more, we can finally mark the list.  */
      mark_object (BVAR (nextb, undo_list));
#endif
    }

  /* Now pre-sweep finalizers.  Here, we add any unmarked finalizers
     to doomed_finalizers so we can run their associated functions
     after GC.  It's important to scan finalizers at this stage so
     that we can be sure that unmarked finalizers are really
     unreachable except for references from their associated functions
     and from other finalizers.  */

#ifndef HAVE_MPS
  queue_doomed_finalizers (&doomed_finalizers, &finalizers);
  mark_finalizer_list (&doomed_finalizers);

  /* Must happen after all other marking and before gc_sweep.  */
  mark_and_sweep_weak_table_contents ();
  eassert (weak_hash_tables == NULL);

  eassert (mark_stack_empty_p ());
  gc_sweep ();

  unmark_main_thread ();
#endif

  gc_in_progress = 0;

#ifndef HAVE_MPS
  consing_until_gc = gc_threshold
    = consing_threshold (gc_cons_threshold, Vgc_cons_percentage, 0);
#endif

  /* Unblock *after* re-setting `consing_until_gc` in case `unblock_input`
     signals an error (see bug#43389).  */
  unblock_input ();

  if (garbage_collection_messages && NILP (Vmemory_full))
    {
      if (message_p || minibuf_level > 0)
	restore_message ();
      else
	message1_nolog ("Garbage collecting...done");
    }

  unbind_to (count, Qnil);

#ifndef HAVE_MPS
  /* GC is complete: now we can run our finalizer callbacks.  */
  run_finalizers (&doomed_finalizers);
#endif

#ifdef HAVE_WINDOW_SYSTEM
  /* Eject unused image cache entries.  */
  image_prune_animation_caches (false);
#endif

  /* Accumulate statistics.  */
  if (FLOATP (Vgc_elapsed))
    {
      static struct timespec gc_elapsed;
      gc_elapsed = timespec_add (gc_elapsed,
				 timespec_sub (current_timespec (), start));
      Vgc_elapsed = make_float (timespectod (gc_elapsed));
    }

  gcs_done++;

  /* Collect profiling data.  */
  if (tot_before != (byte_ct) -1)
    {
      byte_ct tot_after = total_bytes_of_live_objects ();
      if (tot_after < tot_before)
	malloc_probe (min (tot_before - tot_after, SIZE_MAX));
    }

  if (!NILP (Vpost_gc_hook))
    {
#ifdef HAVE_MPS
      specpdl_ref gc_count = SPECPDL_INDEX ();
#else
      specpdl_ref gc_count = inhibit_garbage_collection ();
#endif
      safe_run_hooks (Qpost_gc_hook);
      unbind_to (gc_count, Qnil);
    }
}

DEFUN ("garbage-collect", Fgarbage_collect, Sgarbage_collect, 0, 0, "",
       doc: /* Reclaim storage for Lisp objects no longer needed.
Garbage collection happens automatically if you cons more than
`gc-cons-threshold' bytes of Lisp data since previous garbage collection.
`garbage-collect' normally returns a list with info on amount of space in use,
where each entry has the form (NAME SIZE USED FREE), where:
- NAME is a symbol describing the kind of objects this entry represents,
- SIZE is the number of bytes used by each one,
- USED is the number of those objects that were found live in the heap,
- FREE is the number of those objects that are not live but that Emacs
  keeps around for future allocations (maybe because it does not know how
  to return them to the OS).

Note that calling this function does not guarantee that absolutely all
unreachable objects will be garbage-collected.  Emacs uses a
mark-and-sweep garbage collector, but is conservative when it comes to
collecting objects in some circumstances.

For further details, see Info node `(elisp)Garbage Collection'.  */)
  (void)
{
  if (garbage_collection_inhibited)
    return Qnil;

  specpdl_ref count = SPECPDL_INDEX ();
  specbind (Qsymbols_with_pos_enabled, Qnil);
  garbage_collect ();
  unbind_to (count, Qnil);
  struct gcstat gcst = gcstat;

  Lisp_Object total[] = {
    list4 (Qconses, make_fixnum (sizeof (struct Lisp_Cons)),
	   make_int (gcst.total_conses),
	   make_int (gcst.total_free_conses)),
    list4 (Qsymbols, make_fixnum (sizeof (struct Lisp_Symbol)),
	   make_int (gcst.total_symbols),
	   make_int (gcst.total_free_symbols)),
    list4 (Qstrings, make_fixnum (sizeof (struct Lisp_String)),
	   make_int (gcst.total_strings),
	   make_int (gcst.total_free_strings)),
    list3 (Qstring_bytes, make_fixnum (1),
	   make_int (gcst.total_string_bytes)),
    list3 (Qvectors,
	   make_fixnum (header_size + sizeof (Lisp_Object)),
	   make_int (gcst.total_vectors)),
    list4 (Qvector_slots, make_fixnum (word_size),
	   make_int (gcst.total_vector_slots),
	   make_int (gcst.total_free_vector_slots)),
    list4 (Qfloats, make_fixnum (sizeof (struct Lisp_Float)),
	   make_int (gcst.total_floats),
	   make_int (gcst.total_free_floats)),
    list4 (Qintervals, make_fixnum (sizeof (struct interval)),
	   make_int (gcst.total_intervals),
	   make_int (gcst.total_free_intervals)),
    list3 (Qbuffers, make_fixnum (sizeof (struct buffer)),
	   make_int (gcst.total_buffers)),

#ifdef DOUG_LEA_MALLOC
    list4 (Qheap, make_fixnum (1024),
	   make_int ((mallinfo ().uordblks + 1023) >> 10),
	   make_int ((mallinfo ().fordblks + 1023) >> 10)),
#endif
  };
  return CALLMANY (Flist, total);
}

DEFUN ("garbage-collect-maybe", Fgarbage_collect_maybe,
Sgarbage_collect_maybe, 1, 1, 0,
       doc: /* Call `garbage-collect' if enough allocation happened.
FACTOR determines what "enough" means here:
If FACTOR is a positive number N, it means to run GC if more than
1/Nth of the allocations needed to trigger automatic allocation took
place.
Therefore, as N gets higher, this is more likely to perform a GC.
Returns non-nil if GC happened, and nil otherwise.  */)
  (Lisp_Object factor)
{
  CHECK_FIXNAT (factor);
  EMACS_INT fact = XFIXNAT (factor);

  EMACS_INT since_gc = gc_threshold - consing_until_gc;
  if (fact >= 1 && since_gc > gc_threshold / fact)
    {
      garbage_collect ();
      return Qt;
    }
  else
    return Qnil;
}

#ifndef HAVE_MPS
/* Mark Lisp objects in glyph matrix MATRIX.  Currently the
   only interesting objects referenced from glyphs are strings.  */

static void
mark_glyph_matrix (struct glyph_matrix *matrix)
{
  struct glyph_row *row = matrix->rows;
  struct glyph_row *end = row + matrix->nrows;

  for (; row < end; ++row)
    if (row->enabled_p)
      {
	int area;
	for (area = LEFT_MARGIN_AREA; area < LAST_AREA; ++area)
	  {
	    struct glyph *glyph = row->glyphs[area];
	    struct glyph *end_glyph = glyph + row->used[area];

	    for (; glyph < end_glyph; ++glyph)
	      {
		if (STRINGP (glyph->object)
		    && !string_marked_p (XSTRING (glyph->object)))
		  mark_object (glyph->object);
	      }
	  }
      }
}
#endif // not HAVE_MPS

#ifndef HAVE_MPS
#if GC_REMEMBER_LAST_MARKED
/* Remember a few of the last marked values for debugging purposes.  */
enum { LAST_MARKED_SIZE = 1 << 9 }; /* Must be a power of 2.  */
extern Lisp_Object last_marked[LAST_MARKED_SIZE];
Lisp_Object last_marked[LAST_MARKED_SIZE] EXTERNALLY_VISIBLE;
static int last_marked_index;
#endif
#endif

/* Whether to enable the mark_object_loop_halt debugging feature.  */
#define GC_CDR_COUNT 0

#if GC_CDR_COUNT
/* For debugging--call abort when we cdr down this many
   links of a list, in mark_object.  In debugging,
   the call to abort will hit a breakpoint.
   Normally this is zero and the check never goes off.  */
ptrdiff_t mark_object_loop_halt EXTERNALLY_VISIBLE;
#endif

#ifndef HAVE_MPS
static void
mark_vectorlike (struct vectorlike_header *header)
{
  struct Lisp_Vector *ptr = (struct Lisp_Vector *) header;
  ptrdiff_t size = ptr->header.size;

  eassert (!vector_marked_p (ptr));

  /* Bool vectors have a different case in mark_object.  */
  eassert (PSEUDOVECTOR_TYPE (ptr) != PVEC_BOOL_VECTOR);

  set_vector_marked (ptr); /* Else mark it.  */
  if (size & PSEUDOVECTOR_FLAG)
    size &= PSEUDOVECTOR_SIZE_MASK;

  /* Note that this size is not the memory-footprint size, but only
     the number of Lisp_Object fields that we should trace.
     The distinction is used e.g. by Lisp_Process which places extra
     non-Lisp_Object fields at the end of the structure...  */
  mark_objects (ptr->contents, size);
}

/* Like mark_vectorlike but optimized for char-tables (and
   sub-char-tables) assuming that the contents are mostly integers or
   symbols.  */

static void
mark_char_table (struct Lisp_Vector *ptr, enum pvec_type pvectype)
{
  int size = ptr->header.size & PSEUDOVECTOR_SIZE_MASK;
  /* Consult the Lisp_Sub_Char_Table layout before changing this.  */
  int i, idx = (pvectype == PVEC_SUB_CHAR_TABLE ? SUB_CHAR_TABLE_OFFSET : 0);

#ifndef HAVE_MPS
#define SYMBOL_MARKED_P(x) symbol_marked_p (x)
#else
#define SYMBOL_MARKED_P(x) 1
#endif

  eassert (!vector_marked_p (ptr));
  set_vector_marked (ptr);
  for (i = idx; i < size; i++)
    {
      Lisp_Object val = ptr->contents[i];

      if (FIXNUMP (val) ||
          (BARE_SYMBOL_P (val) && SYMBOL_MARKED_P (XBARE_SYMBOL (val))))
	continue;
      if (SUB_CHAR_TABLE_P (val))
	{
	  if (! vector_marked_p (XVECTOR (val)))
	    mark_char_table (XVECTOR (val), PVEC_SUB_CHAR_TABLE);
	}
      else
	mark_object (val);
    }
}

/* Mark the chain of overlays starting at PTR.  */

static void
mark_overlay (struct Lisp_Overlay *ov)
{
  /* We don't mark the `itree_node` object, because it is managed manually
     rather than by the GC.  */
  eassert (BASE_EQ (ov->interval->data, make_lisp_ptr (ov, Lisp_Vectorlike)));
  set_vectorlike_marked (&ov->header);
  mark_object (ov->plist);
}

/* Mark the overlay subtree rooted at NODE.  */

static void
mark_overlays (struct itree_node *node)
{
  if (node == NULL)
    return;
  mark_object (node->data);
  mark_overlays (node->left);
  mark_overlays (node->right);
}

/* Mark Lisp_Objects and special pointers in BUFFER.  */

static void
mark_buffer (struct buffer *buffer)
{
  /* This is handled much like other pseudovectors...  */
  mark_vectorlike (&buffer->header);

  /* ...but there are some buffer-specific things.  */

  mark_interval_tree (buffer_intervals (buffer));

  /* Mark the marker vector itself live, but don't process its contents
     yet, because these are weak references.  The marker vector can
     already have been set to nil in kill-buffer.  */
  Lisp_Object mv = BUF_MARKERS (buffer);
  if (!NILP (mv))
    set_vector_marked (XVECTOR (mv));

  /* For now, we just don't mark the undo_list.  It's done later in
     a special way just before the sweep phase, and after stripping
     some of its elements that are not needed any more.
     Note: this later processing is only done for live buffers, so
     for dead buffers, the undo_list should be nil (set by Fkill_buffer),
     but just to be on the safe side, we mark it here.  */
  if (!BUFFER_LIVE_P (buffer))
      mark_object (BVAR (buffer, undo_list));

  if (!itree_empty_p (buffer->overlays))
    mark_overlays (buffer->overlays->root);

  /* If this is an indirect buffer, mark its base buffer.  */
  if (buffer->base_buffer &&
      !vectorlike_marked_p (&buffer->base_buffer->header))
    mark_buffer (buffer->base_buffer);
}

/* Mark Lisp faces in the face cache C.  */

NO_INLINE /* To reduce stack depth in mark_object.  */
static void
mark_face_cache (struct face_cache *c)
{
  if (c)
    {
      for (int i = 0; i < c->used; i++)
	{
	  struct face *face = FACE_FROM_ID_OR_NULL (c->f, i);

	  if (face)
	    {
	      if (face->font && !vectorlike_marked_p (&face->font->header))
		mark_vectorlike (&face->font->header);

	      mark_objects (face->lface, LFACE_VECTOR_SIZE);
	    }
	}
    }
}

static void
mark_frame (struct Lisp_Vector *ptr)
{
  struct frame *f = (struct frame *) ptr;
#ifdef HAVE_TEXT_CONVERSION
  struct text_conversion_action *tem;
#endif


  mark_vectorlike (&ptr->header);
  mark_face_cache (f->face_cache);
#ifdef HAVE_WINDOW_SYSTEM
  if (FRAME_WINDOW_P (f) && FRAME_OUTPUT_DATA (f))
    {
      struct font *font = FRAME_FONT (f);

      if (font && !vectorlike_marked_p (&font->header))
        mark_vectorlike (&font->header);
    }
#endif

#ifdef HAVE_TEXT_CONVERSION
  mark_object (f->conversion.compose_region_start);
  mark_object (f->conversion.compose_region_end);
  mark_object (f->conversion.compose_region_overlay);
  mark_object (f->conversion.field);

  for (tem = f->conversion.actions; tem; tem = tem->next)
    mark_object (tem->data);
#endif

#ifdef HAVE_WINDOW_SYSTEM
  /* Mark this frame's image cache, though it might be common to several
     frames with the same font size.  */
  if (FRAME_IMAGE_CACHE (f))
    mark_image_cache (FRAME_IMAGE_CACHE (f));
#endif /* HAVE_WINDOW_SYSTEM */
}

static void
mark_window (struct Lisp_Vector *ptr)
{
  struct window *w = (struct window *) ptr;

  mark_vectorlike (&ptr->header);

  /* Mark glyph matrices, if any.  Marking window
     matrices is sufficient because frame matrices
     use the same glyph memory.  */
  if (w->current_matrix)
    {
      mark_glyph_matrix (w->current_matrix);
      mark_glyph_matrix (w->desired_matrix);
    }
}

/* Entry of the mark stack.  */
struct mark_entry
{
  ptrdiff_t n;		        /* number of values, or 0 if a single value */
  union {
    Lisp_Object value;		/* when n = 0 */
    Lisp_Object *values;	/* when n > 0 */
  } u;
};

/* This stack is used during marking for traversing data structures without
   using C recursion.  */
struct mark_stack
{
  struct mark_entry *stack;	/* base of stack */
  ptrdiff_t size;		/* allocated size in entries */
  ptrdiff_t sp;			/* current number of entries */
};

static struct mark_stack mark_stk = {NULL, 0, 0};

static inline bool
mark_stack_empty_p (void)
{
  return mark_stk.sp <= 0;
}

/* Pop and return a value from the mark stack (which must be nonempty).  */
static inline Lisp_Object
mark_stack_pop (void)
{
  eassume (!mark_stack_empty_p ());
  struct mark_entry *e = &mark_stk.stack[mark_stk.sp - 1];
  if (e->n == 0)		/* single value */
    {
      --mark_stk.sp;
      return e->u.value;
    }
  /* Array of values: pop them left to right, which seems to be slightly
     faster than right to left.  */
  e->n--;
  if (e->n == 0)
    --mark_stk.sp;		/* last value consumed */
  return (++e->u.values)[-1];
}

NO_INLINE static void
grow_mark_stack (void)
{
  struct mark_stack *ms = &mark_stk;
  eassert (ms->sp == ms->size);
  ptrdiff_t min_incr = ms->sp == 0 ? 8192 : 1;
  ms->stack = xpalloc (ms->stack, &ms->size, min_incr, -1, sizeof *ms->stack);
  eassert (ms->sp < ms->size);
}

/* Push VALUE onto the mark stack.  */
static inline void
mark_stack_push_value (Lisp_Object value)
{
  if (mark_stk.sp >= mark_stk.size)
    grow_mark_stack ();
  mark_stk.stack[mark_stk.sp++] = (struct mark_entry){.n = 0, .u.value = value};
}

/* Push the N values at VALUES onto the mark stack.  */
static inline void
mark_stack_push_values (Lisp_Object *values, ptrdiff_t n)
{
  eassume (n >= 0);
  if (n == 0)
    return;
  if (mark_stk.sp >= mark_stk.size)
    grow_mark_stack ();
  mark_stk.stack[mark_stk.sp++] = (struct mark_entry){.n = n,
						      .u.values = values};
}

/* When GC_CHECK_MARKED_OBJECTS is set, perform some sanity checks on
   the objects marked here.  Abort if we encounter an object we know is
   bogus.  This increases GC time by ~80%.  */

/* Check that the object pointed to by PO is alive, using predicate
   function LIVEP.  */
static inline void
check_live (bool (*livep) (struct mem_node *m, void *p), enum mem_type mtype,
	    void *po, struct mem_node *m)
{
  if (GC_CHECK_MARKED_OBJECTS)
    {
      if (pdumper_object_p (po))
	return;
      if (!(m->type == mtype && livep (m, po)))
	emacs_abort ();
    }
}

/* Check that the object pointed to by PO is known to be a Lisp
   structure allocated from the heap, and that it is alive.  */
static inline void
check_allocated_and_live (bool (*livep) (struct mem_node *m, void *p),
			  enum mem_type mtype,
			  void *po)
{
  if (GC_CHECK_MARKED_OBJECTS)
    {
      if (pdumper_object_p (po))
	{
	  if (!pdumper_object_p_precise (po))
	    emacs_abort ();
	  return;
	}
      struct mem_node *m = mem_find (po);
      if (m == MEM_NIL)
	emacs_abort ();
      check_live (livep, mtype, po, m);
    }
}

/* Like check_allocated_and_live but for symbols.  */
static inline void
check_allocated_and_live_symbol (void *po, struct Lisp_Symbol *sym)
{
  if (GC_CHECK_MARKED_OBJECTS)
    if (!c_symbol_p (sym))
      check_allocated_and_live (live_symbol_p, MEM_TYPE_SYMBOL, po);
}

/* Like check_allocated_and_live but for vectorlike.  */
static inline void
check_allocated_and_live_vectorlike (void *po, Lisp_Object obj)
{
  if (GC_CHECK_MARKED_OBJECTS)
    {
      if (!pdumper_object_p (po) && !SUBRP (obj) && !main_thread_p (po))
	{
	  struct mem_node *m = mem_find (po);
	  if (m == MEM_NIL)
	    emacs_abort ();
	  if (m->type == MEM_TYPE_VECTORLIKE)
	    check_live (live_large_vector_p, MEM_TYPE_VECTORLIKE, po, m);
	  else
	    check_live (live_small_vector_p, MEM_TYPE_VECTOR_BLOCK, po, m);
	}
    }
}

/* Traverse and mark objects on the mark stack above BASE_SP.

   Traversal is depth-first using the mark stack for most common
   object types.  Recursion is used for other types, in the hope that
   they are rare enough that C stack usage is kept low.  */
static void
process_mark_stack (ptrdiff_t base_sp)
{
#if GC_CDR_COUNT
  ptrdiff_t cdr_count = 0;
#endif

  eassume (mark_stk.sp >= base_sp && base_sp >= 0);

  while (mark_stk.sp > base_sp)
    {
      Lisp_Object obj = mark_stack_pop ();
    mark_obj: ;
      void *po = XPNTR (obj);
#if GC_REMEMBER_LAST_MARKED
      last_marked[last_marked_index++] = obj;
      last_marked_index &= LAST_MARKED_SIZE - 1;
#endif

      switch (XTYPE (obj))
	{
	case Lisp_String:
	  {
	    register struct Lisp_String *ptr = XSTRING (obj);
	    if (string_marked_p (ptr))
	      break;
	    check_allocated_and_live (live_string_p, MEM_TYPE_STRING, po);
	    set_string_marked (ptr);
	    mark_interval_tree (ptr->u.s.intervals);
#ifdef GC_CHECK_STRING_BYTES
	    /* Check that the string size recorded in the string is the
	       same as the one recorded in the sdata structure.  */
	    string_bytes (ptr);
#endif /* GC_CHECK_STRING_BYTES */
	  }
	  break;

	case Lisp_Vectorlike:
	  {
	    register struct Lisp_Vector *ptr = XVECTOR (obj);

	    if (vector_marked_p (ptr))
	      break;

	    enum pvec_type pvectype
	      = PSEUDOVECTOR_TYPE (ptr);

	    check_allocated_and_live_vectorlike (po, obj);

	    switch (pvectype)
	      {
	      case PVEC_BUFFER:
		mark_buffer ((struct buffer *) ptr);
		break;

	      case PVEC_FRAME:
		mark_frame (ptr);
		break;

	      case PVEC_WINDOW:
		mark_window (ptr);
		break;

	      case PVEC_HASH_TABLE:
		{
		  struct Lisp_Hash_Table *h = (struct Lisp_Hash_Table *)ptr;
		  set_vector_marked (ptr);
		  if (h->weakness == Weak_None)
		    {
		      /* The values pushed here may include
			 HASH_UNUSED_ENTRY_KEY, which this function must
			 cope with.  */
		      mark_stack_push_values (h->key, h->table_size);
		      mark_stack_push_values (h->value, h->table_size);
		    }
		  else
		    {
		      /* For weak tables, don't mark the
			 contents --- that's what makes it weak.  */
		      eassert (h->next_weak == NULL);
		      h->next_weak = weak_hash_tables;
		      weak_hash_tables = h;
		    }
		  break;
		}

	      case PVEC_CHAR_TABLE:
	      case PVEC_SUB_CHAR_TABLE:
		mark_char_table (ptr, (enum pvec_type) pvectype);
		break;

	      case PVEC_BOOL_VECTOR:
		/* bool vectors in a dump are permanently "marked", since
		   they're in the old section and don't have mark bits.
		   If we're looking at a dumped bool vector, we should
		   have aborted above when we called vector_marked_p, so
		   we should never get here.  */
		eassert (!pdumper_object_p (ptr));
		set_vector_marked (ptr);
		break;

	      case PVEC_OVERLAY:
		mark_overlay (XOVERLAY (obj));
		break;

	      case PVEC_SUBR:
#ifdef HAVE_NATIVE_COMP
		if (NATIVE_COMP_FUNCTIONP (obj))
		  {
		    set_vector_marked (ptr);
		    struct Lisp_Subr *subr = XSUBR (obj);
		    mark_stack_push_value (subr->intspec.native);
		    mark_stack_push_value (subr->command_modes);
		    mark_stack_push_value (subr->native_comp_u);
		    mark_stack_push_value (subr->lambda_list);
		    mark_stack_push_value (subr->type);
		  }
#endif
		break;

	      case PVEC_FREE:
		emacs_abort ();

	      default:
		{
		  /* A regular vector or pseudovector needing no special
		     treatment.  */
		  ptrdiff_t size = ptr->header.size;
		  if (size & PSEUDOVECTOR_FLAG)
		    size &= PSEUDOVECTOR_SIZE_MASK;
		  set_vector_marked (ptr);
		  mark_stack_push_values (ptr->contents, size);
		}
		break;
	      }
	  }
	  break;

	case Lisp_Symbol:
	  {
	    struct Lisp_Symbol *ptr = XBARE_SYMBOL (obj);
	    if (symbol_marked_p (ptr))
	      break;
	    check_allocated_and_live_symbol (po, ptr);
	    set_symbol_marked (ptr);
	    /* Attempt to catch bogus objects.  */
	    eassert (valid_lisp_object_p (ptr->u.s.function));
	    mark_stack_push_value (ptr->u.s.function);
	    eassert (valid_lisp_object_p (ptr->u.s.package));
	    mark_stack_push_value (ptr->u.s.package);
	    mark_stack_push_value (ptr->u.s.plist);
	    switch (ptr->u.s.redirect)
	      {
	      case SYMBOL_PLAINVAL:
		mark_stack_push_value (SYMBOL_VAL (ptr));
		break;
	      case SYMBOL_VARALIAS:
		{
		  Lisp_Object tem;
		  XSETSYMBOL (tem, SYMBOL_ALIAS (ptr));
		  mark_stack_push_value (tem);
		  break;
		}
	      case SYMBOL_LOCALIZED:
		{
		  struct Lisp_Buffer_Local_Value *blv = SYMBOL_BLV (ptr);
		  Lisp_Object where = blv->where;
		  /* If the value is set up for a killed buffer,
		     restore its global binding.  */
		  if (BUFFERP (where) && !BUFFER_LIVE_P (XBUFFER (where)))
		    swap_in_global_binding (ptr);
		  mark_stack_push_value (blv->where);
		  mark_stack_push_value (blv->valcell);
		  mark_stack_push_value (blv->defcell);
		}
		break;
	      case SYMBOL_FORWARDED:
		/* If the value is forwarded to a buffer or keyboard field,
		   these are marked when we see the corresponding object.
		   And if it's forwarded to a C variable, either it's not
		   a Lisp_Object var, or it's staticpro'd already.  */
		break;
	      default: emacs_abort ();
	      }
	    set_string_marked (XSTRING (ptr->u.s.name));
	    mark_interval_tree (string_intervals (ptr->u.s.name));
	    /* Inner loop to mark next symbol in this bucket, if any.  */
	  }
	  break;

	case Lisp_Cons:
	  {
	    struct Lisp_Cons *ptr = XCONS (obj);
	    if (cons_marked_p (ptr))
	      break;
	    check_allocated_and_live (live_cons_p, MEM_TYPE_CONS, po);
	    set_cons_marked (ptr);
	    /* Avoid growing the stack if the cdr is nil.
	       In any case, make sure the car is expanded first.  */
	    if (!NILP (ptr->u.s.u.cdr))
	      {
		mark_stack_push_value (ptr->u.s.u.cdr);
#if GC_CDR_COUNT
		cdr_count++;
		if (cdr_count == mark_object_loop_halt)
		  emacs_abort ();
#endif
	      }
	    /* Speedup hack for the common case (successive list elements).  */
	    obj = ptr->u.s.car;
	    goto mark_obj;
	  }

	case Lisp_Float:
	  {
	    struct Lisp_Float *f = XFLOAT (obj);
	    if (!f)
	      break;		/* for HASH_UNUSED_ENTRY_KEY */
	    check_allocated_and_live (live_float_p, MEM_TYPE_FLOAT, po);
	    /* Do not mark floats stored in a dump image: these floats are
	       "cold" and do not have mark bits.  */
	    if (pdumper_object_p (f))
	      eassert (pdumper_cold_object_p (f));
	    else if (!XFLOAT_MARKED_P (f))
	      XFLOAT_MARK (f);
	    break;
	  }

	case Lisp_Int0:
	case Lisp_Int1:
	  break;

	default:
	  emacs_abort ();
	}
    }
}

void
mark_object (Lisp_Object obj)
{
  eassert_not_mps ();
  ptrdiff_t sp = mark_stk.sp;
  mark_stack_push_value (obj);
  process_mark_stack (sp);
}

void
mark_objects (Lisp_Object *objs, ptrdiff_t n)
{
  ptrdiff_t sp = mark_stk.sp;
  mark_stack_push_values (objs, n);
  process_mark_stack (sp);
}

/* Mark the Lisp pointers in the terminal objects.
   Called by Fgarbage_collect.  */

static void
mark_terminals (void)
{
  struct terminal *t;
  for (t = terminal_list; t; t = t->next_terminal)
    {
      eassert (t->name != NULL);
      if (!vectorlike_marked_p (&t->header))
	mark_vectorlike (&t->header);
    }
}

/* Value is non-zero if OBJ will survive the current GC because it's
   either marked or does not need to be marked to survive.  */

bool
survives_gc_p (Lisp_Object obj)
{
  bool survives_p;

  switch (XTYPE (obj))
    {
    case Lisp_Int0:
    case Lisp_Int1:
      survives_p = true;
      break;

    case Lisp_Symbol:
      survives_p = symbol_marked_p (XBARE_SYMBOL (obj));
      break;

    case Lisp_String:
      survives_p = string_marked_p (XSTRING (obj));
      break;

    case Lisp_Vectorlike:
      survives_p =
	(SUBRP (obj) && !NATIVE_COMP_FUNCTIONP (obj)) ||
	vector_marked_p (XVECTOR (obj));
      break;

    case Lisp_Cons:
      survives_p = cons_marked_p (XCONS (obj));
      break;

    case Lisp_Float:
      survives_p =
        XFLOAT_MARKED_P (XFLOAT (obj)) ||
        pdumper_object_p (XFLOAT (obj));
      break;

    default:
      emacs_abort ();
    }

  return survives_p;
}



NO_INLINE /* For better stack traces */
static void
sweep_conses (void)
{
  eassert_not_mps ();

  struct cons_block **cprev = &cons_block;
  int lim = cons_block_index;
  object_ct num_free = 0, num_used = 0;

  cons_free_list = 0;

  for (struct cons_block *cblk; (cblk = *cprev); )
    {
      int i = 0;
      int this_free = 0;
      int ilim = (lim + BITS_PER_BITS_WORD - 1) / BITS_PER_BITS_WORD;

      /* Scan the mark bits an int at a time.  */
      for (i = 0; i < ilim; i++)
        {
          if (cblk->gcmarkbits[i] == BITS_WORD_MAX)
            {
              /* Fast path - all cons cells for this int are marked.  */
              cblk->gcmarkbits[i] = 0;
              num_used += BITS_PER_BITS_WORD;
            }
          else
            {
              /* Some cons cells for this int are not marked.
                 Find which ones, and free them.  */
              int start, pos, stop;

              start = i * BITS_PER_BITS_WORD;
              stop = lim - start;
              if (stop > BITS_PER_BITS_WORD)
                stop = BITS_PER_BITS_WORD;
              stop += start;

              for (pos = start; pos < stop; pos++)
                {
		  struct Lisp_Cons *acons = &cblk->conses[pos];
		  if (!XCONS_MARKED_P (acons))
                    {
		      ASAN_UNPOISON_CONS (&cblk->conses[pos]);
                      this_free++;
                      cblk->conses[pos].u.s.u.chain = cons_free_list;
                      cons_free_list = &cblk->conses[pos];
                      cons_free_list->u.s.car = dead_object ();
		      ASAN_POISON_CONS (&cblk->conses[pos]);
		    }
                  else
                    {
                      num_used++;
		      XUNMARK_CONS (acons);
                    }
                }
            }
        }

      lim = CONS_BLOCK_SIZE;
      /* If this block contains only free conses and we have already
         seen more than two blocks worth of free conses then deallocate
         this block.  */
      if (this_free == CONS_BLOCK_SIZE && num_free > CONS_BLOCK_SIZE)
        {
          *cprev = cblk->next;
          /* Unhook from the free list.  */
	  ASAN_UNPOISON_CONS (&cblk->conses[0]);
          cons_free_list = cblk->conses[0].u.s.u.chain;
          lisp_align_free (cblk);
        }
      else
        {
          num_free += this_free;
          cprev = &cblk->next;
        }
    }
  gcstat.total_conses = num_used;
  gcstat.total_free_conses = num_free;
}

NO_INLINE /* For better stack traces */
static void
sweep_floats (void)
{
  eassert_not_mps ();
  struct float_block **fprev = &float_block;
  int lim = float_block_index;
  object_ct num_free = 0, num_used = 0;

  float_free_list = 0;

  for (struct float_block *fblk; (fblk = *fprev); )
    {
      int this_free = 0;
      ASAN_UNPOISON_FLOAT_BLOCK (fblk);
      for (int i = 0; i < lim; i++)
	{
	  struct Lisp_Float *afloat = &fblk->floats[i];
	  if (!XFLOAT_MARKED_P (afloat))
	    {
	      this_free++;
	      fblk->floats[i].u.chain = float_free_list;
	      ASAN_POISON_FLOAT (&fblk->floats[i]);
	      float_free_list = &fblk->floats[i];
	    }
	  else
	    {
	      num_used++;
	      XFLOAT_UNMARK (afloat);
	    }
	}
      lim = FLOAT_BLOCK_SIZE;
      /* If this block contains only free floats and we have already
         seen more than two blocks worth of free floats then deallocate
         this block.  */
      if (this_free == FLOAT_BLOCK_SIZE && num_free > FLOAT_BLOCK_SIZE)
        {
          *fprev = fblk->next;
          /* Unhook from the free list.  */
	  ASAN_UNPOISON_FLOAT (&fblk->floats[0]);
	  float_free_list = fblk->floats[0].u.chain;
          lisp_align_free (fblk);
        }
      else
        {
          num_free += this_free;
          fprev = &fblk->next;
        }
    }
  gcstat.total_floats = num_used;
  gcstat.total_free_floats = num_free;
}

NO_INLINE /* For better stack traces */
static void
sweep_intervals (void)
{
  eassert_not_mps ();
  struct interval_block **iprev = &interval_block;
  int lim = interval_block_index;
  object_ct num_free = 0, num_used = 0;

  interval_free_list = 0;

  for (struct interval_block *iblk; (iblk = *iprev); )
    {
      int this_free = 0;
      ASAN_UNPOISON_INTERVAL_BLOCK (iblk);
      for (int i = 0; i < lim; i++)
        {
          if (!iblk->intervals[i].gcmarkbit)
            {
              set_interval_parent (&iblk->intervals[i], interval_free_list);
              interval_free_list = &iblk->intervals[i];
	      ASAN_POISON_INTERVAL (&iblk->intervals[i]);
              this_free++;
            }
          else
            {
              num_used++;
              iblk->intervals[i].gcmarkbit = 0;
            }
        }
      lim = INTERVAL_BLOCK_SIZE;
      /* If this block contains only free intervals and we have already
         seen more than two blocks worth of free intervals then
         deallocate this block.  */
      if (this_free == INTERVAL_BLOCK_SIZE && num_free > INTERVAL_BLOCK_SIZE)
        {
          *iprev = iblk->next;
          /* Unhook from the free list.  */
	  ASAN_UNPOISON_INTERVAL (&iblk->intervals[0]);
          interval_free_list = INTERVAL_PARENT (&iblk->intervals[0]);
          lisp_free (iblk);
        }
      else
        {
          num_free += this_free;
          iprev = &iblk->next;
        }
    }
  gcstat.total_intervals = num_used;
  gcstat.total_free_intervals = num_free;
}

NO_INLINE /* For better stack traces */
static void
sweep_symbols (void)
{
  struct symbol_block *sblk;
  struct symbol_block **sprev = &symbol_block;
  int lim = symbol_block_index;
  object_ct num_free = 0, num_used = ARRAYELTS (lispsym);

  symbol_free_list = NULL;

  for (int i = 0; i < ARRAYELTS (lispsym); i++)
    lispsym[i].u.s.gcmarkbit = 0;

  for (sblk = symbol_block; sblk; sblk = *sprev)
    {
      ASAN_UNPOISON_SYMBOL_BLOCK (sblk);

      int this_free = 0;
      struct Lisp_Symbol *sym = sblk->symbols;
      struct Lisp_Symbol *end = sym + lim;

      for (; sym < end; ++sym)
        {
          if (!sym->u.s.gcmarkbit)
            {
              if (sym->u.s.redirect == SYMBOL_LOCALIZED)
		{
                  xfree (SYMBOL_BLV (sym));
                  /* At every GC we sweep all symbol_blocks and rebuild the
                     symbol_free_list, so those symbols which stayed unused
                     between the two will be re-swept.
                     So we have to make sure we don't re-free this blv next
                     time we sweep this symbol_block (bug#29066).  */
                  sym->u.s.redirect = SYMBOL_PLAINVAL;
                }
              set_next_free_symbol (sym, symbol_free_list);
              symbol_free_list = sym;
              symbol_free_list->u.s.function = dead_object ();
	      ASAN_POISON_SYMBOL (sym);
	      ++this_free;
            }
          else
            {
              ++num_used;
              sym->u.s.gcmarkbit = 0;
              /* Attempt to catch bogus objects.  */
              eassert (valid_lisp_object_p (sym->u.s.function));
            }
        }

      lim = SYMBOL_BLOCK_SIZE;
      /* If this block contains only free symbols and we have already
         seen more than two blocks worth of free symbols then deallocate
         this block.  */
      if (this_free == SYMBOL_BLOCK_SIZE && num_free > SYMBOL_BLOCK_SIZE)
        {
          *sprev = sblk->next;
          /* Unhook from the free list.  */
	  ASAN_UNPOISON_SYMBOL (&sblk->symbols[0]);
          symbol_free_list = next_free_symbol (&sblk->symbols[0]);
          lisp_free (sblk);
        }
      else
        {
          num_free += this_free;
          sprev = &sblk->next;
        }
    }
  gcstat.total_symbols = num_used;
  gcstat.total_free_symbols = num_free;
}

/* Remove BUFFER's markers that are due to be swept.  This is needed
   since we treat marker references from BUF_MARKER as weak references.
   This relies on the fact that marker vectors only contain markers,
   fixnums and nil, which means we only have to look at the marker
   slots.  If such a marker is not yet marked, it's dead and we remove
   it from the marker vector.  If it is not dead, it won't be freed
   by sweep_vectors which is called after sweep_buffers.  */

static void
unchain_dead_markers (struct buffer *b)
{
  FOR_EACH_MARKER (b, m)
    {
      if (!vectorlike_marked_p (&m->header))
	marker_vector_remove (XVECTOR (BUF_MARKERS (b)), m);
    }
}

NO_INLINE /* For better stack traces */
static void
sweep_buffers (void)
{
  Lisp_Object tail, buf;

  gcstat.total_buffers = 0;
  FOR_EACH_LIVE_BUFFER (tail, buf)
    {
      struct buffer *buffer = XBUFFER (buf);
      /* Do not use buffer_(set|get)_intervals here.  */
      buffer->text->intervals = balance_intervals (buffer->text->intervals);
      unchain_dead_markers (buffer);
      gcstat.total_buffers++;
    }
}

/* Sweep: find all structures not marked, and free them.  */
static void
gc_sweep (void)
{
  eassert_not_mps ();
  sweep_strings ();
  check_string_bytes (!noninteractive);
  sweep_conses ();
  sweep_floats ();
  sweep_intervals ();
  sweep_symbols ();
  sweep_buffers ();
  sweep_vectors ();
  pdumper_clear_marks ();
  check_string_bytes (!noninteractive);
}

#endif // not HAVE_MPS

DEFUN ("memory-info", Fmemory_info, Smemory_info, 0, 0, 0,
       doc: /* Return a list of (TOTAL-RAM FREE-RAM TOTAL-SWAP FREE-SWAP).
All values are in Kbytes.  If there is no swap space,
last two values are zero.  If the system is not supported
or memory information can't be obtained, return nil.
If `default-directory' is remote, return memory information of the
respective remote host.  */)
  (void)
{
  Lisp_Object handler
    = Ffind_file_name_handler (BVAR (current_buffer, directory),
			       Qmemory_info);
  if (!NILP (handler))
    return calln (handler, Qmemory_info);

#if defined HAVE_LINUX_SYSINFO
  struct sysinfo si;
  uintmax_t units;

  if (sysinfo (&si))
    return Qnil;
#ifdef LINUX_SYSINFO_UNIT
  units = si.mem_unit;
#else
  units = 1;
#endif
  return list4i ((uintmax_t) si.totalram * units / 1024,
		 (uintmax_t) si.freeram * units / 1024,
		 (uintmax_t) si.totalswap * units / 1024,
		 (uintmax_t) si.freeswap * units / 1024);
#elif defined WINDOWSNT
  unsigned long long totalram, freeram, totalswap, freeswap;

  if (w32_memory_info (&totalram, &freeram, &totalswap, &freeswap) == 0)
    return list4i ((uintmax_t) totalram / 1024,
		   (uintmax_t) freeram / 1024,
		   (uintmax_t) totalswap / 1024,
		   (uintmax_t) freeswap / 1024);
  else
    return Qnil;
#elif defined MSDOS
  unsigned long totalram, freeram, totalswap, freeswap;

  if (dos_memory_info (&totalram, &freeram, &totalswap, &freeswap) == 0)
    return list4i ((uintmax_t) totalram / 1024,
		   (uintmax_t) freeram / 1024,
		   (uintmax_t) totalswap / 1024,
		   (uintmax_t) freeswap / 1024);
  else
    return Qnil;
#else /* not HAVE_LINUX_SYSINFO, not WINDOWSNT, not MSDOS */
  /* FIXME: add more systems.  */
  return Qnil;
#endif /* HAVE_LINUX_SYSINFO, not WINDOWSNT, not MSDOS */
}

/* Debugging aids.  */

DEFUN ("memory-use-counts", Fmemory_use_counts, Smemory_use_counts, 0, 0, 0,
       doc: /* Return a list of counters that measure how much consing there has been.
Each of these counters increments for a certain kind of object.
The counters wrap around from the largest positive integer to zero.
Garbage collection does not decrease them.
The elements of the value are as follows:
  (CONSES FLOATS VECTOR-CELLS SYMBOLS STRING-CHARS INTERVALS STRINGS)
All are in units of 1 = one object consed
except for VECTOR-CELLS and STRING-CHARS, which count the total length of
objects consed.
Frames, windows, buffers, and subprocesses count as vectors
  (but the contents of a buffer's text do not count here).  */)
  (void)
{
  return  list (make_int (cons_cells_consed),
		make_int (floats_consed),
		make_int (vector_cells_consed),
		make_int (symbols_consed),
		make_int (string_chars_consed),
		make_int (intervals_consed),
		make_int (strings_consed));
}

#if defined GNU_LINUX && defined __GLIBC__ && \
  (__GLIBC__ > 2 || __GLIBC_MINOR__ >= 10)
DEFUN ("malloc-info", Fmalloc_info, Smalloc_info, 0, 0, "",
       doc: /* Report malloc information to stderr.
This function outputs to stderr an XML-formatted
description of the current state of the memory-allocation
arenas.  */)
  (void)
{
  if (malloc_info (0, stderr))
    error ("malloc_info failed: %s", emacs_strerror (errno));
  return Qnil;
}
#endif

#ifdef HAVE_MALLOC_TRIM
DEFUN ("malloc-trim", Fmalloc_trim, Smalloc_trim, 0, 1, "",
       doc: /* Release free heap memory to the OS.
This function asks libc to return unused heap memory back to the operating
system.  This function isn't guaranteed to do anything, and is mainly
meant as a debugging tool.

If LEAVE_PADDING is given, ask the system to leave that much unused
space in the heap of the Emacs process.  This should be an integer, and if
not given, it defaults to 0.

This function returns nil if no memory could be returned to the
system, and non-nil if some memory could be returned.  */)
  (Lisp_Object leave_padding)
{
  int pad = 0;

  if (! NILP (leave_padding))
    {
      CHECK_FIXNAT (leave_padding);
      pad = XFIXNUM (leave_padding);
    }

  /* 1 means that memory was released to the system.  */
  if (malloc_trim (pad) == 1)
    return Qt;
  else
    return Qnil;
}
#endif

#ifndef HAVE_MPS
static bool
symbol_uses_obj (Lisp_Object symbol, Lisp_Object obj)
{
  struct Lisp_Symbol *sym = XBARE_SYMBOL (symbol);
  Lisp_Object val = find_symbol_value (symbol);
  return (EQ (val, obj)
	  || EQ (sym->u.s.function, obj)
	  || (!NILP (sym->u.s.function)
	      && CLOSUREP (sym->u.s.function)
	      && EQ (AREF (sym->u.s.function, CLOSURE_CODE), obj))
	  || (!NILP (val)
	      && CLOSUREP (val)
	      && EQ (AREF (val, CLOSURE_CODE), obj)));
}
#endif

/* Find at most FIND_MAX symbols which have OBJ as their value or
   function.  This is used in gdbinit's `xwhichsymbols' command.  */

Lisp_Object
which_symbols (Lisp_Object obj, EMACS_INT find_max)
{
#ifdef HAVE_MPS
  eassert (!"which_symbols not yet implemented");
  return Qnil;
#else
   struct symbol_block *sblk;
   specpdl_ref gc_count = inhibit_garbage_collection ();
   Lisp_Object found = Qnil;

   if (! deadp (obj))
     {
       for (int i = 0; i < ARRAYELTS (lispsym); i++)
	 {
	   Lisp_Object sym = builtin_lisp_symbol (i);
	   if (symbol_uses_obj (sym, obj))
	     {
	       found = Fcons (sym, found);
	       if (--find_max == 0)
		 goto out;
	     }
	 }

       for (sblk = symbol_block; sblk; sblk = sblk->next)
	 {
	   struct Lisp_Symbol *asym = sblk->symbols;
	   int bn;

	   for (bn = 0; bn < SYMBOL_BLOCK_SIZE; bn++, asym++)
	     {
	       if (sblk == symbol_block && bn >= symbol_block_index)
		 break;

	       Lisp_Object sym = make_lisp_symbol (asym);
	       if (symbol_uses_obj (sym, obj))
		 {
		   found = Fcons (sym, found);
		   if (--find_max == 0)
		     goto out;
		 }
	     }
	 }
     }

  out:
    return unbind_to (gc_count, found);
#endif
}

#ifdef ENABLE_CHECKING

bool suppress_checking;

void
die (const char *msg, const char *file, int line)
{
  fprintf (stderr, "\r\n%s:%d: Emacs fatal error: assertion failed: %s\r\n",
	   file, line, msg);
  terminate_due_to_signal (SIGABRT, INT_MAX);
}

#endif /* ENABLE_CHECKING */

#if defined (ENABLE_CHECKING) && USE_STACK_LISP_OBJECTS

/* Stress alloca with inconveniently sized requests and check
   whether all allocated areas may be used for Lisp_Object.  */

NO_INLINE static void
verify_alloca (void)
{
  int i;
  enum { ALLOCA_CHECK_MAX = 256 };
  /* Start from size of the smallest Lisp object.  */
  for (i = sizeof (struct Lisp_Cons); i <= ALLOCA_CHECK_MAX; i++)
    {
      void *ptr = alloca (i);
      make_lisp_ptr (ptr, Lisp_Cons);
    }
}

#else /* not ENABLE_CHECKING && USE_STACK_LISP_OBJECTS */

#define verify_alloca() ((void) 0)

#endif /* ENABLE_CHECKING && USE_STACK_LISP_OBJECTS */

/* Initialization.  */

static void init_alloc_once_for_pdumper (void);

void
init_alloc_once (void)
{
  gc_cons_threshold = GC_DEFAULT_THRESHOLD;
  /* Even though Qt's contents are not set up, its address is known.  */
  Vpurify_flag = Qt;

  PDUMPER_REMEMBER_SCALAR (buffer_defaults.header);
  PDUMPER_REMEMBER_SCALAR (buffer_local_symbols.header);

  /* Call init_alloc_once_for_pdumper now so we run mem_init early.
     Keep in mind that when we reload from a dump, we'll run _only_
     init_alloc_once_for_pdumper and not init_alloc_once at all.  */
  pdumper_do_now_and_after_load (init_alloc_once_for_pdumper);

  verify_alloca ();

  init_strings ();
  init_vectors ();
}

static void
init_alloc_once_for_pdumper (void)
{
#ifndef HAVE_MPS
  mem_init ();
#endif
#ifdef DOUG_LEA_MALLOC
  mallopt (M_TRIM_THRESHOLD, 128 * 1024); /* Trim threshold.  */
  mallopt (M_MMAP_THRESHOLD, 64 * 1024);  /* Mmap threshold.  */
  mallopt (M_MMAP_MAX, MMAP_MAX_AREAS);   /* Max. number of mmap'ed areas.  */
#endif

  init_finalizer_list (&finalizers);
  init_finalizer_list (&doomed_finalizers);
#ifdef HAVE_MPS
  igc_root_create_exact_ptr (&finalizers.next);
  igc_root_create_exact_ptr (&finalizers.prev);
  igc_root_create_exact_ptr (&doomed_finalizers.next);
  igc_root_create_exact_ptr (&doomed_finalizers.prev);
#endif
  refill_memory_reserve ();
}

void
init_alloc (void)
{
  Vgc_elapsed = make_float (0.0);
  gcs_done = 0;
}

void
syms_of_alloc (void)
{
  DEFVAR_INT ("gc-cons-threshold", gc_cons_threshold,
	      doc: /* Number of bytes of consing between garbage collections.

If Emacs is built with the new MPS-based garbage collector, this
variable has no effect.  With the traditional garbage collector, the
effects of this variable are described below.

Garbage collection can happen automatically once this many bytes have been
allocated since the last garbage collection.  All data types count.

Garbage collection happens automatically only when `eval' is called.

By binding this temporarily to a large number, you can effectively
prevent garbage collection during a part of the program.  But be
sure to get back to the normal value soon enough, to avoid system-wide
memory pressure, and never use a too-high value for prolonged periods
of time.
See also `gc-cons-percentage'.  */);

  DEFVAR_LISP ("gc-cons-percentage", Vgc_cons_percentage,
	       doc: /* Portion of the heap used for allocation.

If Emacs is built with the new MPS-based garbage collector, this
variable has no effect.  With the traditional garbage collector, the
effects of this variable are described below.

Garbage collection can happen automatically once this portion of the heap
has been allocated since the last garbage collection.

By binding this temporarily to a large number, you can effectively
prevent garbage collection during a part of the program.  But be
sure to get back to the normal value soon enough, to avoid system-wide
memory pressure, and never use a too-high value for prolonged periods
of time.

If this portion is smaller than `gc-cons-threshold', this is ignored.  */);
  Vgc_cons_percentage = make_float (0.1);

  DEFVAR_INT ("pure-bytes-used", pure_bytes_used,
	      doc: /* No longer used.  */);

  DEFVAR_INT ("cons-cells-consed", cons_cells_consed,
	      doc: /* Number of cons cells that have been consed so far.  */);

  DEFVAR_INT ("floats-consed", floats_consed,
	      doc: /* Number of floats that have been consed so far.  */);

  DEFVAR_INT ("vector-cells-consed", vector_cells_consed,
	      doc: /* Number of vector cells that have been consed so far.  */);

  DEFVAR_INT ("symbols-consed", symbols_consed,
	      doc: /* Number of symbols that have been consed so far.  */);
  symbols_consed += ARRAYELTS (lispsym);

  DEFVAR_INT ("string-chars-consed", string_chars_consed,
	      doc: /* Number of string characters that have been consed so far.  */);

  DEFVAR_INT ("intervals-consed", intervals_consed,
	      doc: /* Number of intervals that have been consed so far.  */);

  DEFVAR_INT ("strings-consed", strings_consed,
	      doc: /* Number of strings that have been consed so far.  */);

  DEFVAR_LISP ("purify-flag", Vpurify_flag,
	       doc: /* Non-nil means loading Lisp code in order to dump an executable.
This used to mean that certain objects should be allocated in shared
(pure) space, but objects are not allocated in pure storage any more.
This flag is still used in a few places, not to decide where objects are
allocated, but to know if we're in the preload phase of Emacs's
build.  */);

  DEFVAR_BOOL ("garbage-collection-messages", garbage_collection_messages,
	       doc: /* Non-nil means display messages at start and end of garbage collection.  */);
  garbage_collection_messages = 0;

  DEFVAR_LISP ("post-gc-hook", Vpost_gc_hook,
	       doc: /* Hook run after garbage collection has finished.  */);
  Vpost_gc_hook = Qnil;
  DEFSYM (Qpost_gc_hook, "post-gc-hook");

  DEFVAR_LISP ("memory-signal-data", Vmemory_signal_data,
	       doc: /* Precomputed `signal' argument for memory-full error.  */);
  /* We build this in advance because if we wait until we need it, we might
     not be able to allocate the memory to hold it.  */
  Vmemory_signal_data
    = list (Qerror,
	    build_string ("Memory exhausted--use"
			  " M-x save-some-buffers then"
			  " exit and restart Emacs"));

  DEFVAR_LISP ("memory-full", Vmemory_full,
	       doc: /* Non-nil means Emacs cannot get much more Lisp memory.  */);
  Vmemory_full = Qnil;

  DEFSYM (Qmemory_info, "memory-info");

  DEFSYM (Qconses, "conses");
  DEFSYM (Qsymbols, "symbols");
  DEFSYM (Qstrings, "strings");
  DEFSYM (Qvectors, "vectors");
  DEFSYM (Qfloats, "floats");
  DEFSYM (Qintervals, "intervals");
  DEFSYM (Qbuffers, "buffers");
  DEFSYM (Qstring_bytes, "string-bytes");
  DEFSYM (Qvector_slots, "vector-slots");
  DEFSYM (Qheap, "heap");
  DEFSYM (QAutomatic_GC, "Automatic GC");

  DEFSYM (Qgc_cons_percentage, "gc-cons-percentage");
  DEFSYM (Qgc_cons_threshold, "gc-cons-threshold");
  DEFSYM (Qchar_table_extra_slots, "char-table-extra-slots");

  DEFVAR_LISP ("gc-elapsed", Vgc_elapsed,
	       doc: /* Accumulated time elapsed in garbage collections.
The time is in seconds as a floating point value.  */);
  DEFVAR_INT ("gcs-done", gcs_done,
              doc: /* Accumulated number of garbage collections done.  */);

  DEFVAR_INT ("integer-width", integer_width,
	      doc: /* Maximum number N of bits in safely-calculated integers.
Integers with absolute values less than 2**N do not signal a range error.
N should be nonnegative.  */);

  defsubr (&Scons);
  defsubr (&Slist);
  defsubr (&Svector);
  defsubr (&Srecord);
  defsubr (&Sbool_vector);
  defsubr (&Smake_byte_code);
  defsubr (&Smake_closure);
  defsubr (&Smake_list);
  defsubr (&Smake_vector);
  defsubr (&Smake_record);
  defsubr (&Smake_string);
  defsubr (&Smake_bool_vector);
  defsubr (&Smake_symbol);
  defsubr (&Smake_marker);
  defsubr (&Smake_finalizer);
  defsubr (&Sgarbage_collect);
  defsubr (&Sgarbage_collect_maybe);
  defsubr (&Smemory_info);
  defsubr (&Smemory_use_counts);
#if defined GNU_LINUX && defined __GLIBC__ && \
  (__GLIBC__ > 2 || __GLIBC_MINOR__ >= 10)

  defsubr (&Smalloc_info);
#endif
#ifdef HAVE_MALLOC_TRIM
  defsubr (&Smalloc_trim);
#endif

#ifndef HAVE_MPS
  Lisp_Object watcher;

  static union Aligned_Lisp_Subr Swatch_gc_cons_threshold =
    {{{ GC_HEADER_INIT PSEUDOVECTOR_FLAG | (PVEC_SUBR << PSEUDOVECTOR_AREA_BITS) },
      { .a4 = watch_gc_cons_threshold },
      4, 4, "watch_gc_cons_threshold", {0}, lisp_h_Qnil}};
  XSETSUBR (watcher, &Swatch_gc_cons_threshold.s);
  Fadd_variable_watcher (Qgc_cons_threshold, watcher);

  static union Aligned_Lisp_Subr Swatch_gc_cons_percentage =
     {{{ GC_HEADER_INIT PSEUDOVECTOR_FLAG | (PVEC_SUBR << PSEUDOVECTOR_AREA_BITS) },
       { .a4 = watch_gc_cons_percentage },
       4, 4, "watch_gc_cons_percentage", {0}, lisp_h_Qnil}};
  XSETSUBR (watcher, &Swatch_gc_cons_percentage.s);
  Fadd_variable_watcher (Qgc_cons_percentage, watcher);
#endif
  DEFSYM (Qalloc, "alloc");
  DEFSYM (QCemergency, ":emergency");
}

#ifdef HAVE_MPS
# pragma GCC diagnostic pop
#endif

/* The below is for being able to do platform-specific stuff in .gdbinit
   without risking error messages from GDB about missing types and
   variables on other platforms.  */
#ifdef HAVE_X_WINDOWS
enum defined_HAVE_X_WINDOWS { defined_HAVE_X_WINDOWS = true };
#else
enum defined_HAVE_X_WINDOWS { defined_HAVE_X_WINDOWS = false };
#endif

#ifdef HAVE_PGTK
enum defined_HAVE_PGTK { defined_HAVE_PGTK = true };
#else
enum defined_HAVE_PGTK { defined_HAVE_PGTK = false };
#endif

#ifdef HAVE_MPS
enum defined_HAVE_MPS { defined_HAVE_MPS = true };
#else
enum defined_HAVE_MPS { defined_HAVE_MPS = false };
#endif

#ifdef WINDOWSNT
enum defined_WINDOWSNT { defined_WINDOWSNT = true };
#else
enum defined_WINDOWSNT { defined_WINDOWSNT = false };
#endif

/* When compiled with GCC, GDB might say "No enum type named
   pvec_type" if we don't have at least one symbol with that type, and
   then xbacktrace could fail.  Similarly for the other enums and
   their values.  Some non-GCC compilers don't like these constructs.  */
#ifdef __GNUC__
extern union enums_for_gdb
{
  enum CHARTAB_SIZE_BITS CHARTAB_SIZE_BITS;
  enum char_table_specials char_table_specials;
  enum char_bits char_bits;
  enum CHECK_LISP_OBJECT_TYPE CHECK_LISP_OBJECT_TYPE;
  enum DEFAULT_HASH_SIZE DEFAULT_HASH_SIZE;
  enum Lisp_Bits Lisp_Bits;
  enum Lisp_Closure Lisp_Closure;
  enum maxargs maxargs;
  enum MAX_ALLOCA MAX_ALLOCA;
  enum More_Lisp_Bits More_Lisp_Bits;
  enum pvec_type pvec_type;
  enum defined_HAVE_X_WINDOWS defined_HAVE_X_WINDOWS;
  enum defined_HAVE_PGTK defined_HAVE_PGTK;
  enum defined_HAVE_MPS defined_HAVE_MPS;
  enum defined_WINDOWSNT defined_WINDOWSNT;
} const gdb_make_enums_visible;
union enums_for_gdb const EXTERNALLY_VISIBLE gdb_make_enums_visible = {0};
#endif	/* __GNUC__ */<|MERGE_RESOLUTION|>--- conflicted
+++ resolved
@@ -396,15 +396,8 @@
 static void mark_terminals (void);
 static void gc_sweep (void);
 static void mark_buffer (struct buffer *);
-<<<<<<< HEAD
 static void compact_small_strings (void);
 static void free_large_strings (void);
-=======
-
-static void compact_small_strings (void);
-static void free_large_strings (void);
-
->>>>>>> bd483c99
 static bool vector_marked_p (struct Lisp_Vector const *);
 static bool vectorlike_marked_p (struct vectorlike_header const *);
 static void set_vectorlike_marked (struct vectorlike_header *);
@@ -913,10 +906,6 @@
 #endif
 
 #ifndef HAVE_MPS
-<<<<<<< HEAD
-
-=======
->>>>>>> bd483c99
 /* Allocate memory for Lisp data.
    NBYTES is the number of bytes to allocate;
    it must be a multiple of LISP_ALIGNMENT.
@@ -3913,15 +3902,7 @@
   struct Lisp_Marker *p = ALLOCATE_PLAIN_PSEUDOVECTOR (struct Lisp_Marker,
 						       PVEC_MARKER);
   p->buffer = 0;
-<<<<<<< HEAD
   p->entry = 0;
-=======
-  p->bytepos = 0;
-  p->charpos = 0;
-#ifndef HAVE_MPS
-  p->next = NULL;
-#endif
->>>>>>> bd483c99
   p->insertion_type = 0;
   p->need_adjustment = 0;
   return make_lisp_ptr (p, Lisp_Vectorlike);
@@ -3941,17 +3922,8 @@
   m->buffer = buf;
   m->insertion_type = 0;
   m->need_adjustment = 0;
-<<<<<<< HEAD
   marker_vector_add (buf, m);
   marker_vector_set_charpos (m, charpos);
-=======
-#ifdef HAVE_MPS
-  igc_add_marker (buf, m);
-#else
-  m->next = BUF_MARKERS (buf);
-  BUF_MARKERS (buf) = m;
-#endif
->>>>>>> bd483c99
   return make_lisp_ptr (m, Lisp_Vectorlike);
 }
 
@@ -5587,7 +5559,6 @@
 #else
   xfree (p);
 #endif
-<<<<<<< HEAD
 }
 
 Lisp_Object *
@@ -5608,29 +5579,8 @@
 #ifndef HAVE_MPS
   hash_table_free_bytes (p, nobjs * sizeof *p);
 #endif
-=======
->>>>>>> bd483c99
-}
-
-Lisp_Object *
-hash_table_alloc_kv (void *h, ptrdiff_t nobjs)
-{
-  if (nobjs == 0)
-    return NULL;
-#ifdef HAVE_MPS
-  return igc_make_hash_table_vec (nobjs);
-#else
-  return hash_table_alloc_bytes (nobjs * sizeof (Lisp_Object));
-#endif
-}
-
-void
-hash_table_free_kv (void *h, Lisp_Object *p, ptrdiff_t nobjs)
-{
-#ifndef HAVE_MPS
-  hash_table_free_bytes (p, nobjs * sizeof *p);
-#endif
-}
+}
+
  
 /***********************************************************************
@@ -5650,15 +5600,6 @@
   staticvec[staticidx++] = varaddress;
 }
 
-<<<<<<< HEAD
-=======
--
-/***********************************************************************
-			  Protection from GC
- ***********************************************************************/
-
->>>>>>> bd483c99
 #ifndef HAVE_MPS
 /* Temporarily prevent garbage collection.  Temporarily bump
    consing_until_gc to speed up maybe_gc when GC is inhibited.  */
