--- conflicted
+++ resolved
@@ -3328,13 +3328,7 @@
     case PVEC_CHAR_TABLE:
     case PVEC_SUB_CHAR_TABLE:
     case PVEC_RECORD:
-<<<<<<< HEAD
     case PVEC_PACKAGE:
-#ifdef FLAT_BIGNUMS
-    case PVEC_BIGNUM:
-#endif
-=======
->>>>>>> 842c659b
       break;
     }
 }
