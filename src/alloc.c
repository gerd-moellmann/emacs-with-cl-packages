--- conflicted
+++ resolved
@@ -1020,9 +1020,7 @@
 void *lisp_malloc_loser EXTERNALLY_VISIBLE;
 #endif
 
-<<<<<<< HEAD
 #ifndef HAVE_MPS
-=======
 /* Allocate memory for Lisp data.
    NBYTES is the number of bytes to allocate; it must be Lisp-aligned.
    If CLEARIT, arrange for the allocated memory to be cleared
@@ -1035,7 +1033,6 @@
    a pointer P; that way, if T is an enum Lisp_Type value and
    L == make_lisp_ptr (P, T), then XPNTR (L) == P and XTYPE (L) == T.  */
 
->>>>>>> 6a0db0d8
 static void *
 lisp_malloc (size_t nbytes, bool clearit, enum mem_type type)
 {
@@ -1382,86 +1379,8 @@
   MALLOC_UNBLOCK_INPUT;
 }
 
-<<<<<<< HEAD
 #endif // not HAVE_MPS
 
-/* True if a malloc-returned pointer P is suitably aligned for SIZE,
-   where Lisp object alignment may be needed if SIZE is a multiple of
-   LISP_ALIGNMENT.  */
-
-static bool
-laligned (void *p, size_t size)
-{
-  return (MALLOC_IS_LISP_ALIGNED || (intptr_t) p % LISP_ALIGNMENT == 0
-	  || size % LISP_ALIGNMENT != 0);
-}
-
-/* Like malloc and realloc except return null only on failure,
-   the result is Lisp-aligned if SIZE is, and lrealloc's pointer
-   argument must be nonnull.  Code allocating C heap memory
-   for a Lisp object should use one of these functions to obtain a
-   pointer P; that way, if T is an enum Lisp_Type value and L ==
-   make_lisp_ptr (P, T), then XPNTR (L) == P and XTYPE (L) == T.
-
-   If CLEARIT, arrange for the allocated memory to be cleared.
-   This might use calloc, as calloc can be faster than malloc+memset.
-
-   On typical modern platforms these functions' loops do not iterate.
-   On now-rare (and perhaps nonexistent) platforms, the code can loop,
-   reallocating (typically with larger and larger sizes) until the
-   allocator returns a Lisp-aligned pointer.  This loop in
-   theory could repeat forever.  If an infinite loop is possible on a
-   platform, a build would surely loop and the builder can then send
-   us a bug report.  Adding a counter to try to detect any such loop
-   would complicate the code (and possibly introduce bugs, in code
-   that's never really exercised) for little benefit.  */
-
-static void *
-lmalloc (size_t size, bool clearit)
-{
-#ifdef USE_ALIGNED_ALLOC
-  if (! MALLOC_IS_LISP_ALIGNED && size % LISP_ALIGNMENT == 0)
-    {
-      void *p = aligned_alloc (LISP_ALIGNMENT, size);
-      if (p)
-	{
-	  if (clearit)
-	    memclear (p, size);
-	}
-      else if (! (MALLOC_0_IS_NONNULL || size))
-	return aligned_alloc (LISP_ALIGNMENT, LISP_ALIGNMENT);
-      return p;
-    }
-#endif
-
-  while (true)
-    {
-      void *p = clearit ? calloc (1, size) : malloc (size);
-      if (laligned (p, size) && (MALLOC_0_IS_NONNULL || size || p))
-	return p;
-      free (p);
-      size_t bigger;
-      if (!ckd_add (&bigger, size, LISP_ALIGNMENT))
-	size = bigger;
-    }
-}
-
-static void *
-lrealloc (void *p, size_t size)
-{
-  while (true)
-    {
-      p = realloc (p, size);
-      if (laligned (p, size) && (size || p))
-	return p;
-      size_t bigger;
-      if (!ckd_add (&bigger, size, LISP_ALIGNMENT))
-	size = bigger;
-    }
-}
-
-=======
->>>>>>> 6a0db0d8
  
 /***********************************************************************
